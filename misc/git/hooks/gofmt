--- conflicted
+++ resolved
@@ -12,19 +12,7 @@
 gofiles=$(git diff --cached --name-only --diff-filter=ACM | grep '^go/.*\.go$')
 
 [ -z "$gofiles" ] && exit 0
-<<<<<<< HEAD
-
-goimportserr=$(goimports -l=true $gofiles 2>&1 1>/dev/null)
-if [ -n "$goimportserr" ]; then
-	echo >&2 "goimports command failed with error:"
-	echo >&2 "$goimportserr"
-	exit 1
-fi
-
-unformatted=$(goimports -l=true $gofiles | awk -F: '{print $1}')
-=======
 unformatted=$(gofmt -s -l $gofiles 2>&1)
->>>>>>> bc56c431
 [ -z "$unformatted" ] && exit 0
 
 # Some files are not gofmt'd. Print message and fail.
