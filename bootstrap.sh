#!/bin/bash

# Copyright 2012, Google Inc. All rights reserved.
# Use of this source code is governed by a BSD-style license that can
# be found in the LICENSE file.

SKIP_ROOT_INSTALLS=False
if [ "$1" = "--skip_root_installs" ]; then
  SKIP_ROOT_INSTALLS=True
fi

# Run parallel make, based on number of cores available.
NB_CORES=$(grep -c '^processor' /proc/cpuinfo)
if [ -n "$NB_CORES" ]; then
  export MAKEFLAGS="-j$((NB_CORES+1)) -l${NB_CORES}"
fi

function fail() {
  echo "ERROR: $1"
  exit 1
}

[ -f bootstrap.sh ] || fail "bootstrap.sh must be run from its current directory"

[ "$USER" != "root" ] || fail "Vitess cannot run as root. Please bootstrap with a non-root user."

go version 2>&1 >/dev/null || fail "Go is not installed or is not on \$PATH"

# Set up the proper GOPATH for go get below.
source ./dev.env

mkdir -p $VTROOT/dist
mkdir -p $VTROOT/bin
mkdir -p $VTROOT/lib
mkdir -p $VTROOT/vthook

echo "Updating git submodules..."
git submodule update --init

# install zookeeper
zk_ver=3.4.6
zk_dist=$VTROOT/dist/vt-zookeeper-$zk_ver
if [ -f $zk_dist/.build_finished ]; then
  echo "skipping zookeeper build. remove $zk_dist to force rebuild."
else
  rm -rf $zk_dist
  (cd $VTROOT/dist && \
    wget http://archive.apache.org/dist/zookeeper/zookeeper-$zk_ver/zookeeper-$zk_ver.tar.gz && \
    tar -xzf zookeeper-$zk_ver.tar.gz && \
    mkdir -p $zk_dist/lib && \
    cp zookeeper-$zk_ver/contrib/fatjar/zookeeper-$zk_ver-fatjar.jar $zk_dist/lib && \
    rm -rf zookeeper-$zk_ver zookeeper-$zk_ver.tar.gz)
  [ $? -eq 0 ] || fail "zookeeper build failed"
  touch $zk_dist/.build_finished
fi

# install gRPC C++ base, so we can install the python adapters.
# this also installs protobufs
grpc_dist=$VTROOT/dist/grpc
grpc_ver=release-0_13_0
if [ $SKIP_ROOT_INSTALLS == "True" ]; then
  echo "skipping grpc build, as root version was already installed."
elif [[ -f $grpc_dist/.build_finished && "$(cat $grpc_dist/.build_finished)" == "$grpc_ver" ]]; then
  echo "skipping gRPC build. remove $grpc_dist to force rebuild."
else
  # unlink homebrew's protobuf, to be able to compile the downloaded protobuf package
  if [[ `uname -s` == "Darwin" && "$(brew list -1 | grep google-protobuf)" ]]; then
    brew unlink grpc/grpc/google-protobuf
  fi

  # protobuf used to be a separate package, now we use the gRPC one.
  rm -rf $VTROOT/dist/protobuf

  # Cleanup any existing data and re-create the directory.
  rm -rf $grpc_dist
  mkdir -p $grpc_dist

  ./travis/install_grpc.sh $grpc_dist || fail "gRPC build failed"
  echo "$grpc_ver" > $grpc_dist/.build_finished

  # link homebrew's protobuf back
  if [[ `uname -s` == "Darwin" && "$(brew list -1 | grep google-protobuf)" ]]; then
    brew link grpc/grpc/google-protobuf
  fi

  # Add newly installed Python code to PYTHONPATH such that other Python module
  # installations can reuse it. (Once bootstrap.sh has finished, run
  # source dev.env instead to set the correct PYTHONPATH.)
  export PYTHONPATH=$(prepend_path $PYTHONPATH $grpc_dist/usr/local/lib/python2.7/dist-packages)
fi

# Install third-party Go tools used as part of the development workflow.
#
# DO NOT ADD LIBRARY DEPENDENCIES HERE. Instead use govendor as described below.
#
gotools=" \
       github.com/golang/lint/golint \
       github.com/golang/mock/mockgen \
       github.com/kardianos/govendor \
       golang.org/x/tools/cmd/goimports \
       honnef.co/go/unused/cmd/unused \
"

# Tools for uploading code coverage to coveralls.io (used by Travis CI).
gotools+=" github.com/modocache/gover github.com/mattn/goveralls"
# The cover tool needs to be installed into the Go toolchain, so it will fail
# if Go is installed somewhere that requires root access.
source tools/shell_functions.inc
if goversion_min 1.4; then
  gotools+=" golang.org/x/tools/cmd/cover"
else
  gotools+=" code.google.com/p/go.tools/cmd/cover"
fi

echo "Installing dev tools with 'go get'..."
go get -u $gotools || fail "Failed to download some Go tools with 'go get'. Please re-run bootstrap.sh in case of transient errors."

# Download dependencies that are version-pinned via govendor.
#
# To add a new dependency, run:
#   govendor fetch <package_path>
#
# Existing dependencies can be updated to the latest version with 'fetch' as well.
#
# Then:
#   git add vendor/vendor.json
#   git commit
#
# See https://github.com/kardianos/govendor for more options.
echo "Updating govendor dependencies..."
govendor sync || fail "Failed to download/update dependencies with govendor. Please re-run bootstrap.sh in case of transient errors."

ln -snf $VTTOP/config $VTROOT/config
ln -snf $VTTOP/data $VTROOT/data
ln -snf $VTTOP/py $VTROOT/py-vtdb
ln -snf $VTTOP/go/zk/zkctl/zksrv.sh $VTROOT/bin/zksrv.sh
ln -snf $VTTOP/test/vthook-test.sh $VTROOT/vthook/test.sh

# find mysql and prepare to use libmysqlclient
if [ -z "$MYSQL_FLAVOR" ]; then
  export MYSQL_FLAVOR=MySQL56
  echo "MYSQL_FLAVOR environment variable not set. Using default: $MYSQL_FLAVOR"
fi
case "$MYSQL_FLAVOR" in
  "MySQL56")
    myversion=`$VT_MYSQL_ROOT/bin/mysql --version`
    [[ "$myversion" =~ Distrib\ 5\.[67] ]] || fail "Couldn't find MySQL 5.6+ in $VT_MYSQL_ROOT. Set VT_MYSQL_ROOT to override search location."
    echo "Found MySQL 5.6+ installation in $VT_MYSQL_ROOT."
    ;;

  "MariaDB")
    myversion=`$VT_MYSQL_ROOT/bin/mysql --version`
    [[ "$myversion" =~ MariaDB ]] || fail "Couldn't find MariaDB in $VT_MYSQL_ROOT. Set VT_MYSQL_ROOT to override search location."
    echo "Found MariaDB installation in $VT_MYSQL_ROOT."
    ;;

  *)
    fail "Unsupported MYSQL_FLAVOR $MYSQL_FLAVOR"
    ;;

esac

# save the flavor that was used in bootstrap, so it can be restored
# every time dev.env is sourced.
echo "$MYSQL_FLAVOR" > $VTROOT/dist/MYSQL_FLAVOR

# generate pkg-config, so go can use mysql C client
[ -x $VT_MYSQL_ROOT/bin/mysql_config ] || fail "Cannot execute $VT_MYSQL_ROOT/bin/mysql_config. Did you install a client dev package?"

cp $VTTOP/config/gomysql.pc.tmpl $VTROOT/lib/gomysql.pc
myversion=`$VT_MYSQL_ROOT/bin/mysql_config --version`
echo "Version:" "$myversion" >> $VTROOT/lib/gomysql.pc
echo "Cflags:" "$($VT_MYSQL_ROOT/bin/mysql_config --cflags) -ggdb -fPIC" >> $VTROOT/lib/gomysql.pc
# Note we add $VT_MYSQL_ROOT/lib as an extra path in the case where
# we installed the standard MySQL packages from a distro into a sub-directory
# and the provided mysql_config assumes the <root>/lib directory
# is already in the library path.
if [[ "$MYSQL_FLAVOR" == "MariaDB" || "$myversion" =~ ^5\.7\. ]]; then
  # Use static linking because the shared library doesn't export
  # some internal functions we use, like cli_safe_read.
  echo "Libs:" "-L$VT_MYSQL_ROOT/lib $($VT_MYSQL_ROOT/bin/mysql_config --libs_r | sed -r 's,-lmysqlclient(_r)?,-l:libmysqlclient.a -lstdc++,')" >> $VTROOT/lib/gomysql.pc
else
  echo "Libs:" "-L$VT_MYSQL_ROOT/lib $($VT_MYSQL_ROOT/bin/mysql_config --libs_r)" >> $VTROOT/lib/gomysql.pc
fi

# install mock
mock_dist=$VTROOT/dist/py-mock-1.0.1
if [ -f $mock_dist/.build_finished ]; then
  echo "skipping mock python build"
else
  # Cleanup any existing data
  # (e.g. necessary for Travis CI caching which creates .build_finished as directory and prevents this script from creating it as file).
  rm -rf $mock_dist
  # For some reason, it seems like setuptools won't create directories even with the --prefix argument
  mkdir -p $mock_dist/lib/python2.7/site-packages
  export PYTHONPATH=$(prepend_path $PYTHONPATH $mock_dist/lib/python2.7/site-packages)
  cd $VTTOP/third_party/py && \
    tar -xzf mock-1.0.1.tar.gz && \
    cd mock-1.0.1 && \
    python ./setup.py install --prefix=$mock_dist && \
    touch $mock_dist/.build_finished && \
    cd .. && \
    rm -r mock-1.0.1
fi

# create pre-commit hooks
echo "creating git pre-commit hooks"
mkdir -p $VTTOP/.git/hooks
ln -sf $VTTOP/misc/git/pre-commit $VTTOP/.git/hooks/pre-commit

<<<<<<< HEAD
# Download node
node_ver=v6.3.1
node_dist=$VTROOT/dist/node
if [[ -x $node_dist/bin/node && `$node_dist/bin/node -v` == "$node_ver" ]]; then
  echo "skipping nodejs download. remove $node_dist to force redownload."
else
  echo "Downloading nodejs"
  rm -rf $node_dist
  curl -sL https://nodejs.org/dist/$node_ver/node-$node_ver-linux-x64.tar.xz > node_linux64.xz
  tar xf node_linux64.xz -C $VTROOT/dist
  mv $VTROOT/dist/node-$node_ver-linux-x64 $node_dist
  rm node_linux64.xz
fi

echo "Installing dependencies for building web UI"
angular_cli_dir=$VTROOT/dist/angular-cli
web_dir2=$VTTOP/web/vtctld2
angular_cli_commit=3dcd49bc625db36dd9f539cf9ce2492107e0258c

if [[ -d $angular_cli_dir && `cd $angular_cli_dir && git rev-parse HEAD` == "$angular_cli_commit" ]]; then
  echo "skipping angular cli download. remove $angular_cli_dir to force download."
else
  cd $VTROOT/dist && git clone https://github.com/angular/angular-cli.git --quiet
  cd $angular_cli_dir && git checkout $angular_cli_commit --quiet
fi
cd $angular_cli_dir && $node_dist/bin/npm link --silent
if [[ -f $node_dist/bin/bower ]]; then
  echo "skipping npm install of bower. Remove $node_dist/bin/bower to force install."
else
  $node_dist/bin/npm install -g --prefix $node_dist bower --silent
fi
if [[ -d $web_dir2/node_modules ]]; then
  echo "skipping npm install. Remove $web_dir2/node_modules to force install."
else
  cd $web_dir2 && $node_dist/bin/npm install --silent
fi
cd $web_dir2 && $node_dist/bin/npm link angular-cli --silent
if [[ -d $web_dir2/src/assets/bower_components ]]; then
  echo "skipping bower install. Remove $web_dir2/src/assets/bower_components to force install."
else
  cd $web_dir2 && $node_dist/bin/bower install --silent
fi

=======
>>>>>>> 3fa82701
# Download chromedriver
echo "Installing selenium and chromedriver"
selenium_dist=$VTROOT/dist/selenium
mkdir -p $selenium_dist
virtualenv $selenium_dist
$selenium_dist/bin/pip install selenium
mkdir -p $VTROOT/dist/chromedriver
curl -sL http://chromedriver.storage.googleapis.com/2.20/chromedriver_linux64.zip > chromedriver_linux64.zip
unzip -o -q chromedriver_linux64.zip -d $VTROOT/dist/chromedriver
rm chromedriver_linux64.zip

echo
echo "bootstrap finished - run 'source dev.env' in your shell before building."<|MERGE_RESOLUTION|>--- conflicted
+++ resolved
@@ -208,52 +208,6 @@
 mkdir -p $VTTOP/.git/hooks
 ln -sf $VTTOP/misc/git/pre-commit $VTTOP/.git/hooks/pre-commit
 
-<<<<<<< HEAD
-# Download node
-node_ver=v6.3.1
-node_dist=$VTROOT/dist/node
-if [[ -x $node_dist/bin/node && `$node_dist/bin/node -v` == "$node_ver" ]]; then
-  echo "skipping nodejs download. remove $node_dist to force redownload."
-else
-  echo "Downloading nodejs"
-  rm -rf $node_dist
-  curl -sL https://nodejs.org/dist/$node_ver/node-$node_ver-linux-x64.tar.xz > node_linux64.xz
-  tar xf node_linux64.xz -C $VTROOT/dist
-  mv $VTROOT/dist/node-$node_ver-linux-x64 $node_dist
-  rm node_linux64.xz
-fi
-
-echo "Installing dependencies for building web UI"
-angular_cli_dir=$VTROOT/dist/angular-cli
-web_dir2=$VTTOP/web/vtctld2
-angular_cli_commit=3dcd49bc625db36dd9f539cf9ce2492107e0258c
-
-if [[ -d $angular_cli_dir && `cd $angular_cli_dir && git rev-parse HEAD` == "$angular_cli_commit" ]]; then
-  echo "skipping angular cli download. remove $angular_cli_dir to force download."
-else
-  cd $VTROOT/dist && git clone https://github.com/angular/angular-cli.git --quiet
-  cd $angular_cli_dir && git checkout $angular_cli_commit --quiet
-fi
-cd $angular_cli_dir && $node_dist/bin/npm link --silent
-if [[ -f $node_dist/bin/bower ]]; then
-  echo "skipping npm install of bower. Remove $node_dist/bin/bower to force install."
-else
-  $node_dist/bin/npm install -g --prefix $node_dist bower --silent
-fi
-if [[ -d $web_dir2/node_modules ]]; then
-  echo "skipping npm install. Remove $web_dir2/node_modules to force install."
-else
-  cd $web_dir2 && $node_dist/bin/npm install --silent
-fi
-cd $web_dir2 && $node_dist/bin/npm link angular-cli --silent
-if [[ -d $web_dir2/src/assets/bower_components ]]; then
-  echo "skipping bower install. Remove $web_dir2/src/assets/bower_components to force install."
-else
-  cd $web_dir2 && $node_dist/bin/bower install --silent
-fi
-
-=======
->>>>>>> 3fa82701
 # Download chromedriver
 echo "Installing selenium and chromedriver"
 selenium_dist=$VTROOT/dist/selenium
