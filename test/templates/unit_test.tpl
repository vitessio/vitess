--- conflicted
+++ resolved
@@ -165,16 +165,12 @@
       timeout-minutes: 30
       run: |
         set -exo pipefail
-<<<<<<< HEAD
-        eatmydata -- NOVTADMINBUILD=1 make unit_test | tee -a output.txt | go-junit-report -set-exit-code > report.xml
-=======
         # We set the VTDATAROOT to the /tmp folder to reduce the file path of mysql.sock file
         # which musn't be more than 107 characters long.
         export VTDATAROOT="/tmp/"
 
         export NOVTADMINBUILD=1
         eatmydata -- make unit_test | tee -a output.txt | go-junit-report -set-exit-code > report.xml
->>>>>>> b4854ba7
 
     - name: Print test output and Record test result in launchable if PR is not a draft
       if: steps.skip-workflow.outputs.skip-workflow == 'false' && steps.changes.outputs.unit_tests == 'true' && always()
