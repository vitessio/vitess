--- conflicted
+++ resolved
@@ -149,11 +149,7 @@
         {{end}}
 
         # run the tests however you normally do, then produce a JUnit XML file
-<<<<<<< HEAD
-        eatmydata -- go run test.go -docker={{if .Docker}}true -flavor={{.Platform}}{{else}}false{{end}} -follow -shard {{.Shard}} | tee -a output.txt | go-junit-report -set-exit-code > report.xml
-=======
-        eatmydata -- go run test.go -docker=false -follow -shard {{.Shard}}{{if .PartialKeyspace}} -partial-keyspace=true {{end}} | tee -a output.txt | go-junit-report -set-exit-code > report.xml
->>>>>>> 648be4e0
+        eatmydata -- go run test.go -docker={{if .Docker}}true -flavor={{.Platform}}{{else}}false{{end}} -follow -shard {{.Shard}}{{if .PartialKeyspace}} -partial-keyspace=true {{end}}  | tee -a output.txt | go-junit-report -set-exit-code > report.xml
 
     - name: Print test output and Record test result in launchable
       if: steps.skip-workflow.outputs.skip-workflow == 'false' && steps.changes.outputs.end_to_end == 'true' && always()
