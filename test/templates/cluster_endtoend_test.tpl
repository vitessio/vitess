--- conflicted
+++ resolved
@@ -3,12 +3,8 @@
 jobs:
 
   build:
-<<<<<<< HEAD
     name: Run endtoend tests on {{.Name}}
-    runs-on: ubuntu-18.04
-=======
     {{if .Ubuntu20}}runs-on: ubuntu-20.04{{else}}runs-on: ubuntu-18.04{{end}}
->>>>>>> 14c67ef4
 
     steps:
     - name: Set up Go
