{
	"Tests": {
		"backup": {
			"File": "backup.py",
			"Args": [],
			"Command": [],
			"Manual": false,
			"Shard": 0,
			"RetryMax": 0,
			"Tags": []
		},
  	        "backup_only": {
                	"File": "backup_only.py",
			"Args": [],
			"Command": [],
			"Manual": false,
			"Shard": 2,
			"RetryMax": 0,
			"Tags": []
	        },
		"backup_mysqlctld": {
			"File": "backup_mysqlctld.py",
			"Args": [],
			"Command": [],
			"Manual": false,
			"Shard": 1,
			"RetryMax": 0,
			"Tags": []
		},
		"backup_transform": {
			"File": "backup_transform.py",
			"Args": [],
			"Command": [],
			"Manual": false,
			"Shard": 0,
			"RetryMax": 0,
			"Tags": []
		},
		"backup_transform_mysqlctld": {
			"File": "backup_transform_mysqlctld.py",
			"Args": [],
			"Command": [],
			"Manual": false,
			"Shard": 0,
			"RetryMax": 0,
			"Tags": []
		},
		"binlog": {
			"File": "binlog.py",
			"Args": [],
			"Command": [],
			"Manual": false,
			"Shard": 4,
			"RetryMax": 0,
			"Tags": [
				"worker_test"
			]
		},
		"cache_invalidation": {
			"File": "cache_invalidation.py",
			"Args": [],
			"Command": [],
			"Manual": false,
			"Shard": 4,
			"RetryMax": 0,
			"Tags": []
		},
		"cell_aliases": {
			"File": "cell_aliases.py",
			"Args": [],
			"Command": [],
			"Manual": false,
			"Shard": 4,
			"RetryMax": 0,
			"Tags": [
				"site_test"
			]
		},
		"cell_no_aliases": {
			"File": "cell_no_aliases.py",
			"Args": [],
			"Command": [],
			"Manual": false,
			"Shard": 4,
			"RetryMax": 0,
			"Tags": [
				"site_test"
			]
		},
		"check_make_parser": {
			"File": "",
			"Args": [],
			"Command": [
				"tools/check_make_parser.sh"
			],
			"Manual": false,
			"Shard": 4,
			"RetryMax": 1,
			"Tags": []
		},
		"custom_sharding": {
			"File": "custom_sharding.py",
			"Args": [],
			"Command": [],
			"Manual": false,
			"Shard": 4,
			"RetryMax": 0,
			"Tags": [
				"worker_test"
			]
		},
		"encrypted_replication": {
			"File": "encrypted_replication.py",
			"Args": [],
			"Command": [],
			"Manual": false,
			"Shard": 4,
			"RetryMax": 0,
			"Tags": []
		},
		"encrypted_transport": {
			"File": "encrypted_transport.py",
			"Args": [],
			"Command": [],
			"Manual": false,
			"Shard": 4,
			"RetryMax": 0,
			"Tags": []
		},
		"initial_sharding": {
			"File": "initial_sharding.py",
			"Args": [],
			"Command": [],
			"Manual": false,
			"Shard": 2,
			"RetryMax": 0,
			"Tags": [
				"worker_test"
			]
		},
		"initial_sharding_bytes": {
			"File": "initial_sharding_bytes.py",
			"Args": [],
			"Command": [],
			"Manual": false,
			"Shard": 3,
			"RetryMax": 0,
			"Tags": [
				"worker_test"
			]
		},
		"initial_sharding_multi": {
			"File": "initial_sharding_multi.py",
			"Args": [],
			"Command": [],
			"Manual": false,
			"Shard": 2,
			"RetryMax": 0,
			"Tags": []
		},
		"java": {
			"File": "",
			"Args": [],
			"Command": [
				"make",
				"java_test"
			],
			"Manual": false,
			"Shard": 4,
			"RetryMax": 0,
			"Tags": []
		},
		"keyrange": {
			"File": "keyrange_test.py",
			"Args": [],
			"Command": [
				"test/keyrange_test.py"
			],
			"Manual": false,
			"Shard": 3,
			"RetryMax": 0,
			"Tags": [
				"site_test"
			]
		},
		"keyspace": {
			"File": "keyspace_test.py",
			"Args": [],
			"Command": [],
			"Manual": false,
			"Shard": 4,
			"RetryMax": 0,
			"Tags": [
				"site_test"
			]
		},
		"legacy_resharding": {
			"File": "legacy_resharding.py",
			"Args": [],
			"Command": [],
			"Manual": false,
			"Shard": 4,
			"RetryMax": 0,
			"Tags": [
				"worker_test"
			]
		},
		"local_example": {
			"File": "",
			"Args": [],
			"Command": [
				"test/local_example.sh"
			],
			"Manual": false,
			"Shard": 3,
			"RetryMax": 0,
			"Tags": []
		},
		"client_test": {
                        "File": "",
                        "Args": [],
                        "Command": [
                                "test/client_test.sh"
                        ],
                        "Manual": false,
                        "Shard": 3,
                        "RetryMax": 0,
                        "Tags": []
		},
		"merge_sharding": {
			"File": "merge_sharding.py",
			"Args": [],
			"Command": [],
			"Manual": false,
			"Shard": 4,
			"RetryMax": 0,
			"Tags": [
				"worker_test"
			]
		},
		"merge_sharding_bytes": {
			"File": "merge_sharding_bytes.py",
			"Args": [],
			"Command": [],
			"Manual": false,
			"Shard": 4,
			"RetryMax": 0,
			"Tags": [
				"worker_test"
			]
		},
		"messaging": {
			"File": "messaging.py",
			"Args": [],
			"Command": [],
			"Manual": false,
			"Shard": 3,
			"RetryMax": 0,
			"Tags": []
		},
		"mysql_server": {
			"File": "mysql_server_test.py",
			"Args": [],
			"Command": [],
			"Manual": false,
			"Shard": 4,
			"RetryMax": 0,
			"Tags": []
		},
		"prepared_statement": {
			"File": "prepared_statement_test.py",
			"Args": [],
			"Command": [],
			"Manual": false,
			"Shard": 4,
			"RetryMax": 0,
			"Tags": []
		},
		"mysqlctl": {
			"File": "mysqlctl.py",
			"Args": [],
			"Command": [],
			"Manual": false,
			"Shard": 4,
			"RetryMax": 0,
			"Tags": [
				"site_test"
			]
		},
		"python_client": {
			"File": "python_client_test.py",
			"Args": [],
			"Command": [],
			"Manual": false,
			"Shard": 1,
			"RetryMax": 0,
			"Tags": []
		},
		"recovery": {
			"File": "recovery.py",
			"Args": [],
			"Command": [],
			"Manual": false,
			"Shard": 4,
			"RetryMax": 0,
			"Tags": []
		},
		"reparent": {
			"File": "reparent.py",
			"Args": [],
			"Command": [],
			"Manual": false,
			"Shard": 2,
			"RetryMax": 0,
			"Tags": []
		},
		"resharding": {
			"File": "resharding.py",
			"Args": [],
			"Command": [],
			"Manual": false,
			"Shard": 2,
			"RetryMax": 0,
			"Tags": [
				"worker_test"
			]
		},
		"resharding_bytes": {
			"File": "resharding_bytes.py",
			"Args": [],
			"Command": [],
			"Manual": false,
			"Shard": 2,
			"RetryMax": 0,
			"Tags": [
				"worker_test"
			]
		},
		"resharding_rbr": {
			"File": "resharding_rbr.py",
			"Args": [],
			"Command": [],
			"Manual": false,
			"Shard": 3,
			"RetryMax": 0,
			"Tags": [
				"worker_test"
			]
		},
		"schema": {
			"File": "schema.py",
			"Args": [],
			"Command": [],
			"Manual": false,
			"Shard": 2,
			"RetryMax": 0,
			"Tags": []
		},
		"sharded": {
			"File": "sharded.py",
			"Args": [],
			"Command": [],
			"Manual": false,
			"Shard": 4,
			"RetryMax": 0,
			"Tags": []
		},
		"sharded_recovery": {
			"File": "sharded_recovery.py",
			"Args": [],
			"Command": [],
			"Manual": false,
			"Shard": 4,
			"RetryMax": 0,
			"Tags": []
		},
		"tabletmanager": {
			"File": "tabletmanager.py",
			"Args": [],
			"Command": [],
			"Manual": false,
			"Shard": 2,
			"RetryMax": 0,
			"Tags": [
				"site_test"
			]
		},
		"tabletmanager_consul": {
			"File": "tabletmanager.py",
			"Args": [
				"--topo-server-flavor=consul"
			],
			"Command": [],
			"Manual": false,
			"Shard": 3,
			"RetryMax": 0,
			"Tags": [
				"site_test"
			]
		},
		"tabletmanager_etcd2": {
			"File": "tabletmanager.py",
			"Args": [
				"--topo-server-flavor=etcd2"
			],
			"Command": [],
			"Manual": false,
			"Shard": 2,
			"RetryMax": 0,
			"Tags": [
				"site_test"
			]
		},
		"endtoend": {
			"File": "",
			"Args": [],
			"Command": [
				"tools/e2e_test_runner.sh"
			],
			"Manual": false,
			"Shard": 3,
			"RetryMax": 0,
			"Tags": []
		},
		"cluster_endtoend": {
			"File": "",
			"Args": [],
			"Command": [
				"make",
				"e2e_test_cluster"
			],
			"Manual": false,
<<<<<<< HEAD
			"Shard": 2,
=======
			"Shard": 5,
>>>>>>> f48be23d
			"RetryMax": 0,
			"Tags": []
		},
		"e2e_race": {
			"File": "",
			"Args": [],
			"Command": [
				"make",
				"e2e_test_race"
			],
			"Manual": false,
			"Shard": 1,
			"RetryMax": 0,
			"Tags": []
		},
		"unit": {
			"File": "",
			"Args": [],
			"Command": [
				"tools/unit_test_runner.sh"
			],
			"Manual": false,
			"Shard": 0,
			"RetryMax": 0,
			"Tags": []
		},
		"unit_race": {
			"File": "",
			"Args": [],
			"Command": [
				"make",
				"unit_test_race"
			],
			"Manual": false,
			"Shard": 3,
			"RetryMax": 0,
			"Tags": []
		},
		"update_stream": {
			"File": "update_stream.py",
			"Args": [],
			"Command": [],
			"Manual": false,
			"Shard": 4,
			"RetryMax": 0,
			"Tags": []
		},
		"update_stream_rbr": {
			"File": "update_stream_rbr.py",
			"Args": [],
			"Command": [],
			"Manual": false,
			"Shard": 4,
			"RetryMax": 0,
			"Tags": []
		},
		"vertical_split": {
			"File": "vertical_split.py",
			"Args": [],
			"Command": [],
			"Manual": false,
			"Shard": 4,
			"RetryMax": 0,
			"Tags": [
				"worker_test"
			]
		},
		"vertical_split_rbr": {
			"File": "vertical_split_rbr.py",
			"Args": [],
			"Command": [],
			"Manual": false,
			"Shard": 4,
			"RetryMax": 0,
			"Tags": [
				"worker_test"
			]
		},
		"vschema": {
			"File": "vschema.py",
			"Args": [],
			"Command": [],
			"Manual": false,
			"Shard": 3,
			"RetryMax": 0,
			"Tags": []
		},
		"vtctld": {
			"File": "vtctld_test.py",
			"Args": [],
			"Command": [],
			"Manual": false,
			"Shard": 2,
			"RetryMax": 0,
			"Tags": []
		},
		"vtctld_web": {
			"File": "vtctld_web_test.py",
			"Args": [],
			"Command": [],
			"Manual": false,
			"Shard": 4,
			"RetryMax": 0,
			"Tags": [
				"webdriver"
			]
		},
		"vtgate_buffer": {
			"File": "vtgate_buffer.py",
			"Args": [],
			"Command": [],
			"Manual": false,
			"Shard": 4,
			"RetryMax": 0,
			"Tags": []
		},
		"vtgate_utils": {
			"File": "vtgate_utils_test.py",
			"Args": [],
			"Command": [],
			"Manual": false,
			"Shard": 3,
			"RetryMax": 0,
			"Tags": []
		},
		"vtgatev2": {
			"File": "vtgatev2_test.py",
			"Args": [],
			"Command": [],
			"Manual": false,
			"Shard": 0,
			"RetryMax": 0,
			"Tags": [
				"site_test"
			]
		},
		"vtgatev3": {
			"File": "vtgatev3_test.py",
			"Args": [],
			"Command": [],
			"Manual": false,
			"Shard": 4,
			"RetryMax": 0,
			"Tags": []
		},
		"vttest_sample": {
			"File": "vttest_sample_test.py",
			"Args": [],
			"Command": [],
			"Manual": false,
			"Shard": 0,
			"RetryMax": 0,
			"Tags": []
		},
		"worker": {
			"File": "worker.py",
			"Args": [],
			"Command": [],
			"Manual": false,
			"Shard": 2,
			"RetryMax": 0,
			"Tags": [
				"worker_test"
			]
		},
		"xtrabackup": {
			"File": "xtrabackup.py",
			"Args": [],
			"Command": [],
			"Manual": false,
			"Shard": 1,
			"RetryMax": 0,
			"Tags": []
		},
		"xb_recovery": {
			"File": "xb_recovery.py",
			"Args": [],
			"Command": [],
			"Manual": false,
			"Shard": 4,
			"RetryMax": 0,
			"Tags": []
		},
		"xtrabackup_xbstream": {
			"File": "xtrabackup_xbstream.py",
			"Args": [],
			"Command": [],
			"Manual": false,
			"Shard": 1,
			"RetryMax": 0,
			"Tags": []
		}
	}
}<|MERGE_RESOLUTION|>--- conflicted
+++ resolved
@@ -430,11 +430,7 @@
 				"e2e_test_cluster"
 			],
 			"Manual": false,
-<<<<<<< HEAD
-			"Shard": 2,
-=======
 			"Shard": 5,
->>>>>>> f48be23d
 			"RetryMax": 0,
 			"Tags": []
 		},
