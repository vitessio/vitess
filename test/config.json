--- conflicted
+++ resolved
@@ -111,11 +111,7 @@
 		},
 		"backup_only": {
 			"File": "unused.go",
-<<<<<<< HEAD
 			"Args": ["vitess.io/vitess/go/test/endtoend/backup/vtbackup", "-timeout", "30m"],
-=======
-			"Args": ["vitess.io/vitess/go/test/endtoend/backup/vtbackup", "-timeout", "20m"],
->>>>>>> 30ea1c67
 			"Command": [],
 			"Manual": false,
 			"Shard": "vtbackup_transform",
@@ -124,11 +120,7 @@
 		},
 		"backup_transform": {
 			"File": "unused.go",
-<<<<<<< HEAD
 			"Args": ["vitess.io/vitess/go/test/endtoend/backup/transform", "-timeout", "30m"],
-=======
-			"Args": ["vitess.io/vitess/go/test/endtoend/backup/transform", "-timeout", "20m"],
->>>>>>> 30ea1c67
 			"Command": [],
 			"Manual": false,
 			"Shard": "vtbackup_transform",
