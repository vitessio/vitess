{
	"Tests": {
		"backup_only": {
			"File": "backup_only.py",
			"Args": [],
			"Command": [],
			"Manual": false,
			"Shard": 2,
			"RetryMax": 0,
			"Tags": []
	        },
		"backup_mysqlctld": {
			"File": "backup_mysqlctld.py",
			"Args": [],
			"Command": [],
			"Manual": false,
			"Shard": 0,
			"RetryMax": 0,
			"Tags": []
		},
		"backup_transform_mysqlctld": {
			"File": "backup_transform_mysqlctld.py",
			"Args": [],
			"Command": [],
			"Manual": false,
			"Shard": 0,
			"RetryMax": 0,
			"Tags": []
		},
		"check_make_parser": {
			"File": "",
			"Args": [],
			"Command": [
				"tools/check_make_parser.sh"
			],
			"Manual": false,
			"Shard": 5,
			"RetryMax": 1,
			"Tags": []
		},
		"java": {
			"File": "",
			"Args": [],
			"Command": [
				"make",
				"java_test"
			],
			"Manual": false,
			"Shard": 4,
			"RetryMax": 0,
			"Tags": []
		},
		"legacy_resharding": {
			"File": "legacy_resharding.py",
			"Args": [],
			"Command": [],
			"Manual": false,
			"Shard": 4,
			"RetryMax": 0,
			"Tags": [
				"worker_test"
			]
		},
		"local_example": {
			"File": "",
			"Args": [],
			"Command": [
				"test/local_example.sh"
			],
			"Manual": false,
			"Shard": 5,
			"RetryMax": 0,
			"Tags": []
		},
		"client_test": {
			"File": "",
			"Args": [],
			"Command": [
					"test/client_test.sh"
			],
			"Manual": false,
			"Shard": 3,
			"RetryMax": 0,
			"Tags": []
		},
		"merge_sharding": {
			"File": "merge_sharding.py",
			"Args": [],
			"Command": [],
			"Manual": false,
			"Shard": 4,
			"RetryMax": 0,
			"Tags": [
				"worker_test"
			]
		},
		"merge_sharding_bytes": {
			"File": "merge_sharding_bytes.py",
			"Args": [],
			"Command": [],
			"Manual": false,
			"Shard": 4,
			"RetryMax": 0,
			"Tags": [
				"worker_test"
			]
		},
		"messaging": {
			"File": "messaging.py",
			"Args": [],
			"Command": [],
			"Manual": false,
			"Shard": 3,
			"RetryMax": 0,
			"Tags": []
		},
		"python_client": {
			"File": "python_client_test.py",
			"Args": [],
			"Command": [],
			"Manual": false,
			"Shard": 1,
			"RetryMax": 0,
			"Tags": []
		},
		"tabletmanager_consul": {
			"File": "tabletmanager.py",
			"Args": [
				"--topo-server-flavor=consul"
			],
			"Command": [],
			"Manual": false,
			"Shard": 3,
			"RetryMax": 0,
			"Tags": [
				"site_test"
			]
		},
		"tabletmanager_zk2": {
			"File": "tabletmanager.py",
			"Args": [
				"--topo-server-flavor=zk2"
			],
			"Command": [],
			"Manual": false,
			"Shard": 2,
			"RetryMax": 0,
			"Tags": [
				"site_test"
			]
		},
		"update_stream": {
			"File": "update_stream.py",
			"Args": [],
			"Command": [],
			"Manual": false,
			"Shard": 4,
			"RetryMax": 0,
			"Tags": []
		},
		"update_stream_rbr": {
			"File": "update_stream_rbr.py",
			"Args": [],
			"Command": [],
			"Manual": false,
			"Shard": 4,
			"RetryMax": 0,
			"Tags": []
		},
		"vtctld_web": {
			"File": "vtctld_web_test.py",
			"Args": [],
			"Command": [],
			"Manual": false,
			"Shard": 4,
			"RetryMax": 0,
			"Tags": [
				"webdriver"
			]
		},
		"vttest_sample": {
			"File": "vttest_sample_test.py",
			"Args": [],
			"Command": [],
			"Manual": false,
			"Shard": 0,
			"RetryMax": 0,
			"Tags": []
		},
		"worker": {
			"File": "worker.py",
			"Args": [],
			"Command": [],
			"Manual": false,
			"Shard": 5,
			"RetryMax": 0,
			"Tags": [
				"worker_test"
			]
		},
		"xtrabackup": {
			"File": "xtrabackup.py",
			"Args": [],
			"Command": [],
			"Manual": false,
			"Shard": 1,
			"RetryMax": 0,
			"Tags": []
		},
		"xb_recovery": {
			"File": "xb_recovery.py",
			"Args": [],
			"Command": [],
			"Manual": false,
			"Shard": 2,
			"RetryMax": 0,
			"Tags": []
		},
		"xtrabackup_xbstream": {
			"File": "xtrabackup_xbstream.py",
			"Args": [],
			"Command": [],
			"Manual": false,
			"Shard": 3,
			"RetryMax": 0,
			"Tags": []
		},
		"backup": {
			"File": "backup.go",
			"Args": ["vitess.io/vitess/go/test/endtoend/backup"],
			"Command": [],
			"Manual": false,
			"Shard": 11,
			"RetryMax": 0,
			"Tags": []
		},
		"binlog": {
			"File": "binlog.go",
			"Args": ["vitess.io/vitess/go/test/endtoend/binlog"],
			"Command": [],
			"Manual": false,
			"Shard": 12,
			"RetryMax": 0,
			"Tags": []
		},
		"cellalias": {
			"File": "cellalias.go",
			"Args": ["vitess.io/vitess/go/test/endtoend/cellalias"],
			"Command": [],
			"Manual": false,
			"Shard": 12,
			"RetryMax": 0,
			"Tags": []
		},
<<<<<<< HEAD
		"backup_transform": {
			"File": "backup_transform_test.go",
			"Args": ["vitess.io/vitess/go/test/endtoend/backuptransform"],
=======
		"prepare_statement": {
			"File": "stmt_methods_test.go",
			"Args": ["vitess.io/vitess/go/test/endtoend/preparestmt"],
>>>>>>> 8c6fd678
			"Command": [],
			"Manual": false,
			"Shard": 12,
			"RetryMax": 0,
			"Tags": []
		},
		"mysql_server": {
			"File": "mysql_server_test.go",
			"Args": ["vitess.io/vitess/go/test/endtoend/mysqlserver"],
			"Command": [],
			"Manual": false,
			"Shard": 12,
			"RetryMax": 0,
			"Tags": []
		},
		"clustertest": {
			"File": "clustertest.go",
			"Args": ["vitess.io/vitess/go/test/endtoend/clustertest"],
			"Command": [],
			"Manual": false,
			"Shard": 11,
			"RetryMax": 0,
			"Tags": []
		},
		"encrypted_replication": {
			"File": "encrypted_replication.go",
			"Args": ["vitess.io/vitess/go/test/endtoend/encryption/encryptedreplication"],
			"Command": [],
			"Manual": false,
			"Shard": 12,
			"RetryMax": 0,
			"Tags": []
		},
		"encrypted_transport": {
			"File": "encrypted_transport.go",
			"Args": ["vitess.io/vitess/go/test/endtoend/encryption/encryptedtransport"],
			"Command": [],
			"Manual": false,
			"Shard": 12,
			"RetryMax": 0,
			"Tags": []
		},
		"initial_sharding": {
			"File": "initial_sharding.go",
			"Args": ["vitess.io/vitess/go/test/endtoend/sharding/initialsharding/v3"],
			"Command": [],
			"Manual": false,
			"Shard": 13,
			"RetryMax": 0,
			"Tags": []
		},
		"initial_sharding_bytes": {
			"File": "initial_sharding_bytes.go",
			"Args": ["vitess.io/vitess/go/test/endtoend/sharding/initialsharding/bytes"],
			"Command": [],
			"Manual": false,
			"Shard": 13,
			"RetryMax": 0,
			"Tags": []
		},
		"initial_sharding_multi": {
			"File": "initial_sharding_multi.go",
			"Args": ["vitess.io/vitess/go/test/endtoend/sharding/initialsharding/multi"],
			"Command": [],
			"Manual": false,
			"Shard": 14,
			"RetryMax": 0,
			"Tags": []
		},
		"keyspace": {
			"File": "keyspace.go",
			"Args": ["vitess.io/vitess/go/test/endtoend/keyspace"],
			"Command": [],
			"Manual": false,
			"Shard": 12,
			"RetryMax": 0,
			"Tags": [
				"site_test"
			]
		},
		"mysqlctl": {
			"File": "mysqlctl.go",
			"Args": ["vitess.io/vitess/go/test/endtoend/mysqlctl"],
			"Command": [],
			"Manual": false,
			"Shard": 12,
			"RetryMax": 0,
			"Tags": [
				"site_test"
			]
		},
		"recovery": {
			"File": "recovery.go",
			"Args": ["vitess.io/vitess/go/test/endtoend/recovery/unshardedrecovery"],
			"Command": [],
			"Manual": false,
			"Shard": 11,
			"RetryMax": 0,
			"Tags": []
		},
		"reparent": {
			"File": "reparent.go",
			"Args": ["vitess.io/vitess/go/test/endtoend/reparent"],
			"Command": [],
			"Manual": false,
			"Shard": 14,
			"RetryMax": 0,
			"Tags": []
		},
		"resharding": {
			"File": "resharding.go",
			"Args": ["vitess.io/vitess/go/test/endtoend/sharding/resharding/v3"],
			"Command": [],
			"Manual": false,
			"Shard": 15,
			"RetryMax": 0,
			"Tags": [
				"worker_test"
			]
		},
		"resharding_bytes": {
			"File": "resharding_bytes.go",
			"Args": ["vitess.io/vitess/go/test/endtoend/sharding/resharding/string"],
			"Command": [],
			"Manual": false,
			"Shard": 15,
			"RetryMax": 0,
			"Tags": [
				"worker_test"
			]
		},
		"sharded": {
			"File": "sharded.go",
			"Args": ["vitess.io/vitess/go/test/endtoend/sharded"],
			"Command": [],
			"Manual": false,
			"Shard": 11,
			"RetryMax": 0,
			"Tags": []
		},
		"sharded_recovery": {
			"File": "sharded_recovery.go",
			"Args": ["vitess.io/vitess/go/test/endtoend/recovery/shardedrecovery"],
			"Command": [],
			"Manual": false,
			"Shard": 16,
			"RetryMax": 0,
			"Tags": []
		},
		"tabletmanager": {
			"File": "tabletmanager.go",
			"Args": ["vitess.io/vitess/go/test/endtoend/tabletmanager"],
			"Command": [],
			"Manual": false,
			"Shard": 16,
			"RetryMax": 0,
			"Tags": [
				"site_test"
			]
		},
		"vertical_split": {
			"File": "vertical_split.go",
			"Args": ["vitess.io/vitess/go/test/endtoend/sharding/verticalsplit"],
			"Command": [],
			"Manual": false,
			"Shard": 16,
			"RetryMax": 0,
			"Tags": [
				"worker_test"
			]
		},
		"vtgate": {
			"File": "vtgate.go",
			"Args": ["vitess.io/vitess/go/test/endtoend/vtgate"],
			"Command": [],
			"Manual": false,
			"Shard": 17,
			"RetryMax": 0,
			"Tags": []
		},
		"vtgate_buffer": {
			"File": "vtgate_buffer.go",
			"Args": ["vitess.io/vitess/go/test/endtoend/vtgate/buffer"],
			"Command": [],
			"Manual": false,
			"Shard": 17,
			"RetryMax": 0,
			"Tags": []
		},
		"vtgate_schema": {
			"File": "vtgate_schema.go",
			"Args": ["vitess.io/vitess/go/test/endtoend/vtgate/schema"],
			"Command": [],
			"Manual": false,
			"Shard": 17,
			"RetryMax": 0,
			"Tags": []
		},
		"vtgate_sequence": {
			"File": "vtgate_sequence.go",
			"Args": ["vitess.io/vitess/go/test/endtoend/vtgate/sequence"],
			"Command": [],
			"Manual": false,
			"Shard": 17,
			"RetryMax": 0,
			"Tags": []
		},
		"vtgate_transaction": {
			"File": "vtgate_transaction.go",
			"Args": ["vitess.io/vitess/go/test/endtoend/vtgate/transaction"],
			"Command": [],
			"Manual": false,
			"Shard": 17,
			"RetryMax": 0,
			"Tags": []
		},
		"vtgate_vschema": {
			"File": "vtgate_vschema.go",
			"Args": ["vitess.io/vitess/go/test/endtoend/vtgate/vschema"],
			"Command": [],
			"Manual": false,
			"Shard": 17,
			"RetryMax": 0,
			"Tags": []
		}
	}
}<|MERGE_RESOLUTION|>--- conflicted
+++ resolved
@@ -252,15 +252,18 @@
 			"RetryMax": 0,
 			"Tags": []
 		},
-<<<<<<< HEAD
 		"backup_transform": {
 			"File": "backup_transform_test.go",
 			"Args": ["vitess.io/vitess/go/test/endtoend/backuptransform"],
-=======
+			"Command": [],
+			"Manual": false,
+			"Shard": 12,
+			"RetryMax": 0,
+			"Tags": []
+		},
 		"prepare_statement": {
 			"File": "stmt_methods_test.go",
 			"Args": ["vitess.io/vitess/go/test/endtoend/preparestmt"],
->>>>>>> 8c6fd678
 			"Command": [],
 			"Manual": false,
 			"Shard": 12,
