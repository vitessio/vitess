--- conflicted
+++ resolved
@@ -100,21 +100,21 @@
 			"RetryMax": 1,
 			"Tags": []
 		},
-<<<<<<< HEAD
+		"backup_pitr_xtrabackup": {
+			"File": "unused.go",
+			"Args": ["vitess.io/vitess/go/test/endtoend/backup/pitr_xtrabackup", "-timeout", "30m"],
+			"Command": [],
+			"Manual": false,
+			"Shard": "backup_pitr_xtrabackup",
+			"RetryMax": 1,
+			"Tags": []
+		},
 		"backup_restore_to_time": {
 			"File": "unused.go",
 			"Args": ["vitess.io/vitess/go/test/endtoend/backup/restore_to_time", "-timeout", "30m"],
 			"Command": [],
 			"Manual": false,
 			"Shard": "backup_restore_to_time",
-=======
-		"backup_pitr_xtrabackup": {
-			"File": "unused.go",
-			"Args": ["vitess.io/vitess/go/test/endtoend/backup/pitr_xtrabackup", "-timeout", "30m"],
-			"Command": [],
-			"Manual": false,
-			"Shard": "backup_pitr_xtrabackup",
->>>>>>> fc29ef20
 			"RetryMax": 1,
 			"Tags": []
 		},
