--- conflicted
+++ resolved
@@ -32,7 +32,6 @@
 	unitTestDatabases = "percona56, mysql57, mysql80, mariadb101, mariadb102, mariadb103"
 
 	clusterTestTemplate = "templates/cluster_endtoend_test.tpl"
-<<<<<<< HEAD
 )
 
 var (
@@ -65,6 +64,7 @@
 		"onlineddl_declarative",
 		"tabletmanager_throttler",
 		"tabletmanager_throttler_custom_config",
+		"mysql80",
 	}
 	// TODO: currently some percona tools including xtrabackup are installed on all clusters, we can possibly optimize
 	// this by only installing them in the required clusters
@@ -73,14 +73,7 @@
 		"18",
 		"24",
 	}
-=======
-	clusterList         = "11,12,13,14,15,16,17,18,19,20,21,22,23,24,26,27,vreplication_basic,vreplication_multicell,vreplication_cellalias,vreplication_v2,mysql80"
-	// TODO: currently some percona tools including xtrabackup are installed on all clusters, we can possibly optimize
-	// this by only installing them in the required clusters
-	clustersRequiringXtraBackup = clusterList
-	clustersRequiringMakeTools  = "18,24"
-	clustersRequiringUbuntu20   = "mysql80"
->>>>>>> 3706e7d8
+	clustersRequiringUbuntu20 = "mysql80"
 )
 
 type unitTest struct {
