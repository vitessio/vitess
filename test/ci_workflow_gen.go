--- conflicted
+++ resolved
@@ -32,7 +32,6 @@
 	unitTestDatabases = "percona56, mysql57, mysql80, mariadb101, mariadb102, mariadb103"
 
 	clusterTestTemplate = "templates/cluster_endtoend_test.tpl"
-<<<<<<< HEAD
 )
 
 var (
@@ -65,22 +64,16 @@
 		"onlineddl_declarative",
 		"tabletmanager_throttler",
 		"tabletmanager_throttler_custom_config",
+		"mysql80",
 	}
 	// TODO: currently some percona tools including xtrabackup are installed on all clusters, we can possibly optimize
 	// this by only installing them in the required clusters
 	clustersRequiringXtraBackup = clusterList
+	clustersRequiringUbuntu20   = "mysql80"
 	clustersRequiringMakeTools  = []string{
 		"18",
 		"24",
 	}
-=======
-	clusterList         = "11,12,13,14,15,16,17,18,19,20,21,22,23,24,26,27,vreplication_basic,vreplication_multicell,vreplication_cellalias,vreplication_v2,mysql80"
-	// TODO: currently some percona tools including xtrabackup are installed on all clusters, we can possibly optimize
-	// this by only installing them in the required clusters
-	clustersRequiringXtraBackup = clusterList
-	clustersRequiringMakeTools  = "18,24"
-	clustersRequiringUbuntu20   = "mysql80"
->>>>>>> 14c67ef4
 )
 
 type unitTest struct {
