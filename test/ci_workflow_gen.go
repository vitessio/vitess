--- conflicted
+++ resolved
@@ -147,14 +147,6 @@
 		"vtgate_topo_consul",
 		"tabletmanager_consul",
 	}
-<<<<<<< HEAD
-=======
-	clustersRequiringMySQL80 = []string{
-		"mysql80",
-		"vtorc_8.0",
-		"vreplication_across_db_versions",
-	}
->>>>>>> c4535fc2
 )
 
 type unitTest struct {
@@ -181,6 +173,8 @@
 	case clusterName == "tabletmanager_tablegc":
 		return allOracleMySQLVersions
 	case clusterName == "mysql80":
+		return []mysqlVersion{mysql80}
+	case clusterName == "vtorc_8.0":
 		return []mysqlVersion{mysql80}
 	case clusterName == "vreplication_across_db_versions":
 		return []mysqlVersion{mysql80}
@@ -364,24 +358,9 @@
 			if err != nil {
 				log.Print(err)
 			}
-<<<<<<< HEAD
-=======
-		}
-		if strings.HasPrefix(cluster, "vreplication") || strings.HasSuffix(cluster, "heavy") {
-			test.LimitResourceUsage = true
-		}
-
-		path := fmt.Sprintf("%s/cluster_endtoend_%s.yml", workflowConfigDir, cluster)
-		template := tpl
-		if test.Platform != "" {
-			template = fmt.Sprintf(tpl, "_"+test.Platform)
-		} else if strings.Contains(template, "%s") {
-			template = fmt.Sprintf(tpl, "")
-		}
-		err := writeFileFromTemplate(template, path, test)
-		if err != nil {
-			log.Print(err)
->>>>>>> c4535fc2
+			if strings.HasPrefix(cluster, "vreplication") || strings.HasSuffix(cluster, "heavy") {
+				test.LimitResourceUsage = true
+			}
 		}
 	}
 }
