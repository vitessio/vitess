#!/usr/bin/env python

import json
import logging
import optparse
import os
import shlex
import shutil
import signal
import socket
from subprocess import Popen, CalledProcessError, PIPE
import sys
import time
import unittest
import urllib2

import MySQLdb

import environment

from vtctl import vtctl_client
from mysql_flavor import set_mysql_flavor
from protocols_flavor import set_protocols_flavor, protocols_flavor
from topo_flavor.server import set_topo_server_flavor

options = None
devnull = open('/dev/null', 'w')
<<<<<<< HEAD
hostname = socket.gethostname()
=======
hostname = socket.getaddrinfo(socket.getfqdn(), None, 0, 0, 0, socket.AI_CANONNAME)[0][3]
>>>>>>> 80fe5a66

class TestError(Exception):
  pass

class Break(Exception):
  pass

environment.setup()

class LoggingStream(object):
  def __init__(self):
    self.line = ""

  def write(self, value):
    if value == "\n":
      # we already printed it
      self.line = ""
      return
    self.line += value
    logging.info("===== " + self.line)
    if value.endswith("\n"):
      self.line = ""

  def writeln(self, value):
    self.write(value)
    self.line = ""

  def flush(self):
    pass

def add_options(parser):
  parser.add_option('-d', '--debug', action='store_true',
                    help='utils.pause() statements will wait for user input')
  parser.add_option('-k', '--keep-logs', action='store_true',
                    help="Don't delete log files on teardown.")
  parser.add_option("-q", "--quiet", action="store_const", const=0, dest="verbose", default=1)
  parser.add_option("-v", "--verbose", action="store_const", const=2, dest="verbose", default=1)
  parser.add_option('--skip-teardown', action='store_true')
  parser.add_option("--mysql-flavor")
  parser.add_option("--protocols-flavor")
  parser.add_option("--topo-server-flavor", default="zookeeper")

def set_options(opts):
  global options
  options = opts

  set_mysql_flavor(options.mysql_flavor)
  set_protocols_flavor(options.protocols_flavor)
  set_topo_server_flavor(options.topo_server_flavor)

# main executes the test classes contained in the passed module, or
# __main__ if empty.
def main(mod=None):
  if mod == None:
    mod = sys.modules['__main__']

  global options

  parser = optparse.OptionParser(usage="usage: %prog [options] [test_names]")
  add_options(parser)
  (options, args) = parser.parse_args()

  if options.verbose == 0:
    level = logging.WARNING
  elif options.verbose == 1:
    level = logging.INFO
  else:
    level = logging.DEBUG
  logging.getLogger().setLevel(level)
  logging.basicConfig(format='-- %(asctime)s %(module)s:%(lineno)d %(levelname)s %(message)s')

  set_options(options)

  try:
    suite = unittest.TestSuite()
    if not args:
      # this will run the setup and teardown
      suite.addTests(unittest.TestLoader().loadTestsFromModule(mod))
    else:
      if args[0] == 'teardown':
        mod.tearDownModule()

      elif args[0] == 'setup':
        mod.setUpModule()

      else:
        for arg in args:
          # this will run the setup and teardown
          suite.addTests(unittest.TestLoader().loadTestsFromName(arg, mod))

    if suite.countTestCases() > 0:
      logger = LoggingStream()
      result = unittest.TextTestRunner(stream=logger, verbosity=options.verbose, failfast=True).run(suite)
      if not result.wasSuccessful():
        sys.exit(-1)
  except KeyboardInterrupt:
    logging.warning("======== Tests interrupted, cleaning up ========")
    mod.tearDownModule()
    # If you interrupt a test, you probably want to stop evaluating the rest.
    sys.exit(1)
  finally:
    if options.keep_logs:
      logging.warning("Leaving temporary files behind (--keep-logs), please "
                      "clean up before next run: " + os.environ["VTDATAROOT"])

def remove_tmp_files():
  if options.keep_logs:
    return
  try:
    shutil.rmtree(environment.tmproot)
  except OSError as e:
    logging.debug("remove_tmp_files: %s", str(e))

def pause(prompt):
  if options.debug:
    raw_input(prompt)

# sub-process management
pid_map = {}
already_killed = []
def _add_proc(proc):
  pid_map[proc.pid] = proc
  with open(environment.tmproot+'/test-pids', 'a') as f:
    print >> f, proc.pid, os.path.basename(proc.args[0])

def kill_sub_processes():
  for proc in pid_map.values():
    if proc.pid and proc.returncode is None:
      proc.kill()
  if not os.path.exists(environment.tmproot+'/test-pids'):
    return
  with open(environment.tmproot+'/test-pids') as f:
    for line in f:
      try:
        parts = line.strip().split()
        pid = int(parts[0])
        proc = pid_map.get(pid)
        if not proc or (proc and proc.pid and proc.returncode is None):
          if pid not in already_killed:
            os.kill(pid, signal.SIGTERM)
      except OSError as e:
        logging.debug("kill_sub_processes: %s", str(e))

def kill_sub_process(proc, soft=False):
  if proc is None:
    return
  pid = proc.pid
  if soft:
    proc.terminate()
  else:
    proc.kill()
  if pid and pid in pid_map:
    del pid_map[pid]
    already_killed.append(pid)

# run in foreground, possibly capturing output
def run(cmd, trap_output=False, raise_on_error=True, **kargs):
  if isinstance(cmd, str):
    args = shlex.split(cmd)
  else:
    args = cmd
  if trap_output:
    kargs['stdout'] = PIPE
    kargs['stderr'] = PIPE
  logging.debug("run: %s %s", str(cmd), ', '.join('%s=%s' % x for x in kargs.iteritems()))
  proc = Popen(args, **kargs)
  proc.args = args
  stdout, stderr = proc.communicate()
  if proc.returncode:
    if raise_on_error:
      raise TestError('cmd fail:', args, stdout, stderr)
    else:
      logging.debug('cmd fail: %s %s %s', str(args), stdout, stderr)
  return stdout, stderr

# run sub-process, expects failure
def run_fail(cmd, **kargs):
  if isinstance(cmd, str):
    args = shlex.split(cmd)
  else:
    args = cmd
  kargs['stdout'] = PIPE
  kargs['stderr'] = PIPE
  if options.verbose == 2:
    logging.debug("run: (expect fail) %s %s", cmd, ', '.join('%s=%s' % x for x in kargs.iteritems()))
  proc = Popen(args, **kargs)
  proc.args = args
  stdout, stderr = proc.communicate()
  if proc.returncode == 0:
    logging.info("stdout:\n%sstderr:\n%s", stdout, stderr)
    raise TestError('expected fail:', args, stdout, stderr)
  return stdout, stderr

# run a daemon - kill when this script exits
def run_bg(cmd, **kargs):
  if options.verbose == 2:
    logging.debug("run: %s %s", cmd, ', '.join('%s=%s' % x for x in kargs.iteritems()))
  if 'extra_env' in kargs:
    kargs['env'] = os.environ.copy()
    if kargs['extra_env']:
      kargs['env'].update(kargs['extra_env'])
    del(kargs['extra_env'])
  if isinstance(cmd, str):
    args = shlex.split(cmd)
  else:
    args = cmd
  proc = Popen(args=args, **kargs)
  proc.args = args
  _add_proc(proc)
  return proc

def wait_procs(proc_list, raise_on_error=True):
  for proc in proc_list:
    pid = proc.pid
    if pid:
      already_killed.append(pid)
  for proc in proc_list:
    proc.wait()
  for proc in proc_list:
    if proc.returncode:
      if options.verbose >= 1 and proc.returncode not in (-9,):
        sys.stderr.write("proc failed: %s %s\n" % (proc.returncode, proc.args))
      if raise_on_error:
        raise CalledProcessError(proc.returncode, ' '.join(proc.args))

def run_procs(cmds, raise_on_error=True):
  procs = []
  for cmd in cmds:
    procs.append(run_bg(cmd))
  wait_procs(procs, raise_on_error=raise_on_error)

def validate_topology(ping_tablets=False):
  if ping_tablets:
    run_vtctl(['Validate', '-ping-tablets'])
  else:
    run_vtctl(['Validate'])

def zk_ls(path):
  out, err = run(environment.binary_argstr('zk')+' ls '+path, trap_output=True)
  return sorted(out.splitlines())

def zk_cat(path):
  out, err = run(environment.binary_argstr('zk')+' cat '+path, trap_output=True)
  return out

def zk_cat_json(path):
  data = zk_cat(path)
  return json.loads(data)

# wait_step is a helper for looping until a condition is true.
# use as follow:
#    timeout = 10
#    while True:
#      if done:
#        break
#      timeout = utils.wait_step('condition', timeout)
def wait_step(msg, timeout, sleep_time=1.0):
  timeout -= sleep_time
  if timeout <= 0:
    raise TestError("timeout waiting for condition '%s'" % msg)
  logging.debug("Sleeping for %f seconds waiting for condition '%s'" %
               (sleep_time, msg))
  time.sleep(sleep_time)
  return timeout

# vars helpers
def get_vars(port):
  """
  Returns the dict for vars, from a vtxxx process, or None
  if we can't get them.
  """
  try:
    url = 'http://localhost:%u/debug/vars' % int(port)
    f = urllib2.urlopen(url)
    data = f.read()
    f.close()
  except:
    return None
  try:
    return json.loads(data)
  except ValueError:
    print data
    raise

# wait_for_vars will wait until we can actually get the vars from a process,
# and if var is specified, will wait until that var is in vars
def wait_for_vars(name, port, var=None):
  timeout = 5.0
  while True:
    v = get_vars(port)
    if v and (var is None or var in v):
      break
    timeout = wait_step('waiting for /debug/vars of %s' % name, timeout)

# vtgate helpers, assuming it always restarts on the same port
def vtgate_start(vtport=None, cell='test_nj', retry_delay=1, retry_count=1,
                 topo_impl=None, tablet_bson_encrypted=False, cache_ttl='1s',
                 auth=False, timeout="5s", cert=None, key=None, ca_cert=None,
                 socket_file=None, schema=None, extra_args=None):
  port = vtport or environment.reserve_ports(1)
  secure_port = None
  args = environment.binary_args('vtgate') + [
          '-port', str(port),
          '-cell', cell,
          '-retry-delay', '%ss' % (str(retry_delay)),
          '-retry-count', str(retry_count),
          '-log_dir', environment.vtlogroot,
          '-srv_topo_cache_ttl', cache_ttl,
          '-timeout', timeout,
          ] + protocols_flavor().tabletconn_protocol_flags()
  if topo_impl:
    args.extend(['-topo_implementation', topo_impl])
  else:
    args.extend(environment.topo_server().flags())
  if tablet_bson_encrypted:
    args.append('-tablet-bson-encrypted')
  if auth:
    args.extend(['-auth-credentials', os.path.join(environment.vttop, 'test', 'test_data', 'authcredentials_test.json')])
  if cert:
    secure_port = environment.reserve_ports(1)
    args.extend(['-secure-port', '%s' % secure_port,
                 '-cert', cert,
                 '-key', key])
    if ca_cert:
      args.extend(['-ca_cert', ca_cert])
  if socket_file:
    args.extend(['-socket_file', socket_file])
  if schema:
    fname = os.path.join(environment.tmproot, "vtgate_schema.json")
    with open(fname, "w") as f:
      f.write(schema)
    args.extend(['-schema-file', fname])

  if extra_args:
    args.extend(extra_args)

  sp = run_bg(args)
  if cert:
    wait_for_vars("vtgate", port, "SecureConnections")
    return sp, port, secure_port
  else:
    wait_for_vars("vtgate", port)
    return sp, port

def vtgate_kill(sp):
  if sp is None:
    return
  kill_sub_process(sp, soft=True)
  sp.wait()

# vtctl helpers
# The modes are not all equivalent, and we don't really thrive for it.
# If a client needs to rely on vtctl's command line behavior, make
# sure to use mode=utils.VTCTL_VTCTL
VTCTL_AUTO        = 0
VTCTL_VTCTL       = 1
VTCTL_VTCTLCLIENT = 2
VTCTL_RPC         = 3
def run_vtctl(clargs, log_level='', auto_log=False, expect_fail=False,
              mode=VTCTL_AUTO, **kwargs):
  if mode == VTCTL_AUTO:
    if not expect_fail and vtctld:
      mode = VTCTL_RPC
    else:
      mode = VTCTL_VTCTL

  if mode == VTCTL_VTCTL:
    return run_vtctl_vtctl(clargs, log_level=log_level, auto_log=auto_log,
                           expect_fail=expect_fail, **kwargs)
  elif mode == VTCTL_VTCTLCLIENT:
    result = vtctld.vtctl_client(clargs)
    return result, ""
  elif mode == VTCTL_RPC:
    logging.debug("vtctl: %s", " ".join(clargs))
    result = vtctld_connection.execute_vtctl_command(clargs, info_to_debug=True, action_timeout=120)
    return result, ""

  raise Exception('Unknown mode: %s', mode)

def run_vtctl_vtctl(clargs, log_level='', auto_log=False, expect_fail=False,
                    **kwargs):
  args = environment.binary_args('vtctl') + ['-log_dir', environment.vtlogroot]
  args.extend(environment.topo_server().flags())
  args.extend(protocols_flavor().tablet_manager_protocol_flags())
  args.extend(protocols_flavor().tabletconn_protocol_flags())

  if auto_log:
    if options.verbose == 2:
      log_level='INFO'
    elif options.verbose == 1:
      log_level='WARNING'
    else:
      log_level='ERROR'

  if log_level:
    args.append('--stderrthreshold=%s' % log_level)

  if isinstance(clargs, str):
    cmd = " ".join(args) + ' ' + clargs
  else:
    cmd = args + clargs

  if expect_fail:
    return run_fail(cmd, **kwargs)
  return run(cmd, **kwargs)

# run_vtctl_json runs the provided vtctl command and returns the result
# parsed as json
def run_vtctl_json(clargs):
  stdout, stderr = run_vtctl(clargs, trap_output=True, auto_log=True)
  return json.loads(stdout)

# vtworker helpers
def run_vtworker(clargs, log_level='', auto_log=False, expect_fail=False, **kwargs):
  args = environment.binary_args('vtworker') + [
          '-log_dir', environment.vtlogroot,
          '-min_healthy_rdonly_endpoints', '1',
          '-port', str(environment.reserve_ports(1))]
  args.extend(environment.topo_server().flags())
  args.extend(protocols_flavor().tablet_manager_protocol_flags())

  if auto_log:
    if options.verbose == 2:
      log_level='INFO'
    elif options.verbose == 1:
      log_level='WARNING'
    else:
      log_level='ERROR'
  if log_level:
    args.append('--stderrthreshold=%s' % log_level)

  cmd = args + clargs
  if expect_fail:
    return run_fail(cmd, **kwargs)
  return run(cmd, **kwargs)

# vtclient2 helpers
# driver is one of:
# - vttablet (default), vttablet-streaming
# - vtdb, vtdb-streaming (default topo server)
# - vtdb-zk, vtdb-zk-streaming (forced zk topo server)
# path is either: keyspace/shard for vttablet* or zk path for vtdb*
def vtclient2(uid, path, query, bindvars=None, user=None, password=None, driver=None,
              verbose=False, raise_on_error=True):
  if (user is None) != (password is None):
    raise TypeError("you should provide either both or none of user and password")

  # for ZK paths to not have // in the path, that confuses things
  if path.startswith('/'):
    path = path[1:]
  server = "localhost:%u/%s" % (uid, path)

  cmdline = environment.binary_args('vtclient2') + ['-server', server]
  cmdline += environment.topo_server().flags()
  cmdline += protocols_flavor().tabletconn_protocol_flags()
  if user is not None:
    cmdline.extend(['-tablet-bson-username', user,
                    '-tablet-bson-password', password])
  if bindvars:
    cmdline.extend(['-bindvars', bindvars])
  if driver:
    cmdline.extend(['-driver', driver])
  if verbose:
    cmdline.extend(['-alsologtostderr', '-verbose'])
  cmdline.append(query)

  return run(cmdline, raise_on_error=raise_on_error, trap_output=True)

# mysql helpers
def mysql_query(uid, dbname, query):
  conn = MySQLdb.Connect(user='vt_dba',
                         unix_socket='%s/vt_%010d/mysql.sock' % (environment.vtdataroot, uid),
                         db=dbname)
  cursor = conn.cursor()
  cursor.execute(query)
  try:
    return cursor.fetchall()
  finally:
    conn.close()

def mysql_write_query(uid, dbname, query):
  conn = MySQLdb.Connect(user='vt_dba',
                         unix_socket='%s/vt_%010d/mysql.sock' % (environment.vtdataroot, uid),
                         db=dbname)
  cursor = conn.cursor()
  conn.begin()
  cursor.execute(query)
  conn.commit()
  try:
    return cursor.fetchall()
  finally:
    conn.close()

def check_db_var(uid, name, value):
  conn = MySQLdb.Connect(user='vt_dba',
                         unix_socket='%s/vt_%010d/mysql.sock' % (environment.vtdataroot, uid))
  cursor = conn.cursor()
  cursor.execute("show variables like '%s'" % name)
  row = cursor.fetchone()
  if row != (name, value):
    raise TestError('variable not set correctly', name, row)
  conn.close()

def check_db_read_only(uid):
  return check_db_var(uid, 'read_only', 'ON')

def check_db_read_write(uid):
  return check_db_var(uid, 'read_only', 'OFF')

def wait_db_read_only(uid):
  for x in xrange(3):
    try:
      check_db_read_only(uid)
      return
    except TestError as e:
      logging.warning("wait_db_read_only: %s", str(e))
      time.sleep(1.0)
  raise e

def check_srv_keyspace(cell, keyspace, expected, keyspace_id_type='uint64'):
  ks = run_vtctl_json(['GetSrvKeyspace', cell, keyspace])
  result = ""
  for tablet_type in sorted(ks['TabletTypes']):
    result += "Partitions(%s):" % tablet_type
    partition = ks['Partitions'][tablet_type]
    for shard in partition['Shards']:
      result = result + " %s-%s" % (shard['KeyRange']['Start'],
                                    shard['KeyRange']['End'])
    result += "\n"
  result += "TabletTypes: " + ",".join(sorted(ks['TabletTypes']))
  logging.debug("Cell %s keyspace %s has data:\n%s", cell, keyspace, result)
  if expected != result:
    raise Exception("Mismatch in srv keyspace for cell %s keyspace %s, expected:\n%s\ngot:\n%s" % (
                   cell, keyspace, expected, result))
  if 'keyspace_id' != ks.get('ShardingColumnName'):
    raise Exception("Got wrong ShardingColumnName in SrvKeyspace: %s" %
                   str(ks))
  if keyspace_id_type != ks.get('ShardingColumnType'):
    raise Exception("Got wrong ShardingColumnType in SrvKeyspace: %s" %
                   str(ks))

def get_status(port):
  return urllib2.urlopen('http://localhost:%u%s' % (port, environment.status_url)).read()

def curl(url, request=None, data=None, background=False, retry_timeout=0, **kwargs):
  args = [environment.curl_bin, '--silent', '--no-buffer', '--location']
  if not background:
    args.append('--show-error')
  if request:
    args.extend(['--request', request])
  if data:
    args.extend(['--data', data])
  args.append(url)

  if background:
    return run_bg(args, **kwargs)

  if retry_timeout > 0:
    while True:
      try:
        return run(args, trap_output=True, **kwargs)
      except TestError as e:
        retry_timeout = wait_step('cmd: %s, error: %s' % (str(args), str(e)), retry_timeout)

  return run(args, trap_output=True, **kwargs)

class VtctldError(Exception): pass

# save the first running instance, and an RPC connection to it,
# so we can use it to run remote vtctl commands
vtctld = None
vtctld_connection = None

class Vtctld(object):

  def __init__(self):
    self.port = environment.reserve_ports(1)

  def dbtopo(self):
    data = json.load(urllib2.urlopen('http://localhost:%u/dbtopo?format=json' %
                                     self.port))
    if data["Error"]:
      raise VtctldError(data)
    return data["Topology"]

  def serving_graph(self):
    data = json.load(urllib2.urlopen('http://localhost:%u/serving_graph/test_nj?format=json' % self.port))
    if data['Errors']:
      raise VtctldError(data['Errors'])
    return data["Keyspaces"]

  def start(self):
    args = environment.binary_args('vtctld') + [
            '-debug',
            '-templates', environment.vttop + '/go/cmd/vtctld/templates',
            '-schema-editor-dir', environment.vttop + '/go/vt/vtgate',
            '-log_dir', environment.vtlogroot,
            '-port', str(self.port),
            ] + \
            environment.topo_server().flags() + \
            protocols_flavor().tablet_manager_protocol_flags()
    stderr_fd = open(os.path.join(environment.tmproot, "vtctld.stderr"), "w")
    self.proc = run_bg(args, stderr=stderr_fd)

    # wait for the process to listen to RPC
    timeout = 30
    while True:
      v = get_vars(self.port)
      if v:
        break
      timeout = wait_step('waiting for vtctld to start', timeout,
                          sleep_time=0.2)

    # save the running instance so vtctl commands can be remote executed now
    global vtctld, vtctld_connection
    if not vtctld:
      vtctld = self
      vtctld_connection = vtctl_client.connect(
          protocols_flavor().vtctl_client_protocol(), 'localhost:%u' % self.port, 30)

    return self.proc

  def process_args(self):
    return ['-vtctld_addr', 'http://localhost:%u/' % self.port]

  def vtctl_client(self, args):
    if options.verbose == 2:
      log_level='INFO'
    elif options.verbose == 1:
      log_level='WARNING'
    else:
      log_level='ERROR'

    out, err = run(environment.binary_args('vtctlclient') +
                   ['-vtctl_client_protocol',
                    protocols_flavor().vtctl_client_protocol(),
                    '-server', 'localhost:%u' % self.port,
                    '-stderrthreshold', log_level] + args,
                   trap_output=True)
    return out<|MERGE_RESOLUTION|>--- conflicted
+++ resolved
@@ -25,11 +25,7 @@
 
 options = None
 devnull = open('/dev/null', 'w')
-<<<<<<< HEAD
-hostname = socket.gethostname()
-=======
 hostname = socket.getaddrinfo(socket.getfqdn(), None, 0, 0, 0, socket.AI_CANONNAME)[0][3]
->>>>>>> 80fe5a66
 
 class TestError(Exception):
   pass
