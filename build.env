--- conflicted
+++ resolved
@@ -17,11 +17,7 @@
 source ./tools/shell_functions.inc
 
 go version >/dev/null 2>&1 || fail "Go is not installed or is not in \$PATH. See https://vitess.io/contributing/build-from-source for install instructions."
-<<<<<<< HEAD
-goversion_min 1.20.3 || echo "Go version reported: `go version`. Version 1.20.3+ required. See https://vitess.io/contributing/build-from-source for install instructions."
-=======
-goversion_min 1.20.2 || echo "Go version reported: `go version`. Version 1.20.2+ recommended. See https://vitess.io/contributing/build-from-source for install instructions."
->>>>>>> 978563ee
+goversion_min 1.20.3 || echo "Go version reported: `go version`. Version 1.20.3+ recommended. See https://vitess.io/contributing/build-from-source for install instructions."
 
 mkdir -p dist
 mkdir -p bin
