/*
Copyright 2019 The Vitess Authors.

Licensed under the Apache License, Version 2.0 (the "License");
you may not use this file except in compliance with the License.
You may obtain a copy of the License at

    http://www.apache.org/licenses/LICENSE-2.0

Unless required by applicable law or agreed to in writing, software
distributed under the License is distributed on an "AS IS" BASIS,
WITHOUT WARRANTIES OR CONDITIONS OF ANY KIND, either express or implied.
See the License for the specific language governing permissions and
limitations under the License.
*/

// This package contains the data structures for a service allowing
// you to use vtctld as a server for vt commands.

syntax = "proto3";
option go_package = "vitess.io/vitess/go/vt/proto/vtctldata";

package vtctldata;

import "binlogdata.proto";
import "logutil.proto";
import "mysqlctl.proto";
import "replicationdata.proto";
import "tabletmanagerdata.proto";
import "topodata.proto";
import "vschema.proto";
import "vttime.proto";

// ExecuteVtctlCommandRequest is the payload for ExecuteVtctlCommand.
// timeouts are in nanoseconds.
message ExecuteVtctlCommandRequest {
  repeated string args = 1;
  int64 action_timeout = 2;
}

// ExecuteVtctlCommandResponse is streamed back by ExecuteVtctlCommand.
message ExecuteVtctlCommandResponse {
  logutil.Event event = 1;
}

// TableMaterializeSttings contains the settings for one table.
message TableMaterializeSettings {
  string target_table = 1;
  // source_expression is a select statement.
  string source_expression = 2;
  // create_ddl contains the DDL to create the target table.
  // If empty, the target table must already exist.
  // if "copy", the target table DDL is the same as the source table.
  string create_ddl = 3;
<<<<<<< HEAD
}

// MaterializeSettings contains the settings for the Materialize command.
message MaterializeSettings {
  // workflow is the name of the workflow.
  string workflow = 1;
  string source_keyspace = 2;
  string target_keyspace = 3;
  // stop_after_copy specifies if vreplication should be stopped after copying.
  bool stop_after_copy = 4;
  repeated TableMaterializeSettings table_settings = 5;
  // optional parameters.
  string cell = 6;
  string tablet_types = 7;
  // ExternalCluster is the name of the mounted cluster which has the source keyspace/db for this workflow
  // it is of the type <cluster_type.cluster_name>
  string external_cluster = 8;

}

/* Data types for VtctldServer */

message Keyspace {
  string name = 1;
  topodata.Keyspace keyspace = 2;
}

message Shard {
  string keyspace = 1;
  string name = 2;
  topodata.Shard shard = 3;
}

// TODO: comment the hell out of this.
message Workflow {
  string name = 1;
  ReplicationLocation source = 2;
  ReplicationLocation target = 3;
  int64 max_v_replication_lag = 4;
  map<string, ShardStream> shard_streams = 5;

  message ReplicationLocation {
    string keyspace = 1;
    repeated string shards = 2;
  }

  message ShardStream {
    repeated Stream streams = 1;
    repeated topodata.Shard.TabletControl tablet_controls = 2;
    bool is_primary_serving = 3;
  }

  message Stream {
    int64 id = 1;
    string shard = 2;
    topodata.TabletAlias tablet = 3;
    binlogdata.BinlogSource binlog_source = 4;
    string position = 5;
    string stop_position = 6;
    string state = 7;
    string db_name = 8;
    vttime.Time transaction_timestamp = 9;
    vttime.Time time_updated = 10;
    string message = 11;
    repeated CopyState copy_states = 12;

    message CopyState {
      string table = 1;
      string last_pk = 2;
    }
  }
}

/* Request/response types for VtctldServer */

message ChangeTabletTypeRequest {
  topodata.TabletAlias tablet_alias = 1;
  topodata.TabletType db_type = 2;
  bool dry_run = 3;
}

message ChangeTabletTypeResponse {
  topodata.Tablet before_tablet = 1;
  topodata.Tablet after_tablet = 2;
  bool was_dry_run = 3;
}

message CreateKeyspaceRequest {
  // Name is the name of the keyspace.
  string name = 1;
  // Force proceeds with the request even if the keyspace already exists.
  bool force = 2;
  // AllowEmptyVSchema allows a keyspace to be created with no vschema.
  bool allow_empty_v_schema = 3;

  // ShardingColumnName specifies the column to use for sharding operations.
  string sharding_column_name = 4;
  // ShardingColumnType specifies the type of the column to use for sharding
  // operations.
  topodata.KeyspaceIdType sharding_column_type = 5;

  // ServedFroms specifies a set of db_type:keyspace pairs used to serve
  // traffic for the keyspace.
  repeated topodata.Keyspace.ServedFrom served_froms = 6;

  // Type is the type of the keyspace to create.
  topodata.KeyspaceType type = 7;
  // BaseKeyspace specifies the base keyspace for SNAPSHOT keyspaces. It is
  // required to create a SNAPSHOT keyspace.
  string base_keyspace = 8;
  // SnapshotTime specifies the snapshot time for this keyspace. It is required
  // to create a SNAPSHOT keyspace.
  vttime.Time snapshot_time = 9;
}

message CreateKeyspaceResponse {
  // Keyspace is the newly-created keyspace.
  Keyspace keyspace = 1;
}

message CreateShardRequest {
  // Keyspace is the name of the keyspace to create the shard in.
  string keyspace = 1;
  // ShardName is the name of the shard to create. E.g. "-" or "-80".
  string shard_name = 2;
  // Force treats an attempt to create a shard that already exists as a
  // non-error.
  bool force = 3;
  // IncludeParent creates the parent keyspace as an empty BASE keyspace, if it
  // doesn't already exist.
  bool include_parent = 4;
}

message CreateShardResponse {
  // Keyspace is the created keyspace. It is set only if IncludeParent was
  // specified in the request and the parent keyspace needed to be created.
  Keyspace keyspace = 1;
  // Shard is the newly-created shard object.
  Shard shard = 2;
  // ShardAlreadyExists is set if Force was specified in the request and the
  // shard already existed.
  bool shard_already_exists = 3;
}

message DeleteKeyspaceRequest {
  // Keyspace is the name of the keyspace to delete.
  string keyspace = 1;
  // Recursive causes all shards in the keyspace to be recursively deleted
  // before deleting the keyspace. It is an error to call DeleteKeyspace on a
  // non-empty keyspace without also specifying Recursive.
  bool recursive = 2;
}

message DeleteKeyspaceResponse {
}

message DeleteShardsRequest {
  // Shards is the list of shards to delete. The nested topodatapb.Shard field
  // is not required for DeleteShard, but the Keyspace and Shard fields are.
  repeated Shard shards = 1;
  // Recursive also deletes all tablets belonging to the shard(s). It is an
  // error to call DeleteShard on a non-empty shard without also specificying
  // Recursive.
  bool recursive = 2;
  // EvenIfServing allows a shard to be deleted even if it is serving, which is
  // normally an error. Use with caution.
  bool even_if_serving = 4;
}

message DeleteShardsResponse {
}

message DeleteTabletsRequest {
  // TabletAliases is the list of tablets to delete.
  repeated topodata.TabletAlias tablet_aliases = 1;
  // AllowPrimary allows for the master/primary tablet of a shard to be deleted.
  // Use with caution.
  bool allow_primary = 2;
}

message DeleteTabletsResponse {
}

message EmergencyReparentShardRequest {
  // Keyspace is the name of the keyspace to perform the Emergency Reparent in.
  string keyspace = 1;
  // Shard is the name of the shard to perform the Emergency Reparent in.
  string shard = 2;
  // Optional alias of a tablet that should become the new shard primary. If not
  // not specified, the vtctld will select the most up-to-date canditate to
  // promote.
  topodata.TabletAlias new_primary = 3;
  // List of replica aliases to ignore during the Emergency Reparent. The vtctld
  // will not attempt to stop replication on these tablets, nor attempt to
  // demote any that may think they are the shard primary.
  repeated topodata.TabletAlias ignore_replicas = 4;
  // WaitReplicasTimeout is the duration of time to wait for replicas to catch
  // up in reparenting.
  vttime.Duration wait_replicas_timeout = 5;
}

message EmergencyReparentShardResponse {
  // Keyspace is the name of the keyspace the Emergency Reparent took place in.
  string keyspace = 1;
  // Shard is the name of the shard the Emergency Reparent took place in.
  string shard = 2;
  // PromotedPrimary is the alias of the tablet that was promoted to shard
  // primary. If NewPrimary was set in the request, then this will be the same
  // alias. Otherwise, it will be the alias of the tablet found to be most
  // up-to-date.
  topodata.TabletAlias promoted_primary = 3;
  repeated logutil.Event events = 4;
}

message FindAllShardsInKeyspaceRequest {
  string keyspace = 1;
}

message FindAllShardsInKeyspaceResponse {
  map<string, Shard> shards = 1;
}

message GetBackupsRequest {
  string keyspace = 1;
  string shard = 2;
}

message GetBackupsResponse {
  repeated mysqlctl.BackupInfo backups = 1;
}

message GetCellInfoNamesRequest {
}

message GetCellInfoNamesResponse {
  repeated string names = 1;
}

message GetCellInfoRequest {
  string cell = 1;
}

message GetCellInfoResponse {
  topodata.CellInfo cell_info = 1;
}

message GetCellsAliasesRequest {
}

message GetCellsAliasesResponse {
  map<string,topodata.CellsAlias> aliases = 1;
}

message GetKeyspacesRequest {
}

message GetKeyspacesResponse {
  repeated Keyspace keyspaces = 1;
=======
}

// MaterializeSettings contains the settings for the Materialize command.
message MaterializeSettings {
  // workflow is the name of the workflow.
  string workflow = 1;
  string source_keyspace = 2;
  string target_keyspace = 3;
  // stop_after_copy specifies if vreplication should be stopped after copying.
  bool stop_after_copy = 4;
  repeated TableMaterializeSettings table_settings = 5;
  // optional parameters.
  string cell = 6;
  string tablet_types = 7;
  // ExternalCluster is the name of the mounted cluster which has the source keyspace/db for this workflow
  // it is of the type <cluster_type.cluster_name>
  string external_cluster = 8;

>>>>>>> cb142eea
}

/* Data types for VtctldServer */

message Keyspace {
  string name = 1;
  topodata.Keyspace keyspace = 2;
}

message Shard {
  string keyspace = 1;
  string name = 2;
  topodata.Shard shard = 3;
}

// TODO: comment the hell out of this.
message Workflow {
  string name = 1;
  ReplicationLocation source = 2;
  ReplicationLocation target = 3;
  int64 max_v_replication_lag = 4;
  map<string, ShardStream> shard_streams = 5;

  message ReplicationLocation {
    string keyspace = 1;
    repeated string shards = 2;
  }

  message ShardStream {
    repeated Stream streams = 1;
    repeated topodata.Shard.TabletControl tablet_controls = 2;
    bool is_primary_serving = 3;
  }

  message Stream {
    int64 id = 1;
    string shard = 2;
    topodata.TabletAlias tablet = 3;
    binlogdata.BinlogSource binlog_source = 4;
    string position = 5;
    string stop_position = 6;
    string state = 7;
    string db_name = 8;
    vttime.Time transaction_timestamp = 9;
    vttime.Time time_updated = 10;
    string message = 11;
    repeated CopyState copy_states = 12;
    repeated Log logs = 13;
    // LogFetchError is set if we fail to fetch some logs for this stream. We
    // will never fail to fetch workflows because we cannot fetch the logs, but
    // we will still forward log-fetch errors to the caller, should that be
    // relevant to the context in which they are fetching workflows.
    //
    // Note that this field being set does not necessarily mean that Logs is nil;
    // if there are N logs that exist for the stream, and we fail to fetch the
    // ith log, we will still return logs in [0, i) + (i, N].
    string log_fetch_error = 14;

    message CopyState {
      string table = 1;
      string last_pk = 2;
    }

    message Log {
      int64 id = 1;
      int64 stream_id = 2;
      string type = 3;
      string state = 4;
      vttime.Time created_at = 5;
      vttime.Time updated_at = 6;
      string message = 7;
      int64 count = 8;
    }
  }
}

/* Request/response types for VtctldServer */


message AddCellInfoRequest {
  string name = 1;
  topodata.CellInfo cell_info = 2;
}

message AddCellInfoResponse {
}

message AddCellsAliasRequest {
  string name = 1;
  repeated string cells = 2;
}

message AddCellsAliasResponse {
}

message ApplyRoutingRulesRequest {
  vschema.RoutingRules routing_rules = 1;
  // SkipRebuild, if set, will cause ApplyRoutingRules to skip rebuilding the
  // SrvVSchema objects in each cell in RebuildCells.
  bool skip_rebuild = 2;
  // RebuildCells limits the SrvVSchema rebuild to the specified cells. If not
  // provided the SrvVSchema will be rebuilt in every cell in the topology.
  //
  // Ignored if SkipRebuild is set.
  repeated string rebuild_cells = 3;
}

message ApplyRoutingRulesResponse {
}

message ApplyVSchemaRequest {
  string keyspace = 1;
  bool skip_rebuild = 2;
  bool dry_run = 3;
  repeated string cells = 4;
  vschema.Keyspace v_schema = 5;
  string sql = 6;
}

message ApplyVSchemaResponse {
  vschema.Keyspace v_schema = 1;
}

message ChangeTabletTypeRequest {
  topodata.TabletAlias tablet_alias = 1;
  topodata.TabletType db_type = 2;
  bool dry_run = 3;
}

message ChangeTabletTypeResponse {
  topodata.Tablet before_tablet = 1;
  topodata.Tablet after_tablet = 2;
  bool was_dry_run = 3;
}

message CreateKeyspaceRequest {
  // Name is the name of the keyspace.
  string name = 1;
  // Force proceeds with the request even if the keyspace already exists.
  bool force = 2;
  // AllowEmptyVSchema allows a keyspace to be created with no vschema.
  bool allow_empty_v_schema = 3;

  // ShardingColumnName specifies the column to use for sharding operations.
  string sharding_column_name = 4;
  // ShardingColumnType specifies the type of the column to use for sharding
  // operations.
  topodata.KeyspaceIdType sharding_column_type = 5;

  // ServedFroms specifies a set of db_type:keyspace pairs used to serve
  // traffic for the keyspace.
  repeated topodata.Keyspace.ServedFrom served_froms = 6;

  // Type is the type of the keyspace to create.
  topodata.KeyspaceType type = 7;
  // BaseKeyspace specifies the base keyspace for SNAPSHOT keyspaces. It is
  // required to create a SNAPSHOT keyspace.
  string base_keyspace = 8;
  // SnapshotTime specifies the snapshot time for this keyspace. It is required
  // to create a SNAPSHOT keyspace.
  vttime.Time snapshot_time = 9;
}

message CreateKeyspaceResponse {
  // Keyspace is the newly-created keyspace.
  Keyspace keyspace = 1;
}

<<<<<<< HEAD
message GetSchemaRequest {
  topodata.TabletAlias tablet_alias = 1;
  // Tables is a list of tables for which we should gather information. Each is
  // either an exact match, or a regular expression of the form /regexp/.
  repeated string tables = 2;
  // ExcludeTables is a list of tables to exclude from the result. Each is
  // either an exact match, or a regular expression of the form /regexp/.
  repeated string exclude_tables = 3;
  // IncludeViews specifies whether to include views in the result.
  bool include_views = 4;
  // TableNamesOnly specifies whether to limit the results to just table names,
  // rather than full schema information for each table.
  bool table_names_only = 5;
  // TableSizesOnly specifies whether to limit the results to just table sizes,
  // rather than full schema information for each table. It is ignored if
  // TableNamesOnly is set to true.
  bool table_sizes_only = 6;
=======
message CreateShardRequest {
  // Keyspace is the name of the keyspace to create the shard in.
  string keyspace = 1;
  // ShardName is the name of the shard to create. E.g. "-" or "-80".
  string shard_name = 2;
  // Force treats an attempt to create a shard that already exists as a
  // non-error.
  bool force = 3;
  // IncludeParent creates the parent keyspace as an empty BASE keyspace, if it
  // doesn't already exist.
  bool include_parent = 4;
}

message CreateShardResponse {
  // Keyspace is the created keyspace. It is set only if IncludeParent was
  // specified in the request and the parent keyspace needed to be created.
  Keyspace keyspace = 1;
  // Shard is the newly-created shard object.
  Shard shard = 2;
  // ShardAlreadyExists is set if Force was specified in the request and the
  // shard already existed.
  bool shard_already_exists = 3;
}

message DeleteCellInfoRequest {
  string name = 1;
  bool force = 2;
}

message DeleteCellInfoResponse {
}

message DeleteCellsAliasRequest {
  string name = 1;
}

message DeleteCellsAliasResponse {
}

message DeleteKeyspaceRequest {
  // Keyspace is the name of the keyspace to delete.
  string keyspace = 1;
  // Recursive causes all shards in the keyspace to be recursively deleted
  // before deleting the keyspace. It is an error to call DeleteKeyspace on a
  // non-empty keyspace without also specifying Recursive.
  bool recursive = 2;
}

message DeleteKeyspaceResponse {
}

message DeleteShardsRequest {
  // Shards is the list of shards to delete. The nested topodatapb.Shard field
  // is not required for DeleteShard, but the Keyspace and Shard fields are.
  repeated Shard shards = 1;
  // Recursive also deletes all tablets belonging to the shard(s). It is an
  // error to call DeleteShard on a non-empty shard without also specificying
  // Recursive.
  bool recursive = 2;
  // EvenIfServing allows a shard to be deleted even if it is serving, which is
  // normally an error. Use with caution.
  bool even_if_serving = 4;
}

message DeleteShardsResponse {
}

message DeleteTabletsRequest {
  // TabletAliases is the list of tablets to delete.
  repeated topodata.TabletAlias tablet_aliases = 1;
  // AllowPrimary allows for the master/primary tablet of a shard to be deleted.
  // Use with caution.
  bool allow_primary = 2;
}

message DeleteTabletsResponse {
}

message EmergencyReparentShardRequest {
  // Keyspace is the name of the keyspace to perform the Emergency Reparent in.
  string keyspace = 1;
  // Shard is the name of the shard to perform the Emergency Reparent in.
  string shard = 2;
  // Optional alias of a tablet that should become the new shard primary. If not
  // not specified, the vtctld will select the most up-to-date canditate to
  // promote.
  topodata.TabletAlias new_primary = 3;
  // List of replica aliases to ignore during the Emergency Reparent. The vtctld
  // will not attempt to stop replication on these tablets, nor attempt to
  // demote any that may think they are the shard primary.
  repeated topodata.TabletAlias ignore_replicas = 4;
  // WaitReplicasTimeout is the duration of time to wait for replicas to catch
  // up in reparenting.
  vttime.Duration wait_replicas_timeout = 5;
}

message EmergencyReparentShardResponse {
  // Keyspace is the name of the keyspace the Emergency Reparent took place in.
  string keyspace = 1;
  // Shard is the name of the shard the Emergency Reparent took place in.
  string shard = 2;
  // PromotedPrimary is the alias of the tablet that was promoted to shard
  // primary. If NewPrimary was set in the request, then this will be the same
  // alias. Otherwise, it will be the alias of the tablet found to be most
  // up-to-date.
  topodata.TabletAlias promoted_primary = 3;
  repeated logutil.Event events = 4;
>>>>>>> cb142eea
}

message GetSchemaResponse {
  tabletmanagerdata.SchemaDefinition schema = 1;
}

message GetShardRequest {
  string keyspace = 1;
  string shard_name = 2;
}

message GetShardResponse {
  Shard shard = 1;
}

<<<<<<< HEAD
message GetSrvKeyspacesRequest {
  string keyspace = 1;
  // Cells is a list of cells to lookup a SrvKeyspace for. Leaving this empty is
  // equivalent to specifying all cells in the topo.
  repeated string cells = 2;
}

message GetSrvKeyspacesResponse {
  // SrvKeyspaces is a mapping of cell name to SrvKeyspace.
  map<string, topodata.SrvKeyspace> srv_keyspaces = 1;
}

=======
message GetBackupsRequest {
  string keyspace = 1;
  string shard = 2;
  // Limit, if nonzero, will return only the most N recent backups.
  uint32 limit = 3;
  // Detailed indicates whether to use the backupengine, if supported, to
  // populate additional fields, such as Engine and Status, on BackupInfo
  // objects in the response. If not set, or if the backupengine does not
  // support populating these fields, Engine will always be empty, and Status
  // will always be UNKNOWN.
  bool detailed = 4;
  // DetailedLimit, if nonzero, will only populate additional fields (see Detailed)
  // on the N most recent backups. The Limit field still dictates the total
  // number of backup info objects returned, so, in reality, min(Limit, DetailedLimit)
  // backup infos will have additional fields set, and any remaining backups
  // will not.
  uint32 detailed_limit = 5;
}

message GetBackupsResponse {
  repeated mysqlctl.BackupInfo backups = 1;
}

message GetCellInfoRequest {
  string cell = 1;
}

message GetCellInfoResponse {
  topodata.CellInfo cell_info = 1;
}

message GetCellInfoNamesRequest {
}

message GetCellInfoNamesResponse {
  repeated string names = 1;
}

message GetCellsAliasesRequest {
}

message GetCellsAliasesResponse {
  map<string,topodata.CellsAlias> aliases = 1;
}

message GetKeyspacesRequest {
}

message GetKeyspacesResponse {
  repeated Keyspace keyspaces = 1;
}

message GetKeyspaceRequest {
  string keyspace = 1;
}

message GetKeyspaceResponse {
  Keyspace keyspace = 1;
}

message GetRoutingRulesRequest {
}

message GetRoutingRulesResponse {
  vschema.RoutingRules routing_rules = 1;
}

message GetSchemaRequest {
  topodata.TabletAlias tablet_alias = 1;
  // Tables is a list of tables for which we should gather information. Each is
  // either an exact match, or a regular expression of the form /regexp/.
  repeated string tables = 2;
  // ExcludeTables is a list of tables to exclude from the result. Each is
  // either an exact match, or a regular expression of the form /regexp/.
  repeated string exclude_tables = 3;
  // IncludeViews specifies whether to include views in the result.
  bool include_views = 4;
  // TableNamesOnly specifies whether to limit the results to just table names,
  // rather than full schema information for each table.
  bool table_names_only = 5;
  // TableSizesOnly specifies whether to limit the results to just table sizes,
  // rather than full schema information for each table. It is ignored if
  // TableNamesOnly is set to true.
  bool table_sizes_only = 6;
}

message GetSchemaResponse {
  tabletmanagerdata.SchemaDefinition schema = 1;
}

message GetShardRequest {
  string keyspace = 1;
  string shard_name = 2;
}

message GetShardResponse {
  Shard shard = 1;
}

message GetSrvKeyspacesRequest {
  string keyspace = 1;
  // Cells is a list of cells to lookup a SrvKeyspace for. Leaving this empty is
  // equivalent to specifying all cells in the topo.
  repeated string cells = 2;
}

message GetSrvKeyspacesResponse {
  // SrvKeyspaces is a mapping of cell name to SrvKeyspace.
  map<string, topodata.SrvKeyspace> srv_keyspaces = 1;
}

>>>>>>> cb142eea
message GetSrvVSchemaRequest {
  string cell = 1;
}

message GetSrvVSchemaResponse {
  vschema.SrvVSchema srv_v_schema = 1;
}

<<<<<<< HEAD
=======
message GetSrvVSchemasRequest {
  repeated string cells = 2;
}

message GetSrvVSchemasResponse {  
  // SrvVSchemas is a mapping of cell name to SrvVSchema
  map<string, vschema.SrvVSchema> srv_v_schemas = 1;
}

>>>>>>> cb142eea
message GetTabletRequest {
  topodata.TabletAlias tablet_alias = 1;
}

message GetTabletResponse {
  topodata.Tablet tablet = 1;
}

message GetTabletsRequest {
  // Keyspace is the name of the keyspace to return tablets for. Omit to return
  // all tablets.
  string keyspace = 1;
  // Shard is the name of the shard to return tablets for. This field is ignored
  // if Keyspace is not set.
  string shard = 2;
  // Cells is an optional set of cells to return tablets for.
  repeated string cells = 3;
  // Strict specifies how the server should treat failures from individual
  // cells.
  //
  // When false (the default), GetTablets will return data from any cells that
  // return successfully, but will fail the request if all cells fail. When
  // true, any individual cell can fail the full request.
  bool strict = 4;
  // TabletAliases is an optional list of tablet aliases to fetch Tablet objects
  // for. If specified, Keyspace, Shard, and Cells are ignored, and tablets are
  // looked up by their respective aliases' Cells directly.
  repeated topodata.TabletAlias tablet_aliases = 5;
}

message GetTabletsResponse {
  repeated topodata.Tablet tablets = 1;
}

message GetVSchemaRequest {
  string keyspace = 1;
}

message GetVSchemaResponse {
  vschema.Keyspace v_schema = 1;
}

message GetWorkflowsRequest {
  string keyspace = 1;
  bool active_only = 2;
}

message GetWorkflowsResponse {
  repeated Workflow workflows = 1;
}

message InitShardPrimaryRequest {
  string keyspace = 1;
  string shard = 2;
  topodata.TabletAlias primary_elect_tablet_alias = 3;
  bool force = 4;
  vttime.Duration wait_replicas_timeout = 5;
}

message InitShardPrimaryResponse {
  repeated logutil.Event events = 1;
}

message PlannedReparentShardRequest {
  // Keyspace is the name of the keyspace to perform the Planned Reparent in.
  string keyspace = 1;
  // Shard is the name of the shard to perform teh Planned Reparent in.
  string shard = 2;
  // NewPrimary is the alias of the tablet to promote to shard primary. If not
  // specified, the vtctld will select the most up-to-date candidate to promote.
  //
  // It is an error to set NewPrimary and AvoidPrimary to the same alias.
  topodata.TabletAlias new_primary = 3;
  // AvoidPrimary is the alias of the tablet to demote. In other words,
  // specifying an AvoidPrimary alias tells the vtctld to promote any replica
  // other than this one. A shard whose current primary is not this one is then
  // a no-op.
  //
  // It is an error to set NewPrimary and AvoidPrimary to the same alias.
  topodata.TabletAlias avoid_primary = 4;
  // WaitReplicasTimeout is the duration of time to wait for replicas to catch
  // up in replication both before and after the reparent. The timeout is not
  // cumulative across both wait periods, meaning that the replicas have
  // WaitReplicasTimeout time to catch up before the reparent, and an additional
  // WaitReplicasTimeout time to catch up after the reparent.
  vttime.Duration wait_replicas_timeout = 5;
}

message PlannedReparentShardResponse {
  // Keyspace is the name of the keyspace the Planned Reparent took place in.
  string keyspace = 1;
  // Shard is the name of the shard the Planned Reparent took place in.
  string shard = 2;
  // PromotedPrimary is the alias of the tablet that was promoted to shard
  // primary. If NewPrimary was set in the request, then this will be the same
  // alias. Otherwise, it will be the alias of the tablet found to be most
  // up-to-date.
  topodata.TabletAlias promoted_primary = 3;
  repeated logutil.Event events = 4;
}

<<<<<<< HEAD
=======
message RebuildVSchemaGraphRequest {
  // Cells specifies the cells to rebuild the SrvVSchema objects for. If empty,
  // RebuildVSchemaGraph rebuilds the SrvVSchema for every cell in the topo.
  repeated string cells = 1;
}

message RebuildVSchemaGraphResponse {
}

message RefreshStateRequest {
  topodata.TabletAlias tablet_alias = 1;
}

message RefreshStateResponse {
}

message RefreshStateByShardRequest {
  string keyspace = 1;
  string shard = 2;
  repeated string cells = 3;
}

message RefreshStateByShardResponse {
  bool is_partial_refresh = 1;
}

>>>>>>> cb142eea
message RemoveKeyspaceCellRequest {
  string keyspace = 1;
  string cell = 2;
  // Force proceeds even if the cell's topology server cannot be reached. This
  // should only be set if a cell has been shut down entirely, and the global
  // topology data just needs to be updated.
  bool force = 3;
  // Recursive also deletes all tablets in that cell belonging to the specified
  // keyspace.
  bool recursive = 4;
}

message RemoveKeyspaceCellResponse {
  // (TODO:@amason) Consider including the deleted SrvKeyspace object and any
  // deleted Tablet objects here.
}

message RemoveShardCellRequest {
  string keyspace = 1;
  string shard_name = 2;
  string cell = 3;
  // Force proceeds even if the cell's topology server cannot be reached. This
  // should only be set if a cell has been shut down entirely, and the global
  // topology data just needs to be updated.
  bool force = 4;
  // Recursive also deletes all tablets in that cell belonging to the specified
  // keyspace and shard.
  bool recursive = 5;
}

message RemoveShardCellResponse {
  // (TODO:@amason) Consider including the deleted SrvKeyspacePartitions objects
  // and any deleted Tablet objects here.
}

message ReparentTabletRequest {
  // Tablet is the alias of the tablet that should be reparented under the
  // current shard primary.
  topodata.TabletAlias tablet = 1;
}

message ReparentTabletResponse {
  // Keyspace is the name of the keyspace the tablet was reparented in.
  string keyspace = 1;
  // Shard is the name of the shard the tablet was reparented in.
  string shard = 2;
  // Primary is the alias of the tablet that the tablet was reparented under.
  topodata.TabletAlias primary = 3;
}

message ShardReplicationPositionsRequest {
  string keyspace = 1;
  string shard = 2;
}

message ShardReplicationPositionsResponse {
  // ReplicationStatuses is a mapping of tablet alias string to replication
  // status for that tablet.
  map<string, replicationdata.Status> replication_statuses = 1;
  // TabletMap is the set of tablets whose replication statuses were queried,
  // keyed by tablet alias.
  map<string, topodata.Tablet> tablet_map = 2;
}

message TabletExternallyReparentedRequest {
  // Tablet is the alias of the tablet that was promoted externally and should
  // be updated to the shard primary in the topo.
  topodata.TabletAlias tablet = 1;
}

message TabletExternallyReparentedResponse {
  string keyspace = 1;
  string shard = 2;
  topodata.TabletAlias new_primary = 3;
  topodata.TabletAlias old_primary = 4;
<<<<<<< HEAD
=======
}

message UpdateCellInfoRequest {
  string name = 1;
  topodata.CellInfo cell_info = 2;
}

message UpdateCellInfoResponse {
  string name = 1;
  topodata.CellInfo cell_info = 2;
}

message UpdateCellsAliasRequest {
  string name = 1;
  topodata.CellsAlias cells_alias = 2;
}

message UpdateCellsAliasResponse {
  string name = 1;
  topodata.CellsAlias cells_alias = 2;
>>>>>>> cb142eea
}<|MERGE_RESOLUTION|>--- conflicted
+++ resolved
@@ -52,7 +52,6 @@
   // If empty, the target table must already exist.
   // if "copy", the target table DDL is the same as the source table.
   string create_ddl = 3;
-<<<<<<< HEAD
 }
 
 // MaterializeSettings contains the settings for the Materialize command.
@@ -71,266 +70,6 @@
   // it is of the type <cluster_type.cluster_name>
   string external_cluster = 8;
 
-}
-
-/* Data types for VtctldServer */
-
-message Keyspace {
-  string name = 1;
-  topodata.Keyspace keyspace = 2;
-}
-
-message Shard {
-  string keyspace = 1;
-  string name = 2;
-  topodata.Shard shard = 3;
-}
-
-// TODO: comment the hell out of this.
-message Workflow {
-  string name = 1;
-  ReplicationLocation source = 2;
-  ReplicationLocation target = 3;
-  int64 max_v_replication_lag = 4;
-  map<string, ShardStream> shard_streams = 5;
-
-  message ReplicationLocation {
-    string keyspace = 1;
-    repeated string shards = 2;
-  }
-
-  message ShardStream {
-    repeated Stream streams = 1;
-    repeated topodata.Shard.TabletControl tablet_controls = 2;
-    bool is_primary_serving = 3;
-  }
-
-  message Stream {
-    int64 id = 1;
-    string shard = 2;
-    topodata.TabletAlias tablet = 3;
-    binlogdata.BinlogSource binlog_source = 4;
-    string position = 5;
-    string stop_position = 6;
-    string state = 7;
-    string db_name = 8;
-    vttime.Time transaction_timestamp = 9;
-    vttime.Time time_updated = 10;
-    string message = 11;
-    repeated CopyState copy_states = 12;
-
-    message CopyState {
-      string table = 1;
-      string last_pk = 2;
-    }
-  }
-}
-
-/* Request/response types for VtctldServer */
-
-message ChangeTabletTypeRequest {
-  topodata.TabletAlias tablet_alias = 1;
-  topodata.TabletType db_type = 2;
-  bool dry_run = 3;
-}
-
-message ChangeTabletTypeResponse {
-  topodata.Tablet before_tablet = 1;
-  topodata.Tablet after_tablet = 2;
-  bool was_dry_run = 3;
-}
-
-message CreateKeyspaceRequest {
-  // Name is the name of the keyspace.
-  string name = 1;
-  // Force proceeds with the request even if the keyspace already exists.
-  bool force = 2;
-  // AllowEmptyVSchema allows a keyspace to be created with no vschema.
-  bool allow_empty_v_schema = 3;
-
-  // ShardingColumnName specifies the column to use for sharding operations.
-  string sharding_column_name = 4;
-  // ShardingColumnType specifies the type of the column to use for sharding
-  // operations.
-  topodata.KeyspaceIdType sharding_column_type = 5;
-
-  // ServedFroms specifies a set of db_type:keyspace pairs used to serve
-  // traffic for the keyspace.
-  repeated topodata.Keyspace.ServedFrom served_froms = 6;
-
-  // Type is the type of the keyspace to create.
-  topodata.KeyspaceType type = 7;
-  // BaseKeyspace specifies the base keyspace for SNAPSHOT keyspaces. It is
-  // required to create a SNAPSHOT keyspace.
-  string base_keyspace = 8;
-  // SnapshotTime specifies the snapshot time for this keyspace. It is required
-  // to create a SNAPSHOT keyspace.
-  vttime.Time snapshot_time = 9;
-}
-
-message CreateKeyspaceResponse {
-  // Keyspace is the newly-created keyspace.
-  Keyspace keyspace = 1;
-}
-
-message CreateShardRequest {
-  // Keyspace is the name of the keyspace to create the shard in.
-  string keyspace = 1;
-  // ShardName is the name of the shard to create. E.g. "-" or "-80".
-  string shard_name = 2;
-  // Force treats an attempt to create a shard that already exists as a
-  // non-error.
-  bool force = 3;
-  // IncludeParent creates the parent keyspace as an empty BASE keyspace, if it
-  // doesn't already exist.
-  bool include_parent = 4;
-}
-
-message CreateShardResponse {
-  // Keyspace is the created keyspace. It is set only if IncludeParent was
-  // specified in the request and the parent keyspace needed to be created.
-  Keyspace keyspace = 1;
-  // Shard is the newly-created shard object.
-  Shard shard = 2;
-  // ShardAlreadyExists is set if Force was specified in the request and the
-  // shard already existed.
-  bool shard_already_exists = 3;
-}
-
-message DeleteKeyspaceRequest {
-  // Keyspace is the name of the keyspace to delete.
-  string keyspace = 1;
-  // Recursive causes all shards in the keyspace to be recursively deleted
-  // before deleting the keyspace. It is an error to call DeleteKeyspace on a
-  // non-empty keyspace without also specifying Recursive.
-  bool recursive = 2;
-}
-
-message DeleteKeyspaceResponse {
-}
-
-message DeleteShardsRequest {
-  // Shards is the list of shards to delete. The nested topodatapb.Shard field
-  // is not required for DeleteShard, but the Keyspace and Shard fields are.
-  repeated Shard shards = 1;
-  // Recursive also deletes all tablets belonging to the shard(s). It is an
-  // error to call DeleteShard on a non-empty shard without also specificying
-  // Recursive.
-  bool recursive = 2;
-  // EvenIfServing allows a shard to be deleted even if it is serving, which is
-  // normally an error. Use with caution.
-  bool even_if_serving = 4;
-}
-
-message DeleteShardsResponse {
-}
-
-message DeleteTabletsRequest {
-  // TabletAliases is the list of tablets to delete.
-  repeated topodata.TabletAlias tablet_aliases = 1;
-  // AllowPrimary allows for the master/primary tablet of a shard to be deleted.
-  // Use with caution.
-  bool allow_primary = 2;
-}
-
-message DeleteTabletsResponse {
-}
-
-message EmergencyReparentShardRequest {
-  // Keyspace is the name of the keyspace to perform the Emergency Reparent in.
-  string keyspace = 1;
-  // Shard is the name of the shard to perform the Emergency Reparent in.
-  string shard = 2;
-  // Optional alias of a tablet that should become the new shard primary. If not
-  // not specified, the vtctld will select the most up-to-date canditate to
-  // promote.
-  topodata.TabletAlias new_primary = 3;
-  // List of replica aliases to ignore during the Emergency Reparent. The vtctld
-  // will not attempt to stop replication on these tablets, nor attempt to
-  // demote any that may think they are the shard primary.
-  repeated topodata.TabletAlias ignore_replicas = 4;
-  // WaitReplicasTimeout is the duration of time to wait for replicas to catch
-  // up in reparenting.
-  vttime.Duration wait_replicas_timeout = 5;
-}
-
-message EmergencyReparentShardResponse {
-  // Keyspace is the name of the keyspace the Emergency Reparent took place in.
-  string keyspace = 1;
-  // Shard is the name of the shard the Emergency Reparent took place in.
-  string shard = 2;
-  // PromotedPrimary is the alias of the tablet that was promoted to shard
-  // primary. If NewPrimary was set in the request, then this will be the same
-  // alias. Otherwise, it will be the alias of the tablet found to be most
-  // up-to-date.
-  topodata.TabletAlias promoted_primary = 3;
-  repeated logutil.Event events = 4;
-}
-
-message FindAllShardsInKeyspaceRequest {
-  string keyspace = 1;
-}
-
-message FindAllShardsInKeyspaceResponse {
-  map<string, Shard> shards = 1;
-}
-
-message GetBackupsRequest {
-  string keyspace = 1;
-  string shard = 2;
-}
-
-message GetBackupsResponse {
-  repeated mysqlctl.BackupInfo backups = 1;
-}
-
-message GetCellInfoNamesRequest {
-}
-
-message GetCellInfoNamesResponse {
-  repeated string names = 1;
-}
-
-message GetCellInfoRequest {
-  string cell = 1;
-}
-
-message GetCellInfoResponse {
-  topodata.CellInfo cell_info = 1;
-}
-
-message GetCellsAliasesRequest {
-}
-
-message GetCellsAliasesResponse {
-  map<string,topodata.CellsAlias> aliases = 1;
-}
-
-message GetKeyspacesRequest {
-}
-
-message GetKeyspacesResponse {
-  repeated Keyspace keyspaces = 1;
-=======
-}
-
-// MaterializeSettings contains the settings for the Materialize command.
-message MaterializeSettings {
-  // workflow is the name of the workflow.
-  string workflow = 1;
-  string source_keyspace = 2;
-  string target_keyspace = 3;
-  // stop_after_copy specifies if vreplication should be stopped after copying.
-  bool stop_after_copy = 4;
-  repeated TableMaterializeSettings table_settings = 5;
-  // optional parameters.
-  string cell = 6;
-  string tablet_types = 7;
-  // ExternalCluster is the name of the mounted cluster which has the source keyspace/db for this workflow
-  // it is of the type <cluster_type.cluster_name>
-  string external_cluster = 8;
-
->>>>>>> cb142eea
 }
 
 /* Data types for VtctldServer */
@@ -499,7 +238,190 @@
   Keyspace keyspace = 1;
 }
 
-<<<<<<< HEAD
+message CreateShardRequest {
+  // Keyspace is the name of the keyspace to create the shard in.
+  string keyspace = 1;
+  // ShardName is the name of the shard to create. E.g. "-" or "-80".
+  string shard_name = 2;
+  // Force treats an attempt to create a shard that already exists as a
+  // non-error.
+  bool force = 3;
+  // IncludeParent creates the parent keyspace as an empty BASE keyspace, if it
+  // doesn't already exist.
+  bool include_parent = 4;
+}
+
+message CreateShardResponse {
+  // Keyspace is the created keyspace. It is set only if IncludeParent was
+  // specified in the request and the parent keyspace needed to be created.
+  Keyspace keyspace = 1;
+  // Shard is the newly-created shard object.
+  Shard shard = 2;
+  // ShardAlreadyExists is set if Force was specified in the request and the
+  // shard already existed.
+  bool shard_already_exists = 3;
+}
+
+message DeleteCellInfoRequest {
+  string name = 1;
+  bool force = 2;
+}
+
+message DeleteCellInfoResponse {
+}
+
+message DeleteCellsAliasRequest {
+  string name = 1;
+}
+
+message DeleteCellsAliasResponse {
+}
+
+message DeleteKeyspaceRequest {
+  // Keyspace is the name of the keyspace to delete.
+  string keyspace = 1;
+  // Recursive causes all shards in the keyspace to be recursively deleted
+  // before deleting the keyspace. It is an error to call DeleteKeyspace on a
+  // non-empty keyspace without also specifying Recursive.
+  bool recursive = 2;
+}
+
+message DeleteKeyspaceResponse {
+}
+
+message DeleteShardsRequest {
+  // Shards is the list of shards to delete. The nested topodatapb.Shard field
+  // is not required for DeleteShard, but the Keyspace and Shard fields are.
+  repeated Shard shards = 1;
+  // Recursive also deletes all tablets belonging to the shard(s). It is an
+  // error to call DeleteShard on a non-empty shard without also specificying
+  // Recursive.
+  bool recursive = 2;
+  // EvenIfServing allows a shard to be deleted even if it is serving, which is
+  // normally an error. Use with caution.
+  bool even_if_serving = 4;
+}
+
+message DeleteShardsResponse {
+}
+
+message DeleteTabletsRequest {
+  // TabletAliases is the list of tablets to delete.
+  repeated topodata.TabletAlias tablet_aliases = 1;
+  // AllowPrimary allows for the master/primary tablet of a shard to be deleted.
+  // Use with caution.
+  bool allow_primary = 2;
+}
+
+message DeleteTabletsResponse {
+}
+
+message EmergencyReparentShardRequest {
+  // Keyspace is the name of the keyspace to perform the Emergency Reparent in.
+  string keyspace = 1;
+  // Shard is the name of the shard to perform the Emergency Reparent in.
+  string shard = 2;
+  // Optional alias of a tablet that should become the new shard primary. If not
+  // not specified, the vtctld will select the most up-to-date canditate to
+  // promote.
+  topodata.TabletAlias new_primary = 3;
+  // List of replica aliases to ignore during the Emergency Reparent. The vtctld
+  // will not attempt to stop replication on these tablets, nor attempt to
+  // demote any that may think they are the shard primary.
+  repeated topodata.TabletAlias ignore_replicas = 4;
+  // WaitReplicasTimeout is the duration of time to wait for replicas to catch
+  // up in reparenting.
+  vttime.Duration wait_replicas_timeout = 5;
+}
+
+message EmergencyReparentShardResponse {
+  // Keyspace is the name of the keyspace the Emergency Reparent took place in.
+  string keyspace = 1;
+  // Shard is the name of the shard the Emergency Reparent took place in.
+  string shard = 2;
+  // PromotedPrimary is the alias of the tablet that was promoted to shard
+  // primary. If NewPrimary was set in the request, then this will be the same
+  // alias. Otherwise, it will be the alias of the tablet found to be most
+  // up-to-date.
+  topodata.TabletAlias promoted_primary = 3;
+  repeated logutil.Event events = 4;
+}
+
+message FindAllShardsInKeyspaceRequest {
+  string keyspace = 1;
+}
+
+message FindAllShardsInKeyspaceResponse {
+  map<string, Shard> shards = 1;
+}
+
+message GetBackupsRequest {
+  string keyspace = 1;
+  string shard = 2;
+  // Limit, if nonzero, will return only the most N recent backups.
+  uint32 limit = 3;
+  // Detailed indicates whether to use the backupengine, if supported, to
+  // populate additional fields, such as Engine and Status, on BackupInfo
+  // objects in the response. If not set, or if the backupengine does not
+  // support populating these fields, Engine will always be empty, and Status
+  // will always be UNKNOWN.
+  bool detailed = 4;
+  // DetailedLimit, if nonzero, will only populate additional fields (see Detailed)
+  // on the N most recent backups. The Limit field still dictates the total
+  // number of backup info objects returned, so, in reality, min(Limit, DetailedLimit)
+  // backup infos will have additional fields set, and any remaining backups
+  // will not.
+  uint32 detailed_limit = 5;
+}
+
+message GetBackupsResponse {
+  repeated mysqlctl.BackupInfo backups = 1;
+}
+
+message GetCellInfoRequest {
+  string cell = 1;
+}
+
+message GetCellInfoResponse {
+  topodata.CellInfo cell_info = 1;
+}
+
+message GetCellInfoNamesRequest {
+}
+
+message GetCellInfoNamesResponse {
+  repeated string names = 1;
+}
+
+message GetCellsAliasesRequest {
+}
+
+message GetCellsAliasesResponse {
+  map<string,topodata.CellsAlias> aliases = 1;
+}
+
+message GetKeyspacesRequest {
+}
+
+message GetKeyspacesResponse {
+  repeated Keyspace keyspaces = 1;
+}
+
+message GetKeyspaceRequest {
+  string keyspace = 1;
+}
+
+message GetKeyspaceResponse {
+  Keyspace keyspace = 1;
+}
+
+message GetRoutingRulesRequest {
+}
+
+message GetRoutingRulesResponse {
+  vschema.RoutingRules routing_rules = 1;
+}
+
 message GetSchemaRequest {
   topodata.TabletAlias tablet_alias = 1;
   // Tables is a list of tables for which we should gather information. Each is
@@ -517,115 +439,6 @@
   // rather than full schema information for each table. It is ignored if
   // TableNamesOnly is set to true.
   bool table_sizes_only = 6;
-=======
-message CreateShardRequest {
-  // Keyspace is the name of the keyspace to create the shard in.
-  string keyspace = 1;
-  // ShardName is the name of the shard to create. E.g. "-" or "-80".
-  string shard_name = 2;
-  // Force treats an attempt to create a shard that already exists as a
-  // non-error.
-  bool force = 3;
-  // IncludeParent creates the parent keyspace as an empty BASE keyspace, if it
-  // doesn't already exist.
-  bool include_parent = 4;
-}
-
-message CreateShardResponse {
-  // Keyspace is the created keyspace. It is set only if IncludeParent was
-  // specified in the request and the parent keyspace needed to be created.
-  Keyspace keyspace = 1;
-  // Shard is the newly-created shard object.
-  Shard shard = 2;
-  // ShardAlreadyExists is set if Force was specified in the request and the
-  // shard already existed.
-  bool shard_already_exists = 3;
-}
-
-message DeleteCellInfoRequest {
-  string name = 1;
-  bool force = 2;
-}
-
-message DeleteCellInfoResponse {
-}
-
-message DeleteCellsAliasRequest {
-  string name = 1;
-}
-
-message DeleteCellsAliasResponse {
-}
-
-message DeleteKeyspaceRequest {
-  // Keyspace is the name of the keyspace to delete.
-  string keyspace = 1;
-  // Recursive causes all shards in the keyspace to be recursively deleted
-  // before deleting the keyspace. It is an error to call DeleteKeyspace on a
-  // non-empty keyspace without also specifying Recursive.
-  bool recursive = 2;
-}
-
-message DeleteKeyspaceResponse {
-}
-
-message DeleteShardsRequest {
-  // Shards is the list of shards to delete. The nested topodatapb.Shard field
-  // is not required for DeleteShard, but the Keyspace and Shard fields are.
-  repeated Shard shards = 1;
-  // Recursive also deletes all tablets belonging to the shard(s). It is an
-  // error to call DeleteShard on a non-empty shard without also specificying
-  // Recursive.
-  bool recursive = 2;
-  // EvenIfServing allows a shard to be deleted even if it is serving, which is
-  // normally an error. Use with caution.
-  bool even_if_serving = 4;
-}
-
-message DeleteShardsResponse {
-}
-
-message DeleteTabletsRequest {
-  // TabletAliases is the list of tablets to delete.
-  repeated topodata.TabletAlias tablet_aliases = 1;
-  // AllowPrimary allows for the master/primary tablet of a shard to be deleted.
-  // Use with caution.
-  bool allow_primary = 2;
-}
-
-message DeleteTabletsResponse {
-}
-
-message EmergencyReparentShardRequest {
-  // Keyspace is the name of the keyspace to perform the Emergency Reparent in.
-  string keyspace = 1;
-  // Shard is the name of the shard to perform the Emergency Reparent in.
-  string shard = 2;
-  // Optional alias of a tablet that should become the new shard primary. If not
-  // not specified, the vtctld will select the most up-to-date canditate to
-  // promote.
-  topodata.TabletAlias new_primary = 3;
-  // List of replica aliases to ignore during the Emergency Reparent. The vtctld
-  // will not attempt to stop replication on these tablets, nor attempt to
-  // demote any that may think they are the shard primary.
-  repeated topodata.TabletAlias ignore_replicas = 4;
-  // WaitReplicasTimeout is the duration of time to wait for replicas to catch
-  // up in reparenting.
-  vttime.Duration wait_replicas_timeout = 5;
-}
-
-message EmergencyReparentShardResponse {
-  // Keyspace is the name of the keyspace the Emergency Reparent took place in.
-  string keyspace = 1;
-  // Shard is the name of the shard the Emergency Reparent took place in.
-  string shard = 2;
-  // PromotedPrimary is the alias of the tablet that was promoted to shard
-  // primary. If NewPrimary was set in the request, then this will be the same
-  // alias. Otherwise, it will be the alias of the tablet found to be most
-  // up-to-date.
-  topodata.TabletAlias promoted_primary = 3;
-  repeated logutil.Event events = 4;
->>>>>>> cb142eea
 }
 
 message GetSchemaResponse {
@@ -641,7 +454,6 @@
   Shard shard = 1;
 }
 
-<<<<<<< HEAD
 message GetSrvKeyspacesRequest {
   string keyspace = 1;
   // Cells is a list of cells to lookup a SrvKeyspace for. Leaving this empty is
@@ -654,119 +466,6 @@
   map<string, topodata.SrvKeyspace> srv_keyspaces = 1;
 }
 
-=======
-message GetBackupsRequest {
-  string keyspace = 1;
-  string shard = 2;
-  // Limit, if nonzero, will return only the most N recent backups.
-  uint32 limit = 3;
-  // Detailed indicates whether to use the backupengine, if supported, to
-  // populate additional fields, such as Engine and Status, on BackupInfo
-  // objects in the response. If not set, or if the backupengine does not
-  // support populating these fields, Engine will always be empty, and Status
-  // will always be UNKNOWN.
-  bool detailed = 4;
-  // DetailedLimit, if nonzero, will only populate additional fields (see Detailed)
-  // on the N most recent backups. The Limit field still dictates the total
-  // number of backup info objects returned, so, in reality, min(Limit, DetailedLimit)
-  // backup infos will have additional fields set, and any remaining backups
-  // will not.
-  uint32 detailed_limit = 5;
-}
-
-message GetBackupsResponse {
-  repeated mysqlctl.BackupInfo backups = 1;
-}
-
-message GetCellInfoRequest {
-  string cell = 1;
-}
-
-message GetCellInfoResponse {
-  topodata.CellInfo cell_info = 1;
-}
-
-message GetCellInfoNamesRequest {
-}
-
-message GetCellInfoNamesResponse {
-  repeated string names = 1;
-}
-
-message GetCellsAliasesRequest {
-}
-
-message GetCellsAliasesResponse {
-  map<string,topodata.CellsAlias> aliases = 1;
-}
-
-message GetKeyspacesRequest {
-}
-
-message GetKeyspacesResponse {
-  repeated Keyspace keyspaces = 1;
-}
-
-message GetKeyspaceRequest {
-  string keyspace = 1;
-}
-
-message GetKeyspaceResponse {
-  Keyspace keyspace = 1;
-}
-
-message GetRoutingRulesRequest {
-}
-
-message GetRoutingRulesResponse {
-  vschema.RoutingRules routing_rules = 1;
-}
-
-message GetSchemaRequest {
-  topodata.TabletAlias tablet_alias = 1;
-  // Tables is a list of tables for which we should gather information. Each is
-  // either an exact match, or a regular expression of the form /regexp/.
-  repeated string tables = 2;
-  // ExcludeTables is a list of tables to exclude from the result. Each is
-  // either an exact match, or a regular expression of the form /regexp/.
-  repeated string exclude_tables = 3;
-  // IncludeViews specifies whether to include views in the result.
-  bool include_views = 4;
-  // TableNamesOnly specifies whether to limit the results to just table names,
-  // rather than full schema information for each table.
-  bool table_names_only = 5;
-  // TableSizesOnly specifies whether to limit the results to just table sizes,
-  // rather than full schema information for each table. It is ignored if
-  // TableNamesOnly is set to true.
-  bool table_sizes_only = 6;
-}
-
-message GetSchemaResponse {
-  tabletmanagerdata.SchemaDefinition schema = 1;
-}
-
-message GetShardRequest {
-  string keyspace = 1;
-  string shard_name = 2;
-}
-
-message GetShardResponse {
-  Shard shard = 1;
-}
-
-message GetSrvKeyspacesRequest {
-  string keyspace = 1;
-  // Cells is a list of cells to lookup a SrvKeyspace for. Leaving this empty is
-  // equivalent to specifying all cells in the topo.
-  repeated string cells = 2;
-}
-
-message GetSrvKeyspacesResponse {
-  // SrvKeyspaces is a mapping of cell name to SrvKeyspace.
-  map<string, topodata.SrvKeyspace> srv_keyspaces = 1;
-}
-
->>>>>>> cb142eea
 message GetSrvVSchemaRequest {
   string cell = 1;
 }
@@ -775,8 +474,6 @@
   vschema.SrvVSchema srv_v_schema = 1;
 }
 
-<<<<<<< HEAD
-=======
 message GetSrvVSchemasRequest {
   repeated string cells = 2;
 }
@@ -786,7 +483,6 @@
   map<string, vschema.SrvVSchema> srv_v_schemas = 1;
 }
 
->>>>>>> cb142eea
 message GetTabletRequest {
   topodata.TabletAlias tablet_alias = 1;
 }
@@ -888,8 +584,6 @@
   repeated logutil.Event events = 4;
 }
 
-<<<<<<< HEAD
-=======
 message RebuildVSchemaGraphRequest {
   // Cells specifies the cells to rebuild the SrvVSchema objects for. If empty,
   // RebuildVSchemaGraph rebuilds the SrvVSchema for every cell in the topo.
@@ -916,7 +610,6 @@
   bool is_partial_refresh = 1;
 }
 
->>>>>>> cb142eea
 message RemoveKeyspaceCellRequest {
   string keyspace = 1;
   string cell = 2;
@@ -992,8 +685,6 @@
   string shard = 2;
   topodata.TabletAlias new_primary = 3;
   topodata.TabletAlias old_primary = 4;
-<<<<<<< HEAD
-=======
 }
 
 message UpdateCellInfoRequest {
@@ -1014,5 +705,4 @@
 message UpdateCellsAliasResponse {
   string name = 1;
   topodata.CellsAlias cells_alias = 2;
->>>>>>> cb142eea
 }