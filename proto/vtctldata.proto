--- conflicted
+++ resolved
@@ -501,11 +501,7 @@
   string scope = 3;
   // SkipRequestHeartbeats ensures this check does not renew heartbeat lease
   bool skip_request_heartbeats = 4;
-<<<<<<< HEAD
-	// OKIfNotExists asks the throttler to return OK even if the metric does not exist
-=======
   // OKIfNotExists asks the throttler to return OK even if the metric does not exist
->>>>>>> 84976b1f
   bool ok_if_not_exists = 5;
 }
 
@@ -540,11 +536,8 @@
     // Scope used in this check
     string scope = 7;
   }
-<<<<<<< HEAD
-=======
   // Metrics is a map (metric name -> metric value/error) so that the client has as much
   // information as possible about all the checked metrics.
->>>>>>> 84976b1f
   map<string, Metric> metrics = 7;
 }
 
