--- conflicted
+++ resolved
@@ -36,7 +36,7 @@
   string master_host = 5;
   int32 master_port = 6;
   int32 master_connect_retry = 7;
-<<<<<<< HEAD
+  string master_uuid = 12;
 }
 
 // StopSlaveStatus represents the slave status before calling stop slave, and the slave status collected immediately after
@@ -44,7 +44,4 @@
 message StopSlaveStatus {
   replicationdata.Status before = 1;
   replicationdata.Status after = 2;
-=======
-  string master_uuid = 12;
->>>>>>> bfd2ac43
 }