/*
Copyright 2019 The Vitess Authors.

Licensed under the Apache License, Version 2.0 (the "License");
you may not use this file except in compliance with the License.
You may obtain a copy of the License at

    http://www.apache.org/licenses/LICENSE-2.0

Unless required by applicable law or agreed to in writing, software
distributed under the License is distributed on an "AS IS" BASIS,
WITHOUT WARRANTIES OR CONDITIONS OF ANY KIND, either express or implied.
See the License for the specific language governing permissions and
limitations under the License.
*/

// This file contains all the types and servers necessary to make
// RPC calls to VtTablet for the binlog protocol, used by filtered
// replication only.

syntax = "proto3";
option go_package = "vitess.io/vitess/go/vt/proto/binlogdata";

package binlogdata;

import "vtrpc.proto";
import "query.proto";
import "topodata.proto";

// Charset is the per-statement charset info from a QUERY_EVENT binlog entry.
message Charset {
  // @@session.character_set_client
  int32 client = 1;
  // @@session.collation_connection
  int32 conn = 2;
  // @@session.collation_server
  int32 server = 3;
}

// BinlogTransaction describes a transaction inside the binlogs.
// It is streamed by vttablet for filtered replication, used during resharding.
message BinlogTransaction {
  message Statement {
    enum Category {
      BL_UNRECOGNIZED = 0;
      BL_BEGIN = 1;
      BL_COMMIT = 2;
      BL_ROLLBACK = 3;
      // BL_DML is deprecated.
      BL_DML_DEPRECATED = 4;
      BL_DDL = 5;
      BL_SET = 6;
      BL_INSERT = 7;
      BL_UPDATE = 8;
      BL_DELETE = 9;
    }

    // what type of statement is this?
    Category category = 1;

    // charset of this statement, if different from pre-negotiated default.
    Charset charset = 2;

    // the sql
    bytes sql = 3;
  }

  // the statements in this transaction
  repeated Statement statements = 1;

  // DEPRECATED (replaced by event_token): the timestamp of the statements.
  // int64 timestamp = 2;
  reserved 2;

  // DEPRECATED (replaced by event_token): the Transaction ID after
  // this statement was applied.
  // string transaction_id = 3;
  reserved 3;

  // The Event Token for this event.
  query.EventToken event_token = 4;
}

// StreamKeyRangeRequest is the payload to StreamKeyRange
message StreamKeyRangeRequest {
  // where to start
  string position = 1;

  // what to get
  topodata.KeyRange key_range = 2;

  // default charset on the player side
  Charset charset = 3;
}

// StreamKeyRangeResponse is the response from StreamKeyRange
message StreamKeyRangeResponse{
  BinlogTransaction binlog_transaction = 1;
}

// StreamTablesRequest is the payload to StreamTables
message StreamTablesRequest {
  // where to start
  string position = 1;

  // what to get
  repeated string tables = 2;

  // default charset on the player side
  Charset charset = 3;
}

// StreamTablesResponse is the response from StreamTables
message StreamTablesResponse {
  BinlogTransaction binlog_transaction = 1;
}

// CharsetConversion represent a conversion of text from one charset to another
message CharsetConversion {
  // FromCharset is the charset name from which we convert the text (e.g. latin1)
  string from_charset = 1;
  // ToCharset is the charset name to which we convert the text (e.g. utf8mb4)
  string to_charset = 2;
}

// Rule represents one rule in a Filter.
message Rule {
  // Match can be a table name or a regular expression.
  // If it starts with a '/', it's a regular expression.
  // For example, "t" matches a table named "t", whereas
  // "/t.*" matches all tables that begin with 't'.
  string match = 1;
  // Filter: If empty, all columns and rows of the matching tables
  // are sent. If it's a keyrange like "-80", only rows that
  // match the keyrange are sent.
  // If Match is a table name instead of a regular expression,
  // the Filter can also be a select expression like this:
  // "select * from t", same as an empty Filter, or
  // "select * from t where in_keyrange('-80')", same as "-80", or
  // "select col1, col2 from t where in_keyrange(col1, 'hash', '-80'), or
  // What is allowed in a select expression depends on whether
  // it's a vstreamer or vreplication request. For more details,
  // please refer to the specific package documentation.
  // On the vreplication side, Filter can also accept a special
  // "exclude" value, which will cause the matched tables
  // to be excluded.
  // TODO(sougou): support this on vstreamer side also.
  string filter = 2;
<<<<<<< HEAD

  map<string, CharsetConversion> convert_charset = 3;
=======
  // ConvertEnumToText: optional, list per enum column name, the list of textual values.
  // When reading the binary log, all enum values are numeric. But sometimes it
  // is useful/needed to know what the textual mapping are.
  // Online DDL provides such use case.

  // Example: key="color", value="'red','green','blue'"
  map<string, string> convert_enum_to_text = 3;
>>>>>>> 1d055700
}

// Filter represents a list of ordered rules. The first
// match wins.
message Filter {
  repeated Rule rules = 1;
  enum FieldEventMode {
    ERR_ON_MISMATCH = 0;
    BEST_EFFORT = 1;
  }
  // FieldEventMode specifies the behavior if there is a mismatch
  // between the current schema and the fields in the binlog. This
  // can happen if the binlog position is before a DDL that would
  // cause the fields to change. If vstreamer detects such 
  // an inconsistency, the behavior depends on the FieldEventMode.
  // If the value is ERR_ON_MISMATCH (default), then it errors out.
  // If it's BEST_EFFORT, it sends a field event with fake column
  // names as "@1", "@2", etc.
  FieldEventMode fieldEventMode = 2;
}

// OnDDLAction lists the possible actions for DDLs.
enum OnDDLAction {
  IGNORE = 0;
  STOP = 1;
  EXEC = 2;
  EXEC_IGNORE = 3;
}

// BinlogSource specifies the source  and filter parameters for
// Filtered Replication. KeyRange and Tables are legacy. Filter
// is the new way to specify the filtering rules.
message BinlogSource {
  // the source keyspace
  string keyspace = 1;

  // the source shard
  string shard = 2;

  // the source tablet type
  topodata.TabletType tablet_type = 3;

  // KeyRange is set if the request is for a keyrange
  topodata.KeyRange key_range = 4;

  // Tables is set if the request is for a list of tables
  repeated string tables = 5;

  // Filter is set if we're using the generalized representation
  // for the filter.
  Filter filter = 6;

  // OnDdl specifies the action to be taken when a DDL is encountered.
  OnDDLAction on_ddl = 7;

  // Source is an external mysql. This attribute should be set to the username
  // to use in the connection
  string external_mysql = 8;

  // StopAfterCopy specifies if vreplication should be stopped
  // after copying is done.
  bool stop_after_copy = 9;

  // ExternalCluster is the name of the mounted cluster which has the source keyspace/db for this workflow
  // it is of the type <cluster_type.cluster_name>
  string external_cluster = 10;
}

// VEventType enumerates the event types. Many of these types
// will not be encountered in RBR mode.
enum VEventType {
  UNKNOWN = 0;
  GTID = 1;
  BEGIN = 2;
  COMMIT = 3;
  ROLLBACK = 4;
  DDL = 5;
  // INSERT, REPLACE, UPDATE, DELETE and SET will not be seen in RBR mode.
  INSERT = 6;
  REPLACE = 7;
  UPDATE = 8;
  DELETE = 9;
  SET = 10;
  // OTHER is a dummy event. If encountered, the current GTID must be
  // recorded by the client to be able to resume.
  OTHER = 11;
  ROW = 12;
  FIELD = 13;
  // HEARTBEAT is sent if there is inactivity. If a client does not
  // receive events beyond the hearbeat interval, it can assume that it's
  // lost connection to the vstreamer.
  HEARTBEAT = 14;
  // VGTID is generated by VTGate's VStream that combines multiple
  // GTIDs.
  VGTID = 15;
  JOURNAL = 16;
  VERSION = 17;
  LASTPK = 18;
  SAVEPOINT = 19;
}

// RowChange represents one row change.
// If Before is set and not After, it's a delete.
// If After is set and not Before, it's an insert.
// If both are set, it's an update.
message RowChange {
  query.Row before = 1;
  query.Row after = 2;
}

// RowEvent represent row events for one table.
message RowEvent {
  string table_name = 1;
  repeated RowChange row_changes = 2;
}

// FieldEvent represents the field info for a table.
message FieldEvent {
  string table_name = 1;
  repeated query.Field fields = 2;
}

// ShardGtid contains the GTID position for one shard.
// It's used in a request for requesting a starting position.
// It's used in a response to transmit the current position
// of a shard. It's also used in a Journal to indicate the
// list of targets and shard positions to migrate to.
message ShardGtid {
  string keyspace = 1;
  string shard = 2;
  string gtid = 3;
  repeated TableLastPK table_p_ks = 4;
}

// A VGtid is a list of ShardGtids.
message VGtid {
  repeated ShardGtid shard_gtids = 1;
}

// KeyspaceShard represents a keyspace and shard.
message KeyspaceShard {
  string keyspace = 1;
  string shard = 2;
}

// MigrationType specifies the type of migration for the Journal.
enum MigrationType {
  TABLES = 0;
  SHARDS = 1;
}

// Journal contains the metadata for a journal event.
// The commit of a journal event indicates the point of no return
// for a migration.
message Journal {
  // Id represents a unique journal id.
  int64 id = 1;
  MigrationType migration_type = 2;
  // Tables is set if the journal represents a TABLES migration.
  repeated string tables = 3;
  // LocalPosition is the source position at which the migration happened.
  string local_position = 4;
  // ShardGtids is the list of targets to which the migration took place.
  repeated ShardGtid shard_gtids = 5;
  // Participants is the list of source participants for a migration.
  // Every participant is expected to have an identical journal entry.
  // While streaming, the client must wait for the journal entry to
  // be received from all pariticipants, and then replace them with new
  // streams specified by ShardGtid.
  // If a stream does not have all participants, a consistent migration
  // is not possible.
  repeated KeyspaceShard participants = 6;
  // SourceWorkflows is the list of workflows in the source shard that
  // were migrated to the target. If a migration fails after a Journal
  // is committed, this information is used to start the target streams
  // that were created prior to the creation of the journal.
  repeated string source_workflows = 7;
}

// VEvent represents a vstream event.
// A FieldEvent is sent once for every table, just before
// the first event for that table. The client is expected
// to cache this information and match it against the RowEvent
// which contains the table name.
// A GTID event always precedes a commitable event, which can be
// COMMIT, DDL or OTHER.
// OTHER events are non-material events that have no additional metadata.
message VEvent {
  VEventType type = 1;
  // Timestamp is the binlog timestamp in seconds.
  // The value should be ignored if 0.
  int64 timestamp = 2;
  // Gtid is set if the event type is GTID.
  string gtid = 3;
  // Statement is set if the event type is DDL, DML or SAVEPOINT.
  string statement = 4;
  // RowEvent is set if the event type is ROW.
  RowEvent row_event = 5;
  // FieldEvent is set if the event type is FIELD.
  FieldEvent field_event = 6;
  // Vgtid is set if the event type is VGTID.
  // This event is only generated by VTGate's VStream function.
  VGtid vgtid = 7;
  // Journal is set if the event type is JOURNAL. 
  Journal journal = 8;
  // Dml is set if the event type is INSERT, REPLACE, UPDATE or DELETE.
  string dml = 9;
  // CurrentTime specifies the current time when the message was sent.
  // This can be used to compenssate for clock skew.
  int64 current_time = 20;
  // LastPK is the last PK for a table
  LastPKEvent last_p_k_event = 21;
}

message MinimalTable {
    string name = 1;
    repeated query.Field fields = 2;
    repeated int64 p_k_columns = 3;
}

message MinimalSchema {
    repeated MinimalTable tables = 1;
}

// VStreamRequest is the payload for VStreamer
message VStreamRequest {
  vtrpc.CallerID effective_caller_id = 1;
  query.VTGateCallerID immediate_caller_id = 2;
  query.Target target = 3;

  string position = 4;
  Filter filter = 5;
  repeated TableLastPK table_last_p_ks = 6;
}

// VStreamResponse is the response from VStreamer
message VStreamResponse {
  repeated VEvent events = 1;
}

// VStreamRowsRequest is the payload for VStreamRows
message VStreamRowsRequest {
  vtrpc.CallerID effective_caller_id = 1;
  query.VTGateCallerID immediate_caller_id = 2;
  query.Target target = 3;

  string query = 4;
  query.QueryResult lastpk = 5;
}

// VStreamRowsResponse is the response from VStreamRows
message VStreamRowsResponse {
  repeated query.Field fields = 1;
  repeated query.Field pkfields = 2;
  string gtid = 3;
  repeated query.Row rows = 4;
  query.Row lastpk = 5;
}

message LastPKEvent {
  TableLastPK table_last_p_k = 1;
  bool completed = 2;
}

message TableLastPK {
  string table_name = 1;
  query.QueryResult lastpk = 3;
}

// VStreamResultsRequest is the payload for VStreamResults
// The ids match VStreamRows, in case we decide to merge the two.
// The ids match VStreamRows, in case we decide to merge the two.
message VStreamResultsRequest {
  vtrpc.CallerID effective_caller_id = 1;
  query.VTGateCallerID immediate_caller_id = 2;
  query.Target target = 3;

  string query = 4;
}

// VStreamResultsResponse is the response from VStreamResults
// The ids match VStreamRows, in case we decide to merge the two.
message VStreamResultsResponse {
  repeated query.Field fields = 1;
  string gtid = 3;
  repeated query.Row rows = 4;
}<|MERGE_RESOLUTION|>--- conflicted
+++ resolved
@@ -146,10 +146,6 @@
   // to be excluded.
   // TODO(sougou): support this on vstreamer side also.
   string filter = 2;
-<<<<<<< HEAD
-
-  map<string, CharsetConversion> convert_charset = 3;
-=======
   // ConvertEnumToText: optional, list per enum column name, the list of textual values.
   // When reading the binary log, all enum values are numeric. But sometimes it
   // is useful/needed to know what the textual mapping are.
@@ -157,7 +153,12 @@
 
   // Example: key="color", value="'red','green','blue'"
   map<string, string> convert_enum_to_text = 3;
->>>>>>> 1d055700
+
+  // ConvertCharset: optional mapping, between column name and a CharsetConversion.
+  // This hints to vreplication that columns are encoded from/to non-trivial charsets
+  // The map is only populated when either "from" or "to" charset of a column are non-trivial
+  // trivial charsets are utf8 and ascii variants.
+  map<string, CharsetConversion> convert_charset = 4;
 }
 
 // Filter represents a list of ordered rules. The first
