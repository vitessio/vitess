--- conflicted
+++ resolved
@@ -468,14 +468,11 @@
   string gtid = 3;
   repeated query.Row rows = 4;
   query.Row lastpk = 5;
-<<<<<<< HEAD
-  string table_name = 6;
-=======
   // Throttled indicates that rowstreamer is being throttled right now
   bool throttled = 6;
   // Heartbeat indicates that this is a heartbeat message
   bool heartbeat = 7;
->>>>>>> f1733074
+  string table_name = 8;
 }
 
 message LastPKEvent {
