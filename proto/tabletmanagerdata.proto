--- conflicted
+++ resolved
@@ -727,16 +727,9 @@
   string app_name = 1;
 
   string scope = 2;
-<<<<<<< HEAD
-  // LowPriority gives precendence to other checks
-  // SkipRequestHeartbeats ensures this check does not renew heartbeat lease
-  bool skip_request_heartbeats = 3;
-	// OKIfNotExists asks the throttler to return OK even if the metric does not exist
-=======
   // SkipRequestHeartbeats ensures this check does not renew heartbeat lease
   bool skip_request_heartbeats = 3;
   // OKIfNotExists asks the throttler to return OK even if the metric does not exist
->>>>>>> 84976b1f
   bool ok_if_not_exists = 4;
   // MultiMetricsEnabled is always set to "true" and is how a multi-metrics enabled replica
   // throttler knows its being probed by a multi-metrics enabled primary vttablet.
@@ -775,11 +768,8 @@
     // Scope used in this check
     string scope = 7;
   }
-<<<<<<< HEAD
-=======
   // Metrics is a map (metric name -> metric value/error) so that the client has as much
   // information as possible about all the checked metrics.
->>>>>>> 84976b1f
   map<string, Metric> metrics = 7;
 }
 
