--- conflicted
+++ resolved
@@ -671,13 +671,9 @@
 // UpdateVReplicationWorkflowRequest is used to update an existing VReplication
 // workflow. Note that the following fields MUST have an explicit value provided
 // if you do NOT wish to update the existing value to the given type's ZeroValue:
-<<<<<<< HEAD
-// cells, tablet_types, on_ddl, state, and stop_position.
-=======
 // cells, tablet_types, on_ddl, and state.
 // TODO: leverage the optional modifier for these fields rather than using SimulatedNull
 // values: https://github.com/vitessio/vitess/issues/15627
->>>>>>> 0e2f1751
 message UpdateVReplicationWorkflowRequest {
   string workflow = 1;
   repeated string cells = 2;
@@ -686,11 +682,8 @@
   binlogdata.OnDDLAction on_ddl = 5;
   binlogdata.VReplicationWorkflowState state = 6;
   reserved 7; // unused, was: repeated string shards
-<<<<<<< HEAD
   string stop_position = 8;
   repeated int64 include_ids = 9;
-=======
->>>>>>> 0e2f1751
 }
 
 message UpdateVReplicationWorkflowResponse {
@@ -701,11 +694,8 @@
 // workflows. Note that the following fields MUST have an explicit value provided
 // if you do NOT wish to update the existing values to the given type's ZeroValue:
 // state, message, and stop_position.
-<<<<<<< HEAD
-=======
 // TODO: leverage the optional modifier for these fields rather than using SimulatedNull
 // values: https://github.com/vitessio/vitess/issues/15627
->>>>>>> 0e2f1751
 message UpdateVReplicationWorkflowsRequest {
   bool all_workflows = 1;
   repeated string include_workflows = 2;
