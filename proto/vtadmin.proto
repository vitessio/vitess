--- conflicted
+++ resolved
@@ -122,13 +122,10 @@
     // tablets in one or more clusters, depending on the request fields (see
     // ReloadSchemasRequest for details).
     rpc ReloadSchemas(ReloadSchemasRequest) returns (ReloadSchemasResponse) {};
-<<<<<<< HEAD
     // ReloadSchemaShard reloads the schema on all tablets in a shard. This is done on a best-effort basis.
     rpc ReloadSchemaShard(ReloadSchemaShardRequest) returns (ReloadSchemaShardResponse) {};
-=======
     // RemoveKeyspaceCell removes the cell from the Cells list for all shards in the keyspace, and the SrvKeyspace for that keyspace in that cell.
     rpc RemoveKeyspaceCell(RemoveKeyspaceCellRequest) returns (RemoveKeyspaceCellResponse) {};
->>>>>>> 4f1ad854
     // RunHealthCheck runs a healthcheck on the tablet.
     rpc RunHealthCheck(RunHealthCheckRequest) returns (RunHealthCheckResponse) {};
     // SetReadOnly sets the tablet to read-only mode.
