--- conflicted
+++ resolved
@@ -736,18 +736,17 @@
     vtctldata.LaunchSchemaMigrationRequest request = 2;
 }
 
-<<<<<<< HEAD
-message MoveTablesCompleteRequest {
-    string cluster_id = 1;
-    vtctldata.MoveTablesCompleteRequest request = 2;
-=======
 message MaterializeCreateRequest {
     string cluster_id = 1;
     // TableSettings is a JSON string defining what tables to materialize using
     // what select statements.
     string table_settings = 2;
     vtctldata.MaterializeCreateRequest request = 3;
->>>>>>> 7581a3f7
+}
+
+message MoveTablesCompleteRequest {
+    string cluster_id = 1;
+    vtctldata.MoveTablesCompleteRequest request = 2;
 }
 
 message MoveTablesCreateRequest {
