/*
Copyright 2020 The Vitess Authors.

Licensed under the Apache License, Version 2.0 (the "License");
you may not use this file except in compliance with the License.
You may obtain a copy of the License at

    http://www.apache.org/licenses/LICENSE-2.0

Unless required by applicable law or agreed to in writing, software
distributed under the License is distributed on an "AS IS" BASIS,
WITHOUT WARRANTIES OR CONDITIONS OF ANY KIND, either express or implied.
See the License for the specific language governing permissions and
limitations under the License.
*/

// This package contains the types used by VTAdmin (and later an RPC service).

syntax = "proto3";
option go_package = "vitess.io/vitess/go/vt/proto/vtadmin";

package vtadmin;

import "logutil.proto";
import "mysqlctl.proto";
import "tabletmanagerdata.proto";
import "topodata.proto";
import "vschema.proto";
import "vtctldata.proto";

/* Services */

// VTAdmin is the Vitess Admin API service. It provides RPCs that operate on
// across a range of Vitess clusters.
service VTAdmin {
    // CreateKeyspace creates a new keyspace in the given cluster.
    rpc CreateKeyspace(CreateKeyspaceRequest) returns (CreateKeyspaceResponse) {};
    // CreateShard creates a new shard in the given cluster and keyspace.
    rpc CreateShard(CreateShardRequest) returns (vtctldata.CreateShardResponse) {};
    // DeleteKeyspace deletes a keyspace in the given cluster.
    rpc DeleteKeyspace(DeleteKeyspaceRequest) returns (vtctldata.DeleteKeyspaceResponse) {};
    // DeleteShard deletes one or more shards in the given cluster and keyspace.
    rpc DeleteShards(DeleteShardsRequest) returns (vtctldata.DeleteShardsResponse) {};
    // DeleteTablet deletes a tablet from the topology
    rpc DeleteTablet(DeleteTabletRequest) returns (DeleteTabletResponse) {};
    // EmergencyFailoverShard fails over a shard to a new primary. It assumes
    // the old primary is dead or otherwise not responding.
    rpc EmergencyFailoverShard(EmergencyFailoverShardRequest) returns (EmergencyFailoverShardResponse) {};
    // FindSchema returns a single Schema that matches the provided table name
    // across all specified clusters IDs. Not specifying a set of cluster IDs
    // causes the search to span all configured clusters.
    //
    // An error occurs if either no table exists across any of the clusters with
    // the specified table name, or if multiple tables exist with that name.
    rpc FindSchema(FindSchemaRequest) returns (Schema) {};
    // GetBackups returns backups grouped by cluster.
    rpc GetBackups(GetBackupsRequest) returns (GetBackupsResponse) {};
    // GetCellInfos returns the CellInfo objects for the specified clusters.
    //
    // Callers may optionally restrict the set of CellInfos, or restrict the
    // response to include only cell names.
    rpc GetCellInfos(GetCellInfosRequest) returns (GetCellInfosResponse) {};
    // GetCellsAliases returns the CellsAliases data for the specified clusters.
    rpc GetCellsAliases(GetCellsAliasesRequest) returns (GetCellsAliasesResponse) {};
    // GetClusters returns all configured clusters.
    rpc GetClusters(GetClustersRequest) returns (GetClustersResponse) {};
    // GetGates returns all gates across all the specified clusters.
    rpc GetGates(GetGatesRequest) returns (GetGatesResponse) {};
    // GetKeyspace returns a keyspace by name in the specified cluster.
    rpc GetKeyspace(GetKeyspaceRequest) returns (Keyspace) {};
    // GetKeyspaces returns all keyspaces across the specified clusters.
    rpc GetKeyspaces(GetKeyspacesRequest) returns (GetKeyspacesResponse) {};
    // GetSchema returns the schema for the specified (cluster, keyspace, table)
    // tuple.
    rpc GetSchema(GetSchemaRequest) returns (Schema) {};
    // GetSchemas returns all schemas across the specified clusters.
    rpc GetSchemas(GetSchemasRequest) returns (GetSchemasResponse) {};
    // GetShardReplicationPositions returns shard replication positions grouped
    // by cluster.
    rpc GetShardReplicationPositions(GetShardReplicationPositionsRequest) returns (GetShardReplicationPositionsResponse) {};
    // GetSrvVSchema returns the SrvVSchema for the given cluster and cell.
    rpc GetSrvVSchema (GetSrvVSchemaRequest) returns (SrvVSchema) {};
    // GetSrvVSchemas returns all SrvVSchemas across all (or specified) clusters
    // and cells.
    rpc GetSrvVSchemas(GetSrvVSchemasRequest) returns (GetSrvVSchemasResponse) {};
    // GetTablet looks up a tablet by hostname across all clusters and returns
    // the result.
    rpc GetTablet(GetTabletRequest) returns (Tablet) {};
    // GetTablets returns all tablets across all the specified clusters.
    rpc GetTablets(GetTabletsRequest) returns (GetTabletsResponse) {};
    // GetVSchema returns a VSchema for the specified keyspace in the specified
    // cluster.
    rpc GetVSchema(GetVSchemaRequest) returns (VSchema) {};
    // GetVSchemas returns the VSchemas for all specified clusters.
    rpc GetVSchemas(GetVSchemasRequest) returns (GetVSchemasResponse) {};
    // GetVtctlds returns the Vtctlds for all specified clusters.
    rpc GetVtctlds(GetVtctldsRequest) returns (GetVtctldsResponse) {};
    // GetWorkflow returns a single Workflow for a given cluster, keyspace, and
    // workflow name.
    rpc GetWorkflow(GetWorkflowRequest) returns (Workflow) {};
    // GetWorkflows returns the Workflows for all specified clusters.
    rpc GetWorkflows(GetWorkflowsRequest) returns (GetWorkflowsResponse) {};
    // PingTablet checks that the specified tablet is awake and responding to
    // RPCs. This command can be blocked by other in-flight operations.
    rpc PingTablet(PingTabletRequest) returns (PingTabletResponse) {};
    // PlannedFailoverShard fails over the shard to a new primary, or away from
    // an old primary. Both the old and new primaries must be reachable and
    // running.
    //
    // NOTE: A planned failover will not consider replicas outside the current
    // shard primary's cell as promotion candidates unless NewPrimary is
    // explicitly provided in the request.
    rpc PlannedFailoverShard(PlannedFailoverShardRequest) returns (PlannedFailoverShardResponse) {};
    // RebuildKeyspaceGraph rebuilds the serving data for a keyspace.
    rpc RebuildKeyspaceGraph(RebuildKeyspaceGraphRequest) returns (RebuildKeyspaceGraphResponse) {};
    // RefreshState reloads the tablet record on the specified tablet.
    rpc RefreshState(RefreshStateRequest) returns (RefreshStateResponse) {};
    // RefreshTabletReplicationSource performs a `CHANGE REPLICATION SOURCE TO`
    // on a tablet to replicate from the current primary in the shard.
    rpc RefreshTabletReplicationSource(RefreshTabletReplicationSourceRequest) returns (RefreshTabletReplicationSourceResponse) {};
    // ReloadSchemas reloads the schema definition across keyspaces, shards, or
    // tablets in one or more clusters, depending on the request fields (see
    // ReloadSchemasRequest for details).
    rpc ReloadSchemas(ReloadSchemasRequest) returns (ReloadSchemasResponse) {};
    // ReloadSchemaShard reloads the schema on all tablets in a shard. This is done on a best-effort basis.
    rpc ReloadSchemaShard(ReloadSchemaShardRequest) returns (ReloadSchemaShardResponse) {};
    // RemoveKeyspaceCell removes the cell from the Cells list for all shards in the keyspace, and the SrvKeyspace for that keyspace in that cell.
    rpc RemoveKeyspaceCell(RemoveKeyspaceCellRequest) returns (RemoveKeyspaceCellResponse) {};
    // RunHealthCheck runs a healthcheck on the tablet.
    rpc RunHealthCheck(RunHealthCheckRequest) returns (RunHealthCheckResponse) {};
    // SetReadOnly sets the tablet to read-only mode.
    rpc SetReadOnly(SetReadOnlyRequest) returns (SetReadOnlyResponse) {};
    // SetReadWrite sets the tablet to read-write mode.
    rpc SetReadWrite(SetReadWriteRequest) returns (SetReadWriteResponse) {};
    // StartReplication runs the underlying database command to start
    // replication on a tablet.
    rpc StartReplication(StartReplicationRequest) returns (StartReplicationResponse) {};
    // StopReplication runs the underlying database command to stop replication
    // on a tablet
    rpc StopReplication(StopReplicationRequest) returns (StopReplicationResponse) {};
    // TabletExternallyPromoted updates the metadata in a cluster's topology
    // to acknowledge a shard primary change performed by an external tool
    // (e.g. orchestrator*).
    //
    // See the Reparenting guide for more information:
    // https://vitess.io/docs/user-guides/configuration-advanced/reparenting/#external-reparenting.
    //
    // * "orchestrator" here refers to external orchestrator, not the newer,
    // Vitess-aware orchestrator, VTOrc.
    rpc TabletExternallyPromoted(TabletExternallyPromotedRequest) returns (TabletExternallyPromotedResponse) {};
    // Validate validates all nodes in a cluster that are reachable from the global replication graph,
    // as well as all tablets in discoverable cells, are consistent
    rpc Validate(ValidateRequest) returns (vtctldata.ValidateResponse) {};
    // ValidateKeyspace validates that all nodes reachable from the specified
    // keyspace are consistent.
    rpc ValidateKeyspace(ValidateKeyspaceRequest) returns (vtctldata.ValidateKeyspaceResponse) {};
    // ValidateSchemaKeyspace validates that the schema on the primary tablet
    // for shard 0 matches the schema on all of the other tablets in the
    // keyspace.
    rpc ValidateSchemaKeyspace(ValidateSchemaKeyspaceRequest) returns (vtctldata.ValidateSchemaKeyspaceResponse) {};
	// ValidateVersionKeyspace validates that the version on the primary of
    // shard 0 matches all of the other tablets in the keyspace.
    rpc ValidateVersionKeyspace(ValidateVersionKeyspaceRequest) returns (vtctldata.ValidateVersionKeyspaceResponse) {};
    // VTExplain provides information on how Vitess plans to execute a
    // particular query.
    rpc VTExplain(VTExplainRequest) returns (VTExplainResponse) {};
}

/* Data types */

// Cluster represents information about a Vitess cluster.
message Cluster {
    string id = 1;
    string name = 2;
}

message ClusterBackup {
    Cluster cluster = 1;
    mysqlctl.BackupInfo backup = 2;
}

message ClusterCellsAliases {
    Cluster cluster = 1;
    map<string, topodata.CellsAlias> aliases = 2;
}

message ClusterCellInfo {
    Cluster cluster = 1;
    string name = 2;
    // CellInfo contains the data for the cell.
    //
    // It may be nil if the GetCellsInfosRequest specified NamesOnly.
    topodata.CellInfo cell_info = 3;
}

message ClusterShardReplicationPosition {
    Cluster cluster = 1;
    string keyspace = 2;
    string shard = 3;
    vtctldata.ShardReplicationPositionsResponse position_info = 4;
}

message ClusterWorkflows {
    repeated Workflow workflows = 1;
    // Warnings is a list of non-fatal errors encountered when fetching
    // workflows for a particular cluster.
    repeated string warnings = 2;
}

// Keyspace represents information about a keyspace in a particular Vitess
// cluster.
message Keyspace {
    Cluster cluster = 1;
    vtctldata.Keyspace keyspace = 2;
    map<string, vtctldata.Shard> shards = 3;
}

message Schema {
    Cluster cluster = 1;
    string keyspace = 2;

    repeated tabletmanagerdata.TableDefinition table_definitions = 3;
    // TableSizes is a mapping of table name to TableSize information.
    map<string, TableSize> table_sizes = 4;

    message ShardTableSize {
        uint64 row_count = 1;
        uint64 data_length = 2;
    }

    // TableSize aggregates table size information across all shards containing
    // in the given keyspace and cluster, as well as per-shard size information.
    message TableSize {
        uint64 row_count = 1;
        uint64 data_length = 2;
        map<string, ShardTableSize> by_shard = 3;
    }
}

// Shard groups the vtctldata information about a shard record together with
// the Vitess cluster it belongs to.
message Shard {
    Cluster cluster = 1;
    vtctldata.Shard shard = 2;
}

message SrvVSchema {
    string cell = 1;
    Cluster cluster = 2;
    vschema.SrvVSchema srv_v_schema = 3;
}

// Tablet groups the topo information of a tablet together with the Vitess
// cluster it belongs to.
message Tablet {
    Cluster cluster = 1;
    topodata.Tablet tablet = 2;

    enum ServingState {
        UNKNOWN = 0;
        SERVING = 1;
        NOT_SERVING = 2;
    }

    ServingState state = 3;
    string FQDN = 4;
}

// VSchema represents the vschema for a keyspace in the cluster it belongs to.
message VSchema {
    Cluster cluster = 1;
    // Name is the name of the keyspace this VSchema is for.
    string name = 2;
    vschema.Keyspace v_schema = 3;
}

// Vtctld represents information about a single Vtctld host.
message Vtctld {
    string hostname = 1;
    Cluster cluster = 2;
    string FQDN = 3;
}

// VTGate represents information about a single VTGate host.
message VTGate {
    // Hostname is the shortname of the VTGate.
    string hostname = 1;
    // Pool is group the VTGate serves queries for. Some deployments segment
    // VTGates into groups or pools, based on the workloads they serve queries
    // for. Use of this field is optional.
    string pool = 2;
    // Cell is the topology cell the VTGate is in.
    string cell = 3;
    // Cluster is the cluster the VTGate serves.
    Cluster cluster = 4;
    // Keyspaces is the list of keyspaces-to-watch for the VTGate.
    repeated string keyspaces = 5;
    string FQDN = 6;
}

message Workflow {
    Cluster cluster = 1;
    string keyspace = 2;
    vtctldata.Workflow workflow = 3;
}

/* Request/Response types */

message CreateKeyspaceRequest {
    string cluster_id = 1;
    vtctldata.CreateKeyspaceRequest options = 2;
}

message CreateKeyspaceResponse {
    Keyspace keyspace = 1;
}

message CreateShardRequest {
    string cluster_id = 1;
    vtctldata.CreateShardRequest options = 2;
}

message DeleteKeyspaceRequest {
    string cluster_id = 1;
    vtctldata.DeleteKeyspaceRequest options = 2;
}

message DeleteShardsRequest {
    string cluster_id = 1;
    vtctldata.DeleteShardsRequest options = 2;
}

message DeleteTabletRequest {
    topodata.TabletAlias alias = 1;
    repeated string cluster_ids = 2;
    bool allow_primary = 3;
}

message DeleteTabletResponse {
    string status = 1;
    Cluster cluster = 2;
}

message EmergencyFailoverShardRequest {
    string cluster_id = 1;
    vtctldata.EmergencyReparentShardRequest options = 2;
}

message EmergencyFailoverShardResponse {
    Cluster cluster = 1;
    string keyspace = 2;
    string shard = 3;
    // PromotedPrimary is the tablet alias that was promoted to shard primary.
    // If NewPrimary was set in the request options, then this will be the
    // same tablet alias. Otherwise, it will be the alias of the tablet found
    // to be most up-to-date in the shard.
    topodata.TabletAlias promoted_primary = 4;
    repeated logutil.Event events = 5;
}

message FindSchemaRequest {
    string table = 1;
    repeated string cluster_ids = 2;
    GetSchemaTableSizeOptions table_size_options = 3;
}

message GetBackupsRequest {
    repeated string cluster_ids = 1;
    // Keyspaces, if set, limits backups to just the specified keyspaces.
    // Applies to all clusters in the request.
    repeated string keyspaces = 2;
    // KeyspaceShards, if set, limits backups to just the specified
    // keyspace/shards. Applies to all clusters in the request.
    //
    // This field takes precedence over Keyspaces. If KeyspaceShards is set,
    // Keyspaces is ignored.
    repeated string keyspace_shards = 3;
    // RequestOptions controls the per-shard request options when making
    // GetBackups requests to vtctlds. Note that the Keyspace and Shard fields
    // of this field are ignored; it is used only to specify Limit and Detailed
    // fields.
    vtctldata.GetBackupsRequest request_options = 4;
}

message GetBackupsResponse {
    repeated ClusterBackup backups = 1;
}

message GetCellInfosRequest {
    repeated string cluster_ids = 1;
    // Cells, if specified, limits the response to include only CellInfo objects
    // with those names. If omitted, all CellInfo objects in each cluster are
    // returned.
    //
    // Mutually-exclusive with NamesOnly. If both are set, this field takes
    // precedence.
    repeated string cells = 2;
    // Return only the cell names in each cluster; the actual CellInfo objects
    // will be empty.
    bool names_only = 3;
}

message GetCellInfosResponse {
    repeated ClusterCellInfo cell_infos = 1;
}

message GetCellsAliasesRequest {
    repeated string cluster_ids = 1;
}

message GetCellsAliasesResponse {
    repeated ClusterCellsAliases aliases = 1;
}

message GetClustersRequest {}

message GetClustersResponse {
    repeated Cluster clusters = 1;
}

message GetGatesRequest {
    repeated string cluster_ids = 1;
}

message GetGatesResponse {
    repeated VTGate gates = 1;
}

message GetKeyspaceRequest {
    string cluster_id = 1;
    string keyspace = 2;
}

message GetKeyspacesRequest {
    repeated string cluster_ids = 1;
}

message GetKeyspacesResponse {
    repeated Keyspace keyspaces = 1;
}

message GetSchemaRequest {
    string cluster_id = 1;
    string keyspace = 2;
    string table = 3;
    GetSchemaTableSizeOptions table_size_options = 4;
}

message GetSchemasRequest {
    repeated string cluster_ids = 1;
    GetSchemaTableSizeOptions table_size_options = 2;
}

message GetSchemasResponse {
    repeated Schema schemas = 1;
}

message GetShardReplicationPositionsRequest {
    repeated string cluster_ids = 1;
    // Keyspaces, if set, limits replication positions to just the specified
    // keyspaces. Applies to all clusters in the request.
    repeated string keyspaces = 2;
    // KeyspaceShards, if set, limits replicatin positions to just the specified
    // keyspace/shards. Applies to all clusters in the request.
    //
    // This field takes precedence over Keyspaces. If KeyspaceShards is set,
    // Keyspaces is ignored.
    repeated string keyspace_shards = 3;
}

message GetShardReplicationPositionsResponse {
    repeated ClusterShardReplicationPosition replication_positions = 1;
}

message GetSrvVSchemaRequest {
    string cluster_id = 1;
    string cell = 2;
}

message GetSrvVSchemasRequest {
    repeated string cluster_ids = 1;
    repeated string cells = 2;
}

message GetSrvVSchemasResponse {
    repeated SrvVSchema srv_v_schemas = 1;
}

message GetSchemaTableSizeOptions {
    bool aggregate_sizes = 1;
    bool include_non_serving_shards = 2;
}

message GetTabletRequest {
    // Unique (per cluster) tablet alias.
    topodata.TabletAlias alias = 1;
    // ClusterIDs is an optional parameter to narrow the scope of the search, if
    // the caller knows which cluster the tablet may be in, or, to disambiguate
    // if multiple clusters have a tablet with the same hostname.
    repeated string cluster_ids = 2;
}

message GetTabletsRequest {
    repeated string cluster_ids = 1;
}

message GetTabletsResponse {
    repeated Tablet tablets = 1;
}

message GetVSchemaRequest {
    string cluster_id = 1;
    string keyspace = 2;
}

message GetVSchemasRequest {
    repeated string cluster_ids = 1;
}

message GetVSchemasResponse {
    repeated VSchema v_schemas = 1;
}

message GetVtctldsRequest {
    repeated string cluster_ids = 1;
}

message GetVtctldsResponse {
    repeated Vtctld vtctlds = 1;
}

message GetWorkflowRequest {
    string cluster_id = 1;
    string keyspace = 2;
    string name = 3;
    bool active_only = 4;
}

message GetWorkflowsRequest {
    repeated string cluster_ids = 1;
    // ActiveOnly specifies whether to return workflows that are currently
    // active (running or paused) instead of all workflows.
    bool active_only = 2;
    // Keyspaces is a list of keyspaces to restrict the workflow search to. Note
    // that the keyspaces list applies across all cluster IDs in the request.
    //
    // If, for example, you have two clusters, each with a keyspace called "foo"
    // and want the workflows from "foo" in cluster1 but not from cluster2, you
    // must make two requests.
    //
    // Keyspaces and IgnoreKeyspaces are mutually-exclusive, and Keyspaces takes
    // precedence; if Keyspaces is a non-empty list, then IgnoreKeyspaces is
    // ignored completely.
    repeated string keyspaces = 3;
    // IgnoreKeyspaces is a list of keyspaces to skip during the workflow
    // search. It has the same semantics as the Keyspaces parameter, so refer to
    // that documentation for more details.
    repeated string ignore_keyspaces = 4;
}

message GetWorkflowsResponse {
    map <string, ClusterWorkflows> workflows_by_cluster = 1;
}

message PingTabletRequest {
    // Unique (per cluster) tablet alias of the standard form: "$cell-$uid"
    topodata.TabletAlias alias = 1;
    // ClusterIDs is an optional parameter to narrow the scope of the search, if
    // the caller knows which cluster the tablet may be in, or, to disambiguate
    // if multiple clusters have a tablet with the same hostname.
    repeated string cluster_ids = 2;
}

message PingTabletResponse {
    string status = 1;
    Cluster cluster = 2;
}

message PlannedFailoverShardRequest {
    string cluster_id = 1;
    vtctldata.PlannedReparentShardRequest options = 2;
}

message PlannedFailoverShardResponse {
    Cluster cluster = 1;
    string keyspace = 2;
    string shard = 3;
    // PromotedPrimary is the tablet alias that was promoted to shard primary.
    // If NewPrimary was set in the request options, then this will be the
    // same tablet alias. Otherwise, it will be the alias of the tablet found
    // to be most up-to-date in the shard.
    topodata.TabletAlias promoted_primary = 4;
    repeated logutil.Event events = 5;
}

message RebuildKeyspaceGraphRequest {
  string cluster_id = 1;
  string keyspace = 2;
  repeated string cells = 3;
  bool allow_partial = 4;
}

message RebuildKeyspaceGraphResponse {
  string status = 1;
}

message RefreshStateRequest {
    topodata.TabletAlias alias = 1;
    repeated string cluster_ids = 2;
}

message RefreshStateResponse {
    string status = 1;
    Cluster cluster = 2;
}

message ReloadSchemasRequest {
    // Keyspaces, if set, will reload schemas across one or more keyspaces. A
    // keyspace not existing in a cluster will not fail the overall request.
    //
    // Superceded by KeyspaceShards and Tablets, in that order.
    repeated string keyspaces = 1;
    // KeyspaceShards, if set, will reload schemas across one or more shards.
    // Each element must be a valid keyspace/shard according to
    // topoproto.ParseKeyspaceShard. A shard not existing in a cluster will not
    // fail the overall request.
    //
    // Supercedes Keyspaces, and is superceded by Tablets.
    repeated string keyspace_shards = 2;
    // Tablets, if set will reload schemas across one or more tablets.
    // Supercedes both Keyspaces and KeyspaceShards.
    repeated topodata.TabletAlias tablets = 3;
    // ClusterIds optionally restricts the reload operation to clusters with
    // the specified IDs. An empty list of ClusterIds will operate on all
    // clusters.
    repeated string cluster_ids = 4;
    // Concurrency controls the number of tablets to reload at any given time.
    // Its semantics depend on whether the request is for keyspace, shard, or
    // tablet mode.
    //
    // In Keyspaces mode, Concurrency is the number of tablets to reload at once
    // *per keyspace*.
    //
    // In KeyspaceShards mode, Concurrency is the number of tablets to reload at
    // once *per shard*.
    //
    // In Tablets mode, Concurrency is the number of tablets to reload at once
    // *per cluster*.
    uint32 concurrency = 5;
    // WaitPosition is the replication position that replicating tablets should
    // reach prior to reloading their schemas.
    //
    // Does not apply in Tablets mode.
    string wait_position = 6;
    // IncludePrimary, if set, will reload the schemas on PRIMARY tablets as
    // well as REPLICA and RDONLY.
    //
    // Does not apply in Tablets mode.
    bool include_primary = 7;
}

message ReloadSchemasResponse {
    // KeyspaceResult is a grouping of a Keyspace and any log events that
    // occurred in that keyspace during a schema reload (usually associated with
    // partial errors - ReloadSchemas requests are best-effort).
    //
    // It is only set when a ReloadSchemas request mandates Keyspaces mode
    // (see ReloadSchemasRequest).
    message KeyspaceResult {
        Keyspace keyspace = 1;
        repeated logutil.Event events = 2;
    }
    // KeyspaceResults is the list of KeyspaceResult objects for a ReloadSchemas
    // operation. It is only set when the request mandates Keyspaces mode (see
    // ReloadSchemasRequest).
    repeated KeyspaceResult keyspace_results = 1;

    // ShardResult is a grouping of a Shard and any log events that occurred in
    // that shard during a schema reload (usually associated with partial
    // errors - ReloadSchemas requests are best-effort).
    //
    // It is only set when a ReloadSchemas request mandates KeyspaceShards mode
    // (see ReloadSchemasRequest).
    message ShardResult {
        Shard shard = 1;
        repeated logutil.Event events = 2;
    }
    // ShardResults is the list of ShardResult objects for a ReloadSchemas
    // operation. It is only set when the request mandates KeyspaceShards mode
    // (see ReloadSchemasRequest).
    repeated ShardResult shard_results = 2;

    // TabletResult is a grouping of a Tablet and the result of reloading that
    // Tablet's schema. Result will either be the string "ok", or the error
    // message from that tablet. Note ReloadSchemas is best-effort, so tablet's
    // failing to reload is not treated as an overall failure.
    //
    // It is only set when a ReloadSchemas request mandates Tablets mode (see
    // ReloadSchemasRequest).
    message TabletResult {
        Tablet tablet = 1;
        string result = 2;
    }
    // TabletResults is the list of TabletResult objects for a ReloadSchemas
    // operation. It is only set when the request mandates Tablets mode (see
    // ReloadSchemasRequest).
    repeated TabletResult tablet_results = 3;
}

message ReloadSchemaShardRequest {
  string cluster_id = 1;
  string keyspace = 2;
  string shard = 3;
  string wait_position = 4;
  bool include_primary = 5;

  uint32 concurrency = 6;
}

message ReloadSchemaShardResponse {
  repeated logutil.Event events = 1;
}

message RefreshTabletReplicationSourceRequest {
    topodata.TabletAlias alias = 1;
    repeated string cluster_ids = 2;
}

message RefreshTabletReplicationSourceResponse {
    string keyspace = 1;
    string shard = 2;
    topodata.TabletAlias primary = 3;
    Cluster cluster = 4;
}

message RemoveKeyspaceCellRequest {
  string cluster_id = 1;
  string keyspace = 2;
  string cell = 3;
  bool force = 4;
  bool recursive = 5;
}

message RemoveKeyspaceCellResponse {
  string status = 1;
}

message RunHealthCheckRequest {
    topodata.TabletAlias alias = 1;
    repeated string cluster_ids = 2;
}

message RunHealthCheckResponse {
    string status = 1;
    Cluster cluster = 2;
}

message SetReadOnlyRequest {
    topodata.TabletAlias alias = 1;
    repeated string cluster_ids = 2;
}

message SetReadOnlyResponse {
}

message SetReadWriteRequest {
    topodata.TabletAlias alias = 1;
    repeated string cluster_ids = 2;
}

message SetReadWriteResponse {
}

message StartReplicationRequest {
    topodata.TabletAlias alias = 1;
    repeated string cluster_ids = 2;
}

message StartReplicationResponse {
    string status = 1;
    Cluster cluster = 2;
}

message StopReplicationRequest {
    topodata.TabletAlias alias = 1;
    repeated string cluster_ids = 2;
}

message StopReplicationResponse {
    string status = 1;
    Cluster cluster = 2;
}

message TabletExternallyPromotedRequest {
    // Tablet is the alias of the tablet that was promoted externally and should
    // be updated to the shard primary in the topo.
    topodata.TabletAlias alias = 1;
    repeated string cluster_ids = 2;
}
  
message TabletExternallyPromotedResponse {
    Cluster cluster = 1;
    string keyspace = 2;
    string shard = 3;
    topodata.TabletAlias new_primary = 4;
    topodata.TabletAlias old_primary = 5;
}

<<<<<<< HEAD
message ValidateRequest {
  string cluster_id = 1;
  bool ping_tablets = 2;
=======
message TabletExternallyReparentedRequest {
  topodata.TabletAlias alias = 1;
  repeated string cluster_ids = 2;
>>>>>>> 812a3efe
}

message ValidateKeyspaceRequest {
    string cluster_id = 1;
    string keyspace = 2;
    bool ping_tablets = 3;
}

message ValidateSchemaKeyspaceRequest {
    string cluster_id = 1;
    string keyspace = 2;
}

message ValidateVersionKeyspaceRequest {
    string cluster_id = 1;
    string keyspace = 2;
}

message VTExplainRequest {
    string cluster = 1;
    string keyspace = 2;
    string sql = 3;
}

message VTExplainResponse {
    string response = 1;
}<|MERGE_RESOLUTION|>--- conflicted
+++ resolved
@@ -806,15 +806,14 @@
     topodata.TabletAlias old_primary = 5;
 }
 
-<<<<<<< HEAD
+message TabletExternallyReparentedRequest {
+  topodata.TabletAlias alias = 1;
+  repeated string cluster_ids = 2;
+}
+
 message ValidateRequest {
   string cluster_id = 1;
   bool ping_tablets = 2;
-=======
-message TabletExternallyReparentedRequest {
-  topodata.TabletAlias alias = 1;
-  repeated string cluster_ids = 2;
->>>>>>> 812a3efe
 }
 
 message ValidateKeyspaceRequest {
