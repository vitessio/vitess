--- conflicted
+++ resolved
@@ -305,17 +305,15 @@
   // used for the keyspace.
   string durability_policy = 8;
 
-<<<<<<< HEAD
-  // SidecarDBName is the name of the Vitess sidecar database
-  // used for various system metadata that is stored in each
-  // tablet's mysqld instance.
-  string sidecar_db_name = 9;
-=======
   // ThrottlerConfig has the configuration for the tablet
   // server's lag throttler, and applies to the entire
   // keyspace, across all shards and tablets.
   ThrottlerConfig throttler_config = 9;
->>>>>>> f79dbcce
+
+  // SidecarDBName is the name of the Vitess sidecar database
+  // used for various system metadata that is stored in each
+  // tablet's mysqld instance.
+  string sidecar_db_name = 10;
 }
 
 // ShardReplication describes the MySQL replication relationships
