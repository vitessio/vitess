--- conflicted
+++ resolved
@@ -98,7 +98,7 @@
         public static final String KEYSPACE = "KEYSPACE";
         public static final String USERNAME = "userName";
         public static final String EXECUTE_TYPE = "executeType";
-<<<<<<< HEAD
+        public static final String TWOPC_ENABLED = "twopcEnabled";
 
         public static final String USE_SSL = "useSSL";
 
@@ -117,9 +117,6 @@
         public static final String TRUSTSTORE_FULL = "javax.net.ssl.trustStore";
         public static final String TRUSTSTORE_PASSWORD_FULL = "javax.net.ssl.trustStorePassword";
         public static final String TRUSTSTORE_ALIAS_FULL = "javax.net.ssl.trustAlias";
-=======
-        public static final String TWOPC_ENABLED = "twopcEnabled";
->>>>>>> 9181092b
     }
 
 
