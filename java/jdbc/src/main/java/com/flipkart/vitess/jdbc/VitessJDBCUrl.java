package com.flipkart.vitess.jdbc;

import com.flipkart.vitess.util.Constants;
import com.flipkart.vitess.util.StringUtils;

import java.io.UnsupportedEncodingException;
import java.net.URLDecoder;
import java.sql.SQLException;
import java.util.ArrayList;
import java.util.List;
import java.util.Properties;
import java.util.StringTokenizer;
import java.util.regex.Matcher;
import java.util.regex.Pattern;

/**
 * VitessJDBCUrl is responsible for parsing a driver URL and Properties object,
 * returning a new Properties object with configuration from the URL and passed in Properties
 * merged.
 *
 * Parameters passed in through the Properties object take precedence over the parameters
 * in the URL, where there are conflicts.
 *
 * The Passed in URL is expected to conform to the following basic format:
 *
 * jdbc:vitess://username:password@ip1:port1,ip2:port2/keyspace/catalog?property1=value1..
 *
 */
public class VitessJDBCUrl {

    private final String username;
    private final String url;
    private final List<HostInfo> hostInfos;
    private final String keyspace;
    private final Properties info;
    private String catalog;
<<<<<<< HEAD
    private final String executeType;
    private final boolean twopcEnabled;

    private final boolean useSSL;
    private final String keyStore;
    private final String keyStorePassword;
    private final String keyAlias;
    private final String keyPassword;
    private final String trustStore;
    private final String trustStorePassword;
    private final String trustAlias;

=======
>>>>>>> f827c2cf

    /*
     Assuming List of vtGate ips could be given in url, separated by ","
    */
    public static class HostInfo {
        private String hostname;
        private int port;

        public HostInfo(String hostname, int port) {
            this.hostname = hostname;
            this.port = port;
        }

        public String getHostname() {
            return hostname;
        }

        public int getPort() {
            return port;
        }
    }

    /**
     * <p>Create VitessJDBC url object for given urls and properties.</p>
     *
     * <p>To indicate that SSL should be used, URL's follow the MySQL and MariaDB convention of including
     * the property <code>useSSL=true</code>.  To use a keyStore and trustStore other than the JRE
     * default, you can add the following URL properties:</p>
     *
     * <p>
     *     <ul>
     *         <li><code>keyStore</code>=path_to_keystore_file</li>
     *         <li><code>keyStorePassword</code>=password (if set)</li>
     *         <li><code>keyPassword</code>=password (only needed if the private key password differs from
     *                  the keyStore password)</li>
     *         <li><code>keyAlias</code>=alias_under_which_private_key_is_stored (if not set, then the
     *                  first valid <code>PrivateKeyEntry</code> found in the keyStore will be used)</li>
     *         <li><code>trustStore</code>=path_to_truststore_file</li>
     *         <li><code>trustStorePassword</code>=password (if set)</li>
     *         <li><code>trustAlias</code>=alias_under_which_certificate_chain_is_stored (if not set,
     *                  then the first valid <code>X509Certificate</code> found in the trustStore will be used)</li>
     *     </ul>
     * </p>
     *
     * <p>If <code>useSSL=true</code>, and any of these additional properties are not set on the JDBC URL,
     * then the driver will look to see if these corresponding property was set at JVM startup time:</p>
     *
     * <p>
     *     <ul>
     *         <li><code>-Djavax.net.ssl.keyStore</code></li>
     *         <li><code>-Djavax.net.ssl.keyStorePassword</code></li>
     *         <li><code>-Djavax.net.ssl.keyPassword</code></li>
     *         <li><code>-Djavax.net.ssl.keyAlias</code></li>
     *         <li><code>-Djavax.net.ssl.trustStore</code></li>
     *         <li><code>-Djavax.net.ssl.trustStorePassword</code></li>
     *         <li><code>-Djavax.net.ssl.trustStoreAlias</code></li>
     *     </ul>
     * </p>
     *
     * <p>See:</p>
     * <p>https://mariadb.com/kb/en/mariadb/about-mariadb-connector-j/#tls-ssl</p>
     * <p>https://dev.mysql.com/doc/connector-j/5.1/en/connector-j-reference-using-ssl.html</p>
     *
     * @param url
     * @param info
     * @return
     * @throws SQLException
     */
    public VitessJDBCUrl(String url, Properties info) throws SQLException {

        /* URL pattern e.g. jdbc:vitess://username:password@ip1:port1,ip2:port2/keyspace/catalog?
        property1=value1..
        m.group(1) = "vitess"
        m.group(2) = "username:password@"
        m.group(3) = "username"
        m.group(4) = ":password"
        m.group(5) = "password"
        m.group(6) = "ip1:port1,ip2:port2"
        m.group(7) = "/keyspace"
        m.group(8) = "keyspace"
        m.group(9) = "/catalog"
        m.group(10) = "catalog"
        m.group(11) = "?property1=value1.."
        m.group(12) = "property1=value1.."
        */

        final Pattern p = Pattern.compile(Constants.URL_PATTERN);
        final Matcher m = p.matcher(url);
        if (!m.find()) {
            throw new SQLException(Constants.SQLExceptionMessages.MALFORMED_URL);
        }

        info = getURLParamProperties(m.group(12), info);

        this.username =
            (m.group(3) == null ? info.getProperty(Constants.Property.USERNAME) : m.group(3));
        // Will add password property once its supported from vitess
        // this.password = (m.group(5) == null ? info.getProperty("password") : m.group(5));
        String postUrl = m.group(6);
        if (null == postUrl) {
            throw new SQLException(Constants.SQLExceptionMessages.MALFORMED_URL);
        }

        this.keyspace = StringUtils.isNullOrEmptyWithoutWS(m.group(8)) ? null : m.group(8);
        this.catalog =
            StringUtils.isNullOrEmptyWithoutWS(m.group(10)) ? this.keyspace : m.group(10);
        this.hostInfos = getURLHostInfos(postUrl);

<<<<<<< HEAD
        String tabletType = info.getProperty(Constants.Property.TABLET_TYPE);
        if (null == tabletType) {
            tabletType = Constants.DEFAULT_TABLET_TYPE;
        }

        this.tabletType = getTabletType(tabletType);
        this.executeType = info.getProperty(Constants.Property.EXECUTE_TYPE);

        this.useSSL = "true".equalsIgnoreCase(caseInsensitiveKeyLookup(info, Constants.Property.USE_SSL));
        this.keyStore = caseInsensitiveKeyLookup(info, Constants.Property.KEYSTORE);
        this.keyStorePassword = caseInsensitiveKeyLookup(info, Constants.Property.KEYSTORE_PASSWORD);
        this.keyAlias = caseInsensitiveKeyLookup(info, Constants.Property.KEY_ALIAS);
        this.keyPassword = caseInsensitiveKeyLookup(info, Constants.Property.KEY_PASSWORD);
        this.trustStore = caseInsensitiveKeyLookup(info, Constants.Property.TRUSTSTORE);
        this.trustStorePassword = caseInsensitiveKeyLookup(info, Constants.Property.TRUSTSTORE_PASSWORD);
        this.trustAlias = caseInsensitiveKeyLookup(info, Constants.Property.TRUSTSTORE_ALIAS);

=======
>>>>>>> f827c2cf
        this.url = url;
        this.info = info;
    }

    public String getUsername() {
        return username;
    }

    public String getUrl() {
        return url;
    }

    public List<HostInfo> getHostInfos() {
        return hostInfos;
    }

    public String getKeyspace() {
        return keyspace;
    }

    public String getCatalog() {
        return catalog;
    }

    public void setCatalog(String catalog) {
        this.catalog = catalog;
    }

<<<<<<< HEAD
    public Constants.QueryExecuteType getExecuteType() {
        if (this.executeType != null) {
            switch (this.executeType) {
                case "simple":
                    return Constants.QueryExecuteType.SIMPLE;
                case "stream":
                    return Constants.QueryExecuteType.STREAM;
            }
        }
        return Constants.DEFAULT_EXECUTE_TYPE;
    }

    public boolean isUseSSL() {
        return useSSL;
    }

    public String getKeyStore() {
        return keyStore;
    }

    public String getKeyStorePassword() {
        return keyStorePassword;
    }

    public String getKeyAlias() {
        return keyAlias;
    }

    public String getKeyPassword() {
        return keyPassword;
    }

    public String getTrustStore() {
        return trustStore;
    }

    public String getTrustStorePassword() {
        return trustStorePassword;
    }

    public String getTrustAlias() {
        return trustAlias;
    }

=======
>>>>>>> f827c2cf
    /**
     * Get Properties object for params after ? in url.
     *
     * @param paramString Parameter String in the url
     * @param info        passed in the connection
     * @return Properties updated with parameters
     */

    private static Properties getURLParamProperties(String paramString, Properties info)
        throws SQLException {
        // If passed in, don't use info properties directly so we don't act upon it accidentally.
        // instead use as defaults for a new properties object
        info = (info == null) ? new Properties() : new Properties(info);

        if (!StringUtils.isNullOrEmptyWithoutWS(paramString)) {
            StringTokenizer queryParams = new StringTokenizer(paramString, "&"); //$NON-NLS-1$
            while (queryParams.hasMoreTokens()) {
                String parameterValuePair = queryParams.nextToken();
                int indexOfEquals = parameterValuePair.indexOf('=');

                String parameter = null;
                String value = null;

                if (indexOfEquals != -1) {
                    parameter = parameterValuePair.substring(0, indexOfEquals);

                    if (indexOfEquals + 1 < parameterValuePair.length()) {
                        value = parameterValuePair.substring(indexOfEquals + 1);
                    }
                }

                // Per the mysql-connector-java docs, passed in Properties values should take precedence over
                // those in the URL. See javadoc for NonRegisteringDriver#connect
                if ((null != value && value.length() > 0) && (parameter.length() > 0) && null == info.getProperty(parameter)) {
                    try {
                        info.put(parameter, URLDecoder.decode(value, "UTF-8"));
                    } catch (UnsupportedEncodingException | NoSuchMethodError badEncoding) {
                        throw new SQLException(Constants.SQLExceptionMessages.MALFORMED_URL);
                    }
                }
            }
        }

        return info;
    }

    /**
     * Get List of Hosts for url separated by commas
     *
     * @param hostURLs
     * @return
     * @throws SQLException
     */
    private static List<HostInfo> getURLHostInfos(String hostURLs) throws SQLException {
        List<HostInfo> hostInfos = new ArrayList<>();

        StringTokenizer stringTokenizer = new StringTokenizer(hostURLs, ",");
        while (stringTokenizer.hasMoreTokens()) {
            String hostString = stringTokenizer.nextToken();
            /*
                pattern = ip:port
             */
            final Pattern p = Pattern.compile("([^/:]+):(\\d+)?");
            final Matcher m = p.matcher(hostString);
            if (!m.find()) {
                throw new SQLException(Constants.SQLExceptionMessages.MALFORMED_URL);
            }
            String hostname = m.group(1);
            int port;
            if (m.group(2) != null) {
                port = Integer.parseInt(m.group(2));
            } else {
                port = Integer.parseInt(Constants.DEFAULT_PORT);
            }
            HostInfo hostInfo = new HostInfo(hostname, port);
            hostInfos.add(hostInfo);
        }
        if (hostInfos.size() == 0) {
            throw new SQLException(Constants.SQLExceptionMessages.MALFORMED_URL);
        }
        return hostInfos;
    }

    public Properties getProperties() {
        return info;
    }

    /**
     * Retrieves the value (if any) for a given key from a <code>Properties</code> object, regardless of the
     * capitalization used in the actual key.  Used by the constructor for parsing SSL-related optional parameters,
     * so that both the names and values of those parameters can be case-insensitive.
     *
     * @param properties
     * @param key
     * @return The first value found with a key that is a case-insensitive match for <code>key</code>, or <code>null</code> if there is no value found.
     */
    private static String caseInsensitiveKeyLookup(final Properties properties, final String key) {
        if (properties == null || key == null) return null;
        for (final Object uncastKeyBuffer : properties.keySet()) {
            if (uncastKeyBuffer instanceof String) {
                final String keyBuffer = (String) uncastKeyBuffer;
                if (key.equalsIgnoreCase(keyBuffer)) {
                    return properties.getProperty(keyBuffer);
                }
            }
        }
        return null;
    }

}<|MERGE_RESOLUTION|>--- conflicted
+++ resolved
@@ -2,6 +2,7 @@
 
 import com.flipkart.vitess.util.Constants;
 import com.flipkart.vitess.util.StringUtils;
+import com.youtube.vitess.proto.Topodata;
 
 import java.io.UnsupportedEncodingException;
 import java.net.URLDecoder;
@@ -34,9 +35,6 @@
     private final String keyspace;
     private final Properties info;
     private String catalog;
-<<<<<<< HEAD
-    private final String executeType;
-    private final boolean twopcEnabled;
 
     private final boolean useSSL;
     private final String keyStore;
@@ -47,8 +45,6 @@
     private final String trustStorePassword;
     private final String trustAlias;
 
-=======
->>>>>>> f827c2cf
 
     /*
      Assuming List of vtGate ips could be given in url, separated by ","
@@ -157,15 +153,6 @@
             StringUtils.isNullOrEmptyWithoutWS(m.group(10)) ? this.keyspace : m.group(10);
         this.hostInfos = getURLHostInfos(postUrl);
 
-<<<<<<< HEAD
-        String tabletType = info.getProperty(Constants.Property.TABLET_TYPE);
-        if (null == tabletType) {
-            tabletType = Constants.DEFAULT_TABLET_TYPE;
-        }
-
-        this.tabletType = getTabletType(tabletType);
-        this.executeType = info.getProperty(Constants.Property.EXECUTE_TYPE);
-
         this.useSSL = "true".equalsIgnoreCase(caseInsensitiveKeyLookup(info, Constants.Property.USE_SSL));
         this.keyStore = caseInsensitiveKeyLookup(info, Constants.Property.KEYSTORE);
         this.keyStorePassword = caseInsensitiveKeyLookup(info, Constants.Property.KEYSTORE_PASSWORD);
@@ -175,8 +162,6 @@
         this.trustStorePassword = caseInsensitiveKeyLookup(info, Constants.Property.TRUSTSTORE_PASSWORD);
         this.trustAlias = caseInsensitiveKeyLookup(info, Constants.Property.TRUSTSTORE_ALIAS);
 
-=======
->>>>>>> f827c2cf
         this.url = url;
         this.info = info;
     }
@@ -205,19 +190,6 @@
         this.catalog = catalog;
     }
 
-<<<<<<< HEAD
-    public Constants.QueryExecuteType getExecuteType() {
-        if (this.executeType != null) {
-            switch (this.executeType) {
-                case "simple":
-                    return Constants.QueryExecuteType.SIMPLE;
-                case "stream":
-                    return Constants.QueryExecuteType.STREAM;
-            }
-        }
-        return Constants.DEFAULT_EXECUTE_TYPE;
-    }
-
     public boolean isUseSSL() {
         return useSSL;
     }
@@ -250,8 +222,6 @@
         return trustAlias;
     }
 
-=======
->>>>>>> f827c2cf
     /**
      * Get Properties object for params after ? in url.
      *
