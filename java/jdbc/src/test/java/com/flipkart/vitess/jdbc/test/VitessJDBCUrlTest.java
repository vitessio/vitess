--- conflicted
+++ resolved
@@ -150,7 +150,19 @@
         Assert.assertEquals("val2", info.getProperty("prop2"));
     }
 
-<<<<<<< HEAD
+    @Test public void testTwoPCEnabledURL() throws Exception {
+        VitessJDBCUrl vitessJDBCUrl =
+            new VitessJDBCUrl("jdbc:vitess://host:15991?twopcEnabled=true", null);
+        Assert.assertTrue(vitessJDBCUrl.isTwopcEnabled());
+
+        vitessJDBCUrl = new VitessJDBCUrl("jdbc:vitess://host:15991?twopcEnabled=false", null);
+        Assert.assertFalse(vitessJDBCUrl.isTwopcEnabled());
+
+        vitessJDBCUrl = new VitessJDBCUrl("jdbc:vitess://host:15991", null);
+        Assert.assertFalse(vitessJDBCUrl.isTwopcEnabled());
+
+    }
+
     @Test public void testSSLParamSet() throws SQLException {
         Properties info = new Properties();
         VitessJDBCUrl vitessJDBCUrl = new VitessJDBCUrl(
@@ -207,19 +219,4 @@
         Assert.assertNull(vitessJDBCUrl.getTrustStorePassword());
         Assert.assertNull(vitessJDBCUrl.getTrustAlias());
     }
-=======
-    @Test public void testTwoPCEnabledURL() throws Exception {
-        VitessJDBCUrl vitessJDBCUrl =
-            new VitessJDBCUrl("jdbc:vitess://host:15991?twopcEnabled=true", null);
-        Assert.assertTrue(vitessJDBCUrl.isTwopcEnabled());
-
-        vitessJDBCUrl = new VitessJDBCUrl("jdbc:vitess://host:15991?twopcEnabled=false", null);
-        Assert.assertFalse(vitessJDBCUrl.isTwopcEnabled());
-
-        vitessJDBCUrl = new VitessJDBCUrl("jdbc:vitess://host:15991", null);
-        Assert.assertFalse(vitessJDBCUrl.isTwopcEnabled());
-
-    }
-
->>>>>>> 9181092b
 }