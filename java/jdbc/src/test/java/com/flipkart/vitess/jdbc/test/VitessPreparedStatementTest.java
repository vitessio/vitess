package com.flipkart.vitess.jdbc.test;

import com.flipkart.vitess.jdbc.VitessConnection;
import com.flipkart.vitess.jdbc.VitessPreparedStatement;
import com.flipkart.vitess.util.Constants;
import com.youtube.vitess.client.Context;
import com.youtube.vitess.client.SQLFuture;
import com.youtube.vitess.client.VTGateConn;
import com.youtube.vitess.client.VTGateTx;
import com.youtube.vitess.client.cursor.Cursor;
import com.youtube.vitess.client.cursor.CursorWithError;
import com.youtube.vitess.proto.Query;
import com.youtube.vitess.proto.Topodata;
import com.youtube.vitess.proto.Vtrpc;
import org.junit.Assert;
import org.junit.Test;
import org.junit.runner.RunWith;
import org.mockito.Matchers;
import org.powermock.api.mockito.PowerMockito;
import org.powermock.core.classloader.annotations.PrepareForTest;
import org.powermock.modules.junit4.PowerMockRunner;

import java.lang.reflect.Field;
import java.math.BigDecimal;
import java.sql.BatchUpdateException;
import java.sql.Date;
import java.sql.ResultSet;
import java.sql.SQLException;
import java.sql.Statement;
import java.sql.Time;
import java.sql.Timestamp;
import java.sql.Types;
import java.util.ArrayList;
import java.util.Calendar;
import java.util.List;
import java.util.Map;
import java.util.TimeZone;


/**
 * Created by harshit.gangal on 09/02/16.
 */
@RunWith(PowerMockRunner.class) @PrepareForTest({VTGateConn.class,
    Vtrpc.RPCError.class}) public class VitessPreparedStatementTest {

    private String sqlSelect = "select 1 from test_table";
    private String sqlShow = "show tables";
    private String sqlUpdate = "update test_table set msg = null";
    private String sqlInsert = "insert into test_table(msg) values (?)";

    @Test public void testStatementExecute() throws SQLException {
        VitessConnection mockConn = PowerMockito.mock(VitessConnection.class);
        VitessPreparedStatement preparedStatement;
        try {
            preparedStatement = new VitessPreparedStatement(mockConn, sqlShow);
            preparedStatement.executeQuery(sqlSelect);
            Assert.fail("Should have thrown exception for calling this method");
        } catch (SQLException ex) {
            Assert.assertEquals("This method cannot be called using this class object",
                ex.getMessage());
        }

        try {
            preparedStatement = new VitessPreparedStatement(mockConn, sqlShow);
            preparedStatement.executeUpdate(sqlUpdate);
            Assert.fail("Should have thrown exception for calling this method");
        } catch (SQLException ex) {
            Assert.assertEquals("This method cannot be called using this class object",
                ex.getMessage());
        }

        try {
            preparedStatement = new VitessPreparedStatement(mockConn, sqlShow);
            preparedStatement.execute(sqlShow);
            Assert.fail("Should have thrown exception for calling this method");
        } catch (SQLException ex) {
            Assert.assertEquals("This method cannot be called using this class object",
                ex.getMessage());
        }
    }

    @Test public void testExecuteQuery() throws SQLException {
        VitessConnection mockConn = PowerMockito.mock(VitessConnection.class);
        VTGateConn mockVtGateConn = PowerMockito.mock(VTGateConn.class);
        VTGateTx mockVtGateTx = PowerMockito.mock(VTGateTx.class);
        Cursor mockCursor = PowerMockito.mock(Cursor.class);
        SQLFuture mockSqlFutureCursor = PowerMockito.mock(SQLFuture.class);
        SQLFuture mockSqlFutureVtGateTx = PowerMockito.mock(SQLFuture.class);

        PowerMockito.when(mockConn.getKeyspace()).thenReturn("test_keyspace");
        PowerMockito.when(mockConn.getVtGateConn()).thenReturn(mockVtGateConn);
        PowerMockito.when(mockVtGateConn
            .executeKeyspaceIds(Matchers.any(Context.class), Matchers.anyString(),
                Matchers.anyString(), Matchers.anyCollection(), Matchers.anyMap(),
                Matchers.any(Topodata.TabletType.class))).thenReturn(mockSqlFutureCursor);
        PowerMockito.when(mockVtGateConn
            .execute(Matchers.any(Context.class), Matchers.anyString(), Matchers.anyMap(),
                Matchers.any(Topodata.TabletType.class))).thenReturn(mockSqlFutureCursor);
        PowerMockito.when(mockConn.getVtGateTx()).thenReturn(null);
        PowerMockito.when(mockConn.getExecuteTypeParam())
            .thenReturn(Constants.QueryExecuteType.SIMPLE);
        PowerMockito.when(mockVtGateConn.begin(Matchers.any(Context.class)))
            .thenReturn(mockSqlFutureVtGateTx);
        PowerMockito.when(mockVtGateTx
            .execute(Matchers.any(Context.class), Matchers.anyString(), Matchers.anyMap(),
                Matchers.any(Topodata.TabletType.class))).thenReturn(mockSqlFutureCursor);
        PowerMockito.when(mockSqlFutureCursor.checkedGet()).thenReturn(mockCursor);
        PowerMockito.when(mockSqlFutureVtGateTx.checkedGet()).thenReturn(mockVtGateTx);

        VitessPreparedStatement preparedStatement;
        try {

            //Empty Sql Statement
            try {
                new VitessPreparedStatement(mockConn, "");
                Assert.fail("Should have thrown exception for empty sql");
            } catch (SQLException ex) {
                Assert.assertEquals("SQL statement is not valid", ex.getMessage());
            }

            //show query
            preparedStatement = new VitessPreparedStatement(mockConn, sqlShow);
            ResultSet rs = preparedStatement.executeQuery();
            Assert.assertEquals(-1, preparedStatement.getUpdateCount());

            //select on replica with bind variables
            preparedStatement =
                new VitessPreparedStatement(mockConn, sqlSelect, ResultSet.TYPE_FORWARD_ONLY,
                    ResultSet.CONCUR_READ_ONLY);
            PowerMockito.when(mockConn.getTabletType()).thenReturn(Topodata.TabletType.REPLICA);
            rs = preparedStatement.executeQuery();
            Assert.assertEquals(-1, preparedStatement.getUpdateCount());

            //select on replica without bind variables
            preparedStatement =
                new VitessPreparedStatement(mockConn, sqlSelect, ResultSet.TYPE_FORWARD_ONLY,
                    ResultSet.CONCUR_READ_ONLY);
            rs = preparedStatement.executeQuery();
            Assert.assertEquals(-1, preparedStatement.getUpdateCount());


            //select on master
            PowerMockito.when(mockConn.getTabletType()).thenReturn(Topodata.TabletType.MASTER);
            rs = preparedStatement.executeQuery();
            Assert.assertEquals(-1, preparedStatement.getUpdateCount());

            try {
                //when returned cursor is null
                PowerMockito.when(mockSqlFutureCursor.checkedGet()).thenReturn(null);
                preparedStatement.executeQuery();
                Assert.fail("Should have thrown exception for cursor null");
            } catch (SQLException ex) {
                Assert.assertEquals("Failed to execute this method", ex.getMessage());
            }

        } catch (SQLException e) {
            Assert.fail("Test failed " + e.getMessage());
        }
    }

    @Test public void testExecuteQueryWithStream() throws SQLException {
        VitessConnection mockConn = PowerMockito.mock(VitessConnection.class);
        VTGateConn mockVtGateConn = PowerMockito.mock(VTGateConn.class);
        VTGateTx mockVtGateTx = PowerMockito.mock(VTGateTx.class);
        Cursor mockCursor = PowerMockito.mock(Cursor.class);
        SQLFuture mockSqlFutureCursor = PowerMockito.mock(SQLFuture.class);
        SQLFuture mockSqlFutureVtGateTx = PowerMockito.mock(SQLFuture.class);

        PowerMockito.when(mockConn.getKeyspace()).thenReturn("test_keyspace");
        PowerMockito.when(mockConn.getVtGateConn()).thenReturn(mockVtGateConn);
        PowerMockito.when(mockVtGateConn
            .executeKeyspaceIds(Matchers.any(Context.class), Matchers.anyString(),
                Matchers.anyString(), Matchers.anyCollection(), Matchers.anyMap(),
                Matchers.any(Topodata.TabletType.class))).thenReturn(mockSqlFutureCursor);
        PowerMockito.when(mockVtGateConn
            .streamExecute(Matchers.any(Context.class), Matchers.anyString(), Matchers.anyMap(),
                Matchers.any(Topodata.TabletType.class))).thenReturn(mockCursor);
        PowerMockito.when(mockVtGateConn
            .execute(Matchers.any(Context.class), Matchers.anyString(), Matchers.anyMap(),
                Matchers.any(Topodata.TabletType.class))).thenReturn(mockSqlFutureCursor);
        PowerMockito.when(mockConn.getVtGateTx()).thenReturn(null);
        PowerMockito.when(mockVtGateConn.begin(Matchers.any(Context.class)))
            .thenReturn(mockSqlFutureVtGateTx);
        PowerMockito.when(mockVtGateTx
            .execute(Matchers.any(Context.class), Matchers.anyString(), Matchers.anyMap(),
                Matchers.any(Topodata.TabletType.class))).thenReturn(mockSqlFutureCursor);
        PowerMockito.when(mockSqlFutureCursor.checkedGet()).thenReturn(mockCursor);
        PowerMockito.when(mockSqlFutureVtGateTx.checkedGet()).thenReturn(mockVtGateTx);
        PowerMockito.when(mockConn.getExecuteTypeParam())
            .thenReturn(Constants.QueryExecuteType.STREAM);

        VitessPreparedStatement preparedStatement;
        try {

            //Empty Sql Statement
            try {
                new VitessPreparedStatement(mockConn, "");
                Assert.fail("Should have thrown exception for empty sql");
            } catch (SQLException ex) {
                Assert.assertEquals("SQL statement is not valid", ex.getMessage());
            }

            //show query
            preparedStatement = new VitessPreparedStatement(mockConn, sqlShow);
            ResultSet rs = preparedStatement.executeQuery();
            Assert.assertEquals(-1, preparedStatement.getUpdateCount());

            //select on replica with bind variables
            preparedStatement =
                new VitessPreparedStatement(mockConn, sqlSelect, ResultSet.TYPE_FORWARD_ONLY,
                    ResultSet.CONCUR_READ_ONLY);
            PowerMockito.when(mockConn.getTabletType()).thenReturn(Topodata.TabletType.REPLICA);
            rs = preparedStatement.executeQuery();
            Assert.assertEquals(-1, preparedStatement.getUpdateCount());

            //select on replica without bind variables
            preparedStatement =
                new VitessPreparedStatement(mockConn, sqlSelect, ResultSet.TYPE_FORWARD_ONLY,
                    ResultSet.CONCUR_READ_ONLY);
            rs = preparedStatement.executeQuery();
            Assert.assertEquals(-1, preparedStatement.getUpdateCount());


            //select on master
            PowerMockito.when(mockConn.getTabletType()).thenReturn(Topodata.TabletType.MASTER);
            rs = preparedStatement.executeQuery();
            Assert.assertEquals(-1, preparedStatement.getUpdateCount());

            try {
                //when returned cursor is null
                PowerMockito.when(mockSqlFutureCursor.checkedGet()).thenReturn(null);
                preparedStatement.executeQuery();
                Assert.fail("Should have thrown exception for cursor null");
            } catch (SQLException ex) {
                Assert.assertEquals("Failed to execute this method", ex.getMessage());
            }

        } catch (SQLException e) {
            Assert.fail("Test failed " + e.getMessage());
        }
    }


    @Test public void testExecuteUpdate() throws SQLException {
        VitessConnection mockConn = PowerMockito.mock(VitessConnection.class);
        VTGateConn mockVtGateConn = PowerMockito.mock(VTGateConn.class);
        VTGateTx mockVtGateTx = PowerMockito.mock(VTGateTx.class);
        Cursor mockCursor = PowerMockito.mock(Cursor.class);
        SQLFuture mockSqlFutureCursor = PowerMockito.mock(SQLFuture.class);
        SQLFuture mockSqlFutureVtGateTx = PowerMockito.mock(SQLFuture.class);
        List<Query.Field> fieldList = PowerMockito.mock(ArrayList.class);

        PowerMockito.when(mockConn.getVtGateConn()).thenReturn(mockVtGateConn);
        PowerMockito.when(mockConn.getVtGateTx()).thenReturn(mockVtGateTx);
        PowerMockito.when(mockVtGateTx
            .execute(Matchers.any(Context.class), Matchers.anyString(), Matchers.anyMap(),
                Matchers.any(Topodata.TabletType.class))).thenReturn(mockSqlFutureCursor);
        PowerMockito.when(mockVtGateConn
            .execute(Matchers.any(Context.class), Matchers.anyString(), Matchers.anyMap(),
                Matchers.any(Topodata.TabletType.class))).thenReturn(mockSqlFutureCursor);
        PowerMockito.when(mockVtGateConn
            .executeKeyspaceIds(Matchers.any(Context.class), Matchers.anyString(),
                Matchers.anyString(), Matchers.anyCollection(), Matchers.anyMap(),
                Matchers.any(Topodata.TabletType.class))).thenReturn(mockSqlFutureCursor);
        PowerMockito.when(mockSqlFutureCursor.checkedGet()).thenReturn(mockCursor);
        PowerMockito.when(mockSqlFutureVtGateTx.checkedGet()).thenReturn(mockVtGateTx);
        PowerMockito.when(mockCursor.getFields()).thenReturn(null);

        VitessPreparedStatement preparedStatement =
            new VitessPreparedStatement(mockConn, sqlUpdate);
        try {

            //exception on executing dml on non master
            PowerMockito.when(mockConn.getTabletType()).thenReturn(Topodata.TabletType.REPLICA);
            try {
                preparedStatement.executeUpdate();
                Assert.fail("Should have thrown exception for tablet type not being master");
            } catch (SQLException ex) {
                Assert.assertEquals("DML Statement cannot be executed on non master instance type",
                    ex.getMessage());
            }

            //executing dml on master
            PowerMockito.when(mockConn.getTabletType()).thenReturn(Topodata.TabletType.MASTER);
            preparedStatement =
                new VitessPreparedStatement(mockConn, sqlUpdate, ResultSet.TYPE_FORWARD_ONLY,
                    ResultSet.CONCUR_READ_ONLY);
            int updateCount = preparedStatement.executeUpdate();
            Assert.assertEquals(0, updateCount);

            //tx is null & autoCommit is true
            PowerMockito.when(mockConn.getVtGateTx()).thenReturn(null);
            PowerMockito.when(mockVtGateConn.begin(Matchers.any(Context.class)))
                .thenReturn(mockSqlFutureVtGateTx);
            PowerMockito.when(mockConn.getAutoCommit()).thenReturn(true);
            PowerMockito.when(mockVtGateTx.commit(Matchers.any(Context.class)))
                .thenReturn(mockSqlFutureCursor);
            preparedStatement = new VitessPreparedStatement(mockConn, sqlUpdate);
            updateCount = preparedStatement.executeUpdate();
            Assert.assertEquals(0, updateCount);

            //cursor fields is not null
            PowerMockito.when(mockCursor.getFields()).thenReturn(fieldList);
            PowerMockito.when(fieldList.isEmpty()).thenReturn(false);
            try {
                preparedStatement.executeUpdate();
                Assert.fail("Should have thrown exception for field not null");
            } catch (SQLException ex) {
                Assert.assertEquals("ResultSet generation is not allowed through this method",
                    ex.getMessage());
            }

            //cursor is null
            PowerMockito.when(mockSqlFutureCursor.checkedGet()).thenReturn(null);
            try {
                preparedStatement.executeUpdate();
                Assert.fail("Should have thrown exception for cursor null");
            } catch (SQLException ex) {
                Assert.assertEquals("Failed to execute this method", ex.getMessage());
            }

        } catch (SQLException e) {
            Assert.fail("Test failed " + e.getMessage());
        }
    }

    @Test public void testExecute() throws SQLException {
        VitessConnection mockConn = PowerMockito.mock(VitessConnection.class);
        VTGateConn mockVtGateConn = PowerMockito.mock(VTGateConn.class);
        VTGateTx mockVtGateTx = PowerMockito.mock(VTGateTx.class);
        Cursor mockCursor = PowerMockito.mock(Cursor.class);
        SQLFuture mockSqlFutureCursor = PowerMockito.mock(SQLFuture.class);
        SQLFuture mockSqlFutureVtGateTx = PowerMockito.mock(SQLFuture.class);
        List<Query.Field> mockFieldList = PowerMockito.mock(ArrayList.class);

        PowerMockito.when(mockConn.getKeyspace()).thenReturn("test_keyspace");
        PowerMockito.when(mockConn.getVtGateConn()).thenReturn(mockVtGateConn);
        PowerMockito.when(mockConn.getTabletType()).thenReturn(Topodata.TabletType.MASTER);
        PowerMockito.when(mockVtGateConn
            .execute(Matchers.any(Context.class), Matchers.anyString(), Matchers.anyMap(),
                Matchers.any(Topodata.TabletType.class))).thenReturn(mockSqlFutureCursor);
        PowerMockito.when(mockConn.getExecuteTypeParam())
            .thenReturn(Constants.QueryExecuteType.SIMPLE);
        PowerMockito.when(mockVtGateConn
            .executeKeyspaceIds(Matchers.any(Context.class), Matchers.anyString(),
                Matchers.anyString(), Matchers.anyCollection(), Matchers.anyMap(),
                Matchers.any(Topodata.TabletType.class))).thenReturn(mockSqlFutureCursor);
        PowerMockito.when(mockConn.getVtGateTx()).thenReturn(null);
        PowerMockito.when(mockVtGateConn.begin(Matchers.any(Context.class)))
            .thenReturn(mockSqlFutureVtGateTx);

        PowerMockito.when(mockVtGateTx
            .execute(Matchers.any(Context.class), Matchers.anyString(), Matchers.anyMap(),
                Matchers.any(Topodata.TabletType.class))).thenReturn(mockSqlFutureCursor);
        PowerMockito.when(mockConn.getAutoCommit()).thenReturn(true);
        PowerMockito.when(mockVtGateTx.commit(Matchers.any(Context.class)))
            .thenReturn(mockSqlFutureCursor);

        PowerMockito.when(mockSqlFutureCursor.checkedGet()).thenReturn(mockCursor);
        PowerMockito.when(mockSqlFutureVtGateTx.checkedGet()).thenReturn(mockVtGateTx);
        PowerMockito.when(mockCursor.getFields()).thenReturn(mockFieldList);

        VitessPreparedStatement preparedStatement =
            new VitessPreparedStatement(mockConn, sqlSelect, ResultSet.TYPE_FORWARD_ONLY,
                ResultSet.CONCUR_READ_ONLY);
        try {

            int fieldSize = 5;
            PowerMockito.when(mockCursor.getFields()).thenReturn(mockFieldList);
            PowerMockito.when(mockFieldList.size()).thenReturn(fieldSize);
            boolean hasResultSet = preparedStatement.execute();
            Assert.assertTrue(hasResultSet);
            Assert.assertNotNull(preparedStatement.getResultSet());

            preparedStatement = new VitessPreparedStatement(mockConn, sqlShow);
            hasResultSet = preparedStatement.execute();
            Assert.assertTrue(hasResultSet);
            Assert.assertNotNull(preparedStatement.getResultSet());

            int mockUpdateCount = 10;
            PowerMockito.when(mockCursor.getFields()).thenReturn(null);
            PowerMockito.when(mockCursor.getRowsAffected()).thenReturn((long) mockUpdateCount);
            preparedStatement = new VitessPreparedStatement(mockConn, sqlUpdate);
            hasResultSet = preparedStatement.execute();
            Assert.assertFalse(hasResultSet);
            Assert.assertNull(preparedStatement.getResultSet());
            Assert.assertEquals(mockUpdateCount, preparedStatement.getUpdateCount());

            //cursor is null
            PowerMockito.when(mockSqlFutureCursor.checkedGet()).thenReturn(null);
            try {
                preparedStatement = new VitessPreparedStatement(mockConn, sqlShow);
                preparedStatement.execute();
                Assert.fail("Should have thrown exception for cursor null");
            } catch (SQLException ex) {
                Assert.assertEquals("Failed to execute this method", ex.getMessage());
            }

        } catch (SQLException e) {
            Assert.fail("Test failed " + e.getMessage());
        }
    }

    @Test public void testGetUpdateCount() throws SQLException {
        VitessConnection mockConn = PowerMockito.mock(VitessConnection.class);
        VTGateConn mockVtGateConn = PowerMockito.mock(VTGateConn.class);
        VTGateTx mockVtGateTx = PowerMockito.mock(VTGateTx.class);
        Cursor mockCursor = PowerMockito.mock(Cursor.class);
        SQLFuture mockSqlFuture = PowerMockito.mock(SQLFuture.class);

        PowerMockito.when(mockConn.getVtGateConn()).thenReturn(mockVtGateConn);
        PowerMockito.when(mockConn.getTabletType()).thenReturn(Topodata.TabletType.MASTER);
        PowerMockito.when(mockConn.getVtGateTx()).thenReturn(mockVtGateTx);
        PowerMockito.when(mockVtGateTx
            .execute(Matchers.any(Context.class), Matchers.anyString(), Matchers.anyMap(),
                Matchers.any(Topodata.TabletType.class))).thenReturn(mockSqlFuture);
        PowerMockito.when(mockSqlFuture.checkedGet()).thenReturn(mockCursor);
        PowerMockito.when(mockCursor.getFields()).thenReturn(null);

        VitessPreparedStatement preparedStatement =
            new VitessPreparedStatement(mockConn, sqlSelect);
        try {

            PowerMockito.when(mockCursor.getRowsAffected()).thenReturn(10L);
            int updateCount = preparedStatement.executeUpdate();
            Assert.assertEquals(10L, updateCount);
            Assert.assertEquals(10L, preparedStatement.getUpdateCount());

            // Truncated Update Count
            PowerMockito.when(mockCursor.getRowsAffected())
                .thenReturn((long) Integer.MAX_VALUE + 10);
            updateCount = preparedStatement.executeUpdate();
            Assert.assertEquals(Integer.MAX_VALUE, updateCount);
            Assert.assertEquals(Integer.MAX_VALUE, preparedStatement.getUpdateCount());

            preparedStatement.executeQuery();
            Assert.assertEquals(-1, preparedStatement.getUpdateCount());

        } catch (SQLException e) {
            Assert.fail("Test failed " + e.getMessage());
        }
    }

    @Test public void testSetParameters() throws Exception {
        VitessConnection mockConn = PowerMockito.mock(VitessConnection.class);
        VitessPreparedStatement preparedStatement =
            new VitessPreparedStatement(mockConn, sqlSelect);
        Boolean boolValue = Boolean.TRUE;
        Byte byteValue = Byte.MAX_VALUE;
        Short shortValue = Short.MAX_VALUE;
        Integer intValue = Integer.MAX_VALUE;
        Long longValue = Long.MAX_VALUE;
        Float floatValue = Float.MAX_VALUE;
        Double doubleValue = Double.MAX_VALUE;
        BigDecimal bigDecimalValue = new BigDecimal(3.14159265358979323846);
        BigDecimal expectedDecimalValue = new BigDecimal("3.14159");
        String stringValue = "vitess";
        byte[] bytesValue = stringValue.getBytes();
        Date dateValue = new Date(0);
        // Use a time value that won't go negative after adjusting for time zone.
        // The java.sql.Time class does not properly format negative times.
        Time timeValue = new Time(12 * 60 * 60 * 1000);
        Timestamp timestampValue = new Timestamp(0);

        preparedStatement.setNull(1, Types.INTEGER);
        preparedStatement.setBoolean(2, boolValue);
        preparedStatement.setByte(3, byteValue);
        preparedStatement.setShort(4, shortValue);
        preparedStatement.setInt(5, intValue);
        preparedStatement.setLong(6, longValue);
        preparedStatement.setFloat(7, floatValue);
        preparedStatement.setDouble(8, doubleValue);
        preparedStatement.setBigDecimal(9, bigDecimalValue);
        preparedStatement.setString(10, stringValue);
        preparedStatement.setBytes(11, bytesValue);
        preparedStatement.setDate(12, dateValue);
        preparedStatement.setTime(13, timeValue);
        preparedStatement.setTimestamp(14, timestampValue);
        preparedStatement.setDate(15, dateValue, Calendar.getInstance(TimeZone.getDefault()));
        preparedStatement.setTime(16, timeValue, Calendar.getInstance(TimeZone.getDefault()));
        preparedStatement
            .setTimestamp(17, timestampValue, Calendar.getInstance(TimeZone.getDefault()));
        preparedStatement.setObject(18, boolValue);
        preparedStatement.setObject(19, byteValue);
        preparedStatement.setObject(20, shortValue);
        preparedStatement.setObject(21, intValue);
        preparedStatement.setObject(22, longValue);
        preparedStatement.setObject(23, floatValue);
        preparedStatement.setObject(24, doubleValue);
        preparedStatement.setObject(25, bigDecimalValue);
        preparedStatement.setObject(26, stringValue);
        preparedStatement.setObject(27, dateValue);
        preparedStatement.setObject(28, timeValue);
        preparedStatement.setObject(29, timestampValue);
        preparedStatement.setObject(30, 'a');
        preparedStatement.setObject(31, null);
        preparedStatement.setObject(32, boolValue, Types.BOOLEAN, 0);
        preparedStatement.setObject(33, shortValue, Types.SMALLINT, 0);
        preparedStatement.setObject(34, longValue, Types.BIGINT, 0);
        preparedStatement.setObject(35, floatValue, Types.DOUBLE, 2);
        preparedStatement.setObject(36, doubleValue, Types.DOUBLE, 3);
        preparedStatement.setObject(37, bigDecimalValue, Types.DECIMAL, 5);
        preparedStatement.setObject(38, stringValue, Types.VARCHAR, 0);
        preparedStatement.setObject(39, dateValue, Types.DATE, 0);
        preparedStatement.setObject(40, timeValue, Types.TIME, 0);
        preparedStatement.setObject(41, timestampValue, Types.TIMESTAMP, 0);
        try {
            preparedStatement.setObject(42, bytesValue);
            Assert.fail("Shown have thrown exception for not able to set byte[] parameter");
        } catch (SQLException ex) {
            Assert.assertEquals("Cannot infer the SQL type to use for an instance of byte[]",
                ex.getMessage());
        }
        Field bindVariablesMap = preparedStatement.getClass().getDeclaredField("bindVariables");
        bindVariablesMap.setAccessible(true);
        Map<String, Object> bindVariables =
            (Map<String, Object>) bindVariablesMap.get(preparedStatement);
        Assert.assertEquals(null, bindVariables.get("v1"));
        Assert.assertEquals(boolValue, bindVariables.get("v2"));
        Assert.assertEquals(byteValue, bindVariables.get("v3"));
        Assert.assertEquals(shortValue, bindVariables.get("v4"));
        Assert.assertEquals(intValue, bindVariables.get("v5"));
        Assert.assertEquals(longValue, bindVariables.get("v6"));
        Assert.assertEquals(floatValue, bindVariables.get("v7"));
        Assert.assertEquals(doubleValue, bindVariables.get("v8"));
        Assert.assertEquals(bigDecimalValue, bindVariables.get("v9"));
        Assert.assertEquals(stringValue, bindVariables.get("v10"));
        Assert.assertEquals(bytesValue, bindVariables.get("v11"));
        Assert.assertEquals(dateValue.toString(), bindVariables.get("v12"));
        Assert.assertEquals(timeValue.toString(), bindVariables.get("v13"));
        Assert.assertEquals(timestampValue.toString(), bindVariables.get("v14"));
        Assert.assertEquals(dateValue.toString(), bindVariables.get("v15"));
        Assert.assertEquals(timeValue.toString(), bindVariables.get("v16"));
        Assert.assertEquals(timestampValue.toString(), bindVariables.get("v17"));
        Assert.assertEquals(boolValue, bindVariables.get("v18"));
        Assert.assertEquals(byteValue, bindVariables.get("v19"));
        Assert.assertEquals(shortValue, bindVariables.get("v20"));
        Assert.assertEquals(intValue, bindVariables.get("v21"));
        Assert.assertEquals(longValue, bindVariables.get("v22"));
        Assert.assertEquals(floatValue, bindVariables.get("v23"));
        Assert.assertEquals(doubleValue, bindVariables.get("v24"));
        Assert.assertEquals(bigDecimalValue, bindVariables.get("v25"));
        Assert.assertEquals(stringValue, bindVariables.get("v26"));
        Assert.assertEquals(dateValue.toString(), bindVariables.get("v27"));
        Assert.assertEquals(timeValue.toString(), bindVariables.get("v28"));
        Assert.assertEquals(timestampValue.toString(), bindVariables.get("v29"));
        Assert.assertEquals("a", bindVariables.get("v30"));
        Assert.assertEquals(null, bindVariables.get("v31"));
        Assert.assertEquals(boolValue, bindVariables.get("v32"));
        Assert.assertEquals(shortValue.intValue(), bindVariables.get("v33"));
        Assert.assertEquals(longValue, bindVariables.get("v34"));
        Assert.assertEquals((double) floatValue, (double) bindVariables.get("v35"), 0.1);
        Assert.assertEquals(doubleValue, (double) bindVariables.get("v36"), 0.1);
        Assert.assertEquals(expectedDecimalValue, bindVariables.get("v37"));
        Assert.assertEquals(stringValue, bindVariables.get("v38"));
        Assert.assertEquals(dateValue.toString(), bindVariables.get("v39"));
        Assert.assertEquals(timeValue.toString(), bindVariables.get("v40"));
        Assert.assertEquals(timestampValue.toString(), bindVariables.get("v41"));

        preparedStatement.clearParameters();
    }

    @Test public void testAutoGeneratedKeys() throws SQLException {
        VitessConnection mockConn = PowerMockito.mock(VitessConnection.class);
        VTGateConn mockVtGateConn = PowerMockito.mock(VTGateConn.class);
        VTGateTx mockVtGateTx = PowerMockito.mock(VTGateTx.class);
        Cursor mockCursor = PowerMockito.mock(Cursor.class);
        SQLFuture mockSqlFutureCursor = PowerMockito.mock(SQLFuture.class);
        SQLFuture mockSqlFutureVtGateTx = PowerMockito.mock(SQLFuture.class);
        List<Query.Field> fieldList = PowerMockito.mock(ArrayList.class);

        PowerMockito.when(mockConn.getVtGateConn()).thenReturn(mockVtGateConn);
        PowerMockito.when(mockConn.getVtGateTx()).thenReturn(mockVtGateTx);
        PowerMockito.when(mockVtGateTx
            .execute(Matchers.any(Context.class), Matchers.anyString(), Matchers.anyMap(),
                Matchers.any(Topodata.TabletType.class))).thenReturn(mockSqlFutureCursor);
        PowerMockito.when(mockVtGateConn
            .execute(Matchers.any(Context.class), Matchers.anyString(), Matchers.anyMap(),
                Matchers.any(Topodata.TabletType.class))).thenReturn(mockSqlFutureCursor);
        PowerMockito.when(mockVtGateConn
            .executeKeyspaceIds(Matchers.any(Context.class), Matchers.anyString(),
                Matchers.anyString(), Matchers.anyCollection(), Matchers.anyMap(),
                Matchers.any(Topodata.TabletType.class))).thenReturn(mockSqlFutureCursor);
        PowerMockito.when(mockSqlFutureCursor.checkedGet()).thenReturn(mockCursor);
        PowerMockito.when(mockSqlFutureVtGateTx.checkedGet()).thenReturn(mockVtGateTx);
        PowerMockito.when(mockCursor.getFields()).thenReturn(null);
        PowerMockito.when(mockConn.getTabletType()).thenReturn(Topodata.TabletType.MASTER);

        try {

            long expectedFirstGeneratedId = 121;
            long[] expectedGeneratedIds = {121, 122};
            int expectedAffectedRows = 2;
            PowerMockito.when(mockCursor.getInsertId()).thenReturn(expectedFirstGeneratedId);
            PowerMockito.when(mockCursor.getRowsAffected())
                .thenReturn(Long.valueOf(expectedAffectedRows));

            //Executing Insert Statement
            VitessPreparedStatement preparedStatement =
                new VitessPreparedStatement(mockConn, sqlInsert, Statement.RETURN_GENERATED_KEYS);
            int updateCount = preparedStatement.executeUpdate();
            Assert.assertEquals(expectedAffectedRows, updateCount);

            ResultSet rs = preparedStatement.getGeneratedKeys();
            int i = 0;
            while (rs.next()) {
                long generatedId = rs.getLong(1);
                Assert.assertEquals(expectedGeneratedIds[i++], generatedId);
            }

        } catch (SQLException e) {
            Assert.fail("Test failed " + e.getMessage());
        }
    }

    @Test public void testAddBatch() throws SQLException {
        VitessConnection mockConn = PowerMockito.mock(VitessConnection.class);
        VitessPreparedStatement statement = new VitessPreparedStatement(mockConn, sqlInsert);
        try {
            statement.addBatch(this.sqlInsert);
            Assert.fail("Should have thrown Exception");
        } catch (SQLException ex) {
            Assert.assertEquals(Constants.SQLExceptionMessages.METHOD_NOT_ALLOWED, ex.getMessage());
        }
        statement.setString(1, "hi");
        statement.addBatch();
        try {
            Field privateStringField =
                VitessPreparedStatement.class.getDeclaredField("batchedArgs");
            privateStringField.setAccessible(true);
            Assert.assertEquals("hi",
                (((List<Map<String, Object>>) privateStringField.get(statement)).get(0)).get("v1"));
        } catch (NoSuchFieldException e) {
            Assert.fail("Private Field should exists: batchedArgs");
        } catch (IllegalAccessException e) {
            Assert.fail("Private Field should be accessible: batchedArgs");
        }
    }

    @Test public void testClearBatch() throws SQLException {
        VitessConnection mockConn = PowerMockito.mock(VitessConnection.class);
        VitessPreparedStatement statement = new VitessPreparedStatement(mockConn, sqlInsert);
        statement.setString(1, "hi");
        statement.addBatch();
        statement.clearBatch();
        try {
            Field privateStringField =
                VitessPreparedStatement.class.getDeclaredField("batchedArgs");
            privateStringField.setAccessible(true);
            Assert.assertTrue(
                ((List<Map<String, Object>>) privateStringField.get(statement)).isEmpty());
        } catch (NoSuchFieldException e) {
            Assert.fail("Private Field should exists: batchedArgs");
        } catch (IllegalAccessException e) {
            Assert.fail("Private Field should be accessible: batchedArgs");
        }
    }

    @Test public void testExecuteBatch() throws SQLException {
        VitessConnection mockConn = PowerMockito.mock(VitessConnection.class);
        VitessPreparedStatement statement = new VitessPreparedStatement(mockConn, sqlInsert);
        int[] updateCounts = statement.executeBatch();
        Assert.assertEquals(0, updateCounts.length);

        VTGateConn mockVtGateConn = PowerMockito.mock(VTGateConn.class);
        PowerMockito.when(mockConn.getVtGateConn()).thenReturn(mockVtGateConn);
        PowerMockito.when(mockConn.getTabletType()).thenReturn(Topodata.TabletType.MASTER);
        PowerMockito.when(mockConn.getAutoCommit()).thenReturn(true);

        SQLFuture mockSqlFutureCursor = PowerMockito.mock(SQLFuture.class);
        PowerMockito.when(mockVtGateConn
            .executeBatch(Matchers.any(Context.class), Matchers.anyList(), Matchers.anyList(),
                Matchers.any(Topodata.TabletType.class))).thenReturn(mockSqlFutureCursor);

        List<CursorWithError> mockCursorWithErrorList = new ArrayList<>();
        PowerMockito.when(mockSqlFutureCursor.checkedGet()).thenReturn(mockCursorWithErrorList);

        CursorWithError mockCursorWithError1 = PowerMockito.mock(CursorWithError.class);
        PowerMockito.when(mockCursorWithError1.getError()).thenReturn(null);
        PowerMockito.when(mockCursorWithError1.getCursor())
            .thenReturn(PowerMockito.mock(Cursor.class));
        mockCursorWithErrorList.add(mockCursorWithError1);

        statement.setString(1, "hi");
        statement.addBatch();
        updateCounts = statement.executeBatch();
        Assert.assertEquals(1, updateCounts.length);

<<<<<<< HEAD
        CursorWithError mockCursorWithError2 = PowerMockito.mock(CursorWithError.class);
        PowerMockito.when(mockCursorWithError2.getError())
            .thenReturn(PowerMockito.mock(Vtrpc.RPCError.class));
        mockCursorWithErrorList.add(mockCursorWithError2);
=======
        PowerMockito.when(mockSqlFutureCursor.checkedGet())
            .thenThrow(SQLRecoverableException.class);
        statement.setString(1, "hi");
        statement.addBatch();
        try {
            statement.executeBatch();
            Assert.fail("Should have thrown Exception");
        } catch (BatchUpdateException ex) {
            //Query executed before exception will only be returned as this is not in transaction error
            Assert.assertEquals(0, ex.getUpdateCounts().length);
        }

        PowerMockito.when(mockVtGateConn
            .execute(Matchers.any(Context.class), Matchers.anyString(), Matchers.anyMap(),
                Matchers.any(Topodata.TabletType.class))).thenThrow(SQLException.class);
>>>>>>> 5e3f2989
        statement.setString(1, "hi");
        statement.addBatch();
        statement.setString(1, "bye");
        statement.addBatch();
        try {
            statement.executeBatch();
            Assert.fail("Should have thrown Exception");
        } catch (BatchUpdateException ex) {
            Assert.assertEquals(Constants.SQLExceptionMessages.QUERY_FAILED, ex.getMessage());
            Assert.assertEquals(2, ex.getUpdateCounts().length);
            Assert.assertEquals(Statement.EXECUTE_FAILED, ex.getUpdateCounts()[1]);
        }
    }

}<|MERGE_RESOLUTION|>--- conflicted
+++ resolved
@@ -686,28 +686,10 @@
         updateCounts = statement.executeBatch();
         Assert.assertEquals(1, updateCounts.length);
 
-<<<<<<< HEAD
         CursorWithError mockCursorWithError2 = PowerMockito.mock(CursorWithError.class);
         PowerMockito.when(mockCursorWithError2.getError())
             .thenReturn(PowerMockito.mock(Vtrpc.RPCError.class));
         mockCursorWithErrorList.add(mockCursorWithError2);
-=======
-        PowerMockito.when(mockSqlFutureCursor.checkedGet())
-            .thenThrow(SQLRecoverableException.class);
-        statement.setString(1, "hi");
-        statement.addBatch();
-        try {
-            statement.executeBatch();
-            Assert.fail("Should have thrown Exception");
-        } catch (BatchUpdateException ex) {
-            //Query executed before exception will only be returned as this is not in transaction error
-            Assert.assertEquals(0, ex.getUpdateCounts().length);
-        }
-
-        PowerMockito.when(mockVtGateConn
-            .execute(Matchers.any(Context.class), Matchers.anyString(), Matchers.anyMap(),
-                Matchers.any(Topodata.TabletType.class))).thenThrow(SQLException.class);
->>>>>>> 5e3f2989
         statement.setString(1, "hi");
         statement.addBatch();
         statement.setString(1, "bye");
