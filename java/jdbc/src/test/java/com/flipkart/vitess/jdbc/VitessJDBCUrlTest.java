package com.flipkart.vitess.jdbc;

import com.flipkart.vitess.util.Constants;
import com.youtube.vitess.proto.Topodata;

import org.junit.Assert;
import org.junit.Test;

import java.sql.SQLException;
import java.util.Properties;

/**
 * Created by naveen.nahata on 18/02/16.
 */
public class VitessJDBCUrlTest {

    @Test public void testURLwithUserNamePwd() throws Exception {
        Properties info = new Properties();
        VitessJDBCUrl vitessJDBCUrl =
            new VitessJDBCUrl("jdbc:vitess://user:password@hostname:15991/keyspace/catalog", info);
        Assert.assertEquals(1, vitessJDBCUrl.getHostInfos().size());
        Assert.assertEquals("hostname", vitessJDBCUrl.getHostInfos().get(0).getHostname());
        Assert.assertEquals(15991, vitessJDBCUrl.getHostInfos().get(0).getPort());
        Assert.assertEquals("user", vitessJDBCUrl.getUsername());
    }


    @Test public void testURLwithoutUserNamePwd() throws Exception {
        Properties info = new Properties();
        VitessJDBCUrl vitessJDBCUrl =
            new VitessJDBCUrl("jdbc:vitess://hostname:15991/keyspace/catalog", info);
        Assert.assertEquals(1, vitessJDBCUrl.getHostInfos().size());
        Assert.assertEquals(vitessJDBCUrl.getHostInfos().get(0).getHostname(), "hostname");
        Assert.assertEquals(15991, vitessJDBCUrl.getHostInfos().get(0).getPort());
        Assert.assertEquals(null, vitessJDBCUrl.getUsername());
    }

    @Test public void testURLwithUserNamePwdinParams() throws Exception {
        Properties info = new Properties();
        VitessJDBCUrl vitessJDBCUrl = new VitessJDBCUrl(
            "jdbc:vitess://hostname:15991/keyspace/catalog?userName=user&password=password", info);
        Assert.assertEquals(1, vitessJDBCUrl.getHostInfos().size());
        Assert.assertEquals("hostname", vitessJDBCUrl.getHostInfos().get(0).getHostname());
        Assert.assertEquals(15991, vitessJDBCUrl.getHostInfos().get(0).getPort());
        Assert.assertEquals("user", vitessJDBCUrl.getUsername());
    }

    @Test public void testURLwithUserNamePwdinProperties() throws Exception {
        Properties info = new Properties();
        info.setProperty("userName", "user");
        info.setProperty("password", "password");
        VitessJDBCUrl vitessJDBCUrl =
            new VitessJDBCUrl("jdbc:vitess://hostname:15991/keyspace/catalog", info);
        Assert.assertEquals(1, vitessJDBCUrl.getHostInfos().size());
        Assert.assertEquals("hostname", vitessJDBCUrl.getHostInfos().get(0).getHostname());
        Assert.assertEquals(15991, vitessJDBCUrl.getHostInfos().get(0).getPort());
        Assert.assertEquals("user", vitessJDBCUrl.getUsername());
    }

    @Test public void testURLwithUserNamePwdMultipleHost() throws Exception {
        Properties info = new Properties();
        info.setProperty("userName", "user");
        info.setProperty("password", "password");
        VitessJDBCUrl vitessJDBCUrl = new VitessJDBCUrl(
            "jdbc:vitess://hostname1:15991,hostname2:15991,"
                + "hostname3:15991/keyspace/catalog?TABLET_TYPE=master", info);
        Assert.assertEquals(3, vitessJDBCUrl.getHostInfos().size());
        Assert.assertEquals("hostname1", vitessJDBCUrl.getHostInfos().get(0).getHostname());
        Assert.assertEquals(15991, vitessJDBCUrl.getHostInfos().get(0).getPort());
        Assert.assertEquals("hostname2", vitessJDBCUrl.getHostInfos().get(1).getHostname());
        Assert.assertEquals(15991, vitessJDBCUrl.getHostInfos().get(1).getPort());
        Assert.assertEquals("hostname3", vitessJDBCUrl.getHostInfos().get(2).getHostname());
        Assert.assertEquals(15991, vitessJDBCUrl.getHostInfos().get(2).getPort());
        Assert.assertEquals(Topodata.TabletType.MASTER.name(), vitessJDBCUrl.getProperties().getProperty(Constants.Property.TABLET_TYPE).toUpperCase());
        Assert.assertEquals("user", vitessJDBCUrl.getUsername());
    }

    @Test public void testMulitpleJDBCURlURLwithUserNamePwdMultipleHost() throws Exception {
        Properties info = new Properties();
        info.setProperty("userName", "user");
        info.setProperty("password", "password");
        VitessJDBCUrl vitessJDBCUrl = new VitessJDBCUrl(
            "jdbc:vitess://hostname1:15991,hostname2:15991,hostname3"
                + ":15991/keyspace/catalog?TABLET_TYPE=master", info);
        VitessJDBCUrl vitessJDBCUrl1 = new VitessJDBCUrl(
            "jdbc:vitess://hostname1:15001,hostname2:15001,hostname3"
                + ":15001/keyspace/catalog?TABLET_TYPE=master", info);
        Assert.assertEquals(3, vitessJDBCUrl.getHostInfos().size());
        Assert.assertEquals(3, vitessJDBCUrl1.getHostInfos().size());
        Assert.assertEquals("hostname1", vitessJDBCUrl.getHostInfos().get(0).getHostname());
        Assert.assertEquals(15991, vitessJDBCUrl.getHostInfos().get(0).getPort());
        Assert.assertEquals("hostname1", vitessJDBCUrl1.getHostInfos().get(0).getHostname());
        Assert.assertEquals(15001, vitessJDBCUrl1.getHostInfos().get(0).getPort());
        Assert.assertEquals("hostname2", vitessJDBCUrl.getHostInfos().get(1).getHostname());
        Assert.assertEquals(15991, vitessJDBCUrl.getHostInfos().get(1).getPort());
        Assert.assertEquals("hostname2", vitessJDBCUrl1.getHostInfos().get(1).getHostname());
        Assert.assertEquals(15001, vitessJDBCUrl1.getHostInfos().get(1).getPort());
        Assert.assertEquals("hostname3", vitessJDBCUrl.getHostInfos().get(2).getHostname());
        Assert.assertEquals(15991, vitessJDBCUrl.getHostInfos().get(2).getPort());
        Assert.assertEquals("hostname3", vitessJDBCUrl1.getHostInfos().get(2).getHostname());
        Assert.assertEquals(15001, vitessJDBCUrl1.getHostInfos().get(2).getPort());
        Assert.assertEquals(Topodata.TabletType.MASTER.name(), vitessJDBCUrl.getProperties().getProperty(Constants.Property.TABLET_TYPE).toUpperCase());
        Assert.assertEquals("user", vitessJDBCUrl.getUsername());
    }

    @Test public void testWithKeyspaceandCatalog() throws Exception {
        Properties info = new Properties();
        VitessJDBCUrl vitessJDBCUrl =
            new VitessJDBCUrl("jdbc:vitess://user:password@hostname:port/keyspace/catalog", info);
        Assert.assertEquals(1, vitessJDBCUrl.getHostInfos().size());
        Assert.assertEquals("keyspace", vitessJDBCUrl.getKeyspace());
        Assert.assertEquals("catalog", vitessJDBCUrl.getCatalog());
    }

    @Test public void testWithKeyspace() throws Exception {
        Properties info = new Properties();
        VitessJDBCUrl vitessJDBCUrl =
            new VitessJDBCUrl("jdbc:vitess://user:password@hostname:15991/keyspace", info);
        Assert.assertEquals(1, vitessJDBCUrl.getHostInfos().size());
        Assert.assertEquals("keyspace", vitessJDBCUrl.getKeyspace());
        Assert.assertEquals("keyspace", vitessJDBCUrl.getCatalog());
    }

    @Test public void testWithoutKeyspace() throws Exception {
        Properties info = new Properties();
        VitessJDBCUrl vitessJDBCUrl =
            new VitessJDBCUrl("jdbc:vitess://user:password@hostname:15991", info);
        Assert.assertEquals(1, vitessJDBCUrl.getHostInfos().size());
        Assert.assertEquals(null, vitessJDBCUrl.getKeyspace());
        Assert.assertEquals(null, vitessJDBCUrl.getCatalog());

        vitessJDBCUrl = new VitessJDBCUrl("jdbc:vitess://user:password@hostname:15991/", info);
        Assert.assertEquals(1, vitessJDBCUrl.getHostInfos().size());
        Assert.assertEquals(null, vitessJDBCUrl.getKeyspace());
        Assert.assertEquals(null, vitessJDBCUrl.getCatalog());
    }

    @Test public void testCompleteURL() throws Exception {
        Properties info = new Properties();
        VitessJDBCUrl vitessJDBCUrl = new VitessJDBCUrl(
            "jdbc:vitess://user:pass@hostname1:15991,hostname2:15991/keyspace/catalog?prop1=val1&prop2=val2",
            info);
        Assert.assertEquals("user", vitessJDBCUrl.getUsername());
        Assert.assertEquals("hostname1", vitessJDBCUrl.getHostInfos().get(0).getHostname());
        Assert.assertEquals(15991, vitessJDBCUrl.getHostInfos().get(0).getPort());
        Assert.assertEquals("hostname2", vitessJDBCUrl.getHostInfos().get(1).getHostname());
        Assert.assertEquals(15991, vitessJDBCUrl.getHostInfos().get(1).getPort());
        Assert.assertEquals("keyspace", vitessJDBCUrl.getKeyspace());
        Assert.assertEquals("catalog", vitessJDBCUrl.getCatalog());
        Assert.assertEquals("val1", vitessJDBCUrl.getProperties().getProperty("prop1"));
        Assert.assertEquals("val2", vitessJDBCUrl.getProperties().getProperty("prop2"));
    }

    @Test public void testLeaveOriginalPropertiesAlone() throws Exception {
        Properties info = new Properties();
        VitessJDBCUrl vitessJDBCUrl = new VitessJDBCUrl(
            "jdbc:vitess://user:pass@hostname1:15991,hostname2:15991/keyspace/catalog?prop1=val1&prop2=val2",
            info);

        Assert.assertEquals(null, info.getProperty("prop1"));
        Assert.assertEquals("val1", vitessJDBCUrl.getProperties().getProperty("prop1"));
    }

    @Test public void testPropertiesTakePrecendenceOverUrl() throws SQLException {
        Properties info = new Properties();
        info.setProperty("prop1", "val3");
        info.setProperty("prop2", "val4");

        VitessJDBCUrl vitessJDBCUrl = new VitessJDBCUrl(
            "jdbc:vitess://user:pass@hostname1:15991,hostname2:15991/keyspace/catalog?prop1=val1&prop2=val2&prop3=val3",
            info);

<<<<<<< HEAD
    @Test public void testSSLParamSet() throws SQLException {
        Properties info = new Properties();
        VitessJDBCUrl vitessJDBCUrl = new VitessJDBCUrl(
                "jdbc:vitess://hostname:15991/keyspace?useSSL=true&keyStore=/tmp/keystore.jks&keyStorePassword=abc123&keyAlias=privateKey&keyPassword=def456&trustStore=/tmp/truststore.jks&trustAlias=issuingCA&trustStorePassword=ghi789",
                info
        );
        Assert.assertTrue(vitessJDBCUrl.isUseSSL());
        Assert.assertEquals("/tmp/keystore.jks", vitessJDBCUrl.getKeyStore());
        Assert.assertEquals("abc123", vitessJDBCUrl.getKeyStorePassword());
        Assert.assertEquals("privateKey", vitessJDBCUrl.getKeyAlias());
        Assert.assertEquals("def456", vitessJDBCUrl.getKeyPassword());
        Assert.assertEquals("/tmp/truststore.jks", vitessJDBCUrl.getTrustStore());
        Assert.assertEquals("ghi789", vitessJDBCUrl.getTrustStorePassword());
        Assert.assertEquals("issuingCA", vitessJDBCUrl.getTrustAlias());
    }

    /**
     * <p>Validate that the SSL-related optional parameters can have case-insensitive KEYS (e.g. "useSSL", or just
     * plain "usessl").  Also validate that for the "useSSL" parameter, any case-insensitive match for "true" will
     * be recognized as true.</p>
     *
     * <p>However, all of the other VALUES (e.g. filenames and passwords) obviously must have their case preserved.</p>
     *
     * @throws SQLException
     */
    @Test public void testSSLParamCaseInsensitiveSet() throws SQLException {
        Properties info = new Properties();
        VitessJDBCUrl vitessJDBCUrl = new VitessJDBCUrl(
                "jdbc:vitess://hostname:15991/keyspace?UsEssL=tRuE&keYstOre=/tmp/keystore.jks&kEysTorEpaSsWord=abc123&KeYAliaS=privateKey&kEypAssWord=def456&TRUSTSTORE=/tmp/truststore.jks&trUStaLiAs=issuingCA&truststorepassword=ghi789",
                info
        );
        Assert.assertTrue(vitessJDBCUrl.isUseSSL());
        Assert.assertEquals("/tmp/keystore.jks", vitessJDBCUrl.getKeyStore());
        Assert.assertEquals("abc123", vitessJDBCUrl.getKeyStorePassword());
        Assert.assertEquals("privateKey", vitessJDBCUrl.getKeyAlias());
        Assert.assertEquals("def456", vitessJDBCUrl.getKeyPassword());
        Assert.assertEquals("/tmp/truststore.jks", vitessJDBCUrl.getTrustStore());
        Assert.assertEquals("ghi789", vitessJDBCUrl.getTrustStorePassword());
        Assert.assertEquals("issuingCA", vitessJDBCUrl.getTrustAlias());
    }

    @Test public void testSSLParamUnset() throws SQLException {
        Properties info = new Properties();
        VitessJDBCUrl vitessJDBCUrl = new VitessJDBCUrl(
                "jdbc:vitess://hostname:15991/keyspace",
                info
        );
        Assert.assertFalse(vitessJDBCUrl.isUseSSL());
        Assert.assertNull(vitessJDBCUrl.getKeyStore());
        Assert.assertNull(vitessJDBCUrl.getKeyStorePassword());
        Assert.assertNull(vitessJDBCUrl.getKeyAlias());
        Assert.assertNull(vitessJDBCUrl.getKeyPassword());
        Assert.assertNull(vitessJDBCUrl.getTrustStore());
        Assert.assertNull(vitessJDBCUrl.getTrustStorePassword());
        Assert.assertNull(vitessJDBCUrl.getTrustAlias());
    }

=======
        Assert.assertEquals("val3", vitessJDBCUrl.getProperties().getProperty("prop1"));
        Assert.assertEquals("val4", vitessJDBCUrl.getProperties().getProperty("prop2"));
        Assert.assertEquals("val3", vitessJDBCUrl.getProperties().getProperty("prop3"));
    }
>>>>>>> f827c2cf
}<|MERGE_RESOLUTION|>--- conflicted
+++ resolved
@@ -1,5 +1,6 @@
 package com.flipkart.vitess.jdbc;
 
+import com.flipkart.vitess.jdbc.VitessJDBCUrl;
 import com.flipkart.vitess.util.Constants;
 import com.youtube.vitess.proto.Topodata;
 
@@ -170,7 +171,10 @@
             "jdbc:vitess://user:pass@hostname1:15991,hostname2:15991/keyspace/catalog?prop1=val1&prop2=val2&prop3=val3",
             info);
 
-<<<<<<< HEAD
+        Assert.assertEquals("val3", vitessJDBCUrl.getProperties().getProperty("prop1"));
+        Assert.assertEquals("val4", vitessJDBCUrl.getProperties().getProperty("prop2"));
+        Assert.assertEquals("val3", vitessJDBCUrl.getProperties().getProperty("prop3"));
+    }
     @Test public void testSSLParamSet() throws SQLException {
         Properties info = new Properties();
         VitessJDBCUrl vitessJDBCUrl = new VitessJDBCUrl(
@@ -228,10 +232,4 @@
         Assert.assertNull(vitessJDBCUrl.getTrustAlias());
     }
 
-=======
-        Assert.assertEquals("val3", vitessJDBCUrl.getProperties().getProperty("prop1"));
-        Assert.assertEquals("val4", vitessJDBCUrl.getProperties().getProperty("prop2"));
-        Assert.assertEquals("val3", vitessJDBCUrl.getProperties().getProperty("prop3"));
-    }
->>>>>>> f827c2cf
 }