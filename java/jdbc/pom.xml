<?xml version="1.0" encoding="UTF-8"?>
<project xmlns:xsi="http://www.w3.org/2001/XMLSchema-instance" xmlns="http://maven.apache.org/POM/4.0.0"
  xsi:schemaLocation="http://maven.apache.org/POM/4.0.0 http://maven.apache.org/xsd/maven-4.0.0.xsd">
  <modelVersion>4.0.0</modelVersion>
  <parent>
    <groupId>io.vitess</groupId>
    <artifactId>vitess-parent</artifactId>
<<<<<<< HEAD
    <version>9.0.3-SNAPSHOT</version>
=======
    <version>10.0.2</version>
>>>>>>> fc784709
  </parent>
  <artifactId>vitess-jdbc</artifactId>

  <dependencies>
    <dependency>
      <groupId>com.google.guava</groupId>
      <artifactId>guava</artifactId>
    </dependency>
    <dependency>
      <groupId>com.google.protobuf</groupId>
      <artifactId>protobuf-java</artifactId>
    </dependency>

    <dependency>
      <groupId>io.vitess</groupId>
      <artifactId>vitess-client</artifactId>
    </dependency>
    <dependency>
      <groupId>io.vitess</groupId>
      <artifactId>vitess-grpc-client</artifactId>
    </dependency>

    <dependency>
      <groupId>joda-time</groupId>
      <artifactId>joda-time</artifactId>
    </dependency>

    <dependency>
      <groupId>commons-lang</groupId>
      <artifactId>commons-lang</artifactId>
      <version>2.6</version>
    </dependency>

    <dependency>
      <groupId>org.apache.logging.log4j</groupId>
      <artifactId>log4j-api</artifactId>
    </dependency>

    <!-- Dependencies with limited scope. -->
    <dependency>
      <groupId>junit</groupId>
      <artifactId>junit</artifactId>
      <scope>test</scope>
    </dependency>

    <dependency>
      <groupId>org.mockito</groupId>
      <artifactId>mockito-core</artifactId>
      <version>3.5.15</version>
      <scope>test</scope>
    </dependency>

    <dependency>
      <groupId>org.powermock</groupId>
      <artifactId>powermock-api-mockito2</artifactId>
      <version>2.0.7</version>
      <scope>test</scope>
    </dependency>
    <dependency>
      <groupId>org.powermock</groupId>
      <artifactId>powermock-core</artifactId>
      <version>2.0.7</version>
      <scope>test</scope>
    </dependency>
    <dependency>
      <groupId>org.powermock</groupId>
      <artifactId>powermock-module-junit4</artifactId>
      <version>2.0.7</version>
      <scope>test</scope>
    </dependency>
  </dependencies>
  
  <build>
    <plugins>
      <plugin>
        <groupId>org.apache.maven.plugins</groupId>
        <artifactId>maven-surefire-plugin</artifactId>
        <version>2.22.1</version>
        <configuration>
          <!-- <argLine>${surefireArgLine}</argLine> -->
		  <useManifestOnlyJar>false</useManifestOnlyJar>
		  <useSystemClassLoader>true</useSystemClassLoader>
        </configuration>
      </plugin>
      <plugin>
        <groupId>org.apache.maven.plugins</groupId>
        <artifactId>maven-shade-plugin</artifactId>
        <version>2.4.3</version>
        <executions>
          <execution>
            <phase>package</phase>
            <goals>
              <goal>shade</goal>
            </goals>
            <configuration>
              <shadedArtifactAttached>true</shadedArtifactAttached>
              <shadedClassifierName>fatjar</shadedClassifierName>
            </configuration>
          </execution>
        </executions>
      </plugin>
    </plugins>
  </build>
</project><|MERGE_RESOLUTION|>--- conflicted
+++ resolved
@@ -5,11 +5,7 @@
   <parent>
     <groupId>io.vitess</groupId>
     <artifactId>vitess-parent</artifactId>
-<<<<<<< HEAD
-    <version>9.0.3-SNAPSHOT</version>
-=======
     <version>10.0.2</version>
->>>>>>> fc784709
   </parent>
   <artifactId>vitess-jdbc</artifactId>
 
