--- conflicted
+++ resolved
@@ -75,11 +75,7 @@
     <protobuf.java.version>3.25.5</protobuf.java.version>
     <protobuf.protoc.version>3.24.3</protobuf.protoc.version>
     <checkstyle.plugin.version>3.0.0</checkstyle.plugin.version>
-<<<<<<< HEAD
-      <log4j2.version>2.24.1</log4j2.version>
-=======
     <log4j2.version>2.24.1</log4j2.version>
->>>>>>> c4e5c32f
   </properties>
 
   <!-- Add new dependencies here and then add it below or in your module. -->
