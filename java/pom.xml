--- conflicted
+++ resolved
@@ -11,11 +11,7 @@
 
   <groupId>io.vitess</groupId>
   <artifactId>vitess-parent</artifactId>
-<<<<<<< HEAD
-  <version>6.0.0</version>
-=======
   <version>7.0.0</version>
->>>>>>> a3a52322
   <packaging>pom</packaging>
 
   <name>Vitess Java Client libraries [Parent]</name>
