###################################
# vttablet Service
###################################
{{- define "vttablet-service" -}}
# set tuple values to more recognizable variables
{{- $pmm := index . 0 }}
apiVersion: v1
kind: Service
metadata:
  name: vttablet
  labels:
    app: vitess
  annotations:
    service.alpha.kubernetes.io/tolerate-unready-endpoints: "true"
spec:
  publishNotReadyAddresses: true
  ports:
    - port: 15002
      name: web
    - port: 16002
      name: grpc
{{ if $pmm.enabled }}
    - port: 42001
      name: query-data
    - port: 42002
      name: mysql-metrics
{{ end }}
  clusterIP: None
  selector:
    app: vitess
    component: vttablet

{{- end -}}

###################################
# vttablet
###################################
{{- define "vttablet" -}}
# set tuple values to more recognizable variables
{{- $topology := index . 0 -}}
{{- $cell := index . 1 -}}
{{- $keyspace := index . 2 -}}
{{- $shard := index . 3 -}}
{{- $tablet := index . 4 -}}
{{- $defaultVttablet := index . 5 -}}
{{- $defaultVtctlclient := index . 6 -}}
{{- $namespace := index . 7 -}}
{{- $config := index . 8 -}}
{{- $pmm := index . 9 -}}
{{- $orc := index . 10 -}}
{{- $totalTabletCount := index . 11 -}}

# sanitize inputs to create tablet name
{{- $cellClean := include "clean-label" $cell.name -}}
{{- $keyspaceClean := include "clean-label" $keyspace.name -}}
{{- $shardClean := include "clean-label" $shard.name -}}
{{- $uid := "$(cat /vtdataroot/tabletdata/tablet-uid)" }}
{{- $setName := printf "%s-%s-%s-%s" $cellClean $keyspaceClean $shardClean $tablet.type | lower -}}
{{- $shardName := printf "%s-%s-%s" $cellClean $keyspaceClean $shardClean | lower -}}

{{- with $tablet.vttablet -}}

# define images to use
{{- $vitessTag := .vitessTag | default $defaultVttablet.vitessTag -}}
{{- $image := .image | default $defaultVttablet.image -}}
{{- $mysqlImage := .mysqlImage | default $defaultVttablet.mysqlImage -}}

###################################
# vttablet StatefulSet
###################################
apiVersion: apps/v1beta1
kind: StatefulSet
metadata:
  name: {{ $setName | quote }}
spec:
  serviceName: vttablet
  replicas: {{ .replicas | default $defaultVttablet.replicas }}
  podManagementPolicy: Parallel
  updateStrategy:
    type: RollingUpdate
  selector:
    matchLabels:
      app: vitess
      component: vttablet
      cell: {{ $cellClean | quote }}
      keyspace: {{ $keyspaceClean | quote }}
      shard: {{ $shardClean | quote }}
      type: {{ $tablet.type | quote }}
  template:
    metadata:
      labels:
        app: vitess
        component: vttablet
        cell: {{ $cellClean | quote }}
        keyspace: {{ $keyspaceClean | quote }}
        shard: {{ $shardClean | quote }}
        type: {{ $tablet.type | quote }}
    spec:
      terminationGracePeriodSeconds: 600
{{ include "pod-security" . | indent 6 }}
{{ include "vttablet-affinity" (tuple $cellClean $keyspaceClean $shardClean $cell.region) | indent 6 }}

      initContainers:
{{ include "init-mysql" (tuple $vitessTag $cellClean) | indent 8 }}
{{ include "init-vttablet" (tuple $vitessTag $cell $cellClean $namespace) | indent 8 }}

      containers:
{{ include "cont-mysql" (tuple $topology $cell $keyspace $shard $tablet $defaultVttablet $uid) | indent 8 }}
<<<<<<< HEAD
{{ include "cont-vttablet" (tuple $topology $cell $keyspace $shard $tablet $defaultVttablet $defaultVtctlclient $vitessTag $uid $namespace $config $orc $totalTabletCount) | indent 8 }}
=======
{{ include "cont-vttablet" (tuple $topology $cell $keyspace $shard $tablet $defaultVttablet $vitessTag $uid $namespace $config $orc $totalTabletCount) | indent 8 }}
{{ include "cont-logrotate" . | indent 8 }}
{{ include "cont-mysql-generallog" . | indent 8 }}
>>>>>>> 782fec9a
{{ include "cont-mysql-errorlog" . | indent 8 }}
{{ include "cont-mysql-slowlog" . | indent 8 }}
{{ if $pmm.enabled }}{{ include "cont-pmm-client" (tuple $pmm $namespace) | indent 8 }}{{ end }}

      volumes:
        - name: vt
          emptyDir: {}
{{ include "backup-volume" $config.backup | indent 8 }}
{{ include "user-config-volume" (.extraMyCnf | default $defaultVttablet.extraMyCnf) | indent 8 }}
{{ include "user-secret-volumes" (.secrets | default $defaultVttablet.secrets) | indent 8 }}

  volumeClaimTemplates:
    - metadata:
        name: vtdataroot
        annotations:
{{ toYaml (.dataVolumeClaimAnnotations | default $defaultVttablet.dataVolumeClaimAnnotations) | indent 10 }}
      spec:
{{ toYaml (.dataVolumeClaimSpec | default $defaultVttablet.dataVolumeClaimSpec) | indent 8 }}

---
###################################
# vttablet PodDisruptionBudget
###################################
apiVersion: policy/v1beta1
kind: PodDisruptionBudget
metadata:
  name: {{ $setName | quote }}
spec:
  maxUnavailable: 1
  selector:
    matchLabels:
      app: vitess
      component: vttablet
      cell: {{ $cellClean | quote }}
      keyspace: {{ $keyspaceClean | quote }}
      shard: {{ $shardClean | quote }}
      type: {{ $tablet.type | quote }}

{{ if eq $tablet.type "replica" }}
---
###################################
# vttablet InitShardMaster Job
###################################
apiVersion: batch/v1
kind: Job
metadata:
  name: {{ $shardName }}-init-shard-master
spec:
  backoffLimit: 1
  template:
    spec:
      restartPolicy: OnFailure
      containers:
      - name: init-shard-master
        image: "vitess/vtctlclient:{{$vitessTag}}"
        volumeMounts:
{{ include "user-secret-volumeMounts" $defaultVtctlclient.secrets | indent 10 }}

        command: ["bash"]
        args:
          - "-c"
          - |
            set -ex

            VTCTLD_SVC=vtctld.{{ $namespace }}:15999
            SECONDS=0
            TIMEOUT_SECONDS=600
            VTCTL_EXTRA_FLAGS=({{ include "format-flags-inline" $defaultVtctlclient.extraFlags }})

            # poll every 5 seconds to see if vtctld is ready
            until vtctlclient ${VTCTL_EXTRA_FLAGS[@]} -server $VTCTLD_SVC ListAllTablets {{ $cellClean }} > /dev/null 2>&1; do
              if (( $SECONDS > $TIMEOUT_SECONDS )); then
                echo "timed out waiting for vtctlclient to be ready"
                exit 1
              fi
              sleep 5
            done

            until [ $TABLETS_READY ]; do
              # get all the tablets in the current cell
              cellTablets="$(vtctlclient ${VTCTL_EXTRA_FLAGS[@]} -server $VTCTLD_SVC ListAllTablets {{ $cellClean }})"

              # filter to only the tablets in our current shard
              shardTablets=$( echo "$cellTablets" | awk 'substr( $5,1,{{ len $shardName }} ) == "{{ $shardName }}" {print $0}')

              # check for a master tablet from the ListAllTablets call
              masterTablet=$( echo "$shardTablets" | awk '$4 == "master" {print $1}')
              if [ $masterTablet ]; then
                  echo "'$masterTablet' is already the master tablet, exiting without running InitShardMaster"
                  exit
              fi

              # check for a master tablet from the GetShard call
              master_alias=$(vtctlclient ${VTLCTL_EXTRA_FLAGS[@]} -server $VTCTLD_SVC GetShard {{ $keyspace.name }}/{{ $shard.name }} | jq '.master_alias.uid')
              if [ $master_alias != "null" ]; then
                  echo "'$master_alias' is already the master tablet, exiting without running InitShardMaster"
                  exit
              fi

              # count the number of newlines for the given shard to get the tablet count
              tabletCount=$( echo "$shardTablets" | wc | awk '{print $1}')

              # check to see if the tablet count equals the expected tablet count
              if [ $tabletCount == {{ $totalTabletCount }} ]; then
                TABLETS_READY=true
              else
                if (( $SECONDS > $TIMEOUT_SECONDS )); then
                  echo "timed out waiting for tablets to be ready"
                  exit 1
                fi

                # wait 5 seconds for vttablets to continue getting ready
                sleep 5
              fi

            done

            # find the tablet id for the "-replica-0" stateful set for a given cell, keyspace and shard
            tablet_id=$( echo "$shardTablets" | awk 'substr( $5,1,{{ add (len $shardName) 10 }} ) == "{{ $shardName }}-replica-0" {print $1}')

            # initialize the shard master
            until vtctlclient ${VTCTL_EXTRA_FLAGS[@]} -server $VTCTLD_SVC InitShardMaster -force {{ $keyspace.name }}/{{ $shard.name }} $tablet_id; do
              if (( $SECONDS > $TIMEOUT_SECONDS )); then
                echo "timed out waiting for InitShardMaster to succeed"
                exit 1
              fi
              sleep 5
            done
      volumes:
{{ include "user-secret-volumes" (.secrets | default $defaultVtctlclient.secrets) | indent 8 }}

{{- end -}}

{{- end -}}
{{- end -}}

###################################
# init-container to copy binaries for mysql
###################################
{{- define "init-mysql" -}}
{{- $vitessTag := index . 0 -}}
{{- $cellClean := index . 1 -}}

- name: "init-mysql"
  image: "vitess/mysqlctld:{{$vitessTag}}"
  imagePullPolicy: IfNotPresent
  volumeMounts:
    - name: vtdataroot
      mountPath: "/vtdataroot"
    - name: vt
      mountPath: "/vttmp"

  command: ["bash"]
  args:
    - "-c"
    - |
      set -ex
      # set up the directories vitess needs
      mkdir -p /vttmp/bin
      mkdir -p /vtdataroot/tabletdata

      # copy necessary assets to the volumeMounts
      cp /vt/bin/mysqlctld /vttmp/bin/
      cp /bin/busybox /vttmp/bin/
      cp -R /vt/config /vttmp/

      # make sure the log files exist
      touch /vtdataroot/tabletdata/error.log
      touch /vtdataroot/tabletdata/slow-query.log
      touch /vtdataroot/tabletdata/general.log

{{- end -}}

###################################
# init-container to set tablet uid + register tablet with global topo
# This converts the unique identity assigned by StatefulSet (pod name)
# into a 31-bit unsigned integer for use as a Vitess tablet UID.
###################################
{{- define "init-vttablet" -}}
{{- $vitessTag := index . 0 -}}
{{- $cell := index . 1 -}}
{{- $cellClean := index . 2 -}}
{{- $namespace := index . 3 -}}

- name: init-vttablet
  image: "vitess/vtctl:{{$vitessTag}}"
  volumeMounts:
    - name: vtdataroot
      mountPath: "/vtdataroot"
  command: ["bash"]
  args:
    - "-c"
    - |
      set -ex
      # Split pod name (via hostname) into prefix and ordinal index.
      hostname=$(hostname -s)
      [[ $hostname =~ ^(.+)-([0-9]+)$ ]] || exit 1
      pod_prefix=${BASH_REMATCH[1]}
      pod_index=${BASH_REMATCH[2]}
      # Prepend cell name since tablet UIDs must be globally unique.
      uid_name={{$cell.name | replace "_" "-" | lower}}-$pod_prefix
      # Take MD5 hash of cellname-podprefix.
      uid_hash=$(echo -n $uid_name | md5sum | awk "{print \$1}")
      # Take first 24 bits of hash, convert to decimal.
      # Shift left 2 decimal digits, add in index.
      tablet_uid=$((16#${uid_hash:0:6} * 100 + $pod_index))
      # Save UID for other containers to read.
      echo $tablet_uid > /vtdataroot/tabletdata/tablet-uid
      # Tell MySQL what hostname to report in SHOW SLAVE HOSTS.
      echo report-host=$hostname.vttablet > /vtdataroot/tabletdata/report-host.cnf
      # Orchestrator looks there, so it should match -tablet_hostname above.

      # make sure that etcd is initialized
      eval exec /vt/bin/vtctl $(cat <<END_OF_COMMAND
        -topo_implementation="etcd2"
        -topo_global_root=/vitess/global
        -topo_global_server_address="etcd-global-client.{{ $namespace }}:2379"
        -logtostderr=true
        -stderrthreshold=0
        UpdateCellInfo
        -server_address="etcd-global-client.{{ $namespace }}:2379"
        {{ $cellClean | quote}}
      END_OF_COMMAND
      )

{{- end -}}

##########################
# main vttablet container
##########################
{{- define "cont-vttablet" -}}

{{- $topology := index . 0 -}}
{{- $cell := index . 1 -}}
{{- $keyspace := index . 2 -}}
{{- $shard := index . 3 -}}
{{- $tablet := index . 4 -}}
{{- $defaultVttablet := index . 5 -}}
{{- $defaultVtctlclient := index . 6 -}}
{{- $vitessTag := index . 7 -}}
{{- $uid := index . 8 -}}
{{- $namespace := index . 9 -}}
{{- $config := index . 10 -}}
{{- $orc := index . 11 -}}
{{- $totalTabletCount := index . 12 -}}

{{- $cellClean := include "clean-label" $cell.name -}}
{{- with $tablet.vttablet -}}

- name: vttablet
  image: "vitess/vttablet:{{$vitessTag}}"
  readinessProbe:
    httpGet:
      path: /debug/health
      port: 15002
    initialDelaySeconds: 60
    timeoutSeconds: 10
  livenessProbe:
    httpGet:
      path: /debug/status
      port: 15002
    initialDelaySeconds: 60
    timeoutSeconds: 10
  volumeMounts:
    - name: vtdataroot
      mountPath: "/vtdataroot"
{{ include "backup-volumeMount" $config.backup | indent 4 }}
{{ include "user-config-volumeMount" (.extraMyCnf | default $defaultVttablet.extraMyCnf) | indent 4 }}
{{ include "user-secret-volumeMounts" (.secrets | default $defaultVttablet.secrets) | indent 4 }}

  resources:
{{ toYaml (.resources | default $defaultVttablet.resources) | indent 6 }}
  ports:
    - name: web
      containerPort: 15002
    - name: grpc
      containerPort: 16002
  env:
{{ include "vitess-env" . | indent 4 }}
{{ include "backup-env" $config.backup | indent 4 }}

    - name: VT_DB_FLAVOR
      valueFrom:
        configMapKeyRef:
          name: vitess-cm
          key: db.flavor

  lifecycle:
    preStop:
      exec:
        command:
          - "bash"
          - "-c"
          - |
            set -x

            VTCTLD_SVC=vtctld.{{ $namespace }}:15999
            VTCTL_EXTRA_FLAGS=({{ include "format-flags-inline" $defaultVtctlclient.extraFlags }})

            master_alias_json=$(/vt/bin/vtctlclient ${VTCTL_EXTRA_FLAGS[@]} -server $VTCTLD_SVC GetShard {{ $keyspace.name }}/{{ $shard.name }})
            master_cell=$(jq -r '.master_alias.cell' <<< "$master_alias_json")
            master_uid=$(jq -r '.master_alias.uid' <<< "$master_alias_json")
            master_alias=$master_cell-$master_uid

            current_uid=$(cat /vtdataroot/tabletdata/tablet-uid)
            current_alias={{ $cell.name }}-$current_uid

            if [ $master_alias != $current_alias ]; then
                # since this isn't the master, there's no reason to reparent
                exit
            fi

            # TODO: add more robust health checks to make sure that we don't initiate a reparent
            # if there isn't a healthy enough replica to take over
            # - seconds behind master
            # - use GTID_SUBTRACT

            RETRY_COUNT=0
            MAX_RETRY_COUNT=5

            # retry reparenting
            until [ $DONE_REPARENTING ]; do

              # reparent before shutting down
              /vt/bin/vtctlclient ${VTCTL_EXTRA_FLAGS[@]} -server $VTCTLD_SVC PlannedReparentShard -keyspace_shard={{ $keyspace.name }}/{{ $shard.name }} -avoid_master=$current_alias

              # if PlannedReparentShard succeeded, then don't retry
              if [ $? -eq 0 ]; then
                DONE_REPARENTING=true

              # if we've reached the max retry count, exit unsuccessfully
              elif [ $RETRY_COUNT -eq $MAX_RETRY_COUNT ]; then
                exit 1

              # otherwise, increment the retry count and sleep for 10 seconds
              else
                let RETRY_COUNT=RETRY_COUNT+1
                sleep 10
              fi

            done

            # delete the current tablet from topology. Not strictly necessary, but helps to prevent
            # edge cases where there are two masters
            /vt/bin/vtctlclient ${VTCTL_EXTRA_FLAGS[@]} -server $VTCTLD_SVC DeleteTablet $current_alias

  command: ["bash"]
  args:
    - "-c"
    - |
      set -ex

{{ include "mycnf-exec" (.extraMyCnf | default $defaultVttablet.extraMyCnf) | indent 6 }}
{{ include "backup-exec" $config.backup | indent 6 }}

      eval exec /vt/bin/vttablet $(cat <<END_OF_COMMAND
        -topo_implementation="etcd2"
        -topo_global_server_address="etcd-global-client.{{ $namespace }}:2379"
        -topo_global_root=/vitess/global
        -logtostderr
        -port 15002
        -grpc_port 16002
        -service_map "grpc-queryservice,grpc-tabletmanager,grpc-updatestream"
        -tablet_dir "tabletdata"
        -tablet-path "{{ $cell.name }}-$(cat /vtdataroot/tabletdata/tablet-uid)"
        -tablet_hostname "$(hostname).vttablet"
        -init_keyspace {{ $keyspace.name | quote }}
        -init_shard {{ $shard.name | quote }}
        -init_tablet_type {{ $tablet.type | quote }}
        -health_check_interval "5s"
        -mysqlctl_socket "/vtdataroot/mysqlctl.sock"
        -enable_replication_reporter
{{ if $defaultVttablet.enableSemisync }}
        -enable_semi_sync
{{ end }}
{{ if $defaultVttablet.enableHeartbeat }}
        -heartbeat_enable
{{ end }}
{{ if $orc.enabled }}
        -orc_api_url "http://orchestrator.{{ $namespace }}/api"
        -orc_discover_interval "5m"
{{ end }}
{{ include "backup-flags" (tuple $config.backup "vttablet") | indent 8 }}
{{ include "format-flags-all" (tuple $defaultVttablet.extraFlags .extraFlags) | indent 8 }}
      END_OF_COMMAND
      )
{{- end -}}
{{- end -}}

##########################
# main mysql container
##########################
{{- define "cont-mysql" -}}

{{- $topology := index . 0 -}}
{{- $cell := index . 1 -}}
{{- $keyspace := index . 2 -}}
{{- $shard := index . 3 -}}
{{- $tablet := index . 4 -}}
{{- $defaultVttablet := index . 5 -}}
{{- $uid := index . 6 -}}

{{- with $tablet.vttablet -}}

- name: mysql
  image: {{.mysqlImage | default $defaultVttablet.mysqlImage | quote}}
  imagePullPolicy: Always
  readinessProbe:
    exec:
      command: ["mysqladmin", "ping", "-uroot", "--socket=/vtdataroot/tabletdata/mysql.sock"]
    initialDelaySeconds: 60
    timeoutSeconds: 10

  volumeMounts:
    - name: vtdataroot
      mountPath: /vtdataroot
    - name: vt
      mountPath: /vt
{{ include "user-config-volumeMount" (.extraMyCnf | default $defaultVttablet.extraMyCnf) | indent 4 }}
{{ include "user-secret-volumeMounts" (.secrets | $defaultVttablet.secrets) | indent 4 }}
  resources:
{{ toYaml (.mysqlResources | default $defaultVttablet.mysqlResources) | indent 6 }}
  env:
{{ include "vitess-env" . | indent 4 }}

    - name: VT_DB_FLAVOR
      valueFrom:
        configMapKeyRef:
          name: vitess-cm
          key: db.flavor

  lifecycle:
    preStop:
      exec:
        command:
          - "bash"
          - "-c"
          - |
            set -x

            # block shutting down mysqlctld until vttablet shuts down first
            until [ $VTTABLET_GONE ]; do

              # poll every 5 seconds to see if vttablet is still running
              /vt/bin/busybox wget --spider localhost:15002/debug/vars

              if [ $? -ne 0 ]; then
                VTTABLET_GONE=true
              fi

              sleep 5
            done

  command: ["bash"]
  args:
    - "-c"
    - |
      set -ex
{{ include "mycnf-exec" (.extraMyCnf | default $defaultVttablet.extraMyCnf) | indent 6 }}

      eval exec /vt/bin/mysqlctld $(cat <<END_OF_COMMAND
        -logtostderr=true
        -stderrthreshold=0
        -tablet_dir "tabletdata"
        -tablet_uid "{{$uid}}"
        -socket_file "/vtdataroot/mysqlctl.sock"
        -init_db_sql_file "/vt/config/init_db.sql"

      END_OF_COMMAND
      )

{{- end -}}
{{- end -}}

##########################
# run logrotate for all log files in /vtdataroot/tabletdata
##########################
{{- define "cont-logrotate" -}}

- name: logrotate
  image: vitess/logrotate:latest
  volumeMounts:
    - name: vtdataroot
      mountPath: /vtdataroot

{{- end -}}

##########################
# redirect the error log file to stdout
##########################
{{- define "cont-mysql-errorlog" -}}

- name: error-log
  image: vitess/logtail:latest
  imagePullPolicy: Always

  env:
  - name: TAIL_FILEPATH
    value: /vtdataroot/tabletdata/error.log

  volumeMounts:
    - name: vtdataroot
      mountPath: /vtdataroot
{{- end -}}

##########################
# redirect the slow log file to stdout
##########################
{{- define "cont-mysql-slowlog" -}}

- name: slow-log
  image: vitess/logtail:latest
  imagePullPolicy: Always

  env:
  - name: TAIL_FILEPATH
    value: /vtdataroot/tabletdata/slow-query.log

  volumeMounts:
    - name: vtdataroot
      mountPath: /vtdataroot
{{- end -}}

##########################
# redirect the general log file to stdout
##########################
{{- define "cont-mysql-generallog" -}}

- name: general-log
  image: vitess/logtail:latest
  imagePullPolicy: Always

  env:
  - name: TAIL_FILEPATH
    value: /vtdataroot/tabletdata/general.log

  volumeMounts:
    - name: vtdataroot
      mountPath: /vtdataroot
{{- end -}}

###################################
# vttablet-affinity sets node/pod affinities
###################################
{{- define "vttablet-affinity" -}}
# set tuple values to more recognizable variables
{{- $cellClean := index . 0 -}}
{{- $keyspaceClean := index . 1 -}}
{{- $shardClean := index . 2 -}}
{{- $region := index . 3 -}}

# affinity pod spec
affinity:
{{ include "node-affinity" $region | indent 2 }}

  podAffinity:
    preferredDuringSchedulingIgnoredDuringExecution:
    # prefer to be scheduled with same-cell vtgates
    - weight: 10
      podAffinityTerm:
        topologyKey: kubernetes.io/hostname
        labelSelector:
          matchLabels:
            app: "vitess"
            component: "vtgate"
            cell: {{ $cellClean | quote }}

  podAntiAffinity:
    preferredDuringSchedulingIgnoredDuringExecution:
    # strongly prefer to stay away from same shard vttablets
    - weight: 100
      podAffinityTerm:
        topologyKey: kubernetes.io/hostname
        labelSelector:
          matchLabels:
            app: "vitess"
            component: "vttablet"
            cell: {{ $cellClean | quote }}
            keyspace: {{ $keyspaceClean | quote }}
            shard: {{ $shardClean | quote }}

    # prefer to stay away from any vttablets
    - weight: 10
      podAffinityTerm:
        topologyKey: kubernetes.io/hostname
        labelSelector:
          matchLabels:
            app: "vitess"
            component: "vttablet"

{{- end -}}<|MERGE_RESOLUTION|>--- conflicted
+++ resolved
@@ -106,13 +106,9 @@
 
       containers:
 {{ include "cont-mysql" (tuple $topology $cell $keyspace $shard $tablet $defaultVttablet $uid) | indent 8 }}
-<<<<<<< HEAD
 {{ include "cont-vttablet" (tuple $topology $cell $keyspace $shard $tablet $defaultVttablet $defaultVtctlclient $vitessTag $uid $namespace $config $orc $totalTabletCount) | indent 8 }}
-=======
-{{ include "cont-vttablet" (tuple $topology $cell $keyspace $shard $tablet $defaultVttablet $vitessTag $uid $namespace $config $orc $totalTabletCount) | indent 8 }}
 {{ include "cont-logrotate" . | indent 8 }}
 {{ include "cont-mysql-generallog" . | indent 8 }}
->>>>>>> 782fec9a
 {{ include "cont-mysql-errorlog" . | indent 8 }}
 {{ include "cont-mysql-slowlog" . | indent 8 }}
 {{ if $pmm.enabled }}{{ include "cont-pmm-client" (tuple $pmm $namespace) | indent 8 }}{{ end }}
