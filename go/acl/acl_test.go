--- conflicted
+++ resolved
@@ -60,34 +60,14 @@
 	assert.Equalf(t, err.Error(), want, "got %v, want %s", err, want)
 
 	err = CheckAccessActor("", DEBUGGING)
-<<<<<<< HEAD
-	if err != nil {
-		t.Errorf("got %v, want no error", err)
-	}
-	err = CheckAccessActor("", MONITORING)
-	if err != nil {
-		t.Errorf("got %v, want no error", err)
-	}
-=======
 	assert.Equalf(t, err, nil, "got %v, want no error", err)
->>>>>>> 9af86923
 
 	err = CheckAccessHTTP(nil, ADMIN)
 	assert.Equalf(t, err.Error(), want, "got %v, want %s", err, want)
 
 	err = CheckAccessHTTP(nil, DEBUGGING)
-<<<<<<< HEAD
-	if err != nil {
-		t.Errorf("got %v, want no error", err)
-	}
-	err = CheckAccessHTTP(nil, MONITORING)
-	if err != nil {	
-		t.Errorf("got %v, want no error", err)
-	}
-=======
 	assert.Equalf(t, err, nil, "got %v, want no error", err)
 
->>>>>>> 9af86923
 }
 
 func TestEmptyPolicy(t *testing.T) {
@@ -96,17 +76,7 @@
 	assert.Equalf(t, err, nil, "got %v, want no error", err)
 
 	err = CheckAccessActor("", DEBUGGING)
-<<<<<<< HEAD
-	if err != nil {
-		t.Errorf("got %v, want no error", err)
-	}
-	err = CheckAccessActor("", MONITORING)
-	if err != nil {
-		t.Errorf("got %v, want no error", err)
-	}
-=======
 	assert.Equalf(t, err, nil, "got %v, want no error", err)
->>>>>>> 9af86923
 
 	err = CheckAccessHTTP(nil, ADMIN)
 	assert.Equalf(t, err, nil, "got %v, want no error", err)
@@ -173,13 +143,6 @@
 	if e, ok := err.(*exec.ExitError); ok && !e.Success() {
 		return
 	}
-<<<<<<< HEAD
-	err = CheckAccessHTTP(nil, MONITORING)
-	if err != nil {
-		t.Errorf("got %v, want no error", err)
-	}
-=======
 
 	t.Errorf("process ran with err %v, want exit status 1", err)
->>>>>>> 9af86923
 }