/*
Copyright 2019 The Vitess Authors.
Licensed under the Apache License, Version 2.0 (the "License");
you may not use this file except in compliance with the License.
You may obtain a copy of the License at
    http://www.apache.org/licenses/LICENSE-2.0
Unless required by applicable law or agreed to in writing, software
distributed under the License is distributed on an "AS IS" BASIS,
WITHOUT WARRANTIES OR CONDITIONS OF ANY KIND, either express or implied.
See the License for the specific language governing permissions and
limitations under the License.
*/

package sqlescape

import (
	"fmt"
	"testing"

	"github.com/stretchr/testify/assert"
<<<<<<< HEAD
	"github.com/stretchr/testify/require"
=======
>>>>>>> 9c1b00c3
)

func TestEscapeID(t *testing.T) {
	testcases := []struct {
		in, out string
<<<<<<< HEAD
	}{{
		in:  "aa",
		out: "`aa`",
	}, {
		in:  "a`a",
		out: "`a``a`",
	}, {
		in:  "`fo`o`",
		out: "```fo``o```",
	}, {
		in:  "",
		out: "``",
	}}
	for _, tc := range testcases {
		t.Run(tc.in, func(t *testing.T) {
			out := EscapeID(tc.in)
			assert.Equal(t, out, tc.out)
		})
	}
}

func TestUnescapeID(t *testing.T) {
	testcases := []struct {
		in, out string
		err     bool
	}{
		{
			in:  "``",
			out: "",
			err: true,
		},
		{
			in:  "a",
			out: "a",
			err: false,
		},
		{
			in:  "`aa`",
			out: "aa",
			err: false,
		},
		{
			in:  "`a``a`",
			out: "a`a",
			err: false,
		},
		{
			in:  "`foo",
			out: "",
			err: true,
		},
		{
			in:  "foo`",
			out: "",
			err: true,
		},
		{
			in:  "`fo`o",
			out: "",
			err: true,
		},
		{
			in:  "`fo`o`",
			out: "",
			err: true,
		},
		{
			in:  "``fo``o``",
			out: "",
			err: true,
		},
		{
			in:  "```fo``o```",
			out: "`fo`o`",
			err: false,
		},
		{
			in:  "```fo`o```",
			out: "",
			err: true,
		},
		{
			in:  "foo",
			out: "foo",
			err: false,
		},
		{
			in:  "f`oo",
			out: "",
			err: true,
		},
		{
			in:  "",
			out: "",
			err: true,
		},
		{
			in:  "`",
			out: "",
			err: true,
		},
	}
	for _, tc := range testcases {
		t.Run(tc.in, func(t *testing.T) {
			out, err := UnescapeID(tc.in)
			if tc.err {
				require.Error(t, err)
			} else {
				require.NoError(t, err)
				assert.Equal(t, tc.out, out, "output mismatch")
			}
		})
	}
}

func TestEnsureEscaped(t *testing.T) {
	tt := []struct {
		in  string
		out string
		err bool
	}{
		{
			in:  "",
			out: "",
			err: true,
		},
		{
			in:  "foo",
			out: "`foo`",
			err: false,
		},
		{
			in:  "`foo`",
			out: "`foo`",
			err: false,
		},
		{
			in:  "```fo``o```",
			out: "```fo``o```",
			err: false,
		},
		{
			in:  "`fo``o`",
			out: "`fo``o`",
			err: false,
		},
		{
			in:  "f`oo",
			out: "",
			err: true,
		},
		{
			in:  "`fo`o",
			out: "",
			err: true,
		},
		{
			in:  "`foo",
			out: "",
			err: true,
		},
		{
			in:  "foo`",
			out: "",
			err: true,
		},
		{
			in:  "`fo`o`",
			out: "",
			err: true,
		},
	}
	for _, tc := range tt {
		t.Run(tc.in, func(t *testing.T) {
			out, err := EnsureEscaped(tc.in)
			if tc.err {
				require.Error(t, err)
			} else {
				require.NoError(t, err)
				assert.Equal(t, tc.out, out, "output mismatch")
			}
		})
=======
	}{
		{
			in:  "aa",
			out: "`aa`",
		},
		{
			in:  "a`a",
			out: "`a``a`",
		},
		{
			in:  "`aa`",
			out: "```aa```",
		},
	}

	for _, tc := range testcases {
		out := EscapeID(tc.in)
		assert.Equal(t, tc.out, out)
>>>>>>> 9c1b00c3
	}
}

var scratch string

func BenchmarkEscapeID(b *testing.B) {
	testcases := []string{
		"aa", "a`a", "aaaaaaaaaaaaaaaaaaaaaaaaaaaaaaaaaaaaaaaaaaaaaaaaaaaaaaaaaaaaaaaaaaaaaaaaaaaaaaaaaaaaaaaaaaaaaaaaaaaaaaaaaaaaaaaaaaaaaaaaaaaaaaaaaaaaaaaaaaaaa",
	}

	for _, tc := range testcases {
		name := tc
		if len(name) > 10 {
			name = "long"
		}
		b.Run(name, func(b *testing.B) {
			for i := 0; i < b.N; i++ {
				scratch = EscapeID(tc)
			}
		})
	}
}

func TestEscapeIDs(t *testing.T) {
	testCases := []struct {
		input    []string
		expected []string
	}{
		{
			input:    []string{"abc", "def", "ghi"},
			expected: []string{"`abc`", "`def`", "`ghi`"},
		},
		{
			input:    []string{"abc", "a`a", "`ghi`"},
			expected: []string{"`abc`", "`a``a`", "```ghi```"},
		},
		{
			input:    []string{},
			expected: []string{},
		},
	}

	for _, tt := range testCases {
		t.Run(fmt.Sprintf("%v", tt.input), func(t *testing.T) {
			out := EscapeIDs(tt.input)
			assert.Equal(t, tt.expected, out)
		})
	}
}

func TestUnescapeID(t *testing.T) {
	testcases := []struct {
		in, out string
	}{
		{
			in:  "`aa`",
			out: "aa",
		},
		{
			in:  "`a``a`",
			out: "a`a",
		},
		{
			in:  "```aa```",
			out: "`aa`",
		},
		{
			in:  "aa",
			out: "aa",
		},
	}

	for _, tc := range testcases {
		t.Run(tc.in, func(t *testing.T) {
			out := UnescapeID(tc.in)
			assert.Equal(t, tc.out, out)
		})
	}
}<|MERGE_RESOLUTION|>--- conflicted
+++ resolved
@@ -18,16 +18,16 @@
 	"testing"
 
 	"github.com/stretchr/testify/assert"
-<<<<<<< HEAD
+
 	"github.com/stretchr/testify/require"
-=======
->>>>>>> 9c1b00c3
+
+
 )
 
 func TestEscapeID(t *testing.T) {
 	testcases := []struct {
 		in, out string
-<<<<<<< HEAD
+
 	}{{
 		in:  "aa",
 		out: "`aa`",
@@ -210,26 +210,6 @@
 				assert.Equal(t, tc.out, out, "output mismatch")
 			}
 		})
-=======
-	}{
-		{
-			in:  "aa",
-			out: "`aa`",
-		},
-		{
-			in:  "a`a",
-			out: "`a``a`",
-		},
-		{
-			in:  "`aa`",
-			out: "```aa```",
-		},
-	}
-
-	for _, tc := range testcases {
-		out := EscapeID(tc.in)
-		assert.Equal(t, tc.out, out)
->>>>>>> 9c1b00c3
 	}
 }
 
