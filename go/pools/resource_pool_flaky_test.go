--- conflicted
+++ resolved
@@ -63,15 +63,12 @@
 	ctx := context.Background()
 	lastID.Set(0)
 	count.Set(0)
-<<<<<<< HEAD
+
 	p := NewResourcePool(PoolFactory, 6, 6, time.Second, 0)
 	_ = p.SetCapacity(5)
-=======
+
 	waitStarts = waitStarts[:0]
-
-	p := NewResourcePool(PoolFactory, 6, 6, time.Second, 0, logWait)
-	p.SetCapacity(5)
->>>>>>> 258ad5a3
+  
 	var resources [10]Resource
 
 	// Test Get
