/*
Copyright 2024 The Vitess Authors.

Licensed under the Apache License, Version 2.0 (the "License");
you may not use this file except in compliance with the License.
You may obtain a copy of the License at

    http://www.apache.org/licenses/LICENSE-2.0

Unless required by applicable law or agreed to in writing, software
distributed under the License is distributed on an "AS IS" BASIS,
WITHOUT WARRANTIES OR CONDITIONS OF ANY KIND, either express or implied.
See the License for the specific language governing permissions and
limitations under the License.
*/

package transaction

import (
	"context"
	_ "embed"
	"fmt"
	"reflect"
	"sort"
	"strings"
	"sync"
	"testing"
	"time"

	"github.com/stretchr/testify/assert"
	"github.com/stretchr/testify/require"

	"vitess.io/vitess/go/mysql"
	"vitess.io/vitess/go/sqltypes"
	"vitess.io/vitess/go/test/endtoend/cluster"
	twopcutil "vitess.io/vitess/go/test/endtoend/transaction/twopc/utils"
	"vitess.io/vitess/go/test/endtoend/utils"
	"vitess.io/vitess/go/vt/callerid"
	binlogdatapb "vitess.io/vitess/go/vt/proto/binlogdata"
	querypb "vitess.io/vitess/go/vt/proto/query"
	"vitess.io/vitess/go/vt/vtgate/vtgateconn"
)

// TestDTCommit tests distributed transaction commit for insert, update and delete operations
// It verifies the binlog events for the same with transaction state changes and redo statements.
func TestDTCommit(t *testing.T) {
	conn, closer := start(t)
	defer closer()

	vtgateConn, err := cluster.DialVTGate(context.Background(), t.Name(), vtgateGrpcAddress, "fk_user", "")
	require.NoError(t, err)
	defer vtgateConn.Close()

	ctx, cancel := context.WithCancel(context.Background())
	defer cancel()

	ch := make(chan *binlogdatapb.VEvent)
	runVStream(t, ctx, ch, vtgateConn)

	// Insert into multiple shards
	utils.Exec(t, conn, "begin")
	utils.Exec(t, conn, "insert into twopc_user(id, name) values(7,'foo')")
	utils.Exec(t, conn, "insert into twopc_user(id, name) values(8,'bar')")
	utils.Exec(t, conn, "insert into twopc_user(id, name) values(9,'baz')")
	utils.Exec(t, conn, "insert into twopc_user(id, name) values(10,'apa')")
	utils.Exec(t, conn, "commit")

	tableMap := make(map[string][]*querypb.Field)
	dtMap := make(map[string]string)
	logTable := retrieveTransitions(t, ch, tableMap, dtMap)
	expectations := map[string][]string{
		"ks.dt_state:80-": {
			"insert:[VARCHAR(\"dtid-1\") VARCHAR(\"PREPARE\")]",
			"update:[VARCHAR(\"dtid-1\") VARCHAR(\"COMMIT\")]",
			"delete:[VARCHAR(\"dtid-1\") VARCHAR(\"COMMIT\")]",
		},
		"ks.dt_participant:80-": {
			"insert:[VARCHAR(\"dtid-1\") INT64(1) VARCHAR(\"ks\") VARCHAR(\"40-80\")]",
			"insert:[VARCHAR(\"dtid-1\") INT64(2) VARCHAR(\"ks\") VARCHAR(\"-40\")]",
			"delete:[VARCHAR(\"dtid-1\") INT64(1) VARCHAR(\"ks\") VARCHAR(\"40-80\")]",
			"delete:[VARCHAR(\"dtid-1\") INT64(2) VARCHAR(\"ks\") VARCHAR(\"-40\")]",
		},
		"ks.redo_state:-40": {
			"insert:[VARCHAR(\"dtid-1\") VARCHAR(\"PREPARE\")]",
			"delete:[VARCHAR(\"dtid-1\") VARCHAR(\"PREPARE\")]",
		},
		"ks.redo_state:40-80": {
			"insert:[VARCHAR(\"dtid-1\") VARCHAR(\"PREPARE\")]",
			"delete:[VARCHAR(\"dtid-1\") VARCHAR(\"PREPARE\")]",
		},
		"ks.redo_statement:-40": {
			"insert:[VARCHAR(\"dtid-1\") INT64(1) BLOB(\"insert into twopc_user(id, `name`) values (10, 'apa')\")]",
			"delete:[VARCHAR(\"dtid-1\") INT64(1) BLOB(\"insert into twopc_user(id, `name`) values (10, 'apa')\")]",
		},
		"ks.redo_statement:40-80": {
			"insert:[VARCHAR(\"dtid-1\") INT64(1) BLOB(\"insert into twopc_user(id, `name`) values (8, 'bar')\")]",
			"delete:[VARCHAR(\"dtid-1\") INT64(1) BLOB(\"insert into twopc_user(id, `name`) values (8, 'bar')\")]",
		},
		"ks.twopc_user:-40": {
			`insert:[INT64(10) VARCHAR("apa")]`,
		},
		"ks.twopc_user:40-80": {
			`insert:[INT64(8) VARCHAR("bar")]`,
		},
		"ks.twopc_user:80-": {
			`insert:[INT64(7) VARCHAR("foo")]`,
			`insert:[INT64(9) VARCHAR("baz")]`,
		},
	}
	assert.Equal(t, expectations, logTable,
		"mismatch expected: \n got: %s, want: %s", prettyPrint(logTable), prettyPrint(expectations))

	// Update from multiple shard
	utils.Exec(t, conn, "begin")
	utils.Exec(t, conn, "update twopc_user set name='newfoo' where id = 7")
	utils.Exec(t, conn, "update twopc_user set name='newfoo' where id = 8")
	utils.Exec(t, conn, "commit")

	logTable = retrieveTransitions(t, ch, tableMap, dtMap)
	expectations = map[string][]string{
		"ks.dt_state:80-": {
			"insert:[VARCHAR(\"dtid-2\") VARCHAR(\"PREPARE\")]",
			"update:[VARCHAR(\"dtid-2\") VARCHAR(\"COMMIT\")]",
			"delete:[VARCHAR(\"dtid-2\") VARCHAR(\"COMMIT\")]",
		},
		"ks.dt_participant:80-": {
			"insert:[VARCHAR(\"dtid-2\") INT64(1) VARCHAR(\"ks\") VARCHAR(\"40-80\")]",
			"delete:[VARCHAR(\"dtid-2\") INT64(1) VARCHAR(\"ks\") VARCHAR(\"40-80\")]",
		},
		"ks.redo_state:40-80": {
			"insert:[VARCHAR(\"dtid-2\") VARCHAR(\"PREPARE\")]",
			"delete:[VARCHAR(\"dtid-2\") VARCHAR(\"PREPARE\")]",
		},
		"ks.redo_statement:40-80": {
			"insert:[VARCHAR(\"dtid-2\") INT64(1) BLOB(\"update twopc_user set `name` = 'newfoo' where id = 8 limit 10001 /* INT64 */\")]",
			"delete:[VARCHAR(\"dtid-2\") INT64(1) BLOB(\"update twopc_user set `name` = 'newfoo' where id = 8 limit 10001 /* INT64 */\")]",
		},
		"ks.twopc_user:40-80": {"update:[INT64(8) VARCHAR(\"newfoo\")]"},
		"ks.twopc_user:80-":   {"update:[INT64(7) VARCHAR(\"newfoo\")]"},
	}
	assert.Equal(t, expectations, logTable,
		"mismatch expected: \n got: %s, want: %s", prettyPrint(logTable), prettyPrint(expectations))

	// DELETE from multiple shard
	utils.Exec(t, conn, "begin")
	utils.Exec(t, conn, "delete from twopc_user where id = 9")
	utils.Exec(t, conn, "delete from twopc_user where id = 10")
	utils.Exec(t, conn, "commit")

	logTable = retrieveTransitions(t, ch, tableMap, dtMap)
	expectations = map[string][]string{
		"ks.dt_state:80-": {
			"insert:[VARCHAR(\"dtid-3\") VARCHAR(\"PREPARE\")]",
			"update:[VARCHAR(\"dtid-3\") VARCHAR(\"COMMIT\")]",
			"delete:[VARCHAR(\"dtid-3\") VARCHAR(\"COMMIT\")]",
		},
		"ks.dt_participant:80-": {
			"insert:[VARCHAR(\"dtid-3\") INT64(1) VARCHAR(\"ks\") VARCHAR(\"-40\")]",
			"delete:[VARCHAR(\"dtid-3\") INT64(1) VARCHAR(\"ks\") VARCHAR(\"-40\")]",
		},
		"ks.redo_state:-40": {
			"insert:[VARCHAR(\"dtid-3\") VARCHAR(\"PREPARE\")]",
			"delete:[VARCHAR(\"dtid-3\") VARCHAR(\"PREPARE\")]",
		},
		"ks.redo_statement:-40": {
			"insert:[VARCHAR(\"dtid-3\") INT64(1) BLOB(\"delete from twopc_user where id = 10 limit 10001 /* INT64 */\")]",
			"delete:[VARCHAR(\"dtid-3\") INT64(1) BLOB(\"delete from twopc_user where id = 10 limit 10001 /* INT64 */\")]",
		},
		"ks.twopc_user:-40": {"delete:[INT64(10) VARCHAR(\"apa\")]"},
		"ks.twopc_user:80-": {"delete:[INT64(9) VARCHAR(\"baz\")]"},
	}
	assert.Equal(t, expectations, logTable,
		"mismatch expected: \n got: %s, want: %s", prettyPrint(logTable), prettyPrint(expectations))
}

// TestDTRollback tests distributed transaction rollback for insert, update and delete operations
// There would not be any binlog events for rollback
func TestDTRollback(t *testing.T) {
	conn, closer := start(t)
	defer closer()

	// Insert initial Data
	utils.Exec(t, conn, "insert into twopc_user(id, name) values(7,'foo'), (8,'bar')")

	// run vstream to stream binlogs
	vtgateConn, err := cluster.DialVTGate(context.Background(), t.Name(), vtgateGrpcAddress, "fk_user", "")
	require.NoError(t, err)
	defer vtgateConn.Close()

	ctx, cancel := context.WithCancel(context.Background())
	defer cancel()

	ch := make(chan *binlogdatapb.VEvent)
	runVStream(t, ctx, ch, vtgateConn)

	// Insert into multiple shards
	utils.Exec(t, conn, "begin")
	utils.Exec(t, conn, "insert into twopc_user(id, name) values(9,'baz')")
	utils.Exec(t, conn, "insert into twopc_user(id, name) values(10,'apa')")
	utils.Exec(t, conn, "rollback")

	tableMap := make(map[string][]*querypb.Field)
	logTable := retrieveTransitions(t, ch, tableMap, nil)
	assert.Zero(t, len(logTable),
		"no change in binlog expected: got: %s", prettyPrint(logTable))

	// Update from multiple shard
	utils.Exec(t, conn, "begin")
	utils.Exec(t, conn, "update twopc_user set name='newfoo' where id = 7")
	utils.Exec(t, conn, "update twopc_user set name='newfoo' where id = 8")
	utils.Exec(t, conn, "rollback")

	logTable = retrieveTransitions(t, ch, tableMap, nil)
	assert.Zero(t, len(logTable),
		"no change in binlog expected: got: %s", prettyPrint(logTable))

	// DELETE from multiple shard
	utils.Exec(t, conn, "begin")
	utils.Exec(t, conn, "delete from twopc_user where id = 7")
	utils.Exec(t, conn, "delete from twopc_user where id = 8")
	utils.Exec(t, conn, "rollback")

	logTable = retrieveTransitions(t, ch, tableMap, nil)
	assert.Zero(t, len(logTable),
		"no change in binlog expected: got: %s", prettyPrint(logTable))
}

// TestDTCommitMultiShardTxSingleShardDML tests distributed transaction commit for insert, update and delete operations
// There is DML operation only on single shard but transaction open on multiple shards.
// Metdata Manager is the one which executed the DML operation on the shard.
func TestDTCommitDMLOnlyOnMM(t *testing.T) {
	conn, closer := start(t)
	defer closer()

	vtgateConn, err := cluster.DialVTGate(context.Background(), t.Name(), vtgateGrpcAddress, "fk_user", "")
	require.NoError(t, err)
	defer vtgateConn.Close()

	ctx, cancel := context.WithCancel(context.Background())
	defer cancel()

	ch := make(chan *binlogdatapb.VEvent)
	runVStream(t, ctx, ch, vtgateConn)

	// Insert into multiple shards
	utils.Exec(t, conn, "begin")
	utils.Exec(t, conn, "insert into twopc_user(id, name) values(7,'foo')")
	utils.Exec(t, conn, "select * from twopc_user where id = 8")
	utils.Exec(t, conn, "select * from twopc_user where id = 10")
	utils.Exec(t, conn, "commit")

	tableMap := make(map[string][]*querypb.Field)
	dtMap := make(map[string]string)
	logTable := retrieveTransitions(t, ch, tableMap, dtMap)
	expectations := map[string][]string{
		"ks.dt_state:80-": {
			"insert:[VARCHAR(\"dtid-1\") VARCHAR(\"PREPARE\")]",
			"update:[VARCHAR(\"dtid-1\") VARCHAR(\"COMMIT\")]",
			"delete:[VARCHAR(\"dtid-1\") VARCHAR(\"COMMIT\")]",
		},
		"ks.dt_participant:80-": {
			"insert:[VARCHAR(\"dtid-1\") INT64(1) VARCHAR(\"ks\") VARCHAR(\"40-80\")]",
			"insert:[VARCHAR(\"dtid-1\") INT64(2) VARCHAR(\"ks\") VARCHAR(\"-40\")]",
			"delete:[VARCHAR(\"dtid-1\") INT64(1) VARCHAR(\"ks\") VARCHAR(\"40-80\")]",
			"delete:[VARCHAR(\"dtid-1\") INT64(2) VARCHAR(\"ks\") VARCHAR(\"-40\")]",
		},
		"ks.twopc_user:80-": {"insert:[INT64(7) VARCHAR(\"foo\")]"},
	}
	assert.Equal(t, expectations, logTable,
		"mismatch expected: \n got: %s, want: %s", prettyPrint(logTable), prettyPrint(expectations))

	// Update from multiple shard
	utils.Exec(t, conn, "begin")
	utils.Exec(t, conn, "update twopc_user set name='newfoo' where id = 7")
	utils.Exec(t, conn, "select * from twopc_user where id = 8")
	utils.Exec(t, conn, "select * from twopc_user where id = 10")
	utils.Exec(t, conn, "commit")

	logTable = retrieveTransitions(t, ch, tableMap, dtMap)
	expectations = map[string][]string{
		"ks.dt_state:80-": {
			"insert:[VARCHAR(\"dtid-2\") VARCHAR(\"PREPARE\")]",
			"update:[VARCHAR(\"dtid-2\") VARCHAR(\"COMMIT\")]",
			"delete:[VARCHAR(\"dtid-2\") VARCHAR(\"COMMIT\")]",
		},
		"ks.dt_participant:80-": {
			"insert:[VARCHAR(\"dtid-2\") INT64(1) VARCHAR(\"ks\") VARCHAR(\"40-80\")]",
			"insert:[VARCHAR(\"dtid-2\") INT64(2) VARCHAR(\"ks\") VARCHAR(\"-40\")]",
			"delete:[VARCHAR(\"dtid-2\") INT64(1) VARCHAR(\"ks\") VARCHAR(\"40-80\")]",
			"delete:[VARCHAR(\"dtid-2\") INT64(2) VARCHAR(\"ks\") VARCHAR(\"-40\")]",
		},
		"ks.twopc_user:80-": {"update:[INT64(7) VARCHAR(\"newfoo\")]"},
	}
	assert.Equal(t, expectations, logTable,
		"mismatch expected: \n got: %s, want: %s", prettyPrint(logTable), prettyPrint(expectations))

	// DELETE from multiple shard
	utils.Exec(t, conn, "begin")
	utils.Exec(t, conn, "delete from twopc_user where id = 7")
	utils.Exec(t, conn, "select * from twopc_user where id = 8")
	utils.Exec(t, conn, "select * from twopc_user where id = 10")
	utils.Exec(t, conn, "commit")

	logTable = retrieveTransitions(t, ch, tableMap, dtMap)
	expectations = map[string][]string{
		"ks.dt_state:80-": {
			"insert:[VARCHAR(\"dtid-3\") VARCHAR(\"PREPARE\")]",
			"update:[VARCHAR(\"dtid-3\") VARCHAR(\"COMMIT\")]",
			"delete:[VARCHAR(\"dtid-3\") VARCHAR(\"COMMIT\")]",
		},
		"ks.dt_participant:80-": {
			"insert:[VARCHAR(\"dtid-3\") INT64(1) VARCHAR(\"ks\") VARCHAR(\"40-80\")]",
			"insert:[VARCHAR(\"dtid-3\") INT64(2) VARCHAR(\"ks\") VARCHAR(\"-40\")]",
			"delete:[VARCHAR(\"dtid-3\") INT64(1) VARCHAR(\"ks\") VARCHAR(\"40-80\")]",
			"delete:[VARCHAR(\"dtid-3\") INT64(2) VARCHAR(\"ks\") VARCHAR(\"-40\")]",
		},
		"ks.twopc_user:80-": {"delete:[INT64(7) VARCHAR(\"newfoo\")]"},
	}
	assert.Equal(t, expectations, logTable,
		"mismatch expected: \n got: %s, want: %s", prettyPrint(logTable), prettyPrint(expectations))
}

// TestDTCommitMultiShardTxSingleShardDML tests distributed transaction commit for insert, update and delete operations
// There is DML operation only on single shard but transaction open on multiple shards.
// Resource Manager is the one which executed the DML operation on the shard.
func TestDTCommitDMLOnlyOnRM(t *testing.T) {
	conn, closer := start(t)
	defer closer()

	vtgateConn, err := cluster.DialVTGate(context.Background(), t.Name(), vtgateGrpcAddress, "fk_user", "")
	require.NoError(t, err)
	defer vtgateConn.Close()

	ctx, cancel := context.WithCancel(context.Background())
	defer cancel()

	ch := make(chan *binlogdatapb.VEvent)
	runVStream(t, ctx, ch, vtgateConn)

	// Insert into multiple shards
	utils.Exec(t, conn, "begin")
	utils.Exec(t, conn, "select * from twopc_user where id = 8")
	utils.Exec(t, conn, "insert into twopc_user(id, name) values(7,'foo')")
	utils.Exec(t, conn, "commit")

	tableMap := make(map[string][]*querypb.Field)
	dtMap := make(map[string]string)
	logTable := retrieveTransitions(t, ch, tableMap, dtMap)
	expectations := map[string][]string{
		"ks.dt_state:40-80": {
			"insert:[VARCHAR(\"dtid-1\") VARCHAR(\"PREPARE\")]",
			"update:[VARCHAR(\"dtid-1\") VARCHAR(\"COMMIT\")]",
			"delete:[VARCHAR(\"dtid-1\") VARCHAR(\"COMMIT\")]",
		},
		"ks.dt_participant:40-80": {
			"insert:[VARCHAR(\"dtid-1\") INT64(1) VARCHAR(\"ks\") VARCHAR(\"80-\")]",
			"delete:[VARCHAR(\"dtid-1\") INT64(1) VARCHAR(\"ks\") VARCHAR(\"80-\")]",
		},
		"ks.redo_state:80-": {
			"insert:[VARCHAR(\"dtid-1\") VARCHAR(\"PREPARE\")]",
			"delete:[VARCHAR(\"dtid-1\") VARCHAR(\"PREPARE\")]",
		},
		"ks.redo_statement:80-": {
			"insert:[VARCHAR(\"dtid-1\") INT64(1) BLOB(\"insert into twopc_user(id, `name`) values (7, 'foo')\")]",
			"delete:[VARCHAR(\"dtid-1\") INT64(1) BLOB(\"insert into twopc_user(id, `name`) values (7, 'foo')\")]",
		},
		"ks.twopc_user:80-": {"insert:[INT64(7) VARCHAR(\"foo\")]"},
	}
	assert.Equal(t, expectations, logTable,
		"mismatch expected: \n got: %s, want: %s", prettyPrint(logTable), prettyPrint(expectations))

	// Update from multiple shard
	utils.Exec(t, conn, "begin")
	utils.Exec(t, conn, "select * from twopc_user where id = 8")
	utils.Exec(t, conn, "update twopc_user set name='newfoo' where id = 7")
	utils.Exec(t, conn, "commit")

	logTable = retrieveTransitions(t, ch, tableMap, dtMap)
	expectations = map[string][]string{
		"ks.dt_state:40-80": {
			"insert:[VARCHAR(\"dtid-2\") VARCHAR(\"PREPARE\")]",
			"update:[VARCHAR(\"dtid-2\") VARCHAR(\"COMMIT\")]",
			"delete:[VARCHAR(\"dtid-2\") VARCHAR(\"COMMIT\")]",
		},
		"ks.dt_participant:40-80": {
			"insert:[VARCHAR(\"dtid-2\") INT64(1) VARCHAR(\"ks\") VARCHAR(\"80-\")]",
			"delete:[VARCHAR(\"dtid-2\") INT64(1) VARCHAR(\"ks\") VARCHAR(\"80-\")]",
		},
		"ks.redo_state:80-": {
			"insert:[VARCHAR(\"dtid-2\") VARCHAR(\"PREPARE\")]",
			"delete:[VARCHAR(\"dtid-2\") VARCHAR(\"PREPARE\")]",
		},
		"ks.redo_statement:80-": {
			"insert:[VARCHAR(\"dtid-2\") INT64(1) BLOB(\"update twopc_user set `name` = 'newfoo' where id = 7 limit 10001 /* INT64 */\")]",
			"delete:[VARCHAR(\"dtid-2\") INT64(1) BLOB(\"update twopc_user set `name` = 'newfoo' where id = 7 limit 10001 /* INT64 */\")]",
		},
		"ks.twopc_user:80-": {"update:[INT64(7) VARCHAR(\"newfoo\")]"},
	}
	assert.Equal(t, expectations, logTable,
		"mismatch expected: \n got: %s, want: %s", prettyPrint(logTable), prettyPrint(expectations))

	// DELETE from multiple shard
	utils.Exec(t, conn, "begin")
	utils.Exec(t, conn, "select * from twopc_user where id = 8")
	utils.Exec(t, conn, "delete from twopc_user where id = 7")
	utils.Exec(t, conn, "commit")

	logTable = retrieveTransitions(t, ch, tableMap, dtMap)
	expectations = map[string][]string{
		"ks.dt_state:40-80": {
			"insert:[VARCHAR(\"dtid-3\") VARCHAR(\"PREPARE\")]",
			"update:[VARCHAR(\"dtid-3\") VARCHAR(\"COMMIT\")]",
			"delete:[VARCHAR(\"dtid-3\") VARCHAR(\"COMMIT\")]",
		},
		"ks.dt_participant:40-80": {
			"insert:[VARCHAR(\"dtid-3\") INT64(1) VARCHAR(\"ks\") VARCHAR(\"80-\")]",
			"delete:[VARCHAR(\"dtid-3\") INT64(1) VARCHAR(\"ks\") VARCHAR(\"80-\")]",
		},
		"ks.redo_state:80-": {
			"insert:[VARCHAR(\"dtid-3\") VARCHAR(\"PREPARE\")]",
			"delete:[VARCHAR(\"dtid-3\") VARCHAR(\"PREPARE\")]",
		},
		"ks.redo_statement:80-": {
			"insert:[VARCHAR(\"dtid-3\") INT64(1) BLOB(\"delete from twopc_user where id = 7 limit 10001 /* INT64 */\")]",
			"delete:[VARCHAR(\"dtid-3\") INT64(1) BLOB(\"delete from twopc_user where id = 7 limit 10001 /* INT64 */\")]",
		},
		"ks.twopc_user:80-": {"delete:[INT64(7) VARCHAR(\"newfoo\")]"},
	}
	assert.Equal(t, expectations, logTable,
		"mismatch expected: \n got: %s, want: %s", prettyPrint(logTable), prettyPrint(expectations))
}

// TestDTPrepareFailOnRM tests distributed transaction prepare failure on resource manager
func TestDTPrepareFailOnRM(t *testing.T) {
	conn, closer := start(t)
	defer closer()

	vtgateConn, err := cluster.DialVTGate(context.Background(), t.Name(), vtgateGrpcAddress, "fk_user", "")
	require.NoError(t, err)
	defer vtgateConn.Close()

	ctx, cancel := context.WithCancel(context.Background())
	defer cancel()

	ch := make(chan *binlogdatapb.VEvent)
	runVStream(t, ctx, ch, vtgateConn)

	// Insert into multiple shards
	utils.Exec(t, conn, "begin")
	utils.Exec(t, conn, "insert into twopc_user(id, name) values(7,'foo')")
	utils.Exec(t, conn, "insert into twopc_user(id, name) values(8,'bar')")

	ctx2 := context.Background()
	conn2, err := mysql.Connect(ctx2, &vtParams)
	require.NoError(t, err)

	utils.Exec(t, conn2, "begin")
	utils.Exec(t, conn2, "insert into twopc_user(id, name) values(9,'baz')")
	utils.Exec(t, conn2, "insert into twopc_user(id, name) values(18,'apa')")

	var wg sync.WaitGroup
	wg.Add(2)
	var commitErr error
	go func() {
		_, err := utils.ExecAllowError(t, conn, "commit")
		if err != nil {
			commitErr = err
		}
		wg.Done()
	}()
	go func() {
		_, err := utils.ExecAllowError(t, conn2, "commit")
		wg.Done()
		if err != nil {
			commitErr = err
		}
	}()
	wg.Wait()
	require.ErrorContains(t, commitErr, "ResourceExhausted desc = prepare failed")

	tableMap := make(map[string][]*querypb.Field)
	dtMap := make(map[string]string)
	logTable := retrieveTransitions(t, ch, tableMap, dtMap)
	expectations := map[string][]string{
		"ks.dt_state:80-": {
			"insert:[VARCHAR(\"dtid-1\") VARCHAR(\"PREPARE\")]",
			"insert:[VARCHAR(\"dtid-2\") VARCHAR(\"PREPARE\")]",
			"update:[VARCHAR(\"dtid-1\") VARCHAR(\"COMMIT\")]",
			"update:[VARCHAR(\"dtid-2\") VARCHAR(\"ROLLBACK\")]",
			"delete:[VARCHAR(\"dtid-1\") VARCHAR(\"COMMIT\")]",
			"delete:[VARCHAR(\"dtid-2\") VARCHAR(\"ROLLBACK\")]",
		},
		"ks.dt_participant:80-": {
			"insert:[VARCHAR(\"dtid-1\") INT64(1) VARCHAR(\"ks\") VARCHAR(\"40-80\")]",
			"insert:[VARCHAR(\"dtid-2\") INT64(1) VARCHAR(\"ks\") VARCHAR(\"40-80\")]",
			"delete:[VARCHAR(\"dtid-1\") INT64(1) VARCHAR(\"ks\") VARCHAR(\"40-80\")]",
			"delete:[VARCHAR(\"dtid-2\") INT64(1) VARCHAR(\"ks\") VARCHAR(\"40-80\")]",
		},
		"ks.redo_state:40-80": {
			"insert:[VARCHAR(\"dtid-1\") VARCHAR(\"PREPARE\")]",
			"delete:[VARCHAR(\"dtid-1\") VARCHAR(\"PREPARE\")]",
		},
		"ks.redo_statement:40-80": { /* flexi Expectation */ },
		"ks.twopc_user:40-80":     { /* flexi Expectation */ },
		"ks.twopc_user:80-":       { /* flexi Expectation */ },
	}
	flexiExpectations := map[string][2][]string{
		"ks.redo_statement:40-80": {{
			"insert:[VARCHAR(\"dtid-1\") INT64(1) BLOB(\"insert into twopc_user(id, `name`) values (8, 'bar')\")]",
			"delete:[VARCHAR(\"dtid-1\") INT64(1) BLOB(\"insert into twopc_user(id, `name`) values (8, 'bar')\")]",
		}, {
			"insert:[VARCHAR(\"dtid-1\") INT64(1) BLOB(\"insert into twopc_user(id, `name`) values (18, 'apa')\")]",
			"delete:[VARCHAR(\"dtid-1\") INT64(1) BLOB(\"insert into twopc_user(id, `name`) values (18, 'apa')\")]",
		}},
		"ks.twopc_user:40-80": {{
			"insert:[INT64(8) VARCHAR(\"bar\")]",
		}, {
			"insert:[INT64(18) VARCHAR(\"apa\")]",
		}},
		"ks.twopc_user:80-": {{
			"insert:[INT64(7) VARCHAR(\"foo\")]",
		}, {
			"insert:[INT64(9) VARCHAR(\"baz\")]",
		}},
	}

	compareMaps(t, expectations, logTable, flexiExpectations)
}

func compareMaps(t *testing.T, expected, actual map[string][]string, flexibleExp map[string][2][]string) {
	assert.Equal(t, len(expected), len(actual), "mismatch in number of keys: expected: %d, got: %d", len(expected), len(actual))

	for key, expectedValue := range expected {
		actualValue, ok := actual[key]
		require.Truef(t, ok, "key %s not found in actual map", key)

		if validValues, isFlexi := flexibleExp[key]; isFlexi {
			// For the flexible key, check if the actual value matches one of the valid values
			if !reflect.DeepEqual(actualValue, validValues[0]) && !reflect.DeepEqual(actualValue, validValues[1]) {
				t.Fatalf("mismatch in values for key '%s': expected one of: %v, got: %v", key, validValues, actualValue)
			}
		} else {
			// Sort the slices before comparison
			sort.Strings(expectedValue)
			sort.Strings(actualValue)
			assert.Equal(t, expectedValue, actualValue, "mismatch in values for key %s: expected: %v, got: %v", key, expectedValue, actualValue)
		}
	}
}

// TestDTResolveAfterMMCommit tests that transaction is committed on recovery
// failure after MM commit.
func TestDTResolveAfterMMCommit(t *testing.T) {
	defer cleanup(t)

	vtgateConn, err := cluster.DialVTGate(context.Background(), t.Name(), vtgateGrpcAddress, "dt_user", "")
	require.NoError(t, err)
	defer vtgateConn.Close()

	ctx, cancel := context.WithCancel(context.Background())
	defer cancel()

	ch := make(chan *binlogdatapb.VEvent)
	runVStream(t, ctx, ch, vtgateConn)

	conn := vtgateConn.Session("", nil)
	qCtx, cancel := context.WithCancel(context.Background())
	defer cancel()
	// Insert into multiple shards
	_, err = conn.Execute(qCtx, "begin", nil)
	require.NoError(t, err)
	_, err = conn.Execute(qCtx, "insert into twopc_user(id, name) values(7,'foo')", nil)
	require.NoError(t, err)
	_, err = conn.Execute(qCtx, "insert into twopc_user(id, name) values(8,'bar')", nil)
	require.NoError(t, err)
	_, err = conn.Execute(qCtx, "insert into twopc_user(id, name) values(9,'baz')", nil)
	require.NoError(t, err)
	_, err = conn.Execute(qCtx, "insert into twopc_user(id, name) values(10,'apa')", nil)
	require.NoError(t, err)

	// The caller ID is used to simulate the failure at the desired point.
	newCtx := callerid.NewContext(qCtx, callerid.NewEffectiveCallerID("MMCommitted_FailNow", "", ""), nil)
	_, err = conn.Execute(newCtx, "commit", nil)
	require.ErrorContains(t, err, "Fail After MM commit")

	testWarningAndTransactionStatus(t, conn,
		"distributed transaction ID failed during metadata manager commit; transaction will be committed/rollbacked based on the state on recovery",
		false, "COMMIT", "ks:40-80,ks:-40")

	// Below check ensures that the transaction is resolved by the resolver on receiving unresolved transaction signal from MM.
	tableMap := make(map[string][]*querypb.Field)
	dtMap := make(map[string]string)
	logTable := retrieveTransitionsWithTimeout(t, ch, tableMap, dtMap, 2*time.Second)
	expectations := map[string][]string{
		"ks.dt_state:80-": {
			"insert:[VARCHAR(\"dtid-1\") VARCHAR(\"PREPARE\")]",
			"update:[VARCHAR(\"dtid-1\") VARCHAR(\"COMMIT\")]",
			"delete:[VARCHAR(\"dtid-1\") VARCHAR(\"COMMIT\")]",
		},
		"ks.dt_participant:80-": {
			"insert:[VARCHAR(\"dtid-1\") INT64(1) VARCHAR(\"ks\") VARCHAR(\"40-80\")]",
			"insert:[VARCHAR(\"dtid-1\") INT64(2) VARCHAR(\"ks\") VARCHAR(\"-40\")]",
			"delete:[VARCHAR(\"dtid-1\") INT64(1) VARCHAR(\"ks\") VARCHAR(\"40-80\")]",
			"delete:[VARCHAR(\"dtid-1\") INT64(2) VARCHAR(\"ks\") VARCHAR(\"-40\")]",
		},
		"ks.redo_state:-40": {
			"insert:[VARCHAR(\"dtid-1\") VARCHAR(\"PREPARE\")]",
			"delete:[VARCHAR(\"dtid-1\") VARCHAR(\"PREPARE\")]",
		},
		"ks.redo_state:40-80": {
			"insert:[VARCHAR(\"dtid-1\") VARCHAR(\"PREPARE\")]",
			"delete:[VARCHAR(\"dtid-1\") VARCHAR(\"PREPARE\")]",
		},
		"ks.redo_statement:-40": {
			"insert:[VARCHAR(\"dtid-1\") INT64(1) BLOB(\"insert into twopc_user(id, `name`) values (10, 'apa')\")]",
			"delete:[VARCHAR(\"dtid-1\") INT64(1) BLOB(\"insert into twopc_user(id, `name`) values (10, 'apa')\")]",
		},
		"ks.redo_statement:40-80": {
			"insert:[VARCHAR(\"dtid-1\") INT64(1) BLOB(\"insert into twopc_user(id, `name`) values (8, 'bar')\")]",
			"delete:[VARCHAR(\"dtid-1\") INT64(1) BLOB(\"insert into twopc_user(id, `name`) values (8, 'bar')\")]",
		},
		"ks.twopc_user:-40": {
			`insert:[INT64(10) VARCHAR("apa")]`,
		},
		"ks.twopc_user:40-80": {
			`insert:[INT64(8) VARCHAR("bar")]`,
		},
		"ks.twopc_user:80-": {
			`insert:[INT64(7) VARCHAR("foo")]`,
			`insert:[INT64(9) VARCHAR("baz")]`,
		},
	}
	assert.Equal(t, expectations, logTable,
		"mismatch expected: \n got: %s, want: %s", prettyPrint(logTable), prettyPrint(expectations))
}

// TestDTResolveAfterRMPrepare tests that transaction is rolled back on recovery
// failure after RM prepare and before MM commit.
func TestDTResolveAfterRMPrepare(t *testing.T) {
	vtgateConn, err := cluster.DialVTGate(context.Background(), t.Name(), vtgateGrpcAddress, "dt_user", "")
	require.NoError(t, err)
	defer vtgateConn.Close()

	ctx, cancel := context.WithCancel(context.Background())
	defer cancel()

	ch := make(chan *binlogdatapb.VEvent)
	runVStream(t, ctx, ch, vtgateConn)

	conn := vtgateConn.Session("", nil)
	qCtx, cancel := context.WithCancel(context.Background())
	defer cancel()
	// Insert into multiple shards
	_, err = conn.Execute(qCtx, "begin", nil)
	require.NoError(t, err)
	_, err = conn.Execute(qCtx, "insert into twopc_user(id, name) values(7,'foo')", nil)
	require.NoError(t, err)
	_, err = conn.Execute(qCtx, "insert into twopc_user(id, name) values(8,'bar')", nil)
	require.NoError(t, err)

	// The caller ID is used to simulate the failure at the desired point.
	newCtx := callerid.NewContext(qCtx, callerid.NewEffectiveCallerID("RMPrepared_FailNow", "", ""), nil)
	_, err = conn.Execute(newCtx, "commit", nil)
	require.ErrorContains(t, err, "Fail After RM prepared")

	testWarningAndTransactionStatus(t, conn,
		"distributed transaction ID failed during transaction prepare phase; prepare transaction rollback attempted; conclude on recovery",
		true /* transaction concluded */, "", "")

	// Below check ensures that the transaction is resolved by the resolver on receiving unresolved transaction signal from MM.
	tableMap := make(map[string][]*querypb.Field)
	dtMap := make(map[string]string)
	logTable := retrieveTransitionsWithTimeout(t, ch, tableMap, dtMap, 2*time.Second)
	expectations := map[string][]string{
		"ks.dt_state:80-": {
			"insert:[VARCHAR(\"dtid-1\") VARCHAR(\"PREPARE\")]",
			"update:[VARCHAR(\"dtid-1\") VARCHAR(\"ROLLBACK\")]",
			"delete:[VARCHAR(\"dtid-1\") VARCHAR(\"ROLLBACK\")]",
		},
		"ks.dt_participant:80-": {
			"insert:[VARCHAR(\"dtid-1\") INT64(1) VARCHAR(\"ks\") VARCHAR(\"40-80\")]",
			"delete:[VARCHAR(\"dtid-1\") INT64(1) VARCHAR(\"ks\") VARCHAR(\"40-80\")]",
		},
		"ks.redo_state:40-80": {
			"insert:[VARCHAR(\"dtid-1\") VARCHAR(\"PREPARE\")]",
			"delete:[VARCHAR(\"dtid-1\") VARCHAR(\"PREPARE\")]",
		},
		"ks.redo_statement:40-80": {
			"insert:[VARCHAR(\"dtid-1\") INT64(1) BLOB(\"insert into twopc_user(id, `name`) values (8, 'bar')\")]",
			"delete:[VARCHAR(\"dtid-1\") INT64(1) BLOB(\"insert into twopc_user(id, `name`) values (8, 'bar')\")]",
		},
	}
	assert.Equal(t, expectations, logTable,
		"mismatch expected: \n got: %s, want: %s", prettyPrint(logTable), prettyPrint(expectations))
}

// TestDTResolveDuringRMPrepare tests that transaction is rolled back on recovery
// failure after semi RM prepare.
func TestDTResolveDuringRMPrepare(t *testing.T) {
	vtgateConn, err := cluster.DialVTGate(context.Background(), t.Name(), vtgateGrpcAddress, "dt_user", "")
	require.NoError(t, err)
	defer vtgateConn.Close()

	ctx, cancel := context.WithCancel(context.Background())
	defer cancel()

	ch := make(chan *binlogdatapb.VEvent)
	runVStream(t, ctx, ch, vtgateConn)

	conn := vtgateConn.Session("", nil)
	qCtx, cancel := context.WithCancel(context.Background())
	defer cancel()
	// Insert into multiple shards
	_, err = conn.Execute(qCtx, "begin", nil)
	require.NoError(t, err)
	_, err = conn.Execute(qCtx, "insert into twopc_user(id, name) values(7,'foo')", nil)
	require.NoError(t, err)
	_, err = conn.Execute(qCtx, "insert into twopc_user(id, name) values(8,'bar')", nil)
	require.NoError(t, err)
	_, err = conn.Execute(qCtx, "insert into twopc_user(id, name) values(10,'bar')", nil)
	require.NoError(t, err)

	// The caller ID is used to simulate the failure at the desired point.
	newCtx := callerid.NewContext(qCtx, callerid.NewEffectiveCallerID("RMPrepare_-40_FailNow", "", ""), nil)
	_, err = conn.Execute(newCtx, "commit", nil)
	require.ErrorContains(t, err, "Fail During RM prepare")

	testWarningAndTransactionStatus(t, conn,
		"distributed transaction ID failed during transaction prepare phase; prepare transaction rollback attempted; conclude on recovery",
		true, "", "")

	// Below check ensures that the transaction is resolved by the resolver on receiving unresolved transaction signal from MM.
	tableMap := make(map[string][]*querypb.Field)
	dtMap := make(map[string]string)
	logTable := retrieveTransitionsWithTimeout(t, ch, tableMap, dtMap, 2*time.Second)
	expectations := map[string][]string{
		"ks.dt_state:80-": {
			"insert:[VARCHAR(\"dtid-1\") VARCHAR(\"PREPARE\")]",
			"update:[VARCHAR(\"dtid-1\") VARCHAR(\"ROLLBACK\")]",
			"delete:[VARCHAR(\"dtid-1\") VARCHAR(\"ROLLBACK\")]",
		},
		"ks.dt_participant:80-": {
			"insert:[VARCHAR(\"dtid-1\") INT64(1) VARCHAR(\"ks\") VARCHAR(\"40-80\")]",
			"insert:[VARCHAR(\"dtid-1\") INT64(2) VARCHAR(\"ks\") VARCHAR(\"-40\")]",
			"delete:[VARCHAR(\"dtid-1\") INT64(1) VARCHAR(\"ks\") VARCHAR(\"40-80\")]",
			"delete:[VARCHAR(\"dtid-1\") INT64(2) VARCHAR(\"ks\") VARCHAR(\"-40\")]",
		},
		"ks.redo_state:40-80": {
			"insert:[VARCHAR(\"dtid-1\") VARCHAR(\"PREPARE\")]",
			"delete:[VARCHAR(\"dtid-1\") VARCHAR(\"PREPARE\")]",
		},
		"ks.redo_statement:40-80": {
			"insert:[VARCHAR(\"dtid-1\") INT64(1) BLOB(\"insert into twopc_user(id, `name`) values (8, 'bar')\")]",
			"delete:[VARCHAR(\"dtid-1\") INT64(1) BLOB(\"insert into twopc_user(id, `name`) values (8, 'bar')\")]",
		},
	}
	assert.Equal(t, expectations, logTable,
		"mismatch expected: \n got: %s, want: %s", prettyPrint(logTable), prettyPrint(expectations))
}

// TestDTResolveDuringRMCommit tests that transaction is committed on recovery
// failure after semi RM commit.
func TestDTResolveDuringRMCommit(t *testing.T) {
	defer cleanup(t)

	vtgateConn, err := cluster.DialVTGate(context.Background(), t.Name(), vtgateGrpcAddress, "dt_user", "")
	require.NoError(t, err)
	defer vtgateConn.Close()

	ctx, cancel := context.WithCancel(context.Background())
	defer cancel()

	ch := make(chan *binlogdatapb.VEvent)
	runVStream(t, ctx, ch, vtgateConn)

	conn := vtgateConn.Session("", nil)
	qCtx, cancel := context.WithCancel(context.Background())
	defer cancel()
	// Insert into multiple shards
	_, err = conn.Execute(qCtx, "begin", nil)
	require.NoError(t, err)
	_, err = conn.Execute(qCtx, "insert into twopc_user(id, name) values(7,'foo')", nil)
	require.NoError(t, err)
	_, err = conn.Execute(qCtx, "insert into twopc_user(id, name) values(8,'bar')", nil)
	require.NoError(t, err)
	_, err = conn.Execute(qCtx, "insert into twopc_user(id, name) values(10,'apa')", nil)
	require.NoError(t, err)

	// The caller ID is used to simulate the failure at the desired point.
	newCtx := callerid.NewContext(qCtx, callerid.NewEffectiveCallerID("RMCommit_-40_FailNow", "", ""), nil)
	_, err = conn.Execute(newCtx, "commit", nil)
	require.ErrorContains(t, err, "Fail During RM commit")

	testWarningAndTransactionStatus(t, conn,
		"distributed transaction ID failed during resource manager commit; transaction will be committed on recovery",
		false, "COMMIT", "ks:40-80,ks:-40")

	// Below check ensures that the transaction is resolved by the resolver on receiving unresolved transaction signal from MM.
	tableMap := make(map[string][]*querypb.Field)
	dtMap := make(map[string]string)
	logTable := retrieveTransitionsWithTimeout(t, ch, tableMap, dtMap, 2*time.Second)
	expectations := map[string][]string{
		"ks.dt_state:80-": {
			"insert:[VARCHAR(\"dtid-1\") VARCHAR(\"PREPARE\")]",
			"update:[VARCHAR(\"dtid-1\") VARCHAR(\"COMMIT\")]",
			"delete:[VARCHAR(\"dtid-1\") VARCHAR(\"COMMIT\")]",
		},
		"ks.dt_participant:80-": {
			"insert:[VARCHAR(\"dtid-1\") INT64(1) VARCHAR(\"ks\") VARCHAR(\"40-80\")]",
			"insert:[VARCHAR(\"dtid-1\") INT64(2) VARCHAR(\"ks\") VARCHAR(\"-40\")]",
			"delete:[VARCHAR(\"dtid-1\") INT64(1) VARCHAR(\"ks\") VARCHAR(\"40-80\")]",
			"delete:[VARCHAR(\"dtid-1\") INT64(2) VARCHAR(\"ks\") VARCHAR(\"-40\")]",
		},
		"ks.redo_state:-40": {
			"insert:[VARCHAR(\"dtid-1\") VARCHAR(\"PREPARE\")]",
			"delete:[VARCHAR(\"dtid-1\") VARCHAR(\"PREPARE\")]",
		},
		"ks.redo_state:40-80": {
			"insert:[VARCHAR(\"dtid-1\") VARCHAR(\"PREPARE\")]",
			"delete:[VARCHAR(\"dtid-1\") VARCHAR(\"PREPARE\")]",
		},
		"ks.redo_statement:-40": {
			"insert:[VARCHAR(\"dtid-1\") INT64(1) BLOB(\"insert into twopc_user(id, `name`) values (10, 'apa')\")]",
			"delete:[VARCHAR(\"dtid-1\") INT64(1) BLOB(\"insert into twopc_user(id, `name`) values (10, 'apa')\")]",
		},
		"ks.redo_statement:40-80": {
			"insert:[VARCHAR(\"dtid-1\") INT64(1) BLOB(\"insert into twopc_user(id, `name`) values (8, 'bar')\")]",
			"delete:[VARCHAR(\"dtid-1\") INT64(1) BLOB(\"insert into twopc_user(id, `name`) values (8, 'bar')\")]",
		},
		"ks.twopc_user:-40": {
			`insert:[INT64(10) VARCHAR("apa")]`,
		},
		"ks.twopc_user:40-80": {
			`insert:[INT64(8) VARCHAR("bar")]`,
		},
		"ks.twopc_user:80-": {
			`insert:[INT64(7) VARCHAR("foo")]`,
		},
	}
	assert.Equal(t, expectations, logTable,
		"mismatch expected: \n got: %s, want: %s", prettyPrint(logTable), prettyPrint(expectations))
}

// TestDTResolveAfterTransactionRecord tests that transaction is rolled back on recovery
// failure after TR created and before RM prepare.
func TestDTResolveAfterTransactionRecord(t *testing.T) {
	vtgateConn, err := cluster.DialVTGate(context.Background(), t.Name(), vtgateGrpcAddress, "dt_user", "")
	require.NoError(t, err)
	defer vtgateConn.Close()

	ctx, cancel := context.WithCancel(context.Background())
	defer cancel()

	ch := make(chan *binlogdatapb.VEvent)
	runVStream(t, ctx, ch, vtgateConn)

	conn := vtgateConn.Session("", nil)
	qCtx, cancel := context.WithCancel(context.Background())
	defer cancel()
	// Insert into multiple shards
	_, err = conn.Execute(qCtx, "begin", nil)
	require.NoError(t, err)
	_, err = conn.Execute(qCtx, "insert into twopc_user(id, name) values(7,'foo')", nil)
	require.NoError(t, err)
	_, err = conn.Execute(qCtx, "insert into twopc_user(id, name) values(8,'bar')", nil)
	require.NoError(t, err)

	// The caller ID is used to simulate the failure at the desired point.
	newCtx := callerid.NewContext(qCtx, callerid.NewEffectiveCallerID("TRCreated_FailNow", "", ""), nil)
	_, err = conn.Execute(newCtx, "commit", nil)
	require.ErrorContains(t, err, "Fail After TR created")

	testWarningAndTransactionStatus(t, conn,
		"distributed transaction ID failed during transaction record creation; rollback attempted; conclude on recovery",
		false, "PREPARE", "ks:40-80")

	// Below check ensures that the transaction is resolved by the resolver on receiving unresolved transaction signal from MM.
	tableMap := make(map[string][]*querypb.Field)
	dtMap := make(map[string]string)
	logTable := retrieveTransitionsWithTimeout(t, ch, tableMap, dtMap, 2*time.Second)
	expectations := map[string][]string{
		"ks.dt_state:80-": {
			"insert:[VARCHAR(\"dtid-1\") VARCHAR(\"PREPARE\")]",
			"update:[VARCHAR(\"dtid-1\") VARCHAR(\"ROLLBACK\")]",
			"delete:[VARCHAR(\"dtid-1\") VARCHAR(\"ROLLBACK\")]",
		},
		"ks.dt_participant:80-": {
			"insert:[VARCHAR(\"dtid-1\") INT64(1) VARCHAR(\"ks\") VARCHAR(\"40-80\")]",
			"delete:[VARCHAR(\"dtid-1\") INT64(1) VARCHAR(\"ks\") VARCHAR(\"40-80\")]",
		},
	}
	assert.Equal(t, expectations, logTable,
		"mismatch expected: \n got: %s, want: %s", prettyPrint(logTable), prettyPrint(expectations))
}

type warn struct {
	level string
	code  uint16
	msg   string
}

func toWarn(row sqltypes.Row) warn {
	code, _ := row[1].ToUint16()
	return warn{
		level: row[0].ToString(),
		code:  code,
		msg:   row[2].ToString(),
	}
}

type txStatus struct {
	dtid         string
	state        string
	rTime        string
	participants string
}

func toTxStatus(row sqltypes.Row) txStatus {
	return txStatus{
		dtid:         row[0].ToString(),
		state:        row[1].ToString(),
		rTime:        row[2].ToString(),
		participants: row[3].ToString(),
	}
}

func testWarningAndTransactionStatus(t *testing.T, conn *vtgateconn.VTGateSession, warnMsg string,
	txConcluded bool, txState string, txParticipants string) {
	t.Helper()

	qr, err := conn.Execute(context.Background(), "show warnings", nil)
	require.NoError(t, err)
	require.Len(t, qr.Rows, 1)

	// validate warning output
	w := toWarn(qr.Rows[0])
	assert.Equal(t, "Warning", w.level)
	assert.EqualValues(t, 302, w.code)
	assert.Contains(t, w.msg, warnMsg)

	// extract transaction ID
	indx := strings.Index(w.msg, " ")
	require.Greater(t, indx, 0)
	dtid := w.msg[:indx]

	qr, err = conn.Execute(context.Background(), fmt.Sprintf(`show transaction status for '%v'`, dtid), nil)
	require.NoError(t, err)

	// validate transaction status
	if txConcluded {
		require.Empty(t, qr.Rows)
	} else {
		tx := toTxStatus(qr.Rows[0])
		assert.Equal(t, dtid, tx.dtid)
		assert.Equal(t, txState, tx.state)
		assert.Equal(t, txParticipants, tx.participants)
	}
}

// TestReadingUnresolvedTransactions tests the reading of unresolved transactions
func TestReadingUnresolvedTransactions(t *testing.T) {
	testcases := []struct {
		name    string
		queries []string
	}{
		{
			name: "show transaction status for explicit keyspace",
			queries: []string{
				fmt.Sprintf("show unresolved transactions for %v", keyspaceName),
			},
		},
		{
			name: "show transaction status with use command",
			queries: []string{
				fmt.Sprintf("use %v", keyspaceName),
				"show unresolved transactions",
			},
		},
	}
	for _, testcase := range testcases {
		t.Run(testcase.name, func(t *testing.T) {
			conn, closer := start(t)
			defer closer()
			// Start an atomic transaction.
			utils.Exec(t, conn, "begin")
			// Insert rows such that they go to all the three shards. Given that we have sharded the table `twopc_t1` on reverse_bits
			// it is very easy to figure out what value will end up in which shard.
			utils.Exec(t, conn, "insert into twopc_t1(id, col) values(4, 4)")
			utils.Exec(t, conn, "insert into twopc_t1(id, col) values(6, 4)")
			utils.Exec(t, conn, "insert into twopc_t1(id, col) values(9, 4)")
			// We want to delay the commit on one of the shards to simulate slow commits on a shard.
			twopcutil.WriteTestCommunicationFile(t, twopcutil.DebugDelayCommitShard, "80-")
			defer twopcutil.DeleteFile(twopcutil.DebugDelayCommitShard)
			twopcutil.WriteTestCommunicationFile(t, twopcutil.DebugDelayCommitTime, "5")
			defer twopcutil.DeleteFile(twopcutil.DebugDelayCommitTime)
			// We will execute a commit in a go routine, because we know it will take some time to complete.
			// While the commit is ongoing, we would like to check that we see the unresolved transaction.
			var wg sync.WaitGroup
			wg.Add(1)
			go func() {
				defer wg.Done()
				_, err := utils.ExecAllowError(t, conn, "commit")
				if err != nil {
					fmt.Println("Error in commit: ", err.Error())
				}
			}()
			// Allow enough time for the commit to have started.
			time.Sleep(1 * time.Second)
			var lastRes *sqltypes.Result
			newConn, err := mysql.Connect(context.Background(), &vtParams)
			require.NoError(t, err)
			defer newConn.Close()
			for _, query := range testcase.queries {
				lastRes = utils.Exec(t, newConn, query)
			}
			require.NotNil(t, lastRes)
			require.Len(t, lastRes.Rows, 1)
			// This verifies that we already decided to commit the transaction, but it is still unresolved.
			assert.Contains(t, fmt.Sprintf("%v", lastRes.Rows), `VARCHAR("COMMIT")`)
			// Wait for the commit to have returned.
			wg.Wait()
		})
	}
<<<<<<< HEAD
}

// TestSemiSyncRequiredWithTwoPC tests that semi-sync is required when using two-phase commit.
func TestSemiSyncRequiredWithTwoPC(t *testing.T) {
	// cleanup all the old data.
	conn, closer := start(t)
	defer closer()

	out, err := clusterInstance.VtctldClientProcess.ExecuteCommandWithOutput("SetKeyspaceDurabilityPolicy", keyspaceName, "--durability-policy=none")
	require.NoError(t, err, out)
	defer clusterInstance.VtctldClientProcess.ExecuteCommandWithOutput("SetKeyspaceDurabilityPolicy", keyspaceName, "--durability-policy=semi_sync")

	// After changing the durability policy for the given keyspace to none, we run PRS.
	shard := clusterInstance.Keyspaces[0].Shards[2]
	newPrimary := shard.Vttablets[1]
	_, err = clusterInstance.VtctldClientProcess.ExecuteCommandWithOutput(
		"PlannedReparentShard",
		fmt.Sprintf("%s/%s", keyspaceName, shard.Name),
		"--new-primary", newPrimary.Alias)
	require.NoError(t, err)

	// A new distributed transaction should fail.
	utils.Exec(t, conn, "begin")
	utils.Exec(t, conn, "insert into twopc_t1(id, col) values(4, 4)")
	utils.Exec(t, conn, "insert into twopc_t1(id, col) values(6, 4)")
	utils.Exec(t, conn, "insert into twopc_t1(id, col) values(9, 4)")
	_, err = utils.ExecAllowError(t, conn, "commit")
	require.Error(t, err)
	require.ErrorContains(t, err, "two-pc is enabled, but semi-sync is not")
}

// TestDisruptions tests that atomic transactions persevere through various disruptions.
func TestDisruptions(t *testing.T) {
	testcases := []struct {
		disruptionName  string
		commitDelayTime string
		disruption      func() error
	}{
		{
			disruptionName:  "No Disruption",
			commitDelayTime: "1",
			disruption: func() error {
				return nil
			},
		},
		{
			disruptionName:  "PlannedReparentShard",
			commitDelayTime: "5",
			disruption:      prsShard3,
		},
	}
	for _, tt := range testcases {
		t.Run(fmt.Sprintf("%s-%ss timeout", tt.disruptionName, tt.commitDelayTime), func(t *testing.T) {
			// Reparent all the shards to first tablet being the primary.
			reparentToFistTablet(t)
			// cleanup all the old data.
			conn, closer := start(t)
			defer closer()
			// Start an atomic transaction.
			utils.Exec(t, conn, "begin")
			// Insert rows such that they go to all the three shards. Given that we have sharded the table `twopc_t1` on reverse_bits
			// it is very easy to figure out what value will end up in which shard.
			utils.Exec(t, conn, "insert into twopc_t1(id, col) values(4, 4)")
			utils.Exec(t, conn, "insert into twopc_t1(id, col) values(6, 4)")
			utils.Exec(t, conn, "insert into twopc_t1(id, col) values(9, 4)")
			// We want to delay the commit on one of the shards to simulate slow commits on a shard.
			writeTestCommunicationFile(t, DebugDelayCommitShard, "80-")
			defer deleteFile(DebugDelayCommitShard)
			writeTestCommunicationFile(t, DebugDelayCommitTime, tt.commitDelayTime)
			defer deleteFile(DebugDelayCommitTime)
			// We will execute a commit in a go routine, because we know it will take some time to complete.
			// While the commit is ongoing, we would like to run the disruption.
			var wg sync.WaitGroup
			wg.Add(1)
			go func() {
				defer wg.Done()
				_, err := utils.ExecAllowError(t, conn, "commit")
				if err != nil {
					log.Errorf("Error in commit - %v", err)
				}
			}()
			// Allow enough time for the commit to have started.
			time.Sleep(1 * time.Second)
			// Run the disruption.
			err := tt.disruption()
			require.NoError(t, err)
			// Wait for the commit to have returned. We don't actually check for an error in the commit because the user might receive an error.
			// But since we are waiting in CommitPrepared, the decision to commit the transaction should have already been taken.
			wg.Wait()
			// Check the data in the table.
			waitForResults(t, "select id, col from twopc_t1 where col = 4 order by id", `[[INT64(4) INT64(4)] [INT64(6) INT64(4)] [INT64(9) INT64(4)]]`, 10*time.Second)
		})
	}
}

// reparentToFistTablet reparents all the shards to first tablet being the primary.
func reparentToFistTablet(t *testing.T) {
	ks := clusterInstance.Keyspaces[0]
	for _, shard := range ks.Shards {
		primary := shard.Vttablets[0]
		err := clusterInstance.VtctldClientProcess.PlannedReparentShard(keyspaceName, shard.Name, primary.Alias)
		require.NoError(t, err)
	}
}

// writeTestCommunicationFile writes the content to the file with the given name.
// We use these files to coordinate with the vttablets running in the debug mode.
func writeTestCommunicationFile(t *testing.T, fileName string, content string) {
	err := os.WriteFile(path.Join(os.Getenv("VTDATAROOT"), fileName), []byte(content), 0644)
	require.NoError(t, err)
}

// deleteFile deletes the file specified.
func deleteFile(fileName string) {
	_ = os.Remove(path.Join(os.Getenv("VTDATAROOT"), fileName))
}

// waitForResults waits for the results of the query to be as expected.
func waitForResults(t *testing.T, query string, resultExpected string, waitTime time.Duration) {
	timeout := time.After(waitTime)
	for {
		select {
		case <-timeout:
			t.Fatalf("didn't reach expected results for %s", query)
		default:
			ctx := context.Background()
			conn, err := mysql.Connect(ctx, &vtParams)
			require.NoError(t, err)
			res := utils.Exec(t, conn, query)
			conn.Close()
			if fmt.Sprintf("%v", res.Rows) == resultExpected {
				return
			}
			time.Sleep(100 * time.Millisecond)
		}
	}
}

/*
Cluster Level Disruptions for the fuzzer
*/

// prsShard3 runs a PRS in shard 3 of the keyspace. It promotes the second tablet to be the new primary.
func prsShard3() error {
	shard := clusterInstance.Keyspaces[0].Shards[2]
	newPrimary := shard.Vttablets[1]
	return clusterInstance.VtctldClientProcess.PlannedReparentShard(keyspaceName, shard.Name, newPrimary.Alias)
=======
>>>>>>> 54589415
}<|MERGE_RESOLUTION|>--- conflicted
+++ resolved
@@ -1021,7 +1021,6 @@
 			wg.Wait()
 		})
 	}
-<<<<<<< HEAD
 }
 
 // TestSemiSyncRequiredWithTwoPC tests that semi-sync is required when using two-phase commit.
@@ -1051,124 +1050,4 @@
 	_, err = utils.ExecAllowError(t, conn, "commit")
 	require.Error(t, err)
 	require.ErrorContains(t, err, "two-pc is enabled, but semi-sync is not")
-}
-
-// TestDisruptions tests that atomic transactions persevere through various disruptions.
-func TestDisruptions(t *testing.T) {
-	testcases := []struct {
-		disruptionName  string
-		commitDelayTime string
-		disruption      func() error
-	}{
-		{
-			disruptionName:  "No Disruption",
-			commitDelayTime: "1",
-			disruption: func() error {
-				return nil
-			},
-		},
-		{
-			disruptionName:  "PlannedReparentShard",
-			commitDelayTime: "5",
-			disruption:      prsShard3,
-		},
-	}
-	for _, tt := range testcases {
-		t.Run(fmt.Sprintf("%s-%ss timeout", tt.disruptionName, tt.commitDelayTime), func(t *testing.T) {
-			// Reparent all the shards to first tablet being the primary.
-			reparentToFistTablet(t)
-			// cleanup all the old data.
-			conn, closer := start(t)
-			defer closer()
-			// Start an atomic transaction.
-			utils.Exec(t, conn, "begin")
-			// Insert rows such that they go to all the three shards. Given that we have sharded the table `twopc_t1` on reverse_bits
-			// it is very easy to figure out what value will end up in which shard.
-			utils.Exec(t, conn, "insert into twopc_t1(id, col) values(4, 4)")
-			utils.Exec(t, conn, "insert into twopc_t1(id, col) values(6, 4)")
-			utils.Exec(t, conn, "insert into twopc_t1(id, col) values(9, 4)")
-			// We want to delay the commit on one of the shards to simulate slow commits on a shard.
-			writeTestCommunicationFile(t, DebugDelayCommitShard, "80-")
-			defer deleteFile(DebugDelayCommitShard)
-			writeTestCommunicationFile(t, DebugDelayCommitTime, tt.commitDelayTime)
-			defer deleteFile(DebugDelayCommitTime)
-			// We will execute a commit in a go routine, because we know it will take some time to complete.
-			// While the commit is ongoing, we would like to run the disruption.
-			var wg sync.WaitGroup
-			wg.Add(1)
-			go func() {
-				defer wg.Done()
-				_, err := utils.ExecAllowError(t, conn, "commit")
-				if err != nil {
-					log.Errorf("Error in commit - %v", err)
-				}
-			}()
-			// Allow enough time for the commit to have started.
-			time.Sleep(1 * time.Second)
-			// Run the disruption.
-			err := tt.disruption()
-			require.NoError(t, err)
-			// Wait for the commit to have returned. We don't actually check for an error in the commit because the user might receive an error.
-			// But since we are waiting in CommitPrepared, the decision to commit the transaction should have already been taken.
-			wg.Wait()
-			// Check the data in the table.
-			waitForResults(t, "select id, col from twopc_t1 where col = 4 order by id", `[[INT64(4) INT64(4)] [INT64(6) INT64(4)] [INT64(9) INT64(4)]]`, 10*time.Second)
-		})
-	}
-}
-
-// reparentToFistTablet reparents all the shards to first tablet being the primary.
-func reparentToFistTablet(t *testing.T) {
-	ks := clusterInstance.Keyspaces[0]
-	for _, shard := range ks.Shards {
-		primary := shard.Vttablets[0]
-		err := clusterInstance.VtctldClientProcess.PlannedReparentShard(keyspaceName, shard.Name, primary.Alias)
-		require.NoError(t, err)
-	}
-}
-
-// writeTestCommunicationFile writes the content to the file with the given name.
-// We use these files to coordinate with the vttablets running in the debug mode.
-func writeTestCommunicationFile(t *testing.T, fileName string, content string) {
-	err := os.WriteFile(path.Join(os.Getenv("VTDATAROOT"), fileName), []byte(content), 0644)
-	require.NoError(t, err)
-}
-
-// deleteFile deletes the file specified.
-func deleteFile(fileName string) {
-	_ = os.Remove(path.Join(os.Getenv("VTDATAROOT"), fileName))
-}
-
-// waitForResults waits for the results of the query to be as expected.
-func waitForResults(t *testing.T, query string, resultExpected string, waitTime time.Duration) {
-	timeout := time.After(waitTime)
-	for {
-		select {
-		case <-timeout:
-			t.Fatalf("didn't reach expected results for %s", query)
-		default:
-			ctx := context.Background()
-			conn, err := mysql.Connect(ctx, &vtParams)
-			require.NoError(t, err)
-			res := utils.Exec(t, conn, query)
-			conn.Close()
-			if fmt.Sprintf("%v", res.Rows) == resultExpected {
-				return
-			}
-			time.Sleep(100 * time.Millisecond)
-		}
-	}
-}
-
-/*
-Cluster Level Disruptions for the fuzzer
-*/
-
-// prsShard3 runs a PRS in shard 3 of the keyspace. It promotes the second tablet to be the new primary.
-func prsShard3() error {
-	shard := clusterInstance.Keyspaces[0].Shards[2]
-	newPrimary := shard.Vttablets[1]
-	return clusterInstance.VtctldClientProcess.PlannedReparentShard(keyspaceName, shard.Name, newPrimary.Alias)
-=======
->>>>>>> 54589415
 }