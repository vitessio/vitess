/*
Copyright 2022 The Vitess Authors.

Licensed under the Apache License, Version 2.0 (the "License");
you may not use this file except in compliance with the License.
You may obtain a copy of the License at

    http://www.apache.org/licenses/LICENSE-2.0

Unless required by applicable law or agreed to in writing, software
distributed under the License is distributed on an "AS IS" BASIS,
WITHOUT WARRANTIES OR CONDITIONS OF ANY KIND, either express or implied.
See the License for the specific language governing permissions and
limitations under the License.
*/

package misc

import (
	"context"
	"database/sql"
<<<<<<< HEAD
	"encoding/json"
=======
	_ "embed"
>>>>>>> 9a8dbe03
	"fmt"
	"strings"
	"testing"
	"time"

	"vitess.io/vitess/go/mysql"
	"vitess.io/vitess/go/vt/sqlparser"

	_ "github.com/go-sql-driver/mysql"
	"github.com/stretchr/testify/assert"
	"github.com/stretchr/testify/require"

	"vitess.io/vitess/go/test/endtoend/utils"
)

func start(t testing.TB) (utils.MySQLCompare, func()) {
	mcmp, err := utils.NewMySQLCompare(t, vtParams, mysqlParams)
	require.NoError(t, err)

	deleteAll := func() {
		tables := []string{"t1", "t2", "tbl", "tbl2", "unq_idx", "nonunq_idx", "tbl_enum_set", "uks.unsharded", "all_types"}
		for _, table := range tables {
			_, _ = mcmp.ExecAndIgnore("delete from " + table)
		}
	}

	deleteAll()

	return mcmp, func() {
		deleteAll()
		mcmp.Close()
	}
}

func BenchmarkBlockJoin(b *testing.B) {
	mcmp, closer := start(b)
	defer closer()

	type Rep struct {
		QueriesRouted map[string]int `json:"QueriesRouted"`
	}

	getQueriesRouted := func(thisB *testing.B) int {
		_, response, _ := clusterInstance.VtgateProcess.MakeAPICall("/debug/vars")
		r := Rep{}
		err := json.Unmarshal([]byte(response), &r)
		require.NoError(thisB, err)

		var res int
		for _, c := range r.QueriesRouted {
			res += c
		}
		return res
	}

	b.ReportAllocs()

	lhsRowCount := 0
	rhsRowCount := 0

	insertLHS := func(count int) {
		for ; lhsRowCount < count; lhsRowCount++ {
			mcmp.Exec(fmt.Sprintf("insert into t1(id1, id2) values (%d, %d)", lhsRowCount, lhsRowCount))
		}
	}
	insertRHS := func(count int) {
		for ; rhsRowCount < count; rhsRowCount++ {
			mcmp.Exec(fmt.Sprintf("insert into tbl(id, unq_col, nonunq_col) values (%d, %d, %d)", rhsRowCount, rhsRowCount, rhsRowCount))
		}
	}

	testCases := []struct {
		lhsRowCount int
		rhsRowCount int
	}{
		{
			lhsRowCount: 20,
			rhsRowCount: 10,
		},
		{
			lhsRowCount: 50,
			rhsRowCount: 25,
		},
		{
			lhsRowCount: 100,
			rhsRowCount: 50,
		},
		{
			lhsRowCount: 200,
			rhsRowCount: 100,
		},
		{
			lhsRowCount: 500,
			rhsRowCount: 250,
		},
		{
			lhsRowCount: 1000,
			rhsRowCount: 500,
		},
		{
			lhsRowCount: 2000,
			rhsRowCount: 1000,
		},
	}

	var previousQueriesRoutedSum int
	for _, testCase := range testCases {
		insertLHS(testCase.lhsRowCount)
		insertRHS(testCase.rhsRowCount)

		b.Run(fmt.Sprintf("LHS(%d) RHS(%d)", testCase.lhsRowCount, testCase.rhsRowCount), func(b *testing.B) {
			for range b.N {
				_, err := mcmp.VtConn.ExecuteFetch("select /*vt+ ALLOW_BLOCK_JOIN */ t1.id1, tbl.id from t1, tbl where t1.id2 = tbl.nonunq_col", 10001, true)
				require.NoError(b, err)
			}
			b.StopTimer()

			totalQueriesRouted := getQueriesRouted(b)
			queriesRouted := totalQueriesRouted - previousQueriesRoutedSum
			previousQueriesRoutedSum = totalQueriesRouted
			b.ReportMetric(float64(queriesRouted/b.N), "queries_routed/op")
		})
	}
}

func TestBitVals(t *testing.T) {
	mcmp, closer := start(t)
	defer closer()

	mcmp.Exec("insert into t1(id1, id2) values (0,0)")

	mcmp.AssertMatches(`select b'1001', 0x9, B'010011011010'`, `[[VARBINARY("\t") VARBINARY("\t") VARBINARY("\x04\xda")]]`)
	mcmp.AssertMatches(`select b'1001', 0x9, B'010011011010' from t1`, `[[VARBINARY("\t") VARBINARY("\t") VARBINARY("\x04\xda")]]`)
	mcmp.AssertMatchesNoCompare(`select 1 + b'1001', 2 + 0x9, 3 + B'010011011010'`, `[[INT64(10) UINT64(11) INT64(1245)]]`, `[[INT64(10) UINT64(11) INT64(1245)]]`)
	mcmp.AssertMatchesNoCompare(`select 1 + b'1001', 2 + 0x9, 3 + B'010011011010' from t1`, `[[INT64(10) UINT64(11) INT64(1245)]]`, `[[INT64(10) UINT64(11) INT64(1245)]]`)
}

// TestTimeFunctionWithPrecision tests that inserting data with NOW(1) works as intended.
func TestTimeFunctionWithPrecision(t *testing.T) {
	mcmp, closer := start(t)
	defer closer()

	mcmp.Exec("insert into t1(id1, id2) values (1, NOW(1))")
	mcmp.Exec("insert into t1(id1, id2) values (2, NOW(2))")
	mcmp.Exec("insert into t1(id1, id2) values (3, NOW())")
}

func TestHexVals(t *testing.T) {
	mcmp, closer := start(t)
	defer closer()

	mcmp.Exec("insert into t1(id1, id2) values (0,0)")

	mcmp.AssertMatches(`select x'09', 0x9`, `[[VARBINARY("\t") VARBINARY("\t")]]`)
	mcmp.AssertMatches(`select X'09', 0x9 from t1`, `[[VARBINARY("\t") VARBINARY("\t")]]`)
	mcmp.AssertMatches(`select 1 + x'09', 2 + 0x9`, `[[UINT64(10) UINT64(11)]]`)
	mcmp.AssertMatches(`select 1 + X'09', 2 + 0x9 from t1`, `[[UINT64(10) UINT64(11)]]`)
}

func TestDateTimeTimestampVals(t *testing.T) {
	mcmp, closer := start(t)
	defer closer()

	mcmp.AssertMatches(`select date'2022-08-03'`, `[[DATE("2022-08-03")]]`)
	mcmp.AssertMatches(`select time'12:34:56'`, `[[TIME("12:34:56")]]`)
	mcmp.AssertMatches(`select timestamp'2012-12-31 11:30:45'`, `[[DATETIME("2012-12-31 11:30:45")]]`)
}

func TestInvalidDateTimeTimestampVals(t *testing.T) {
	mcmp, closer := start(t)
	defer closer()

	_, err := mcmp.ExecAllowAndCompareError(`select date'2022'`, utils.CompareOptions{})
	require.Error(t, err)
	_, err = mcmp.ExecAllowAndCompareError(`select time'12:34:56:78'`, utils.CompareOptions{})
	require.Error(t, err)
	_, err = mcmp.ExecAllowAndCompareError(`select timestamp'2022'`, utils.CompareOptions{})
	require.Error(t, err)
}

// TestIntervalWithMathFunctions tests that the Interval keyword can be used with math functions.
func TestIntervalWithMathFunctions(t *testing.T) {
	mcmp, closer := start(t)
	defer closer()

	// Set the time zone explicitly to UTC, otherwise the output of FROM_UNIXTIME is going to be dependent
	// on the time zone of the system.
	mcmp.Exec("SET time_zone = '+00:00'")
	mcmp.AssertMatches("select '2020-01-01' + interval month(date_sub(FROM_UNIXTIME(1234), interval 1 month))-1 month", `[[CHAR("2020-12-01")]]`)
	mcmp.AssertMatches("select date_add(MIN(FROM_UNIXTIME(1673444922)),interval -DAYOFWEEK(MIN(FROM_UNIXTIME(1673444922)))+1 DAY)", `[[DATETIME("2023-01-08 13:48:42")]]`)
}

// TestCast tests the queries that contain the cast function.
func TestCast(t *testing.T) {
	mcmp, closer := start(t)
	defer closer()

	mcmp.AssertMatches("select cast('2023-01-07 12:34:56' as date) limit 1", `[[DATE("2023-01-07")]]`)
	mcmp.AssertMatches("select cast('2023-01-07 12:34:56' as date)", `[[DATE("2023-01-07")]]`)
	mcmp.AssertMatches("select cast('3.2' as float)", `[[FLOAT32(3.2)]]`)
	mcmp.AssertMatches("select cast('3.2' as double)", `[[FLOAT64(3.2)]]`)
	mcmp.AssertMatches("select cast('3.2' as unsigned)", `[[UINT64(3)]]`)
}

// TestSetAndGetLastInsertID tests that the last_insert_id function works as intended when used with different arguments.
func TestSetAndGetLastInsertID(t *testing.T) {
	notZero := 1
	checkQuery := func(i string, workload string, tx bool, mcmp utils.MySQLCompare) {
		for _, val := range []int{notZero, 0, notZero * 2} {
			query := fmt.Sprintf(i, val)
			name := fmt.Sprintf("%s - %s", workload, query)
			if tx {
				name = "tx - " + name
			}
			mcmp.Run(name, func(mcmp *utils.MySQLCompare) {
				mcmp.Exec(query)
				mcmp.Exec("select last_insert_id()")
				t := mcmp.AsT()
				if t.Failed() {
					t.Log(mcmp.VExplain(query))
				}
			})
		}
		// we need this value to be not zero, and then we keep changing it so different queries don't interact with each other
		notZero++
	}

	queries := []string{
		"select last_insert_id(%d)",
		"select last_insert_id(%d), id1, id2 from t1 limit 1",
		"select last_insert_id(%d), id1, id2 from t1 where 1 = 2",
		"select 12 from t1 where last_insert_id(%d)",
		"update t1 set id2 = last_insert_id(%d) where id1 = 1",
		"update t1 set id2 = last_insert_id(%d) where id1 = 2",
		"update t1 set id2 = 88 where id1 = last_insert_id(%d)",
		"delete from t1 where id1 = last_insert_id(%d)",
		"select id2, last_insert_id(count(*)) from t1 where %d group by id2",
		"set @x = last_insert_id(%d)",
	}

	for _, workload := range []string{"olap", "oltp"} {
		for _, tx := range []bool{true, false} {
			mcmp, closer := start(t)
			_, err := mcmp.VtConn.ExecuteFetch(fmt.Sprintf("set workload = %s", workload), 1000, false)
			require.NoError(t, err)
			if tx {
				_, err := mcmp.VtConn.ExecuteFetch("begin", 1000, false)
				require.NoError(t, err)
			}

			// Insert a few rows for UPDATE tests
			mcmp.Exec("insert into t1 (id1, id2) values (1, 10)")

			for _, query := range queries {
				checkQuery(query, workload, tx, mcmp)
			}
			closer()
		}
	}
}

func TestSetAndGetLastInsertIDWithInsertUnsharded(t *testing.T) {
	mcmp, closer := start(t)
	defer closer()

	tests := []string{
		"insert into uks.unsharded(id1, id2) values (last_insert_id(%d),12)",
		"insert into uks.unsharded(id1, id2) select last_insert_id(%d), 453",
	}

	i := 0
	getVal := func() int {
		defer func() { i++ }()
		return i
	}

	runTests := func(mcmp *utils.MySQLCompare) {
		for _, test := range tests {

			lastInsertID := getVal()
			query := fmt.Sprintf(test, lastInsertID)

			stmt, err := sqlparser.NewTestParser().Parse(query)
			require.NoError(mcmp.AsT(), err)
			sqlparser.RemoveKeyspaceIgnoreSysSchema(stmt)

			mcmp.ExecVitessAndMySQLDifferentQueries(query, sqlparser.String(stmt))
			mcmp.Exec("select last_insert_id()")
		}
	}

	for _, workload := range []string{"olap", "oltp"} {
		mcmp.Run(workload, func(mcmp *utils.MySQLCompare) {
			_, err := mcmp.VtConn.ExecuteFetch("set workload = "+workload, 1, false)
			require.NoError(t, err)
			runTests(mcmp)

			// run the queries again, but inside a transaction this time
			mcmp.Exec("begin")
			runTests(mcmp)
			mcmp.Exec("commit")
		})
	}

	// Now test to set the last insert id to 0, see that it has changed correctly even if the value is 0
	mcmp.ExecVitessAndMySQLDifferentQueries(
		"insert into uks.unsharded(id1, id2) values (last_insert_id(0),12)",
		"insert into unsharded(id1, id2) values (last_insert_id(0),12)",
	)
	mcmp.Exec("select last_insert_id()")
}

func TestSetAndGetLastInsertIDWithInsert(t *testing.T) {
	mcmp, closer := start(t)
	defer closer()

	tests := []string{
		"insert into t1(id1, id2) values (last_insert_id(%d) ,%d)",
		"insert into t1(id1, id2) values (%d, last_insert_id(%d))",
		"insert into t1(id1, id2) select last_insert_id(%d), %d",
		"insert into t1(id1, id2) select last_insert_id(id1+%d), 12 from t1 where 1 > %d",
	}

	i := 0
	getVal := func() int {
		defer func() { i++ }()
		return i
	}

	runTests := func(mcmp *utils.MySQLCompare) {
		for _, test := range tests {
			query := fmt.Sprintf(test, getVal(), getVal())
			mcmp.Exec(query)
			mcmp.Exec("select last_insert_id()")
		}
	}

	for _, workload := range []string{"olap", "oltp"} {
		mcmp.Run(workload, func(mcmp *utils.MySQLCompare) {
			_, err := mcmp.VtConn.ExecuteFetch("set workload = "+workload, 1, false)
			require.NoError(t, err)
			runTests(mcmp)

			// run the queries again, but inside a transaction this time
			mcmp.Exec("begin")
			runTests(mcmp)
			mcmp.Exec("commit")
		})
	}
}

// TestVindexHints tests that vindex hints work as intended.
func TestVindexHints(t *testing.T) {
	mcmp, closer := start(t)
	defer closer()

	mcmp.Exec("insert into tbl(id, unq_col, nonunq_col) values (1,0,10), (2,10,10), (3,4,20), (4,30,20), (5,40,10)")
	mcmp.AssertMatches("select id, unq_col, nonunq_col from tbl where unq_col = 10 and id = 2 and nonunq_col in (10, 20)", "[[INT64(2) INT64(10) INT64(10)]]")

	// Verify that without any vindex hints, the query plan uses a hash vindex.
	res, err := mcmp.VtConn.ExecuteFetch("vexplain plan select id, unq_col, nonunq_col from tbl where unq_col = 10 and id = 2 and nonunq_col in (10, 20)", 100, false)
	require.NoError(t, err)
	require.Contains(t, fmt.Sprintf("%v", res.Rows), "hash")

	// Now we make the query explicitly use the unique lookup vindex.
	// We make sure the query still works.
	res, err = mcmp.VtConn.ExecuteFetch("select id, unq_col, nonunq_col from tbl USE VINDEX (unq_vdx) where unq_col = 10 and id = 2 and nonunq_col in (10, 20)", 100, false)
	require.NoError(t, err)
	require.EqualValues(t, fmt.Sprintf("%v", res.Rows), "[[INT64(2) INT64(10) INT64(10)]]")
	// Verify that we are using the unq_vdx, that we requested explicitly.
	res, err = mcmp.VtConn.ExecuteFetch("vexplain plan select id, unq_col, nonunq_col from tbl USE VINDEX (unq_vdx) where unq_col = 10 and id = 2 and nonunq_col in (10, 20)", 100, false)
	require.NoError(t, err)
	require.Contains(t, fmt.Sprintf("%v", res.Rows), "unq_vdx")

	// Now we make the query explicitly refuse two of the three vindexes.
	// We make sure the query still works.
	res, err = mcmp.VtConn.ExecuteFetch("select id, unq_col, nonunq_col from tbl IGNORE VINDEX (hash, unq_vdx) where unq_col = 10 and id = 2 and nonunq_col in (10, 20)", 100, false)
	require.NoError(t, err)
	require.EqualValues(t, fmt.Sprintf("%v", res.Rows), "[[INT64(2) INT64(10) INT64(10)]]")
	// Verify that we are using the nonunq_vdx, which is the only one left to be used.
	res, err = mcmp.VtConn.ExecuteFetch("vexplain plan select id, unq_col, nonunq_col from tbl IGNORE VINDEX (hash, unq_vdx) where unq_col = 10 and id = 2 and nonunq_col in (10, 20)", 100, false)
	require.NoError(t, err)
	require.Contains(t, fmt.Sprintf("%v", res.Rows), "nonunq_vdx")
}

func TestOuterJoinWithPredicate(t *testing.T) {
	mcmp, closer := start(t)
	defer closer()

	// This test uses a predicate on the outer side.
	// These can't be pushed down to MySQL and have
	// to be evaluated on the vtgate, so we are checking
	// that evalengine handles the predicate correctly

	mcmp.Exec("insert into t1(id1, id2) values (0,0), (1,10), (2,20), (3,30), (4,40)")

	mcmp.AssertMatchesNoOrder("select A.id1, B.id2 from t1 as A left join t1 as B on A.id1*10 = B.id2 WHERE B.id2 BETWEEN 20 AND 30",
		`[[INT64(2) INT64(20)] [INT64(3) INT64(30)]]`)
	mcmp.AssertMatchesNoOrder("select A.id1, B.id2 from t1 as A left join t1 as B on A.id1*10 = B.id2 WHERE B.id2 NOT BETWEEN 20 AND 30",
		`[[INT64(0) INT64(0)] [INT64(1) INT64(10)] [INT64(4) INT64(40)]]`)
}

// This test ensures that we support PREPARE statement with 65530 parameters.
// It opens a MySQL connection using the go-mysql driver and execute a select query
// it then checks the result contains the proper rows and that it's not failing.
func TestHighNumberOfParams(t *testing.T) {
	mcmp, closer := start(t)
	defer closer()

	mcmp.Exec("insert into t1(id1) values (0), (1), (2), (3), (4)")

	paramCount := 65530

	// create the value and argument slices used to build the prepare stmt
	var vals []any
	var params []string
	for i := 0; i < paramCount; i++ {
		vals = append(vals, i)
		params = append(params, "?")
	}

	// connect to the vitess cluster
	db, err := sql.Open("mysql", fmt.Sprintf("@tcp(%s:%v)/%s", vtParams.Host, vtParams.Port, vtParams.DbName))
	require.NoError(t, err)
	defer db.Close()

	// run the query
	r, err := db.Query(fmt.Sprintf("SELECT id1 FROM t1 WHERE id1 in (%s) ORDER BY id1 ASC", strings.Join(params, ", ")), vals...)
	require.NoError(t, err)
	defer r.Close()

	// check the results we got, we should get 5 rows with each: 0, 1, 2, 3, 4
	// count is the row number we are currently visiting, also correspond to the
	// column value we expect.
	count := 0
	for r.Next() {
		j := -1
		err := r.Scan(&j)
		require.NoError(t, err)
		require.Equal(t, j, count)
		count++
	}
	require.Equal(t, 5, count)
}

func TestPrepareStatements(t *testing.T) {
	mcmp, closer := start(t)
	defer closer()

	mcmp.Exec("insert into t1(id1, id2) values (0,0), (1,0), (2,0)")

	// prepare query with equal sharding key
	mcmp.Exec(`prepare prep_pk from 'select count(*) from t1 where id1 = ?'`)
	mcmp.AssertMatches(`execute prep_pk using @id1`, `[[INT64(0)]]`)
	mcmp.Exec(`set @id1 = 1`)
	mcmp.AssertMatches(`execute prep_pk using @id1`, `[[INT64(1)]]`)

	// prepare query with equal non sharding key
	mcmp.Exec(`prepare prep_non_pk from 'select id1, id2 from t1 where id2 = ?'`)
	mcmp.Exec(`set @id2 = 0`)
	mcmp.AssertMatches(`execute prep_non_pk using @id1`, `[]`)
	mcmp.AssertMatchesNoOrder(`execute prep_non_pk using @id2`, `[[INT64(0) INT64(0)] [INT64(1) INT64(0)] [INT64(2) INT64(0)]]`)

	// prepare query with in on sharding key
	mcmp.Exec(`prepare prep_in_pk from 'select id1, id2 from t1 where id1 in (?, ?)'`)
	mcmp.AssertMatches(`execute prep_in_pk using @id1, @id1`, `[[INT64(1) INT64(0)]]`)
	mcmp.AssertMatchesNoOrder(`execute prep_in_pk using @id1, @id2`, `[[INT64(0) INT64(0)] [INT64(1) INT64(0)]]`)

	// Fail by providing wrong number of arguments
	_, err := mcmp.ExecAllowAndCompareError(`execute prep_in_pk using @id1, @id1, @id`, utils.CompareOptions{})
	incorrectCount := "VT03025: Incorrect arguments to EXECUTE"
	assert.ErrorContains(t, err, incorrectCount)
	_, err = mcmp.ExecAllowAndCompareError(`execute prep_in_pk using @id1`, utils.CompareOptions{})
	assert.ErrorContains(t, err, incorrectCount)
	_, err = mcmp.ExecAllowAndCompareError(`execute prep_in_pk`, utils.CompareOptions{})
	assert.ErrorContains(t, err, incorrectCount)

	mcmp.Exec(`prepare prep_art from 'select 1+?, 10/?'`)
	mcmp.Exec(`set @x1 = 1, @x2 = 2.0, @x3 = "v", @x4 = 9999999999999999999999999999`)

	// We are not matching types and precision with mysql at the moment, so not comparing with `mcmp`
	// This is because of the difference in how MySQL executes a raw query with literal values and
	// the PREPARE/EXEC way that is missing type info at the PREPARE stage
	utils.AssertMatches(t, mcmp.VtConn, `execute prep_art using @x1, @x1`, `[[INT64(2) DECIMAL(10.0000)]]`)
	utils.AssertMatches(t, mcmp.VtConn, `execute prep_art using @x2, @x2`, `[[DECIMAL(3.0) DECIMAL(5.0000)]]`)
	utils.AssertMatches(t, mcmp.VtConn, `execute prep_art using @x3, @x3`, `[[FLOAT64(1) NULL]]`)
	utils.AssertMatches(t, mcmp.VtConn, `execute prep_art using @x4, @x4`, `[[DECIMAL(10000000000000000000000000000) DECIMAL(0.0000)]]`)

	mcmp.Exec(`select 1+1, 10/1 from t1 limit 1`)
	mcmp.Exec(`select 1+2.0, 10/2.0 from t1 limit 1`)
	mcmp.Exec(`select 1+'v', 10/'v' from t1 limit 1`)
	mcmp.Exec(`select 1+9999999999999999999999999999, 10/9999999999999999999999999999 from t1 limit 1`)

	mcmp.Exec("deallocate prepare prep_art")
	_, err = mcmp.ExecAllowAndCompareError(`execute prep_art using @id1, @id1`, utils.CompareOptions{})
	assert.ErrorContains(t, err, "VT09011: Unknown prepared statement handler (prep_art) given to EXECUTE")

	_, err = mcmp.ExecAllowAndCompareError("deallocate prepare prep_art", utils.CompareOptions{})
	assert.ErrorContains(t, err, "VT09011: Unknown prepared statement handler (prep_art) given to DEALLOCATE PREPARE")
}

// TestBuggyOuterJoin validates inconsistencies around outer joins, adding these tests to stop regressions.
func TestBuggyOuterJoin(t *testing.T) {
	mcmp, closer := start(t)
	defer closer()

	mcmp.Exec("insert into t1(id1, id2) values (1,2), (42,5), (5, 42)")
	mcmp.Exec("select t1.id1, t2.id1 from t1 left join t1 as t2 on t2.id1 = t2.id2")
}

func TestLeftJoinUsingUnsharded(t *testing.T) {
	mcmp, closer := start(t)
	defer closer()

	utils.Exec(t, mcmp.VtConn, "insert into uks.unsharded(id1) values (1),(2),(3),(4),(5)")
	utils.Exec(t, mcmp.VtConn, "select * from uks.unsharded as A left join uks.unsharded as B using(id1)")
}

// TestAnalyze executes different analyze statement and validates that they run successfully.
func TestAnalyze(t *testing.T) {
	mcmp, closer := start(t)
	defer closer()

	for _, workload := range []string{"olap", "oltp"} {
		mcmp.Run(workload, func(mcmp *utils.MySQLCompare) {
			utils.Exec(t, mcmp.VtConn, fmt.Sprintf("set workload = %s", workload))
			utils.Exec(t, mcmp.VtConn, "analyze table t1")
			utils.Exec(t, mcmp.VtConn, "analyze table uks.unsharded")
			utils.Exec(t, mcmp.VtConn, "analyze table mysql.user")
		})
	}
}

// TestTransactionModeVar executes SELECT on `transaction_mode` variable
func TestTransactionModeVar(t *testing.T) {
	mcmp, closer := start(t)
	defer closer()

	tcases := []struct {
		setStmt string
		expRes  string
	}{{
		expRes: `[[VARCHAR("MULTI")]]`,
	}, {
		setStmt: `set transaction_mode = single`,
		expRes:  `[[VARCHAR("SINGLE")]]`,
	}, {
		setStmt: `set transaction_mode = multi`,
		expRes:  `[[VARCHAR("MULTI")]]`,
	}, {
		setStmt: `set transaction_mode = twopc`,
		expRes:  `[[VARCHAR("TWOPC")]]`,
	}}

	for _, tcase := range tcases {
		mcmp.Run(tcase.setStmt, func(mcmp *utils.MySQLCompare) {
			if tcase.setStmt != "" {
				utils.Exec(t, mcmp.VtConn, tcase.setStmt)
			}
			utils.AssertMatches(t, mcmp.VtConn, "select @@transaction_mode", tcase.expRes)
		})
	}
}

// TestAliasesInOuterJoinQueries tests that aliases work in queries that have outer join clauses.
func TestAliasesInOuterJoinQueries(t *testing.T) {
	mcmp, closer := start(t)
	defer closer()

	// Insert data into the 2 tables
	mcmp.Exec("insert into t1(id1, id2) values (1,2), (42,5), (5, 42)")
	mcmp.Exec("insert into tbl(id, unq_col, nonunq_col) values (1,2,3), (2,5,3), (3, 42, 2)")

	// Check that the select query works as intended and verifying the column names as well.
	mcmp.ExecWithColumnCompare("select t1.id1 as t0, t1.id1 as t1, tbl.unq_col as col from t1 left outer join tbl on t1.id2 = tbl.nonunq_col")
	mcmp.ExecWithColumnCompare("select t1.id1 as t0, t1.id1 as t1, tbl.unq_col as col from t1 left outer join tbl on t1.id2 = tbl.nonunq_col order by t1.id2 limit 2")
	mcmp.ExecWithColumnCompare("select t1.id1 as t0, t1.id1 as t1, tbl.unq_col as col from t1 left outer join tbl on t1.id2 = tbl.nonunq_col order by t1.id2 limit 2 offset 2")
	mcmp.ExecWithColumnCompare("select t1.id1 as t0, t1.id1 as t1, count(*) as leCount from t1 left outer join tbl on t1.id2 = tbl.nonunq_col group by 1, t1")
	mcmp.ExecWithColumnCompare("select t.id1, t.id2, derived.unq_col from t1 t join (select id, unq_col, nonunq_col from tbl) as derived on t.id2 = derived.nonunq_col")
	if utils.BinaryIsAtLeastAtVersion(21, "vtgate") {
		mcmp.ExecWithColumnCompare("select * from t1 t left join tbl on t.id1 = 666 and t.id2 = tbl.id")
	}
}

type allTypesColumn struct {
	name                    string
	cannotEncoreInBlockJoin bool
}

var columns = []allTypesColumn{
	{name: "id"},
	{name: "msg"},
	{name: "keyspace_id"},
	{name: "tinyint_unsigned"},
	{name: "bool_signed"},
	{name: "smallint_unsigned"},
	{name: "mediumint_unsigned"},
	{name: "int_unsigned"},
	{name: "float_unsigned", cannotEncoreInBlockJoin: true},
	{name: "double_unsigned", cannotEncoreInBlockJoin: true},
	{name: "decimal_unsigned"},
	{name: "t_date"},
	{name: "t_datetime", cannotEncoreInBlockJoin: true},
	{name: "t_datetime_micros", cannotEncoreInBlockJoin: true},
	{name: "t_time", cannotEncoreInBlockJoin: true},
	{name: "t_timestamp", cannotEncoreInBlockJoin: true},
	{name: "c8", cannotEncoreInBlockJoin: true},
	{name: "c16", cannotEncoreInBlockJoin: true},
	{name: "c24", cannotEncoreInBlockJoin: true},
	{name: "c32", cannotEncoreInBlockJoin: true},
	{name: "c40", cannotEncoreInBlockJoin: true},
	{name: "c48", cannotEncoreInBlockJoin: true},
	{name: "c56", cannotEncoreInBlockJoin: true},
	{name: "c63", cannotEncoreInBlockJoin: true},
	{name: "c64", cannotEncoreInBlockJoin: true},
	{name: "json_col"},
	{name: "text_col"},
	{name: "data"},
	{name: "tinyint_min"},
	{name: "tinyint_max"},
	{name: "tinyint_pos"},
	{name: "tinyint_neg"},
	{name: "smallint_min"},
	{name: "smallint_max"},
	{name: "smallint_pos"},
	{name: "smallint_neg"},
	{name: "medint_min"},
	{name: "medint_max"},
	{name: "medint_pos"},
	{name: "medint_neg"},
	{name: "int_min"},
	{name: "int_max"},
	{name: "int_pos"},
	{name: "int_neg"},
	{name: "bigint_min"},
	{name: "bigint_max"},
	{name: "bigint_pos"},
	{name: "bigint_neg"},
}

const allTypesInsert = `INSERT INTO all_types (
    id,
    msg,
    keyspace_id,
    tinyint_unsigned,
    bool_signed,
    smallint_unsigned,
    mediumint_unsigned,
    int_unsigned,
    float_unsigned,
    double_unsigned,
    decimal_unsigned,
    t_date,
    t_datetime,
    t_datetime_micros,
    t_time,
    t_timestamp,
    c8,
    c16,
    c24,
    c32,
    c40,
    c48,
    c56,
    c63,
    c64,
    json_col,
    text_col,
    data,
    tinyint_min,
    tinyint_max,
    tinyint_pos,
    tinyint_neg,
    smallint_min,
    smallint_max,
    smallint_pos,
    smallint_neg,
    medint_min,
    medint_max,
    medint_pos,
    medint_neg,
    int_min,
    int_max,
    int_pos,
    int_neg,
    bigint_min,
    bigint_max,
    bigint_pos,
    bigint_neg
)
VALUES (
    -- Basic identifying and string columns
    1,
    'Hello World',
    999,            -- keyspace_id (unsigned bigint)
    127,            -- tinyint_unsigned (signed TINYINT, but name is misleading)
    TRUE,           -- bool_signed
    32767,          -- smallint_unsigned (SMALLINT, again "unsigned" in name only)
    8388607,        -- mediumint_unsigned
    2147483647,     -- int_unsigned
    1234.56,        -- float_unsigned
    1234567.89,     -- double_unsigned
    12345,          -- decimal_unsigned (DECIMAL without explicit precision -> default or compile-time)
    
    -- Date/Time columns
    '2023-01-01',                          -- t_date
    '2023-01-01 00:00:00',                 -- t_datetime
    '2023-01-01 12:34:56.123456',          -- t_datetime_micros
    '12:34:56',                            -- t_time
    '2023-01-01 12:34:56',                 -- t_timestamp

    -- BIT columns (binary literals)
    b'10101010',                           -- c8   (8 bits)
    b'1010101010101010',                   -- c16  (16 bits)
    b'111111111111111111111111',           -- c24
    b'00000000111111110000000011111111',   -- c32
    b'1111111111111111111111111111111111111111',                           -- c40
    b'101010101010101010101010101010101010101010101010',                   -- c48
    b'11111111111111111111111111111111111111111111111111111111',           -- c56
    b'111111111111111111111111111111111111111111111111111111111111111',    -- c63
    b'1111111111111111111111111111111111111111111111111111111111111111',   -- c64

    -- JSON, TEXT, and BLOB
    JSON_OBJECT('key','value'),            -- json_col
    'Some text data here...',              -- text_col
    x'00112233',                           -- data (longblob)

    -- Range checks for signed TINYINT
    -128,  -- tinyint_min
    127,   -- tinyint_max
    42,    -- tinyint_pos (a positive TINYINT)
    -42,   -- tinyint_neg

    -- Range checks for signed SMALLINT
    -32768,  -- smallint_min
    32767,   -- smallint_max
    123,     -- smallint_pos
    -123,    -- smallint_neg

    -- Range checks for signed MEDIUMINT
    -8388608,  -- medint_min
    8388607,   -- medint_max
    12345,     -- medint_pos
    -12345,    -- medint_neg

    -- Range checks for signed INT
    -2147483648,  -- int_min
    2147483647,   -- int_max
    123456,       -- int_pos
    -123456,      -- int_neg

    -- Range checks for signed BIGINT
    '-9223372036854775808',  -- bigint_min (quoted to avoid literal parsing issues)
    '9223372036854775807',   -- bigint_max
    1234567890123,           -- bigint_pos
    -1234567890123           -- bigint_neg
);
`

func TestJoinTypes(t *testing.T) {
	mcmp, closer := start(t)
	defer closer()

	// Insert data into the 2 tables
	mcmp.Exec("insert into t1(id1, id2) values (1,2), (42,5), (5, 42)")
	mcmp.Exec("insert into all_types(id) values (1)")

	for _, mode := range []string{"oltp", "olap"} {
		mcmp.Run(mode, func(mcmp *utils.MySQLCompare) {
			utils.Exec(t, mcmp.VtConn, fmt.Sprintf("set workload = %s", mode))
			// No result from the RHS, but the RHS uses LHS's values in a few places
			// There used to be instances where the query sent to vttablet looked like this:
			//
			// "select tbl.unq_col + tbl.id + :t1_id1 /* INT64 */ as col from tbl where 1 != 1"
			// {"t1_id1": {"type": "NULL_TYPE", "value": ""}, "t1_id2": {"type": "NULL_TYPE", "value": ""}, "tbl_id": {"type": "INT64", "value": 90}}
			//
			// Because we were hardcoding the join vars to NULL when sending the RHS field query iff there were no results from the RHS
			// leading to DECIMAL/FLOAT64 types returned by MySQL as we are doing "tbl.unq_col + null + null"

			for _, column := range columns {
				query := fmt.Sprintf("select t1.id1 as t0, tbl.%s+tbl.id+t1.id1 as col from t1 join all_types tbl where tbl.id > 90", column.name)
				mcmp.Run(column.name, func(mcmp *utils.MySQLCompare) {
					mcmp.ExecWithColumnCompare(query)
				})
			}
		})
	}
}

func TestBlockJoinTypes(t *testing.T) {
	mcmp, closer := start(t)
	defer closer()

	// Insert data into the 2 tables
	mcmp.Exec("insert into t1(id1, id2) values (1,2), (42,5), (5, 42)")
	mcmp.Exec(allTypesInsert)

	for _, mode := range []string{"oltp", "olap"} {
		mcmp.Run(mode, func(mcmp *utils.MySQLCompare) {
			utils.Exec(t, mcmp.VtConn, fmt.Sprintf("set workload = %s", mode))
			for _, column := range columns {
				query := fmt.Sprintf("select /*vt+ ALLOW_BLOCK_JOIN */ tbl.%s from all_types tbl join t1 where t1.id1 = 1", column.name)
				mcmp.Run(column.name, func(mcmp *utils.MySQLCompare) {
					if column.cannotEncoreInBlockJoin {
						mcmp.AsT().Skipf("%s is not supported in block join", column.name)
					}
					mcmp.SetAllowAnyFieldSize(true)
					mcmp.Exec(query)
				})
			}
		})
	}
}

func TestAlterTableWithView(t *testing.T) {
	mcmp, closer := start(t)
	defer closer()

	// Test that create/alter view works and the output is as expected
	mcmp.Exec(`use ks_misc`)
	mcmp.Exec(`create view v1 as select * from t1`)
	var viewDef string
	utils.WaitForVschemaCondition(t, clusterInstance.VtgateProcess, keyspaceName, func(t *testing.T, ksMap map[string]any) bool {
		views, ok := ksMap["views"]
		if !ok {
			return false
		}
		viewsMap := views.(map[string]any)
		view, ok := viewsMap["v1"]
		if ok {
			viewDef = view.(string)
		}
		return ok
	}, "Waiting for view creation")
	mcmp.Exec(`insert into t1(id1, id2) values (1, 1)`)
	mcmp.AssertMatches("select * from v1", `[[INT64(1) INT64(1)]]`)

	// alter table add column
	mcmp.Exec(`alter table t1 add column test bigint`)
	time.Sleep(10 * time.Second)
	mcmp.Exec(`alter view v1 as select * from t1`)

	waitForChange := func(t *testing.T, ksMap map[string]any) bool {
		// wait for the view definition to change
		views := ksMap["views"]
		viewsMap := views.(map[string]any)
		newView := viewsMap["v1"]
		if newView.(string) == viewDef {
			return false
		}
		viewDef = newView.(string)
		return true
	}
	utils.WaitForVschemaCondition(t, clusterInstance.VtgateProcess, keyspaceName, waitForChange, "Waiting for alter view")

	mcmp.AssertMatches("select * from v1", `[[INT64(1) INT64(1) NULL]]`)

	// alter table remove column
	mcmp.Exec(`alter table t1 drop column test`)
	mcmp.Exec(`alter view v1 as select * from t1`)

	utils.WaitForVschemaCondition(t, clusterInstance.VtgateProcess, keyspaceName, waitForChange, "Waiting for alter view")

	mcmp.AssertMatches("select * from v1", `[[INT64(1) INT64(1)]]`)
}

//go:embed join_output1.json
var expJoinOutput1 string

//go:embed join_output2.json
var expJoinOutput2 string

// TestStraightJoin tests that Vitess respects the ordering of join in a STRAIGHT JOIN query.
func TestStraightJoin(t *testing.T) {
	mcmp, closer := start(t)
	defer closer()

	mcmp.Exec("insert into tbl(id, unq_col, nonunq_col) values (1,0,10), (2,10,10), (3,4,20), (4,30,20), (5,40,10)")
	mcmp.Exec(`insert into t1(id1, id2) values (10, 11), (20, 13)`)

	mcmp.AssertMatchesNoOrder("select tbl.unq_col, tbl.nonunq_col, t1.id2 from t1 join tbl where t1.id1 = tbl.nonunq_col",
		`[[INT64(0) INT64(10) INT64(11)] [INT64(10) INT64(10) INT64(11)] [INT64(4) INT64(20) INT64(13)] [INT64(40) INT64(10) INT64(11)] [INT64(30) INT64(20) INT64(13)]]`,
	)
	// Verify that in a normal join query, vitess joins tbl with t1.
	res, err := mcmp.VtConn.ExecuteFetch("vexplain plan select tbl.unq_col, tbl.nonunq_col, t1.id2 from t1 join tbl where t1.id1 = tbl.nonunq_col", 100, false)
	require.NoError(t, err)
	require.Len(t, res.Rows, 1)
	require.JSONEq(t, expJoinOutput1, res.Rows[0][0].ToString())

	// Test the same query with a straight join
	mcmp.AssertMatchesNoOrder("select tbl.unq_col, tbl.nonunq_col, t1.id2 from t1 straight_join tbl where t1.id1 = tbl.nonunq_col",
		`[[INT64(0) INT64(10) INT64(11)] [INT64(10) INT64(10) INT64(11)] [INT64(4) INT64(20) INT64(13)] [INT64(40) INT64(10) INT64(11)] [INT64(30) INT64(20) INT64(13)]]`,
	)
	// Verify that in a straight join query, vitess joins t1 with tbl.
	res, err = mcmp.VtConn.ExecuteFetch("vexplain plan select tbl.unq_col, tbl.nonunq_col, t1.id2 from t1 straight_join tbl where t1.id1 = tbl.nonunq_col", 100, false)
	require.NoError(t, err)
	require.Len(t, res.Rows, 1)
	require.JSONEq(t, expJoinOutput2, res.Rows[0][0].ToString())
}

func TestFailingOuterJoinInOLAP(t *testing.T) {
	// This query was returning different results in MySQL and Vitess
	mcmp, closer := start(t)
	defer closer()

	// Insert data into the 2 tables
	mcmp.Exec("insert into t1(id1, id2) values (1,2), (5, 42)")
	mcmp.Exec("insert into tbl(id, unq_col, nonunq_col) values (1,2,3), (2,5,3)")

	utils.Exec(t, mcmp.VtConn, "set workload = olap")

	// This query was
	mcmp.Exec("select t1.id1 from t1 left join tbl on t1.id2 = tbl.nonunq_col")
}

func TestColumnAliases(t *testing.T) {
	mcmp, closer := start(t)
	defer closer()

	mcmp.Exec("insert into t1(id1, id2) values (0,0), (1,1)")
	mcmp.ExecWithColumnCompare(`select a as k from (select count(*) as a from t1) t`)
}

func TestHandleNullableColumn(t *testing.T) {
	require.NoError(t,
		utils.WaitForAuthoritative(t, keyspaceName, "tbl", clusterInstance.VtgateProcess.ReadVSchema))
	mcmp, closer := start(t)
	defer closer()

	mcmp.Exec("insert into t1(id1, id2) values (0,0), (1,1), (2,2)")
	mcmp.Exec("insert into tbl(id, unq_col, nonunq_col) values (0,0,0), (1,1,6)")
	// This query tests that we handle nullable columns correctly
	// tbl.nonunq_col is not nullable according to the schema, but because of the left join, it can be NULL
	mcmp.ExecWithColumnCompare(`select * from t1 left join tbl on t1.id2 = tbl.id where t1.id1 = 6 or tbl.nonunq_col = 6`)
}

func TestEnumSetVals(t *testing.T) {
	mcmp, closer := start(t)
	defer closer()
	require.NoError(t, utils.WaitForAuthoritative(t, keyspaceName, "tbl_enum_set", clusterInstance.VtgateProcess.ReadVSchema))

	mcmp.Exec("insert into tbl_enum_set(id, enum_col, set_col) values (1, 'medium', 'a,b,e'), (2, 'small', 'e,f,g'), (3, 'large', 'c'), (4, 'xsmall', 'a,b'), (5, 'medium', 'a,d')")

	mcmp.AssertMatches("select id, enum_col, cast(enum_col as signed) from tbl_enum_set order by enum_col, id", `[[INT64(4) ENUM("xsmall") INT64(1)] [INT64(2) ENUM("small") INT64(2)] [INT64(1) ENUM("medium") INT64(3)] [INT64(5) ENUM("medium") INT64(3)] [INT64(3) ENUM("large") INT64(4)]]`)
	mcmp.AssertMatches("select id, set_col, cast(set_col as unsigned) from tbl_enum_set order by set_col, id", `[[INT64(4) SET("a,b") UINT64(3)] [INT64(3) SET("c") UINT64(4)] [INT64(5) SET("a,d") UINT64(9)] [INT64(1) SET("a,b,e") UINT64(19)] [INT64(2) SET("e,f,g") UINT64(112)]]`)
}

func TestTimeZones(t *testing.T) {
	testCases := []struct {
		name         string
		targetTZ     string
		expectedDiff time.Duration
	}{
		{"UTC to +08:00", "+08:00", 8 * time.Hour},
		{"UTC to -08:00", "-08:00", -8 * time.Hour},
		{"UTC to +05:30", "+05:30", 5*time.Hour + 30*time.Minute},
		{"UTC to -05:45", "-05:45", -(5*time.Hour + 45*time.Minute)},
		{"UTC to +09:00", "+09:00", 9 * time.Hour},
		{"UTC to -12:00", "-12:00", -12 * time.Hour},
	}

	// Connect to Vitess
	conn, err := mysql.Connect(context.Background(), &vtParams)
	require.NoError(t, err)

	for _, tc := range testCases {
		t.Run(tc.name, func(t *testing.T) {
			// Set the initial time zone and get the time
			utils.Exec(t, conn, "set time_zone = '+00:00'")
			rs1 := utils.Exec(t, conn, "select now()")

			// Set the target time zone and get the time
			utils.Exec(t, conn, fmt.Sprintf("set time_zone = '%s'", tc.targetTZ))
			rs2 := utils.Exec(t, conn, "select now()")

			// Parse the times from the query result
			layout := "2006-01-02 15:04:05" // MySQL default datetime format
			time1, err := time.Parse(layout, rs1.Rows[0][0].ToString())
			require.NoError(t, err)
			time2, err := time.Parse(layout, rs2.Rows[0][0].ToString())
			require.NoError(t, err)

			// Calculate the actual difference between time2 and time1
			actualDiff := time2.Sub(time1)
			allowableDeviation := time.Second // allow up to 1-second difference

			// Use a range to allow for slight variations
			require.InDeltaf(t, tc.expectedDiff.Seconds(), actualDiff.Seconds(), allowableDeviation.Seconds(),
				"time2 should be approximately %v after time1, within 1 second tolerance\n%v vs %v", tc.expectedDiff, time1, time2)
		})
	}
}

// TestSemiJoin tests that the semi join works as intended.
func TestSemiJoin(t *testing.T) {
	mcmp, closer := start(t)
	defer closer()

	for i := 1; i <= 1000; i++ {
		mcmp.Exec(fmt.Sprintf("insert into t1(id1, id2) values (%d, %d)", i, 2*i))
		mcmp.Exec(fmt.Sprintf("insert into tbl(id, unq_col, nonunq_col) values (%d, %d, %d)", i, 2*i, 3*i))
	}

	// Test that the semi join works as intended
	for _, mode := range []string{"oltp", "olap"} {
		mcmp.Run(mode, func(mcmp *utils.MySQLCompare) {
			utils.Exec(t, mcmp.VtConn, fmt.Sprintf("set workload = %s", mode))

			mcmp.Exec("select id1, id2 from t1 where exists (select id from tbl where nonunq_col = t1.id2) order by id1")
		})
	}
}

<<<<<<< HEAD
func TestBlockJoin(t *testing.T) {
	mcmp, closer := start(t)
	defer closer()

	for i := 1; i <= 1000; i++ {
		mcmp.Exec(fmt.Sprintf("insert into t2(id1, id2, id, name) values (%d, %d, %d, \"%d\")", i, 2*i, i, i))
		mcmp.Exec(fmt.Sprintf("insert into tbl2(id, unq_col, nonunq_col, name) values (%d, %d, %d, \"%d\")", i, 2*i, 3*i, i))
	}

	for _, mode := range []string{"oltp", "olap"} {
		mcmp.Run(mode, func(mcmp *utils.MySQLCompare) {
			utils.Exec(t, mcmp.VtConn, fmt.Sprintf("set workload = %s", mode))

			mcmp.Exec("select /*vt+ ALLOW_BLOCK_JOIN */ t2.id1, t2.id2 from t2 join tbl2 where t2.id1 = tbl2.id")
			mcmp.Exec("select /*vt+ ALLOW_BLOCK_JOIN */ t2.id1 from t2 join tbl2 where t2.id2 = tbl2.id")
			mcmp.Exec("select /*vt+ ALLOW_BLOCK_JOIN */ t2.id1 from t2 join tbl2 where t2.id2 = tbl2.id order by t2.id1")

			mcmp.Exec("select /*vt+ ALLOW_BLOCK_JOIN */ t2.id1+t2.id2 as mas from t2 join tbl2 where t2.id2 = tbl2.id order by mas")

			mcmp.Exec("select /*vt+ ALLOW_BLOCK_JOIN */ t2.id1, tbl2.nonunq_col from t2 join tbl2 where t2.id2 = tbl2.id")
			mcmp.Exec("select /*vt+ ALLOW_BLOCK_JOIN */ t2.id1+t2.id2 as mas, tbl2.unq_col, t2.id2 from t2 join tbl2 where t2.id2 = tbl2.id and tbl2.id > 50 order by mas")

			mcmp.Exec("select /*vt+ ALLOW_BLOCK_JOIN */ abs(t3.id), abs(t2.id), abs(t2.id+t3.id) from tbl2 t3 join t2 on lower(t3.name) = lower(t2.name) where lower(t3.name) = '5' and abs(t2.id) > 1")

			mcmp.SetAllowAnyFieldSize(true)
			mcmp.Exec("select /*vt+ ALLOW_BLOCK_JOIN */ t2.id2 from t2 join tbl2 where t2.id2 = tbl2.id and t2.id2 = 500")
			mcmp.SetAllowAnyFieldSize(false)

			mcmp.Exec("select /*vt+ ALLOW_BLOCK_JOIN */ abs(t3.id), abs(t2.id1), abs(t2.id1+t3.id) from tbl2 t3 join t2 on t3.unq_col = t2.id2")
		})
	}
=======
// TestTabletTypeRouting tests that the tablet type routing works as intended.
func TestTabletTypeRouting(t *testing.T) {
	// We are gonna configure the routing rules to send the
	// query for a replica tablet in ks_misc.t1 to go to a table that doesn't exist.
	// I know this doesn't make much practical sense, but makes testing really easy.
	routingRules := `{"rules": [
	{
	"from_table": "ks_misc.t1@replica",
	"to_tables": ["uks.unknown"]
	}
]}`
	err := clusterInstance.VtctldClientProcess.ApplyRoutingRules(routingRules)
	require.NoError(t, err)
	defer func() {
		// Clear the routing rules after the test.
		err = clusterInstance.VtctldClientProcess.ApplyRoutingRules("{}")
		require.NoError(t, err)
	}()

	mcmp, closer := start(t)
	defer closer()

	mcmp.Exec("insert into t1(id1, id2) values (0,0)")

	vtConn := mcmp.VtConn
	// We first verify that querying the primary tablet goes to the t1 table.
	utils.Exec(t, vtConn, "use ks_misc@primary")
	utils.AssertMatches(t, vtConn, "select * from ks_misc.t1", `[[INT64(0) INT64(0)]]`)
	// Now we change the connection's target
	utils.Exec(t, vtConn, "use ks_misc@replica")
	// We verify that querying the replica tablet creates an unknown table error.
	_, err = utils.ExecAllowError(t, vtConn, "select * from ks_misc.t1")
	require.ErrorContains(t, err, "table unknown not found")
>>>>>>> 9a8dbe03
}<|MERGE_RESOLUTION|>--- conflicted
+++ resolved
@@ -19,11 +19,8 @@
 import (
 	"context"
 	"database/sql"
-<<<<<<< HEAD
+	_ "embed"
 	"encoding/json"
-=======
-	_ "embed"
->>>>>>> 9a8dbe03
 	"fmt"
 	"strings"
 	"testing"
@@ -1037,7 +1034,6 @@
 	}
 }
 
-<<<<<<< HEAD
 func TestBlockJoin(t *testing.T) {
 	mcmp, closer := start(t)
 	defer closer()
@@ -1069,7 +1065,8 @@
 			mcmp.Exec("select /*vt+ ALLOW_BLOCK_JOIN */ abs(t3.id), abs(t2.id1), abs(t2.id1+t3.id) from tbl2 t3 join t2 on t3.unq_col = t2.id2")
 		})
 	}
-=======
+}
+
 // TestTabletTypeRouting tests that the tablet type routing works as intended.
 func TestTabletTypeRouting(t *testing.T) {
 	// We are gonna configure the routing rules to send the
@@ -1103,5 +1100,4 @@
 	// We verify that querying the replica tablet creates an unknown table error.
 	_, err = utils.ExecAllowError(t, vtConn, "select * from ks_misc.t1")
 	require.ErrorContains(t, err, "table unknown not found")
->>>>>>> 9a8dbe03
 }