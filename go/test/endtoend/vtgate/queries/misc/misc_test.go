--- conflicted
+++ resolved
@@ -41,11 +41,7 @@
 	require.NoError(t, err)
 
 	deleteAll := func() {
-<<<<<<< HEAD
 		tables := []string{"t1", "t2", "tbl", "tbl2", "unq_idx", "nonunq_idx", "tbl_enum_set", "uks.unsharded", "all_types"}
-=======
-		tables := []string{"t1", "tbl", "unq_idx", "nonunq_idx", "tbl_enum_set", "uks.unsharded", "all_types"}
->>>>>>> 1bbbcda0
 		for _, table := range tables {
 			_, _ = mcmp.ExecAndIgnore("delete from " + table)
 		}
