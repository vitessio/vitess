/*
Copyright 2022 The Vitess Authors.

Licensed under the Apache License, Version 2.0 (the "License");
you may not use this file except in compliance with the License.
You may obtain a copy of the License at

    http://www.apache.org/licenses/LICENSE-2.0

Unless required by applicable law or agreed to in writing, software
distributed under the License is distributed on an "AS IS" BASIS,
WITHOUT WARRANTIES OR CONDITIONS OF ANY KIND, either express or implied.
See the License for the specific language governing permissions and
limitations under the License.
*/

package dml

import (
	"fmt"
	"testing"

	"github.com/stretchr/testify/require"

	"github.com/stretchr/testify/assert"

	"vitess.io/vitess/go/test/endtoend/utils"
)

func TestSimpleInsertSelect(t *testing.T) {
	if clusterInstance.HasPartialKeyspaces {
		t.Skip("test uses multiple keyspaces, test framework only supports partial keyspace testing for a single keyspace")
	}
	mcmp, closer := start(t)
	defer closer()

	mcmp.Exec("insert into s_tbl(id, num) values (1,2),(3,4)")
	mcmp.Exec("insert into u_tbl(id, num) values (1,2),(3,4)")

	for i, mode := range []string{"oltp", "olap"} {
		mcmp.Run(mode, func(mcmp *utils.MySQLCompare) {
			utils.Exec(t, mcmp.VtConn, fmt.Sprintf("set workload = %s", mode))

			qr := mcmp.Exec(fmt.Sprintf("insert into s_tbl(id, num) select id*%d, num*%d from s_tbl where id < 10", 10+i, 20+i))
			assert.EqualValues(t, 2, qr.RowsAffected)
			qr = mcmp.Exec(fmt.Sprintf("insert into u_tbl(id, num) select id*%d, num*%d from u_tbl where id < 10", 10+i, 20+i))
			assert.EqualValues(t, 2, qr.RowsAffected)
		})
	}

	mcmp.AssertMatches(`select id, num from s_tbl order by id`, `[[INT64(1) INT64(2)] [INT64(3) INT64(4)] [INT64(10) INT64(40)] [INT64(11) INT64(42)] [INT64(30) INT64(80)] [INT64(33) INT64(84)]]`)
	mcmp.AssertMatches(`select id, num from u_tbl order by id`, `[[INT64(1) INT64(2)] [INT64(3) INT64(4)] [INT64(10) INT64(40)] [INT64(11) INT64(42)] [INT64(30) INT64(80)] [INT64(33) INT64(84)]]`)

	utils.AssertMatches(t, mcmp.VtConn, `select num from num_vdx_tbl order by num`, `[[INT64(2)] [INT64(4)] [INT64(40)] [INT64(42)] [INT64(80)] [INT64(84)]]`)
}

// TestInsertOnDup test the insert on duplicate key update feature with argument and list argument.
func TestInsertOnDup(t *testing.T) {
	mcmp, closer := start(t)
	defer closer()

	mcmp.Exec("insert into order_tbl(oid, region_id, cust_no) values (1,2,3),(3,4,5)")

	for _, mode := range []string{"oltp", "olap"} {
		mcmp.Run(mode, func(mcmp *utils.MySQLCompare) {
			utils.Exec(t, mcmp.VtConn, fmt.Sprintf("set workload = %s", mode))

			mcmp.Exec(`insert into order_tbl(oid, region_id, cust_no) values (2,2,3),(4,4,5) on duplicate key update cust_no = if(values(cust_no) in (1, 2, 3), region_id, values(cust_no))`)
			mcmp.Exec(`select oid, region_id, cust_no from order_tbl order by oid, region_id`)
			mcmp.Exec(`insert into order_tbl(oid, region_id, cust_no) values (7,2,2) on duplicate key update cust_no = 10 + values(cust_no)`)
			mcmp.Exec(`select oid, region_id, cust_no from order_tbl order by oid, region_id`)
		})
	}
}

func TestFailureInsertSelect(t *testing.T) {
	if clusterInstance.HasPartialKeyspaces {
		t.Skip("don't run on partial keyspaces")
	}
	mcmp, closer := start(t)
	defer closer()

	mcmp.Exec("insert into s_tbl(id, num) values (1,2),(3,4)")
	mcmp.Exec("insert into u_tbl(id, num) values (1,2),(3,4)")

	for _, mode := range []string{"oltp", "olap"} {
		mcmp.Run(mode, func(mcmp *utils.MySQLCompare) {
			utils.Exec(t, mcmp.VtConn, fmt.Sprintf("set workload = %s", mode))

			// primary key same
			mcmp.AssertContainsError("insert into s_tbl(id, num) select id, num*20 from s_tbl where id = 1", `AlreadyExists desc = Duplicate entry '1' for key`)
			// lookup key same (does not fail on MySQL as there is no lookup, and we have not put unique constraint on num column)
			utils.AssertContainsError(t, mcmp.VtConn, "insert into s_tbl(id, num) select id*20, num from s_tbl where id = 1", `(errno 1062) (sqlstate 23000)`)
			// mismatch column count
			mcmp.AssertContainsError("insert into s_tbl(id, num) select 100,200,300", `column count does not match value count with the row`)
			mcmp.AssertContainsError("insert into s_tbl(id, num) select 100", `column count does not match value count with the row`)
		})
	}
}

func TestAutoIncInsertSelect(t *testing.T) {
	if clusterInstance.HasPartialKeyspaces {
		t.Skip("test uses multiple keyspaces, test framework only supports partial keyspace testing for a single keyspace")
	}
	mcmp, closer := start(t)
	defer closer()

	// comparison with MySQL ignored in this test as it tests auto increment
	utils.Exec(t, mcmp.VtConn, "insert into user_tbl(region_id, name) values (1,'A'),(3,'C')")

	tcases := []struct {
		query           string
		expRowsAffected uint64
		expInsertID     uint64
	}{{
		query:           "insert into user_tbl(region_id, name) select region_id, name from user_tbl",
		expRowsAffected: 2,
		expInsertID:     3,
	}, {
		query:           "insert into user_tbl(id, region_id, name) select null, region_id, name from user_tbl where id = 1",
		expRowsAffected: 1,
		expInsertID:     5,
	}, {
		query:           "insert into user_tbl(id, region_id, name) select 100, region_id, name from user_tbl where id = 1",
		expRowsAffected: 1,
		expInsertID:     0,
	}, {
		// auto-inc column as sharding column
		query:           "insert into auto_tbl(id) select 10 union select null",
		expRowsAffected: 2,
		expInsertID:     666,
	}, {
		// auto-inc column as sharding column
		query:           "insert into auto_tbl(unq_col) select null",
		expRowsAffected: 1,
		expInsertID:     667,
	}}

	for _, tcase := range tcases {
		mcmp.Run(tcase.query, func(mcmp *utils.MySQLCompare) {
			qr := utils.Exec(t, mcmp.VtConn, tcase.query)
			assert.EqualValues(t, tcase.expRowsAffected, qr.RowsAffected)
			assert.EqualValues(t, tcase.expInsertID, qr.InsertID)
		})
	}

	utils.AssertMatches(t, mcmp.VtConn, `select id from user_tbl order by id`, `[[INT64(1)] [INT64(2)] [INT64(3)] [INT64(4)] [INT64(5)] [INT64(100)]]`)
}

func TestAutoIncInsertSelectOlapMode(t *testing.T) {
	if clusterInstance.HasPartialKeyspaces {
		t.Skip("don't run on partial keyspaces")
	}
	mcmp, closer := start(t)
	defer closer()

	utils.Exec(t, mcmp.VtConn, "set workload = olap")

	// comparison with MySQL ignored in this test as it tests auto increment
	utils.Exec(t, mcmp.VtConn, "insert into user_tbl(region_id, name) values (1,'A'),(3,'C')")

	tcases := []struct {
		query           string
		expRowsAffected uint64
		expInsertID     uint64
	}{{
		query:           "insert into user_tbl(region_id, name) select region_id, name from user_tbl",
		expRowsAffected: 2,
		expInsertID:     8,
	}, {
		query:           "insert into user_tbl(id, region_id, name) select null, region_id, name from user_tbl where id = 8",
		expRowsAffected: 1,
		expInsertID:     10,
	}, {
		query:           "insert into user_tbl(id, region_id, name) select 100, region_id, name from user_tbl where id = 8",
		expRowsAffected: 1,
		expInsertID:     0,
	}, {
		// auto-inc column as sharding column
		query:           "insert into auto_tbl(id) select 10 union select null",
		expRowsAffected: 2,
		expInsertID:     668,
	}, {
		// auto-inc column as sharding column
		query:           "insert into auto_tbl(unq_col) select null",
		expRowsAffected: 1,
		expInsertID:     669,
	}}

	for _, tcase := range tcases {
		mcmp.Run(tcase.query, func(mcmp *utils.MySQLCompare) {
			qr := utils.Exec(t, mcmp.VtConn, tcase.query)
			assert.EqualValues(t, tcase.expRowsAffected, qr.RowsAffected)
			assert.EqualValues(t, tcase.expInsertID, qr.InsertID)
		})
	}

	utils.AssertMatches(t, mcmp.VtConn, `select id from user_tbl order by id`, `[[INT64(6)] [INT64(7)] [INT64(8)] [INT64(9)] [INT64(10)] [INT64(100)]]`)
}

func TestUnownedVindexInsertSelect(t *testing.T) {
	if clusterInstance.HasPartialKeyspaces {
		t.Skip("test uses multiple keyspaces, test framework only supports partial keyspace testing for a single keyspace")
	}
	mcmp, closer := start(t)
	defer closer()

	utils.Exec(t, mcmp.VtConn, "insert into order_tbl(oid, region_id) values (100,1),(300,2),(600,3),(700,4)")

	qr := utils.Exec(t, mcmp.VtConn, "insert into oevent_tbl(oid, ename) select oid, 'dispatched' from order_tbl")
	assert.EqualValues(t, 4, qr.RowsAffected)

	utils.Exec(t, mcmp.VtConn, "use `sks/-80`")
	qr = utils.Exec(t, mcmp.VtConn, `select count(*) from order_tbl o join oevent_tbl oe on o.oid = oe.oid`)
	assert.Equal(t, `[[INT64(3)]]`, fmt.Sprintf("%v", qr.Rows))
	utils.Exec(t, mcmp.VtConn, "use `sks/80-`")
	qr = utils.Exec(t, mcmp.VtConn, `select count(*) from order_tbl o join oevent_tbl oe on o.oid = oe.oid`)
	assert.Equal(t, `[[INT64(1)]]`, fmt.Sprintf("%v", qr.Rows))

	// resetting the target
	utils.Exec(t, mcmp.VtConn, "use `sks`")

	// inserting non-existing record in oevent_tbl.
	utils.AssertContainsError(t, mcmp.VtConn, "insert into oevent_tbl(oid, ename) select 1000, 'dispatched'", `could not map [INT64(1000)] to a keyspace id`)

	// id is the sharding column, oid is unknowned lookup which points to region_id,
	// the verify step should pass as we are inserting the same region_id to id
	qr = utils.Exec(t, mcmp.VtConn, "insert into oextra_tbl(id, oid) select region_id, oid from order_tbl")
	assert.EqualValues(t, 4, qr.RowsAffected)

	// mismatch value, verify step will fail. oid 100 is mapped to region_id 1, in this test trying to insert 100 with 2.
	utils.AssertContainsError(t, mcmp.VtConn, "insert into oextra_tbl(id, oid) select 2, 100", `values [[INT64(100)]] for column [oid] does not map to keyspace ids`)

	// null to oid is allowed so verify ksids will ignore it.
	utils.Exec(t, mcmp.VtConn, "insert into oextra_tbl(id, oid) select 5, null")
}

func TestUnownedVindexInsertSelectOlapMode(t *testing.T) {
	if clusterInstance.HasPartialKeyspaces {
		t.Skip("don't run on partial keyspaces")
	}
	mcmp, closer := start(t)
	defer closer()

	utils.Exec(t, mcmp.VtConn, "set workload = olap")

	utils.Exec(t, mcmp.VtConn, "insert into order_tbl(oid, region_id) values (100,1),(300,2),(600,3),(700,4)")

	qr := utils.Exec(t, mcmp.VtConn, "insert into oevent_tbl(oid, ename) select oid, 'dispatched' from order_tbl")
	assert.EqualValues(t, 4, qr.RowsAffected)

	utils.Exec(t, mcmp.VtConn, "use `sks/-80`")
	utils.AssertMatches(t, mcmp.VtConn, `select count(*) from order_tbl o join oevent_tbl oe on o.oid = oe.oid`, `[[INT64(3)]]`)
	utils.Exec(t, mcmp.VtConn, "use `sks/80-`")
	utils.AssertMatches(t, mcmp.VtConn, `select count(*) from order_tbl o join oevent_tbl oe on o.oid = oe.oid`, `[[INT64(1)]]`)

	// resetting the target
	utils.Exec(t, mcmp.VtConn, "use `sks`")

	// inserting non-existing record in oevent_tbl.
	utils.AssertContainsError(t, mcmp.VtConn, "insert into oevent_tbl(oid, ename) select 1000, 'dispatched'", `could not map [INT64(1000)] to a keyspace id`)

	// id is the sharding column, oid is unknowned lookup which points to region_id,
	// the verify step should pass as we are inserting the same region_id to id
	qr = utils.Exec(t, mcmp.VtConn, "insert into oextra_tbl(id, oid) select region_id, oid from order_tbl")
	assert.EqualValues(t, 4, qr.RowsAffected)

	// mismatch value, verify step will fail. oid 100 is mapped to region_id 1, in this test trying to insert 100 with 2.
	utils.AssertContainsError(t, mcmp.VtConn, "insert into oextra_tbl(id, oid) select 2, 100", `values [[INT64(100)]] for column [oid] does not map to keyspace ids`)

	// null to oid is allowed so verify ksids will ignore it.
	utils.Exec(t, mcmp.VtConn, "insert into oextra_tbl(id, oid) select 5, null")
}

func TestLookupCasesIncInsertSelect(t *testing.T) {
	mcmp, closer := start(t)
	defer closer()

	// all lookup vdx cols present
	mcmp.Exec("insert into auto_tbl(id, unq_col, nonunq_col) select 1,2,3")
	// unique lookup vdx cols present
	mcmp.Exec("insert into auto_tbl(id, nonunq_col) select 2,3")
	// non-unique lookup vdx cols present
	mcmp.Exec("insert into auto_tbl(id, unq_col) select 3,3")

	mcmp.AssertMatches(`select id, unq_col, nonunq_col from auto_tbl order by id`,
		`[[INT64(1) INT64(2) INT64(3)] [INT64(2) NULL INT64(3)] [INT64(3) INT64(3) NULL]]`)
	utils.AssertMatches(t, mcmp.VtConn, `select unq_col from unq_idx order by unq_col`,
		`[[INT64(2)] [INT64(3)]]`)
	utils.AssertMatches(t, mcmp.VtConn, `select nonunq_col, id from nonunq_idx order by nonunq_col, id`,
		`[[INT64(3) INT64(1)] [INT64(3) INT64(2)]]`)
}

func TestLookupCasesIncInsertSelectOlapMode(t *testing.T) {
	mcmp, closer := start(t)
	defer closer()

	utils.Exec(t, mcmp.VtConn, "set workload = olap")

	// all lookup vdx cols present
	mcmp.Exec("insert into auto_tbl(id, unq_col, nonunq_col) select 1,2,3")
	// unique lookup vdx cols present
	mcmp.Exec("insert into auto_tbl(id, nonunq_col) select 2,3")
	// non-unique lookup vdx cols present
	mcmp.Exec("insert into auto_tbl(id, unq_col) select 3,3")

	mcmp.AssertMatches(`select id, unq_col, nonunq_col from auto_tbl order by id`,
		`[[INT64(1) INT64(2) INT64(3)] [INT64(2) NULL INT64(3)] [INT64(3) INT64(3) NULL]]`)
	utils.AssertMatches(t, mcmp.VtConn, `select unq_col from unq_idx order by unq_col`,
		`[[INT64(2)] [INT64(3)]]`)
	utils.AssertMatches(t, mcmp.VtConn, `select nonunq_col, id from nonunq_idx order by nonunq_col, id`,
		`[[INT64(3) INT64(1)] [INT64(3) INT64(2)]]`)
}

func TestIgnoreInsertSelect(t *testing.T) {
	mcmp, closer := start(t)
	defer closer()

	mcmp.Exec("insert into order_tbl(region_id, oid, cust_no) values (1,1,100),(1,2,200),(1,3,300)")

	// inserting same rows, throws error.
	mcmp.AssertContainsError("insert into order_tbl(region_id, oid, cust_no) select region_id, oid, cust_no from order_tbl", `(errno 1062) (sqlstate 23000)`)
	// inserting same rows with ignore
	qr := mcmp.Exec("insert ignore into order_tbl(region_id, oid, cust_no) select region_id, oid, cust_no from order_tbl")
	assert.EqualValues(t, 0, qr.RowsAffected)
	mcmp.AssertMatches("select count(*) from order_tbl", `[[INT64(3)]]`)

	// inserting row with ignore with cust_no non-unique
	qr = mcmp.Exec("insert ignore into order_tbl(region_id, oid, cust_no) select 1, 4, 100 from order_tbl")
	assert.EqualValues(t, 0, qr.RowsAffected)

	// inserting row with ignore with cust_no unique
	qr = mcmp.Exec("insert ignore into order_tbl(region_id, oid, cust_no) select 1, 4, 400 from order_tbl")
	assert.EqualValues(t, 1, qr.RowsAffected)
	mcmp.AssertMatches("select count(*) from order_tbl", `[[INT64(4)]]`)

	mcmp.AssertMatches("select oid, cust_no from order_tbl where region_id = 1 order by oid", `[[INT64(1) INT64(100)] [INT64(2) INT64(200)] [INT64(3) INT64(300)] [INT64(4) INT64(400)]]`)

	// inserting row with on dup with cust_no non-unique
	qr = utils.Exec(t, mcmp.VtConn, "insert into order_tbl(region_id, oid, cust_no) select region_id, oid, cust_no from order_tbl where oid = 4 on duplicate key update cust_no = cust_no + 1")
	assert.EqualValues(t, 2, qr.RowsAffected)
	utils.AssertMatches(t, mcmp.VtConn, "select count(*) from order_tbl", `[[INT64(4)]]`)

	utils.AssertMatches(t, mcmp.VtConn, "select oid, cust_no from order_tbl order by oid", `[[INT64(1) INT64(100)] [INT64(2) INT64(200)] [INT64(3) INT64(300)] [INT64(4) INT64(401)]]`)

	// inserting on dup trying to update vindex throws error.
	utils.AssertContainsError(t, mcmp.VtConn, "insert into order_tbl(region_id, oid, cust_no) select 1, 10, 1000 on duplicate key update region_id = region_id + 1", `unsupported: DML cannot update vindex column`)
	utils.AssertContainsError(t, mcmp.VtConn, "insert into order_tbl(region_id, oid, cust_no) select 1, 10, 1000 on duplicate key update oid = oid + 100", `unsupported: DML cannot update vindex column`)
}

func TestIgnoreInsertSelectOlapMode(t *testing.T) {
	mcmp, closer := start(t)
	defer closer()

	utils.Exec(t, mcmp.VtConn, "set workload = olap")

	mcmp.Exec("insert into order_tbl(region_id, oid, cust_no) values (1,1,100),(1,2,200),(1,3,300)")

	// inserting same rows, throws error.
	mcmp.AssertContainsError("insert into order_tbl(region_id, oid, cust_no) select region_id, oid, cust_no from order_tbl", `(errno 1062) (sqlstate 23000)`)
	// inserting same rows with ignore
	qr := mcmp.Exec("insert ignore into order_tbl(region_id, oid, cust_no) select region_id, oid, cust_no from order_tbl")
	assert.EqualValues(t, 0, qr.RowsAffected)
	mcmp.AssertMatches("select count(*) from order_tbl", `[[INT64(3)]]`)

	// inserting row with ignore with cust_no non-unique
	qr = mcmp.Exec("insert ignore into order_tbl(region_id, oid, cust_no) select 1, 4, 100 from order_tbl")
	assert.EqualValues(t, 0, qr.RowsAffected)

	// inserting row with ignore with cust_no unique
	qr = mcmp.Exec("insert ignore into order_tbl(region_id, oid, cust_no) select 1, 4, 400 from order_tbl")
	assert.EqualValues(t, 1, qr.RowsAffected)
	mcmp.AssertMatches("select count(*) from order_tbl", `[[INT64(4)]]`)

	mcmp.AssertMatches("select oid, cust_no from order_tbl where region_id = 1 order by oid", `[[INT64(1) INT64(100)] [INT64(2) INT64(200)] [INT64(3) INT64(300)] [INT64(4) INT64(400)]]`)

	// inserting row with on dup with cust_no non-unique
	qr = utils.Exec(t, mcmp.VtConn, "insert into order_tbl(region_id, oid, cust_no) select region_id, oid, cust_no from order_tbl where oid = 4 on duplicate key update cust_no = cust_no + 1")
	assert.EqualValues(t, 2, qr.RowsAffected)
	utils.AssertMatches(t, mcmp.VtConn, "select count(*) from order_tbl", `[[INT64(4)]]`)

	utils.AssertMatches(t, mcmp.VtConn, "select oid, cust_no from order_tbl order by oid", `[[INT64(1) INT64(100)] [INT64(2) INT64(200)] [INT64(3) INT64(300)] [INT64(4) INT64(401)]]`)

	// inserting on dup trying to update vindex throws error.
	utils.AssertContainsError(t, mcmp.VtConn, "insert into order_tbl(region_id, oid, cust_no) select 1, 10, 1000 on duplicate key update region_id = region_id + 1", `unsupported: DML cannot update vindex column`)
	utils.AssertContainsError(t, mcmp.VtConn, "insert into order_tbl(region_id, oid, cust_no) select 1, 10, 1000 on duplicate key update oid = oid + 100", `unsupported: DML cannot update vindex column`)
}

func TestInsertSelectUnshardedUsingSharded(t *testing.T) {
	if clusterInstance.HasPartialKeyspaces {
		t.Skip("test uses multiple keyspaces, test framework only supports partial keyspace testing for a single keyspace")
	}
	mcmp, closer := start(t)
	defer closer()

	mcmp.Exec("insert into s_tbl(id, num) values (1,2),(3,4)")

	for _, mode := range []string{"oltp", "olap"} {
		mcmp.Run(mode, func(mcmp *utils.MySQLCompare) {
			utils.Exec(t, mcmp.VtConn, fmt.Sprintf("set workload = %s", mode))
			qr := mcmp.Exec("insert into u_tbl(id, num) select id, num from s_tbl where s_tbl.id in (1,3)")
			assert.EqualValues(t, 2, qr.RowsAffected)
			mcmp.AssertMatches(`select id, num from u_tbl order by id`, `[[INT64(1) INT64(2)] [INT64(3) INT64(4)]]`)
			mcmp.Exec(`delete from u_tbl`)
		})
	}
}

func TestRedactDupError(t *testing.T) {
	mcmp, closer := start(t)
	defer closer()

	mcmp.Exec("insert into order_tbl(region_id, oid, cust_no) values (1,1,100),(1,2,200),(1,3,300)")

	// inserting same rows, throws error.
	mcmp.AssertContainsError("insert into order_tbl(region_id, oid, cust_no) select region_id, oid, cust_no from order_tbl", `BindVars: {REDACTED}`)
}

// TestMixedCases test all the cases for insert when lookup column is also the auto increment column.
func TestMixedCases(t *testing.T) {
	mcmp, closer := start(t)
	defer closer()

	tcases := []struct {
		insQuery string
		selQuery string
		exp      string
	}{{
		// values are provided for all columns
		insQuery: "insert into mixed_tbl(shard_key, lkp_key) values (1, 1000)",
		selQuery: "select * from mixed_tbl where lkp_key = 1000",
		exp:      "[[INT64(1000) INT64(1)]]",
	}, {
		// lookup column value not provided - auto increment value should be used.
		insQuery: "insert into mixed_tbl(shard_key) values (2)",
		selQuery: "select * from mixed_tbl where lkp_key = 1",
		exp:      "[[INT64(1) INT64(2)]]",
	}, {
		// lookup column value not provided in the select - auto increment value should be used.
		insQuery: "insert into mixed_tbl(shard_key) select 3",
		selQuery: "select * from mixed_tbl where lkp_key = 2",
		exp:      "[[INT64(2) INT64(3)]]",
	}, {
		// lookup column value provided as NULL in the select - auto increment value should be used.
		insQuery: "insert into mixed_tbl(shard_key, lkp_key) select 4, null",
		selQuery: "select * from mixed_tbl where lkp_key = 3",
		exp:      "[[INT64(3) INT64(4)]]",
	}, {
		// values are provided for all column in the select
		insQuery: "insert into mixed_tbl(shard_key, lkp_key) select 5, 2000",
		selQuery: "select * from mixed_tbl where lkp_key = 2000",
		exp:      "[[INT64(2000) INT64(5)]]",
	}, {
		// multiple values are inserted - lookup column value not provided - use auto increment value
		insQuery: "insert into mixed_tbl(shard_key) select shard_key from mixed_tbl order by shard_key desc",
		selQuery: "select * from mixed_tbl where lkp_key between 4 and 8 order by lkp_key",
		exp:      "[[INT64(4) INT64(5)] [INT64(5) INT64(4)] [INT64(6) INT64(3)] [INT64(7) INT64(2)] [INT64(8) INT64(1)]]",
	}, {
		// partial values are provided from lookup column - use auto increment value where missing.
		insQuery: "insert into mixed_tbl(shard_key, lkp_key) (select 2, 3000 union select 5, null)",
		selQuery: "select * from mixed_tbl where lkp_key in (9, 3000) order by lkp_key",
		exp:      "[[INT64(9) INT64(5)] [INT64(3000) INT64(2)]]",
	}}

	for _, tc := range tcases {
		mcmp.Run(tc.insQuery, func(mcmp *utils.MySQLCompare) {
			utils.Exec(t, mcmp.VtConn, tc.insQuery)
			utils.AssertMatches(t, mcmp.VtConn, tc.selQuery, tc.exp)
		})
	}

	// final check count on the lookup vindex table.
	utils.AssertMatches(t, mcmp.VtConn, "select count(*) from lkp_mixed_idx", "[[INT64(12)]]")
}

// TestInsertAlias test the alias feature in insert statement.
func TestInsertAlias(t *testing.T) {
	mcmp, closer := start(t)
	defer closer()

	// initial record
	mcmp.Exec("insert into user_tbl(id, region_id, name) values (1, 1,'foo'),(2, 2,'bar'),(3, 3,'baz'),(4, 4,'buzz')")

	qr := mcmp.Exec("insert into user_tbl(id, region_id, name) values (2, 2, 'foo') as new on duplicate key update name = new.name")
	assert.EqualValues(t, 2, qr.RowsAffected)

	// this validates the record.
	mcmp.Exec("select id, region_id, name from user_tbl order by id")

	qr = mcmp.Exec("insert into user_tbl(id, region_id, name) values (3, 3, 'foo') as new(m, n, p) on duplicate key update name = p")
	assert.EqualValues(t, 2, qr.RowsAffected)

	// this validates the record.
	mcmp.Exec("select id, region_id, name from user_tbl order by id")
}

// TestInsertJson tests that selected json values are encoded correctly.
func TestInsertJson(t *testing.T) {
	utils.SkipIfBinaryIsBelowVersion(t, 21, "vttablet")
	utils.SkipIfBinaryIsBelowVersion(t, 21, "vtgate")
	mcmp, closer := start(t)
	defer closer()

	mcmp.Exec(`insert into j_tbl(id, jdoc) values (1, '{}'), (2, '{"a": 1, "b": 2}')`)
	mcmp.Exec(`select * from j_tbl order by id`)

	mcmp.Exec(`insert into j_tbl(id, jdoc) select 3, json_object("k", "a")`)
	mcmp.Exec(`select * from j_tbl order by id`)

	mcmp.Exec(`insert into j_tbl(id, jdoc) select 4,JSON_OBJECT(
        'date', CAST(1629849600 AS UNSIGNED),
        'keywordSourceId', CAST(930701976723823 AS UNSIGNED),
        'keywordSourceVersionId', CAST(210825230433 AS UNSIGNED)
    )`)
	mcmp.Exec(`select * from j_tbl order by id`)

	utils.Exec(t, mcmp.VtConn, `insert into uks.j_utbl(id, jdoc) select * from sks.j_tbl`)
	utils.AssertMatches(t, mcmp.VtConn, `select * from uks.j_utbl order by id`,
		`[[INT64(1) JSON("{}")] [INT64(2) JSON("{\"a\": 1, \"b\": 2}")] [INT64(3) JSON("{\"k\": \"a\"}")] [INT64(4) JSON("{\"date\": 1629849600, \"keywordSourceId\": 930701976723823, \"keywordSourceVersionId\": 210825230433}")]]`)
<<<<<<< HEAD
}

func TestInsertIgnoreNullAndInsertNull(t *testing.T) {
	mcmp, closer := start(t)
	defer closer()

	mcmp.Exec("insert ignore into s_tbl(id) values (1)") // the remaining columns are be set to NULL
	mcmp.Exec("select id, num, col from s_tbl")
	mcmp.Exec("insert ignore into s_tbl(id, num, col) values (2, 2, 2), (3, NULL, 3), (4, 4, NULL)")
	mcmp.Exec("insert into s_tbl(id, num, col) values (5, 5, 5), (6, NULL, 6), (7, 7, NULL)")
	mcmp.Exec("select id, num, col from s_tbl")
	utils.AssertMatches(t, mcmp.VtConn, "select num, hex(keyspace_id) from num_vdx_tbl order by num",
		`[[INT64(2) VARCHAR("06E7EA22CE92708F")] [INT64(4) VARCHAR("D2FD8867D50D2DFE")] [INT64(5) VARCHAR("70BB023C810CA87A")] [INT64(7) VARCHAR("FB8BAAAD918119B8")]]`)
	utils.AssertMatches(t, mcmp.VtConn, "select col, id, hex(keyspace_id) from col_vdx_tbl order by col, id",
		`[[INT64(2) INT64(2) VARCHAR("06E7EA22CE92708F")] [INT64(3) INT64(3) VARCHAR("4EB190C9A2FA169C")] [INT64(5) INT64(5) VARCHAR("70BB023C810CA87A")] [INT64(6) INT64(6) VARCHAR("F098480AC4C4BE71")]]`)

	mcmp.Exec("insert ignore into name_tbl(id, name) values (1, 'foo'), (2, 'bar')")
	mcmp.Exec("select id, name from name_tbl order by id")

	// This should contain the one row that was inserted above
	utils.AssertMatches(t, mcmp.VtConn, "select name, id, hex(keyspace_id) from name_vdx_tbl order by name, id",
		`[[VARCHAR("bar") INT64(2) VARCHAR("06E7EA22CE92708F")] [VARCHAR("foo") INT64(1) VARCHAR("166B40B44ABA4BD6")]]`)

	_, err := utils.ExecAllowError(t, mcmp.VtConn, "insert ignore into name_tbl(id, name) values (22, NULL)") // this should fail, since we have a vindex that does not ignore nulls
	require.ErrorContains(t, err, "Column 'name,id' cannot be null")
=======

	mcmp.Exec(`insert into j_tbl(id, jdoc) values (10, '{}'), (20, "[]")`)
>>>>>>> b9ed9a46
}<|MERGE_RESOLUTION|>--- conflicted
+++ resolved
@@ -517,7 +517,8 @@
 	utils.Exec(t, mcmp.VtConn, `insert into uks.j_utbl(id, jdoc) select * from sks.j_tbl`)
 	utils.AssertMatches(t, mcmp.VtConn, `select * from uks.j_utbl order by id`,
 		`[[INT64(1) JSON("{}")] [INT64(2) JSON("{\"a\": 1, \"b\": 2}")] [INT64(3) JSON("{\"k\": \"a\"}")] [INT64(4) JSON("{\"date\": 1629849600, \"keywordSourceId\": 930701976723823, \"keywordSourceVersionId\": 210825230433}")]]`)
-<<<<<<< HEAD
+
+	mcmp.Exec(`insert into j_tbl(id, jdoc) values (10, '{}'), (20, "[]")`)
 }
 
 func TestInsertIgnoreNullAndInsertNull(t *testing.T) {
@@ -543,8 +544,4 @@
 
 	_, err := utils.ExecAllowError(t, mcmp.VtConn, "insert ignore into name_tbl(id, name) values (22, NULL)") // this should fail, since we have a vindex that does not ignore nulls
 	require.ErrorContains(t, err, "Column 'name,id' cannot be null")
-=======
-
-	mcmp.Exec(`insert into j_tbl(id, jdoc) values (10, '{}'), (20, "[]")`)
->>>>>>> b9ed9a46
 }