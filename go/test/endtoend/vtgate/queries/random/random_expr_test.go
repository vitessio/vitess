/*
Copyright 2023 The Vitess Authors.

Licensed under the Apache License, Version 2.0 (the "License");
you may not use this file except in compliance with the License.
You may obtain a copy of the License at

    http://www.apache.org/licenses/LICENSE-2.0

Unless required by applicable law or agreed to in writing, software
distributed under the License is distributed on an "AS IS" BASIS,
WITHOUT WARRANTIES OR CONDITIONS OF ANY KIND, either express or implied.
See the License for the specific language governing permissions and
limitations under the License.
*/

package random

import (
	"math/rand"
	"testing"
	"time"

	"vitess.io/vitess/go/slice"
	"vitess.io/vitess/go/vt/sqlparser"
)

// This test tests that generating random expressions with a schema does not panic
func TestRandomExprWithTables(t *testing.T) {
	// specify the schema (that is defined in schema.sql)
	schemaTables := []tableT{
		{tableExpr: sqlparser.NewTableName("emp")},
		{tableExpr: sqlparser.NewTableName("dept")},
	}
	schemaTables[0].addColumns([]column{
		{name: "empno", typ: "bigint"},
		{name: "ename", typ: "varchar"},
		{name: "job", typ: "varchar"},
		{name: "mgr", typ: "bigint"},
		{name: "hiredate", typ: "date"},
		{name: "sal", typ: "bigint"},
		{name: "comm", typ: "bigint"},
		{name: "deptno", typ: "bigint"},
	}...)
	schemaTables[1].addColumns([]column{
		{name: "deptno", typ: "bigint"},
		{name: "dname", typ: "varchar"},
		{name: "loc", typ: "varchar"},
	}...)

<<<<<<< HEAD
	for i := 0; i < 100; i++ {

		seed := time.Now().UnixNano()
		r := rand.New(rand.NewSource(seed))
		genConfig := sqlparser.NewExprGeneratorConfig(sqlparser.CanAggregate, "", 0, false)
		g := sqlparser.NewGenerator(r, 3, slices2.Map(schemaTables, func(t tableT) sqlparser.ExprGenerator { return &t })...)
		g.Expression(genConfig)
	}
=======
	seed := time.Now().UnixNano()
	g := sqlparser.NewGenerator(seed, 3, slice.Map(schemaTables, func(t tableT) sqlparser.ExprGenerator { return &t })...)
	g.Expression()
>>>>>>> ee7b9e7f
}<|MERGE_RESOLUTION|>--- conflicted
+++ resolved
@@ -48,18 +48,12 @@
 		{name: "loc", typ: "varchar"},
 	}...)
 
-<<<<<<< HEAD
 	for i := 0; i < 100; i++ {
 
 		seed := time.Now().UnixNano()
 		r := rand.New(rand.NewSource(seed))
 		genConfig := sqlparser.NewExprGeneratorConfig(sqlparser.CanAggregate, "", 0, false)
-		g := sqlparser.NewGenerator(r, 3, slices2.Map(schemaTables, func(t tableT) sqlparser.ExprGenerator { return &t })...)
+		g := sqlparser.NewGenerator(r, 3, slice.Map(schemaTables, func(t tableT) sqlparser.ExprGenerator { return &t })...)
 		g.Expression(genConfig)
 	}
-=======
-	seed := time.Now().UnixNano()
-	g := sqlparser.NewGenerator(seed, 3, slice.Map(schemaTables, func(t tableT) sqlparser.ExprGenerator { return &t })...)
-	g.Expression()
->>>>>>> ee7b9e7f
 }