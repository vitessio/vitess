/*
Copyright 2024 The Vitess Authors.

Licensed under the Apache License, Version 2.0 (the "License");
you may not use this file except in compliance with the License.
You may obtain a copy of the License at

    http://www.apache.org/licenses/LICENSE-2.0

Unless required by applicable law or agreed to in writing, software
distributed under the License is distributed on an "AS IS" BASIS,
WITHOUT WARRANTIES OR CONDITIONS OF ANY KIND, either express or implied.
See the License for the specific language governing permissions and
limitations under the License.
*/

package plan_tests

import (
	"testing"

	"github.com/stretchr/testify/require"

	"vitess.io/vitess/go/test/endtoend/utils"
	"vitess.io/vitess/go/vt/sqlparser"
)

func TestE2ECases(t *testing.T) {
<<<<<<< HEAD
	err := utils.WaitForAuthoritative(t, "main", "source_of_ref", clusterInstance.VtgateProcess.ReadVSchema)
	require.NoError(t, err)

	e2eTestCaseFiles := []string{
		"select_cases.json",
		"filter_cases.json",
		"reference_cases.json",
	}
=======
	e2eTestCaseFiles := []string{"select_cases.json", "filter_cases.json", "dml_cases.json"}
>>>>>>> fa79c3fe
	mcmp, closer := start(t)
	defer closer()
	loadSampleData(t, mcmp)
	for _, fileName := range e2eTestCaseFiles {
		tests := readJSONTests(fileName)
		for _, test := range tests {
			mcmp.Run(test.Comment, func(mcmp *utils.MySQLCompare) {
				if test.SkipE2E {
					mcmp.AsT().Skip(test.Query)
				}
				stmt, err := sqlparser.NewTestParser().Parse(test.Query)
				require.NoError(mcmp.AsT(), err)
				sqlparser.RemoveKeyspaceIgnoreSysSchema(stmt)

				mcmp.ExecVitessAndMySQL(test.Query, sqlparser.String(stmt))
				pd := utils.ExecTrace(mcmp.AsT(), mcmp.VtConn, test.Query)
				verifyTestExpectations(mcmp.AsT(), pd, test)
				if mcmp.VtConn.IsClosed() {
					mcmp.AsT().Fatal("vtgate connection is closed")
				}
			})
		}
	}
}<|MERGE_RESOLUTION|>--- conflicted
+++ resolved
@@ -26,18 +26,15 @@
 )
 
 func TestE2ECases(t *testing.T) {
-<<<<<<< HEAD
 	err := utils.WaitForAuthoritative(t, "main", "source_of_ref", clusterInstance.VtgateProcess.ReadVSchema)
 	require.NoError(t, err)
 
 	e2eTestCaseFiles := []string{
 		"select_cases.json",
 		"filter_cases.json",
+		"dml_cases.json",
 		"reference_cases.json",
 	}
-=======
-	e2eTestCaseFiles := []string{"select_cases.json", "filter_cases.json", "dml_cases.json"}
->>>>>>> fa79c3fe
 	mcmp, closer := start(t)
 	defer closer()
 	loadSampleData(t, mcmp)
