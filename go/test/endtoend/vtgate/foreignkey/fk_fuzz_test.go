--- conflicted
+++ resolved
@@ -138,25 +138,14 @@
 	if tableName == "fk_t20" {
 		colValue := rand.Intn(1 + fz.maxValForCol)
 		col2Value := rand.Intn(1 + fz.maxValForCol)
-<<<<<<< HEAD
-		return fmt.Sprintf("insert %vinto %v (id, col, col2) values (%v, %v, %v)", setVarFkChecksVal, tableName, idValue, convertIntValueToString(colValue), convertIntValueToString(col2Value))
+		return fmt.Sprintf("%s %vinto %v (id, col, col2) values (%v, %v, %v)", insertType, setVarFkChecksVal, tableName, idValue, convertIntValueToString(colValue), convertIntValueToString(col2Value))
 	} else if isMultiColFkTable(tableName) {
 		colaValue := rand.Intn(1 + fz.maxValForCol)
 		colbValue := rand.Intn(1 + fz.maxValForCol)
-		return fmt.Sprintf("insert %vinto %v (id, cola, colb) values (%v, %v, %v)", setVarFkChecksVal, tableName, idValue, convertIntValueToString(colaValue), convertIntValueToString(colbValue))
+		return fmt.Sprintf("%s %vinto %v (id, cola, colb) values (%v, %v, %v)", insertType, setVarFkChecksVal, tableName, idValue, convertIntValueToString(colaValue), convertIntValueToString(colbValue))
 	} else {
 		colValue := rand.Intn(1 + fz.maxValForCol)
-		return fmt.Sprintf("insert %vinto %v (id, col) values (%v, %v)", setVarFkChecksVal, tableName, idValue, convertIntValueToString(colValue))
-=======
-		return fmt.Sprintf("%s into %v (id, col, col2) values (%v, %v, %v)", insertType, tableName, idValue, convertIntValueToString(colValue), convertIntValueToString(col2Value))
-	} else if isMultiColFkTable(tableName) {
-		colaValue := rand.Intn(1 + fz.maxValForCol)
-		colbValue := rand.Intn(1 + fz.maxValForCol)
-		return fmt.Sprintf("%s into %v (id, cola, colb) values (%v, %v, %v)", insertType, tableName, idValue, convertIntValueToString(colaValue), convertIntValueToString(colbValue))
-	} else {
-		colValue := rand.Intn(1 + fz.maxValForCol)
-		return fmt.Sprintf("%s into %v (id, col) values (%v, %v)", insertType, tableName, idValue, convertIntValueToString(colValue))
->>>>>>> ae5d2de0
+		return fmt.Sprintf("%s %vinto %v (id, col) values (%v, %v)", insertType, setVarFkChecksVal, tableName, idValue, convertIntValueToString(colValue))
 	}
 }
 
@@ -680,22 +669,17 @@
 						// Start the fuzzer.
 						fz.start(t, testSharded)
 
-<<<<<<< HEAD
 						// Wait for the timeForTesting so that the threads continue to run.
-						time.Sleep(tt.timeForTesting)
-=======
-					// Wait for the timeForTesting so that the threads continue to run.
-					totalTime := time.After(tt.timeForTesting)
-					done := false
-					for !done {
-						select {
-						case <-totalTime:
-							done = true
-						case <-time.After(10 * time.Millisecond):
-							validateReplication(t)
+						totalTime := time.After(tt.timeForTesting)
+						done := false
+						for !done {
+							select {
+							case <-totalTime:
+								done = true
+							case <-time.After(10 * time.Millisecond):
+								validateReplication(t)
+							}
 						}
-					}
->>>>>>> ae5d2de0
 
 						fz.stop()
 
