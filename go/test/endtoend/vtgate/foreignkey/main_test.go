--- conflicted
+++ resolved
@@ -131,15 +131,11 @@
 		for _, table := range tables {
 			_, _ = mcmp.ExecAndIgnore("delete from " + table)
 		}
-<<<<<<< HEAD
+		_ = utils.Exec(t, mcmp.VtConn, "use `uks`")
+		for _, table := range []string{"u_t1", "u_t2"} {
+			_ = utils.Exec(t, mcmp.VtConn, "delete from "+table)
+		}
 		_ = utils.Exec(t, mcmp.VtConn, "use `ks`")
-=======
-		_ = utils.Exec(t, conn, "use `uks`")
-		for _, table := range []string{"u_t1", "u_t2"} {
-			_ = utils.Exec(t, conn, "delete from "+table)
-		}
-		_ = utils.Exec(t, conn, "use `ks`")
->>>>>>> 68285b39
 	}
 
 	deleteAll()
