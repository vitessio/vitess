--- conflicted
+++ resolved
@@ -229,13 +229,8 @@
 // we test with different 'direct' strategy options
 func testCreateInvalidView(t *testing.T) {
 	for _, ddlStrategy := range []string{"direct", "direct -allow-zero-in-date"} {
-<<<<<<< HEAD
-		createInvalidView := "CREATE OR REPLACE VIEW invalid_view AS SELECT * FROM nonexistent_table"
-		output, err := clusterInstance.VtctlclientProcess.ExecuteCommandWithOutput("ApplySchema", "--", "-ddl_strategy", ddlStrategy, "--sql", createInvalidView, keyspaceName)
-=======
 		createInvalidView := "CREATE OR REPLACE VIEW invalid_view AS SELECT * FROM nonexistent_table;"
-		output, err := clusterInstance.VtctlclientProcess.ExecuteCommandWithOutput("ApplySchema", "--", "--skip_preflight", "--ddl_strategy", ddlStrategy, "--sql", createInvalidView, keyspaceName)
->>>>>>> 12cd2f30
+		output, err := clusterInstance.VtctlclientProcess.ExecuteCommandWithOutput("ApplySchema", "--", "--ddl_strategy", ddlStrategy, "--sql", createInvalidView, keyspaceName)
 		require.Error(t, err)
 		assert.Contains(t, output, "doesn't exist (errno 1146)")
 	}
