/*
Copyright 2022 The Vitess Authors.

Licensed under the Apache License, Version 2.0 (the "License");
you may not use this file except in compliance with the License.
You may obtain a copy of the License at

    http://www.apache.org/licenses/LICENSE-2.0

Unless required by applicable law or agreed to in writing, software
distributed under the License is distributed on an "AS IS" BASIS,
WITHOUT WARRANTIES OR CONDITIONS OF ANY KIND, either express or implied.
See the License for the specific language governing permissions and
limitations under the License.
*/

package vreplication

import (
	"fmt"
	"strings"
	"testing"
	"time"

	"github.com/google/uuid"
	"github.com/stretchr/testify/require"
	"github.com/tidwall/gjson"
	"golang.org/x/exp/maps"
	"google.golang.org/protobuf/encoding/protojson"
	"google.golang.org/protobuf/proto"

	"vitess.io/vitess/go/test/endtoend/cluster"
	"vitess.io/vitess/go/vt/sqlparser"

	tabletmanagerdatapb "vitess.io/vitess/go/vt/proto/tabletmanagerdata"
)

type testCase struct {
	name, typ, sourceKs, targetKs string
	sourceShards, targetShards    string
	tables                        string
	workflow                      string
	tabletBaseID                  int
	autoRetryError                bool // if true, test auto retry on error against this workflow
	// If testing auto retry on error, what new rows should be diff'd. These rows must have a PK > all initial rows.
	retryInsert string
	resume      bool // test resume functionality with this workflow
	// If testing resume, what new rows should be diff'd. These rows must have a PK > all initial rows and retry rows.
	resumeInsert        string
	stop                bool // test stop functionality with this workflow
	testCLIErrors       bool // test CLI errors against this workflow (only needs to be done once)
	testCLICreateWait   bool // test CLI create and wait until done against this workflow (only needs to be done once)
	testCLIFlagHandling bool // test vtctldclient flag handling from end-to-end
}

const (
	sqlSimulateError = `update %s.vdiff as vd, %s.vdiff_table as vdt set vd.state = 'error', vdt.state = 'error', vd.completed_at = NULL,
						vd.last_error = 'vttablet: rpc error: code = Unknown desc = (errno 1213) (sqlstate 40001): Deadlock found when trying to get lock; try restarting transaction'
						where vd.vdiff_uuid = %s and vd.id = vdt.vdiff_id`
	sqlAnalyzeTable = `analyze table %s`
)

var testCases = []*testCase{
	{
		name:                "MoveTables/unsharded to two shards",
		workflow:            "p1c2",
		typ:                 "MoveTables",
		sourceKs:            "product",
		targetKs:            "customer",
		sourceShards:        "0",
		targetShards:        "-80,80-",
		tabletBaseID:        200,
		tables:              "customer,Lead,Lead-1,nopk",
		autoRetryError:      true,
		retryInsert:         `insert into customer(cid, name, typ) values(1991234, 'Testy McTester', 'soho')`,
		resume:              true,
		resumeInsert:        `insert into customer(cid, name, typ) values(1992234, 'Testy McTester (redux)', 'enterprise')`,
		testCLIErrors:       true, // test for errors in the simplest workflow
		testCLICreateWait:   true, // test wait on create feature against simplest workflow
		testCLIFlagHandling: true, // test flag handling end-to-end against simplest workflow
	},
	{
		name:           "Reshard Merge/split 2 to 3",
		workflow:       "c2c3",
		typ:            "Reshard",
		sourceKs:       "customer",
		targetKs:       "customer",
		sourceShards:   "-80,80-",
		targetShards:   "-40,40-a0,a0-",
		tabletBaseID:   400,
		autoRetryError: true,
		retryInsert:    `insert into customer(cid, name, typ) values(1993234, 'Testy McTester Jr', 'enterprise'), (1993235, 'Testy McTester II', 'enterprise')`,
		resume:         true,
		resumeInsert:   `insert into customer(cid, name, typ) values(1994234, 'Testy McTester III', 'enterprise')`,
		stop:           true,
	},
	{
		name:           "Reshard/merge 3 to 1",
		workflow:       "c3c1",
		typ:            "Reshard",
		sourceKs:       "customer",
		targetKs:       "customer",
		sourceShards:   "-40,40-a0,a0-",
		targetShards:   "0",
		tabletBaseID:   700,
		autoRetryError: true,
		retryInsert:    `insert into customer(cid, name, typ) values(1995234, 'Testy McTester IV', 'enterprise')`,
		resume:         true,
		resumeInsert:   `insert into customer(cid, name, typ) values(1996234, 'Testy McTester V', 'enterprise'), (1996235, 'Testy McTester VI', 'enterprise')`,
		stop:           true,
	},
}

func TestVDiff2(t *testing.T) {
	allCellNames = "zone5,zone1,zone2,zone3,zone4"
	sourceKs := "product"
	sourceShards := []string{"0"}
	targetKs := "customer"
	targetShards := []string{"-80", "80-"}
	// This forces us to use multiple vstream packets even with small test tables.
	extraVTTabletArgs = []string{"--vstream_packet_size=1"}

	vc = NewVitessCluster(t, "TestVDiff2", strings.Split(allCellNames, ","), mainClusterConfig)
	require.NotNil(t, vc)
	zone1 := vc.Cells["zone1"]
	zone2 := vc.Cells["zone2"]
	zone3 := vc.Cells["zone3"]
	defaultCell = zone1

	defer vc.TearDown(t)

	// The primary tablet is only added in the first cell.
	// We ONLY add primary tablets in this test.
	_, err := vc.AddKeyspace(t, []*Cell{zone2, zone1, zone3}, sourceKs, strings.Join(sourceShards, ","), initialProductVSchema, initialProductSchema, 0, 0, 100, sourceKsOpts)
	require.NoError(t, err)

	vtgate = defaultCell.Vtgates[0]
	require.NotNil(t, vtgate)
	for _, shard := range sourceShards {
		require.NoError(t, cluster.WaitForHealthyShard(vc.VtctldClient, sourceKs, shard))
	}

	vtgateConn = getConnection(t, vc.ClusterConfig.hostname, vc.ClusterConfig.vtgateMySQLPort)
	defer vtgateConn.Close()
	verifyClusterHealth(t, vc)

	insertInitialData(t)
	// Insert null and empty enum values for testing vdiff comparisons for those values.
	// If we add this to the initial data list, the counts in several other tests will need to change
	query := `insert into customer(cid, name, typ, sport) values(1001, null, 'soho','')`
	execVtgateQuery(t, vtgateConn, fmt.Sprintf("%s:%s", sourceKs, sourceShards[0]), query)

<<<<<<< HEAD
	generateMoreCustomers(t, sourceKs, 100000)
=======
	generateMoreCustomers(t, sourceKs, 1000)

	// Create rows in the nopk table using the customer names and random ages between 20 and 100.
	_, err = vtgateConn.ExecuteFetch(fmt.Sprintf("insert into %s.nopk(name, age) select name, floor(rand()*80)+20 from %s.customer", sourceKs, sourceKs), -1, false)
	require.NoError(t, err, "failed to insert rows into nopk table: %v", err)
>>>>>>> f8968e77

	// The primary tablet is only added in the first cell.
	// We ONLY add primary tablets in this test.
	tks, err := vc.AddKeyspace(t, []*Cell{zone3, zone1, zone2}, targetKs, strings.Join(targetShards, ","), customerVSchema, customerSchema, 0, 0, 200, targetKsOpts)
	require.NoError(t, err)
	for _, shard := range targetShards {
		require.NoError(t, cluster.WaitForHealthyShard(vc.VtctldClient, targetKs, shard))
	}

	for _, tc := range testCases {
		t.Run(tc.name, func(t *testing.T) {
			// Primary tablets for any new shards are added in the first cell.
			testWorkflow(t, vc, tc, tks, []*Cell{zone3, zone2, zone1})
		})
	}
}

func testWorkflow(t *testing.T, vc *VitessCluster, tc *testCase, tks *Keyspace, cells []*Cell) {
	arrTargetShards := strings.Split(tc.targetShards, ",")
	if tc.typ == "Reshard" {
		require.NoError(t, vc.AddShards(t, cells, tks, tc.targetShards, 0, 0, tc.tabletBaseID, targetKsOpts))
		for _, shard := range arrTargetShards {
			require.NoError(t, cluster.WaitForHealthyShard(vc.VtctldClient, tc.targetKs, shard))
		}
	}
	ksWorkflow := fmt.Sprintf("%s.%s", tc.targetKs, tc.workflow)
	var args []string
	args = append(args, tc.typ, "--")
	args = append(args, "--source", tc.sourceKs)
	if tc.typ == "Reshard" {
		args = append(args, "--source_shards", tc.sourceShards, "--target_shards", tc.targetShards)
	}
	args = append(args, "--cells", allCellNames)
	args = append(args, "--tables", tc.tables)
	args = append(args, "Create")
	args = append(args, ksWorkflow)
	err := vc.VtctlClient.ExecuteCommand(args...)
	require.NoError(t, err)

	for _, shard := range arrTargetShards {
		tab := vc.getPrimaryTablet(t, tc.targetKs, shard)
		catchup(t, tab, tc.workflow, tc.typ)
	}

	vdiff(t, tc.targetKs, tc.workflow, allCellNames, true, true, nil)

	/*
		doVtctldclientVDiff(t, tc.targetKs, tc.workflow, allCellNames, nil, "--max-diff-time=50ns")

		tablet := vc.getPrimaryTablet(t, tc.targetKs, arrTargetShards[0])
		stat, err := getDebugVar(t, tablet.Port, []string{"VDiffRestartedTableDiffsCount"})
		require.NoError(t, err, "failed to get VDiffRestartedTableDiffsCount stat: %v", err)
		restarts := gjson.Parse(stat).Get("customer").Int()
		require.Greater(t, restarts, int64(0), "expected VDiffRestartedTableDiffsCount stat to be greater than 0, got %d", restarts)
	*/

	if tc.autoRetryError {
		testAutoRetryError(t, tc, allCellNames)
	}

	if tc.resume {
		testResume(t, tc, allCellNames)
	}

	// These are done here so that we have a valid workflow to test the commands against.
	if tc.stop {
		testStop(t, ksWorkflow, allCellNames)
	}
	if tc.testCLICreateWait {
		testCLICreateWait(t, ksWorkflow, allCellNames)
	}
	if tc.testCLIErrors {
		testCLIErrors(t, ksWorkflow, allCellNames)
	}
	if tc.testCLIFlagHandling {
		testCLIFlagHandling(t, tc.targetKs, tc.workflow, cells[0])
	}

	testDelete(t, ksWorkflow, allCellNames)

	// Create another VDiff record to confirm it gets deleted when the workflow is completed.
	ts := time.Now()
	uuid, _ := performVDiff2Action(t, false, ksWorkflow, allCellNames, "create", "", false)
	waitForVDiff2ToComplete(t, false, ksWorkflow, allCellNames, uuid, ts)

	err = vc.VtctlClient.ExecuteCommand(tc.typ, "--", "SwitchTraffic", ksWorkflow)
	require.NoError(t, err)
	err = vc.VtctlClient.ExecuteCommand(tc.typ, "--", "Complete", ksWorkflow)
	require.NoError(t, err)

	// Confirm the VDiff data is deleted for the workflow.
	testNoOrphanedData(t, tc.targetKs, tc.workflow, arrTargetShards)
}

func testCLIErrors(t *testing.T, ksWorkflow, cells string) {
	t.Run("Client error handling", func(t *testing.T) {
		_, output := performVDiff2Action(t, false, ksWorkflow, cells, "badcmd", "", true)
		require.Contains(t, output, "Usage:")
		_, output = performVDiff2Action(t, false, ksWorkflow, cells, "create", "invalid_uuid", true)
		require.Contains(t, output, "invalid UUID provided")
		_, output = performVDiff2Action(t, false, ksWorkflow, cells, "resume", "invalid_uuid", true)
		require.Contains(t, output, "invalid UUID provided")
		_, output = performVDiff2Action(t, false, ksWorkflow, cells, "delete", "invalid_uuid", true)
		require.Contains(t, output, "invalid argument provided")
		_, output = performVDiff2Action(t, false, ksWorkflow, cells, "show", "invalid_uuid", true)
		require.Contains(t, output, "invalid argument provided")
		uuid, _ := performVDiff2Action(t, false, ksWorkflow, cells, "show", "last", false)
		_, output = performVDiff2Action(t, false, ksWorkflow, cells, "create", uuid, true)
		require.Contains(t, output, "already exists")
	})
}

// testCLIFlagHandling tests that the vtctldclient CLI flags are handled correctly
// from vtctldclient->vtctld->vttablet->mysqld.
func testCLIFlagHandling(t *testing.T, targetKs, workflowName string, cell *Cell) {
	expectedOptions := &tabletmanagerdatapb.VDiffOptions{
		CoreOptions: &tabletmanagerdatapb.VDiffCoreOptions{
			MaxRows:               999,
			MaxExtraRowsToCompare: 777,
			AutoRetry:             true,
			UpdateTableStats:      true,
			TimeoutSeconds:        60,
			MaxDiffSeconds:        333,
		},
		PickerOptions: &tabletmanagerdatapb.VDiffPickerOptions{
			SourceCell:  "zone1,zone2,zone3,zonefoosource",
			TargetCell:  "zone1,zone2,zone3,zonefootarget",
			TabletTypes: "replica,primary,rdonly",
		},
		ReportOptions: &tabletmanagerdatapb.VDiffReportOptions{
			MaxSampleRows: 888,
			OnlyPks:       true,
		},
	}

	t.Run("Client flag handling", func(t *testing.T) {
		res, err := vc.VtctldClient.ExecuteCommandWithOutput("vdiff", "--target-keyspace", targetKs, "--workflow", workflowName,
			"create",
			"--limit", fmt.Sprintf("%d", expectedOptions.CoreOptions.MaxRows),
			"--max-report-sample-rows", fmt.Sprintf("%d", expectedOptions.ReportOptions.MaxSampleRows),
			"--max-extra-rows-to-compare", fmt.Sprintf("%d", expectedOptions.CoreOptions.MaxExtraRowsToCompare),
			"--filtered-replication-wait-time", fmt.Sprintf("%v", time.Duration(expectedOptions.CoreOptions.TimeoutSeconds)*time.Second),
			"--max-diff-duration", fmt.Sprintf("%v", time.Duration(expectedOptions.CoreOptions.MaxDiffSeconds)*time.Second),
			"--source-cells", expectedOptions.PickerOptions.SourceCell,
			"--target-cells", expectedOptions.PickerOptions.TargetCell,
			"--tablet-types", expectedOptions.PickerOptions.TabletTypes,
			fmt.Sprintf("--update-table-stats=%t", expectedOptions.CoreOptions.UpdateTableStats),
			fmt.Sprintf("--auto-retry=%t", expectedOptions.CoreOptions.AutoRetry),
			fmt.Sprintf("--only-pks=%t", expectedOptions.ReportOptions.OnlyPks),
			"--tablet-types-in-preference-order=false", // So tablet_types should not start with "in_order:", which is the default
			"--format=json") // So we can easily grab the UUID
		require.NoError(t, err, "vdiff command failed: %s", res)
		jsonRes := gjson.Parse(res)
		vduuid, err := uuid.Parse(jsonRes.Get("UUID").String())
		require.NoError(t, err, "invalid UUID: %s", jsonRes.Get("UUID").String())

		// Confirm that the options were passed through and saved correctly.
		query := sqlparser.BuildParsedQuery("select options from %s.vdiff where vdiff_uuid = %s",
			sidecarDBIdentifier, encodeString(vduuid.String())).Query
		tablets := vc.getVttabletsInKeyspace(t, cell, targetKs, "PRIMARY")
		require.Greater(t, len(tablets), 0, "no primary tablets found in keyspace %s", targetKs)
		tablet := maps.Values(tablets)[0]
		qres, err := tablet.QueryTablet(query, targetKs, false)
		require.NoError(t, err, "query %q failed: %v", query, err)
		require.NotNil(t, qres, "query %q returned nil result", query) // Should never happen
		require.Equal(t, 1, len(qres.Rows), "query %q returned %d rows, expected 1", query, len(qres.Rows))
		require.Equal(t, 1, len(qres.Rows[0]), "query %q returned %d columns, expected 1", query, len(qres.Rows[0]))
		storedOptions := &tabletmanagerdatapb.VDiffOptions{}
		bytes, err := qres.Rows[0][0].ToBytes()
		require.NoError(t, err, "failed to convert result %+v to bytes: %v", qres.Rows[0], err)
		err = protojson.Unmarshal(bytes, storedOptions)
		require.NoError(t, err, "failed to unmarshal result %s to a %T: %v", string(bytes), storedOptions, err)
		require.True(t, proto.Equal(expectedOptions, storedOptions), "stored options %v != expected options %v", storedOptions, expectedOptions)
	})
}

func testDelete(t *testing.T, ksWorkflow, cells string) {
	t.Run("Delete", func(t *testing.T) {
		// Let's be sure that we have at least 3 unique VDiffs.
		// We have one record in the SHOW output per VDiff, per
		// shard. So we want to get a count of the unique VDiffs
		// by UUID.
		uuidCount := func(uuids []gjson.Result) int64 {
			seen := make(map[string]struct{})
			for _, uuid := range uuids {
				seen[uuid.String()] = struct{}{}
			}
			return int64(len(seen))
		}
		_, output := performVDiff2Action(t, false, ksWorkflow, cells, "show", "all", false)
		initialVDiffCount := uuidCount(gjson.Get(output, "#.UUID").Array())
		for ; initialVDiffCount < 3; initialVDiffCount++ {
			_, _ = performVDiff2Action(t, false, ksWorkflow, cells, "create", "", false)
		}

		// Now let's confirm that we have at least 3 unique VDiffs.
		_, output = performVDiff2Action(t, false, ksWorkflow, cells, "show", "all", false)
		require.GreaterOrEqual(t, uuidCount(gjson.Get(output, "#.UUID").Array()), int64(3))
		// And that our initial count is what we expect.
		require.Equal(t, initialVDiffCount, uuidCount(gjson.Get(output, "#.UUID").Array()))

		// Test show last with verbose too as a side effect.
		uuid, output := performVDiff2Action(t, false, ksWorkflow, cells, "show", "last", false, "--verbose")
		// The TableSummary is only present with --verbose.
		require.Contains(t, output, `"TableSummary":`)

		// Now let's delete one of the VDiffs.
		_, output = performVDiff2Action(t, false, ksWorkflow, cells, "delete", uuid, false)
		require.Equal(t, "completed", gjson.Get(output, "Status").String())
		// And confirm that our unique VDiff count has only decreased by one.
		_, output = performVDiff2Action(t, false, ksWorkflow, cells, "show", "all", false)
		require.Equal(t, initialVDiffCount-1, uuidCount(gjson.Get(output, "#.UUID").Array()))

		// Now let's delete all of them.
		_, output = performVDiff2Action(t, false, ksWorkflow, cells, "delete", "all", false)
		require.Equal(t, "completed", gjson.Get(output, "Status").String())
		// And finally confirm that we have no more VDiffs.
		_, output = performVDiff2Action(t, false, ksWorkflow, cells, "show", "all", false)
		require.Equal(t, int64(0), gjson.Get(output, "#").Int())
	})
}

func testNoOrphanedData(t *testing.T, keyspace, workflow string, shards []string) {
	t.Run("No orphaned data", func(t *testing.T) {
		query := sqlparser.BuildParsedQuery("select vd.id as vdiff_id, vdt.vdiff_id as vdiff_table_id, vdl.vdiff_id as vdiff_log_id from %s.vdiff as vd inner join %s.vdiff_table as vdt on (vd.id = vdt.vdiff_id) inner join %s.vdiff_log as vdl on (vd.id = vdl.vdiff_id) where vd.keyspace = %s and vd.workflow = %s",
			sidecarDBIdentifier, sidecarDBIdentifier, sidecarDBIdentifier, encodeString(keyspace), encodeString(workflow)).Query
		for _, shard := range shards {
			res, err := vc.getPrimaryTablet(t, keyspace, shard).QueryTablet(query, keyspace, false)
			require.NoError(t, err)
			require.Equal(t, 0, len(res.Rows))
		}
	})
}

func testResume(t *testing.T, tc *testCase, cells string) {
	t.Run("Resume", func(t *testing.T) {
		ksWorkflow := fmt.Sprintf("%s.%s", tc.targetKs, tc.workflow)

		// confirm the last VDiff is in the expected completed state
		uuid, output := performVDiff2Action(t, false, ksWorkflow, cells, "show", "last", false)
		jsonOutput := getVDiffInfo(output)
		require.Equal(t, "completed", jsonOutput.State)
		// save the number of rows compared in previous runs
		rowsCompared := jsonOutput.RowsCompared
		ogTime := time.Now() // the completed_at should be later than this after resuming

		expectedNewRows := int64(0)
		if tc.resumeInsert != "" {
			res := execVtgateQuery(t, vtgateConn, tc.sourceKs, tc.resumeInsert)
			expectedNewRows = int64(res.RowsAffected)
		}
		expectedRows := rowsCompared + expectedNewRows

		// confirm that the VDiff was resumed, able to complete, and we compared the
		// expected number of rows in total (original run and resume)
		_, _ = performVDiff2Action(t, false, ksWorkflow, cells, "resume", uuid, false)
		info := waitForVDiff2ToComplete(t, false, ksWorkflow, cells, uuid, ogTime)
		require.NotNil(t, info)
		require.False(t, info.HasMismatch)
		require.Equal(t, expectedRows, info.RowsCompared)
	})
}

func testStop(t *testing.T, ksWorkflow, cells string) {
	t.Run("Stop", func(t *testing.T) {
		// create a new VDiff and immediately stop it
		uuid, _ := performVDiff2Action(t, false, ksWorkflow, cells, "create", "", false)
		_, _ = performVDiff2Action(t, false, ksWorkflow, cells, "stop", uuid, false)
		// confirm the VDiff is in the expected stopped state
		_, output := performVDiff2Action(t, false, ksWorkflow, cells, "show", uuid, false)
		jsonOutput := getVDiffInfo(output)
		require.Equal(t, "stopped", jsonOutput.State)
		// confirm that the context cancelled error was also cleared
		require.False(t, strings.Contains(output, `"Errors":`))
	})
}

func testAutoRetryError(t *testing.T, tc *testCase, cells string) {
	t.Run("Auto retry on error", func(t *testing.T) {
		ksWorkflow := fmt.Sprintf("%s.%s", tc.targetKs, tc.workflow)

		// confirm the last VDiff is in the expected completed state
		uuid, output := performVDiff2Action(t, false, ksWorkflow, cells, "show", "last", false)
		jsonOutput := getVDiffInfo(output)
		require.Equal(t, "completed", jsonOutput.State)
		// save the number of rows compared in the first run
		rowsCompared := jsonOutput.RowsCompared
		ogTime := time.Now() // the completed_at should be later than this upon retry

		// create new data since original VDiff run -- if requested -- to confirm that the rows
		// compared is cumulative
		expectedNewRows := int64(0)
		if tc.retryInsert != "" {
			res := execVtgateQuery(t, vtgateConn, tc.sourceKs, tc.retryInsert)
			expectedNewRows = int64(res.RowsAffected)
		}
		expectedRows := rowsCompared + expectedNewRows

		// update the VDiff to simulate an ephemeral error having occurred
		for _, shard := range strings.Split(tc.targetShards, ",") {
			tab := vc.getPrimaryTablet(t, tc.targetKs, shard)
			res, err := tab.QueryTabletWithDB(sqlparser.BuildParsedQuery(sqlSimulateError, sidecarDBIdentifier, sidecarDBIdentifier, encodeString(uuid)).Query, "vt_"+tc.targetKs)
			require.NoError(t, err)
			// should have updated the vdiff record and at least one vdiff_table record
			require.GreaterOrEqual(t, int(res.RowsAffected), 2)
		}

		// confirm that the VDiff was retried, able to complete, and we compared the expected
		// number of rows in total (original run and retry)
		info := waitForVDiff2ToComplete(t, false, ksWorkflow, cells, uuid, ogTime)
		require.NotNil(t, info)
		require.False(t, info.HasMismatch)
		require.Equal(t, expectedRows, info.RowsCompared)
	})
}

func testCLICreateWait(t *testing.T, ksWorkflow string, cells string) {
	t.Run("vtctl create and wait", func(t *testing.T) {
		chCompleted := make(chan bool)
		go func() {
			_, output := performVDiff2Action(t, false, ksWorkflow, cells, "create", "", false, "--wait", "--wait-update-interval=1s")
			completed := false
			// We don't try to parse the JSON output as it may contain a series of outputs
			// that together do not form a valid JSON document. We can change this in the
			// future if we want to by printing them out as an array of JSON objects.
			if strings.Contains(output, `"State": "completed"`) {
				completed = true
			}
			chCompleted <- completed
		}()

		tmr := time.NewTimer(vdiffTimeout)
		defer tmr.Stop()
		select {
		case completed := <-chCompleted:
			require.Equal(t, true, completed)
		case <-tmr.C:
			require.Fail(t, "timeout waiting for vdiff to complete")
		}
	})
}<|MERGE_RESOLUTION|>--- conflicted
+++ resolved
@@ -150,15 +150,11 @@
 	query := `insert into customer(cid, name, typ, sport) values(1001, null, 'soho','')`
 	execVtgateQuery(t, vtgateConn, fmt.Sprintf("%s:%s", sourceKs, sourceShards[0]), query)
 
-<<<<<<< HEAD
-	generateMoreCustomers(t, sourceKs, 100000)
-=======
 	generateMoreCustomers(t, sourceKs, 1000)
 
 	// Create rows in the nopk table using the customer names and random ages between 20 and 100.
 	_, err = vtgateConn.ExecuteFetch(fmt.Sprintf("insert into %s.nopk(name, age) select name, floor(rand()*80)+20 from %s.customer", sourceKs, sourceKs), -1, false)
 	require.NoError(t, err, "failed to insert rows into nopk table: %v", err)
->>>>>>> f8968e77
 
 	// The primary tablet is only added in the first cell.
 	// We ONLY add primary tablets in this test.
