/*
Copyright 2022 The Vitess Authors.

Licensed under the Apache License, Version 2.0 (the "License");
you may not use this file except in compliance with the License.
You may obtain a copy of the License at

    http://www.apache.org/licenses/LICENSE-2.0

Unless required by applicable law or agreed to in writing, software
distributed under the License is distributed on an "AS IS" BASIS,
WITHOUT WARRANTIES OR CONDITIONS OF ANY KIND, either express or implied.
See the License for the specific language governing permissions and
limitations under the License.
*/

package vreplication

import (
	"fmt"
	"io"
	"math/rand"
	"net/http"
	"os"
	"os/exec"
	"path"
	"runtime"
	"strings"
	"sync"
	"testing"
	"time"

	"vitess.io/vitess/go/mysql"

	"vitess.io/vitess/go/vt/mysqlctl"
	"vitess.io/vitess/go/vt/sqlparser"
	"vitess.io/vitess/go/vt/vtgate/planbuilder/plancontext"

	"github.com/stretchr/testify/require"

	"vitess.io/vitess/go/test/endtoend/cluster"
	"vitess.io/vitess/go/test/endtoend/throttler"
	"vitess.io/vitess/go/vt/log"
)

var (
	debugMode = false // set to true for local debugging: this uses the local env vtdataroot and does not teardown clusters

	originalVtdataroot string
	vtdataroot         string
	// If you query the sidecar database directly against mysqld then you will need to specify the
	// sidecarDBIdentifier
	sidecarDBName         = "__vt_e2e-test" // test a non-default sidecar database name that also needs to be escaped
	sidecarDBIdentifier   = sqlparser.String(sqlparser.NewIdentifierCS(sidecarDBName))
	mainClusterConfig     *ClusterConfig
	externalClusterConfig *ClusterConfig
	extraVTGateArgs       = []string{"--tablet_refresh_interval", "10ms", "--enable_buffer", "--buffer_window", loadTestBufferingWindowDurationStr,
		"--buffer_size", "100000", "--buffer_min_time_between_failovers", "0s", "--buffer_max_failover_duration", loadTestBufferingWindowDurationStr}
	extraVtctldArgs = []string{"--remote_operation_timeout", "600s", "--topo_etcd_lease_ttl", "120"}
	// This variable can be used within specific tests to alter vttablet behavior
	extraVTTabletArgs = []string{}

	parallelInsertWorkers = "--vreplication-parallel-insert-workers=4"

	throttlerConfig = throttler.Config{Threshold: 15}
)

// ClusterConfig defines the parameters like ports, tmpDir, tablet types which uniquely define a vitess cluster
type ClusterConfig struct {
	charset              string
	hostname             string
	topoPort             int
	vtctldPort           int
	vtctldGrpcPort       int
	vtdataroot           string
	tmpDir               string
	vtgatePort           int
	vtgateGrpcPort       int
	vtgateMySQLPort      int
	vtgatePlannerVersion plancontext.PlannerVersion
	tabletTypes          string
	tabletPortBase       int
	tabletGrpcPortBase   int
	tabletMysqlPortBase  int
	vtorcPort            int

	vreplicationCompressGTID bool
}

// VitessCluster represents all components within the test cluster
type VitessCluster struct {
	t             *testing.T
	ClusterConfig *ClusterConfig
	Name          string
	Cells         map[string]*Cell
	Topo          *cluster.TopoProcess
	Vtctld        *cluster.VtctldProcess
	Vtctl         *cluster.VtctlProcess
	VtctlClient   *cluster.VtctlClientProcess
	VtctldClient  *cluster.VtctldClientProcess
	VTOrcProcess  *cluster.VTOrcProcess
}

// Cell represents a Vitess cell within the test cluster
type Cell struct {
	Name      string
	Keyspaces map[string]*Keyspace
	Vtgates   []*cluster.VtgateProcess
}

// Keyspace represents a Vitess keyspace contained by a cell within the test cluster
type Keyspace struct {
	Name          string
	Shards        map[string]*Shard
	VSchema       string
	Schema        string
	SidecarDBName string
}

// Shard represents a Vitess shard in a keyspace
type Shard struct {
	Name      string
	IsSharded bool
	Tablets   map[string]*Tablet
}

// Tablet represents a vttablet within a shard
type Tablet struct {
	Name     string
	Vttablet *cluster.VttabletProcess
	DbServer *cluster.MysqlctlProcess
}

func setTempVtDataRoot() string {
	dirSuffix := 100000 + rand.Intn(999999-100000) // 6 digits
	if debugMode {
		vtdataroot = originalVtdataroot
	} else {
		vtdataroot = path.Join(originalVtdataroot, fmt.Sprintf("vreple2e_%d", dirSuffix))
	}
	if _, err := os.Stat(vtdataroot); os.IsNotExist(err) {
		os.Mkdir(vtdataroot, 0700)
	}
	_ = os.Setenv("VTDATAROOT", vtdataroot)
	fmt.Printf("VTDATAROOT is %s\n", vtdataroot)
	return vtdataroot
}

// StartVTOrc starts a VTOrc instance
func (vc *VitessCluster) StartVTOrc() error {
	// Start vtorc if not already running
	if vc.VTOrcProcess != nil {
		return nil
	}
	base := cluster.VtctlProcessInstance(vc.ClusterConfig.topoPort, vc.ClusterConfig.hostname)
	base.Binary = "vtorc"
	vtorcProcess := &cluster.VTOrcProcess{
		VtctlProcess: *base,
		LogDir:       vc.ClusterConfig.tmpDir,
		Config:       cluster.VTOrcConfiguration{},
		Port:         vc.ClusterConfig.vtorcPort,
	}
	err := vtorcProcess.Setup()
	if err != nil {
		log.Error(err.Error())
		return err
	}
	vc.VTOrcProcess = vtorcProcess
	return nil
}

// setVtMySQLRoot creates the root directory if it does not exist
// and saves the directory in the VT_MYSQL_ROOT OS env var.
// mysqlctl will then look for the mysql related binaries in the
// ./bin, ./sbin, and ./libexec subdirectories of VT_MYSQL_ROOT.
func setVtMySQLRoot(mysqlRoot string) error {
	if _, err := os.Stat(mysqlRoot); os.IsNotExist(err) {
		os.Mkdir(mysqlRoot, 0700)
	}
	err := os.Setenv("VT_MYSQL_ROOT", mysqlRoot)
	if err != nil {
		return err
	}
	fmt.Printf("VT_MYSQL_ROOT is %s\n", mysqlRoot)
	return nil
}

func unsetVtMySQLRoot() {
	_ = os.Unsetenv("VT_MYSQL_ROOT")
}

// getDBTypeVersionInUse checks the major DB version of the mysqld binary
// that mysqlctl would currently use, e.g. 5.7 or 8.0 (in semantic versioning
// this would be major.minor but in MySQL it's effectively the major version).
func getDBTypeVersionInUse() (string, error) {
	var dbTypeMajorVersion string
	versionStr, err := mysqlctl.GetVersionString()
	if err != nil {
		return dbTypeMajorVersion, err
	}
	flavor, version, err := mysqlctl.ParseVersionString(versionStr)
	if err != nil {
		return dbTypeMajorVersion, err
	}
	majorVersion := fmt.Sprintf("%d.%d", version.Major, version.Minor)
	if flavor == mysqlctl.FlavorMySQL || flavor == mysqlctl.FlavorPercona {
		dbTypeMajorVersion = fmt.Sprintf("mysql-%s", majorVersion)
	} else {
		dbTypeMajorVersion = fmt.Sprintf("%s-%s", strings.ToLower(string(flavor)), majorVersion)
	}
	return dbTypeMajorVersion, nil
}

// downloadDBTypeVersion downloads a recent major version release build for the specified
// DB type.
// If the file already exists, it will not download it again.
// The artifact will be downloaded and extracted in the specified path. So e.g. if you
// pass /tmp as the path and 5.7 as the majorVersion, mysqld will be installed in:
// /tmp/mysql-5.7/bin/mysqld
// You should then call setVtMySQLRoot() and setDBFlavor() to ensure that this new
// binary is used by mysqlctl along with the correct flavor specific config file.
func downloadDBTypeVersion(dbType string, majorVersion string, path string) error {
	client := http.Client{
		Timeout: 10 * time.Minute,
	}
	var url, file, versionFile string
	dbType = strings.ToLower(dbType)

	// This currently only supports x86_64 linux
	if runtime.GOOS != "linux" || runtime.GOARCH != "amd64" {
		return fmt.Errorf("downloadDBTypeVersion() only supports x86_64 linux, current test environment is %s %s", runtime.GOARCH, runtime.GOOS)
	}

	if dbType == "mysql" && majorVersion == "5.7" {
		versionFile = "mysql-5.7.37-linux-glibc2.12-x86_64.tar.gz"
		url = "https://dev.mysql.com/get/Downloads/MySQL-5.7/" + versionFile
	} else if dbType == "mysql" && majorVersion == "8.0" {
		versionFile = "mysql-8.0.28-linux-glibc2.17-x86_64-minimal.tar.xz"
		url = "https://dev.mysql.com/get/Downloads/MySQL-8.0/" + versionFile
	} else if dbType == "mariadb" && majorVersion == "10.10" {
		versionFile = "mariadb-10.10.3-linux-systemd-x86_64.tar.gz"
		url = "https://github.com/vitessio/vitess-resources/releases/download/v4.0/" + versionFile
	} else {
		return fmt.Errorf("invalid/unsupported major version: %s for database: %s", majorVersion, dbType)
	}
	file = fmt.Sprintf("%s/%s", path, versionFile)
	// Let's not download the file again if we already have it
	if _, err := os.Stat(file); err == nil {
		return nil
	}
	downloadFile := func() error {
		resp, err := client.Get(url)
		if err != nil {
			return fmt.Errorf("error downloading contents of %s to %s. Error: %v", url, file, err)
		}
		defer resp.Body.Close()
		out, err := os.Create(file)
		if err != nil {
			return fmt.Errorf("error creating file %s to save the contents of %s. Error: %v", file, url, err)
		}
		defer out.Close()
		_, err = io.Copy(out, resp.Body)
		if err != nil {
			return fmt.Errorf("error saving contents of %s to %s. Error: %v", url, file, err)
		}
		return nil
	}
	retries := 5
	var dlerr error
	for i := 0; i < retries; i++ {
		if dlerr = downloadFile(); dlerr == nil {
			break
		}
	}
	if dlerr != nil {
		return dlerr
	}

	untarCmd := exec.Command("/bin/sh", "-c", fmt.Sprintf("tar xvf %s -C %s --strip-components=1", file, path))
	output, err := untarCmd.CombinedOutput()
	if err != nil {
		return fmt.Errorf("exec: %v failed: %v output: %s", untarCmd, err, string(output))
	}

	return nil
}

func getClusterConfig(idx int, dataRootDir string) *ClusterConfig {
	basePort := 15000
	etcdPort := 2379

	basePort += idx * 10000
	etcdPort += idx * 10000
	if _, err := os.Stat(dataRootDir); os.IsNotExist(err) {
		os.Mkdir(dataRootDir, 0700)
	}

	return &ClusterConfig{
		// The ipv4 loopback address is used with the mysql client so that tcp is used in the test ("localhost" causes the socket file to be used, which fails)
		hostname:            "127.0.0.1",
		topoPort:            etcdPort,
		vtctldPort:          basePort,
		vtctldGrpcPort:      basePort + 999,
		tmpDir:              dataRootDir + "/tmp",
		vtgatePort:          basePort + 1,
		vtgateGrpcPort:      basePort + 991,
		vtgateMySQLPort:     basePort + 306,
		tabletTypes:         "primary",
		vtdataroot:          dataRootDir,
		tabletPortBase:      basePort + 1000,
		tabletGrpcPortBase:  basePort + 1991,
		tabletMysqlPortBase: basePort + 1306,
		vtorcPort:           basePort + 2639,
		charset:             "utf8mb4",
	}
}

func init() {
	// for local debugging set this variable so that each run uses VTDATAROOT instead of a random dir
	// and also does not teardown the cluster for inspecting logs and the databases
	if os.Getenv("VREPLICATION_E2E_DEBUG") != "" {
		debugMode = true
	}
	originalVtdataroot = os.Getenv("VTDATAROOT")
	var mainVtDataRoot string
	if debugMode {
		mainVtDataRoot = originalVtdataroot
	} else {
		mainVtDataRoot = setTempVtDataRoot()
	}
	mainClusterConfig = getClusterConfig(0, mainVtDataRoot)
	externalClusterConfig = getClusterConfig(1, mainVtDataRoot+"/ext")
}

// NewVitessCluster starts a basic cluster with vtgate, vtctld and the topo
func NewVitessCluster(t *testing.T, name string, cellNames []string, clusterConfig *ClusterConfig) *VitessCluster {
	vc := &VitessCluster{t: t, Name: name, Cells: make(map[string]*Cell), ClusterConfig: clusterConfig}
	require.NotNil(t, vc)

	vc.CleanupDataroot(t, true)

	topo := cluster.TopoProcessInstance(vc.ClusterConfig.topoPort, vc.ClusterConfig.topoPort+1, vc.ClusterConfig.hostname, "etcd2", "global")

	require.NotNil(t, topo)
	require.Nil(t, topo.Setup("etcd2", nil))
	err := topo.ManageTopoDir("mkdir", "/vitess/global")
	require.NoError(t, err)
	vc.Topo = topo
	for _, cellName := range cellNames {
		err := topo.ManageTopoDir("mkdir", "/vitess/"+cellName)
		require.NoError(t, err)
	}

	vtctld := cluster.VtctldProcessInstance(vc.ClusterConfig.vtctldPort, vc.ClusterConfig.vtctldGrpcPort,
		vc.ClusterConfig.topoPort, vc.ClusterConfig.hostname, vc.ClusterConfig.tmpDir)
	vc.Vtctld = vtctld
	require.NotNil(t, vc.Vtctld)
	// use first cell as `-cell`
	vc.Vtctld.Setup(cellNames[0], extraVtctldArgs...)

	vc.Vtctl = cluster.VtctlProcessInstance(vc.ClusterConfig.topoPort, vc.ClusterConfig.hostname)
	require.NotNil(t, vc.Vtctl)
	for _, cellName := range cellNames {
		vc.Vtctl.AddCellInfo(cellName)
		cell, err := vc.AddCell(t, cellName)
		require.NoError(t, err)
		require.NotNil(t, cell)
	}

	vc.VtctlClient = cluster.VtctlClientProcessInstance(vc.ClusterConfig.hostname, vc.Vtctld.GrpcPort, vc.ClusterConfig.tmpDir)
	require.NotNil(t, vc.VtctlClient)
	vc.VtctldClient = cluster.VtctldClientProcessInstance(vc.ClusterConfig.hostname, vc.Vtctld.GrpcPort, vc.ClusterConfig.tmpDir)
	require.NotNil(t, vc.VtctldClient)
	return vc
}

// CleanupDataroot deletes the vtdataroot directory. Since we run multiple tests sequentially in a single CI test shard,
// we can run out of disk space due to all the leftover artifacts from previous tests.
func (vc *VitessCluster) CleanupDataroot(t *testing.T, recreate bool) {
	// This is always set to "true" on GitHub Actions runners:
	// https://docs.github.com/en/actions/learn-github-actions/variables#default-environment-variables
	ci, ok := os.LookupEnv("CI")
	if !ok || strings.ToLower(ci) != "true" {
		// Leave the directory in place to support local debugging.
		return
	}
	dir := vc.ClusterConfig.vtdataroot
	log.Infof("Deleting vtdataroot %s", dir)
	err := os.RemoveAll(dir)
	require.NoError(t, err)
	if recreate {
		err = os.Mkdir(dir, 0700)
		require.NoError(t, err)
	}
}

// AddKeyspace creates a keyspace with specified shard keys and number of replica/read-only tablets.
// You can pass optional key value pairs (opts) if you want conditional behavior.
func (vc *VitessCluster) AddKeyspace(t *testing.T, cells []*Cell, ksName string, shards string, vschema string, schema string, numReplicas int, numRdonly int, tabletIDBase int, opts map[string]string) (*Keyspace, error) {
	keyspace := &Keyspace{
		Name:          ksName,
		Shards:        make(map[string]*Shard),
		SidecarDBName: sidecarDBName,
	}

	if err := vc.VtctldClient.CreateKeyspace(keyspace.Name, keyspace.SidecarDBName); err != nil {
		t.Fatalf(err.Error())
	}

	log.Infof("Applying throttler config for keyspace %s", keyspace.Name)
	res, err := throttler.UpdateThrottlerTopoConfigRaw(vc.VtctldClient, keyspace.Name, true, false, throttlerConfig.Threshold, throttlerConfig.Query, nil)
	require.NoError(t, err, res)

	cellsToWatch := ""
	for i, cell := range cells {
		if i > 0 {
			cellsToWatch = cellsToWatch + ","
		}
		cell.Keyspaces[ksName] = keyspace
		cellsToWatch = cellsToWatch + cell.Name
	}
	require.NoError(t, vc.AddShards(t, cells, keyspace, shards, numReplicas, numRdonly, tabletIDBase, opts))

	if schema != "" {
		if err := vc.VtctlClient.ApplySchema(ksName, schema); err != nil {
			t.Fatalf(err.Error())
		}
	}
	keyspace.Schema = schema
	if vschema != "" {
		if err := vc.VtctlClient.ApplyVSchema(ksName, vschema); err != nil {
			t.Fatalf(err.Error())
		}
	}
	keyspace.VSchema = vschema
	for _, cell := range cells {
		if len(cell.Vtgates) == 0 {
			log.Infof("Starting vtgate")
			vc.StartVtgate(t, cell, cellsToWatch)
		}
	}

	err = vc.VtctlClient.ExecuteCommand("RebuildKeyspaceGraph", ksName)
	require.NoError(t, err)
	return keyspace, nil
}

// AddTablet creates new tablet with specified attributes
func (vc *VitessCluster) AddTablet(t testing.TB, cell *Cell, keyspace *Keyspace, shard *Shard, tabletType string, tabletID int) (*Tablet, *exec.Cmd, error) {
	tablet := &Tablet{}

	options := []string{
		"--queryserver-config-schema-reload-time", "5",
		"--heartbeat_on_demand_duration", "5s",
		"--heartbeat_interval", "250ms",
	} // FIXME: for multi-cell initial schema doesn't seem to load without "--queryserver-config-schema-reload-time"
	options = append(options, extraVTTabletArgs...)

	if mainClusterConfig.vreplicationCompressGTID {
		options = append(options, "--vreplication_store_compressed_gtid=true")
	}

	vttablet := cluster.VttabletProcessInstance(
		vc.ClusterConfig.tabletPortBase+tabletID,
		vc.ClusterConfig.tabletGrpcPortBase+tabletID,
		tabletID,
		cell.Name,
		shard.Name,
		keyspace.Name,
		vc.ClusterConfig.vtctldPort,
		tabletType,
		vc.Topo.Port,
		vc.ClusterConfig.hostname,
		vc.ClusterConfig.tmpDir,
		options,
		vc.ClusterConfig.charset)

	require.NotNil(t, vttablet)
	vttablet.SupportsBackup = false

	mysqlctlProcess, err := cluster.MysqlCtlProcessInstance(tabletID, vc.ClusterConfig.tabletMysqlPortBase+tabletID, vc.ClusterConfig.tmpDir)
	require.NoError(t, err)
	tablet.DbServer = mysqlctlProcess
	require.NotNil(t, tablet.DbServer)
	tablet.DbServer.InitMysql = true
	proc, err := tablet.DbServer.StartProcess()
	if err != nil {
		t.Fatal(err.Error())
	}
	require.NotNil(t, proc)
	tablet.Name = fmt.Sprintf("%s-%d", cell.Name, tabletID)
	vttablet.Name = tablet.Name
	tablet.Vttablet = vttablet
	shard.Tablets[tablet.Name] = tablet

	return tablet, proc, nil
}

// AddShards creates shards given list of comma-separated keys with specified tablets in each shard
func (vc *VitessCluster) AddShards(t *testing.T, cells []*Cell, keyspace *Keyspace, names string, numReplicas int, numRdonly int, tabletIDBase int, opts map[string]string) error {
	// Add a VTOrc instance if one is not already running
	if err := vc.StartVTOrc(); err != nil {
		return err
	}
	// Disable global recoveries until the shard has been added.
	// We need this because we run ISP in the end. Running ISP after VTOrc has already run PRS
	// causes issues.
	vc.VTOrcProcess.DisableGlobalRecoveries(t)
	defer vc.VTOrcProcess.EnableGlobalRecoveries(t)

	if value, exists := opts["DBTypeVersion"]; exists {
		if resetFunc := setupDBTypeVersion(t, value); resetFunc != nil {
			defer resetFunc()
		}
	}

	arrNames := strings.Split(names, ",")
	log.Infof("Addshards got %d shards with %+v", len(arrNames), arrNames)
	isSharded := len(arrNames) > 1
	primaryTabletUID := 0
	for ind, shardName := range arrNames {
		tabletID := tabletIDBase + ind*100
		tabletIndex := 0
		shard := &Shard{Name: shardName, IsSharded: isSharded, Tablets: make(map[string]*Tablet, 1)}
		if _, ok := keyspace.Shards[shardName]; ok {
			log.Infof("Shard %s already exists, not adding", shardName)
		} else {
			log.Infof("Adding Shard %s", shardName)
			if err := vc.VtctlClient.ExecuteCommand("CreateShard", keyspace.Name+"/"+shardName); err != nil {
				t.Fatalf("CreateShard command failed with %+v\n", err)
			}
			keyspace.Shards[shardName] = shard
		}
		for i, cell := range cells {
			dbProcesses := make([]*exec.Cmd, 0)
			tablets := make([]*Tablet, 0)
			if i == 0 {
				// only add primary tablet for first cell, so first time CreateShard is called
				log.Infof("Adding Primary tablet")
				primary, proc, err := vc.AddTablet(t, cell, keyspace, shard, "replica", tabletID+tabletIndex)
				require.NoError(t, err)
				require.NotNil(t, primary)
				tabletIndex++
				tablets = append(tablets, primary)
				dbProcesses = append(dbProcesses, proc)
				primaryTabletUID = primary.Vttablet.TabletUID
			}

			for i := 0; i < numReplicas; i++ {
				log.Infof("Adding Replica tablet")
				tablet, proc, err := vc.AddTablet(t, cell, keyspace, shard, "replica", tabletID+tabletIndex)
				require.NoError(t, err)
				require.NotNil(t, tablet)
				tabletIndex++
				tablets = append(tablets, tablet)
				dbProcesses = append(dbProcesses, proc)
			}
			// Only create RDONLY tablets in the default cell
			if cell.Name == cluster.DefaultCell {
				for i := 0; i < numRdonly; i++ {
					log.Infof("Adding RdOnly tablet")
					tablet, proc, err := vc.AddTablet(t, cell, keyspace, shard, "rdonly", tabletID+tabletIndex)
					require.NoError(t, err)
					require.NotNil(t, tablet)
					tabletIndex++
					tablets = append(tablets, tablet)
					dbProcesses = append(dbProcesses, proc)
				}
			}

			for ind, proc := range dbProcesses {
				log.Infof("Waiting for mysql process for tablet %s", tablets[ind].Name)
				if err := proc.Wait(); err != nil {
					// Retry starting the database process before giving up.
					t.Logf("%v :: Unable to start mysql server for %v. Will cleanup files and processes, then retry...", err, tablets[ind].Vttablet)
					tablets[ind].DbServer.CleanupFiles(tablets[ind].Vttablet.TabletUID)
					// Kill any process we own that's listening on the port we
					// want to use as that is the most common problem.
					tablets[ind].DbServer.Stop()
					if _, err = exec.Command("fuser", "-n", "tcp", "-k", fmt.Sprintf("%d", tablets[ind].DbServer.MySQLPort)).Output(); err != nil {
						log.Errorf("Failed to kill process listening on port %d: %v", tablets[ind].DbServer.MySQLPort, err)
					}
					// Sleep for the kernel's TCP TIME_WAIT timeout to avoid the
					// port already in use error, which is the common cause for
					// the process not starting. It's a long wait, but it's worth
					// avoiding the test/workflow failure that otherwise occurs.
					time.Sleep(60 * time.Second)
					dbcmd, err := tablets[ind].DbServer.StartProcess()
					require.NoError(t, err)
					if err = dbcmd.Wait(); err != nil {
						// Get logs to help understand why it failed...
						vtdataroot := os.Getenv("VTDATAROOT")
						mysqlctlLog := path.Join(vtdataroot, "/tmp/mysqlctl.INFO")
						logBytes, ferr := os.ReadFile(mysqlctlLog)
						if ferr == nil {
							log.Errorf("mysqlctl log contents:\n%s", string(logBytes))
						} else {
							log.Errorf("Failed to read the mysqlctl log file %q: %v", mysqlctlLog, ferr)
						}
						mysqldLog := path.Join(vtdataroot, fmt.Sprintf("/vt_%010d/error.log", tablets[ind].Vttablet.TabletUID))
						logBytes, ferr = os.ReadFile(mysqldLog)
						if ferr == nil {
							log.Errorf("mysqld error log contents:\n%s", string(logBytes))
						} else {
							log.Errorf("Failed to read the mysqld error log file %q: %v", mysqldLog, ferr)
						}
						output, _ := dbcmd.CombinedOutput()
						t.Fatalf("%v :: Unable to start mysql server for %v; Output: %s", err,
							tablets[ind].Vttablet, string(output))
					}
				}
			}
			for ind, tablet := range tablets {
				log.Infof("Running Setup() for vttablet %s", tablets[ind].Name)
				if err := tablet.Vttablet.Setup(); err != nil {
					t.Fatalf(err.Error())
				}
			}
		}
		require.NotEqual(t, 0, primaryTabletUID, "Should have created a primary tablet")
		log.Infof("InitializeShard and make %d primary", primaryTabletUID)
		require.NoError(t, vc.VtctlClient.InitializeShard(keyspace.Name, shardName, cells[0].Name, primaryTabletUID))

		log.Infof("Finished creating shard %s", shard.Name)
	}

	err := vc.VtctlClient.ExecuteCommand("RebuildKeyspaceGraph", keyspace.Name)
	require.NoError(t, err)

	log.Infof("Waiting for throttler config to be applied on all shards")
	for _, shard := range keyspace.Shards {
		for _, tablet := range shard.Tablets {
			clusterTablet := &cluster.Vttablet{
				Alias:    tablet.Name,
				HTTPPort: tablet.Vttablet.Port,
			}
			log.Infof("+ Waiting for throttler config to be applied on %s, type=%v", tablet.Name, tablet.Vttablet.TabletType)
			throttler.WaitForThrottlerStatusEnabled(t, clusterTablet, true, nil, time.Minute)
		}
	}
	log.Infof("Throttler config applied on all shards")

	return nil
}

// DeleteShard deletes a shard
func (vc *VitessCluster) DeleteShard(t testing.TB, cellName string, ksName string, shardName string) {
	shard := vc.Cells[cellName].Keyspaces[ksName].Shards[shardName]
	require.NotNil(t, shard)
	for _, tab := range shard.Tablets {
		log.Infof("Shutting down tablet %s", tab.Name)
		tab.Vttablet.TearDown()
	}
	log.Infof("Deleting Shard %s", shardName)
	// TODO how can we avoid the use of even_if_serving?
	if output, err := vc.VtctlClient.ExecuteCommandWithOutput("DeleteShard", "--", "--recursive", "--even_if_serving", ksName+"/"+shardName); err != nil {
		t.Fatalf("DeleteShard command failed with error %+v and output %s\n", err, output)
	}

}

// StartVtgate starts a vtgate process
func (vc *VitessCluster) StartVtgate(t testing.TB, cell *Cell, cellsToWatch string) {
	vtgate := cluster.VtgateProcessInstance(
		vc.ClusterConfig.vtgatePort,
		vc.ClusterConfig.vtgateGrpcPort,
		vc.ClusterConfig.vtgateMySQLPort,
		cell.Name,
		cellsToWatch,
		vc.ClusterConfig.hostname,
		vc.ClusterConfig.tabletTypes,
		vc.ClusterConfig.topoPort,
		vc.ClusterConfig.tmpDir,
		extraVTGateArgs,
		vc.ClusterConfig.vtgatePlannerVersion)
	require.NotNil(t, vtgate)
	if err := vtgate.Setup(); err != nil {
		t.Fatalf(err.Error())
	}
	cell.Vtgates = append(cell.Vtgates, vtgate)
}

// AddCell adds a new cell to the cluster
func (vc *VitessCluster) AddCell(t testing.TB, name string) (*Cell, error) {
	cell := &Cell{Name: name, Keyspaces: make(map[string]*Keyspace), Vtgates: make([]*cluster.VtgateProcess, 0)}
	vc.Cells[name] = cell
	return cell, nil
}

func (vc *VitessCluster) teardown() {
	for _, cell := range vc.Cells {
		for _, vtgate := range cell.Vtgates {
			if err := vtgate.TearDown(); err != nil {
				log.Errorf("Error in vtgate teardown - %s", err.Error())
			} else {
				log.Infof("vtgate teardown successful")
			}
		}
	}
	// collect unique keyspaces across cells
	keyspaces := make(map[string]*Keyspace)
	for _, cell := range vc.Cells {
		for _, keyspace := range cell.Keyspaces {
			keyspaces[keyspace.Name] = keyspace
		}
	}

	var wg sync.WaitGroup

	for _, keyspace := range keyspaces {
		for _, shard := range keyspace.Shards {
			for _, tablet := range shard.Tablets {
				wg.Add(1)
				go func(tablet2 *Tablet) {
					defer wg.Done()
					if tablet2.DbServer != nil && tablet2.DbServer.TabletUID > 0 {
						if err := tablet2.DbServer.Stop(); err != nil {
							log.Infof("Error stopping mysql process: %s", err.Error())
						}
					}
					if err := tablet2.Vttablet.TearDown(); err != nil {
						log.Infof("Error stopping vttablet %s %s", tablet2.Name, err.Error())
					} else {
						log.Infof("Successfully stopped vttablet %s", tablet2.Name)
					}
				}(tablet)
			}
		}
	}
	wg.Wait()
	if err := vc.Vtctld.TearDown(); err != nil {
		log.Infof("Error stopping Vtctld:  %s", err.Error())
	} else {
		log.Info("Successfully stopped vtctld")
	}

	for _, cell := range vc.Cells {
		if err := vc.Topo.TearDown(cell.Name, originalVtdataroot, vtdataroot, false, "etcd2"); err != nil {
			log.Infof("Error in etcd teardown - %s", err.Error())
		} else {
			log.Infof("Successfully tore down topo %s", vc.Topo.Name)
		}
	}

	if vc.VTOrcProcess != nil {
		if err := vc.VTOrcProcess.TearDown(); err != nil {
			log.Infof("Error stopping VTOrc: %s", err.Error())
		}
	}
}

// TearDown brings down a cluster, deleting processes, removing topo keys
func (vc *VitessCluster) TearDown(t *testing.T) {
	if debugMode {
		return
	}
	done := make(chan bool)
	go func() {
		vc.teardown()
		done <- true
	}()
	select {
	case <-done:
		log.Infof("TearDown() was successful")
	case <-time.After(1 * time.Minute):
		log.Infof("TearDown() timed out")
	}
	// some processes seem to hang around for a bit
	time.Sleep(5 * time.Second)
	vc.CleanupDataroot(t, false)
}

func (vc *VitessCluster) getVttabletsInKeyspace(t *testing.T, cell *Cell, ksName string, tabletType string) map[string]*cluster.VttabletProcess {
	keyspace := cell.Keyspaces[ksName]
	tablets := make(map[string]*cluster.VttabletProcess)
	for _, shard := range keyspace.Shards {
		for _, tablet := range shard.Tablets {
			if tablet.Vttablet.GetTabletStatus() == "SERVING" {
				log.Infof("Serving status of tablet %s is %s, %s", tablet.Name, tablet.Vttablet.ServingStatus, tablet.Vttablet.GetTabletStatus())
				tablets[tablet.Name] = tablet.Vttablet
			}
		}
	}
	return tablets
}

func (vc *VitessCluster) getPrimaryTablet(t *testing.T, ksName, shardName string) *cluster.VttabletProcess {
	for _, cell := range vc.Cells {
		keyspace := cell.Keyspaces[ksName]
		if keyspace == nil {
			continue
		}
		for _, shard := range keyspace.Shards {
			if shard.Name != shardName {
				continue
			}
			for _, tablet := range shard.Tablets {
<<<<<<< HEAD
				if strings.EqualFold(tablet.Vttablet.VreplicationTabletType, "primary") {
=======
				if tablet.Vttablet.GetTabletStatus() == "SERVING" {
>>>>>>> 29a9bf4e
					return tablet.Vttablet
				}
			}
		}
	}
	require.FailNow(t, "no primary found", "keyspace %s, shard %s", ksName, shardName)
	return nil
}

func (vc *VitessCluster) GetVTGateConn(t *testing.T) *mysql.Conn {
	return getConnection(t, vc.ClusterConfig.hostname, vc.ClusterConfig.vtgateMySQLPort)
}

func (vc *VitessCluster) startQuery(t *testing.T, query string) (func(t *testing.T), func(t *testing.T)) {
	conn := getConnection(t, vc.ClusterConfig.hostname, vc.ClusterConfig.vtgateMySQLPort)
	_, err := conn.ExecuteFetch("begin", 1000, false)
	require.NoError(t, err)
	_, err = conn.ExecuteFetch(query, 1000, false)
	require.NoError(t, err)

	commit := func(t *testing.T) {
		_, err = conn.ExecuteFetch("commit", 1000, false)
		log.Infof("startQuery:commit:err: %+v", err)
		conn.Close()
		log.Infof("startQuery:after closing connection")
	}
	rollback := func(t *testing.T) {
		defer conn.Close()
		_, err = conn.ExecuteFetch("rollback", 1000, false)
		log.Infof("startQuery:rollback:err: %+v", err)
	}
	return commit, rollback
}

// setupDBTypeVersion will perform any work needed to enable a specific
// database type and version if not already installed. It returns a
// function to reset any environment changes made.
func setupDBTypeVersion(t *testing.T, value string) func() {
	details := strings.Split(value, "-")
	if len(details) != 2 {
		t.Fatalf("Invalid database details: %s", value)
	}
	dbType := strings.ToLower(details[0])
	majorVersion := details[1]
	dbTypeMajorVersion := fmt.Sprintf("%s-%s", dbType, majorVersion)
	// Do nothing if this version is already installed
	dbVersionInUse, err := getDBTypeVersionInUse()
	if err != nil {
		t.Fatalf("Could not get details of database to be used for the keyspace: %v", err)
	}
	if dbTypeMajorVersion == dbVersionInUse {
		t.Logf("Requsted database version %s is already installed, doing nothing.", dbTypeMajorVersion)
		return func() {}
	}
	path := fmt.Sprintf("/tmp/%s", dbTypeMajorVersion)
	// Set the root path and create it if needed
	if err := setVtMySQLRoot(path); err != nil {
		t.Fatalf("Could not set VT_MYSQL_ROOT to %s, error: %v", path, err)
	}
	// Download and extract the version artifact if needed
	if err := downloadDBTypeVersion(dbType, majorVersion, path); err != nil {
		t.Fatalf("Could not download %s, error: %v", majorVersion, err)
	}
	return func() {
		unsetVtMySQLRoot()
	}
}<|MERGE_RESOLUTION|>--- conflicted
+++ resolved
@@ -795,11 +795,7 @@
 				continue
 			}
 			for _, tablet := range shard.Tablets {
-<<<<<<< HEAD
-				if strings.EqualFold(tablet.Vttablet.VreplicationTabletType, "primary") {
-=======
-				if tablet.Vttablet.GetTabletStatus() == "SERVING" {
->>>>>>> 29a9bf4e
+				if strings.EqualFold(tablet.Vttablet.TabletType, "primary") && strings.EqualFold(tablet.Vttablet.GetTabletStatus(), "SERVING") {
 					return tablet.Vttablet
 				}
 			}
