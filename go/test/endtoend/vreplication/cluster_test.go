--- conflicted
+++ resolved
@@ -729,7 +729,7 @@
 	}
 	// some processes seem to hang around for a bit
 	time.Sleep(5 * time.Second)
-<<<<<<< HEAD
+	vc.CleanupDataroot(t, false)
 
 	// Flush and clear FS pagecache and slab object cache to avoid OOMs
 	// on any subsequent tests that might run on the same machine.
@@ -738,9 +738,6 @@
 		output, _ := cmd.CombinedOutput()
 		log.Errorf("Failed to clear FS cache. Output: %s ; Error: %v", string(output), err)
 	}
-=======
-	vc.CleanupDataroot(t, false)
->>>>>>> fe704625
 }
 
 func (vc *VitessCluster) getVttabletsInKeyspace(t *testing.T, cell *Cell, ksName string, tabletType string) map[string]*cluster.VttabletProcess {
