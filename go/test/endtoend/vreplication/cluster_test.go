--- conflicted
+++ resolved
@@ -85,11 +85,8 @@
 	Vtctld        *cluster.VtctldProcess
 	Vtctl         *cluster.VtctlProcess
 	VtctlClient   *cluster.VtctlClientProcess
-<<<<<<< HEAD
+	VtctldClient  *cluster.VtctldClientProcess
 	VTOrcProcess  *cluster.VTOrcProcess
-=======
-	VtctldClient  *cluster.VtctldClientProcess
->>>>>>> 4f5ab229
 }
 
 // Cell represents a Vitess cell within the test cluster
