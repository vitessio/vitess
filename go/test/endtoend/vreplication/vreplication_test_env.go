/*
Copyright 2020 The Vitess Authors.

Licensed under the Apache License, Version 2.0 (the "License");
you may not use this file except in compliance with the License.
You may obtain a copy of the License at

    http://www.apache.org/licenses/LICENSE-2.0

Unless required by applicable law or agreed to in writing, software
distributed under the License is distributed on an "AS IS" BASIS,
WITHOUT WARRANTIES OR CONDITIONS OF ANY KIND, either express or implied.
See the License for the specific language governing permissions and
limitations under the License.
*/

package vreplication

var dryRunResultsSwitchWritesCustomerShard = []string{
	"Lock keyspace product",
	"Lock keyspace customer",
<<<<<<< HEAD
	"Stop writes on keyspace product, tables [Lead,Lead-1,customer,db_order_test,vdiff_order]:",
=======
	"Stop writes on keyspace product, tables [Lead,Lead-1,customer,db_order_test,geom_tbl,json_tbl]:",
>>>>>>> 137cf9da
	"/       Keyspace product, Shard 0 at Position",
	"Wait for VReplication on stopped streams to catchup for up to 30s",
	"Create reverse replication workflow p2c_reverse",
	"Create journal entries on source databases",
<<<<<<< HEAD
	"Enable writes on keyspace customer tables [Lead,Lead-1,customer,db_order_test,vdiff_order]",
	"Switch routing from keyspace product to keyspace customer",
	"Routing rules for tables [Lead,Lead-1,customer,db_order_test,vdiff_order] will be updated",
=======
	"Enable writes on keyspace customer tables [Lead,Lead-1,customer,db_order_test,geom_tbl,json_tbl]",
	"Switch routing from keyspace product to keyspace customer",
	"Routing rules for tables [Lead,Lead-1,customer,db_order_test,geom_tbl,json_tbl] will be updated",
>>>>>>> 137cf9da
	"Switch writes completed, freeze and delete vreplication streams on:",
	"       tablet 200 ",
	"       tablet 300 ",
	"Start reverse replication streams on:",
	"       tablet 100 ",
	"Mark vreplication streams frozen on:",
	"       Keyspace customer, Shard -80, Tablet 200, Workflow p2c, DbName vt_customer",
	"       Keyspace customer, Shard 80-, Tablet 300, Workflow p2c, DbName vt_customer",
	"Unlock keyspace customer",
	"Unlock keyspace product",
}

var dryRunResultsReadCustomerShard = []string{
	"Lock keyspace product",
<<<<<<< HEAD
	"Switch reads for tables [Lead,Lead-1,customer,db_order_test,vdiff_order] to keyspace customer for tablet types [RDONLY,REPLICA]",
	"Routing rules for tables [Lead,Lead-1,customer,db_order_test,vdiff_order] will be updated",
=======
	"Switch reads for tables [Lead,Lead-1,customer,db_order_test,geom_tbl,json_tbl] to keyspace customer for tablet types [RDONLY,REPLICA]",
	"Routing rules for tables [Lead,Lead-1,customer,db_order_test,geom_tbl,json_tbl] will be updated",
>>>>>>> 137cf9da
	"Unlock keyspace product",
}

var dryRunResultsSwitchWritesM2m3 = []string{
	"Lock keyspace merchant-type",
	"Stop streams on keyspace merchant-type",
	"/      Id 2 Keyspace customer Shard -80 Rules rules:{match:\"morders\" filter:\"select oid, cid, mname, pid, price, qty, total from orders where in_keyrange(mname, 'merchant-type.md5', '-80')\"} at Position ",
	"/      Id 2 Keyspace customer Shard -80 Rules rules:{match:\"morders\" filter:\"select oid, cid, mname, pid, price, qty, total from orders where in_keyrange(mname, 'merchant-type.md5', '80-')\"} at Position ",
	"/      Id 3 Keyspace customer Shard 80- Rules rules:{match:\"morders\" filter:\"select oid, cid, mname, pid, price, qty, total from orders where in_keyrange(mname, 'merchant-type.md5', '-80')\"} at Position ",
	"/      Id 3 Keyspace customer Shard 80- Rules rules:{match:\"morders\" filter:\"select oid, cid, mname, pid, price, qty, total from orders where in_keyrange(mname, 'merchant-type.md5', '80-')\"} at Position ",
	"/      Id 4 Keyspace customer Shard -80 Rules rules:{match:\"msales\" filter:\"select mname as merchant_name, count(*) as kount, sum(price) as amount from orders where in_keyrange(mname, 'merchant-type.md5', '-80') group by merchant_name\"} at Position ",
	"/      Id 4 Keyspace customer Shard -80 Rules rules:{match:\"msales\" filter:\"select mname as merchant_name, count(*) as kount, sum(price) as amount from orders where in_keyrange(mname, 'merchant-type.md5', '80-') group by merchant_name\"} at Position ",
	"/      Id 5 Keyspace customer Shard 80- Rules rules:{match:\"msales\" filter:\"select mname as merchant_name, count(*) as kount, sum(price) as amount from orders where in_keyrange(mname, 'merchant-type.md5', '-80') group by merchant_name\"} at Position ",
	"/      Id 5 Keyspace customer Shard 80- Rules rules:{match:\"msales\" filter:\"select mname as merchant_name, count(*) as kount, sum(price) as amount from orders where in_keyrange(mname, 'merchant-type.md5', '80-') group by merchant_name\"} at Position ",
	"Stop writes on keyspace merchant-type, tables [/.*]:",
	"/      Keyspace merchant-type, Shard -80 at Position",
	"/      Keyspace merchant-type, Shard 80- at Position",
	"Wait for VReplication on stopped streams to catchup for up to 30s",
	"Create reverse replication workflow m2m3_reverse",
	"Create journal entries on source databases",
	"Enable writes on keyspace merchant-type tables [/.*]",
	"Switch routing from keyspace merchant-type to keyspace merchant-type",
	"IsPrimaryServing will be set to false for:",
	"       Shard -80, Tablet 400 ",
	"       Shard 80-, Tablet 500 ",
	"IsPrimaryServing will be set to true for:",
	"       Shard -40, Tablet 1600 ",
	"       Shard 40-c0, Tablet 1700 ",
	"       Shard c0-, Tablet 1800 ",
	"Switch writes completed, freeze and delete vreplication streams on:",
	"       tablet 1600 ",
	"       tablet 1700 ",
	"       tablet 1800 ",
	"Start reverse replication streams on:",
	"       tablet 400 ",
	"       tablet 500 ",
	"Mark vreplication streams frozen on:",
	"       Keyspace merchant-type, Shard -40, Tablet 1600, Workflow m2m3, DbName vt_merchant-type",
	"       Keyspace merchant-type, Shard 40-c0, Tablet 1700, Workflow m2m3, DbName vt_merchant-type",
	"       Keyspace merchant-type, Shard c0-, Tablet 1800, Workflow m2m3, DbName vt_merchant-type",
	"Unlock keyspace merchant-type",
}<|MERGE_RESOLUTION|>--- conflicted
+++ resolved
@@ -19,24 +19,14 @@
 var dryRunResultsSwitchWritesCustomerShard = []string{
 	"Lock keyspace product",
 	"Lock keyspace customer",
-<<<<<<< HEAD
-	"Stop writes on keyspace product, tables [Lead,Lead-1,customer,db_order_test,vdiff_order]:",
-=======
-	"Stop writes on keyspace product, tables [Lead,Lead-1,customer,db_order_test,geom_tbl,json_tbl]:",
->>>>>>> 137cf9da
+	"Stop writes on keyspace product, tables [Lead,Lead-1,customer,db_order_test,vdiff_order,geom_tbl,json_tbl]:",
 	"/       Keyspace product, Shard 0 at Position",
 	"Wait for VReplication on stopped streams to catchup for up to 30s",
 	"Create reverse replication workflow p2c_reverse",
 	"Create journal entries on source databases",
-<<<<<<< HEAD
-	"Enable writes on keyspace customer tables [Lead,Lead-1,customer,db_order_test,vdiff_order]",
+	"Enable writes on keyspace customer tables [Lead,Lead-1,customer,db_order_test,vdiff_order,geom_tbl,json_tbl]",
 	"Switch routing from keyspace product to keyspace customer",
-	"Routing rules for tables [Lead,Lead-1,customer,db_order_test,vdiff_order] will be updated",
-=======
-	"Enable writes on keyspace customer tables [Lead,Lead-1,customer,db_order_test,geom_tbl,json_tbl]",
-	"Switch routing from keyspace product to keyspace customer",
-	"Routing rules for tables [Lead,Lead-1,customer,db_order_test,geom_tbl,json_tbl] will be updated",
->>>>>>> 137cf9da
+	"Routing rules for tables [Lead,Lead-1,customer,db_order_test,vdiff_order,geom_tbl,json_tbl] will be updated",
 	"Switch writes completed, freeze and delete vreplication streams on:",
 	"       tablet 200 ",
 	"       tablet 300 ",
@@ -51,13 +41,8 @@
 
 var dryRunResultsReadCustomerShard = []string{
 	"Lock keyspace product",
-<<<<<<< HEAD
-	"Switch reads for tables [Lead,Lead-1,customer,db_order_test,vdiff_order] to keyspace customer for tablet types [RDONLY,REPLICA]",
-	"Routing rules for tables [Lead,Lead-1,customer,db_order_test,vdiff_order] will be updated",
-=======
-	"Switch reads for tables [Lead,Lead-1,customer,db_order_test,geom_tbl,json_tbl] to keyspace customer for tablet types [RDONLY,REPLICA]",
-	"Routing rules for tables [Lead,Lead-1,customer,db_order_test,geom_tbl,json_tbl] will be updated",
->>>>>>> 137cf9da
+	"Switch reads for tables [Lead,Lead-1,customer,db_order_test,vdiff_order,geom_tbl,json_tbl] to keyspace customer for tablet types [RDONLY,REPLICA]",
+	"Routing rules for tables [Lead,Lead-1,customer,db_order_test,vdiff_order,geom_tbl,json_tbl] will be updated",
 	"Unlock keyspace product",
 }
 
