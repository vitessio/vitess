--- conflicted
+++ resolved
@@ -29,14 +29,8 @@
 )
 
 var dryRunResultsSwitchWritesCustomerShard = []string{
-<<<<<<< HEAD
-	fmt.Sprintf("Lock keyspace %s", defaultSourceKs),
-	fmt.Sprintf("Lock keyspace %s", defaultTargetKs),
-=======
 	"Lock keyspace " + defaultSourceKs,
 	"Lock keyspace " + defaultTargetKs,
-	fmt.Sprintf("Mirroring 0.00 percent of traffic from keyspace %s to keyspace %s for tablet types [PRIMARY]", defaultSourceKs, defaultTargetKs),
->>>>>>> 1fe6c680
 	fmt.Sprintf("/Stop writes on keyspace %s for tables [Lead,Lead-1,blüb_tbl,customer,db_order_test,geom_tbl,json_tbl,loadtest,reftable,vdiff_order]: [keyspace:%s;shard:0;position:", defaultSourceKs, defaultSourceKs),
 	"Wait for vreplication on stopped streams to catchup for up to 30s",
 	"Create reverse vreplication workflow p2c_reverse",
@@ -53,12 +47,7 @@
 }
 
 var dryRunResultsReadCustomerShard = []string{
-<<<<<<< HEAD
-	fmt.Sprintf("Lock keyspace %s", defaultSourceKs),
-=======
 	"Lock keyspace " + defaultSourceKs,
-	fmt.Sprintf("Mirroring 0.00 percent of traffic from keyspace %s to keyspace %s for tablet types [RDONLY,REPLICA]", defaultSourceKs, defaultTargetKs),
->>>>>>> 1fe6c680
 	fmt.Sprintf("Switch reads for tables [Lead,Lead-1,blüb_tbl,customer,db_order_test,geom_tbl,json_tbl,loadtest,reftable,vdiff_order] to keyspace %s for tablet types [RDONLY,REPLICA]", defaultTargetKs),
 	"Routing rules for tables [Lead,Lead-1,blüb_tbl,customer,db_order_test,geom_tbl,json_tbl,loadtest,reftable,vdiff_order] will be updated",
 	fmt.Sprintf("Serving VSchema will be rebuilt for the %s keyspace", defaultTargetKs),
