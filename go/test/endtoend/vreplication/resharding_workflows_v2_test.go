--- conflicted
+++ resolved
@@ -145,11 +145,7 @@
 		if BypassLagCheck {
 			args = append(args, "--max-replication-lag-allowed=2542087h")
 		}
-<<<<<<< HEAD
-		args = append(args, "--timeout", time.Minute.String())
-=======
 		args = append(args, "--timeout=90s")
->>>>>>> 2078d620
 	}
 	if action == workflowActionCreate && options.atomicCopy {
 		args = append(args, "--atomic-copy")
@@ -160,15 +156,10 @@
 	if action != workflowActionComplete && tabletTypes != "" {
 		args = append(args, "--tablet-types", tabletTypes)
 	}
-<<<<<<< HEAD
-	args = append(args, "--action_timeout=2m")
-	t.Logf("Executing workflow command: vtctldclient %v", args)
-=======
 	args = append(args, "--action_timeout=10m") // At this point something is up so fail the test
 	if debugMode {
 		t.Logf("Executing workflow command: vtctldclient %v", strings.Join(args, " "))
 	}
->>>>>>> 2078d620
 	output, err := vc.VtctldClient.ExecuteCommandWithOutput(args...)
 	lastOutput = output
 	if err != nil {
@@ -455,12 +446,6 @@
 
 	createAdditionalCustomerShards(t, "-40,40-80,80-c0,c0-")
 	createReshardWorkflow(t, "-80,80-", "-40,40-80,80-c0,c0-")
-<<<<<<< HEAD
-	if !strings.Contains(lastOutput, "Status: Running") {
-		t.Fail()
-	}
-=======
->>>>>>> 2078d620
 	validateReadsRouteToSource(t, "replica")
 	validateWritesRouteToSource(t)
 
@@ -479,15 +464,12 @@
 	vtgateConn, closeConn := getVTGateConn()
 	defer closeConn()
 	currentWorkflowType = binlogdatapb.VReplicationWorkflowType_MoveTables
-<<<<<<< HEAD
 
 	materializeShow := func() {
 		output, err := vc.VtctldClient.ExecuteCommandWithOutput("materialize", "--target-keyspace=customer", "show", "--workflow=customer_copy", "--compact", "--include-logs=false")
 		require.NoError(t, err)
 		log.Error("Materialize show output: ", output)
 	}
-=======
->>>>>>> 2078d620
 
 	// test basic forward and reverse flows
 	setupCustomerKeyspace(t)
@@ -496,10 +478,6 @@
 	// The purge table should get skipped/ignored
 	// If it's not then we'll get an error as the table doesn't exist in the vschema
 	createMoveTablesWorkflow(t, "customer,loadtest,vdiff_order,reftable,_vt_PURGE_4f9194b43b2011eb8a0104ed332e05c2_20221210194431")
-<<<<<<< HEAD
-	require.Contains(t, lastOutput, "Status: Running")
-=======
->>>>>>> 2078d620
 	waitForWorkflowState(t, vc, ksWorkflow, binlogdatapb.VReplicationWorkflowState_Running.String())
 	validateReadsRouteToSource(t, "replica")
 	validateWritesRouteToSource(t)
@@ -517,12 +495,6 @@
 	testRestOfWorkflow(t)
 	materializeShow()
 
-<<<<<<< HEAD
-	listAllArgs := []string{"workflow", "--keyspace", "customer", "list"}
-	output, err := vc.VtctldClient.ExecuteCommandWithOutput(listAllArgs...)
-	require.NoError(t, err)
-	require.Contains(t, output, "customer_copy") // Materialize workflow should still be there
-=======
 	listOutputContainsWorkflow := func(output string, workflow string) bool {
 		workflows := []string{}
 		err := json.Unmarshal([]byte(output), &workflows)
@@ -545,30 +517,20 @@
 	output, err := vc.VtctldClient.ExecuteCommandWithOutput(listAllArgs...)
 	require.NoError(t, err)
 	require.True(t, listOutputIsEmpty(output))
->>>>>>> 2078d620
 
 	testVSchemaForSequenceAfterMoveTables(t)
 
 	createMoveTablesWorkflow(t, "Lead,Lead-1")
 	output, err = vc.VtctldClient.ExecuteCommandWithOutput(listAllArgs...)
 	require.NoError(t, err)
-<<<<<<< HEAD
-	require.Contains(t, output, "wf1")
-=======
 	require.True(t, listOutputContainsWorkflow(output, "wf1"))
->>>>>>> 2078d620
 
 	err = tstWorkflowCancel(t)
 	require.NoError(t, err)
 
 	output, err = vc.VtctldClient.ExecuteCommandWithOutput(listAllArgs...)
 	require.NoError(t, err)
-<<<<<<< HEAD
-	require.Contains(t, output, "customer_copy") // Materialize workflow should still be there
-	materializeShow()
-=======
 	require.True(t, listOutputIsEmpty(output))
->>>>>>> 2078d620
 }
 
 func testPartialSwitches(t *testing.T) {
