/*
Copyright 2020 The Vitess Authors.

Licensed under the Apache License, Version 2.0 (the "License");
you may not use this file except in compliance with the License.
You may obtain a copy of the License at

    http://www.apache.org/licenses/LICENSE-2.0

Unless required by applicable law or agreed to in writing, software
distributed under the License is distributed on an "AS IS" BASIS,
WITHOUT WARRANTIES OR CONDITIONS OF ANY KIND, either express or implied.
See the License for the specific language governing permissions and
limitations under the License.
*/

package vreplication

import (
	"context"
	"fmt"
	"io"
	"net/http"
	"os"
	"strings"
	"sync"
	"testing"
	"time"

	binlogdatapb "vitess.io/vitess/go/vt/proto/binlogdata"
	topodatapb "vitess.io/vitess/go/vt/proto/topodata"
	vtgatepb "vitess.io/vitess/go/vt/proto/vtgate"
	"vitess.io/vitess/go/vt/vtgate/vtgateconn"

	"github.com/stretchr/testify/assert"
	"github.com/stretchr/testify/require"

	"github.com/buger/jsonparser"
	"github.com/tidwall/gjson"

	"vitess.io/vitess/go/mysql"
	"vitess.io/vitess/go/sqltypes"
	"vitess.io/vitess/go/test/endtoend/cluster"
	"vitess.io/vitess/go/test/utils"
	"vitess.io/vitess/go/vt/log"
	querypb "vitess.io/vitess/go/vt/proto/query"
	throttlebase "vitess.io/vitess/go/vt/vttablet/tabletserver/throttle/base"
)

var (
	vc                     *VitessCluster
	vtgate                 *cluster.VtgateProcess
	defaultCell            *Cell
	vtgateConn             *mysql.Conn
	defaultRdonly          int
	defaultReplicas        int
	allCellNames           string
	sourceKsOpts           = make(map[string]string)
	targetKsOpts           = make(map[string]string)
	httpClient             = throttlebase.SetupHTTPClient(time.Second)
	sourceThrottlerAppName = "vstreamer"
	targetThrottlerAppName = "vreplication"
)

// for some tests we keep an open transaction during a SwitchWrites and commit it afterwards, to reproduce https://github.com/vitessio/vitess/issues/9400
// we also then delete the extra row (if) added so that the row counts for the future count comparisons stay the same
const (
	openTxQuery       = "insert into customer(cid, name, typ, sport, meta) values(4, 'openTxQuery',1,'football,baseball','{}');"
	deleteOpenTxQuery = "delete from customer where name = 'openTxQuery'"

	merchantKeyspace = "merchant-type"
	maxWait          = 60 * time.Second
	BypassLagCheck   = true // temporary fix for flakiness seen only in CI when lag check is introduced
)

func init() {
	defaultRdonly = 0
	defaultReplicas = 1
}

func throttleResponse(tablet *cluster.VttabletProcess, path string) (resp *http.Response, respBody string, err error) {
	apiURL := fmt.Sprintf("http://%s:%d/%s", tablet.TabletHostname, tablet.Port, path)
	resp, err = httpClient.Get(apiURL)
	if err != nil {
		return resp, respBody, err
	}
	b, err := io.ReadAll(resp.Body)
	respBody = string(b)
	return resp, respBody, err
}

func throttleApp(tablet *cluster.VttabletProcess, app string) (*http.Response, string, error) {
	return throttleResponse(tablet, fmt.Sprintf("throttler/throttle-app?app=%s&duration=1h", app))
}

func unthrottleApp(tablet *cluster.VttabletProcess, app string) (*http.Response, string, error) {
	return throttleResponse(tablet, fmt.Sprintf("throttler/unthrottle-app?app=%s", app))
}

func throttlerCheckSelf(tablet *cluster.VttabletProcess, app string) (resp *http.Response, respBody string, err error) {
	apiURL := fmt.Sprintf("http://%s:%d/throttler/check-self?app=%s", tablet.TabletHostname, tablet.Port, app)
	resp, err = httpClient.Get(apiURL)
	if err != nil {
		return resp, respBody, err
	}
	b, err := io.ReadAll(resp.Body)
	respBody = string(b)
	return resp, respBody, err
}

func TestVreplicationCopyThrottling(t *testing.T) {
	workflow := "copy-throttling"
	cell := "zone1"
	table := "customer"
	shard := "0"
	vc = NewVitessCluster(t, "TestVreplicationCopyThrottling", []string{cell}, mainClusterConfig)
	defer vc.TearDown(t)
	defaultCell = vc.Cells[cell]
	// To test vstreamer source throttling for the MoveTables operation
	maxSourceTrxHistory := 5
	extraVTTabletArgs = []string{
		fmt.Sprintf("--vreplication_copy_phase_max_innodb_history_list_length=%d", maxSourceTrxHistory),
	}

	if _, err := vc.AddKeyspace(t, []*Cell{defaultCell}, sourceKs, shard, initialProductVSchema, initialProductSchema, 0, 0, 100, nil); err != nil {
		t.Fatal(err)
	}
	if _, err := vc.AddKeyspace(t, []*Cell{defaultCell}, targetKs, shard, "", "", 0, 0, 200, nil); err != nil {
		t.Fatal(err)
	}
	vtgate = defaultCell.Vtgates[0]
	require.NotNil(t, vtgate)
	vtgate.WaitForStatusOfTabletInShard(fmt.Sprintf("%s.%s.primary", sourceKs, shard), 1)
	vtgate.WaitForStatusOfTabletInShard(fmt.Sprintf("%s.%s.primary", targetKs, shard), 1)

	// Confirm that the initial copy table phase does not proceed until the source tablet(s)
	// have an InnoDB History List length that is less than specified in the tablet's config.
	// We update rows in a table not part of the MoveTables operation so that we're not blocking
	// on the LOCK TABLE call but rather the InnoDB History List length.
	trxConn := generateInnoDBRowHistory(t, sourceKs, maxSourceTrxHistory)
	// We need to force primary tablet types as the history list has been increased on the source primary
	moveTablesWithTabletTypes(t, defaultCell.Name, workflow, sourceKs, targetKs, table, "primary")
	verifySourceTabletThrottling(t, targetKs, workflow)
	releaseInnoDBRowHistory(t, trxConn)
	trxConn.Close()
}

func TestBasicVreplicationWorkflow(t *testing.T) {
	sourceKsOpts["DBTypeVersion"] = "mysql-5.7"
	targetKsOpts["DBTypeVersion"] = "mysql-5.7"
	testBasicVreplicationWorkflow(t)
}

func testBasicVreplicationWorkflow(t *testing.T) {
	defaultCellName := "zone1"
	allCells := []string{"zone1"}
	allCellNames = "zone1"
	vc = NewVitessCluster(t, "TestBasicVreplicationWorkflow", allCells, mainClusterConfig)

	require.NotNil(t, vc)
	// Keep the cluster processes minimal to deal with CI resource constraints
	defaultReplicas = 0
	defaultRdonly = 0
	defer func() { defaultReplicas = 1 }()

	defer vc.TearDown(t)

	defaultCell = vc.Cells[defaultCellName]
	vc.AddKeyspace(t, []*Cell{defaultCell}, "product", "0", initialProductVSchema, initialProductSchema, defaultReplicas, defaultRdonly, 100, sourceKsOpts)
	vtgate = defaultCell.Vtgates[0]
	require.NotNil(t, vtgate)
	vtgate.WaitForStatusOfTabletInShard(fmt.Sprintf("%s.%s.primary", "product", "0"), 1)

	vtgateConn = getConnection(t, vc.ClusterConfig.hostname, vc.ClusterConfig.vtgateMySQLPort)
	defer vtgateConn.Close()
	verifyClusterHealth(t, vc)
	insertInitialData(t)
	materializeRollup(t)
	shardCustomer(t, true, []*Cell{defaultCell}, defaultCellName, false)

	// the Lead and Lead-1 tables tested a specific case with binary sharding keys. Drop it now so that we don't
	// have to update the rest of the tests
	execVtgateQuery(t, vtgateConn, "customer", "drop table `Lead`,`Lead-1`")
	validateRollupReplicates(t)
	shardOrders(t)
	shardMerchant(t)

	materializeProduct(t)

	materializeMerchantOrders(t)
	materializeSales(t)
	materializeMerchantSales(t)

	reshardMerchant2to3SplitMerge(t)
	reshardMerchant3to1Merge(t)

	insertMoreCustomers(t, 16)
	reshardCustomer2to4Split(t, nil, "")
	expectNumberOfStreams(t, vtgateConn, "Customer2to4", "sales", "product:0", 4)
	reshardCustomer3to2SplitMerge(t)
	expectNumberOfStreams(t, vtgateConn, "Customer3to2", "sales", "product:0", 3)
	reshardCustomer3to1Merge(t)
	expectNumberOfStreams(t, vtgateConn, "Customer3to1", "sales", "product:0", 1)
}

func TestV2WorkflowsAcrossDBVersions(t *testing.T) {
	sourceKsOpts["DBTypeVersion"] = "mysql-5.7"
	targetKsOpts["DBTypeVersion"] = "mysql-8.0"
	testBasicVreplicationWorkflow(t)
}

func TestMultiCellVreplicationWorkflow(t *testing.T) {
	cells := []string{"zone1", "zone2"}
	allCellNames = strings.Join(cells, ",")

	vc = NewVitessCluster(t, "TestMultiCellVreplicationWorkflow", cells, mainClusterConfig)
	require.NotNil(t, vc)
	defaultCellName := "zone1"
	defaultCell = vc.Cells[defaultCellName]

	defer vc.TearDown(t)

	cell1 := vc.Cells["zone1"]
	cell2 := vc.Cells["zone2"]
	vc.AddKeyspace(t, []*Cell{cell1, cell2}, "product", "0", initialProductVSchema, initialProductSchema, defaultReplicas, defaultRdonly, 100, sourceKsOpts)

	vtgate = cell1.Vtgates[0]
	require.NotNil(t, vtgate)
	vtgate.WaitForStatusOfTabletInShard(fmt.Sprintf("%s.%s.primary", "product", "0"), 1)
	vtgate.WaitForStatusOfTabletInShard(fmt.Sprintf("%s.%s.replica", "product", "0"), 2)

	vtgateConn = getConnection(t, vc.ClusterConfig.hostname, vc.ClusterConfig.vtgateMySQLPort)
	defer vtgateConn.Close()
	verifyClusterHealth(t, vc)
	insertInitialData(t)
	shardCustomer(t, true, []*Cell{cell1, cell2}, cell2.Name, true)

	// we tag along this test so as not to create the overhead of creating another cluster
	testVStreamCellFlag(t)
}

func testVStreamCellFlag(t *testing.T) {
	vgtid := &binlogdatapb.VGtid{
		ShardGtids: []*binlogdatapb.ShardGtid{{
			Keyspace: "product",
			Shard:    "0",
			Gtid:     "",
		}}}
	filter := &binlogdatapb.Filter{
		Rules: []*binlogdatapb.Rule{{
			Match:  "product",
			Filter: "select * from product",
		}},
	}
	ctx := context.Background()

	type vstreamTestCase struct {
		cells       string
		expectError bool
	}
	nonExistingCell := "zone7"
	vstreamTestCases := []vstreamTestCase{
		{"zone1,zone2", false},
		{nonExistingCell, true},
		{"", false},
	}

	for _, tc := range vstreamTestCases {
		t.Run("VStreamCellsFlag/"+tc.cells, func(t *testing.T) {
			conn, err := vtgateconn.Dial(ctx, fmt.Sprintf("localhost:%d", vc.ClusterConfig.vtgateGrpcPort))
			require.NoError(t, err)
			defer conn.Close()

			flags := &vtgatepb.VStreamFlags{}
			if tc.cells != "" {
				flags.Cells = tc.cells
			}

			ctx2, cancel := context.WithTimeout(ctx, 30*time.Second)
			reader, err := conn.VStream(ctx2, topodatapb.TabletType_REPLICA, vgtid, filter, flags)
			require.NoError(t, err)

			rowsReceived := false
			var wg sync.WaitGroup
			wg.Add(1)
			go func() {
				defer wg.Done()
				defer cancel()

				events, err := reader.Recv()
				switch err {
				case nil:
					if len(events) > 0 {
						log.Infof("received %d events", len(events))
						rowsReceived = true
					}
				case io.EOF:
					log.Infof("stream ended without data")
				default:
					log.Infof("%s:: remote error: %v", time.Now(), err)
				}
			}()
			wg.Wait()

			if tc.expectError {
				require.False(t, rowsReceived)

				// if no tablet was found the tablet picker adds a key which includes the cell name to the vtgate TabletPickerNoTabletFoundErrorCount stat
				pickerErrorStat, err := getDebugVar(t, vc.ClusterConfig.vtgatePort, []string{"TabletPickerNoTabletFoundErrorCount"})
				require.NoError(t, err)
				require.Contains(t, pickerErrorStat, nonExistingCell)
			} else {
				require.True(t, rowsReceived)
			}
		})
	}
}

// TestCellAliasVreplicationWorkflow tests replication from a cell with an alias to test the tablet picker's alias functionality
// We also reuse the setup of this test to validate that the "vstream * from" vtgate query functionality is functional
func TestCellAliasVreplicationWorkflow(t *testing.T) {
	cells := []string{"zone1", "zone2"}
	mainClusterConfig.vreplicationCompressGTID = true
	defer func() {
		mainClusterConfig.vreplicationCompressGTID = false
	}()
	vc = NewVitessCluster(t, "TestCellAliasVreplicationWorkflow", cells, mainClusterConfig)
	require.NotNil(t, vc)
	allCellNames = "zone1,zone2"
	defaultCellName := "zone1"
	defaultCell = vc.Cells[defaultCellName]

	defer vc.TearDown(t)

	cell1 := vc.Cells["zone1"]
	cell2 := vc.Cells["zone2"]
	vc.AddKeyspace(t, []*Cell{cell1, cell2}, "product", "0", initialProductVSchema, initialProductSchema, defaultReplicas, defaultRdonly, 100, sourceKsOpts)

	// Add cell alias containing only zone2
	result, err := vc.VtctlClient.ExecuteCommandWithOutput("AddCellsAlias", "--", "--cells", "zone2", "alias")
	require.NoError(t, err, "command failed with output: %v", result)

	vtgate = cell1.Vtgates[0]
	require.NotNil(t, vtgate)
	vtgate.WaitForStatusOfTabletInShard(fmt.Sprintf("%s.%s.primary", "product", "0"), 1)
	vtgate.WaitForStatusOfTabletInShard(fmt.Sprintf("%s.%s.replica", "product", "0"), 2)

	vtgateConn = getConnection(t, vc.ClusterConfig.hostname, vc.ClusterConfig.vtgateMySQLPort)
	defer vtgateConn.Close()
	verifyClusterHealth(t, vc)

	insertInitialData(t)
	t.Run("VStreamFrom", func(t *testing.T) {
		testVStreamFrom(t, "product", 2)
	})
	shardCustomer(t, true, []*Cell{cell1, cell2}, "alias", false)
}

// testVStreamFrom confirms that the "vstream * from" endpoint is serving data
func testVStreamFrom(t *testing.T, table string, expectedRowCount int) {
	ctx := context.Background()
	vtParams := mysql.ConnParams{
		Host: "localhost",
		Port: vtgate.MySQLServerPort,
	}
	ch := make(chan bool, 1)
	go func() {
		streamConn, err := mysql.Connect(ctx, &vtParams)
		require.NoError(t, err)
		defer streamConn.Close()
		_, err = streamConn.ExecuteFetch("set workload='olap'", 1000, false)
		require.NoError(t, err)

		query := fmt.Sprintf("vstream * from %s", table)
		err = streamConn.ExecuteStreamFetch(query)
		require.NoError(t, err)

		wantFields := []*querypb.Field{{
			Name: "op",
			Type: sqltypes.VarChar,
		}, {
			Name: "pid",
			Type: sqltypes.Int32,
		}, {
			Name: "description",
			Type: sqltypes.VarBinary,
		}, {
			Name: "date1",
			Type: sqltypes.Datetime,
		}, {
			Name: "date2",
			Type: sqltypes.Datetime,
		}}
		gotFields, err := streamConn.Fields()
		require.NoError(t, err)
		for i, field := range gotFields {
			gotFields[i] = &querypb.Field{
				Name: field.Name,
				Type: field.Type,
			}
		}
		utils.MustMatch(t, wantFields, gotFields)

		gotRows, err := streamConn.FetchNext(nil)
		require.NoError(t, err)
		log.Infof("QR1:%v\n", gotRows)

		gotRows, err = streamConn.FetchNext(nil)
		require.NoError(t, err)
		log.Infof("QR2:%+v\n", gotRows)

		ch <- true
	}()

	select {
	case <-ch:
		return
	case <-time.After(5 * time.Second):
		t.Fatal("nothing streamed within timeout")
	}
}

func insertInitialData(t *testing.T) {
	t.Run("insertInitialData", func(t *testing.T) {
		log.Infof("Inserting initial data")
		lines, _ := os.ReadFile("unsharded_init_data.sql")
		execMultipleQueries(t, vtgateConn, "product:0", string(lines))
		execVtgateQuery(t, vtgateConn, "product:0", "insert into customer_seq(id, next_id, cache) values(0, 100, 100);")
		execVtgateQuery(t, vtgateConn, "product:0", "insert into order_seq(id, next_id, cache) values(0, 100, 100);")
		execVtgateQuery(t, vtgateConn, "product:0", "insert into customer_seq2(id, next_id, cache) values(0, 100, 100);")
		log.Infof("Done inserting initial data")

		validateCount(t, vtgateConn, "product:0", "product", 2)
		validateCount(t, vtgateConn, "product:0", "customer", 3)
		validateQuery(t, vtgateConn, "product:0", "select * from merchant",
			`[[VARCHAR("Monoprice") VARCHAR("eléctronics")] [VARCHAR("newegg") VARCHAR("elec†ronics")]]`)
	})
}

func insertMoreCustomers(t *testing.T, numCustomers int) {
	sql := "insert into customer (name) values "
	i := 0
	for i < numCustomers {
		i++
		sql += fmt.Sprintf("('customer%d')", i)
		if i != numCustomers {
			sql += ","
		}
	}
	execVtgateQuery(t, vtgateConn, "customer", sql)
}

func insertMoreProducts(t *testing.T) {
	sql := "insert into product(pid, description) values(3, 'cpu'),(4, 'camera'),(5, 'mouse');"
	execVtgateQuery(t, vtgateConn, "product", sql)
}

func insertMoreProductsForSourceThrottler(t *testing.T) {
	sql := "insert into product(pid, description) values(103, 'new-cpu'),(104, 'new-camera'),(105, 'new-mouse');"
	execVtgateQuery(t, vtgateConn, "product", sql)
}

func insertMoreProductsForTargetThrottler(t *testing.T) {
	sql := "insert into product(pid, description) values(203, 'new-cpu'),(204, 'new-camera'),(205, 'new-mouse');"
	execVtgateQuery(t, vtgateConn, "product", sql)
}

func shardCustomer(t *testing.T, testReverse bool, cells []*Cell, sourceCellOrAlias string, withOpenTx bool) {
	t.Run("shardCustomer", func(t *testing.T) {
		workflow := "p2c"
		sourceKs := "product"
		targetKs := "customer"
		ksWorkflow := fmt.Sprintf("%s.%s", targetKs, workflow)
		if _, err := vc.AddKeyspace(t, cells, "customer", "-80,80-", customerVSchema, customerSchema, defaultReplicas, defaultRdonly, 200, targetKsOpts); err != nil {
			t.Fatal(err)
		}
		if err := vtgate.WaitForStatusOfTabletInShard(fmt.Sprintf("%s.%s.primary", "customer", "-80"), 1); err != nil {
			t.Fatal(err)
		}
		if err := vtgate.WaitForStatusOfTabletInShard(fmt.Sprintf("%s.%s.primary", "customer", "80-"), 1); err != nil {
			t.Fatal(err)
		}

		// Assume we are operating on first cell
		defaultCell := cells[0]
		custKs := vc.Cells[defaultCell.Name].Keyspaces["customer"]

		tables := "customer,Lead,Lead-1,db_order_test"
		moveTables(t, sourceCellOrAlias, workflow, sourceKs, targetKs, tables)

		customerTab1 := custKs.Shards["-80"].Tablets["zone1-200"].Vttablet
		customerTab2 := custKs.Shards["80-"].Tablets["zone1-300"].Vttablet
		productTab := vc.Cells[defaultCell.Name].Keyspaces["product"].Shards["0"].Tablets["zone1-100"].Vttablet

		catchup(t, customerTab1, workflow, "MoveTables")
		catchup(t, customerTab2, workflow, "MoveTables")

<<<<<<< HEAD
		query := "select * from customer"
=======
		productTab := vc.Cells[defaultCell.Name].Keyspaces["product"].Shards["0"].Tablets["zone1-100"].Vttablet
		query := "select cid from customer"
>>>>>>> 665cb413
		require.True(t, validateThatQueryExecutesOnTablet(t, vtgateConn, productTab, "product", query, query))
		insertQuery1 := "insert into customer(cid, name) values(1001, 'tempCustomer1')"
		matchInsertQuery1 := "insert into customer(cid, `name`) values (:vtg1, :vtg2)"
		require.True(t, validateThatQueryExecutesOnTablet(t, vtgateConn, productTab, "product", insertQuery1, matchInsertQuery1))

		// confirm that the backticking of table names in the routing rules works
		tbls := []string{"Lead", "Lead-1"}
		for _, tbl := range tbls {
			output, err := osExec(t, "mysql", []string{"-u", "vtdba", "-P", fmt.Sprintf("%d", vc.ClusterConfig.vtgateMySQLPort),
				"--host=127.0.0.1", "-e", fmt.Sprintf("select * from `%s`", tbl)})
			if err != nil {
				require.FailNow(t, output)
			}
			execVtgateQuery(t, vtgateConn, "product", fmt.Sprintf("update `%s` set name='xyz'", tbl))
		}

		vdiff1(t, ksWorkflow, "")
		switchReadsDryRun(t, allCellNames, ksWorkflow, dryRunResultsReadCustomerShard)
		switchReads(t, allCellNames, ksWorkflow)
		require.True(t, validateThatQueryExecutesOnTablet(t, vtgateConn, productTab, "customer", query, query))

		var commit func(t *testing.T)
		if withOpenTx {
			commit, _ = vc.startQuery(t, openTxQuery)
		}
		switchWritesDryRun(t, ksWorkflow, dryRunResultsSwitchWritesCustomerShard)
		switchWrites(t, ksWorkflow, false)
		if withOpenTx && commit != nil {
			commit(t)
		}

		catchup(t, productTab, workflow, "MoveTables")

		vdiff1(t, "product.p2c_reverse", "")
		if withOpenTx {
			execVtgateQuery(t, vtgateConn, "", deleteOpenTxQuery)
		}

		ksShards := []string{"product/0", "customer/-80", "customer/80-"}
		printShardPositions(vc, ksShards)
		insertQuery2 := "insert into customer(name, cid) values('tempCustomer2', 100)"
		matchInsertQuery2 := "insert into customer(`name`, cid) values (:vtg1, :_cid0)"
		require.False(t, validateThatQueryExecutesOnTablet(t, vtgateConn, productTab, "customer", insertQuery2, matchInsertQuery2))

		insertQuery2 = "insert into customer(name, cid) values('tempCustomer3', 101)" //ID 101, hence due to reverse_bits in shard 80-
		require.True(t, validateThatQueryExecutesOnTablet(t, vtgateConn, customerTab2, "customer", insertQuery2, matchInsertQuery2))

		insertQuery2 = "insert into customer(name, cid) values('tempCustomer4', 102)" //ID 102, hence due to reverse_bits in shard -80
		require.True(t, validateThatQueryExecutesOnTablet(t, vtgateConn, customerTab1, "customer", insertQuery2, matchInsertQuery2))

		execVtgateQuery(t, vtgateConn, "customer", "update customer set meta = convert(x'7b7d' using utf8mb4) where cid = 1")
		reverseKsWorkflow := "product.p2c_reverse"
		if testReverse {
			//Reverse Replicate
			switchReads(t, allCellNames, reverseKsWorkflow)
			printShardPositions(vc, ksShards)
			switchWrites(t, reverseKsWorkflow, false)

			output, err := vc.VtctlClient.ExecuteCommandWithOutput("Workflow", ksWorkflow, "show")
			require.NoError(t, err)
			require.Contains(t, output, "'customer.reverse_bits'")
			require.Contains(t, output, "'customer.bmd5'")

			insertQuery1 = "insert into customer(cid, name) values(1002, 'tempCustomer5')"
			require.True(t, validateThatQueryExecutesOnTablet(t, vtgateConn, productTab, "product", insertQuery1, matchInsertQuery1))
			// both inserts go into 80-, this tests the edge-case where a stream (-80) has no relevant new events after the previous switch
			insertQuery1 = "insert into customer(cid, name) values(1003, 'tempCustomer6')"
			require.False(t, validateThatQueryExecutesOnTablet(t, vtgateConn, customerTab1, "customer", insertQuery1, matchInsertQuery1))
			insertQuery1 = "insert into customer(cid, name) values(1004, 'tempCustomer7')"
			require.False(t, validateThatQueryExecutesOnTablet(t, vtgateConn, customerTab2, "customer", insertQuery1, matchInsertQuery1))

			//Go forward again
			switchReads(t, allCellNames, ksWorkflow)
			switchWrites(t, ksWorkflow, false)
			dropSourcesDryRun(t, ksWorkflow, false, dryRunResultsDropSourcesDropCustomerShard)
			dropSourcesDryRun(t, ksWorkflow, true, dryRunResultsDropSourcesRenameCustomerShard)

			var exists bool
			exists, err = checkIfDenyListExists(t, vc, "product:0", "customer")
			require.NoError(t, err, "Error getting denylist for customer:0")
			require.True(t, exists)
			dropSources(t, ksWorkflow)

			exists, err = checkIfDenyListExists(t, vc, "product:0", "customer")
			require.NoError(t, err, "Error getting denylist for customer:0")
			require.False(t, exists)

			for _, shard := range strings.Split("-80,80-", ",") {
				expectNumberOfStreams(t, vtgateConn, "shardCustomerTargetStreams", "p2c", "customer:"+shard, 0)
			}

			expectNumberOfStreams(t, vtgateConn, "shardCustomerReverseStreams", "p2c_reverse", "product:0", 0)

			var found bool
			found, err = checkIfTableExists(t, vc, "zone1-100", "customer")
			assert.NoError(t, err, "Customer table not deleted from zone1-100")
			require.False(t, found)

			found, err = checkIfTableExists(t, vc, "zone1-200", "customer")
			assert.NoError(t, err, "Customer table not deleted from zone1-200")
			require.True(t, found)

			insertQuery2 = "insert into customer(name, cid) values('tempCustomer8', 103)" //ID 103, hence due to reverse_bits in shard 80-
			require.False(t, validateThatQueryExecutesOnTablet(t, vtgateConn, productTab, "customer", insertQuery2, matchInsertQuery2))
			insertQuery2 = "insert into customer(name, cid) values('tempCustomer10', 104)" //ID 105, hence due to reverse_bits in shard -80
			require.True(t, validateThatQueryExecutesOnTablet(t, vtgateConn, customerTab1, "customer", insertQuery2, matchInsertQuery2))
			insertQuery2 = "insert into customer(name, cid) values('tempCustomer9', 105)" //ID 104, hence due to reverse_bits in shard 80-
			require.True(t, validateThatQueryExecutesOnTablet(t, vtgateConn, customerTab2, "customer", insertQuery2, matchInsertQuery2))

			execVtgateQuery(t, vtgateConn, "customer", "delete from customer where name like 'tempCustomer%'")
			validateCountInTablet(t, customerTab1, "customer", "customer", 1)
			validateCountInTablet(t, customerTab2, "customer", "customer", 2)
			validateCount(t, vtgateConn, "customer", "customer.customer", 3)

			query = "insert into customer (name, cid) values('george', 5)"
			execVtgateQuery(t, vtgateConn, "customer", query)
			validateCountInTablet(t, customerTab1, "customer", "customer", 1)
			validateCountInTablet(t, customerTab2, "customer", "customer", 3)
			validateCount(t, vtgateConn, "customer", "customer.customer", 4)
		}
	})
}

func validateRollupReplicates(t *testing.T) {
	t.Run("validateRollupReplicates", func(t *testing.T) {
		insertMoreProducts(t)
		time.Sleep(1 * time.Second)
		validateCount(t, vtgateConn, "product", "rollup", 1)
		validateQuery(t, vtgateConn, "product:0", "select rollupname, kount from rollup",
			`[[VARCHAR("total") INT32(5)]]`)
	})
}

func verifySourceTabletThrottling(t *testing.T, targetKS, workflow string) {
	tDuration := time.Duration(15 * time.Second)
	ticker := time.NewTicker(5 * time.Second)
	timer := time.NewTimer(tDuration)
	ksWorkflow := fmt.Sprintf("%s.%s", targetKS, workflow)
	for {
		select {
		case <-ticker.C:
			output, err := vc.VtctlClient.ExecuteCommandWithOutput("Workflow", ksWorkflow, "show")
			require.NoError(t, err)
			result := gjson.Get(output, "ShardStatuses")
			result.ForEach(func(tabletId, tabletStreams gjson.Result) bool { // for each source tablet
				tabletStreams.ForEach(func(streamId, streamInfos gjson.Result) bool { // for each stream
					if streamId.String() == "PrimaryReplicationStatuses" {
						streamInfos.ForEach(func(attributeKey, attributeValue gjson.Result) bool { // for each attribute in the stream
							state := attributeValue.Get("State").String()
							if state != "Copying" {
								require.FailNowf(t, "Unexpected running workflow stream",
									"Initial copy phase for the MoveTables workflow %s started in less than %d seconds when it should have been waiting. Show output: %s",
									ksWorkflow, int(tDuration.Seconds()), output)
							}
							return true // end attribute loop
						})
					}
					return true // end stream loop
				})
				return true // end tablet loop
			})
		case <-timer.C:
			return
		}
	}
}

func reshardCustomer2to4Split(t *testing.T, cells []*Cell, sourceCellOrAlias string) {
	t.Run("reshardCustomer2to4Split", func(t *testing.T) {
		ksName := "customer"
		counts := map[string]int{"zone1-600": 4, "zone1-700": 5, "zone1-800": 6, "zone1-900": 5}
		reshard(t, ksName, "customer", "c2c4", "-80,80-", "-40,40-80,80-c0,c0-", 600, counts, nil, cells, sourceCellOrAlias)
		validateCount(t, vtgateConn, ksName, "customer", 20)
		query := "insert into customer (name) values('yoko')"
		execVtgateQuery(t, vtgateConn, ksName, query)
		validateCount(t, vtgateConn, ksName, "customer", 21)
	})
}

func reshardMerchant2to3SplitMerge(t *testing.T) {
	t.Run("reshardMerchant2to3SplitMerge", func(t *testing.T) {
		ksName := merchantKeyspace
		counts := map[string]int{"zone1-1600": 0, "zone1-1700": 2, "zone1-1800": 0}
		reshard(t, ksName, "merchant", "m2m3", "-80,80-", "-40,40-c0,c0-", 1600, counts, dryRunResultsSwitchWritesM2m3, nil, "")
		validateCount(t, vtgateConn, ksName, "merchant", 2)
		query := "insert into merchant (mname, category) values('amazon', 'electronics')"
		execVtgateQuery(t, vtgateConn, ksName, query)
		validateCount(t, vtgateConn, ksName, "merchant", 3)

		var output string
		var err error

		for _, shard := range strings.Split("-80,80-", ",") {
			output, err = vc.VtctlClient.ExecuteCommandWithOutput("GetShard", "merchant:"+shard)
			if err == nil {
				t.Fatal("GetShard merchant:-80 failed")
			}
			assert.Contains(t, output, "node doesn't exist", "GetShard succeeded for dropped shard merchant:"+shard)
		}

		for _, shard := range strings.Split("-40,40-c0,c0-", ",") {
			ksShard := fmt.Sprintf("%s:%s", merchantKeyspace, shard)
			output, err = vc.VtctlClient.ExecuteCommandWithOutput("GetShard", ksShard)
			if err != nil {
				t.Fatalf("GetShard merchant failed for: %s: %v", shard, err)
			}
			assert.NotContains(t, output, "node doesn't exist", "GetShard failed for valid shard "+ksShard)
			assert.Contains(t, output, "primary_alias", "GetShard failed for valid shard "+ksShard)
		}

		for _, shard := range strings.Split("-40,40-c0,c0-", ",") {
			ksShard := fmt.Sprintf("%s:%s", merchantKeyspace, shard)
			expectNumberOfStreams(t, vtgateConn, "reshardMerchant2to3SplitMerge", "m2m3", ksShard, 0)
		}

		var found bool
		found, err = checkIfTableExists(t, vc, "zone1-1600", "customer")
		assert.NoError(t, err, "Customer table found incorrectly in zone1-1600")
		require.False(t, found)
		found, err = checkIfTableExists(t, vc, "zone1-1600", "merchant")
		assert.NoError(t, err, "Merchant table not found in zone1-1600")
		require.True(t, found)
	})
}

func reshardMerchant3to1Merge(t *testing.T) {
	t.Run("reshardMerchant3to1Merge", func(t *testing.T) {
		ksName := merchantKeyspace
		counts := map[string]int{"zone1-2000": 3}
		reshard(t, ksName, "merchant", "m3m1", "-40,40-c0,c0-", "0", 2000, counts, nil, nil, "")
		validateCount(t, vtgateConn, ksName, "merchant", 3)
		query := "insert into merchant (mname, category) values('flipkart', 'electronics')"
		execVtgateQuery(t, vtgateConn, ksName, query)
		validateCount(t, vtgateConn, ksName, "merchant", 4)
	})
}

func reshardCustomer3to2SplitMerge(t *testing.T) { //-40,40-80,80-c0 => merge/split, c0- stays the same  ending up with 3
	t.Run("reshardCustomer3to2SplitMerge", func(t *testing.T) {
		ksName := "customer"
		counts := map[string]int{"zone1-1000": 8, "zone1-1100": 8, "zone1-1200": 5}
		reshard(t, ksName, "customer", "c4c3", "-40,40-80,80-c0", "-60,60-c0", 1000, counts, nil, nil, "")
	})
}

func reshardCustomer3to1Merge(t *testing.T) { //to unsharded
	t.Run("reshardCustomer3to1Merge", func(t *testing.T) {
		ksName := "customer"
		counts := map[string]int{"zone1-1500": 21}
		reshard(t, ksName, "customer", "c3c1", "-60,60-c0,c0-", "0", 1500, counts, nil, nil, "")
	})
}

func reshard(t *testing.T, ksName string, tableName string, workflow string, sourceShards string, targetShards string, tabletIDBase int, counts map[string]int, dryRunResultSwitchWrites []string, cells []*Cell, sourceCellOrAlias string) {
	t.Run("reshard", func(t *testing.T) {
		if cells == nil {
			cells = []*Cell{defaultCell}
		}
		if sourceCellOrAlias == "" {
			sourceCellOrAlias = defaultCell.Name
		}
		ksWorkflow := ksName + "." + workflow
		keyspace := vc.Cells[defaultCell.Name].Keyspaces[ksName]
		require.NoError(t, vc.AddShards(t, cells, keyspace, targetShards, defaultReplicas, defaultRdonly, tabletIDBase))
		arrTargetShardNames := strings.Split(targetShards, ",")

		for _, shardName := range arrTargetShardNames {
			if err := vtgate.WaitForStatusOfTabletInShard(fmt.Sprintf("%s.%s.primary", ksName, shardName), 1); err != nil {
				t.Fatal(err)
			}
		}
		if err := vc.VtctlClient.ExecuteCommand("Reshard", "--", "--v1", "--cells="+sourceCellOrAlias, "--tablet_types=replica,primary", ksWorkflow, sourceShards, targetShards); err != nil {
			t.Fatalf("Reshard command failed with %+v\n", err)
		}
		tablets := vc.getVttabletsInKeyspace(t, defaultCell, ksName, "primary")
		targetShards = "," + targetShards + ","
		for _, tab := range tablets {
			if strings.Contains(targetShards, ","+tab.Shard+",") {
				log.Infof("Waiting for vrepl to catch up on %s since it IS a target shard", tab.Shard)
				catchup(t, tab, workflow, "Reshard")
			} else {
				log.Infof("Not waiting for vrepl to catch up on %s since it is NOT a target shard", tab.Shard)
				continue
			}
		}
		vdiff1(t, ksWorkflow, "")
		switchReads(t, allCellNames, ksWorkflow)
		if dryRunResultSwitchWrites != nil {
			switchWritesDryRun(t, ksWorkflow, dryRunResultSwitchWrites)
		}
		switchWrites(t, ksWorkflow, false)
		dropSources(t, ksWorkflow)
		for tabletName, count := range counts {
			if tablets[tabletName] == nil {
				continue
			}
			validateCountInTablet(t, tablets[tabletName], ksName, tableName, count)
		}
	})
}

func shardOrders(t *testing.T) {
	t.Run("shardOrders", func(t *testing.T) {
		workflow := "o2c"
		cell := defaultCell.Name
		sourceKs := "product"
		targetKs := "customer"
		tables := "orders"
		ksWorkflow := fmt.Sprintf("%s.%s", targetKs, workflow)
		applyVSchema(t, ordersVSchema, targetKs)
		moveTables(t, cell, workflow, sourceKs, targetKs, tables)

		custKs := vc.Cells[defaultCell.Name].Keyspaces["customer"]
		customerTab1 := custKs.Shards["-80"].Tablets["zone1-200"].Vttablet
		customerTab2 := custKs.Shards["80-"].Tablets["zone1-300"].Vttablet
		catchup(t, customerTab1, workflow, "MoveTables")
		catchup(t, customerTab2, workflow, "MoveTables")
		vdiff1(t, ksWorkflow, "")
		switchReads(t, allCellNames, ksWorkflow)
		switchWrites(t, ksWorkflow, false)
		dropSources(t, ksWorkflow)
		validateCountInTablet(t, customerTab1, "customer", "orders", 1)
		validateCountInTablet(t, customerTab2, "customer", "orders", 2)
		validateCount(t, vtgateConn, "customer", "orders", 3)
	})
}

func shardMerchant(t *testing.T) {
	t.Run("shardMerchant", func(t *testing.T) {
		workflow := "p2m"
		cell := defaultCell.Name
		sourceKs := "product"
		targetKs := merchantKeyspace
		tables := "merchant"
		ksWorkflow := fmt.Sprintf("%s.%s", targetKs, workflow)
		if _, err := vc.AddKeyspace(t, []*Cell{defaultCell}, merchantKeyspace, "-80,80-", merchantVSchema, "", defaultReplicas, defaultRdonly, 400, targetKsOpts); err != nil {
			t.Fatal(err)
		}
		if err := vtgate.WaitForStatusOfTabletInShard(fmt.Sprintf("%s.%s.primary", merchantKeyspace, "-80"), 1); err != nil {
			t.Fatal(err)
		}
		if err := vtgate.WaitForStatusOfTabletInShard(fmt.Sprintf("%s.%s.primary", merchantKeyspace, "80-"), 1); err != nil {
			t.Fatal(err)
		}
		moveTables(t, cell, workflow, sourceKs, targetKs, tables)
		merchantKs := vc.Cells[defaultCell.Name].Keyspaces[merchantKeyspace]
		merchantTab1 := merchantKs.Shards["-80"].Tablets["zone1-400"].Vttablet
		merchantTab2 := merchantKs.Shards["80-"].Tablets["zone1-500"].Vttablet
		catchup(t, merchantTab1, workflow, "MoveTables")
		catchup(t, merchantTab2, workflow, "MoveTables")

		vdiff1(t, fmt.Sprintf("%s.%s", merchantKeyspace, workflow), "")
		switchReads(t, allCellNames, ksWorkflow)
		switchWrites(t, ksWorkflow, false)
		printRoutingRules(t, vc, "After merchant movetables")

		// confirm that the backticking of keyspaces in the routing rules works
		output, err := osExec(t, "mysql", []string{"-u", "vtdba", "-P", fmt.Sprintf("%d", vc.ClusterConfig.vtgateMySQLPort),
			fmt.Sprintf("--host=%s", vc.ClusterConfig.hostname), "-e", "select * from merchant"})
		if err != nil {
			require.FailNow(t, output)
		}
		dropSources(t, ksWorkflow)

		validateCountInTablet(t, merchantTab1, merchantKeyspace, "merchant", 1)
		validateCountInTablet(t, merchantTab2, merchantKeyspace, "merchant", 1)
		validateCount(t, vtgateConn, merchantKeyspace, "merchant", 2)
	})
}

func materialize(t *testing.T, spec string) {
	t.Run("materialize", func(t *testing.T) {
		err := vc.VtctlClient.ExecuteCommand("Materialize", spec)
		require.NoError(t, err, "Materialize")
	})
}

func materializeProduct(t *testing.T) {
	t.Run("materializeProduct", func(t *testing.T) {
		// materializing from "product" keyspace to "customer" keyspace
		workflow := "cproduct"
		keyspace := "customer"
		applyVSchema(t, materializeProductVSchema, keyspace)
		materialize(t, materializeProductSpec)
		customerTablets := vc.getVttabletsInKeyspace(t, defaultCell, keyspace, "primary")
		{
			for _, tab := range customerTablets {
				catchup(t, tab, workflow, "Materialize")
			}
			for _, tab := range customerTablets {
				validateCountInTablet(t, tab, keyspace, workflow, 5)
			}
		}

		productTablets := vc.getVttabletsInKeyspace(t, defaultCell, "product", "primary")
		t.Run("throttle-app-product", func(t *testing.T) {
			// Now, throttle the streamer on source tablets, insert some rows
			for _, tab := range productTablets {
				_, body, err := throttleApp(tab, sourceThrottlerAppName)
				assert.NoError(t, err)
				assert.Contains(t, body, sourceThrottlerAppName)
			}
			// Wait for throttling to take effect (caching will expire by this time):
			time.Sleep(1 * time.Second)
			for _, tab := range productTablets {
				{
					_, body, err := throttlerCheckSelf(tab, sourceThrottlerAppName)
					assert.NoError(t, err)
					assert.Contains(t, body, "417")
				}
				{
					_, body, err := throttlerCheckSelf(tab, targetThrottlerAppName)
					assert.NoError(t, err)
					assert.Contains(t, body, "200")
				}
			}
			insertMoreProductsForSourceThrottler(t)
			// To be fair to the test, we give the target time to apply the new changes. We expect it to NOT get them in the first place,
			time.Sleep(1 * time.Second)
			// we expect the additional rows to **not appear** in the materialized view
			for _, tab := range customerTablets {
				validateCountInTablet(t, tab, keyspace, workflow, 5)
			}
		})
		t.Run("unthrottle-app-product", func(t *testing.T) {
			// unthrottle on source tablets, and expect the rows to show up
			for _, tab := range productTablets {
				_, body, err := unthrottleApp(tab, sourceThrottlerAppName)
				assert.NoError(t, err)
				assert.Contains(t, body, sourceThrottlerAppName)
			}
			// give time for unthrottling to take effect and for target to fetch data
			time.Sleep(3 * time.Second)
			for _, tab := range productTablets {
				{
					_, body, err := throttlerCheckSelf(tab, sourceThrottlerAppName)
					assert.NoError(t, err)
					assert.Contains(t, body, "200")
				}
			}
			for _, tab := range customerTablets {
				validateCountInTablet(t, tab, keyspace, workflow, 8)
			}
		})

		t.Run("throttle-app-customer", func(t *testing.T) {
			// Now, throttle the streamer on source tablets, insert some rows
			for _, tab := range customerTablets {
				_, body, err := throttleApp(tab, targetThrottlerAppName)
				assert.NoError(t, err)
				assert.Contains(t, body, targetThrottlerAppName)
			}
			// Wait for throttling to take effect (caching will expire by this time):
			time.Sleep(1 * time.Second)
			for _, tab := range customerTablets {
				{
					_, body, err := throttlerCheckSelf(tab, targetThrottlerAppName)
					assert.NoError(t, err)
					assert.Contains(t, body, "417")
				}
				{
					_, body, err := throttlerCheckSelf(tab, sourceThrottlerAppName)
					assert.NoError(t, err)
					assert.Contains(t, body, "200")
				}
			}
			insertMoreProductsForTargetThrottler(t)
			// To be fair to the test, we give the target time to apply the new changes. We expect it to NOT get them in the first place,
			time.Sleep(1 * time.Second)
			// we expect the additional rows to **not appear** in the materialized view
			for _, tab := range customerTablets {
				validateCountInTablet(t, tab, keyspace, workflow, 8)
			}
		})
		t.Run("unthrottle-app-customer", func(t *testing.T) {
			// unthrottle on source tablets, and expect the rows to show up
			for _, tab := range customerTablets {
				_, body, err := unthrottleApp(tab, targetThrottlerAppName)
				assert.NoError(t, err)
				assert.Contains(t, body, targetThrottlerAppName)
			}
			// give time for unthrottling to take effect and for target to fetch data
			time.Sleep(3 * time.Second)
			for _, tab := range customerTablets {
				{
					_, body, err := throttlerCheckSelf(tab, targetThrottlerAppName)
					assert.NoError(t, err)
					assert.Contains(t, body, "200")
				}
			}
			for _, tab := range customerTablets {
				validateCountInTablet(t, tab, keyspace, workflow, 11)
			}
		})
	})
}

func materializeRollup(t *testing.T) {
	t.Run("materializeRollup", func(t *testing.T) {
		keyspace := "product"
		workflow := "rollup"
		applyVSchema(t, materializeSalesVSchema, keyspace)
		productTab := vc.Cells[defaultCell.Name].Keyspaces["product"].Shards["0"].Tablets["zone1-100"].Vttablet
		materialize(t, materializeRollupSpec)
		catchup(t, productTab, workflow, "Materialize")
		validateCount(t, vtgateConn, "product", "rollup", 1)
		validateQuery(t, vtgateConn, "product:0", "select rollupname, kount from rollup",
			`[[VARCHAR("total") INT32(2)]]`)
	})
}

func materializeSales(t *testing.T) {
	t.Run("materializeSales", func(t *testing.T) {
		keyspace := "product"
		applyVSchema(t, materializeSalesVSchema, keyspace)
		materialize(t, materializeSalesSpec)
		productTab := vc.Cells[defaultCell.Name].Keyspaces["product"].Shards["0"].Tablets["zone1-100"].Vttablet
		catchup(t, productTab, "sales", "Materialize")
		validateCount(t, vtgateConn, "product", "sales", 2)
		validateQuery(t, vtgateConn, "product:0", "select kount, amount from sales",
			`[[INT32(1) INT32(10)] [INT32(2) INT32(35)]]`)
	})
}

func materializeMerchantSales(t *testing.T) {
	t.Run("materializeMerchantSales", func(t *testing.T) {
		workflow := "msales"
		materialize(t, materializeMerchantSalesSpec)
		merchantTablets := vc.getVttabletsInKeyspace(t, defaultCell, merchantKeyspace, "primary")
		for _, tab := range merchantTablets {
			catchup(t, tab, workflow, "Materialize")
		}
		validateCountInTablet(t, merchantTablets["zone1-400"], merchantKeyspace, "msales", 1)
		validateCountInTablet(t, merchantTablets["zone1-500"], merchantKeyspace, "msales", 1)
		validateCount(t, vtgateConn, merchantKeyspace, "msales", 2)
	})
}

func materializeMerchantOrders(t *testing.T) {
	t.Run("materializeMerchantOrders", func(t *testing.T) {
		workflow := "morders"
		keyspace := merchantKeyspace
		applyVSchema(t, merchantOrdersVSchema, keyspace)
		materialize(t, materializeMerchantOrdersSpec)
		merchantTablets := vc.getVttabletsInKeyspace(t, defaultCell, merchantKeyspace, "primary")
		for _, tab := range merchantTablets {
			catchup(t, tab, workflow, "Materialize")
		}
		validateCountInTablet(t, merchantTablets["zone1-400"], merchantKeyspace, "morders", 2)
		validateCountInTablet(t, merchantTablets["zone1-500"], merchantKeyspace, "morders", 1)
		validateCount(t, vtgateConn, merchantKeyspace, "morders", 3)
	})
}

func checkVtgateHealth(t *testing.T, cell *Cell) {
	for _, vtgate := range cell.Vtgates {
		vtgateHealthURL := strings.Replace(vtgate.VerifyURL, "vars", "health", -1)
		if !checkHealth(t, vtgateHealthURL) {
			assert.Failf(t, "Vtgate not healthy: ", vtgateHealthURL)
		}
	}
}

func checkTabletHealth(t *testing.T, tablet *Tablet) {
	vttabletHealthURL := strings.Replace(tablet.Vttablet.VerifyURL, "debug/vars", "healthz", -1)
	if !checkHealth(t, vttabletHealthURL) {
		assert.Failf(t, "Vttablet not healthy: ", vttabletHealthURL)
	}
}

func iterateTablets(t *testing.T, cluster *VitessCluster, f func(t *testing.T, tablet *Tablet)) {
	for _, cell := range cluster.Cells {
		for _, ks := range cell.Keyspaces {
			for _, shard := range ks.Shards {
				for _, tablet := range shard.Tablets {
					f(t, tablet)
				}
			}
		}
	}
}

func iterateCells(t *testing.T, cluster *VitessCluster, f func(t *testing.T, cell *Cell)) {
	for _, cell := range cluster.Cells {
		f(t, cell)
	}
}

func verifyClusterHealth(t *testing.T, cluster *VitessCluster) {
	iterateCells(t, cluster, checkVtgateHealth)
	iterateTablets(t, cluster, checkTabletHealth)
}

const acceptableLagSeconds = 5

func waitForLowLag(t *testing.T, keyspace, workflow string) {
	if BypassLagCheck {
		return
	}
	var lagSeconds int64
	waitDuration := 500 * time.Millisecond
	duration := maxWait
	for duration > 0 {
		output, err := vc.VtctlClient.ExecuteCommandWithOutput("Workflow", fmt.Sprintf("%s.%s", keyspace, workflow), "Show")
		require.NoError(t, err)
		lagSeconds, err = jsonparser.GetInt([]byte(output), "MaxVReplicationTransactionLag")

		require.NoError(t, err)
		if lagSeconds <= acceptableLagSeconds {
			log.Infof("waitForLowLag acceptable for workflow %s, keyspace %s, current lag is %d", workflow, keyspace, lagSeconds)
			break
		} else {
			log.Infof("waitForLowLag too high for workflow %s, keyspace %s, current lag is %d", workflow, keyspace, lagSeconds)
		}
		time.Sleep(waitDuration)
		duration -= waitDuration
	}

	if duration <= 0 {
		t.Fatalf("waitForLowLag timed out for workflow %s, keyspace %s, current lag is %d", workflow, keyspace, lagSeconds)
	}
}

func catchup(t *testing.T, vttablet *cluster.VttabletProcess, workflow, info string) {
	vttablet.WaitForVReplicationToCatchup(t, workflow, fmt.Sprintf("vt_%s", vttablet.Keyspace), maxWait)
}

func moveTables(t *testing.T, cell, workflow, sourceKs, targetKs, tables string) {
	if err := vc.VtctlClient.ExecuteCommand("MoveTables", "--", "--v1", "--cells="+cell, "--workflow="+workflow,
		"--tablet_types="+"primary,replica,rdonly", sourceKs, targetKs, tables); err != nil {
		t.Fatalf("MoveTables command failed with %+v\n", err)
	}
}
func moveTablesWithTabletTypes(t *testing.T, cell, workflow, sourceKs, targetKs, tables string, tabletTypes string) {
	if err := vc.VtctlClient.ExecuteCommand("MoveTables", "--", "--v1", "--cells="+cell, "--workflow="+workflow,
		"--tablet_types="+tabletTypes, sourceKs, targetKs, tables); err != nil {
		t.Fatalf("MoveTables command failed with %+v\n", err)
	}
}
func applyVSchema(t *testing.T, vschema, keyspace string) {
	err := vc.VtctlClient.ExecuteCommand("ApplyVSchema", "--", "--vschema", vschema, keyspace)
	require.NoError(t, err)
}

func switchReadsDryRun(t *testing.T, cells, ksWorkflow string, dryRunResults []string) {
	output, err := vc.VtctlClient.ExecuteCommandWithOutput("SwitchReads", "--", "--cells="+cells, "--tablet_type=replica", "--dry_run", ksWorkflow)
	require.NoError(t, err, fmt.Sprintf("SwitchReads DryRun Error: %s: %s", err, output))
	validateDryRunResults(t, output, dryRunResults)
}

func switchReads(t *testing.T, cells, ksWorkflow string) {
	var output string
	var err error
	output, err = vc.VtctlClient.ExecuteCommandWithOutput("SwitchReads", "--", "--cells="+cells, "--tablet_type=rdonly", ksWorkflow)
	require.NoError(t, err, fmt.Sprintf("SwitchReads Error: %s: %s", err, output))
	output, err = vc.VtctlClient.ExecuteCommandWithOutput("SwitchReads", "--", "--cells="+cells, "--tablet_type=replica", ksWorkflow)
	require.NoError(t, err, fmt.Sprintf("SwitchReads Error: %s: %s", err, output))
}

func switchWritesDryRun(t *testing.T, ksWorkflow string, dryRunResults []string) {
	output, err := vc.VtctlClient.ExecuteCommandWithOutput("SwitchWrites", "--", "--dry_run", ksWorkflow)
	require.NoError(t, err, fmt.Sprintf("SwitchWrites DryRun Error: %s: %s", err, output))
	validateDryRunResults(t, output, dryRunResults)
}

func printSwitchWritesExtraDebug(t *testing.T, ksWorkflow, msg string) {
	// Temporary code: print lots of info for debugging occasional flaky failures in customer reshard in CI for multicell test
	debug := true
	if debug {
		log.Infof("------------------- START Extra debug info %s SwitchWrites %s", msg, ksWorkflow)
		ksShards := []string{"product/0", "customer/-80", "customer/80-"}
		printShardPositions(vc, ksShards)
		custKs := vc.Cells[defaultCell.Name].Keyspaces["customer"]
		customerTab1 := custKs.Shards["-80"].Tablets["zone1-200"].Vttablet
		customerTab2 := custKs.Shards["80-"].Tablets["zone1-300"].Vttablet
		productKs := vc.Cells[defaultCell.Name].Keyspaces["product"]
		productTab := productKs.Shards["0"].Tablets["zone1-100"].Vttablet
		tabs := []*cluster.VttabletProcess{productTab, customerTab1, customerTab2}
		queries := []string{
			"select  id, workflow, pos, stop_pos, cell, tablet_types, time_updated, transaction_timestamp, state, message from _vt.vreplication",
			"select * from _vt.copy_state",
			"select * from _vt.resharding_journal",
		}
		for _, tab := range tabs {
			for _, query := range queries {
				qr, err := tab.QueryTablet(query, "", false)
				require.NoError(t, err)
				log.Infof("\nTablet:%s.%s.%s.%d\nQuery: %s\n%+v\n",
					tab.Cell, tab.Keyspace, tab.Shard, tab.TabletUID, query, qr.Rows)
			}
		}
		log.Infof("------------------- END Extra debug info %s SwitchWrites %s", msg, ksWorkflow)
	}
}

func switchWrites(t *testing.T, ksWorkflow string, reverse bool) {
	const SwitchWritesTimeout = "91s" // max: 3 tablet picker 30s waits + 1
	output, err := vc.VtctlClient.ExecuteCommandWithOutput("SwitchWrites", "--",
		"--filtered_replication_wait_time="+SwitchWritesTimeout, fmt.Sprintf("--reverse=%t", reverse), ksWorkflow)
	if output != "" {
		fmt.Printf("Output of SwitchWrites for %s:\n++++++\n%s\n--------\n", ksWorkflow, output)
	}
	//printSwitchWritesExtraDebug is useful when debugging failures in SwitchWrites due to corner cases/races
	_ = printSwitchWritesExtraDebug
	require.NoError(t, err, fmt.Sprintf("SwitchWrites Error: %s: %s", err, output))
}

func dropSourcesDryRun(t *testing.T, ksWorkflow string, renameTables bool, dryRunResults []string) {
	args := []string{"DropSources", "--", "--dry_run"}
	if renameTables {
		args = append(args, "--rename_tables")
	}
	args = append(args, ksWorkflow)
	output, err := vc.VtctlClient.ExecuteCommandWithOutput(args...)
	require.NoError(t, err, fmt.Sprintf("DropSources Error: %s: %s", err, output))
	validateDryRunResults(t, output, dryRunResults)
}

func dropSources(t *testing.T, ksWorkflow string) {
	output, err := vc.VtctlClient.ExecuteCommandWithOutput("DropSources", ksWorkflow)
	require.NoError(t, err, fmt.Sprintf("DropSources Error: %s: %s", err, output))
}

// generateInnoDBRowHistory generates at least maxSourceTrxHistory rollback segment entries.
// This allows us to confirm two behaviors:
//  1. MoveTables blocks on starting its first copy phase until we rollback
//  2. All other workflows continue to work w/o issue with this MVCC history in place (not used yet)
// Returns a db connection used for the transaction which you can use for follow-up
// work, such as rolling it back directly or using the releaseInnoDBRowHistory call.
func generateInnoDBRowHistory(t *testing.T, sourceKS string, neededTrxHistory int) *mysql.Conn {
	dbConn1 := getConnection(t, vc.ClusterConfig.hostname, vc.ClusterConfig.vtgateMySQLPort)
	dbConn2 := getConnection(t, vc.ClusterConfig.hostname, vc.ClusterConfig.vtgateMySQLPort)
	execQuery(t, dbConn1, "use "+sourceKS)
	execQuery(t, dbConn2, "use "+sourceKS)
	offset := 1000
	insertStmt := strings.Builder{}
	for i := offset; i <= (neededTrxHistory*10)+offset; i++ {
		if i == offset {
			insertStmt.WriteString(fmt.Sprintf("insert into product (pid, description) values (%d, 'test')", i))
		} else {
			insertStmt.WriteString(fmt.Sprintf(", (%d, 'test')", i))
		}
	}
	execQuery(t, dbConn2, "start transaction")
	execQuery(t, dbConn2, "select count(*) from product")
	execQuery(t, dbConn1, insertStmt.String())
	execQuery(t, dbConn2, "rollback")
	execQuery(t, dbConn2, "start transaction")
	execQuery(t, dbConn2, "select count(*) from product")
	execQuery(t, dbConn1, fmt.Sprintf("delete from product where pid >= %d and pid < %d", offset, offset+10000))
	return dbConn2
}

func releaseInnoDBRowHistory(t *testing.T, dbConn *mysql.Conn) {
	execQuery(t, dbConn, "rollback")
}<|MERGE_RESOLUTION|>--- conflicted
+++ resolved
@@ -495,12 +495,7 @@
 		catchup(t, customerTab1, workflow, "MoveTables")
 		catchup(t, customerTab2, workflow, "MoveTables")
 
-<<<<<<< HEAD
-		query := "select * from customer"
-=======
-		productTab := vc.Cells[defaultCell.Name].Keyspaces["product"].Shards["0"].Tablets["zone1-100"].Vttablet
 		query := "select cid from customer"
->>>>>>> 665cb413
 		require.True(t, validateThatQueryExecutesOnTablet(t, vtgateConn, productTab, "product", query, query))
 		insertQuery1 := "insert into customer(cid, name) values(1001, 'tempCustomer1')"
 		matchInsertQuery1 := "insert into customer(cid, `name`) values (:vtg1, :vtg2)"
