/*
Copyright 2021 The Vitess Authors.

Licensed under the Apache License, Version 2.0 (the "License");
you may not use this file except in compliance with the License.
You may obtain a copy of the License at

    http://www.apache.org/licenses/LICENSE-2.0

Unless required by applicable law or agreed to in writing, software
distributed under the License is distributed on an "AS IS" BASIS,
WITHOUT WARRANTIES OR CONDITIONS OF ANY KIND, either express or implied.
See the License for the specific language governing permissions and
limitations under the License.
*/

package utils

import (
	"fmt"
	"testing"
	"time"

	"vitess.io/vitess/go/test/endtoend/cluster"

	"vitess.io/vitess/go/test/utils"

	"github.com/google/go-cmp/cmp"
	"github.com/stretchr/testify/assert"
	"github.com/stretchr/testify/require"

	"vitess.io/vitess/go/mysql"
	"vitess.io/vitess/go/sqltypes"
)

func AssertMatches(t *testing.T, conn *mysql.Conn, query, expected string) {
	t.Helper()
	qr := Exec(t, conn, query)
	got := fmt.Sprintf("%v", qr.Rows)
	diff := cmp.Diff(expected, got)
	if diff != "" {
		t.Errorf("Query: %s (-want +got):\n%s\nGot:%s", query, diff, got)
	}
}

func AssertMatchesCompareMySQL(t *testing.T, vtConn, mysqlConn *mysql.Conn, query, expected string) {
	AssertMatchesCompareMySQLWithOptions(t, vtConn, mysqlConn, query, expected, 0)
}

func AssertMatchesCompareMySQLWithOptions(t *testing.T, vtConn, mysqlConn *mysql.Conn, query, expected string, options int) {
	t.Helper()
	qr := ExecCompareMySQLWithOptions(t, vtConn, mysqlConn, query, options)
	got := fmt.Sprintf("%v", qr.Rows)
	diff := cmp.Diff(expected, got)
	if diff != "" {
		t.Errorf("Query: %s (-want +got):\n%s\nGot:%s", query, diff, got)
	}
}

func AssertContainsError(t *testing.T, conn *mysql.Conn, query, expected string) {
	t.Helper()
	_, err := ExecAllowError(t, conn, query)
	require.Error(t, err)
	assert.Contains(t, err.Error(), expected, "actual error: %s", err.Error())
}

func AssertMatchesNoOrder(t *testing.T, conn *mysql.Conn, query, expected string) {
	t.Helper()
	qr := Exec(t, conn, query)
	actual := fmt.Sprintf("%v", qr.Rows)
	assert.Equal(t, utils.SortString(expected), utils.SortString(actual), "for query: [%s] expected \n%s \nbut actual \n%s", query, expected, actual)
}

func AssertIsEmpty(t *testing.T, conn *mysql.Conn, query string) {
	t.Helper()
	qr := Exec(t, conn, query)
	assert.Empty(t, qr.Rows, "for query: "+query)
}

func AssertFoundRowsValue(t *testing.T, conn *mysql.Conn, query, workload string, count int) {
	Exec(t, conn, query)
	qr := Exec(t, conn, "select found_rows()")
	got := fmt.Sprintf("%v", qr.Rows)
	want := fmt.Sprintf(`[[UINT64(%d)]]`, count)
	assert.Equalf(t, want, got, "Workload: %s\nQuery:%s\n", workload, query)
}

func AssertSingleRowIsReturned(t *testing.T, conn *mysql.Conn, predicate string, expectedKs string) {
	t.Run(predicate, func(t *testing.T) {
		qr, err := conn.ExecuteFetch("SELECT distinct table_schema FROM information_schema.tables WHERE "+predicate, 1000, true)
		require.NoError(t, err)
		assert.Equal(t, 1, len(qr.Rows), "did not get enough rows back")
		assert.Equal(t, expectedKs, qr.Rows[0][0].ToString())
	})
}

func AssertResultIsEmpty(t *testing.T, conn *mysql.Conn, pre string) {
	t.Run(pre, func(t *testing.T) {
		qr, err := conn.ExecuteFetch("SELECT distinct table_schema FROM information_schema.tables WHERE "+pre, 1000, true)
		require.NoError(t, err)
		assert.Empty(t, qr.Rows)
	})
}

func Exec(t *testing.T, conn *mysql.Conn, query string) *sqltypes.Result {
	t.Helper()
	qr, err := conn.ExecuteFetch(query, 1000, true)
	require.NoError(t, err, "for query: "+query)
	return qr
}

func ExecCompareMySQL(t *testing.T, vtConn, mysqlConn *mysql.Conn, query string) *sqltypes.Result {
	return ExecCompareMySQLWithOptions(t, vtConn, mysqlConn, query, 0)
}

func ExecCompareMySQLWithOptions(t *testing.T, vtConn, mysqlConn *mysql.Conn, query string, options int) *sqltypes.Result {
	t.Helper()
	vtQr, err := vtConn.ExecuteFetch(query, 1000, true)
	require.NoError(t, err, "for query: "+query)

	mysqlQr, err := mysqlConn.ExecuteFetch(query, 1000, true)
	require.NoError(t, err, "for query: "+query)
	compareVitessAndMySQLResults(t, query, vtQr, mysqlQr, options)
	return vtQr
}

func ExecAllowError(t *testing.T, conn *mysql.Conn, query string) (*sqltypes.Result, error) {
	t.Helper()
	return conn.ExecuteFetch(query, 1000, true)
}

<<<<<<< HEAD
// func ExecAllowErrorCompareMySQL(t *testing.T, vtConn, mysqlConn *mysql.Conn, query string) (*sqltypes.Result, error) {
// 	return ExecAllowErrorCompareMySQLWithOptions(t, vtConn, mysqlConn, query, 0)
// }

func ExecAllowErrorCompareMySQLWithOptions(t *testing.T, vtConn, mysqlConn *mysql.Conn, query string, options int) (*sqltypes.Result, error) {
	t.Helper()
	vtQr, vtErr := vtConn.ExecuteFetch(query, 1000, true)
	mysqlQr, mysqlErr := mysqlConn.ExecuteFetch(query, 1000, true)
	compareVitessAndMySQLErrors(t, vtErr, mysqlErr, true)
	if options&DontCompareResultsOnError == 0 {
		compareVitessAndMySQLResults(t, query, vtQr, mysqlQr, options)
	}
	return vtQr, vtErr
=======
// SkipIfBinaryIsBelowVersion skips the given test if the binary's major version is below majorVersion.
func SkipIfBinaryIsBelowVersion(t *testing.T, majorVersion int, binary string) {
	version, err := cluster.GetMajorVersion(binary)
	if err != nil {
		return
	}
	if version < majorVersion {
		t.Skip("Current version of ", binary, ": v", version, ", expected version >= v", majorVersion)
	}
}

// AssertMatchesWithTimeout asserts that the given query produces the expected result.
// The query will be executed every 'r' duration until it matches the expected result.
// If after 'd' duration we still did not find the expected result, the test will be marked as failed.
func AssertMatchesWithTimeout(t *testing.T, conn *mysql.Conn, query, expected string, r time.Duration, d time.Duration, failureMsg string) {
	t.Helper()
	timeout := time.After(d)
	diff := "actual and expectation does not match"
	for len(diff) > 0 {
		select {
		case <-timeout:
			require.Fail(t, failureMsg, diff)
		case <-time.After(r):
			qr := Exec(t, conn, query)
			diff = cmp.Diff(expected,
				fmt.Sprintf("%v", qr.Rows))
		}

	}
>>>>>>> 4bdf827e
}<|MERGE_RESOLUTION|>--- conflicted
+++ resolved
@@ -129,7 +129,6 @@
 	return conn.ExecuteFetch(query, 1000, true)
 }
 
-<<<<<<< HEAD
 // func ExecAllowErrorCompareMySQL(t *testing.T, vtConn, mysqlConn *mysql.Conn, query string) (*sqltypes.Result, error) {
 // 	return ExecAllowErrorCompareMySQLWithOptions(t, vtConn, mysqlConn, query, 0)
 // }
@@ -143,7 +142,8 @@
 		compareVitessAndMySQLResults(t, query, vtQr, mysqlQr, options)
 	}
 	return vtQr, vtErr
-=======
+}
+
 // SkipIfBinaryIsBelowVersion skips the given test if the binary's major version is below majorVersion.
 func SkipIfBinaryIsBelowVersion(t *testing.T, majorVersion int, binary string) {
 	version, err := cluster.GetMajorVersion(binary)
@@ -173,5 +173,4 @@
 		}
 
 	}
->>>>>>> 4bdf827e
 }