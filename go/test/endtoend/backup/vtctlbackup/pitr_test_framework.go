--- conflicted
+++ resolved
@@ -138,12 +138,8 @@
 			name              string
 			writeBeforeBackup bool
 			fromFullPosition  bool
-<<<<<<< HEAD
-			autoPosition      bool
 			expectEmpty       bool
-=======
 			incrementalFrom   incrementalFromPosType
->>>>>>> b977e51d
 			expectError       string
 		}{
 			{
@@ -151,28 +147,19 @@
 				incrementalFrom: incrementalFromPosPosition,
 			},
 			{
-<<<<<<< HEAD
-				name:        "empty1",
-				expectEmpty: true,
-			},
-			{
-				name:         "empty2",
-				autoPosition: true,
-				expectEmpty:  true,
-			},
-			{
-				name:        "empty3",
-				expectEmpty: true,
-=======
-				name:            "fail1",
+				name:            "empty1",
 				incrementalFrom: incrementalFromPosPosition,
-				expectError:     "no binary logs to backup",
-			},
-			{
-				name:            "fail2",
+				expectEmpty:     true,
+			},
+			{
+				name:            "empty2",
+				incrementalFrom: incrementalFromPosAuto,
+				expectEmpty:     true,
+			},
+			{
+				name:            "empty3",
 				incrementalFrom: incrementalFromPosPosition,
-				expectError:     "no binary logs to backup",
->>>>>>> b977e51d
+				expectEmpty:     true,
 			},
 			{
 				name:              "make writes, succeed",
@@ -180,15 +167,9 @@
 				incrementalFrom:   incrementalFromPosPosition,
 			},
 			{
-<<<<<<< HEAD
-				name:         "empty again",
-				autoPosition: true,
-				expectEmpty:  true,
-=======
-				name:            "fail, no binary logs to backup",
-				incrementalFrom: incrementalFromPosPosition,
-				expectError:     "no binary logs to backup",
->>>>>>> b977e51d
+				name:            "empty again",
+				incrementalFrom: incrementalFromPosAuto,
+				expectEmpty:     true,
 			},
 			{
 				name:              "make writes again, succeed",
@@ -201,15 +182,9 @@
 				incrementalFrom:   incrementalFromPosAuto,
 			},
 			{
-<<<<<<< HEAD
-				name:         "empty again, based on auto position",
-				autoPosition: true,
-				expectEmpty:  true,
-=======
-				name:            "fail auto position, no binary logs to backup",
+				name:            "empty again, based on auto position",
 				incrementalFrom: incrementalFromPosAuto,
-				expectError:     "no binary logs to backup",
->>>>>>> b977e51d
+				expectEmpty:     true,
 			},
 			{
 				name:              "auto position, make writes again, succeed",
@@ -388,12 +363,8 @@
 			name              string
 			writeBeforeBackup bool
 			fromFullPosition  bool
-<<<<<<< HEAD
-			autoPosition      bool
 			expectEmpty       bool
-=======
 			incrementalFrom   incrementalFromPosType
->>>>>>> b977e51d
 			expectError       string
 		}{
 			{
@@ -401,28 +372,19 @@
 				incrementalFrom: incrementalFromPosPosition,
 			},
 			{
-<<<<<<< HEAD
-				name:        "empty1",
-				expectEmpty: true,
-			},
-			{
-				name:         "empty2",
-				autoPosition: true,
-				expectEmpty:  true,
-			},
-			{
-				name:        "empty3",
-				expectEmpty: true,
-=======
-				name:            "fail1",
+				name:            "empty1",
 				incrementalFrom: incrementalFromPosPosition,
-				expectError:     "no binary logs to backup",
-			},
-			{
-				name:            "fail2",
+				expectEmpty:     true,
+			},
+			{
+				name:            "empty2",
+				incrementalFrom: incrementalFromPosAuto,
+				expectEmpty:     true,
+			},
+			{
+				name:            "empty3",
 				incrementalFrom: incrementalFromPosPosition,
-				expectError:     "no binary logs to backup",
->>>>>>> b977e51d
+				expectEmpty:     true,
 			},
 			{
 				name:              "make writes, succeed",
@@ -430,15 +392,9 @@
 				incrementalFrom:   incrementalFromPosPosition,
 			},
 			{
-<<<<<<< HEAD
-				name:         "empty again",
-				autoPosition: true,
-				expectEmpty:  true,
-=======
-				name:            "fail, no binary logs to backup",
-				incrementalFrom: incrementalFromPosPosition,
-				expectError:     "no binary logs to backup",
->>>>>>> b977e51d
+				name:            "empty again",
+				incrementalFrom: incrementalFromPosAuto,
+				expectEmpty:     true,
 			},
 			{
 				name:              "make writes again, succeed",
@@ -451,15 +407,9 @@
 				incrementalFrom:   incrementalFromPosAuto,
 			},
 			{
-<<<<<<< HEAD
-				name:         "empty again, based on auto position",
-				autoPosition: true,
-				expectEmpty:  true,
-=======
-				name:            "fail auto position, no binary logs to backup",
+				name:            "empty again, based on auto position",
 				incrementalFrom: incrementalFromPosAuto,
-				expectError:     "no binary logs to backup",
->>>>>>> b977e51d
+				expectEmpty:     true,
 			},
 			{
 				name:              "auto position, make writes again, succeed",
@@ -779,12 +729,7 @@
 
 						lastBackupPos = fullBackupPos
 					case operationIncrementalBackup:
-<<<<<<< HEAD
-						var incrementalFromPos replication.Position // keep zero, we will use "auto"
-						manifest, _ := TestReplicaIncrementalBackup(t, tc.replicaIndex, incrementalFromPos, false /* expectEmpty */, tc.expectError)
-=======
-						manifest, _ := TestReplicaIncrementalBackup(t, tc.replicaIndex, "auto", tc.expectError)
->>>>>>> b977e51d
+						manifest, _ := TestReplicaIncrementalBackup(t, tc.replicaIndex, "auto", false /* expectEmpty */, tc.expectError)
 						if tc.expectError != "" {
 							return
 						}
