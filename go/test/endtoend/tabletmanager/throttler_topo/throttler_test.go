/*
Copyright 2022 The Vitess Authors.

Licensed under the Apache License, Version 2.0 (the "License");
you may not use this file except in compliance with the License.
You may obtain a copy of the License at

	http://www.apache.org/licenses/LICENSE-2.0

Unless required by applicable law or agreed to in writing, software
distributed under the License is distributed on an "AS IS" BASIS,
WITHOUT WARRANTIES OR CONDITIONS OF ANY KIND, either express or implied.
See the License for the specific language governing permissions and
limitations under the License.
*/
package throttler

import (
	"context"
	"flag"
	"fmt"
	"net/http"
	"os"
	"sync"
	"testing"
	"time"

	"github.com/stretchr/testify/assert"
	"github.com/stretchr/testify/require"

	"vitess.io/vitess/go/mysql"
	"vitess.io/vitess/go/protoutil"
	"vitess.io/vitess/go/sqltypes"
	"vitess.io/vitess/go/test/endtoend/cluster"
	"vitess.io/vitess/go/test/endtoend/throttler"
	"vitess.io/vitess/go/vt/vttablet/tabletserver/throttle"
	"vitess.io/vitess/go/vt/vttablet/tabletserver/throttle/base"
	"vitess.io/vitess/go/vt/vttablet/tabletserver/throttle/throttlerapp"

	tabletmanagerdatapb "vitess.io/vitess/go/vt/proto/tabletmanagerdata"
	topodatapb "vitess.io/vitess/go/vt/proto/topodata"
	vtctldatapb "vitess.io/vitess/go/vt/proto/vtctldata"
)

const (
	customQuery               = "show global status like 'threads_running'"
	customThreshold           = 5
	unreasonablyLowThreshold  = 1 * time.Millisecond
	extremelyHighThreshold    = 1 * time.Hour
	onDemandHeartbeatDuration = 5 * time.Second
	throttlerEnabledTimeout   = 60 * time.Second
	useDefaultQuery           = ""
	testAppName               = throttlerapp.TestingName
)

var (
	clusterInstance *cluster.LocalProcessCluster
	primaryTablet   *cluster.Vttablet
	replicaTablet   *cluster.Vttablet
	vtParams        mysql.ConnParams
	hostname        = "localhost"
	keyspaceName    = "ks"
	cell            = "zone1"
	sqlSchema       = `
	create table t1(
		id bigint,
		value varchar(16),
		primary key(id)
	) Engine=InnoDB;
`

	vSchema = `
	{
    "sharded": true,
    "vindexes": {
      "hash": {
        "type": "hash"
      }
    },
    "tables": {
      "t1": {
        "column_vindexes": [
          {
            "column": "id",
            "name": "hash"
          }
        ]
      }
    }
	}`
)

func TestMain(m *testing.M) {
	defer cluster.PanicHandler(nil)
	flag.Parse()

	exitCode := func() int {
		clusterInstance = cluster.NewCluster(cell, hostname)
		defer clusterInstance.Teardown()

		// Start topo server
		err := clusterInstance.StartTopo()
		if err != nil {
			return 1
		}

		// Set extra tablet args for lock timeout
		clusterInstance.VtTabletExtraArgs = []string{
			"--lock_tables_timeout", "5s",
			"--watch_replication_stream",
			"--enable_replication_reporter",
			"--heartbeat_interval", "250ms",
			"--heartbeat_on_demand_duration", onDemandHeartbeatDuration.String(),
			"--disable_active_reparents",
		}

		// Start keyspace
		keyspace := &cluster.Keyspace{
			Name:      keyspaceName,
			SchemaSQL: sqlSchema,
			VSchema:   vSchema,
		}

		if err = clusterInstance.StartUnshardedKeyspace(*keyspace, 1, false); err != nil {
			return 1
		}

		// Collect table paths and ports
		tablets := clusterInstance.Keyspaces[0].Shards[0].Vttablets
		for _, tablet := range tablets {
			if tablet.Type == "primary" {
				primaryTablet = tablet
			} else if tablet.Type != "rdonly" {
				replicaTablet = tablet
			}
		}

		vtgateInstance := clusterInstance.NewVtgateInstance()
		// Start vtgate
		if err := vtgateInstance.Setup(); err != nil {
			return 1
		}
		// ensure it is torn down during cluster TearDown
		clusterInstance.VtgateProcess = *vtgateInstance
		vtParams = mysql.ConnParams{
			Host: clusterInstance.Hostname,
			Port: clusterInstance.VtgateMySQLPort,
		}
		clusterInstance.VtctldClientProcess = *cluster.VtctldClientProcessInstance("localhost", clusterInstance.VtctldProcess.GrpcPort, clusterInstance.TmpDirectory)

		return m.Run()
	}()
	os.Exit(exitCode)
}

<<<<<<< HEAD
=======
func throttledApps(tablet *cluster.Vttablet) (resp *http.Response, respBody string, err error) {
	resp, err = httpClient.Get(fmt.Sprintf("http://localhost:%d/%s", tablet.HTTPPort, throttledAppsAPIPath))
	if err != nil {
		return resp, respBody, err
	}
	b, err := io.ReadAll(resp.Body)
	if err != nil {
		return resp, respBody, err
	}
	respBody = string(b)
	return resp, respBody, err
}

func vitessThrottleCheck(tablet *cluster.Vttablet, skipRequestHeartbeats bool) (*vtctldatapb.CheckThrottlerResponse, error) {
	flags := &throttle.CheckFlags{
		Scope:                 base.ShardScope,
		SkipRequestHeartbeats: skipRequestHeartbeats,
		MultiMetricsEnabled:   true,
	}
	resp, err := throttler.CheckThrottler(clusterInstance, tablet, throttlerapp.VitessName, flags)
	return resp, err
}

>>>>>>> cb669201
func throttleCheck(tablet *cluster.Vttablet, skipRequestHeartbeats bool) (*vtctldatapb.CheckThrottlerResponse, error) {
	flags := &throttle.CheckFlags{
		Scope:                 base.ShardScope,
		SkipRequestHeartbeats: skipRequestHeartbeats,
		MultiMetricsEnabled:   true,
	}
	resp, err := throttler.CheckThrottler(&clusterInstance.VtctldClientProcess, tablet, testAppName, flags)
	return resp, err
}

func throttleCheckSelf(tablet *cluster.Vttablet) (*vtctldatapb.CheckThrottlerResponse, error) {
	flags := &throttle.CheckFlags{
		Scope:               base.SelfScope,
		MultiMetricsEnabled: true,
	}
	resp, err := throttler.CheckThrottler(&clusterInstance.VtctldClientProcess, tablet, testAppName, flags)
	return resp, err
}

func throttleStatus(t *testing.T, tablet *cluster.Vttablet) *tabletmanagerdatapb.GetThrottlerStatusResponse {
	status, err := throttler.GetThrottlerStatus(&clusterInstance.VtctldClientProcess, tablet)
	require.NoError(t, err)
	return status
}

func warmUpHeartbeat(t *testing.T) tabletmanagerdatapb.CheckThrottlerResponseCode {
	//  because we run with -heartbeat_on_demand_duration=5s, the heartbeat is "cold" right now.
	// Let's warm it up.
	resp, err := throttleCheck(primaryTablet, false)
	require.NoError(t, err)

	time.Sleep(time.Second)
	t.Logf("resp.StatusCode: %v", resp.Check.StatusCode)
	t.Logf("resp.ResponseCode: %v", resp.Check.ResponseCode)
	return throttle.ResponseCodeFromStatus(resp.Check.ResponseCode, int(resp.Check.StatusCode))
}

// waitForThrottleCheckStatus waits for the tablet to return the provided HTTP code in a throttle check
func waitForThrottleCheckStatus(t *testing.T, tablet *cluster.Vttablet, wantCode tabletmanagerdatapb.CheckThrottlerResponseCode) (*tabletmanagerdatapb.CheckThrottlerResponse, bool) {
	_ = warmUpHeartbeat(t)

<<<<<<< HEAD
	flags := &throttle.CheckFlags{SkipRequestHeartbeats: true}
	_, ok := throttler.WaitForCheckThrottlerResult(t, &clusterInstance.VtctldClientProcess, tablet, throttlerapp.TestingName, flags, wantCode, onDemandHeartbeatDuration*4)
	return ok
=======
		if wantCode == resp.Check.ResponseCode {
			// Wait for any cached check values to be cleared and the new
			// status value to be in effect everywhere before returning.
			return resp.Check, true
		}
		select {
		case <-ctx.Done():
			return resp.Check, false
		case <-ticker.C:
		}
	}
>>>>>>> cb669201
}

func vtgateExec(t *testing.T, query string, expectError string) *sqltypes.Result {
	t.Helper()

	ctx := context.Background()
	conn, err := mysql.Connect(ctx, &vtParams)
	require.Nil(t, err)
	defer conn.Close()

	qr, err := conn.ExecuteFetch(query, 1000, true)
	if expectError == "" {
		require.NoError(t, err)
	} else {
		require.Error(t, err, "error should not be nil")
		assert.Contains(t, err.Error(), expectError, "Unexpected error")
	}
	return qr
}

func TestInitialThrottler(t *testing.T) {
	defer cluster.PanicHandler(t)

	t.Run("validating OK response from disabled throttler", func(t *testing.T) {
		waitForThrottleCheckStatus(t, primaryTablet, tabletmanagerdatapb.CheckThrottlerResponseCode_OK)
	})
	t.Run("enabling throttler with very low threshold", func(t *testing.T) {
		req := &vtctldatapb.UpdateThrottlerConfigRequest{Enable: true, Threshold: unreasonablyLowThreshold.Seconds()}
		_, err := throttler.UpdateThrottlerTopoConfig(clusterInstance, req, nil, nil)
		assert.NoError(t, err)

		// Wait for the throttler to be enabled everywhere with the new config.
		for _, tablet := range clusterInstance.Keyspaces[0].Shards[0].Vttablets {
			throttler.WaitForThrottlerStatusEnabled(t, &clusterInstance.VtctldClientProcess, tablet, true, &throttler.Config{Query: throttler.DefaultQuery, Threshold: unreasonablyLowThreshold.Seconds()}, throttlerEnabledTimeout)
		}
	})
	t.Run("validating pushback response from throttler", func(t *testing.T) {
		waitForThrottleCheckStatus(t, primaryTablet, tabletmanagerdatapb.CheckThrottlerResponseCode_THRESHOLD_EXCEEDED)
	})
	t.Run("disabling throttler", func(t *testing.T) {
		req := &vtctldatapb.UpdateThrottlerConfigRequest{Disable: true, Threshold: unreasonablyLowThreshold.Seconds()}
		_, err := throttler.UpdateThrottlerTopoConfig(clusterInstance, req, nil, nil)
		assert.NoError(t, err)

		// Wait for the throttler to be disabled everywhere.
		for _, tablet := range clusterInstance.Keyspaces[0].Shards[0].Vttablets {
			throttler.WaitForThrottlerStatusEnabled(t, &clusterInstance.VtctldClientProcess, tablet, false, nil, throttlerEnabledTimeout)
		}
	})
	t.Run("validating OK response from disabled throttler, again", func(t *testing.T) {
		waitForThrottleCheckStatus(t, primaryTablet, tabletmanagerdatapb.CheckThrottlerResponseCode_OK)
	})
	t.Run("enabling throttler, again", func(t *testing.T) {
		// Enable the throttler again with the default query which also moves us back
		// to the default threshold.
		req := &vtctldatapb.UpdateThrottlerConfigRequest{Enable: true}
		_, err := throttler.UpdateThrottlerTopoConfig(clusterInstance, req, nil, nil)
		assert.NoError(t, err)

		// Wait for the throttler to be enabled everywhere again with the default config.
		for _, tablet := range clusterInstance.Keyspaces[0].Shards[0].Vttablets {
			throttler.WaitForThrottlerStatusEnabled(t, &clusterInstance.VtctldClientProcess, tablet, true, throttler.DefaultConfig, throttlerEnabledTimeout)
		}
	})
	t.Run("validating pushback response from throttler, again", func(t *testing.T) {
		waitForThrottleCheckStatus(t, primaryTablet, tabletmanagerdatapb.CheckThrottlerResponseCode_THRESHOLD_EXCEEDED)
	})
	t.Run("setting high threshold", func(t *testing.T) {
		{
			req := &vtctldatapb.UpdateThrottlerConfigRequest{MetricName: base.LoadAvgMetricName.String(), Threshold: 5555}
			_, err := throttler.UpdateThrottlerTopoConfig(clusterInstance, req, nil, nil)
			assert.NoError(t, err)
		}
		{
			req := &vtctldatapb.UpdateThrottlerConfigRequest{MetricName: base.MysqldLoadAvgMetricName.String(), Threshold: 5555}
			_, err := throttler.UpdateThrottlerTopoConfig(clusterInstance, req, nil, nil)
			assert.NoError(t, err)
		}

		req := &vtctldatapb.UpdateThrottlerConfigRequest{Threshold: extremelyHighThreshold.Seconds()}
		_, err := throttler.UpdateThrottlerTopoConfig(clusterInstance, req, nil, nil)
		assert.NoError(t, err)

		// Wait for the throttler to be enabled everywhere with new config.
		for _, tablet := range []cluster.Vttablet{*primaryTablet, *replicaTablet} {
			throttler.WaitForThrottlerStatusEnabled(t, &clusterInstance.VtctldClientProcess, &tablet, true, &throttler.Config{Query: throttler.DefaultQuery, Threshold: extremelyHighThreshold.Seconds()}, throttlerEnabledTimeout)
		}
	})
	t.Run("validating OK response from throttler with high threshold", func(t *testing.T) {
		waitForThrottleCheckStatus(t, primaryTablet, tabletmanagerdatapb.CheckThrottlerResponseCode_OK)
	})
	t.Run("validating vitess app throttler check", func(t *testing.T) {
		resp, err := vitessThrottleCheck(primaryTablet, true)
		require.NoError(t, err)
		for _, metricName := range base.KnownMetricNames {
			t.Run(metricName.String(), func(t *testing.T) {
				assert.Contains(t, resp.Check.Metrics, metricName.String())
				metric := resp.Check.Metrics[metricName.String()]
				require.NotNil(t, metric)
				assert.Equal(t, tabletmanagerdatapb.CheckThrottlerResponseCode_OK, metric.ResponseCode, "metric: %+v", metric)
			})
		}
	})

	t.Run("setting low threshold", func(t *testing.T) {
		req := &vtctldatapb.UpdateThrottlerConfigRequest{Threshold: throttler.DefaultThreshold.Seconds()}
		_, err := throttler.UpdateThrottlerTopoConfig(clusterInstance, req, nil, nil)
		assert.NoError(t, err)

		// Wait for the throttler to be enabled everywhere with new config.
		for _, tablet := range clusterInstance.Keyspaces[0].Shards[0].Vttablets {
			throttler.WaitForThrottlerStatusEnabled(t, &clusterInstance.VtctldClientProcess, tablet, true, throttler.DefaultConfig, throttlerEnabledTimeout)
		}
	})
	t.Run("validating pushback response from throttler on low threshold", func(t *testing.T) {
		waitForThrottleCheckStatus(t, primaryTablet, tabletmanagerdatapb.CheckThrottlerResponseCode_THRESHOLD_EXCEEDED)
	})
	t.Run("requesting heartbeats", func(t *testing.T) {
		respStatus := warmUpHeartbeat(t)
		t.Logf("respStatus: %v", respStatus)
		assert.NotEqual(t, tabletmanagerdatapb.CheckThrottlerResponseCode_OK, respStatus)
	})
	t.Run("validating OK response from throttler with low threshold, heartbeats running", func(t *testing.T) {
		time.Sleep(1 * time.Second)
		cluster.ValidateReplicationIsHealthy(t, replicaTablet)
		resp, err := throttleCheck(primaryTablet, false)
		require.NoError(t, err)
		require.NotNil(t, resp)
		for _, metrics := range resp.Check.Metrics {
			assert.Equal(t, base.ShardScope.String(), metrics.Scope)
		}

		if !assert.EqualValues(t, tabletmanagerdatapb.CheckThrottlerResponseCode_OK, resp.Check.ResponseCode, "Unexpected response from throttler: %+v", resp) {
			rs, err := replicaTablet.VttabletProcess.QueryTablet("show replica status", keyspaceName, false)
			assert.NoError(t, err)
			t.Logf("Seconds_Behind_Source: %s", rs.Named().Row()["Seconds_Behind_Source"].ToString())
			t.Logf("throttler primary status: %+v", throttleStatus(t, primaryTablet))
			t.Logf("throttler replica status: %+v", throttleStatus(t, replicaTablet))
		}
		if !assert.EqualValues(t, tabletmanagerdatapb.CheckThrottlerResponseCode_OK, resp.Check.ResponseCode, "Unexpected response from throttler: %+v", resp) {
			rs, err := replicaTablet.VttabletProcess.QueryTablet("show replica status", keyspaceName, false)
			assert.NoError(t, err)
			t.Logf("Seconds_Behind_Source: %s", rs.Named().Row()["Seconds_Behind_Source"].ToString())
			t.Logf("throttler primary status: %+v", throttleStatus(t, primaryTablet))
			t.Logf("throttler replica status: %+v", throttleStatus(t, replicaTablet))
		}
	})

	t.Run("validating OK response from throttler with low threshold, heartbeats running still", func(t *testing.T) {
		time.Sleep(1 * time.Second)
		cluster.ValidateReplicationIsHealthy(t, replicaTablet)
		resp, err := throttleCheck(primaryTablet, false)
		require.NoError(t, err)
		require.NotNil(t, resp)
		for _, metrics := range resp.Check.Metrics {
			assert.Equal(t, base.ShardScope.String(), metrics.Scope)
		}
		if !assert.EqualValues(t, tabletmanagerdatapb.CheckThrottlerResponseCode_OK, resp.Check.ResponseCode, "Unexpected response from throttler: %+v", resp) {
			rs, err := replicaTablet.VttabletProcess.QueryTablet("show replica status", keyspaceName, false)
			assert.NoError(t, err)
			t.Logf("Seconds_Behind_Source: %s", rs.Named().Row()["Seconds_Behind_Source"].ToString())
			t.Logf("throttler primary status: %+v", throttleStatus(t, primaryTablet))
			t.Logf("throttler replica status: %+v", throttleStatus(t, replicaTablet))
		}
		if !assert.EqualValues(t, tabletmanagerdatapb.CheckThrottlerResponseCode_OK, resp.Check.ResponseCode, "Unexpected response from throttler: %+v", resp) {
			rs, err := replicaTablet.VttabletProcess.QueryTablet("show replica status", keyspaceName, false)
			assert.NoError(t, err)
			t.Logf("Seconds_Behind_Source: %s", rs.Named().Row()["Seconds_Behind_Source"].ToString())
			t.Logf("throttler primary status: %+v", throttleStatus(t, primaryTablet))
			t.Logf("throttler replica status: %+v", throttleStatus(t, replicaTablet))
		}
	})
	t.Run("validating pushback response from throttler on low threshold once heartbeats go stale", func(t *testing.T) {
		time.Sleep(2 * onDemandHeartbeatDuration) // just... really wait long enough, make sure on-demand stops
		waitForThrottleCheckStatus(t, primaryTablet, tabletmanagerdatapb.CheckThrottlerResponseCode_THRESHOLD_EXCEEDED)
	})
}

func TestThrottleViaApplySchema(t *testing.T) {
	defer cluster.PanicHandler(t)
	t.Run("throttling via ApplySchema", func(t *testing.T) {
		vtctlParams := &cluster.ApplySchemaParams{DDLStrategy: "online"}
		_, err := clusterInstance.VtctldClientProcess.ApplySchemaWithOutput(
			keyspaceName, "alter vitess_migration throttle all", *vtctlParams,
		)
		assert.NoError(t, err)
	})
	t.Run("validate keyspace configuration after throttle", func(t *testing.T) {
		keyspace, err := clusterInstance.VtctldClientProcess.GetKeyspace(keyspaceName)
		require.NoError(t, err)
		require.NotNil(t, keyspace)
		require.NotNil(t, keyspace.Keyspace.ThrottlerConfig)
		require.NotNil(t, keyspace.Keyspace.ThrottlerConfig.ThrottledApps)
		require.NotEmpty(t, keyspace.Keyspace.ThrottlerConfig.ThrottledApps, "throttler config: %+v", keyspace.Keyspace.ThrottlerConfig)
		appRule, ok := keyspace.Keyspace.ThrottlerConfig.ThrottledApps[throttlerapp.OnlineDDLName.String()]
		require.True(t, ok, "throttled apps: %v", keyspace.Keyspace.ThrottlerConfig.ThrottledApps)
		require.NotNil(t, appRule)
		assert.Equal(t, throttlerapp.OnlineDDLName.String(), appRule.Name)
		assert.EqualValues(t, 1.0, appRule.Ratio)
		expireAt := time.Unix(appRule.ExpiresAt.Seconds, int64(appRule.ExpiresAt.Nanoseconds))
		assert.True(t, expireAt.After(time.Now()), "expected rule to expire in the future: %v", expireAt)
	})
	t.Run("unthrottling via ApplySchema", func(t *testing.T) {
		vtctlParams := &cluster.ApplySchemaParams{DDLStrategy: "online"}
		_, err := clusterInstance.VtctldClientProcess.ApplySchemaWithOutput(
			keyspaceName, "alter vitess_migration unthrottle all", *vtctlParams,
		)
		assert.NoError(t, err)
	})
	t.Run("validate keyspace configuration after unthrottle", func(t *testing.T) {
		keyspace, err := clusterInstance.VtctldClientProcess.GetKeyspace(keyspaceName)
		require.NoError(t, err)
		require.NotNil(t, keyspace)
		require.NotNil(t, keyspace.Keyspace.ThrottlerConfig)
		require.NotNil(t, keyspace.Keyspace.ThrottlerConfig.ThrottledApps)
		// ThrottledApps will actually be empty at this point, but more specifically we want to see that "online-ddl" is not there.
		appRule, ok := keyspace.Keyspace.ThrottlerConfig.ThrottledApps[throttlerapp.OnlineDDLName.String()]
		assert.False(t, ok, "app rule: %v", appRule)
	})
}

func TestThrottlerAfterMetricsCollected(t *testing.T) {
	defer cluster.PanicHandler(t)

	// By this time metrics will have been collected. We expect no lag, and something like:
	// {"StatusCode":200,"Value":0.282278,"Threshold":1,"Message":""}
	t.Run("validating throttler OK", func(t *testing.T) {
		waitForThrottleCheckStatus(t, primaryTablet, tabletmanagerdatapb.CheckThrottlerResponseCode_OK)
	})
	t.Run("validating throttled apps", func(t *testing.T) {
		status := throttleStatus(t, primaryTablet)
		assert.Contains(t, status.ThrottledApps, throttlerapp.TestingAlwaysThrottlerName.String())
	})
	t.Run("validating primary check self", func(t *testing.T) {
		resp, err := throttleCheckSelf(primaryTablet)
		require.NoError(t, err)
		assert.EqualValues(t, tabletmanagerdatapb.CheckThrottlerResponseCode_OK, resp.Check.ResponseCode, "Unexpected response from throttler: %+v", resp)
		assert.EqualValues(t, tabletmanagerdatapb.CheckThrottlerResponseCode_OK, resp.Check.ResponseCode, "Unexpected response from throttler: %+v", resp)
	})
	t.Run("validating replica check self", func(t *testing.T) {
		resp, err := throttleCheckSelf(replicaTablet)
		require.NoError(t, err)
		assert.EqualValues(t, tabletmanagerdatapb.CheckThrottlerResponseCode_OK, resp.Check.ResponseCode, "Unexpected response from throttler: %+v", resp)
		assert.EqualValues(t, tabletmanagerdatapb.CheckThrottlerResponseCode_OK, resp.Check.ResponseCode, "Unexpected response from throttler: %+v", resp)
	})
}

func TestLag(t *testing.T) {
	defer cluster.PanicHandler(t)
	// Temporarily disable VTOrc recoveries because we want to
	// STOP replication specifically in order to increase the
	// lag and we DO NOT want VTOrc to try and fix this.
	clusterInstance.DisableVTOrcRecoveries(t)
	defer clusterInstance.EnableVTOrcRecoveries(t)

	t.Run("stopping replication", func(t *testing.T) {
		err := clusterInstance.VtctldClientProcess.ExecuteCommand("StopReplication", replicaTablet.Alias)
		assert.NoError(t, err)
	})
	t.Run("accumulating lag, expecting throttler push back", func(t *testing.T) {
		time.Sleep(2 * throttler.DefaultThreshold)
	})
	t.Run("requesting heartbeats while replication stopped", func(t *testing.T) {
		// By now on-demand heartbeats have stopped.
		_ = warmUpHeartbeat(t)
	})

	t.Run("expecting throttler push back", func(t *testing.T) {
		resp, err := throttleCheck(primaryTablet, false)
		require.NoError(t, err)
		assert.EqualValues(t, http.StatusTooManyRequests, resp.Check.StatusCode, "Unexpected response from throttler: %+v", resp)
		assert.EqualValues(t, tabletmanagerdatapb.CheckThrottlerResponseCode_THRESHOLD_EXCEEDED, resp.Check.ResponseCode, "Unexpected response from throttler: %+v", resp)
	})
	t.Run("primary self-check should still be fine", func(t *testing.T) {
		resp, err := throttleCheckSelf(primaryTablet)
		require.NoError(t, err)
		require.NotNil(t, resp)
		for _, metrics := range resp.Check.Metrics {
			assert.Equal(t, base.SelfScope.String(), metrics.Scope)
		}
		// self (on primary) is unaffected by replication lag
		if !assert.EqualValues(t, tabletmanagerdatapb.CheckThrottlerResponseCode_OK, resp.Check.ResponseCode, "Unexpected response from throttler: %+v", resp) {
			t.Logf("throttler primary status: %+v", throttleStatus(t, primaryTablet))
			t.Logf("throttler replica status: %+v", throttleStatus(t, replicaTablet))
		}
		if !assert.EqualValues(t, tabletmanagerdatapb.CheckThrottlerResponseCode_OK, resp.Check.ResponseCode, "Unexpected response from throttler: %+v", resp) {
			t.Logf("throttler primary status: %+v", throttleStatus(t, primaryTablet))
			t.Logf("throttler replica status: %+v", throttleStatus(t, replicaTablet))
		}
	})
	t.Run("replica self-check should show error", func(t *testing.T) {
		resp, err := throttleCheckSelf(replicaTablet)
		require.NoError(t, err)
		require.NotNil(t, resp)
		for _, metrics := range resp.Check.Metrics {
			assert.Equal(t, base.SelfScope.String(), metrics.Scope)
		}
		assert.EqualValues(t, http.StatusTooManyRequests, resp.Check.StatusCode, "Unexpected response from throttler: %+v", resp)
		assert.EqualValues(t, tabletmanagerdatapb.CheckThrottlerResponseCode_THRESHOLD_EXCEEDED, resp.Check.ResponseCode, "Unexpected response from throttler: %+v", resp)
	})
	t.Run("exempting test app", func(t *testing.T) {
		appRule := &topodatapb.ThrottledAppRule{
			Name:      testAppName.String(),
			ExpiresAt: protoutil.TimeToProto(time.Now().Add(time.Hour)),
			Exempt:    true,
		}
		req := &vtctldatapb.UpdateThrottlerConfigRequest{Threshold: throttler.DefaultThreshold.Seconds()}
		_, err := throttler.UpdateThrottlerTopoConfig(clusterInstance, req, appRule, nil)
		assert.NoError(t, err)
		waitForThrottleCheckStatus(t, primaryTablet, tabletmanagerdatapb.CheckThrottlerResponseCode_OK)
	})
	t.Run("unexempting test app", func(t *testing.T) {
		appRule := &topodatapb.ThrottledAppRule{
			Name:      testAppName.String(),
			ExpiresAt: protoutil.TimeToProto(time.Now()),
		}
		req := &vtctldatapb.UpdateThrottlerConfigRequest{Threshold: throttler.DefaultThreshold.Seconds()}
		_, err := throttler.UpdateThrottlerTopoConfig(clusterInstance, req, appRule, nil)
		assert.NoError(t, err)
		waitForThrottleCheckStatus(t, primaryTablet, tabletmanagerdatapb.CheckThrottlerResponseCode_THRESHOLD_EXCEEDED)
	})
	t.Run("exempting all apps", func(t *testing.T) {
		appRule := &topodatapb.ThrottledAppRule{
			Name:      throttlerapp.AllName.String(),
			ExpiresAt: protoutil.TimeToProto(time.Now().Add(time.Hour)),
			Exempt:    true,
		}
		req := &vtctldatapb.UpdateThrottlerConfigRequest{Threshold: throttler.DefaultThreshold.Seconds()}
		_, err := throttler.UpdateThrottlerTopoConfig(clusterInstance, req, appRule, nil)
		assert.NoError(t, err)
		waitForThrottleCheckStatus(t, primaryTablet, tabletmanagerdatapb.CheckThrottlerResponseCode_OK)
	})
	t.Run("throttling test app", func(t *testing.T) {
		appRule := &topodatapb.ThrottledAppRule{
			Name:      testAppName.String(),
			Ratio:     throttle.DefaultThrottleRatio,
			ExpiresAt: protoutil.TimeToProto(time.Now().Add(time.Hour)),
		}
		req := &vtctldatapb.UpdateThrottlerConfigRequest{Threshold: throttler.DefaultThreshold.Seconds()}
		_, err := throttler.UpdateThrottlerTopoConfig(clusterInstance, req, appRule, nil)
		assert.NoError(t, err)
		waitForThrottleCheckStatus(t, primaryTablet, tabletmanagerdatapb.CheckThrottlerResponseCode_APP_DENIED)
	})
	t.Run("unthrottling test app", func(t *testing.T) {
		appRule := &topodatapb.ThrottledAppRule{
			Name:      testAppName.String(),
			ExpiresAt: protoutil.TimeToProto(time.Now()),
		}
		req := &vtctldatapb.UpdateThrottlerConfigRequest{Threshold: throttler.DefaultThreshold.Seconds()}
		_, err := throttler.UpdateThrottlerTopoConfig(clusterInstance, req, appRule, nil)
		assert.NoError(t, err)
		waitForThrottleCheckStatus(t, primaryTablet, tabletmanagerdatapb.CheckThrottlerResponseCode_OK)
	})
	t.Run("unexempting all apps", func(t *testing.T) {
		appRule := &topodatapb.ThrottledAppRule{
			Name:      throttlerapp.AllName.String(),
			ExpiresAt: protoutil.TimeToProto(time.Now()),
		}
		req := &vtctldatapb.UpdateThrottlerConfigRequest{Threshold: throttler.DefaultThreshold.Seconds()}
		_, err := throttler.UpdateThrottlerTopoConfig(clusterInstance, req, appRule, nil)
		assert.NoError(t, err)
		waitForThrottleCheckStatus(t, primaryTablet, tabletmanagerdatapb.CheckThrottlerResponseCode_THRESHOLD_EXCEEDED)
	})

	t.Run("starting replication", func(t *testing.T) {
		err := clusterInstance.VtctldClientProcess.ExecuteCommand("StartReplication", replicaTablet.Alias)
		assert.NoError(t, err)
	})
	t.Run("expecting replication to catch up and throttler check to return OK", func(t *testing.T) {
		waitForThrottleCheckStatus(t, primaryTablet, tabletmanagerdatapb.CheckThrottlerResponseCode_OK)
	})
	t.Run("primary self-check should be fine", func(t *testing.T) {
		resp, err := throttleCheckSelf(primaryTablet)
		require.NoError(t, err)
		// self (on primary) is unaffected by replication lag
		assert.EqualValues(t, tabletmanagerdatapb.CheckThrottlerResponseCode_OK, resp.Check.ResponseCode, "Unexpected response from throttler: %+v", resp)
		assert.EqualValues(t, tabletmanagerdatapb.CheckThrottlerResponseCode_OK, resp.Check.ResponseCode, "Unexpected response from throttler: %+v", resp)
	})
	t.Run("replica self-check should be fine", func(t *testing.T) {
		resp, err := throttleCheckSelf(replicaTablet)
		require.NoError(t, err)
		assert.EqualValues(t, tabletmanagerdatapb.CheckThrottlerResponseCode_OK, resp.Check.ResponseCode, "Unexpected response from throttler: %+v", resp)
		assert.EqualValues(t, tabletmanagerdatapb.CheckThrottlerResponseCode_OK, resp.Check.ResponseCode, "Unexpected response from throttler: %+v", resp)
	})
}

func TestNoReplicas(t *testing.T) {
	defer cluster.PanicHandler(t)
	t.Run("changing replica to RDONLY", func(t *testing.T) {
		err := clusterInstance.VtctldClientProcess.ExecuteCommand("ChangeTabletType", replicaTablet.Alias, "RDONLY")
		assert.NoError(t, err)

		// This makes no REPLICA servers available. We expect something like:
		// {"StatusCode":200,"Value":0,"Threshold":1,"Message":""}
		waitForThrottleCheckStatus(t, primaryTablet, tabletmanagerdatapb.CheckThrottlerResponseCode_OK)
	})
	t.Run("restoring to REPLICA", func(t *testing.T) {
		err := clusterInstance.VtctldClientProcess.ExecuteCommand("ChangeTabletType", replicaTablet.Alias, "REPLICA")
		assert.NoError(t, err)

		waitForThrottleCheckStatus(t, primaryTablet, tabletmanagerdatapb.CheckThrottlerResponseCode_OK)
	})
}

func TestCustomQuery(t *testing.T) {
	defer cluster.PanicHandler(t)

	t.Run("enabling throttler with custom query and threshold", func(t *testing.T) {
		req := &vtctldatapb.UpdateThrottlerConfigRequest{Enable: true, Threshold: customThreshold, CustomQuery: customQuery}
		_, err := throttler.UpdateThrottlerTopoConfig(clusterInstance, req, nil, nil)
		assert.NoError(t, err)

		// Wait for the throttler to be enabled everywhere with new custom config.
		expectConfig := &throttler.Config{Query: customQuery, Threshold: customThreshold}
		for _, ks := range clusterInstance.Keyspaces {
			for _, shard := range ks.Shards {
				for _, tablet := range shard.Vttablets {
					throttler.WaitForThrottlerStatusEnabled(t, &clusterInstance.VtctldClientProcess, tablet, true, expectConfig, throttlerEnabledTimeout)
				}
			}
		}
	})
	t.Run("validating OK response from throttler with custom query", func(t *testing.T) {
		throttler.WaitForValidData(t, primaryTablet, throttlerEnabledTimeout)
		resp, err := throttleCheck(primaryTablet, false)
		require.NoError(t, err)
		assert.EqualValues(t, tabletmanagerdatapb.CheckThrottlerResponseCode_OK, resp.Check.ResponseCode, "Unexpected response from throttler: %+v", resp)
		assert.EqualValues(t, tabletmanagerdatapb.CheckThrottlerResponseCode_OK, resp.Check.ResponseCode, "Unexpected response from throttler: %+v", resp)
	})
	t.Run("test threads running", func(t *testing.T) {
		sleepDuration := 20 * time.Second
		var wg sync.WaitGroup
		t.Run("generate running queries", func(t *testing.T) {
			for i := 0; i < customThreshold+1; i++ {
				// Generate different Sleep() calls, all at minimum sleepDuration.
				wg.Add(1)
				go func(i int) {
					defer wg.Done()
					// Make sure to generate a different query in each goroutine, so that vtgate does not oversmart us
					// and optimizes connections/caching.
					query := fmt.Sprintf("select sleep(%d) + %d", int(sleepDuration.Seconds()), i)
					vtgateExec(t, query, "")
				}(i)
			}
		})
		t.Run("exceeds threshold", func(t *testing.T) {
			// Now we should be reporting ~ customThreshold+1 threads_running, and we should
			// hit the threshold. For example:
			// {"StatusCode":429,"Value":6,"Threshold":5,"Message":"Threshold exceeded"}
			waitForThrottleCheckStatus(t, primaryTablet, tabletmanagerdatapb.CheckThrottlerResponseCode_THRESHOLD_EXCEEDED)
			{
				resp, err := throttleCheckSelf(primaryTablet)
				require.NoError(t, err)
				assert.EqualValues(t, http.StatusTooManyRequests, resp.Check.StatusCode, "Unexpected response from throttler: %+v", resp)
				assert.EqualValues(t, tabletmanagerdatapb.CheckThrottlerResponseCode_THRESHOLD_EXCEEDED, resp.Check.ResponseCode, "Unexpected response from throttler: %+v", resp)
			}
		})
		t.Run("wait for queries to terminate", func(t *testing.T) {
			wg.Wait()
		})
		t.Run("restored below threshold", func(t *testing.T) {
			waitForThrottleCheckStatus(t, primaryTablet, tabletmanagerdatapb.CheckThrottlerResponseCode_OK)
			{
				resp, err := throttleCheckSelf(primaryTablet)
				require.NoError(t, err)
				assert.EqualValues(t, tabletmanagerdatapb.CheckThrottlerResponseCode_OK, resp.Check.ResponseCode, "Unexpected response from throttler: %+v", resp)
				assert.EqualValues(t, tabletmanagerdatapb.CheckThrottlerResponseCode_OK, resp.Check.ResponseCode, "Unexpected response from throttler: %+v", resp)
			}
		})
	})
}

func TestRestoreDefaultQuery(t *testing.T) {
	defer cluster.PanicHandler(t)

	// Validate going back from custom-query to default-query (replication lag) still works.
	t.Run("enabling throttler with default query and threshold", func(t *testing.T) {
		req := &vtctldatapb.UpdateThrottlerConfigRequest{Enable: true, Threshold: throttler.DefaultThreshold.Seconds()}
		_, err := throttler.UpdateThrottlerTopoConfig(clusterInstance, req, nil, nil)
		assert.NoError(t, err)

		// Wait for the throttler to be up and running everywhere again with the default config.
		for _, tablet := range clusterInstance.Keyspaces[0].Shards[0].Vttablets {
			throttler.WaitForThrottlerStatusEnabled(t, &clusterInstance.VtctldClientProcess, tablet, true, throttler.DefaultConfig, throttlerEnabledTimeout)
		}
	})
	t.Run("validating OK response from throttler with default threshold, heartbeats running", func(t *testing.T) {
		resp, err := throttleCheck(primaryTablet, false)
		require.NoError(t, err)
		assert.EqualValues(t, tabletmanagerdatapb.CheckThrottlerResponseCode_OK, resp.Check.ResponseCode, "Unexpected response from throttler: %+v", resp)
		assert.EqualValues(t, tabletmanagerdatapb.CheckThrottlerResponseCode_OK, resp.Check.ResponseCode, "Unexpected response from throttler: %+v", resp)
	})
	t.Run("validating pushback response from throttler on default threshold once heartbeats go stale", func(t *testing.T) {
		time.Sleep(2 * onDemandHeartbeatDuration) // just... really wait long enough, make sure on-demand stops
		waitForThrottleCheckStatus(t, primaryTablet, tabletmanagerdatapb.CheckThrottlerResponseCode_THRESHOLD_EXCEEDED)
	})
}

func TestUpdateMetricThresholds(t *testing.T) {
	t.Run("validating pushback from throttler", func(t *testing.T) {
		req := &vtctldatapb.UpdateThrottlerConfigRequest{Threshold: throttler.DefaultThreshold.Seconds()}
		_, err := throttler.UpdateThrottlerTopoConfig(clusterInstance, req, nil, nil)
		assert.NoError(t, err)
		// Wait for the throttler to be enabled everywhere with new config.
		for _, tablet := range []cluster.Vttablet{*primaryTablet, *replicaTablet} {
			throttler.WaitForThrottlerStatusEnabled(t, &clusterInstance.VtctldClientProcess, &tablet, true, &throttler.Config{Query: throttler.DefaultQuery, Threshold: throttler.DefaultThreshold.Seconds()}, throttlerEnabledTimeout)
		}
		waitForThrottleCheckStatus(t, primaryTablet, tabletmanagerdatapb.CheckThrottlerResponseCode_THRESHOLD_EXCEEDED)
	})
	t.Run("setting low general threshold, and high threshold for 'lag' metric", func(t *testing.T) {
		{
			req := &vtctldatapb.UpdateThrottlerConfigRequest{MetricName: "lag", Threshold: extremelyHighThreshold.Seconds()}
			_, err := throttler.UpdateThrottlerTopoConfig(clusterInstance, req, nil, nil)
			assert.NoError(t, err)
		}
		{
			req := &vtctldatapb.UpdateThrottlerConfigRequest{Threshold: unreasonablyLowThreshold.Seconds()}
			_, err := throttler.UpdateThrottlerTopoConfig(clusterInstance, req, nil, nil)
			assert.NoError(t, err)
		}
		// Wait for the throttler to be enabled everywhere with new config.
		for _, tablet := range []cluster.Vttablet{*primaryTablet, *replicaTablet} {
			throttler.WaitForThrottlerStatusEnabled(t, &clusterInstance.VtctldClientProcess, &tablet, true, &throttler.Config{Query: throttler.DefaultQuery, Threshold: unreasonablyLowThreshold.Seconds()}, throttlerEnabledTimeout)
		}
	})
	t.Run("validating OK response from throttler thanks to high 'lag' threshold", func(t *testing.T) {
		// Note that the default threshold is extremely low, but gets overriden.
		waitForThrottleCheckStatus(t, primaryTablet, tabletmanagerdatapb.CheckThrottlerResponseCode_OK)
	})
	t.Run("removing explicit 'lag' threshold", func(t *testing.T) {
		req := &vtctldatapb.UpdateThrottlerConfigRequest{MetricName: "lag", Threshold: 0}
		_, err := throttler.UpdateThrottlerTopoConfig(clusterInstance, req, nil, nil)
		assert.NoError(t, err)
	})
	t.Run("validating pushback from throttler again", func(t *testing.T) {
		waitForThrottleCheckStatus(t, primaryTablet, tabletmanagerdatapb.CheckThrottlerResponseCode_THRESHOLD_EXCEEDED)
	})
	t.Run("restoring standard threshold", func(t *testing.T) {
		req := &vtctldatapb.UpdateThrottlerConfigRequest{Threshold: throttler.DefaultThreshold.Seconds()}
		_, err := throttler.UpdateThrottlerTopoConfig(clusterInstance, req, nil, nil)
		assert.NoError(t, err)
		// Wait for the throttler to be enabled everywhere with new config.
		for _, tablet := range []cluster.Vttablet{*primaryTablet, *replicaTablet} {
			throttler.WaitForThrottlerStatusEnabled(t, &clusterInstance.VtctldClientProcess, &tablet, true, &throttler.Config{Query: throttler.DefaultQuery, Threshold: throttler.DefaultThreshold.Seconds()}, throttlerEnabledTimeout)
		}
		waitForThrottleCheckStatus(t, primaryTablet, tabletmanagerdatapb.CheckThrottlerResponseCode_THRESHOLD_EXCEEDED)
	})
}

func TestUpdateAppCheckedMetrics(t *testing.T) {
	t.Run("ensure replica is not dormant", func(t *testing.T) {
		_, err := throttleCheck(replicaTablet, false)
		require.NoError(t, err)
	})
	t.Run("validating pushback from throttler", func(t *testing.T) {
		req := &vtctldatapb.UpdateThrottlerConfigRequest{Threshold: throttler.DefaultThreshold.Seconds()}
		_, err := throttler.UpdateThrottlerTopoConfig(clusterInstance, req, nil, nil)
		assert.NoError(t, err)
		// Wait for the throttler to be enabled everywhere with new config.
		for _, tablet := range []cluster.Vttablet{*primaryTablet, *replicaTablet} {
			throttler.WaitForThrottlerStatusEnabled(t, &clusterInstance.VtctldClientProcess, &tablet, true, &throttler.Config{Query: throttler.DefaultQuery, Threshold: throttler.DefaultThreshold.Seconds()}, throttlerEnabledTimeout)
		}
		waitForThrottleCheckStatus(t, primaryTablet, tabletmanagerdatapb.CheckThrottlerResponseCode_THRESHOLD_EXCEEDED)
	})
	t.Run("assigning 'threads_running' metrics to 'test' app", func(t *testing.T) {
		{
			req := &vtctldatapb.UpdateThrottlerConfigRequest{MetricName: base.ThreadsRunningMetricName.String(), Threshold: 7777}
			_, err := throttler.UpdateThrottlerTopoConfig(clusterInstance, req, nil, nil)
			assert.NoError(t, err)
		}
		{
			req := &vtctldatapb.UpdateThrottlerConfigRequest{}
			appCheckedMetrics := map[string]*topodatapb.ThrottlerConfig_MetricNames{
				testAppName.String(): {Names: []string{base.ThreadsRunningMetricName.String()}},
			}
			_, err := throttler.UpdateThrottlerTopoConfig(clusterInstance, req, nil, appCheckedMetrics)
			assert.NoError(t, err)
		}
		{
			req := &vtctldatapb.UpdateThrottlerConfigRequest{Threshold: unreasonablyLowThreshold.Seconds()}
			_, err := throttler.UpdateThrottlerTopoConfig(clusterInstance, req, nil, nil)
			assert.NoError(t, err)
		}
		// Wait for the throttler to be enabled everywhere with new config.
		for _, tablet := range []cluster.Vttablet{*primaryTablet, *replicaTablet} {
			throttler.WaitForThrottlerStatusEnabled(t, &clusterInstance.VtctldClientProcess, &tablet, true, &throttler.Config{Query: throttler.DefaultQuery, Threshold: unreasonablyLowThreshold.Seconds()}, throttlerEnabledTimeout)
		}
		t.Run("validating OK response from throttler since it's checking threads_running", func(t *testing.T) {
			if _, ok := waitForThrottleCheckStatus(t, primaryTablet, tabletmanagerdatapb.CheckThrottlerResponseCode_OK); !ok {
				t.Logf("throttler primary status: %+v", throttleStatus(t, primaryTablet))
				t.Logf("throttler replica status: %+v", throttleStatus(t, replicaTablet))
			}
		})
	})
	t.Run("assigning 'threads_running,lag' metrics to 'test' app", func(t *testing.T) {
		{
			req := &vtctldatapb.UpdateThrottlerConfigRequest{}
			appCheckedMetrics := map[string]*topodatapb.ThrottlerConfig_MetricNames{
				testAppName.String(): {Names: []string{base.ThreadsRunningMetricName.String(), base.LagMetricName.String()}},
			}
			_, err := throttler.UpdateThrottlerTopoConfig(clusterInstance, req, nil, appCheckedMetrics)
			assert.NoError(t, err)
		}
		{
			req := &vtctldatapb.UpdateThrottlerConfigRequest{Threshold: unreasonablyLowThreshold.Seconds()}
			_, err := throttler.UpdateThrottlerTopoConfig(clusterInstance, req, nil, nil)
			assert.NoError(t, err)
		}
		// Wait for the throttler to be enabled everywhere with new config.
		for _, tablet := range []cluster.Vttablet{*primaryTablet, *replicaTablet} {
			throttler.WaitForThrottlerStatusEnabled(t, &clusterInstance.VtctldClientProcess, &tablet, true, &throttler.Config{Query: throttler.DefaultQuery, Threshold: unreasonablyLowThreshold.Seconds()}, throttlerEnabledTimeout)
		}
		t.Run("validating pushback from throttler since lag is above threshold", func(t *testing.T) {
			waitForThrottleCheckStatus(t, primaryTablet, tabletmanagerdatapb.CheckThrottlerResponseCode_THRESHOLD_EXCEEDED)
		})
	})
	t.Run("assigning 'mysqld-loadavg,mysqld-datadir-used-ratio' metrics to 'test' app", func(t *testing.T) {
		{
			req := &vtctldatapb.UpdateThrottlerConfigRequest{MetricName: base.MysqldDatadirUsedRatioMetricName.String(), Threshold: 0.9999}
			_, err := throttler.UpdateThrottlerTopoConfig(clusterInstance, req, nil, nil)
			assert.NoError(t, err)
		}
		{
			req := &vtctldatapb.UpdateThrottlerConfigRequest{MetricName: base.MysqldLoadAvgMetricName.String(), Threshold: 5555}
			_, err := throttler.UpdateThrottlerTopoConfig(clusterInstance, req, nil, nil)
			assert.NoError(t, err)
		}
		{
			req := &vtctldatapb.UpdateThrottlerConfigRequest{}
			appCheckedMetrics := map[string]*topodatapb.ThrottlerConfig_MetricNames{
				testAppName.String(): {Names: []string{base.MysqldDatadirUsedRatioMetricName.String(), base.MysqldLoadAvgMetricName.String()}},
			}
			_, err := throttler.UpdateThrottlerTopoConfig(clusterInstance, req, nil, appCheckedMetrics)
			assert.NoError(t, err)
		}
		{
			req := &vtctldatapb.UpdateThrottlerConfigRequest{Threshold: extremelyHighThreshold.Seconds()}
			_, err := throttler.UpdateThrottlerTopoConfig(clusterInstance, req, nil, nil)
			assert.NoError(t, err)
		}
		// Wait for the throttler to be enabled everywhere with new config.
		for _, tablet := range []cluster.Vttablet{*primaryTablet, *replicaTablet} {
			throttler.WaitForThrottlerStatusEnabled(t, &clusterInstance.VtctldClientProcess, &tablet, true, &throttler.Config{Query: throttler.DefaultQuery, Threshold: extremelyHighThreshold.Seconds()}, throttlerEnabledTimeout)
		}
		t.Run("validating OK response from throttler since it's checking mysqld-loadavg,mysqld-datadir-used-ratio", func(t *testing.T) {
			resp, ok := waitForThrottleCheckStatus(t, primaryTablet, tabletmanagerdatapb.CheckThrottlerResponseCode_OK)
			if !ok {
				t.Logf("response: %+v", resp)
				t.Logf("throttler primary status: %+v", throttleStatus(t, primaryTablet))
				t.Logf("throttler replica status: %+v", throttleStatus(t, replicaTablet))
			}
			require.Contains(t, resp.Metrics, base.MysqldDatadirUsedRatioMetricName.String())
			require.Contains(t, resp.Metrics, base.MysqldLoadAvgMetricName.String())
			assert.NotContains(t, resp.Metrics, base.ThreadsRunningMetricName.String())

			assert.NotZero(t, resp.Metrics[base.MysqldDatadirUsedRatioMetricName.String()].Value)
		})
	})
	t.Run("removing assignment from 'test' app and restoring defaults", func(t *testing.T) {
		{
			req := &vtctldatapb.UpdateThrottlerConfigRequest{MetricName: base.ThreadsRunningMetricName.String(), Threshold: 0}
			_, err := throttler.UpdateThrottlerTopoConfig(clusterInstance, req, nil, nil)
			assert.NoError(t, err)
		}
		{
			req := &vtctldatapb.UpdateThrottlerConfigRequest{}
			appCheckedMetrics := map[string]*topodatapb.ThrottlerConfig_MetricNames{
				testAppName.String(): {Names: []string{}},
			}
			_, err := throttler.UpdateThrottlerTopoConfig(clusterInstance, req, nil, appCheckedMetrics)
			assert.NoError(t, err)
		}
		{
			req := &vtctldatapb.UpdateThrottlerConfigRequest{Threshold: throttler.DefaultThreshold.Seconds()}
			_, err := throttler.UpdateThrottlerTopoConfig(clusterInstance, req, nil, nil)
			assert.NoError(t, err)
		}
		// Wait for the throttler to be enabled everywhere with new config.
		for _, tablet := range []cluster.Vttablet{*primaryTablet, *replicaTablet} {
			throttler.WaitForThrottlerStatusEnabled(t, &clusterInstance.VtctldClientProcess, &tablet, true, &throttler.Config{Query: throttler.DefaultQuery, Threshold: throttler.DefaultThreshold.Seconds()}, throttlerEnabledTimeout)
		}
		t.Run("validating error response from throttler since lag is still high", func(t *testing.T) {
			waitForThrottleCheckStatus(t, primaryTablet, tabletmanagerdatapb.CheckThrottlerResponseCode_THRESHOLD_EXCEEDED)
		})
	})
}<|MERGE_RESOLUTION|>--- conflicted
+++ resolved
@@ -153,32 +153,16 @@
 	os.Exit(exitCode)
 }
 
-<<<<<<< HEAD
-=======
-func throttledApps(tablet *cluster.Vttablet) (resp *http.Response, respBody string, err error) {
-	resp, err = httpClient.Get(fmt.Sprintf("http://localhost:%d/%s", tablet.HTTPPort, throttledAppsAPIPath))
-	if err != nil {
-		return resp, respBody, err
-	}
-	b, err := io.ReadAll(resp.Body)
-	if err != nil {
-		return resp, respBody, err
-	}
-	respBody = string(b)
-	return resp, respBody, err
-}
-
 func vitessThrottleCheck(tablet *cluster.Vttablet, skipRequestHeartbeats bool) (*vtctldatapb.CheckThrottlerResponse, error) {
 	flags := &throttle.CheckFlags{
 		Scope:                 base.ShardScope,
 		SkipRequestHeartbeats: skipRequestHeartbeats,
 		MultiMetricsEnabled:   true,
 	}
-	resp, err := throttler.CheckThrottler(clusterInstance, tablet, throttlerapp.VitessName, flags)
+	resp, err := throttler.CheckThrottler(&clusterInstance.VtctldClientProcess, tablet, throttlerapp.VitessName, flags)
 	return resp, err
 }
 
->>>>>>> cb669201
 func throttleCheck(tablet *cluster.Vttablet, skipRequestHeartbeats bool) (*vtctldatapb.CheckThrottlerResponse, error) {
 	flags := &throttle.CheckFlags{
 		Scope:                 base.ShardScope,
@@ -220,23 +204,10 @@
 func waitForThrottleCheckStatus(t *testing.T, tablet *cluster.Vttablet, wantCode tabletmanagerdatapb.CheckThrottlerResponseCode) (*tabletmanagerdatapb.CheckThrottlerResponse, bool) {
 	_ = warmUpHeartbeat(t)
 
-<<<<<<< HEAD
 	flags := &throttle.CheckFlags{SkipRequestHeartbeats: true}
-	_, ok := throttler.WaitForCheckThrottlerResult(t, &clusterInstance.VtctldClientProcess, tablet, throttlerapp.TestingName, flags, wantCode, onDemandHeartbeatDuration*4)
-	return ok
-=======
-		if wantCode == resp.Check.ResponseCode {
-			// Wait for any cached check values to be cleared and the new
-			// status value to be in effect everywhere before returning.
-			return resp.Check, true
-		}
-		select {
-		case <-ctx.Done():
-			return resp.Check, false
-		case <-ticker.C:
-		}
-	}
->>>>>>> cb669201
+	resp, ok := throttler.WaitForCheckThrottlerResult(t, &clusterInstance.VtctldClientProcess, tablet, throttlerapp.TestingName, flags, wantCode, onDemandHeartbeatDuration*4)
+	require.NotNil(t, resp)
+	return resp.Check, ok
 }
 
 func vtgateExec(t *testing.T, query string, expectError string) *sqltypes.Result {
