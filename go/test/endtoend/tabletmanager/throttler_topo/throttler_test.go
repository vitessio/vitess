--- conflicted
+++ resolved
@@ -436,11 +436,7 @@
 	defer cluster.PanicHandler(t)
 
 	t.Run("enabling throttler with custom query and threshold", func(t *testing.T) {
-<<<<<<< HEAD
-		_, err := throttler.UpdateThrottlerTopoConfig(clusterInstance, true, false, customThreshold.Seconds(), customQuery)
-=======
 		_, err := throttler.UpdateThrottlerTopoConfig(clusterInstance, true, false, customThreshold, customQuery)
->>>>>>> bd50b939
 		assert.NoError(t, err)
 
 		// Wait for the throttler to be enabled everywhere with new custom config.
