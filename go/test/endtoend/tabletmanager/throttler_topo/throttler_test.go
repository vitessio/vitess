/*
Copyright 2022 The Vitess Authors.

Licensed under the Apache License, Version 2.0 (the "License");
you may not use this file except in compliance with the License.
You may obtain a copy of the License at

	http://www.apache.org/licenses/LICENSE-2.0

Unless required by applicable law or agreed to in writing, software
distributed under the License is distributed on an "AS IS" BASIS,
WITHOUT WARRANTIES OR CONDITIONS OF ANY KIND, either express or implied.
See the License for the specific language governing permissions and
limitations under the License.
*/
package throttler

import (
	"context"
	"flag"
	"fmt"
	"net/http"
	"os"
	"sync"
	"testing"
	"time"

	"github.com/stretchr/testify/assert"
	"github.com/stretchr/testify/require"

	"vitess.io/vitess/go/mysql"
	"vitess.io/vitess/go/protoutil"
	"vitess.io/vitess/go/sqltypes"
	"vitess.io/vitess/go/test/endtoend/cluster"
	"vitess.io/vitess/go/test/endtoend/throttler"
	"vitess.io/vitess/go/vt/vttablet/tabletserver/throttle"
	"vitess.io/vitess/go/vt/vttablet/tabletserver/throttle/base"
	"vitess.io/vitess/go/vt/vttablet/tabletserver/throttle/throttlerapp"

	tabletmanagerdatapb "vitess.io/vitess/go/vt/proto/tabletmanagerdata"
	topodatapb "vitess.io/vitess/go/vt/proto/topodata"
	vtctldatapb "vitess.io/vitess/go/vt/proto/vtctldata"
)

const (
	customQuery               = "show global status like 'threads_running'"
	customThreshold           = 5
	unreasonablyLowThreshold  = 1 * time.Millisecond
	extremelyHighThreshold    = 1 * time.Hour
	onDemandHeartbeatDuration = 5 * time.Second
	throttlerEnabledTimeout   = 60 * time.Second
	useDefaultQuery           = ""
	testAppName               = throttlerapp.TestingName
)

var (
	clusterInstance *cluster.LocalProcessCluster
	primaryTablet   *cluster.Vttablet
	replicaTablet   *cluster.Vttablet
	vtParams        mysql.ConnParams
	hostname        = "localhost"
	keyspaceName    = "ks"
	cell            = "zone1"
	sqlSchema       = `
	create table t1(
		id bigint,
		value varchar(16),
		primary key(id)
	) Engine=InnoDB;
`

	vSchema = `
	{
    "sharded": true,
    "vindexes": {
      "hash": {
        "type": "hash"
      }
    },
    "tables": {
      "t1": {
        "column_vindexes": [
          {
            "column": "id",
            "name": "hash"
          }
        ]
      }
    }
	}`
)

func TestMain(m *testing.M) {
	flag.Parse()

	exitCode := func() int {
		clusterInstance = cluster.NewCluster(cell, hostname)
		defer clusterInstance.Teardown()

		// Start topo server
		err := clusterInstance.StartTopo()
		if err != nil {
			return 1
		}

		// Set extra tablet args for lock timeout
		clusterInstance.VtTabletExtraArgs = []string{
			"--lock_tables_timeout", "5s",
			"--watch_replication_stream",
			"--enable_replication_reporter",
			"--heartbeat_interval", "250ms",
			"--heartbeat_on_demand_duration", onDemandHeartbeatDuration.String(),
			"--disable_active_reparents",
		}

		// Start keyspace
		keyspace := &cluster.Keyspace{
			Name:      keyspaceName,
			SchemaSQL: sqlSchema,
			VSchema:   vSchema,
		}

		if err = clusterInstance.StartUnshardedKeyspace(*keyspace, 1, false); err != nil {
			return 1
		}

		// Collect table paths and ports
		tablets := clusterInstance.Keyspaces[0].Shards[0].Vttablets
		for _, tablet := range tablets {
			if tablet.Type == "primary" {
				primaryTablet = tablet
			} else if tablet.Type != "rdonly" {
				replicaTablet = tablet
			}
		}

		vtgateInstance := clusterInstance.NewVtgateInstance()
		// Start vtgate
		if err := vtgateInstance.Setup(); err != nil {
			return 1
		}
		// ensure it is torn down during cluster TearDown
		clusterInstance.VtgateProcess = *vtgateInstance
		vtParams = mysql.ConnParams{
			Host: clusterInstance.Hostname,
			Port: clusterInstance.VtgateMySQLPort,
		}
		clusterInstance.VtctldClientProcess = *cluster.VtctldClientProcessInstance(clusterInstance.VtctldProcess.GrpcPort, clusterInstance.TopoPort, "localhost", clusterInstance.TmpDirectory)

		return m.Run()
	}()
	os.Exit(exitCode)
}

func vitessThrottleCheck(tablet *cluster.Vttablet, skipRequestHeartbeats bool) (*vtctldatapb.CheckThrottlerResponse, error) {
	flags := &throttle.CheckFlags{
		Scope:                 base.ShardScope,
		SkipRequestHeartbeats: skipRequestHeartbeats,
	}
	resp, err := throttler.CheckThrottler(&clusterInstance.VtctldClientProcess, tablet, throttlerapp.VitessName, flags)
	return resp, err
}

func throttleCheck(tablet *cluster.Vttablet, skipRequestHeartbeats bool) (*vtctldatapb.CheckThrottlerResponse, error) {
	flags := &throttle.CheckFlags{
		Scope:                 base.ShardScope,
		SkipRequestHeartbeats: skipRequestHeartbeats,
	}
	resp, err := throttler.CheckThrottler(&clusterInstance.VtctldClientProcess, tablet, testAppName, flags)
	return resp, err
}

func throttleCheckSelf(tablet *cluster.Vttablet) (*vtctldatapb.CheckThrottlerResponse, error) {
	flags := &throttle.CheckFlags{
		Scope: base.SelfScope,
	}
	resp, err := throttler.CheckThrottler(&clusterInstance.VtctldClientProcess, tablet, testAppName, flags)
	return resp, err
}

func throttleStatus(t *testing.T, tablet *cluster.Vttablet) *tabletmanagerdatapb.GetThrottlerStatusResponse {
	status, err := throttler.GetThrottlerStatus(&clusterInstance.VtctldClientProcess, tablet)
	require.NoError(t, err)
	return status
}

func warmUpHeartbeat(t *testing.T) tabletmanagerdatapb.CheckThrottlerResponseCode {
	//  because we run with -heartbeat_on_demand_duration=5s, the heartbeat is "cold" right now.
	// Let's warm it up.
	resp, err := throttleCheck(primaryTablet, false)
	require.NoError(t, err)

	time.Sleep(time.Second)
<<<<<<< HEAD
	t.Logf("resp.StatusCode: %v", resp.Check.StatusCode)
	t.Logf("resp.ResponseCode: %v", resp.Check.ResponseCode)
	return throttle.ResponseCodeFromStatus(resp.Check.ResponseCode, int(resp.Check.StatusCode))
=======
	return resp.Check.ResponseCode
>>>>>>> 1c56ca14
}

// waitForThrottleCheckStatus waits for the tablet to return the provided HTTP code in a throttle check
func waitForThrottleCheckStatus(t *testing.T, tablet *cluster.Vttablet, wantCode tabletmanagerdatapb.CheckThrottlerResponseCode) (*tabletmanagerdatapb.CheckThrottlerResponse, bool) {
	_ = warmUpHeartbeat(t)

<<<<<<< HEAD
	flags := &throttle.CheckFlags{SkipRequestHeartbeats: true}
	resp, ok := throttler.WaitForCheckThrottlerResult(t, &clusterInstance.VtctldClientProcess, tablet, throttlerapp.TestingName, flags, wantCode, onDemandHeartbeatDuration*4)
	require.NotNil(t, resp)
	return resp.Check, ok
=======
		if wantCode == resp.Check.ResponseCode {
			// Wait for any cached check values to be cleared and the new
			// status value to be in effect everywhere before returning.
			return resp.Check, true
		}
		select {
		case <-ctx.Done():
			return resp.Check, assert.EqualValues(t, wantCode, resp.Check.ResponseCode, "response: %+v", resp)
		case <-ticker.C:
		}
	}
>>>>>>> 1c56ca14
}

func vtgateExec(t *testing.T, query string, expectError string) *sqltypes.Result {
	t.Helper()

	ctx := context.Background()
	conn, err := mysql.Connect(ctx, &vtParams)
	require.Nil(t, err)
	defer conn.Close()

	qr, err := conn.ExecuteFetch(query, 1000, true)
	if expectError == "" {
		require.NoError(t, err)
	} else {
		require.Error(t, err, "error should not be nil")
		assert.Contains(t, err.Error(), expectError, "Unexpected error")
	}
	return qr
}

func TestInitialThrottler(t *testing.T) {

	t.Run("validating OK response from disabled throttler", func(t *testing.T) {
		waitForThrottleCheckStatus(t, primaryTablet, tabletmanagerdatapb.CheckThrottlerResponseCode_OK)
	})
	t.Run("enabling throttler with very low threshold", func(t *testing.T) {
		req := &vtctldatapb.UpdateThrottlerConfigRequest{Enable: true, Threshold: unreasonablyLowThreshold.Seconds()}
		_, err := throttler.UpdateThrottlerTopoConfig(clusterInstance, req, nil, nil)
		assert.NoError(t, err)

		// Wait for the throttler to be enabled everywhere with the new config.
		for _, tablet := range clusterInstance.Keyspaces[0].Shards[0].Vttablets {
			throttler.WaitForThrottlerStatusEnabled(t, &clusterInstance.VtctldClientProcess, tablet, true, &throttler.Config{Query: throttler.DefaultQuery, Threshold: unreasonablyLowThreshold.Seconds()}, throttlerEnabledTimeout)
		}
	})
	t.Run("validating pushback response from throttler", func(t *testing.T) {
		waitForThrottleCheckStatus(t, primaryTablet, tabletmanagerdatapb.CheckThrottlerResponseCode_THRESHOLD_EXCEEDED)
	})
	t.Run("disabling throttler", func(t *testing.T) {
		req := &vtctldatapb.UpdateThrottlerConfigRequest{Disable: true, Threshold: unreasonablyLowThreshold.Seconds()}
		_, err := throttler.UpdateThrottlerTopoConfig(clusterInstance, req, nil, nil)
		assert.NoError(t, err)

		// Wait for the throttler to be disabled everywhere.
		for _, tablet := range clusterInstance.Keyspaces[0].Shards[0].Vttablets {
			throttler.WaitForThrottlerStatusEnabled(t, &clusterInstance.VtctldClientProcess, tablet, false, nil, throttlerEnabledTimeout)
		}
	})
	t.Run("validating OK response from disabled throttler, again", func(t *testing.T) {
		waitForThrottleCheckStatus(t, primaryTablet, tabletmanagerdatapb.CheckThrottlerResponseCode_OK)
	})
	t.Run("enabling throttler, again", func(t *testing.T) {
		// Enable the throttler again with the default query which also moves us back
		// to the default threshold.
		req := &vtctldatapb.UpdateThrottlerConfigRequest{Enable: true}
		_, err := throttler.UpdateThrottlerTopoConfig(clusterInstance, req, nil, nil)
		assert.NoError(t, err)

		// Wait for the throttler to be enabled everywhere again with the default config.
		for _, tablet := range clusterInstance.Keyspaces[0].Shards[0].Vttablets {
			throttler.WaitForThrottlerStatusEnabled(t, &clusterInstance.VtctldClientProcess, tablet, true, throttler.DefaultConfig, throttlerEnabledTimeout)
		}
	})
	t.Run("validating pushback response from throttler, again", func(t *testing.T) {
		waitForThrottleCheckStatus(t, primaryTablet, tabletmanagerdatapb.CheckThrottlerResponseCode_THRESHOLD_EXCEEDED)
	})
	t.Run("setting high threshold", func(t *testing.T) {
		{
			req := &vtctldatapb.UpdateThrottlerConfigRequest{MetricName: base.LoadAvgMetricName.String(), Threshold: 5555}
			_, err := throttler.UpdateThrottlerTopoConfig(clusterInstance, req, nil, nil)
			assert.NoError(t, err)
		}
		{
			req := &vtctldatapb.UpdateThrottlerConfigRequest{MetricName: base.MysqldLoadAvgMetricName.String(), Threshold: 5555}
			_, err := throttler.UpdateThrottlerTopoConfig(clusterInstance, req, nil, nil)
			assert.NoError(t, err)
		}

		req := &vtctldatapb.UpdateThrottlerConfigRequest{Threshold: extremelyHighThreshold.Seconds()}
		_, err := throttler.UpdateThrottlerTopoConfig(clusterInstance, req, nil, nil)
		assert.NoError(t, err)

		// Wait for the throttler to be enabled everywhere with new config.
		for _, tablet := range []cluster.Vttablet{*primaryTablet, *replicaTablet} {
			throttler.WaitForThrottlerStatusEnabled(t, &clusterInstance.VtctldClientProcess, &tablet, true, &throttler.Config{Query: throttler.DefaultQuery, Threshold: extremelyHighThreshold.Seconds()}, throttlerEnabledTimeout)
		}
	})
	t.Run("validating OK response from throttler with high threshold", func(t *testing.T) {
		waitForThrottleCheckStatus(t, primaryTablet, tabletmanagerdatapb.CheckThrottlerResponseCode_OK)
	})
	t.Run("validating vitess app throttler check", func(t *testing.T) {
		resp, err := vitessThrottleCheck(primaryTablet, true)
		require.NoError(t, err)
		for _, metricName := range base.KnownMetricNames {
			t.Run(metricName.String(), func(t *testing.T) {
				assert.Contains(t, resp.Check.Metrics, metricName.String())
				metric := resp.Check.Metrics[metricName.String()]
				require.NotNil(t, metric)
				assert.Equal(t, tabletmanagerdatapb.CheckThrottlerResponseCode_OK, metric.ResponseCode, "metric: %+v", metric)
			})
		}
	})

	t.Run("setting low threshold", func(t *testing.T) {
		req := &vtctldatapb.UpdateThrottlerConfigRequest{Threshold: throttler.DefaultThreshold.Seconds()}
		_, err := throttler.UpdateThrottlerTopoConfig(clusterInstance, req, nil, nil)
		assert.NoError(t, err)

		// Wait for the throttler to be enabled everywhere with new config.
		for _, tablet := range clusterInstance.Keyspaces[0].Shards[0].Vttablets {
			throttler.WaitForThrottlerStatusEnabled(t, &clusterInstance.VtctldClientProcess, tablet, true, throttler.DefaultConfig, throttlerEnabledTimeout)
		}
	})
	t.Run("validating pushback response from throttler on low threshold", func(t *testing.T) {
		waitForThrottleCheckStatus(t, primaryTablet, tabletmanagerdatapb.CheckThrottlerResponseCode_THRESHOLD_EXCEEDED)
	})
	t.Run("requesting heartbeats", func(t *testing.T) {
		respStatus := warmUpHeartbeat(t)
		t.Logf("respStatus: %v", respStatus)
		assert.NotEqual(t, tabletmanagerdatapb.CheckThrottlerResponseCode_OK, respStatus)
	})
	t.Run("validating OK response from throttler with low threshold, heartbeats running", func(t *testing.T) {
		time.Sleep(1 * time.Second)
		cluster.ValidateReplicationIsHealthy(t, replicaTablet)
		resp, err := throttleCheck(primaryTablet, false)
		require.NoError(t, err)
		require.NotNil(t, resp)
		for _, metrics := range resp.Check.Metrics {
			assert.Equal(t, base.ShardScope.String(), metrics.Scope)
		}

<<<<<<< HEAD
		if !assert.EqualValues(t, tabletmanagerdatapb.CheckThrottlerResponseCode_OK, resp.Check.ResponseCode, "Unexpected response from throttler: %+v", resp) {
			rs, err := replicaTablet.VttabletProcess.QueryTablet("show replica status", keyspaceName, false)
			assert.NoError(t, err)
			t.Logf("Seconds_Behind_Source: %s", rs.Named().Row()["Seconds_Behind_Source"].ToString())
			t.Logf("throttler primary status: %+v", throttleStatus(t, primaryTablet))
			t.Logf("throttler replica status: %+v", throttleStatus(t, replicaTablet))
		}
=======
>>>>>>> 1c56ca14
		if !assert.EqualValues(t, tabletmanagerdatapb.CheckThrottlerResponseCode_OK, resp.Check.ResponseCode, "Unexpected response from throttler: %+v", resp) {
			rs, err := replicaTablet.VttabletProcess.QueryTablet("show replica status", keyspaceName, false)
			assert.NoError(t, err)
			t.Logf("Seconds_Behind_Source: %s", rs.Named().Row()["Seconds_Behind_Source"].ToString())
			t.Logf("throttler primary status: %+v", throttleStatus(t, primaryTablet))
			t.Logf("throttler replica status: %+v", throttleStatus(t, replicaTablet))
		}
	})

	t.Run("validating OK response from throttler with low threshold, heartbeats running still", func(t *testing.T) {
		time.Sleep(1 * time.Second)
		cluster.ValidateReplicationIsHealthy(t, replicaTablet)
		resp, err := throttleCheck(primaryTablet, false)
		require.NoError(t, err)
		require.NotNil(t, resp)
		for _, metrics := range resp.Check.Metrics {
			assert.Equal(t, base.ShardScope.String(), metrics.Scope)
		}
<<<<<<< HEAD
		if !assert.EqualValues(t, tabletmanagerdatapb.CheckThrottlerResponseCode_OK, resp.Check.ResponseCode, "Unexpected response from throttler: %+v", resp) {
			rs, err := replicaTablet.VttabletProcess.QueryTablet("show replica status", keyspaceName, false)
			assert.NoError(t, err)
			t.Logf("Seconds_Behind_Source: %s", rs.Named().Row()["Seconds_Behind_Source"].ToString())
			t.Logf("throttler primary status: %+v", throttleStatus(t, primaryTablet))
			t.Logf("throttler replica status: %+v", throttleStatus(t, replicaTablet))
		}
=======
>>>>>>> 1c56ca14
		if !assert.EqualValues(t, tabletmanagerdatapb.CheckThrottlerResponseCode_OK, resp.Check.ResponseCode, "Unexpected response from throttler: %+v", resp) {
			rs, err := replicaTablet.VttabletProcess.QueryTablet("show replica status", keyspaceName, false)
			assert.NoError(t, err)
			t.Logf("Seconds_Behind_Source: %s", rs.Named().Row()["Seconds_Behind_Source"].ToString())
			t.Logf("throttler primary status: %+v", throttleStatus(t, primaryTablet))
			t.Logf("throttler replica status: %+v", throttleStatus(t, replicaTablet))
		}
	})
	t.Run("validating pushback response from throttler on low threshold once heartbeats go stale", func(t *testing.T) {
		time.Sleep(2 * onDemandHeartbeatDuration) // just... really wait long enough, make sure on-demand stops
		waitForThrottleCheckStatus(t, primaryTablet, tabletmanagerdatapb.CheckThrottlerResponseCode_THRESHOLD_EXCEEDED)
	})
}

func TestThrottleViaApplySchema(t *testing.T) {
	t.Run("throttling via ApplySchema", func(t *testing.T) {
		vtctlParams := &cluster.ApplySchemaParams{DDLStrategy: "online"}
		_, err := clusterInstance.VtctldClientProcess.ApplySchemaWithOutput(
			keyspaceName, "alter vitess_migration throttle all", *vtctlParams,
		)
		assert.NoError(t, err)
	})
	t.Run("validate keyspace configuration after throttle", func(t *testing.T) {
		keyspace, err := clusterInstance.VtctldClientProcess.GetKeyspace(keyspaceName)
		require.NoError(t, err)
		require.NotNil(t, keyspace)
		require.NotNil(t, keyspace.Keyspace.ThrottlerConfig)
		require.NotNil(t, keyspace.Keyspace.ThrottlerConfig.ThrottledApps)
		require.NotEmpty(t, keyspace.Keyspace.ThrottlerConfig.ThrottledApps, "throttler config: %+v", keyspace.Keyspace.ThrottlerConfig)
		appRule, ok := keyspace.Keyspace.ThrottlerConfig.ThrottledApps[throttlerapp.OnlineDDLName.String()]
		require.True(t, ok, "throttled apps: %v", keyspace.Keyspace.ThrottlerConfig.ThrottledApps)
		require.NotNil(t, appRule)
		assert.Equal(t, throttlerapp.OnlineDDLName.String(), appRule.Name)
		assert.EqualValues(t, 1.0, appRule.Ratio)
		expireAt := time.Unix(appRule.ExpiresAt.Seconds, int64(appRule.ExpiresAt.Nanoseconds))
		assert.True(t, expireAt.After(time.Now()), "expected rule to expire in the future: %v", expireAt)
	})
	t.Run("unthrottling via ApplySchema", func(t *testing.T) {
		vtctlParams := &cluster.ApplySchemaParams{DDLStrategy: "online"}
		_, err := clusterInstance.VtctldClientProcess.ApplySchemaWithOutput(
			keyspaceName, "alter vitess_migration unthrottle all", *vtctlParams,
		)
		assert.NoError(t, err)
	})
	t.Run("validate keyspace configuration after unthrottle", func(t *testing.T) {
		keyspace, err := clusterInstance.VtctldClientProcess.GetKeyspace(keyspaceName)
		require.NoError(t, err)
		require.NotNil(t, keyspace)
		require.NotNil(t, keyspace.Keyspace.ThrottlerConfig)
		require.NotNil(t, keyspace.Keyspace.ThrottlerConfig.ThrottledApps)
		// ThrottledApps will actually be empty at this point, but more specifically we want to see that "online-ddl" is not there.
		appRule, ok := keyspace.Keyspace.ThrottlerConfig.ThrottledApps[throttlerapp.OnlineDDLName.String()]
		assert.False(t, ok, "app rule: %v", appRule)
	})
}

func TestThrottlerAfterMetricsCollected(t *testing.T) {

	// By this time metrics will have been collected. We expect no lag, and something like:
	// {"StatusCode":200,"Value":0.282278,"Threshold":1,"Message":""}
	t.Run("validating throttler OK", func(t *testing.T) {
		waitForThrottleCheckStatus(t, primaryTablet, tabletmanagerdatapb.CheckThrottlerResponseCode_OK)
	})
	t.Run("validating throttled apps", func(t *testing.T) {
		status := throttleStatus(t, primaryTablet)
		assert.Contains(t, status.ThrottledApps, throttlerapp.TestingAlwaysThrottlerName.String())
	})
	t.Run("validating primary check self", func(t *testing.T) {
		resp, err := throttleCheckSelf(primaryTablet)
		require.NoError(t, err)
<<<<<<< HEAD
		assert.EqualValues(t, tabletmanagerdatapb.CheckThrottlerResponseCode_OK, resp.Check.ResponseCode, "Unexpected response from throttler: %+v", resp)
=======
>>>>>>> 1c56ca14
		assert.EqualValues(t, tabletmanagerdatapb.CheckThrottlerResponseCode_OK, resp.Check.ResponseCode, "Unexpected response from throttler: %+v", resp)
	})
	t.Run("validating replica check self", func(t *testing.T) {
		resp, err := throttleCheckSelf(replicaTablet)
		require.NoError(t, err)
<<<<<<< HEAD
		assert.EqualValues(t, tabletmanagerdatapb.CheckThrottlerResponseCode_OK, resp.Check.ResponseCode, "Unexpected response from throttler: %+v", resp)
=======
>>>>>>> 1c56ca14
		assert.EqualValues(t, tabletmanagerdatapb.CheckThrottlerResponseCode_OK, resp.Check.ResponseCode, "Unexpected response from throttler: %+v", resp)
	})
}

func TestLag(t *testing.T) {
	// Temporarily disable VTOrc recoveries because we want to
	// STOP replication specifically in order to increase the
	// lag and we DO NOT want VTOrc to try and fix this.
	clusterInstance.DisableVTOrcRecoveries(t)
	defer clusterInstance.EnableVTOrcRecoveries(t)

	t.Run("stopping replication", func(t *testing.T) {
		err := clusterInstance.VtctldClientProcess.ExecuteCommand("StopReplication", replicaTablet.Alias)
		assert.NoError(t, err)
	})
	t.Run("accumulating lag, expecting throttler push back", func(t *testing.T) {
		time.Sleep(2 * throttler.DefaultThreshold)
	})
	t.Run("requesting heartbeats while replication stopped", func(t *testing.T) {
		// By now on-demand heartbeats have stopped.
		_ = warmUpHeartbeat(t)
	})

	t.Run("expecting throttler push back", func(t *testing.T) {
		resp, err := throttleCheck(primaryTablet, false)
		require.NoError(t, err)
		assert.EqualValues(t, tabletmanagerdatapb.CheckThrottlerResponseCode_THRESHOLD_EXCEEDED, resp.Check.ResponseCode, "Unexpected response from throttler: %+v", resp)
	})
	t.Run("primary self-check should still be fine", func(t *testing.T) {
		resp, err := throttleCheckSelf(primaryTablet)
		require.NoError(t, err)
		require.NotNil(t, resp)
		for _, metrics := range resp.Check.Metrics {
			assert.Equal(t, base.SelfScope.String(), metrics.Scope)
		}
		// self (on primary) is unaffected by replication lag
<<<<<<< HEAD
		if !assert.EqualValues(t, tabletmanagerdatapb.CheckThrottlerResponseCode_OK, resp.Check.ResponseCode, "Unexpected response from throttler: %+v", resp) {
			t.Logf("throttler primary status: %+v", throttleStatus(t, primaryTablet))
			t.Logf("throttler replica status: %+v", throttleStatus(t, replicaTablet))
		}
=======
>>>>>>> 1c56ca14
		if !assert.EqualValues(t, tabletmanagerdatapb.CheckThrottlerResponseCode_OK, resp.Check.ResponseCode, "Unexpected response from throttler: %+v", resp) {
			t.Logf("throttler primary status: %+v", throttleStatus(t, primaryTablet))
			t.Logf("throttler replica status: %+v", throttleStatus(t, replicaTablet))
		}
	})
	t.Run("replica self-check should show error", func(t *testing.T) {
		resp, err := throttleCheckSelf(replicaTablet)
		require.NoError(t, err)
		require.NotNil(t, resp)
		for _, metrics := range resp.Check.Metrics {
			assert.Equal(t, base.SelfScope.String(), metrics.Scope)
		}
		assert.EqualValues(t, tabletmanagerdatapb.CheckThrottlerResponseCode_THRESHOLD_EXCEEDED, resp.Check.ResponseCode, "Unexpected response from throttler: %+v", resp)
	})
	t.Run("exempting test app", func(t *testing.T) {
		appRule := &topodatapb.ThrottledAppRule{
			Name:      testAppName.String(),
			ExpiresAt: protoutil.TimeToProto(time.Now().Add(time.Hour)),
			Exempt:    true,
		}
		req := &vtctldatapb.UpdateThrottlerConfigRequest{Threshold: throttler.DefaultThreshold.Seconds()}
		_, err := throttler.UpdateThrottlerTopoConfig(clusterInstance, req, appRule, nil)
		assert.NoError(t, err)
		waitForThrottleCheckStatus(t, primaryTablet, tabletmanagerdatapb.CheckThrottlerResponseCode_OK)
	})
	t.Run("unexempting test app", func(t *testing.T) {
		appRule := &topodatapb.ThrottledAppRule{
			Name:      testAppName.String(),
			ExpiresAt: protoutil.TimeToProto(time.Now()),
		}
		req := &vtctldatapb.UpdateThrottlerConfigRequest{Threshold: throttler.DefaultThreshold.Seconds()}
		_, err := throttler.UpdateThrottlerTopoConfig(clusterInstance, req, appRule, nil)
		assert.NoError(t, err)
		waitForThrottleCheckStatus(t, primaryTablet, tabletmanagerdatapb.CheckThrottlerResponseCode_THRESHOLD_EXCEEDED)
	})
	t.Run("exempting all apps", func(t *testing.T) {
		appRule := &topodatapb.ThrottledAppRule{
			Name:      throttlerapp.AllName.String(),
			ExpiresAt: protoutil.TimeToProto(time.Now().Add(time.Hour)),
			Exempt:    true,
		}
		req := &vtctldatapb.UpdateThrottlerConfigRequest{Threshold: throttler.DefaultThreshold.Seconds()}
		_, err := throttler.UpdateThrottlerTopoConfig(clusterInstance, req, appRule, nil)
		assert.NoError(t, err)
		waitForThrottleCheckStatus(t, primaryTablet, tabletmanagerdatapb.CheckThrottlerResponseCode_OK)
	})
	t.Run("throttling test app", func(t *testing.T) {
		appRule := &topodatapb.ThrottledAppRule{
			Name:      testAppName.String(),
			Ratio:     throttle.DefaultThrottleRatio,
			ExpiresAt: protoutil.TimeToProto(time.Now().Add(time.Hour)),
		}
		req := &vtctldatapb.UpdateThrottlerConfigRequest{Threshold: throttler.DefaultThreshold.Seconds()}
		_, err := throttler.UpdateThrottlerTopoConfig(clusterInstance, req, appRule, nil)
		assert.NoError(t, err)
		waitForThrottleCheckStatus(t, primaryTablet, tabletmanagerdatapb.CheckThrottlerResponseCode_APP_DENIED)
	})
	t.Run("unthrottling test app", func(t *testing.T) {
		appRule := &topodatapb.ThrottledAppRule{
			Name:      testAppName.String(),
			ExpiresAt: protoutil.TimeToProto(time.Now()),
		}
		req := &vtctldatapb.UpdateThrottlerConfigRequest{Threshold: throttler.DefaultThreshold.Seconds()}
		_, err := throttler.UpdateThrottlerTopoConfig(clusterInstance, req, appRule, nil)
		assert.NoError(t, err)
		waitForThrottleCheckStatus(t, primaryTablet, tabletmanagerdatapb.CheckThrottlerResponseCode_OK)
	})
	t.Run("unexempting all apps", func(t *testing.T) {
		appRule := &topodatapb.ThrottledAppRule{
			Name:      throttlerapp.AllName.String(),
			ExpiresAt: protoutil.TimeToProto(time.Now()),
		}
		req := &vtctldatapb.UpdateThrottlerConfigRequest{Threshold: throttler.DefaultThreshold.Seconds()}
		_, err := throttler.UpdateThrottlerTopoConfig(clusterInstance, req, appRule, nil)
		assert.NoError(t, err)
		waitForThrottleCheckStatus(t, primaryTablet, tabletmanagerdatapb.CheckThrottlerResponseCode_THRESHOLD_EXCEEDED)
	})

	t.Run("starting replication", func(t *testing.T) {
		err := clusterInstance.VtctldClientProcess.ExecuteCommand("StartReplication", replicaTablet.Alias)
		assert.NoError(t, err)
	})
	t.Run("expecting replication to catch up and throttler check to return OK", func(t *testing.T) {
		waitForThrottleCheckStatus(t, primaryTablet, tabletmanagerdatapb.CheckThrottlerResponseCode_OK)
	})
	t.Run("primary self-check should be fine", func(t *testing.T) {
		resp, err := throttleCheckSelf(primaryTablet)
		require.NoError(t, err)
		// self (on primary) is unaffected by replication lag
<<<<<<< HEAD
		assert.EqualValues(t, tabletmanagerdatapb.CheckThrottlerResponseCode_OK, resp.Check.ResponseCode, "Unexpected response from throttler: %+v", resp)
=======
>>>>>>> 1c56ca14
		assert.EqualValues(t, tabletmanagerdatapb.CheckThrottlerResponseCode_OK, resp.Check.ResponseCode, "Unexpected response from throttler: %+v", resp)
	})
	t.Run("replica self-check should be fine", func(t *testing.T) {
		resp, err := throttleCheckSelf(replicaTablet)
		require.NoError(t, err)
<<<<<<< HEAD
		assert.EqualValues(t, tabletmanagerdatapb.CheckThrottlerResponseCode_OK, resp.Check.ResponseCode, "Unexpected response from throttler: %+v", resp)
=======
>>>>>>> 1c56ca14
		assert.EqualValues(t, tabletmanagerdatapb.CheckThrottlerResponseCode_OK, resp.Check.ResponseCode, "Unexpected response from throttler: %+v", resp)
	})
}

func TestNoReplicas(t *testing.T) {
	t.Run("changing replica to RDONLY", func(t *testing.T) {
		err := clusterInstance.VtctldClientProcess.ExecuteCommand("ChangeTabletType", replicaTablet.Alias, "RDONLY")
		assert.NoError(t, err)

		// This makes no REPLICA servers available. We expect something like:
		// {"StatusCode":200,"Value":0,"Threshold":1,"Message":""}
		waitForThrottleCheckStatus(t, primaryTablet, tabletmanagerdatapb.CheckThrottlerResponseCode_OK)
	})
	t.Run("restoring to REPLICA", func(t *testing.T) {
		err := clusterInstance.VtctldClientProcess.ExecuteCommand("ChangeTabletType", replicaTablet.Alias, "REPLICA")
		assert.NoError(t, err)

		waitForThrottleCheckStatus(t, primaryTablet, tabletmanagerdatapb.CheckThrottlerResponseCode_OK)
	})
}

func TestCustomQuery(t *testing.T) {

	t.Run("enabling throttler with custom query and threshold", func(t *testing.T) {
		req := &vtctldatapb.UpdateThrottlerConfigRequest{Enable: true, Threshold: customThreshold, CustomQuery: customQuery}
		_, err := throttler.UpdateThrottlerTopoConfig(clusterInstance, req, nil, nil)
		assert.NoError(t, err)

		// Wait for the throttler to be enabled everywhere with new custom config.
		expectConfig := &throttler.Config{Query: customQuery, Threshold: customThreshold}
		for _, ks := range clusterInstance.Keyspaces {
			for _, shard := range ks.Shards {
				for _, tablet := range shard.Vttablets {
					throttler.WaitForThrottlerStatusEnabled(t, &clusterInstance.VtctldClientProcess, tablet, true, expectConfig, throttlerEnabledTimeout)
				}
			}
		}
	})
	t.Run("validating OK response from throttler with custom query", func(t *testing.T) {
		throttler.WaitForValidData(t, primaryTablet, throttlerEnabledTimeout)
		resp, err := throttleCheck(primaryTablet, false)
		require.NoError(t, err)
<<<<<<< HEAD
		assert.EqualValues(t, tabletmanagerdatapb.CheckThrottlerResponseCode_OK, resp.Check.ResponseCode, "Unexpected response from throttler: %+v", resp)
=======
>>>>>>> 1c56ca14
		assert.EqualValues(t, tabletmanagerdatapb.CheckThrottlerResponseCode_OK, resp.Check.ResponseCode, "Unexpected response from throttler: %+v", resp)
	})
	t.Run("test threads running", func(t *testing.T) {
		sleepDuration := 20 * time.Second
		var wg sync.WaitGroup
		t.Run("generate running queries", func(t *testing.T) {
			for i := 0; i < customThreshold+1; i++ {
				// Generate different Sleep() calls, all at minimum sleepDuration.
				wg.Add(1)
				go func(i int) {
					defer wg.Done()
					// Make sure to generate a different query in each goroutine, so that vtgate does not oversmart us
					// and optimizes connections/caching.
					query := fmt.Sprintf("select sleep(%d) + %d", int(sleepDuration.Seconds()), i)
					vtgateExec(t, query, "")
				}(i)
			}
		})
		t.Run("exceeds threshold", func(t *testing.T) {
			// Now we should be reporting ~ customThreshold+1 threads_running, and we should
			// hit the threshold. For example:
			// {"StatusCode":429,"Value":6,"Threshold":5,"Message":"Threshold exceeded"}
			waitForThrottleCheckStatus(t, primaryTablet, tabletmanagerdatapb.CheckThrottlerResponseCode_THRESHOLD_EXCEEDED)
			{
				resp, err := throttleCheckSelf(primaryTablet)
				require.NoError(t, err)
				assert.EqualValues(t, tabletmanagerdatapb.CheckThrottlerResponseCode_THRESHOLD_EXCEEDED, resp.Check.ResponseCode, "Unexpected response from throttler: %+v", resp)
			}
		})
		t.Run("wait for queries to terminate", func(t *testing.T) {
			wg.Wait()
		})
		t.Run("restored below threshold", func(t *testing.T) {
			waitForThrottleCheckStatus(t, primaryTablet, tabletmanagerdatapb.CheckThrottlerResponseCode_OK)
			{
				resp, err := throttleCheckSelf(primaryTablet)
				require.NoError(t, err)
<<<<<<< HEAD
				assert.EqualValues(t, tabletmanagerdatapb.CheckThrottlerResponseCode_OK, resp.Check.ResponseCode, "Unexpected response from throttler: %+v", resp)
=======
>>>>>>> 1c56ca14
				assert.EqualValues(t, tabletmanagerdatapb.CheckThrottlerResponseCode_OK, resp.Check.ResponseCode, "Unexpected response from throttler: %+v", resp)
			}
		})
	})
}

func TestRestoreDefaultQuery(t *testing.T) {

	// Validate going back from custom-query to default-query (replication lag) still works.
	t.Run("enabling throttler with default query and threshold", func(t *testing.T) {
		req := &vtctldatapb.UpdateThrottlerConfigRequest{Enable: true, Threshold: throttler.DefaultThreshold.Seconds()}
		_, err := throttler.UpdateThrottlerTopoConfig(clusterInstance, req, nil, nil)
		assert.NoError(t, err)

		// Wait for the throttler to be up and running everywhere again with the default config.
		for _, tablet := range clusterInstance.Keyspaces[0].Shards[0].Vttablets {
			throttler.WaitForThrottlerStatusEnabled(t, &clusterInstance.VtctldClientProcess, tablet, true, throttler.DefaultConfig, throttlerEnabledTimeout)
		}
	})
	t.Run("validating OK response from throttler with default threshold, heartbeats running", func(t *testing.T) {
		resp, err := throttleCheck(primaryTablet, false)
		require.NoError(t, err)
<<<<<<< HEAD
		assert.EqualValues(t, tabletmanagerdatapb.CheckThrottlerResponseCode_OK, resp.Check.ResponseCode, "Unexpected response from throttler: %+v", resp)
=======
>>>>>>> 1c56ca14
		assert.EqualValues(t, tabletmanagerdatapb.CheckThrottlerResponseCode_OK, resp.Check.ResponseCode, "Unexpected response from throttler: %+v", resp)
	})
	t.Run("validating pushback response from throttler on default threshold once heartbeats go stale", func(t *testing.T) {
		time.Sleep(2 * onDemandHeartbeatDuration) // just... really wait long enough, make sure on-demand stops
		waitForThrottleCheckStatus(t, primaryTablet, tabletmanagerdatapb.CheckThrottlerResponseCode_THRESHOLD_EXCEEDED)
	})
}

func TestUpdateMetricThresholds(t *testing.T) {
	t.Run("validating pushback from throttler", func(t *testing.T) {
		req := &vtctldatapb.UpdateThrottlerConfigRequest{Threshold: throttler.DefaultThreshold.Seconds()}
		_, err := throttler.UpdateThrottlerTopoConfig(clusterInstance, req, nil, nil)
		assert.NoError(t, err)
		// Wait for the throttler to be enabled everywhere with new config.
		for _, tablet := range []cluster.Vttablet{*primaryTablet, *replicaTablet} {
			throttler.WaitForThrottlerStatusEnabled(t, &clusterInstance.VtctldClientProcess, &tablet, true, &throttler.Config{Query: throttler.DefaultQuery, Threshold: throttler.DefaultThreshold.Seconds()}, throttlerEnabledTimeout)
		}
		waitForThrottleCheckStatus(t, primaryTablet, tabletmanagerdatapb.CheckThrottlerResponseCode_THRESHOLD_EXCEEDED)
	})
	t.Run("setting low general threshold, and high threshold for 'lag' metric", func(t *testing.T) {
		{
			req := &vtctldatapb.UpdateThrottlerConfigRequest{MetricName: "lag", Threshold: extremelyHighThreshold.Seconds()}
			_, err := throttler.UpdateThrottlerTopoConfig(clusterInstance, req, nil, nil)
			assert.NoError(t, err)
		}
		{
			req := &vtctldatapb.UpdateThrottlerConfigRequest{Threshold: unreasonablyLowThreshold.Seconds()}
			_, err := throttler.UpdateThrottlerTopoConfig(clusterInstance, req, nil, nil)
			assert.NoError(t, err)
		}
		// Wait for the throttler to be enabled everywhere with new config.
		for _, tablet := range []cluster.Vttablet{*primaryTablet, *replicaTablet} {
			throttler.WaitForThrottlerStatusEnabled(t, &clusterInstance.VtctldClientProcess, &tablet, true, &throttler.Config{Query: throttler.DefaultQuery, Threshold: unreasonablyLowThreshold.Seconds()}, throttlerEnabledTimeout)
		}
	})
	t.Run("validating OK response from throttler thanks to high 'lag' threshold", func(t *testing.T) {
		// Note that the default threshold is extremely low, but gets overriden.
		waitForThrottleCheckStatus(t, primaryTablet, tabletmanagerdatapb.CheckThrottlerResponseCode_OK)
	})
	t.Run("removing explicit 'lag' threshold", func(t *testing.T) {
		req := &vtctldatapb.UpdateThrottlerConfigRequest{MetricName: "lag", Threshold: 0}
		_, err := throttler.UpdateThrottlerTopoConfig(clusterInstance, req, nil, nil)
		assert.NoError(t, err)
	})
	t.Run("validating pushback from throttler again", func(t *testing.T) {
		waitForThrottleCheckStatus(t, primaryTablet, tabletmanagerdatapb.CheckThrottlerResponseCode_THRESHOLD_EXCEEDED)
	})
	t.Run("restoring standard threshold", func(t *testing.T) {
		req := &vtctldatapb.UpdateThrottlerConfigRequest{Threshold: throttler.DefaultThreshold.Seconds()}
		_, err := throttler.UpdateThrottlerTopoConfig(clusterInstance, req, nil, nil)
		assert.NoError(t, err)
		// Wait for the throttler to be enabled everywhere with new config.
		for _, tablet := range []cluster.Vttablet{*primaryTablet, *replicaTablet} {
			throttler.WaitForThrottlerStatusEnabled(t, &clusterInstance.VtctldClientProcess, &tablet, true, &throttler.Config{Query: throttler.DefaultQuery, Threshold: throttler.DefaultThreshold.Seconds()}, throttlerEnabledTimeout)
		}
		waitForThrottleCheckStatus(t, primaryTablet, tabletmanagerdatapb.CheckThrottlerResponseCode_THRESHOLD_EXCEEDED)
	})
}

func TestUpdateAppCheckedMetrics(t *testing.T) {
	t.Run("ensure replica is not dormant", func(t *testing.T) {
		_, err := throttleCheck(replicaTablet, false)
		require.NoError(t, err)
	})
	t.Run("validating pushback from throttler", func(t *testing.T) {
		req := &vtctldatapb.UpdateThrottlerConfigRequest{Threshold: throttler.DefaultThreshold.Seconds()}
		_, err := throttler.UpdateThrottlerTopoConfig(clusterInstance, req, nil, nil)
		assert.NoError(t, err)
		// Wait for the throttler to be enabled everywhere with new config.
		for _, tablet := range []cluster.Vttablet{*primaryTablet, *replicaTablet} {
			throttler.WaitForThrottlerStatusEnabled(t, &clusterInstance.VtctldClientProcess, &tablet, true, &throttler.Config{Query: throttler.DefaultQuery, Threshold: throttler.DefaultThreshold.Seconds()}, throttlerEnabledTimeout)
		}
		waitForThrottleCheckStatus(t, primaryTablet, tabletmanagerdatapb.CheckThrottlerResponseCode_THRESHOLD_EXCEEDED)
	})
	t.Run("assigning 'threads_running' metrics to 'test' app", func(t *testing.T) {
		{
			req := &vtctldatapb.UpdateThrottlerConfigRequest{MetricName: base.ThreadsRunningMetricName.String(), Threshold: 7777}
			_, err := throttler.UpdateThrottlerTopoConfig(clusterInstance, req, nil, nil)
			assert.NoError(t, err)
		}
		{
			req := &vtctldatapb.UpdateThrottlerConfigRequest{}
			appCheckedMetrics := map[string]*topodatapb.ThrottlerConfig_MetricNames{
				testAppName.String(): {Names: []string{base.ThreadsRunningMetricName.String()}},
			}
			_, err := throttler.UpdateThrottlerTopoConfig(clusterInstance, req, nil, appCheckedMetrics)
			assert.NoError(t, err)
		}
		{
			req := &vtctldatapb.UpdateThrottlerConfigRequest{Threshold: unreasonablyLowThreshold.Seconds()}
			_, err := throttler.UpdateThrottlerTopoConfig(clusterInstance, req, nil, nil)
			assert.NoError(t, err)
		}
		// Wait for the throttler to be enabled everywhere with new config.
		for _, tablet := range []cluster.Vttablet{*primaryTablet, *replicaTablet} {
			throttler.WaitForThrottlerStatusEnabled(t, &clusterInstance.VtctldClientProcess, &tablet, true, &throttler.Config{Query: throttler.DefaultQuery, Threshold: unreasonablyLowThreshold.Seconds()}, throttlerEnabledTimeout)
		}
		t.Run("validating OK response from throttler since it's checking threads_running", func(t *testing.T) {
			if _, ok := waitForThrottleCheckStatus(t, primaryTablet, tabletmanagerdatapb.CheckThrottlerResponseCode_OK); !ok {
				t.Logf("throttler primary status: %+v", throttleStatus(t, primaryTablet))
				t.Logf("throttler replica status: %+v", throttleStatus(t, replicaTablet))
			}
		})
	})
	t.Run("assigning 'threads_running,lag' metrics to 'test' app", func(t *testing.T) {
		{
			req := &vtctldatapb.UpdateThrottlerConfigRequest{}
			appCheckedMetrics := map[string]*topodatapb.ThrottlerConfig_MetricNames{
				testAppName.String(): {Names: []string{base.ThreadsRunningMetricName.String(), base.LagMetricName.String()}},
			}
			_, err := throttler.UpdateThrottlerTopoConfig(clusterInstance, req, nil, appCheckedMetrics)
			assert.NoError(t, err)
		}
		{
			req := &vtctldatapb.UpdateThrottlerConfigRequest{Threshold: unreasonablyLowThreshold.Seconds()}
			_, err := throttler.UpdateThrottlerTopoConfig(clusterInstance, req, nil, nil)
			assert.NoError(t, err)
		}
		// Wait for the throttler to be enabled everywhere with new config.
		for _, tablet := range []cluster.Vttablet{*primaryTablet, *replicaTablet} {
			throttler.WaitForThrottlerStatusEnabled(t, &clusterInstance.VtctldClientProcess, &tablet, true, &throttler.Config{Query: throttler.DefaultQuery, Threshold: unreasonablyLowThreshold.Seconds()}, throttlerEnabledTimeout)
		}
		t.Run("validating pushback from throttler since lag is above threshold", func(t *testing.T) {
			waitForThrottleCheckStatus(t, primaryTablet, tabletmanagerdatapb.CheckThrottlerResponseCode_THRESHOLD_EXCEEDED)
		})
	})
	t.Run("assigning 'mysqld-loadavg,mysqld-datadir-used-ratio' metrics to 'test' app", func(t *testing.T) {
		{
			req := &vtctldatapb.UpdateThrottlerConfigRequest{MetricName: base.MysqldDatadirUsedRatioMetricName.String(), Threshold: 0.9999}
			_, err := throttler.UpdateThrottlerTopoConfig(clusterInstance, req, nil, nil)
			assert.NoError(t, err)
		}
		{
			req := &vtctldatapb.UpdateThrottlerConfigRequest{MetricName: base.MysqldLoadAvgMetricName.String(), Threshold: 5555}
			_, err := throttler.UpdateThrottlerTopoConfig(clusterInstance, req, nil, nil)
			assert.NoError(t, err)
		}
		{
			req := &vtctldatapb.UpdateThrottlerConfigRequest{}
			appCheckedMetrics := map[string]*topodatapb.ThrottlerConfig_MetricNames{
				testAppName.String(): {Names: []string{base.MysqldDatadirUsedRatioMetricName.String(), base.MysqldLoadAvgMetricName.String()}},
			}
			_, err := throttler.UpdateThrottlerTopoConfig(clusterInstance, req, nil, appCheckedMetrics)
			assert.NoError(t, err)
		}
		{
			req := &vtctldatapb.UpdateThrottlerConfigRequest{Threshold: extremelyHighThreshold.Seconds()}
			_, err := throttler.UpdateThrottlerTopoConfig(clusterInstance, req, nil, nil)
			assert.NoError(t, err)
		}
		// Wait for the throttler to be enabled everywhere with new config.
		for _, tablet := range []cluster.Vttablet{*primaryTablet, *replicaTablet} {
			throttler.WaitForThrottlerStatusEnabled(t, &clusterInstance.VtctldClientProcess, &tablet, true, &throttler.Config{Query: throttler.DefaultQuery, Threshold: extremelyHighThreshold.Seconds()}, throttlerEnabledTimeout)
		}
		t.Run("validating OK response from throttler since it's checking mysqld-loadavg,mysqld-datadir-used-ratio", func(t *testing.T) {
			resp, ok := waitForThrottleCheckStatus(t, primaryTablet, tabletmanagerdatapb.CheckThrottlerResponseCode_OK)
			if !ok {
				t.Logf("response: %+v", resp)
				t.Logf("throttler primary status: %+v", throttleStatus(t, primaryTablet))
				t.Logf("throttler replica status: %+v", throttleStatus(t, replicaTablet))
			}
			require.Contains(t, resp.Metrics, base.MysqldDatadirUsedRatioMetricName.String())
			require.Contains(t, resp.Metrics, base.MysqldLoadAvgMetricName.String())
			assert.NotContains(t, resp.Metrics, base.ThreadsRunningMetricName.String())

			assert.NotZero(t, resp.Metrics[base.MysqldDatadirUsedRatioMetricName.String()].Value)
		})
	})
	t.Run("removing assignment from 'test' app and restoring defaults", func(t *testing.T) {
		{
			req := &vtctldatapb.UpdateThrottlerConfigRequest{MetricName: base.ThreadsRunningMetricName.String(), Threshold: 0}
			_, err := throttler.UpdateThrottlerTopoConfig(clusterInstance, req, nil, nil)
			assert.NoError(t, err)
		}
		{
			req := &vtctldatapb.UpdateThrottlerConfigRequest{}
			appCheckedMetrics := map[string]*topodatapb.ThrottlerConfig_MetricNames{
				testAppName.String(): {Names: []string{}},
			}
			_, err := throttler.UpdateThrottlerTopoConfig(clusterInstance, req, nil, appCheckedMetrics)
			assert.NoError(t, err)
		}
		{
			req := &vtctldatapb.UpdateThrottlerConfigRequest{Threshold: throttler.DefaultThreshold.Seconds()}
			_, err := throttler.UpdateThrottlerTopoConfig(clusterInstance, req, nil, nil)
			assert.NoError(t, err)
		}
		// Wait for the throttler to be enabled everywhere with new config.
		for _, tablet := range []cluster.Vttablet{*primaryTablet, *replicaTablet} {
			throttler.WaitForThrottlerStatusEnabled(t, &clusterInstance.VtctldClientProcess, &tablet, true, &throttler.Config{Query: throttler.DefaultQuery, Threshold: throttler.DefaultThreshold.Seconds()}, throttlerEnabledTimeout)
		}
		t.Run("validating error response from throttler since lag is still high", func(t *testing.T) {
			waitForThrottleCheckStatus(t, primaryTablet, tabletmanagerdatapb.CheckThrottlerResponseCode_THRESHOLD_EXCEEDED)
		})
	})
}<|MERGE_RESOLUTION|>--- conflicted
+++ resolved
@@ -19,7 +19,6 @@
 	"context"
 	"flag"
 	"fmt"
-	"net/http"
 	"os"
 	"sync"
 	"testing"
@@ -191,37 +190,18 @@
 	require.NoError(t, err)
 
 	time.Sleep(time.Second)
-<<<<<<< HEAD
-	t.Logf("resp.StatusCode: %v", resp.Check.StatusCode)
 	t.Logf("resp.ResponseCode: %v", resp.Check.ResponseCode)
-	return throttle.ResponseCodeFromStatus(resp.Check.ResponseCode, int(resp.Check.StatusCode))
-=======
 	return resp.Check.ResponseCode
->>>>>>> 1c56ca14
 }
 
 // waitForThrottleCheckStatus waits for the tablet to return the provided HTTP code in a throttle check
 func waitForThrottleCheckStatus(t *testing.T, tablet *cluster.Vttablet, wantCode tabletmanagerdatapb.CheckThrottlerResponseCode) (*tabletmanagerdatapb.CheckThrottlerResponse, bool) {
 	_ = warmUpHeartbeat(t)
 
-<<<<<<< HEAD
 	flags := &throttle.CheckFlags{SkipRequestHeartbeats: true}
 	resp, ok := throttler.WaitForCheckThrottlerResult(t, &clusterInstance.VtctldClientProcess, tablet, throttlerapp.TestingName, flags, wantCode, onDemandHeartbeatDuration*4)
 	require.NotNil(t, resp)
 	return resp.Check, ok
-=======
-		if wantCode == resp.Check.ResponseCode {
-			// Wait for any cached check values to be cleared and the new
-			// status value to be in effect everywhere before returning.
-			return resp.Check, true
-		}
-		select {
-		case <-ctx.Done():
-			return resp.Check, assert.EqualValues(t, wantCode, resp.Check.ResponseCode, "response: %+v", resp)
-		case <-ticker.C:
-		}
-	}
->>>>>>> 1c56ca14
 }
 
 func vtgateExec(t *testing.T, query string, expectError string) *sqltypes.Result {
@@ -353,16 +333,6 @@
 			assert.Equal(t, base.ShardScope.String(), metrics.Scope)
 		}
 
-<<<<<<< HEAD
-		if !assert.EqualValues(t, tabletmanagerdatapb.CheckThrottlerResponseCode_OK, resp.Check.ResponseCode, "Unexpected response from throttler: %+v", resp) {
-			rs, err := replicaTablet.VttabletProcess.QueryTablet("show replica status", keyspaceName, false)
-			assert.NoError(t, err)
-			t.Logf("Seconds_Behind_Source: %s", rs.Named().Row()["Seconds_Behind_Source"].ToString())
-			t.Logf("throttler primary status: %+v", throttleStatus(t, primaryTablet))
-			t.Logf("throttler replica status: %+v", throttleStatus(t, replicaTablet))
-		}
-=======
->>>>>>> 1c56ca14
 		if !assert.EqualValues(t, tabletmanagerdatapb.CheckThrottlerResponseCode_OK, resp.Check.ResponseCode, "Unexpected response from throttler: %+v", resp) {
 			rs, err := replicaTablet.VttabletProcess.QueryTablet("show replica status", keyspaceName, false)
 			assert.NoError(t, err)
@@ -381,16 +351,6 @@
 		for _, metrics := range resp.Check.Metrics {
 			assert.Equal(t, base.ShardScope.String(), metrics.Scope)
 		}
-<<<<<<< HEAD
-		if !assert.EqualValues(t, tabletmanagerdatapb.CheckThrottlerResponseCode_OK, resp.Check.ResponseCode, "Unexpected response from throttler: %+v", resp) {
-			rs, err := replicaTablet.VttabletProcess.QueryTablet("show replica status", keyspaceName, false)
-			assert.NoError(t, err)
-			t.Logf("Seconds_Behind_Source: %s", rs.Named().Row()["Seconds_Behind_Source"].ToString())
-			t.Logf("throttler primary status: %+v", throttleStatus(t, primaryTablet))
-			t.Logf("throttler replica status: %+v", throttleStatus(t, replicaTablet))
-		}
-=======
->>>>>>> 1c56ca14
 		if !assert.EqualValues(t, tabletmanagerdatapb.CheckThrottlerResponseCode_OK, resp.Check.ResponseCode, "Unexpected response from throttler: %+v", resp) {
 			rs, err := replicaTablet.VttabletProcess.QueryTablet("show replica status", keyspaceName, false)
 			assert.NoError(t, err)
@@ -461,19 +421,11 @@
 	t.Run("validating primary check self", func(t *testing.T) {
 		resp, err := throttleCheckSelf(primaryTablet)
 		require.NoError(t, err)
-<<<<<<< HEAD
-		assert.EqualValues(t, tabletmanagerdatapb.CheckThrottlerResponseCode_OK, resp.Check.ResponseCode, "Unexpected response from throttler: %+v", resp)
-=======
->>>>>>> 1c56ca14
 		assert.EqualValues(t, tabletmanagerdatapb.CheckThrottlerResponseCode_OK, resp.Check.ResponseCode, "Unexpected response from throttler: %+v", resp)
 	})
 	t.Run("validating replica check self", func(t *testing.T) {
 		resp, err := throttleCheckSelf(replicaTablet)
 		require.NoError(t, err)
-<<<<<<< HEAD
-		assert.EqualValues(t, tabletmanagerdatapb.CheckThrottlerResponseCode_OK, resp.Check.ResponseCode, "Unexpected response from throttler: %+v", resp)
-=======
->>>>>>> 1c56ca14
 		assert.EqualValues(t, tabletmanagerdatapb.CheckThrottlerResponseCode_OK, resp.Check.ResponseCode, "Unexpected response from throttler: %+v", resp)
 	})
 }
@@ -510,13 +462,6 @@
 			assert.Equal(t, base.SelfScope.String(), metrics.Scope)
 		}
 		// self (on primary) is unaffected by replication lag
-<<<<<<< HEAD
-		if !assert.EqualValues(t, tabletmanagerdatapb.CheckThrottlerResponseCode_OK, resp.Check.ResponseCode, "Unexpected response from throttler: %+v", resp) {
-			t.Logf("throttler primary status: %+v", throttleStatus(t, primaryTablet))
-			t.Logf("throttler replica status: %+v", throttleStatus(t, replicaTablet))
-		}
-=======
->>>>>>> 1c56ca14
 		if !assert.EqualValues(t, tabletmanagerdatapb.CheckThrottlerResponseCode_OK, resp.Check.ResponseCode, "Unexpected response from throttler: %+v", resp) {
 			t.Logf("throttler primary status: %+v", throttleStatus(t, primaryTablet))
 			t.Logf("throttler replica status: %+v", throttleStatus(t, replicaTablet))
@@ -606,19 +551,11 @@
 		resp, err := throttleCheckSelf(primaryTablet)
 		require.NoError(t, err)
 		// self (on primary) is unaffected by replication lag
-<<<<<<< HEAD
-		assert.EqualValues(t, tabletmanagerdatapb.CheckThrottlerResponseCode_OK, resp.Check.ResponseCode, "Unexpected response from throttler: %+v", resp)
-=======
->>>>>>> 1c56ca14
 		assert.EqualValues(t, tabletmanagerdatapb.CheckThrottlerResponseCode_OK, resp.Check.ResponseCode, "Unexpected response from throttler: %+v", resp)
 	})
 	t.Run("replica self-check should be fine", func(t *testing.T) {
 		resp, err := throttleCheckSelf(replicaTablet)
 		require.NoError(t, err)
-<<<<<<< HEAD
-		assert.EqualValues(t, tabletmanagerdatapb.CheckThrottlerResponseCode_OK, resp.Check.ResponseCode, "Unexpected response from throttler: %+v", resp)
-=======
->>>>>>> 1c56ca14
 		assert.EqualValues(t, tabletmanagerdatapb.CheckThrottlerResponseCode_OK, resp.Check.ResponseCode, "Unexpected response from throttler: %+v", resp)
 	})
 }
@@ -661,10 +598,6 @@
 		throttler.WaitForValidData(t, primaryTablet, throttlerEnabledTimeout)
 		resp, err := throttleCheck(primaryTablet, false)
 		require.NoError(t, err)
-<<<<<<< HEAD
-		assert.EqualValues(t, tabletmanagerdatapb.CheckThrottlerResponseCode_OK, resp.Check.ResponseCode, "Unexpected response from throttler: %+v", resp)
-=======
->>>>>>> 1c56ca14
 		assert.EqualValues(t, tabletmanagerdatapb.CheckThrottlerResponseCode_OK, resp.Check.ResponseCode, "Unexpected response from throttler: %+v", resp)
 	})
 	t.Run("test threads running", func(t *testing.T) {
@@ -702,10 +635,6 @@
 			{
 				resp, err := throttleCheckSelf(primaryTablet)
 				require.NoError(t, err)
-<<<<<<< HEAD
-				assert.EqualValues(t, tabletmanagerdatapb.CheckThrottlerResponseCode_OK, resp.Check.ResponseCode, "Unexpected response from throttler: %+v", resp)
-=======
->>>>>>> 1c56ca14
 				assert.EqualValues(t, tabletmanagerdatapb.CheckThrottlerResponseCode_OK, resp.Check.ResponseCode, "Unexpected response from throttler: %+v", resp)
 			}
 		})
@@ -728,10 +657,6 @@
 	t.Run("validating OK response from throttler with default threshold, heartbeats running", func(t *testing.T) {
 		resp, err := throttleCheck(primaryTablet, false)
 		require.NoError(t, err)
-<<<<<<< HEAD
-		assert.EqualValues(t, tabletmanagerdatapb.CheckThrottlerResponseCode_OK, resp.Check.ResponseCode, "Unexpected response from throttler: %+v", resp)
-=======
->>>>>>> 1c56ca14
 		assert.EqualValues(t, tabletmanagerdatapb.CheckThrottlerResponseCode_OK, resp.Check.ResponseCode, "Unexpected response from throttler: %+v", resp)
 	})
 	t.Run("validating pushback response from throttler on default threshold once heartbeats go stale", func(t *testing.T) {
