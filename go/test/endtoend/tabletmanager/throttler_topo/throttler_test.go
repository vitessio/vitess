/*
Copyright 2022 The Vitess Authors.

Licensed under the Apache License, Version 2.0 (the "License");
you may not use this file except in compliance with the License.
You may obtain a copy of the License at

	http://www.apache.org/licenses/LICENSE-2.0

Unless required by applicable law or agreed to in writing, software
distributed under the License is distributed on an "AS IS" BASIS,
WITHOUT WARRANTIES OR CONDITIONS OF ANY KIND, either express or implied.
See the License for the specific language governing permissions and
limitations under the License.
*/
package throttler

import (
	"context"
	"flag"
	"fmt"
	"io"
	"net/http"
	"os"
	"sync"
	"testing"
	"time"

	"github.com/stretchr/testify/assert"
	"github.com/stretchr/testify/require"

	"vitess.io/vitess/go/mysql"
	"vitess.io/vitess/go/protoutil"
	"vitess.io/vitess/go/sqltypes"
	"vitess.io/vitess/go/test/endtoend/cluster"
	"vitess.io/vitess/go/test/endtoend/throttler"
	"vitess.io/vitess/go/vt/vttablet/tabletserver/throttle"
	"vitess.io/vitess/go/vt/vttablet/tabletserver/throttle/base"
	"vitess.io/vitess/go/vt/vttablet/tabletserver/throttle/throttlerapp"

	tabletmanagerdatapb "vitess.io/vitess/go/vt/proto/tabletmanagerdata"
	topodatapb "vitess.io/vitess/go/vt/proto/topodata"
	vtctldatapb "vitess.io/vitess/go/vt/proto/vtctldata"
)

const (
	customQuery               = "show global status like 'threads_running'"
	customThreshold           = 5
	unreasonablyLowThreshold  = 1 * time.Millisecond
	extremelyHighThreshold    = 1 * time.Hour
	onDemandHeartbeatDuration = 5 * time.Second
	throttlerEnabledTimeout   = 60 * time.Second
	useDefaultQuery           = ""
	testAppName               = throttlerapp.TestingName
)

var (
	clusterInstance *cluster.LocalProcessCluster
	primaryTablet   *cluster.Vttablet
	replicaTablet   *cluster.Vttablet
	vtParams        mysql.ConnParams
	hostname        = "localhost"
	keyspaceName    = "ks"
	cell            = "zone1"
	sqlSchema       = `
	create table t1(
		id bigint,
		value varchar(16),
		primary key(id)
	) Engine=InnoDB;
`

	vSchema = `
	{
    "sharded": true,
    "vindexes": {
      "hash": {
        "type": "hash"
      }
    },
    "tables": {
      "t1": {
        "column_vindexes": [
          {
            "column": "id",
            "name": "hash"
          }
        ]
      }
    }
	}`

	httpClient           = base.SetupHTTPClient(time.Second)
	throttledAppsAPIPath = "throttler/throttled-apps"
	statusAPIPath        = "throttler/status"
	getResponseBody      = func(resp *http.Response) string {
		body, _ := io.ReadAll(resp.Body)
		return string(body)
	}
)

func TestMain(m *testing.M) {
	defer cluster.PanicHandler(nil)
	flag.Parse()

	exitCode := func() int {
		clusterInstance = cluster.NewCluster(cell, hostname)
		defer clusterInstance.Teardown()

		// Start topo server
		err := clusterInstance.StartTopo()
		if err != nil {
			return 1
		}

		// Set extra tablet args for lock timeout
		clusterInstance.VtTabletExtraArgs = []string{
			"--lock_tables_timeout", "5s",
			"--watch_replication_stream",
			"--enable_replication_reporter",
			"--heartbeat_interval", "250ms",
			"--heartbeat_on_demand_duration", onDemandHeartbeatDuration.String(),
			"--disable_active_reparents",
		}

		// Start keyspace
		keyspace := &cluster.Keyspace{
			Name:      keyspaceName,
			SchemaSQL: sqlSchema,
			VSchema:   vSchema,
		}

		if err = clusterInstance.StartUnshardedKeyspace(*keyspace, 1, false); err != nil {
			return 1
		}

		// Collect table paths and ports
		tablets := clusterInstance.Keyspaces[0].Shards[0].Vttablets
		for _, tablet := range tablets {
			if tablet.Type == "primary" {
				primaryTablet = tablet
			} else if tablet.Type != "rdonly" {
				replicaTablet = tablet
			}
		}

		vtgateInstance := clusterInstance.NewVtgateInstance()
		// Start vtgate
		if err := vtgateInstance.Setup(); err != nil {
			return 1
		}
		// ensure it is torn down during cluster TearDown
		clusterInstance.VtgateProcess = *vtgateInstance
		vtParams = mysql.ConnParams{
			Host: clusterInstance.Hostname,
			Port: clusterInstance.VtgateMySQLPort,
		}
		clusterInstance.VtctldClientProcess = *cluster.VtctldClientProcessInstance("localhost", clusterInstance.VtctldProcess.GrpcPort, clusterInstance.TmpDirectory)

		return m.Run()
	}()
	os.Exit(exitCode)
}

func throttledApps(tablet *cluster.Vttablet) (resp *http.Response, respBody string, err error) {
	resp, err = httpClient.Get(fmt.Sprintf("http://localhost:%d/%s", tablet.HTTPPort, throttledAppsAPIPath))
	if err != nil {
		return resp, respBody, err
	}
	b, err := io.ReadAll(resp.Body)
	if err != nil {
		return resp, respBody, err
	}
	respBody = string(b)
	return resp, respBody, err
}

func throttleCheck(tablet *cluster.Vttablet, skipRequestHeartbeats bool) (*vtctldatapb.CheckThrottlerResponse, error) {
	flags := &throttle.CheckFlags{
		Scope:                 base.ShardScope,
		SkipRequestHeartbeats: skipRequestHeartbeats,
	}
	resp, err := throttler.CheckThrottler(clusterInstance, tablet, testAppName, flags)
	return resp, err
}

func throttleCheckSelf(tablet *cluster.Vttablet) (*vtctldatapb.CheckThrottlerResponse, error) {
	flags := &throttle.CheckFlags{
		Scope: base.SelfScope,
	}
	resp, err := throttler.CheckThrottler(clusterInstance, tablet, testAppName, flags)
	return resp, err
}

func throttleStatus(t *testing.T, tablet *cluster.Vttablet) string {
	resp, err := httpClient.Get(fmt.Sprintf("http://localhost:%d/%s", tablet.HTTPPort, statusAPIPath))
	require.NoError(t, err)
	defer resp.Body.Close()

	b, err := io.ReadAll(resp.Body)
	require.NoError(t, err)
	return string(b)
}

func warmUpHeartbeat(t *testing.T) tabletmanagerdatapb.CheckThrottlerResponseCode {
	//  because we run with -heartbeat_on_demand_duration=5s, the heartbeat is "cold" right now.
	// Let's warm it up.
	resp, err := throttleCheck(primaryTablet, false)
	require.NoError(t, err)

	time.Sleep(time.Second)
	return resp.Check.ResponseCode
}

// waitForThrottleCheckStatus waits for the tablet to return the provided HTTP code in a throttle check
func waitForThrottleCheckStatus(t *testing.T, tablet *cluster.Vttablet, wantCode tabletmanagerdatapb.CheckThrottlerResponseCode) (*tabletmanagerdatapb.CheckThrottlerResponse, bool) {
	_ = warmUpHeartbeat(t)
	ctx, cancel := context.WithTimeout(context.Background(), onDemandHeartbeatDuration*4)
	defer cancel()

	ticker := time.NewTicker(time.Second)
	defer ticker.Stop()
	for {
		resp, err := throttleCheck(tablet, true)
		require.NoError(t, err)

		if wantCode == resp.Check.ResponseCode {
			// Wait for any cached check values to be cleared and the new
			// status value to be in effect everywhere before returning.
			return resp.Check, true
		}
		select {
		case <-ctx.Done():
<<<<<<< HEAD
			return assert.EqualValues(t, wantCode, resp.Check.ResponseCode, "response: %+v", resp)
=======
			return resp.Check, false
>>>>>>> c5d0eccd
		case <-ticker.C:
		}
	}
}

func vtgateExec(t *testing.T, query string, expectError string) *sqltypes.Result {
	t.Helper()

	ctx := context.Background()
	conn, err := mysql.Connect(ctx, &vtParams)
	require.Nil(t, err)
	defer conn.Close()

	qr, err := conn.ExecuteFetch(query, 1000, true)
	if expectError == "" {
		require.NoError(t, err)
	} else {
		require.Error(t, err, "error should not be nil")
		assert.Contains(t, err.Error(), expectError, "Unexpected error")
	}
	return qr
}

func TestInitialThrottler(t *testing.T) {
	defer cluster.PanicHandler(t)

	t.Run("validating OK response from disabled throttler", func(t *testing.T) {
		waitForThrottleCheckStatus(t, primaryTablet, tabletmanagerdatapb.CheckThrottlerResponseCode_OK)
	})
	t.Run("enabling throttler with very low threshold", func(t *testing.T) {
		req := &vtctldatapb.UpdateThrottlerConfigRequest{Enable: true, Threshold: unreasonablyLowThreshold.Seconds()}
		_, err := throttler.UpdateThrottlerTopoConfig(clusterInstance, req, nil, nil)
		assert.NoError(t, err)

		// Wait for the throttler to be enabled everywhere with the new config.
		for _, tablet := range clusterInstance.Keyspaces[0].Shards[0].Vttablets {
			throttler.WaitForThrottlerStatusEnabled(t, &clusterInstance.VtctldClientProcess, tablet, true, &throttler.Config{Query: throttler.DefaultQuery, Threshold: unreasonablyLowThreshold.Seconds()}, throttlerEnabledTimeout)
		}
	})
	t.Run("validating pushback response from throttler", func(t *testing.T) {
		waitForThrottleCheckStatus(t, primaryTablet, tabletmanagerdatapb.CheckThrottlerResponseCode_THRESHOLD_EXCEEDED)
	})
	t.Run("disabling throttler", func(t *testing.T) {
		req := &vtctldatapb.UpdateThrottlerConfigRequest{Disable: true, Threshold: unreasonablyLowThreshold.Seconds()}
		_, err := throttler.UpdateThrottlerTopoConfig(clusterInstance, req, nil, nil)
		assert.NoError(t, err)

		// Wait for the throttler to be disabled everywhere.
		for _, tablet := range clusterInstance.Keyspaces[0].Shards[0].Vttablets {
			throttler.WaitForThrottlerStatusEnabled(t, &clusterInstance.VtctldClientProcess, tablet, false, nil, throttlerEnabledTimeout)
		}
	})
	t.Run("validating OK response from disabled throttler, again", func(t *testing.T) {
		waitForThrottleCheckStatus(t, primaryTablet, tabletmanagerdatapb.CheckThrottlerResponseCode_OK)
	})
	t.Run("enabling throttler, again", func(t *testing.T) {
		// Enable the throttler again with the default query which also moves us back
		// to the default threshold.
		req := &vtctldatapb.UpdateThrottlerConfigRequest{Enable: true}
		_, err := throttler.UpdateThrottlerTopoConfig(clusterInstance, req, nil, nil)
		assert.NoError(t, err)

		// Wait for the throttler to be enabled everywhere again with the default config.
		for _, tablet := range clusterInstance.Keyspaces[0].Shards[0].Vttablets {
			throttler.WaitForThrottlerStatusEnabled(t, &clusterInstance.VtctldClientProcess, tablet, true, throttler.DefaultConfig, throttlerEnabledTimeout)
		}
	})
	t.Run("validating pushback response from throttler, again", func(t *testing.T) {
		waitForThrottleCheckStatus(t, primaryTablet, tabletmanagerdatapb.CheckThrottlerResponseCode_THRESHOLD_EXCEEDED)
	})
	t.Run("setting high threshold", func(t *testing.T) {
		req := &vtctldatapb.UpdateThrottlerConfigRequest{Threshold: extremelyHighThreshold.Seconds()}
		_, err := throttler.UpdateThrottlerTopoConfig(clusterInstance, req, nil, nil)
		assert.NoError(t, err)

		// Wait for the throttler to be enabled everywhere with new config.
		for _, tablet := range []cluster.Vttablet{*primaryTablet, *replicaTablet} {
			throttler.WaitForThrottlerStatusEnabled(t, &clusterInstance.VtctldClientProcess, &tablet, true, &throttler.Config{Query: throttler.DefaultQuery, Threshold: extremelyHighThreshold.Seconds()}, throttlerEnabledTimeout)
		}
	})
	t.Run("validating OK response from throttler with high threshold", func(t *testing.T) {
		waitForThrottleCheckStatus(t, primaryTablet, tabletmanagerdatapb.CheckThrottlerResponseCode_OK)
	})
	t.Run("setting low threshold", func(t *testing.T) {
		req := &vtctldatapb.UpdateThrottlerConfigRequest{Threshold: throttler.DefaultThreshold.Seconds()}
		_, err := throttler.UpdateThrottlerTopoConfig(clusterInstance, req, nil, nil)
		assert.NoError(t, err)

		// Wait for the throttler to be enabled everywhere with new config.
		for _, tablet := range clusterInstance.Keyspaces[0].Shards[0].Vttablets {
			throttler.WaitForThrottlerStatusEnabled(t, &clusterInstance.VtctldClientProcess, tablet, true, throttler.DefaultConfig, throttlerEnabledTimeout)
		}
	})
	t.Run("validating pushback response from throttler on low threshold", func(t *testing.T) {
		waitForThrottleCheckStatus(t, primaryTablet, tabletmanagerdatapb.CheckThrottlerResponseCode_THRESHOLD_EXCEEDED)
	})
	t.Run("requesting heartbeats", func(t *testing.T) {
		respStatus := warmUpHeartbeat(t)
		assert.NotEqual(t, tabletmanagerdatapb.CheckThrottlerResponseCode_OK, respStatus)
	})
	t.Run("validating OK response from throttler with low threshold, heartbeats running", func(t *testing.T) {
		time.Sleep(1 * time.Second)
		cluster.ValidateReplicationIsHealthy(t, replicaTablet)
		resp, err := throttleCheck(primaryTablet, false)
		require.NoError(t, err)
		require.NotNil(t, resp)
		for _, metrics := range resp.Check.Metrics {
			assert.Equal(t, base.ShardScope.String(), metrics.Scope)
		}

		if !assert.EqualValues(t, tabletmanagerdatapb.CheckThrottlerResponseCode_OK, resp.Check.ResponseCode, "Unexpected response from throttler: %+v", resp) {
			rs, err := replicaTablet.VttabletProcess.QueryTablet("show replica status", keyspaceName, false)
			assert.NoError(t, err)
			t.Logf("Seconds_Behind_Source: %s", rs.Named().Row()["Seconds_Behind_Source"].ToString())
			t.Logf("throttler primary status: %+v", throttleStatus(t, primaryTablet))
			t.Logf("throttler replica status: %+v", throttleStatus(t, replicaTablet))
		}
	})

	t.Run("validating OK response from throttler with low threshold, heartbeats running still", func(t *testing.T) {
		time.Sleep(1 * time.Second)
		cluster.ValidateReplicationIsHealthy(t, replicaTablet)
		resp, err := throttleCheck(primaryTablet, false)
		require.NoError(t, err)
		require.NotNil(t, resp)
		for _, metrics := range resp.Check.Metrics {
			assert.Equal(t, base.ShardScope.String(), metrics.Scope)
		}
		if !assert.EqualValues(t, tabletmanagerdatapb.CheckThrottlerResponseCode_OK, resp.Check.ResponseCode, "Unexpected response from throttler: %+v", resp) {
			rs, err := replicaTablet.VttabletProcess.QueryTablet("show replica status", keyspaceName, false)
			assert.NoError(t, err)
			t.Logf("Seconds_Behind_Source: %s", rs.Named().Row()["Seconds_Behind_Source"].ToString())
			t.Logf("throttler primary status: %+v", throttleStatus(t, primaryTablet))
			t.Logf("throttler replica status: %+v", throttleStatus(t, replicaTablet))
		}
	})
	t.Run("validating pushback response from throttler on low threshold once heartbeats go stale", func(t *testing.T) {
		time.Sleep(2 * onDemandHeartbeatDuration) // just... really wait long enough, make sure on-demand stops
		waitForThrottleCheckStatus(t, primaryTablet, tabletmanagerdatapb.CheckThrottlerResponseCode_THRESHOLD_EXCEEDED)
	})
}

func TestThrottleViaApplySchema(t *testing.T) {
	defer cluster.PanicHandler(t)
	t.Run("throttling via ApplySchema", func(t *testing.T) {
		vtctlParams := &cluster.ApplySchemaParams{DDLStrategy: "online"}
		_, err := clusterInstance.VtctldClientProcess.ApplySchemaWithOutput(
			keyspaceName, "alter vitess_migration throttle all", *vtctlParams,
		)
		assert.NoError(t, err)
	})
	t.Run("validate keyspace configuration after throttle", func(t *testing.T) {
		keyspace, err := clusterInstance.VtctldClientProcess.GetKeyspace(keyspaceName)
		require.NoError(t, err)
		require.NotNil(t, keyspace)
		require.NotNil(t, keyspace.Keyspace.ThrottlerConfig)
		require.NotNil(t, keyspace.Keyspace.ThrottlerConfig.ThrottledApps)
		require.NotEmpty(t, keyspace.Keyspace.ThrottlerConfig.ThrottledApps, "throttler config: %+v", keyspace.Keyspace.ThrottlerConfig)
		appRule, ok := keyspace.Keyspace.ThrottlerConfig.ThrottledApps[throttlerapp.OnlineDDLName.String()]
		require.True(t, ok, "throttled apps: %v", keyspace.Keyspace.ThrottlerConfig.ThrottledApps)
		require.NotNil(t, appRule)
		assert.Equal(t, throttlerapp.OnlineDDLName.String(), appRule.Name)
		assert.EqualValues(t, 1.0, appRule.Ratio)
		expireAt := time.Unix(appRule.ExpiresAt.Seconds, int64(appRule.ExpiresAt.Nanoseconds))
		assert.True(t, expireAt.After(time.Now()), "expected rule to expire in the future: %v", expireAt)
	})
	t.Run("unthrottling via ApplySchema", func(t *testing.T) {
		vtctlParams := &cluster.ApplySchemaParams{DDLStrategy: "online"}
		_, err := clusterInstance.VtctldClientProcess.ApplySchemaWithOutput(
			keyspaceName, "alter vitess_migration unthrottle all", *vtctlParams,
		)
		assert.NoError(t, err)
	})
	t.Run("validate keyspace configuration after unthrottle", func(t *testing.T) {
		keyspace, err := clusterInstance.VtctldClientProcess.GetKeyspace(keyspaceName)
		require.NoError(t, err)
		require.NotNil(t, keyspace)
		require.NotNil(t, keyspace.Keyspace.ThrottlerConfig)
		require.NotNil(t, keyspace.Keyspace.ThrottlerConfig.ThrottledApps)
		// ThrottledApps will actually be empty at this point, but more specifically we want to see that "online-ddl" is not there.
		appRule, ok := keyspace.Keyspace.ThrottlerConfig.ThrottledApps[throttlerapp.OnlineDDLName.String()]
		assert.False(t, ok, "app rule: %v", appRule)
	})
}

func TestThrottlerAfterMetricsCollected(t *testing.T) {
	defer cluster.PanicHandler(t)

	// By this time metrics will have been collected. We expect no lag, and something like:
	// {"StatusCode":200,"Value":0.282278,"Threshold":1,"Message":""}
	t.Run("validating throttler OK", func(t *testing.T) {
		waitForThrottleCheckStatus(t, primaryTablet, tabletmanagerdatapb.CheckThrottlerResponseCode_OK)
	})
	t.Run("validating throttled apps", func(t *testing.T) {
		resp, body, err := throttledApps(primaryTablet)
		require.NoError(t, err)
		defer resp.Body.Close()
		assert.Equalf(t, http.StatusOK, resp.StatusCode, "Unexpected response from throttler: %s", getResponseBody(resp))
		assert.Contains(t, body, throttlerapp.TestingAlwaysThrottlerName)
	})
	t.Run("validating primary check self", func(t *testing.T) {
		resp, err := throttleCheckSelf(primaryTablet)
		require.NoError(t, err)
		assert.EqualValues(t, tabletmanagerdatapb.CheckThrottlerResponseCode_OK, resp.Check.ResponseCode, "Unexpected response from throttler: %+v", resp)
	})
	t.Run("validating replica check self", func(t *testing.T) {
		resp, err := throttleCheckSelf(replicaTablet)
		require.NoError(t, err)
		assert.EqualValues(t, tabletmanagerdatapb.CheckThrottlerResponseCode_OK, resp.Check.ResponseCode, "Unexpected response from throttler: %+v", resp)
	})
}

func TestLag(t *testing.T) {
	defer cluster.PanicHandler(t)
	// Temporarily disable VTOrc recoveries because we want to
	// STOP replication specifically in order to increase the
	// lag and we DO NOT want VTOrc to try and fix this.
	clusterInstance.DisableVTOrcRecoveries(t)
	defer clusterInstance.EnableVTOrcRecoveries(t)

	t.Run("stopping replication", func(t *testing.T) {
		err := clusterInstance.VtctldClientProcess.ExecuteCommand("StopReplication", replicaTablet.Alias)
		assert.NoError(t, err)
	})
	t.Run("accumulating lag, expecting throttler push back", func(t *testing.T) {
		time.Sleep(2 * throttler.DefaultThreshold)
	})
	t.Run("requesting heartbeats while replication stopped", func(t *testing.T) {
		// By now on-demand heartbeats have stopped.
		_ = warmUpHeartbeat(t)
	})

	t.Run("expecting throttler push back", func(t *testing.T) {
		resp, err := throttleCheck(primaryTablet, false)
		require.NoError(t, err)
		assert.EqualValues(t, tabletmanagerdatapb.CheckThrottlerResponseCode_THRESHOLD_EXCEEDED, resp.Check.ResponseCode, "Unexpected response from throttler: %+v", resp)
	})
	t.Run("primary self-check should still be fine", func(t *testing.T) {
		resp, err := throttleCheckSelf(primaryTablet)
		require.NoError(t, err)
		require.NotNil(t, resp)
		for _, metrics := range resp.Check.Metrics {
			assert.Equal(t, base.SelfScope.String(), metrics.Scope)
		}
		// self (on primary) is unaffected by replication lag
		if !assert.EqualValues(t, tabletmanagerdatapb.CheckThrottlerResponseCode_OK, resp.Check.ResponseCode, "Unexpected response from throttler: %+v", resp) {
			t.Logf("throttler primary status: %+v", throttleStatus(t, primaryTablet))
			t.Logf("throttler replica status: %+v", throttleStatus(t, replicaTablet))
		}
	})
	t.Run("replica self-check should show error", func(t *testing.T) {
		resp, err := throttleCheckSelf(replicaTablet)
		require.NoError(t, err)
		require.NotNil(t, resp)
		for _, metrics := range resp.Check.Metrics {
			assert.Equal(t, base.SelfScope.String(), metrics.Scope)
		}
		assert.EqualValues(t, tabletmanagerdatapb.CheckThrottlerResponseCode_THRESHOLD_EXCEEDED, resp.Check.ResponseCode, "Unexpected response from throttler: %+v", resp)
	})
	t.Run("exempting test app", func(t *testing.T) {
		appRule := &topodatapb.ThrottledAppRule{
			Name:      testAppName.String(),
			ExpiresAt: protoutil.TimeToProto(time.Now().Add(time.Hour)),
			Exempt:    true,
		}
		req := &vtctldatapb.UpdateThrottlerConfigRequest{Threshold: throttler.DefaultThreshold.Seconds()}
		_, err := throttler.UpdateThrottlerTopoConfig(clusterInstance, req, appRule, nil)
		assert.NoError(t, err)
		waitForThrottleCheckStatus(t, primaryTablet, tabletmanagerdatapb.CheckThrottlerResponseCode_OK)
	})
	t.Run("unexempting test app", func(t *testing.T) {
		appRule := &topodatapb.ThrottledAppRule{
			Name:      testAppName.String(),
			ExpiresAt: protoutil.TimeToProto(time.Now()),
		}
		req := &vtctldatapb.UpdateThrottlerConfigRequest{Threshold: throttler.DefaultThreshold.Seconds()}
		_, err := throttler.UpdateThrottlerTopoConfig(clusterInstance, req, appRule, nil)
		assert.NoError(t, err)
		waitForThrottleCheckStatus(t, primaryTablet, tabletmanagerdatapb.CheckThrottlerResponseCode_THRESHOLD_EXCEEDED)
	})
	t.Run("exempting all apps", func(t *testing.T) {
		appRule := &topodatapb.ThrottledAppRule{
			Name:      throttlerapp.AllName.String(),
			ExpiresAt: protoutil.TimeToProto(time.Now().Add(time.Hour)),
			Exempt:    true,
		}
		req := &vtctldatapb.UpdateThrottlerConfigRequest{Threshold: throttler.DefaultThreshold.Seconds()}
		_, err := throttler.UpdateThrottlerTopoConfig(clusterInstance, req, appRule, nil)
		assert.NoError(t, err)
		waitForThrottleCheckStatus(t, primaryTablet, tabletmanagerdatapb.CheckThrottlerResponseCode_OK)
	})
	t.Run("throttling test app", func(t *testing.T) {
		appRule := &topodatapb.ThrottledAppRule{
			Name:      testAppName.String(),
			Ratio:     throttle.DefaultThrottleRatio,
			ExpiresAt: protoutil.TimeToProto(time.Now().Add(time.Hour)),
		}
		req := &vtctldatapb.UpdateThrottlerConfigRequest{Threshold: throttler.DefaultThreshold.Seconds()}
		_, err := throttler.UpdateThrottlerTopoConfig(clusterInstance, req, appRule, nil)
		assert.NoError(t, err)
		waitForThrottleCheckStatus(t, primaryTablet, tabletmanagerdatapb.CheckThrottlerResponseCode_APP_DENIED)
	})
	t.Run("unthrottling test app", func(t *testing.T) {
		appRule := &topodatapb.ThrottledAppRule{
			Name:      testAppName.String(),
			ExpiresAt: protoutil.TimeToProto(time.Now()),
		}
		req := &vtctldatapb.UpdateThrottlerConfigRequest{Threshold: throttler.DefaultThreshold.Seconds()}
		_, err := throttler.UpdateThrottlerTopoConfig(clusterInstance, req, appRule, nil)
		assert.NoError(t, err)
		waitForThrottleCheckStatus(t, primaryTablet, tabletmanagerdatapb.CheckThrottlerResponseCode_OK)
	})
	t.Run("unexempting all apps", func(t *testing.T) {
		appRule := &topodatapb.ThrottledAppRule{
			Name:      throttlerapp.AllName.String(),
			ExpiresAt: protoutil.TimeToProto(time.Now()),
		}
		req := &vtctldatapb.UpdateThrottlerConfigRequest{Threshold: throttler.DefaultThreshold.Seconds()}
		_, err := throttler.UpdateThrottlerTopoConfig(clusterInstance, req, appRule, nil)
		assert.NoError(t, err)
		waitForThrottleCheckStatus(t, primaryTablet, tabletmanagerdatapb.CheckThrottlerResponseCode_THRESHOLD_EXCEEDED)
	})

	t.Run("starting replication", func(t *testing.T) {
		err := clusterInstance.VtctldClientProcess.ExecuteCommand("StartReplication", replicaTablet.Alias)
		assert.NoError(t, err)
	})
	t.Run("expecting replication to catch up and throttler check to return OK", func(t *testing.T) {
		waitForThrottleCheckStatus(t, primaryTablet, tabletmanagerdatapb.CheckThrottlerResponseCode_OK)
	})
	t.Run("primary self-check should be fine", func(t *testing.T) {
		resp, err := throttleCheckSelf(primaryTablet)
		require.NoError(t, err)
		// self (on primary) is unaffected by replication lag
		assert.EqualValues(t, tabletmanagerdatapb.CheckThrottlerResponseCode_OK, resp.Check.ResponseCode, "Unexpected response from throttler: %+v", resp)
	})
	t.Run("replica self-check should be fine", func(t *testing.T) {
		resp, err := throttleCheckSelf(replicaTablet)
		require.NoError(t, err)
		assert.EqualValues(t, tabletmanagerdatapb.CheckThrottlerResponseCode_OK, resp.Check.ResponseCode, "Unexpected response from throttler: %+v", resp)
	})
}

func TestNoReplicas(t *testing.T) {
	defer cluster.PanicHandler(t)
	t.Run("changing replica to RDONLY", func(t *testing.T) {
		err := clusterInstance.VtctldClientProcess.ExecuteCommand("ChangeTabletType", replicaTablet.Alias, "RDONLY")
		assert.NoError(t, err)

		// This makes no REPLICA servers available. We expect something like:
		// {"StatusCode":200,"Value":0,"Threshold":1,"Message":""}
		waitForThrottleCheckStatus(t, primaryTablet, tabletmanagerdatapb.CheckThrottlerResponseCode_OK)
	})
	t.Run("restoring to REPLICA", func(t *testing.T) {
		err := clusterInstance.VtctldClientProcess.ExecuteCommand("ChangeTabletType", replicaTablet.Alias, "REPLICA")
		assert.NoError(t, err)

		waitForThrottleCheckStatus(t, primaryTablet, tabletmanagerdatapb.CheckThrottlerResponseCode_OK)
	})
}

func TestCustomQuery(t *testing.T) {
	defer cluster.PanicHandler(t)

	t.Run("enabling throttler with custom query and threshold", func(t *testing.T) {
		req := &vtctldatapb.UpdateThrottlerConfigRequest{Enable: true, Threshold: customThreshold, CustomQuery: customQuery}
		_, err := throttler.UpdateThrottlerTopoConfig(clusterInstance, req, nil, nil)
		assert.NoError(t, err)

		// Wait for the throttler to be enabled everywhere with new custom config.
		expectConfig := &throttler.Config{Query: customQuery, Threshold: customThreshold}
		for _, ks := range clusterInstance.Keyspaces {
			for _, shard := range ks.Shards {
				for _, tablet := range shard.Vttablets {
					throttler.WaitForThrottlerStatusEnabled(t, &clusterInstance.VtctldClientProcess, tablet, true, expectConfig, throttlerEnabledTimeout)
				}
			}
		}
	})
	t.Run("validating OK response from throttler with custom query", func(t *testing.T) {
		throttler.WaitForValidData(t, primaryTablet, throttlerEnabledTimeout)
		resp, err := throttleCheck(primaryTablet, false)
		require.NoError(t, err)
		assert.EqualValues(t, tabletmanagerdatapb.CheckThrottlerResponseCode_OK, resp.Check.ResponseCode, "Unexpected response from throttler: %+v", resp)
	})
	t.Run("test threads running", func(t *testing.T) {
		sleepDuration := 20 * time.Second
		var wg sync.WaitGroup
		t.Run("generate running queries", func(t *testing.T) {
			for i := 0; i < customThreshold+1; i++ {
				// Generate different Sleep() calls, all at minimum sleepDuration.
				wg.Add(1)
				go func(i int) {
					defer wg.Done()
					// Make sure to generate a different query in each goroutine, so that vtgate does not oversmart us
					// and optimizes connections/caching.
					query := fmt.Sprintf("select sleep(%d) + %d", int(sleepDuration.Seconds()), i)
					vtgateExec(t, query, "")
				}(i)
			}
		})
		t.Run("exceeds threshold", func(t *testing.T) {
			// Now we should be reporting ~ customThreshold+1 threads_running, and we should
			// hit the threshold. For example:
			// {"StatusCode":429,"Value":6,"Threshold":5,"Message":"Threshold exceeded"}
			waitForThrottleCheckStatus(t, primaryTablet, tabletmanagerdatapb.CheckThrottlerResponseCode_THRESHOLD_EXCEEDED)
			{
				resp, err := throttleCheckSelf(primaryTablet)
				require.NoError(t, err)
				assert.EqualValues(t, tabletmanagerdatapb.CheckThrottlerResponseCode_THRESHOLD_EXCEEDED, resp.Check.ResponseCode, "Unexpected response from throttler: %+v", resp)
			}
		})
		t.Run("wait for queries to terminate", func(t *testing.T) {
			wg.Wait()
		})
		t.Run("restored below threshold", func(t *testing.T) {
			waitForThrottleCheckStatus(t, primaryTablet, tabletmanagerdatapb.CheckThrottlerResponseCode_OK)
			{
				resp, err := throttleCheckSelf(primaryTablet)
				require.NoError(t, err)
				assert.EqualValues(t, tabletmanagerdatapb.CheckThrottlerResponseCode_OK, resp.Check.ResponseCode, "Unexpected response from throttler: %+v", resp)
			}
		})
	})
}

func TestRestoreDefaultQuery(t *testing.T) {
	defer cluster.PanicHandler(t)

	// Validate going back from custom-query to default-query (replication lag) still works.
	t.Run("enabling throttler with default query and threshold", func(t *testing.T) {
		req := &vtctldatapb.UpdateThrottlerConfigRequest{Enable: true, Threshold: throttler.DefaultThreshold.Seconds()}
		_, err := throttler.UpdateThrottlerTopoConfig(clusterInstance, req, nil, nil)
		assert.NoError(t, err)

		// Wait for the throttler to be up and running everywhere again with the default config.
		for _, tablet := range clusterInstance.Keyspaces[0].Shards[0].Vttablets {
			throttler.WaitForThrottlerStatusEnabled(t, &clusterInstance.VtctldClientProcess, tablet, true, throttler.DefaultConfig, throttlerEnabledTimeout)
		}
	})
	t.Run("validating OK response from throttler with default threshold, heartbeats running", func(t *testing.T) {
		resp, err := throttleCheck(primaryTablet, false)
		require.NoError(t, err)
		assert.EqualValues(t, tabletmanagerdatapb.CheckThrottlerResponseCode_OK, resp.Check.ResponseCode, "Unexpected response from throttler: %+v", resp)
	})
	t.Run("validating pushback response from throttler on default threshold once heartbeats go stale", func(t *testing.T) {
		time.Sleep(2 * onDemandHeartbeatDuration) // just... really wait long enough, make sure on-demand stops
		waitForThrottleCheckStatus(t, primaryTablet, tabletmanagerdatapb.CheckThrottlerResponseCode_THRESHOLD_EXCEEDED)
	})
}

func TestUpdateMetricThresholds(t *testing.T) {
	t.Run("validating pushback from throttler", func(t *testing.T) {
		req := &vtctldatapb.UpdateThrottlerConfigRequest{Threshold: throttler.DefaultThreshold.Seconds()}
		_, err := throttler.UpdateThrottlerTopoConfig(clusterInstance, req, nil, nil)
		assert.NoError(t, err)
		// Wait for the throttler to be enabled everywhere with new config.
		for _, tablet := range []cluster.Vttablet{*primaryTablet, *replicaTablet} {
			throttler.WaitForThrottlerStatusEnabled(t, &clusterInstance.VtctldClientProcess, &tablet, true, &throttler.Config{Query: throttler.DefaultQuery, Threshold: throttler.DefaultThreshold.Seconds()}, throttlerEnabledTimeout)
		}
		waitForThrottleCheckStatus(t, primaryTablet, tabletmanagerdatapb.CheckThrottlerResponseCode_THRESHOLD_EXCEEDED)
	})
	t.Run("setting low general threshold, and high threshold for 'lag' metric", func(t *testing.T) {
		{
			req := &vtctldatapb.UpdateThrottlerConfigRequest{MetricName: "lag", Threshold: extremelyHighThreshold.Seconds()}
			_, err := throttler.UpdateThrottlerTopoConfig(clusterInstance, req, nil, nil)
			assert.NoError(t, err)
		}
		{
			req := &vtctldatapb.UpdateThrottlerConfigRequest{Threshold: unreasonablyLowThreshold.Seconds()}
			_, err := throttler.UpdateThrottlerTopoConfig(clusterInstance, req, nil, nil)
			assert.NoError(t, err)
		}
		// Wait for the throttler to be enabled everywhere with new config.
		for _, tablet := range []cluster.Vttablet{*primaryTablet, *replicaTablet} {
			throttler.WaitForThrottlerStatusEnabled(t, &clusterInstance.VtctldClientProcess, &tablet, true, &throttler.Config{Query: throttler.DefaultQuery, Threshold: unreasonablyLowThreshold.Seconds()}, throttlerEnabledTimeout)
		}
	})
	t.Run("validating OK response from throttler thanks to high 'lag' threshold", func(t *testing.T) {
		// Note that the default threshold is extremely low, but gets overriden.
		waitForThrottleCheckStatus(t, primaryTablet, tabletmanagerdatapb.CheckThrottlerResponseCode_OK)
	})
	t.Run("removing explicit 'lag' threshold", func(t *testing.T) {
		req := &vtctldatapb.UpdateThrottlerConfigRequest{MetricName: "lag", Threshold: 0}
		_, err := throttler.UpdateThrottlerTopoConfig(clusterInstance, req, nil, nil)
		assert.NoError(t, err)
	})
	t.Run("validating pushback from throttler again", func(t *testing.T) {
		waitForThrottleCheckStatus(t, primaryTablet, tabletmanagerdatapb.CheckThrottlerResponseCode_THRESHOLD_EXCEEDED)
	})
	t.Run("restoring standard threshold", func(t *testing.T) {
		req := &vtctldatapb.UpdateThrottlerConfigRequest{Threshold: throttler.DefaultThreshold.Seconds()}
		_, err := throttler.UpdateThrottlerTopoConfig(clusterInstance, req, nil, nil)
		assert.NoError(t, err)
		// Wait for the throttler to be enabled everywhere with new config.
		for _, tablet := range []cluster.Vttablet{*primaryTablet, *replicaTablet} {
			throttler.WaitForThrottlerStatusEnabled(t, &clusterInstance.VtctldClientProcess, &tablet, true, &throttler.Config{Query: throttler.DefaultQuery, Threshold: throttler.DefaultThreshold.Seconds()}, throttlerEnabledTimeout)
		}
		waitForThrottleCheckStatus(t, primaryTablet, tabletmanagerdatapb.CheckThrottlerResponseCode_THRESHOLD_EXCEEDED)
	})
}

func TestUpdateAppCheckedMetrics(t *testing.T) {
	t.Run("ensure replica is not dormant", func(t *testing.T) {
		_, err := throttleCheck(replicaTablet, false)
		require.NoError(t, err)
	})
	t.Run("validating pushback from throttler", func(t *testing.T) {
		req := &vtctldatapb.UpdateThrottlerConfigRequest{Threshold: throttler.DefaultThreshold.Seconds()}
		_, err := throttler.UpdateThrottlerTopoConfig(clusterInstance, req, nil, nil)
		assert.NoError(t, err)
		// Wait for the throttler to be enabled everywhere with new config.
		for _, tablet := range []cluster.Vttablet{*primaryTablet, *replicaTablet} {
			throttler.WaitForThrottlerStatusEnabled(t, &clusterInstance.VtctldClientProcess, &tablet, true, &throttler.Config{Query: throttler.DefaultQuery, Threshold: throttler.DefaultThreshold.Seconds()}, throttlerEnabledTimeout)
		}
		waitForThrottleCheckStatus(t, primaryTablet, tabletmanagerdatapb.CheckThrottlerResponseCode_THRESHOLD_EXCEEDED)
	})
	t.Run("assigning 'threads_running' metrics to 'test' app", func(t *testing.T) {
		{
			req := &vtctldatapb.UpdateThrottlerConfigRequest{MetricName: base.ThreadsRunningMetricName.String(), Threshold: 7777}
			_, err := throttler.UpdateThrottlerTopoConfig(clusterInstance, req, nil, nil)
			assert.NoError(t, err)
		}
		{
			req := &vtctldatapb.UpdateThrottlerConfigRequest{}
			appCheckedMetrics := map[string]*topodatapb.ThrottlerConfig_MetricNames{
				testAppName.String(): {Names: []string{base.ThreadsRunningMetricName.String()}},
			}
			_, err := throttler.UpdateThrottlerTopoConfig(clusterInstance, req, nil, appCheckedMetrics)
			assert.NoError(t, err)
		}
		{
			req := &vtctldatapb.UpdateThrottlerConfigRequest{Threshold: unreasonablyLowThreshold.Seconds()}
			_, err := throttler.UpdateThrottlerTopoConfig(clusterInstance, req, nil, nil)
			assert.NoError(t, err)
		}
		// Wait for the throttler to be enabled everywhere with new config.
		for _, tablet := range []cluster.Vttablet{*primaryTablet, *replicaTablet} {
			throttler.WaitForThrottlerStatusEnabled(t, &clusterInstance.VtctldClientProcess, &tablet, true, &throttler.Config{Query: throttler.DefaultQuery, Threshold: unreasonablyLowThreshold.Seconds()}, throttlerEnabledTimeout)
		}
		t.Run("validating OK response from throttler since it's checking threads_running", func(t *testing.T) {
			if _, ok := waitForThrottleCheckStatus(t, primaryTablet, tabletmanagerdatapb.CheckThrottlerResponseCode_OK); !ok {
				t.Logf("throttler primary status: %+v", throttleStatus(t, primaryTablet))
				t.Logf("throttler replica status: %+v", throttleStatus(t, replicaTablet))
			}
		})
	})
	t.Run("assigning 'threads_running,lag' metrics to 'test' app", func(t *testing.T) {
		{
			req := &vtctldatapb.UpdateThrottlerConfigRequest{}
			appCheckedMetrics := map[string]*topodatapb.ThrottlerConfig_MetricNames{
				testAppName.String(): {Names: []string{base.ThreadsRunningMetricName.String(), base.LagMetricName.String()}},
			}
			_, err := throttler.UpdateThrottlerTopoConfig(clusterInstance, req, nil, appCheckedMetrics)
			assert.NoError(t, err)
		}
		{
			req := &vtctldatapb.UpdateThrottlerConfigRequest{Threshold: unreasonablyLowThreshold.Seconds()}
			_, err := throttler.UpdateThrottlerTopoConfig(clusterInstance, req, nil, nil)
			assert.NoError(t, err)
		}
		// Wait for the throttler to be enabled everywhere with new config.
		for _, tablet := range []cluster.Vttablet{*primaryTablet, *replicaTablet} {
			throttler.WaitForThrottlerStatusEnabled(t, &clusterInstance.VtctldClientProcess, &tablet, true, &throttler.Config{Query: throttler.DefaultQuery, Threshold: unreasonablyLowThreshold.Seconds()}, throttlerEnabledTimeout)
		}
		t.Run("validating pushback from throttler since lag is above threshold", func(t *testing.T) {
			waitForThrottleCheckStatus(t, primaryTablet, tabletmanagerdatapb.CheckThrottlerResponseCode_THRESHOLD_EXCEEDED)
		})
	})
	t.Run("assigning 'mysqld-loadavg,mysqld-datadir-used-ratio' metrics to 'test' app", func(t *testing.T) {
		{
			req := &vtctldatapb.UpdateThrottlerConfigRequest{MetricName: base.MysqldDatadirUsedRatioMetricName.String(), Threshold: 0.9999}
			_, err := throttler.UpdateThrottlerTopoConfig(clusterInstance, req, nil, nil)
			assert.NoError(t, err)
		}
		{
			req := &vtctldatapb.UpdateThrottlerConfigRequest{MetricName: base.MysqldLoadAvgMetricName.String(), Threshold: 5555}
			_, err := throttler.UpdateThrottlerTopoConfig(clusterInstance, req, nil, nil)
			assert.NoError(t, err)
		}
		{
			req := &vtctldatapb.UpdateThrottlerConfigRequest{}
			appCheckedMetrics := map[string]*topodatapb.ThrottlerConfig_MetricNames{
				testAppName.String(): {Names: []string{base.MysqldDatadirUsedRatioMetricName.String(), base.MysqldLoadAvgMetricName.String()}},
			}
			_, err := throttler.UpdateThrottlerTopoConfig(clusterInstance, req, nil, appCheckedMetrics)
			assert.NoError(t, err)
		}
		{
			req := &vtctldatapb.UpdateThrottlerConfigRequest{Threshold: extremelyHighThreshold.Seconds()}
			_, err := throttler.UpdateThrottlerTopoConfig(clusterInstance, req, nil, nil)
			assert.NoError(t, err)
		}
		// Wait for the throttler to be enabled everywhere with new config.
		for _, tablet := range []cluster.Vttablet{*primaryTablet, *replicaTablet} {
			throttler.WaitForThrottlerStatusEnabled(t, &clusterInstance.VtctldClientProcess, &tablet, true, &throttler.Config{Query: throttler.DefaultQuery, Threshold: extremelyHighThreshold.Seconds()}, throttlerEnabledTimeout)
		}
		t.Run("validating OK response from throttler since it's checking mysqld-loadavg,mysqld-datadir-used-ratio", func(t *testing.T) {
			resp, ok := waitForThrottleCheckStatus(t, primaryTablet, tabletmanagerdatapb.CheckThrottlerResponseCode_OK)
			if !ok {
				t.Logf("response: %+v", resp)
				t.Logf("throttler primary status: %+v", throttleStatus(t, primaryTablet))
				t.Logf("throttler replica status: %+v", throttleStatus(t, replicaTablet))
			}
			require.Contains(t, resp.Metrics, base.MysqldDatadirUsedRatioMetricName.String())
			require.Contains(t, resp.Metrics, base.MysqldLoadAvgMetricName.String())
			assert.NotContains(t, resp.Metrics, base.ThreadsRunningMetricName.String())

			assert.NotZero(t, resp.Metrics[base.MysqldDatadirUsedRatioMetricName.String()].Value)
		})
	})
	t.Run("removing assignment from 'test' app and restoring defaults", func(t *testing.T) {
		{
			req := &vtctldatapb.UpdateThrottlerConfigRequest{MetricName: base.ThreadsRunningMetricName.String(), Threshold: 0}
			_, err := throttler.UpdateThrottlerTopoConfig(clusterInstance, req, nil, nil)
			assert.NoError(t, err)
		}
		{
			req := &vtctldatapb.UpdateThrottlerConfigRequest{}
			appCheckedMetrics := map[string]*topodatapb.ThrottlerConfig_MetricNames{
				testAppName.String(): {Names: []string{}},
			}
			_, err := throttler.UpdateThrottlerTopoConfig(clusterInstance, req, nil, appCheckedMetrics)
			assert.NoError(t, err)
		}
		{
			req := &vtctldatapb.UpdateThrottlerConfigRequest{Threshold: throttler.DefaultThreshold.Seconds()}
			_, err := throttler.UpdateThrottlerTopoConfig(clusterInstance, req, nil, nil)
			assert.NoError(t, err)
		}
		// Wait for the throttler to be enabled everywhere with new config.
		for _, tablet := range []cluster.Vttablet{*primaryTablet, *replicaTablet} {
			throttler.WaitForThrottlerStatusEnabled(t, &clusterInstance.VtctldClientProcess, &tablet, true, &throttler.Config{Query: throttler.DefaultQuery, Threshold: throttler.DefaultThreshold.Seconds()}, throttlerEnabledTimeout)
		}
		t.Run("validating error response from throttler since lag is still high", func(t *testing.T) {
			waitForThrottleCheckStatus(t, primaryTablet, tabletmanagerdatapb.CheckThrottlerResponseCode_THRESHOLD_EXCEEDED)
		})
	})
}<|MERGE_RESOLUTION|>--- conflicted
+++ resolved
@@ -231,11 +231,7 @@
 		}
 		select {
 		case <-ctx.Done():
-<<<<<<< HEAD
-			return assert.EqualValues(t, wantCode, resp.Check.ResponseCode, "response: %+v", resp)
-=======
-			return resp.Check, false
->>>>>>> c5d0eccd
+			return resp.Check, assert.EqualValues(t, wantCode, resp.Check.ResponseCode, "response: %+v", resp)
 		case <-ticker.C:
 		}
 	}
