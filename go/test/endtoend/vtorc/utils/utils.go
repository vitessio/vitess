/*
Copyright 2021 The Vitess Authors.

Licensed under the Apache License, Version 2.0 (the "License");
you may not use this file except in compliance with the License.
You may obtain a copy of the License at

    http://www.apache.org/licenses/LICENSE-2.0

Unless required by applicable law or agreed to in writing, software
distributed under the License is distributed on an "AS IS" BASIS,
WITHOUT WARRANTIES OR CONDITIONS OF ANY KIND, either express or implied.
See the License for the specific language governing permissions and
limitations under the License.
*/

package utils

import (
	"context"
	"encoding/json"
	"fmt"
	"math"
	"os"
	"os/exec"
	"path"
	"reflect"
	"strconv"
	"strings"
	"testing"
	"time"

	"github.com/stretchr/testify/assert"
	"github.com/stretchr/testify/require"

	"vitess.io/vitess/go/json2"
	"vitess.io/vitess/go/mysql"
	"vitess.io/vitess/go/sqltypes"
	"vitess.io/vitess/go/test/endtoend/cluster"
	"vitess.io/vitess/go/vt/log"
	topodatapb "vitess.io/vitess/go/vt/proto/topodata"
	"vitess.io/vitess/go/vt/topo"
	"vitess.io/vitess/go/vt/topo/topoproto"

	// Register topo implementations.
	_ "vitess.io/vitess/go/vt/topo/consultopo"
	_ "vitess.io/vitess/go/vt/topo/etcd2topo"
	_ "vitess.io/vitess/go/vt/topo/zk2topo"
)

const (
	keyspaceName = "ks"
	shardName    = "0"
	Hostname     = "localhost"
	Cell1        = "zone1"
	Cell2        = "zone2"
)

// CellInfo stores the information regarding 1 cell including the tablets it contains
type CellInfo struct {
	CellName       string
	ReplicaTablets []*cluster.Vttablet
	RdonlyTablets  []*cluster.Vttablet
	// constants that should be set in TestMain
	NumReplicas int
	NumRdonly   int
	UIDBase     int
}

// VTOrcClusterInfo stores the information for a cluster. This is supposed to be used only for VTOrc tests.
type VTOrcClusterInfo struct {
	ClusterInstance *cluster.LocalProcessCluster
	Ts              *topo.Server
	CellInfos       []*CellInfo
	lastUsedValue   int
}

// CreateClusterAndStartTopo starts the cluster and topology service
func CreateClusterAndStartTopo(cellInfos []*CellInfo) (*VTOrcClusterInfo, error) {
	clusterInstance := cluster.NewCluster(Cell1, Hostname)

	// Start topo server
	err := clusterInstance.StartTopo()
	if err != nil {
		return nil, err
	}

	// Adding another cell in the same cluster
	err = clusterInstance.TopoProcess.ManageTopoDir("mkdir", "/vitess/"+Cell2)
	if err != nil {
		return nil, err
	}
	err = clusterInstance.VtctlProcess.AddCellInfo(Cell2)
	if err != nil {
		return nil, err
	}

	// create the vttablets
	err = createVttablets(clusterInstance, cellInfos)
	if err != nil {
		return nil, err
	}

	// create topo server connection
	ts, err := topo.OpenServer(*clusterInstance.TopoFlavorString(), clusterInstance.VtctlProcess.TopoGlobalAddress, clusterInstance.VtctlProcess.TopoGlobalRoot)
	return &VTOrcClusterInfo{
		ClusterInstance: clusterInstance,
		Ts:              ts,
		CellInfos:       cellInfos,
		lastUsedValue:   100,
	}, err
}

// createVttablets is used to create the vttablets for all the tests
func createVttablets(clusterInstance *cluster.LocalProcessCluster, cellInfos []*CellInfo) error {
	keyspace := &cluster.Keyspace{Name: keyspaceName}
	shard0 := &cluster.Shard{Name: shardName}

	// creating tablets by hand instead of using StartKeyspace because we don't want to call InitShardPrimary
	var tablets []*cluster.Vttablet
	for _, cellInfo := range cellInfos {
		for i := 0; i < cellInfo.NumReplicas; i++ {
			vttabletInstance := clusterInstance.NewVttabletInstance("replica", cellInfo.UIDBase, cellInfo.CellName)
			cellInfo.UIDBase++
			tablets = append(tablets, vttabletInstance)
			cellInfo.ReplicaTablets = append(cellInfo.ReplicaTablets, vttabletInstance)
		}
		for i := 0; i < cellInfo.NumRdonly; i++ {
			vttabletInstance := clusterInstance.NewVttabletInstance("rdonly", cellInfo.UIDBase, cellInfo.CellName)
			cellInfo.UIDBase++
			tablets = append(tablets, vttabletInstance)
			cellInfo.RdonlyTablets = append(cellInfo.RdonlyTablets, vttabletInstance)
		}
	}
	clusterInstance.VtTabletExtraArgs = []string{
		"--lock_tables_timeout", "5s",
		"--disable_active_reparents",
	}
	// Initialize Cluster
	shard0.Vttablets = tablets
	err := clusterInstance.SetupCluster(keyspace, []cluster.Shard{*shard0})
	if err != nil {
		return err
	}
	//Start MySql
	var mysqlCtlProcessList []*exec.Cmd
	for _, tablet := range shard0.Vttablets {
		log.Infof("Starting MySql for tablet %v", tablet.Alias)
		proc, err := tablet.MysqlctlProcess.StartProcess()
		if err != nil {
			return err
		}
		mysqlCtlProcessList = append(mysqlCtlProcessList, proc)
	}
	// Wait for mysql processes to start
	for _, proc := range mysqlCtlProcessList {
		err := proc.Wait()
		if err != nil {
			return err
		}
	}
	for _, tablet := range shard0.Vttablets {
		// Reset status, don't wait for the tablet status. We will check it later
		tablet.VttabletProcess.ServingStatus = ""
		// Start the tablet
		err := tablet.VttabletProcess.Setup()
		if err != nil {
			return err
		}
	}
	for _, tablet := range shard0.Vttablets {
		err := tablet.VttabletProcess.WaitForTabletStatuses([]string{"SERVING", "NOT_SERVING"})
		if err != nil {
			return err
		}
	}

	// we also need to wait for the tablet type to change from restore to replica, before we delete a tablet from the topology
	// otherwise it will notice that their is no record for the tablet in the topology when it tries to update its state and shutdown itself!
	for _, tablet := range shard0.Vttablets {
		err := tablet.VttabletProcess.WaitForTabletTypes([]string{"replica", "rdonly"})
		if err != nil {
			return err
		}
	}

	return nil
}

// shutdownVttablets shuts down all the vttablets and removes them from the topology
func shutdownVttablets(clusterInfo *VTOrcClusterInfo) error {
	// reset the shard primary
	err := resetShardPrimary(clusterInfo.Ts)
	if err != nil {
		return err
	}

	for _, vttablet := range clusterInfo.ClusterInstance.Keyspaces[0].Shards[0].Vttablets {
		// we need to stop a vttablet only if it is not shutdown
		if !vttablet.VttabletProcess.IsShutdown() {
			// Stop the vttablets
			err := vttablet.VttabletProcess.TearDown()
			if err != nil {
				return err
			}
			// Remove the tablet record for this tablet
		}
		// Ignoring error here because some tests delete tablets themselves.
		_ = clusterInfo.ClusterInstance.VtctlclientProcess.ExecuteCommand("DeleteTablet", vttablet.Alias)
	}
	clusterInfo.ClusterInstance.Keyspaces[0].Shards[0].Vttablets = nil
	return nil
}

// resetShardPrimary resets the shard's primary
func resetShardPrimary(ts *topo.Server) (err error) {
	// lock the shard
	ctx, unlock, lockErr := ts.LockShard(context.Background(), keyspaceName, shardName, "resetShardPrimary-vtorc-endtoend-test")
	if lockErr != nil {
		return lockErr
	}
	defer unlock(&err)

	// update the shard record's primary
	if _, err = ts.UpdateShardFields(ctx, keyspaceName, shardName, func(si *topo.ShardInfo) error {
		si.PrimaryAlias = nil
		return nil
	}); err != nil {
		return err
	}
	return
}

// StartVTOrcs is used to start the vtorcs with the given extra arguments
func StartVTOrcs(t *testing.T, clusterInfo *VTOrcClusterInfo, orcExtraArgs []string, config cluster.VTOrcConfiguration, count int) {
	t.Helper()
	// Start vtorc
	for i := 0; i < count; i++ {
		vtorcProcess := clusterInfo.ClusterInstance.NewVTOrcProcess(config)
		vtorcProcess.ExtraArgs = orcExtraArgs
		err := vtorcProcess.Setup()
		require.NoError(t, err)
		clusterInfo.ClusterInstance.VTOrcProcesses = append(clusterInfo.ClusterInstance.VTOrcProcesses, vtorcProcess)
	}
}

// StopVTOrcs is used to stop the vtorcs
func StopVTOrcs(t *testing.T, clusterInfo *VTOrcClusterInfo) {
	t.Helper()
	// Stop vtorc
	for _, vtorcProcess := range clusterInfo.ClusterInstance.VTOrcProcesses {
		if err := vtorcProcess.TearDown(); err != nil {
			log.Errorf("Error in vtorc teardown: %v", err)
		}
	}
	clusterInfo.ClusterInstance.VTOrcProcesses = nil
}

// SetupVttabletsAndVTOrcs is used to setup the vttablets and start the vtorcs
func SetupVttabletsAndVTOrcs(t *testing.T, clusterInfo *VTOrcClusterInfo, numReplicasReqCell1, numRdonlyReqCell1 int, orcExtraArgs []string, config cluster.VTOrcConfiguration, vtorcCount int, durability string) {
	// stop vtorc if it is running
	StopVTOrcs(t, clusterInfo)

	// remove all the vttablets so that each test can add the amount that they require
	err := shutdownVttablets(clusterInfo)
	require.NoError(t, err)

	for _, cellInfo := range clusterInfo.CellInfos {
		if cellInfo.CellName == Cell1 {
			for _, tablet := range cellInfo.ReplicaTablets {
				if numReplicasReqCell1 == 0 {
					break
				}
				cleanAndStartVttablet(t, clusterInfo, tablet)
				numReplicasReqCell1--
			}

			for _, tablet := range cellInfo.RdonlyTablets {
				if numRdonlyReqCell1 == 0 {
					break
				}
				cleanAndStartVttablet(t, clusterInfo, tablet)
				numRdonlyReqCell1--
			}
		}
	}

	if numRdonlyReqCell1 > 0 || numReplicasReqCell1 > 0 {
		t.Fatalf("more than available tablets requested. Please increase the constants numReplicas or numRdonly")
	}

	// wait for the tablets to come up properly
	for _, tablet := range clusterInfo.ClusterInstance.Keyspaces[0].Shards[0].Vttablets {
		err := tablet.VttabletProcess.WaitForTabletStatuses([]string{"SERVING", "NOT_SERVING"})
		require.NoError(t, err)
	}
	for _, tablet := range clusterInfo.ClusterInstance.Keyspaces[0].Shards[0].Vttablets {
		err := tablet.VttabletProcess.WaitForTabletTypes([]string{"replica", "rdonly"})
		require.NoError(t, err)
	}

	if durability == "" {
		durability = "none"
	}
	out, err := clusterInfo.ClusterInstance.VtctldClientProcess.ExecuteCommandWithOutput("SetKeyspaceDurabilityPolicy", keyspaceName, fmt.Sprintf("--durability-policy=%s", durability))
	require.NoError(t, err, out)
	// VTOrc now uses shard record too, so we need to clear that as well for correct testing.
	_, err = clusterInfo.Ts.UpdateShardFields(context.Background(), keyspaceName, shardName, func(info *topo.ShardInfo) error {
		info.PrimaryTermStartTime = nil
		info.PrimaryAlias = nil
		return nil
	})
	require.NoError(t, err)

	// start vtorc
	StartVTOrcs(t, clusterInfo, orcExtraArgs, config, vtorcCount)
}

// cleanAndStartVttablet cleans the MySQL instance underneath for running a new test. It also starts the vttablet.
func cleanAndStartVttablet(t *testing.T, clusterInfo *VTOrcClusterInfo, vttablet *cluster.Vttablet) {
	t.Helper()
	// set super_read_only to false
	_, err := RunSQL(t, "SET GLOBAL super_read_only = OFF", vttablet, "")
	require.NoError(t, err)
	// remove the databases if they exist
	_, err = RunSQL(t, "DROP DATABASE IF EXISTS vt_ks", vttablet, "")
	require.NoError(t, err)
	_, err = RunSQL(t, "DROP DATABASE IF EXISTS _vt", vttablet, "")
	require.NoError(t, err)
	// stop the replication
	_, err = RunSQL(t, "STOP SLAVE", vttablet, "")
	require.NoError(t, err)
	// reset the binlog
	_, err = RunSQL(t, "RESET MASTER", vttablet, "")
	require.NoError(t, err)
	// set read-only to true
	_, err = RunSQL(t, "SET GLOBAL read_only = ON", vttablet, "")
	require.NoError(t, err)

	// start the vttablet
	err = vttablet.VttabletProcess.Setup()
	require.NoError(t, err)

	clusterInfo.ClusterInstance.Keyspaces[0].Shards[0].Vttablets = append(clusterInfo.ClusterInstance.Keyspaces[0].Shards[0].Vttablets, vttablet)
}

// ShardPrimaryTablet waits until a primary tablet has been elected for the given shard and returns it
func ShardPrimaryTablet(t *testing.T, clusterInfo *VTOrcClusterInfo, keyspace *cluster.Keyspace, shard *cluster.Shard) *cluster.Vttablet {
	start := time.Now()
	for {
		now := time.Now()
		if now.Sub(start) > time.Second*60 {
			assert.FailNow(t, "failed to elect primary before timeout")
		}
		result, err := clusterInfo.ClusterInstance.VtctlclientProcess.ExecuteCommandWithOutput("GetShard", fmt.Sprintf("%s/%s", keyspace.Name, shard.Name))
		assert.Nil(t, err)

		var shardInfo topodatapb.Shard
		err = json2.Unmarshal([]byte(result), &shardInfo)
		assert.Nil(t, err)
		if shardInfo.PrimaryAlias == nil {
			log.Warningf("Shard %v/%v has no primary yet, sleep for 1 second\n", keyspace.Name, shard.Name)
			time.Sleep(time.Second)
			continue
		}
		for _, tablet := range shard.Vttablets {
			if tablet.Alias == topoproto.TabletAliasString(shardInfo.PrimaryAlias) {
				return tablet
			}
		}
	}
}

// CheckPrimaryTablet waits until the specified tablet becomes the primary tablet
// Makes sure the tablet type is primary, and its health check agrees.
func CheckPrimaryTablet(t *testing.T, clusterInfo *VTOrcClusterInfo, tablet *cluster.Vttablet, checkServing bool) {
	start := time.Now()
	for {
		now := time.Now()
		if now.Sub(start) > time.Second*60 {
			//log.Exitf("error")
			assert.FailNow(t, "failed to elect primary before timeout")
		}
		result, err := clusterInfo.ClusterInstance.VtctlclientProcess.ExecuteCommandWithOutput("GetTablet", tablet.Alias)
		require.NoError(t, err)
		var tabletInfo topodatapb.Tablet
		err = json2.Unmarshal([]byte(result), &tabletInfo)
		require.NoError(t, err)

		if topodatapb.TabletType_PRIMARY != tabletInfo.GetType() {
			log.Warningf("Tablet %v is not primary yet, sleep for 1 second\n", tablet.Alias)
			time.Sleep(time.Second)
			continue
		}
		// make sure the health stream is updated
		shrs, err := clusterInfo.ClusterInstance.StreamTabletHealth(context.Background(), tablet, 1)
		require.NoError(t, err)

		streamHealthResponse := shrs[0]

		if checkServing && !streamHealthResponse.GetServing() {
			log.Warningf("Tablet %v is not serving in health stream yet, sleep for 1 second\n", tablet.Alias)
			time.Sleep(time.Second)
			continue
		}
		tabletType := streamHealthResponse.GetTarget().GetTabletType()
		if tabletType != topodatapb.TabletType_PRIMARY {
			log.Warningf("Tablet %v is not primary in health stream yet, sleep for 1 second\n", tablet.Alias)
			time.Sleep(time.Second)
			continue
		}
		break
	}
}

// CheckReplication checks that the replication is setup correctly and writes succeed and are replicated on all the replicas
func CheckReplication(t *testing.T, clusterInfo *VTOrcClusterInfo, primary *cluster.Vttablet, replicas []*cluster.Vttablet, timeToWait time.Duration) {
	endTime := time.Now().Add(timeToWait)
	// create tables, insert data and make sure it is replicated correctly
	sqlSchema := `
		create table if not exists vt_ks.vt_insert_test (
		id bigint,
		msg varchar(64),
		primary key (id)
		) Engine=InnoDB
		`
	timeout := time.After(time.Until(endTime))
	for {
		select {
		case <-timeout:
			t.Fatal("timedout waiting for keyspace vt_ks to be created by schema engine")
			return
		default:
			_, err := RunSQL(t, sqlSchema, primary, "")
			if err != nil {
				log.Warningf("create table failed on primary - %v, will retry", err)
				time.Sleep(100 * time.Millisecond)
				break
			}
			clusterInfo.lastUsedValue++
			confirmReplication(t, primary, replicas, time.Until(endTime), clusterInfo.lastUsedValue)
			validateTopology(t, clusterInfo, true, time.Until(endTime))
			return
		}
	}
}

// VerifyWritesSucceed inserts more data into the table vt_insert_test and checks that it is replicated too
// Call this function only after CheckReplication has been executed once, since that function creates the table that this function uses.
func VerifyWritesSucceed(t *testing.T, clusterInfo *VTOrcClusterInfo, primary *cluster.Vttablet, replicas []*cluster.Vttablet, timeToWait time.Duration) {
	t.Helper()
	clusterInfo.lastUsedValue++
	confirmReplication(t, primary, replicas, timeToWait, clusterInfo.lastUsedValue)
}

func confirmReplication(t *testing.T, primary *cluster.Vttablet, replicas []*cluster.Vttablet, timeToWait time.Duration, valueToInsert int) {
	t.Helper()
	log.Infof("Insert data into primary and check that it is replicated to replica")
	// insert data into the new primary, check the connected replica work
	insertSQL := fmt.Sprintf("insert into vt_insert_test(id, msg) values (%d, 'test %d')", valueToInsert, valueToInsert)
	_, err := RunSQL(t, insertSQL, primary, "vt_ks")
	require.NoError(t, err)
	time.Sleep(100 * time.Millisecond)
	timeout := time.After(timeToWait)
	for {
		select {
		case <-timeout:
			t.Fatal("timedout waiting for replication, data not yet replicated")
			return
		default:
			err = nil
			for _, tab := range replicas {
				errInReplication := checkInsertedValues(t, tab, valueToInsert)
				if errInReplication != nil {
					err = errInReplication
				}
			}
			if err != nil {
				log.Warningf("waiting for replication - error received - %v, will retry", err)
				time.Sleep(300 * time.Millisecond)
				break
			}
			return
		}
	}
}

// CheckTabletUptoDate verifies that the tablet has all the writes so far
func CheckTabletUptoDate(t *testing.T, clusterInfo *VTOrcClusterInfo, tablet *cluster.Vttablet) {
	err := checkInsertedValues(t, tablet, clusterInfo.lastUsedValue)
	require.NoError(t, err)
}

func checkInsertedValues(t *testing.T, tablet *cluster.Vttablet, index int) error {
	selectSQL := fmt.Sprintf("select msg from vt_ks.vt_insert_test where id=%d", index)
	qr, err := RunSQL(t, selectSQL, tablet, "")
	// The error may be not nil, if the replication has not caught upto the point where the table exists.
	// We can safely skip this error and retry reading after wait
	if err == nil && len(qr.Rows) == 1 {
		return nil
	}
	return fmt.Errorf("data is not yet replicated")
}

// WaitForReplicationToStop waits for replication to stop on the given tablet
func WaitForReplicationToStop(t *testing.T, vttablet *cluster.Vttablet) error {
	timeout := time.After(15 * time.Second)
	for {
		select {
		case <-timeout:
			return fmt.Errorf("timedout: waiting for primary to stop replication")
		default:
			res, err := RunSQL(t, "SHOW SLAVE STATUS", vttablet, "")
			if err != nil {
				return err
			}
			if len(res.Rows) == 0 {
				return nil
			}
			time.Sleep(1 * time.Second)
		}
	}
}

func validateTopology(t *testing.T, clusterInfo *VTOrcClusterInfo, pingTablets bool, timeToWait time.Duration) {
	ch := make(chan error)
	timeout := time.After(timeToWait)
	go func() {
		for {
			select {
			case <-timeout:
				ch <- fmt.Errorf("time out waiting for validation to pass")
				return
			default:
				var err error
				var output string
				if pingTablets {
					output, err = clusterInfo.ClusterInstance.VtctlclientProcess.ExecuteCommandWithOutput("Validate", "--", "--ping-tablets=true")
				} else {
					output, err = clusterInfo.ClusterInstance.VtctlclientProcess.ExecuteCommandWithOutput("Validate")
				}
				if err != nil {
					log.Warningf("Validate failed, retrying, output - %s", output)
					time.Sleep(100 * time.Millisecond)
					break
				}
				ch <- nil
				return
			}
		}
	}()

	select {
	case err := <-ch:
		require.NoError(t, err)
		return
	case <-timeout:
		t.Fatal("time out waiting for validation to pass")
	}
}

// KillTablets is used to kill the tablets
func KillTablets(vttablets []*cluster.Vttablet) {
	for _, tablet := range vttablets {
		log.Infof("Shutting down MySQL for %v", tablet.Alias)
		_ = tablet.MysqlctlProcess.Stop()
		log.Infof("Calling TearDown on tablet %v", tablet.Alias)
		_ = tablet.VttabletProcess.TearDown()
	}
}

func getMysqlConnParam(tablet *cluster.Vttablet, db string) mysql.ConnParams {
	connParams := mysql.ConnParams{
		Uname:      "vt_dba",
		UnixSocket: path.Join(os.Getenv("VTDATAROOT"), fmt.Sprintf("/vt_%010d/mysql.sock", tablet.TabletUID)),
	}
	if db != "" {
		connParams.DbName = db
	}
	return connParams
}

// RunSQL is used to run a SQL statement on the given tablet
func RunSQL(t *testing.T, sql string, tablet *cluster.Vttablet, db string) (*sqltypes.Result, error) {
	// Get Connection
	tabletParams := getMysqlConnParam(tablet, db)
	ctx, cancel := context.WithTimeout(context.Background(), 5*time.Second)
	defer cancel()
	conn, err := mysql.Connect(ctx, &tabletParams)
	require.Nil(t, err)
	defer conn.Close()

	// RunSQL
	return execute(t, conn, sql)
}

// RunSQLs is used to run a list of SQL statements on the given tablet
func RunSQLs(t *testing.T, sqls []string, tablet *cluster.Vttablet, db string) error {
	// Get Connection
	tabletParams := getMysqlConnParam(tablet, db)
	var timeoutDuration = time.Duration(5 * len(sqls))
	ctx, cancel := context.WithTimeout(context.Background(), timeoutDuration*time.Second)
	defer cancel()
	conn, err := mysql.Connect(ctx, &tabletParams)
	require.Nil(t, err)
	defer conn.Close()

	// Run SQLs
	for _, sql := range sqls {
		if _, err := execute(t, conn, sql); err != nil {
			return err
		}
	}
	return nil
}

func execute(t *testing.T, conn *mysql.Conn, query string) (*sqltypes.Result, error) {
	t.Helper()
	return conn.ExecuteFetch(query, 1000, true)
}

// StartVttablet is used to start a vttablet from the given cell and type
func StartVttablet(t *testing.T, clusterInfo *VTOrcClusterInfo, cell string, isRdonly bool) *cluster.Vttablet {

	var tablet *cluster.Vttablet
	for _, cellInfo := range clusterInfo.CellInfos {
		if cellInfo.CellName == cell {
			tabletsToUse := cellInfo.ReplicaTablets
			if isRdonly {
				tabletsToUse = cellInfo.RdonlyTablets
			}
			for _, vttablet := range tabletsToUse {
				if isVttabletInUse(clusterInfo, vttablet) {
					continue
				}
				tablet = vttablet
				cleanAndStartVttablet(t, clusterInfo, vttablet)
				break
			}
			break
		}
	}

	require.NotNil(t, tablet, "Could not start requested tablet")
	// wait for the tablets to come up properly
	err := tablet.VttabletProcess.WaitForTabletStatuses([]string{"SERVING", "NOT_SERVING"})
	require.NoError(t, err)
	err = tablet.VttabletProcess.WaitForTabletTypes([]string{"replica", "rdonly"})
	require.NoError(t, err)
	return tablet
}

func isVttabletInUse(clusterInfo *VTOrcClusterInfo, tablet *cluster.Vttablet) bool {
	for _, vttablet := range clusterInfo.ClusterInstance.Keyspaces[0].Shards[0].Vttablets {
		if tablet == vttablet {
			return true
		}
	}
	return false
}

// PermanentlyRemoveVttablet removes the tablet specified from the cluster. It makes it so that
// this vttablet or mysql instance are not reused for any other test.
func PermanentlyRemoveVttablet(clusterInfo *VTOrcClusterInfo, tablet *cluster.Vttablet) {
	// remove the tablet from our global list
	for _, cellInfo := range clusterInfo.CellInfos {
		for i, vttablet := range cellInfo.ReplicaTablets {
			if vttablet == tablet {
				// remove this tablet since its mysql has stopped
				cellInfo.ReplicaTablets = append(cellInfo.ReplicaTablets[:i], cellInfo.ReplicaTablets[i+1:]...)
				KillTablets([]*cluster.Vttablet{tablet})
				return
			}
		}
		for i, vttablet := range cellInfo.RdonlyTablets {
			if vttablet == tablet {
				// remove this tablet since its mysql has stopped
				cellInfo.RdonlyTablets = append(cellInfo.RdonlyTablets[:i], cellInfo.RdonlyTablets[i+1:]...)
				KillTablets([]*cluster.Vttablet{tablet})
				return
			}
		}
	}
}

// ChangePrivileges is used to change the privileges of the given user. These commands are executed such that they are not replicated
func ChangePrivileges(t *testing.T, sql string, tablet *cluster.Vttablet, user string) {
	_, err := RunSQL(t, "SET sql_log_bin = OFF;"+sql+";SET sql_log_bin = ON;", tablet, "")
	require.NoError(t, err)

	res, err := RunSQL(t, fmt.Sprintf("SELECT id FROM INFORMATION_SCHEMA.PROCESSLIST WHERE user = '%s'", user), tablet, "")
	require.NoError(t, err)
	for _, row := range res.Rows {
		id, err := row[0].ToInt64()
		require.NoError(t, err)
		_, err = RunSQL(t, fmt.Sprintf("kill %d", id), tablet, "")
		require.NoError(t, err)
	}
}

// ResetPrimaryLogs is used reset the binary logs
func ResetPrimaryLogs(t *testing.T, curPrimary *cluster.Vttablet) {
	_, err := RunSQL(t, "FLUSH BINARY LOGS", curPrimary, "")
	require.NoError(t, err)

	binLogsOutput, err := RunSQL(t, "SHOW BINARY LOGS", curPrimary, "")
	require.NoError(t, err)
	require.True(t, len(binLogsOutput.Rows) >= 2, "there should be atlease 2 binlog files")

	lastLogFile := binLogsOutput.Rows[len(binLogsOutput.Rows)-1][0].ToString()

	_, err = RunSQL(t, "PURGE BINARY LOGS TO '"+lastLogFile+"'", curPrimary, "")
	require.NoError(t, err)
}

// CheckSourcePort is used to check that the replica has the given source port set in its MySQL instance
func CheckSourcePort(t *testing.T, replica *cluster.Vttablet, source *cluster.Vttablet, timeToWait time.Duration) {
	timeout := time.After(timeToWait)
	for {
		select {
		case <-timeout:
			t.Fatal("timedout waiting for correct primary to be setup")
			return
		default:
			res, err := RunSQL(t, "SHOW SLAVE STATUS", replica, "")
			require.NoError(t, err)

			if len(res.Rows) != 1 {
				log.Warningf("no replication status yet, will retry")
				break
			}

			for idx, field := range res.Fields {
				if strings.EqualFold(field.Name, "MASTER_PORT") || strings.EqualFold(field.Name, "SOURCE_PORT") {
					port, err := res.Rows[0][idx].ToInt64()
					require.NoError(t, err)
					if port == int64(source.MySQLPort) {
						return
					}
				}
			}
			log.Warningf("source port not set correctly yet, will retry")
		}
		time.Sleep(300 * time.Millisecond)
	}
}

// MakeAPICall is used make an API call given the url. It returns the status and the body of the response received
func MakeAPICall(t *testing.T, vtorc *cluster.VTOrcProcess, url string) (status int, response string, err error) {
	t.Helper()
	status, response, err = vtorc.MakeAPICall(url)
	return status, response, err
}

// MakeAPICallRetry is used to make an API call and retry on the given condition.
// The function provided takes in the status and response and returns if we should continue to retry or not
func MakeAPICallRetry(t *testing.T, vtorc *cluster.VTOrcProcess, url string, retry func(int, string) bool) (status int, response string) {
	t.Helper()
	timeout := time.After(10 * time.Second)
	for {
		select {
		case <-timeout:
			t.Fatal("timed out waiting for api to work")
			return
		default:
			status, response, _ := MakeAPICall(t, vtorc, url)
			if retry(status, response) {
				time.Sleep(1 * time.Second)
				break
			}
			return status, response
		}
	}
}

// SetupNewClusterSemiSync is used to setup a new cluster with semi-sync set.
// It creates a cluster with 4 tablets, one of which is a Replica
func SetupNewClusterSemiSync(t *testing.T) *VTOrcClusterInfo {
	var tablets []*cluster.Vttablet
	clusterInstance := cluster.NewCluster(Cell1, Hostname)
	keyspace := &cluster.Keyspace{Name: keyspaceName}
	// Start topo server
	err := clusterInstance.StartTopo()
	require.NoError(t, err, "Error starting topo: %v", err)

	err = clusterInstance.TopoProcess.ManageTopoDir("mkdir", "/vitess/"+Cell1)
	require.NoError(t, err, "Error managing topo: %v", err)

	for i := 0; i < 3; i++ {
		tablet := clusterInstance.NewVttabletInstance("replica", 100+i, Cell1)
		tablets = append(tablets, tablet)
	}
	tablet := clusterInstance.NewVttabletInstance("rdonly", 103, Cell1)
	tablets = append(tablets, tablet)

	shard := &cluster.Shard{Name: shardName}
	shard.Vttablets = tablets

	clusterInstance.VtTabletExtraArgs = []string{
		"--lock_tables_timeout", "5s",
		"--disable_active_reparents",
	}

	// Initialize Cluster
	err = clusterInstance.SetupCluster(keyspace, []cluster.Shard{*shard})
	require.NoError(t, err, "Cannot launch cluster: %v", err)

	//Start MySql
	var mysqlCtlProcessList []*exec.Cmd
	for _, shard := range clusterInstance.Keyspaces[0].Shards {
		for _, tablet := range shard.Vttablets {
			log.Infof("Starting MySql for tablet %v", tablet.Alias)
			proc, err := tablet.MysqlctlProcess.StartProcess()
			if err != nil {
				require.NoError(t, err, "Error starting start mysql: %v", err)
			}
			mysqlCtlProcessList = append(mysqlCtlProcessList, proc)
		}
	}

	// Wait for mysql processes to start
	for _, proc := range mysqlCtlProcessList {
		if err := proc.Wait(); err != nil {
			require.NoError(t, err, "Error starting mysql: %v", err)
		}
	}

	for _, tablet := range tablets {
		require.NoError(t, err)
		// Start the tablet
		err = tablet.VttabletProcess.Setup()
		require.NoError(t, err)
	}

	for _, tablet := range tablets {
		err := tablet.VttabletProcess.WaitForTabletStatuses([]string{"SERVING", "NOT_SERVING"})
		require.NoError(t, err)
	}

	out, err := clusterInstance.VtctldClientProcess.ExecuteCommandWithOutput("SetKeyspaceDurabilityPolicy", keyspaceName, "--durability-policy=semi_sync")
	require.NoError(t, err, out)

	// create topo server connection
	ts, err := topo.OpenServer(*clusterInstance.TopoFlavorString(), clusterInstance.VtctlProcess.TopoGlobalAddress, clusterInstance.VtctlProcess.TopoGlobalRoot)
	require.NoError(t, err)
	clusterInfo := &VTOrcClusterInfo{
		ClusterInstance: clusterInstance,
		Ts:              ts,
		CellInfos:       nil,
		lastUsedValue:   100,
	}
	return clusterInfo
}

// AddSemiSyncKeyspace is used to setup a new keyspace with semi-sync.
// It creates a keyspace with 3 tablets
func AddSemiSyncKeyspace(t *testing.T, clusterInfo *VTOrcClusterInfo) {
	var tablets []*cluster.Vttablet
	keyspaceSemiSyncName := "ks2"
	keyspace := &cluster.Keyspace{Name: keyspaceSemiSyncName}

	for i := 0; i < 3; i++ {
		tablet := clusterInfo.ClusterInstance.NewVttabletInstance("replica", 300+i, Cell1)
		tablets = append(tablets, tablet)
	}

	shard := &cluster.Shard{Name: shardName}
	shard.Vttablets = tablets

	oldVttabletArgs := clusterInfo.ClusterInstance.VtTabletExtraArgs
	defer func() {
		clusterInfo.ClusterInstance.VtTabletExtraArgs = oldVttabletArgs
	}()
	clusterInfo.ClusterInstance.VtTabletExtraArgs = []string{
		"--lock_tables_timeout", "5s",
		"--disable_active_reparents",
	}

	// Initialize Cluster
	err := clusterInfo.ClusterInstance.SetupCluster(keyspace, []cluster.Shard{*shard})
	require.NoError(t, err, "Cannot launch cluster: %v", err)

	//Start MySql
	var mysqlCtlProcessList []*exec.Cmd
	for _, shard := range clusterInfo.ClusterInstance.Keyspaces[1].Shards {
		for _, tablet := range shard.Vttablets {
			log.Infof("Starting MySql for tablet %v", tablet.Alias)
			proc, err := tablet.MysqlctlProcess.StartProcess()
			if err != nil {
				require.NoError(t, err, "Error starting start mysql: %v", err)
			}
			mysqlCtlProcessList = append(mysqlCtlProcessList, proc)
		}
	}

	// Wait for mysql processes to start
	for _, proc := range mysqlCtlProcessList {
		if err := proc.Wait(); err != nil {
			require.NoError(t, err, "Error starting mysql: %v", err)
		}
	}

	for _, tablet := range tablets {
		require.NoError(t, err)
		// Start the tablet
		err = tablet.VttabletProcess.Setup()
		require.NoError(t, err)
	}

	for _, tablet := range tablets {
		err := tablet.VttabletProcess.WaitForTabletStatuses([]string{"SERVING", "NOT_SERVING"})
		require.NoError(t, err)
	}

	vtctldClientProcess := cluster.VtctldClientProcessInstance("localhost", clusterInfo.ClusterInstance.VtctldProcess.GrpcPort, clusterInfo.ClusterInstance.TmpDirectory)
	out, err := vtctldClientProcess.ExecuteCommandWithOutput("SetKeyspaceDurabilityPolicy", keyspaceSemiSyncName, "--durability-policy=semi_sync")
	require.NoError(t, err, out)
}

// IsSemiSyncSetupCorrectly checks that the semi-sync is setup correctly on the given vttablet
func IsSemiSyncSetupCorrectly(t *testing.T, tablet *cluster.Vttablet, semiSyncVal string) bool {
	dbVar, err := tablet.VttabletProcess.GetDBVar("rpl_semi_sync_slave_enabled", "")
	require.NoError(t, err)
	return semiSyncVal == dbVar
}

// IsPrimarySemiSyncSetupCorrectly checks that the priamry side semi-sync is setup correctly on the given vttablet
func IsPrimarySemiSyncSetupCorrectly(t *testing.T, tablet *cluster.Vttablet, semiSyncVal string) bool {
	dbVar, err := tablet.VttabletProcess.GetDBVar("rpl_semi_sync_master_enabled", "")
	require.NoError(t, err)
	return semiSyncVal == dbVar
}

// WaitForReadOnlyValue waits for the read_only global variable to reach the provided value
func WaitForReadOnlyValue(t *testing.T, curPrimary *cluster.Vttablet, expectValue int64) (match bool) {
	timeout := 15 * time.Second
	startTime := time.Now()
	for time.Since(startTime) < timeout {
		qr, err := RunSQL(t, "select @@global.read_only as read_only", curPrimary, "")
		require.NoError(t, err)
		require.NotNil(t, qr)
		row := qr.Named().Row()
		require.NotNil(t, row)
		readOnly, err := row.ToInt64("read_only")
		require.NoError(t, err)
		if readOnly == expectValue {
			return true
		}
		time.Sleep(time.Second)
	}
	return false
}

// WaitForSuccessfulRecoveryCount waits until the given recovery name's count of successful runs matches the count expected
func WaitForSuccessfulRecoveryCount(t *testing.T, vtorcInstance *cluster.VTOrcProcess, recoveryName string, countExpected int) {
	t.Helper()
	timeout := 15 * time.Second
	startTime := time.Now()
	for time.Since(startTime) < timeout {
		vars := vtorcInstance.GetVars()
		successfulRecoveriesMap := vars["SuccessfulRecoveries"].(map[string]interface{})
		successCount := getIntFromValue(successfulRecoveriesMap[recoveryName])
		if successCount == countExpected {
			return
		}
		time.Sleep(time.Second)
	}
	vars := vtorcInstance.GetVars()
	successfulRecoveriesMap := vars["SuccessfulRecoveries"].(map[string]interface{})
	successCount := getIntFromValue(successfulRecoveriesMap[recoveryName])
	assert.EqualValues(t, countExpected, successCount)
}

<<<<<<< HEAD
// WaitForDetectedProblems waits until the given analysis code, alias, keyspace and shard count matches the count expected.
func WaitForDetectedProblems(t *testing.T, vtorcInstance *cluster.VTOrcProcess, code, alias, ks, shard string, expect int) {
	t.Helper()
	key := strings.Join([]string{code, alias, ks, shard}, ".")
	timeout := 15 * time.Second
	startTime := time.Now()

	for time.Since(startTime) < timeout {
		vars := vtorcInstance.GetVars()
		problems := vars["DetectedProblems"].(map[string]interface{})
		actual := problems[key]
		if actual == expect {
=======
// WaitForSuccessfulPRSCount waits until the given keyspace-shard's count of successful prs runs matches the count expected.
func WaitForSuccessfulPRSCount(t *testing.T, vtorcInstance *cluster.VTOrcProcess, keyspace, shard string, countExpected int) {
	t.Helper()
	timeout := 15 * time.Second
	startTime := time.Now()
	mapKey := fmt.Sprintf("%v.%v.success", keyspace, shard)
	for time.Since(startTime) < timeout {
		vars := vtorcInstance.GetVars()
		prsCountsMap := vars["planned_reparent_counts"].(map[string]interface{})
		successCount := getIntFromValue(prsCountsMap[mapKey])
		if successCount == countExpected {
>>>>>>> 30385807
			return
		}
		time.Sleep(time.Second)
	}
<<<<<<< HEAD

	vars := vtorcInstance.GetVars()
	problems := vars["DetectedProblems"].(map[string]interface{})
	actual, ok := problems[key]

	assert.True(t, ok,
		"The metric DetectedProblems[%s] should exist but does not (all problems: %+v)",
		key, problems,
	)

	assert.EqualValues(t, expect, actual,
		"The metric DetectedProblems[%s] should be %v but is %v (all problems: %+v)",
		key, expect, actual,
		problems,
	)
=======
	vars := vtorcInstance.GetVars()
	prsCountsMap := vars["planned_reparent_counts"].(map[string]interface{})
	successCount := getIntFromValue(prsCountsMap[mapKey])
	assert.EqualValues(t, countExpected, successCount)
}

// WaitForSuccessfulERSCount waits until the given keyspace-shard's count of successful ers runs matches the count expected.
func WaitForSuccessfulERSCount(t *testing.T, vtorcInstance *cluster.VTOrcProcess, keyspace, shard string, countExpected int) {
	t.Helper()
	timeout := 15 * time.Second
	startTime := time.Now()
	mapKey := fmt.Sprintf("%v.%v.success", keyspace, shard)
	for time.Since(startTime) < timeout {
		vars := vtorcInstance.GetVars()
		ersCountsMap := vars["emergency_reparent_counts"].(map[string]interface{})
		successCount := getIntFromValue(ersCountsMap[mapKey])
		if successCount == countExpected {
			return
		}
		time.Sleep(time.Second)
	}
	vars := vtorcInstance.GetVars()
	ersCountsMap := vars["emergency_reparent_counts"].(map[string]interface{})
	successCount := getIntFromValue(ersCountsMap[mapKey])
	assert.EqualValues(t, countExpected, successCount)
}

// getIntFromValue is a helper function to get an integer from the given value.
// If it is convertible to a float, then we round the number to the nearest integer.
// If the value is not numeric at all, we return 0.
func getIntFromValue(val any) int {
	value := reflect.ValueOf(val)
	if value.CanFloat() {
		return int(math.Round(value.Float()))
	}
	if value.CanInt() {
		return int(value.Int())
	}
	return 0
>>>>>>> 30385807
}

// WaitForTabletType waits for the tablet to reach a certain type.
func WaitForTabletType(t *testing.T, tablet *cluster.Vttablet, expectedTabletType string) {
	t.Helper()
	err := tablet.VttabletProcess.WaitForTabletTypes([]string{expectedTabletType})
	require.NoError(t, err)
}

// WaitForInstancePollSecondsExceededCount waits for 30 seconds and then queries api/aggregated-discovery-metrics.
// It expects to find minimum occurrence or exact count of `keyName` provided.
func WaitForInstancePollSecondsExceededCount(t *testing.T, vtorcInstance *cluster.VTOrcProcess, keyName string, minCountExpected float64, enforceEquality bool) {
	t.Helper()
	var sinceInSeconds = 30
	duration := time.Duration(sinceInSeconds)
	time.Sleep(duration * time.Second)

	statusCode, res, err := vtorcInstance.MakeAPICall("api/aggregated-discovery-metrics?seconds=" + strconv.Itoa(sinceInSeconds))
	if err != nil {
		assert.Fail(t, "Not able to call api/aggregated-discovery-metrics")
	}
	if statusCode == 200 {
		resultMap := make(map[string]any)
		err := json.Unmarshal([]byte(res), &resultMap)
		if err != nil {
			assert.Fail(t, "invalid response from api/aggregated-discovery-metrics")
		}
		successCount := resultMap[keyName]
		if iSuccessCount, ok := successCount.(float64); ok {
			if enforceEquality {
				assert.Equal(t, iSuccessCount, minCountExpected)
			} else {
				assert.GreaterOrEqual(t, iSuccessCount, minCountExpected)
			}
			return
		}
	}
	assert.Fail(t, "invalid response from api/aggregated-discovery-metrics")
}

// PrintVTOrcLogsOnFailure prints the VTOrc logs on failure of the test.
// This function is supposed to be called as the first defer command from the vtorc tests.
func PrintVTOrcLogsOnFailure(t *testing.T, clusterInstance *cluster.LocalProcessCluster) {
	// If the test has not failed, then we don't need to print anything.
	if !t.Failed() {
		return
	}

	log.Errorf("Printing VTOrc logs")
	for _, vtorc := range clusterInstance.VTOrcProcesses {
		if vtorc == nil || vtorc.LogFileName == "" {
			continue
		}
		filePath := path.Join(vtorc.LogDir, vtorc.LogFileName)
		log.Errorf("Printing file - %s", filePath)
		content, err := os.ReadFile(filePath)
		if err != nil {
			log.Errorf("Error while reading the file - %v", err)
		}
		log.Errorf("%s", string(content))
	}
}<|MERGE_RESOLUTION|>--- conflicted
+++ resolved
@@ -971,20 +971,6 @@
 	assert.EqualValues(t, countExpected, successCount)
 }
 
-<<<<<<< HEAD
-// WaitForDetectedProblems waits until the given analysis code, alias, keyspace and shard count matches the count expected.
-func WaitForDetectedProblems(t *testing.T, vtorcInstance *cluster.VTOrcProcess, code, alias, ks, shard string, expect int) {
-	t.Helper()
-	key := strings.Join([]string{code, alias, ks, shard}, ".")
-	timeout := 15 * time.Second
-	startTime := time.Now()
-
-	for time.Since(startTime) < timeout {
-		vars := vtorcInstance.GetVars()
-		problems := vars["DetectedProblems"].(map[string]interface{})
-		actual := problems[key]
-		if actual == expect {
-=======
 // WaitForSuccessfulPRSCount waits until the given keyspace-shard's count of successful prs runs matches the count expected.
 func WaitForSuccessfulPRSCount(t *testing.T, vtorcInstance *cluster.VTOrcProcess, keyspace, shard string, countExpected int) {
 	t.Helper()
@@ -996,28 +982,10 @@
 		prsCountsMap := vars["planned_reparent_counts"].(map[string]interface{})
 		successCount := getIntFromValue(prsCountsMap[mapKey])
 		if successCount == countExpected {
->>>>>>> 30385807
 			return
 		}
 		time.Sleep(time.Second)
 	}
-<<<<<<< HEAD
-
-	vars := vtorcInstance.GetVars()
-	problems := vars["DetectedProblems"].(map[string]interface{})
-	actual, ok := problems[key]
-
-	assert.True(t, ok,
-		"The metric DetectedProblems[%s] should exist but does not (all problems: %+v)",
-		key, problems,
-	)
-
-	assert.EqualValues(t, expect, actual,
-		"The metric DetectedProblems[%s] should be %v but is %v (all problems: %+v)",
-		key, expect, actual,
-		problems,
-	)
-=======
 	vars := vtorcInstance.GetVars()
 	prsCountsMap := vars["planned_reparent_counts"].(map[string]interface{})
 	successCount := getIntFromValue(prsCountsMap[mapKey])
@@ -1057,7 +1025,39 @@
 		return int(value.Int())
 	}
 	return 0
->>>>>>> 30385807
+}
+
+// WaitForDetectedProblems waits until the given analysis code, alias, keyspace and shard count matches the count expected.
+func WaitForDetectedProblems(t *testing.T, vtorcInstance *cluster.VTOrcProcess, code, alias, ks, shard string, expect int) {
+	t.Helper()
+	key := strings.Join([]string{code, alias, ks, shard}, ".")
+	timeout := 15 * time.Second
+	startTime := time.Now()
+
+	for time.Since(startTime) < timeout {
+		vars := vtorcInstance.GetVars()
+		problems := vars["DetectedProblems"].(map[string]interface{})
+		actual := problems[key]
+		if actual == expect {
+			return
+		}
+		time.Sleep(time.Second)
+	}
+
+	vars := vtorcInstance.GetVars()
+	problems := vars["DetectedProblems"].(map[string]interface{})
+	actual, ok := problems[key]
+
+	assert.True(t, ok,
+		"The metric DetectedProblems[%s] should exist but does not (all problems: %+v)",
+		key, problems,
+	)
+
+	assert.EqualValues(t, expect, actual,
+		"The metric DetectedProblems[%s] should be %v but is %v (all problems: %+v)",
+		key, expect, actual,
+		problems,
+	)
 }
 
 // WaitForTabletType waits for the tablet to reach a certain type.
