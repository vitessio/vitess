--- conflicted
+++ resolved
@@ -683,24 +683,6 @@
 	}
 }
 
-<<<<<<< HEAD
-// ChangePrivileges is used to change the privileges of the given user. These commands are executed such that they are not replicated
-func ChangePrivileges(t *testing.T, sql string, tablet *cluster.Vttablet, user string) {
-	err := RunSQLs(t, []string{"SET sql_log_bin = OFF", sql, "SET sql_log_bin = ON"}, tablet, "")
-	require.NoError(t, err)
-
-	res, err := RunSQL(t, fmt.Sprintf("SELECT id FROM INFORMATION_SCHEMA.PROCESSLIST WHERE user = '%s'", user), tablet, "")
-	require.NoError(t, err)
-	for _, row := range res.Rows {
-		id, err := row[0].ToInt64()
-		require.NoError(t, err)
-		_, err = RunSQL(t, fmt.Sprintf("kill %d", id), tablet, "")
-		require.NoError(t, err)
-	}
-}
-
-=======
->>>>>>> fb6f8d43
 // ResetPrimaryLogs is used reset the binary logs
 func ResetPrimaryLogs(t *testing.T, curPrimary *cluster.Vttablet) {
 	_, err := RunSQL(t, "FLUSH BINARY LOGS", curPrimary, "")
