/*
Copyright 2019 The Vitess Authors.

Licensed under the Apache License, Version 2.0 (the "License");
you may not use this file except in compliance with the License.
You may obtain a copy of the License at

    http://www.apache.org/licenses/LICENSE-2.0

Unless required by applicable law or agreed to in writing, software
distributed under the License is distributed on an "AS IS" BASIS,
WITHOUT WARRANTIES OR CONDITIONS OF ANY KIND, either express or implied.
See the License for the specific language governing permissions and
limitations under the License.
*/

package cluster

import (
	"context"
	"fmt"
	"os"
	"os/exec"
	"path"
<<<<<<< HEAD

	"vitess.io/vitess/go/mysql"
=======
	"strings"

	"vitess.io/vitess/go/mysql"
	"vitess.io/vitess/go/vt/log"
>>>>>>> f8f77204
)

// MysqlctlProcess is a generic handle for a running mysqlctl command .
// It can be spawned manually
type MysqlctlProcess struct {
	Name         string
	Binary       string
	LogDirectory string
	TabletUID    int
	MySQLPort    int
	InitDBFile   string
}

// InitDb executes mysqlctl command to add cell info
func (mysqlctl *MysqlctlProcess) InitDb() (err error) {
	tmpProcess := exec.Command(
		mysqlctl.Binary,
		"-log_dir", mysqlctl.LogDirectory,
		"-tablet_uid", fmt.Sprintf("%d", mysqlctl.TabletUID),
		"-mysql_port", fmt.Sprintf("%d", mysqlctl.MySQLPort),
		"init",
		"-init_db_sql_file", mysqlctl.InitDBFile,
	)
	return tmpProcess.Run()
}

<<<<<<< HEAD
func (mysqlctl *MysqlctlProcess) Start() error {
	return mysqlctl.StartWithArgs("")
}

// StartWithArgs executes mysqlctl command to start mysql instance with arguments
func (mysqlctl *MysqlctlProcess) StartWithArgs(extraCnf string, extraArgs ...string) (err error) {
	if extraCnf != "" {
		os.Setenv("EXTRA_MY_CNF", extraCnf)
	}
=======
// Start executes mysqlctl command to start mysql instance
func (mysqlctl *MysqlctlProcess) Start() (err error) {
	if tmpProcess, err := mysqlctl.StartProcess(); err != nil {
		return err
	} else {
		return tmpProcess.Wait()
	}
}

// StartProcess starts the mysqlctl and returns the process reference
func (mysqlctl *MysqlctlProcess) StartProcess() (*exec.Cmd, error) {
>>>>>>> f8f77204
	tmpProcess := exec.Command(
		mysqlctl.Binary,
		"-log_dir", mysqlctl.LogDirectory,
		"-tablet_uid", fmt.Sprintf("%d", mysqlctl.TabletUID),
		"-mysql_port", fmt.Sprintf("%d", mysqlctl.MySQLPort),
	)
<<<<<<< HEAD
	if len(extraArgs) > 0 {
		tmpProcess.Args = append(tmpProcess.Args, extraArgs...)
	}
	tmpProcess.Args = append(tmpProcess.Args, "init",
		"-init_db_sql_file", mysqlctl.InitDBFile)
	return tmpProcess.Run()
=======
	return tmpProcess, tmpProcess.Start()
>>>>>>> f8f77204
}

// Stop executes mysqlctl command to stop mysql instance
func (mysqlctl *MysqlctlProcess) Stop() (err error) {
	if tmpProcess, err := mysqlctl.StopProcess(); err != nil {
		return err
	} else {
		return tmpProcess.Wait()
	}
}

// StopProcess executes mysqlctl command to stop mysql instance and returns process reference
func (mysqlctl *MysqlctlProcess) StopProcess() (*exec.Cmd, error) {
	tmpProcess := exec.Command(
		mysqlctl.Binary,
		"-tablet_uid", fmt.Sprintf("%d", mysqlctl.TabletUID),
		"shutdown",
	)
	return tmpProcess, tmpProcess.Start()
}

// CleanupFiles clean the mysql files to make sure we can start the same process again
func (mysqlctl *MysqlctlProcess) CleanupFiles(tabletUID int) {
	os.RemoveAll(path.Join(os.Getenv("VTDATAROOT"), fmt.Sprintf("/vt_%010d/data", tabletUID)))
	os.RemoveAll(path.Join(os.Getenv("VTDATAROOT"), fmt.Sprintf("/vt_%010d/relay-logs", tabletUID)))
	os.RemoveAll(path.Join(os.Getenv("VTDATAROOT"), fmt.Sprintf("/vt_%010d/tmp", tabletUID)))
	os.RemoveAll(path.Join(os.Getenv("VTDATAROOT"), fmt.Sprintf("/vt_%010d/bin-logs", tabletUID)))
	os.RemoveAll(path.Join(os.Getenv("VTDATAROOT"), fmt.Sprintf("/vt_%010d/innodb", tabletUID)))
}

// CleanupFiles clean the mysql files to make sure we can start the same process again
func (mysqlctl *MysqlctlProcess) CleanupFiles(tabletUID int) {
	os.RemoveAll(path.Join(os.Getenv("VTDATAROOT"), fmt.Sprintf("/vt_%010d/data", tabletUID)))
	os.RemoveAll(path.Join(os.Getenv("VTDATAROOT"), fmt.Sprintf("/vt_%010d/relay-logs", tabletUID)))
	os.RemoveAll(path.Join(os.Getenv("VTDATAROOT"), fmt.Sprintf("/vt_%010d/tmp", tabletUID)))
	os.RemoveAll(path.Join(os.Getenv("VTDATAROOT"), fmt.Sprintf("/vt_%010d/bin-logs", tabletUID)))
	os.RemoveAll(path.Join(os.Getenv("VTDATAROOT"), fmt.Sprintf("/vt_%010d/innodb", tabletUID)))
}

// MysqlCtlProcessInstance returns a Mysqlctl handle for mysqlctl process
// configured with the given Config.
func MysqlCtlProcessInstance(tabletUID int, mySQLPort int, tmpDirectory string) *MysqlctlProcess {
	mysqlctl := &MysqlctlProcess{
		Name:         "mysqlctl",
		Binary:       "mysqlctl",
		LogDirectory: tmpDirectory,
		InitDBFile:   path.Join(os.Getenv("VTROOT"), "/config/init_db.sql"),
	}
	mysqlctl.MySQLPort = mySQLPort
	mysqlctl.TabletUID = tabletUID
	return mysqlctl
}

<<<<<<< HEAD
// StartMySQL create a connection to tablet mysql
func StartMySQL(ctx context.Context, tablet *Vttablet, username string, tmpDirectory string) (*mysql.Conn, error) {
=======
// StartMySQL process
func StartMySQL(ctx context.Context, tablet *Vttablet, username string, tmpDirectory string) error {
	tablet.MysqlctlProcess = *MysqlCtlProcessInstance(tablet.TabletUID, tablet.MySQLPort, tmpDirectory)
	err := tablet.MysqlctlProcess.Start()
	if err != nil {
		return err
	}
	return nil
}

// StartMySQLAndGetConnection create a connection to tablet mysql
func StartMySQLAndGetConnection(ctx context.Context, tablet *Vttablet, username string, tmpDirectory string) (*mysql.Conn, error) {
>>>>>>> f8f77204
	tablet.MysqlctlProcess = *MysqlCtlProcessInstance(tablet.TabletUID, tablet.MySQLPort, tmpDirectory)
	err := tablet.MysqlctlProcess.Start()
	if err != nil {
		return nil, err
	}
	params := mysql.ConnParams{
		Uname:      username,
		UnixSocket: path.Join(os.Getenv("VTDATAROOT"), fmt.Sprintf("/vt_%010d", tablet.TabletUID), "/mysql.sock"),
	}

	conn, err := mysql.Connect(ctx, &params)
	return conn, err
<<<<<<< HEAD
=======
}

// ExecuteCommandWithOutput executes any mysqlctl command and returns output
func (mysqlctl *MysqlctlProcess) ExecuteCommandWithOutput(args ...string) (result string, err error) {
	tmpProcess := exec.Command(
		mysqlctl.Binary,
		args...,
	)
	println(fmt.Sprintf("Executing mysqlctl with arguments %v", strings.Join(tmpProcess.Args, " ")))
	log.Info(fmt.Sprintf("Executing mysqlctl with arguments %v", strings.Join(tmpProcess.Args, " ")))
	resultByte, err := tmpProcess.CombinedOutput()
	return string(resultByte), err
>>>>>>> f8f77204
}<|MERGE_RESOLUTION|>--- conflicted
+++ resolved
@@ -22,15 +22,10 @@
 	"os"
 	"os/exec"
 	"path"
-<<<<<<< HEAD
-
-	"vitess.io/vitess/go/mysql"
-=======
 	"strings"
 
 	"vitess.io/vitess/go/mysql"
 	"vitess.io/vitess/go/vt/log"
->>>>>>> f8f77204
 )
 
 // MysqlctlProcess is a generic handle for a running mysqlctl command .
@@ -57,7 +52,6 @@
 	return tmpProcess.Run()
 }
 
-<<<<<<< HEAD
 func (mysqlctl *MysqlctlProcess) Start() error {
 	return mysqlctl.StartWithArgs("")
 }
@@ -67,7 +61,24 @@
 	if extraCnf != "" {
 		os.Setenv("EXTRA_MY_CNF", extraCnf)
 	}
-=======
+  
+  tmpProcess := exec.Command(
+		mysqlctl.Binary,
+		"-log_dir", mysqlctl.LogDirectory,
+		"-tablet_uid", fmt.Sprintf("%d", mysqlctl.TabletUID),
+		"-mysql_port", fmt.Sprintf("%d", mysqlctl.MySQLPort),
+	)
+
+	if len(extraArgs) > 0 {
+		tmpProcess.Args = append(tmpProcess.Args, extraArgs...)
+	}
+	tmpProcess.Args = append(tmpProcess.Args, "init",
+		"-init_db_sql_file", mysqlctl.InitDBFile)
+	return tmpProcess.Run()
+
+	return tmpProcess.Run()
+}
+
 // Start executes mysqlctl command to start mysql instance
 func (mysqlctl *MysqlctlProcess) Start() (err error) {
 	if tmpProcess, err := mysqlctl.StartProcess(); err != nil {
@@ -79,23 +90,16 @@
 
 // StartProcess starts the mysqlctl and returns the process reference
 func (mysqlctl *MysqlctlProcess) StartProcess() (*exec.Cmd, error) {
->>>>>>> f8f77204
+
 	tmpProcess := exec.Command(
 		mysqlctl.Binary,
 		"-log_dir", mysqlctl.LogDirectory,
 		"-tablet_uid", fmt.Sprintf("%d", mysqlctl.TabletUID),
 		"-mysql_port", fmt.Sprintf("%d", mysqlctl.MySQLPort),
+		"init",
+		"-init_db_sql_file", mysqlctl.InitDBFile,
 	)
-<<<<<<< HEAD
-	if len(extraArgs) > 0 {
-		tmpProcess.Args = append(tmpProcess.Args, extraArgs...)
-	}
-	tmpProcess.Args = append(tmpProcess.Args, "init",
-		"-init_db_sql_file", mysqlctl.InitDBFile)
-	return tmpProcess.Run()
-=======
 	return tmpProcess, tmpProcess.Start()
->>>>>>> f8f77204
 }
 
 // Stop executes mysqlctl command to stop mysql instance
@@ -149,12 +153,9 @@
 	return mysqlctl
 }
 
-<<<<<<< HEAD
+
 // StartMySQL create a connection to tablet mysql
 func StartMySQL(ctx context.Context, tablet *Vttablet, username string, tmpDirectory string) (*mysql.Conn, error) {
-=======
-// StartMySQL process
-func StartMySQL(ctx context.Context, tablet *Vttablet, username string, tmpDirectory string) error {
 	tablet.MysqlctlProcess = *MysqlCtlProcessInstance(tablet.TabletUID, tablet.MySQLPort, tmpDirectory)
 	err := tablet.MysqlctlProcess.Start()
 	if err != nil {
@@ -165,7 +166,6 @@
 
 // StartMySQLAndGetConnection create a connection to tablet mysql
 func StartMySQLAndGetConnection(ctx context.Context, tablet *Vttablet, username string, tmpDirectory string) (*mysql.Conn, error) {
->>>>>>> f8f77204
 	tablet.MysqlctlProcess = *MysqlCtlProcessInstance(tablet.TabletUID, tablet.MySQLPort, tmpDirectory)
 	err := tablet.MysqlctlProcess.Start()
 	if err != nil {
@@ -178,9 +178,8 @@
 
 	conn, err := mysql.Connect(ctx, &params)
 	return conn, err
-<<<<<<< HEAD
-=======
 }
+
 
 // ExecuteCommandWithOutput executes any mysqlctl command and returns output
 func (mysqlctl *MysqlctlProcess) ExecuteCommandWithOutput(args ...string) (result string, err error) {
@@ -192,5 +191,4 @@
 	log.Info(fmt.Sprintf("Executing mysqlctl with arguments %v", strings.Join(tmpProcess.Args, " ")))
 	resultByte, err := tmpProcess.CombinedOutput()
 	return string(resultByte), err
->>>>>>> f8f77204
 }