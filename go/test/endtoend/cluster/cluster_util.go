--- conflicted
+++ resolved
@@ -148,7 +148,6 @@
 	return &tabletpb.Tablet{Hostname: hostname, PortMap: portMap}
 }
 
-<<<<<<< HEAD
 // WaitForReplicationPos will wait for replication position to catch-up
 func WaitForReplicationPos(t *testing.T, tabletA *Vttablet, tabletB *Vttablet, hostname string, timeout float64) {
 	replicationPosA, _ := GetMasterPosition(t, *tabletA, hostname)
@@ -179,7 +178,8 @@
 		isAtleast = true
 	}
 	return isAtleast
-=======
+}
+
 // NewConnParams creates ConnParams corresponds to given arguments.
 func NewConnParams(port int, password, socketPath, keyspace string) mysql.ConnParams {
 	if port != 0 {
@@ -197,5 +197,4 @@
 	}
 
 	return cp
->>>>>>> 04471b29
 }