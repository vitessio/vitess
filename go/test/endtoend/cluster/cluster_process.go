/*
Copyright 2019 The Vitess Authors.

Licensed under the Apache License, Version 2.0 (the "License");
you may not use this file except in compliance with the License.
You may obtain a copy of the License at

    http://www.apache.org/licenses/LICENSE-2.0

Unless required by applicable law or agreed to in writing, software
distributed under the License is distributed on an "AS IS" BASIS,
WITHOUT WARRANTIES OR CONDITIONS OF ANY KIND, either express or implied.
See the License for the specific language governing permissions and
limitations under the License.
*/

package cluster

import (
	"flag"
	"fmt"
	"math/rand"
	"os"
<<<<<<< HEAD
	"os/exec"
	"path"
=======
	"path"
	"time"
>>>>>>> f48be23d

	"vitess.io/vitess/go/vt/log"
)

// DefaultCell : If no cell name is passed, then use following
const DefaultCell = "zone1"

var (
	keepData = flag.Bool("keep-data", false, "don't delete the per-test VTDATAROOT subfolders")
)

// LocalProcessCluster Testcases need to use this to iniate a cluster
type LocalProcessCluster struct {
<<<<<<< HEAD
	Keyspaces     []Keyspace
	Cell          string
	BaseTabletUID int
	Hostname      string
	TopoPort      int
	TmpDirectory  string
=======
	Keyspaces          []Keyspace
	Cell               string
	BaseTabletUID      int
	Hostname           string
	TopoPort           int
	TmpDirectory       string
	OriginalVTDATAROOT string
	CurrentVTDATAROOT  string
>>>>>>> f48be23d

	VtgateMySQLPort int
	VtgateGrpcPort  int
	VtctldHTTPPort  int

	// standalone executable
	VtctlclientProcess VtctlClientProcess
	VtctlProcess       VtctlProcess

	// background executable processes
<<<<<<< HEAD
	TopoProcess     EtcdProcess
	VtctldProcess   VtctldProcess
	VtgateProcess   VtgateProcess
	VtworkerProcess VtworkerProcess
=======
	TopoProcess   EtcdProcess
	VtctldProcess VtctldProcess
	VtgateProcess VtgateProcess
>>>>>>> f48be23d

	nextPortForProcess int

	//Extra arguments for vtTablet
	VtTabletExtraArgs []string

	//Extra arguments for vtGate
	VtGateExtraArgs []string

	VtctldExtraArgs []string

	EnableSemiSync bool
}

// Keyspace : Cluster accepts keyspace to launch it
type Keyspace struct {
	Name      string
	SchemaSQL string
	VSchema   string
	Shards    []Shard
}

// Shard with associated vttablets
type Shard struct {
	Name      string
	Vttablets []*Vttablet
}

// MasterTablet get the 1st tablet which is master
func (shard *Shard) MasterTablet() *Vttablet {
	return shard.Vttablets[0]
}

// Rdonly get the last tablet which is rdonly
func (shard *Shard) Rdonly() *Vttablet {
	if len(shard.Vttablets) > 2 {
		return shard.Vttablets[len(shard.Vttablets)-1]
	}
	return nil
}

// Replica get the last but one tablet which is replica
// Mostly we have either 2 or 3 tablet setup [master, replica], [master, replica, rdonly]
func (shard *Shard) Replica() *Vttablet {
	if len(shard.Vttablets) > 1 {
		return shard.Vttablets[len(shard.Vttablets)-2]
	}
	return nil
}

// Vttablet stores the properties needed to start a vttablet process
type Vttablet struct {
	Type      string
	TabletUID int
	HTTPPort  int
	GrpcPort  int
	MySQLPort int
	Alias     string
<<<<<<< HEAD
	Cell      string

	// background executable processes
	MysqlctlProcess MysqlctlProcess
	VttabletProcess *VttabletProcess
=======

	// background executable processes
	MysqlctlProcess MysqlctlProcess
	VttabletProcess VttabletProcess
>>>>>>> f48be23d
}

// StartTopo starts topology server
func (cluster *LocalProcessCluster) StartTopo() (err error) {
	if cluster.Cell == "" {
		cluster.Cell = DefaultCell
	}
	cluster.TopoPort = cluster.GetAndReservePort()
	cluster.TmpDirectory = path.Join(os.Getenv("VTDATAROOT"), fmt.Sprintf("/tmp_%d", cluster.GetAndReservePort()))
	cluster.TopoProcess = *EtcdProcessInstance(cluster.TopoPort, cluster.GetAndReservePort(), cluster.Hostname, "global")
	log.Info(fmt.Sprintf("Starting etcd server on port : %d", cluster.TopoPort))
	if err = cluster.TopoProcess.Setup(); err != nil {
		log.Error(err.Error())
		return
	}

	log.Info("Creating topo dirs")
	if err = cluster.TopoProcess.ManageTopoDir("mkdir", "/vitess/global"); err != nil {
		log.Error(err.Error())
		return
	}

	if err = cluster.TopoProcess.ManageTopoDir("mkdir", "/vitess/"+cluster.Cell); err != nil {
		log.Error(err.Error())
		return
	}

	log.Info("Adding cell info")
	cluster.VtctlProcess = *VtctlProcessInstance(cluster.TopoProcess.Port, cluster.Hostname)
	if err = cluster.VtctlProcess.AddCellInfo(cluster.Cell); err != nil {
		log.Error(err)
		return
	}

	cluster.VtctldProcess = *VtctldProcessInstance(cluster.GetAndReservePort(), cluster.GetAndReservePort(), cluster.TopoProcess.Port, cluster.Hostname, cluster.TmpDirectory)
	log.Info(fmt.Sprintf("Starting vtctld server on port : %d", cluster.VtctldProcess.Port))
	cluster.VtctldHTTPPort = cluster.VtctldProcess.Port
	if err = cluster.VtctldProcess.Setup(cluster.Cell, cluster.VtctldExtraArgs...); err != nil {

		log.Error(err.Error())
		return
	}

	cluster.VtctlclientProcess = *VtctlClientProcessInstance("localhost", cluster.VtctldProcess.GrpcPort, cluster.TmpDirectory)
	return
}

// StartUnshardedKeyspace starts unshared keyspace with shard name as "0"
func (cluster *LocalProcessCluster) StartUnshardedKeyspace(keyspace Keyspace, replicaCount int, rdonly bool) error {
	return cluster.StartKeyspace(keyspace, []string{"0"}, replicaCount, rdonly)
}

// StartKeyspace starts required number of shard and the corresponding tablets
// keyspace : struct containing keyspace name, Sqlschema to apply, VSchema to apply
// shardName : list of shard names
// replicaCount: total number of replicas excluding master and rdonly
// rdonly: whether readonly tablets needed
func (cluster *LocalProcessCluster) StartKeyspace(keyspace Keyspace, shardNames []string, replicaCount int, rdonly bool) (err error) {
	totalTabletsRequired := replicaCount + 1 // + 1 is for master
	if rdonly {
		totalTabletsRequired = totalTabletsRequired + 1 // + 1 for rdonly
	}

	log.Info("Starting keyspace : " + keyspace.Name)
	_ = cluster.VtctlProcess.CreateKeyspace(keyspace.Name)
	var mysqlctlProcessList []*exec.Cmd
	for _, shardName := range shardNames {
		shard := &Shard{
			Name: shardName,
		}
		log.Info("Starting shard : " + shardName)
		mysqlctlProcessList = []*exec.Cmd{}
		for i := 0; i < totalTabletsRequired; i++ {
			// instantiate vttablet object with reserved ports
			tabletUID := cluster.GetAndReserveTabletUID()
			tablet := &Vttablet{
				TabletUID: tabletUID,
				HTTPPort:  cluster.GetAndReservePort(),
				GrpcPort:  cluster.GetAndReservePort(),
				MySQLPort: cluster.GetAndReservePort(),
				Alias:     fmt.Sprintf("%s-%010d", cluster.Cell, tabletUID),
			}
			if i == 0 { // Make the first one as master
				tablet.Type = "master"
			} else if i == totalTabletsRequired-1 && rdonly { // Make the last one as rdonly if rdonly flag is passed
				tablet.Type = "rdonly"
			}
			// Start Mysqlctl process
			log.Info(fmt.Sprintf("Starting mysqlctl for table uid %d, mysql port %d", tablet.TabletUID, tablet.MySQLPort))
			tablet.MysqlctlProcess = *MysqlCtlProcessInstance(tablet.TabletUID, tablet.MySQLPort, cluster.TmpDirectory)
<<<<<<< HEAD
			if proc, err := tablet.MysqlctlProcess.StartProcess(); err != nil {
=======
			if err = tablet.MysqlctlProcess.Start(); err != nil {
>>>>>>> f48be23d
				log.Error(err.Error())
				return err
			} else {
				mysqlctlProcessList = append(mysqlctlProcessList, proc)
			}

			// start vttablet process
<<<<<<< HEAD
			tablet.VttabletProcess = VttabletProcessInstance(tablet.HTTPPort,
=======
			tablet.VttabletProcess = *VttabletProcessInstance(tablet.HTTPPort,
>>>>>>> f48be23d
				tablet.GrpcPort,
				tablet.TabletUID,
				cluster.Cell,
				shardName,
				keyspace.Name,
				cluster.VtctldProcess.Port,
				tablet.Type,
				cluster.TopoProcess.Port,
				cluster.Hostname,
				cluster.TmpDirectory,
				cluster.VtTabletExtraArgs,
				cluster.EnableSemiSync)
			tablet.Alias = tablet.VttabletProcess.TabletPath
<<<<<<< HEAD

			shard.Vttablets = append(shard.Vttablets, tablet)
		}

		// wait till all mysqlctl is instantiated
		for _, proc := range mysqlctlProcessList {
			if err = proc.Wait(); err != nil {
				log.Errorf("Unable to start mysql , error %v", err.Error())
				return err
			}
		}
		for _, tablet := range shard.Vttablets {
			if _, err = tablet.VttabletProcess.QueryTablet(fmt.Sprintf("create database vt_%s", keyspace.Name), keyspace.Name, false); err != nil {
=======

			if _, err = tablet.VttabletProcess.QueryTablet(fmt.Sprintf("create database vt_%s", keyspace.Name), keyspace.Name, false); err != nil {
				log.Error(err.Error())
				return
			}

			log.Info(fmt.Sprintf("Starting vttablet for tablet uid %d, grpc port %d", tablet.TabletUID, tablet.GrpcPort))

			if err = tablet.VttabletProcess.Setup(); err != nil {
>>>>>>> f48be23d
				log.Error(err.Error())
				return
			}

			log.Info(fmt.Sprintf("Starting vttablet for tablet uid %d, grpc port %d", tablet.TabletUID, tablet.GrpcPort))

			if err = tablet.VttabletProcess.Setup(); err != nil {
				log.Error(err.Error())
				return
			}
		}

		// Make first tablet as master
		if err = cluster.VtctlclientProcess.InitShardMaster(keyspace.Name, shardName, cluster.Cell, shard.Vttablets[0].TabletUID); err != nil {
			log.Error(err.Error())
			return
		}
		keyspace.Shards = append(keyspace.Shards, *shard)
	}
	// if the keyspace is present then append the shard info
	existingKeyspace := false
	for idx, ks := range cluster.Keyspaces {
		if ks.Name == keyspace.Name {
			cluster.Keyspaces[idx].Shards = append(cluster.Keyspaces[idx].Shards, keyspace.Shards...)
			existingKeyspace = true
		}
	}
	if !existingKeyspace {
		cluster.Keyspaces = append(cluster.Keyspaces, keyspace)
	}

	// Apply Schema SQL
	if keyspace.SchemaSQL != "" {
		if err = cluster.VtctlclientProcess.ApplySchema(keyspace.Name, keyspace.SchemaSQL); err != nil {
			log.Error(err.Error())
			return
		}
	}

	//Apply VSchema
	if keyspace.VSchema != "" {
		if err = cluster.VtctlclientProcess.ApplyVSchema(keyspace.Name, keyspace.VSchema); err != nil {
			log.Error(err.Error())
			return
		}
	}

	log.Info("Done creating keyspace : " + keyspace.Name)
	return
}

// LaunchCluster Initiate required number of shard and the corresponding tablets
// replicaCount: total number of replicas
// rdonlyCount: total number of replicas
func (cluster *LocalProcessCluster) LaunchCluster(keyspace *Keyspace, shards []Shard) (err error) {

	log.Info("Starting keyspace : " + keyspace.Name)

	// Start topo server
	//err = cluster.StartTopo()
	//if err != nil {
	//	log.Error(err)
	//	return
	//}

	// Create Keyspace
	err = cluster.VtctlProcess.CreateKeyspace(keyspace.Name)
	if err != nil {
		log.Error(err)
		return
	}

	// Create shard
	for _, shard := range shards {
		for _, tablet := range shard.Vttablets {
			//tablet := cluster.GetVttabletInstance("replica", 0)
			err = cluster.VtctlclientProcess.InitTablet(tablet, tablet.Cell, keyspace.Name, cluster.Hostname, shard.Name)
			if err != nil {
				log.Error(err)
				return
			}

			// Setup MysqlctlProcess
			tablet.MysqlctlProcess = *MysqlCtlProcessInstance(tablet.TabletUID, tablet.MySQLPort, cluster.TmpDirectory)
			// Setup VttabletProcess
			tablet.VttabletProcess = VttabletProcessInstance(
				tablet.HTTPPort,
				tablet.GrpcPort,
				tablet.TabletUID,
				tablet.Cell,
				shard.Name,
				keyspace.Name,
				cluster.VtctldProcess.Port,
				tablet.Type,
				cluster.TopoProcess.Port,
				cluster.Hostname,
				cluster.TmpDirectory,
				cluster.VtTabletExtraArgs,
				cluster.EnableSemiSync)

			//shard.Vttablets = append(shard.Vttablets, tablet)
		}

		keyspace.Shards = append(keyspace.Shards, shard)
	}
	// Do Not Start Mysqlctl process
	// Do Not Start vttablet process
	// No database created
	// No Init shard master

	// if the keyspace is present then append the shard info
	existingKeyspace := false
	for idx, ks := range cluster.Keyspaces {
		if ks.Name == keyspace.Name {
			cluster.Keyspaces[idx].Shards = append(cluster.Keyspaces[idx].Shards, keyspace.Shards...)
			existingKeyspace = true
		}
	}
	if !existingKeyspace {
		cluster.Keyspaces = append(cluster.Keyspaces, *keyspace)
	}

	// Do NOT Apply Schema SQL
	// Do Not Apply VSchema

	log.Info("Done launching keyspace : " + keyspace.Name)
	return err
}

// StartVtgate starts vtgate
func (cluster *LocalProcessCluster) StartVtgate() (err error) {
	vtgateHTTPPort := cluster.GetAndReservePort()
	vtgateGrpcPort := cluster.GetAndReservePort()
	cluster.VtgateMySQLPort = cluster.GetAndReservePort()
	log.Info(fmt.Sprintf("Starting vtgate on port %d", vtgateHTTPPort))
	cluster.VtgateProcess = *VtgateProcessInstance(
		vtgateHTTPPort,
		vtgateGrpcPort,
		cluster.VtgateMySQLPort,
		cluster.Cell,
		cluster.Cell,
		cluster.Hostname,
		"MASTER,REPLICA",
		cluster.TopoProcess.Port,
		cluster.TmpDirectory,
		cluster.VtGateExtraArgs)

	log.Info(fmt.Sprintf("Vtgate started, connect to mysql using : mysql -h 127.0.0.1 -P %d", cluster.VtgateMySQLPort))
	return cluster.VtgateProcess.Setup()
}

// NewCluster instantiates a new cluster
func NewCluster(cell string, hostname string) *LocalProcessCluster {
	cluster := &LocalProcessCluster{Cell: cell, Hostname: hostname}
	cluster.OriginalVTDATAROOT = os.Getenv("VTDATAROOT")
	cluster.CurrentVTDATAROOT = path.Join(os.Getenv("VTDATAROOT"), fmt.Sprintf("vtroot_%d", cluster.GetAndReservePort()))
	_ = createDirectory(cluster.CurrentVTDATAROOT, 0700)
	_ = os.Setenv("VTDATAROOT", cluster.CurrentVTDATAROOT)
	rand.Seed(time.Now().UTC().UnixNano())
	return cluster
}

// ReStartVtgate starts vtgate with updated configs
func (cluster *LocalProcessCluster) ReStartVtgate() (err error) {
	err = cluster.VtgateProcess.TearDown()
	if err != nil {
		log.Error(err.Error())
		return
	}
	err = cluster.StartVtgate()
	if err != nil {
		log.Error(err.Error())
		return
	}
	return err
}

// Teardown brings down the cluster by invoking teardown for individual processes
func (cluster *LocalProcessCluster) Teardown() (err error) {
	if err = cluster.VtgateProcess.TearDown(); err != nil {
		log.Error(err.Error())
		return
	}

	if err = cluster.VtworkerProcess.TearDown(); err != nil {
		log.Error(err.Error())
		return
	}

	mysqlctlProcessList := []*exec.Cmd{}

	for _, keyspace := range cluster.Keyspaces {
		for _, shard := range keyspace.Shards {
			for _, tablet := range shard.Vttablets {
<<<<<<< HEAD
				if proc, err := tablet.MysqlctlProcess.StopProcess(); err != nil {
=======
				if err = tablet.MysqlctlProcess.Stop(); err != nil {
>>>>>>> f48be23d
					log.Error(err.Error())
					return err
				} else {
					mysqlctlProcessList = append(mysqlctlProcessList, proc)
				}

<<<<<<< HEAD
				if err = tablet.VttabletProcess.TearDown(true); err != nil {
=======
				if err = tablet.VttabletProcess.TearDown(); err != nil {
>>>>>>> f48be23d
					log.Error(err.Error())
					return
				}
			}
		}
	}

<<<<<<< HEAD
	for _, proc := range mysqlctlProcessList {
		proc.Wait()
	}

=======
>>>>>>> f48be23d
	if err = cluster.VtctldProcess.TearDown(); err != nil {
		log.Error(err.Error())
		return
	}

<<<<<<< HEAD
	if err = cluster.TopoProcess.TearDown(cluster.Cell); err != nil {
=======
	if err = cluster.TopoProcess.TearDown(cluster.Cell, cluster.OriginalVTDATAROOT, cluster.CurrentVTDATAROOT, *keepData); err != nil {
>>>>>>> f48be23d
		log.Error(err.Error())
		return
	}
	return err
}

// StartVtworker starts a vtworker
func (cluster *LocalProcessCluster) StartVtworker(cell string, extraArgs ...string) error {
	httpPort := cluster.GetAndReservePort()
	grpcPort := cluster.GetAndReservePort()
	log.Info(fmt.Sprintf("Starting vtworker on port %d", httpPort))
	cluster.VtworkerProcess = *VtworkerProcessInstance(
		httpPort,
		grpcPort,
		cluster.TopoPort,
		cluster.Hostname,
		cluster.TmpDirectory)
	cluster.VtworkerProcess.ExtraArgs = extraArgs
	return cluster.VtworkerProcess.Setup(cell)

}

// GetAndReservePort gives port for required process
func (cluster *LocalProcessCluster) GetAndReservePort() int {
	if cluster.nextPortForProcess == 0 {
		cluster.nextPortForProcess = getRandomNumber(20000, 15000)
	}
	cluster.nextPortForProcess = cluster.nextPortForProcess + 1
	return cluster.nextPortForProcess
}

// GetAndReserveTabletUID gives tablet uid
func (cluster *LocalProcessCluster) GetAndReserveTabletUID() int {
	if cluster.BaseTabletUID == 0 {
		cluster.BaseTabletUID = getRandomNumber(10000, 0)
	}
	cluster.BaseTabletUID = cluster.BaseTabletUID + 1
	return cluster.BaseTabletUID
}

func getRandomNumber(maxNumber int32, baseNumber int) int {
	return int(rand.Int31n(maxNumber)) + baseNumber
}

// GetVttabletInstance create a new vttablet object
<<<<<<< HEAD
func (cluster *LocalProcessCluster) GetVttabletInstance(tabletType string, UID int, cell string) *Vttablet {
	if UID == 0 {
		UID = cluster.GetAndReserveTabletUID()
	}
	if cell == "" {
		cell = cluster.Cell
	}
=======
func (cluster *LocalProcessCluster) GetVttabletInstance(UID int) *Vttablet {
	if UID == 0 {
		UID = cluster.GetAndReserveTabletUID()
	}
>>>>>>> f48be23d
	return &Vttablet{
		TabletUID: UID,
		HTTPPort:  cluster.GetAndReservePort(),
		GrpcPort:  cluster.GetAndReservePort(),
		MySQLPort: cluster.GetAndReservePort(),
<<<<<<< HEAD
		Type:      tabletType,
		Cell:      cell,
		Alias:     fmt.Sprintf("%s-%010d", cell, UID),
=======
		Type:      "replica",
		Alias:     fmt.Sprintf("%s-%010d", cluster.Cell, UID),
>>>>>>> f48be23d
	}
}

// StartVttablet start a new tablet
func (cluster *LocalProcessCluster) StartVttablet(tablet *Vttablet, servingStatus string,
	supportBackup bool, cell string, keyspaceName string, hostname string, shardName string) error {
<<<<<<< HEAD
	tablet.VttabletProcess = VttabletProcessInstance(
=======
	tablet.VttabletProcess = *VttabletProcessInstance(
>>>>>>> f48be23d
		tablet.HTTPPort,
		tablet.GrpcPort,
		tablet.TabletUID,
		cell,
		shardName,
		keyspaceName,
		cluster.VtctldProcess.Port,
		tablet.Type,
		cluster.TopoProcess.Port,
		hostname,
		cluster.TmpDirectory,
		cluster.VtTabletExtraArgs,
		cluster.EnableSemiSync)

	tablet.VttabletProcess.SupportBackup = supportBackup
	tablet.VttabletProcess.ServingStatus = servingStatus
	return tablet.VttabletProcess.Setup()
}<|MERGE_RESOLUTION|>--- conflicted
+++ resolved
@@ -21,13 +21,9 @@
 	"fmt"
 	"math/rand"
 	"os"
-<<<<<<< HEAD
 	"os/exec"
 	"path"
-=======
-	"path"
 	"time"
->>>>>>> f48be23d
 
 	"vitess.io/vitess/go/vt/log"
 )
@@ -41,14 +37,6 @@
 
 // LocalProcessCluster Testcases need to use this to iniate a cluster
 type LocalProcessCluster struct {
-<<<<<<< HEAD
-	Keyspaces     []Keyspace
-	Cell          string
-	BaseTabletUID int
-	Hostname      string
-	TopoPort      int
-	TmpDirectory  string
-=======
 	Keyspaces          []Keyspace
 	Cell               string
 	BaseTabletUID      int
@@ -57,7 +45,6 @@
 	TmpDirectory       string
 	OriginalVTDATAROOT string
 	CurrentVTDATAROOT  string
->>>>>>> f48be23d
 
 	VtgateMySQLPort int
 	VtgateGrpcPort  int
@@ -68,16 +55,10 @@
 	VtctlProcess       VtctlProcess
 
 	// background executable processes
-<<<<<<< HEAD
 	TopoProcess     EtcdProcess
 	VtctldProcess   VtctldProcess
 	VtgateProcess   VtgateProcess
 	VtworkerProcess VtworkerProcess
-=======
-	TopoProcess   EtcdProcess
-	VtctldProcess VtctldProcess
-	VtgateProcess VtgateProcess
->>>>>>> f48be23d
 
 	nextPortForProcess int
 
@@ -136,18 +117,11 @@
 	GrpcPort  int
 	MySQLPort int
 	Alias     string
-<<<<<<< HEAD
 	Cell      string
 
 	// background executable processes
 	MysqlctlProcess MysqlctlProcess
 	VttabletProcess *VttabletProcess
-=======
-
-	// background executable processes
-	MysqlctlProcess MysqlctlProcess
-	VttabletProcess VttabletProcess
->>>>>>> f48be23d
 }
 
 // StartTopo starts topology server
@@ -238,11 +212,7 @@
 			// Start Mysqlctl process
 			log.Info(fmt.Sprintf("Starting mysqlctl for table uid %d, mysql port %d", tablet.TabletUID, tablet.MySQLPort))
 			tablet.MysqlctlProcess = *MysqlCtlProcessInstance(tablet.TabletUID, tablet.MySQLPort, cluster.TmpDirectory)
-<<<<<<< HEAD
 			if proc, err := tablet.MysqlctlProcess.StartProcess(); err != nil {
-=======
-			if err = tablet.MysqlctlProcess.Start(); err != nil {
->>>>>>> f48be23d
 				log.Error(err.Error())
 				return err
 			} else {
@@ -250,11 +220,7 @@
 			}
 
 			// start vttablet process
-<<<<<<< HEAD
 			tablet.VttabletProcess = VttabletProcessInstance(tablet.HTTPPort,
-=======
-			tablet.VttabletProcess = *VttabletProcessInstance(tablet.HTTPPort,
->>>>>>> f48be23d
 				tablet.GrpcPort,
 				tablet.TabletUID,
 				cluster.Cell,
@@ -268,7 +234,6 @@
 				cluster.VtTabletExtraArgs,
 				cluster.EnableSemiSync)
 			tablet.Alias = tablet.VttabletProcess.TabletPath
-<<<<<<< HEAD
 
 			shard.Vttablets = append(shard.Vttablets, tablet)
 		}
@@ -282,17 +247,6 @@
 		}
 		for _, tablet := range shard.Vttablets {
 			if _, err = tablet.VttabletProcess.QueryTablet(fmt.Sprintf("create database vt_%s", keyspace.Name), keyspace.Name, false); err != nil {
-=======
-
-			if _, err = tablet.VttabletProcess.QueryTablet(fmt.Sprintf("create database vt_%s", keyspace.Name), keyspace.Name, false); err != nil {
-				log.Error(err.Error())
-				return
-			}
-
-			log.Info(fmt.Sprintf("Starting vttablet for tablet uid %d, grpc port %d", tablet.TabletUID, tablet.GrpcPort))
-
-			if err = tablet.VttabletProcess.Setup(); err != nil {
->>>>>>> f48be23d
 				log.Error(err.Error())
 				return
 			}
@@ -487,22 +441,14 @@
 	for _, keyspace := range cluster.Keyspaces {
 		for _, shard := range keyspace.Shards {
 			for _, tablet := range shard.Vttablets {
-<<<<<<< HEAD
 				if proc, err := tablet.MysqlctlProcess.StopProcess(); err != nil {
-=======
-				if err = tablet.MysqlctlProcess.Stop(); err != nil {
->>>>>>> f48be23d
 					log.Error(err.Error())
 					return err
 				} else {
 					mysqlctlProcessList = append(mysqlctlProcessList, proc)
 				}
 
-<<<<<<< HEAD
-				if err = tablet.VttabletProcess.TearDown(true); err != nil {
-=======
 				if err = tablet.VttabletProcess.TearDown(); err != nil {
->>>>>>> f48be23d
 					log.Error(err.Error())
 					return
 				}
@@ -510,23 +456,16 @@
 		}
 	}
 
-<<<<<<< HEAD
 	for _, proc := range mysqlctlProcessList {
 		proc.Wait()
 	}
 
-=======
->>>>>>> f48be23d
 	if err = cluster.VtctldProcess.TearDown(); err != nil {
 		log.Error(err.Error())
 		return
 	}
 
-<<<<<<< HEAD
-	if err = cluster.TopoProcess.TearDown(cluster.Cell); err != nil {
-=======
 	if err = cluster.TopoProcess.TearDown(cluster.Cell, cluster.OriginalVTDATAROOT, cluster.CurrentVTDATAROOT, *keepData); err != nil {
->>>>>>> f48be23d
 		log.Error(err.Error())
 		return
 	}
@@ -572,7 +511,6 @@
 }
 
 // GetVttabletInstance create a new vttablet object
-<<<<<<< HEAD
 func (cluster *LocalProcessCluster) GetVttabletInstance(tabletType string, UID int, cell string) *Vttablet {
 	if UID == 0 {
 		UID = cluster.GetAndReserveTabletUID()
@@ -580,36 +518,21 @@
 	if cell == "" {
 		cell = cluster.Cell
 	}
-=======
-func (cluster *LocalProcessCluster) GetVttabletInstance(UID int) *Vttablet {
-	if UID == 0 {
-		UID = cluster.GetAndReserveTabletUID()
-	}
->>>>>>> f48be23d
 	return &Vttablet{
 		TabletUID: UID,
 		HTTPPort:  cluster.GetAndReservePort(),
 		GrpcPort:  cluster.GetAndReservePort(),
 		MySQLPort: cluster.GetAndReservePort(),
-<<<<<<< HEAD
 		Type:      tabletType,
 		Cell:      cell,
 		Alias:     fmt.Sprintf("%s-%010d", cell, UID),
-=======
-		Type:      "replica",
-		Alias:     fmt.Sprintf("%s-%010d", cluster.Cell, UID),
->>>>>>> f48be23d
 	}
 }
 
 // StartVttablet start a new tablet
 func (cluster *LocalProcessCluster) StartVttablet(tablet *Vttablet, servingStatus string,
 	supportBackup bool, cell string, keyspaceName string, hostname string, shardName string) error {
-<<<<<<< HEAD
 	tablet.VttabletProcess = VttabletProcessInstance(
-=======
-	tablet.VttabletProcess = *VttabletProcessInstance(
->>>>>>> f48be23d
 		tablet.HTTPPort,
 		tablet.GrpcPort,
 		tablet.TabletUID,
