--- conflicted
+++ resolved
@@ -143,22 +143,6 @@
 	return nil
 }
 
-<<<<<<< HEAD
-// Vttablet stores the properties needed to start a vttablet process
-type Vttablet struct {
-	Type      string
-	TabletUID int
-	HTTPPort  int
-	GrpcPort  int
-	MySQLPort int
-	Alias     string
-	Cell      string
-
-	// background executable processes
-	MysqlctlProcess MysqlctlProcess
-	VttabletProcess *VttabletProcess
-}
-
 // CtrlCHandler handles the teardown for the ctrl-c.
 func (cluster *LocalProcessCluster) CtrlCHandler() {
 	cluster.Context, cluster.CancelFunc = context.WithCancel(context.Background())
@@ -173,8 +157,6 @@
 	}
 }
 
-=======
->>>>>>> 830f0db2
 // StartTopo starts topology server
 func (cluster *LocalProcessCluster) StartTopo() (err error) {
 	if cluster.Cell == "" {
