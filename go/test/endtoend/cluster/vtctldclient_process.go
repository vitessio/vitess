--- conflicted
+++ resolved
@@ -27,10 +27,7 @@
 	"vitess.io/vitess/go/vt/vterrors"
 
 	topodatapb "vitess.io/vitess/go/vt/proto/topodata"
-<<<<<<< HEAD
 	vtctldatapb "vitess.io/vitess/go/vt/proto/vtctldata"
-=======
->>>>>>> f1a95e1c
 )
 
 // VtctldClientProcess is a generic handle for a running vtctldclient command .
@@ -101,14 +98,11 @@
 	return vtctldclient
 }
 
-<<<<<<< HEAD
 // ApplyRoutingRules applies the given routing rules.
 func (vtctldclient *VtctldClientProcess) ApplyRoutingRules(json string) error {
 	return vtctldclient.ExecuteCommand("ApplyRoutingRules", "--rules", json)
 }
 
-=======
->>>>>>> f1a95e1c
 type ApplySchemaParams struct {
 	DDLStrategy      string
 	MigrationContext string
@@ -158,8 +152,6 @@
 	)
 }
 
-<<<<<<< HEAD
-=======
 // GetSrvKeyspaces returns a mapping of cell to srv keyspace for the given keyspace.
 func (vtctldclient *VtctldClientProcess) GetSrvKeyspaces(keyspace string, cells ...string) (ksMap map[string]*topodatapb.SrvKeyspace, err error) {
 	args := append([]string{"GetSrvKeyspaces", keyspace}, cells...)
@@ -173,7 +165,6 @@
 	return ksMap, err
 }
 
->>>>>>> f1a95e1c
 // PlannedReparentShard executes vtctlclient command to make specified tablet the primary for the shard.
 func (vtctldclient *VtctldClientProcess) PlannedReparentShard(Keyspace string, Shard string, alias string) (err error) {
 	output, err := vtctldclient.ExecuteCommandWithOutput(
