--- conflicted
+++ resolved
@@ -63,16 +63,10 @@
 }
 
 // ApplySchema applies SQL schema to the keyspace
-<<<<<<< HEAD
-func (vtctlclient *VtctlClientProcess) ApplySchema(Keyspace string, SQL string) (err error) {
-	_, err = vtctlclient.ApplySchemaWithOutput(Keyspace, SQL, "direct")
-	return err
-=======
 func (vtctlclient *VtctlClientProcess) ApplySchema(Keyspace string, SQL string) error {
 	message, err := vtctlclient.ApplySchemaWithOutput(Keyspace, SQL, "direct")
 
 	return vterrors.Wrap(err, message)
->>>>>>> fc784709
 }
 
 // ApplyVSchema applies vitess schema (JSON format) to the keyspace
