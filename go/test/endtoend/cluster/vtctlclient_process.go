--- conflicted
+++ resolved
@@ -73,11 +73,7 @@
 
 // ApplySchema applies SQL schema to the keyspace
 func (vtctlclient *VtctlClientProcess) ApplySchema(Keyspace string, SQL string) error {
-<<<<<<< HEAD
-	message, err := vtctlclient.ApplySchemaWithOutput(Keyspace, SQL, "direct")
-=======
 	message, err := vtctlclient.ApplySchemaWithOutput(Keyspace, SQL, VtctlClientParams{DDLStrategy: "direct"})
->>>>>>> cb142eea
 
 	return vterrors.Wrap(err, message)
 }
