/*
Copyright 2019 The Vitess Authors.

Licensed under the Apache License, Version 2.0 (the "License");
you may not use this file except in compliance with the License.
You may obtain a copy of the License at

    http://www.apache.org/licenses/LICENSE-2.0

Unless required by applicable law or agreed to in writing, software
distributed under the License is distributed on an "AS IS" BASIS,
WITHOUT WARRANTIES OR CONDITIONS OF ANY KIND, either express or implied.
See the License for the specific language governing permissions and
limitations under the License.
*/

package cluster

import (
	"encoding/json"
	"fmt"
	"io"
	"net/http"
	"os"
	"os/exec"
	"path"
	"reflect"
	"strconv"
	"strings"
	"syscall"
	"time"

	"vitess.io/vitess/go/vt/log"
	"vitess.io/vitess/go/vt/mysqlctl"
	"vitess.io/vitess/go/vt/vtgate/planbuilder"
	"vitess.io/vitess/go/vt/vtgate/planbuilder/plancontext"
)

// VtgateProcess is a generic handle for a running vtgate .
// It can be spawned manually
type VtgateProcess struct {
	Name                  string
	Binary                string
	CommonArg             VtctlProcess
	LogDir                string
	FileToLogQueries      string
	Port                  int
	GrpcPort              int
	MySQLServerPort       int
	MySQLServerSocketPath string
	Cell                  string
	CellsToWatch          string
	TabletTypesToWait     string
	ServiceMap            string
	MySQLAuthServerImpl   string
	Directory             string
	VerifyURL             string
	VSchemaURL            string
	SysVarSetEnabled      bool
	PlannerVersion        plancontext.PlannerVersion
	// Extra Args to be set before starting the vtgate process
	ExtraArgs []string

	proc *exec.Cmd
	exit chan error
}

const defaultVtGatePlannerVersion = planbuilder.Gen4CompareV3

// Setup starts Vtgate process with required arguements
func (vtgate *VtgateProcess) Setup() (err error) {
	args := []string{
		"--topo_implementation", vtgate.CommonArg.TopoImplementation,
		"--topo_global_server_address", vtgate.CommonArg.TopoGlobalAddress,
		"--topo_global_root", vtgate.CommonArg.TopoGlobalRoot,
		"--log_dir", vtgate.LogDir,
		"--log_queries_to_file", vtgate.FileToLogQueries,
		"--port", fmt.Sprintf("%d", vtgate.Port),
		"--grpc_port", fmt.Sprintf("%d", vtgate.GrpcPort),
		"--mysql_server_port", fmt.Sprintf("%d", vtgate.MySQLServerPort),
		"--mysql_server_socket_path", vtgate.MySQLServerSocketPath,
		"--cell", vtgate.Cell,
		"--cells_to_watch", vtgate.CellsToWatch,
		"--tablet_types_to_wait", vtgate.TabletTypesToWait,
		"--service_map", vtgate.ServiceMap,
		"--mysql_auth_server_impl", vtgate.MySQLAuthServerImpl,
	}
	// If no explicit mysql_server_version has been specified then we autodetect
	// the MySQL version that will be used for the test and base the vtgate's
	// mysql server version on that.
	msvflag := false
	for _, f := range vtgate.ExtraArgs {
		if strings.Contains(f, "mysql_server_version") {
			msvflag = true
			break
		}
	}
	if !msvflag {
		version, err := mysqlctl.GetVersionString()
		if err != nil {
			return err
		}
		_, vers, err := mysqlctl.ParseVersionString(version)
		if err != nil {
			return err
		}
		mysqlvers := fmt.Sprintf("%d.%d.%d-vitess", vers.Major, vers.Minor, vers.Patch)
		args = append(args, "--mysql_server_version", mysqlvers)
	}
	if vtgate.PlannerVersion > 0 {
		v, err := GetMajorVersion("vtgate")
		if err != nil {
			return err
		}
		plannerFlag := "--planner-version"
		if v < 14 {
			plannerFlag = "--planner_version"
		}
		args = append(args, plannerFlag, vtgate.PlannerVersion.String())
	}
	if vtgate.SysVarSetEnabled {
		args = append(args, "--enable_system_settings")
	}
	vtgate.proc = exec.Command(
		vtgate.Binary,
		args...,
	)
	if *isCoverage {
		vtgate.proc.Args = append(vtgate.proc.Args, "--test.coverprofile="+getCoveragePath("vtgate.out"))
	}

	vtgate.proc.Args = append(vtgate.proc.Args, vtgate.ExtraArgs...)

	errFile, _ := os.Create(path.Join(vtgate.LogDir, "vtgate-stderr.txt"))
	vtgate.proc.Stderr = errFile

	vtgate.proc.Env = append(vtgate.proc.Env, os.Environ()...)

	log.Infof("Running vtgate with command: %v", strings.Join(vtgate.proc.Args, " "))

	err = vtgate.proc.Start()
	if err != nil {
		return
	}
	vtgate.exit = make(chan error)
	go func() {
		if vtgate.proc != nil {
			vtgate.exit <- vtgate.proc.Wait()
		}
	}()

	timeout := time.Now().Add(60 * time.Second)
	for time.Now().Before(timeout) {
		if vtgate.WaitForStatus() {
			return nil
		}
		select {
		case err := <-vtgate.exit:
			return fmt.Errorf("process '%s' exited prematurely (err: %s)", vtgate.Name, err)
		default:
			time.Sleep(300 * time.Millisecond)
		}
	}

	return fmt.Errorf("process '%s' timed out after 60s (err: %s)", vtgate.Name, <-vtgate.exit)
}

// WaitForStatus function checks if vtgate process is up and running
func (vtgate *VtgateProcess) WaitForStatus() bool {
	resp, err := http.Get(vtgate.VerifyURL)
	if err != nil {
		return false
	}
	defer resp.Body.Close()

	return resp.StatusCode == 200
}

// GetStatusForTabletOfShard function gets status for a specific tablet of a shard in keyspace
// endPointsCount : number of endpoints
func (vtgate *VtgateProcess) GetStatusForTabletOfShard(name string, endPointsCount int) bool {
	resp, err := http.Get(vtgate.VerifyURL)
	if err != nil {
		return false
	}
	defer resp.Body.Close()

	if resp.StatusCode == 200 {
		resultMap := make(map[string]any)
		respByte, _ := io.ReadAll(resp.Body)
		err := json.Unmarshal(respByte, &resultMap)
		if err != nil {
			panic(err)
		}
		object := reflect.ValueOf(resultMap["HealthcheckConnections"])
		if object.Kind() == reflect.Map {
			for _, key := range object.MapKeys() {
				if key.String() == name {
					value := fmt.Sprintf("%v", object.MapIndex(key))
					countStr := strconv.Itoa(endPointsCount)
					return value == countStr
				}
			}
		}
	}
	return false
}

// WaitForStatusOfTabletInShard function waits till status of a tablet in shard is 1
// endPointsCount: how many endpoints to wait for
func (vtgate *VtgateProcess) WaitForStatusOfTabletInShard(name string, endPointsCount int) error {
	log.Infof("Waiting for healthy status of %d %s tablets in cell %s",
		endPointsCount, name, vtgate.Cell)
	timeout := time.Now().Add(30 * time.Second)
	for time.Now().Before(timeout) {
		if vtgate.GetStatusForTabletOfShard(name, endPointsCount) {
			return nil
		}
		select {
		case err := <-vtgate.exit:
			return fmt.Errorf("process '%s' exited prematurely (err: %s)", vtgate.Name, err)
		default:
			time.Sleep(300 * time.Millisecond)
		}
	}
	return fmt.Errorf("wait for %s failed", name)
}

// TearDown shuts down the running vtgate service
func (vtgate *VtgateProcess) TearDown() error {
	if vtgate.proc == nil || vtgate.exit == nil {
		return nil
	}
	// graceful shutdown is not currently working with vtgate, attempting a force-kill to make tests less flaky
	// Attempt graceful shutdown with SIGTERM first
	vtgate.proc.Process.Signal(syscall.SIGTERM)

	// We are not checking vtgate's exit code because it sometimes
	// returns exit code 2, even though vtgate terminates cleanly.
	select {
	case <-vtgate.exit:
		vtgate.proc = nil
		return nil

	case <-time.After(30 * time.Second):
		vtgate.proc.Process.Kill()
		vtgate.proc = nil
		return <-vtgate.exit
	}
}

// VtgateProcessInstance returns a Vtgate handle for vtgate process
// configured with the given Config.
// The process must be manually started by calling setup()
func VtgateProcessInstance(
	port, grpcPort, mySQLServerPort int,
	cell, cellsToWatch, hostname, tabletTypesToWait string,
	topoPort int,
	tmpDirectory string,
	extraArgs []string,
	plannerVersion plancontext.PlannerVersion,
) *VtgateProcess {
	vtctl := VtctlProcessInstance(topoPort, hostname)
	vtgate := &VtgateProcess{
		Name:                  "vtgate",
		Binary:                "vtgate",
		FileToLogQueries:      path.Join(tmpDirectory, "/vtgate_querylog.txt"),
		Directory:             os.Getenv("VTDATAROOT"),
		ServiceMap:            "grpc-tabletmanager,grpc-throttler,grpc-queryservice,grpc-updatestream,grpc-vtctl,grpc-vtworker,grpc-vtgateservice",
		LogDir:                tmpDirectory,
		Port:                  port,
		GrpcPort:              grpcPort,
		MySQLServerPort:       mySQLServerPort,
		MySQLServerSocketPath: path.Join(tmpDirectory, "mysql.sock"),
		Cell:                  cell,
		CellsToWatch:          cellsToWatch,
		TabletTypesToWait:     tabletTypesToWait,
		CommonArg:             *vtctl,
		MySQLAuthServerImpl:   "none",
		ExtraArgs:             extraArgs,
		PlannerVersion:        plannerVersion,
	}

	vtgate.VerifyURL = fmt.Sprintf("http://%s:%d/debug/vars", hostname, port)
	vtgate.VSchemaURL = fmt.Sprintf("http://%s:%d/debug/vschema", hostname, port)

	return vtgate
}

// GetVars returns map of vars
func (vtgate *VtgateProcess) GetVars() (map[string]any, error) {
	resultMap := make(map[string]any)
	resp, err := http.Get(vtgate.VerifyURL)
	if err != nil {
		return nil, fmt.Errorf("error getting response from %s", vtgate.VerifyURL)
	}
	defer resp.Body.Close()

	if resp.StatusCode == 200 {
		respByte, _ := io.ReadAll(resp.Body)
		err := json.Unmarshal(respByte, &resultMap)
		if err != nil {
			return nil, fmt.Errorf("not able to parse response body")
		}
		return resultMap, nil
	}
	return nil, fmt.Errorf("unsuccessful response")
}

// ReadVSchema reads the vschema from the vtgate endpoint for it and returns
// a pointer to the interface. To read this vschema, the caller must convert it to a map
func (vtgate *VtgateProcess) ReadVSchema() (*interface{}, error) {
	httpClient := &http.Client{Timeout: 5 * time.Second}
	resp, err := httpClient.Get(vtgate.VSchemaURL)
	if err != nil {
		return nil, err
	}
<<<<<<< HEAD
	res, err := io.ReadAll(resp.Body)
=======
	defer resp.Body.Close()
	res, err := ioutil.ReadAll(resp.Body)
>>>>>>> 2cb79038
	if err != nil {
		return nil, err
	}
	var results interface{}
	err = json.Unmarshal(res, &results)
	if err != nil {
		return nil, err
	}
	return &results, nil
}<|MERGE_RESOLUTION|>--- conflicted
+++ resolved
@@ -315,12 +315,8 @@
 	if err != nil {
 		return nil, err
 	}
-<<<<<<< HEAD
+	defer resp.Body.Close()
 	res, err := io.ReadAll(resp.Body)
-=======
-	defer resp.Body.Close()
-	res, err := ioutil.ReadAll(resp.Body)
->>>>>>> 2cb79038
 	if err != nil {
 		return nil, err
 	}
