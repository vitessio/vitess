--- conflicted
+++ resolved
@@ -311,11 +311,7 @@
 		}
 		orderBy := ""
 		if content, exists := readTestFile(t, testName, "order_by"); exists {
-<<<<<<< HEAD
-			orderBy = fmt.Sprintf(" order by %s", content)
-=======
 			orderBy = "order by " + content
->>>>>>> e46c73e7
 		}
 		selectBefore := fmt.Sprintf("select %s from %s%s", beforeColumns, beforeTableName, orderBy)
 		selectAfter := fmt.Sprintf("select %s from %s%s", afterColumns, afterTableName, orderBy)
