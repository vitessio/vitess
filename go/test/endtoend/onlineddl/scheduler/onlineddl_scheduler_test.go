--- conflicted
+++ resolved
@@ -74,7 +74,6 @@
 	primaryTablet   *cluster.Vttablet
 	shards          []cluster.Shard
 	vtParams        mysql.ConnParams
-	primary         *cluster.Vttablet
 
 	normalWaitTime            = 20 * time.Second
 	extendedWaitTime          = 60 * time.Second
@@ -325,7 +324,6 @@
 	defer cluster.PanicHandler(t)
 	shards = clusterInstance.Keyspaces[0].Shards
 	require.Equal(t, 1, len(shards))
-	primary = shards[0].PrimaryTablet()
 
 	ddlStrategy := "vitess"
 
@@ -350,11 +348,7 @@
 		}
 	}
 
-<<<<<<< HEAD
-	mysqlVersion := onlineddl.GetMySQLVersion(t, primary)
-=======
 	mysqlVersion := onlineddl.GetMySQLVersion(t, primaryTablet)
->>>>>>> 37b10ad4
 	require.NotEmpty(t, mysqlVersion)
 	capableOf := mysql.ServerVersionCapableOf(mysqlVersion)
 
@@ -606,7 +600,7 @@
 			commitTransactionChan := make(chan any)
 			transactionErrorChan := make(chan error)
 			t.Run("locking table rows", func(t *testing.T) {
-				go runInTransaction(t, ctx, primary, "select * from t1_test for update", commitTransactionChan, transactionErrorChan)
+				go runInTransaction(t, ctx, primaryTablet, "select * from t1_test for update", commitTransactionChan, transactionErrorChan)
 			})
 			t.Run("injecting heartbeats asynchronously", func(t *testing.T) {
 				go func() {
@@ -1257,7 +1251,7 @@
 				// name it `with_constraint_chk_1`. But we expect Online DDL to explicitly
 				// modify the constraint name, specifically to get rid of the <table-name> prefix,
 				// so that we don't get into https://bugs.mysql.com/bug.php?id=107772 situation.
-				createStatement := getCreateTableStatement(t, primary, "with_constraint")
+				createStatement := getCreateTableStatement(t, primaryTablet, "with_constraint")
 				assert.NotContains(t, createStatement, "with_constraint_chk")
 			})
 		})
@@ -2586,7 +2580,7 @@
 		//
 		// In this stress test, we enable Online DDL if the variable 'rename_table_preserve_foreign_key' is present. The Online DDL mechanism will in turn
 		// query for this variable, and manipulate it, when starting the migration and when cutting over.
-		rs, err := primary.VttabletProcess.QueryTablet("show global variables like 'rename_table_preserve_foreign_key'", keyspaceName, false)
+		rs, err := primaryTablet.VttabletProcess.QueryTablet("show global variables like 'rename_table_preserve_foreign_key'", keyspaceName, false)
 		require.NoError(t, err)
 		fkOnlineDDLPossible = len(rs.Rows) > 0
 		t.Logf("MySQL support for 'rename_table_preserve_foreign_key': %v", fkOnlineDDLPossible)
