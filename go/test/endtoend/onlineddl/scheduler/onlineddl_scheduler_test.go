/*
Copyright 2021 The Vitess Authors.

Licensed under the Apache License, Version 2.0 (the "License");
you may not use this file except in compliance with the License.
You may obtain a copy of the License at

    http://www.apache.org/licenses/LICENSE-2.0

Unless required by applicable law or agreed to in writing, software
distributed under the License is distributed on an "AS IS" BASIS,
WITHOUT WARRANTIES OR CONDITIONS OF ANY KIND, either express or implied.
See the License for the specific language governing permissions and
limitations under the License.
*/

package scheduler

import (
	"context"
	"errors"
	"flag"
	"fmt"
	"io"
	"math/rand/v2"
	"os"
	"path"
	"strings"
	"sync"
	"testing"
	"time"

	"vitess.io/vitess/go/mysql"
	"vitess.io/vitess/go/mysql/capabilities"
	"vitess.io/vitess/go/textutil"
	"vitess.io/vitess/go/vt/log"
	"vitess.io/vitess/go/vt/schema"
	"vitess.io/vitess/go/vt/sqlparser"
	"vitess.io/vitess/go/vt/vttablet/tabletserver/throttle/throttlerapp"

	"vitess.io/vitess/go/test/endtoend/cluster"
	"vitess.io/vitess/go/test/endtoend/onlineddl"
	"vitess.io/vitess/go/test/endtoend/throttler"

	"github.com/stretchr/testify/assert"
	"github.com/stretchr/testify/require"
)

const (
	anyErrorIndicator = "<any-error-of-any-kind>"
)

type testOnlineDDLStatementParams struct {
	ddlStatement     string
	ddlStrategy      string
	executeStrategy  string
	expectHint       string
	expectError      string
	skipWait         bool
	migrationContext string
}

type testRevertMigrationParams struct {
	revertUUID       string
	executeStrategy  string
	ddlStrategy      string
	migrationContext string
	expectError      string
	skipWait         bool
}

var (
	clusterInstance *cluster.LocalProcessCluster
	primaryTablet   *cluster.Vttablet
	shards          []cluster.Shard
	vtParams        mysql.ConnParams

	normalWaitTime            = 20 * time.Second
	extendedWaitTime          = 60 * time.Second
	ensureStateNotChangedTime = 5 * time.Second

	hostname              = "localhost"
	keyspaceName          = "ks"
	cell                  = "zone1"
	schemaChangeDirectory = ""
	overrideVtctlParams   *cluster.ApplySchemaParams
)

type WriteMetrics struct {
	mu                                                      sync.Mutex
	insertsAttempts, insertsFailures, insertsNoops, inserts int64
	updatesAttempts, updatesFailures, updatesNoops, updates int64
	deletesAttempts, deletesFailures, deletesNoops, deletes int64
}

func (w *WriteMetrics) Clear() {
	w.mu.Lock()
	defer w.mu.Unlock()

	w.inserts = 0
	w.updates = 0
	w.deletes = 0

	w.insertsAttempts = 0
	w.insertsFailures = 0
	w.insertsNoops = 0

	w.updatesAttempts = 0
	w.updatesFailures = 0
	w.updatesNoops = 0

	w.deletesAttempts = 0
	w.deletesFailures = 0
	w.deletesNoops = 0
}

func (w *WriteMetrics) String() string {
	return fmt.Sprintf(`WriteMetrics: inserts-deletes=%d, updates-deletes=%d,
insertsAttempts=%d, insertsFailures=%d, insertsNoops=%d, inserts=%d,
updatesAttempts=%d, updatesFailures=%d, updatesNoops=%d, updates=%d,
deletesAttempts=%d, deletesFailures=%d, deletesNoops=%d, deletes=%d,
`,
		w.inserts-w.deletes, w.updates-w.deletes,
		w.insertsAttempts, w.insertsFailures, w.insertsNoops, w.inserts,
		w.updatesAttempts, w.updatesFailures, w.updatesNoops, w.updates,
		w.deletesAttempts, w.deletesFailures, w.deletesNoops, w.deletes,
	)
}

func parseTableName(t *testing.T, sql string) (tableName string) {
	// ddlStatement could possibly be composed of multiple DDL statements
	parser := sqlparser.NewTestParser()
	tokenizer := parser.NewStringTokenizer(sql)
	for {
		stmt, err := sqlparser.ParseNextStrictDDL(tokenizer)
		if err != nil && errors.Is(err, io.EOF) {
			break
		}
		require.NoErrorf(t, err, "parsing sql: [%v]", sql)
		ddlStmt, ok := stmt.(sqlparser.DDLStatement)
		require.True(t, ok)
		tableName = ddlStmt.GetTable().Name.String()
		if tableName == "" {
			tbls := ddlStmt.AffectedTables()
			require.NotEmpty(t, tbls)
			tableName = tbls[0].Name.String()
		}
		require.NotEmptyf(t, tableName, "could not parse table name from SQL: %s", sqlparser.String(ddlStmt))
	}
	require.NotEmptyf(t, tableName, "could not parse table name from SQL: %s", sql)
	return tableName
}

// testOnlineDDLStatement runs an online DDL, ALTER statement
func TestParseTableName(t *testing.T) {
	sqls := []string{
		`ALTER TABLE t1_test ENGINE=InnoDB`,
		`ALTER TABLE t1_test ENGINE=InnoDB;`,
		`DROP TABLE IF EXISTS t1_test`,
		`
			ALTER TABLE stress_test ENGINE=InnoDB;
			ALTER TABLE stress_test ENGINE=InnoDB;
			ALTER TABLE stress_test ENGINE=InnoDB;
		`,
	}

	for _, sql := range sqls {
		t.Run(sql, func(t *testing.T) {
			parseTableName(t, sql)
		})
	}
}

func waitForReadyToComplete(t *testing.T, uuid string, expected bool) {
	ctx, cancel := context.WithTimeout(context.Background(), normalWaitTime)
	defer cancel()

	ticker := time.NewTicker(time.Second)
	defer ticker.Stop()
	for {

		rs := onlineddl.ReadMigrations(t, &vtParams, uuid)
		require.NotNil(t, rs)
		for _, row := range rs.Named().Rows {
			readyToComplete := row.AsInt64("ready_to_complete", 0)
			if expected == (readyToComplete > 0) {
				// all good. This is what we waited for
				if expected {
					// if migration is ready to complete, the nthe timestamp should be non-null
					assert.False(t, row["ready_to_complete_timestamp"].IsNull())
				} else {
					assert.True(t, row["ready_to_complete_timestamp"].IsNull())
				}

				return
			}
		}
		select {
		case <-ticker.C:
		case <-ctx.Done():
		}
		require.NoError(t, ctx.Err(), "waiting for ready_to_complete=%t for %v", expected, uuid)
	}
}

func waitForMessage(t *testing.T, uuid string, messageSubstring string) {
	ctx, cancel := context.WithTimeout(context.Background(), normalWaitTime)
	defer cancel()

	ticker := time.NewTicker(time.Second)
	defer ticker.Stop()

	var lastMessage string
	for {
		rs := onlineddl.ReadMigrations(t, &vtParams, uuid)
		require.NotNil(t, rs)
		for _, row := range rs.Named().Rows {
			lastMessage = row.AsString("message", "")
			if strings.Contains(lastMessage, messageSubstring) {
				return
			}
		}
		select {
		case <-ticker.C:
		case <-ctx.Done():
			{
				resp, err := throttler.CheckThrottler(clusterInstance, primaryTablet, throttlerapp.TestingName, nil)
				assert.NoError(t, err)
				fmt.Println("Throttler check response: ", resp)

				output, err := throttler.GetThrottlerStatusRaw(&clusterInstance.VtctldClientProcess, primaryTablet)
				assert.NoError(t, err)
				fmt.Println("Throttler status response: ", output)
			}
			require.Failf(t, "timeout waiting for message", "expected: %s. Last seen: %s", messageSubstring, lastMessage)
			return
		}
	}
}

func TestMain(m *testing.M) {
	defer cluster.PanicHandler(nil)
	flag.Parse()

	exitcode, err := func() (int, error) {
		clusterInstance = cluster.NewCluster(cell, hostname)
		schemaChangeDirectory = path.Join("/tmp", fmt.Sprintf("schema_change_dir_%d", clusterInstance.GetAndReserveTabletUID()))
		defer os.RemoveAll(schemaChangeDirectory)
		defer clusterInstance.Teardown()

		if _, err := os.Stat(schemaChangeDirectory); os.IsNotExist(err) {
			_ = os.Mkdir(schemaChangeDirectory, 0700)
		}

		clusterInstance.VtctldExtraArgs = []string{
			"--schema_change_dir", schemaChangeDirectory,
			"--schema_change_controller", "local",
			"--schema_change_check_interval", "1s",
		}

		clusterInstance.VtTabletExtraArgs = []string{
			"--heartbeat_interval", "250ms",
			"--heartbeat_on_demand_duration", "5s",
			"--migration_check_interval", "5s",
			"--watch_replication_stream",
		}
		clusterInstance.VtGateExtraArgs = []string{}

		if err := clusterInstance.StartTopo(); err != nil {
			return 1, err
		}

		// Start keyspace
		keyspace := &cluster.Keyspace{
			Name: keyspaceName,
		}

		// No need for replicas in this stress test
		if err := clusterInstance.StartKeyspace(*keyspace, []string{"1"}, 0, false); err != nil {
			return 1, err
		}

		vtgateInstance := clusterInstance.NewVtgateInstance()
		// Start vtgate
		if err := vtgateInstance.Setup(); err != nil {
			return 1, err
		}
		// ensure it is torn down during cluster TearDown
		clusterInstance.VtgateProcess = *vtgateInstance
		vtParams = mysql.ConnParams{
			Host: clusterInstance.Hostname,
			Port: clusterInstance.VtgateMySQLPort,
		}
		primaryTablet = clusterInstance.Keyspaces[0].Shards[0].PrimaryTablet()

		return m.Run(), nil
	}()
	if err != nil {
		fmt.Printf("%v\n", err)
		os.Exit(1)
	} else {
		os.Exit(exitcode)
	}

}

func TestSchedulerSchemaChanges(t *testing.T) {

	throttler.EnableLagThrottlerAndWaitForStatus(t, clusterInstance)

	t.Run("scheduler", testScheduler)
	t.Run("singleton", testSingleton)
	t.Run("declarative", testDeclarative)
	t.Run("foreign-keys", testForeignKeys)
	t.Run("summary: validate sequential migration IDs", func(t *testing.T) {
		onlineddl.ValidateSequentialMigrationIDs(t, &vtParams, shards)
	})
	t.Run("summary: validate completed_timestamp", func(t *testing.T) {
		onlineddl.ValidateCompletedTimestamp(t, &vtParams)
	})
}

func testScheduler(t *testing.T) {
	defer cluster.PanicHandler(t)
	shards = clusterInstance.Keyspaces[0].Shards
	require.Equal(t, 1, len(shards))

	ddlStrategy := "vitess"

	createParams := func(ddlStatement string, ddlStrategy string, executeStrategy string, expectHint string, expectError string, skipWait bool) *testOnlineDDLStatementParams {
		return &testOnlineDDLStatementParams{
			ddlStatement:    ddlStatement,
			ddlStrategy:     ddlStrategy,
			executeStrategy: executeStrategy,
			expectHint:      expectHint,
			expectError:     expectError,
			skipWait:        skipWait,
		}
	}

	createRevertParams := func(revertUUID string, ddlStrategy string, executeStrategy string, expectError string, skipWait bool) *testRevertMigrationParams {
		return &testRevertMigrationParams{
			revertUUID:      revertUUID,
			executeStrategy: executeStrategy,
			ddlStrategy:     ddlStrategy,
			expectError:     expectError,
			skipWait:        skipWait,
		}
	}

	mysqlVersion := onlineddl.GetMySQLVersion(t, primaryTablet)
	require.NotEmpty(t, mysqlVersion)
	capableOf := mysql.ServerVersionCapableOf(mysqlVersion)

	var (
		t1uuid string
		t2uuid string

		t1Name            = "t1_test"
		t2Name            = "t2_test"
		createT1Statement = `
			CREATE TABLE t1_test (
				id bigint(20) not null,
				hint_col varchar(64) not null default 'just-created',
				PRIMARY KEY (id)
			) ENGINE=InnoDB
		`
		createT2Statement = `
			CREATE TABLE t2_test (
				id bigint(20) not null,
				hint_col varchar(64) not null default 'just-created',
				PRIMARY KEY (id)
			) ENGINE=InnoDB
		`
		createT1IfNotExistsStatement = `
			CREATE TABLE IF NOT EXISTS t1_test (
				id bigint(20) not null,
				hint_col varchar(64) not null default 'should_not_appear',
				PRIMARY KEY (id)
			) ENGINE=InnoDB
		`
		trivialAlterT1Statement = `
			ALTER TABLE t1_test ENGINE=InnoDB;
		`
		trivialAlterT2Statement = `
			ALTER TABLE t2_test ENGINE=InnoDB;
		`
		instantAlterT1Statement = `
			ALTER TABLE t1_test ADD COLUMN i0 INT NOT NULL DEFAULT 0;
		`
		dropT1Statement = `
			DROP TABLE IF EXISTS t1_test
		`
		dropT3Statement = `
			DROP TABLE IF EXISTS t3_test
		`
		dropT4Statement = `
			DROP TABLE IF EXISTS t4_test
		`
		alterExtraColumn = `
			ALTER TABLE t1_test ADD COLUMN extra_column int NOT NULL DEFAULT 0
		`
		createViewDependsOnExtraColumn = `
			CREATE VIEW t1_test_view AS SELECT id, extra_column FROM t1_test
		`
		alterNonexistent = `
				ALTER TABLE nonexistent FORCE
		`
		populateT1Statement = `
			insert into t1_test values (1, 'new_row')
		`
	)

	testReadTimestamp := func(t *testing.T, uuid string, timestampColumn string) (timestamp string) {
		rs := onlineddl.ReadMigrations(t, &vtParams, uuid)
		require.NotNil(t, rs)
		for _, row := range rs.Named().Rows {
			timestamp = row.AsString(timestampColumn, "")
			assert.NotEmpty(t, timestamp)
		}
		return timestamp
	}
	testTableSequentialTimes := func(t *testing.T, uuid1, uuid2 string) {
		// expect uuid2 to start after uuid1 completes
		t.Run("Compare t1, t2 sequential times", func(t *testing.T) {
			endTime1 := testReadTimestamp(t, uuid1, "completed_timestamp")
			startTime2 := testReadTimestamp(t, uuid2, "started_timestamp")
			assert.GreaterOrEqual(t, startTime2, endTime1)
		})
	}
	testTableCompletionTimes := func(t *testing.T, uuid1, uuid2 string) {
		// expect uuid1 to complete before uuid2
		t.Run("Compare t1, t2 completion times", func(t *testing.T) {
			endTime1 := testReadTimestamp(t, uuid1, "completed_timestamp")
			endTime2 := testReadTimestamp(t, uuid2, "completed_timestamp")
			assert.GreaterOrEqual(t, endTime2, endTime1)
		})
	}
	testTableCompletionAndStartTimes := func(t *testing.T, uuid1, uuid2 string) {
		// expect uuid1 to complete before uuid2
		t.Run("Compare t1, t2 completion times", func(t *testing.T) {
			endTime1 := testReadTimestamp(t, uuid1, "completed_timestamp")
			startedTime2 := testReadTimestamp(t, uuid2, "started_timestamp")
			assert.GreaterOrEqual(t, startedTime2, endTime1)
		})
	}
	testAllowConcurrent := func(t *testing.T, name string, uuid string, expect int64) {
		t.Run("verify allow_concurrent: "+name, func(t *testing.T) {
			rs := onlineddl.ReadMigrations(t, &vtParams, uuid)
			require.NotNil(t, rs)
			for _, row := range rs.Named().Rows {
				allowConcurrent := row.AsInt64("allow_concurrent", 0)
				assert.Equal(t, expect, allowConcurrent)
			}
		})
	}

	var originalLockWaitTimeout int64
	t.Run("set low lock_wait_timeout", func(t *testing.T) {
		rs, err := primaryTablet.VttabletProcess.QueryTablet("select @@lock_wait_timeout as lock_wait_timeout", keyspaceName, false)
		require.NoError(t, err)
		row := rs.Named().Row()
		require.NotNil(t, row)
		originalLockWaitTimeout = row.AsInt64("lock_wait_timeout", 0)
		require.NotZero(t, originalLockWaitTimeout)

		_, err = primaryTablet.VttabletProcess.QueryTablet("set global lock_wait_timeout=1", keyspaceName, false)
		require.NoError(t, err)
	})

	// CREATE
	t.Run("CREATE TABLEs t1, t2", func(t *testing.T) {
		{ // The table does not exist
			t1uuid = testOnlineDDLStatement(t, createParams(createT1Statement, ddlStrategy, "vtgate", "just-created", "", false))
			onlineddl.CheckMigrationStatus(t, &vtParams, shards, t1uuid, schema.OnlineDDLStatusComplete)
			checkTable(t, t1Name, true)
		}
		{
			// The table does not exist
			t2uuid = testOnlineDDLStatement(t, createParams(createT2Statement, ddlStrategy, "vtgate", "just-created", "", false))
			onlineddl.CheckMigrationStatus(t, &vtParams, shards, t2uuid, schema.OnlineDDLStatusComplete)
			checkTable(t, t2Name, true)
		}
		testTableSequentialTimes(t, t1uuid, t2uuid)
	})
	t.Run("Postpone launch CREATE", func(t *testing.T) {
		t1uuid = testOnlineDDLStatement(t, createParams(createT1IfNotExistsStatement, ddlStrategy+" --postpone-launch --cut-over-threshold=14s", "vtgate", "", "", true)) // skip wait
		time.Sleep(2 * time.Second)
		rs := onlineddl.ReadMigrations(t, &vtParams, t1uuid)
		require.NotNil(t, rs)
		for _, row := range rs.Named().Rows {
			postponeLaunch := row.AsInt64("postpone_launch", 0)
			assert.Equal(t, int64(1), postponeLaunch)
		}
		onlineddl.CheckMigrationStatus(t, &vtParams, shards, t1uuid, schema.OnlineDDLStatusQueued)

		t.Run("launch all shards", func(t *testing.T) {
			onlineddl.CheckLaunchMigration(t, &vtParams, shards, t1uuid, "", true)
			rs := onlineddl.ReadMigrations(t, &vtParams, t1uuid)
			require.NotNil(t, rs)
			for _, row := range rs.Named().Rows {
				postponeLaunch := row.AsInt64("postpone_launch", 0)
				assert.Equal(t, int64(0), postponeLaunch)

				cutOverThresholdSeconds := row.AsInt64("cutover_threshold_seconds", 0)
				// Threshold supplied in DDL strategy
				assert.EqualValues(t, 14, cutOverThresholdSeconds)
			}
			status := onlineddl.WaitForMigrationStatus(t, &vtParams, shards, t1uuid, normalWaitTime, schema.OnlineDDLStatusComplete, schema.OnlineDDLStatusFailed)
			fmt.Printf("# Migration status (for debug purposes): <%s>\n", status)
			onlineddl.CheckMigrationStatus(t, &vtParams, shards, t1uuid, schema.OnlineDDLStatusComplete)
		})
	})
	t.Run("Postpone launch ALTER", func(t *testing.T) {
		t1uuid = testOnlineDDLStatement(t, createParams(trivialAlterT1Statement, ddlStrategy+" --postpone-launch", "vtgate", "", "", true)) // skip wait
		time.Sleep(2 * time.Second)
		rs := onlineddl.ReadMigrations(t, &vtParams, t1uuid)
		require.NotNil(t, rs)
		for _, row := range rs.Named().Rows {
			postponeLaunch := row.AsInt64("postpone_launch", 0)
			assert.Equal(t, int64(1), postponeLaunch)
		}
		onlineddl.CheckMigrationStatus(t, &vtParams, shards, t1uuid, schema.OnlineDDLStatusQueued)

		t.Run("launch irrelevant UUID", func(t *testing.T) {
			someOtherUUID := "00000000_1111_2222_3333_444444444444"
			onlineddl.CheckLaunchMigration(t, &vtParams, shards, someOtherUUID, "", false)
			time.Sleep(2 * time.Second)
			rs := onlineddl.ReadMigrations(t, &vtParams, t1uuid)
			require.NotNil(t, rs)
			for _, row := range rs.Named().Rows {
				postponeLaunch := row.AsInt64("postpone_launch", 0)
				assert.Equal(t, int64(1), postponeLaunch)
			}
			onlineddl.CheckMigrationStatus(t, &vtParams, shards, t1uuid, schema.OnlineDDLStatusQueued)
		})
		t.Run("launch irrelevant shards", func(t *testing.T) {
			onlineddl.CheckLaunchMigration(t, &vtParams, shards, t1uuid, "x,y,z", false)
			time.Sleep(2 * time.Second)
			rs := onlineddl.ReadMigrations(t, &vtParams, t1uuid)
			require.NotNil(t, rs)
			for _, row := range rs.Named().Rows {
				postponeLaunch := row.AsInt64("postpone_launch", 0)
				assert.Equal(t, int64(1), postponeLaunch)
			}
			onlineddl.CheckMigrationStatus(t, &vtParams, shards, t1uuid, schema.OnlineDDLStatusQueued)
		})
		t.Run("launch relevant shard", func(t *testing.T) {
			onlineddl.CheckLaunchMigration(t, &vtParams, shards, t1uuid, "x, y, 1", true)
			rs := onlineddl.ReadMigrations(t, &vtParams, t1uuid)
			require.NotNil(t, rs)
			for _, row := range rs.Named().Rows {
				postponeLaunch := row.AsInt64("postpone_launch", 0)
				assert.Equal(t, int64(0), postponeLaunch)
			}
			status := onlineddl.WaitForMigrationStatus(t, &vtParams, shards, t1uuid, normalWaitTime, schema.OnlineDDLStatusComplete, schema.OnlineDDLStatusFailed)
			fmt.Printf("# Migration status (for debug purposes): <%s>\n", status)
			onlineddl.CheckMigrationStatus(t, &vtParams, shards, t1uuid, schema.OnlineDDLStatusComplete)
		})
	})

	t.Run("Postpone completion ALTER", func(t *testing.T) {
		t1uuid = testOnlineDDLStatement(t, createParams(trivialAlterT1Statement, ddlStrategy+" --postpone-completion", "vtgate", "", "", true)) // skip wait

		t.Run("wait for t1 running", func(t *testing.T) {
			status := onlineddl.WaitForMigrationStatus(t, &vtParams, shards, t1uuid, normalWaitTime, schema.OnlineDDLStatusRunning)
			fmt.Printf("# Migration status (for debug purposes): <%s>\n", status)
		})

		t.Run("wait for ready_to_complete", func(t *testing.T) {
			waitForReadyToComplete(t, t1uuid, true)
			rs := onlineddl.ReadMigrations(t, &vtParams, t1uuid)
			require.NotNil(t, rs)
			for _, row := range rs.Named().Rows {
				assert.True(t, row["shadow_analyzed_timestamp"].IsNull())
			}
		})

		t.Run("check postpone_completion", func(t *testing.T) {
			rs := onlineddl.ReadMigrations(t, &vtParams, t1uuid)
			require.NotNil(t, rs)
			for _, row := range rs.Named().Rows {
				postponeCompletion := row.AsInt64("postpone_completion", 0)
				assert.Equal(t, int64(1), postponeCompletion)
			}
		})
		t.Run("set cut-over threshold", func(t *testing.T) {
			onlineddl.CheckSetMigrationCutOverThreshold(t, &vtParams, shards, t1uuid, 17700*time.Millisecond, "")
		})
		t.Run("complete", func(t *testing.T) {
			onlineddl.CheckCompleteMigration(t, &vtParams, shards, t1uuid, true)
			status := onlineddl.WaitForMigrationStatus(t, &vtParams, shards, t1uuid, normalWaitTime, schema.OnlineDDLStatusComplete, schema.OnlineDDLStatusFailed)
			fmt.Printf("# Migration status (for debug purposes): <%s>\n", status)
			onlineddl.CheckMigrationStatus(t, &vtParams, shards, t1uuid, schema.OnlineDDLStatusComplete)
		})
		t.Run("check no postpone_completion", func(t *testing.T) {
			rs := onlineddl.ReadMigrations(t, &vtParams, t1uuid)
			require.NotNil(t, rs)
			for _, row := range rs.Named().Rows {
				postponeCompletion := row.AsInt64("postpone_completion", 0)
				assert.Equal(t, int64(0), postponeCompletion)
<<<<<<< HEAD

				cutOverThresholdSeconds := row.AsInt64("cutover_threshold_seconds", 0)
				// Expect 17800*time.Millisecond to be truncated to 17 seconds
				assert.EqualValues(t, 17, cutOverThresholdSeconds)
=======
				assert.False(t, row["shadow_analyzed_timestamp"].IsNull())
>>>>>>> 04afd9a4
			}
		})
	})
	t.Run("show vitess_migrations in transaction", func(t *testing.T) {
		// The function validates there is no error
		rs := onlineddl.VtgateExecQueryInTransaction(t, &vtParams, "show vitess_migrations", "")
		assert.NotEmpty(t, rs.Rows)
	})

	t.Run("low @@lock_wait_timeout", func(t *testing.T) {
		defer primaryTablet.VttabletProcess.QueryTablet(fmt.Sprintf("set global lock_wait_timeout=%d", originalLockWaitTimeout), keyspaceName, false)

		t1uuid = testOnlineDDLStatement(t, createParams(trivialAlterT1Statement, ddlStrategy, "vtgate", "", "", false)) // wait
		t.Run("trivial t1 migration", func(t *testing.T) {
			onlineddl.CheckMigrationStatus(t, &vtParams, shards, t1uuid, schema.OnlineDDLStatusComplete)
			checkTable(t, t1Name, true)
		})
	})

	forceCutoverCapable, err := capableOf(capabilities.PerformanceSchemaDataLocksTableCapability) // 8.0
	require.NoError(t, err)
	if forceCutoverCapable {
		t.Run("force_cutover", func(t *testing.T) {
			ctx, cancel := context.WithTimeout(context.Background(), extendedWaitTime*5)
			defer cancel()

			t.Run("populate t1_test", func(t *testing.T) {
				onlineddl.VtgateExecQuery(t, &vtParams, populateT1Statement, "")
			})
			t1uuid = testOnlineDDLStatement(t, createParams(trivialAlterT1Statement, ddlStrategy+" --postpone-completion", "vtgate", "", "", true)) // skip wait

			t.Run("wait for t1 running", func(t *testing.T) {
				status := onlineddl.WaitForMigrationStatus(t, &vtParams, shards, t1uuid, normalWaitTime, schema.OnlineDDLStatusRunning)
				fmt.Printf("# Migration status (for debug purposes): <%s>\n", status)
			})
			t.Run("wait for t1 ready to complete", func(t *testing.T) {
				// Waiting for 'running', above, is not enough. We want to let vreplication a chance to start running, or else
				// we attempt the cut-over too early. Specifically in this test, we're going to lock rows FOR UPDATE, which,
				// if vreplication does not get the chance to start, will prevent it from doing anything at all.
				// ready_to_complete is a great signal for us that vreplication is healthy and up to date.
				waitForReadyToComplete(t, t1uuid, true)
			})

			commitTransactionChan := make(chan any)
			transactionErrorChan := make(chan error)
			t.Run("locking table rows", func(t *testing.T) {
				go runInTransaction(t, ctx, primaryTablet, "select * from t1_test for update", commitTransactionChan, transactionErrorChan)
			})
			t.Run("injecting heartbeats asynchronously", func(t *testing.T) {
				go func() {
					ticker := time.NewTicker(time.Second)
					defer ticker.Stop()
					for {
						throttler.CheckThrottler(clusterInstance, primaryTablet, throttlerapp.OnlineDDLName, nil)
						select {
						case <-ticker.C:
						case <-ctx.Done():
							return
						}
					}
				}()
			})
			t.Run("check no force_cutover", func(t *testing.T) {
				rs := onlineddl.ReadMigrations(t, &vtParams, t1uuid)
				require.NotNil(t, rs)
				for _, row := range rs.Named().Rows {
					forceCutOver := row.AsInt64("force_cutover", 0)
					assert.Equal(t, int64(0), forceCutOver) // disabled
				}
			})
			t.Run("attempt to complete", func(t *testing.T) {
				onlineddl.CheckCompleteMigration(t, &vtParams, shards, t1uuid, true)
			})
			t.Run("cut-over fail due to timeout", func(t *testing.T) {
				waitForMessage(t, t1uuid, "(errno 3024) (sqlstate HY000): Query execution was interrupted, maximum statement execution time exceeded")
				status := onlineddl.WaitForMigrationStatus(t, &vtParams, shards, t1uuid, normalWaitTime, schema.OnlineDDLStatusComplete, schema.OnlineDDLStatusFailed, schema.OnlineDDLStatusRunning)
				fmt.Printf("# Migration status (for debug purposes): <%s>\n", status)
				onlineddl.CheckMigrationStatus(t, &vtParams, shards, t1uuid, schema.OnlineDDLStatusRunning)
			})
			t.Run("force_cutover", func(t *testing.T) {
				onlineddl.CheckForceMigrationCutOver(t, &vtParams, shards, t1uuid, true)
			})
			t.Run("check force_cutover", func(t *testing.T) {
				rs := onlineddl.ReadMigrations(t, &vtParams, t1uuid)
				require.NotNil(t, rs)
				for _, row := range rs.Named().Rows {
					forceCutOver := row.AsInt64("force_cutover", 0)
					assert.Equal(t, int64(1), forceCutOver) // enabled
				}
			})
			t.Run("expect completion", func(t *testing.T) {
				status := onlineddl.WaitForMigrationStatus(t, &vtParams, shards, t1uuid, normalWaitTime, schema.OnlineDDLStatusComplete, schema.OnlineDDLStatusFailed)
				fmt.Printf("# Migration status (for debug purposes): <%s>\n", status)
				onlineddl.CheckMigrationStatus(t, &vtParams, shards, t1uuid, schema.OnlineDDLStatusComplete)
			})
			t.Run("expect transaction failure", func(t *testing.T) {
				select {
				case commitTransactionChan <- true: // good
				case <-ctx.Done():
					assert.Fail(t, ctx.Err().Error())
				}
				// Transaction will now attempt to commit. But we expect our "force_cutover" to have terminated
				// the transaction's connection.
				select {
				case err := <-transactionErrorChan:
					assert.ErrorContains(t, err, "broken pipe")
				case <-ctx.Done():
					assert.Fail(t, ctx.Err().Error())
				}
			})
		})
	}
	t.Run("ALTER both tables non-concurrent", func(t *testing.T) {
		t1uuid = testOnlineDDLStatement(t, createParams(trivialAlterT1Statement, ddlStrategy, "vtgate", "", "", true)) // skip wait
		t2uuid = testOnlineDDLStatement(t, createParams(trivialAlterT2Statement, ddlStrategy, "vtgate", "", "", true)) // skip wait

		t.Run("wait for t1 complete", func(t *testing.T) {
			status := onlineddl.WaitForMigrationStatus(t, &vtParams, shards, t1uuid, normalWaitTime, schema.OnlineDDLStatusComplete, schema.OnlineDDLStatusFailed)
			fmt.Printf("# Migration status (for debug purposes): <%s>\n", status)
		})
		t.Run("wait for t1 complete", func(t *testing.T) {
			status := onlineddl.WaitForMigrationStatus(t, &vtParams, shards, t2uuid, normalWaitTime, schema.OnlineDDLStatusComplete, schema.OnlineDDLStatusFailed)
			fmt.Printf("# Migration status (for debug purposes): <%s>\n", status)
		})
		t.Run("check both complete", func(t *testing.T) {
			onlineddl.CheckMigrationStatus(t, &vtParams, shards, t1uuid, schema.OnlineDDLStatusComplete)
			onlineddl.CheckMigrationStatus(t, &vtParams, shards, t2uuid, schema.OnlineDDLStatusComplete)
		})
		testTableSequentialTimes(t, t1uuid, t2uuid)
	})
	t.Run("ALTER both tables non-concurrent, postponed", func(t *testing.T) {
		t1uuid = testOnlineDDLStatement(t, createParams(trivialAlterT1Statement, ddlStrategy+" -postpone-completion", "vtgate", "", "", true)) // skip wait
		t2uuid = testOnlineDDLStatement(t, createParams(trivialAlterT2Statement, ddlStrategy+" -postpone-completion", "vtgate", "", "", true)) // skip wait

		testAllowConcurrent(t, "t1", t1uuid, 0)
		t.Run("expect t1 running, t2 queued", func(t *testing.T) {
			onlineddl.WaitForMigrationStatus(t, &vtParams, shards, t1uuid, normalWaitTime, schema.OnlineDDLStatusRunning)
			// now that t1 is running, let's unblock t2. We expect it to remain queued.
			onlineddl.CheckCompleteMigration(t, &vtParams, shards, t2uuid, true)
			time.Sleep(ensureStateNotChangedTime)
			// t1 should be still running!
			onlineddl.CheckMigrationStatus(t, &vtParams, shards, t1uuid, schema.OnlineDDLStatusRunning)
			// non-concurrent -- should be queued!
			onlineddl.CheckMigrationStatus(t, &vtParams, shards, t2uuid, schema.OnlineDDLStatusQueued, schema.OnlineDDLStatusReady)
		})
		t.Run("complete t1", func(t *testing.T) {
			// Issue a complete and wait for successful completion
			onlineddl.CheckCompleteMigration(t, &vtParams, shards, t1uuid, true)
			// This part may take a while, because we depend on vreplication polling
			status := onlineddl.WaitForMigrationStatus(t, &vtParams, shards, t1uuid, normalWaitTime, schema.OnlineDDLStatusComplete, schema.OnlineDDLStatusFailed)
			fmt.Printf("# Migration status (for debug purposes): <%s>\n", status)
			onlineddl.CheckMigrationStatus(t, &vtParams, shards, t1uuid, schema.OnlineDDLStatusComplete)
		})
		t.Run("expect t2 to complete", func(t *testing.T) {
			// This part may take a while, because we depend on vreplication polling
			status := onlineddl.WaitForMigrationStatus(t, &vtParams, shards, t2uuid, normalWaitTime, schema.OnlineDDLStatusComplete, schema.OnlineDDLStatusFailed)
			fmt.Printf("# Migration status (for debug purposes): <%s>\n", status)
			onlineddl.CheckMigrationStatus(t, &vtParams, shards, t2uuid, schema.OnlineDDLStatusComplete)
		})
		testTableSequentialTimes(t, t1uuid, t2uuid)
	})

	t.Run("ALTER both tables, elligible for concurrent", func(t *testing.T) {
		// ALTER TABLE is allowed to run concurrently when no other ALTER is busy with copy state. Our tables are tiny so we expect to find both migrations running
		t1uuid = testOnlineDDLStatement(t, createParams(trivialAlterT1Statement, ddlStrategy+" --allow-concurrent --postpone-completion", "vtgate", "", "", true)) // skip wait
		t2uuid = testOnlineDDLStatement(t, createParams(trivialAlterT2Statement, ddlStrategy+" --allow-concurrent --postpone-completion", "vtgate", "", "", true)) // skip wait

		testAllowConcurrent(t, "t1", t1uuid, 1)
		testAllowConcurrent(t, "t2", t2uuid, 1)
		t.Run("expect both running", func(t *testing.T) {
			onlineddl.WaitForMigrationStatus(t, &vtParams, shards, t1uuid, normalWaitTime, schema.OnlineDDLStatusRunning)
			onlineddl.WaitForMigrationStatus(t, &vtParams, shards, t2uuid, normalWaitTime, schema.OnlineDDLStatusRunning)
			time.Sleep(ensureStateNotChangedTime)
			// both should be still running!
			onlineddl.CheckMigrationStatus(t, &vtParams, shards, t1uuid, schema.OnlineDDLStatusRunning)
			onlineddl.CheckMigrationStatus(t, &vtParams, shards, t2uuid, schema.OnlineDDLStatusRunning)
		})
		t.Run("complete t2", func(t *testing.T) {
			// Issue a complete and wait for successful completion
			onlineddl.CheckCompleteMigration(t, &vtParams, shards, t2uuid, true)
			// This part may take a while, because we depend on vreplication polling
			status := onlineddl.WaitForMigrationStatus(t, &vtParams, shards, t2uuid, normalWaitTime, schema.OnlineDDLStatusComplete, schema.OnlineDDLStatusFailed)
			fmt.Printf("# Migration status (for debug purposes): <%s>\n", status)
			onlineddl.CheckMigrationStatus(t, &vtParams, shards, t2uuid, schema.OnlineDDLStatusComplete)
		})
		t.Run("complete t1", func(t *testing.T) {
			// t1 should still be running!
			onlineddl.CheckMigrationStatus(t, &vtParams, shards, t1uuid, schema.OnlineDDLStatusRunning)
			// Issue a complete and wait for successful completion
			onlineddl.CheckCompleteMigration(t, &vtParams, shards, t1uuid, true)
			// This part may take a while, because we depend on vreplication polling
			status := onlineddl.WaitForMigrationStatus(t, &vtParams, shards, t1uuid, normalWaitTime, schema.OnlineDDLStatusComplete, schema.OnlineDDLStatusFailed)
			fmt.Printf("# Migration status (for debug purposes): <%s>\n", status)
			onlineddl.CheckMigrationStatus(t, &vtParams, shards, t1uuid, schema.OnlineDDLStatusComplete)
		})
		testTableCompletionTimes(t, t2uuid, t1uuid)
	})
	t.Run("ALTER both tables, elligible for concurrent, with throttling", func(t *testing.T) {
		onlineddl.ThrottleAllMigrations(t, &vtParams)
		defer onlineddl.UnthrottleAllMigrations(t, &vtParams)
		onlineddl.CheckThrottledApps(t, &vtParams, throttlerapp.OnlineDDLName, true)

		// ALTER TABLE is allowed to run concurrently when no other ALTER is busy with copy state. Our tables are tiny so we expect to find both migrations running
		t1uuid = testOnlineDDLStatement(t, createParams(trivialAlterT1Statement, ddlStrategy+" -allow-concurrent -postpone-completion", "vtgate", "", "", true)) // skip wait
		t2uuid = testOnlineDDLStatement(t, createParams(trivialAlterT2Statement, ddlStrategy+" -allow-concurrent -postpone-completion", "vtgate", "", "", true)) // skip wait

		testAllowConcurrent(t, "t1", t1uuid, 1)
		testAllowConcurrent(t, "t2", t2uuid, 1)
		t.Run("expect t1 running", func(t *testing.T) {
			onlineddl.WaitForMigrationStatus(t, &vtParams, shards, t1uuid, normalWaitTime, schema.OnlineDDLStatusRunning)
			// since all migrations are throttled, t1 migration is not ready_to_complete, hence
			// t2 should not be running
			onlineddl.WaitForMigrationStatus(t, &vtParams, shards, t2uuid, normalWaitTime, schema.OnlineDDLStatusQueued, schema.OnlineDDLStatusReady)
			time.Sleep(ensureStateNotChangedTime)
			// both should be still running!
			onlineddl.CheckMigrationStatus(t, &vtParams, shards, t1uuid, schema.OnlineDDLStatusRunning)
			onlineddl.CheckMigrationStatus(t, &vtParams, shards, t2uuid, schema.OnlineDDLStatusQueued, schema.OnlineDDLStatusReady)
		})

		t.Run("check ready to complete (before)", func(t *testing.T) {
			for _, uuid := range []string{t1uuid, t2uuid} {
				waitForReadyToComplete(t, uuid, false)
			}
		})
		t.Run("unthrottle, expect t2 running", func(t *testing.T) {
			onlineddl.UnthrottleAllMigrations(t, &vtParams)
			// t1 should now be ready_to_complete, hence t2 should start running
			onlineddl.WaitForMigrationStatus(t, &vtParams, shards, t2uuid, extendedWaitTime, schema.OnlineDDLStatusRunning)
			time.Sleep(ensureStateNotChangedTime)
			// both should be still running!
			onlineddl.CheckMigrationStatus(t, &vtParams, shards, t1uuid, schema.OnlineDDLStatusRunning)
			onlineddl.CheckMigrationStatus(t, &vtParams, shards, t2uuid, schema.OnlineDDLStatusRunning)
		})
		t.Run("complete t2", func(t *testing.T) {
			// Issue a complete and wait for successful completion
			onlineddl.CheckCompleteMigration(t, &vtParams, shards, t2uuid, true)
			// This part may take a while, because we depend on vreplication polling
			status := onlineddl.WaitForMigrationStatus(t, &vtParams, shards, t2uuid, normalWaitTime, schema.OnlineDDLStatusComplete, schema.OnlineDDLStatusFailed)
			fmt.Printf("# Migration status (for debug purposes): <%s>\n", status)
			onlineddl.CheckMigrationStatus(t, &vtParams, shards, t2uuid, schema.OnlineDDLStatusComplete)
		})
		t.Run("complete t1", func(t *testing.T) {
			// t1 should still be running!
			onlineddl.CheckMigrationStatus(t, &vtParams, shards, t1uuid, schema.OnlineDDLStatusRunning)
			// Issue a complete and wait for successful completion
			onlineddl.CheckCompleteMigration(t, &vtParams, shards, t1uuid, true)
			// This part may take a while, because we depend on vreplication polling
			status := onlineddl.WaitForMigrationStatus(t, &vtParams, shards, t1uuid, normalWaitTime, schema.OnlineDDLStatusComplete, schema.OnlineDDLStatusFailed)
			fmt.Printf("# Migration status (for debug purposes): <%s>\n", status)
			onlineddl.CheckMigrationStatus(t, &vtParams, shards, t1uuid, schema.OnlineDDLStatusComplete)
		})
		t.Run("check ready to complete (after)", func(t *testing.T) {
			for _, uuid := range []string{t1uuid, t2uuid} {
				waitForReadyToComplete(t, uuid, true)
			}
		})

		testTableCompletionTimes(t, t2uuid, t1uuid)
	})
	onlineddl.CheckThrottledApps(t, &vtParams, throttlerapp.OnlineDDLName, false)

	t.Run("REVERT both tables concurrent, postponed", func(t *testing.T) {
		t1uuid = testRevertMigration(t, createRevertParams(t1uuid, ddlStrategy+" --allow-concurrent --postpone-completion", "vtgate", "", true))
		t2uuid = testRevertMigration(t, createRevertParams(t2uuid, ddlStrategy+" --allow-concurrent --postpone-completion", "vtgate", "", true))

		testAllowConcurrent(t, "t1", t1uuid, 1)
		t.Run("expect both migrations to run", func(t *testing.T) {
			onlineddl.WaitForMigrationStatus(t, &vtParams, shards, t1uuid, normalWaitTime, schema.OnlineDDLStatusRunning)
			onlineddl.WaitForMigrationStatus(t, &vtParams, shards, t2uuid, normalWaitTime, schema.OnlineDDLStatusRunning)
		})
		t.Run("test ready-to-complete", func(t *testing.T) {
			waitForReadyToComplete(t, t1uuid, true)
		})
		t.Run("complete t2", func(t *testing.T) {
			// now that both are running, let's unblock t2. We expect it to complete.
			// Issue a complete and wait for successful completion
			onlineddl.CheckCompleteMigration(t, &vtParams, shards, t2uuid, true)
			// This part may take a while, because we depend on vreplication polling
			status := onlineddl.WaitForMigrationStatus(t, &vtParams, shards, t2uuid, normalWaitTime, schema.OnlineDDLStatusComplete, schema.OnlineDDLStatusFailed)
			fmt.Printf("# Migration status (for debug purposes): <%s>\n", status)
			onlineddl.CheckMigrationStatus(t, &vtParams, shards, t2uuid, schema.OnlineDDLStatusComplete)
		})
		t.Run("complete t1", func(t *testing.T) {
			// t1 should be still running!
			onlineddl.CheckMigrationStatus(t, &vtParams, shards, t1uuid, schema.OnlineDDLStatusRunning)
			// Issue a complete and wait for successful completion
			onlineddl.CheckCompleteMigration(t, &vtParams, shards, t1uuid, true)
			// This part may take a while, because we depend on vreplication polling
			status := onlineddl.WaitForMigrationStatus(t, &vtParams, shards, t1uuid, normalWaitTime, schema.OnlineDDLStatusComplete, schema.OnlineDDLStatusFailed)
			fmt.Printf("# Migration status (for debug purposes): <%s>\n", status)
			onlineddl.CheckMigrationStatus(t, &vtParams, shards, t1uuid, schema.OnlineDDLStatusComplete)
		})
	})
	t.Run("concurrent REVERT vs two non-concurrent DROPs", func(t *testing.T) {
		t1uuid = testRevertMigration(t, createRevertParams(t1uuid, ddlStrategy+" -allow-concurrent -postpone-completion", "vtgate", "", true))
		drop3uuid := testOnlineDDLStatement(t, createParams(dropT3Statement, ddlStrategy, "vtgate", "", "", true)) // skip wait

		testAllowConcurrent(t, "t1", t1uuid, 1)
		testAllowConcurrent(t, "drop3", drop3uuid, 0)
		t.Run("expect t1 migration to run", func(t *testing.T) {
			status := onlineddl.WaitForMigrationStatus(t, &vtParams, shards, t1uuid, normalWaitTime, schema.OnlineDDLStatusRunning)
			fmt.Printf("# Migration status (for debug purposes): <%s>\n", status)
			onlineddl.CheckMigrationStatus(t, &vtParams, shards, t1uuid, schema.OnlineDDLStatusRunning)
		})
		drop1uuid := testOnlineDDLStatement(t, createParams(dropT1Statement, ddlStrategy, "vtgate", "", "", true)) // skip wait
		t.Run("drop3 complete", func(t *testing.T) {
			// drop3 migration should not block. It can run concurrently to t1, and does not conflict
			status := onlineddl.WaitForMigrationStatus(t, &vtParams, shards, drop3uuid, normalWaitTime, schema.OnlineDDLStatusComplete, schema.OnlineDDLStatusFailed)
			fmt.Printf("# Migration status (for debug purposes): <%s>\n", status)
			onlineddl.CheckMigrationStatus(t, &vtParams, shards, drop3uuid, schema.OnlineDDLStatusComplete)
		})
		t.Run("drop1 blocked", func(t *testing.T) {
			// drop1 migration should block. It can run concurrently to t1, but conflicts on table name
			onlineddl.CheckMigrationStatus(t, &vtParams, shards, drop1uuid, schema.OnlineDDLStatusQueued, schema.OnlineDDLStatusReady)
			// let's cancel it
			onlineddl.CheckCancelMigration(t, &vtParams, shards, drop1uuid, true)
			status := onlineddl.WaitForMigrationStatus(t, &vtParams, shards, drop1uuid, normalWaitTime, schema.OnlineDDLStatusFailed, schema.OnlineDDLStatusCancelled)
			fmt.Printf("# Migration status (for debug purposes): <%s>\n", status)
			onlineddl.CheckMigrationStatus(t, &vtParams, shards, drop1uuid, schema.OnlineDDLStatusCancelled)
		})
		t.Run("complete t1", func(t *testing.T) {
			// t1 should be still running!
			onlineddl.CheckMigrationStatus(t, &vtParams, shards, t1uuid, schema.OnlineDDLStatusRunning)
			// Issue a complete and wait for successful completion
			onlineddl.CheckCompleteMigration(t, &vtParams, shards, t1uuid, true)
			// This part may take a while, because we depend on vreplication polling
			status := onlineddl.WaitForMigrationStatus(t, &vtParams, shards, t1uuid, normalWaitTime, schema.OnlineDDLStatusComplete, schema.OnlineDDLStatusFailed)
			fmt.Printf("# Migration status (for debug purposes): <%s>\n", status)
			onlineddl.CheckMigrationStatus(t, &vtParams, shards, t1uuid, schema.OnlineDDLStatusComplete)
		})
	})
	t.Run("non-concurrent REVERT vs three concurrent drops", func(t *testing.T) {
		t1uuid = testRevertMigration(t, createRevertParams(t1uuid, ddlStrategy+" -postpone-completion", "vtgate", "", true))
		drop3uuid := testOnlineDDLStatement(t, createParams(dropT3Statement, ddlStrategy+" -allow-concurrent", "vtgate", "", "", true))                      // skip wait
		drop4uuid := testOnlineDDLStatement(t, createParams(dropT4Statement, ddlStrategy+" -allow-concurrent -postpone-completion", "vtgate", "", "", true)) // skip wait

		testAllowConcurrent(t, "drop3", drop3uuid, 1)
		t.Run("expect t1 migration to run", func(t *testing.T) {
			status := onlineddl.WaitForMigrationStatus(t, &vtParams, shards, t1uuid, normalWaitTime, schema.OnlineDDLStatusRunning)
			fmt.Printf("# Migration status (for debug purposes): <%s>\n", status)
			onlineddl.CheckMigrationStatus(t, &vtParams, shards, t1uuid, schema.OnlineDDLStatusRunning)
		})
		drop1uuid := testOnlineDDLStatement(t, createParams(dropT1Statement, ddlStrategy+" -allow-concurrent", "vtgate", "", "", true)) // skip wait
		testAllowConcurrent(t, "drop1", drop1uuid, 1)
		t.Run("t3drop complete", func(t *testing.T) {
			// drop3 migration should not block. It can run concurrently to t1, and does not conflict
			status := onlineddl.WaitForMigrationStatus(t, &vtParams, shards, drop3uuid, normalWaitTime, schema.OnlineDDLStatusComplete, schema.OnlineDDLStatusFailed)
			fmt.Printf("# Migration status (for debug purposes): <%s>\n", status)
			onlineddl.CheckMigrationStatus(t, &vtParams, shards, drop3uuid, schema.OnlineDDLStatusComplete)
		})
		t.Run("t1drop blocked", func(t *testing.T) {
			// drop1 migration should block. It can run concurrently to t1, but conflicts on table name
			onlineddl.CheckMigrationStatus(t, &vtParams, shards, drop1uuid, schema.OnlineDDLStatusQueued, schema.OnlineDDLStatusReady)
		})
		t.Run("t4 postponed", func(t *testing.T) {
			// drop4 migration should postpone.
			onlineddl.CheckMigrationStatus(t, &vtParams, shards, drop4uuid, schema.OnlineDDLStatusQueued)
			// Issue a complete and wait for successful completion. drop4 is non-conflicting and should be able to proceed
			onlineddl.CheckCompleteMigration(t, &vtParams, shards, drop4uuid, true)
			// This part may take a while, because we depend on vreplication polling
			status := onlineddl.WaitForMigrationStatus(t, &vtParams, shards, drop4uuid, normalWaitTime, schema.OnlineDDLStatusComplete, schema.OnlineDDLStatusFailed)
			fmt.Printf("# Migration status (for debug purposes): <%s>\n", status)
			onlineddl.CheckMigrationStatus(t, &vtParams, shards, drop4uuid, schema.OnlineDDLStatusComplete)
		})
		t.Run("complete t1", func(t *testing.T) {
			// t1 should be still running!
			onlineddl.CheckMigrationStatus(t, &vtParams, shards, t1uuid, schema.OnlineDDLStatusRunning)
			// Issue a complete and wait for successful completion
			onlineddl.CheckCompleteMigration(t, &vtParams, shards, t1uuid, true)
			// This part may take a while, because we depend on vreplication polling
			status := onlineddl.WaitForMigrationStatus(t, &vtParams, shards, t1uuid, normalWaitTime, schema.OnlineDDLStatusComplete, schema.OnlineDDLStatusFailed)
			fmt.Printf("# Migration status (for debug purposes): <%s>\n", status)
			onlineddl.CheckMigrationStatus(t, &vtParams, shards, t1uuid, schema.OnlineDDLStatusComplete)
		})
		t.Run("t1drop unblocked", func(t *testing.T) {
			// t1drop should now be unblocked!
			status := onlineddl.WaitForMigrationStatus(t, &vtParams, shards, drop1uuid, normalWaitTime, schema.OnlineDDLStatusComplete, schema.OnlineDDLStatusFailed)
			fmt.Printf("# Migration status (for debug purposes): <%s>\n", status)
			onlineddl.CheckMigrationStatus(t, &vtParams, shards, drop1uuid, schema.OnlineDDLStatusComplete)
			checkTable(t, t1Name, false)
		})
		t.Run("revert t1 drop", func(t *testing.T) {
			revertDrop3uuid := testRevertMigration(t, createRevertParams(drop1uuid, ddlStrategy+" -allow-concurrent", "vtgate", "", true))
			status := onlineddl.WaitForMigrationStatus(t, &vtParams, shards, revertDrop3uuid, normalWaitTime, schema.OnlineDDLStatusComplete, schema.OnlineDDLStatusFailed)
			fmt.Printf("# Migration status (for debug purposes): <%s>\n", status)
			onlineddl.CheckMigrationStatus(t, &vtParams, shards, revertDrop3uuid, schema.OnlineDDLStatusComplete)
			checkTable(t, t1Name, true)
		})
	})
	t.Run("conflicting migration does not block other queued migrations", func(t *testing.T) {
		t1uuid = testOnlineDDLStatement(t, createParams(trivialAlterT1Statement, ddlStrategy, "vtgate", "", "", false)) // skip wait
		t.Run("trivial t1 migration", func(t *testing.T) {
			onlineddl.CheckMigrationStatus(t, &vtParams, shards, t1uuid, schema.OnlineDDLStatusComplete)
			checkTable(t, t1Name, true)
		})

		t1uuid = testRevertMigration(t, createRevertParams(t1uuid, ddlStrategy+" -postpone-completion", "vtgate", "", true))
		t.Run("expect t1 revert migration to run", func(t *testing.T) {
			status := onlineddl.WaitForMigrationStatus(t, &vtParams, shards, t1uuid, normalWaitTime, schema.OnlineDDLStatusRunning)
			fmt.Printf("# Migration status (for debug purposes): <%s>\n", status)
			onlineddl.CheckMigrationStatus(t, &vtParams, shards, t1uuid, schema.OnlineDDLStatusRunning)
		})
		drop1uuid := testOnlineDDLStatement(t, createParams(dropT1Statement, ddlStrategy+" -allow-concurrent", "vtgate", "", "", true)) // skip wait
		t.Run("t1drop blocked", func(t *testing.T) {
			time.Sleep(ensureStateNotChangedTime)
			// drop1 migration should block. It can run concurrently to t1, but conflicts on table name
			onlineddl.CheckMigrationStatus(t, &vtParams, shards, drop1uuid, schema.OnlineDDLStatusReady)
		})
		t.Run("t3 ready to complete", func(t *testing.T) {
			waitForReadyToComplete(t, drop1uuid, true)
		})
		t.Run("t3drop complete", func(t *testing.T) {
			// drop3 migration should not block. It can run concurrently to t1, and does not conflict
			// even though t1drop is blocked! This is the heart of this test
			drop3uuid := testOnlineDDLStatement(t, createParams(dropT3Statement, ddlStrategy+" -allow-concurrent", "vtgate", "", "", false))
			onlineddl.CheckMigrationStatus(t, &vtParams, shards, drop3uuid, schema.OnlineDDLStatusComplete)
		})
		t.Run("cancel drop1", func(t *testing.T) {
			// drop1 migration should block. It can run concurrently to t1, but conflicts on table name
			onlineddl.CheckMigrationStatus(t, &vtParams, shards, drop1uuid, schema.OnlineDDLStatusReady)
			// let's cancel it
			onlineddl.CheckCancelMigration(t, &vtParams, shards, drop1uuid, true)
			status := onlineddl.WaitForMigrationStatus(t, &vtParams, shards, drop1uuid, normalWaitTime, schema.OnlineDDLStatusFailed, schema.OnlineDDLStatusCancelled)
			fmt.Printf("# Migration status (for debug purposes): <%s>\n", status)
			onlineddl.CheckMigrationStatus(t, &vtParams, shards, drop1uuid, schema.OnlineDDLStatusCancelled)
		})
		t.Run("complete t1", func(t *testing.T) {
			// t1 should be still running!
			onlineddl.CheckMigrationStatus(t, &vtParams, shards, t1uuid, schema.OnlineDDLStatusRunning)
			// Issue a complete and wait for successful completion
			onlineddl.CheckCompleteMigration(t, &vtParams, shards, t1uuid, true)
			// This part may take a while, because we depend on vreplication polling
			status := onlineddl.WaitForMigrationStatus(t, &vtParams, shards, t1uuid, normalWaitTime, schema.OnlineDDLStatusComplete, schema.OnlineDDLStatusFailed)
			fmt.Printf("# Migration status (for debug purposes): <%s>\n", status)
			onlineddl.CheckMigrationStatus(t, &vtParams, shards, t1uuid, schema.OnlineDDLStatusComplete)
		})
	})

	t.Run("Idempotent submission, retry failed migration", func(t *testing.T) {
		uuid := "00000000_1111_2222_3333_444444444444"
		overrideVtctlParams = &cluster.ApplySchemaParams{DDLStrategy: ddlStrategy, UUIDs: uuid, MigrationContext: "idempotent:1111-2222-3333"}
		defer func() { overrideVtctlParams = nil }()
		// create a migration and cancel it. We don't let it complete. We want it in "failed" state
		t.Run("start and fail migration", func(t *testing.T) {
			executedUUID := testOnlineDDLStatement(t, createParams(trivialAlterT1Statement, ddlStrategy+" -postpone-completion", "vtctl", "", "", true)) // skip wait
			require.Equal(t, uuid, executedUUID)
			onlineddl.WaitForMigrationStatus(t, &vtParams, shards, uuid, normalWaitTime, schema.OnlineDDLStatusRunning)
			// let's cancel it
			onlineddl.CheckCancelMigration(t, &vtParams, shards, uuid, true)
			status := onlineddl.WaitForMigrationStatus(t, &vtParams, shards, uuid, normalWaitTime, schema.OnlineDDLStatusFailed, schema.OnlineDDLStatusCancelled)
			fmt.Printf("# Migration status (for debug purposes): <%s>\n", status)
			onlineddl.CheckMigrationStatus(t, &vtParams, shards, uuid, schema.OnlineDDLStatusCancelled)
		})

		// now, we submit the exact same migratoin again: same UUID, same migration context.
		t.Run("resubmit migration", func(t *testing.T) {
			executedUUID := testOnlineDDLStatement(t, createParams(trivialAlterT1Statement, ddlStrategy, "vtctl", "", "", true)) // skip wait
			require.Equal(t, uuid, executedUUID)

			// expect it to complete
			status := onlineddl.WaitForMigrationStatus(t, &vtParams, shards, uuid, normalWaitTime, schema.OnlineDDLStatusComplete, schema.OnlineDDLStatusFailed)
			fmt.Printf("# Migration status (for debug purposes): <%s>\n", status)
			onlineddl.CheckMigrationStatus(t, &vtParams, shards, uuid, schema.OnlineDDLStatusComplete)

			rs := onlineddl.ReadMigrations(t, &vtParams, uuid)
			require.NotNil(t, rs)
			for _, row := range rs.Named().Rows {
				retries := row.AsInt64("retries", 0)
				assert.Greater(t, retries, int64(0))

				cutOverThresholdSeconds := row.AsInt64("cutover_threshold_seconds", 0)
				// No explicit cut-over threshold given. Expect the default 10s
				assert.EqualValues(t, 10, cutOverThresholdSeconds)
			}
		})
	})

	t.Run("Idempotent submission, retry failed migration in singleton context", func(t *testing.T) {
		uuid := "00000000_1111_3333_3333_444444444444"
		ddlStrategy := ddlStrategy + " --singleton-context"
		overrideVtctlParams = &cluster.ApplySchemaParams{DDLStrategy: ddlStrategy, UUIDs: uuid, MigrationContext: "idempotent:1111-3333-3333"}
		defer func() { overrideVtctlParams = nil }()
		// create a migration and cancel it. We don't let it complete. We want it in "failed" state
		t.Run("start and fail migration", func(t *testing.T) {
			executedUUID := testOnlineDDLStatement(t, createParams(trivialAlterT1Statement, ddlStrategy+" --postpone-completion", "vtctl", "", "", true)) // skip wait
			require.Equal(t, uuid, executedUUID)
			onlineddl.WaitForMigrationStatus(t, &vtParams, shards, uuid, normalWaitTime, schema.OnlineDDLStatusRunning)
			// let's cancel it
			onlineddl.CheckCancelMigration(t, &vtParams, shards, uuid, true)
			status := onlineddl.WaitForMigrationStatus(t, &vtParams, shards, uuid, normalWaitTime, schema.OnlineDDLStatusFailed, schema.OnlineDDLStatusCancelled)
			fmt.Printf("# Migration status (for debug purposes): <%s>\n", status)
			onlineddl.CheckMigrationStatus(t, &vtParams, shards, uuid, schema.OnlineDDLStatusCancelled)
		})

		// now, we submit the exact same migratoin again: same UUID, same migration context.
		t.Run("resubmit migration", func(t *testing.T) {
			executedUUID := testOnlineDDLStatement(t, createParams(trivialAlterT1Statement, ddlStrategy, "vtctl", "", "", true)) // skip wait
			require.Equal(t, uuid, executedUUID)

			t.Run("set low cut-over threshold", func(t *testing.T) {
				onlineddl.CheckSetMigrationCutOverThreshold(t, &vtParams, shards, uuid, 2*time.Second, "cut-over min value")
			})
			t.Run("set high cut-over threshold", func(t *testing.T) {
				onlineddl.CheckSetMigrationCutOverThreshold(t, &vtParams, shards, uuid, 2000*time.Second, "cut-over max value")
			})

			// expect it to complete
			status := onlineddl.WaitForMigrationStatus(t, &vtParams, shards, uuid, normalWaitTime, schema.OnlineDDLStatusComplete, schema.OnlineDDLStatusFailed)
			fmt.Printf("# Migration status (for debug purposes): <%s>\n", status)
			onlineddl.CheckMigrationStatus(t, &vtParams, shards, uuid, schema.OnlineDDLStatusComplete)

			rs := onlineddl.ReadMigrations(t, &vtParams, uuid)
			require.NotNil(t, rs)
			for _, row := range rs.Named().Rows {
				retries := row.AsInt64("retries", 0)
				assert.Greater(t, retries, int64(0))

				cutOverThresholdSeconds := row.AsInt64("cutover_threshold_seconds", 0)
				// Teh default remains unchanged.
				assert.EqualValues(t, 10, cutOverThresholdSeconds)
			}
		})
	})

	readCleanupsTimetamps := func(t *testing.T, migrationsLike string) (rows int64, cleanedUp int64, needCleanup int64, artifacts []string) {
		rs := onlineddl.ReadMigrations(t, &vtParams, migrationsLike)
		require.NotNil(t, rs)
		for _, row := range rs.Named().Rows {
			rows++
			if row["cleanup_timestamp"].IsNull() {
				needCleanup++
			} else {
				cleanedUp++
			}
			migrationArtifacts := textutil.SplitDelimitedList(row.AsString("artifacts", ""))
			artifacts = append(artifacts, migrationArtifacts...)
		}
		return
	}

	t.Run("Cleanup artifacts", func(t *testing.T) {
		// Create a migration with a low --retain-artifacts value.
		// We will cancel the migration and expect the artifact to be cleaned.
		t.Run("start migration", func(t *testing.T) {
			t1uuid = testOnlineDDLStatement(t, createParams(trivialAlterT1Statement, ddlStrategy+" --postpone-completion --retain-artifacts=1s", "vtctl", "", "", true)) // skip wait
			onlineddl.WaitForMigrationStatus(t, &vtParams, shards, t1uuid, normalWaitTime, schema.OnlineDDLStatusRunning)
		})
		t.Run("wait for ready_to_complete", func(t *testing.T) {
			waitForReadyToComplete(t, t1uuid, true)
		})
		var artifacts []string
		t.Run("validate artifact exists", func(t *testing.T) {
			rs := onlineddl.ReadMigrations(t, &vtParams, t1uuid)
			require.NotNil(t, rs)
			row := rs.Named().Row()
			require.NotNil(t, row)

			artifacts = textutil.SplitDelimitedList(row.AsString("artifacts", ""))
			assert.NotEmpty(t, artifacts)
			assert.Equal(t, 1, len(artifacts))
			checkTable(t, artifacts[0], true)

			retainArtifactsSeconds := row.AsInt64("retain_artifacts_seconds", 0)
			assert.Equal(t, int64(1), retainArtifactsSeconds) // due to --retain-artifacts=1s
		})
		t.Run("cancel migration", func(t *testing.T) {
			onlineddl.CheckCancelMigration(t, &vtParams, shards, t1uuid, true)
			status := onlineddl.WaitForMigrationStatus(t, &vtParams, shards, t1uuid, normalWaitTime, schema.OnlineDDLStatusFailed, schema.OnlineDDLStatusCancelled)
			fmt.Printf("# Migration status (for debug purposes): <%s>\n", status)
			onlineddl.CheckMigrationStatus(t, &vtParams, shards, t1uuid, schema.OnlineDDLStatusCancelled)
		})
		t.Run("wait for cleanup", func(t *testing.T) {
			ctx, cancel := context.WithTimeout(context.Background(), normalWaitTime)
			defer cancel()

			for {
				rows, cleanedUp, needCleanup, _ := readCleanupsTimetamps(t, t1uuid)
				assert.EqualValues(t, 1, rows)
				if cleanedUp == 1 {
					// This is what we've been waiting for
					break
				}
				assert.EqualValues(t, 0, cleanedUp)
				assert.EqualValues(t, 1, needCleanup)
				select {
				case <-ctx.Done():
					assert.Fail(t, "timeout waiting for cleanup")
					return
				case <-time.After(time.Second):
				}
			}
		})
		t.Run("validate artifact does not exist", func(t *testing.T) {
			checkTable(t, artifacts[0], false)
		})
	})

	t.Run("cleanup artifacts with CLEANUP ALL", func(t *testing.T) {
		// First, cleanup any existing migrations. We don't have an exact track of how many we've had so far.
		t.Run("initial cleanup all", func(t *testing.T) {
			t.Run("validate migrations exist that need cleanup", func(t *testing.T) {
				_, _, needCleanup, _ := readCleanupsTimetamps(t, "%")
				assert.Greater(t, needCleanup, int64(1))
			})
			t.Run("issue cleanup all", func(t *testing.T) {
				cleanedUp := onlineddl.CheckCleanupAllMigrations(t, &vtParams, -1)
				t.Logf("marked %d migrations for cleanup", cleanedUp)
			})
			t.Run("wait for all migrations cleanup", func(t *testing.T) {
				ctx, cancel := context.WithTimeout(context.Background(), extendedWaitTime)
				defer cancel()

				for {
					rows, cleanedUp, needCleanup, artifacts := readCleanupsTimetamps(t, "%")
					if needCleanup == 0 {
						// This is what we've been waiting for
						assert.NotZero(t, rows)
						assert.Equal(t, rows, cleanedUp)
						assert.Empty(t, artifacts)
						t.Logf("rows needing cleanup: %v", needCleanup)
						return
					}
					select {
					case <-ctx.Done():
						assert.Fail(t, "timeout waiting for cleanup", "rows needing cleanup: %v. artifacts: %v", needCleanup, artifacts)
						return
					case <-time.After(time.Second):
					}
					t.Logf("rows needing cleanup: %v. artifacts: %v", needCleanup, artifacts)
				}
			})
		})
		// Create a migration with a low --retain-artifacts value.
		// We will cancel the migration and expect the artifact to be cleaned.
		t.Run("start migration", func(t *testing.T) {
			// Intentionally set `--retain-artifacts=1h` which is a long time. Then we will issue
			// `ALTER VITESS_MIGRATION CLEANUP ALL` and expect the artifact to be cleaned.
			t1uuid = testOnlineDDLStatement(t, createParams(trivialAlterT1Statement, ddlStrategy+" --postpone-completion --retain-artifacts=1h", "vtctl", "", "", true)) // skip wait
			onlineddl.WaitForMigrationStatus(t, &vtParams, shards, t1uuid, normalWaitTime, schema.OnlineDDLStatusRunning)
		})
		t.Run("wait for ready_to_complete", func(t *testing.T) {
			waitForReadyToComplete(t, t1uuid, true)
		})
		var artifacts []string
		t.Run("validate artifact exists", func(t *testing.T) {
			rs := onlineddl.ReadMigrations(t, &vtParams, t1uuid)
			require.NotNil(t, rs)
			row := rs.Named().Row()
			require.NotNil(t, row)

			artifacts = textutil.SplitDelimitedList(row.AsString("artifacts", ""))
			require.Len(t, artifacts, 1)
			checkTable(t, artifacts[0], true)

			retainArtifactsSeconds := row.AsInt64("retain_artifacts_seconds", 0)
			assert.EqualValues(t, 3600, retainArtifactsSeconds) // due to --retain-artifacts=1h
		})
		t.Run("check needs cleanup", func(t *testing.T) {
			_, _, needCleanup, _ := readCleanupsTimetamps(t, "%")
			assert.EqualValues(t, 1, needCleanup)
		})
		t.Run("complete migration", func(t *testing.T) {
			onlineddl.CheckCompleteMigration(t, &vtParams, shards, t1uuid, true)
			status := onlineddl.WaitForMigrationStatus(t, &vtParams, shards, t1uuid, normalWaitTime, schema.OnlineDDLStatusComplete, schema.OnlineDDLStatusFailed, schema.OnlineDDLStatusCancelled)
			fmt.Printf("# Migration status (for debug purposes): <%s>\n", status)
			onlineddl.CheckMigrationStatus(t, &vtParams, shards, t1uuid, schema.OnlineDDLStatusComplete)
		})
		t.Run("cleanup all", func(t *testing.T) {
			onlineddl.CheckCleanupAllMigrations(t, &vtParams, 1)
		})
		t.Run("wait for migration cleanup", func(t *testing.T) {
			ctx, cancel := context.WithTimeout(context.Background(), extendedWaitTime)
			defer cancel()

			for {
				rows, cleanedUp, needCleanup, artifacts := readCleanupsTimetamps(t, "%")
				if needCleanup == 0 {
					// This is what we've been waiting for
					assert.NotZero(t, rows)
					assert.Equal(t, rows, cleanedUp)
					assert.Empty(t, artifacts)
					t.Logf("rows needing cleanup: %v", needCleanup)
					return
				}
				select {
				case <-ctx.Done():
					assert.Fail(t, "timeout waiting for cleanup", "rows needing cleanup: %v. artifacts: %v", needCleanup, artifacts)
					return
				case <-time.After(time.Second):
				}
				t.Logf("rows needing cleanup: %v. artifacts: %v", needCleanup, artifacts)
			}
		})

		t.Run("validate artifact does not exist", func(t *testing.T) {
			checkTable(t, artifacts[0], false)
		})
	})

	checkConstraintCapable, err := capableOf(capabilities.CheckConstraintsCapability) // 8.0.16 and above
	require.NoError(t, err)
	if checkConstraintCapable {
		// Constraints
		t.Run("CREATE TABLE with CHECK constraint", func(t *testing.T) {
			query := `create table with_constraint (id int primary key, check ((id >= 0)))`
			uuid := testOnlineDDLStatement(t, createParams(query, ddlStrategy, "vtgate", "chk_", "", false))
			onlineddl.CheckMigrationStatus(t, &vtParams, shards, uuid, schema.OnlineDDLStatusComplete)
			t.Run("ensure constraint name is rewritten", func(t *testing.T) {
				// Since we did not provide a name for the CHECK constraint, MySQL will
				// name it `with_constraint_chk_1`. But we expect Online DDL to explicitly
				// modify the constraint name, specifically to get rid of the <table-name> prefix,
				// so that we don't get into https://bugs.mysql.com/bug.php?id=107772 situation.
				createStatement := getCreateTableStatement(t, primaryTablet, "with_constraint")
				assert.NotContains(t, createStatement, "with_constraint_chk")
			})
		})
	}

	// INSTANT DDL
	instantDDLCapable, err := capableOf(capabilities.InstantAddLastColumnFlavorCapability)
	require.NoError(t, err)
	if instantDDLCapable {
		t.Run("INSTANT DDL: postpone-completion", func(t *testing.T) {
			t1uuid := testOnlineDDLStatement(t, createParams(instantAlterT1Statement, ddlStrategy+" --prefer-instant-ddl --postpone-completion", "vtgate", "", "", true))

			t.Run("expect t1 queued", func(t *testing.T) {
				// we want to validate that the migration remains queued even after some time passes. It must not move beyond 'queued'
				time.Sleep(ensureStateNotChangedTime)
				onlineddl.WaitForMigrationStatus(t, &vtParams, shards, t1uuid, normalWaitTime, schema.OnlineDDLStatusQueued, schema.OnlineDDLStatusReady)
				onlineddl.CheckMigrationStatus(t, &vtParams, shards, t1uuid, schema.OnlineDDLStatusQueued, schema.OnlineDDLStatusReady)
			})
			t.Run("complete t1", func(t *testing.T) {
				// Issue a complete and wait for successful completion
				onlineddl.CheckCompleteMigration(t, &vtParams, shards, t1uuid, true)
				status := onlineddl.WaitForMigrationStatus(t, &vtParams, shards, t1uuid, normalWaitTime, schema.OnlineDDLStatusComplete, schema.OnlineDDLStatusFailed)
				fmt.Printf("# Migration status (for debug purposes): <%s>\n", status)
				onlineddl.CheckMigrationStatus(t, &vtParams, shards, t1uuid, schema.OnlineDDLStatusComplete)
			})
		})
	}
	// Failure scenarios
	t.Run("fail nonexistent", func(t *testing.T) {
		uuid := testOnlineDDLStatement(t, createParams(alterNonexistent, "vitess", "vtgate", "", "", false))

		status := onlineddl.WaitForMigrationStatus(t, &vtParams, shards, uuid, normalWaitTime, schema.OnlineDDLStatusComplete, schema.OnlineDDLStatusFailed)
		fmt.Printf("# Migration status (for debug purposes): <%s>\n", status)
		onlineddl.CheckMigrationStatus(t, &vtParams, shards, uuid, schema.OnlineDDLStatusFailed)

		rs := onlineddl.ReadMigrations(t, &vtParams, uuid)
		require.NotNil(t, rs)
		for _, row := range rs.Named().Rows {
			message := row["message"].ToString()
			require.Contains(t, message, "errno 1146")
			require.False(t, row["message_timestamp"].IsNull())
		}
	})

	// 'mysql' strategy
	t.Run("mysql strategy", func(t *testing.T) {
		t.Run("declarative", func(t *testing.T) {
			t1uuid = testOnlineDDLStatement(t, createParams(createT1Statement, "mysql --declarative", "vtgate", "just-created", "", false))

			status := onlineddl.WaitForMigrationStatus(t, &vtParams, shards, t1uuid, normalWaitTime, schema.OnlineDDLStatusComplete, schema.OnlineDDLStatusFailed)
			fmt.Printf("# Migration status (for debug purposes): <%s>\n", status)
			onlineddl.CheckMigrationStatus(t, &vtParams, shards, t1uuid, schema.OnlineDDLStatusComplete)
			checkTable(t, t1Name, true)
		})

		t.Run("fail postpone-completion", func(t *testing.T) {
			t1uuid := testOnlineDDLStatement(t, createParams(trivialAlterT1Statement, "mysql --postpone-completion", "vtgate", "", "", true))

			// --postpone-completion not supported in mysql strategy
			time.Sleep(ensureStateNotChangedTime)
			onlineddl.WaitForMigrationStatus(t, &vtParams, shards, t1uuid, normalWaitTime, schema.OnlineDDLStatusFailed)
			onlineddl.CheckMigrationStatus(t, &vtParams, shards, t1uuid, schema.OnlineDDLStatusFailed)
		})
		t.Run("trivial", func(t *testing.T) {
			t1uuid := testOnlineDDLStatement(t, createParams(trivialAlterT1Statement, "mysql", "vtgate", "", "", true))

			status := onlineddl.WaitForMigrationStatus(t, &vtParams, shards, t1uuid, normalWaitTime, schema.OnlineDDLStatusComplete, schema.OnlineDDLStatusFailed)
			fmt.Printf("# Migration status (for debug purposes): <%s>\n", status)
			onlineddl.CheckMigrationStatus(t, &vtParams, shards, t1uuid, schema.OnlineDDLStatusComplete)

			rs := onlineddl.ReadMigrations(t, &vtParams, t1uuid)
			require.NotNil(t, rs)
			for _, row := range rs.Named().Rows {
				artifacts := row.AsString("artifacts", "-")
				assert.Empty(t, artifacts)
			}
		})
		t.Run("instant", func(t *testing.T) {
			t1uuid := testOnlineDDLStatement(t, createParams(instantAlterT1Statement, "mysql", "vtgate", "", "", true))

			status := onlineddl.WaitForMigrationStatus(t, &vtParams, shards, t1uuid, normalWaitTime, schema.OnlineDDLStatusComplete, schema.OnlineDDLStatusFailed)
			fmt.Printf("# Migration status (for debug purposes): <%s>\n", status)
			onlineddl.CheckMigrationStatus(t, &vtParams, shards, t1uuid, schema.OnlineDDLStatusComplete)
		})
	})
	// in-order-completion
	t.Run("in-order-completion: multiple drops for nonexistent tables and views, sequential", func(t *testing.T) {
		u, err := schema.CreateOnlineDDLUUID()
		require.NoError(t, err)

		sqls := []string{
			fmt.Sprintf("drop table if exists t4_%s", u),
			fmt.Sprintf("drop view  if exists t1_%s", u),
			fmt.Sprintf("drop table if exists t2_%s", u),
			fmt.Sprintf("drop view  if exists t3_%s", u),
		}
		sql := strings.Join(sqls, ";")
		var vuuids []string
		t.Run("drop multiple tables and views, in-order-completion", func(t *testing.T) {
			uuidList := testOnlineDDLStatement(t, createParams(sql, ddlStrategy+" --in-order-completion", "vtctl", "", "", true)) // skip wait
			vuuids = strings.Split(uuidList, "\n")
			assert.Len(t, vuuids, 4)
			for _, uuid := range vuuids {
				status := onlineddl.WaitForMigrationStatus(t, &vtParams, shards, uuid, normalWaitTime, schema.OnlineDDLStatusComplete, schema.OnlineDDLStatusFailed)
				fmt.Printf("# Migration status (for debug purposes): <%s>\n", status)
				onlineddl.CheckMigrationStatus(t, &vtParams, shards, uuid, schema.OnlineDDLStatusComplete)
			}
		})
		require.Len(t, vuuids, 4)
		for i := range vuuids {
			if i > 0 {
				testTableCompletionTimes(t, vuuids[i-1], vuuids[i])
				testTableCompletionAndStartTimes(t, vuuids[i-1], vuuids[i])
			}
		}
	})
	t.Run("in-order-completion: multiple drops for nonexistent tables and views", func(t *testing.T) {
		u, err := schema.CreateOnlineDDLUUID()
		require.NoError(t, err)

		sqls := []string{
			fmt.Sprintf("drop table if exists t4_%s", u),
			fmt.Sprintf("drop view  if exists t1_%s", u),
			fmt.Sprintf("drop table if exists t2_%s", u),
			fmt.Sprintf("drop view  if exists t3_%s", u),
		}
		sql := strings.Join(sqls, ";")
		var vuuids []string
		t.Run("drop multiple tables and views, in-order-completion", func(t *testing.T) {
			uuidList := testOnlineDDLStatement(t, createParams(sql, ddlStrategy+" --allow-concurrent --in-order-completion", "vtctl", "", "", true)) // skip wait
			vuuids = strings.Split(uuidList, "\n")
			assert.Len(t, vuuids, 4)
			for _, uuid := range vuuids {
				status := onlineddl.WaitForMigrationStatus(t, &vtParams, shards, uuid, normalWaitTime, schema.OnlineDDLStatusComplete, schema.OnlineDDLStatusFailed)
				fmt.Printf("# Migration status (for debug purposes): <%s>\n", status)
				onlineddl.CheckMigrationStatus(t, &vtParams, shards, uuid, schema.OnlineDDLStatusComplete)
			}
		})
		require.Len(t, vuuids, 4)
		for i := range vuuids {
			if i > 0 {
				testTableCompletionTimes(t, vuuids[i-1], vuuids[i])
			}
		}
	})

	t.Run("in-order-completion: bail out on first error", func(t *testing.T) {
		u, err := schema.CreateOnlineDDLUUID()
		require.NoError(t, err)

		sqls := []string{
			fmt.Sprintf("drop table if exists t4_%s", u),
			fmt.Sprintf("drop view  if exists t1_%s", u),
			fmt.Sprintf("drop table t2_%s", u), // non existent
			fmt.Sprintf("drop view  if exists t3_%s", u),
		}
		sql := strings.Join(sqls, ";")
		var vuuids []string
		t.Run("apply schema", func(t *testing.T) {
			uuidList := testOnlineDDLStatement(t, createParams(sql, ddlStrategy+" --in-order-completion", "vtctl", "", "", true)) // skip wait
			vuuids = strings.Split(uuidList, "\n")
			assert.Len(t, vuuids, 4)
			for _, uuid := range vuuids[0:2] {
				status := onlineddl.WaitForMigrationStatus(t, &vtParams, shards, uuid, normalWaitTime, schema.OnlineDDLStatusComplete, schema.OnlineDDLStatusFailed)
				fmt.Printf("# Migration status (for debug purposes): <%s>\n", status)
				onlineddl.CheckMigrationStatus(t, &vtParams, shards, uuid, schema.OnlineDDLStatusComplete)
			}
			{
				uuid := vuuids[2] // the failed one
				status := onlineddl.WaitForMigrationStatus(t, &vtParams, shards, uuid, normalWaitTime, schema.OnlineDDLStatusComplete, schema.OnlineDDLStatusFailed)
				fmt.Printf("# Migration status (for debug purposes): <%s>\n", status)
				onlineddl.CheckMigrationStatus(t, &vtParams, shards, uuid, schema.OnlineDDLStatusFailed)
			}
			{
				uuid := vuuids[3] // should consequently fail without even running
				status := onlineddl.WaitForMigrationStatus(t, &vtParams, shards, uuid, normalWaitTime, schema.OnlineDDLStatusComplete, schema.OnlineDDLStatusFailed)
				fmt.Printf("# Migration status (for debug purposes): <%s>\n", status)
				onlineddl.CheckMigrationStatus(t, &vtParams, shards, uuid, schema.OnlineDDLStatusQueued, schema.OnlineDDLStatusFailed)

				rs := onlineddl.ReadMigrations(t, &vtParams, uuid)
				require.NotNil(t, rs)
				for _, row := range rs.Named().Rows {
					message := row["message"].ToString()
					require.Contains(t, message, vuuids[2]) // Indicating this migration failed due to vuuids[2] failure
					require.False(t, row["message_timestamp"].IsNull())
				}
			}
		})
		testTableCompletionTimes(t, vuuids[0], vuuids[1])
		testTableCompletionAndStartTimes(t, vuuids[0], vuuids[1])
		testTableCompletionAndStartTimes(t, vuuids[1], vuuids[2])
	})
	t.Run("in-order-completion concurrent: bail out on first error", func(t *testing.T) {
		sqls := []string{
			`alter table t1_test force`,
			`alter table t2_test force`,
		}
		sql := strings.Join(sqls, ";")
		var vuuids []string
		t.Run("apply schema", func(t *testing.T) {
			uuidList := testOnlineDDLStatement(t, createParams(sql, ddlStrategy+" --in-order-completion --postpone-completion --allow-concurrent", "vtctl", "", "", true)) // skip wait
			vuuids = strings.Split(uuidList, "\n")
			assert.Len(t, vuuids, 2)
			for _, uuid := range vuuids {
				waitForReadyToComplete(t, uuid, true)
			}
			t.Run("cancel 1st migration", func(t *testing.T) {
				onlineddl.CheckCancelMigration(t, &vtParams, shards, vuuids[0], true)
				status := onlineddl.WaitForMigrationStatus(t, &vtParams, shards, vuuids[0], normalWaitTime, schema.OnlineDDLStatusFailed, schema.OnlineDDLStatusCancelled)
				fmt.Printf("# Migration status (for debug purposes): <%s>\n", status)
				onlineddl.CheckMigrationStatus(t, &vtParams, shards, vuuids[0], schema.OnlineDDLStatusCancelled)
			})
			t.Run("expect 2nd migration to fail", func(t *testing.T) {
				status := onlineddl.WaitForMigrationStatus(t, &vtParams, shards, vuuids[1], normalWaitTime, schema.OnlineDDLStatusFailed, schema.OnlineDDLStatusCancelled)
				fmt.Printf("# Migration status (for debug purposes): <%s>\n", status)
				onlineddl.CheckMigrationStatus(t, &vtParams, shards, vuuids[1], schema.OnlineDDLStatusFailed)
			})
		})
	})
	t.Run("in-order-completion: two new views, one depends on the other", func(t *testing.T) {
		u, err := schema.CreateOnlineDDLUUID()
		require.NoError(t, err)
		v2name := fmt.Sprintf("v2_%s", u)
		createv2 := fmt.Sprintf("create view %s as select id from t1_test", v2name)
		v1name := fmt.Sprintf("v1_%s", u)
		createv1 := fmt.Sprintf("create view %s as select id from %s", v1name, v2name)

		sql := fmt.Sprintf("%s; %s;", createv2, createv1)
		var vuuids []string
		t.Run("create two views, expect both complete", func(t *testing.T) {
			uuidList := testOnlineDDLStatement(t, createParams(sql, ddlStrategy+" --allow-concurrent --in-order-completion", "vtctl", "", "", true)) // skip wait
			vuuids = strings.Split(uuidList, "\n")
			assert.Len(t, vuuids, 2)
			for _, uuid := range vuuids {
				status := onlineddl.WaitForMigrationStatus(t, &vtParams, shards, uuid, normalWaitTime, schema.OnlineDDLStatusComplete, schema.OnlineDDLStatusFailed)
				fmt.Printf("# Migration status (for debug purposes): <%s>\n", status)
				onlineddl.CheckMigrationStatus(t, &vtParams, shards, uuid, schema.OnlineDDLStatusComplete)
			}
		})
		require.Len(t, vuuids, 2)
		testTableCompletionTimes(t, vuuids[0], vuuids[1])
	})
	t.Run("in-order-completion: new table column, new view depends on said column", func(t *testing.T) {
		// The VIEW creation can only succeed when the ALTER has completed and the table has the new column
		t1uuid = testOnlineDDLStatement(t, createParams(alterExtraColumn, ddlStrategy+" --allow-concurrent --postpone-completion --in-order-completion", "vtctl", "", "", true))                // skip wait
		v1uuid := testOnlineDDLStatement(t, createParams(createViewDependsOnExtraColumn, ddlStrategy+" --allow-concurrent --postpone-completion --in-order-completion", "vtctl", "", "", true)) // skip wait

		testAllowConcurrent(t, "t1", t1uuid, 1)
		testAllowConcurrent(t, "v1", v1uuid, 1)
		t.Run("expect table running, expect view ready", func(t *testing.T) {
			onlineddl.WaitForMigrationStatus(t, &vtParams, shards, t1uuid, normalWaitTime, schema.OnlineDDLStatusRunning)
			onlineddl.WaitForMigrationStatus(t, &vtParams, shards, v1uuid, normalWaitTime, schema.OnlineDDLStatusQueued, schema.OnlineDDLStatusReady)
			time.Sleep(ensureStateNotChangedTime)
			// nothing should change
			onlineddl.WaitForMigrationStatus(t, &vtParams, shards, t1uuid, normalWaitTime, schema.OnlineDDLStatusRunning)
			onlineddl.WaitForMigrationStatus(t, &vtParams, shards, v1uuid, normalWaitTime, schema.OnlineDDLStatusQueued, schema.OnlineDDLStatusReady)
		})
		t.Run("complete both", func(t *testing.T) {
			onlineddl.CheckCompleteAllMigrations(t, &vtParams, len(shards)*2)
		})
		t.Run("expect table success", func(t *testing.T) {
			status := onlineddl.WaitForMigrationStatus(t, &vtParams, shards, t1uuid, normalWaitTime, schema.OnlineDDLStatusComplete, schema.OnlineDDLStatusFailed)
			fmt.Printf("# Migration status (for debug purposes): <%s>\n", status)
			onlineddl.CheckMigrationStatus(t, &vtParams, shards, t1uuid, schema.OnlineDDLStatusComplete)
		})
		t.Run("expect view success", func(t *testing.T) {
			status := onlineddl.WaitForMigrationStatus(t, &vtParams, shards, v1uuid, normalWaitTime, schema.OnlineDDLStatusComplete, schema.OnlineDDLStatusFailed)
			fmt.Printf("# Migration status (for debug purposes): <%s>\n", status)
			onlineddl.CheckMigrationStatus(t, &vtParams, shards, v1uuid, schema.OnlineDDLStatusComplete)
		})
		testTableCompletionTimes(t, t1uuid, v1uuid)
	})
}

func testSingleton(t *testing.T) {
	defer cluster.PanicHandler(t)
	shards = clusterInstance.Keyspaces[0].Shards
	require.Equal(t, 1, len(shards))

	createParams := func(ddlStatement string, ddlStrategy string, executeStrategy string, migrationContext string, expectHint string, expectError string, skipWait bool) *testOnlineDDLStatementParams {
		return &testOnlineDDLStatementParams{
			ddlStatement:     ddlStatement,
			ddlStrategy:      ddlStrategy,
			executeStrategy:  executeStrategy,
			migrationContext: migrationContext,
			expectHint:       expectHint,
			expectError:      expectError,
			skipWait:         skipWait,
		}
	}

	createRevertParams := func(revertUUID string, ddlStrategy string, executeStrategy string, migrationContext string, expectError string, skipWait bool) *testRevertMigrationParams {
		return &testRevertMigrationParams{
			revertUUID:       revertUUID,
			executeStrategy:  executeStrategy,
			ddlStrategy:      ddlStrategy,
			migrationContext: migrationContext,
			expectError:      expectError,
			skipWait:         skipWait,
		}
	}

	var (
		tableName                         = `stress_test`
		onlineSingletonDDLStrategy        = "online --singleton"
		onlineSingletonContextDDLStrategy = "online --singleton-context"
		createStatement                   = `
		CREATE TABLE stress_test (
			id bigint(20) not null,
			rand_val varchar(32) null default '',
			hint_col varchar(64) not null default 'just-created',
			created_timestamp timestamp not null default current_timestamp,
			updates int unsigned not null default 0,
			PRIMARY KEY (id),
			key created_idx(created_timestamp),
			key updates_idx(updates)
		) ENGINE=InnoDB
	`
		alterTableThrottlingStatement = `
		ALTER TABLE stress_test DROP COLUMN created_timestamp
	`
		multiAlterTableThrottlingStatement = `
		ALTER TABLE stress_test ENGINE=InnoDB;
		ALTER TABLE stress_test ENGINE=InnoDB;
		ALTER TABLE stress_test ENGINE=InnoDB;
	`
		// A trivial statement which must succeed and does not change the schema
		alterTableTrivialStatement = `
		ALTER TABLE stress_test ENGINE=InnoDB
	`
		dropStatement = `
	DROP TABLE stress_test
`
		dropIfExistsStatement = `
DROP TABLE IF EXISTS stress_test
`
		dropNonexistentTableStatement = `
		DROP TABLE IF EXISTS t_non_existent
	`
		multiDropStatements = `DROP TABLE IF EXISTS t1; DROP TABLE IF EXISTS t2; DROP TABLE IF EXISTS t3;`
	)

	var uuids []string
	// init-cleanup
	t.Run("init DROP TABLE", func(t *testing.T) {
		uuid := testOnlineDDLStatement(t, createParams(dropIfExistsStatement, onlineSingletonDDLStrategy, "vtgate", "", "", "", false))
		onlineddl.CheckMigrationStatus(t, &vtParams, shards, uuid, schema.OnlineDDLStatusComplete)
		checkTable(t, tableName, false)
	})

	// CREATE
	t.Run("CREATE TABLE", func(t *testing.T) {
		// The table does not exist
		uuid := testOnlineDDLStatement(t, createParams(createStatement, onlineSingletonDDLStrategy, "vtgate", "", "", "", false))
		uuids = append(uuids, uuid)
		onlineddl.CheckMigrationStatus(t, &vtParams, shards, uuid, schema.OnlineDDLStatusComplete)
		checkTable(t, tableName, true)
	})
	t.Run("revert CREATE TABLE", func(t *testing.T) {
		require.NotEmpty(t, uuids)
		// The table existed, so it will now be dropped (renamed)
		uuid := testRevertMigration(t, createRevertParams(uuids[len(uuids)-1], onlineSingletonDDLStrategy, "vtgate", "", "", false))
		uuids = append(uuids, uuid)
		onlineddl.CheckMigrationStatus(t, &vtParams, shards, uuid, schema.OnlineDDLStatusComplete)
		checkTable(t, tableName, false)
	})
	t.Run("revert revert CREATE TABLE", func(t *testing.T) {
		// Table was dropped (renamed) so it will now be restored
		uuid := testRevertMigration(t, createRevertParams(uuids[len(uuids)-1], onlineSingletonDDLStrategy, "vtgate", "", "", false))
		uuids = append(uuids, uuid)
		onlineddl.CheckMigrationStatus(t, &vtParams, shards, uuid, schema.OnlineDDLStatusComplete)
		checkTable(t, tableName, true)
	})

	var openEndedUUID string
	t.Run("open ended migration", func(t *testing.T) {
		openEndedUUID = testOnlineDDLStatement(t, createParams(alterTableThrottlingStatement, "vitess --singleton --postpone-completion", "vtgate", "", "hint_col", "", false))
		onlineddl.CheckMigrationStatus(t, &vtParams, shards, openEndedUUID, schema.OnlineDDLStatusRunning)
	})
	t.Run("failed singleton migration, vtgate", func(t *testing.T) {
		uuid := testOnlineDDLStatement(t, createParams(alterTableThrottlingStatement, "vitess --singleton --postpone-completion", "vtgate", "", "hint_col", "rejected", true))
		assert.Empty(t, uuid)
	})
	t.Run("failed singleton migration, vtctl", func(t *testing.T) {
		uuid := testOnlineDDLStatement(t, createParams(alterTableThrottlingStatement, "vitess --singleton --postpone-completion", "vtctl", "", "hint_col", "rejected", true))
		assert.Empty(t, uuid)
	})
	t.Run("failed revert migration", func(t *testing.T) {
		uuid := testRevertMigration(t, createRevertParams(openEndedUUID, onlineSingletonDDLStrategy, "vtgate", "", "rejected", true))
		assert.Empty(t, uuid)
	})
	t.Run("terminate throttled migration", func(t *testing.T) {
		onlineddl.CheckMigrationStatus(t, &vtParams, shards, openEndedUUID, schema.OnlineDDLStatusRunning)
		onlineddl.CheckCancelMigration(t, &vtParams, shards, openEndedUUID, true)
		status := onlineddl.WaitForMigrationStatus(t, &vtParams, shards, openEndedUUID, 20*time.Second, schema.OnlineDDLStatusFailed, schema.OnlineDDLStatusCancelled)
		fmt.Printf("# Migration status (for debug purposes): <%s>\n", status)
		onlineddl.CheckMigrationStatus(t, &vtParams, shards, openEndedUUID, schema.OnlineDDLStatusCancelled)
	})
	t.Run("successful alter, vtctl", func(t *testing.T) {
		uuid := testOnlineDDLStatement(t, createParams(alterTableTrivialStatement, "vitess --singleton", "vtctl", "", "hint_col", "", false))
		onlineddl.CheckMigrationStatus(t, &vtParams, shards, uuid, schema.OnlineDDLStatusComplete)
		onlineddl.CheckCancelMigration(t, &vtParams, shards, uuid, false)
		onlineddl.CheckRetryMigration(t, &vtParams, shards, uuid, false)
	})
	t.Run("successful alter, vtgate", func(t *testing.T) {
		uuid := testOnlineDDLStatement(t, createParams(alterTableTrivialStatement, "vitess --singleton", "vtgate", "", "hint_col", "", false))
		onlineddl.CheckMigrationStatus(t, &vtParams, shards, uuid, schema.OnlineDDLStatusComplete)
		onlineddl.CheckCancelMigration(t, &vtParams, shards, uuid, false)
		onlineddl.CheckRetryMigration(t, &vtParams, shards, uuid, false)
	})

	t.Run("successful online alter, vtgate", func(t *testing.T) {
		uuid := testOnlineDDLStatement(t, createParams(alterTableTrivialStatement, onlineSingletonDDLStrategy, "vtgate", "", "hint_col", "", false))
		uuids = append(uuids, uuid)
		onlineddl.CheckMigrationStatus(t, &vtParams, shards, uuid, schema.OnlineDDLStatusComplete)
		onlineddl.CheckCancelMigration(t, &vtParams, shards, uuid, false)
		onlineddl.CheckRetryMigration(t, &vtParams, shards, uuid, false)
		checkTable(t, tableName, true)
	})
	t.Run("revert ALTER TABLE, vttablet", func(t *testing.T) {
		// The table existed, so it will now be dropped (renamed)
		uuid := testRevertMigration(t, createRevertParams(uuids[len(uuids)-1], onlineSingletonDDLStrategy, "vtctl", "", "", false))
		uuids = append(uuids, uuid)
		onlineddl.CheckMigrationStatus(t, &vtParams, shards, uuid, schema.OnlineDDLStatusComplete)
		checkTable(t, tableName, true)
	})

	var throttledUUIDs []string
	// singleton-context
	t.Run("postponed migrations, singleton-context", func(t *testing.T) {
		uuidList := testOnlineDDLStatement(t, createParams(multiAlterTableThrottlingStatement, "vitess --singleton-context --postpone-completion", "vtctl", "", "hint_col", "", false))
		throttledUUIDs = strings.Split(uuidList, "\n")
		assert.Equal(t, 3, len(throttledUUIDs))
		for _, uuid := range throttledUUIDs {
			onlineddl.CheckMigrationStatus(t, &vtParams, shards, uuid, schema.OnlineDDLStatusQueued, schema.OnlineDDLStatusReady, schema.OnlineDDLStatusRunning)
		}
	})
	t.Run("failed migrations, singleton-context", func(t *testing.T) {
		_ = testOnlineDDLStatement(t, createParams(multiAlterTableThrottlingStatement, "vitess --singleton-context --postpone-completion", "vtctl", "", "hint_col", "rejected", false))
	})
	t.Run("terminate throttled migrations", func(t *testing.T) {
		for _, uuid := range throttledUUIDs {
			onlineddl.CheckMigrationStatus(t, &vtParams, shards, uuid, schema.OnlineDDLStatusQueued, schema.OnlineDDLStatusReady, schema.OnlineDDLStatusRunning)
			onlineddl.CheckCancelMigration(t, &vtParams, shards, uuid, true)
		}
		time.Sleep(2 * time.Second)
		for _, uuid := range throttledUUIDs {
			uuid = strings.TrimSpace(uuid)
			onlineddl.CheckMigrationStatus(t, &vtParams, shards, uuid, schema.OnlineDDLStatusFailed, schema.OnlineDDLStatusCancelled)
		}
	})

	t.Run("successful multiple statement, singleton-context, vtctl", func(t *testing.T) {
		uuidList := testOnlineDDLStatement(t, createParams(multiDropStatements, onlineSingletonContextDDLStrategy, "vtctl", "", "", "", false))
		uuidSlice := strings.Split(uuidList, "\n")
		assert.Equal(t, 3, len(uuidSlice))
		for _, uuid := range uuidSlice {
			uuid = strings.TrimSpace(uuid)
			onlineddl.CheckMigrationStatus(t, &vtParams, shards, uuid, schema.OnlineDDLStatusComplete)
		}
	})

	// DROP

	t.Run("online DROP TABLE", func(t *testing.T) {
		uuid := testOnlineDDLStatement(t, createParams(dropStatement, onlineSingletonDDLStrategy, "vtgate", "", "", "", false))
		uuids = append(uuids, uuid)
		onlineddl.CheckMigrationStatus(t, &vtParams, shards, uuid, schema.OnlineDDLStatusComplete)
		checkTable(t, tableName, false)
	})
	t.Run("revert DROP TABLE", func(t *testing.T) {
		// This will recreate the table (well, actually, rename it back into place)
		uuid := testRevertMigration(t, createRevertParams(uuids[len(uuids)-1], onlineSingletonDDLStrategy, "vttablet", "", "", false))
		uuids = append(uuids, uuid)
		onlineddl.CheckMigrationStatus(t, &vtParams, shards, uuid, schema.OnlineDDLStatusComplete)
		checkTable(t, tableName, true)
	})

	t.Run("fail concurrent singleton, vtgate", func(t *testing.T) {
		uuid := testOnlineDDLStatement(t, createParams(alterTableTrivialStatement, "vitess --postpone-completion --singleton", "vtgate", "", "hint_col", "", true))
		uuids = append(uuids, uuid)
		_ = testOnlineDDLStatement(t, createParams(dropNonexistentTableStatement, "vitess --singleton", "vtgate", "", "hint_col", "rejected", true))
		onlineddl.CheckCompleteAllMigrations(t, &vtParams, len(shards))
		status := onlineddl.WaitForMigrationStatus(t, &vtParams, shards, uuid, 20*time.Second, schema.OnlineDDLStatusComplete, schema.OnlineDDLStatusFailed)
		fmt.Printf("# Migration status (for debug purposes): <%s>\n", status)
		onlineddl.CheckMigrationStatus(t, &vtParams, shards, uuid, schema.OnlineDDLStatusComplete)
	})
	t.Run("fail concurrent singleton-context with revert", func(t *testing.T) {
		revertUUID := testRevertMigration(t, createRevertParams(uuids[len(uuids)-1], "vitess --allow-concurrent --postpone-completion --singleton-context", "vtctl", "rev:ctx", "", false))
		onlineddl.WaitForMigrationStatus(t, &vtParams, shards, revertUUID, 20*time.Second, schema.OnlineDDLStatusRunning)
		// revert is running
		_ = testOnlineDDLStatement(t, createParams(dropNonexistentTableStatement, "vitess --allow-concurrent --singleton-context", "vtctl", "migrate:ctx", "", "rejected", true))
		onlineddl.CheckCancelMigration(t, &vtParams, shards, revertUUID, true)
		status := onlineddl.WaitForMigrationStatus(t, &vtParams, shards, revertUUID, 20*time.Second, schema.OnlineDDLStatusFailed, schema.OnlineDDLStatusCancelled)
		fmt.Printf("# Migration status (for debug purposes): <%s>\n", status)
		onlineddl.CheckMigrationStatus(t, &vtParams, shards, revertUUID, schema.OnlineDDLStatusCancelled)
	})
	t.Run("success concurrent singleton-context with no-context revert", func(t *testing.T) {
		revertUUID := testRevertMigration(t, createRevertParams(uuids[len(uuids)-1], "vitess --allow-concurrent --postpone-completion", "vtctl", "rev:ctx", "", false))
		onlineddl.WaitForMigrationStatus(t, &vtParams, shards, revertUUID, 20*time.Second, schema.OnlineDDLStatusRunning)
		// revert is running but has no --singleton-context. Our next migration should be able to run.
		uuid := testOnlineDDLStatement(t, createParams(dropNonexistentTableStatement, "vitess --allow-concurrent --singleton-context", "vtctl", "migrate:ctx", "", "", false))
		uuids = append(uuids, uuid)
		onlineddl.CheckMigrationStatus(t, &vtParams, shards, uuid, schema.OnlineDDLStatusComplete)
		onlineddl.CheckCancelMigration(t, &vtParams, shards, revertUUID, true)
		status := onlineddl.WaitForMigrationStatus(t, &vtParams, shards, revertUUID, 20*time.Second, schema.OnlineDDLStatusFailed, schema.OnlineDDLStatusCancelled)
		fmt.Printf("# Migration status (for debug purposes): <%s>\n", status)
		onlineddl.CheckMigrationStatus(t, &vtParams, shards, revertUUID, schema.OnlineDDLStatusCancelled)
	})
}
func testDeclarative(t *testing.T) {
	defer cluster.PanicHandler(t)
	shards = clusterInstance.Keyspaces[0].Shards
	require.Equal(t, 1, len(shards))

	var (
		tableName         = `stress_test`
		viewBaseTableName = `view_base_table_test`
		viewName          = `view_test`
		migrationContext  = "1111-2222-3333"
		createStatement1  = `
			CREATE TABLE stress_test (
				id bigint(20) not null,
				rand_val varchar(32) null default '',
				hint_col varchar(64) not null default 'create1',
				created_timestamp timestamp not null default current_timestamp,
				updates int unsigned not null default 0,
				PRIMARY KEY (id),
				key created_idx(created_timestamp),
				key updates_idx(updates)
			) ENGINE=InnoDB
		`
		createStatement2 = `
			CREATE TABLE stress_test (
				id bigint(20) not null,
				rand_val varchar(32) null default '',
				hint_col varchar(64) not null default 'create2',
				created_timestamp timestamp not null default current_timestamp,
				updates int unsigned not null default 0,
				PRIMARY KEY (id),
				key created_idx(created_timestamp),
				key updates_idx(updates)
			) ENGINE=InnoDB
		`
		createIfNotExistsStatement = `
			CREATE TABLE IF NOT EXISTS stress_test (
				id bigint(20) not null,
				PRIMARY KEY (id)
			) ENGINE=InnoDB
		`
		createStatementZeroDate = `
			CREATE TABLE zerodate_test (
				id bigint(20) not null,
				hint_col varchar(64) not null default 'create_with_zero',
				zero_datetime datetime NOT NULL DEFAULT '0000-00-00 00:00:00',
				PRIMARY KEY (id)
			) ENGINE=InnoDB
		`
		createStatementZeroDate2 = `
			CREATE TABLE zerodate_test (
				id bigint(20) not null,
				i int not null default 0,
				hint_col varchar(64) not null default 'create_with_zero2',
				zero_datetime datetime NOT NULL DEFAULT '0000-00-00 00:00:00',
				zero_datetime2 datetime NOT NULL DEFAULT '0000-00-00 00:00:00',
				PRIMARY KEY (id)
			) ENGINE=InnoDB
		`
		dropZeroDateStatement = `
			DROP TABLE zerodate_test
		`
		dropStatement = `
			DROP TABLE stress_test
		`
		dropIfExistsStatement = `
			DROP TABLE IF EXISTS stress_test
		`
		alterStatement = `
			ALTER TABLE stress_test modify hint_col varchar(64) not null default 'this-should-fail'
		`
		trivialAlterStatement = `
			ALTER TABLE stress_test ENGINE=InnoDB
		`
		dropViewBaseTableStatement = `
			DROP TABLE IF EXISTS view_base_table_test
		`
		createViewBaseTableStatement = `
			CREATE TABLE view_base_table_test (id INT PRIMARY KEY)
		`
		createViewStatement1 = `
			CREATE VIEW view_test AS SELECT 'success_create1' AS msg FROM view_base_table_test
		`
		createViewStatement2 = `
			CREATE VIEW view_test AS SELECT 'success_create2' AS msg FROM view_base_table_test
		`
		createOrReplaceViewStatement = `
			CREATE OR REPLACE VIEW view_test AS SELECT 'success_replace' AS msg FROM view_base_table_test
		`
		alterViewStatement = `
			ALTER VIEW view_test AS SELECT 'success_alter' AS msg FROM view_base_table_test
		`
		dropViewStatement = `
			DROP VIEW view_test
		`
		dropViewIfExistsStatement = `
			DROP VIEW IF EXISTS view_test
		`
		insertRowStatement = `
			INSERT IGNORE INTO stress_test (id, rand_val) VALUES (%d, left(md5(rand()), 8))
		`
		updateRowStatement = `
			UPDATE stress_test SET updates=updates+1 WHERE id=%d
		`
		deleteRowStatement = `
			DELETE FROM stress_test WHERE id=%d AND updates=1
		`
		// We use CAST(SUM(updates) AS SIGNED) because SUM() returns a DECIMAL datatype, and we want to read a SIGNED INTEGER type
		selectCountRowsStatement = `
			SELECT COUNT(*) AS num_rows, CAST(SUM(updates) AS SIGNED) AS sum_updates FROM stress_test
		`
		truncateStatement = `
			TRUNCATE TABLE stress_test
		`
		writeMetrics WriteMetrics
		maxTableRows = 4096
	)

	declarativeStrategy := "online -declarative"
	var uuids []string

	generateInsert := func(t *testing.T, conn *mysql.Conn) error {
		id := rand.Int32N(int32(maxTableRows))
		query := fmt.Sprintf(insertRowStatement, id)
		qr, err := conn.ExecuteFetch(query, 1000, true)

		func() {
			writeMetrics.mu.Lock()
			defer writeMetrics.mu.Unlock()

			writeMetrics.insertsAttempts++
			if err != nil {
				writeMetrics.insertsFailures++
				return
			}
			assert.Less(t, qr.RowsAffected, uint64(2))
			if qr.RowsAffected == 0 {
				writeMetrics.insertsNoops++
				return
			}
			writeMetrics.inserts++
		}()
		return err
	}

	generateUpdate := func(t *testing.T, conn *mysql.Conn) error {
		id := rand.Int32N(int32(maxTableRows))
		query := fmt.Sprintf(updateRowStatement, id)
		qr, err := conn.ExecuteFetch(query, 1000, true)

		func() {
			writeMetrics.mu.Lock()
			defer writeMetrics.mu.Unlock()

			writeMetrics.updatesAttempts++
			if err != nil {
				writeMetrics.updatesFailures++
				return
			}
			assert.Less(t, qr.RowsAffected, uint64(2))
			if qr.RowsAffected == 0 {
				writeMetrics.updatesNoops++
				return
			}
			writeMetrics.updates++
		}()
		return err
	}

	generateDelete := func(t *testing.T, conn *mysql.Conn) error {
		id := rand.Int32N(int32(maxTableRows))
		query := fmt.Sprintf(deleteRowStatement, id)
		qr, err := conn.ExecuteFetch(query, 1000, true)

		func() {
			writeMetrics.mu.Lock()
			defer writeMetrics.mu.Unlock()

			writeMetrics.deletesAttempts++
			if err != nil {
				writeMetrics.deletesFailures++
				return
			}
			assert.Less(t, qr.RowsAffected, uint64(2))
			if qr.RowsAffected == 0 {
				writeMetrics.deletesNoops++
				return
			}
			writeMetrics.deletes++
		}()
		return err
	}

	initTable := func(t *testing.T) {
		log.Infof("initTable begin")
		defer log.Infof("initTable complete")

		ctx := context.Background()
		conn, err := mysql.Connect(ctx, &vtParams)
		require.Nil(t, err)
		defer conn.Close()

		writeMetrics.Clear()
		_, err = conn.ExecuteFetch(truncateStatement, 1000, true)
		require.Nil(t, err)

		for i := 0; i < maxTableRows/2; i++ {
			generateInsert(t, conn)
		}
		for i := 0; i < maxTableRows/4; i++ {
			generateUpdate(t, conn)
		}
		for i := 0; i < maxTableRows/4; i++ {
			generateDelete(t, conn)
		}
	}

	testSelectTableMetrics := func(t *testing.T) {
		writeMetrics.mu.Lock()
		defer writeMetrics.mu.Unlock()

		log.Infof("%s", writeMetrics.String())

		ctx := context.Background()
		conn, err := mysql.Connect(ctx, &vtParams)
		require.Nil(t, err)
		defer conn.Close()

		rs, err := conn.ExecuteFetch(selectCountRowsStatement, 1000, true)
		require.Nil(t, err)

		row := rs.Named().Row()
		require.NotNil(t, row)
		log.Infof("testSelectTableMetrics, row: %v", row)
		numRows := row.AsInt64("num_rows", 0)
		sumUpdates := row.AsInt64("sum_updates", 0)

		assert.NotZero(t, numRows)
		assert.NotZero(t, sumUpdates)
		assert.NotZero(t, writeMetrics.inserts)
		assert.NotZero(t, writeMetrics.deletes)
		assert.NotZero(t, writeMetrics.updates)
		assert.Equal(t, writeMetrics.inserts-writeMetrics.deletes, numRows)
		assert.Equal(t, writeMetrics.updates-writeMetrics.deletes, sumUpdates) // because we DELETE WHERE updates=1
	}

	testOnlineDDL := func(t *testing.T, alterStatement string, ddlStrategy string, executeStrategy string, expectHint string, expectError string) (uuid string) {
		params := &testOnlineDDLStatementParams{
			ddlStatement:    alterStatement,
			ddlStrategy:     ddlStrategy,
			executeStrategy: executeStrategy,
			expectHint:      expectHint,
			expectError:     expectError,
		}
		if executeStrategy != "vtgate" {
			params.migrationContext = migrationContext
		}
		return testOnlineDDLStatement(t, params)
	}
	createRevertParams := func(revertUUID string) *testRevertMigrationParams {
		return &testRevertMigrationParams{
			revertUUID:      revertUUID,
			executeStrategy: "vtctl",
			ddlStrategy:     string(schema.DDLStrategyOnline),
		}
	}

	// init-cleaup
	t.Run("init: drop table", func(t *testing.T) {
		// IF EXISTS is not supported in -declarative
		uuid := testOnlineDDL(t, dropIfExistsStatement, "online", "vtgate", "", "")
		onlineddl.CheckMigrationStatus(t, &vtParams, shards, uuid, schema.OnlineDDLStatusComplete)
	})
	t.Run("init: drop view base table", func(t *testing.T) {
		// IF EXISTS is not supported in -declarative
		uuid := testOnlineDDL(t, dropViewBaseTableStatement, "online", "vtgate", "", "")
		onlineddl.CheckMigrationStatus(t, &vtParams, shards, uuid, schema.OnlineDDLStatusComplete)
	})

	// VIEWS
	t.Run("create base table for view", func(t *testing.T) {
		uuid := testOnlineDDL(t, createViewBaseTableStatement, declarativeStrategy, "vtgate", "", "")
		uuids = append(uuids, uuid)
		onlineddl.CheckMigrationStatus(t, &vtParams, shards, uuid, schema.OnlineDDLStatusComplete)
		checkTable(t, viewBaseTableName, true)
	})
	// CREATE VIEW 1
	t.Run("declarative CREATE VIEW where table does not exist", func(t *testing.T) {
		// The table does not exist
		uuid := testOnlineDDL(t, createViewStatement1, declarativeStrategy, "vtgate", "success_create1", "")
		uuids = append(uuids, uuid)
		onlineddl.CheckMigrationStatus(t, &vtParams, shards, uuid, schema.OnlineDDLStatusComplete)
		onlineddl.CheckMigrationArtifacts(t, &vtParams, shards, uuid, true)
		checkTable(t, viewName, true)
	})
	// CREATE VIEW 1 again, noop
	t.Run("declarative CREATE VIEW with no changes where view exists", func(t *testing.T) {
		// The exists with exact same schema
		uuid := testOnlineDDL(t, createViewStatement1, declarativeStrategy, "vtgate", "success_create1", "")
		uuids = append(uuids, uuid)
		onlineddl.CheckMigrationStatus(t, &vtParams, shards, uuid, schema.OnlineDDLStatusComplete)
		onlineddl.CheckMigrationArtifacts(t, &vtParams, shards, uuid, false)
		checkTable(t, viewName, true)
	})
	t.Run("revert CREATE VIEW expecting noop", func(t *testing.T) {
		// Reverting a noop changes nothing
		uuid := testRevertMigration(t, createRevertParams(uuids[len(uuids)-1]))
		uuids = append(uuids, uuid)
		onlineddl.CheckMigrationStatus(t, &vtParams, shards, uuid, schema.OnlineDDLStatusComplete)
		checkMigratedTable(t, viewName, "success_create1")
		checkTable(t, viewName, true)
	})
	// CREATE OR REPLACE VIEW
	t.Run("CREATE OR REPLACE VIEW expecting failure", func(t *testing.T) {
		// IF NOT EXISTS is not supported in -declarative
		uuid := testOnlineDDL(t, createOrReplaceViewStatement, declarativeStrategy, "vtgate", "", "")
		uuids = append(uuids, uuid)
		onlineddl.CheckMigrationStatus(t, &vtParams, shards, uuid, schema.OnlineDDLStatusFailed)
		checkMigratedTable(t, viewName, "success_create1")
		checkTable(t, viewName, true)
	})
	t.Run("ALTER VIEW expecting failure", func(t *testing.T) {
		// IF NOT EXISTS is not supported in -declarative
		uuid := testOnlineDDL(t, alterViewStatement, declarativeStrategy, "vtgate", "", "")
		uuids = append(uuids, uuid)
		onlineddl.CheckMigrationStatus(t, &vtParams, shards, uuid, schema.OnlineDDLStatusFailed)
		checkMigratedTable(t, viewName, "success_create1")
		checkTable(t, viewName, true)
	})
	t.Run("DROP VIEW IF EXISTS expecting failure", func(t *testing.T) {
		// IF NOT EXISTS is not supported in -declarative
		uuid := testOnlineDDL(t, dropViewIfExistsStatement, declarativeStrategy, "vtgate", "", "")
		uuids = append(uuids, uuid)
		onlineddl.CheckMigrationStatus(t, &vtParams, shards, uuid, schema.OnlineDDLStatusFailed)
		checkMigratedTable(t, viewName, "success_create1")
		checkTable(t, viewName, true)
	})
	t.Run("declarative DROP VIEW", func(t *testing.T) {
		uuid := testOnlineDDL(t, dropViewStatement, declarativeStrategy, "vtgate", "", "")
		uuids = append(uuids, uuid)
		onlineddl.CheckMigrationStatus(t, &vtParams, shards, uuid, schema.OnlineDDLStatusComplete)
		onlineddl.CheckMigrationArtifacts(t, &vtParams, shards, uuid, true)
		checkTable(t, viewName, false)
	})
	// View dropped. Let's start afresh.

	// CREATE VIEW1
	t.Run("declarative CREATE VIEW where view does not exist", func(t *testing.T) {
		// The table does not exist
		uuid := testOnlineDDL(t, createViewStatement1, declarativeStrategy, "vtgate", "success_create1", "")
		uuids = append(uuids, uuid)
		onlineddl.CheckMigrationStatus(t, &vtParams, shards, uuid, schema.OnlineDDLStatusComplete)
		onlineddl.CheckMigrationArtifacts(t, &vtParams, shards, uuid, true)
		checkTable(t, viewName, true)
	})
	// CREATE VIEW2: Change view
	t.Run("declarative CREATE VIEW with changes where view exists", func(t *testing.T) {
		// The table exists with different schema
		uuid := testOnlineDDL(t, createViewStatement2, declarativeStrategy, "vtgate", "success_create2", "")
		uuids = append(uuids, uuid)
		onlineddl.CheckMigrationStatus(t, &vtParams, shards, uuid, schema.OnlineDDLStatusComplete)
		onlineddl.CheckMigrationArtifacts(t, &vtParams, shards, uuid, true)
		checkTable(t, viewName, true)
	})
	t.Run("revert CREATE VIEW expecting previous schema", func(t *testing.T) {
		// Reverting back to 1st version
		uuid := testRevertMigration(t, createRevertParams(uuids[len(uuids)-1]))
		uuids = append(uuids, uuid)
		onlineddl.CheckMigrationStatus(t, &vtParams, shards, uuid, schema.OnlineDDLStatusComplete)
		checkMigratedTable(t, viewName, "success_create1")
		checkTable(t, viewName, true)
	})
	t.Run("declarative DROP VIEW", func(t *testing.T) {
		// Table exists
		uuid := testOnlineDDL(t, dropViewStatement, declarativeStrategy, "vtgate", "", "")
		uuids = append(uuids, uuid)
		onlineddl.CheckMigrationStatus(t, &vtParams, shards, uuid, schema.OnlineDDLStatusComplete)
		onlineddl.CheckMigrationArtifacts(t, &vtParams, shards, uuid, true)
		checkTable(t, viewName, false)
	})
	t.Run("revert DROP VIEW", func(t *testing.T) {
		// This will recreate the table (well, actually, rename it back into place)
		uuid := testRevertMigration(t, createRevertParams(uuids[len(uuids)-1]))
		uuids = append(uuids, uuid)
		onlineddl.CheckMigrationStatus(t, &vtParams, shards, uuid, schema.OnlineDDLStatusComplete)
		checkTable(t, viewName, true)
		checkMigratedTable(t, viewName, "success_create1")
	})
	t.Run("revert revert DROP VIEW", func(t *testing.T) {
		// This will reapply DROP VIEW
		uuid := testRevertMigration(t, createRevertParams(uuids[len(uuids)-1]))
		uuids = append(uuids, uuid)
		onlineddl.CheckMigrationStatus(t, &vtParams, shards, uuid, schema.OnlineDDLStatusComplete)
		checkTable(t, viewName, false)
	})
	t.Run("declarative DROP VIEW where view does not exist", func(t *testing.T) {
		uuid := testOnlineDDL(t, dropViewStatement, declarativeStrategy, "vtgate", "", "")
		uuids = append(uuids, uuid)
		onlineddl.CheckMigrationStatus(t, &vtParams, shards, uuid, schema.OnlineDDLStatusComplete)
		onlineddl.CheckMigrationArtifacts(t, &vtParams, shards, uuid, false)
		checkTable(t, viewName, false)
	})
	t.Run("revert DROP VIEW where view did not exist", func(t *testing.T) {
		// Table will not be recreated because it didn't exist during the previous DROP VIEW
		uuid := testRevertMigration(t, createRevertParams(uuids[len(uuids)-1]))
		uuids = append(uuids, uuid)
		onlineddl.CheckMigrationStatus(t, &vtParams, shards, uuid, schema.OnlineDDLStatusComplete)
		checkTable(t, viewName, false)
	})
	// View dropped. Let's start afresh.

	// TABLES

	// CREATE1
	t.Run("declarative CREATE TABLE where table does not exist", func(t *testing.T) {
		// The table does not exist
		uuid := testOnlineDDL(t, createStatement1, declarativeStrategy, "vtgate", "create1", "")
		uuids = append(uuids, uuid)
		onlineddl.CheckMigrationStatus(t, &vtParams, shards, uuid, schema.OnlineDDLStatusComplete)
		onlineddl.CheckMigrationArtifacts(t, &vtParams, shards, uuid, true)
		checkTable(t, tableName, true)
		initTable(t)
		testSelectTableMetrics(t)
	})
	// CREATE1 again, noop
	t.Run("declarative CREATE TABLE with no changes where table exists", func(t *testing.T) {
		// The exists with exact same schema
		uuid := testOnlineDDL(t, createStatement1, declarativeStrategy, "vtgate", "create1", "")
		uuids = append(uuids, uuid)
		onlineddl.CheckMigrationStatus(t, &vtParams, shards, uuid, schema.OnlineDDLStatusComplete)
		onlineddl.CheckMigrationArtifacts(t, &vtParams, shards, uuid, false)
		checkTable(t, tableName, true)
		testSelectTableMetrics(t)
	})
	t.Run("revert CREATE TABLE expecting noop", func(t *testing.T) {
		// Reverting a noop changes nothing
		uuid := testRevertMigration(t, createRevertParams(uuids[len(uuids)-1]))
		uuids = append(uuids, uuid)
		onlineddl.CheckMigrationStatus(t, &vtParams, shards, uuid, schema.OnlineDDLStatusComplete)
		checkMigratedTable(t, tableName, "create1")
		checkTable(t, tableName, true)
		testSelectTableMetrics(t)
	})
	t.Run("declarative DROP TABLE", func(t *testing.T) {
		uuid := testOnlineDDL(t, dropStatement, declarativeStrategy, "vtgate", "", "")
		uuids = append(uuids, uuid)
		onlineddl.CheckMigrationStatus(t, &vtParams, shards, uuid, schema.OnlineDDLStatusComplete)
		onlineddl.CheckMigrationArtifacts(t, &vtParams, shards, uuid, true)
		checkTable(t, tableName, false)
	})
	// Table dropped. Let's start afresh.

	// CREATE1
	t.Run("declarative CREATE TABLE where table does not exist", func(t *testing.T) {
		// The table does not exist
		uuid := testOnlineDDL(t, createStatement1, declarativeStrategy, "vtgate", "create1", "")
		uuids = append(uuids, uuid)
		onlineddl.CheckMigrationStatus(t, &vtParams, shards, uuid, schema.OnlineDDLStatusComplete)
		onlineddl.CheckMigrationArtifacts(t, &vtParams, shards, uuid, true)
		checkTable(t, tableName, true)
		initTable(t)
		testSelectTableMetrics(t)
	})
	// CREATE2: Change schema
	t.Run("declarative CREATE TABLE with changes where table exists", func(t *testing.T) {
		// The table exists with different schema
		uuid := testOnlineDDL(t, createStatement2, declarativeStrategy, "vtgate", "create2", "")
		uuids = append(uuids, uuid)
		onlineddl.CheckMigrationStatus(t, &vtParams, shards, uuid, schema.OnlineDDLStatusComplete)
		onlineddl.CheckMigrationArtifacts(t, &vtParams, shards, uuid, true)
		checkTable(t, tableName, true)
		testSelectTableMetrics(t)
	})
	t.Run("revert CREATE TABLE expecting previous schema", func(t *testing.T) {
		// Reverting back to 1st version
		uuid := testRevertMigration(t, createRevertParams(uuids[len(uuids)-1]))
		uuids = append(uuids, uuid)
		onlineddl.CheckMigrationStatus(t, &vtParams, shards, uuid, schema.OnlineDDLStatusComplete)
		checkMigratedTable(t, tableName, "create1")
		checkTable(t, tableName, true)
		testSelectTableMetrics(t)
	})
	t.Run("declarative DROP TABLE", func(t *testing.T) {
		// Table exists
		uuid := testOnlineDDL(t, dropStatement, declarativeStrategy, "vtgate", "", "")
		uuids = append(uuids, uuid)
		onlineddl.CheckMigrationStatus(t, &vtParams, shards, uuid, schema.OnlineDDLStatusComplete)
		onlineddl.CheckMigrationArtifacts(t, &vtParams, shards, uuid, true)
		checkTable(t, tableName, false)
	})
	t.Run("revert DROP TABLE", func(t *testing.T) {
		// This will recreate the table (well, actually, rename it back into place)
		uuid := testRevertMigration(t, createRevertParams(uuids[len(uuids)-1]))
		uuids = append(uuids, uuid)
		onlineddl.CheckMigrationStatus(t, &vtParams, shards, uuid, schema.OnlineDDLStatusComplete)
		checkTable(t, tableName, true)
		checkMigratedTable(t, tableName, "create1")
		testSelectTableMetrics(t)
	})
	t.Run("revert revert DROP TABLE", func(t *testing.T) {
		// This will reapply DROP TABLE
		uuid := testRevertMigration(t, createRevertParams(uuids[len(uuids)-1]))
		uuids = append(uuids, uuid)
		onlineddl.CheckMigrationStatus(t, &vtParams, shards, uuid, schema.OnlineDDLStatusComplete)
		checkTable(t, tableName, false)
	})
	t.Run("declarative DROP TABLE where table does not exist", func(t *testing.T) {
		uuid := testOnlineDDL(t, dropStatement, declarativeStrategy, "vtgate", "", "")
		uuids = append(uuids, uuid)
		onlineddl.CheckMigrationStatus(t, &vtParams, shards, uuid, schema.OnlineDDLStatusComplete)
		onlineddl.CheckMigrationArtifacts(t, &vtParams, shards, uuid, false)
		checkTable(t, tableName, false)
	})
	t.Run("revert DROP TABLE where table did not exist", func(t *testing.T) {
		// Table will not be recreated because it didn't exist during the previous DROP TABLE
		uuid := testRevertMigration(t, createRevertParams(uuids[len(uuids)-1]))
		uuids = append(uuids, uuid)
		onlineddl.CheckMigrationStatus(t, &vtParams, shards, uuid, schema.OnlineDDLStatusComplete)
		checkTable(t, tableName, false)
	})
	// Table dropped. Let's start afresh.

	// CREATE1
	t.Run("declarative CREATE TABLE where table does not exist", func(t *testing.T) {
		// The table does not exist
		uuid := testOnlineDDL(t, createStatement1, declarativeStrategy, "vtgate", "create1", "")
		uuids = append(uuids, uuid)
		onlineddl.CheckMigrationStatus(t, &vtParams, shards, uuid, schema.OnlineDDLStatusComplete)
		onlineddl.CheckMigrationArtifacts(t, &vtParams, shards, uuid, true)
		checkTable(t, tableName, true)
		initTable(t)
		testSelectTableMetrics(t)
	})
	// CREATE2
	t.Run("declarative CREATE TABLE with changes where table exists", func(t *testing.T) {
		// The table exists but with different schema
		uuid := testOnlineDDL(t, createStatement2, declarativeStrategy, "vtgate", "create2", "")
		uuids = append(uuids, uuid)
		onlineddl.CheckMigrationStatus(t, &vtParams, shards, uuid, schema.OnlineDDLStatusComplete)
		onlineddl.CheckMigrationArtifacts(t, &vtParams, shards, uuid, true)
		checkTable(t, tableName, true)
		testSelectTableMetrics(t)
	})
	// CREATE1 again
	t.Run("declarative CREATE TABLE again with changes where table exists", func(t *testing.T) {
		// The table exists but with different schema
		uuid := testOnlineDDL(t, createStatement1, declarativeStrategy, "vtgate", "create1", "")
		uuids = append(uuids, uuid)
		onlineddl.CheckMigrationStatus(t, &vtParams, shards, uuid, schema.OnlineDDLStatusComplete)
		onlineddl.CheckMigrationArtifacts(t, &vtParams, shards, uuid, true)
		checkTable(t, tableName, true)
		testSelectTableMetrics(t)
	})
	t.Run("revert CREATE TABLE expecting previous schema", func(t *testing.T) {
		// Reverting back to previous version
		uuid := testRevertMigration(t, createRevertParams(uuids[len(uuids)-1]))
		uuids = append(uuids, uuid)
		onlineddl.CheckMigrationStatus(t, &vtParams, shards, uuid, schema.OnlineDDLStatusComplete)
		checkMigratedTable(t, tableName, "create2")
		checkTable(t, tableName, true)
		testSelectTableMetrics(t)
	})
	t.Run("ALTER TABLE expecting failure", func(t *testing.T) {
		// ALTER is not supported in -declarative
		uuid := testOnlineDDL(t, alterStatement, declarativeStrategy, "vtgate", "", "")
		uuids = append(uuids, uuid)
		onlineddl.CheckMigrationStatus(t, &vtParams, shards, uuid, schema.OnlineDDLStatusFailed)
		checkMigratedTable(t, tableName, "create2")
		checkTable(t, tableName, true)
		testSelectTableMetrics(t)
	})
	t.Run("CREATE TABLE IF NOT EXISTS expecting failure", func(t *testing.T) {
		// IF NOT EXISTS is not supported in -declarative
		uuid := testOnlineDDL(t, createIfNotExistsStatement, declarativeStrategy, "vtgate", "", "")
		uuids = append(uuids, uuid)
		onlineddl.CheckMigrationStatus(t, &vtParams, shards, uuid, schema.OnlineDDLStatusFailed)
		checkMigratedTable(t, tableName, "create2")
		checkTable(t, tableName, true)
		testSelectTableMetrics(t)
	})
	t.Run("DROP TABLE IF EXISTS expecting failure", func(t *testing.T) {
		// IF EXISTS is not supported in -declarative
		uuid := testOnlineDDL(t, dropIfExistsStatement, declarativeStrategy, "vtgate", "", "")
		uuids = append(uuids, uuid)
		onlineddl.CheckMigrationStatus(t, &vtParams, shards, uuid, schema.OnlineDDLStatusFailed)
		checkMigratedTable(t, tableName, "create2")
		checkTable(t, tableName, true)
		testSelectTableMetrics(t)
	})
	t.Run("CREATE TABLE IF NOT EXISTS non-declarative is successful", func(t *testing.T) {
		// IF NOT EXISTS is supported in non-declarative mode. Just verifying that the statement itself is good,
		// so that the failure we tested for, above, actually tests the "declarative" logic, rather than some
		// unrelated error.
		uuid := testOnlineDDL(t, createIfNotExistsStatement, "online", "vtgate", "", "")
		uuids = append(uuids, uuid)
		onlineddl.CheckMigrationStatus(t, &vtParams, shards, uuid, schema.OnlineDDLStatusComplete)
		// the table existed, so we expect no changes in this non-declarative DDL
		checkMigratedTable(t, tableName, "create2")
		checkTable(t, tableName, true)
		testSelectTableMetrics(t)
	})
	t.Run("CREATE TABLE with zero date and --allow-zero-in-date is successful", func(t *testing.T) {
		uuid := testOnlineDDL(t, createStatementZeroDate, "online --allow-zero-in-date", "vtgate", "", "")
		uuids = append(uuids, uuid)
		onlineddl.CheckMigrationStatus(t, &vtParams, shards, uuid, schema.OnlineDDLStatusComplete)
		checkMigratedTable(t, "zerodate_test", "create_with_zero")
		checkTable(t, tableName, true)
		testSelectTableMetrics(t)
	})
	t.Run("CREATE TABLE with zero date and --allow-zero-in-date is successful", func(t *testing.T) {
		uuid := testOnlineDDL(t, createStatementZeroDate, "online -declarative --allow-zero-in-date", "vtgate", "", "")
		uuids = append(uuids, uuid)
		onlineddl.CheckMigrationStatus(t, &vtParams, shards, uuid, schema.OnlineDDLStatusComplete)
		checkMigratedTable(t, "zerodate_test", "create_with_zero")
		checkTable(t, tableName, true)
		testSelectTableMetrics(t)
	})
	t.Run("CREATE TABLE with zero date and --allow-zero-in-date is successful", func(t *testing.T) {
		uuid := testOnlineDDL(t, createStatementZeroDate2, "online -declarative --allow-zero-in-date", "vtgate", "", "")
		uuids = append(uuids, uuid)
		onlineddl.CheckMigrationStatus(t, &vtParams, shards, uuid, schema.OnlineDDLStatusComplete)
		checkMigratedTable(t, "zerodate_test", "create_with_zero2")
		checkTable(t, tableName, true)
		testSelectTableMetrics(t)
	})

	// ### The following tests are not strictly 'declarative' but are best served under this endtoend test

	// Test duplicate context/SQL
	t.Run("Trivial statement with request context is successful", func(t *testing.T) {
		uuid := testOnlineDDL(t, trivialAlterStatement, "online", "vtctl", "", "")
		uuids = append(uuids, uuid)
		onlineddl.CheckMigrationStatus(t, &vtParams, shards, uuid, schema.OnlineDDLStatusComplete)
		// the table existed, so we expect no changes in this non-declarative DDL
		checkTable(t, tableName, true)

		rs := onlineddl.ReadMigrations(t, &vtParams, uuid)
		require.NotNil(t, rs)
		for _, row := range rs.Named().Rows {
			message := row["message"].ToString()
			require.NotContains(t, message, "duplicate DDL")
		}
	})
	t.Run("Duplicate trivial statement with request context is successful", func(t *testing.T) {
		uuid := testOnlineDDL(t, trivialAlterStatement, "online", "vtctl", "", "")
		uuids = append(uuids, uuid)
		onlineddl.CheckMigrationStatus(t, &vtParams, shards, uuid, schema.OnlineDDLStatusComplete)
		// the table existed, so we expect no changes in this non-declarative DDL
		checkTable(t, tableName, true)

		rs := onlineddl.ReadMigrations(t, &vtParams, uuid)
		require.NotNil(t, rs)
		for _, row := range rs.Named().Rows {
			message := row["message"].ToString()
			// Message suggests that the migration was identified as duplicate
			require.Contains(t, message, "duplicate DDL")
		}
	})
	// Piggyride this test suite, let's also test --allow-zero-in-date for 'direct' strategy
	t.Run("drop non_online", func(t *testing.T) {
		_ = testOnlineDDL(t, dropZeroDateStatement, "direct", "vtctl", "", "")
		checkTable(t, "zerodate_test", false)
	})
	t.Run("CREATE TABLE with zero date fails in 'direct' strategy", func(t *testing.T) {
		_ = testOnlineDDL(t, createStatementZeroDate, "direct", "vtctl", "", "Invalid default value for")
		checkTable(t, "zerodate_test", false)
	})
	t.Run("CREATE TABLE with zero date and --allow-zero-in-date succeeds in 'direct' strategy", func(t *testing.T) {
		_ = testOnlineDDL(t, createStatementZeroDate, "direct --allow-zero-in-date", "vtctl", "", "")
		checkTable(t, "zerodate_test", true)
	})
}

func testForeignKeys(t *testing.T) {
	defer cluster.PanicHandler(t)

	var (
		createStatements = []string{
			`
			CREATE TABLE parent_table (
					id INT NOT NULL,
					parent_hint_col INT NOT NULL DEFAULT 0,
					PRIMARY KEY (id)
			)
		`,
			`
			CREATE TABLE child_table (
				id INT NOT NULL auto_increment,
				parent_id INT,
				child_hint_col INT NOT NULL DEFAULT 0,
				PRIMARY KEY (id),
				KEY parent_id_idx (parent_id),
				CONSTRAINT child_parent_fk FOREIGN KEY (parent_id) REFERENCES parent_table(id) ON DELETE CASCADE
			)
		`,
			`
			CREATE TABLE child_nofk_table (
				id INT NOT NULL auto_increment,
				parent_id INT,
				child_hint_col INT NOT NULL DEFAULT 0,
				PRIMARY KEY (id),
				KEY parent_id_idx (parent_id)
			)
		`,
		}
		insertStatements = []string{
			"insert into parent_table (id) values(43)",
			"insert into child_table (id, parent_id) values(1,43)",
			"insert into child_table (id, parent_id) values(2,43)",
			"insert into child_table (id, parent_id) values(3,43)",
			"insert into child_table (id, parent_id) values(4,43)",
		}
		ddlStrategy        = "online --allow-zero-in-date"
		ddlStrategyAllowFK = ddlStrategy + " --unsafe-allow-foreign-keys"
	)

	type testCase struct {
		name                      string
		sql                       string
		allowForeignKeys          bool
		expectHint                string
		expectCountUUIDs          int
		onlyIfFKOnlineDDLPossible bool
	}
	var testCases = []testCase{
		{
			name:             "modify parent, not allowed",
			sql:              "alter table parent_table engine=innodb",
			allowForeignKeys: false,
		},
		{
			name:             "modify child, not allowed",
			sql:              "alter table child_table engine=innodb",
			allowForeignKeys: false,
		},
		{
			name:             "add foreign key to child, not allowed",
			sql:              "alter table child_table add CONSTRAINT another_fk FOREIGN KEY (parent_id) REFERENCES parent_table(id) ON DELETE CASCADE",
			allowForeignKeys: false,
		},
		{
			name:             "add foreign key to table which wasn't a child before, not allowed",
			sql:              "alter table child_nofk_table add CONSTRAINT new_fk FOREIGN KEY (parent_id) REFERENCES parent_table(id) ON DELETE CASCADE",
			allowForeignKeys: false,
		},
		{
			// on vanilla MySQL, this migration ends with the child_table referencing the old, original table, and not to the new table now called parent_table.
			// This is a fundamental foreign key limitation, see https://vitess.io/blog/2021-06-15-online-ddl-why-no-fk/
			// However, this tests is still valid in the sense that it lets us modify the parent table in the first place.
			name:                      "modify parent, trivial",
			sql:                       "alter table parent_table engine=innodb",
			allowForeignKeys:          true,
			expectHint:                "parent_hint_col",
			onlyIfFKOnlineDDLPossible: true,
		},
		{
			// on vanilla MySQL, this migration ends with two tables, the original and the new child_table, both referencing parent_table. This has
			// the unwanted property of then limiting actions on the parent_table based on what rows exist or do not exist on the now stale old
			// child table.
			// This is a fundamental foreign key limitation, see https://vitess.io/blog/2021-06-15-online-ddl-why-no-fk/
			// However, this tests is still valid in the sense that it lets us modify the child table in the first place.
			// A valid use case: using FOREIGN_KEY_CHECKS=0  at all times.
			name:                      "modify child, trivial",
			sql:                       "alter table child_table engine=innodb",
			allowForeignKeys:          true,
			expectHint:                "REFERENCES `parent_table`",
			onlyIfFKOnlineDDLPossible: true,
		},
		{
			// on vanilla MySQL, this migration ends with two tables, the original and the new child_table, both referencing parent_table. This has
			// the unwanted property of then limiting actions on the parent_table based on what rows exist or do not exist on the now stale old
			// child table.
			// This is a fundamental foreign key limitation, see https://vitess.io/blog/2021-06-15-online-ddl-why-no-fk/
			// However, this tests is still valid in the sense that it lets us modify the child table in the first place.
			// A valid use case: using FOREIGN_KEY_CHECKS=0  at all times.
			name:                      "add foreign key to child",
			sql:                       "alter table child_table add CONSTRAINT another_fk FOREIGN KEY (parent_id) REFERENCES parent_table(id) ON DELETE CASCADE",
			allowForeignKeys:          true,
			expectHint:                "another_fk",
			onlyIfFKOnlineDDLPossible: true,
		},
		{
			name:             "add foreign key to table which wasn't a child before",
			sql:              "alter table child_nofk_table add CONSTRAINT new_fk FOREIGN KEY (parent_id) REFERENCES parent_table(id) ON DELETE CASCADE",
			allowForeignKeys: true,
			expectHint:       "new_fk",
		},
		{
			name:                      "drop foreign key from a child",
			sql:                       "alter table child_table DROP FOREIGN KEY <childTableConstraintName>", // See "getting child_table constraint name" test step below.
			allowForeignKeys:          true,
			expectHint:                "child_hint",
			onlyIfFKOnlineDDLPossible: true,
		},
		{
			name: "add two tables with cyclic fk relationship",
			sql: `
				create table t11 (id int primary key, i int, constraint f11 foreign key (i) references t12 (id));
				create table t12 (id int primary key, i int, constraint f12 foreign key (i) references t11 (id));
				`,
			allowForeignKeys: true,
			expectCountUUIDs: 2,
			expectHint:       "t11",
		},
	}

	fkOnlineDDLPossible := false
	t.Run("check 'rename_table_preserve_foreign_key' variable", func(t *testing.T) {
		// Online DDL is not possible on vanilla MySQL 8.0 for reasons described in https://vitess.io/blog/2021-06-15-online-ddl-why-no-fk/.
		// However, Online DDL is made possible in via these changes:
		// - https://github.com/planetscale/mysql-server/commit/bb777e3e86387571c044fb4a2beb4f8c60462ced
		// - https://github.com/planetscale/mysql-server/commit/c2f1344a6863518d749f2eb01a4c74ca08a5b889
		// as part of https://github.com/planetscale/mysql-server/releases/tag/8.0.34-ps3.
		// Said changes introduce a new global/session boolean variable named 'rename_table_preserve_foreign_key'. It defaults 'false'/0 for backwards compatibility.
		// When enabled, a `RENAME TABLE` to a FK parent "pins" the children's foreign keys to the table name rather than the table pointer. Which means after the RENAME,
		// the children will point to the newly instated table rather than the original, renamed table.
		// (Note: this applies to a particular type of RENAME where we swap tables, see the above blog post).
		// For FK children, the MySQL changes simply ignore any Vitess-internal table.
		//
		// In this stress test, we enable Online DDL if the variable 'rename_table_preserve_foreign_key' is present. The Online DDL mechanism will in turn
		// query for this variable, and manipulate it, when starting the migration and when cutting over.
		rs, err := primaryTablet.VttabletProcess.QueryTablet("show global variables like 'rename_table_preserve_foreign_key'", keyspaceName, false)
		require.NoError(t, err)
		fkOnlineDDLPossible = len(rs.Rows) > 0
		t.Logf("MySQL support for 'rename_table_preserve_foreign_key': %v", fkOnlineDDLPossible)
	})

	createParams := func(ddlStatement string, ddlStrategy string, executeStrategy string, expectHint string, expectError string, skipWait bool) *testOnlineDDLStatementParams {
		return &testOnlineDDLStatementParams{
			ddlStatement:    ddlStatement,
			ddlStrategy:     ddlStrategy,
			executeStrategy: executeStrategy,
			expectHint:      expectHint,
			expectError:     expectError,
			skipWait:        skipWait,
		}
	}

	testStatement := func(t *testing.T, sql string, ddlStrategy string, expectHint string, expectError bool) (uuid string) {
		errorHint := ""
		if expectError {
			errorHint = anyErrorIndicator
		}
		return testOnlineDDLStatement(t, createParams(sql, ddlStrategy, "vtctl", expectHint, errorHint, false))
	}
	for _, testcase := range testCases {
		if testcase.expectCountUUIDs == 0 {
			testcase.expectCountUUIDs = 1
		}
		t.Run(testcase.name, func(t *testing.T) {
			if testcase.onlyIfFKOnlineDDLPossible && !fkOnlineDDLPossible {
				t.Skipf("skipped because backing database does not support 'rename_table_preserve_foreign_key'")
				return
			}
			t.Run("create tables", func(t *testing.T) {
				for _, statement := range createStatements {
					t.Run(statement, func(t *testing.T) {
						uuid := testStatement(t, statement, ddlStrategyAllowFK, "", false)
						onlineddl.CheckMigrationStatus(t, &vtParams, shards, uuid, schema.OnlineDDLStatusComplete)
					})
				}
			})
			t.Run("populate tables", func(t *testing.T) {
				for _, statement := range insertStatements {
					t.Run(statement, func(t *testing.T) {
						onlineddl.VtgateExecQuery(t, &vtParams, statement, "")
					})
				}
			})
			t.Run("getting child_table constraint name", func(t *testing.T) {
				// Due to how OnlineDDL works, the name of the foreign key constraint will not be the one we used in the CREATE TABLE statement.
				// There's a specific test where we drop said constraint. So speficially for that test (or any similar future tests), we need to dynamically
				// evaluate the constraint name.
				rs := onlineddl.VtgateExecQuery(t, &vtParams, "select CONSTRAINT_NAME from information_schema.REFERENTIAL_CONSTRAINTS where TABLE_NAME='child_table'", "")
				assert.Equal(t, 1, len(rs.Rows))
				row := rs.Named().Row()
				assert.NotNil(t, row)
				childTableConstraintName := row.AsString("CONSTRAINT_NAME", "")
				assert.NotEmpty(t, childTableConstraintName)
				testcase.sql = strings.ReplaceAll(testcase.sql, "<childTableConstraintName>", childTableConstraintName)
			})

			var uuid string
			t.Run("run migration", func(t *testing.T) {
				if testcase.allowForeignKeys {
					output := testStatement(t, testcase.sql, ddlStrategyAllowFK, testcase.expectHint, false)
					uuids := strings.Split(output, "\n")
					assert.Equal(t, testcase.expectCountUUIDs, len(uuids))
					uuid = uuids[0] // in case of multiple statements, we only check the first
					onlineddl.CheckMigrationStatus(t, &vtParams, shards, uuid, schema.OnlineDDLStatusComplete)
				} else {
					uuid = testStatement(t, testcase.sql, ddlStrategy, "", true)
					if uuid != "" {
						onlineddl.CheckMigrationStatus(t, &vtParams, shards, uuid, schema.OnlineDDLStatusFailed)
					}
				}
			})
			t.Run("cleanup", func(t *testing.T) {
				var artifacts []string
				if uuid != "" {
					rs := onlineddl.ReadMigrations(t, &vtParams, uuid)
					require.NotNil(t, rs)
					row := rs.Named().Row()
					require.NotNil(t, row)

					artifacts = textutil.SplitDelimitedList(row.AsString("artifacts", ""))
				}

				artifacts = append(artifacts, "child_table", "child_nofk_table", "parent_table", "t11", "t12")
				// brute force drop all tables. In MySQL 8.0 you can do a single `DROP TABLE ... <list of all tables>`
				// which auto-resovled order. But in 5.7 you can't.
				droppedTables := map[string]bool{}
				for range artifacts {
					for _, artifact := range artifacts {
						if droppedTables[artifact] {
							continue
						}
						statement := fmt.Sprintf("DROP TABLE IF EXISTS %s", artifact)
						_, err := clusterInstance.VtctldClientProcess.ApplySchemaWithOutput(keyspaceName, statement, cluster.ApplySchemaParams{DDLStrategy: "direct --unsafe-allow-foreign-keys"})
						if err == nil {
							droppedTables[artifact] = true
						}
					}
				}
				statement := fmt.Sprintf("DROP TABLE IF EXISTS %s", strings.Join(artifacts, ","))
				t.Run(statement, func(t *testing.T) {
					testStatement(t, statement, "direct", "", false)
				})
			})
		})
	}
}

// testOnlineDDLStatement runs an online DDL, ALTER statement
func testOnlineDDLStatement(t *testing.T, params *testOnlineDDLStatementParams) (uuid string) {
	strategySetting, err := schema.ParseDDLStrategy(params.ddlStrategy)
	require.NoError(t, err)

	tableName := parseTableName(t, params.ddlStatement)

	if params.executeStrategy == "vtgate" {
		require.Empty(t, params.migrationContext, "explicit migration context not supported in vtgate. Test via vtctl")
		result := onlineddl.VtgateExecDDL(t, &vtParams, params.ddlStrategy, params.ddlStatement, params.expectError)
		if result != nil {
			row := result.Named().Row()
			if row != nil {
				uuid = row.AsString("uuid", "")
			}
		}
	} else {
		vtctlParams := &cluster.ApplySchemaParams{DDLStrategy: params.ddlStrategy, MigrationContext: params.migrationContext}
		if overrideVtctlParams != nil {
			vtctlParams = overrideVtctlParams
		}
		output, err := clusterInstance.VtctldClientProcess.ApplySchemaWithOutput(keyspaceName, params.ddlStatement, *vtctlParams)
		switch params.expectError {
		case anyErrorIndicator:
			if err != nil {
				// fine. We got any error.
				t.Logf("expected any error, got this error: %v", err)
				return
			}
			uuid = output
		case "":
			assert.NoError(t, err)
			uuid = output
		default:
			assert.Error(t, err)
			assert.Contains(t, output, params.expectError)
		}
	}
	uuid = strings.TrimSpace(uuid)
	fmt.Println("# Generated UUID (for debug purposes):")
	fmt.Printf("<%s>\n", uuid)

	if !strategySetting.Strategy.IsDirect() && !params.skipWait && uuid != "" {
		status := onlineddl.WaitForMigrationStatus(t, &vtParams, shards, uuid, normalWaitTime, schema.OnlineDDLStatusComplete, schema.OnlineDDLStatusFailed)
		fmt.Printf("# Migration status (for debug purposes): <%s>\n", status)
	}

	if params.expectError == "" && params.expectHint != "" {
		checkMigratedTable(t, tableName, params.expectHint)
	}
	return uuid
}

// testRevertMigration reverts a given migration
func testRevertMigration(t *testing.T, params *testRevertMigrationParams) (uuid string) {
	revertQuery := fmt.Sprintf("revert vitess_migration '%s'", params.revertUUID)
	if params.executeStrategy == "vtgate" {
		require.Empty(t, params.migrationContext, "explicit migration context not supported in vtgate. Test via vtctl")
		result := onlineddl.VtgateExecDDL(t, &vtParams, params.ddlStrategy, revertQuery, params.expectError)
		if result != nil {
			row := result.Named().Row()
			if row != nil {
				uuid = row.AsString("uuid", "")
			}
		}
	} else {
		output, err := clusterInstance.VtctldClientProcess.ApplySchemaWithOutput(keyspaceName, revertQuery, cluster.ApplySchemaParams{DDLStrategy: params.ddlStrategy, MigrationContext: params.migrationContext})
		if params.expectError == "" {
			assert.NoError(t, err)
			uuid = output
		} else {
			assert.Error(t, err)
			assert.Contains(t, output, params.expectError)
		}
	}

	if params.expectError == "" {
		uuid = strings.TrimSpace(uuid)
		fmt.Println("# Generated UUID (for debug purposes):")
		fmt.Printf("<%s>\n", uuid)
	}
	if !params.skipWait {
		time.Sleep(time.Second * 20)
	}
	return uuid
}

// checkTable checks the number of tables in all shards
func checkTable(t *testing.T, showTableName string, expectExists bool) bool {
	expectCount := 0
	if expectExists {
		expectCount = 1
	}
	for i := range clusterInstance.Keyspaces[0].Shards {
		if !checkTablesCount(t, clusterInstance.Keyspaces[0].Shards[i].Vttablets[0], showTableName, expectCount) {
			return false
		}
	}
	return true
}

// checkTablesCount checks the number of tables in the given tablet
func checkTablesCount(t *testing.T, tablet *cluster.Vttablet, showTableName string, expectCount int) bool {
	query := fmt.Sprintf(`show tables like '%%%s%%';`, showTableName)
	queryResult, err := tablet.VttabletProcess.QueryTablet(query, keyspaceName, true)
	require.Nil(t, err)
	return assert.Equalf(t, expectCount, len(queryResult.Rows), "checkTablesCount cannot find table like '%%%s%%'", showTableName)
}

// checkMigratedTables checks the CREATE STATEMENT of a table after migration
func checkMigratedTable(t *testing.T, tableName, expectHint string) {
	for i := range clusterInstance.Keyspaces[0].Shards {
		createStatement := getCreateTableStatement(t, clusterInstance.Keyspaces[0].Shards[i].Vttablets[0], tableName)
		assert.Contains(t, createStatement, expectHint)
	}
}

// getCreateTableStatement returns the CREATE TABLE statement for a given table
func getCreateTableStatement(t *testing.T, tablet *cluster.Vttablet, tableName string) (statement string) {
	queryResult, err := tablet.VttabletProcess.QueryTablet(fmt.Sprintf("show create table %s;", tableName), keyspaceName, true)
	require.Nil(t, err)

	assert.Equal(t, len(queryResult.Rows), 1)
	assert.GreaterOrEqual(t, len(queryResult.Rows[0]), 2) // table name, create statement, and if it's a view then additional columns
	statement = queryResult.Rows[0][1].ToString()
	return statement
}

func runInTransaction(t *testing.T, ctx context.Context, tablet *cluster.Vttablet, query string, commitTransactionChan chan any, transactionErrorChan chan error) error {
	conn, err := tablet.VttabletProcess.TabletConn(keyspaceName, true)
	require.NoError(t, err)
	defer conn.Close()

	_, err = conn.ExecuteFetch("begin", 0, false)
	require.NoError(t, err)

	_, err = conn.ExecuteFetch(query, 10000, false)
	require.NoError(t, err)

	if commitTransactionChan != nil {
		// Wait for instruction to commit
		select {
		case <-commitTransactionChan:
			// good
		case <-ctx.Done():
			assert.Fail(t, ctx.Err().Error())
		}
	}

	_, err = conn.ExecuteFetch("commit", 0, false)
	if transactionErrorChan != nil {
		transactionErrorChan <- err
	}
	return err
}<|MERGE_RESOLUTION|>--- conflicted
+++ resolved
@@ -599,14 +599,12 @@
 			for _, row := range rs.Named().Rows {
 				postponeCompletion := row.AsInt64("postpone_completion", 0)
 				assert.Equal(t, int64(0), postponeCompletion)
-<<<<<<< HEAD
 
 				cutOverThresholdSeconds := row.AsInt64("cutover_threshold_seconds", 0)
 				// Expect 17800*time.Millisecond to be truncated to 17 seconds
 				assert.EqualValues(t, 17, cutOverThresholdSeconds)
-=======
+
 				assert.False(t, row["shadow_analyzed_timestamp"].IsNull())
->>>>>>> 04afd9a4
 			}
 		})
 	})
