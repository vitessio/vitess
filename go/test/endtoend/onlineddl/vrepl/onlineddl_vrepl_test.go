--- conflicted
+++ resolved
@@ -171,8 +171,6 @@
 		}
 
 		clusterInstance.VtTabletExtraArgs = []string{
-			"--enable-lag-throttler",
-			"--throttle_threshold", "1s",
 			"--heartbeat_enable",
 			"--heartbeat_interval", "250ms",
 			"--heartbeat_on_demand_duration", "5s",
@@ -254,8 +252,6 @@
 	providedUUID := ""
 	providedMigrationContext := ""
 
-<<<<<<< HEAD
-=======
 	// We execute the throttler commands via vtgate, which in turn
 	// executes them via vttablet. So let's wait until vtgate's view
 	// is updated.
@@ -273,7 +269,6 @@
 		}
 	}
 
->>>>>>> f79dbcce
 	testWithInitialSchema(t)
 	t.Run("alter non_online", func(t *testing.T) {
 		_ = testOnlineDDLStatement(t, alterTableNormalStatement, string(schema.DDLStrategyDirect), providedUUID, providedMigrationContext, "vtctl", "non_online", "", false)
