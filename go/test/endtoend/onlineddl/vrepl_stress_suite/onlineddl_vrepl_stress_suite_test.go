--- conflicted
+++ resolved
@@ -371,11 +371,7 @@
 	maxTableRows                  = 4096
 	maxConcurrency                = 15
 	singleConnectionSleepInterval = 5 * time.Millisecond
-<<<<<<< HEAD
-	waitForStatusTimeout          = 60 * time.Second
-=======
 	waitForStatusTimeout          = 120 * time.Second
->>>>>>> 87de856e
 )
 
 func resetOpOrder() {
