--- conflicted
+++ resolved
@@ -154,11 +154,7 @@
 	require.Nil(t, err)
 
 	output, err := clusterInstance.VtctldClientProcess.ExecuteCommandWithOutput("ValidateSchemaKeyspace", keyspaceName)
-<<<<<<< HEAD
-	require.Error(t, err)
-=======
 	require.NoError(t, err)
->>>>>>> b8b03835
 	// We should assert that there is a schema difference and that both the shard primaries are involved in it.
 	// However, we cannot assert in which order the two primaries will occur since the underlying function does not guarantee that
 	// We could have an output here like `schemas differ ... shard1Primary ... differs from: shard2Primary ...` or `schemas differ ... shard2Primary ... differs from: shard1Primary ...`
