--- conflicted
+++ resolved
@@ -421,13 +421,6 @@
 }
 
 func (db *DB) comQueryOrdered(query string) (*sqltypes.Result, error) {
-<<<<<<< HEAD
-	var afterFn = func() {}
-	var entry ExpectedExecuteFetch
-	var err error
-	var expected string
-	var result *sqltypes.Result
-=======
 	var (
 		afterFn  func()
 		entry    ExpectedExecuteFetch
@@ -435,7 +428,6 @@
 		expected string
 		result   *sqltypes.Result
 	)
->>>>>>> a36de2c0
 
 	defer func() {
 		if afterFn != nil {
