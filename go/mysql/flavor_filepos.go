--- conflicted
+++ resolved
@@ -331,21 +331,10 @@
 	return TablesWithSize56
 }
 
-<<<<<<< HEAD
-// supportsFastDropTable is part of the Flavor interface.
-func (*filePosFlavor) supportsFastDropTable(c *Conn) (bool, error) {
-	return false, nil
-}
-
-// supportsTransactionalGtidExecuted is part of the Flavor interface.
-func (filePosFlavor) supportsTransactionalGtidExecuted(c *Conn) (bool, error) {
-	return false, nil
-=======
 // supportsCapability is part of the Flavor interface.
 func (*filePosFlavor) supportsCapability(serverVersion string, capability FlavorCapability) (bool, error) {
 	switch capability {
 	default:
 		return false, nil
 	}
->>>>>>> 0caecb84
 }