--- conflicted
+++ resolved
@@ -199,11 +199,10 @@
 	// See: ConnParams.EnableQueryInfo
 	enableQueryInfo bool
 
-<<<<<<< HEAD
 	// keepAliveOn marks when keep alive is active on the connection.
 	// This is currently used for testing.
 	keepAliveOn bool
-=======
+
 	// mu protects the fields below
 	mu sync.Mutex
 	// cancel keep the cancel function for the current executing query.
@@ -212,7 +211,6 @@
 	// this is used to mark the connection to be closed so that the command phase for the connection can be stopped and
 	// the connection gets closed.
 	closing bool
->>>>>>> 13edc4ad
 }
 
 // splitStatementFunciton is the function that is used to split the statement in case of a multi-statement query.
