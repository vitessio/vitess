/*
Copyright 2019 The Vitess Authors.

Licensed under the Apache License, Version 2.0 (the "License");
you may not use this file except in compliance with the License.
You may obtain a copy of the License at

    http://www.apache.org/licenses/LICENSE-2.0

Unless required by applicable law or agreed to in writing, software
distributed under the License is distributed on an "AS IS" BASIS,
WITHOUT WARRANTIES OR CONDITIONS OF ANY KIND, either express or implied.
See the License for the specific language governing permissions and
limitations under the License.
*/

package mysql

import (
	"context"
	"crypto/tls"
	"fmt"
	"net"
	"os"
	"os/exec"
	"path"
	"strings"
	"sync"
	"testing"
	"time"

	"github.com/stretchr/testify/assert"
	"github.com/stretchr/testify/require"

	"vitess.io/vitess/go/sqltypes"
	"vitess.io/vitess/go/test/utils"
	vtenv "vitess.io/vitess/go/vt/env"
	"vitess.io/vitess/go/vt/tlstest"
	"vitess.io/vitess/go/vt/vterrors"
	"vitess.io/vitess/go/vt/vttls"

	querypb "vitess.io/vitess/go/vt/proto/query"
	vtrpcpb "vitess.io/vitess/go/vt/proto/vtrpc"
)

var selectRowsResult = &sqltypes.Result{
	Fields: []*querypb.Field{
		{
			Name: "id",
			Type: querypb.Type_INT32,
		},
		{
			Name: "name",
			Type: querypb.Type_VARCHAR,
		},
	},
	Rows: [][]sqltypes.Value{
		{
			sqltypes.MakeTrusted(querypb.Type_INT32, []byte("10")),
			sqltypes.MakeTrusted(querypb.Type_VARCHAR, []byte("nice name")),
		},
		{
			sqltypes.MakeTrusted(querypb.Type_INT32, []byte("20")),
			sqltypes.MakeTrusted(querypb.Type_VARCHAR, []byte("nicer name")),
		},
	},
}

type testHandler struct {
	UnimplementedHandler
	mu       sync.Mutex
	lastConn *Conn
	result   *sqltypes.Result
	err      error
	warnings uint16
}

func (th *testHandler) LastConn() *Conn {
	th.mu.Lock()
	defer th.mu.Unlock()
	return th.lastConn
}

func (th *testHandler) Result() *sqltypes.Result {
	th.mu.Lock()
	defer th.mu.Unlock()
	return th.result
}

func (th *testHandler) SetErr(err error) {
	th.mu.Lock()
	defer th.mu.Unlock()
	th.err = err
}

func (th *testHandler) Err() error {
	th.mu.Lock()
	defer th.mu.Unlock()
	return th.err
}

func (th *testHandler) SetWarnings(count uint16) {
	th.mu.Lock()
	defer th.mu.Unlock()
	th.warnings = count
}

func (th *testHandler) NewConnection(c *Conn) {
	th.mu.Lock()
	defer th.mu.Unlock()
	th.lastConn = c
}

func (th *testHandler) ComQuery(c *Conn, query string, callback func(*sqltypes.Result) error) error {
	if result := th.Result(); result != nil {
		callback(result)
		return nil
	}

	switch query {
	case "error":
		return th.Err()
	case "panic":
		panic("test panic attack!")
	case "select rows":
		callback(selectRowsResult)
	case "error after send":
		callback(selectRowsResult)
		return th.Err()
	case "insert":
		callback(&sqltypes.Result{
			RowsAffected: 123,
			InsertID:     123456789,
		})
	case "schema echo":
		callback(&sqltypes.Result{
			Fields: []*querypb.Field{
				{
					Name: "schema_name",
					Type: querypb.Type_VARCHAR,
				},
			},
			Rows: [][]sqltypes.Value{
				{
					sqltypes.MakeTrusted(querypb.Type_VARCHAR, []byte(c.schemaName)),
				},
			},
		})
	case "ssl echo":
		value := "OFF"
		if c.Capabilities&CapabilityClientSSL > 0 {
			value = "ON"
		}
		callback(&sqltypes.Result{
			Fields: []*querypb.Field{
				{
					Name: "ssl_flag",
					Type: querypb.Type_VARCHAR,
				},
			},
			Rows: [][]sqltypes.Value{
				{
					sqltypes.MakeTrusted(querypb.Type_VARCHAR, []byte(value)),
				},
			},
		})
	case "userData echo":
		callback(&sqltypes.Result{
			Fields: []*querypb.Field{
				{
					Name: "user",
					Type: querypb.Type_VARCHAR,
				},
				{
					Name: "user_data",
					Type: querypb.Type_VARCHAR,
				},
			},
			Rows: [][]sqltypes.Value{
				{
					sqltypes.MakeTrusted(querypb.Type_VARCHAR, []byte(c.User)),
					sqltypes.MakeTrusted(querypb.Type_VARCHAR, []byte(c.UserData.Get().Username)),
				},
			},
		})
	case "50ms delay":
		callback(&sqltypes.Result{
			Fields: []*querypb.Field{{
				Name: "result",
				Type: querypb.Type_VARCHAR,
			}},
		})
		time.Sleep(50 * time.Millisecond)
		callback(&sqltypes.Result{
			Rows: [][]sqltypes.Value{{
				sqltypes.MakeTrusted(querypb.Type_VARCHAR, []byte("delayed")),
			}},
		})
	default:
		if strings.HasPrefix(query, benchmarkQueryPrefix) {
			callback(&sqltypes.Result{
				Fields: []*querypb.Field{
					{
						Name: "result",
						Type: querypb.Type_VARCHAR,
					},
				},
				Rows: [][]sqltypes.Value{
					{
						sqltypes.MakeTrusted(querypb.Type_VARCHAR, []byte(query)),
					},
				},
			})
		}

		callback(&sqltypes.Result{})
	}
	return nil
}

func (th *testHandler) ComPrepare(c *Conn, query string, bindVars map[string]*querypb.BindVariable) ([]*querypb.Field, error) {
	return nil, nil
}

func (th *testHandler) ComStmtExecute(c *Conn, prepare *PrepareData, callback func(*sqltypes.Result) error) error {
	return nil
}
func (th *testHandler) ComBinlogDumpGTID(c *Conn, gtidSet GTIDSet) error {
	return nil
}

func (th *testHandler) WarningCount(c *Conn) uint16 {
	th.mu.Lock()
	defer th.mu.Unlock()
	return th.warnings
}

func getHostPort(t *testing.T, a net.Addr) (string, int) {
	host := a.(*net.TCPAddr).IP.String()
	port := a.(*net.TCPAddr).Port
	t.Logf("listening on address '%v' port %v", host, port)
	return host, port
}

func TestConnectionFromListener(t *testing.T) {
	th := &testHandler{}

	authServer := NewAuthServerStatic("", "", 0)
	authServer.entries["user1"] = []*AuthServerStaticEntry{{
		Password: "password1",
		UserData: "userData1",
	}}
	defer authServer.close()
	// Make sure we can create our own net.Listener for use with the mysql
	// listener
	listener, err := net.Listen("tcp", "127.0.0.1:")
	require.NoError(t, err, "net.Listener failed")

	l, err := NewFromListener(listener, authServer, th, 0, 0, false)
	require.NoError(t, err, "NewListener failed")
	defer l.Close()
	go l.Accept()

	host, port := getHostPort(t, l.Addr())
	fmt.Printf("host: %s, port: %d\n", host, port)
	// Setup the right parameters.
	params := &ConnParams{
		Host:  host,
		Port:  port,
		Uname: "user1",
		Pass:  "password1",
	}

	c, err := Connect(context.Background(), params)
	require.NoError(t, err, "Should be able to connect to server")
	c.Close()
}

func TestConnectionWithoutSourceHost(t *testing.T) {
	th := &testHandler{}

	authServer := NewAuthServerStatic("", "", 0)
	authServer.entries["user1"] = []*AuthServerStaticEntry{{
		Password: "password1",
		UserData: "userData1",
	}}
	defer authServer.close()
	l, err := NewListener("tcp", "127.0.0.1:", authServer, th, 0, 0, false, false)
	require.NoError(t, err, "NewListener failed")
	defer l.Close()
	go l.Accept()

	host, port := getHostPort(t, l.Addr())

	// Setup the right parameters.
	params := &ConnParams{
		Host:  host,
		Port:  port,
		Uname: "user1",
		Pass:  "password1",
	}

	c, err := Connect(context.Background(), params)
	require.NoError(t, err, "Should be able to connect to server")
	c.Close()
}

func TestConnectionWithSourceHost(t *testing.T) {
	th := &testHandler{}

	authServer := NewAuthServerStatic("", "", 0)
	authServer.entries["user1"] = []*AuthServerStaticEntry{
		{
			Password:   "password1",
			UserData:   "userData1",
			SourceHost: "localhost",
		},
	}
	defer authServer.close()

	l, err := NewListener("tcp", "127.0.0.1:", authServer, th, 0, 0, false, false)
	require.NoError(t, err, "NewListener failed")
	defer l.Close()
	go l.Accept()

	host, port := getHostPort(t, l.Addr())

	// Setup the right parameters.
	params := &ConnParams{
		Host:  host,
		Port:  port,
		Uname: "user1",
		Pass:  "password1",
	}

	_, err = Connect(context.Background(), params)
	// target is localhost, should not work from tcp connection
	require.EqualError(t, err, "Access denied for user 'user1' (errno 1045) (sqlstate 28000)", "Should not be able to connect to server")
}

func TestConnectionUseMysqlNativePasswordWithSourceHost(t *testing.T) {
	th := &testHandler{}

	authServer := NewAuthServerStatic("", "", 0)
	authServer.entries["user1"] = []*AuthServerStaticEntry{
		{
			MysqlNativePassword: "*9E128DA0C64A6FCCCDCFBDD0FC0A2C967C6DB36F",
			UserData:            "userData1",
			SourceHost:          "localhost",
		},
	}
	defer authServer.close()

	l, err := NewListener("tcp", "127.0.0.1:", authServer, th, 0, 0, false, false)
	require.NoError(t, err, "NewListener failed")
	defer l.Close()
	go l.Accept()

	host, port := getHostPort(t, l.Addr())

	// Setup the right parameters.
	params := &ConnParams{
		Host:  host,
		Port:  port,
		Uname: "user1",
		Pass:  "mysql_password",
	}

	_, err = Connect(context.Background(), params)
	// target is localhost, should not work from tcp connection
	require.EqualError(t, err, "Access denied for user 'user1' (errno 1045) (sqlstate 28000)", "Should not be able to connect to server")
}

func TestConnectionUnixSocket(t *testing.T) {
	th := &testHandler{}

	authServer := NewAuthServerStatic("", "", 0)
	authServer.entries["user1"] = []*AuthServerStaticEntry{
		{
			Password:   "password1",
			UserData:   "userData1",
			SourceHost: "localhost",
		},
	}
	defer authServer.close()

	unixSocket, err := os.CreateTemp("", "mysql_vitess_test.sock")
	require.NoError(t, err, "Failed to create temp file")

	os.Remove(unixSocket.Name())

	l, err := NewListener("unix", unixSocket.Name(), authServer, th, 0, 0, false, false)
	require.NoError(t, err, "NewListener failed")
	defer l.Close()
	go l.Accept()

	// Setup the right parameters.
	params := &ConnParams{
		UnixSocket: unixSocket.Name(),
		Uname:      "user1",
		Pass:       "password1",
	}

	c, err := Connect(context.Background(), params)
	require.NoError(t, err, "Should be able to connect to server")
	c.Close()
}

func TestClientFoundRows(t *testing.T) {
	th := &testHandler{}

	authServer := NewAuthServerStatic("", "", 0)
	authServer.entries["user1"] = []*AuthServerStaticEntry{{
		Password: "password1",
		UserData: "userData1",
	}}
	defer authServer.close()
	l, err := NewListener("tcp", "127.0.0.1:", authServer, th, 0, 0, false, false)
	require.NoError(t, err, "NewListener failed")
	defer l.Close()
	go l.Accept()

	host, port := getHostPort(t, l.Addr())

	// Setup the right parameters.
	params := &ConnParams{
		Host:  host,
		Port:  port,
		Uname: "user1",
		Pass:  "password1",
	}

	// Test without flag.
	c, err := Connect(context.Background(), params)
	require.NoError(t, err, "Connect failed")
	foundRows := th.LastConn().Capabilities & CapabilityClientFoundRows
	assert.Equal(t, uint32(0), foundRows, "FoundRows flag: %x, second bit must be 0", th.LastConn().Capabilities)
	c.Close()
	assert.True(t, c.IsClosed(), "IsClosed should be true on Close-d connection.")

	// Test with flag.
	params.Flags |= CapabilityClientFoundRows
	c, err = Connect(context.Background(), params)
	require.NoError(t, err, "Connect failed")
	foundRows = th.LastConn().Capabilities & CapabilityClientFoundRows
	assert.NotZero(t, foundRows, "FoundRows flag: %x, second bit must be set", th.LastConn().Capabilities)
	c.Close()
}

func TestConnCounts(t *testing.T) {
	th := &testHandler{}

	initialNumUsers := len(connCountPerUser.Counts())

	// FIXME: we should be able to ResetAll counters instead of computing a delta, but it doesn't work for some reason
	// connCountPerUser.ResetAll()

	user := "anotherNotYetConnectedUser1"
	passwd := "password1"

	authServer := NewAuthServerStatic("", "", 0)
	authServer.entries[user] = []*AuthServerStaticEntry{{
		Password: passwd,
		UserData: "userData1",
	}}
	defer authServer.close()
	l, err := NewListener("tcp", "127.0.0.1:", authServer, th, 0, 0, false, false)
	require.NoError(t, err, "NewListener failed")
	defer l.Close()
	go l.Accept()

	host, port := getHostPort(t, l.Addr())

	// Test with one new connection.
	params := &ConnParams{
		Host:  host,
		Port:  port,
		Uname: user,
		Pass:  passwd,
	}

	c, err := Connect(context.Background(), params)
	require.NoError(t, err, "Connect failed")

	connCounts := connCountPerUser.Counts()
	assert.Equal(t, 1, len(connCounts)-initialNumUsers)
	checkCountsForUser(t, user, 1)

	// Test with a second new connection.
	c2, err := Connect(context.Background(), params)
	require.NoError(t, err)
	connCounts = connCountPerUser.Counts()
	// There is still only one new user.
	assert.Equal(t, 1, len(connCounts)-initialNumUsers)
	checkCountsForUser(t, user, 2)

	// Test after closing connections. time.Sleep lets it work, but seems flakey.
	c.Close()
	//time.Sleep(10 * time.Millisecond)
	//checkCountsForUser(t, user, 1)

	c2.Close()
	//time.Sleep(10 * time.Millisecond)
	//checkCountsForUser(t, user, 0)
}

func checkCountsForUser(t *testing.T, user string, expected int64) {
	connCounts := connCountPerUser.Counts()

	userCount, ok := connCounts[user]
	assert.True(t, ok, "No count found for user %s", user)
	assert.Equal(t, expected, userCount)
}

func TestServer(t *testing.T) {
	th := &testHandler{}

	authServer := NewAuthServerStatic("", "", 0)
	authServer.entries["user1"] = []*AuthServerStaticEntry{{
		Password: "password1",
		UserData: "userData1",
	}}
	defer authServer.close()
	l, err := NewListener("tcp", "127.0.0.1:", authServer, th, 0, 0, false, false)
	require.NoError(t, err)
	l.SlowConnectWarnThreshold.Set(time.Nanosecond * 1)
	defer l.Close()
	go l.Accept()

	host, port := getHostPort(t, l.Addr())

	// Setup the right parameters.
	params := &ConnParams{
		Host:  host,
		Port:  port,
		Uname: "user1",
		Pass:  "password1",
	}

	// Run a 'select rows' command with results.
	output, err := runMysqlWithErr(t, params, "select rows")
	require.NoError(t, err)

	assert.Contains(t, output, "nice name", "Unexpected output for 'select rows'")
	assert.Contains(t, output, "nicer name", "Unexpected output for 'select rows'")
	assert.Contains(t, output, "2 rows in set", "Unexpected output for 'select rows'")
	assert.NotContains(t, output, "warnings")

	// Run a 'select rows' command with warnings
	th.SetWarnings(13)
	output, err = runMysqlWithErr(t, params, "select rows")
	require.NoError(t, err)
	assert.Contains(t, output, "nice name", "Unexpected output for 'select rows'")
	assert.Contains(t, output, "nicer name", "Unexpected output for 'select rows'")
	assert.Contains(t, output, "2 rows in set", "Unexpected output for 'select rows'")
	assert.Contains(t, output, "13 warnings", "Unexpected output for 'select rows'")
	th.SetWarnings(0)

	// If there's an error after streaming has started,
	// we should get a 2013
	th.SetErr(NewSQLError(ERUnknownComError, SSNetError, "forced error after send"))
	output, err = runMysqlWithErr(t, params, "error after send")
	require.Error(t, err)
	assert.Contains(t, output, "ERROR 2013 (HY000)", "Unexpected output for 'panic'")
	assert.Contains(t, output, "Lost connection to MySQL server during query", "Unexpected output for 'panic'")

	// Run an 'insert' command, no rows, but rows affected.
	output, err = runMysqlWithErr(t, params, "insert")
	require.NoError(t, err)
	assert.Contains(t, output, "Query OK, 123 rows affected", "Unexpected output for 'insert'")

	// Run a 'schema echo' command, to make sure db name is right.
	params.DbName = "XXXfancyXXX"
	output, err = runMysqlWithErr(t, params, "schema echo")
	require.NoError(t, err)
	assert.Contains(t, output, params.DbName, "Unexpected output for 'schema echo'")

	// Sanity check: make sure this didn't go through SSL
	output, err = runMysqlWithErr(t, params, "ssl echo")
	require.NoError(t, err)
	assert.Contains(t, output, "ssl_flag")
	assert.Contains(t, output, "OFF")
	assert.Contains(t, output, "1 row in set", "Unexpected output for 'ssl echo': %v", output)

	// UserData check: checks the server user data is correct.
	output, err = runMysqlWithErr(t, params, "userData echo")
	require.NoError(t, err)
	assert.Contains(t, output, "user1")
	assert.Contains(t, output, "user_data")
	assert.Contains(t, output, "userData1", "Unexpected output for 'userData echo': %v", output)

	// Permissions check: check a bad password is rejected.
	params.Pass = "bad"
	output, err = runMysqlWithErr(t, params, "select rows")
	require.Error(t, err)
	assert.Contains(t, output, "1045")
	assert.Contains(t, output, "28000")
	assert.Contains(t, output, "Access denied", "Unexpected output for invalid password: %v", output)

	// Permissions check: check an unknown user is rejected.
	params.Pass = "password1"
	params.Uname = "user2"
	output, err = runMysqlWithErr(t, params, "select rows")
	require.Error(t, err)
	assert.Contains(t, output, "1045")
	assert.Contains(t, output, "28000")
	assert.Contains(t, output, "Access denied", "Unexpected output for invalid password: %v", output)

	// Uncomment to leave setup up for a while, to run tests manually.
	//	fmt.Printf("Listening to server on host '%v' port '%v'.\n", host, port)
	//	time.Sleep(60 * time.Minute)
}

func TestServerStats(t *testing.T) {
	th := &testHandler{}

	authServer := NewAuthServerStatic("", "", 0)
	authServer.entries["user1"] = []*AuthServerStaticEntry{{
		Password: "password1",
		UserData: "userData1",
	}}
	defer authServer.close()
	l, err := NewListener("tcp", "127.0.0.1:", authServer, th, 0, 0, false, false)
	require.NoError(t, err)
	l.SlowConnectWarnThreshold.Set(time.Nanosecond * 1)
	defer l.Close()
	go l.Accept()

	host, port := getHostPort(t, l.Addr())

	// Setup the right parameters.
	params := &ConnParams{
		Host:  host,
		Port:  port,
		Uname: "user1",
		Pass:  "password1",
	}

	timings.Reset()
	connAccept.Reset()
	connCount.Reset()
	connSlow.Reset()
	connRefuse.Reset()

	// Run an 'error' command.
	th.SetErr(NewSQLError(ERUnknownComError, SSNetError, "forced query error"))
	output, ok := runMysql(t, params, "error")
	require.False(t, ok, "mysql should have failed: %v", output)

	assert.Contains(t, output, "ERROR 1047 (08S01)")
	assert.Contains(t, output, "forced query error", "Unexpected output for 'error': %v", output)

	assert.EqualValues(t, 0, connCount.Get(), "connCount")
	assert.EqualValues(t, 1, connAccept.Get(), "connAccept")
	assert.EqualValues(t, 1, connSlow.Get(), "connSlow")
	assert.EqualValues(t, 0, connRefuse.Get(), "connRefuse")

	expectedTimingDeltas := map[string]int64{
		"All":            2,
		connectTimingKey: 1,
		queryTimingKey:   1,
	}
	gotTimingCounts := timings.Counts()
	for key, got := range gotTimingCounts {
		expected := expectedTimingDeltas[key]
		assert.GreaterOrEqual(t, got, expected, "Expected Timing count delta %s should be >= %d, got %d", key, expected, got)
	}

	// Set the slow connect threshold to something high that we don't expect to trigger
	l.SlowConnectWarnThreshold.Set(time.Second * 1)

	// Run a 'panic' command, other side should panic, recover and
	// close the connection.
	output, err = runMysqlWithErr(t, params, "panic")
	require.Error(t, err)
	assert.Contains(t, output, "ERROR 2013 (HY000)")
	assert.Contains(t, output, "Lost connection to MySQL server during query", "Unexpected output for 'panic': %v", output)

	assert.EqualValues(t, 0, connCount.Get(), "connCount")
	assert.EqualValues(t, 2, connAccept.Get(), "connAccept")
	assert.EqualValues(t, 1, connSlow.Get(), "connSlow")
	assert.EqualValues(t, 0, connRefuse.Get(), "connRefuse")
}

// TestClearTextServer creates a Server that needs clear text
// passwords from the client.
func TestClearTextServer(t *testing.T) {
	th := &testHandler{}

	authServer := NewAuthServerStaticWithAuthMethodDescription("", "", 0, MysqlClearPassword)
	authServer.entries["user1"] = []*AuthServerStaticEntry{{
		Password: "password1",
		UserData: "userData1",
	}}
	defer authServer.close()
	l, err := NewListener("tcp", "127.0.0.1:", authServer, th, 0, 0, false, false)
	require.NoError(t, err)
	defer l.Close()
	go l.Accept()

	host, port := getHostPort(t, l.Addr())

	version, _ := runMysql(t, nil, "--version")
	isMariaDB := strings.Contains(version, "MariaDB")

	// Setup the right parameters.
	params := &ConnParams{
		Host:  host,
		Port:  port,
		Uname: "user1",
		Pass:  "password1",
	}

	// Run a 'select rows' command with results.  This should fail
	// as clear text is not enabled by default on the client
	// (except MariaDB).
	l.AllowClearTextWithoutTLS.Set(true)
	sql := "select rows"
	output, ok := runMysql(t, params, sql)
	if ok {
		if isMariaDB {
			t.Logf("mysql should have failed but returned: %v\nbut letting it go on MariaDB", output)
		} else {
			require.Fail(t, "mysql should have failed but returned: %v", output)
		}
	} else {
		if strings.Contains(output, "No such file or directory") {
			t.Logf("skipping mysql clear text tests, as the clear text plugin cannot be loaded: %v", err)
			return
		}
		assert.Contains(t, output, "plugin not enabled", "Unexpected output for 'select rows': %v", output)
	}

	// Now enable clear text plugin in client, but server requires SSL.
	l.AllowClearTextWithoutTLS.Set(false)
	if !isMariaDB {
		sql = enableCleartextPluginPrefix + sql
	}
	output, ok = runMysql(t, params, sql)
	assert.False(t, ok, "mysql should have failed but returned: %v", output)
	assert.Contains(t, output, "Cannot use clear text authentication over non-SSL connections", "Unexpected output for 'select rows': %v", output)

	// Now enable clear text plugin, it should now work.
	l.AllowClearTextWithoutTLS.Set(true)
	output, ok = runMysql(t, params, sql)
	require.True(t, ok, "mysql failed: %v", output)

	assert.Contains(t, output, "nice name", "Unexpected output for 'select rows'")
	assert.Contains(t, output, "nicer name", "Unexpected output for 'select rows'")
	assert.Contains(t, output, "2 rows in set", "Unexpected output for 'select rows'")

	// Change password, make sure server rejects us.
	params.Pass = "bad"
	output, ok = runMysql(t, params, sql)
	assert.False(t, ok, "mysql should have failed but returned: %v", output)
	assert.Contains(t, output, "Access denied for user 'user1'", "Unexpected output for 'select rows': %v", output)
}

// TestDialogServer creates a Server that uses the dialog plugin on the client.
func TestDialogServer(t *testing.T) {
	th := &testHandler{}

	authServer := NewAuthServerStaticWithAuthMethodDescription("", "", 0, MysqlDialog)
	authServer.entries["user1"] = []*AuthServerStaticEntry{{
		Password: "password1",
		UserData: "userData1",
	}}
	defer authServer.close()
	l, err := NewListener("tcp", "127.0.0.1:", authServer, th, 0, 0, false, false)
	require.NoError(t, err)
	l.AllowClearTextWithoutTLS.Set(true)
	defer l.Close()
	go l.Accept()

	host, port := getHostPort(t, l.Addr())

	// Setup the right parameters.
	params := &ConnParams{
		Host:    host,
		Port:    port,
		Uname:   "user1",
		Pass:    "password1",
		SslMode: vttls.Disabled,
	}
	sql := "select rows"
	output, ok := runMysql(t, params, sql)
	if strings.Contains(output, "No such file or directory") || strings.Contains(output, "Authentication plugin 'dialog' cannot be loaded") {
		t.Logf("skipping dialog plugin tests, as the dialog plugin cannot be loaded: %v", err)
		return
	}
	require.True(t, ok, "mysql failed: %v", output)
	assert.Contains(t, output, "nice name", "Unexpected output for 'select rows': %v", output)
	assert.Contains(t, output, "nicer name", "Unexpected output for 'select rows': %v", output)
	assert.Contains(t, output, "2 rows in set", "Unexpected output for 'select rows': %v", output)
}

// TestTLSServer creates a Server with TLS support, then uses mysql
// client to connect to it.
func TestTLSServer(t *testing.T) {
	th := &testHandler{}

	authServer := NewAuthServerStatic("", "", 0)
	authServer.entries["user1"] = []*AuthServerStaticEntry{{
		Password: "password1",
	}}
	defer authServer.close()

	// Create the listener, so we can get its host.
	// Below, we are enabling --ssl-verify-server-cert, which adds
	// a check that the common name of the certificate matches the
	// server host name we connect to.
	l, err := NewListener("tcp", "127.0.0.1:", authServer, th, 0, 0, false, false)
	require.NoError(t, err)
	defer l.Close()

	host := l.Addr().(*net.TCPAddr).IP.String()
	port := l.Addr().(*net.TCPAddr).Port

	// Create the certs.
	root := t.TempDir()
	tlstest.CreateCA(root)
	tlstest.CreateSignedCert(root, tlstest.CA, "01", "server", "server.example.com")
	tlstest.CreateSignedCert(root, tlstest.CA, "02", "client", "Client Cert")

	// Create the server with TLS config.
	serverConfig, err := vttls.ServerConfig(
		path.Join(root, "server-cert.pem"),
		path.Join(root, "server-key.pem"),
		path.Join(root, "ca-cert.pem"),
		"",
		"",
		tls.VersionTLS12)
	require.NoError(t, err)
	l.TLSConfig.Store(serverConfig)

	var wg sync.WaitGroup
	wg.Add(1)
	go func(l *Listener) {
		wg.Done()
		l.Accept()
	}(l)
	// This is ensure the listener is called
	wg.Wait()
	// Sleep so that the Accept function is called as well.'
	time.Sleep(3 * time.Second)

	connCountByTLSVer.ResetAll()
	// Setup the right parameters.
	params := &ConnParams{
		Host:  host,
		Port:  port,
		Uname: "user1",
		Pass:  "password1",
		// SSL flags.
		SslMode:    vttls.VerifyIdentity,
		SslCa:      path.Join(root, "ca-cert.pem"),
		SslCert:    path.Join(root, "client-cert.pem"),
		SslKey:     path.Join(root, "client-key.pem"),
		ServerName: "server.example.com",
	}

	// Run a 'select rows' command with results.
	conn, err := Connect(context.Background(), params)
	//output, ok := runMysql(t, params, "select rows")
	require.NoError(t, err)
	results, err := conn.ExecuteFetch("select rows", 1000, true)
	require.NoError(t, err)
	output := ""
	for _, row := range results.Rows {
		r := make([]string, 0)
		for _, col := range row {
			r = append(r, col.String())
		}
		output = output + strings.Join(r, ",") + "\n"
	}

	assert.Equal(t, "nice name", results.Rows[0][1].ToString())
	assert.Equal(t, "nicer name", results.Rows[1][1].ToString())
	assert.Equal(t, 2, len(results.Rows))

	// make sure this went through SSL
	results, err = conn.ExecuteFetch("ssl echo", 1000, true)
	require.NoError(t, err)
	assert.Equal(t, "ON", results.Rows[0][0].ToString())

	// Find out which TLS version the connection actually used,
	// so we can check that the corresponding counter was incremented.
	tlsVersion := conn.conn.(*tls.Conn).ConnectionState().Version

	checkCountForTLSVer(t, tlsVersionToString(tlsVersion), 1)
	conn.Close()

}

// TestTLSRequired creates a Server with TLS required, then tests that an insecure mysql
// client is rejected
func TestTLSRequired(t *testing.T) {
	th := &testHandler{}

	authServer := NewAuthServerStatic("", "", 0)
	authServer.entries["user1"] = []*AuthServerStaticEntry{{
		Password: "password1",
	}}
	defer authServer.close()

	// Create the listener, so we can get its host.
	// Below, we are enabling --ssl-verify-server-cert, which adds
	// a check that the common name of the certificate matches the
	// server host name we connect to.
	l, err := NewListener("tcp", "127.0.0.1:", authServer, th, 0, 0, false, false)
	require.NoError(t, err)
	defer l.Close()

	host := l.Addr().(*net.TCPAddr).IP.String()
	port := l.Addr().(*net.TCPAddr).Port

	// Create the certs.
	root := t.TempDir()
	tlstest.CreateCA(root)
	tlstest.CreateSignedCert(root, tlstest.CA, "01", "server", "server.example.com")
	tlstest.CreateSignedCert(root, tlstest.CA, "02", "client", "Client Cert")
	tlstest.CreateSignedCert(root, tlstest.CA, "03", "revoked-client", "Revoked Client Cert")
	tlstest.RevokeCertAndRegenerateCRL(root, tlstest.CA, "revoked-client")

	// Create the server with TLS config.
	serverConfig, err := vttls.ServerConfig(
		path.Join(root, "server-cert.pem"),
		path.Join(root, "server-key.pem"),
		path.Join(root, "ca-cert.pem"),
		path.Join(root, "ca-crl.pem"),
		"",
		tls.VersionTLS12)
	require.NoError(t, err)
	l.TLSConfig.Store(serverConfig)
	l.RequireSecureTransport = true

	var wg sync.WaitGroup
	wg.Add(1)
	go func(l *Listener) {
		wg.Done()
		l.Accept()
	}(l)
	// This is ensure the listener is called
	wg.Wait()
	// Sleep so that the Accept function is called as well.'
	time.Sleep(3 * time.Second)

	// Setup conn params without SSL.
	params := &ConnParams{
		Host:       host,
		Port:       port,
		Uname:      "user1",
		Pass:       "password1",
		SslMode:    vttls.Disabled,
		ServerName: "server.example.com",
	}
	conn, err := Connect(context.Background(), params)
	require.NotNil(t, err)
	require.Contains(t, err.Error(), "Code: UNAVAILABLE")
	require.Contains(t, err.Error(), "server does not allow insecure connections, client must use SSL/TLS")
	require.Contains(t, err.Error(), "(errno 1105) (sqlstate HY000)")
	if conn != nil {
		conn.Close()
	}

	// setup conn params with TLS
	params.SslMode = vttls.VerifyIdentity
	params.SslCa = path.Join(root, "ca-cert.pem")
	params.SslCert = path.Join(root, "client-cert.pem")
	params.SslKey = path.Join(root, "client-key.pem")

	conn, err = Connect(context.Background(), params)
	require.NoError(t, err)
	if conn != nil {
		conn.Close()
	}

	// setup conn params with TLS, but with a revoked client certificate
	params.SslCert = path.Join(root, "revoked-client-cert.pem")
	params.SslKey = path.Join(root, "revoked-client-key.pem")
	conn, err = Connect(context.Background(), params)
	require.NotNil(t, err)
	require.Contains(t, err.Error(), "remote error: tls: bad certificate")
	if conn != nil {
		conn.Close()
	}
}

func TestCachingSha2PasswordAuthWithTLS(t *testing.T) {
	th := &testHandler{}

	authServer := NewAuthServerStaticWithAuthMethodDescription("", "", 0, CachingSha2Password)
	authServer.entries["user1"] = []*AuthServerStaticEntry{
		{Password: "password1"},
	}
	defer authServer.close()

	// Create the listener, so we can get its host.
<<<<<<< HEAD
<<<<<<< HEAD
	l, err := NewListener("tcp", "127.0.0.1:", authServer, th, 0, 0, false, false)
	if err != nil {
		t.Fatalf("NewListener failed: %v", err)
	}
=======
	l, err := NewListener("tcp", "127.0.0.1:", authServer, th, 0, 0, false)
	require.NoError(t, err, "NewListener failed: %v", err)

>>>>>>> 65bca446
	defer l.Close()
	host := l.Addr().(*net.TCPAddr).IP.String()
	port := l.Addr().(*net.TCPAddr).Port

	// Create the certs.
	root := t.TempDir()
	tlstest.CreateCA(root)
	tlstest.CreateSignedCert(root, tlstest.CA, "01", "server", "server.example.com")
	tlstest.CreateSignedCert(root, tlstest.CA, "02", "client", "Client Cert")

	// Create the server with TLS config.
	serverConfig, err := vttls.ServerConfig(
		path.Join(root, "server-cert.pem"),
		path.Join(root, "server-key.pem"),
		path.Join(root, "ca-cert.pem"),
		"",
		"",
		tls.VersionTLS12)
	require.NoError(t, err, "TLSServerConfig failed: %v", err)

	l.TLSConfig.Store(serverConfig)
	go func() {
		l.Accept()
	}()

	// Setup the right parameters.
	params := &ConnParams{
		Host:  host,
		Port:  port,
		Uname: "user1",
		Pass:  "password1",
		// SSL flags.
		SslMode:    vttls.VerifyIdentity,
		SslCa:      path.Join(root, "ca-cert.pem"),
		SslCert:    path.Join(root, "client-cert.pem"),
		SslKey:     path.Join(root, "client-key.pem"),
		ServerName: "server.example.com",
	}

	// Connection should fail, as server requires SSL for caching_sha2_password.
	ctx := context.Background()

	conn, err := Connect(ctx, params)
	require.NoError(t, err, "unexpected connection error: %v", err)

	defer conn.Close()

	// Run a 'select rows' command with results.
	result, err := conn.ExecuteFetch("select rows", 10000, true)
	require.NoError(t, err, "ExecuteFetch failed: %v", err)

	utils.MustMatch(t, result, selectRowsResult)

	// Send a ComQuit to avoid the error message on the server side.
	conn.writeComQuit()
}

type alwaysFallbackAuth struct{}

func (a *alwaysFallbackAuth) UserEntryWithCacheHash(conn *Conn, salt []byte, user string, authResponse []byte, remoteAddr net.Addr) (Getter, CacheState, error) {
	return &StaticUserData{}, AuthNeedMoreData, nil
}

// newAuthServerAlwaysFallback returns a new empty AuthServerStatic
// which will always request more data to trigger fallback auth path
// for caching sha2.
func newAuthServerAlwaysFallback(file, jsonConfig string, reloadInterval time.Duration) *AuthServerStatic {
	a := &AuthServerStatic{
		file:           file,
		jsonConfig:     jsonConfig,
		reloadInterval: reloadInterval,
		entries:        make(map[string][]*AuthServerStaticEntry),
	}

	authMethod := NewSha2CachingAuthMethod(&alwaysFallbackAuth{}, a, a)
	a.methods = []AuthMethod{authMethod}

	a.reload()
	a.installSignalHandlers()
	return a
}

func TestCachingSha2PasswordAuthWithMoreData(t *testing.T) {
	th := &testHandler{}

	authServer := newAuthServerAlwaysFallback("", "", 0)
	authServer.entries["user1"] = []*AuthServerStaticEntry{
		{Password: "password1"},
	}
	defer authServer.close()

	// Create the listener, so we can get its host.
	l, err := NewListener("tcp", "127.0.0.1:", authServer, th, 0, 0, false, false)
	if err != nil {
		t.Fatalf("NewListener failed: %v", err)
	}
=======
	l, err := NewListener("tcp", "127.0.0.1:", authServer, th, 0, 0, false)
	require.NoError(t, err, "NewListener failed: %v", err)

>>>>>>> unit test: use require and assert
	defer l.Close()
	host := l.Addr().(*net.TCPAddr).IP.String()
	port := l.Addr().(*net.TCPAddr).Port

	// Create the certs.
	root := t.TempDir()
	tlstest.CreateCA(root)
	tlstest.CreateSignedCert(root, tlstest.CA, "01", "server", "server.example.com")
	tlstest.CreateSignedCert(root, tlstest.CA, "02", "client", "Client Cert")

	// Create the server with TLS config.
	serverConfig, err := vttls.ServerConfig(
		path.Join(root, "server-cert.pem"),
		path.Join(root, "server-key.pem"),
		path.Join(root, "ca-cert.pem"),
		"",
		"",
		tls.VersionTLS12)
	require.NoError(t, err, "TLSServerConfig failed: %v", err)

	l.TLSConfig.Store(serverConfig)
	go func() {
		l.Accept()
	}()

	// Setup the right parameters.
	params := &ConnParams{
		Host:  host,
		Port:  port,
		Uname: "user1",
		Pass:  "password1",
		// SSL flags.
		SslMode:    vttls.VerifyIdentity,
		SslCa:      path.Join(root, "ca-cert.pem"),
		SslCert:    path.Join(root, "client-cert.pem"),
		SslKey:     path.Join(root, "client-key.pem"),
		ServerName: "server.example.com",
	}

	// Connection should fail, as server requires SSL for caching_sha2_password.
	ctx := context.Background()

	conn, err := Connect(ctx, params)
	require.NoError(t, err, "unexpected connection error: %v", err)

	defer conn.Close()

	// Run a 'select rows' command with results.
	result, err := conn.ExecuteFetch("select rows", 10000, true)
	require.NoError(t, err, "ExecuteFetch failed: %v", err)

	utils.MustMatch(t, result, selectRowsResult)

	// Send a ComQuit to avoid the error message on the server side.
	conn.writeComQuit()
}

func TestCachingSha2PasswordAuthWithoutTLS(t *testing.T) {
	th := &testHandler{}

	authServer := NewAuthServerStaticWithAuthMethodDescription("", "", 0, CachingSha2Password)
	authServer.entries["user1"] = []*AuthServerStaticEntry{
		{Password: "password1"},
	}
	defer authServer.close()

	// Create the listener.
<<<<<<< HEAD
<<<<<<< HEAD
	l, err := NewListener("tcp", "127.0.0.1:", authServer, th, 0, 0, false, false)
	if err != nil {
		t.Fatalf("NewListener failed: %v", err)
	}
=======
	l, err := NewListener("tcp", "127.0.0.1:", authServer, th, 0, 0, false)
	require.NoError(t, err, "NewListener failed: %v", err)

>>>>>>> unit test: use require and assert
=======
	l, err := NewListener("tcp", "127.0.0.1:", authServer, th, 0, 0, false)
	require.NoError(t, err, "NewListener failed: %v", err)

>>>>>>> 65bca446
	defer l.Close()
	host := l.Addr().(*net.TCPAddr).IP.String()
	port := l.Addr().(*net.TCPAddr).Port
	go func() {
		l.Accept()
	}()

	// Setup the right parameters.
	params := &ConnParams{
		Host:    host,
		Port:    port,
		Uname:   "user1",
		Pass:    "password1",
		SslMode: vttls.Disabled,
	}

	// Connection should fail, as server requires SSL for caching_sha2_password.
	ctx := context.Background()
	_, err = Connect(ctx, params)
	if err == nil || !strings.Contains(err.Error(), "No authentication methods available for authentication") {
		t.Fatalf("unexpected connection error: %v", err)
	}
}

func checkCountForTLSVer(t *testing.T, version string, expected int64) {
	connCounts := connCountByTLSVer.Counts()
	count, ok := connCounts[version]
	assert.True(t, ok, "No count found for version %s", version)
	assert.Equal(t, expected, count, "Unexpected connection count for version %s", version)
}

func TestErrorCodes(t *testing.T) {
	th := &testHandler{}

	authServer := NewAuthServerStatic("", "", 0)
	authServer.entries["user1"] = []*AuthServerStaticEntry{{
		Password: "password1",
		UserData: "userData1",
	}}
	defer authServer.close()
	l, err := NewListener("tcp", "127.0.0.1:", authServer, th, 0, 0, false, false)
	require.NoError(t, err)
	defer l.Close()
	go l.Accept()

	host, port := getHostPort(t, l.Addr())

	// Setup the right parameters.
	params := &ConnParams{
		Host:  host,
		Port:  port,
		Uname: "user1",
		Pass:  "password1",
	}

	ctx := context.Background()
	client, err := Connect(ctx, params)
	require.NoError(t, err)

	// Test that the right mysql errno/sqlstate are returned for various
	// internal vitess errors
	tests := []struct {
		err      error
		code     int
		sqlState string
		text     string
	}{
		{
			err: vterrors.Errorf(
				vtrpcpb.Code_INVALID_ARGUMENT,
				"invalid argument"),
			code:     ERUnknownError,
			sqlState: SSUnknownSQLState,
			text:     "invalid argument",
		},
		{
			err: vterrors.Errorf(
				vtrpcpb.Code_INVALID_ARGUMENT,
				"(errno %v) (sqlstate %v) invalid argument with errno", ERDupEntry, SSConstraintViolation),
			code:     ERDupEntry,
			sqlState: SSConstraintViolation,
			text:     "invalid argument with errno",
		},
		{
			err: vterrors.Errorf(
				vtrpcpb.Code_DEADLINE_EXCEEDED,
				"connection deadline exceeded"),
			code:     ERQueryInterrupted,
			sqlState: SSQueryInterrupted,
			text:     "deadline exceeded",
		},
		{
			err: vterrors.Errorf(
				vtrpcpb.Code_RESOURCE_EXHAUSTED,
				"query pool timeout"),
			code:     ERTooManyUserConnections,
			sqlState: SSClientError,
			text:     "resource exhausted",
		},
		{
			err:      vterrors.Wrap(vterrors.Errorf(vtrpcpb.Code_ABORTED, "Row count exceeded 10000"), "wrapped"),
			code:     ERQueryInterrupted,
			sqlState: SSQueryInterrupted,
			text:     "aborted",
		},
	}

	for _, test := range tests {
		t.Run(test.err.Error(), func(t *testing.T) {
			th.SetErr(NewSQLErrorFromError(test.err))
			rs, err := client.ExecuteFetch("error", 100, false)
			require.Error(t, err, "mysql should have failed but returned: %v", rs)
			serr, ok := err.(*SQLError)
			require.True(t, ok, "mysql should have returned a SQLError")

			assert.Equal(t, test.code, serr.Number(), "error in %s: want code %v got %v", test.text, test.code, serr.Number())
			assert.Equal(t, test.sqlState, serr.SQLState(), "error in %s: want sqlState %v got %v", test.text, test.sqlState, serr.SQLState())
			assert.Contains(t, serr.Error(), test.err.Error())
		})
	}
}

const enableCleartextPluginPrefix = "enable-cleartext-plugin: "

// runMysql forks a mysql command line process connecting to the provided server.
func runMysql(t *testing.T, params *ConnParams, command string) (string, bool) {
	output, err := runMysqlWithErr(t, params, command)
	if err != nil {
		return output, false
	}
	return output, true

}
func runMysqlWithErr(t *testing.T, params *ConnParams, command string) (string, error) {
	dir, err := vtenv.VtMysqlRoot()
	require.NoError(t, err)
	name, err := binaryPath(dir, "mysql")
	require.NoError(t, err)
	// The args contain '-v' 3 times, to switch to very verbose output.
	// In particular, it has the message:
	// Query OK, 1 row affected (0.00 sec)
	args := []string{
		"-v", "-v", "-v",
	}
	if strings.HasPrefix(command, enableCleartextPluginPrefix) {
		command = command[len(enableCleartextPluginPrefix):]
		args = append(args, "--enable-cleartext-plugin")
	}
	if command == "--version" {
		args = append(args, command)
	} else {
		args = append(args, "-e", command)
		if params.UnixSocket != "" {
			args = append(args, "-S", params.UnixSocket)
		} else {
			args = append(args,
				"-h", params.Host,
				"-P", fmt.Sprintf("%v", params.Port))
		}
		if params.Uname != "" {
			args = append(args, "-u", params.Uname)
		}
		if params.Pass != "" {
			args = append(args, "-p"+params.Pass)
		}
		if params.DbName != "" {
			args = append(args, "-D", params.DbName)
		}
		if params.SslEnabled() {
			args = append(args,
				"--ssl",
				"--ssl-ca", params.SslCa,
				"--ssl-cert", params.SslCert,
				"--ssl-key", params.SslKey,
				"--ssl-verify-server-cert")
		}
	}
	env := []string{
		"LD_LIBRARY_PATH=" + path.Join(dir, "lib/mysql"),
	}

	t.Logf("Running mysql command: %v %v", name, args)
	cmd := exec.Command(name, args...)
	cmd.Env = env
	cmd.Dir = dir
	out, err := cmd.CombinedOutput()
	output := string(out)
	if err != nil {
		return output, err
	}
	return output, nil
}

// binaryPath does a limited path lookup for a command,
// searching only within sbin and bin in the given root.
//
// FIXME(alainjobart) move this to vt/env, and use it from
// go/vt/mysqlctl too.
func binaryPath(root, binary string) (string, error) {
	subdirs := []string{"sbin", "bin"}
	for _, subdir := range subdirs {
		binPath := path.Join(root, subdir, binary)
		if _, err := os.Stat(binPath); err == nil {
			return binPath, nil
		}
	}
	return "", fmt.Errorf("%s not found in any of %s/{%s}",
		binary, root, strings.Join(subdirs, ","))
}

func TestListenerShutdown(t *testing.T) {
	th := &testHandler{}
	authServer := NewAuthServerStatic("", "", 0)
	authServer.entries["user1"] = []*AuthServerStaticEntry{{
		Password: "password1",
		UserData: "userData1",
	}}
	defer authServer.close()
	l, err := NewListener("tcp", "127.0.0.1:", authServer, th, 0, 0, false, false)
	require.NoError(t, err)
	defer l.Close()
	go l.Accept()

	host, port := getHostPort(t, l.Addr())

	// Setup the right parameters.
	params := &ConnParams{
		Host:  host,
		Port:  port,
		Uname: "user1",
		Pass:  "password1",
	}
	connRefuse.Reset()

	ctx, cancel := context.WithCancel(context.Background())
	defer cancel()

	conn, err := Connect(ctx, params)
	require.NoError(t, err)

	err = conn.Ping()
	require.NoError(t, err)

	l.Shutdown()

	assert.EqualValues(t, 1, connRefuse.Get(), "connRefuse")

	err = conn.Ping()
	require.EqualError(t, err, "Server shutdown in progress (errno 1053) (sqlstate 08S01)")
	sqlErr, ok := err.(*SQLError)
	require.True(t, ok, "Wrong error type: %T", err)

	require.Equal(t, ERServerShutdown, sqlErr.Number())
	require.Equal(t, SSNetError, sqlErr.SQLState())
	require.Equal(t, "Server shutdown in progress", sqlErr.Message)
}

func TestParseConnAttrs(t *testing.T) {
	expected := map[string]string{
		"_client_version": "8.0.11",
		"program_name":    "mysql",
		"_pid":            "22850",
		"_platform":       "x86_64",
		"_os":             "linux-glibc2.12",
		"_client_name":    "libmysql",
	}

	data := []byte{0x70, 0x04, 0x5f, 0x70, 0x69, 0x64, 0x05, 0x32, 0x32, 0x38, 0x35, 0x30, 0x09, 0x5f, 0x70, 0x6c,
		0x61, 0x74, 0x66, 0x6f, 0x72, 0x6d, 0x06, 0x78, 0x38, 0x36, 0x5f, 0x36, 0x34, 0x03, 0x5f, 0x6f,
		0x73, 0x0f, 0x6c, 0x69, 0x6e, 0x75, 0x78, 0x2d, 0x67, 0x6c, 0x69, 0x62, 0x63, 0x32, 0x2e, 0x31,
		0x32, 0x0c, 0x5f, 0x63, 0x6c, 0x69, 0x65, 0x6e, 0x74, 0x5f, 0x6e, 0x61, 0x6d, 0x65, 0x08, 0x6c,
		0x69, 0x62, 0x6d, 0x79, 0x73, 0x71, 0x6c, 0x0f, 0x5f, 0x63, 0x6c, 0x69, 0x65, 0x6e, 0x74, 0x5f,
		0x76, 0x65, 0x72, 0x73, 0x69, 0x6f, 0x6e, 0x06, 0x38, 0x2e, 0x30, 0x2e, 0x31, 0x31, 0x0c, 0x70,
		0x72, 0x6f, 0x67, 0x72, 0x61, 0x6d, 0x5f, 0x6e, 0x61, 0x6d, 0x65, 0x05, 0x6d, 0x79, 0x73, 0x71, 0x6c}

	attrs, pos, err := parseConnAttrs(data, 0)
	require.NoError(t, err)
	require.Equal(t, 113, pos)
	for k, v := range expected {
		val, ok := attrs[k]
		require.True(t, ok, "Error reading key %s from connection attributes: attrs: %-v", k, attrs)
		require.Equal(t, v, val, "Unexpected value found in attrs for key %s", k)
	}
}

func TestServerFlush(t *testing.T) {
	defer func(saved time.Duration) { mysqlServerFlushDelay = saved }(mysqlServerFlushDelay)
	mysqlServerFlushDelay = 10 * time.Millisecond

	th := &testHandler{}

	l, err := NewListener("tcp", "127.0.0.1:", NewAuthServerNone(), th, 0, 0, false, false)
	require.NoError(t, err)
	defer l.Close()
	go l.Accept()

	host, port := getHostPort(t, l.Addr())
	params := &ConnParams{
		Host: host,
		Port: port,
	}

	c, err := Connect(context.Background(), params)
	require.NoError(t, err)
	defer c.Close()

	start := time.Now()
	err = c.ExecuteStreamFetch("50ms delay")
	require.NoError(t, err)

	flds, err := c.Fields()
	require.NoError(t, err)
	if duration, want := time.Since(start), 20*time.Millisecond; duration < mysqlServerFlushDelay || duration > want {
		assert.Fail(t, "duration out of expected range", "duration: %v, want between %v and %v", duration.String(), (mysqlServerFlushDelay).String(), want.String())
	}
	want1 := []*querypb.Field{{
		Name: "result",
		Type: querypb.Type_VARCHAR,
	}}
	assert.Equal(t, want1, flds)

	row, err := c.FetchNext(nil)
	require.NoError(t, err)
	if duration, want := time.Since(start), 50*time.Millisecond; duration < want {
		assert.Fail(t, "duration is too low", "duration: %v, want > %v", duration, want)
	}
	want2 := []sqltypes.Value{sqltypes.MakeTrusted(querypb.Type_VARCHAR, []byte("delayed"))}
	assert.Equal(t, want2, row)

	row, err = c.FetchNext(nil)
	require.NoError(t, err)
	assert.Nil(t, row)
}<|MERGE_RESOLUTION|>--- conflicted
+++ resolved
@@ -996,17 +996,8 @@
 	defer authServer.close()
 
 	// Create the listener, so we can get its host.
-<<<<<<< HEAD
-<<<<<<< HEAD
-	l, err := NewListener("tcp", "127.0.0.1:", authServer, th, 0, 0, false, false)
-	if err != nil {
-		t.Fatalf("NewListener failed: %v", err)
-	}
-=======
-	l, err := NewListener("tcp", "127.0.0.1:", authServer, th, 0, 0, false)
+	l, err := NewListener("tcp", "127.0.0.1:", authServer, th, 0, 0, false, false)
 	require.NoError(t, err, "NewListener failed: %v", err)
-
->>>>>>> 65bca446
 	defer l.Close()
 	host := l.Addr().(*net.TCPAddr).IP.String()
 	port := l.Addr().(*net.TCPAddr).Port
@@ -1100,14 +1091,7 @@
 
 	// Create the listener, so we can get its host.
 	l, err := NewListener("tcp", "127.0.0.1:", authServer, th, 0, 0, false, false)
-	if err != nil {
-		t.Fatalf("NewListener failed: %v", err)
-	}
-=======
-	l, err := NewListener("tcp", "127.0.0.1:", authServer, th, 0, 0, false)
 	require.NoError(t, err, "NewListener failed: %v", err)
-
->>>>>>> unit test: use require and assert
 	defer l.Close()
 	host := l.Addr().(*net.TCPAddr).IP.String()
 	port := l.Addr().(*net.TCPAddr).Port
@@ -1175,22 +1159,8 @@
 	defer authServer.close()
 
 	// Create the listener.
-<<<<<<< HEAD
-<<<<<<< HEAD
-	l, err := NewListener("tcp", "127.0.0.1:", authServer, th, 0, 0, false, false)
-	if err != nil {
-		t.Fatalf("NewListener failed: %v", err)
-	}
-=======
-	l, err := NewListener("tcp", "127.0.0.1:", authServer, th, 0, 0, false)
+	l, err := NewListener("tcp", "127.0.0.1:", authServer, th, 0, 0, false, false)
 	require.NoError(t, err, "NewListener failed: %v", err)
-
->>>>>>> unit test: use require and assert
-=======
-	l, err := NewListener("tcp", "127.0.0.1:", authServer, th, 0, 0, false)
-	require.NoError(t, err, "NewListener failed: %v", err)
-
->>>>>>> 65bca446
 	defer l.Close()
 	host := l.Addr().(*net.TCPAddr).IP.String()
 	port := l.Addr().(*net.TCPAddr).Port
