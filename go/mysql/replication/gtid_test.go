--- conflicted
+++ resolved
@@ -186,11 +186,7 @@
 func (fakeGTID) ContainsGTID(GTID) bool         { return false }
 func (fakeGTID) Contains(GTIDSet) bool          { return false }
 func (f fakeGTID) Union(GTIDSet) GTIDSet        { return f }
-<<<<<<< HEAD
-func (f fakeGTID) InPlaceUnion(GTIDSet) GTIDSet { return f }
-=======
 func (f fakeGTID) UnionInPlace(GTIDSet) GTIDSet { return f }
->>>>>>> 4101355e
 func (f fakeGTID) Equal(other GTIDSet) bool {
 	otherFake, ok := other.(fakeGTID)
 	if !ok {
