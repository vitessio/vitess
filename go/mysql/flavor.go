/*
Copyright 2019 The Vitess Authors.

Licensed under the Apache License, Version 2.0 (the "License");
you may not use this file except in compliance with the License.
You may obtain a copy of the License at

    http://www.apache.org/licenses/LICENSE-2.0

Unless required by applicable law or agreed to in writing, software
distributed under the License is distributed on an "AS IS" BASIS,
WITHOUT WARRANTIES OR CONDITIONS OF ANY KIND, either express or implied.
See the License for the specific language governing permissions and
limitations under the License.
*/

package mysql

import (
	"errors"
	"fmt"
	"strconv"
	"strings"

	"context"

	"vitess.io/vitess/go/sqltypes"
	"vitess.io/vitess/go/vt/proto/vtrpc"
	"vitess.io/vitess/go/vt/vterrors"
)

var (
	// ErrNotReplica means there is no replication status.
	// Returned by ShowReplicationStatus().
	ErrNotReplica = NewSQLError(ERNotReplica, SSUnknownSQLState, "no replication status")

	// ErrNoPrimaryStatus means no status was returned by ShowPrimaryStatus().
	ErrNoPrimaryStatus = errors.New("no master status")
)

type FlavorCapability int

const (
	NoneFlavorCapability          FlavorCapability = iota // default placeholder
	FastDropTableFlavorCapability                         // supported in MySQL 8.0.23 and above: https://dev.mysql.com/doc/relnotes/mysql/8.0/en/news-8-0-23.html
	TransactionalGtidExecutedFlavorCapability
	InstantDDLFlavorCapability
	InstantAddLastColumnFlavorCapability
	InstantAddDropVirtualColumnFlavorCapability
	InstantAddDropColumnFlavorCapability
	InstantChangeColumnDefaultFlavorCapability
	MySQLJSONFlavorCapability
	MySQLUpgradeInServerFlavorCapability
)

const (
	// mariaDBReplicationHackPrefix is the prefix of a version for MariaDB 10.0
	// versions, to work around replication bugs.
	mariaDBReplicationHackPrefix = "5.5.5-"
	// mariaDBVersionString is present in
	mariaDBVersionString = "MariaDB"
	// mysql57VersionPrefix is the prefix for 5.7 mysql version, such as 5.7.31-log
	mysql57VersionPrefix = "5.7."
	// mysql80VersionPrefix is the prefix for 8.0 mysql version, such as 8.0.19
	mysql80VersionPrefix = "8.0."
)

// flavor is the abstract interface for a flavor.
// Flavors are auto-detected upon connection using the server version.
// We have two major implementations (the main difference is the GTID
// handling):
// 1. Oracle MySQL 5.6, 5.7, 8.0, ...
// 2. MariaDB 10.X
type flavor interface {
	// primaryGTIDSet returns the current GTIDSet of a server.
	primaryGTIDSet(c *Conn) (GTIDSet, error)

	// purgedGTIDSet returns the purged GTIDSet of a server.
	purgedGTIDSet(c *Conn) (GTIDSet, error)

	// gtidMode returns the gtid mode of a server.
	gtidMode(c *Conn) (string, error)

	// serverUUID returns the UUID of a server.
	serverUUID(c *Conn) (string, error)

	// startReplicationCommand returns the command to start the replication.
	startReplicationCommand() string

	// restartReplicationCommands returns the commands to stop, reset and start the replication.
	restartReplicationCommands() []string

	// startReplicationUntilAfter will start replication, but only allow it
	// to run until `pos` is reached. After reaching pos, replication will be stopped again
	startReplicationUntilAfter(pos Position) string

	// startSQLThreadUntilAfter will start replication's sql thread(s), but only allow it
	// to run until `pos` is reached. After reaching pos, it will be stopped again
	startSQLThreadUntilAfter(pos Position) string

	// stopReplicationCommand returns the command to stop the replication.
	stopReplicationCommand() string

	// stopIOThreadCommand returns the command to stop the replica's IO thread only.
	stopIOThreadCommand() string

	// stopSQLThreadCommand returns the command to stop the replica's SQL thread(s) only.
	stopSQLThreadCommand() string

	// startSQLThreadCommand returns the command to start the replica's SQL thread only.
	startSQLThreadCommand() string

	// sendBinlogDumpCommand sends the packet required to start
	// dumping binlogs from the specified location.
	sendBinlogDumpCommand(c *Conn, serverID uint32, startPos Position) error

	// readBinlogEvent reads the next BinlogEvent from the connection.
	readBinlogEvent(c *Conn) (BinlogEvent, error)

	// resetReplicationCommands returns the commands to completely reset
	// replication on the host.
	resetReplicationCommands(c *Conn) []string

	// resetReplicationParametersCommands returns the commands to reset
	// replication parameters on the host.
	resetReplicationParametersCommands(c *Conn) []string

	// setReplicationPositionCommands returns the commands to set the
	// replication position at which the replica will resume.
	setReplicationPositionCommands(pos Position) []string

	// changeReplicationSourceArg returns the specific parameter to add to
	// a "change primary" command.
	changeReplicationSourceArg() string

	// status returns the result of the appropriate status command,
	// with parsed replication position.
	status(c *Conn) (ReplicationStatus, error)

	// primaryStatus returns the result of 'SHOW MASTER STATUS',
	// with parsed executed position.
	primaryStatus(c *Conn) (PrimaryStatus, error)

	// waitUntilPositionCommand returns the SQL command to issue
	// to wait until the given position, until the context
	// expires.  The command returns -1 if it times out. It
	// returns NULL if GTIDs are not enabled.
	waitUntilPositionCommand(ctx context.Context, pos Position) (string, error)

	// enableBinlogPlaybackCommand and disableBinlogPlaybackCommand return an
	// optional command to run to enable or disable binlog
	// playback. This is used internally in Google, as the
	// timestamp cannot be set by regular clients.
	enableBinlogPlaybackCommand() string
	disableBinlogPlaybackCommand() string

	baseShowTablesWithSizes() string

<<<<<<< HEAD
	// SupportsFastDropTable checks if the database server supports fast DROP TABLE operations that do not
	// lock the buffer pool and other queries.
	// Specifically, this is supported in MySQL 8.0.23 and above: https://dev.mysql.com/doc/relnotes/mysql/8.0/en/news-8-0-23.html
	supportsFastDropTable(c *Conn) (bool, error)

	// supportsTransactionalGtidExecuted checks if reading mysql.gtid_executed is guaranteed to be consistent with
	// an open transaction, ie will reading mysql.gtid_executed value inside a transaction representes the database
	// state at given transaction/snapshot.
	// Specifically, this is supported in MySQL 8.0.17 and above: https://dev.mysql.com/doc/refman/8.0/en/replication-gtids-concepts.html
	supportsTransactionalGtidExecuted(c *Conn) (bool, error)
=======
	supportsCapability(serverVersion string, capability FlavorCapability) (bool, error)
>>>>>>> 0caecb84
}

type CapableOf func(capability FlavorCapability) (bool, error)

// flavors maps flavor names to their implementation.
// Flavors need to register only if they support being specified in the
// connection parameters.
var flavors = make(map[string]func() flavor)

// ServerVersionAtLeast returns true if current server is at least given value.
// Example: if input is []int{8, 0, 23}... the function returns 'true' if we're on MySQL 8.0.23, 8.0.24, ...
func ServerVersionAtLeast(serverVersion string, parts ...int) (bool, error) {
	versionPrefix := strings.Split(serverVersion, "-")[0]
	versionTokens := strings.Split(versionPrefix, ".")
	for i, part := range parts {
		if len(versionTokens) <= i {
			return false, nil
		}
		tokenValue, err := strconv.Atoi(versionTokens[i])
		if err != nil {
			return false, err
		}
		if tokenValue > part {
			return true, nil
		}
		if tokenValue < part {
			return false, nil
		}
	}
	return true, nil
}

// GetFlavor fills in c.Flavor. If the params specify the flavor,
// that is used. Otherwise, we auto-detect.
//
// This is the same logic as the ConnectorJ java client. We try to recognize
// MariaDB as much as we can, but default to MySQL.
//
// MariaDB note: the server version returned here might look like:
// 5.5.5-10.0.21-MariaDB-...
// If that is the case, we are removing the 5.5.5- prefix.
// Note on such servers, 'select version()' would return 10.0.21-MariaDB-...
// as well (not matching what c.ServerVersion is, but matching after we remove
// the prefix).
func GetFlavor(serverVersion string, flavorFunc func() flavor) (f flavor, capableOf CapableOf, canonicalVersion string) {
	canonicalVersion = serverVersion
	switch {
	case flavorFunc != nil:
		f = flavorFunc()
	case strings.HasPrefix(serverVersion, mariaDBReplicationHackPrefix):
		canonicalVersion = serverVersion[len(mariaDBReplicationHackPrefix):]
		f = mariadbFlavor101{}
	case strings.Contains(serverVersion, mariaDBVersionString):
		mariadbVersion, err := strconv.ParseFloat(serverVersion[:4], 64)
		if err != nil || mariadbVersion < 10.2 {
			f = mariadbFlavor101{}
		} else {
			f = mariadbFlavor102{}
		}
	case strings.HasPrefix(serverVersion, mysql57VersionPrefix):
		f = mysqlFlavor57{}
	case strings.HasPrefix(serverVersion, mysql80VersionPrefix):
		f = mysqlFlavor80{}
	default:
		f = mysqlFlavor56{}
	}
	return f,
		func(capability FlavorCapability) (bool, error) {
			return f.supportsCapability(serverVersion, capability)
		}, canonicalVersion
}

// fillFlavor fills in c.Flavor. If the params specify the flavor,
// that is used. Otherwise, we auto-detect.
//
// This is the same logic as the ConnectorJ java client. We try to recognize
// MariaDB as much as we can, but default to MySQL.
//
// MariaDB note: the server version returned here might look like:
// 5.5.5-10.0.21-MariaDB-...
// If that is the case, we are removing the 5.5.5- prefix.
// Note on such servers, 'select version()' would return 10.0.21-MariaDB-...
// as well (not matching what c.ServerVersion is, but matching after we remove
// the prefix).
func (c *Conn) fillFlavor(params *ConnParams) {
	flavorFunc := flavors[params.Flavor]
	c.flavor, _, c.ServerVersion = GetFlavor(c.ServerVersion, flavorFunc)
}

// ServerVersionAtLeast returns 'true' if server version is equal or greater than given parts. e.g.
// "8.0.14-log" is at least [8, 0, 13] and [8, 0, 14], but not [8, 0, 15]
func (c *Conn) ServerVersionAtLeast(parts ...int) (bool, error) {
	return ServerVersionAtLeast(c.ServerVersion, parts...)
}

//
// The following methods are dependent on the flavor.
// Only valid for client connections (will panic for server connections).
//

// IsMariaDB returns true iff the other side of the client connection
// is identified as MariaDB. Most applications should not care, but
// this is useful in tests.
func (c *Conn) IsMariaDB() bool {
	switch c.flavor.(type) {
	case mariadbFlavor101, mariadbFlavor102:
		return true
	}
	return false
}

// PrimaryPosition returns the current primary's replication position.
func (c *Conn) PrimaryPosition() (Position, error) {
	gtidSet, err := c.flavor.primaryGTIDSet(c)
	if err != nil {
		return Position{}, err
	}
	return Position{
		GTIDSet: gtidSet,
	}, nil
}

// GetGTIDPurged returns the tablet's GTIDs which are purged.
func (c *Conn) GetGTIDPurged() (Position, error) {
	gtidSet, err := c.flavor.purgedGTIDSet(c)
	if err != nil {
		return Position{}, err
	}
	return Position{
		GTIDSet: gtidSet,
	}, nil
}

// GetGTIDMode returns the tablet's GTID mode. Only available in MySQL flavour
func (c *Conn) GetGTIDMode() (string, error) {
	return c.flavor.gtidMode(c)
}

// GetServerUUID returns the server's UUID.
func (c *Conn) GetServerUUID() (string, error) {
	return c.flavor.serverUUID(c)
}

// PrimaryFilePosition returns the current primary's file based replication position.
func (c *Conn) PrimaryFilePosition() (Position, error) {
	filePosFlavor := filePosFlavor{}
	gtidSet, err := filePosFlavor.primaryGTIDSet(c)
	if err != nil {
		return Position{}, err
	}
	return Position{
		GTIDSet: gtidSet,
	}, nil
}

// StartReplicationCommand returns the command to start replication.
func (c *Conn) StartReplicationCommand() string {
	return c.flavor.startReplicationCommand()
}

// RestartReplicationCommands returns the commands to stop, reset and start replication.
func (c *Conn) RestartReplicationCommands() []string {
	return c.flavor.restartReplicationCommands()
}

// StartReplicationUntilAfterCommand returns the command to start replication.
func (c *Conn) StartReplicationUntilAfterCommand(pos Position) string {
	return c.flavor.startReplicationUntilAfter(pos)
}

// StartSQLThreadUntilAfterCommand returns the command to start the replica's SQL
// thread(s) and have it run until it has reached the given position, at which point
// it will stop.
func (c *Conn) StartSQLThreadUntilAfterCommand(pos Position) string {
	return c.flavor.startSQLThreadUntilAfter(pos)
}

// StopReplicationCommand returns the command to stop the replication.
func (c *Conn) StopReplicationCommand() string {
	return c.flavor.stopReplicationCommand()
}

// StopIOThreadCommand returns the command to stop the replica's io thread.
func (c *Conn) StopIOThreadCommand() string {
	return c.flavor.stopIOThreadCommand()
}

// StopSQLThreadCommand returns the command to stop the replica's SQL thread(s).
func (c *Conn) StopSQLThreadCommand() string {
	return c.flavor.stopSQLThreadCommand()
}

// StartSQLThreadCommand returns the command to start the replica's SQL thread.
func (c *Conn) StartSQLThreadCommand() string {
	return c.flavor.startSQLThreadCommand()
}

// SendBinlogDumpCommand sends the flavor-specific version of
// the COM_BINLOG_DUMP command to start dumping raw binlog
// events over a server connection, starting at a given GTID.
func (c *Conn) SendBinlogDumpCommand(serverID uint32, startPos Position) error {
	return c.flavor.sendBinlogDumpCommand(c, serverID, startPos)
}

// ReadBinlogEvent reads the next BinlogEvent. This must be used
// in conjunction with SendBinlogDumpCommand.
func (c *Conn) ReadBinlogEvent() (BinlogEvent, error) {
	return c.flavor.readBinlogEvent(c)
}

// ResetReplicationCommands returns the commands to completely reset
// replication on the host.
func (c *Conn) ResetReplicationCommands() []string {
	return c.flavor.resetReplicationCommands(c)
}

// ResetReplicationParametersCommands returns the commands to reset
// replication parameters on the host.
func (c *Conn) ResetReplicationParametersCommands() []string {
	return c.flavor.resetReplicationParametersCommands(c)
}

// SetReplicationPositionCommands returns the commands to set the
// replication position at which the replica will resume
// when it is later reparented with SetReplicationSourceCommand.
func (c *Conn) SetReplicationPositionCommands(pos Position) []string {
	return c.flavor.setReplicationPositionCommands(pos)
}

// SetReplicationSourceCommand returns the command to use the provided host/port
// as the new replication source (without changing any GTID position).
// It is guaranteed to be called with replication stopped.
// It should not start or stop replication.
func (c *Conn) SetReplicationSourceCommand(params *ConnParams, host string, port int, connectRetry int) string {
	args := []string{
		fmt.Sprintf("MASTER_HOST = '%s'", host),
		fmt.Sprintf("MASTER_PORT = %d", port),
		fmt.Sprintf("MASTER_USER = '%s'", params.Uname),
		fmt.Sprintf("MASTER_PASSWORD = '%s'", params.Pass),
		fmt.Sprintf("MASTER_CONNECT_RETRY = %d", connectRetry),
	}
	if params.SslEnabled() {
		args = append(args, "MASTER_SSL = 1")
	}
	if params.SslCa != "" {
		args = append(args, fmt.Sprintf("MASTER_SSL_CA = '%s'", params.SslCa))
	}
	if params.SslCaPath != "" {
		args = append(args, fmt.Sprintf("MASTER_SSL_CAPATH = '%s'", params.SslCaPath))
	}
	if params.SslCert != "" {
		args = append(args, fmt.Sprintf("MASTER_SSL_CERT = '%s'", params.SslCert))
	}
	if params.SslKey != "" {
		args = append(args, fmt.Sprintf("MASTER_SSL_KEY = '%s'", params.SslKey))
	}
	args = append(args, c.flavor.changeReplicationSourceArg())
	return "CHANGE MASTER TO\n  " + strings.Join(args, ",\n  ")
}

// resultToMap is a helper function used by ShowReplicationStatus.
func resultToMap(qr *sqltypes.Result) (map[string]string, error) {
	if len(qr.Rows) == 0 {
		// The query succeeded, but there is no data.
		return nil, nil
	}
	if len(qr.Rows) > 1 {
		return nil, vterrors.Errorf(vtrpc.Code_INTERNAL, "query returned %d rows, expected 1", len(qr.Rows))
	}
	if len(qr.Fields) != len(qr.Rows[0]) {
		return nil, vterrors.Errorf(vtrpc.Code_INTERNAL, "query returned %d column names, expected %d", len(qr.Fields), len(qr.Rows[0]))
	}

	result := make(map[string]string, len(qr.Fields))
	for i, field := range qr.Fields {
		result[field.Name] = qr.Rows[0][i].ToString()
	}
	return result, nil
}

// parseReplicationStatus parses the common (non-flavor-specific) fields of ReplicationStatus
func parseReplicationStatus(fields map[string]string) ReplicationStatus {
	// The field names in the map are identical to what we receive from the database
	// Hence the names still contain Master
	status := ReplicationStatus{
		SourceHost:            fields["Master_Host"],
		SourceUser:            fields["Master_User"],
		SSLAllowed:            fields["Master_SSL_Allowed"] == "Yes",
		AutoPosition:          fields["Auto_Position"] == "1",
		UsingGTID:             fields["Using_Gtid"] != "No" && fields["Using_Gtid"] != "",
		HasReplicationFilters: (fields["Replicate_Do_DB"] != "") || (fields["Replicate_Ignore_DB"] != "") || (fields["Replicate_Do_Table"] != "") || (fields["Replicate_Ignore_Table"] != "") || (fields["Replicate_Wild_Do_Table"] != "") || (fields["Replicate_Wild_Ignore_Table"] != ""),
		// These fields are returned from the underlying DB and cannot be renamed
		IOState:      ReplicationStatusToState(fields["Slave_IO_Running"]),
		LastIOError:  fields["Last_IO_Error"],
		SQLState:     ReplicationStatusToState(fields["Slave_SQL_Running"]),
		LastSQLError: fields["Last_SQL_Error"],
	}
	parseInt, _ := strconv.ParseInt(fields["Master_Port"], 10, 0)
	status.SourcePort = int(parseInt)
	parseInt, _ = strconv.ParseInt(fields["Connect_Retry"], 10, 0)
	status.ConnectRetry = int(parseInt)
	parseUint, err := strconv.ParseUint(fields["Seconds_Behind_Master"], 10, 0)
	if err != nil {
		// we could not parse the value into a valid uint -- most commonly because the value is NULL from the
		// database -- so let's reflect that the underlying value was unknown on our last check
		status.ReplicationLagUnknown = true
	} else {
		status.ReplicationLagUnknown = false
		status.ReplicationLagSeconds = uint(parseUint)
	}
	parseUint, _ = strconv.ParseUint(fields["Master_Server_Id"], 10, 0)
	status.SourceServerID = uint(parseUint)
	parseUint, _ = strconv.ParseUint(fields["SQL_Delay"], 10, 0)
	status.SQLDelay = uint(parseUint)

	executedPosStr := fields["Exec_Master_Log_Pos"]
	file := fields["Relay_Master_Log_File"]
	if file != "" && executedPosStr != "" {
		filePos, err := strconv.Atoi(executedPosStr)
		if err == nil {
			status.FilePosition.GTIDSet = filePosGTID{
				file: file,
				pos:  filePos,
			}
		}
	}

	readPosStr := fields["Read_Master_Log_Pos"]
	file = fields["Master_Log_File"]
	if file != "" && readPosStr != "" {
		fileRelayPos, err := strconv.Atoi(readPosStr)
		if err == nil {
			status.RelayLogSourceBinlogEquivalentPosition.GTIDSet = filePosGTID{
				file: file,
				pos:  fileRelayPos,
			}
		}
	}

	relayPosStr := fields["Relay_Log_Pos"]
	file = fields["Relay_Log_File"]
	if file != "" && relayPosStr != "" {
		relayFilePos, err := strconv.Atoi(relayPosStr)
		if err == nil {
			status.RelayLogFilePosition.GTIDSet = filePosGTID{
				file: file,
				pos:  relayFilePos,
			}
		}
	}
	return status
}

// ShowReplicationStatus executes the right command to fetch replication status,
// and returns a parsed Position with other fields.
func (c *Conn) ShowReplicationStatus() (ReplicationStatus, error) {
	return c.flavor.status(c)
}

// parsePrimaryStatus parses the common fields of SHOW MASTER STATUS.
func parsePrimaryStatus(fields map[string]string) PrimaryStatus {
	status := PrimaryStatus{}

	fileExecPosStr := fields["Position"]
	file := fields["File"]
	if file != "" && fileExecPosStr != "" {
		filePos, err := strconv.Atoi(fileExecPosStr)
		if err == nil {
			status.FilePosition.GTIDSet = filePosGTID{
				file: file,
				pos:  filePos,
			}
		}
	}

	return status
}

// ShowPrimaryStatus executes the right SHOW MASTER STATUS command,
// and returns a parsed executed Position, as well as file based Position.
func (c *Conn) ShowPrimaryStatus() (PrimaryStatus, error) {
	return c.flavor.primaryStatus(c)
}

// WaitUntilPositionCommand returns the SQL command to issue
// to wait until the given position, until the context
// expires.  The command returns -1 if it times out. It
// returns NULL if GTIDs are not enabled.
func (c *Conn) WaitUntilPositionCommand(ctx context.Context, pos Position) (string, error) {
	return c.flavor.waitUntilPositionCommand(ctx, pos)
}

// WaitUntilFilePositionCommand returns the SQL command to issue
// to wait until the given position, until the context
// expires for the file position flavor.  The command returns -1 if it times out. It
// returns NULL if GTIDs are not enabled.
func (c *Conn) WaitUntilFilePositionCommand(ctx context.Context, pos Position) (string, error) {
	filePosFlavor := filePosFlavor{}
	return filePosFlavor.waitUntilPositionCommand(ctx, pos)
}

// EnableBinlogPlaybackCommand returns a command to run to enable
// binlog playback.
func (c *Conn) EnableBinlogPlaybackCommand() string {
	return c.flavor.enableBinlogPlaybackCommand()
}

// DisableBinlogPlaybackCommand returns a command to run to disable
// binlog playback.
func (c *Conn) DisableBinlogPlaybackCommand() string {
	return c.flavor.disableBinlogPlaybackCommand()
}

// BaseShowTables returns a query that shows tables and their sizes
func (c *Conn) BaseShowTables() string {
	return c.flavor.baseShowTablesWithSizes()
}

<<<<<<< HEAD
// SupportsFastDropTable checks if the database server supports fast DROP TABLE operations that do not
// lock the buffer pool and other queries.
// Specifically, this is supported in MySQL 8.0.23 and above: https://dev.mysql.com/doc/relnotes/mysql/8.0/en/news-8-0-23.html
func (c *Conn) SupportsFastDropTable() (bool, error) {
	return c.flavor.supportsFastDropTable(c)
}

// SupportsTransactionalGtidExecuted checks if reading mysql.gtid_executed is guaranteed to be consistent with
// an open transaction, ie will reading mysql.gtid_executed value inside a transaction representes the database
// state at given transaction/snapshot.
// Specifically, this is supported in MySQL 8.0.17 and above: https://dev.mysql.com/doc/refman/8.0/en/replication-gtids-concepts.html
func (c *Conn) SupportsTransactionalGtidExecuted() (bool, error) {
	return c.flavor.supportsTransactionalGtidExecuted(c)
=======
// SupportsCapability checks if the database server supports the given capability
func (c *Conn) SupportsCapability(capability FlavorCapability) (bool, error) {
	return c.flavor.supportsCapability(c.ServerVersion, capability)
>>>>>>> 0caecb84
}<|MERGE_RESOLUTION|>--- conflicted
+++ resolved
@@ -156,20 +156,7 @@
 
 	baseShowTablesWithSizes() string
 
-<<<<<<< HEAD
-	// SupportsFastDropTable checks if the database server supports fast DROP TABLE operations that do not
-	// lock the buffer pool and other queries.
-	// Specifically, this is supported in MySQL 8.0.23 and above: https://dev.mysql.com/doc/relnotes/mysql/8.0/en/news-8-0-23.html
-	supportsFastDropTable(c *Conn) (bool, error)
-
-	// supportsTransactionalGtidExecuted checks if reading mysql.gtid_executed is guaranteed to be consistent with
-	// an open transaction, ie will reading mysql.gtid_executed value inside a transaction representes the database
-	// state at given transaction/snapshot.
-	// Specifically, this is supported in MySQL 8.0.17 and above: https://dev.mysql.com/doc/refman/8.0/en/replication-gtids-concepts.html
-	supportsTransactionalGtidExecuted(c *Conn) (bool, error)
-=======
 	supportsCapability(serverVersion string, capability FlavorCapability) (bool, error)
->>>>>>> 0caecb84
 }
 
 type CapableOf func(capability FlavorCapability) (bool, error)
@@ -588,23 +575,7 @@
 	return c.flavor.baseShowTablesWithSizes()
 }
 
-<<<<<<< HEAD
-// SupportsFastDropTable checks if the database server supports fast DROP TABLE operations that do not
-// lock the buffer pool and other queries.
-// Specifically, this is supported in MySQL 8.0.23 and above: https://dev.mysql.com/doc/relnotes/mysql/8.0/en/news-8-0-23.html
-func (c *Conn) SupportsFastDropTable() (bool, error) {
-	return c.flavor.supportsFastDropTable(c)
-}
-
-// SupportsTransactionalGtidExecuted checks if reading mysql.gtid_executed is guaranteed to be consistent with
-// an open transaction, ie will reading mysql.gtid_executed value inside a transaction representes the database
-// state at given transaction/snapshot.
-// Specifically, this is supported in MySQL 8.0.17 and above: https://dev.mysql.com/doc/refman/8.0/en/replication-gtids-concepts.html
-func (c *Conn) SupportsTransactionalGtidExecuted() (bool, error) {
-	return c.flavor.supportsTransactionalGtidExecuted(c)
-=======
 // SupportsCapability checks if the database server supports the given capability
 func (c *Conn) SupportsCapability(capability FlavorCapability) (bool, error) {
 	return c.flavor.supportsCapability(c.ServerVersion, capability)
->>>>>>> 0caecb84
 }