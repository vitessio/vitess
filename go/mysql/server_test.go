--- conflicted
+++ resolved
@@ -1414,13 +1414,9 @@
 
 	l.Shutdown()
 
-<<<<<<< HEAD
 	require.Eventually(t, func() bool {
 		return connRefuse.Get() == 1
 	}, 1*time.Minute, 100*time.Millisecond, "could not reach the desired connRefuse value")
-=======
-	waitForConnRefuse(t, ctx, 1)
->>>>>>> 9c9a893a
 
 	err = conn.Ping()
 	require.EqualError(t, err, "Server shutdown in progress (errno 1053) (sqlstate 08S01)")
@@ -1432,27 +1428,6 @@
 	require.Equal(t, "Server shutdown in progress", sqlErr.Message)
 }
 
-<<<<<<< HEAD
-=======
-func waitForConnRefuse(t *testing.T, ctx context.Context, valWanted int64) {
-	ctx, cancel := context.WithTimeout(ctx, 10*time.Second)
-	defer cancel()
-	tick := time.NewTicker(100 * time.Millisecond)
-	defer tick.Stop()
-
-	for {
-		select {
-		case <-ctx.Done():
-			require.FailNow(t, "connRefuse did not reach %v", valWanted)
-		case <-tick.C:
-			if connRefuse.Get() == valWanted {
-				return
-			}
-		}
-	}
-}
-
->>>>>>> 9c9a893a
 func TestParseConnAttrs(t *testing.T) {
 	expected := map[string]string{
 		"_client_version": "8.0.11",
