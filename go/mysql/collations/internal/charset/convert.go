/*
Copyright 2021 The Vitess Authors.

Licensed under the Apache License, Version 2.0 (the "License");
you may not use this file except in compliance with the License.
You may obtain a copy of the License at

    http://www.apache.org/licenses/LICENSE-2.0

Unless required by applicable law or agreed to in writing, software
distributed under the License is distributed on an "AS IS" BASIS,
WITHOUT WARRANTIES OR CONDITIONS OF ANY KIND, either express or implied.
See the License for the specific language governing permissions and
limitations under the License.
*/

package charset

import (
	"fmt"
	"unicode/utf8"
)

func failedConversionError(from, to Charset, input []byte) error {
	return fmt.Errorf("Cannot convert string %q from %s to %s", input, from.Name(), to.Name())
}

func convertFastFromUTF8(dst []byte, dstCharset Charset, src []byte) ([]byte, error) {
	var failed, nDst int

	if dst == nil {
		dst = make([]byte, len(src)*3)
	} else {
		dst = dst[:cap(dst)]
	}

	for _, cp := range string(src) {
		if len(dst)-nDst < 4 {
			newDst := make([]byte, len(dst)*2)
			copy(newDst, dst[:nDst])
			dst = newDst
		}
		w := dstCharset.EncodeRune(dst[nDst:], cp)
		if w < 0 {
			failed++
			if w = dstCharset.EncodeRune(dst[nDst:], '?'); w < 0 {
				break
			}
		}
		nDst += w
	}

	if failed > 0 {
		return dst[:nDst], failedConversionError(&Charset_utf8mb4{}, dstCharset, src)
	}
	return dst[:nDst], nil
}

func convertSlow(dst []byte, dstCharset Charset, src []byte, srcCharset Charset) ([]byte, error) {
	var failed, nDst int
	var original = src

	if dst == nil {
		dst = make([]byte, len(src)*3)
	} else {
		dst = dst[:cap(dst)]
	}

	for len(src) > 0 {
		cp, width := srcCharset.DecodeRune(src)
		if cp == utf8.RuneError && width < 3 {
			failed++
			cp = '?'
		}
		src = src[width:]

		if len(dst)-nDst < 4 {
			newDst := make([]byte, len(dst)*2)
			copy(newDst, dst[:nDst])
			dst = newDst
		}

		w := dstCharset.EncodeRune(dst[nDst:], cp)
		if w < 0 {
			failed++
			w = dstCharset.EncodeRune(dst[nDst:], '?')
			if w < 0 {
				break
			}
		}
		nDst += w
	}

	if failed > 0 {
		return dst[:nDst], failedConversionError(srcCharset, dstCharset, original)
	}
	return dst[:nDst], nil
}

type Convertible interface {
	Charset
	Convert(dst, src []byte, from Charset) ([]byte, error)
}

// Convert transforms `src`, encoded with Charset `srcCharset`, and
// changes its encoding so that it becomes encoded with `dstCharset`.
// The result is appended to `dst` if `dst` is not nil; otherwise
// a new byte slice will be allocated to store the result.
func Convert(dst []byte, dstCharset Charset, src []byte, srcCharset Charset) ([]byte, error) {
	if dstCharset.IsSuperset(srcCharset) {
		return src, nil
	}
	if trans, ok := dstCharset.(Convertible); ok {
		return trans.Convert(dst, src, srcCharset)
	}
	switch srcCharset.(type) {
<<<<<<< HEAD
	case Charset_binary:
		return ConvertFromBinary(dst, dstCharset, src)
	case Charset_utf8, Charset_utf8mb4:
=======
	case Charset_utf8mb3, Charset_utf8mb4:
>>>>>>> 4b4842a8
		return convertFastFromUTF8(dst, dstCharset, src)
	default:
		return convertSlow(dst, dstCharset, src, srcCharset)
	}
}

func ConvertFromUTF8(dst []byte, dstCharset Charset, src []byte) ([]byte, error) {
	return Convert(dst, dstCharset, src, Charset_utf8mb4{})
}

func ConvertFromBinary(dst []byte, dstCharset Charset, src []byte) ([]byte, error) {
	switch dstCharset.(type) {
	case Charset_utf16, Charset_utf16le, Charset_ucs2:
		if len(src)%2 == 1 {
			dst = append(dst, 0)
		}
	case Charset_utf32:
		// TODO: it doesn't look like mysql pads binary for 4-byte encodings
	}
	if dst == nil {
		dst = src
	} else {
		dst = append(dst, src...)
	}
	if !Validate(dstCharset, dst) {
		return nil, failedConversionError(&Charset_binary{}, dstCharset, src)
	}
	return dst, nil
}<|MERGE_RESOLUTION|>--- conflicted
+++ resolved
@@ -114,13 +114,9 @@
 		return trans.Convert(dst, src, srcCharset)
 	}
 	switch srcCharset.(type) {
-<<<<<<< HEAD
 	case Charset_binary:
 		return ConvertFromBinary(dst, dstCharset, src)
-	case Charset_utf8, Charset_utf8mb4:
-=======
 	case Charset_utf8mb3, Charset_utf8mb4:
->>>>>>> 4b4842a8
 		return convertFastFromUTF8(dst, dstCharset, src)
 	default:
 		return convertSlow(dst, dstCharset, src, srcCharset)
