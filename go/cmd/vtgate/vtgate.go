/*
Copyright 2019 The Vitess Authors.

Licensed under the Apache License, Version 2.0 (the "License");
you may not use this file except in compliance with the License.
You may obtain a copy of the License at

    http://www.apache.org/licenses/LICENSE-2.0

Unless required by applicable law or agreed to in writing, software
distributed under the License is distributed on an "AS IS" BASIS,
WITHOUT WARRANTIES OR CONDITIONS OF ANY KIND, either express or implied.
See the License for the specific language governing permissions and
limitations under the License.
*/

package main

import (
	"context"
	"math/rand"
	"strings"
	"time"

	"github.com/spf13/pflag"

	"vitess.io/vitess/go/acl"
	"vitess.io/vitess/go/exit"
	"vitess.io/vitess/go/vt/discovery"
	"vitess.io/vitess/go/vt/log"
<<<<<<< HEAD
	"vitess.io/vitess/go/vt/proto/topodata"
=======
	topodatapb "vitess.io/vitess/go/vt/proto/topodata"
>>>>>>> fb9e1786
	"vitess.io/vitess/go/vt/proto/vtrpc"
	"vitess.io/vitess/go/vt/servenv"
	"vitess.io/vitess/go/vt/srvtopo"
	"vitess.io/vitess/go/vt/topo"
	"vitess.io/vitess/go/vt/topo/topoproto"
	"vitess.io/vitess/go/vt/vterrors"
	"vitess.io/vitess/go/vt/vtgate"
	"vitess.io/vitess/go/vt/vtgate/planbuilder/plancontext"
)

var (
<<<<<<< HEAD
	cell              = "test_nj"
	tabletTypesToWait []topodata.TabletType
	plannerName       string
=======
	cell                           = ""
	tabletTypesToWait, plannerName string
>>>>>>> fb9e1786
)

func registerFlags(fs *pflag.FlagSet) {
	fs.StringVar(&cell, "cell", cell, "cell to use")
	fs.Var((*topoproto.TabletTypeListFlag)(&tabletTypesToWait), "tablet_types_to_wait", "Wait till connected for specified tablet types during Gateway initialization. Should be provided as a comma-separated set of tablet types.")
	fs.StringVar(&plannerName, "planner-version", plannerName, "Sets the default planner to use when the session has not changed it. Valid values are: V3, Gen4, Gen4Greedy and Gen4Fallback. Gen4Fallback tries the gen4 planner and falls back to the V3 planner if the gen4 fails.")

	acl.RegisterFlags(fs)
}

var resilientServer *srvtopo.ResilientServer

func init() {
	rand.Seed(time.Now().UnixNano())
	servenv.RegisterDefaultFlags()
	servenv.RegisterFlags()
	servenv.RegisterGRPCServerFlags()
	servenv.RegisterGRPCServerAuthFlags()
	servenv.RegisterServiceMapFlag()
	servenv.OnParse(registerFlags)
}

// CheckCellFlags will check validation of cell and cells_to_watch flag
// it will help to avoid strange behaviors when vtgate runs but actually does not work
func CheckCellFlags(ctx context.Context, serv srvtopo.Server, cell string, cellsToWatch string) error {
	// topo check
	var topoServer *topo.Server
	if serv != nil {
		var err error
		topoServer, err = serv.GetTopoServer()
		if err != nil {
			log.Exitf("Unable to create gateway: %v", err)
		}
	} else {
		log.Exitf("topo server cannot be nil")
	}
	cellsInTopo, err := topoServer.GetKnownCells(ctx)
	if err != nil {
		return err
	}
	if len(cellsInTopo) == 0 {
		return vterrors.Errorf(vtrpc.Code_INVALID_ARGUMENT, "topo server should have at least one cell")
	}

	// cell valid check
	if cell == "" {
		return vterrors.Errorf(vtrpc.Code_INVALID_ARGUMENT, "cell flag must be set")
	}
	hasCell := false
	for _, v := range cellsInTopo {
		if v == cell {
			hasCell = true
			break
		}
	}
	if !hasCell {
		return vterrors.Errorf(vtrpc.Code_INVALID_ARGUMENT, "cell:[%v] does not exist in topo", cell)
	}

	// cells_to_watch valid check
	cells := make([]string, 0, 1)
	for _, c := range strings.Split(cellsToWatch, ",") {
		if c == "" {
			continue
		}
		// cell should contained in cellsInTopo
		if exists := topo.InCellList(c, cellsInTopo); !exists {
			return vterrors.Errorf(vtrpc.Code_INVALID_ARGUMENT, "cell: [%v] is not valid. Available cells: [%v]", c, strings.Join(cellsInTopo, ","))
		}
		cells = append(cells, c)
	}
	if len(cells) == 0 {
		return vterrors.Errorf(vtrpc.Code_INVALID_ARGUMENT, "cells_to_watch flag cannot be empty")
	}

	return nil
}

func main() {
	defer exit.Recover()

	servenv.ParseFlags("vtgate")
	servenv.Init()

	ts := topo.Open()
	defer ts.Close()

	resilientServer = srvtopo.NewResilientServer(ts, "ResilientSrvTopoServer")

	tabletTypes := make([]topodatapb.TabletType, 0, 1)
	if len(tabletTypesToWait) != 0 {
		for _, tt := range tabletTypesToWait {
			if topoproto.IsServingType(tt) {
				tabletTypes = append(tabletTypes, tt)
			}
		}
	} else {
		log.Exitf("tablet_types_to_wait flag must be set")
	}

	if len(tabletTypes) == 0 {
		log.Exitf("tablet_types_to_wait should contain at least one serving tablet type")
	}

	err := CheckCellFlags(context.Background(), resilientServer, cell, vtgate.CellsToWatch)
	if err != nil {
		log.Exitf("cells_to_watch validation failed: %v", err)
	}

	plannerVersion, _ := plancontext.PlannerNameToVersion(plannerName)

	// pass nil for HealthCheck and it will be created
	vtg := vtgate.Init(context.Background(), nil, resilientServer, cell, tabletTypes, plannerVersion)

	servenv.OnRun(func() {
		// Flags are parsed now. Parse the template using the actual flag value and overwrite the current template.
		discovery.ParseTabletURLTemplateFromFlag()
		addStatusParts(vtg)
	})
	servenv.OnClose(func() {
		_ = vtg.Gateway().Close(context.Background())
	})
	servenv.RunDefault()
}<|MERGE_RESOLUTION|>--- conflicted
+++ resolved
@@ -28,11 +28,7 @@
 	"vitess.io/vitess/go/exit"
 	"vitess.io/vitess/go/vt/discovery"
 	"vitess.io/vitess/go/vt/log"
-<<<<<<< HEAD
-	"vitess.io/vitess/go/vt/proto/topodata"
-=======
 	topodatapb "vitess.io/vitess/go/vt/proto/topodata"
->>>>>>> fb9e1786
 	"vitess.io/vitess/go/vt/proto/vtrpc"
 	"vitess.io/vitess/go/vt/servenv"
 	"vitess.io/vitess/go/vt/srvtopo"
@@ -44,14 +40,9 @@
 )
 
 var (
-<<<<<<< HEAD
-	cell              = "test_nj"
-	tabletTypesToWait []topodata.TabletType
+	cell              = ""
+	tabletTypesToWait []topodatapb.TabletType
 	plannerName       string
-=======
-	cell                           = ""
-	tabletTypesToWait, plannerName string
->>>>>>> fb9e1786
 )
 
 func registerFlags(fs *pflag.FlagSet) {
