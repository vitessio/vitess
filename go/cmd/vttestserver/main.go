/*
Copyright 2019 The Vitess Authors.

Licensed under the Apache License, Version 2.0 (the "License");
you may not use this file except in compliance with the License.
You may obtain a copy of the License at

    http://www.apache.org/licenses/LICENSE-2.0

Unless required by applicable law or agreed to in writing, software
distributed under the License is distributed on an "AS IS" BASIS,
WITHOUT WARRANTIES OR CONDITIONS OF ANY KIND, either express or implied.
See the License for the specific language governing permissions and
limitations under the License.
*/

// vttestserver allows users to spawn a self-contained Vitess server for local testing/CI.
package main

import (
	"encoding/json"
	"fmt"
	"os"
	"os/signal"
	"strconv"
	"strings"
	"sync"
	"syscall"

	"vitess.io/vitess/go/vt/vtgate/vschemaacl"

	"github.com/spf13/pflag"
	"google.golang.org/protobuf/encoding/prototext"

	"vitess.io/vitess/go/vt/log"
	"vitess.io/vitess/go/vt/servenv"
	"vitess.io/vitess/go/vt/vttest"

	vttestpb "vitess.io/vitess/go/vt/proto/vttest"
)

type topoFlags struct {
	cells     []string
	keyspaces []string
	shards    []string
	replicas  int
	rdonly    int
}

var (
	basePort  int
	config    vttest.Config
	doSeed    bool
	mycnf     string
	protoTopo string
	seed      vttest.SeedConfig
	topo      topoFlags
)

func registerFlags(fs *pflag.FlagSet) {
	fs.IntVar(&basePort, "port", 0,
		"Port to use for vtcombo. If this is 0, a random port will be chosen.")

	fs.StringVar(&protoTopo, "proto_topo", "",
		"Define the fake cluster topology as a compact text format encoded"+
			" vttest proto. See vttest.proto for more information.")

	fs.StringVar(&config.SchemaDir, "schema_dir", "",
		"Directory for initial schema files. Within this dir,"+
			" there should be a subdir for each keyspace. Within"+
			" each keyspace dir, each file is executed as SQL"+
			" after the database is created on each shard."+
			" If the directory contains a vschema.json file, it"+
			" will be used as the vschema for the V3 API.")

	fs.StringVar(&config.DefaultSchemaDir, "default_schema_dir", "",
		"Default directory for initial schema files. If no schema is found"+
			" in schema_dir, default to this location.")

	fs.StringVar(&config.DataDir, "data_dir", "",
		"Directory where the data files will be placed, defaults to a random "+
			"directory under /vt/vtdataroot")

	fs.BoolVar(&config.OnlyMySQL, "mysql_only", false,
		"If this flag is set only mysql is initialized."+
			" The rest of the vitess components are not started."+
			" Also, the output specifies the mysql unix socket"+
			" instead of the vtgate port.")

	fs.BoolVar(&config.PersistentMode, "persistent_mode", false,
		"If this flag is set, the MySQL data directory is not cleaned up"+
			" when LocalCluster.TearDown() is called. This is useful for running"+
			" vttestserver as a database container in local developer environments. Note"+
			" that db migration files (--schema_dir option) and seeding of"+
			" random data (--initialize_with_random_data option) will only run during"+
			" cluster startup if the data directory does not already exist. vschema"+
			" migrations are run every time the cluster starts, since persistence"+
			" for the topology server has not been implemented yet")

	fs.BoolVar(&doSeed, "initialize_with_random_data", false,
		"If this flag is each table-shard will be initialized"+
			" with random data. See also the 'rng_seed' and 'min_shard_size'"+
			" and 'max_shard_size' flags.")

	fs.IntVar(&seed.RngSeed, "rng_seed", 123,
		"The random number generator seed to use when initializing"+
			" with random data (see also --initialize_with_random_data)."+
			" Multiple runs with the same seed will result with the same"+
			" initial data.")

	fs.IntVar(&seed.MinSize, "min_table_shard_size", 1000,
		"The minimum number of initial rows in a table shard. Ignored if"+
			"--initialize_with_random_data is false. The actual number is chosen"+
			" randomly.")

	fs.IntVar(&seed.MaxSize, "max_table_shard_size", 10000,
		"The maximum number of initial rows in a table shard. Ignored if"+
			"--initialize_with_random_data is false. The actual number is chosen"+
			" randomly")

	fs.Float64Var(&seed.NullProbability, "null_probability", 0.1,
		"The probability to initialize a field with 'NULL' "+
			" if --initialize_with_random_data is true. Only applies to fields"+
			" that can contain NULL values.")

	fs.StringVar(&config.MySQLBindHost, "mysql_bind_host", "localhost",
		"which host to bind vtgate mysql listener to")

	fs.StringVar(&mycnf, "extra_my_cnf", "",
		"extra files to add to the config, separated by ':'")

	fs.StringSliceVar(&topo.cells, "cells", []string{"test"}, "Comma separated list of cells")
	fs.StringSliceVar(&topo.keyspaces, "keyspaces", []string{"test_keyspace"},
		"Comma separated list of keyspaces")
	fs.StringSliceVar(&topo.shards, "num_shards", []string{"2"},
		"Comma separated shard count (one per keyspace)")
	fs.IntVar(&topo.replicas, "replica_count", 2,
		"Replica tablets per shard (includes primary)")
	fs.IntVar(&topo.rdonly, "rdonly_count", 1,
		"Rdonly tablets per shard")

	fs.StringVar(&config.Charset, "charset", "utf8mb4", "MySQL charset")

	fs.StringVar(&config.PlannerVersion, "planner-version", "", "Sets the default planner to use when the session has not changed it. Valid values are: V3, Gen4, Gen4Greedy and Gen4Fallback. Gen4Fallback tries the new gen4 planner and falls back to the V3 planner if the gen4 fails.")
	fs.StringVar(&config.PlannerVersionDeprecated, "planner_version", "", "planner_version is deprecated. Please use planner-version instead")

	fs.StringVar(&config.SnapshotFile, "snapshot_file", "",
		"A MySQL DB snapshot file")

	fs.BoolVar(&config.EnableSystemSettings, "enable_system_settings", true, "This will enable the system settings to be changed per session at the database connection level")

	fs.StringVar(&config.TransactionMode, "transaction_mode", "MULTI", "Transaction mode MULTI (default), SINGLE or TWOPC ")
	fs.Float64Var(&config.TransactionTimeout, "queryserver-config-transaction-timeout", 0, "query server transaction timeout (in seconds), a transaction will be killed if it takes longer than this value")

	fs.StringVar(&config.TabletHostName, "tablet_hostname", "localhost", "The hostname to use for the tablet otherwise it will be derived from OS' hostname")

	fs.BoolVar(&config.InitWorkflowManager, "workflow_manager_init", false, "Enable workflow manager")

	fs.StringVar(&config.VSchemaDDLAuthorizedUsers, "vschema_ddl_authorized_users", "", "Comma separated list of users authorized to execute vschema ddl operations via vtgate")

	fs.StringVar(&config.ForeignKeyMode, "foreign_key_mode", "allow", "This is to provide how to handle foreign key constraint in create/alter table. Valid values are: allow, disallow")
	fs.BoolVar(&config.EnableOnlineDDL, "enable_online_ddl", true, "Allow users to submit, review and control Online DDL")
	fs.BoolVar(&config.EnableDirectDDL, "enable_direct_ddl", true, "Allow users to submit direct DDL statements")

	// flags for using an actual topo implementation for vtcombo instead of in-memory topo. useful for test setup where an external topo server is shared across multiple vtcombo processes or other components
<<<<<<< HEAD
	flag.StringVar(&config.ExternalTopoImplementation, "external_topo_implementation", "", "the topology implementation to use for vtcombo process")
	flag.StringVar(&config.ExternalTopoGlobalServerAddress, "external_topo_global_server_address", "", "the address of the global topology server for vtcombo process")
	flag.StringVar(&config.ExternalTopoGlobalRoot, "external_topo_global_root", "", "the path of the global topology data in the global topology server for vtcombo process")

=======
	fs.StringVar(&config.ExternalTopoImplementation, "external_topo_implementation", "", "the topology implementation to use for vtcombo process")
	fs.StringVar(&config.ExternalTopoGlobalServerAddress, "external_topo_global_server_address", "", "the address of the global topology server for vtcombo process")
	fs.StringVar(&config.ExternalTopoGlobalRoot, "external_topo_global_root", "", "the path of the global topology data in the global topology server for vtcombo process")
}

func init() {
	servenv.OnParseFor("vttestserver", registerFlags)
>>>>>>> ce558fc4
}

func (t *topoFlags) buildTopology() (*vttestpb.VTTestTopology, error) {
	topo := &vttestpb.VTTestTopology{}
	topo.Cells = t.cells

	keyspaces := t.keyspaces
	shardCounts := t.shards
	if len(keyspaces) != len(shardCounts) {
		return nil, fmt.Errorf("--keyspaces must be same length as --shards")
	}

	for i := range keyspaces {
		name := keyspaces[i]
		numshards, err := strconv.ParseInt(shardCounts[i], 10, 32)
		if err != nil {
			return nil, err
		}

		ks := &vttestpb.Keyspace{
			Name:         name,
			ReplicaCount: int32(t.replicas),
			RdonlyCount:  int32(t.rdonly),
		}

		for _, shardname := range vttest.GetShardNames(int(numshards)) {
			ks.Shards = append(ks.Shards, &vttestpb.Shard{
				Name: shardname,
			})
		}

		topo.Keyspaces = append(topo.Keyspaces, ks)
	}

	return topo, nil
}

// Annoying, but in unit tests, parseFlags gets called multiple times per process
// (anytime startCluster is called), so we need to guard against the second test
// to run failing with, for example:
//
//	flag redefined: log_rotate_max_size
var flagsOnce sync.Once

func parseFlags() (env vttest.Environment, err error) {
	flagsOnce.Do(func() {
		servenv.RegisterFlags()
		servenv.RegisterGRPCServerFlags()
		servenv.RegisterGRPCServerAuthFlags()
		servenv.RegisterServiceMapFlag()
<<<<<<< HEAD
		servenv.OnParseFor("vttestserver", vschemaacl.RegisterSchemaACLFlags)
		servenv.ParseFlags("vttestserver")

		// Move all pflag flags back to the goflag CommandLine.
		pflag.CommandLine.VisitAll(func(f *pflag.Flag) {
			if flag.Lookup(f.Name) == nil {
				flag.Var(f.Value, f.Name, f.Usage)
			}
		})
=======
>>>>>>> ce558fc4
	})

	servenv.ParseFlags("vttestserver")

	if basePort != 0 {
		if config.DataDir == "" {
			env, err = vttest.NewLocalTestEnv("", basePort)
			if err != nil {
				return
			}
		} else {
			env, err = vttest.NewLocalTestEnvWithDirectory("", basePort, config.DataDir)
			if err != nil {
				return
			}
		}
	}

	if protoTopo == "" {
		config.Topology, err = topo.buildTopology()
		if err != nil {
			return
		}
	} else {
		var topology vttestpb.VTTestTopology
		err = prototext.Unmarshal([]byte(protoTopo), &topology)
		if err != nil {
			return
		}
		if len(topology.Cells) == 0 {
			topology.Cells = append(topology.Cells, "test")
		}
		config.Topology = &topology
	}

	if doSeed {
		config.Seed = &seed
	}

	if mycnf != "" {
		config.ExtraMyCnf = strings.Split(mycnf, ":")
	}

	return
}

func main() {
	cluster, err := runCluster()
	if err != nil {
		log.Fatal(err)
	}
	defer cluster.TearDown()

	kvconf := cluster.JSONConfig()
	if err := json.NewEncoder(os.Stdout).Encode(kvconf); err != nil {
		log.Fatal(err)
	}

	c := make(chan os.Signal, 1)
	signal.Notify(c, os.Interrupt, syscall.SIGTERM)
	<-c
}

func runCluster() (vttest.LocalCluster, error) {
	env, err := parseFlags()
	if err != nil {
		log.Fatal(err)
	}
	log.Infof("Starting local cluster...")
	log.Infof("config: %#v", config)
	cluster := vttest.LocalCluster{
		Config: config,
		Env:    env,
	}
	err = cluster.Setup()
	if err != nil {
		return cluster, err
	}

	log.Info("Local cluster started.")

	return cluster, nil
}<|MERGE_RESOLUTION|>--- conflicted
+++ resolved
@@ -163,12 +163,6 @@
 	fs.BoolVar(&config.EnableDirectDDL, "enable_direct_ddl", true, "Allow users to submit direct DDL statements")
 
 	// flags for using an actual topo implementation for vtcombo instead of in-memory topo. useful for test setup where an external topo server is shared across multiple vtcombo processes or other components
-<<<<<<< HEAD
-	flag.StringVar(&config.ExternalTopoImplementation, "external_topo_implementation", "", "the topology implementation to use for vtcombo process")
-	flag.StringVar(&config.ExternalTopoGlobalServerAddress, "external_topo_global_server_address", "", "the address of the global topology server for vtcombo process")
-	flag.StringVar(&config.ExternalTopoGlobalRoot, "external_topo_global_root", "", "the path of the global topology data in the global topology server for vtcombo process")
-
-=======
 	fs.StringVar(&config.ExternalTopoImplementation, "external_topo_implementation", "", "the topology implementation to use for vtcombo process")
 	fs.StringVar(&config.ExternalTopoGlobalServerAddress, "external_topo_global_server_address", "", "the address of the global topology server for vtcombo process")
 	fs.StringVar(&config.ExternalTopoGlobalRoot, "external_topo_global_root", "", "the path of the global topology data in the global topology server for vtcombo process")
@@ -176,7 +170,6 @@
 
 func init() {
 	servenv.OnParseFor("vttestserver", registerFlags)
->>>>>>> ce558fc4
 }
 
 func (t *topoFlags) buildTopology() (*vttestpb.VTTestTopology, error) {
@@ -227,18 +220,7 @@
 		servenv.RegisterGRPCServerFlags()
 		servenv.RegisterGRPCServerAuthFlags()
 		servenv.RegisterServiceMapFlag()
-<<<<<<< HEAD
 		servenv.OnParseFor("vttestserver", vschemaacl.RegisterSchemaACLFlags)
-		servenv.ParseFlags("vttestserver")
-
-		// Move all pflag flags back to the goflag CommandLine.
-		pflag.CommandLine.VisitAll(func(f *pflag.Flag) {
-			if flag.Lookup(f.Name) == nil {
-				flag.Var(f.Value, f.Name, f.Usage)
-			}
-		})
-=======
->>>>>>> ce558fc4
 	})
 
 	servenv.ParseFlags("vttestserver")
