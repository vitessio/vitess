/*
Copyright 2019 The Vitess Authors.

Licensed under the Apache License, Version 2.0 (the "License");
you may not use this file except in compliance with the License.
You may obtain a copy of the License at

    http://www.apache.org/licenses/LICENSE-2.0

Unless required by applicable law or agreed to in writing, software
distributed under the License is distributed on an "AS IS" BASIS,
WITHOUT WARRANTIES OR CONDITIONS OF ANY KIND, either express or implied.
See the License for the specific language governing permissions and
limitations under the License.
*/

package services

import (
	"bytes"
	"fmt"
	"log"
	"reflect"
	"sort"
	"strings"

	"golang.org/x/net/context"

	"vitess.io/vitess/go/sqltypes"
	"vitess.io/vitess/go/vt/callerid"
	"vitess.io/vitess/go/vt/vtgate/vtgateservice"

	binlogdatapb "vitess.io/vitess/go/vt/proto/binlogdata"
	querypb "vitess.io/vitess/go/vt/proto/query"
	topodatapb "vitess.io/vitess/go/vt/proto/topodata"
	vtgatepb "vitess.io/vitess/go/vt/proto/vtgate"
)

// EchoPrefix is the prefix to send with queries so they go
// through this test suite.
const EchoPrefix = "echo://"

// echoClient implements vtgateservice.VTGateService, and prints the method
// params into a QueryResult as fields and a single row. This allows checking
// of request/result encoding/decoding.
type echoClient struct {
	fallbackClient
}

func newEchoClient(fallback vtgateservice.VTGateService) *echoClient {
	return &echoClient{
		fallbackClient: newFallbackClient(fallback),
	}
}

func printSortedMap(val reflect.Value) []byte {
	var keys []string
	for _, key := range val.MapKeys() {
		keys = append(keys, key.String())
	}
	sort.Strings(keys)
	buf := &bytes.Buffer{}
	buf.WriteString("map[")
	for i, key := range keys {
		if i > 0 {
			buf.WriteRune(' ')
		}
		fmt.Fprintf(buf, "%s:%v", key, val.MapIndex(reflect.ValueOf(key)).Interface())
	}
	buf.WriteRune(']')
	return buf.Bytes()
}

func echoQueryResult(vals map[string]interface{}) *sqltypes.Result {
	qr := &sqltypes.Result{}

	var row []sqltypes.Value

	// The first two returned fields are always a field with a MySQL NULL value,
	// and another field with a zero-length string.
	// Client tests can use this to check that they correctly distinguish the two.
	qr.Fields = append(qr.Fields, &querypb.Field{Name: "null", Type: sqltypes.VarBinary})
	row = append(row, sqltypes.NULL)
	qr.Fields = append(qr.Fields, &querypb.Field{Name: "emptyString", Type: sqltypes.VarBinary})
	row = append(row, sqltypes.NewVarBinary(""))

	for k, v := range vals {
		qr.Fields = append(qr.Fields, &querypb.Field{Name: k, Type: sqltypes.VarBinary})

		val := reflect.ValueOf(v)
		if val.Kind() == reflect.Map {
			row = append(row, sqltypes.MakeTrusted(sqltypes.VarBinary, printSortedMap(val)))
			continue
		}
		row = append(row, sqltypes.NewVarBinary(fmt.Sprintf("%v", v)))
	}
	qr.Rows = [][]sqltypes.Value{row}

	return qr
}

func (c *echoClient) Execute(ctx context.Context, session *vtgatepb.Session, sql string, bindVariables map[string]*querypb.BindVariable) (*vtgatepb.Session, *sqltypes.Result, error) {
	if strings.HasPrefix(sql, EchoPrefix) {
		return session, echoQueryResult(map[string]interface{}{
			"callerId": callerid.EffectiveCallerIDFromContext(ctx),
			"query":    sql,
			"bindVars": bindVariables,
			"session":  session,
		}), nil
	}
	return c.fallbackClient.Execute(ctx, session, sql, bindVariables)
}

func (c *echoClient) StreamExecute(ctx context.Context, session *vtgatepb.Session, sql string, bindVariables map[string]*querypb.BindVariable, callback func(*sqltypes.Result) error) error {
	if strings.HasPrefix(sql, EchoPrefix) {
		callback(echoQueryResult(map[string]interface{}{
			"callerId": callerid.EffectiveCallerIDFromContext(ctx),
			"query":    sql,
			"bindVars": bindVariables,
			"session":  session,
		}))
		return nil
	}
	return c.fallbackClient.StreamExecute(ctx, session, sql, bindVariables, callback)
}

func (c *echoClient) ExecuteBatch(ctx context.Context, session *vtgatepb.Session, sqlList []string, bindVariablesList []map[string]*querypb.BindVariable) (*vtgatepb.Session, []sqltypes.QueryResponse, error) {
	if len(sqlList) > 0 && strings.HasPrefix(sqlList[0], EchoPrefix) {
		var queryResponse []sqltypes.QueryResponse
		if bindVariablesList == nil {
			bindVariablesList = make([]map[string]*querypb.BindVariable, len(sqlList))
		}
		for queryNum, query := range sqlList {
			result := echoQueryResult(map[string]interface{}{
				"callerId": callerid.EffectiveCallerIDFromContext(ctx),
				"query":    query,
				"bindVars": bindVariablesList[queryNum],
				"session":  session,
			})
			queryResponse = append(queryResponse, sqltypes.QueryResponse{QueryResult: result, QueryError: nil})
		}
		return session, queryResponse, nil
	}
	return c.fallbackClient.ExecuteBatch(ctx, session, sqlList, bindVariablesList)
}

<<<<<<< HEAD
func (c *echoClient) StreamExecute(ctx context.Context, session *vtgatepb.Session, sql string, bindVariables map[string]*querypb.BindVariable, callback func(*sqltypes.Result) error) error {
	if strings.HasPrefix(sql, EchoPrefix) {
		if err := callback(echoQueryResult(map[string]interface{}{
			"callerId": callerid.EffectiveCallerIDFromContext(ctx),
			"query":    sql,
			"bindVars": bindVariables,
			"session":  session,
		})); err != nil {
			log.Fatalf("callback failed for echoQueryResult : %v", err)
		}
		return nil
	}
	return c.fallbackClient.StreamExecute(ctx, session, sql, bindVariables, callback)
}

func (c *echoClient) ExecuteShards(ctx context.Context, sql string, bindVariables map[string]*querypb.BindVariable, keyspace string, shards []string, tabletType topodatapb.TabletType, session *vtgatepb.Session, notInTransaction bool, options *querypb.ExecuteOptions) (*sqltypes.Result, error) {
	if strings.HasPrefix(sql, EchoPrefix) {
		return echoQueryResult(map[string]interface{}{
			"callerId":         callerid.EffectiveCallerIDFromContext(ctx),
			"query":            sql,
			"bindVars":         bindVariables,
			"keyspace":         keyspace,
			"shards":           shards,
			"tabletType":       tabletType,
			"session":          session,
			"notInTransaction": notInTransaction,
			"options":          options,
		}), nil
	}
	return c.fallbackClient.ExecuteShards(ctx, sql, bindVariables, keyspace, shards, tabletType, session, notInTransaction, options)
}

func (c *echoClient) ExecuteKeyspaceIds(ctx context.Context, sql string, bindVariables map[string]*querypb.BindVariable, keyspace string, keyspaceIds [][]byte, tabletType topodatapb.TabletType, session *vtgatepb.Session, notInTransaction bool, options *querypb.ExecuteOptions) (*sqltypes.Result, error) {
	if strings.HasPrefix(sql, EchoPrefix) {
		return echoQueryResult(map[string]interface{}{
			"callerId":         callerid.EffectiveCallerIDFromContext(ctx),
			"query":            sql,
			"bindVars":         bindVariables,
			"keyspace":         keyspace,
			"keyspaceIds":      keyspaceIds,
			"tabletType":       tabletType,
			"session":          session,
			"notInTransaction": notInTransaction,
			"options":          options,
		}), nil
	}
	return c.fallbackClient.ExecuteKeyspaceIds(ctx, sql, bindVariables, keyspace, keyspaceIds, tabletType, session, notInTransaction, options)
}

func (c *echoClient) ExecuteKeyRanges(ctx context.Context, sql string, bindVariables map[string]*querypb.BindVariable, keyspace string, keyRanges []*topodatapb.KeyRange, tabletType topodatapb.TabletType, session *vtgatepb.Session, notInTransaction bool, options *querypb.ExecuteOptions) (*sqltypes.Result, error) {
	if strings.HasPrefix(sql, EchoPrefix) {
		return echoQueryResult(map[string]interface{}{
			"callerId":         callerid.EffectiveCallerIDFromContext(ctx),
			"query":            sql,
			"bindVars":         bindVariables,
			"keyspace":         keyspace,
			"keyRanges":        keyRanges,
			"tabletType":       tabletType,
			"session":          session,
			"notInTransaction": notInTransaction,
			"options":          options,
		}), nil
	}
	return c.fallbackClient.ExecuteKeyRanges(ctx, sql, bindVariables, keyspace, keyRanges, tabletType, session, notInTransaction, options)
}

func (c *echoClient) ExecuteEntityIds(ctx context.Context, sql string, bindVariables map[string]*querypb.BindVariable, keyspace string, entityColumnName string, entityKeyspaceIDs []*vtgatepb.ExecuteEntityIdsRequest_EntityId, tabletType topodatapb.TabletType, session *vtgatepb.Session, notInTransaction bool, options *querypb.ExecuteOptions) (*sqltypes.Result, error) {
	if strings.HasPrefix(sql, EchoPrefix) {
		return echoQueryResult(map[string]interface{}{
			"callerId":         callerid.EffectiveCallerIDFromContext(ctx),
			"query":            sql,
			"bindVars":         bindVariables,
			"keyspace":         keyspace,
			"entityColumnName": entityColumnName,
			"entityIds":        entityKeyspaceIDs,
			"tabletType":       tabletType,
			"session":          session,
			"notInTransaction": notInTransaction,
			"options":          options,
		}), nil
	}
	return c.fallbackClient.ExecuteEntityIds(ctx, sql, bindVariables, keyspace, entityColumnName, entityKeyspaceIDs, tabletType, session, notInTransaction, options)
}

func (c *echoClient) ExecuteBatchShards(ctx context.Context, queries []*vtgatepb.BoundShardQuery, tabletType topodatapb.TabletType, asTransaction bool, session *vtgatepb.Session, options *querypb.ExecuteOptions) ([]sqltypes.Result, error) {
	if len(queries) > 0 && strings.HasPrefix(queries[0].Query.Sql, EchoPrefix) {
		var result []sqltypes.Result
		for _, query := range queries {
			result = append(result, *echoQueryResult(map[string]interface{}{
				"callerId":      callerid.EffectiveCallerIDFromContext(ctx),
				"query":         query.Query.Sql,
				"bindVars":      query.Query.BindVariables,
				"keyspace":      query.Keyspace,
				"shards":        query.Shards,
				"tabletType":    tabletType,
				"session":       session,
				"asTransaction": asTransaction,
				"options":       options,
			}))
		}
		return result, nil
	}
	return c.fallbackClient.ExecuteBatchShards(ctx, queries, tabletType, asTransaction, session, options)
}

func (c *echoClient) ExecuteBatchKeyspaceIds(ctx context.Context, queries []*vtgatepb.BoundKeyspaceIdQuery, tabletType topodatapb.TabletType, asTransaction bool, session *vtgatepb.Session, options *querypb.ExecuteOptions) ([]sqltypes.Result, error) {
	if len(queries) > 0 && strings.HasPrefix(queries[0].Query.Sql, EchoPrefix) {
		var result []sqltypes.Result
		for _, query := range queries {
			result = append(result, *echoQueryResult(map[string]interface{}{
				"callerId":      callerid.EffectiveCallerIDFromContext(ctx),
				"query":         query.Query.Sql,
				"bindVars":      query.Query.BindVariables,
				"keyspace":      query.Keyspace,
				"keyspaceIds":   query.KeyspaceIds,
				"tabletType":    tabletType,
				"session":       session,
				"asTransaction": asTransaction,
				"options":       options,
			}))
		}
		return result, nil
	}
	return c.fallbackClient.ExecuteBatchKeyspaceIds(ctx, queries, tabletType, asTransaction, session, options)
}

func (c *echoClient) StreamExecuteShards(ctx context.Context, sql string, bindVariables map[string]*querypb.BindVariable, keyspace string, shards []string, tabletType topodatapb.TabletType, options *querypb.ExecuteOptions, callback func(*sqltypes.Result) error) error {
	if strings.HasPrefix(sql, EchoPrefix) {
		if err := callback(echoQueryResult(map[string]interface{}{
			"callerId":   callerid.EffectiveCallerIDFromContext(ctx),
			"query":      sql,
			"bindVars":   bindVariables,
			"keyspace":   keyspace,
			"shards":     shards,
			"tabletType": tabletType,
			"options":    options,
		})); err != nil {
			log.Fatalf("callback failed for echoQueryResult : %v", err)
		}
		return nil
	}
	return c.fallbackClient.StreamExecuteShards(ctx, sql, bindVariables, keyspace, shards, tabletType, options, callback)
}

func (c *echoClient) StreamExecuteKeyspaceIds(ctx context.Context, sql string, bindVariables map[string]*querypb.BindVariable, keyspace string, keyspaceIds [][]byte, tabletType topodatapb.TabletType, options *querypb.ExecuteOptions, callback func(*sqltypes.Result) error) error {
	if strings.HasPrefix(sql, EchoPrefix) {
		if err := callback(echoQueryResult(map[string]interface{}{
			"callerId":    callerid.EffectiveCallerIDFromContext(ctx),
			"query":       sql,
			"bindVars":    bindVariables,
			"keyspace":    keyspace,
			"keyspaceIds": keyspaceIds,
			"tabletType":  tabletType,
			"options":     options,
		})); err != nil {
			log.Fatalf("callback failed for echoQueryResult : %v", err)
		}
		return nil
	}
	return c.fallbackClient.StreamExecuteKeyspaceIds(ctx, sql, bindVariables, keyspace, keyspaceIds, tabletType, options, callback)
}

func (c *echoClient) StreamExecuteKeyRanges(ctx context.Context, sql string, bindVariables map[string]*querypb.BindVariable, keyspace string, keyRanges []*topodatapb.KeyRange, tabletType topodatapb.TabletType, options *querypb.ExecuteOptions, callback func(*sqltypes.Result) error) error {
	if strings.HasPrefix(sql, EchoPrefix) {
		if err := callback(echoQueryResult(map[string]interface{}{
			"callerId":   callerid.EffectiveCallerIDFromContext(ctx),
			"query":      sql,
			"bindVars":   bindVariables,
			"keyspace":   keyspace,
			"keyRanges":  keyRanges,
			"tabletType": tabletType,
			"options":    options,
		})); err != nil {
			log.Fatalf("callback failed for echoQueryResult : %v", err)
		}
		return nil
	}
	return c.fallbackClient.StreamExecuteKeyRanges(ctx, sql, bindVariables, keyspace, keyRanges, tabletType, options, callback)
}

func (c *echoClient) MessageStream(ctx context.Context, keyspace string, shard string, keyRange *topodatapb.KeyRange, name string, callback func(*sqltypes.Result) error) error {
	if strings.HasPrefix(name, EchoPrefix) {
		if err := callback(echoQueryResult(map[string]interface{}{
			"callerId": callerid.EffectiveCallerIDFromContext(ctx),
			"keyspace": keyspace,
			"shard":    shard,
			"keyRange": keyRange,
			"name":     name,
		})); err != nil {
			log.Fatalf("callback failed for echoQueryResult : %v", err)
		}
		return nil
	}
	return c.fallbackClient.MessageStream(ctx, keyspace, shard, keyRange, name, callback)
}

func (c *echoClient) MessageAck(ctx context.Context, keyspace string, name string, ids []*querypb.Value) (int64, error) {
	if strings.HasPrefix(name, EchoPrefix) {
		return int64(len(ids)), nil
	}
	return c.fallback.MessageAck(ctx, keyspace, name, ids)
}

func (c *echoClient) MessageAckKeyspaceIds(ctx context.Context, keyspace string, name string, idKeyspaceIDs []*vtgatepb.IdKeyspaceId) (int64, error) {
	if strings.HasPrefix(name, EchoPrefix) {
		return int64(len(idKeyspaceIDs)), nil
	}
	return c.fallback.MessageAckKeyspaceIds(ctx, keyspace, name, idKeyspaceIDs)
}

=======
>>>>>>> f37a10b7
func (c *echoClient) VStream(ctx context.Context, tabletType topodatapb.TabletType, vgtid *binlogdatapb.VGtid, filter *binlogdatapb.Filter, callback func([]*binlogdatapb.VEvent) error) error {
	if strings.HasPrefix(vgtid.ShardGtids[0].Shard, EchoPrefix) {
		_ = callback([]*binlogdatapb.VEvent{
			{
				Type:      1,
				Timestamp: 1234,
				Gtid:      "echo-gtid-1",
				Ddl:       "echo-ddl-1",
				Vgtid:     vgtid,
				RowEvent: &binlogdatapb.RowEvent{
					TableName: "echo-table-1",
				},
			},
			{
				Type:      2,
				Timestamp: 4321,
				Gtid:      "echo-gtid-2",
				Ddl:       "echo-ddl-2",
				Vgtid:     vgtid,
				FieldEvent: &binlogdatapb.FieldEvent{
					TableName: "echo-table-2",
				},
			},
		})
		return nil
	}

	return c.fallbackClient.VStream(ctx, tabletType, vgtid, filter, callback)
}<|MERGE_RESOLUTION|>--- conflicted
+++ resolved
@@ -19,7 +19,6 @@
 import (
 	"bytes"
 	"fmt"
-	"log"
 	"reflect"
 	"sort"
 	"strings"
@@ -144,219 +143,6 @@
 	return c.fallbackClient.ExecuteBatch(ctx, session, sqlList, bindVariablesList)
 }
 
-<<<<<<< HEAD
-func (c *echoClient) StreamExecute(ctx context.Context, session *vtgatepb.Session, sql string, bindVariables map[string]*querypb.BindVariable, callback func(*sqltypes.Result) error) error {
-	if strings.HasPrefix(sql, EchoPrefix) {
-		if err := callback(echoQueryResult(map[string]interface{}{
-			"callerId": callerid.EffectiveCallerIDFromContext(ctx),
-			"query":    sql,
-			"bindVars": bindVariables,
-			"session":  session,
-		})); err != nil {
-			log.Fatalf("callback failed for echoQueryResult : %v", err)
-		}
-		return nil
-	}
-	return c.fallbackClient.StreamExecute(ctx, session, sql, bindVariables, callback)
-}
-
-func (c *echoClient) ExecuteShards(ctx context.Context, sql string, bindVariables map[string]*querypb.BindVariable, keyspace string, shards []string, tabletType topodatapb.TabletType, session *vtgatepb.Session, notInTransaction bool, options *querypb.ExecuteOptions) (*sqltypes.Result, error) {
-	if strings.HasPrefix(sql, EchoPrefix) {
-		return echoQueryResult(map[string]interface{}{
-			"callerId":         callerid.EffectiveCallerIDFromContext(ctx),
-			"query":            sql,
-			"bindVars":         bindVariables,
-			"keyspace":         keyspace,
-			"shards":           shards,
-			"tabletType":       tabletType,
-			"session":          session,
-			"notInTransaction": notInTransaction,
-			"options":          options,
-		}), nil
-	}
-	return c.fallbackClient.ExecuteShards(ctx, sql, bindVariables, keyspace, shards, tabletType, session, notInTransaction, options)
-}
-
-func (c *echoClient) ExecuteKeyspaceIds(ctx context.Context, sql string, bindVariables map[string]*querypb.BindVariable, keyspace string, keyspaceIds [][]byte, tabletType topodatapb.TabletType, session *vtgatepb.Session, notInTransaction bool, options *querypb.ExecuteOptions) (*sqltypes.Result, error) {
-	if strings.HasPrefix(sql, EchoPrefix) {
-		return echoQueryResult(map[string]interface{}{
-			"callerId":         callerid.EffectiveCallerIDFromContext(ctx),
-			"query":            sql,
-			"bindVars":         bindVariables,
-			"keyspace":         keyspace,
-			"keyspaceIds":      keyspaceIds,
-			"tabletType":       tabletType,
-			"session":          session,
-			"notInTransaction": notInTransaction,
-			"options":          options,
-		}), nil
-	}
-	return c.fallbackClient.ExecuteKeyspaceIds(ctx, sql, bindVariables, keyspace, keyspaceIds, tabletType, session, notInTransaction, options)
-}
-
-func (c *echoClient) ExecuteKeyRanges(ctx context.Context, sql string, bindVariables map[string]*querypb.BindVariable, keyspace string, keyRanges []*topodatapb.KeyRange, tabletType topodatapb.TabletType, session *vtgatepb.Session, notInTransaction bool, options *querypb.ExecuteOptions) (*sqltypes.Result, error) {
-	if strings.HasPrefix(sql, EchoPrefix) {
-		return echoQueryResult(map[string]interface{}{
-			"callerId":         callerid.EffectiveCallerIDFromContext(ctx),
-			"query":            sql,
-			"bindVars":         bindVariables,
-			"keyspace":         keyspace,
-			"keyRanges":        keyRanges,
-			"tabletType":       tabletType,
-			"session":          session,
-			"notInTransaction": notInTransaction,
-			"options":          options,
-		}), nil
-	}
-	return c.fallbackClient.ExecuteKeyRanges(ctx, sql, bindVariables, keyspace, keyRanges, tabletType, session, notInTransaction, options)
-}
-
-func (c *echoClient) ExecuteEntityIds(ctx context.Context, sql string, bindVariables map[string]*querypb.BindVariable, keyspace string, entityColumnName string, entityKeyspaceIDs []*vtgatepb.ExecuteEntityIdsRequest_EntityId, tabletType topodatapb.TabletType, session *vtgatepb.Session, notInTransaction bool, options *querypb.ExecuteOptions) (*sqltypes.Result, error) {
-	if strings.HasPrefix(sql, EchoPrefix) {
-		return echoQueryResult(map[string]interface{}{
-			"callerId":         callerid.EffectiveCallerIDFromContext(ctx),
-			"query":            sql,
-			"bindVars":         bindVariables,
-			"keyspace":         keyspace,
-			"entityColumnName": entityColumnName,
-			"entityIds":        entityKeyspaceIDs,
-			"tabletType":       tabletType,
-			"session":          session,
-			"notInTransaction": notInTransaction,
-			"options":          options,
-		}), nil
-	}
-	return c.fallbackClient.ExecuteEntityIds(ctx, sql, bindVariables, keyspace, entityColumnName, entityKeyspaceIDs, tabletType, session, notInTransaction, options)
-}
-
-func (c *echoClient) ExecuteBatchShards(ctx context.Context, queries []*vtgatepb.BoundShardQuery, tabletType topodatapb.TabletType, asTransaction bool, session *vtgatepb.Session, options *querypb.ExecuteOptions) ([]sqltypes.Result, error) {
-	if len(queries) > 0 && strings.HasPrefix(queries[0].Query.Sql, EchoPrefix) {
-		var result []sqltypes.Result
-		for _, query := range queries {
-			result = append(result, *echoQueryResult(map[string]interface{}{
-				"callerId":      callerid.EffectiveCallerIDFromContext(ctx),
-				"query":         query.Query.Sql,
-				"bindVars":      query.Query.BindVariables,
-				"keyspace":      query.Keyspace,
-				"shards":        query.Shards,
-				"tabletType":    tabletType,
-				"session":       session,
-				"asTransaction": asTransaction,
-				"options":       options,
-			}))
-		}
-		return result, nil
-	}
-	return c.fallbackClient.ExecuteBatchShards(ctx, queries, tabletType, asTransaction, session, options)
-}
-
-func (c *echoClient) ExecuteBatchKeyspaceIds(ctx context.Context, queries []*vtgatepb.BoundKeyspaceIdQuery, tabletType topodatapb.TabletType, asTransaction bool, session *vtgatepb.Session, options *querypb.ExecuteOptions) ([]sqltypes.Result, error) {
-	if len(queries) > 0 && strings.HasPrefix(queries[0].Query.Sql, EchoPrefix) {
-		var result []sqltypes.Result
-		for _, query := range queries {
-			result = append(result, *echoQueryResult(map[string]interface{}{
-				"callerId":      callerid.EffectiveCallerIDFromContext(ctx),
-				"query":         query.Query.Sql,
-				"bindVars":      query.Query.BindVariables,
-				"keyspace":      query.Keyspace,
-				"keyspaceIds":   query.KeyspaceIds,
-				"tabletType":    tabletType,
-				"session":       session,
-				"asTransaction": asTransaction,
-				"options":       options,
-			}))
-		}
-		return result, nil
-	}
-	return c.fallbackClient.ExecuteBatchKeyspaceIds(ctx, queries, tabletType, asTransaction, session, options)
-}
-
-func (c *echoClient) StreamExecuteShards(ctx context.Context, sql string, bindVariables map[string]*querypb.BindVariable, keyspace string, shards []string, tabletType topodatapb.TabletType, options *querypb.ExecuteOptions, callback func(*sqltypes.Result) error) error {
-	if strings.HasPrefix(sql, EchoPrefix) {
-		if err := callback(echoQueryResult(map[string]interface{}{
-			"callerId":   callerid.EffectiveCallerIDFromContext(ctx),
-			"query":      sql,
-			"bindVars":   bindVariables,
-			"keyspace":   keyspace,
-			"shards":     shards,
-			"tabletType": tabletType,
-			"options":    options,
-		})); err != nil {
-			log.Fatalf("callback failed for echoQueryResult : %v", err)
-		}
-		return nil
-	}
-	return c.fallbackClient.StreamExecuteShards(ctx, sql, bindVariables, keyspace, shards, tabletType, options, callback)
-}
-
-func (c *echoClient) StreamExecuteKeyspaceIds(ctx context.Context, sql string, bindVariables map[string]*querypb.BindVariable, keyspace string, keyspaceIds [][]byte, tabletType topodatapb.TabletType, options *querypb.ExecuteOptions, callback func(*sqltypes.Result) error) error {
-	if strings.HasPrefix(sql, EchoPrefix) {
-		if err := callback(echoQueryResult(map[string]interface{}{
-			"callerId":    callerid.EffectiveCallerIDFromContext(ctx),
-			"query":       sql,
-			"bindVars":    bindVariables,
-			"keyspace":    keyspace,
-			"keyspaceIds": keyspaceIds,
-			"tabletType":  tabletType,
-			"options":     options,
-		})); err != nil {
-			log.Fatalf("callback failed for echoQueryResult : %v", err)
-		}
-		return nil
-	}
-	return c.fallbackClient.StreamExecuteKeyspaceIds(ctx, sql, bindVariables, keyspace, keyspaceIds, tabletType, options, callback)
-}
-
-func (c *echoClient) StreamExecuteKeyRanges(ctx context.Context, sql string, bindVariables map[string]*querypb.BindVariable, keyspace string, keyRanges []*topodatapb.KeyRange, tabletType topodatapb.TabletType, options *querypb.ExecuteOptions, callback func(*sqltypes.Result) error) error {
-	if strings.HasPrefix(sql, EchoPrefix) {
-		if err := callback(echoQueryResult(map[string]interface{}{
-			"callerId":   callerid.EffectiveCallerIDFromContext(ctx),
-			"query":      sql,
-			"bindVars":   bindVariables,
-			"keyspace":   keyspace,
-			"keyRanges":  keyRanges,
-			"tabletType": tabletType,
-			"options":    options,
-		})); err != nil {
-			log.Fatalf("callback failed for echoQueryResult : %v", err)
-		}
-		return nil
-	}
-	return c.fallbackClient.StreamExecuteKeyRanges(ctx, sql, bindVariables, keyspace, keyRanges, tabletType, options, callback)
-}
-
-func (c *echoClient) MessageStream(ctx context.Context, keyspace string, shard string, keyRange *topodatapb.KeyRange, name string, callback func(*sqltypes.Result) error) error {
-	if strings.HasPrefix(name, EchoPrefix) {
-		if err := callback(echoQueryResult(map[string]interface{}{
-			"callerId": callerid.EffectiveCallerIDFromContext(ctx),
-			"keyspace": keyspace,
-			"shard":    shard,
-			"keyRange": keyRange,
-			"name":     name,
-		})); err != nil {
-			log.Fatalf("callback failed for echoQueryResult : %v", err)
-		}
-		return nil
-	}
-	return c.fallbackClient.MessageStream(ctx, keyspace, shard, keyRange, name, callback)
-}
-
-func (c *echoClient) MessageAck(ctx context.Context, keyspace string, name string, ids []*querypb.Value) (int64, error) {
-	if strings.HasPrefix(name, EchoPrefix) {
-		return int64(len(ids)), nil
-	}
-	return c.fallback.MessageAck(ctx, keyspace, name, ids)
-}
-
-func (c *echoClient) MessageAckKeyspaceIds(ctx context.Context, keyspace string, name string, idKeyspaceIDs []*vtgatepb.IdKeyspaceId) (int64, error) {
-	if strings.HasPrefix(name, EchoPrefix) {
-		return int64(len(idKeyspaceIDs)), nil
-	}
-	return c.fallback.MessageAckKeyspaceIds(ctx, keyspace, name, idKeyspaceIDs)
-}
-
-=======
->>>>>>> f37a10b7
 func (c *echoClient) VStream(ctx context.Context, tabletType topodatapb.TabletType, vgtid *binlogdatapb.VGtid, filter *binlogdatapb.Filter, callback func([]*binlogdatapb.VEvent) error) error {
 	if strings.HasPrefix(vgtid.ShardGtids[0].Shard, EchoPrefix) {
 		_ = callback([]*binlogdatapb.VEvent{
