/*
Copyright 2019 The Vitess Authors

Licensed under the Apache License, Version 2.0 (the "License");
you may not use this file except in compliance with the License.
You may obtain a copy of the License at

    http://www.apache.org/licenses/LICENSE-2.0

Unless required by applicable law or agreed to in writing, software
distributed under the License is distributed on an "AS IS" BASIS,
WITHOUT WARRANTIES OR CONDITIONS OF ANY KIND, either express or implied.
See the License for the specific language governing permissions and
limitations under the License.
*/

/*
vtbackup is a batch command to perform a single pass of backup maintenance for a shard.

When run periodically for each shard, vtbackup can ensure these configurable policies:
* There is always a recent backup for the shard.
* Old backups for the shard are removed.

Whatever system launches vtbackup is responsible for the following:
  - Running vtbackup with similar flags that would be used for a vttablet and
    mysqlctld in the target shard to be backed up.
  - Provisioning as much disk space for vtbackup as would be given to vttablet.
    The data directory MUST be empty at startup. Do NOT reuse a persistent disk.
  - Running vtbackup periodically for each shard, for each backup storage location.
  - Ensuring that at most one instance runs at a time for a given pair of shard
    and backup storage location.
  - Retrying vtbackup if it fails.
  - Alerting human operators if the failure is persistent.

The process vtbackup follows to take a new backup is as follows:
 1. Restore from the most recent backup.
 2. Start a mysqld instance (but no vttablet) from the restored data.
 3. Instruct mysqld to connect to the current shard primary and replicate any
    transactions that are new since the last backup.
 4. Ask the primary for its current replication position and set that as the goal
    for catching up on replication before taking the backup, so the goalposts
    don't move.
 5. Wait until replication is caught up to the goal position or beyond.
 6. Stop mysqld and take a new backup.

Aside from additional replication load while vtbackup's mysqld catches up on
new transactions, the shard should be otherwise unaffected. Existing tablets
will continue to serve, and no new tablets will appear in topology, meaning no
query traffic will ever be routed to vtbackup's mysqld. This silent operation
mode helps make backups minimally disruptive to serving capacity and orthogonal
to the handling of the query path.

The command-line parameters to vtbackup specify a policy for when a new backup
is needed, and when old backups should be removed. If the existing backups
already satisfy the policy, then vtbackup will do nothing and return success
immediately.
*/
package main

import (
	"context"
	"crypto/rand"
	"fmt"
	"math"
	"math/big"
	"os"
	"strings"
	"syscall"
	"time"

	"github.com/spf13/pflag"

	"vitess.io/vitess/go/mysql/replication"

	"vitess.io/vitess/go/acl"
	"vitess.io/vitess/go/cmd"
	"vitess.io/vitess/go/exit"
	"vitess.io/vitess/go/stats"
	"vitess.io/vitess/go/vt/dbconfigs"
	"vitess.io/vitess/go/vt/log"
	"vitess.io/vitess/go/vt/logutil"
	"vitess.io/vitess/go/vt/mysqlctl"
	"vitess.io/vitess/go/vt/mysqlctl/backupstats"
	"vitess.io/vitess/go/vt/mysqlctl/backupstorage"
	topodatapb "vitess.io/vitess/go/vt/proto/topodata"
	"vitess.io/vitess/go/vt/servenv"
	"vitess.io/vitess/go/vt/topo"
	"vitess.io/vitess/go/vt/topo/topoproto"
	"vitess.io/vitess/go/vt/vterrors"
	_ "vitess.io/vitess/go/vt/vttablet/grpctmclient"
	"vitess.io/vitess/go/vt/vttablet/tmclient"
)

const (
	// operationTimeout is the timeout for individual operations like fetching
	// the primary position. This does not impose an overall timeout on
	// long-running processes like taking the backup. It only applies to
	// steps along the way that should complete quickly. This ensures we don't
	// place a hard cap on the overall time for a backup, while also not waiting
	// forever for things that should be quick.
	operationTimeout = 1 * time.Minute

<<<<<<< HEAD
	phaseNameCatchUpReplication = "CatchUpReplication"
	phaseNameInitialBackup      = "InitialBackup"
	phaseNameRestoreLastBackup  = "RestoreLastBackup"
	phaseNameTakeNewBackup      = "TakeNewBackup"
=======
	phaseNameCatchUpReplication          = "CatchUpReplication"
	phaseStatusCatchUpReplicationStalled = "Stalled"
	phaseStatusCatchUpReplicationStopped = "Stopped"
>>>>>>> a8f601d9
)

var (
	minBackupInterval   time.Duration
	minRetentionTime    time.Duration
	minRetentionCount   = 1
	initialBackup       bool
	allowFirstBackup    bool
	restartBeforeBackup bool
	upgradeSafe         bool
	// vttablet-like flags
	initDbNameOverride string
	initKeyspace       string
	initShard          string
	concurrency        = 4
	incrementalFromPos string
	// mysqlctld-like flags
	mysqlPort        = 3306
	mysqlSocket      string
	mysqlTimeout     = 5 * time.Minute
	initDBSQLFile    string
	detachedMode     bool
	keepAliveTimeout = 0 * time.Second
	disableRedoLog   = false
	// This gauge is updated 3*N times during the course of a vtbackup run,
	// where N is the number of different phases vtbackup transitions through.
	// Once to initialize to 0, another time to set the phase to active (1),
	// and another to deactivate the phase (back to 0).
	//
	// At most a single phase is active at a given time.
	//
	// The sync gauge immediately reports changes to push-backed backends.
	// The benefit of the sync gauge is that it makes verifying stats in
	// integration tests a lot more tractable.
	phase = stats.NewSyncGaugesWithSingleLabel(
		"Phase",
		"Active phase.",
		"phase",
	)
<<<<<<< HEAD
	phaseNames = []string{
		phaseNameCatchUpReplication,
		phaseNameInitialBackup,
		phaseNameRestoreLastBackup,
		phaseNameTakeNewBackup,
=======
	phaseStatus = stats.NewGaugesWithMultiLabels(
		"PhaseStatus",
		"Internal state of vtbackup phase.",
		[]string{"phase", "status"},
	)
	phaseStatuses = map[string][]string{
		phaseNameCatchUpReplication: {
			phaseStatusCatchUpReplicationStalled,
			phaseStatusCatchUpReplicationStopped,
		},
>>>>>>> a8f601d9
	}
)

func registerFlags(fs *pflag.FlagSet) {
	fs.DurationVar(&minBackupInterval, "min_backup_interval", minBackupInterval, "Only take a new backup if it's been at least this long since the most recent backup.")
	fs.DurationVar(&minRetentionTime, "min_retention_time", minRetentionTime, "Keep each old backup for at least this long before removing it. Set to 0 to disable pruning of old backups.")
	fs.IntVar(&minRetentionCount, "min_retention_count", minRetentionCount, "Always keep at least this many of the most recent backups in this backup storage location, even if some are older than the min_retention_time. This must be at least 1 since a backup must always exist to allow new backups to be made")
	fs.BoolVar(&initialBackup, "initial_backup", initialBackup, "Instead of restoring from backup, initialize an empty database with the provided init_db_sql_file and upload a backup of that for the shard, if the shard has no backups yet. This can be used to seed a brand new shard with an initial, empty backup. If any backups already exist for the shard, this will be considered a successful no-op. This can only be done before the shard exists in topology (i.e. before any tablets are deployed).")
	fs.BoolVar(&allowFirstBackup, "allow_first_backup", allowFirstBackup, "Allow this job to take the first backup of an existing shard.")
	fs.BoolVar(&restartBeforeBackup, "restart_before_backup", restartBeforeBackup, "Perform a mysqld clean/full restart after applying binlogs, but before taking the backup. Only makes sense to work around xtrabackup bugs.")
	fs.BoolVar(&upgradeSafe, "upgrade-safe", upgradeSafe, "Whether to use innodb_fast_shutdown=0 for the backup so it is safe to use for MySQL upgrades.")
	// vttablet-like flags
	fs.StringVar(&initDbNameOverride, "init_db_name_override", initDbNameOverride, "(init parameter) override the name of the db used by vttablet")
	fs.StringVar(&initKeyspace, "init_keyspace", initKeyspace, "(init parameter) keyspace to use for this tablet")
	fs.StringVar(&initShard, "init_shard", initShard, "(init parameter) shard to use for this tablet")
	fs.IntVar(&concurrency, "concurrency", concurrency, "(init restore parameter) how many concurrent files to restore at once")
	fs.StringVar(&incrementalFromPos, "incremental_from_pos", incrementalFromPos, "Position of previous backup. Default: empty. If given, then this backup becomes an incremental backup from given position. If value is 'auto', backup taken from last successful backup position")
	// mysqlctld-like flags
	fs.IntVar(&mysqlPort, "mysql_port", mysqlPort, "mysql port")
	fs.StringVar(&mysqlSocket, "mysql_socket", mysqlSocket, "path to the mysql socket")
	fs.DurationVar(&mysqlTimeout, "mysql_timeout", mysqlTimeout, "how long to wait for mysqld startup")
	fs.StringVar(&initDBSQLFile, "init_db_sql_file", initDBSQLFile, "path to .sql file to run after mysql_install_db")
	fs.BoolVar(&detachedMode, "detach", detachedMode, "detached mode - run backups detached from the terminal")
	fs.DurationVar(&keepAliveTimeout, "keep-alive-timeout", keepAliveTimeout, "Wait until timeout elapses after a successful backup before shutting down.")
	fs.BoolVar(&disableRedoLog, "disable-redo-log", disableRedoLog, "Disable InnoDB redo log during replication-from-primary phase of backup.")

	acl.RegisterFlags(fs)
}

func init() {
	servenv.RegisterDefaultFlags()
	dbconfigs.RegisterFlags(dbconfigs.All...)
	mysqlctl.RegisterFlags()
	servenv.OnParse(registerFlags)
}

func main() {
	defer exit.Recover()

	servenv.ParseFlags("vtbackup")
	servenv.Init()
	ctx, cancel := context.WithCancel(context.Background())
	servenv.OnClose(func() {
		cancel()
	})

	defer func() {
		servenv.ExitChan <- syscall.SIGTERM
		<-ctx.Done()
	}()

	go servenv.RunDefault()

	if detachedMode {
		// this method will call os.Exit and kill this process
		cmd.DetachFromTerminalAndExit()
	}

	defer logutil.Flush()

	if minRetentionCount < 1 {
		log.Errorf("min_retention_count must be at least 1 to allow restores to succeed")
		exit.Return(1)
	}

	// Open connection backup storage.
	backupStorage, err := backupstorage.GetBackupStorage()
	if err != nil {
		log.Errorf("Can't get backup storage: %v", err)
		exit.Return(1)
	}
	defer backupStorage.Close()
	// Open connection to topology server.
	topoServer := topo.Open()
	defer topoServer.Close()

	// Initialize stats.
<<<<<<< HEAD
	for _, phaseName := range phaseNames {
		phase.Set(phaseName, int64(0))
=======
	for phaseName, statuses := range phaseStatuses {
		for _, status := range statuses {
			phaseStatus.Set([]string{phaseName, status}, 0)
		}
>>>>>>> a8f601d9
	}

	// Try to take a backup, if it's been long enough since the last one.
	// Skip pruning if backup wasn't fully successful. We don't want to be
	// deleting things if the backup process is not healthy.
	backupDir := mysqlctl.GetBackupDir(initKeyspace, initShard)
	doBackup, err := shouldBackup(ctx, topoServer, backupStorage, backupDir)
	if err != nil {
		log.Errorf("Can't take backup: %v", err)
		exit.Return(1)
	}
	if doBackup {
		if err := takeBackup(ctx, topoServer, backupStorage); err != nil {
			log.Errorf("Failed to take backup: %v", err)
			exit.Return(1)
		}
	}

	// Prune old backups.
	if err := pruneBackups(ctx, backupStorage, backupDir); err != nil {
		log.Errorf("Couldn't prune old backups: %v", err)
		exit.Return(1)
	}

	if keepAliveTimeout > 0 {
		log.Infof("Backup was successful, waiting %s before exiting (or until context expires).", keepAliveTimeout)
		select {
		case <-time.After(keepAliveTimeout):
		case <-ctx.Done():
		}
	}
	log.Info("Exiting.")
}

func takeBackup(ctx context.Context, topoServer *topo.Server, backupStorage backupstorage.BackupStorage) error {
	// This is an imaginary tablet alias. The value doesn't matter for anything,
	// except that we generate a random UID to ensure the target backup
	// directory is unique if multiple vtbackup instances are launched for the
	// same shard, at exactly the same second, pointed at the same backup
	// storage location.
	bigN, err := rand.Int(rand.Reader, big.NewInt(math.MaxUint32))
	if err != nil {
		return fmt.Errorf("can't generate random tablet UID: %v", err)
	}
	tabletAlias := &topodatapb.TabletAlias{
		Cell: "vtbackup",
		Uid:  uint32(bigN.Uint64()),
	}

	// Clean up our temporary data dir if we exit for any reason, to make sure
	// every invocation of vtbackup starts with a clean slate, and it does not
	// accumulate garbage (and run out of disk space) if it's restarted.
	tabletDir := mysqlctl.TabletDir(tabletAlias.Uid)
	defer func() {
		log.Infof("Removing temporary tablet directory: %v", tabletDir)
		if err := os.RemoveAll(tabletDir); err != nil {
			log.Warningf("Failed to remove temporary tablet directory: %v", err)
		}
	}()

	// Start up mysqld as if we are mysqlctld provisioning a fresh tablet.
	mysqld, mycnf, err := mysqlctl.CreateMysqldAndMycnf(tabletAlias.Uid, mysqlSocket, mysqlPort)
	if err != nil {
		return fmt.Errorf("failed to initialize mysql config: %v", err)
	}
	initCtx, initCancel := context.WithTimeout(ctx, mysqlTimeout)
	defer initCancel()
	if err := mysqld.Init(initCtx, mycnf, initDBSQLFile); err != nil {
		return fmt.Errorf("failed to initialize mysql data dir and start mysqld: %v", err)
	}
	// Shut down mysqld when we're done.
	defer func() {
		// Be careful not to use the original context, because we don't want to
		// skip shutdown just because we timed out waiting for other things.
		mysqlShutdownCtx, mysqlShutdownCancel := context.WithTimeout(context.Background(), 30*time.Second)
		defer mysqlShutdownCancel()
		if err := mysqld.Shutdown(mysqlShutdownCtx, mycnf, false); err != nil {
			log.Errorf("failed to shutdown mysqld: %v", err)
		}
	}()

	extraEnv := map[string]string{
		"TABLET_ALIAS": topoproto.TabletAliasString(tabletAlias),
	}
	dbName := initDbNameOverride
	if dbName == "" {
		dbName = fmt.Sprintf("vt_%s", initKeyspace)
	}

	backupParams := mysqlctl.BackupParams{
		Cnf:                mycnf,
		Mysqld:             mysqld,
		Logger:             logutil.NewConsoleLogger(),
		Concurrency:        concurrency,
		IncrementalFromPos: incrementalFromPos,
		HookExtraEnv:       extraEnv,
		TopoServer:         topoServer,
		Keyspace:           initKeyspace,
		Shard:              initShard,
		TabletAlias:        topoproto.TabletAliasString(tabletAlias),
		Stats:              backupstats.BackupStats(),
		UpgradeSafe:        upgradeSafe,
	}
	// In initial_backup mode, just take a backup of this empty database.
	if initialBackup {
		// Take a backup of this empty DB without restoring anything.
		// First, initialize it the way InitShardPrimary would, so this backup
		// produces a result that can be used to skip InitShardPrimary entirely.
		// This involves resetting replication (to erase any history) and then
		// creating the main database and some Vitess system tables.
		if err := mysqld.ResetReplication(ctx); err != nil {
			return fmt.Errorf("can't reset replication: %v", err)
		}
		// We need to switch off super_read_only before we create the database.
		resetFunc, err := mysqld.SetSuperReadOnly(false)
		if err != nil {
			return fmt.Errorf("failed to disable super_read_only during backup: %v", err)
		}
		if resetFunc != nil {
			defer func() {
				err := resetFunc()
				if err != nil {
					log.Error("Failed to set super_read_only back to its original value during backup")
				}
			}()
		}
		cmd := mysqlctl.GenerateInitialBinlogEntry()
		if err := mysqld.ExecuteSuperQueryList(ctx, []string{cmd}); err != nil {
			return err
		}

		// Now we're ready to take the backup.
		phase.Set(phaseNameInitialBackup, int64(1))
		defer phase.Set(phaseNameInitialBackup, int64(0))
		if err := mysqlctl.Backup(ctx, backupParams); err != nil {
			return fmt.Errorf("backup failed: %v", err)
		}
		log.Info("Initial backup successful.")
		phase.Set(phaseNameInitialBackup, int64(0))
		return nil
	}

	phase.Set(phaseNameRestoreLastBackup, int64(1))
	defer phase.Set(phaseNameRestoreLastBackup, int64(0))
	backupDir := mysqlctl.GetBackupDir(initKeyspace, initShard)
	log.Infof("Restoring latest backup from directory %v", backupDir)
	params := mysqlctl.RestoreParams{
		Cnf:                 mycnf,
		Mysqld:              mysqld,
		Logger:              logutil.NewConsoleLogger(),
		Concurrency:         concurrency,
		HookExtraEnv:        extraEnv,
		DeleteBeforeRestore: true,
		DbName:              dbName,
		Keyspace:            initKeyspace,
		Shard:               initShard,
		Stats:               backupstats.RestoreStats(),
	}
	backupManifest, err := mysqlctl.Restore(ctx, params)
	var restorePos replication.Position
	switch err {
	case nil:
		// if err is nil, we expect backupManifest to be non-nil
		restorePos = backupManifest.Position
		log.Infof("Successfully restored from backup at replication position %v", restorePos)
	case mysqlctl.ErrNoBackup:
		// There is no backup found, but we may be taking the initial backup of a shard
		if !allowFirstBackup {
			return fmt.Errorf("no backup found; not starting up empty since --initial_backup flag was not enabled")
		}
		restorePos = replication.Position{}
	default:
		return fmt.Errorf("can't restore from backup: %v", err)
	}
	phase.Set(phaseNameRestoreLastBackup, int64(0))

	// As of MySQL 8.0.21, you can disable redo logging using the ALTER INSTANCE
	// DISABLE INNODB REDO_LOG statement. This functionality is intended for
	// loading data into a new MySQL instance. Disabling redo logging speeds up
	// data loading by avoiding redo log writes and doublewrite buffering.
	disabledRedoLog := false
	if disableRedoLog {
		if err := mysqld.DisableRedoLog(ctx); err != nil {
			log.Warningf("Error disabling redo logging: %v", err)
		} else {
			disabledRedoLog = true
		}
	}

	// We have restored a backup. Now start replication.
	if err := resetReplication(ctx, restorePos, mysqld); err != nil {
		return fmt.Errorf("error resetting replication: %v", err)
	}
	if err := startReplication(ctx, mysqld, topoServer); err != nil {
		return fmt.Errorf("error starting replication: %v", err)
	}

	log.Info("get the current primary replication position, and wait until we catch up")
	// Get the current primary replication position, and wait until we catch up
	// to that point. We do this instead of looking at ReplicationLag
	// because that value can
	// sometimes lie and tell you there's 0 lag when actually replication is
	// stopped. Also, if replication is making progress but is too slow to ever
	// catch up to live changes, we'd rather take a backup of something rather
	// than timing out.
	tmc := tmclient.NewTabletManagerClient()
	// Keep retrying if we can't contact the primary. The primary might be
	// changing, moving, or down temporarily.
	var primaryPos replication.Position
	err = retryOnError(ctx, func() error {
		// Add a per-operation timeout so we re-read topo if the primary is unreachable.
		opCtx, optCancel := context.WithTimeout(ctx, operationTimeout)
		defer optCancel()
		pos, err := getPrimaryPosition(opCtx, tmc, topoServer)
		if err != nil {
			return fmt.Errorf("can't get the primary replication position: %v", err)
		}
		primaryPos = pos
		return nil
	})
	if err != nil {
		return fmt.Errorf("can't get the primary replication position after all retries: %v", err)
	}

	log.Infof("takeBackup: primary position is: %s", primaryPos.String())

	// Remember the time when we fetched the primary position, not when we caught
	// up to it, so the timestamp on our backup is honest (assuming we make it
	// to the goal position).
	backupParams.BackupTime = time.Now()

	// Wait for replication to catch up.
<<<<<<< HEAD
	phase.Set(phaseNameCatchUpReplication, int64(1))
	defer phase.Set(phaseNameCatchUpReplication, int64(0))
	waitStartTime := time.Now()
=======
	var (
		lastStatus replication.ReplicationStatus
		status     replication.ReplicationStatus
		statusErr  error

		waitStartTime = time.Now()
	)
>>>>>>> a8f601d9
	for {
		select {
		case <-ctx.Done():
			return fmt.Errorf("error in replication catch up: %v", ctx.Err())
		case <-time.After(time.Second):
		}

		lastStatus = status
		status, statusErr = mysqld.ReplicationStatus()
		if statusErr != nil {
			log.Warningf("Error getting replication status: %v", statusErr)
			continue
		}
		if status.Position.AtLeast(primaryPos) {
			// We're caught up on replication to at least the point the primary
			// was at when this vtbackup run started.
			log.Infof("Replication caught up to %v after %v", status.Position, time.Since(waitStartTime))
			break
		}
		if !lastStatus.Position.IsZero() {
			if status.Position.Equal(lastStatus.Position) {
				phaseStatus.Set([]string{phaseNameCatchUpReplication, phaseStatusCatchUpReplicationStalled}, 1)
			} else {
				phaseStatus.Set([]string{phaseNameCatchUpReplication, phaseStatusCatchUpReplicationStalled}, 0)
			}
		}
		if !status.Healthy() {
			log.Warning("Replication has stopped before backup could be taken. Trying to restart replication.")
			phaseStatus.Set([]string{phaseNameCatchUpReplication, phaseStatusCatchUpReplicationStopped}, 1)
			if err := startReplication(ctx, mysqld, topoServer); err != nil {
				log.Warningf("Failed to restart replication: %v", err)
			}
		} else {
			phaseStatus.Set([]string{phaseNameCatchUpReplication, phaseStatusCatchUpReplicationStopped}, 0)
		}
	}
	phase.Set(phaseNameCatchUpReplication, int64(0))

	// Stop replication and see where we are.
	if err := mysqld.StopReplication(nil); err != nil {
		return fmt.Errorf("can't stop replication: %v", err)
	}

	// Did we make any progress?
	status, statusErr = mysqld.ReplicationStatus()
	if statusErr != nil {
		return fmt.Errorf("can't get replication status: %v", err)
	}
	log.Infof("Replication caught up to %v", status.Position)
	if !status.Position.AtLeast(primaryPos) && status.Position.Equal(restorePos) {
		return fmt.Errorf("not taking backup: replication did not make any progress from restore point: %v", restorePos)
	}
	phaseStatus.Set([]string{phaseNameCatchUpReplication, phaseStatusCatchUpReplicationStalled}, 0)
	phaseStatus.Set([]string{phaseNameCatchUpReplication, phaseStatusCatchUpReplicationStopped}, 0)

	// Re-enable redo logging.
	if disabledRedoLog {
		if err := mysqld.EnableRedoLog(ctx); err != nil {
			return fmt.Errorf("failed to re-enable redo log: %v", err)
		}
	}

	if restartBeforeBackup {
		log.Info("Proceeding with clean MySQL shutdown and startup to flush all buffers.")
		// Prep for full/clean shutdown (not typically the default)
		if err := mysqld.ExecuteSuperQuery(ctx, "SET GLOBAL innodb_fast_shutdown=0"); err != nil {
			return fmt.Errorf("Could not prep for full shutdown: %v", err)
		}
		// Shutdown, waiting for it to finish
		if err := mysqld.Shutdown(ctx, mycnf, true); err != nil {
			return fmt.Errorf("Something went wrong during full MySQL shutdown: %v", err)
		}
		// Start MySQL, waiting for it to come up
		if err := mysqld.Start(ctx, mycnf); err != nil {
			return fmt.Errorf("Could not start MySQL after full shutdown: %v", err)
		}
	}

	// Now we can take a new backup.
	phase.Set(phaseNameTakeNewBackup, int64(1))
	defer phase.Set(phaseNameTakeNewBackup, int64(0))
	if err := mysqlctl.Backup(ctx, backupParams); err != nil {
		return fmt.Errorf("error taking backup: %v", err)
	}
	phase.Set(phaseNameTakeNewBackup, int64(0))

	// Return a non-zero exit code if we didn't meet the replication position
	// goal, even though we took a backup that pushes the high-water mark up.
	if !status.Position.AtLeast(primaryPos) {
		return fmt.Errorf("replication caught up to %v but didn't make it to the goal of %v; a backup was taken anyway to save partial progress, but the operation should still be retried since not all expected data is backed up", status.Position, primaryPos)
	}
	log.Info("Backup successful.")
	return nil
}

func resetReplication(ctx context.Context, pos replication.Position, mysqld mysqlctl.MysqlDaemon) error {
	cmds := []string{
		"STOP SLAVE",
		"RESET SLAVE ALL", // "ALL" makes it forget replication source host:port.
	}
	if err := mysqld.ExecuteSuperQueryList(ctx, cmds); err != nil {
		return vterrors.Wrap(err, "failed to reset replication")
	}

	// Check if we have a position to resume from, if not reset to the beginning of time
	if !pos.IsZero() {
		// Set the position at which to resume from the replication source.
		if err := mysqld.SetReplicationPosition(ctx, pos); err != nil {
			return vterrors.Wrap(err, "failed to set replica position")
		}
	} else {
		if err := mysqld.ResetReplication(ctx); err != nil {
			return vterrors.Wrap(err, "failed to reset replication")
		}
	}
	return nil
}

func startReplication(ctx context.Context, mysqld mysqlctl.MysqlDaemon, topoServer *topo.Server) error {
	si, err := topoServer.GetShard(ctx, initKeyspace, initShard)
	if err != nil {
		return vterrors.Wrap(err, "can't read shard")
	}
	if topoproto.TabletAliasIsZero(si.PrimaryAlias) {
		// Normal tablets will sit around waiting to be reparented in this case.
		// Since vtbackup is a batch job, we just have to fail.
		return fmt.Errorf("can't start replication after restore: shard %v/%v has no primary", initKeyspace, initShard)
	}
	// TODO(enisoc): Support replicating from another replica, preferably in the
	//   same cell, preferably rdonly, to reduce load on the primary.
	ti, err := topoServer.GetTablet(ctx, si.PrimaryAlias)
	if err != nil {
		return vterrors.Wrapf(err, "Cannot read primary tablet %v", si.PrimaryAlias)
	}

	// Stop replication (in case we're restarting), set replication source, and start replication.
	if err := mysqld.SetReplicationSource(ctx, ti.Tablet.MysqlHostname, ti.Tablet.MysqlPort, true /* stopReplicationBefore */, true /* startReplicationAfter */); err != nil {
		return vterrors.Wrap(err, "MysqlDaemon.SetReplicationSource failed")
	}
	return nil
}

func getPrimaryPosition(ctx context.Context, tmc tmclient.TabletManagerClient, ts *topo.Server) (replication.Position, error) {
	si, err := ts.GetShard(ctx, initKeyspace, initShard)
	if err != nil {
		return replication.Position{}, vterrors.Wrap(err, "can't read shard")
	}
	if topoproto.TabletAliasIsZero(si.PrimaryAlias) {
		// Normal tablets will sit around waiting to be reparented in this case.
		// Since vtbackup is a batch job, we just have to fail.
		return replication.Position{}, fmt.Errorf("shard %v/%v has no primary", initKeyspace, initShard)
	}
	ti, err := ts.GetTablet(ctx, si.PrimaryAlias)
	if err != nil {
		return replication.Position{}, fmt.Errorf("can't get primary tablet record %v: %v", topoproto.TabletAliasString(si.PrimaryAlias), err)
	}
	posStr, err := tmc.PrimaryPosition(ctx, ti.Tablet)
	if err != nil {
		return replication.Position{}, fmt.Errorf("can't get primary replication position: %v", err)
	}
	pos, err := replication.DecodePosition(posStr)
	if err != nil {
		return replication.Position{}, fmt.Errorf("can't decode primary replication position %q: %v", posStr, err)
	}
	return pos, nil
}

// retryOnError keeps calling the given function until it succeeds, or the given
// Context is done. It waits an exponentially increasing amount of time between
// retries to avoid hot-looping. The only time this returns an error is if the
// Context is cancelled.
func retryOnError(ctx context.Context, fn func() error) error {
	waitTime := 1 * time.Second

	for {
		err := fn()
		if err == nil {
			return nil
		}
		log.Errorf("Waiting %v to retry after error: %v", waitTime, err)

		select {
		case <-ctx.Done():
			log.Errorf("Not retrying after error: %v", ctx.Err())
			return ctx.Err()
		case <-time.After(waitTime):
			waitTime *= 2
		}
	}
}

func pruneBackups(ctx context.Context, backupStorage backupstorage.BackupStorage, backupDir string) error {
	if minRetentionTime == 0 {
		log.Info("Pruning of old backups is disabled.")
		return nil
	}
	backups, err := backupStorage.ListBackups(ctx, backupDir)
	if err != nil {
		return fmt.Errorf("can't list backups: %v", err)
	}
	numBackups := len(backups)
	if numBackups <= minRetentionCount {
		log.Infof("Found %v backups. Not pruning any since this is within the min_retention_count of %v.", numBackups, minRetentionCount)
		return nil
	}
	// We have more than the minimum retention count, so we could afford to
	// prune some. See if any are beyond the minimum retention time.
	// ListBackups returns them sorted by oldest first.
	for _, backup := range backups {
		backupTime, err := parseBackupTime(backup.Name())
		if err != nil {
			return err
		}
		if time.Since(backupTime) < minRetentionTime {
			// The oldest remaining backup is not old enough to prune.
			log.Infof("Oldest backup taken at %v has not reached min_retention_time of %v. Nothing left to prune.", backupTime, minRetentionTime)
			break
		}
		// Remove the backup.
		log.Infof("Removing old backup %v from %v, since it's older than min_retention_time of %v", backup.Name(), backupDir, minRetentionTime)
		if err := backupStorage.RemoveBackup(ctx, backupDir, backup.Name()); err != nil {
			return fmt.Errorf("couldn't remove backup %v from %v: %v", backup.Name(), backupDir, err)
		}
		// We successfully removed one backup. Can we afford to prune any more?
		numBackups--
		if numBackups == minRetentionCount {
			log.Infof("Successfully pruned backup count to min_retention_count of %v.", minRetentionCount)
			break
		}
	}
	return nil
}

func parseBackupTime(name string) (time.Time, error) {
	// Backup names are formatted as "date.time.tablet-alias".
	parts := strings.Split(name, ".")
	if len(parts) != 3 {
		return time.Time{}, fmt.Errorf("backup name not in expected format (date.time.tablet-alias): %v", name)
	}
	backupTime, err := time.Parse(mysqlctl.BackupTimestampFormat, fmt.Sprintf("%s.%s", parts[0], parts[1]))
	if err != nil {
		return time.Time{}, fmt.Errorf("can't parse timestamp from backup %q: %v", name, err)
	}
	return backupTime, nil
}

func shouldBackup(ctx context.Context, topoServer *topo.Server, backupStorage backupstorage.BackupStorage, backupDir string) (bool, error) {
	// Look for the most recent, complete backup.
	backups, err := backupStorage.ListBackups(ctx, backupDir)
	if err != nil {
		return false, fmt.Errorf("can't list backups: %v", err)
	}
	lastBackup := lastCompleteBackup(ctx, backups)

	// Check preconditions for initial_backup mode.
	if initialBackup {
		// Check if any backups for the shard already exist in this backup storage location.
		if lastBackup != nil {
			log.Infof("At least one complete backup already exists, so there's no need to seed an empty backup. Doing nothing.")
			return false, nil
		}

		// Check whether the shard exists.
		_, shardErr := topoServer.GetShard(ctx, initKeyspace, initShard)
		switch {
		case shardErr == nil:
			// If the shard exists, we should make sure none of the tablets are
			// already in a serving state, because then they might have data
			// that conflicts with the initial backup we're about to take.
			tablets, err := topoServer.GetTabletMapForShard(ctx, initKeyspace, initShard)
			if err != nil {
				// We don't know for sure whether any tablets are serving,
				// so it's not safe to continue.
				return false, fmt.Errorf("failed to check whether shard %v/%v has serving tablets before doing initial backup: %v", initKeyspace, initShard, err)
			}
			for tabletAlias, tablet := range tablets {
				// Check if any tablet has its type set to one of the serving types.
				// If so, it's too late to do an initial backup.
				if tablet.IsInServingGraph() {
					return false, fmt.Errorf("refusing to upload initial backup of empty database: the shard %v/%v already has at least one tablet that may be serving (%v); you must take a backup from a live tablet instead", initKeyspace, initShard, tabletAlias)
				}
			}
			log.Infof("Shard %v/%v exists but has no serving tablets.", initKeyspace, initShard)
		case topo.IsErrType(shardErr, topo.NoNode):
			// The shard doesn't exist, so we know no tablets are running.
			log.Infof("Shard %v/%v doesn't exist; assuming it has no serving tablets.", initKeyspace, initShard)
		default:
			// If we encounter any other error, we don't know for sure whether
			// the shard exists, so it's not safe to continue.
			return false, fmt.Errorf("failed to check whether shard %v/%v exists before doing initial backup: %v", initKeyspace, initShard, err)
		}

		log.Infof("Shard %v/%v has no existing backups. Creating initial backup.", initKeyspace, initShard)
		return true, nil
	}

	// We need at least one backup so we can restore first, unless the user explicitly says we don't
	if len(backups) == 0 && !allowFirstBackup {
		return false, fmt.Errorf("no existing backups to restore from; backup is not possible since --initial_backup flag was not enabled")
	}
	if lastBackup == nil {
		if allowFirstBackup {
			// There's no complete backup, but we were told to take one from scratch anyway.
			return true, nil
		}
		return false, fmt.Errorf("no complete backups to restore from; backup is not possible since --initial_backup flag was not enabled")
	}

	// Has it been long enough since the last complete backup to need a new one?
	if minBackupInterval == 0 {
		// No minimum interval is set, so always backup.
		return true, nil
	}
	lastBackupTime, err := parseBackupTime(lastBackup.Name())
	if err != nil {
		return false, fmt.Errorf("can't check last backup time: %v", err)
	}
	if elapsedTime := time.Since(lastBackupTime); elapsedTime < minBackupInterval {
		// It hasn't been long enough yet.
		log.Infof("Skipping backup since only %v has elapsed since the last backup at %v, which is less than the min_backup_interval of %v.", elapsedTime, lastBackupTime, minBackupInterval)
		return false, nil
	}
	// It has been long enough.
	log.Infof("The last backup was taken at %v, which is older than the min_backup_interval of %v.", lastBackupTime, minBackupInterval)
	return true, nil
}

func lastCompleteBackup(ctx context.Context, backups []backupstorage.BackupHandle) backupstorage.BackupHandle {
	if len(backups) == 0 {
		return nil
	}

	// Backups are sorted in ascending order by start time. Start at the end.
	for i := len(backups) - 1; i >= 0; i-- {
		// Check if this backup is complete by looking for the MANIFEST file,
		// which is written at the end after all files are uploaded.
		backup := backups[i]
		if err := checkBackupComplete(ctx, backup); err != nil {
			log.Warningf("Ignoring backup %v because it's incomplete: %v", backup.Name(), err)
			continue
		}
		return backup
	}

	return nil
}

func checkBackupComplete(ctx context.Context, backup backupstorage.BackupHandle) error {
	manifest, err := mysqlctl.GetBackupManifest(ctx, backup)
	if err != nil {
		return fmt.Errorf("can't get backup MANIFEST: %v", err)
	}

	log.Infof("Found complete backup %v taken at position %v", backup.Name(), manifest.Position.String())
	return nil
}<|MERGE_RESOLUTION|>--- conflicted
+++ resolved
@@ -100,16 +100,12 @@
 	// forever for things that should be quick.
 	operationTimeout = 1 * time.Minute
 
-<<<<<<< HEAD
-	phaseNameCatchUpReplication = "CatchUpReplication"
-	phaseNameInitialBackup      = "InitialBackup"
-	phaseNameRestoreLastBackup  = "RestoreLastBackup"
-	phaseNameTakeNewBackup      = "TakeNewBackup"
-=======
 	phaseNameCatchUpReplication          = "CatchUpReplication"
+	phaseNameInitialBackup               = "InitialBackup"
+	phaseNameRestoreLastBackup           = "RestoreLastBackup"
+	phaseNameTakeNewBackup               = "TakeNewBackup"
 	phaseStatusCatchUpReplicationStalled = "Stalled"
 	phaseStatusCatchUpReplicationStopped = "Stopped"
->>>>>>> a8f601d9
 )
 
 var (
@@ -149,13 +145,12 @@
 		"Active phase.",
 		"phase",
 	)
-<<<<<<< HEAD
 	phaseNames = []string{
 		phaseNameCatchUpReplication,
 		phaseNameInitialBackup,
 		phaseNameRestoreLastBackup,
 		phaseNameTakeNewBackup,
-=======
+	}
 	phaseStatus = stats.NewGaugesWithMultiLabels(
 		"PhaseStatus",
 		"Internal state of vtbackup phase.",
@@ -166,7 +161,6 @@
 			phaseStatusCatchUpReplicationStalled,
 			phaseStatusCatchUpReplicationStopped,
 		},
->>>>>>> a8f601d9
 	}
 )
 
@@ -244,15 +238,13 @@
 	defer topoServer.Close()
 
 	// Initialize stats.
-<<<<<<< HEAD
 	for _, phaseName := range phaseNames {
 		phase.Set(phaseName, int64(0))
-=======
+	}
 	for phaseName, statuses := range phaseStatuses {
 		for _, status := range statuses {
 			phaseStatus.Set([]string{phaseName, status}, 0)
 		}
->>>>>>> a8f601d9
 	}
 
 	// Try to take a backup, if it's been long enough since the last one.
@@ -485,11 +477,9 @@
 	backupParams.BackupTime = time.Now()
 
 	// Wait for replication to catch up.
-<<<<<<< HEAD
 	phase.Set(phaseNameCatchUpReplication, int64(1))
 	defer phase.Set(phaseNameCatchUpReplication, int64(0))
-	waitStartTime := time.Now()
-=======
+
 	var (
 		lastStatus replication.ReplicationStatus
 		status     replication.ReplicationStatus
@@ -497,7 +487,6 @@
 
 		waitStartTime = time.Now()
 	)
->>>>>>> a8f601d9
 	for {
 		select {
 		case <-ctx.Done():
