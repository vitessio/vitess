/*
Copyright 2019 The Vitess Authors

Licensed under the Apache License, Version 2.0 (the "License");
you may not use this file except in compliance with the License.
You may obtain a copy of the License at

    http://www.apache.org/licenses/LICENSE-2.0

Unless required by applicable law or agreed to in writing, software
distributed under the License is distributed on an "AS IS" BASIS,
WITHOUT WARRANTIES OR CONDITIONS OF ANY KIND, either express or implied.
See the License for the specific language governing permissions and
limitations under the License.
*/

/*
vtbackup is a batch command to perform a single pass of backup maintenance for a shard.

When run periodically for each shard, vtbackup can ensure these configurable policies:
* There is always a recent backup for the shard.
* Old backups for the shard are removed.

Whatever system launches vtbackup is responsible for the following:
  - Running vtbackup with similar flags that would be used for a vttablet and
    mysqlctld in the target shard to be backed up.
  - Provisioning as much disk space for vtbackup as would be given to vttablet.
    The data directory MUST be empty at startup. Do NOT reuse a persistent disk.
  - Running vtbackup periodically for each shard, for each backup storage location.
  - Ensuring that at most one instance runs at a time for a given pair of shard
    and backup storage location.
  - Retrying vtbackup if it fails.
  - Alerting human operators if the failure is persistent.

The process vtbackup follows to take a new backup is as follows:
 1. Restore from the most recent backup.
 2. Start a mysqld instance (but no vttablet) from the restored data.
 3. Instruct mysqld to connect to the current shard primary and replicate any
    transactions that are new since the last backup.
 4. Ask the primary for its current replication position and set that as the goal
    for catching up on replication before taking the backup, so the goalposts
    don't move.
 5. Wait until replication is caught up to the goal position or beyond.
 6. Stop mysqld and take a new backup.

Aside from additional replication load while vtbackup's mysqld catches up on
new transactions, the shard should be otherwise unaffected. Existing tablets
will continue to serve, and no new tablets will appear in topology, meaning no
query traffic will ever be routed to vtbackup's mysqld. This silent operation
mode helps make backups minimally disruptive to serving capacity and orthogonal
to the handling of the query path.

The command-line parameters to vtbackup specify a policy for when a new backup
is needed, and when old backups should be removed. If the existing backups
already satisfy the policy, then vtbackup will do nothing and return success
immediately.
*/
package main

import (
	"context"
	"crypto/rand"
	"fmt"
	"math"
	"math/big"
	"os"
	"strings"
	"syscall"
	"time"

	"github.com/spf13/pflag"

	"vitess.io/vitess/go/acl"
	"vitess.io/vitess/go/cmd"
	"vitess.io/vitess/go/exit"
	"vitess.io/vitess/go/mysql"
	"vitess.io/vitess/go/sqlescape"
	"vitess.io/vitess/go/vt/dbconfigs"
	"vitess.io/vitess/go/vt/log"
	"vitess.io/vitess/go/vt/logutil"
	"vitess.io/vitess/go/vt/mysqlctl"
	"vitess.io/vitess/go/vt/mysqlctl/backupstorage"
	topodatapb "vitess.io/vitess/go/vt/proto/topodata"
	"vitess.io/vitess/go/vt/servenv"
	"vitess.io/vitess/go/vt/topo"
	"vitess.io/vitess/go/vt/topo/topoproto"
	"vitess.io/vitess/go/vt/vterrors"
	_ "vitess.io/vitess/go/vt/vttablet/grpctmclient"
	"vitess.io/vitess/go/vt/vttablet/tmclient"
)

const (
	// operationTimeout is the timeout for individual operations like fetching
	// the primary position. This does not impose an overall timeout on
	// long-running processes like taking the backup. It only applies to
	// steps along the way that should complete quickly. This ensures we don't
	// place a hard cap on the overall time for a backup, while also not waiting
	// forever for things that should be quick.
	operationTimeout = 1 * time.Minute
)

var (
	minBackupInterval   time.Duration
	minRetentionTime    time.Duration
	minRetentionCount   = 1
	initialBackup       bool
	allowFirstBackup    bool
	restartBeforeBackup bool
	// vttablet-like flags
<<<<<<< HEAD
	initDbNameOverride = flag.String("init_db_name_override", "", "(init parameter) override the name of the db used by vttablet")
	initKeyspace       = flag.String("init_keyspace", "", "(init parameter) keyspace to use for this tablet")
	initShard          = flag.String("init_shard", "", "(init parameter) shard to use for this tablet")
	concurrency        = flag.Int("concurrency", 4, "(init restore parameter) how many concurrent files to restore at once")
	incrementalFromPos = flag.String("incremental_from_pos", "", "Position of previous backup. Default: empty. If given, then this backup becomes an incremental backup from given position. If value is 'auto', backup taken from last successful backup position")

=======
	initDbNameOverride string
	initKeyspace       string
	initShard          string
	concurrency        = 4
>>>>>>> 8b53a026
	// mysqlctld-like flags
	mysqlPort        = 3306
	mysqlSocket      string
	mysqlTimeout     = 5 * time.Minute
	initDBSQLFile    string
	detachedMode     bool
	keepAliveTimeout = 0 * time.Second
)

func registerFlags(fs *pflag.FlagSet) {
	fs.DurationVar(&minBackupInterval, "min_backup_interval", minBackupInterval, "Only take a new backup if it's been at least this long since the most recent backup.")
	fs.DurationVar(&minRetentionTime, "min_retention_time", minRetentionTime, "Keep each old backup for at least this long before removing it. Set to 0 to disable pruning of old backups.")
	fs.IntVar(&minRetentionCount, "min_retention_count", minRetentionCount, "Always keep at least this many of the most recent backups in this backup storage location, even if some are older than the min_retention_time. This must be at least 1 since a backup must always exist to allow new backups to be made")
	fs.BoolVar(&initialBackup, "initial_backup", initialBackup, "Instead of restoring from backup, initialize an empty database with the provided init_db_sql_file and upload a backup of that for the shard, if the shard has no backups yet. This can be used to seed a brand new shard with an initial, empty backup. If any backups already exist for the shard, this will be considered a successful no-op. This can only be done before the shard exists in topology (i.e. before any tablets are deployed).")
	fs.BoolVar(&allowFirstBackup, "allow_first_backup", allowFirstBackup, "Allow this job to take the first backup of an existing shard.")
	fs.BoolVar(&restartBeforeBackup, "restart_before_backup", restartBeforeBackup, "Perform a mysqld clean/full restart after applying binlogs, but before taking the backup. Only makes sense to work around xtrabackup bugs.")
	// vttablet-like flags
	fs.StringVar(&initDbNameOverride, "init_db_name_override", initDbNameOverride, "(init parameter) override the name of the db used by vttablet")
	fs.StringVar(&initKeyspace, "init_keyspace", initKeyspace, "(init parameter) keyspace to use for this tablet")
	fs.StringVar(&initShard, "init_shard", initShard, "(init parameter) shard to use for this tablet")
	fs.IntVar(&concurrency, "concurrency", concurrency, "(init restore parameter) how many concurrent files to restore at once")
	// mysqlctld-like flags
	fs.IntVar(&mysqlPort, "mysql_port", mysqlPort, "mysql port")
	fs.StringVar(&mysqlSocket, "mysql_socket", mysqlSocket, "path to the mysql socket")
	fs.DurationVar(&mysqlTimeout, "mysql_timeout", mysqlTimeout, "how long to wait for mysqld startup")
	fs.StringVar(&initDBSQLFile, "init_db_sql_file", initDBSQLFile, "path to .sql file to run after mysql_install_db")
	fs.BoolVar(&detachedMode, "detach", detachedMode, "detached mode - run backups detached from the terminal")
	fs.DurationVar(&keepAliveTimeout, "keep-alive-timeout", keepAliveTimeout, "Wait until timeout elapses after a successful backup before shutting down.")

	acl.RegisterFlags(fs)
}

func init() {
	servenv.RegisterDefaultFlags()
	dbconfigs.RegisterFlags(dbconfigs.All...)
	mysqlctl.RegisterFlags()
	servenv.OnParse(registerFlags)
}

func main() {
	defer exit.Recover()

	servenv.ParseFlags("vtbackup")
	servenv.Init()

	ctx, cancel := context.WithCancel(context.Background())
	servenv.OnClose(func() {
		cancel()
	})

	defer func() {
		servenv.ExitChan <- syscall.SIGTERM
		<-ctx.Done()
	}()

	go servenv.RunDefault()

	if detachedMode {
		// this method will call os.Exit and kill this process
		cmd.DetachFromTerminalAndExit()
	}

	defer logutil.Flush()

	if minRetentionCount < 1 {
		log.Errorf("min_retention_count must be at least 1 to allow restores to succeed")
		exit.Return(1)
	}

	// Open connection backup storage.
	backupStorage, err := backupstorage.GetBackupStorage()
	if err != nil {
		log.Errorf("Can't get backup storage: %v", err)
		exit.Return(1)
	}
	defer backupStorage.Close()
	// Open connection to topology server.
	topoServer := topo.Open()
	defer topoServer.Close()

	// Try to take a backup, if it's been long enough since the last one.
	// Skip pruning if backup wasn't fully successful. We don't want to be
	// deleting things if the backup process is not healthy.
	backupDir := mysqlctl.GetBackupDir(initKeyspace, initShard)
	doBackup, err := shouldBackup(ctx, topoServer, backupStorage, backupDir)
	if err != nil {
		log.Errorf("Can't take backup: %v", err)
		exit.Return(1)
	}
	if doBackup {
		if err := takeBackup(ctx, topoServer, backupStorage); err != nil {
			log.Errorf("Failed to take backup: %v", err)
			exit.Return(1)
		}
	}

	// Prune old backups.
	if err := pruneBackups(ctx, backupStorage, backupDir); err != nil {
		log.Errorf("Couldn't prune old backups: %v", err)
		exit.Return(1)
	}

	if keepAliveTimeout > 0 {
		log.Infof("Backup was successful, waiting %s before exiting (or until context expires).", keepAliveTimeout)
		select {
		case <-time.After(keepAliveTimeout):
		case <-ctx.Done():
		}
	}
	log.Info("Exiting.")
}

func takeBackup(ctx context.Context, topoServer *topo.Server, backupStorage backupstorage.BackupStorage) error {
	// This is an imaginary tablet alias. The value doesn't matter for anything,
	// except that we generate a random UID to ensure the target backup
	// directory is unique if multiple vtbackup instances are launched for the
	// same shard, at exactly the same second, pointed at the same backup
	// storage location.
	bigN, err := rand.Int(rand.Reader, big.NewInt(math.MaxUint32))
	if err != nil {
		return fmt.Errorf("can't generate random tablet UID: %v", err)
	}
	tabletAlias := &topodatapb.TabletAlias{
		Cell: "vtbackup",
		Uid:  uint32(bigN.Uint64()),
	}

	// Clean up our temporary data dir if we exit for any reason, to make sure
	// every invocation of vtbackup starts with a clean slate, and it does not
	// accumulate garbage (and run out of disk space) if it's restarted.
	tabletDir := mysqlctl.TabletDir(tabletAlias.Uid)
	defer func() {
		log.Infof("Removing temporary tablet directory: %v", tabletDir)
		if err := os.RemoveAll(tabletDir); err != nil {
			log.Warningf("Failed to remove temporary tablet directory: %v", err)
		}
	}()

	// Start up mysqld as if we are mysqlctld provisioning a fresh tablet.
	mysqld, mycnf, err := mysqlctl.CreateMysqldAndMycnf(tabletAlias.Uid, mysqlSocket, int32(mysqlPort))
	if err != nil {
		return fmt.Errorf("failed to initialize mysql config: %v", err)
	}
	initCtx, initCancel := context.WithTimeout(ctx, mysqlTimeout)
	defer initCancel()
	if err := mysqld.Init(initCtx, mycnf, initDBSQLFile); err != nil {
		return fmt.Errorf("failed to initialize mysql data dir and start mysqld: %v", err)
	}
	// Shut down mysqld when we're done.
	defer func() {
		// Be careful not to use the original context, because we don't want to
		// skip shutdown just because we timed out waiting for other things.
		ctx, cancel := context.WithTimeout(context.Background(), 30*time.Second)
		defer cancel()
		if err := mysqld.Shutdown(ctx, mycnf, false); err != nil {
			log.Errorf("failed to shutdown mysqld: %v", err)
		}
	}()

	extraEnv := map[string]string{
		"TABLET_ALIAS": topoproto.TabletAliasString(tabletAlias),
	}
	dbName := initDbNameOverride
	if dbName == "" {
		dbName = fmt.Sprintf("vt_%s", initKeyspace)
	}

	backupParams := mysqlctl.BackupParams{
<<<<<<< HEAD
		Cnf:                mycnf,
		Mysqld:             mysqld,
		Logger:             logutil.NewConsoleLogger(),
		Concurrency:        *concurrency,
		IncrementalFromPos: *incrementalFromPos,
		HookExtraEnv:       extraEnv,
		TopoServer:         topoServer,
		Keyspace:           *initKeyspace,
		Shard:              *initShard,
		TabletAlias:        topoproto.TabletAliasString(tabletAlias),
=======
		Cnf:          mycnf,
		Mysqld:       mysqld,
		Logger:       logutil.NewConsoleLogger(),
		Concurrency:  concurrency,
		HookExtraEnv: extraEnv,
		TopoServer:   topoServer,
		Keyspace:     initKeyspace,
		Shard:        initShard,
		TabletAlias:  topoproto.TabletAliasString(tabletAlias),
>>>>>>> 8b53a026
	}
	// In initial_backup mode, just take a backup of this empty database.
	if initialBackup {
		// Take a backup of this empty DB without restoring anything.
		// First, initialize it the way InitShardPrimary would, so this backup
		// produces a result that can be used to skip InitShardPrimary entirely.
		// This involves resetting replication (to erase any history) and then
		// creating the main database and some Vitess system tables.
		if err := mysqld.ResetReplication(ctx); err != nil {
			return fmt.Errorf("can't reset replication: %v", err)
		}
		cmds := mysqlctl.CreateReparentJournal()
		cmds = append(cmds, fmt.Sprintf("CREATE DATABASE IF NOT EXISTS %s", sqlescape.EscapeID(dbName)))
		if err := mysqld.ExecuteSuperQueryList(ctx, cmds); err != nil {
			return fmt.Errorf("can't initialize database: %v", err)
		}

		// Execute Alter commands on reparent_journal and ignore errors
		cmds = mysqlctl.AlterReparentJournal()
		_ = mysqld.ExecuteSuperQueryList(ctx, cmds)

		backupParams.BackupTime = time.Now()
		// Now we're ready to take the backup.
		if err := mysqlctl.Backup(ctx, backupParams); err != nil {
			return fmt.Errorf("backup failed: %v", err)
		}
		log.Info("Initial backup successful.")
		return nil
	}

	backupDir := mysqlctl.GetBackupDir(initKeyspace, initShard)
	log.Infof("Restoring latest backup from directory %v", backupDir)
	params := mysqlctl.RestoreParams{
		Cnf:                 mycnf,
		Mysqld:              mysqld,
		Logger:              logutil.NewConsoleLogger(),
		Concurrency:         concurrency,
		HookExtraEnv:        extraEnv,
		LocalMetadata:       map[string]string{},
		DeleteBeforeRestore: true,
		DbName:              dbName,
		Keyspace:            initKeyspace,
		Shard:               initShard,
	}
	backupManifest, err := mysqlctl.Restore(ctx, params)
	var restorePos mysql.Position
	switch err {
	case nil:
		log.Infof("Successfully restored from backup at replication position %v", restorePos)
		// if err is nil, we expect backupManifest to be non-nil
		restorePos = backupManifest.Position
	case mysqlctl.ErrNoBackup:
		// There is no backup found, but we may be taking the initial backup of a shard
		if !allowFirstBackup {
			return fmt.Errorf("no backup found; not starting up empty since --initial_backup flag was not enabled")
		}
		restorePos = mysql.Position{}
	default:
		return fmt.Errorf("can't restore from backup: %v", err)
	}

	// We have restored a backup. Now start replication.
	if err := resetReplication(ctx, restorePos, mysqld); err != nil {
		return fmt.Errorf("error resetting replication: %v", err)
	}
	if err := startReplication(ctx, mysqld, topoServer); err != nil {
		return fmt.Errorf("error starting replication: %v", err)
	}

	// Get the current primary replication position, and wait until we catch up
	// to that point. We do this instead of looking at ReplicationLag
	// because that value can
	// sometimes lie and tell you there's 0 lag when actually replication is
	// stopped. Also, if replication is making progress but is too slow to ever
	// catch up to live changes, we'd rather take a backup of something rather
	// than timing out.
	tmc := tmclient.NewTabletManagerClient()
	// Keep retrying if we can't contact the primary. The primary might be
	// changing, moving, or down temporarily.
	var primaryPos mysql.Position
	err = retryOnError(ctx, func() error {
		// Add a per-operation timeout so we re-read topo if the primary is unreachable.
		opCtx, cancel := context.WithTimeout(ctx, operationTimeout)
		defer cancel()
		pos, err := getPrimaryPosition(opCtx, tmc, topoServer)
		if err != nil {
			return fmt.Errorf("can't get the primary replication position: %v", err)
		}
		primaryPos = pos
		return nil
	})
	if err != nil {
		return err
	}

	// Remember the time when we fetched the primary position, not when we caught
	// up to it, so the timestamp on our backup is honest (assuming we make it
	// to the goal position).
	backupParams.BackupTime = time.Now()

	// Wait for replication to catch up.
	waitStartTime := time.Now()
	for {
		select {
		case <-ctx.Done():
			return ctx.Err()
		case <-time.After(time.Second):
		}

		status, statusErr := mysqld.ReplicationStatus()
		if statusErr != nil {
			log.Warningf("Error getting replication status: %v", statusErr)
			continue
		}
		if status.Position.AtLeast(primaryPos) {
			// We're caught up on replication to at least the point the primary
			// was at when this vtbackup run started.
			log.Infof("Replication caught up to %v after %v", status.Position, time.Since(waitStartTime))
			break
		}
		if !status.Healthy() {
			log.Warning("Replication has stopped before backup could be taken. Trying to restart replication.")
			if err := startReplication(ctx, mysqld, topoServer); err != nil {
				log.Warningf("Failed to restart replication: %v", err)
			}
		}
	}

	// Stop replication and see where we are.
	if err := mysqld.StopReplication(nil); err != nil {
		return fmt.Errorf("can't stop replication: %v", err)
	}

	// Did we make any progress?
	status, err := mysqld.ReplicationStatus()
	if err != nil {
		return fmt.Errorf("can't get replication status: %v", err)
	}
	log.Infof("Replication caught up to %v", status.Position)
	if !status.Position.AtLeast(primaryPos) && status.Position.Equal(restorePos) {
		return fmt.Errorf("not taking backup: replication did not make any progress from restore point: %v", restorePos)
	}

	if restartBeforeBackup {
		log.Info("Proceeding with clean MySQL shutdown and startup to flush all buffers.")
		// Prep for full/clean shutdown (not typically the default)
		if err := mysqld.ExecuteSuperQuery(ctx, "SET GLOBAL innodb_fast_shutdown=0"); err != nil {
			return fmt.Errorf("Could not prep for full shutdown: %v", err)
		}
		// Shutdown, waiting for it to finish
		if err := mysqld.Shutdown(ctx, mycnf, true); err != nil {
			return fmt.Errorf("Something went wrong during full MySQL shutdown: %v", err)
		}
		// Start MySQL, waiting for it to come up
		if err := mysqld.Start(ctx, mycnf); err != nil {
			return fmt.Errorf("Could not start MySQL after full shutdown: %v", err)
		}
	}

	// Now we can take a new backup.
	if err := mysqlctl.Backup(ctx, backupParams); err != nil {
		return fmt.Errorf("error taking backup: %v", err)
	}

	// Return a non-zero exit code if we didn't meet the replication position
	// goal, even though we took a backup that pushes the high-water mark up.
	if !status.Position.AtLeast(primaryPos) {
		return fmt.Errorf("replication caught up to %v but didn't make it to the goal of %v; a backup was taken anyway to save partial progress, but the operation should still be retried since not all expected data is backed up", status.Position, primaryPos)
	}
	log.Info("Backup successful.")
	return nil
}

func resetReplication(ctx context.Context, pos mysql.Position, mysqld mysqlctl.MysqlDaemon) error {
	cmds := []string{
		"STOP SLAVE",
		"RESET SLAVE ALL", // "ALL" makes it forget replication source host:port.
	}
	if err := mysqld.ExecuteSuperQueryList(ctx, cmds); err != nil {
		return vterrors.Wrap(err, "failed to reset replication")
	}

	// Check if we have a position to resume from, if not reset to the beginning of time
	if !pos.IsZero() {
		// Set the position at which to resume from the replication source.
		if err := mysqld.SetReplicationPosition(ctx, pos); err != nil {
			return vterrors.Wrap(err, "failed to set replica position")
		}
	} else {
		if err := mysqld.ResetReplication(ctx); err != nil {
			return vterrors.Wrap(err, "failed to reset replication")
		}
	}
	return nil
}

func startReplication(ctx context.Context, mysqld mysqlctl.MysqlDaemon, topoServer *topo.Server) error {
	si, err := topoServer.GetShard(ctx, initKeyspace, initShard)
	if err != nil {
		return vterrors.Wrap(err, "can't read shard")
	}
	if topoproto.TabletAliasIsZero(si.PrimaryAlias) {
		// Normal tablets will sit around waiting to be reparented in this case.
		// Since vtbackup is a batch job, we just have to fail.
		return fmt.Errorf("can't start replication after restore: shard %v/%v has no primary", initKeyspace, initShard)
	}
	// TODO(enisoc): Support replicating from another replica, preferably in the
	//   same cell, preferably rdonly, to reduce load on the primary.
	ti, err := topoServer.GetTablet(ctx, si.PrimaryAlias)
	if err != nil {
		return vterrors.Wrapf(err, "Cannot read primary tablet %v", si.PrimaryAlias)
	}

	// Stop replication (in case we're restarting), set replication source, and start replication.
	if err := mysqld.SetReplicationSource(ctx, ti.Tablet.MysqlHostname, int(ti.Tablet.MysqlPort), true /* stopReplicationBefore */, true /* startReplicationAfter */); err != nil {
		return vterrors.Wrap(err, "MysqlDaemon.SetReplicationSource failed")
	}
	return nil
}

func getPrimaryPosition(ctx context.Context, tmc tmclient.TabletManagerClient, ts *topo.Server) (mysql.Position, error) {
	si, err := ts.GetShard(ctx, initKeyspace, initShard)
	if err != nil {
		return mysql.Position{}, vterrors.Wrap(err, "can't read shard")
	}
	if topoproto.TabletAliasIsZero(si.PrimaryAlias) {
		// Normal tablets will sit around waiting to be reparented in this case.
		// Since vtbackup is a batch job, we just have to fail.
		return mysql.Position{}, fmt.Errorf("shard %v/%v has no primary", initKeyspace, initShard)
	}
	ti, err := ts.GetTablet(ctx, si.PrimaryAlias)
	if err != nil {
		return mysql.Position{}, fmt.Errorf("can't get primary tablet record %v: %v", topoproto.TabletAliasString(si.PrimaryAlias), err)
	}
	posStr, err := tmc.PrimaryPosition(ctx, ti.Tablet)
	if err != nil {
		return mysql.Position{}, fmt.Errorf("can't get primary replication position: %v", err)
	}
	pos, err := mysql.DecodePosition(posStr)
	if err != nil {
		return mysql.Position{}, fmt.Errorf("can't decode primary replication position %q: %v", posStr, err)
	}
	return pos, nil
}

// retryOnError keeps calling the given function until it succeeds, or the given
// Context is done. It waits an exponentially increasing amount of time between
// retries to avoid hot-looping. The only time this returns an error is if the
// Context is cancelled.
func retryOnError(ctx context.Context, fn func() error) error {
	waitTime := 1 * time.Second

	for {
		err := fn()
		if err == nil {
			return nil
		}
		log.Errorf("Waiting %v to retry after error: %v", waitTime, err)

		select {
		case <-ctx.Done():
			log.Errorf("Not retrying after error: %v", ctx.Err())
			return ctx.Err()
		case <-time.After(waitTime):
			waitTime *= 2
		}
	}
}

func pruneBackups(ctx context.Context, backupStorage backupstorage.BackupStorage, backupDir string) error {
	if minRetentionTime == 0 {
		log.Info("Pruning of old backups is disabled.")
		return nil
	}
	backups, err := backupStorage.ListBackups(ctx, backupDir)
	if err != nil {
		return fmt.Errorf("can't list backups: %v", err)
	}
	numBackups := len(backups)
	if numBackups <= minRetentionCount {
		log.Infof("Found %v backups. Not pruning any since this is within the min_retention_count of %v.", numBackups, minRetentionCount)
		return nil
	}
	// We have more than the minimum retention count, so we could afford to
	// prune some. See if any are beyond the minimum retention time.
	// ListBackups returns them sorted by oldest first.
	for _, backup := range backups {
		backupTime, err := parseBackupTime(backup.Name())
		if err != nil {
			return err
		}
		if time.Since(backupTime) < minRetentionTime {
			// The oldest remaining backup is not old enough to prune.
			log.Infof("Oldest backup taken at %v has not reached min_retention_time of %v. Nothing left to prune.", backupTime, minRetentionTime)
			break
		}
		// Remove the backup.
		log.Infof("Removing old backup %v from %v, since it's older than min_retention_time of %v", backup.Name(), backupDir, minRetentionTime)
		if err := backupStorage.RemoveBackup(ctx, backupDir, backup.Name()); err != nil {
			return fmt.Errorf("couldn't remove backup %v from %v: %v", backup.Name(), backupDir, err)
		}
		// We successfully removed one backup. Can we afford to prune any more?
		numBackups--
		if numBackups == minRetentionCount {
			log.Infof("Successfully pruned backup count to min_retention_count of %v.", minRetentionCount)
			break
		}
	}
	return nil
}

func parseBackupTime(name string) (time.Time, error) {
	// Backup names are formatted as "date.time.tablet-alias".
	parts := strings.Split(name, ".")
	if len(parts) != 3 {
		return time.Time{}, fmt.Errorf("backup name not in expected format (date.time.tablet-alias): %v", name)
	}
	backupTime, err := time.Parse(mysqlctl.BackupTimestampFormat, fmt.Sprintf("%s.%s", parts[0], parts[1]))
	if err != nil {
		return time.Time{}, fmt.Errorf("can't parse timestamp from backup %q: %v", name, err)
	}
	return backupTime, nil
}

func shouldBackup(ctx context.Context, topoServer *topo.Server, backupStorage backupstorage.BackupStorage, backupDir string) (bool, error) {
	// Look for the most recent, complete backup.
	backups, err := backupStorage.ListBackups(ctx, backupDir)
	if err != nil {
		return false, fmt.Errorf("can't list backups: %v", err)
	}
	lastBackup := lastCompleteBackup(ctx, backups)

	// Check preconditions for initial_backup mode.
	if initialBackup {
		// Check if any backups for the shard already exist in this backup storage location.
		if lastBackup != nil {
			log.Infof("At least one complete backup already exists, so there's no need to seed an empty backup. Doing nothing.")
			return false, nil
		}

		// Check whether the shard exists.
		_, shardErr := topoServer.GetShard(ctx, initKeyspace, initShard)
		switch {
		case shardErr == nil:
			// If the shard exists, we should make sure none of the tablets are
			// already in a serving state, because then they might have data
			// that conflicts with the initial backup we're about to take.
			tablets, err := topoServer.GetTabletMapForShard(ctx, initKeyspace, initShard)
			if err != nil {
				// We don't know for sure whether any tablets are serving,
				// so it's not safe to continue.
				return false, fmt.Errorf("failed to check whether shard %v/%v has serving tablets before doing initial backup: %v", initKeyspace, initShard, err)
			}
			for tabletAlias, tablet := range tablets {
				// Check if any tablet has its type set to one of the serving types.
				// If so, it's too late to do an initial backup.
				if tablet.IsInServingGraph() {
					return false, fmt.Errorf("refusing to upload initial backup of empty database: the shard %v/%v already has at least one tablet that may be serving (%v); you must take a backup from a live tablet instead", initKeyspace, initShard, tabletAlias)
				}
			}
			log.Infof("Shard %v/%v exists but has no serving tablets.", initKeyspace, initShard)
		case topo.IsErrType(shardErr, topo.NoNode):
			// The shard doesn't exist, so we know no tablets are running.
			log.Infof("Shard %v/%v doesn't exist; assuming it has no serving tablets.", initKeyspace, initShard)
		default:
			// If we encounter any other error, we don't know for sure whether
			// the shard exists, so it's not safe to continue.
			return false, fmt.Errorf("failed to check whether shard %v/%v exists before doing initial backup: %v", initKeyspace, initShard, err)
		}

		log.Infof("Shard %v/%v has no existing backups. Creating initial backup.", initKeyspace, initShard)
		return true, nil
	}

	// We need at least one backup so we can restore first, unless the user explicitly says we don't
	if len(backups) == 0 && !allowFirstBackup {
		return false, fmt.Errorf("no existing backups to restore from; backup is not possible since --initial_backup flag was not enabled")
	}
	if lastBackup == nil {
		if allowFirstBackup {
			// There's no complete backup, but we were told to take one from scratch anyway.
			return true, nil
		}
		return false, fmt.Errorf("no complete backups to restore from; backup is not possible since --initial_backup flag was not enabled")
	}

	// Has it been long enough since the last complete backup to need a new one?
	if minBackupInterval == 0 {
		// No minimum interval is set, so always backup.
		return true, nil
	}
	lastBackupTime, err := parseBackupTime(lastBackup.Name())
	if err != nil {
		return false, fmt.Errorf("can't check last backup time: %v", err)
	}
	if elapsedTime := time.Since(lastBackupTime); elapsedTime < minBackupInterval {
		// It hasn't been long enough yet.
		log.Infof("Skipping backup since only %v has elapsed since the last backup at %v, which is less than the min_backup_interval of %v.", elapsedTime, lastBackupTime, minBackupInterval)
		return false, nil
	}
	// It has been long enough.
	log.Infof("The last backup was taken at %v, which is older than the min_backup_interval of %v.", lastBackupTime, minBackupInterval)
	return true, nil
}

func lastCompleteBackup(ctx context.Context, backups []backupstorage.BackupHandle) backupstorage.BackupHandle {
	if len(backups) == 0 {
		return nil
	}

	// Backups are sorted in ascending order by start time. Start at the end.
	for i := len(backups) - 1; i >= 0; i-- {
		// Check if this backup is complete by looking for the MANIFEST file,
		// which is written at the end after all files are uploaded.
		backup := backups[i]
		if err := checkBackupComplete(ctx, backup); err != nil {
			log.Warningf("Ignoring backup %v because it's incomplete: %v", backup.Name(), err)
			continue
		}
		return backup
	}

	return nil
}

func checkBackupComplete(ctx context.Context, backup backupstorage.BackupHandle) error {
	manifest, err := mysqlctl.GetBackupManifest(ctx, backup)
	if err != nil {
		return fmt.Errorf("can't get backup MANIFEST: %v", err)
	}

	log.Infof("Found complete backup %v taken at position %v", backup.Name(), manifest.Position.String())
	return nil
}<|MERGE_RESOLUTION|>--- conflicted
+++ resolved
@@ -107,19 +107,11 @@
 	allowFirstBackup    bool
 	restartBeforeBackup bool
 	// vttablet-like flags
-<<<<<<< HEAD
-	initDbNameOverride = flag.String("init_db_name_override", "", "(init parameter) override the name of the db used by vttablet")
-	initKeyspace       = flag.String("init_keyspace", "", "(init parameter) keyspace to use for this tablet")
-	initShard          = flag.String("init_shard", "", "(init parameter) shard to use for this tablet")
-	concurrency        = flag.Int("concurrency", 4, "(init restore parameter) how many concurrent files to restore at once")
-	incrementalFromPos = flag.String("incremental_from_pos", "", "Position of previous backup. Default: empty. If given, then this backup becomes an incremental backup from given position. If value is 'auto', backup taken from last successful backup position")
-
-=======
 	initDbNameOverride string
 	initKeyspace       string
 	initShard          string
 	concurrency        = 4
->>>>>>> 8b53a026
+	incrementalFromPos string
 	// mysqlctld-like flags
 	mysqlPort        = 3306
 	mysqlSocket      string
@@ -141,6 +133,7 @@
 	fs.StringVar(&initKeyspace, "init_keyspace", initKeyspace, "(init parameter) keyspace to use for this tablet")
 	fs.StringVar(&initShard, "init_shard", initShard, "(init parameter) shard to use for this tablet")
 	fs.IntVar(&concurrency, "concurrency", concurrency, "(init restore parameter) how many concurrent files to restore at once")
+	fs.StringVar(&incrementalFromPos, "incremental_from_pos", incrementalFromPos, "Position of previous backup. Default: empty. If given, then this backup becomes an incremental backup from given position. If value is 'auto', backup taken from last successful backup position")
 	// mysqlctld-like flags
 	fs.IntVar(&mysqlPort, "mysql_port", mysqlPort, "mysql port")
 	fs.StringVar(&mysqlSocket, "mysql_socket", mysqlSocket, "path to the mysql socket")
@@ -288,28 +281,16 @@
 	}
 
 	backupParams := mysqlctl.BackupParams{
-<<<<<<< HEAD
 		Cnf:                mycnf,
 		Mysqld:             mysqld,
 		Logger:             logutil.NewConsoleLogger(),
-		Concurrency:        *concurrency,
-		IncrementalFromPos: *incrementalFromPos,
+		Concurrency:        concurrency,
+		IncrementalFromPos: incrementalFromPos,
 		HookExtraEnv:       extraEnv,
 		TopoServer:         topoServer,
-		Keyspace:           *initKeyspace,
-		Shard:              *initShard,
+		Keyspace:           initKeyspace,
+		Shard:              initShard,
 		TabletAlias:        topoproto.TabletAliasString(tabletAlias),
-=======
-		Cnf:          mycnf,
-		Mysqld:       mysqld,
-		Logger:       logutil.NewConsoleLogger(),
-		Concurrency:  concurrency,
-		HookExtraEnv: extraEnv,
-		TopoServer:   topoServer,
-		Keyspace:     initKeyspace,
-		Shard:        initShard,
-		TabletAlias:  topoproto.TabletAliasString(tabletAlias),
->>>>>>> 8b53a026
 	}
 	// In initial_backup mode, just take a backup of this empty database.
 	if initialBackup {
