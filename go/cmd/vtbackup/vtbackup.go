/*
Copyright 2019 The Vitess Authors

Licensed under the Apache License, Version 2.0 (the "License");
you may not use this file except in compliance with the License.
You may obtain a copy of the License at

    http://www.apache.org/licenses/LICENSE-2.0

Unless required by applicable law or agreed to in writing, software
distributed under the License is distributed on an "AS IS" BASIS,
WITHOUT WARRANTIES OR CONDITIONS OF ANY KIND, either express or implied.
See the License for the specific language governing permissions and
limitations under the License.
*/

/*
vtbackup is a batch command to perform a single pass of backup maintenance for a shard.

When run periodically for each shard, vtbackup can ensure these configurable policies:
* There is always a recent backup for the shard.
* Old backups for the shard are removed.

Whatever system launches vtbackup is responsible for the following:
  - Running vtbackup with similar flags that would be used for a vttablet and
    mysqlctld in the target shard to be backed up.
  - Provisioning as much disk space for vtbackup as would be given to vttablet.
    The data directory MUST be empty at startup. Do NOT reuse a persistent disk.
  - Running vtbackup periodically for each shard, for each backup storage location.
  - Ensuring that at most one instance runs at a time for a given pair of shard
    and backup storage location.
  - Retrying vtbackup if it fails.
  - Alerting human operators if the failure is persistent.

The process vtbackup follows to take a new backup is as follows:
 1. Restore from the most recent backup.
 2. Start a mysqld instance (but no vttablet) from the restored data.
 3. Instruct mysqld to connect to the current shard primary and replicate any
    transactions that are new since the last backup.
 4. Ask the primary for its current replication position and set that as the goal
    for catching up on replication before taking the backup, so the goalposts
    don't move.
 5. Wait until replication is caught up to the goal position or beyond.
 6. Stop mysqld and take a new backup.

Aside from additional replication load while vtbackup's mysqld catches up on
new transactions, the shard should be otherwise unaffected. Existing tablets
will continue to serve, and no new tablets will appear in topology, meaning no
query traffic will ever be routed to vtbackup's mysqld. This silent operation
mode helps make backups minimally disruptive to serving capacity and orthogonal
to the handling of the query path.

The command-line parameters to vtbackup specify a policy for when a new backup
is needed, and when old backups should be removed. If the existing backups
already satisfy the policy, then vtbackup will do nothing and return success
immediately.
*/
package main

import (
	"context"
	"crypto/rand"
	"fmt"
	"math"
	"math/big"
	mathrand "math/rand"
	"os"
	"strings"
	"syscall"
	"time"

	"github.com/spf13/pflag"

	"vitess.io/vitess/go/acl"
	"vitess.io/vitess/go/cmd"
	"vitess.io/vitess/go/exit"
	"vitess.io/vitess/go/mysql"
	"vitess.io/vitess/go/sqlescape"
	"vitess.io/vitess/go/vt/dbconfigs"
	"vitess.io/vitess/go/vt/log"
	"vitess.io/vitess/go/vt/logutil"
	"vitess.io/vitess/go/vt/mysqlctl"
	"vitess.io/vitess/go/vt/mysqlctl/backupstorage"
	topodatapb "vitess.io/vitess/go/vt/proto/topodata"
	"vitess.io/vitess/go/vt/servenv"
	"vitess.io/vitess/go/vt/topo"
	"vitess.io/vitess/go/vt/topo/topoproto"
	"vitess.io/vitess/go/vt/vterrors"
	_ "vitess.io/vitess/go/vt/vttablet/grpctmclient"
	"vitess.io/vitess/go/vt/vttablet/tmclient"
)

const (
	// operationTimeout is the timeout for individual operations like fetching
	// the primary position. This does not impose an overall timeout on
	// long-running processes like taking the backup. It only applies to
	// steps along the way that should complete quickly. This ensures we don't
	// place a hard cap on the overall time for a backup, while also not waiting
	// forever for things that should be quick.
	operationTimeout = 1 * time.Minute
)

var (
	minBackupInterval   time.Duration
	minRetentionTime    time.Duration
	minRetentionCount   = 1
	initialBackup       bool
	allowFirstBackup    bool
	restartBeforeBackup bool
	// vttablet-like flags
	initDbNameOverride string
	initKeyspace       string
	initShard          string
	concurrency        = 4
	// mysqlctld-like flags
	mysqlPort        = 3306
	mysqlSocket      string
	mysqlTimeout     = 5 * time.Minute
	initDBSQLFile    string
	detachedMode     bool
	keepAliveTimeout = 0 * time.Second
)

func registerFlags(fs *pflag.FlagSet) {
	fs.DurationVar(&minBackupInterval, "min_backup_interval", minBackupInterval, "Only take a new backup if it's been at least this long since the most recent backup.")
	fs.DurationVar(&minRetentionTime, "min_retention_time", minRetentionTime, "Keep each old backup for at least this long before removing it. Set to 0 to disable pruning of old backups.")
	fs.IntVar(&minRetentionCount, "min_retention_count", minRetentionCount, "Always keep at least this many of the most recent backups in this backup storage location, even if some are older than the min_retention_time. This must be at least 1 since a backup must always exist to allow new backups to be made")
	fs.BoolVar(&initialBackup, "initial_backup", initialBackup, "Instead of restoring from backup, initialize an empty database with the provided init_db_sql_file and upload a backup of that for the shard, if the shard has no backups yet. This can be used to seed a brand new shard with an initial, empty backup. If any backups already exist for the shard, this will be considered a successful no-op. This can only be done before the shard exists in topology (i.e. before any tablets are deployed).")
	fs.BoolVar(&allowFirstBackup, "allow_first_backup", allowFirstBackup, "Allow this job to take the first backup of an existing shard.")
	fs.BoolVar(&restartBeforeBackup, "restart_before_backup", restartBeforeBackup, "Perform a mysqld clean/full restart after applying binlogs, but before taking the backup. Only makes sense to work around xtrabackup bugs.")
	// vttablet-like flags
	fs.StringVar(&initDbNameOverride, "init_db_name_override", initDbNameOverride, "(init parameter) override the name of the db used by vttablet")
	fs.StringVar(&initKeyspace, "init_keyspace", initKeyspace, "(init parameter) keyspace to use for this tablet")
	fs.StringVar(&initShard, "init_shard", initShard, "(init parameter) shard to use for this tablet")
	fs.IntVar(&concurrency, "concurrency", concurrency, "(init restore parameter) how many concurrent files to restore at once")
	// mysqlctld-like flags
	fs.IntVar(&mysqlPort, "mysql_port", mysqlPort, "mysql port")
	fs.StringVar(&mysqlSocket, "mysql_socket", mysqlSocket, "path to the mysql socket")
	fs.DurationVar(&mysqlTimeout, "mysql_timeout", mysqlTimeout, "how long to wait for mysqld startup")
	fs.StringVar(&initDBSQLFile, "init_db_sql_file", initDBSQLFile, "path to .sql file to run after mysql_install_db")
	fs.BoolVar(&detachedMode, "detach", detachedMode, "detached mode - run backups detached from the terminal")
<<<<<<< HEAD
	fs.DurationVar(&keepAliveTimeout, "keep-alive-timeout", keepAliveTimeout, "Wait until timeout elapses after a successful backup before shutting down.")
=======

	acl.RegisterFlags(fs)
>>>>>>> e7f98f85
}

func init() {
	mathrand.Seed(time.Now().UnixNano())
	servenv.RegisterDefaultFlags()
	dbconfigs.RegisterFlags(dbconfigs.All...)
	mysqlctl.RegisterFlags()
	servenv.OnParse(registerFlags)
}

func main() {
	defer exit.Recover()

	servenv.ParseFlags("vtbackup")
	servenv.Init()

	ctx, cancel := context.WithCancel(context.Background())
	servenv.OnClose(func() {
		cancel()
	})

	defer func() {
		servenv.ExitChan <- syscall.SIGTERM
		<-ctx.Done()
	}()

	go servenv.RunDefault()

	if detachedMode {
		// this method will call os.Exit and kill this process
		cmd.DetachFromTerminalAndExit()
	}

	defer logutil.Flush()

	if minRetentionCount < 1 {
		log.Errorf("min_retention_count must be at least 1 to allow restores to succeed")
		exit.Return(1)
	}

	// Open connection backup storage.
	backupStorage, err := backupstorage.GetBackupStorage()
	if err != nil {
		log.Errorf("Can't get backup storage: %v", err)
		exit.Return(1)
	}
	defer backupStorage.Close()
	// Open connection to topology server.
	topoServer := topo.Open()
	defer topoServer.Close()

	// Try to take a backup, if it's been long enough since the last one.
	// Skip pruning if backup wasn't fully successful. We don't want to be
	// deleting things if the backup process is not healthy.
	backupDir := mysqlctl.GetBackupDir(initKeyspace, initShard)
	doBackup, err := shouldBackup(ctx, topoServer, backupStorage, backupDir)
	if err != nil {
		log.Errorf("Can't take backup: %v", err)
		exit.Return(1)
	}
	if doBackup {
		if err := takeBackup(ctx, topoServer, backupStorage); err != nil {
			log.Errorf("Failed to take backup: %v", err)
			exit.Return(1)
		}
	}

	// Prune old backups.
	if err := pruneBackups(ctx, backupStorage, backupDir); err != nil {
		log.Errorf("Couldn't prune old backups: %v", err)
		exit.Return(1)
	}

	if keepAliveTimeout > 0 {
		log.Infof("Backup was successful, waiting %s before exiting (or until context expires).", keepAliveTimeout)
		select {
		case <-time.After(keepAliveTimeout):
		case <-ctx.Done():
		}
	}
	log.Info("Exiting.")
}

func takeBackup(ctx context.Context, topoServer *topo.Server, backupStorage backupstorage.BackupStorage) error {
	// This is an imaginary tablet alias. The value doesn't matter for anything,
	// except that we generate a random UID to ensure the target backup
	// directory is unique if multiple vtbackup instances are launched for the
	// same shard, at exactly the same second, pointed at the same backup
	// storage location.
	bigN, err := rand.Int(rand.Reader, big.NewInt(math.MaxUint32))
	if err != nil {
		return fmt.Errorf("can't generate random tablet UID: %v", err)
	}
	tabletAlias := &topodatapb.TabletAlias{
		Cell: "vtbackup",
		Uid:  uint32(bigN.Uint64()),
	}

	// Clean up our temporary data dir if we exit for any reason, to make sure
	// every invocation of vtbackup starts with a clean slate, and it does not
	// accumulate garbage (and run out of disk space) if it's restarted.
	tabletDir := mysqlctl.TabletDir(tabletAlias.Uid)
	defer func() {
		log.Infof("Removing temporary tablet directory: %v", tabletDir)
		if err := os.RemoveAll(tabletDir); err != nil {
			log.Warningf("Failed to remove temporary tablet directory: %v", err)
		}
	}()

	// Start up mysqld as if we are mysqlctld provisioning a fresh tablet.
	mysqld, mycnf, err := mysqlctl.CreateMysqldAndMycnf(tabletAlias.Uid, mysqlSocket, int32(mysqlPort))
	if err != nil {
		return fmt.Errorf("failed to initialize mysql config: %v", err)
	}
	initCtx, initCancel := context.WithTimeout(ctx, mysqlTimeout)
	defer initCancel()
	if err := mysqld.Init(initCtx, mycnf, initDBSQLFile); err != nil {
		return fmt.Errorf("failed to initialize mysql data dir and start mysqld: %v", err)
	}
	// Shut down mysqld when we're done.
	defer func() {
		// Be careful not to use the original context, because we don't want to
		// skip shutdown just because we timed out waiting for other things.
		ctx, cancel := context.WithTimeout(context.Background(), 30*time.Second)
		defer cancel()
		if err := mysqld.Shutdown(ctx, mycnf, false); err != nil {
			log.Errorf("failed to shutdown mysqld: %v", err)
		}
	}()

	extraEnv := map[string]string{
		"TABLET_ALIAS": topoproto.TabletAliasString(tabletAlias),
	}
	dbName := initDbNameOverride
	if dbName == "" {
		dbName = fmt.Sprintf("vt_%s", initKeyspace)
	}

	backupParams := mysqlctl.BackupParams{
		Cnf:          mycnf,
		Mysqld:       mysqld,
		Logger:       logutil.NewConsoleLogger(),
		Concurrency:  concurrency,
		HookExtraEnv: extraEnv,
		TopoServer:   topoServer,
		Keyspace:     initKeyspace,
		Shard:        initShard,
		TabletAlias:  topoproto.TabletAliasString(tabletAlias),
	}
	// In initial_backup mode, just take a backup of this empty database.
	if initialBackup {
		// Take a backup of this empty DB without restoring anything.
		// First, initialize it the way InitShardPrimary would, so this backup
		// produces a result that can be used to skip InitShardPrimary entirely.
		// This involves resetting replication (to erase any history) and then
		// creating the main database and some Vitess system tables.
		if err := mysqld.ResetReplication(ctx); err != nil {
			return fmt.Errorf("can't reset replication: %v", err)
		}
		cmds := mysqlctl.CreateReparentJournal()
		cmds = append(cmds, fmt.Sprintf("CREATE DATABASE IF NOT EXISTS %s", sqlescape.EscapeID(dbName)))
		if err := mysqld.ExecuteSuperQueryList(ctx, cmds); err != nil {
			return fmt.Errorf("can't initialize database: %v", err)
		}

		// Execute Alter commands on reparent_journal and ignore errors
		cmds = mysqlctl.AlterReparentJournal()
		_ = mysqld.ExecuteSuperQueryList(ctx, cmds)

		backupParams.BackupTime = time.Now()
		// Now we're ready to take the backup.
		if err := mysqlctl.Backup(ctx, backupParams); err != nil {
			return fmt.Errorf("backup failed: %v", err)
		}
		log.Info("Initial backup successful.")
		return nil
	}

	backupDir := mysqlctl.GetBackupDir(initKeyspace, initShard)
	log.Infof("Restoring latest backup from directory %v", backupDir)
	params := mysqlctl.RestoreParams{
		Cnf:                 mycnf,
		Mysqld:              mysqld,
		Logger:              logutil.NewConsoleLogger(),
		Concurrency:         concurrency,
		HookExtraEnv:        extraEnv,
		LocalMetadata:       map[string]string{},
		DeleteBeforeRestore: true,
		DbName:              dbName,
		Keyspace:            initKeyspace,
		Shard:               initShard,
	}
	backupManifest, err := mysqlctl.Restore(ctx, params)
	var restorePos mysql.Position
	switch err {
	case nil:
		log.Infof("Successfully restored from backup at replication position %v", restorePos)
		// if err is nil, we expect backupManifest to be non-nil
		restorePos = backupManifest.Position
	case mysqlctl.ErrNoBackup:
		// There is no backup found, but we may be taking the initial backup of a shard
		if !allowFirstBackup {
			return fmt.Errorf("no backup found; not starting up empty since --initial_backup flag was not enabled")
		}
		restorePos = mysql.Position{}
	default:
		return fmt.Errorf("can't restore from backup: %v", err)
	}

	// We have restored a backup. Now start replication.
	if err := resetReplication(ctx, restorePos, mysqld); err != nil {
		return fmt.Errorf("error resetting replication: %v", err)
	}
	if err := startReplication(ctx, mysqld, topoServer); err != nil {
		return fmt.Errorf("error starting replication: %v", err)
	}

	// Get the current primary replication position, and wait until we catch up
	// to that point. We do this instead of looking at ReplicationLag
	// because that value can
	// sometimes lie and tell you there's 0 lag when actually replication is
	// stopped. Also, if replication is making progress but is too slow to ever
	// catch up to live changes, we'd rather take a backup of something rather
	// than timing out.
	tmc := tmclient.NewTabletManagerClient()
	// Keep retrying if we can't contact the primary. The primary might be
	// changing, moving, or down temporarily.
	var primaryPos mysql.Position
	err = retryOnError(ctx, func() error {
		// Add a per-operation timeout so we re-read topo if the primary is unreachable.
		opCtx, cancel := context.WithTimeout(ctx, operationTimeout)
		defer cancel()
		pos, err := getPrimaryPosition(opCtx, tmc, topoServer)
		if err != nil {
			return fmt.Errorf("can't get the primary replication position: %v", err)
		}
		primaryPos = pos
		return nil
	})
	if err != nil {
		return err
	}

	// Remember the time when we fetched the primary position, not when we caught
	// up to it, so the timestamp on our backup is honest (assuming we make it
	// to the goal position).
	backupParams.BackupTime = time.Now()

	// Wait for replication to catch up.
	waitStartTime := time.Now()
	for {
		select {
		case <-ctx.Done():
			return ctx.Err()
		case <-time.After(time.Second):
		}

		status, statusErr := mysqld.ReplicationStatus()
		if statusErr != nil {
			log.Warningf("Error getting replication status: %v", statusErr)
			continue
		}
		if status.Position.AtLeast(primaryPos) {
			// We're caught up on replication to at least the point the primary
			// was at when this vtbackup run started.
			log.Infof("Replication caught up to %v after %v", status.Position, time.Since(waitStartTime))
			break
		}
		if !status.Healthy() {
			log.Warning("Replication has stopped before backup could be taken. Trying to restart replication.")
			if err := startReplication(ctx, mysqld, topoServer); err != nil {
				log.Warningf("Failed to restart replication: %v", err)
			}
		}
	}

	// Stop replication and see where we are.
	if err := mysqld.StopReplication(nil); err != nil {
		return fmt.Errorf("can't stop replication: %v", err)
	}

	// Did we make any progress?
	status, err := mysqld.ReplicationStatus()
	if err != nil {
		return fmt.Errorf("can't get replication status: %v", err)
	}
	log.Infof("Replication caught up to %v", status.Position)
	if !status.Position.AtLeast(primaryPos) && status.Position.Equal(restorePos) {
		return fmt.Errorf("not taking backup: replication did not make any progress from restore point: %v", restorePos)
	}

	if restartBeforeBackup {
		log.Info("Proceeding with clean MySQL shutdown and startup to flush all buffers.")
		// Prep for full/clean shutdown (not typically the default)
		if err := mysqld.ExecuteSuperQuery(ctx, "SET GLOBAL innodb_fast_shutdown=0"); err != nil {
			return fmt.Errorf("Could not prep for full shutdown: %v", err)
		}
		// Shutdown, waiting for it to finish
		if err := mysqld.Shutdown(ctx, mycnf, true); err != nil {
			return fmt.Errorf("Something went wrong during full MySQL shutdown: %v", err)
		}
		// Start MySQL, waiting for it to come up
		if err := mysqld.Start(ctx, mycnf); err != nil {
			return fmt.Errorf("Could not start MySQL after full shutdown: %v", err)
		}
	}

	// Now we can take a new backup.
	if err := mysqlctl.Backup(ctx, backupParams); err != nil {
		return fmt.Errorf("error taking backup: %v", err)
	}

	// Return a non-zero exit code if we didn't meet the replication position
	// goal, even though we took a backup that pushes the high-water mark up.
	if !status.Position.AtLeast(primaryPos) {
		return fmt.Errorf("replication caught up to %v but didn't make it to the goal of %v; a backup was taken anyway to save partial progress, but the operation should still be retried since not all expected data is backed up", status.Position, primaryPos)
	}
	log.Info("Backup successful.")
	return nil
}

func resetReplication(ctx context.Context, pos mysql.Position, mysqld mysqlctl.MysqlDaemon) error {
	cmds := []string{
		"STOP SLAVE",
		"RESET SLAVE ALL", // "ALL" makes it forget replication source host:port.
	}
	if err := mysqld.ExecuteSuperQueryList(ctx, cmds); err != nil {
		return vterrors.Wrap(err, "failed to reset replication")
	}

	// Check if we have a position to resume from, if not reset to the beginning of time
	if !pos.IsZero() {
		// Set the position at which to resume from the replication source.
		if err := mysqld.SetReplicationPosition(ctx, pos); err != nil {
			return vterrors.Wrap(err, "failed to set replica position")
		}
	} else {
		if err := mysqld.ResetReplication(ctx); err != nil {
			return vterrors.Wrap(err, "failed to reset replication")
		}
	}
	return nil
}

func startReplication(ctx context.Context, mysqld mysqlctl.MysqlDaemon, topoServer *topo.Server) error {
	si, err := topoServer.GetShard(ctx, initKeyspace, initShard)
	if err != nil {
		return vterrors.Wrap(err, "can't read shard")
	}
	if topoproto.TabletAliasIsZero(si.PrimaryAlias) {
		// Normal tablets will sit around waiting to be reparented in this case.
		// Since vtbackup is a batch job, we just have to fail.
		return fmt.Errorf("can't start replication after restore: shard %v/%v has no primary", initKeyspace, initShard)
	}
	// TODO(enisoc): Support replicating from another replica, preferably in the
	//   same cell, preferably rdonly, to reduce load on the primary.
	ti, err := topoServer.GetTablet(ctx, si.PrimaryAlias)
	if err != nil {
		return vterrors.Wrapf(err, "Cannot read primary tablet %v", si.PrimaryAlias)
	}

	// Stop replication (in case we're restarting), set replication source, and start replication.
	if err := mysqld.SetReplicationSource(ctx, ti.Tablet.MysqlHostname, int(ti.Tablet.MysqlPort), true /* stopReplicationBefore */, true /* startReplicationAfter */); err != nil {
		return vterrors.Wrap(err, "MysqlDaemon.SetReplicationSource failed")
	}
	return nil
}

func getPrimaryPosition(ctx context.Context, tmc tmclient.TabletManagerClient, ts *topo.Server) (mysql.Position, error) {
	si, err := ts.GetShard(ctx, initKeyspace, initShard)
	if err != nil {
		return mysql.Position{}, vterrors.Wrap(err, "can't read shard")
	}
	if topoproto.TabletAliasIsZero(si.PrimaryAlias) {
		// Normal tablets will sit around waiting to be reparented in this case.
		// Since vtbackup is a batch job, we just have to fail.
		return mysql.Position{}, fmt.Errorf("shard %v/%v has no primary", initKeyspace, initShard)
	}
	ti, err := ts.GetTablet(ctx, si.PrimaryAlias)
	if err != nil {
		return mysql.Position{}, fmt.Errorf("can't get primary tablet record %v: %v", topoproto.TabletAliasString(si.PrimaryAlias), err)
	}
	posStr, err := tmc.PrimaryPosition(ctx, ti.Tablet)
	if err != nil {
		return mysql.Position{}, fmt.Errorf("can't get primary replication position: %v", err)
	}
	pos, err := mysql.DecodePosition(posStr)
	if err != nil {
		return mysql.Position{}, fmt.Errorf("can't decode primary replication position %q: %v", posStr, err)
	}
	return pos, nil
}

// retryOnError keeps calling the given function until it succeeds, or the given
// Context is done. It waits an exponentially increasing amount of time between
// retries to avoid hot-looping. The only time this returns an error is if the
// Context is cancelled.
func retryOnError(ctx context.Context, fn func() error) error {
	waitTime := 1 * time.Second

	for {
		err := fn()
		if err == nil {
			return nil
		}
		log.Errorf("Waiting %v to retry after error: %v", waitTime, err)

		select {
		case <-ctx.Done():
			log.Errorf("Not retrying after error: %v", ctx.Err())
			return ctx.Err()
		case <-time.After(waitTime):
			waitTime *= 2
		}
	}
}

func pruneBackups(ctx context.Context, backupStorage backupstorage.BackupStorage, backupDir string) error {
	if minRetentionTime == 0 {
		log.Info("Pruning of old backups is disabled.")
		return nil
	}
	backups, err := backupStorage.ListBackups(ctx, backupDir)
	if err != nil {
		return fmt.Errorf("can't list backups: %v", err)
	}
	numBackups := len(backups)
	if numBackups <= minRetentionCount {
		log.Infof("Found %v backups. Not pruning any since this is within the min_retention_count of %v.", numBackups, minRetentionCount)
		return nil
	}
	// We have more than the minimum retention count, so we could afford to
	// prune some. See if any are beyond the minimum retention time.
	// ListBackups returns them sorted by oldest first.
	for _, backup := range backups {
		backupTime, err := parseBackupTime(backup.Name())
		if err != nil {
			return err
		}
		if time.Since(backupTime) < minRetentionTime {
			// The oldest remaining backup is not old enough to prune.
			log.Infof("Oldest backup taken at %v has not reached min_retention_time of %v. Nothing left to prune.", backupTime, minRetentionTime)
			break
		}
		// Remove the backup.
		log.Infof("Removing old backup %v from %v, since it's older than min_retention_time of %v", backup.Name(), backupDir, minRetentionTime)
		if err := backupStorage.RemoveBackup(ctx, backupDir, backup.Name()); err != nil {
			return fmt.Errorf("couldn't remove backup %v from %v: %v", backup.Name(), backupDir, err)
		}
		// We successfully removed one backup. Can we afford to prune any more?
		numBackups--
		if numBackups == minRetentionCount {
			log.Infof("Successfully pruned backup count to min_retention_count of %v.", minRetentionCount)
			break
		}
	}
	return nil
}

func parseBackupTime(name string) (time.Time, error) {
	// Backup names are formatted as "date.time.tablet-alias".
	parts := strings.Split(name, ".")
	if len(parts) != 3 {
		return time.Time{}, fmt.Errorf("backup name not in expected format (date.time.tablet-alias): %v", name)
	}
	backupTime, err := time.Parse(mysqlctl.BackupTimestampFormat, fmt.Sprintf("%s.%s", parts[0], parts[1]))
	if err != nil {
		return time.Time{}, fmt.Errorf("can't parse timestamp from backup %q: %v", name, err)
	}
	return backupTime, nil
}

func shouldBackup(ctx context.Context, topoServer *topo.Server, backupStorage backupstorage.BackupStorage, backupDir string) (bool, error) {
	// Look for the most recent, complete backup.
	backups, err := backupStorage.ListBackups(ctx, backupDir)
	if err != nil {
		return false, fmt.Errorf("can't list backups: %v", err)
	}
	lastBackup := lastCompleteBackup(ctx, backups)

	// Check preconditions for initial_backup mode.
	if initialBackup {
		// Check if any backups for the shard already exist in this backup storage location.
		if lastBackup != nil {
			log.Infof("At least one complete backup already exists, so there's no need to seed an empty backup. Doing nothing.")
			return false, nil
		}

		// Check whether the shard exists.
		_, shardErr := topoServer.GetShard(ctx, initKeyspace, initShard)
		switch {
		case shardErr == nil:
			// If the shard exists, we should make sure none of the tablets are
			// already in a serving state, because then they might have data
			// that conflicts with the initial backup we're about to take.
			tablets, err := topoServer.GetTabletMapForShard(ctx, initKeyspace, initShard)
			if err != nil {
				// We don't know for sure whether any tablets are serving,
				// so it's not safe to continue.
				return false, fmt.Errorf("failed to check whether shard %v/%v has serving tablets before doing initial backup: %v", initKeyspace, initShard, err)
			}
			for tabletAlias, tablet := range tablets {
				// Check if any tablet has its type set to one of the serving types.
				// If so, it's too late to do an initial backup.
				if tablet.IsInServingGraph() {
					return false, fmt.Errorf("refusing to upload initial backup of empty database: the shard %v/%v already has at least one tablet that may be serving (%v); you must take a backup from a live tablet instead", initKeyspace, initShard, tabletAlias)
				}
			}
			log.Infof("Shard %v/%v exists but has no serving tablets.", initKeyspace, initShard)
		case topo.IsErrType(shardErr, topo.NoNode):
			// The shard doesn't exist, so we know no tablets are running.
			log.Infof("Shard %v/%v doesn't exist; assuming it has no serving tablets.", initKeyspace, initShard)
		default:
			// If we encounter any other error, we don't know for sure whether
			// the shard exists, so it's not safe to continue.
			return false, fmt.Errorf("failed to check whether shard %v/%v exists before doing initial backup: %v", initKeyspace, initShard, err)
		}

		log.Infof("Shard %v/%v has no existing backups. Creating initial backup.", initKeyspace, initShard)
		return true, nil
	}

	// We need at least one backup so we can restore first, unless the user explicitly says we don't
	if len(backups) == 0 && !allowFirstBackup {
		return false, fmt.Errorf("no existing backups to restore from; backup is not possible since --initial_backup flag was not enabled")
	}
	if lastBackup == nil {
		if allowFirstBackup {
			// There's no complete backup, but we were told to take one from scratch anyway.
			return true, nil
		}
		return false, fmt.Errorf("no complete backups to restore from; backup is not possible since --initial_backup flag was not enabled")
	}

	// Has it been long enough since the last complete backup to need a new one?
	if minBackupInterval == 0 {
		// No minimum interval is set, so always backup.
		return true, nil
	}
	lastBackupTime, err := parseBackupTime(lastBackup.Name())
	if err != nil {
		return false, fmt.Errorf("can't check last backup time: %v", err)
	}
	if elapsedTime := time.Since(lastBackupTime); elapsedTime < minBackupInterval {
		// It hasn't been long enough yet.
		log.Infof("Skipping backup since only %v has elapsed since the last backup at %v, which is less than the min_backup_interval of %v.", elapsedTime, lastBackupTime, minBackupInterval)
		return false, nil
	}
	// It has been long enough.
	log.Infof("The last backup was taken at %v, which is older than the min_backup_interval of %v.", lastBackupTime, minBackupInterval)
	return true, nil
}

func lastCompleteBackup(ctx context.Context, backups []backupstorage.BackupHandle) backupstorage.BackupHandle {
	if len(backups) == 0 {
		return nil
	}

	// Backups are sorted in ascending order by start time. Start at the end.
	for i := len(backups) - 1; i >= 0; i-- {
		// Check if this backup is complete by looking for the MANIFEST file,
		// which is written at the end after all files are uploaded.
		backup := backups[i]
		if err := checkBackupComplete(ctx, backup); err != nil {
			log.Warningf("Ignoring backup %v because it's incomplete: %v", backup.Name(), err)
			continue
		}
		return backup
	}

	return nil
}

func checkBackupComplete(ctx context.Context, backup backupstorage.BackupHandle) error {
	manifest, err := mysqlctl.GetBackupManifest(ctx, backup)
	if err != nil {
		return fmt.Errorf("can't get backup MANIFEST: %v", err)
	}

	log.Infof("Found complete backup %v taken at position %v", backup.Name(), manifest.Position.String())
	return nil
}<|MERGE_RESOLUTION|>--- conflicted
+++ resolved
@@ -139,12 +139,9 @@
 	fs.DurationVar(&mysqlTimeout, "mysql_timeout", mysqlTimeout, "how long to wait for mysqld startup")
 	fs.StringVar(&initDBSQLFile, "init_db_sql_file", initDBSQLFile, "path to .sql file to run after mysql_install_db")
 	fs.BoolVar(&detachedMode, "detach", detachedMode, "detached mode - run backups detached from the terminal")
-<<<<<<< HEAD
 	fs.DurationVar(&keepAliveTimeout, "keep-alive-timeout", keepAliveTimeout, "Wait until timeout elapses after a successful backup before shutting down.")
-=======
 
 	acl.RegisterFlags(fs)
->>>>>>> e7f98f85
 }
 
 func init() {
