/*
Copyright 2019 The Vitess Authors.

Licensed under the Apache License, Version 2.0 (the "License");
you may not use this file except in compliance with the License.
You may obtain a copy of the License at

    http://www.apache.org/licenses/LICENSE-2.0

Unless required by applicable law or agreedto in writing, software
distributed under the License is distributed on an "AS IS" BASIS,
WITHOUT WARRANTIES OR CONDITIONS OF ANY KIND, either express or implied.
See the License for the specific language governing permissions and
limitations under the License.
*/

package main

import (
	"archive/zip"
	"bytes"
	"context"
	"fmt"
	"io"
	"os"
	"os/exec"
	"os/signal"
	"path"
	"sort"
	"strings"
	"sync"
	"syscall"
	"time"

	"github.com/spf13/pflag"
	"github.com/z-division/go-zookeeper/zk"
	"golang.org/x/term"

	"vitess.io/vitess/go/acl"
	"vitess.io/vitess/go/exit"
	"vitess.io/vitess/go/vt/log"
	"vitess.io/vitess/go/vt/logutil"
	"vitess.io/vitess/go/vt/topo/zk2topo"
	"vitess.io/vitess/go/vt/vtctl"
)

var doc = `
zk is a tool for wrangling the zookeeper

It tries to mimic unix file system commands wherever possible, but
there are some slight differences in flag handling.

zk -h - provide help on overriding cell selection

zk addAuth digest user:pass

zk cat /zk/path
zk cat -l /zk/path1 /zk/path2 (list filename before file data)

zk chmod n-mode /zk/path
zk chmod n+mode /zk/path

zk cp /zk/path .
zk cp ./config /zk/path/config
zk cp ./config /zk/path/ (trailing slash indicates directory)

zk edit /zk/path (create a local copy, edit and write changes back to cell)

zk ls /zk
zk ls -l /zk
zk ls -ld /zk (list directory node itself)
zk ls -R /zk (recursive, expensive)

zk stat /zk/path

zk touch /zk/path
zk touch -c /zk/path (don't create, just touch timestamp)
zk touch -p /zk/path (create all parts necessary, think mkdir -p)
NOTE: there is no mkdir - just touch a node. The distinction
between file and directory is just not relevant in zookeeper.

zk rm /zk/path
zk rm -r /zk/path (recursive)
zk rm -f /zk/path (no error on nonexistent node)

zk wait /zk/path (wait for node change or creation)
zk wait /zk/path/children/ (trailing slash waits on children)

zk watch /zk/path (print changes)

zk unzip zktree.zip /
zk unzip zktree.zip /zk/prefix

zk zip /zk/root zktree.zip
NOTE: zip file can't be dumped to the file system since znodes
can have data and children.

The zk tool looks for the address of the cluster in /etc/zookeeper/zk_client.conf,
or the file specified in the ZK_CLIENT_CONFIG environment variable.

The local cell may be overridden with the ZK_CLIENT_LOCAL_CELL environment
variable.
`

const (
	timeFmt      = "2006-01-02 15:04:05"
	timeFmtMicro = "2006-01-02 15:04:05.000000"
)

type cmdFunc func(ctx context.Context, subFlags *pflag.FlagSet, args []string) error

var cmdMap map[string]cmdFunc
var zconn *zk2topo.ZkConn
var server *string

func init() {
	cmdMap = map[string]cmdFunc{
		"addAuth": cmdAddAuth,
		"cat":     cmdCat,
		"chmod":   cmdChmod,
		"cp":      cmdCp,
		"edit":    cmdEdit,
		"ls":      cmdLs,
		"rm":      cmdRm,
		"stat":    cmdStat,
		"touch":   cmdTouch,
		"unzip":   cmdUnzip,
		"wait":    cmdWait,
		"watch":   cmdWatch,
		"zip":     cmdZip,
	}
}

func main() {
	defer exit.Recover()
	defer logutil.Flush()
	server = pflag.String("server", "", "server(s) to connect to")
	// handling case of --help & -h
	var help bool
	pflag.BoolVarP(&help, "help", "h", false, "display usage and exit")
	log.RegisterFlags(pflag.CommandLine)
	logutil.RegisterFlags(pflag.CommandLine)

	pflag.CommandLine.Usage = func() {
		fmt.Fprint(os.Stderr, doc)
		pflag.Usage()
	}

	pflag.Parse()

<<<<<<< HEAD
	if help || pflag.Arg(0) == "help" {
		pflag.Usage()
		os.Exit(0)
	}

	// if no zk command is provided after --server then we need to print doc & usage both
	args := pflag.Args()
=======
	fs := pflag.NewFlagSet("zkcmd", pflag.ExitOnError)
	log.RegisterFlags(fs)
	logutil.RegisterFlags(fs)
	acl.RegisterFlags(fs)
	_flag.SetUsage(flag.CommandLine, _flag.UsageOptions{ // TODO: hmmm
		Epilogue: func(w io.Writer) { fmt.Fprint(w, doc) },
	})
	_flag.Parse(fs)
	args := _flag.Args()
>>>>>>> 770e06f3
	if len(args) == 0 {
		pflag.CommandLine.Usage()
		exit.Return(1)
	}
	cmdName := args[0]
	args = args[1:]
	cmd, ok := cmdMap[cmdName]
	if !ok {
		log.Exitf("Unknown command %v", cmdName)
	}
	subFlags := pflag.NewFlagSet(cmdName, pflag.ContinueOnError)

	// Create a context for the command, cancel it if we get a signal.
	ctx, cancel := context.WithCancel(context.Background())
	sigRecv := make(chan os.Signal, 1)
	signal.Notify(sigRecv, os.Interrupt)
	go func() {
		<-sigRecv
		cancel()
	}()

	// Connect to the server.
	zconn = zk2topo.Connect(*server)

	// Run the command.
	if err := cmd(ctx, subFlags, args); err != nil {
		log.Error(err)
		exit.Return(1)
	}
}

func fixZkPath(zkPath string) string {
	if zkPath != "/" {
		zkPath = strings.TrimSuffix(zkPath, "/")
	}
	return path.Clean(zkPath)
}

func isZkFile(path string) bool {
	return strings.HasPrefix(path, "/zk")
}

func cmdWait(ctx context.Context, subFlags *pflag.FlagSet, args []string) error {

	var exitIfExists bool
	subFlags.BoolVarP(&exitIfExists, "exit", "e", false, "exit if the path already exists")

	if err := subFlags.Parse(args); err != nil {
		return err
	}

	if subFlags.NArg() != 1 {
		return fmt.Errorf("wait: can only wait for one path")
	}
	zkPath := subFlags.Arg(0)
	isDir := zkPath[len(zkPath)-1] == '/'
	zkPath = fixZkPath(zkPath)

	var wait <-chan zk.Event
	var err error
	if isDir {
		_, _, wait, err = zconn.ChildrenW(ctx, zkPath)
	} else {
		_, _, wait, err = zconn.GetW(ctx, zkPath)
	}
	if err != nil {
		if err == zk.ErrNoNode {
			_, _, wait, _ = zconn.ExistsW(ctx, zkPath)
		} else {
			return fmt.Errorf("wait: error %v: %v", zkPath, err)
		}
	} else {
		if exitIfExists {
			return fmt.Errorf("already exists: %v", zkPath)
		}
	}
	event := <-wait
	fmt.Printf("event: %v\n", event)
	return nil
}

// Watch for changes to the node.
func cmdWatch(ctx context.Context, subFlags *pflag.FlagSet, args []string) error {
	if err := subFlags.Parse(args); err != nil {
		return err
	}

	eventChan := make(chan zk.Event, 16)
	for _, arg := range subFlags.Args() {
		zkPath := fixZkPath(arg)
		_, _, watch, err := zconn.GetW(ctx, zkPath)
		if err != nil {
			return fmt.Errorf("watch error: %v", err)
		}
		go func() {
			eventChan <- <-watch
		}()
	}

	for {
		select {
		case <-ctx.Done():
			return nil
		case event := <-eventChan:
			log.Infof("watch: event %v: %v", event.Path, event)
			if event.Type == zk.EventNodeDataChanged {
				data, stat, watch, err := zconn.GetW(ctx, event.Path)
				if err != nil {
					return fmt.Errorf("ERROR: failed to watch %v", err)
				}
				log.Infof("watch: %v %v\n", event.Path, stat)
				println(data)
				go func() {
					eventChan <- <-watch
				}()
			} else if event.State == zk.StateDisconnected {
				return nil
			} else if event.Type == zk.EventNodeDeleted {
				log.Infof("watch: %v deleted\n", event.Path)
			} else {
				// Most likely a session event - try t
				_, _, watch, err := zconn.GetW(ctx, event.Path)
				if err != nil {
					return fmt.Errorf("ERROR: failed to watch %v", err)
				}
				go func() {
					eventChan <- <-watch
				}()
			}
		}
	}
}

func cmdLs(ctx context.Context, subFlags *pflag.FlagSet, args []string) error {
	var (
		longListing      bool
		directoryListing bool
		force            bool
		recursiveListing bool
	)
	subFlags.BoolVarP(&longListing, "longlisting", "l", false, "long listing")
	subFlags.BoolVarP(&directoryListing, "directorylisting", "d", false, "list directory instead of contents")
	subFlags.BoolVarP(&force, "force", "f", false, "no warning on nonexistent node")
	subFlags.BoolVarP(&recursiveListing, "recursivelisting", "R", false, "recursive listing")

	if err := subFlags.Parse(args); err != nil {
		return err
	}
	if subFlags.NArg() == 0 {
		return fmt.Errorf("ls: no path specified")
	}
	resolved, err := zk2topo.ResolveWildcards(ctx, zconn, subFlags.Args())
	if err != nil {
		return fmt.Errorf("ls: invalid wildcards: %v", err)
	}
	if len(resolved) == 0 {
		// the wildcards didn't result in anything, we're
		// done.
		return nil
	}

	hasError := false
	needsHeader := len(resolved) > 1 && !directoryListing
	for _, arg := range resolved {
		zkPath := fixZkPath(arg)
		var children []string
		var err error
		isDir := true
		if directoryListing {
			children = []string{""}
			isDir = false
		} else if recursiveListing {
			children, err = zk2topo.ChildrenRecursive(ctx, zconn, zkPath)
		} else {
			children, _, err = zconn.Children(ctx, zkPath)
			// Assume this is a file node if it has no children.
			if len(children) == 0 {
				children = []string{""}
				isDir = false
			}
		}
		if err != nil {
			hasError = true
			if !force || err != zk.ErrNoNode {
				log.Warningf("ls: cannot access %v: %v", zkPath, err)
			}
		}

		// Show the full path when it helps.
		showFullPath := false
		if recursiveListing {
			showFullPath = true
		} else if longListing && (directoryListing || !isDir) {
			showFullPath = true
		}
		if needsHeader {
			fmt.Printf("%v:\n", zkPath)
		}
		if len(children) > 0 {
			if longListing && isDir {
				fmt.Printf("total: %v\n", len(children))
			}
			sort.Strings(children)
			stats := make([]*zk.Stat, len(children))
			wg := sync.WaitGroup{}
			f := func(i int) {
				localPath := path.Join(zkPath, children[i])
				_, stat, err := zconn.Exists(ctx, localPath)
				if err != nil {
					if !force || err != zk.ErrNoNode {
						log.Warningf("ls: cannot access: %v: %v", localPath, err)
					}
				} else {
					stats[i] = stat
				}
				wg.Done()
			}
			for i := range children {
				wg.Add(1)
				go f(i)
			}
			wg.Wait()

			for i, child := range children {
				localPath := path.Join(zkPath, child)
				if stat := stats[i]; stat != nil {
					fmtPath(stat, localPath, showFullPath, longListing)
				}
			}
		}
		if needsHeader {
			fmt.Println()
		}
	}
	if hasError {
		return fmt.Errorf("ls: some paths had errors")
	}
	return nil
}

func fmtPath(stat *zk.Stat, zkPath string, showFullPath bool, longListing bool) {
	var name, perms string

	if !showFullPath {
		name = path.Base(zkPath)
	} else {
		name = zkPath
	}

	if longListing {
		if stat.NumChildren > 0 {
			// FIXME(msolomon) do permissions check?
			perms = "drwxrwxrwx"
			if stat.DataLength > 0 {
				// give a visual indication that this node has data as well as children
				perms = "nrw-rw-rw-"
			}
		} else if stat.EphemeralOwner != 0 {
			perms = "erw-rw-rw-"
		} else {
			perms = "-rw-rw-rw-"
		}
		// always print the Local version of the time. zookeeper's
		// go / C library would return a local time anyway, but
		// might as well be sure.
		fmt.Printf("%v %v %v % 8v % 20v %v\n", perms, "zk", "zk", stat.DataLength, zk2topo.Time(stat.Mtime).Local().Format(timeFmt), name)
	} else {
		fmt.Printf("%v\n", name)
	}
}

func cmdTouch(ctx context.Context, subFlags *pflag.FlagSet, args []string) error {
	var (
		createParents bool
		touchOnly     bool
	)

	subFlags.BoolVarP(&createParents, "createparent", "p", false, "create parents")
	subFlags.BoolVarP(&touchOnly, "touchonly", "c", false, "touch only - don't create")

	if err := subFlags.Parse(args); err != nil {
		return err
	}
	if subFlags.NArg() != 1 {
		return fmt.Errorf("touch: need to specify exactly one path")
	}

	zkPath := fixZkPath(subFlags.Arg(0))

	var (
		version int32 = -1
		create        = false
	)

	data, stat, err := zconn.Get(ctx, zkPath)
	switch {
	case err == nil:
		version = stat.Version
	case err == zk.ErrNoNode:
		create = true
	default:
		return fmt.Errorf("touch: cannot access %v: %v", zkPath, err)
	}

	switch {
	case !create:
		_, err = zconn.Set(ctx, zkPath, data, version)
	case touchOnly:
		return fmt.Errorf("touch: no such path %v", zkPath)
	case createParents:
		_, err = zk2topo.CreateRecursive(ctx, zconn, zkPath, data, 0, zk.WorldACL(zk.PermAll), 10)
	default:
		_, err = zconn.Create(ctx, zkPath, data, 0, zk.WorldACL(zk.PermAll))
	}

	if err != nil {
		return fmt.Errorf("touch: cannot modify %v: %v", zkPath, err)
	}
	return nil
}

func cmdRm(ctx context.Context, subFlags *pflag.FlagSet, args []string) error {
	var (
		force             bool
		recursiveDelete   bool
		forceAndRecursive bool
	)
	subFlags.BoolVarP(&force, "force", "f", false, "no warning on nonexistent node")
	subFlags.BoolVarP(&recursiveDelete, "recursivedelete", "r", false, "recursive delete")
	subFlags.BoolVarP(&forceAndRecursive, "forceandrecursive", "rf", false, "shorthand for -r -f")

	if err := subFlags.Parse(args); err != nil {
		return err
	}
	force = force || forceAndRecursive
	recursiveDelete = recursiveDelete || forceAndRecursive

	if subFlags.NArg() == 0 {
		return fmt.Errorf("rm: no path specified")
	}

	if recursiveDelete {
		for _, arg := range subFlags.Args() {
			zkPath := fixZkPath(arg)
			if strings.Count(zkPath, "/") < 2 {
				return fmt.Errorf("rm: overly general path: %v", zkPath)
			}
		}
	}

	resolved, err := zk2topo.ResolveWildcards(ctx, zconn, subFlags.Args())
	if err != nil {
		return fmt.Errorf("rm: invalid wildcards: %v", err)
	}
	if len(resolved) == 0 {
		// the wildcards didn't result in anything, we're done
		return nil
	}

	hasError := false
	for _, arg := range resolved {
		zkPath := fixZkPath(arg)
		var err error
		if recursiveDelete {
			err = zk2topo.DeleteRecursive(ctx, zconn, zkPath, -1)
		} else {
			err = zconn.Delete(ctx, zkPath, -1)
		}
		if err != nil && (!force || err != zk.ErrNoNode) {
			hasError = true
			log.Warningf("rm: cannot delete %v: %v", zkPath, err)
		}
	}
	if hasError {
		// to be consistent with the command line 'rm -f', return
		// 0 if using 'zk rm -f' and the file doesn't exist.
		return fmt.Errorf("rm: some paths had errors")
	}
	return nil
}

func cmdAddAuth(ctx context.Context, subFlags *pflag.FlagSet, args []string) error {
	if err := subFlags.Parse(args); err != nil {
		return err
	}
	if subFlags.NArg() < 2 {
		return fmt.Errorf("addAuth: expected args <scheme> <auth>")
	}
	scheme, auth := subFlags.Arg(0), subFlags.Arg(1)
	return zconn.AddAuth(ctx, scheme, []byte(auth))
}

func cmdCat(ctx context.Context, subFlags *pflag.FlagSet, args []string) error {
	var (
		longListing bool
		force       bool
		decodeProto bool
	)
	subFlags.BoolVarP(&longListing, "longListing", "l", false, "long listing")
	subFlags.BoolVarP(&force, "force", "f", false, "no warning on nonexistent node")
	subFlags.BoolVarP(&decodeProto, "decodeProto", "p", false, "decode proto files and display them as text")

	if err := subFlags.Parse(args); err != nil {
		return err
	}
	if subFlags.NArg() == 0 {
		return fmt.Errorf("cat: no path specified")
	}
	resolved, err := zk2topo.ResolveWildcards(ctx, zconn, subFlags.Args())
	if err != nil {
		return fmt.Errorf("cat: invalid wildcards: %v", err)
	}
	if len(resolved) == 0 {
		// the wildcards didn't result in anything, we're done
		return nil
	}

	hasError := false
	for _, arg := range resolved {
		zkPath := fixZkPath(arg)
		data, _, err := zconn.Get(ctx, zkPath)
		if err != nil {
			hasError = true
			if !force || err != zk.ErrNoNode {
				log.Warningf("cat: cannot access %v: %v", zkPath, err)
			}
			continue
		}

		if longListing {
			fmt.Printf("%v:\n", zkPath)
		}
		decoded := ""
		if decodeProto {
			decoded, err = vtctl.DecodeContent(zkPath, data, false)
			if err != nil {
				log.Warningf("cat: cannot proto decode %v: %v", zkPath, err)
				decoded = string(data)
			}
		} else {
			decoded = string(data)
		}
		fmt.Print(decoded)
		if len(decoded) > 0 && decoded[len(decoded)-1] != '\n' && (term.IsTerminal(int(os.Stdout.Fd())) || longListing) {
			fmt.Print("\n")
		}
	}
	if hasError {
		return fmt.Errorf("cat: some paths had errors")
	}
	return nil
}

func cmdEdit(ctx context.Context, subFlags *pflag.FlagSet, args []string) error {
	var force bool
	subFlags.BoolVarP(&force, "force", "f", false, "no warning on nonexistent node")

	if err := subFlags.Parse(args); err != nil {
		return err
	}
	if subFlags.NArg() == 0 {
		return fmt.Errorf("edit: no path specified")
	}
	arg := subFlags.Arg(0)
	zkPath := fixZkPath(arg)
	data, stat, err := zconn.Get(ctx, zkPath)
	if err != nil {
		if !force || err != zk.ErrNoNode {
			log.Warningf("edit: cannot access %v: %v", zkPath, err)
		}
		return fmt.Errorf("edit: cannot access %v: %v", zkPath, err)
	}

	name := path.Base(zkPath)
	tmpPath := fmt.Sprintf("/tmp/zk-edit-%v-%v", name, time.Now().UnixNano())
	f, err := os.Create(tmpPath)
	if err == nil {
		_, err = f.Write(data)
		f.Close()
	}
	if err != nil {
		return fmt.Errorf("edit: cannot write file %v", err)
	}

	cmd := exec.Command(os.Getenv("EDITOR"), tmpPath)
	cmd.Stdin = os.Stdin
	cmd.Stdout = os.Stdout
	cmd.Stderr = os.Stderr
	err = cmd.Run()
	if err != nil {
		os.Remove(tmpPath)
		return fmt.Errorf("edit: cannot start $EDITOR: %v", err)
	}

	fileData, err := os.ReadFile(tmpPath)
	if err != nil {
		os.Remove(tmpPath)
		return fmt.Errorf("edit: cannot read file %v", err)
	}

	if !bytes.Equal(fileData, data) {
		// data changed - update if we can
		_, err = zconn.Set(ctx, zkPath, fileData, stat.Version)
		if err != nil {
			os.Remove(tmpPath)
			return fmt.Errorf("edit: cannot write zk file %v", err)
		}
	}
	os.Remove(tmpPath)
	return nil
}

func cmdStat(ctx context.Context, subFlags *pflag.FlagSet, args []string) error {
	var force bool
	subFlags.BoolVarP(&force, "force", "f", false, "no warning on nonexistent node")

	if err := subFlags.Parse(args); err != nil {
		return err
	}

	if subFlags.NArg() == 0 {
		return fmt.Errorf("stat: no path specified")
	}

	resolved, err := zk2topo.ResolveWildcards(ctx, zconn, subFlags.Args())
	if err != nil {
		return fmt.Errorf("stat: invalid wildcards: %v", err)
	}
	if len(resolved) == 0 {
		// the wildcards didn't result in anything, we're done
		return nil
	}

	hasError := false
	for _, arg := range resolved {
		zkPath := fixZkPath(arg)
		acls, stat, err := zconn.GetACL(ctx, zkPath)
		if stat == nil {
			err = fmt.Errorf("no such node")
		}
		if err != nil {
			hasError = true
			if !force || err != zk.ErrNoNode {
				log.Warningf("stat: cannot access %v: %v", zkPath, err)
			}
			continue
		}
		fmt.Printf("Path: %s\n", zkPath)
		fmt.Printf("Created: %s\n", zk2topo.Time(stat.Ctime).Format(timeFmtMicro))
		fmt.Printf("Modified: %s\n", zk2topo.Time(stat.Mtime).Format(timeFmtMicro))
		fmt.Printf("Size: %v\n", stat.DataLength)
		fmt.Printf("Children: %v\n", stat.NumChildren)
		fmt.Printf("Version: %v\n", stat.Version)
		fmt.Printf("Ephemeral: %v\n", stat.EphemeralOwner)
		fmt.Printf("ACL:\n")
		for _, acl := range acls {
			fmt.Printf(" %v:%v %v\n", acl.Scheme, acl.ID, fmtACL(acl))
		}
	}
	if hasError {
		return fmt.Errorf("stat: some paths had errors")
	}
	return nil
}

var charPermMap map[string]int32
var permCharMap map[int32]string

func init() {
	charPermMap = map[string]int32{
		"r": zk.PermRead,
		"w": zk.PermWrite,
		"d": zk.PermDelete,
		"c": zk.PermCreate,
		"a": zk.PermAdmin,
	}
	permCharMap = make(map[int32]string)
	for c, p := range charPermMap {
		permCharMap[p] = c
	}
}

func fmtACL(acl zk.ACL) string {
	s := ""

	for _, perm := range []int32{zk.PermRead, zk.PermWrite, zk.PermDelete, zk.PermCreate, zk.PermAdmin} {
		if acl.Perms&perm != 0 {
			s += permCharMap[perm]
		} else {
			s += "-"
		}
	}
	return s
}

func cmdChmod(ctx context.Context, subFlags *pflag.FlagSet, args []string) error {
	if err := subFlags.Parse(args); err != nil {
		return err
	}
	if subFlags.NArg() < 2 {
		return fmt.Errorf("chmod: no permission specified")
	}
	mode := subFlags.Arg(0)
	if mode[0] != 'n' {
		return fmt.Errorf("chmod: invalid mode")
	}

	addPerms := false
	if mode[1] == '+' {
		addPerms = true
	} else if mode[1] != '-' {
		return fmt.Errorf("chmod: invalid mode")
	}

	var permMask int32
	for _, c := range mode[2:] {
		permMask |= charPermMap[string(c)]
	}

	resolved, err := zk2topo.ResolveWildcards(ctx, zconn, subFlags.Args()[1:])
	if err != nil {
		return fmt.Errorf("chmod: invalid wildcards: %v", err)
	}
	if len(resolved) == 0 {
		// the wildcards didn't result in anything, we're done
		return nil
	}

	hasError := false
	for _, arg := range resolved {
		zkPath := fixZkPath(arg)
		aclv, _, err := zconn.GetACL(ctx, zkPath)
		if err != nil {
			hasError = true
			log.Warningf("chmod: cannot set access %v: %v", zkPath, err)
			continue
		}
		if addPerms {
			aclv[0].Perms |= permMask
		} else {
			aclv[0].Perms &= ^permMask
		}
		err = zconn.SetACL(ctx, zkPath, aclv, -1)
		if err != nil {
			hasError = true
			log.Warningf("chmod: cannot set access %v: %v", zkPath, err)
			continue
		}
	}
	if hasError {
		return fmt.Errorf("chmod: some paths had errors")
	}
	return nil
}

func cmdCp(ctx context.Context, subFlags *pflag.FlagSet, args []string) error {
	if err := subFlags.Parse(args); err != nil {
		return err
	}
	switch {
	case subFlags.NArg() < 2:
		return fmt.Errorf("cp: need to specify source and destination paths")
	case subFlags.NArg() == 2:
		return fileCp(ctx, args[0], args[1])
	default:
		return multiFileCp(ctx, args)
	}
}

func getPathData(ctx context.Context, filePath string) ([]byte, error) {
	if isZkFile(filePath) {
		data, _, err := zconn.Get(ctx, filePath)
		return data, err
	}
	var err error
	file, err := os.Open(filePath)
	if err == nil {
		data, err := io.ReadAll(file)
		if err == nil {
			return data, err
		}
	}
	return nil, err
}

func setPathData(ctx context.Context, filePath string, data []byte) error {
	if isZkFile(filePath) {
		_, err := zconn.Set(ctx, filePath, data, -1)
		if err == zk.ErrNoNode {
			_, err = zk2topo.CreateRecursive(ctx, zconn, filePath, data, 0, zk.WorldACL(zk.PermAll), 10)
		}
		return err
	}
	return os.WriteFile(filePath, []byte(data), 0666)
}

func fileCp(ctx context.Context, srcPath, dstPath string) error {
	dstIsDir := dstPath[len(dstPath)-1] == '/'
	srcPath = fixZkPath(srcPath)
	dstPath = fixZkPath(dstPath)

	if !isZkFile(srcPath) && !isZkFile(dstPath) {
		return fmt.Errorf("cp: neither src nor dst is a /zk file: exitting")
	}

	data, err := getPathData(ctx, srcPath)
	if err != nil {
		return fmt.Errorf("cp: cannot read %v: %v", srcPath, err)
	}

	// If we are copying to a local directory - say '.', make the filename
	// the same as the source.
	if !isZkFile(dstPath) {
		fileInfo, err := os.Stat(dstPath)
		if err != nil {
			if err.(*os.PathError).Err != syscall.ENOENT {
				return fmt.Errorf("cp: cannot stat %v: %v", dstPath, err)
			}
		} else if fileInfo.IsDir() {
			dstPath = path.Join(dstPath, path.Base(srcPath))
		}
	} else if dstIsDir {
		// If we are copying into zk, interpret trailing slash as treating the
		// dstPath as a directory.
		dstPath = path.Join(dstPath, path.Base(srcPath))
	}
	if err := setPathData(ctx, dstPath, data); err != nil {
		return fmt.Errorf("cp: cannot write %v: %v", dstPath, err)
	}
	return nil
}

func multiFileCp(ctx context.Context, args []string) error {
	dstPath := args[len(args)-1]
	if dstPath[len(dstPath)-1] != '/' {
		// In multifile context, dstPath must be a directory.
		dstPath += "/"
	}

	for _, srcPath := range args[:len(args)-1] {
		if err := fileCp(ctx, srcPath, dstPath); err != nil {
			return err
		}
	}
	return nil
}

type zkItem struct {
	path string
	data []byte
	stat *zk.Stat
	err  error
}

// Store a zk tree in a zip archive. This won't be immediately useful to
// zip tools since even "directories" can contain data.
func cmdZip(ctx context.Context, subFlags *pflag.FlagSet, args []string) error {
	if err := subFlags.Parse(args); err != nil {
		return err
	}
	if subFlags.NArg() < 2 {
		return fmt.Errorf("zip: need to specify source and destination paths")
	}

	dstPath := subFlags.Arg(subFlags.NArg() - 1)
	paths := subFlags.Args()[:len(args)-1]
	if !strings.HasSuffix(dstPath, ".zip") {
		return fmt.Errorf("zip: need to specify destination .zip path: %v", dstPath)
	}
	zipFile, err := os.Create(dstPath)
	if err != nil {
		return fmt.Errorf("zip: error %v", err)
	}

	wg := sync.WaitGroup{}
	items := make(chan *zkItem, 64)
	for _, arg := range paths {
		zkPath := fixZkPath(arg)
		children, err := zk2topo.ChildrenRecursive(ctx, zconn, zkPath)
		if err != nil {
			return fmt.Errorf("zip: error %v", err)
		}
		for _, child := range children {
			toAdd := path.Join(zkPath, child)
			wg.Add(1)
			go func() {
				data, stat, err := zconn.Get(ctx, toAdd)
				items <- &zkItem{toAdd, data, stat, err}
				wg.Done()
			}()
		}
	}
	go func() {
		wg.Wait()
		close(items)
	}()

	zipWriter := zip.NewWriter(zipFile)
	for item := range items {
		path, data, stat, err := item.path, item.data, item.stat, item.err
		if err != nil {
			return fmt.Errorf("zip: get failed: %v", err)
		}
		// Skip ephemerals - not sure why you would archive them.
		if stat.EphemeralOwner > 0 {
			continue
		}
		fi := &zip.FileHeader{Name: path, Method: zip.Deflate}
		fi.Modified = zk2topo.Time(stat.Mtime)
		f, err := zipWriter.CreateHeader(fi)
		if err != nil {
			return fmt.Errorf("zip: create failed: %v", err)
		}
		_, err = f.Write(data)
		if err != nil {
			return fmt.Errorf("zip: create failed: %v", err)
		}
	}
	err = zipWriter.Close()
	if err != nil {
		return fmt.Errorf("zip: close failed: %v", err)
	}
	zipFile.Close()
	return nil
}

func cmdUnzip(ctx context.Context, subFlags *pflag.FlagSet, args []string) error {
	if err := subFlags.Parse(args); err != nil {
		return err
	}
	if subFlags.NArg() != 2 {
		return fmt.Errorf("zip: need to specify source and destination paths")
	}

	srcPath, dstPath := subFlags.Arg(0), subFlags.Arg(1)

	if !strings.HasSuffix(srcPath, ".zip") {
		return fmt.Errorf("zip: need to specify src .zip path: %v", srcPath)
	}

	zipReader, err := zip.OpenReader(srcPath)
	if err != nil {
		return fmt.Errorf("zip: error %v", err)
	}
	defer zipReader.Close()

	for _, zf := range zipReader.File {
		rc, err := zf.Open()
		if err != nil {
			return fmt.Errorf("unzip: error %v", err)
		}
		data, err := io.ReadAll(rc)
		if err != nil {
			return fmt.Errorf("unzip: failed reading archive: %v", err)
		}
		zkPath := zf.Name
		if dstPath != "/" {
			zkPath = path.Join(dstPath, zkPath)
		}
		_, err = zk2topo.CreateRecursive(ctx, zconn, zkPath, data, 0, zk.WorldACL(zk.PermAll), 10)
		if err != nil && err != zk.ErrNodeExists {
			return fmt.Errorf("unzip: zk create failed: %v", err)
		}
		_, err = zconn.Set(ctx, zkPath, data, -1)
		if err != nil {
			return fmt.Errorf("unzip: zk set failed: %v", err)
		}
		rc.Close()
	}
	return nil
}<|MERGE_RESOLUTION|>--- conflicted
+++ resolved
@@ -140,7 +140,7 @@
 	pflag.BoolVarP(&help, "help", "h", false, "display usage and exit")
 	log.RegisterFlags(pflag.CommandLine)
 	logutil.RegisterFlags(pflag.CommandLine)
-
+	acl.RegisterFlags(pflag.CommandLine)
 	pflag.CommandLine.Usage = func() {
 		fmt.Fprint(os.Stderr, doc)
 		pflag.Usage()
@@ -148,7 +148,6 @@
 
 	pflag.Parse()
 
-<<<<<<< HEAD
 	if help || pflag.Arg(0) == "help" {
 		pflag.Usage()
 		os.Exit(0)
@@ -156,17 +155,6 @@
 
 	// if no zk command is provided after --server then we need to print doc & usage both
 	args := pflag.Args()
-=======
-	fs := pflag.NewFlagSet("zkcmd", pflag.ExitOnError)
-	log.RegisterFlags(fs)
-	logutil.RegisterFlags(fs)
-	acl.RegisterFlags(fs)
-	_flag.SetUsage(flag.CommandLine, _flag.UsageOptions{ // TODO: hmmm
-		Epilogue: func(w io.Writer) { fmt.Fprint(w, doc) },
-	})
-	_flag.Parse(fs)
-	args := _flag.Args()
->>>>>>> 770e06f3
 	if len(args) == 0 {
 		pflag.CommandLine.Usage()
 		exit.Return(1)
