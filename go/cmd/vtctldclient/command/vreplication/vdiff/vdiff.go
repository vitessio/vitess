--- conflicted
+++ resolved
@@ -70,11 +70,8 @@
 		WaitUpdateInterval          time.Duration
 		AutoRetry                   bool
 		MaxDiffDuration             time.Duration
-<<<<<<< HEAD
+		RowDiffColumnTruncateAt     int64
 		DoNotStart                  bool
-=======
-		RowDiffColumnTruncateAt     int64
->>>>>>> 9e9128b0
 	}{}
 
 	deleteOptions = struct {
@@ -316,11 +313,8 @@
 		AutoRetry:                   createOptions.AutoRetry,
 		MaxReportSampleRows:         createOptions.MaxReportSampleRows,
 		MaxDiffDuration:             protoutil.DurationToProto(createOptions.MaxDiffDuration),
-<<<<<<< HEAD
+		RowDiffColumnTruncateAt:     createOptions.RowDiffColumnTruncateAt,
 		DoNotStart:                  createOptions.DoNotStart,
-=======
-		RowDiffColumnTruncateAt:     createOptions.RowDiffColumnTruncateAt,
->>>>>>> 9e9128b0
 	})
 
 	if err != nil {
@@ -916,11 +910,8 @@
 	create.Flags().BoolVar(&createOptions.AutoRetry, "auto-retry", true, "Should this vdiff automatically retry and continue in case of recoverable errors.")
 	create.Flags().BoolVar(&createOptions.UpdateTableStats, "update-table-stats", false, "Update the table statistics, using ANALYZE TABLE, on each table involved in the VDiff during initialization. This will ensure that progress estimates are as accurate as possible -- but it does involve locks and can potentially impact query processing on the target keyspace.")
 	create.Flags().DurationVar(&createOptions.MaxDiffDuration, "max-diff-duration", 0, "How long should an individual table diff run before being stopped and restarted in order to lessen the impact on tablets due to holding open database snapshots for long periods of time (0 is the default and means no time limit).")
-<<<<<<< HEAD
+	create.Flags().Int64Var(&createOptions.RowDiffColumnTruncateAt, "row-diff-column-truncate-at", 128, "When showing row differences, truncate the non Primary Key column values to this length. A value less than 1 means do not truncate.")
 	create.Flags().BoolVar(&createOptions.DoNotStart, "do-not-start", false, "Don't start the vdiff upon creation. When specified, the vdiff will be created but will not run until resumed.")
-=======
-	create.Flags().Int64Var(&createOptions.RowDiffColumnTruncateAt, "row-diff-column-truncate-at", 128, "When showing row differences, truncate the non Primary Key column values to this length. A value less than 1 means do not truncate.")
->>>>>>> 9e9128b0
 	base.AddCommand(create)
 
 	base.AddCommand(delete)
