--- conflicted
+++ resolved
@@ -291,12 +291,7 @@
 		Wait:                        createOptions.Wait,
 		WaitUpdateInterval:          protoutil.DurationToProto(createOptions.WaitUpdateInterval),
 		AutoRetry:                   createOptions.AutoRetry,
-<<<<<<< HEAD
-		MaxReportSampleRows:         int64(createOptions.MaxReportSampleRows),
-		MaxDiffDuration:             protoutil.DurationToProto(createOptions.MaxDiffDuration),
-=======
 		MaxReportSampleRows:         createOptions.MaxReportSampleRows,
->>>>>>> 50241809
 	})
 
 	if err != nil {
