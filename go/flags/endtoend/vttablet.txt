Usage of vttablet:
  --allowed_tablet_types value
	Specifies the tablet types this vtgate is allowed to route queries to
  --alsologtostderr
	log to standard error as well as files
  --app_idle_timeout duration
	Idle timeout for app connections (default 1m0s)
  --app_pool_size int
	Size of the connection pool for app connections (default 40)
  --azblob_backup_account_key_file string
	Path to a file containing the Azure Storage account key; if this flag is unset, the environment variable VT_AZBLOB_ACCOUNT_KEY will be used as the key itself (NOT a file path)
  --azblob_backup_account_name string
	Azure Storage Account name for backups; if this flag is unset, the environment variable VT_AZBLOB_ACCOUNT_NAME will be used
  --azblob_backup_container_name string
	Azure Blob Container Name
  --azblob_backup_parallelism int
	Azure Blob operation parallelism (requires extra memory when increased) (default 1)
  --azblob_backup_storage_root string
	Root prefix for all backup-related Azure Blobs; this should exclude both initial and trailing '/' (e.g. just 'a/b' not '/a/b/')
  --backup_engine_implementation string
	Specifies which implementation to use for creating new backups (builtin or xtrabackup). Restores will always be done with whichever engine created a given backup. (default builtin)
  --backup_storage_block_size int
	if backup_storage_compress is true, backup_storage_block_size sets the byte size for each block while compressing (default is 250000). (default 250000)
  --backup_storage_compress
	if set, the backup files will be compressed (default is true). Set to false for instance if a backup_storage_hook is specified and it compresses the data. (default true)
  --backup_storage_hook string
	if set, we send the contents of the backup files through this hook.
  --backup_storage_implementation string
	which implementation to use for the backup storage feature
  --backup_storage_number_blocks int
	if backup_storage_compress is true, backup_storage_number_blocks sets the number of blocks that can be processed, at once, before the writer blocks, during compression (default is 2). It should be equal to the number of CPUs available for compression (default 2)
  --binlog_host string
	PITR restore parameter: hostname/IP of binlog server.
  --binlog_password string
	PITR restore parameter: password of binlog server.
  --binlog_player_grpc_ca string
	the server ca to use to validate servers when connecting
  --binlog_player_grpc_cert string
	the cert to use to connect
  --binlog_player_grpc_crl string
	the server crl to use to validate server certificates when connecting
  --binlog_player_grpc_key string
	the key to use to connect
  --binlog_player_grpc_server_name string
	the server name to use to validate server certificate
  --binlog_player_protocol string
	the protocol to download binlogs from a vttablet (default grpc)
  --binlog_port int
	PITR restore parameter: port of binlog server.
  --binlog_ssl_ca string
	PITR restore parameter: Filename containing TLS CA certificate to verify binlog server TLS certificate against.
  --binlog_ssl_cert string
	PITR restore parameter: Filename containing mTLS client certificate to present to binlog server as authentication.
  --binlog_ssl_key string
	PITR restore parameter: Filename containing mTLS client private key for use in binlog server authentication.
  --binlog_ssl_server_name string
	PITR restore parameter: TLS server name (common name) to verify against for the binlog server we are connecting to (If not set: use the hostname or IP supplied in -binlog_host).
  --binlog_use_v3_resharding_mode
	(DEPRECATED) True if and only if the binlog streamer should use V3-style sharding, which doesn't require a preset sharding key column. (default true)
  --binlog_user string
	PITR restore parameter: username of binlog server.
  --builtin_compressor string
	builtin compressor engine to use (default pgzip)
  --builtin_decompressor string
	builtin decompressor engine to use (default auto)
  --builtinbackup_mysqld_timeout duration
	how long to wait for mysqld to shutdown at the start of the backup (default 10m0s)
  --builtinbackup_progress duration
	how often to send progress updates when backing up large files (default 5s)
  --catch-sigpipe
	catch and ignore SIGPIPE on stdout and stderr if specified
  --ceph_backup_storage_config string
	Path to JSON config file for ceph backup storage (default ceph_backup_config.json)
<<<<<<< HEAD
  --client-found-rows-pool-size int
	DEPRECATED: queryserver-config-transaction-cap will be used instead.
  --compression_level int
	what level to pass to the compressor (default 1)
=======
>>>>>>> 25997882
  --consul_auth_static_file string
	JSON File to read the topos/tokens from.
  --cpu_profile string
	deprecated: use '-pprof=cpu' instead
  --datadog-agent-host string
	host to send spans to. if empty, no tracing will be done
  --datadog-agent-port string
	port to send spans to. if empty, no tracing will be done
  --db-config-allprivs-charset string
	deprecated: use db_charset (default utf8mb4)
  --db-config-allprivs-flags uint
	deprecated: use db_flags
  --db-config-allprivs-flavor string
	deprecated: use db_flavor
  --db-config-allprivs-host string
	deprecated: use db_host
  --db-config-allprivs-pass string
	db allprivs deprecated: use db_allprivs_password
  --db-config-allprivs-port int
	deprecated: use db_port
  --db-config-allprivs-server_name string
	deprecated: use db_server_name
  --db-config-allprivs-ssl-ca string
	deprecated: use db_ssl_ca
  --db-config-allprivs-ssl-ca-path string
	deprecated: use db_ssl_ca_path
  --db-config-allprivs-ssl-cert string
	deprecated: use db_ssl_cert
  --db-config-allprivs-ssl-key string
	deprecated: use db_ssl_key
  --db-config-allprivs-uname string
	deprecated: use db_allprivs_user (default vt_allprivs)
  --db-config-allprivs-unixsocket string
	deprecated: use db_socket
  --db-config-app-charset string
	deprecated: use db_charset (default utf8mb4)
  --db-config-app-flags uint
	deprecated: use db_flags
  --db-config-app-flavor string
	deprecated: use db_flavor
  --db-config-app-host string
	deprecated: use db_host
  --db-config-app-pass string
	db app deprecated: use db_app_password
  --db-config-app-port int
	deprecated: use db_port
  --db-config-app-server_name string
	deprecated: use db_server_name
  --db-config-app-ssl-ca string
	deprecated: use db_ssl_ca
  --db-config-app-ssl-ca-path string
	deprecated: use db_ssl_ca_path
  --db-config-app-ssl-cert string
	deprecated: use db_ssl_cert
  --db-config-app-ssl-key string
	deprecated: use db_ssl_key
  --db-config-app-uname string
	deprecated: use db_app_user (default vt_app)
  --db-config-app-unixsocket string
	deprecated: use db_socket
  --db-config-appdebug-charset string
	deprecated: use db_charset (default utf8mb4)
  --db-config-appdebug-flags uint
	deprecated: use db_flags
  --db-config-appdebug-flavor string
	deprecated: use db_flavor
  --db-config-appdebug-host string
	deprecated: use db_host
  --db-config-appdebug-pass string
	db appdebug deprecated: use db_appdebug_password
  --db-config-appdebug-port int
	deprecated: use db_port
  --db-config-appdebug-server_name string
	deprecated: use db_server_name
  --db-config-appdebug-ssl-ca string
	deprecated: use db_ssl_ca
  --db-config-appdebug-ssl-ca-path string
	deprecated: use db_ssl_ca_path
  --db-config-appdebug-ssl-cert string
	deprecated: use db_ssl_cert
  --db-config-appdebug-ssl-key string
	deprecated: use db_ssl_key
  --db-config-appdebug-uname string
	deprecated: use db_appdebug_user (default vt_appdebug)
  --db-config-appdebug-unixsocket string
	deprecated: use db_socket
  --db-config-dba-charset string
	deprecated: use db_charset (default utf8mb4)
  --db-config-dba-flags uint
	deprecated: use db_flags
  --db-config-dba-flavor string
	deprecated: use db_flavor
  --db-config-dba-host string
	deprecated: use db_host
  --db-config-dba-pass string
	db dba deprecated: use db_dba_password
  --db-config-dba-port int
	deprecated: use db_port
  --db-config-dba-server_name string
	deprecated: use db_server_name
  --db-config-dba-ssl-ca string
	deprecated: use db_ssl_ca
  --db-config-dba-ssl-ca-path string
	deprecated: use db_ssl_ca_path
  --db-config-dba-ssl-cert string
	deprecated: use db_ssl_cert
  --db-config-dba-ssl-key string
	deprecated: use db_ssl_key
  --db-config-dba-uname string
	deprecated: use db_dba_user (default vt_dba)
  --db-config-dba-unixsocket string
	deprecated: use db_socket
  --db-config-erepl-charset string
	deprecated: use db_charset (default utf8mb4)
  --db-config-erepl-dbname string
	deprecated: dbname does not need to be explicitly configured
  --db-config-erepl-flags uint
	deprecated: use db_flags
  --db-config-erepl-flavor string
	deprecated: use db_flavor
  --db-config-erepl-host string
	deprecated: use db_host
  --db-config-erepl-pass string
	db erepl deprecated: use db_erepl_password
  --db-config-erepl-port int
	deprecated: use db_port
  --db-config-erepl-server_name string
	deprecated: use db_server_name
  --db-config-erepl-ssl-ca string
	deprecated: use db_ssl_ca
  --db-config-erepl-ssl-ca-path string
	deprecated: use db_ssl_ca_path
  --db-config-erepl-ssl-cert string
	deprecated: use db_ssl_cert
  --db-config-erepl-ssl-key string
	deprecated: use db_ssl_key
  --db-config-erepl-uname string
	deprecated: use db_erepl_user (default vt_erepl)
  --db-config-erepl-unixsocket string
	deprecated: use db_socket
  --db-config-filtered-charset string
	deprecated: use db_charset (default utf8mb4)
  --db-config-filtered-flags uint
	deprecated: use db_flags
  --db-config-filtered-flavor string
	deprecated: use db_flavor
  --db-config-filtered-host string
	deprecated: use db_host
  --db-config-filtered-pass string
	db filtered deprecated: use db_filtered_password
  --db-config-filtered-port int
	deprecated: use db_port
  --db-config-filtered-server_name string
	deprecated: use db_server_name
  --db-config-filtered-ssl-ca string
	deprecated: use db_ssl_ca
  --db-config-filtered-ssl-ca-path string
	deprecated: use db_ssl_ca_path
  --db-config-filtered-ssl-cert string
	deprecated: use db_ssl_cert
  --db-config-filtered-ssl-key string
	deprecated: use db_ssl_key
  --db-config-filtered-uname string
	deprecated: use db_filtered_user (default vt_filtered)
  --db-config-filtered-unixsocket string
	deprecated: use db_socket
  --db-config-repl-charset string
	deprecated: use db_charset (default utf8mb4)
  --db-config-repl-flags uint
	deprecated: use db_flags
  --db-config-repl-flavor string
	deprecated: use db_flavor
  --db-config-repl-host string
	deprecated: use db_host
  --db-config-repl-pass string
	db repl deprecated: use db_repl_password
  --db-config-repl-port int
	deprecated: use db_port
  --db-config-repl-server_name string
	deprecated: use db_server_name
  --db-config-repl-ssl-ca string
	deprecated: use db_ssl_ca
  --db-config-repl-ssl-ca-path string
	deprecated: use db_ssl_ca_path
  --db-config-repl-ssl-cert string
	deprecated: use db_ssl_cert
  --db-config-repl-ssl-key string
	deprecated: use db_ssl_key
  --db-config-repl-uname string
	deprecated: use db_repl_user (default vt_repl)
  --db-config-repl-unixsocket string
	deprecated: use db_socket
  --db-credentials-file string
	db credentials file; send SIGHUP to reload this file
  --db-credentials-server string
	db credentials server type ('file' - file implementation; 'vault' - HashiCorp Vault implementation) (default file)
  --db-credentials-vault-addr string
	URL to Vault server
  --db-credentials-vault-path string
	Vault path to credentials JSON blob, e.g.: secret/data/prod/dbcreds
  --db-credentials-vault-role-mountpoint string
	Vault AppRole mountpoint; can also be passed using VAULT_MOUNTPOINT environment variable (default approle)
  --db-credentials-vault-role-secretidfile string
	Path to file containing Vault AppRole secret_id; can also be passed using VAULT_SECRETID environment variable
  --db-credentials-vault-roleid string
	Vault AppRole id; can also be passed using VAULT_ROLEID environment variable
  --db-credentials-vault-timeout duration
	Timeout for vault API operations (default 10s)
  --db-credentials-vault-tls-ca string
	Path to CA PEM for validating Vault server certificate
  --db-credentials-vault-tokenfile string
	Path to file containing Vault auth token; token can also be passed using VAULT_TOKEN environment variable
  --db-credentials-vault-ttl duration
	How long to cache DB credentials from the Vault server (default 30m0s)
  --db_allprivs_password string
	db allprivs password
  --db_allprivs_use_ssl
	Set this flag to false to make the allprivs connection to not use ssl (default true)
  --db_allprivs_user string
	db allprivs user userKey (default vt_allprivs)
  --db_app_password string
	db app password
  --db_app_use_ssl
	Set this flag to false to make the app connection to not use ssl (default true)
  --db_app_user string
	db app user userKey (default vt_app)
  --db_appdebug_password string
	db appdebug password
  --db_appdebug_use_ssl
	Set this flag to false to make the appdebug connection to not use ssl (default true)
  --db_appdebug_user string
	db appdebug user userKey (default vt_appdebug)
  --db_charset string
	Character set used for this tablet. (default utf8mb4)
  --db_conn_query_info
	enable parsing and processing of QUERY_OK info fields
  --db_connect_timeout_ms int
	connection timeout to mysqld in milliseconds (0 for no timeout)
  --db_dba_password string
	db dba password
  --db_dba_use_ssl
	Set this flag to false to make the dba connection to not use ssl (default true)
  --db_dba_user string
	db dba user userKey (default vt_dba)
  --db_erepl_password string
	db erepl password
  --db_erepl_use_ssl
	Set this flag to false to make the erepl connection to not use ssl (default true)
  --db_erepl_user string
	db erepl user userKey (default vt_erepl)
  --db_filtered_password string
	db filtered password
  --db_filtered_use_ssl
	Set this flag to false to make the filtered connection to not use ssl (default true)
  --db_filtered_user string
	db filtered user userKey (default vt_filtered)
  --db_flags uint
	Flag values as defined by MySQL.
  --db_flavor string
	Flavor overrid. Valid value is FilePos.
  --db_host string
	The host name for the tcp connection.
  --db_port int
	tcp port
  --db_repl_password string
	db repl password
  --db_repl_use_ssl
	Set this flag to false to make the repl connection to not use ssl (default true)
  --db_repl_user string
	db repl user userKey (default vt_repl)
  --db_server_name string
	server name of the DB we are connecting to.
  --db_socket string
	The unix socket to connect on. If this is specified, host and port will not be used.
  --db_ssl_ca string
	connection ssl ca
  --db_ssl_ca_path string
	connection ssl ca path
  --db_ssl_cert string
	connection ssl certificate
  --db_ssl_key string
	connection ssl key
  --db_ssl_mode value
	SSL mode to connect with. One of disabled, preferred, required, verify_ca & verify_identity.
  --db_tls_min_version string
	Configures the minimal TLS version negotiated when SSL is enabled. Defaults to TLSv1.2. Options: TLSv1.0, TLSv1.1, TLSv1.2, TLSv1.3.
  --dba_idle_timeout duration
	Idle timeout for dba connections (default 1m0s)
  --dba_pool_size int
	Size of the connection pool for dba connections (default 20)
  --degraded_threshold duration
	replication lag after which a replica is considered degraded (default 30s)
  --disable_active_reparents
	if set, do not allow active reparents. Use this to protect a cluster using external reparents.
  --discovery_high_replication_lag_minimum_serving duration
	the replication lag that is considered too high when applying the min_number_serving_vttablets threshold (default 2h0m0s)
  --discovery_low_replication_lag duration
	the replication lag that is considered low enough to be healthy (default 30s)
  --emit_stats
	If set, emit stats to push-based monitoring and stats backends
  --enable-consolidator
	Synonym to -enable_consolidator (default true)
  --enable-consolidator-replicas
	Synonym to -enable_consolidator_replicas
  --enable-lag-throttler
	Synonym to -enable_lag_throttler
  --enable-query-plan-field-caching
	Synonym to -enable_query_plan_field_caching (default true)
  --enable-tx-throttler
	Synonym to -enable_tx_throttler
  --enable_consolidator
	This option enables the query consolidator. (default true)
  --enable_consolidator_replicas
	This option enables the query consolidator only on replicas.
  --enable_hot_row_protection
	If true, incoming transactions for the same row (range) will be queued and cannot consume all txpool slots.
  --enable_hot_row_protection_dry_run
	If true, hot row protection is not enforced but logs if transactions would have been queued.
  --enable_lag_throttler
	If true, vttablet will run a throttler service, and will implicitly enable heartbeats
  --enable_query_plan_field_caching
	(DEPRECATED) This option fetches & caches fields (columns) when storing query plans (default true)
  --enable_replication_reporter
	Use polling to track replication lag.
  --enable_semi_sync
	Enable semi-sync when configuring replication, on primary and replica tablets only (rdonly tablets will not ack).
  --enable_transaction_limit
	If true, limit on number of transactions open at the same time will be enforced for all users. User trying to open a new transaction after exhausting their limit will receive an error immediately, regardless of whether there are available slots or not.
  --enable_transaction_limit_dry_run
	If true, limit on number of transactions open at the same time will be tracked for all users, but not enforced.
  --enable_tx_throttler
	If true replication-lag-based throttling on transactions will be enabled.
  --enforce-tableacl-config
	if this flag is true, vttablet will fail to start if a valid tableacl config does not exist
  --enforce_strict_trans_tables
	If true, vttablet requires MySQL to run with STRICT_TRANS_TABLES or STRICT_ALL_TABLES on. It is recommended to not turn this flag off. Otherwise MySQL may alter your supplied values before saving them to the database. (default true)
  --external_compressor string
	command with arguments to use when compressing a backup
  --external_compressor_extension string
	extension to use when using an external compressor
  --external_decompressor string
	command with arguments to use when decompressing a backup
  --file_backup_storage_root string
	root directory for the file backup storage
  --filecustomrules string
	file based custom rule path
  --filecustomrules_watch
	set up a watch on the target file and reload query rules when it changes
  --gc_check_interval duration
	Interval between garbage collection checks (default 1h0m0s)
  --gc_purge_check_interval duration
	Interval between purge discovery checks (default 1m0s)
  --gcs_backup_storage_bucket string
	Google Cloud Storage bucket to use for backups
  --gcs_backup_storage_root string
	root prefix for all backup-related object names
  --gh-ost-path string
	override default gh-ost binary full path
  --grpc_auth_mode string
	Which auth plugin implementation to use (eg: static)
  --grpc_auth_mtls_allowed_substrings string
	List of substrings of at least one of the client certificate names (separated by colon).
  --grpc_auth_static_client_creds string
	when using grpc_static_auth in the server, this file provides the credentials to use to authenticate with server
  --grpc_auth_static_password_file string
	JSON File to read the users/passwords from.
  --grpc_ca string
	server CA to use for gRPC connections, requires TLS, and enforces client certificate check
  --grpc_cert string
	server certificate to use for gRPC connections, requires grpc_key, enables TLS
  --grpc_compression string
	Which protocol to use for compressing gRPC. Default: nothing. Supported: snappy
  --grpc_crl string
	path to a certificate revocation list in PEM format, client certificates will be further verified against this file during TLS handshake
  --grpc_enable_optional_tls
	enable optional TLS mode when a server accepts both TLS and plain-text connections on the same port
  --grpc_enable_tracing
	Enable GRPC tracing
  --grpc_initial_conn_window_size int
	gRPC initial connection window size
  --grpc_initial_window_size int
	gRPC initial window size
  --grpc_keepalive_time duration
	After a duration of this time, if the client doesn't see any activity, it pings the server to see if the transport is still alive. (default 10s)
  --grpc_keepalive_timeout duration
	After having pinged for keepalive check, the client waits for a duration of Timeout and if no activity is seen even after that the connection is closed. (default 10s)
  --grpc_key string
	server private key to use for gRPC connections, requires grpc_cert, enables TLS
  --grpc_max_connection_age duration
	Maximum age of a client connection before GoAway is sent. (default 2562047h47m16.854775807s)
  --grpc_max_connection_age_grace duration
	Additional grace period after grpc_max_connection_age, after which connections are forcibly closed. (default 2562047h47m16.854775807s)
  --grpc_max_message_size int
	Maximum allowed RPC message size. Larger messages will be rejected by gRPC with the error 'exceeding the max size'. (default 16777216)
  --grpc_port int
	Port to listen on for gRPC calls
  --grpc_prometheus
	Enable gRPC monitoring with Prometheus
  --grpc_server_ca string
	path to server CA in PEM format, which will be combine with server cert, return full certificate chain to clients
  --grpc_server_initial_conn_window_size int
	gRPC server initial connection window size
  --grpc_server_initial_window_size int
	gRPC server initial window size
  --grpc_server_keepalive_enforcement_policy_min_time duration
	gRPC server minimum keepalive time (default 10s)
  --grpc_server_keepalive_enforcement_policy_permit_without_stream
	gRPC server permit client keepalive pings even when there are no active streams (RPCs)
  --health_check_interval duration
	Interval between health checks (default 20s)
  --heartbeat_enable
	If true, vttablet records (if master) or checks (if replica) the current time of a replication heartbeat in the table _vt.heartbeat. The result is used to inform the serving state of the vttablet via healthchecks.
  --heartbeat_interval duration
	How frequently to read and write replication heartbeat. (default 1s)
  --heartbeat_on_demand_duration duration
	If non-zero, heartbeats are only written upon consumer request, and only run for up to given duration following the request. Frequent requests can keep the heartbeat running consistently; when requests are infrequent heartbeat may completely stop between requests
  --hot_row_protection_concurrent_transactions int
	Number of concurrent transactions let through to the txpool/MySQL for the same hot row. Should be > 1 to have enough 'ready' transactions in MySQL and benefit from a pipelining effect. (default 5)
  --hot_row_protection_max_global_queue_size int
	Global queue limit across all row (ranges). Useful to prevent that the queue can grow unbounded. (default 1000)
  --hot_row_protection_max_queue_size int
	Maximum number of BeginExecute RPCs which will be queued for the same row (range). (default 20)
  --init_db_name_override string
	(init parameter) override the name of the db used by vttablet. Without this flag, the db name defaults to vt_<keyspacename>
  --init_keyspace string
	(init parameter) keyspace to use for this tablet
  --init_populate_metadata
	(init parameter) populate metadata tables even if restore_from_backup is disabled. If restore_from_backup is enabled, metadata tables are always populated regardless of this flag.
  --init_shard string
	(init parameter) shard to use for this tablet
  --init_tablet_type string
	(init parameter) the tablet type to use for this tablet.
  --init_tags value
	(init parameter) comma separated list of key:value pairs used to tag the tablet
  --init_timeout duration
	(init parameter) timeout to use for the init phase. (default 1m0s)
  --jaeger-agent-host string
	host and port to send spans to. if empty, no tracing will be done
  --keep_logs duration
	keep logs for this long (using ctime) (zero to keep forever)
  --keep_logs_by_mtime duration
	keep logs for this long (using mtime) (zero to keep forever)
  --keyspaces_to_watch value
	Specifies which keyspaces this vtgate should have access to while routing queries or accessing the vschema
  --lameduck-period duration
	keep running at least this long after SIGTERM before stopping (default 50ms)
  --legacy_replication_lag_algorithm
	use the legacy algorithm when selecting the vttablets for serving (default true)
  --lock_tables_timeout duration
	How long to keep the table locked before timing out (default 1m0s)
  --log_backtrace_at value
	when logging hits line file:N, emit a stack trace
  --log_dir string
	If non-empty, write log files in this directory
  --log_err_stacks
	log stack traces for errors
  --log_queries
	Enable query logging to syslog.
  --log_queries_to_file string
	Enable query logging to the specified file
  --log_rotate_max_size uint
	size in bytes at which logs are rotated (glog.MaxSize) (default 1887436800)
  --logtostderr
	log to standard error instead of files
  --master_connect_retry duration
	Deprecated, use -replication_connect_retry (default 10s)
  --mem-profile-rate int
	deprecated: use '-pprof=mem' instead (default 524288)
  --migration_check_interval duration
	Interval between migration checks (default 1m0s)
  --min_number_serving_vttablets int
	the minimum number of vttablets for each replicating tablet_type (e.g. replica, rdonly) that will be continue to be used even with replication lag above discovery_low_replication_lag, but still below discovery_high_replication_lag_minimum_serving (default 2)
  --mutex-profile-fraction int
	deprecated: use '-pprof=mutex' instead
  --mycnf-file string
	path to my.cnf, if reading all config params from there
  --mycnf_bin_log_path string
	mysql binlog path
  --mycnf_data_dir string
	data directory for mysql
  --mycnf_error_log_path string
	mysql error log path
  --mycnf_general_log_path string
	mysql general log path
  --mycnf_innodb_data_home_dir string
	Innodb data home directory
  --mycnf_innodb_log_group_home_dir string
	Innodb log group home directory
  --mycnf_master_info_file string
	mysql master.info file
  --mycnf_mysql_port int
	port mysql is listening on
  --mycnf_pid_file string
	mysql pid file
  --mycnf_relay_log_index_path string
	mysql relay log index path
  --mycnf_relay_log_info_path string
	mysql relay log info path
  --mycnf_relay_log_path string
	mysql relay log path
  --mycnf_secure_file_priv string
	mysql path for loading secure files
  --mycnf_server_id int
	mysql server id of the server (if specified, mycnf-file will be ignored)
  --mycnf_slow_log_path string
	mysql slow query log path
  --mycnf_socket_file string
	mysql socket file
  --mycnf_tmp_dir string
	mysql tmp directory
  --mysql_auth_server_static_file string
	JSON File to read the users/passwords from.
  --mysql_auth_server_static_string string
	JSON representation of the users/passwords config.
  --mysql_auth_static_reload_interval duration
	Ticker to reload credentials
  --mysql_clientcert_auth_method string
	client-side authentication method to use. Supported values: mysql_clear_password, dialog. (default mysql_clear_password)
  --mysql_server_flush_delay duration
	Delay after which buffered response will be flushed to the client. (default 100ms)
  --mysql_server_version string
	MySQL server version to advertise.
  --mysqlctl_client_protocol string
	the protocol to use to talk to the mysqlctl server (default grpc)
  --mysqlctl_mycnf_template string
	template file to use for generating the my.cnf file during server init
  --mysqlctl_socket string
	socket file to use for remote mysqlctl actions (empty for local actions)
  --onclose_timeout duration
	wait no more than this for OnClose handlers before stopping (default 1ns)
  --onterm_timeout duration
	wait no more than this for OnTermSync handlers before stopping (default 10s)
  --opentsdb_uri string
	URI of opentsdb /api/put method
  --orc_api_password string
	(Optional) Basic auth password to authenticate with Orchestrator's HTTP API.
  --orc_api_url string
	Address of Orchestrator's HTTP API (e.g. http://host:port/api/). Leave empty to disable Orchestrator integration.
  --orc_api_user string
	(Optional) Basic auth username to authenticate with Orchestrator's HTTP API. Leave empty to disable basic auth.
  --orc_discover_interval duration
	How often to ping Orchestrator's HTTP API endpoint to tell it we exist. 0 means never.
  --orc_timeout duration
	Timeout for calls to Orchestrator's HTTP API (default 30s)
  --pid_file string
	If set, the process will write its pid to the named file, and delete it on graceful shutdown.
  --pitr_gtid_lookup_timeout duration
	PITR restore parameter: timeout for fetching gtid from timestamp. (default 1m0s)
  --pool_hostname_resolve_interval duration
	if set force an update to all hostnames and reconnect if changed, defaults to 0 (disabled)
  --port int
	port for the server
  --pprof string
	enable profiling
  --pt-osc-path string
	override default pt-online-schema-change binary full path
  --publish_retry_interval duration
	how long vttablet waits to retry publishing the tablet record (default 30s)
  --purge_logs_interval duration
	how often try to remove old logs (default 1h0m0s)
  --query-log-stream-handler string
	URL handler for streaming queries log (default /debug/querylog)
  --querylog-filter-tag string
	string that must be present in the query for it to be logged; if using a value as the tag, you need to disable query normalization
  --querylog-format string
	format for query logs ("text" or "json") (default text)
  --querylog-row-threshold uint
	Number of rows a query has to return or affect before being logged; not useful for streaming queries. 0 means all queries will be logged.
  --queryserver-config-acl-exempt-acl string
	an acl that exempt from table acl checking (this acl is free to access any vitess tables).
  --queryserver-config-annotate-queries
	prefix queries to MySQL backend with comment indicating vtgate principal (user) and target tablet type
  --queryserver-config-enable-table-acl-dry-run
	If this flag is enabled, tabletserver will emit monitoring metrics and let the request pass regardless of table acl check results
  --queryserver-config-idle-timeout float
	query server idle timeout (in seconds), vttablet manages various mysql connection pools. This config means if a connection has not been used in given idle timeout, this connection will be removed from pool. This effectively manages number of connection objects and optimize the pool performance. (default 1800)
  --queryserver-config-max-result-size int
	query server max result size, maximum number of rows allowed to return from vttablet for non-streaming queries. (default 10000)
  --queryserver-config-message-postpone-cap int
	query server message postpone cap is the maximum number of messages that can be postponed at any given time. Set this number to substantially lower than transaction cap, so that the transaction pool isn't exhausted by the message subsystem. (default 4)
  --queryserver-config-passthrough-dmls
	query server pass through all dml statements without rewriting
  --queryserver-config-pool-prefill-parallelism int
	query server read pool prefill parallelism, a non-zero value will prefill the pool using the specified parallism.
  --queryserver-config-pool-size int
	query server read pool size, connection pool is used by regular queries (non streaming, not in a transaction) (default 16)
  --queryserver-config-query-cache-lfu
	query server cache algorithm. when set to true, a new cache algorithm based on a TinyLFU admission policy will be used to improve cache behavior and prevent pollution from sparse queries (default true)
  --queryserver-config-query-cache-memory int
	query server query cache size in bytes, maximum amount of memory to be used for caching. vttablet analyzes every incoming query and generate a query plan, these plans are being cached in a lru cache. This config controls the capacity of the lru cache. (default 33554432)
  --queryserver-config-query-cache-size int
	query server query cache size, maximum number of queries to be cached. vttablet analyzes every incoming query and generate a query plan, these plans are being cached in a lru cache. This config controls the capacity of the lru cache. (default 5000)
  --queryserver-config-query-pool-timeout float
	query server query pool timeout (in seconds), it is how long vttablet waits for a connection from the query pool. If set to 0 (default) then the overall query timeout is used instead.
  --queryserver-config-query-pool-waiter-cap int
	query server query pool waiter limit, this is the maximum number of queries that can be queued waiting to get a connection (default 5000)
  --queryserver-config-query-timeout float
	query server query timeout (in seconds), this is the query timeout in vttablet side. If a query takes more than this timeout, it will be killed. (default 30)
  --queryserver-config-schema-change-signal
	query server schema signal, will signal connected vtgates that schema has changed whenever this is detected. VTGates will need to have -schema_change_signal enabled for this to work (default true)
  --queryserver-config-schema-change-signal-interval float
	query server schema change signal interval defines at which interval the query server shall send schema updates to vtgate. (default 5)
  --queryserver-config-schema-reload-time float
	query server schema reload time, how often vttablet reloads schemas from underlying MySQL instance in seconds. vttablet keeps table schemas in its own memory and periodically refreshes it from MySQL. This config controls the reload time. (default 1800)
  --queryserver-config-stream-buffer-size int
	query server stream buffer size, the maximum number of bytes sent from vttablet for each stream call. It's recommended to keep this value in sync with vtgate's stream_buffer_size. (default 32768)
  --queryserver-config-stream-pool-prefill-parallelism int
	query server stream pool prefill parallelism, a non-zero value will prefill the pool using the specified parallelism
  --queryserver-config-stream-pool-size int
	query server stream connection pool size, stream pool is used by stream queries: queries that return results to client in a streaming fashion (default 200)
  --queryserver-config-stream-pool-timeout float
	query server stream pool timeout (in seconds), it is how long vttablet waits for a connection from the stream pool. If set to 0 (default) then there is no timeout.
  --queryserver-config-stream-pool-waiter-cap int
	query server stream pool waiter limit, this is the maximum number of streaming queries that can be queued waiting to get a connection
  --queryserver-config-strict-table-acl
	only allow queries that pass table acl checks
  --queryserver-config-terse-errors
	prevent bind vars from escaping in client error messages
  --queryserver-config-transaction-cap int
	query server transaction cap is the maximum number of transactions allowed to happen at any given point of a time for a single vttablet. E.g. by setting transaction cap to 100, there are at most 100 transactions will be processed by a vttablet and the 101th transaction will be blocked (and fail if it cannot get connection within specified timeout) (default 20)
  --queryserver-config-transaction-prefill-parallelism int
	query server transaction prefill parallelism, a non-zero value will prefill the pool using the specified parallism.
  --queryserver-config-transaction-timeout float
	query server transaction timeout (in seconds), a transaction will be killed if it takes longer than this value (default 30)
  --queryserver-config-txpool-timeout float
	query server transaction pool timeout, it is how long vttablet waits if tx pool is full (default 1)
  --queryserver-config-txpool-waiter-cap int
	query server transaction pool waiter limit, this is the maximum number of transactions that can be queued waiting to get a connection (default 5000)
  --queryserver-config-warn-result-size int
	query server result size warning threshold, warn if number of rows returned from vttablet for non-streaming queries exceeds this
  --queryserver_enable_online_ddl
	Enable online DDL. (default true)
  --redact-debug-ui-queries
	redact full queries and bind variables from debug UI
  --relay_log_max_items int
	Maximum number of rows for VReplication target buffering. (default 5000)
  --relay_log_max_size int
	Maximum buffer size (in bytes) for VReplication target buffering. If single rows are larger than this, a single row is buffered at a time. (default 250000)
  --remote_operation_timeout duration
	time to wait for a remote operation (default 30s)
  --replication_connect_retry duration
	how long to wait in between replica reconnect attempts. Only precise to the second. (default 10s)
  --restore_concurrency int
	(init restore parameter) how many concurrent files to restore at once (default 4)
  --restore_from_backup
	(init restore parameter) will check BackupStorage for a recent backup at startup and start there
  --restore_from_backup_ts string
	(init restore parameter) if set, restore the latest backup taken at or before this timestamp. Example: '2021-04-29.133050'
  --retain_online_ddl_tables duration
	How long should vttablet keep an old migrated table before purging it (default 24h0m0s)
  --s3_backup_aws_endpoint string
	endpoint of the S3 backend (region must be provided)
  --s3_backup_aws_region string
	AWS region to use (default us-east-1)
  --s3_backup_aws_retries int
	AWS request retries (default -1)
  --s3_backup_force_path_style
	force the s3 path style
  --s3_backup_log_level string
	determine the S3 loglevel to use from LogOff, LogDebug, LogDebugWithSigning, LogDebugWithHTTPBody, LogDebugWithRequestRetries, LogDebugWithRequestErrors (default LogOff)
  --s3_backup_server_side_encryption string
	server-side encryption algorithm (e.g., AES256, aws:kms, sse_c:/path/to/key/file)
  --s3_backup_storage_bucket string
	S3 bucket to use for backups
  --s3_backup_storage_root string
	root prefix for all backup-related object names
  --s3_backup_tls_skip_verify_cert
	skip the 'certificate is valid' check for SSL connections
  --sanitize_log_messages
	Remove potentially sensitive information in tablet INFO, WARNING, and ERROR log messages such as query parameters.
  --security_policy string
	the name of a registered security policy to use for controlling access to URLs - empty means allow all for anyone (built-in policies: deny-all, read-only)
  --service_map value
	comma separated list of services to enable (or disable if prefixed with '-') Example: grpc-vtworker
  --serving_state_grace_period duration
	how long to pause after broadcasting health to vtgate, before enforcing a new serving state
  --shard_sync_retry_delay duration
	delay between retries of updates to keep the tablet and its shard record in sync (default 30s)
  --shutdown_grace_period float
	how long to wait (in seconds) for queries and transactions to complete during graceful shutdown.
  --sql-max-length-errors int
	truncate queries in error logs to the given length (default unlimited)
  --sql-max-length-ui int
	truncate queries in debug UIs to the given length (default 512) (default 512)
  --srv_topo_cache_refresh duration
	how frequently to refresh the topology for cached entries (default 1s)
  --srv_topo_cache_ttl duration
	how long to use cached entries for topology (default 1s)
  --srv_topo_timeout duration
	topo server timeout (default 5s)
  --stats_backend string
	The name of the registered push-based monitoring/stats backend to use
  --stats_combine_dimensions string
	List of dimensions to be combined into a single "all" value in exported stats vars
  --stats_common_tags string
	Comma-separated list of common tags for the stats backend. It provides both label and values. Example: label1:value1,label2:value2
  --stats_drop_variables string
	Variables to be dropped from the list of exported variables.
  --stats_emit_period duration
	Interval between emitting stats to all registered backends (default 1m0s)
  --statsd_address string
	Address for statsd client
  --statsd_sample_rate float
	 (default 1)
  --stderrthreshold value
	logs at or above this threshold go to stderr (default 1)
  --stream_health_buffer_size uint
	max streaming health entries to buffer per streaming health client (default 20)
  --table-acl-config string
	path to table access checker config file; send SIGHUP to reload this file
  --table-acl-config-reload-interval duration
	Ticker to reload ACLs. Duration flag, format e.g.: 30s. Default: do not reload
  --table_gc_lifecycle string
	States for a DROP TABLE garbage collection cycle. Default is 'hold,purge,evac,drop', use any subset ('drop' implcitly always included) (default hold,purge,evac,drop)
  --tablet-path string
	tablet alias
  --tablet_config string
	YAML file config for tablet
  --tablet_dir string
	The directory within the vtdataroot to store vttablet/mysql files. Defaults to being generated by the tablet uid.
  --tablet_filters value
	Specifies a comma-separated list of 'keyspace|shard_name or keyrange' values to filter the tablets to watch
  --tablet_grpc_ca string
	the server ca to use to validate servers when connecting
  --tablet_grpc_cert string
	the cert to use to connect
  --tablet_grpc_crl string
	the server crl to use to validate server certificates when connecting
  --tablet_grpc_key string
	the key to use to connect
  --tablet_grpc_server_name string
	the server name to use to validate server certificate
  --tablet_hostname string
	if not empty, this hostname will be assumed instead of trying to resolve it
  --tablet_manager_grpc_ca string
	the server ca to use to validate servers when connecting
  --tablet_manager_grpc_cert string
	the cert to use to connect
  --tablet_manager_grpc_concurrency int
	concurrency to use to talk to a vttablet server for performance-sensitive RPCs (like ExecuteFetchAs{Dba,AllPrivs,App}) (default 8)
  --tablet_manager_grpc_connpool_size int
	number of tablets to keep tmclient connections open to (default 100)
  --tablet_manager_grpc_crl string
	the server crl to use to validate server certificates when connecting
  --tablet_manager_grpc_key string
	the key to use to connect
  --tablet_manager_grpc_server_name string
	the server name to use to validate server certificate
  --tablet_manager_protocol string
	the protocol to use to talk to vttablet (default grpc)
  --tablet_protocol string
	how to talk to the vttablets (default grpc)
  --tablet_refresh_interval duration
	tablet refresh interval (default 1m0s)
  --tablet_refresh_known_tablets
	tablet refresh reloads the tablet address/port map from topo in case it changes (default true)
  --tablet_url_template string
	format string describing debug tablet url formatting. See the Go code for getTabletDebugURL() how to customize this. (default http://{{.GetTabletHostPort}})
  --throttle_check_as_check_self
	Should throttler/check return a throttler/check-self result (changes throttler behavior for writes)
  --throttle_metrics_query SELECT
	Override default heartbeat/lag metric. Use either SELECT (must return single row, single value) or `SHOW GLOBAL ... LIKE ...` queries. Set -throttle_metrics_threshold respectively.
  --throttle_metrics_threshold float
	Override default throttle threshold, respective to -throttle_metrics_query (default 1.7976931348623157e+308)
  --throttle_tablet_types string
	Comma separated VTTablet types to be considered by the throttler. default: 'replica'. example: 'replica,rdonly'. 'replica' aways implicitly included (default replica)
  --throttle_threshold duration
	Replication lag threshold for default lag throttling (default 1s)
  --topo_consul_lock_delay duration
	LockDelay for consul session. (default 15s)
  --topo_consul_lock_session_checks string
	List of checks for consul session. (default serfHealth)
  --topo_consul_lock_session_ttl string
	TTL for consul session.
  --topo_consul_watch_poll_duration duration
	time of the long poll for watch queries. (default 30s)
  --topo_etcd_lease_ttl int
	Lease TTL for locks and leader election. The client will use KeepAlive to keep the lease going. (default 30)
  --topo_etcd_tls_ca string
	path to the ca to use to validate the server cert when connecting to the etcd topo server
  --topo_etcd_tls_cert string
	path to the client cert to use to connect to the etcd topo server, requires topo_etcd_tls_key, enables TLS
  --topo_etcd_tls_key string
	path to the client key to use to connect to the etcd topo server, enables TLS
  --topo_global_root string
	the path of the global topology data in the global topology server
  --topo_global_server_address string
	the address of the global topology server
  --topo_implementation string
	the topology implementation to use
  --topo_k8s_context string
	The kubeconfig context to use, overrides the 'current-context' from the config
  --topo_k8s_kubeconfig string
	Path to a valid kubeconfig file. When running as a k8s pod inside the same cluster you wish to use as the topo, you may omit this and the below arguments, and Vitess is capable of auto-discovering the correct values. https://kubernetes.io/docs/tasks/access-application-cluster/access-cluster/#accessing-the-api-from-a-pod
  --topo_k8s_namespace string
	The kubernetes namespace to use for all objects. Default comes from the context or in-cluster config
  --topo_read_concurrency int
	concurrent topo reads (default 32)
  --topo_zk_auth_file string
	auth to use when connecting to the zk topo server, file contents should be <scheme>:<auth>, e.g., digest:user:pass
  --topo_zk_base_timeout duration
	zk base timeout (see zk.Connect) (default 30s)
  --topo_zk_max_concurrency int
	maximum number of pending requests to send to a Zookeeper server. (default 64)
  --topo_zk_tls_ca string
	the server ca to use to validate servers when connecting to the zk topo server
  --topo_zk_tls_cert string
	the cert to use to connect to the zk topo server, requires topo_zk_tls_key, enables TLS
  --topo_zk_tls_key string
	the key to use to connect to the zk topo server, enables TLS
  --topocustomrule_cell string
	topo cell for customrules file. (default global)
  --topocustomrule_path string
	path for customrules file. Disabled if empty.
  --tracer string
	tracing service to use (default noop)
  --tracing-enable-logging
	whether to enable logging in the tracing service
  --tracing-sampling-rate value
	sampling rate for the probabilistic jaeger sampler (default 0.1)
  --tracing-sampling-type value
	sampling strategy to use for jaeger. possible values are 'const', 'probabilistic', 'rateLimiting', or 'remote' (default const)
  --track_schema_versions
	When enabled, vttablet will store versions of schemas at each position that a DDL is applied and allow retrieval of the schema corresponding to a position
  --transaction-log-stream-handler string
	URL handler for streaming transactions log (default /debug/txlog)
  --transaction_limit_by_component
	Include CallerID.component when considering who the user is for the purpose of transaction limit.
  --transaction_limit_by_principal
	Include CallerID.principal when considering who the user is for the purpose of transaction limit. (default true)
  --transaction_limit_by_subcomponent
	Include CallerID.subcomponent when considering who the user is for the purpose of transaction limit.
  --transaction_limit_by_username
	Include VTGateCallerID.username when considering who the user is for the purpose of transaction limit. (default true)
  --transaction_limit_per_user float
	Maximum number of transactions a single user is allowed to use at any time, represented as fraction of -transaction_cap. (default 0.4)
  --twopc_abandon_age float
	time in seconds. Any unresolved transaction older than this time will be sent to the coordinator to be resolved.
  --twopc_coordinator_address string
	address of the (VTGate) process(es) that will be used to notify of abandoned transactions.
  --twopc_enable
	if the flag is on, 2pc is enabled. Other 2pc flags must be supplied.
  --tx-throttler-config string
	Synonym to -tx_throttler_config (default target_replication_lag_sec: 2
max_replication_lag_sec: 10
initial_rate: 100
max_increase: 1
emergency_decrease: 0.5
min_duration_between_increases_sec: 40
max_duration_between_increases_sec: 62
min_duration_between_decreases_sec: 20
spread_backlog_across_sec: 20
age_bad_rate_after_sec: 180
bad_rate_increase: 0.1
max_rate_approach_threshold: 0.9
)
  --tx-throttler-healthcheck-cells value
	Synonym to -tx_throttler_healthcheck_cells
  --tx_throttler_config string
	The configuration of the transaction throttler as a text formatted throttlerdata.Configuration protocol buffer message (default target_replication_lag_sec: 2
max_replication_lag_sec: 10
initial_rate: 100
max_increase: 1
emergency_decrease: 0.5
min_duration_between_increases_sec: 40
max_duration_between_increases_sec: 62
min_duration_between_decreases_sec: 20
spread_backlog_across_sec: 20
age_bad_rate_after_sec: 180
bad_rate_increase: 0.1
max_rate_approach_threshold: 0.9
)
  --tx_throttler_healthcheck_cells value
	A comma-separated list of cells. Only tabletservers running in these cells will be monitored for replication lag by the transaction throttler.
  --unhealthy_threshold duration
	replication lag after which a replica is considered unhealthy (default 2h0m0s)
  --use_super_read_only
	Set super_read_only flag when performing planned failover.
  --v value
	log level for V logs
  --version
	print binary version
  --vmodule value
	comma-separated list of pattern=N settings for file-filtered logging
  --vreplication_copy_phase_duration duration
	Duration for each copy phase loop (before running the next catchup: default 1h) (default 1h0m0s)
  --vreplication_copy_phase_max_innodb_history_list_length int
	The maximum InnoDB transaction history that can exist on a vstreamer (source) before starting another round of copying rows. This helps to limit the impact on the source tablet. (default 1000000)
  --vreplication_copy_phase_max_mysql_replication_lag int
	The maximum MySQL replication lag (in seconds) that can exist on a vstreamer (source) before starting another round of copying rows. This helps to limit the impact on the source tablet. (default 43200)
  --vreplication_experimental_flags int
	(Bitmask) of experimental features in vreplication to enable (default 1)
  --vreplication_healthcheck_retry_delay duration
	healthcheck retry delay (default 5s)
  --vreplication_healthcheck_timeout duration
	healthcheck retry delay (default 1m0s)
  --vreplication_healthcheck_topology_refresh duration
	refresh interval for re-reading the topology (default 30s)
  --vreplication_heartbeat_update_interval int
	Frequency (in seconds, default 1, max 60) at which the time_updated column of a vreplication stream when idling (default 1)
  --vreplication_max_time_to_retry_on_error duration
	stop automatically retrying when we've had consecutive failures with the same error for this long after the first occurrence (default 15m0s)
  --vreplication_replica_lag_tolerance duration
	Replica lag threshold duration: once lag is below this we switch from copy phase to the replication (streaming) phase (default 1m0s)
  --vreplication_retry_delay duration
	delay before retrying a failed workflow event in the replication phase (default 5s)
  --vreplication_store_compressed_gtid
	Store compressed gtids in the pos column of _vt.vreplication
  --vreplication_tablet_type string
	comma separated list of tablet types used as a source (default in_order:REPLICA,PRIMARY)
  --vstream_dynamic_packet_size
	Enable dynamic packet sizing for VReplication. This will adjust the packet size during replication to improve performance. (default true)
  --vstream_packet_size int
	Suggested packet size for VReplication streamer. This is used only as a recommendation. The actual packet size may be more or less than this amount. (default 250000)
  --vtctld_addr string
	address of a vtctld instance
  --vtgate_protocol string
	how to talk to vtgate (default grpc)
  --vttablet_skip_buildinfo_tags string
	comma-separated list of buildinfo tags to skip from merging with -init_tags. each tag is either an exact match or a regular expression of the form '/regexp/'. (default /.*/)
  --wait_for_backup_interval duration
	(init restore parameter) if this is greater than 0, instead of starting up empty when no backups are found, keep checking at this interval for a backup to appear
  --watch_replication_stream
	When enabled, vttablet will stream the MySQL replication stream from the local server, and use it to update schema when it sees a DDL.
  --xbstream_restore_flags string
	flags to pass to xbstream command during restore. These should be space separated and will be added to the end of the command. These need to match the ones used for backup e.g. --compress / --decompress, --encrypt / --decrypt
  --xtrabackup_backup_flags string
	flags to pass to backup command. These should be space separated and will be added to the end of the command
  --xtrabackup_prepare_flags string
	flags to pass to prepare command. These should be space separated and will be added to the end of the command
  --xtrabackup_root_path string
	directory location of the xtrabackup and xbstream executables, e.g., /usr/bin
  --xtrabackup_stream_mode string
	which mode to use if streaming, valid values are tar and xbstream (default tar)
  --xtrabackup_stripe_block_size uint
	Size in bytes of each block that gets sent to a given stripe before rotating to the next stripe (default 102400)
  --xtrabackup_stripes uint
	If greater than 0, use data striping across this many destination files to parallelize data transfer and decompression
  --xtrabackup_user string
	User that xtrabackup will use to connect to the database server. This user must have all necessary privileges. For details, please refer to xtrabackup documentation.<|MERGE_RESOLUTION|>--- conflicted
+++ resolved
@@ -71,13 +71,8 @@
 	catch and ignore SIGPIPE on stdout and stderr if specified
   --ceph_backup_storage_config string
 	Path to JSON config file for ceph backup storage (default ceph_backup_config.json)
-<<<<<<< HEAD
-  --client-found-rows-pool-size int
-	DEPRECATED: queryserver-config-transaction-cap will be used instead.
   --compression_level int
 	what level to pass to the compressor (default 1)
-=======
->>>>>>> 25997882
   --consul_auth_static_file string
 	JSON File to read the topos/tokens from.
   --cpu_profile string
