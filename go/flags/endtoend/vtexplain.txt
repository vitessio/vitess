--- conflicted
+++ resolved
@@ -68,11 +68,6 @@
       --mysqlctl_mycnf_template string                  template file to use for generating the my.cnf file during server init
       --mysqlctl_socket string                          socket file to use for remote mysqlctl actions (empty for local actions)
       --normalize                                       Whether to enable vtgate normalization
-<<<<<<< HEAD
-      --normalize_prepared_stmts                        when set to true, normalize prepared statement queries as well, if -normalize_queries is already true
-      --normalize_queries                               Rewrite queries with bind vars. Turn this off if the app itself sends normalized queries with bind vars. (default true)
-=======
->>>>>>> 4f1ad854
       --output-mode string                              Output in human-friendly text or json (default "text")
       --planner-version string                          Sets the query planner version to use when generating the explain output. Valid values are V3 and Gen4
       --pool_hostname_resolve_interval duration         if set force an update to all hostnames and reconnect if changed, defaults to 0 (disabled)
