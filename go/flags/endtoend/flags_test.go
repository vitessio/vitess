--- conflicted
+++ resolved
@@ -74,13 +74,11 @@
 	//go:embed zkctld.txt
 	zkctldTxt string
 
-<<<<<<< HEAD
+	//go:embed vtbackup.txt
+	vtbackupTxt string
+
 	//go:embed zkctl.txt
 	zkctlTxt string
-=======
-	//go:embed vtbackup.txt
-	vtbackupTxt string
->>>>>>> 380cbdf5
 
 	helpOutput = map[string]string{
 		"mysqlctl":     mysqlctlTxt,
@@ -97,11 +95,8 @@
 		"vtorc":        vtorcTxt,
 		"vttestserver": vttestserverTxt,
 		"zkctld":       zkctldTxt,
-<<<<<<< HEAD
+		"vtbackup":     vtbackupTxt,
 		"zkctl":        zkctlTxt,
-=======
-		"vtbackup":     vtbackupTxt,
->>>>>>> 380cbdf5
 	}
 )
 
