/*
Copyright 2022 The Vitess Authors.

Licensed under the Apache License, Version 2.0 (the "License");
you may not use this file except in compliance with the License.
You may obtain a copy of the License at

    http://www.apache.org/licenses/LICENSE-2.0

Unless required by applicable law or agreed to in writing, software
distributed under the License is distributed on an "AS IS" BASIS,
WITHOUT WARRANTIES OR CONDITIONS OF ANY KIND, either express or implied.
See the License for the specific language governing permissions and
limitations under the License.
*/

package flags

// These tests ensure that we are changing flags intentionally and do not accidentally make
// changes such as removing a flag. Since there's no way to test the command-line
// flag handling portion explicitly in the unit tests we do so here.

import (
	"bytes"
	_ "embed"
	"os/exec"
	"testing"

	"vitess.io/vitess/go/test/utils"

	"github.com/stretchr/testify/require"
)

var (
	//go:embed mysqlctl.txt
	mysqlctlTxt string

	//go:embed mysqlctld.txt
	mysqlctldTxt string

	//go:embed vtaclcheck.txt
	vtaclcheckTxt string

	//go:embed vtexplain.txt
	vtexplainTxt string

	//go:embed vtgate.txt
	vtgateTxt string

	//go:embed vtgr.txt
	vtgrTxt string

	//go:embed vttablet.txt
	vttabletTxt string

	//go:embed vttlstest.txt
	vttlstestTxt string

	//go:embed vtctld.txt
	vtctldTxt string

	//go:embed vtorc.txt
	vtorcTxt string

	//go:embed vtctlclient.txt
	vtctlclientTxt string

	//go:embed vtctldclient.txt
	vtctldclientTxt string

	//go:embed vttestserver.txt
	vttestserverTxt string

	//go:embed zkctld.txt
	zkctldTxt string

	//go:embed vtbackup.txt
	vtbackupTxt string

<<<<<<< HEAD
	//go:embed zkctl.txt
	zkctlTxt string
=======
	//go:embed zk.txt
	zkTxt string
>>>>>>> 60c727af

	helpOutput = map[string]string{
		"mysqlctl":     mysqlctlTxt,
		"mysqlctld":    mysqlctldTxt,
		"vtaclcheck":   vtaclcheckTxt,
		"vtexplain":    vtexplainTxt,
		"vtgate":       vtgateTxt,
		"vtgr":         vtgrTxt,
		"vttablet":     vttabletTxt,
		"vttlstest":    vttlstestTxt,
		"vtctld":       vtctldTxt,
		"vtctlclient":  vtctlclientTxt,
		"vtctldclient": vtctldclientTxt,
		"vtorc":        vtorcTxt,
		"vttestserver": vttestserverTxt,
		"zkctld":       zkctldTxt,
		"vtbackup":     vtbackupTxt,
<<<<<<< HEAD
		"zkctl":        zkctlTxt,
=======
		"zk":           zkTxt,
>>>>>>> 60c727af
	}
)

func TestHelpOutput(t *testing.T) {
	args := []string{"--help"}
	for binary, helptext := range helpOutput {
		t.Run(binary, func(t *testing.T) {
			cmd := exec.Command(binary, args...)
			output := bytes.Buffer{}
			cmd.Stderr = &output
			cmd.Stdout = &output
			err := cmd.Run()
			require.NoError(t, err)
			utils.MustMatch(t, helptext, output.String())
		})
	}
}<|MERGE_RESOLUTION|>--- conflicted
+++ resolved
@@ -77,13 +77,11 @@
 	//go:embed vtbackup.txt
 	vtbackupTxt string
 
-<<<<<<< HEAD
 	//go:embed zkctl.txt
 	zkctlTxt string
-=======
+
 	//go:embed zk.txt
 	zkTxt string
->>>>>>> 60c727af
 
 	helpOutput = map[string]string{
 		"mysqlctl":     mysqlctlTxt,
@@ -101,11 +99,8 @@
 		"vttestserver": vttestserverTxt,
 		"zkctld":       zkctldTxt,
 		"vtbackup":     vtbackupTxt,
-<<<<<<< HEAD
+		"zk":           zkTxt,
 		"zkctl":        zkctlTxt,
-=======
-		"zk":           zkTxt,
->>>>>>> 60c727af
 	}
 )
 
