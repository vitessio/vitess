/*
Copyright 2022 The Vitess Authors.

Licensed under the Apache License, Version 2.0 (the "License");
you may not use this file except in compliance with the License.
You may obtain a copy of the License at

    http://www.apache.org/licenses/LICENSE-2.0

Unless required by applicable law or agreed to in writing, software
distributed under the License is distributed on an "AS IS" BASIS,
WITHOUT WARRANTIES OR CONDITIONS OF ANY KIND, either express or implied.
See the License for the specific language governing permissions and
limitations under the License.
*/

package flags

// These tests ensure that we are changing flags intentionally and do not accidentally make
// changes such as removing a flag. Since there's no way to test the command-line
// flag handling portion explicitly in the unit tests we do so here.

import (
	"bytes"
	_ "embed"
	"os/exec"
	"testing"

	"vitess.io/vitess/go/test/utils"

	"github.com/stretchr/testify/require"
)

var (
	//go:embed vtaclcheck.txt
	vtaclcheckTxt string

	//go:embed vtexplain.txt
	vtexplainTxt string

	//go:embed vtgate.txt
	vtgateTxt string

	//go:embed vtgr.txt
	vtgrTxt string

	//go:embed vttablet.txt
	vttabletTxt string

	//go:embed vttlstest.txt
	vttlstestTxt string

	//go:embed vtctld.txt
	vtctldTxt string

	//go:embed vtorc.txt
	vtorcTxt string

	//go:embed vtctlclient.txt
	vtctlclientTxt string

	//go:embed vtctldclient.txt
	vtctldclientTxt string

	//go:embed vttestserver.txt
	vttestserverTxt string

<<<<<<< HEAD
	//go:embed zk.txt
	zkTxt string
=======
	//go:embed zkctld.txt
	zkctldTxt string
>>>>>>> 46b9b1d9

	helpOutput = map[string]string{
		"vtaclcheck":   vtaclcheckTxt,
		"vtexplain":    vtexplainTxt,
		"vtgate":       vtgateTxt,
		"vtgr":         vtgrTxt,
		"vttablet":     vttabletTxt,
		"vttlstest":    vttlstestTxt,
		"vtctld":       vtctldTxt,
		"vtctlclient":  vtctlclientTxt,
		"vtctldclient": vtctldclientTxt,
		"vtorc":        vtorcTxt,
		"vttestserver": vttestserverTxt,
<<<<<<< HEAD
		"zk":           zkTxt,
=======
		"zkctld":       zkctldTxt,
>>>>>>> 46b9b1d9
	}
)

func TestHelpOutput(t *testing.T) {
	args := []string{"--help"}
	for binary, helptext := range helpOutput {
		t.Run(binary, func(t *testing.T) {
			cmd := exec.Command(binary, args...)
			output := bytes.Buffer{}
			cmd.Stderr = &output
			cmd.Stdout = &output
			err := cmd.Run()
			require.NoError(t, err)
			utils.MustMatch(t, helptext, output.String())
		})
	}
}<|MERGE_RESOLUTION|>--- conflicted
+++ resolved
@@ -65,13 +65,11 @@
 	//go:embed vttestserver.txt
 	vttestserverTxt string
 
-<<<<<<< HEAD
+	//go:embed zkctld.txt
+	zkctldTxt string
+
 	//go:embed zk.txt
 	zkTxt string
-=======
-	//go:embed zkctld.txt
-	zkctldTxt string
->>>>>>> 46b9b1d9
 
 	helpOutput = map[string]string{
 		"vtaclcheck":   vtaclcheckTxt,
@@ -85,11 +83,8 @@
 		"vtctldclient": vtctldclientTxt,
 		"vtorc":        vtorcTxt,
 		"vttestserver": vttestserverTxt,
-<<<<<<< HEAD
+		"zkctld":       zkctldTxt,
 		"zk":           zkTxt,
-=======
-		"zkctld":       zkctldTxt,
->>>>>>> 46b9b1d9
 	}
 )
 
