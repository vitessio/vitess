/*
Copyright 2022 The Vitess Authors.

Licensed under the Apache License, Version 2.0 (the "License");
you may not use this file except in compliance with the License.
You may obtain a copy of the License at

    http://www.apache.org/licenses/LICENSE-2.0

Unless required by applicable law or agreed to in writing, software
distributed under the License is distributed on an "AS IS" BASIS,
WITHOUT WARRANTIES OR CONDITIONS OF ANY KIND, either express or implied.
See the License for the specific language governing permissions and
limitations under the License.
*/

package flags

// These tests ensure that we are changing flags intentionally and do not accidentally make
// changes such as removing a flag. Since there's no way to test the command-line
// flag handling portion explicitly in the unit tests we do so here.

import (
	"bytes"
	_ "embed"
	"os/exec"
	"testing"

	"vitess.io/vitess/go/test/utils"

	"github.com/stretchr/testify/require"
)

var (
	//go:embed vtexplain.txt
	vtexplainTxt string

	//go:embed vtgate.txt
	vtgateTxt string

	//go:embed vtgr.txt
	vtgrTxt string

	//go:embed vttablet.txt
	vttabletTxt string

	//go:embed vttlstest.txt
	vttlstestTxt string

	//go:embed vtctld.txt
	vtctldTxt string

	//go:embed vtorc.txt
	vtorcTxt string

<<<<<<< HEAD
	//go:embed zkctld.txt
	zkctldTxt string

	helpOutput = map[string]string{
		"vtexplain": vtexplainTxt,
		"vtgate":    vtgateTxt,
		"vtgr":      vtgrTxt,
		"vttablet":  vttabletTxt,
		"vtctld":    vtctldTxt,
		"vtorc":     vtorcTxt,
		"zkctld":    zkctldTxt,
=======
	//go:embed vtctlclient.txt
	vtctlclientTxt string

	//go:embed vtctldclient.txt
	vtctldclientTxt string

	//go:embed vttestserver.txt
	vttestserverTxt string

	helpOutput = map[string]string{
		"vtexplain":    vtexplainTxt,
		"vtgate":       vtgateTxt,
		"vtgr":         vtgrTxt,
		"vttablet":     vttabletTxt,
		"vttlstest":    vttlstestTxt,
		"vtctld":       vtctldTxt,
		"vtctlclient":  vtctlclientTxt,
		"vtctldclient": vtctldclientTxt,
		"vtorc":        vtorcTxt,
		"vttestserver": vttestserverTxt,
>>>>>>> cf4acaaa
	}
)

func TestHelpOutput(t *testing.T) {
	args := []string{"--help"}
	for binary, helptext := range helpOutput {
		t.Run(binary, func(t *testing.T) {
			cmd := exec.Command(binary, args...)
			output := bytes.Buffer{}
			cmd.Stderr = &output
			cmd.Stdout = &output
			err := cmd.Run()
			require.NoError(t, err)
			utils.MustMatch(t, helptext, output.String())
		})
	}
}<|MERGE_RESOLUTION|>--- conflicted
+++ resolved
@@ -53,19 +53,6 @@
 	//go:embed vtorc.txt
 	vtorcTxt string
 
-<<<<<<< HEAD
-	//go:embed zkctld.txt
-	zkctldTxt string
-
-	helpOutput = map[string]string{
-		"vtexplain": vtexplainTxt,
-		"vtgate":    vtgateTxt,
-		"vtgr":      vtgrTxt,
-		"vttablet":  vttabletTxt,
-		"vtctld":    vtctldTxt,
-		"vtorc":     vtorcTxt,
-		"zkctld":    zkctldTxt,
-=======
 	//go:embed vtctlclient.txt
 	vtctlclientTxt string
 
@@ -74,6 +61,9 @@
 
 	//go:embed vttestserver.txt
 	vttestserverTxt string
+
+	//go:embed zkctld.txt
+	zkctldTxt string
 
 	helpOutput = map[string]string{
 		"vtexplain":    vtexplainTxt,
@@ -86,7 +76,7 @@
 		"vtctldclient": vtctldclientTxt,
 		"vtorc":        vtorcTxt,
 		"vttestserver": vttestserverTxt,
->>>>>>> cf4acaaa
+		"zkctld":       zkctldTxt,
 	}
 )
 
