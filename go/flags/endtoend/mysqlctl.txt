--- conflicted
+++ resolved
@@ -11,14 +11,12 @@
   position <operation> <pos1> <pos2 | gtid>
 
 Global flags:
-<<<<<<< HEAD
       --alsologtostderr                                 log to standard error as well as files
       --app_idle_timeout duration                       Idle timeout for app connections (default 1m0s)
       --app_pool_size int                               Size of the connection pool for app connections (default 40)
       --backup_engine_implementation string             Specifies which implementation to use for creating new backups (builtin or xtrabackup). Restores will always be done with whichever engine created a given backup. (default "builtin")
       --backup_storage_block_size int                   if backup_storage_compress is true, backup_storage_block_size sets the byte size for each block while compressing (default is 250000). (default 250000)
       --backup_storage_compress                         if set, the backup files will be compressed (default is true). Set to false for instance if a backup_storage_hook is specified and it compresses the data. (default true)
-      --backup_storage_hook string                      if set, we send the contents of the backup files through this hook.
       --backup_storage_number_blocks int                if backup_storage_compress is true, backup_storage_number_blocks sets the number of blocks that can be processed, at once, before the writer blocks, during compression (default is 2). It should be equal to the number of CPUs available for compression. (default 2)
       --builtinbackup_mysqld_timeout duration           how long to wait for mysqld to shutdown at the start of the backup. (default 10m0s)
       --builtinbackup_progress duration                 how often to send progress updates when backing up large files. (default 5s)
@@ -105,115 +103,4 @@
       --xtrabackup_stream_mode string                   which mode to use if streaming, valid values are tar and xbstream (default "tar")
       --xtrabackup_stripe_block_size uint               Size in bytes of each block that gets sent to a given stripe before rotating to the next stripe (default 102400)
       --xtrabackup_stripes uint                         If greater than 0, use data striping across this many destination files to parallelize data transfer and decompression
-      --xtrabackup_user string                          User that xtrabackup will use to connect to the database server. This user must have all necessary privileges. For details, please refer to xtrabackup documentation.
-=======
-      --alsologtostderr                                                  log to standard error as well as files
-      --app_idle_timeout duration                                        Idle timeout for app connections (default 1m0s)
-      --app_pool_size int                                                Size of the connection pool for app connections (default 40)
-      --backup_engine_implementation string                              Specifies which implementation to use for creating new backups (builtin or xtrabackup). Restores will always be done with whichever engine created a given backup. (default "builtin")
-      --backup_storage_block_size int                                    if backup_storage_compress is true, backup_storage_block_size sets the byte size for each block while compressing (default is 250000). (default 250000)
-      --backup_storage_compress                                          if set, the backup files will be compressed (default is true). Set to false for instance if a backup_storage_hook is specified and it compresses the data. (default true)
-      --backup_storage_number_blocks int                                 if backup_storage_compress is true, backup_storage_number_blocks sets the number of blocks that can be processed, at once, before the writer blocks, during compression (default is 2). It should be equal to the number of CPUs available for compression. (default 2)
-      --builtinbackup_mysqld_timeout duration                            how long to wait for mysqld to shutdown at the start of the backup. (default 10m0s)
-      --builtinbackup_progress duration                                  how often to send progress updates when backing up large files. (default 5s)
-      --catch-sigpipe                                                    catch and ignore SIGPIPE on stdout and stderr if specified
-      --compression-engine-name string                                   compressor engine used for compression. (default "pargzip")
-      --compression-level int                                            what level to pass to the compressor. (default 1)
-      --db-credentials-file string                                       db credentials file; send SIGHUP to reload this file
-      --db-credentials-server string                                     db credentials server type ('file' - file implementation; 'vault' - HashiCorp Vault implementation) (default "file")
-      --db-credentials-vault-addr string                                 URL to Vault server
-      --db-credentials-vault-path string                                 Vault path to credentials JSON blob, e.g.: secret/data/prod/dbcreds
-      --db-credentials-vault-role-mountpoint string                      Vault AppRole mountpoint; can also be passed using VAULT_MOUNTPOINT environment variable (default "approle")
-      --db-credentials-vault-role-secretidfile string                    Path to file containing Vault AppRole secret_id; can also be passed using VAULT_SECRETID environment variable
-      --db-credentials-vault-roleid string                               Vault AppRole id; can also be passed using VAULT_ROLEID environment variable
-      --db-credentials-vault-timeout duration                            Timeout for vault API operations (default 10s)
-      --db-credentials-vault-tls-ca string                               Path to CA PEM for validating Vault server certificate
-      --db-credentials-vault-tokenfile string                            Path to file containing Vault auth token; token can also be passed using VAULT_TOKEN environment variable
-      --db-credentials-vault-ttl duration                                How long to cache DB credentials from the Vault server (default 30m0s)
-      --db_charset string                                                Character set used for this tablet. (default "utf8mb4")
-      --db_conn_query_info                                               enable parsing and processing of QUERY_OK info fields
-      --db_connect_timeout_ms int                                        connection timeout to mysqld in milliseconds (0 for no timeout)
-      --db_dba_password string                                           db dba password
-      --db_dba_use_ssl                                                   Set this flag to false to make the dba connection to not use ssl (default true)
-      --db_dba_user string                                               db dba user userKey (default "vt_dba")
-      --db_flags uint                                                    Flag values as defined by MySQL.
-      --db_flavor string                                                 Flavor overrid. Valid value is FilePos.
-      --db_host string                                                   The host name for the tcp connection.
-      --db_port int                                                      tcp port
-      --db_server_name string                                            server name of the DB we are connecting to.
-      --db_socket string                                                 The unix socket to connect on. If this is specified, host and port will not be used.
-      --db_ssl_ca string                                                 connection ssl ca
-      --db_ssl_ca_path string                                            connection ssl ca path
-      --db_ssl_cert string                                               connection ssl certificate
-      --db_ssl_key string                                                connection ssl key
-      --db_ssl_mode SslMode                                              SSL mode to connect with. One of disabled, preferred, required, verify_ca & verify_identity.
-      --db_tls_min_version string                                        Configures the minimal TLS version negotiated when SSL is enabled. Defaults to TLSv1.2. Options: TLSv1.0, TLSv1.1, TLSv1.2, TLSv1.3.
-      --dba_idle_timeout duration                                        Idle timeout for dba connections (default 1m0s)
-      --dba_pool_size int                                                Size of the connection pool for dba connections (default 20)
-      --disable_active_reparents                                         if set, do not allow active reparents. Use this to protect a cluster using external reparents.
-      --external-compressor string                                       command with arguments to use when compressing a backup.
-      --external-compressor-extension string                             extension to use when using an external compressor.
-      --external-decompressor string                                     command with arguments to use when decompressing a backup.
-      --grpc_auth_mode string                                            Which auth plugin implementation to use (eg: static)
-      --grpc_auth_mtls_allowed_substrings string                         List of substrings of at least one of the client certificate names (separated by colon).
-      --grpc_auth_static_client_creds string                             When using grpc_static_auth in the server, this file provides the credentials to use to authenticate with server.
-      --grpc_auth_static_password_file string                            JSON File to read the users/passwords from.
-      --grpc_ca string                                                   server CA to use for gRPC connections, requires TLS, and enforces client certificate check
-      --grpc_cert string                                                 server certificate to use for gRPC connections, requires grpc_key, enables TLS
-      --grpc_compression string                                          Which protocol to use for compressing gRPC. Default: nothing. Supported: snappy
-      --grpc_crl string                                                  path to a certificate revocation list in PEM format, client certificates will be further verified against this file during TLS handshake
-      --grpc_enable_optional_tls                                         enable optional TLS mode when a server accepts both TLS and plain-text connections on the same port
-      --grpc_initial_conn_window_size int                                gRPC initial connection window size
-      --grpc_initial_window_size int                                     gRPC initial window size
-      --grpc_keepalive_time duration                                     After a duration of this time, if the client doesn't see any activity, it pings the server to see if the transport is still alive. (default 10s)
-      --grpc_keepalive_timeout duration                                  After having pinged for keepalive check, the client waits for a duration of Timeout and if no activity is seen even after that the connection is closed. (default 10s)
-      --grpc_key string                                                  server private key to use for gRPC connections, requires grpc_cert, enables TLS
-      --grpc_max_connection_age duration                                 Maximum age of a client connection before GoAway is sent. (default 2562047h47m16.854775807s)
-      --grpc_max_connection_age_grace duration                           Additional grace period after grpc_max_connection_age, after which connections are forcibly closed. (default 2562047h47m16.854775807s)
-      --grpc_port int                                                    Port to listen on for gRPC calls. If zero, do not listen.
-      --grpc_server_ca string                                            path to server CA in PEM format, which will be combine with server cert, return full certificate chain to clients
-      --grpc_server_initial_conn_window_size int                         gRPC server initial connection window size
-      --grpc_server_initial_window_size int                              gRPC server initial window size
-      --grpc_server_keepalive_enforcement_policy_min_time duration       gRPC server minimum keepalive time (default 10s)
-      --grpc_server_keepalive_enforcement_policy_permit_without_stream   gRPC server permit client keepalive pings even when there are no active streams (RPCs)
-  -h, --help                                                             display usage and exit
-      --keep_logs duration                                               keep logs for this long (using ctime) (zero to keep forever)
-      --keep_logs_by_mtime duration                                      keep logs for this long (using mtime) (zero to keep forever)
-      --lameduck-period duration                                         keep running at least this long after SIGTERM before stopping (default 50ms)
-      --log_backtrace_at traceLocation                                   when logging hits line file:N, emit a stack trace (default :0)
-      --log_dir string                                                   If non-empty, write log files in this directory
-      --log_err_stacks                                                   log stack traces for errors
-      --log_rotate_max_size uint                                         size in bytes at which logs are rotated (glog.MaxSize) (default 1887436800)
-      --logtostderr                                                      log to standard error instead of files
-      --mysql_port int                                                   MySQL port (default 3306)
-      --mysql_server_version string                                      MySQL server version to advertise.
-      --mysql_socket string                                              Path to the mysqld socket file
-      --mysqlctl_client_protocol string                                  the protocol to use to talk to the mysqlctl server (default "grpc")
-      --mysqlctl_mycnf_template string                                   template file to use for generating the my.cnf file during server init
-      --mysqlctl_socket string                                           socket file to use for remote mysqlctl actions (empty for local actions)
-      --onclose_timeout duration                                         wait no more than this for OnClose handlers before stopping (default 1ns)
-      --onterm_timeout duration                                          wait no more than this for OnTermSync handlers before stopping (default 10s)
-      --pid_file string                                                  If set, the process will write its pid to the named file, and delete it on graceful shutdown.
-      --pool_hostname_resolve_interval duration                          if set force an update to all hostnames and reconnect if changed, defaults to 0 (disabled)
-      --port int                                                         port for the server
-      --pprof strings                                                    enable profiling
-      --purge_logs_interval duration                                     how often try to remove old logs (default 1h0m0s)
-      --replication_connect_retry duration                               how long to wait in between replica reconnect attempts. Only precise to the second. (default 10s)
-      --security_policy string                                           the name of a registered security policy to use for controlling access to URLs - empty means allow all for anyone (built-in policies: deny-all, read-only)
-      --service_map strings                                              comma separated list of services to enable (or disable if prefixed with '-') Example: grpc-queryservice
-      --socket_file string                                               Local unix socket file to listen on
-      --stderrthreshold severity                                         logs at or above this threshold go to stderr (default 1)
-      --tablet_dir string                                                The directory within the vtdataroot to store vttablet/mysql files. Defaults to being generated by the tablet uid.
-      --tablet_uid uint                                                  Tablet UID (default 41983)
-  -v, --v Level                                                          log level for V logs
-      --version                                                          print binary version
-      --vmodule moduleSpec                                               comma-separated list of pattern=N settings for file-filtered logging
-      --xbstream_restore_flags string                                    flags to pass to xbstream command during restore. These should be space separated and will be added to the end of the command. These need to match the ones used for backup e.g. --compress / --decompress, --encrypt / --decrypt
-      --xtrabackup_backup_flags string                                   flags to pass to backup command. These should be space separated and will be added to the end of the command
-      --xtrabackup_prepare_flags string                                  flags to pass to prepare command. These should be space separated and will be added to the end of the command
-      --xtrabackup_root_path string                                      directory location of the xtrabackup and xbstream executables, e.g., /usr/bin
-      --xtrabackup_stream_mode string                                    which mode to use if streaming, valid values are tar and xbstream (default "tar")
-      --xtrabackup_stripe_block_size uint                                Size in bytes of each block that gets sent to a given stripe before rotating to the next stripe (default 102400)
-      --xtrabackup_stripes uint                                          If greater than 0, use data striping across this many destination files to parallelize data transfer and decompression
-      --xtrabackup_user string                                           User that xtrabackup will use to connect to the database server. This user must have all necessary privileges. For details, please refer to xtrabackup documentation.
->>>>>>> b2a654cd
+      --xtrabackup_user string                          User that xtrabackup will use to connect to the database server. This user must have all necessary privileges. For details, please refer to xtrabackup documentation.