Executes a cluster management command on the remote vtctld server.
If there are no running vtctld servers -- for example when bootstrapping
a new Vitess cluster -- you can specify a --server value of 'internal'.
When doing so, you would use the --topo* flags so that the client can
connect directly to the topo server(s).

Usage:
  vtctldclient [flags]
  vtctldclient [command]

Available Commands:
  AddCellInfo                 Registers a local topology service in a new cell by creating the CellInfo.
  AddCellsAlias               Defines a group of cells that can be referenced by a single name (the alias).
  ApplyRoutingRules           Applies the VSchema routing rules.
  ApplySchema                 Applies the schema change to the specified keyspace on every primary, running in parallel on all shards. The changes are then propagated to replicas via replication.
  ApplyShardRoutingRules      Applies the provided shard routing rules.
  ApplyVSchema                Applies the VTGate routing schema to the provided keyspace. Shows the result after application.
  Backup                      Uses the BackupStorage service on the given tablet to create and store a new backup.
  BackupShard                 Finds the most up-to-date REPLICA, RDONLY, or SPARE tablet in the given shard and uses the BackupStorage service on that tablet to create and store a new backup.
  ChangeTabletType            Changes the db type for the specified tablet, if possible.
  CreateKeyspace              Creates the specified keyspace in the topology.
  CreateShard                 Creates the specified shard in the topology.
  DeleteCellInfo              Deletes the CellInfo for the provided cell.
  DeleteCellsAlias            Deletes the CellsAlias for the provided alias.
  DeleteKeyspace              Deletes the specified keyspace from the topology.
  DeleteShards                Deletes the specified shards from the topology.
  DeleteSrvVSchema            Deletes the SrvVSchema object in the given cell.
  DeleteTablets               Deletes tablet(s) from the topology.
  EmergencyReparentShard      Reparents the shard to the new primary. Assumes the old primary is dead and not responding.
  ExecuteFetchAsApp           Executes the given query as the App user on the remote tablet.
  ExecuteFetchAsDBA           Executes the given query as the DBA user on the remote tablet.
  ExecuteHook                 Runs the specified hook on the given tablet.
  FindAllShardsInKeyspace     Returns a map of shard names to shard references for a given keyspace.
  GenerateShardRanges         Print a set of shard ranges assuming a keyspace with N shards.
  GetBackups                  Lists backups for the given shard.
  GetCellInfo                 Gets the CellInfo object for the given cell.
  GetCellInfoNames            Lists the names of all cells in the cluster.
  GetCellsAliases             Gets all CellsAlias objects in the cluster.
  GetFullStatus               Outputs a JSON structure that contains full status of MySQL including the replication information, semi-sync information, GTID information among others.
  GetKeyspace                 Returns information about the given keyspace from the topology.
  GetKeyspaces                Returns information about every keyspace in the topology.
  GetPermissions              Displays the permissions for a tablet.
  GetRoutingRules             Displays the VSchema routing rules.
  GetSchema                   Displays the full schema for a tablet, optionally restricted to the specified tables/views.
  GetShard                    Returns information about a shard in the topology.
  GetShardRoutingRules        Displays the currently active shard routing rules as a JSON document.
  GetSrvKeyspaceNames         Outputs a JSON mapping of cell=>keyspace names served in that cell. Omit to query all cells.
  GetSrvKeyspaces             Returns the SrvKeyspaces for the given keyspace in one or more cells.
  GetSrvVSchema               Returns the SrvVSchema for the given cell.
  GetSrvVSchemas              Returns the SrvVSchema for all cells, optionally filtered by the given cells.
  GetTablet                   Outputs a JSON structure that contains information about the tablet.
  GetTabletVersion            Print the version of a tablet from its debug vars.
  GetTablets                  Looks up tablets according to filter criteria.
  GetTopologyPath             Gets the value associated with the particular path (key) in the topology server.
  GetVSchema                  Prints a JSON representation of a keyspace's topo record.
  GetWorkflows                Gets all vreplication workflows (Reshard, MoveTables, etc) in the given keyspace.
  LegacyVtctlCommand          Invoke a legacy vtctlclient command. Flag parsing is best effort.
  LookupVindex                Perform commands related to creating, backfilling, and externalizing Lookup Vindexes using VReplication workflows.
  Materialize                 Perform commands related to materializing query results from the source keyspace into tables in the target keyspace.
  Migrate                     Migrate is used to import data from an external cluster into the current cluster.
  Mount                       Mount is used to link an external Vitess cluster in order to migrate data from it.
  MoveTables                  Perform commands related to moving tables from a source keyspace to a target keyspace.
  OnlineDDL                   Operates on online DDL (schema migrations).
  PingTablet                  Checks that the specified tablet is awake and responding to RPCs. This command can be blocked by other in-flight operations.
  PlannedReparentShard        Reparents the shard to a new primary, or away from an old primary. Both the old and new primaries must be up and running.
  RebuildKeyspaceGraph        Rebuilds the serving data for the keyspace(s). This command may trigger an update to all connected clients.
  RebuildVSchemaGraph         Rebuilds the cell-specific SrvVSchema from the global VSchema objects in the provided cells (or all cells if none provided).
  RefreshState                Reloads the tablet record on the specified tablet.
  RefreshStateByShard         Reloads the tablet record all tablets in the shard, optionally limited to the specified cells.
  ReloadSchema                Reloads the schema on a remote tablet.
  ReloadSchemaKeyspace        Reloads the schema on all tablets in a keyspace. This is done on a best-effort basis.
  ReloadSchemaShard           Reloads the schema on all tablets in a shard. This is done on a best-effort basis.
  RemoveBackup                Removes the given backup from the BackupStorage used by vtctld.
  RemoveKeyspaceCell          Removes the specified cell from the Cells list for all shards in the specified keyspace (by calling RemoveShardCell on every shard). It also removes the SrvKeyspace for that keyspace in that cell.
  RemoveShardCell             Remove the specified cell from the specified shard's Cells list.
  ReparentTablet              Reparent a tablet to the current primary in the shard.
  Reshard                     Perform commands related to resharding a keyspace.
  RestoreFromBackup           Stops mysqld on the specified tablet and restores the data from either the latest backup or closest before `backup-timestamp`.
  RunHealthCheck              Runs a healthcheck on the remote tablet.
  SetKeyspaceDurabilityPolicy Sets the durability-policy used by the specified keyspace.
  SetShardIsPrimaryServing    Add or remove a shard from serving. This is meant as an emergency function. It does not rebuild any serving graphs; i.e. it does not run `RebuildKeyspaceGraph`.
  SetShardTabletControl       Sets the TabletControl record for a shard and tablet type. Only use this for an emergency fix or after a finished MoveTables.
  SetWritable                 Sets the specified tablet as writable or read-only.
  ShardReplicationFix         Walks through a ShardReplication object and fixes the first error encountered.
  ShardReplicationPositions   
  SleepTablet                 Blocks the action queue on the specified tablet for the specified amount of time. This is typically used for testing.
  SourceShardAdd              Adds the SourceShard record with the provided index for emergencies only. It does not call RefreshState for the shard primary.
  SourceShardDelete           Deletes the SourceShard record with the provided index. This should only be used for emergency cleanup. It does not call RefreshState for the shard primary.
  StartReplication            Starts replication on the specified tablet.
  StopReplication             Stops replication on the specified tablet.
  TabletExternallyReparented  Updates the topology record for the tablet's shard to acknowledge that an external tool made this tablet the primary.
  UpdateCellInfo              Updates the content of a CellInfo with the provided parameters, creating the CellInfo if it does not exist.
  UpdateCellsAlias            Updates the content of a CellsAlias with the provided parameters, creating the CellsAlias if it does not exist.
  UpdateThrottlerConfig       Update the tablet throttler configuration for all tablets in the given keyspace (across all cells)
  VDiff                       Perform commands related to diffing tables involved in a VReplication workflow between the source and target.
  Validate                    Validates that all nodes reachable from the global replication graph, as well as all tablets in discoverable cells, are consistent.
  ValidateKeyspace            Validates that all nodes reachable from the specified keyspace are consistent.
  ValidateSchemaKeyspace      Validates that the schema on the primary tablet for shard 0 matches the schema on all other tablets in the keyspace.
  ValidateShard               Validates that all nodes reachable from the specified shard are consistent.
  ValidateVersionKeyspace     Validates that the version on the primary tablet of shard 0 matches all of the other tablets in the keyspace.
  ValidateVersionShard        Validates that the version on the primary matches all of the replicas.
  Workflow                    Administer VReplication workflows (Reshard, MoveTables, etc) in the given keyspace.
  completion                  Generate the autocompletion script for the specified shell
  help                        Help about any command

Flags:
      --action_timeout duration                timeout to use for the command (default 1h0m0s)
      --alsologtostderr                        log to standard error as well as files
      --compact                                use compact format for otherwise verbose outputs
      --grpc_auth_static_client_creds string   When using grpc_static_auth in the server, this file provides the credentials to use to authenticate with server.
      --grpc_compression string                Which protocol to use for compressing gRPC. Default: nothing. Supported: snappy
      --grpc_enable_tracing                    Enable gRPC tracing.
      --grpc_initial_conn_window_size int      gRPC initial connection window size
      --grpc_initial_window_size int           gRPC initial window size
      --grpc_keepalive_time duration           After a duration of this time, if the client doesn't see any activity, it pings the server to see if the transport is still alive. (default 10s)
      --grpc_keepalive_timeout duration        After having pinged for keepalive check, the client waits for a duration of Timeout and if no activity is seen even after that the connection is closed. (default 10s)
      --grpc_max_message_size int              Maximum allowed RPC message size. Larger messages will be rejected by gRPC with the error 'exceeding the max size'. (default 16777216)
      --grpc_prometheus                        Enable gRPC monitoring with Prometheus.
  -h, --help                                   help for vtctldclient
      --keep_logs duration                     keep logs for this long (using ctime) (zero to keep forever)
      --keep_logs_by_mtime duration            keep logs for this long (using mtime) (zero to keep forever)
      --log_backtrace_at traceLocations        when logging hits line file:N, emit a stack trace
      --log_dir string                         If non-empty, write log files in this directory
      --log_link string                        If non-empty, add symbolic links in this directory to the log files
      --log_rotate_max_size uint               size in bytes at which logs are rotated (glog.MaxSize) (default 1887436800)
      --logbuflevel int                        Buffer log messages logged at this level or lower (-1 means don't buffer; 0 means buffer INFO only; ...). Has limited applicability on non-prod platforms.
      --logtostderr                            log to standard error instead of files
      --mysql_server_version string            MySQL server version to advertise. (default "8.0.30-Vitess")
      --purge_logs_interval duration           how often try to remove old logs (default 1h0m0s)
      --security_policy string                 the name of a registered security policy to use for controlling access to URLs - empty means allow all for anyone (built-in policies: deny-all, read-only)
      --server string                          server to use for the connection (required)
<<<<<<< HEAD
      --stderrthreshold severity               logs at or above this threshold go to stderr (default 1)
      --topo-global-root string                the path of the global topology data in the global topology server (default "/vitess/global")
      --topo-global-server-address strings     the address of the global topology server(s) (default [localhost:2379])
      --topo-implementation string             the topology implementation to use (default "etcd2")
=======
      --stderrthreshold severityFlag           logs at or above this threshold go to stderr (default 1)
>>>>>>> fe14d977
  -v, --v Level                                log level for V logs
      --version                                version for vtctldclient
      --vmodule vModuleFlag                    comma-separated list of pattern=N settings for file-filtered logging
      --vtctl_client_protocol string           Protocol to use to talk to the vtctl server. (default "grpc")
      --vtctld_grpc_ca string                  the server ca to use to validate servers when connecting
      --vtctld_grpc_cert string                the cert to use to connect
      --vtctld_grpc_crl string                 the server crl to use to validate server certificates when connecting
      --vtctld_grpc_key string                 the key to use to connect
      --vtctld_grpc_server_name string         the server name to use to validate server certificate

Use "vtctldclient [command] --help" for more information about a command.<|MERGE_RESOLUTION|>--- conflicted
+++ resolved
@@ -129,14 +129,10 @@
       --purge_logs_interval duration           how often try to remove old logs (default 1h0m0s)
       --security_policy string                 the name of a registered security policy to use for controlling access to URLs - empty means allow all for anyone (built-in policies: deny-all, read-only)
       --server string                          server to use for the connection (required)
-<<<<<<< HEAD
-      --stderrthreshold severity               logs at or above this threshold go to stderr (default 1)
+      --stderrthreshold severityFlag           logs at or above this threshold go to stderr (default 1)
       --topo-global-root string                the path of the global topology data in the global topology server (default "/vitess/global")
       --topo-global-server-address strings     the address of the global topology server(s) (default [localhost:2379])
       --topo-implementation string             the topology implementation to use (default "etcd2")
-=======
-      --stderrthreshold severityFlag           logs at or above this threshold go to stderr (default 1)
->>>>>>> fe14d977
   -v, --v Level                                log level for V logs
       --version                                version for vtctldclient
       --vmodule vModuleFlag                    comma-separated list of pattern=N settings for file-filtered logging
