/*
Copyright 2019 The Vitess Authors.

Licensed under the Apache License, Version 2.0 (the "License");
you may not use this file except in compliance with the License.
You may obtain a copy of the License at

    http://www.apache.org/licenses/LICENSE-2.0

Unless required by applicable law or agreed to in writing, software
distributed under the License is distributed on an "AS IS" BASIS,
WITHOUT WARRANTIES OR CONDITIONS OF ANY KIND, either express or implied.
See the License for the specific language governing permissions and
limitations under the License.
*/

package bytes2

import (
	"testing"

	"github.com/stretchr/testify/assert"
)

func TestBuffer(t *testing.T) {
	b := NewBuffer(nil)

	// Test Write function
	b.Write([]byte("ab"))
	assert.Equal(t, "ab", string(b.Bytes()), "Write()")

	// Test WriteString function
	b.WriteString("cd")
	assert.Equal(t, "abcd", string(b.Bytes()), "WriteString()")

	// Test WriteByte function
	b.WriteByte('e')
<<<<<<< HEAD
	assert.Equal(t, "abcde", string(b.Bytes()), "WriteByte()")

	// Test Bytes function
	assert.Equal(t, "abcde", string(b.Bytes()))

	// Test String function
	assert.Equal(t, "abcde", b.String())

	// Test StringUnsafe function
	assert.Equal(t, "abcde", b.StringUnsafe())

	// Test Len function
	assert.Equal(t, 5, b.Len())

	// Test Reset function
	b.Reset()
	assert.Equal(t, "", string(b.Bytes()))
	assert.Equal(t, 0, b.Len())
=======
	want := "abcde"
	if got := string(b.Bytes()); got != want {
		t.Errorf("b.Bytes(): %s, want %s", got, want)
	}
	if got := b.String(); got != want {
		t.Errorf("b.String(): %s, want %s", got, want)
	}
	if got := b.Len(); got != 5 {
		t.Errorf("b.Len(): %d, want 5", got)
	}
	if got := b.StringUnsafe(); got != want {
		t.Errorf("b.StringUnsafe(): %s, want %s", got, want)
	}
	if b.Reset(); len(b.bytes) != 0 {
		t.Errorf("b.Reset(): got %s, want \"\"", b.bytes)
	}
>>>>>>> 737fdb3d
}<|MERGE_RESOLUTION|>--- conflicted
+++ resolved
@@ -35,26 +35,6 @@
 
 	// Test WriteByte function
 	b.WriteByte('e')
-<<<<<<< HEAD
-	assert.Equal(t, "abcde", string(b.Bytes()), "WriteByte()")
-
-	// Test Bytes function
-	assert.Equal(t, "abcde", string(b.Bytes()))
-
-	// Test String function
-	assert.Equal(t, "abcde", b.String())
-
-	// Test StringUnsafe function
-	assert.Equal(t, "abcde", b.StringUnsafe())
-
-	// Test Len function
-	assert.Equal(t, 5, b.Len())
-
-	// Test Reset function
-	b.Reset()
-	assert.Equal(t, "", string(b.Bytes()))
-	assert.Equal(t, 0, b.Len())
-=======
 	want := "abcde"
 	if got := string(b.Bytes()); got != want {
 		t.Errorf("b.Bytes(): %s, want %s", got, want)
@@ -71,5 +51,4 @@
 	if b.Reset(); len(b.bytes) != 0 {
 		t.Errorf("b.Reset(): got %s, want \"\"", b.bytes)
 	}
->>>>>>> 737fdb3d
 }