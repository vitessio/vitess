/*
Copyright 2019 The Vitess Authors.

Licensed under the Apache License, Version 2.0 (the "License");
you may not use this file except in compliance with the License.
You may obtain a copy of the License at

    http://www.apache.org/licenses/LICENSE-2.0

Unless required by applicable law or agreed to in writing, software
distributed under the License is distributed on an "AS IS" BASIS,
WITHOUT WARRANTIES OR CONDITIONS OF ANY KIND, either express or implied.
See the License for the specific language governing permissions and
limitations under the License.
*/

package servenv

import (
	"context"
	"crypto/tls"
	"math"
	"net"
	"runtime"
	"strconv"
	"time"

	grpc_middleware "github.com/grpc-ecosystem/go-grpc-middleware"
	grpc_prometheus "github.com/grpc-ecosystem/go-grpc-prometheus"
	"github.com/shirou/gopsutil/v4/cpu"
	"github.com/shirou/gopsutil/v4/docker"
	"github.com/shirou/gopsutil/v4/mem"
	"github.com/spf13/pflag"
	"google.golang.org/grpc"
	"google.golang.org/grpc/credentials"
	"google.golang.org/grpc/health"
	healthpb "google.golang.org/grpc/health/grpc_health_v1"
	"google.golang.org/grpc/keepalive"
	"google.golang.org/grpc/orca"
	"google.golang.org/grpc/reflection"

	"vitess.io/vitess/go/trace"
	"vitess.io/vitess/go/vt/grpccommon"
	"vitess.io/vitess/go/vt/grpcoptionaltls"
	"vitess.io/vitess/go/vt/log"
	"vitess.io/vitess/go/vt/utils"
	"vitess.io/vitess/go/vt/vttls"
)

// This file handles gRPC server, on its own port.
// Clients register servers, based on service map:
//
// servenv.RegisterGRPCFlags()
//
//	servenv.OnRun(func() {
//	  if servenv.GRPCCheckServiceMap("XXX") {
//	    pb.RegisterXXX(servenv.GRPCServer, XXX)
//	  }
//	}
//
// Note servenv.GRPCServer can only be used in servenv.OnRun,
// and not before, as it is initialized right before calling OnRun.
var (
	// gRPCAuth specifies which auth plugin to use. Currently only "static" and
	// "mtls" are supported.
	//
	// To expose this flag, call RegisterGRPCAuthServerFlags before ParseFlags.
	gRPCAuth string

	// GRPCServer is the global server to serve gRPC.
	GRPCServer *grpc.Server

	// GRPC server metrics recorder
	GRPCServerMetricsRecorder orca.ServerMetricsRecorder

	authPlugin Authenticator
)

// Misc. server variables.
var (
	// gRPCPort is the port to listen on for gRPC. If zero, don't listen.
	gRPCPort int

	// gRPCBindAddress is the address to bind to for gRPC. If empty, bind to all addresses.
	gRPCBindAddress string

	// gRPCMaxConnectionAge is the maximum age of a client connection, before GoAway is sent.
	// This is useful for L4 loadbalancing to ensure rebalancing after scaling.
	gRPCMaxConnectionAge = time.Duration(math.MaxInt64)

	// gRPCMaxConnectionAgeGrace is an additional grace period after GRPCMaxConnectionAge, after which
	// connections are forcibly closed.
	gRPCMaxConnectionAgeGrace = time.Duration(math.MaxInt64)

	// gRPCInitialConnWindowSize ServerOption that sets window size for a connection.
	// The lower bound for window size is 64K and any value smaller than that will be ignored.
	gRPCInitialConnWindowSize int

	// gRPCInitialWindowSize ServerOption that sets window size for stream.
	// The lower bound for window size is 64K and any value smaller than that will be ignored.
	gRPCInitialWindowSize int

	// gRPCKeepAliveEnforcementPolicyMinTime sets the keepalive enforcement policy on the server.
	// This is the minimum amount of time a client should wait before sending a keepalive ping.
	gRPCKeepAliveEnforcementPolicyMinTime = 10 * time.Second

	// gRPCKeepAliveEnforcementPolicyPermitWithoutStream, if true, instructs the server to allow keepalive pings
	// even when there are no active streams (RPCs). If false, and client sends ping when
	// there are no active streams, server will send GOAWAY and close the connection.
	gRPCKeepAliveEnforcementPolicyPermitWithoutStream bool

	// Enable ORCA metrics to be sent from the server to the client to be used for load balancing
	gRPCEnableOrcaMetrics bool

	gRPCKeepaliveTime    = 10 * time.Second
	gRPCKeepaliveTimeout = 10 * time.Second
)

// Injectable behavior for testing
var (
	registerORCA = orca.Register
)

// TLS variables.
var (
	// gRPCCert is the cert to use if TLS is enabled.
	gRPCCert string
	// gRPCKey is the key to use if TLS is enabled.
	gRPCKey string
	// gRPCCA is the CA to use if TLS is enabled.
	gRPCCA string
	// gRPCCRL is the CRL (Certificate Revocation List) to use if TLS is
	// enabled.
	gRPCCRL string
	// gRPCEnableOptionalTLS enables an optional TLS mode when a server accepts
	// both TLS and plain-text connections on the same port.
	gRPCEnableOptionalTLS bool
	// gRPCServerCA if specified will combine server cert and server CA.
	gRPCServerCA string
)

// RegisterGRPCServerFlags registers flags required to run a gRPC server via Run
// or RunDefault.
//
// `go/cmd/*` entrypoints should call this function before
// ParseFlags(WithArgs)? if they wish to run a gRPC server.
func RegisterGRPCServerFlags() {
	OnParse(func(fs *pflag.FlagSet) {
<<<<<<< HEAD
		fs.IntVar(&gRPCPort, "grpc_port", gRPCPort, "Port to listen on for gRPC calls. If zero, do not listen.")
		fs.StringVar(&gRPCBindAddress, "grpc_bind_address", gRPCBindAddress, "Bind address for gRPC calls. If empty, listen on all addresses.")
		fs.DurationVar(&gRPCMaxConnectionAge, "grpc_max_connection_age", gRPCMaxConnectionAge, "Maximum age of a client connection before GoAway is sent.")
		fs.DurationVar(&gRPCMaxConnectionAgeGrace, "grpc_max_connection_age_grace", gRPCMaxConnectionAgeGrace, "Additional grace period after grpc_max_connection_age, after which connections are forcibly closed.")
		fs.IntVar(&gRPCInitialConnWindowSize, "grpc_server_initial_conn_window_size", gRPCInitialConnWindowSize, "gRPC server initial connection window size")
		fs.IntVar(&gRPCInitialWindowSize, "grpc_server_initial_window_size", gRPCInitialWindowSize, "gRPC server initial window size")
		fs.DurationVar(&gRPCKeepAliveEnforcementPolicyMinTime, "grpc_server_keepalive_enforcement_policy_min_time", gRPCKeepAliveEnforcementPolicyMinTime, "gRPC server minimum keepalive time")
		fs.BoolVar(&gRPCKeepAliveEnforcementPolicyPermitWithoutStream, "grpc_server_keepalive_enforcement_policy_permit_without_stream", gRPCKeepAliveEnforcementPolicyPermitWithoutStream, "gRPC server permit client keepalive pings even when there are no active streams (RPCs)")
		fs.BoolVar(&gRPCEnableOrcaMetrics, "grpc_enable_orca_metrics", gRPCEnableOrcaMetrics, "gRPC server option to enable sending ORCA metrics to clients for load balancing")

		fs.StringVar(&gRPCCert, "grpc_cert", gRPCCert, "server certificate to use for gRPC connections, requires grpc_key, enables TLS")
		fs.StringVar(&gRPCKey, "grpc_key", gRPCKey, "server private key to use for gRPC connections, requires grpc_cert, enables TLS")
		fs.StringVar(&gRPCCA, "grpc_ca", gRPCCA, "server CA to use for gRPC connections, requires TLS, and enforces client certificate check")
		fs.StringVar(&gRPCCRL, "grpc_crl", gRPCCRL, "path to a certificate revocation list in PEM format, client certificates will be further verified against this file during TLS handshake")
		fs.BoolVar(&gRPCEnableOptionalTLS, "grpc_enable_optional_tls", gRPCEnableOptionalTLS, "enable optional TLS mode when a server accepts both TLS and plain-text connections on the same port")
		fs.StringVar(&gRPCServerCA, "grpc_server_ca", gRPCServerCA, "path to server CA in PEM format, which will be combine with server cert, return full certificate chain to clients")
		fs.DurationVar(&gRPCKeepaliveTime, "grpc_server_keepalive_time", gRPCKeepaliveTime, "After a duration of this time, if the server doesn't see any activity, it pings the client to see if the transport is still alive.")
		fs.DurationVar(&gRPCKeepaliveTimeout, "grpc_server_keepalive_timeout", gRPCKeepaliveTimeout, "After having pinged for keepalive check, the server waits for a duration of Timeout and if no activity is seen even after that the connection is closed.")
=======

		utils.SetFlagIntVar(fs, &gRPCPort, "grpc-port", gRPCPort, "Port to listen on for gRPC calls. If zero, do not listen.")
		utils.SetFlagStringVar(fs, &gRPCBindAddress, "grpc-bind-address", gRPCBindAddress, "Bind address for gRPC calls. If empty, listen on all addresses.")
		utils.SetFlagDurationVar(fs, &gRPCMaxConnectionAge, "grpc-max-connection-age", gRPCMaxConnectionAge, "Maximum age of a client connection before GoAway is sent.")
		utils.SetFlagDurationVar(fs, &gRPCMaxConnectionAgeGrace, "grpc-max-connection-age-grace", gRPCMaxConnectionAgeGrace, "Additional grace period after grpc-max-connection-age, after which connections are forcibly closed.")
		utils.SetFlagIntVar(fs, &gRPCInitialConnWindowSize, "grpc-server-initial-conn-window-size", gRPCInitialConnWindowSize, "gRPC server initial connection window size")
		utils.SetFlagIntVar(fs, &gRPCInitialWindowSize, "grpc-server-initial-window-size", gRPCInitialWindowSize, "gRPC server initial window size")
		utils.SetFlagDurationVar(fs, &gRPCKeepAliveEnforcementPolicyMinTime, "grpc-server-keepalive-enforcement-policy-min-time", gRPCKeepAliveEnforcementPolicyMinTime, "gRPC server minimum keepalive time")
		utils.SetFlagBoolVar(fs, &gRPCKeepAliveEnforcementPolicyPermitWithoutStream, "grpc-server-keepalive-enforcement-policy-permit-without-stream", gRPCKeepAliveEnforcementPolicyPermitWithoutStream, "gRPC server permit client keepalive pings even when there are no active streams (RPCs)")

		utils.SetFlagStringVar(fs, &gRPCCert, "grpc-cert", gRPCCert, "server certificate to use for gRPC connections, requires grpc-key, enables TLS")
		utils.SetFlagStringVar(fs, &gRPCKey, "grpc-key", gRPCKey, "server private key to use for gRPC connections, requires grpc-cert, enables TLS")
		utils.SetFlagStringVar(fs, &gRPCCA, "grpc-ca", gRPCCA, "server CA to use for gRPC connections, requires TLS, and enforces client certificate check")
		utils.SetFlagStringVar(fs, &gRPCCRL, "grpc-crl", gRPCCRL, "path to a certificate revocation list in PEM format, client certificates will be further verified against this file during TLS handshake")
		utils.SetFlagBoolVar(fs, &gRPCEnableOptionalTLS, "grpc-enable-optional-tls", gRPCEnableOptionalTLS, "enable optional TLS mode when a server accepts both TLS and plain-text connections on the same port")
		utils.SetFlagStringVar(fs, &gRPCServerCA, "grpc-server-ca", gRPCServerCA, "path to server CA in PEM format, which will be combine with server cert, return full certificate chain to clients")
		utils.SetFlagDurationVar(fs, &gRPCKeepaliveTime, "grpc-server-keepalive-time", gRPCKeepaliveTime, "After a duration of this time, if the server doesn't see any activity, it pings the client to see if the transport is still alive.")
		utils.SetFlagDurationVar(fs, &gRPCKeepaliveTimeout, "grpc-server-keepalive-timeout", gRPCKeepaliveTimeout, "After having pinged for keepalive check, the server waits for a duration of Timeout and if no activity is seen even after that the connection is closed.")
>>>>>>> fcfa0c8c
	})
}

// GRPCCert returns the value of the `--grpc-cert` flag.
func GRPCCert() string {
	return gRPCCert
}

// GRPCCertificateAuthority returns the value of the `--grpc-ca` flag.
func GRPCCertificateAuthority() string {
	return gRPCCA
}

// GRPCKey returns the value of the `--grpc-key` flag.
func GRPCKey() string {
	return gRPCKey
}

// GRPCPort returns the value of the `--grpc-port` flag.
func GRPCPort() int {
	return gRPCPort
}

// GRPCPort returns the value of the `--grpc-bind-address` flag.
func GRPCBindAddress() string {
	return gRPCBindAddress
}

// isGRPCEnabled returns true if gRPC server is set
func isGRPCEnabled() bool {
	if gRPCPort != 0 {
		return true
	}

	if socketFile != "" {
		return true
	}

	return false
}

// createGRPCServer create the gRPC server we will be using.
// It has to be called after flags are parsed, but before
// services register themselves.
func createGRPCServer() {
	// skip if not registered
	if !isGRPCEnabled() {
		log.Infof("Skipping gRPC server creation")
		return
	}

	var opts []grpc.ServerOption
	if gRPCCert != "" && gRPCKey != "" {
		config, err := vttls.ServerConfig(gRPCCert, gRPCKey, gRPCCA, gRPCCRL, gRPCServerCA, tls.VersionTLS12)
		if err != nil {
			log.Exitf("Failed to log gRPC cert/key/ca: %v", err)
		}

		// create the creds server options
		creds := credentials.NewTLS(config)
		if gRPCEnableOptionalTLS {
			log.Warning("Optional TLS is active. Plain-text connections will be accepted")
			creds = grpcoptionaltls.New(creds)
		}
		opts = []grpc.ServerOption{grpc.Creds(creds)}
	}
	// Override the default max message size for both send and receive
	// (which is 4 MiB in gRPC 1.0.0).
	// Large messages can occur when users try to insert or fetch very big
	// rows. If they hit the limit, they'll see the following error:
	// grpc: received message length XXXXXXX exceeding the max size 4194304
	// Note: For gRPC 1.0.0 it's sufficient to set the limit on the server only
	// because it's not enforced on the client side.
	msgSize := grpccommon.MaxMessageSize()
	log.Infof("Setting grpc max message size to %d", msgSize)
	opts = append(opts, grpc.MaxRecvMsgSize(msgSize))
	opts = append(opts, grpc.MaxSendMsgSize(msgSize))

	if gRPCEnableOrcaMetrics {
		GRPCServerMetricsRecorder = orca.NewServerMetricsRecorder()
		opts = append(opts, orca.CallMetricsServerOption(GRPCServerMetricsRecorder))
	}

	if gRPCInitialConnWindowSize != 0 {
		log.Infof("Setting grpc server initial conn window size to %d", int32(gRPCInitialConnWindowSize))
		opts = append(opts, grpc.InitialConnWindowSize(int32(gRPCInitialConnWindowSize)))
	}

	if gRPCInitialWindowSize != 0 {
		log.Infof("Setting grpc server initial window size to %d", int32(gRPCInitialWindowSize))
		opts = append(opts, grpc.InitialWindowSize(int32(gRPCInitialWindowSize)))
	}

	ep := keepalive.EnforcementPolicy{
		MinTime:             gRPCKeepAliveEnforcementPolicyMinTime,
		PermitWithoutStream: gRPCKeepAliveEnforcementPolicyPermitWithoutStream,
	}
	opts = append(opts, grpc.KeepaliveEnforcementPolicy(ep))

	ka := keepalive.ServerParameters{
		MaxConnectionAge:      gRPCMaxConnectionAge,
		MaxConnectionAgeGrace: gRPCMaxConnectionAgeGrace,
		Time:                  gRPCKeepaliveTime,
		Timeout:               gRPCKeepaliveTimeout,
	}
	opts = append(opts, grpc.KeepaliveParams(ka))

	opts = append(opts, interceptors()...)

	GRPCServer = grpc.NewServer(opts...)
}

// We can only set a ServerInterceptor once, so we chain multiple interceptors into one
func interceptors() []grpc.ServerOption {
	interceptors := &serverInterceptorBuilder{}

	if gRPCAuth != "" {
		log.Infof("enabling auth plugin %v", gRPCAuth)
		pluginInitializer := GetAuthenticator(gRPCAuth)
		authPluginImpl, err := pluginInitializer()
		if err != nil {
			log.Fatalf("Failed to load auth plugin: %v", err)
		}
		authPlugin = authPluginImpl
		interceptors.Add(authenticatingStreamInterceptor, authenticatingUnaryInterceptor)
	}

	if grpccommon.EnableGRPCPrometheus() {
		interceptors.Add(grpc_prometheus.StreamServerInterceptor, grpc_prometheus.UnaryServerInterceptor)
	}

	trace.AddGrpcServerOptions(interceptors.Add)

	return interceptors.Build()
}

func serveGRPC() {
	if grpccommon.EnableGRPCPrometheus() {
		grpc_prometheus.Register(GRPCServer)
		grpc_prometheus.EnableHandlingTimeHistogram()
	}
	// skip if not registered
	if gRPCPort == 0 {
		return
	}

	if gRPCEnableOrcaMetrics {
		registerOrca()
	}

	// register reflection to support list calls :)
	reflection.Register(GRPCServer)

	// register health service to support health checks
	healthServer := health.NewServer()
	healthpb.RegisterHealthServer(GRPCServer, healthServer)

	for service := range GRPCServer.GetServiceInfo() {
		healthServer.SetServingStatus(service, healthpb.HealthCheckResponse_SERVING)
	}

	// listen on the port
	log.Infof("Listening for gRPC calls on port %v", gRPCPort)
	listener, err := net.Listen("tcp", net.JoinHostPort(gRPCBindAddress, strconv.Itoa(gRPCPort)))
	if err != nil {
		log.Exitf("Cannot listen on port %v for gRPC: %v", gRPCPort, err)
	}

	// and serve on it
	// NOTE: Before we call Serve(), all services must have registered themselves
	//       with "GRPCServer". This is the case because go/vt/servenv/run.go
	//       runs all OnRun() hooks after createGRPCServer() and before
	//       serveGRPC(). If this was not the case, the binary would crash with
	//       the error "grpc: Server.RegisterService after Server.Serve".
	go func() {
		err := GRPCServer.Serve(listener)
		if err != nil {
			log.Exitf("Failed to start grpc server: %v", err)
		}
	}()

	OnTermSync(func() {
		log.Info("Initiated graceful stop of gRPC server")
		GRPCServer.GracefulStop()
		log.Info("gRPC server stopped")
	})
}

func registerOrca() {
	if err := registerORCA(GRPCServer, orca.ServiceOptions{
		// The minimum interval of orca is 30 seconds, unless we enable a testing flag.
		MinReportingInterval:  30 * time.Second,
		ServerMetricsProvider: GRPCServerMetricsRecorder,
	}); err != nil {
		log.Exitf("Failed to register ORCA service: %v", err)
	}

	// Initialize the server metrics values
	GRPCServerMetricsRecorder.SetCPUUtilization(getCPUUsage())
	GRPCServerMetricsRecorder.SetMemoryUtilization(getMemoryUsage())

	go func() {
		ticker := time.NewTicker(30 * time.Second)
		defer ticker.Stop()
		for range ticker.C {
			GRPCServerMetricsRecorder.SetCPUUtilization(getCPUUsage())
			GRPCServerMetricsRecorder.SetMemoryUtilization(getMemoryUsage())
		}
	}()
}

func getCPUUsage() float64 {
	if isLinux() {
		if cpuUsage := getCGroupCpuUsage(); cpuUsage != -1 {
			return cpuUsage
		}
	}

	percentages, err := cpu.Percent(0, false)
	if err != nil || len(percentages) == 0 {
		return 0
	}
	return percentages[0] / 100.0
}

func getMemoryUsage() float64 {
	if isLinux() {
		if stats, err := docker.CgroupMem("self", "/sys/fs/cgroup"); err == nil && stats != nil {
			return float64(stats.MemUsageInBytes) / float64(stats.MemLimitInBytes)
		}
	}

	vmStat, err := mem.VirtualMemory()
	if err != nil {
		return 0
	}
	return vmStat.UsedPercent / 100.0
}

func isLinux() bool {
	return runtime.GOOS == "linux"
}

func getCGroupCpuUsage() float64 {
	const interval = 100 * time.Millisecond

	start, err := docker.CgroupCPU("self", "/sys/fs/cgroup")
	if err != nil || start == nil {
		return -1
	}

	time.Sleep(interval)

	end, err := docker.CgroupCPU("self", "/sys/fs/cgroup")
	if err != nil || end == nil {
		return -1
	}

	delta := end.Usage - start.Usage // in nanoseconds
	numCPU := float64(runtime.NumCPU())
	usage := float64(delta) / (float64(interval.Nanoseconds()) * numCPU)
	return usage
}

// GRPCCheckServiceMap returns if we should register a gRPC service
// (and also logs how to enable / disable it)
func GRPCCheckServiceMap(name string) bool {
	// Silently fail individual services if gRPC is not enabled in
	// the first place (either on a grpc port or on the socket file)
	if !isGRPCEnabled() {
		return false
	}

	// then check ServiceMap
	return checkServiceMap("grpc", name)
}

func authenticatingStreamInterceptor(srv any, stream grpc.ServerStream, info *grpc.StreamServerInfo, handler grpc.StreamHandler) error {
	newCtx, err := authPlugin.Authenticate(stream.Context(), info.FullMethod)

	if err != nil {
		return err
	}

	wrapped := WrapServerStream(stream)
	wrapped.WrappedContext = newCtx
	return handler(srv, wrapped)
}

func authenticatingUnaryInterceptor(ctx context.Context, req any, info *grpc.UnaryServerInfo, handler grpc.UnaryHandler) (any, error) {
	newCtx, err := authPlugin.Authenticate(ctx, info.FullMethod)
	if err != nil {
		return nil, err
	}

	return handler(newCtx, req)
}

// WrappedServerStream is based on the service stream wrapper from: https://github.com/grpc-ecosystem/go-grpc-middleware
type WrappedServerStream struct {
	grpc.ServerStream
	WrappedContext context.Context
}

// Context returns the wrapper's WrappedContext, overwriting the nested grpc.ServerStream.Context()
func (w *WrappedServerStream) Context() context.Context {
	return w.WrappedContext
}

// WrapServerStream returns a ServerStream that has the ability to overwrite context.
func WrapServerStream(stream grpc.ServerStream) *WrappedServerStream {
	if existing, ok := stream.(*WrappedServerStream); ok {
		return existing
	}
	return &WrappedServerStream{ServerStream: stream, WrappedContext: stream.Context()}
}

// serverInterceptorBuilder chains together multiple ServerInterceptors
type serverInterceptorBuilder struct {
	streamInterceptors []grpc.StreamServerInterceptor
	unaryInterceptors  []grpc.UnaryServerInterceptor
}

// Add adds interceptors to the builder
func (collector *serverInterceptorBuilder) Add(s grpc.StreamServerInterceptor, u grpc.UnaryServerInterceptor) {
	collector.streamInterceptors = append(collector.streamInterceptors, s)
	collector.unaryInterceptors = append(collector.unaryInterceptors, u)
}

// AddUnary adds a single unary interceptor to the builder
func (collector *serverInterceptorBuilder) AddUnary(u grpc.UnaryServerInterceptor) {
	collector.unaryInterceptors = append(collector.unaryInterceptors, u)
}

// Build returns DialOptions to add to the grpc.Dial call
func (collector *serverInterceptorBuilder) Build() []grpc.ServerOption {
	log.Infof("Building interceptors with %d unary interceptors and %d stream interceptors", len(collector.unaryInterceptors), len(collector.streamInterceptors))
	switch len(collector.unaryInterceptors) + len(collector.streamInterceptors) {
	case 0:
		return []grpc.ServerOption{}
	default:
		return []grpc.ServerOption{
			grpc.UnaryInterceptor(grpc_middleware.ChainUnaryServer(collector.unaryInterceptors...)),
			grpc.StreamInterceptor(grpc_middleware.ChainStreamServer(collector.streamInterceptors...)),
		}
	}
}<|MERGE_RESOLUTION|>--- conflicted
+++ resolved
@@ -146,27 +146,6 @@
 // ParseFlags(WithArgs)? if they wish to run a gRPC server.
 func RegisterGRPCServerFlags() {
 	OnParse(func(fs *pflag.FlagSet) {
-<<<<<<< HEAD
-		fs.IntVar(&gRPCPort, "grpc_port", gRPCPort, "Port to listen on for gRPC calls. If zero, do not listen.")
-		fs.StringVar(&gRPCBindAddress, "grpc_bind_address", gRPCBindAddress, "Bind address for gRPC calls. If empty, listen on all addresses.")
-		fs.DurationVar(&gRPCMaxConnectionAge, "grpc_max_connection_age", gRPCMaxConnectionAge, "Maximum age of a client connection before GoAway is sent.")
-		fs.DurationVar(&gRPCMaxConnectionAgeGrace, "grpc_max_connection_age_grace", gRPCMaxConnectionAgeGrace, "Additional grace period after grpc_max_connection_age, after which connections are forcibly closed.")
-		fs.IntVar(&gRPCInitialConnWindowSize, "grpc_server_initial_conn_window_size", gRPCInitialConnWindowSize, "gRPC server initial connection window size")
-		fs.IntVar(&gRPCInitialWindowSize, "grpc_server_initial_window_size", gRPCInitialWindowSize, "gRPC server initial window size")
-		fs.DurationVar(&gRPCKeepAliveEnforcementPolicyMinTime, "grpc_server_keepalive_enforcement_policy_min_time", gRPCKeepAliveEnforcementPolicyMinTime, "gRPC server minimum keepalive time")
-		fs.BoolVar(&gRPCKeepAliveEnforcementPolicyPermitWithoutStream, "grpc_server_keepalive_enforcement_policy_permit_without_stream", gRPCKeepAliveEnforcementPolicyPermitWithoutStream, "gRPC server permit client keepalive pings even when there are no active streams (RPCs)")
-		fs.BoolVar(&gRPCEnableOrcaMetrics, "grpc_enable_orca_metrics", gRPCEnableOrcaMetrics, "gRPC server option to enable sending ORCA metrics to clients for load balancing")
-
-		fs.StringVar(&gRPCCert, "grpc_cert", gRPCCert, "server certificate to use for gRPC connections, requires grpc_key, enables TLS")
-		fs.StringVar(&gRPCKey, "grpc_key", gRPCKey, "server private key to use for gRPC connections, requires grpc_cert, enables TLS")
-		fs.StringVar(&gRPCCA, "grpc_ca", gRPCCA, "server CA to use for gRPC connections, requires TLS, and enforces client certificate check")
-		fs.StringVar(&gRPCCRL, "grpc_crl", gRPCCRL, "path to a certificate revocation list in PEM format, client certificates will be further verified against this file during TLS handshake")
-		fs.BoolVar(&gRPCEnableOptionalTLS, "grpc_enable_optional_tls", gRPCEnableOptionalTLS, "enable optional TLS mode when a server accepts both TLS and plain-text connections on the same port")
-		fs.StringVar(&gRPCServerCA, "grpc_server_ca", gRPCServerCA, "path to server CA in PEM format, which will be combine with server cert, return full certificate chain to clients")
-		fs.DurationVar(&gRPCKeepaliveTime, "grpc_server_keepalive_time", gRPCKeepaliveTime, "After a duration of this time, if the server doesn't see any activity, it pings the client to see if the transport is still alive.")
-		fs.DurationVar(&gRPCKeepaliveTimeout, "grpc_server_keepalive_timeout", gRPCKeepaliveTimeout, "After having pinged for keepalive check, the server waits for a duration of Timeout and if no activity is seen even after that the connection is closed.")
-=======
-
 		utils.SetFlagIntVar(fs, &gRPCPort, "grpc-port", gRPCPort, "Port to listen on for gRPC calls. If zero, do not listen.")
 		utils.SetFlagStringVar(fs, &gRPCBindAddress, "grpc-bind-address", gRPCBindAddress, "Bind address for gRPC calls. If empty, listen on all addresses.")
 		utils.SetFlagDurationVar(fs, &gRPCMaxConnectionAge, "grpc-max-connection-age", gRPCMaxConnectionAge, "Maximum age of a client connection before GoAway is sent.")
@@ -175,6 +154,7 @@
 		utils.SetFlagIntVar(fs, &gRPCInitialWindowSize, "grpc-server-initial-window-size", gRPCInitialWindowSize, "gRPC server initial window size")
 		utils.SetFlagDurationVar(fs, &gRPCKeepAliveEnforcementPolicyMinTime, "grpc-server-keepalive-enforcement-policy-min-time", gRPCKeepAliveEnforcementPolicyMinTime, "gRPC server minimum keepalive time")
 		utils.SetFlagBoolVar(fs, &gRPCKeepAliveEnforcementPolicyPermitWithoutStream, "grpc-server-keepalive-enforcement-policy-permit-without-stream", gRPCKeepAliveEnforcementPolicyPermitWithoutStream, "gRPC server permit client keepalive pings even when there are no active streams (RPCs)")
+		utils.SetFlagBoolVar(fs, &gRPCEnableOrcaMetrics, "grpc-enable-orca-metrics", gRPCEnableOrcaMetrics, "gRPC server option to enable sending ORCA metrics to clients for load balancing")
 
 		utils.SetFlagStringVar(fs, &gRPCCert, "grpc-cert", gRPCCert, "server certificate to use for gRPC connections, requires grpc-key, enables TLS")
 		utils.SetFlagStringVar(fs, &gRPCKey, "grpc-key", gRPCKey, "server private key to use for gRPC connections, requires grpc-cert, enables TLS")
@@ -184,7 +164,6 @@
 		utils.SetFlagStringVar(fs, &gRPCServerCA, "grpc-server-ca", gRPCServerCA, "path to server CA in PEM format, which will be combine with server cert, return full certificate chain to clients")
 		utils.SetFlagDurationVar(fs, &gRPCKeepaliveTime, "grpc-server-keepalive-time", gRPCKeepaliveTime, "After a duration of this time, if the server doesn't see any activity, it pings the client to see if the transport is still alive.")
 		utils.SetFlagDurationVar(fs, &gRPCKeepaliveTimeout, "grpc-server-keepalive-timeout", gRPCKeepaliveTimeout, "After having pinged for keepalive check, the server waits for a duration of Timeout and if no activity is seen even after that the connection is closed.")
->>>>>>> fcfa0c8c
 	})
 }
 
