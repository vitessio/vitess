/*
Copyright 2017 Google Inc.

Licensed under the Apache License, Version 2.0 (the "License");
you may not use this file except in compliance with the License.
You may obtain a copy of the License at

    http://www.apache.org/licenses/LICENSE-2.0

Unless required by applicable law or agreed to in writing, software
distributed under the License is distributed on an "AS IS" BASIS,
WITHOUT WARRANTIES OR CONDITIONS OF ANY KIND, either express or implied.
See the License for the specific language governing permissions and
limitations under the License.
*/

package worker

import (
	"fmt"
	"html/template"
	"strings"
	"sync"
	"time"

	"golang.org/x/net/context"

	"vitess.io/vitess/go/event"
	"vitess.io/vitess/go/stats"
	"vitess.io/vitess/go/vt/binlog/binlogplayer"
	"vitess.io/vitess/go/vt/concurrency"
	"vitess.io/vitess/go/vt/discovery"
	"vitess.io/vitess/go/vt/proto/vtrpc"
	"vitess.io/vitess/go/vt/throttler"
	"vitess.io/vitess/go/vt/topo"
	"vitess.io/vitess/go/vt/topo/topoproto"
	"vitess.io/vitess/go/vt/topotools"
	"vitess.io/vitess/go/vt/vterrors"
	"vitess.io/vitess/go/vt/vtgate/vindexes"
	"vitess.io/vitess/go/vt/vttablet/tabletconn"
	"vitess.io/vitess/go/vt/worker/events"
	"vitess.io/vitess/go/vt/wrangler"

	binlogdatapb "vitess.io/vitess/go/vt/proto/binlogdata"
	tabletmanagerdatapb "vitess.io/vitess/go/vt/proto/tabletmanagerdata"
	topodatapb "vitess.io/vitess/go/vt/proto/topodata"
)

// cloneType specifies whether it is a horizontal resharding or a vertical split.
// TODO(mberlin): Remove this once we merged both into one command.
type cloneType int

const (
	horizontalResharding cloneType = iota
	verticalSplit
)

// servingTypes is the list of tabletTypes which the source keyspace must be serving.
var servingTypes = []topodatapb.TabletType{topodatapb.TabletType_MASTER, topodatapb.TabletType_REPLICA, topodatapb.TabletType_RDONLY}

// SplitCloneWorker will clone the data within a keyspace from a
// source set of shards to a destination set of shards.
type SplitCloneWorker struct {
	StatusWorker

	wr                    *wrangler.Wrangler
	cloneType             cloneType
	cell                  string
	destinationKeyspace   string
	shard                 string
	online                bool
	offline               bool
	useConsistentSnapshot bool
	// verticalSplit only: List of tables which should be split out.
	tables []string
	// horizontalResharding only: List of tables which will be skipped.
	excludeTables          []string
	chunkCount             int
	minRowsPerChunk        int
	sourceReaderCount      int
	writeQueryMaxRows      int
	writeQueryMaxSize      int
	destinationWriterCount int
	minHealthyTablets      int
	tabletType             topodatapb.TabletType
	maxTPS                 int64
	maxReplicationLag      int64
	cleaner                *wrangler.Cleaner
	tabletTracker          *TabletTracker

	// populated during WorkerStateInit, read-only after that
	destinationKeyspaceInfo *topo.KeyspaceInfo
	sourceShards            []*topo.ShardInfo
	destinationShards       []*topo.ShardInfo
	keyspaceSchema          *vindexes.KeyspaceSchema
	// healthCheck is used for the destination shards to a) find out the current
	// MASTER tablet, b) get the list of healthy RDONLY tablets and c) track the
	// replication lag of all REPLICA tablets.
	// It must be closed at the end of the command.
	healthCheck discovery.HealthCheck
	tsc         *discovery.TabletStatsCache

	// populated during WorkerStateFindTargets, read-only after that
	sourceTablets []*topodatapb.Tablet
	lastPos       string // contains the GTID position for the source
	transactions  []int64

	// shardWatchers contains a TopologyWatcher for each source and destination
	// shard. It updates the list of tablets in the healthcheck if replicas are
	// added/removed.
	// Each watcher must be stopped at the end of the command.
	shardWatchers []*discovery.TopologyWatcher
	// destinationDbNames stores for each destination keyspace/shard the MySQL
	// database name.
	// Example Map Entry: test_keyspace/-80 => vt_test_keyspace
	destinationDbNames map[string]string

	// throttlersMu guards the fields within this group.
	throttlersMu sync.Mutex
	// throttlers has a throttler for each destination shard.
	// Map key format: "keyspace/shard" e.g. "test_keyspace/-80"
	// Throttlers will be added/removed during WorkerStateClone(Online|Offline).
	throttlers map[string]*throttler.Throttler

	// sourceAliases has the list of tablets (per source shard) we took
	// offline for the WorkerStateCloneOffline phase.
	// Populated shortly before WorkerStateCloneOffline, read-only after that.
	sourceAliases []*topodatapb.TabletAlias

	// formattedOfflineSourcesMu guards all fields in this group.
	formattedOfflineSourcesMu sync.Mutex
	// formattedOfflineSources is a space separated list of
	// "sourceAliases". It is used by the StatusAs* methods to output the
	// used source tablets during the offline clone phase.
	formattedOfflineSources string

	// tableStatusList* holds the status for each table.
	// populated during WorkerStateCloneOnline
	tableStatusListOnline *tableStatusList
	// populated during WorkerStateCloneOffline
	tableStatusListOffline *tableStatusList

	ev event.Updater
}

// newSplitCloneWorker returns a new worker object for the SplitClone command.
func newSplitCloneWorker(wr *wrangler.Wrangler, cell, keyspace, shard string, online, offline bool, excludeTables []string, chunkCount, minRowsPerChunk, sourceReaderCount, writeQueryMaxRows, writeQueryMaxSize, destinationWriterCount, minHealthyTablets int, tabletType topodatapb.TabletType, maxTPS, maxReplicationLag int64, useConsistentSnapshot bool) (Worker, error) {
	return newCloneWorker(wr, horizontalResharding, cell, keyspace, shard, online, offline, nil /* tables */, excludeTables, chunkCount, minRowsPerChunk, sourceReaderCount, writeQueryMaxRows, writeQueryMaxSize, destinationWriterCount, minHealthyTablets, tabletType, maxTPS, maxReplicationLag, useConsistentSnapshot)
}

// newVerticalSplitCloneWorker returns a new worker object for the
// VerticalSplitClone command.
func newVerticalSplitCloneWorker(wr *wrangler.Wrangler, cell, keyspace, shard string, online, offline bool, tables []string, chunkCount, minRowsPerChunk, sourceReaderCount, writeQueryMaxRows, writeQueryMaxSize, destinationWriterCount, minHealthyTablets int, tabletType topodatapb.TabletType, maxTPS, maxReplicationLag int64, useConsistentSnapshot bool) (Worker, error) {
	return newCloneWorker(wr, verticalSplit, cell, keyspace, shard, online, offline, tables, nil /* excludeTables */, chunkCount, minRowsPerChunk, sourceReaderCount, writeQueryMaxRows, writeQueryMaxSize, destinationWriterCount, minHealthyTablets, tabletType, maxTPS, maxReplicationLag, useConsistentSnapshot)
}

// newCloneWorker returns a new SplitCloneWorker object which is used both by
// the SplitClone and VerticalSplitClone command.
// TODO(mberlin): Rename SplitCloneWorker to cloneWorker.
func newCloneWorker(wr *wrangler.Wrangler, cloneType cloneType, cell, keyspace, shard string, online, offline bool, tables, excludeTables []string, chunkCount, minRowsPerChunk, sourceReaderCount, writeQueryMaxRows, writeQueryMaxSize, destinationWriterCount, minHealthyTablets int, tabletType topodatapb.TabletType, maxTPS, maxReplicationLag int64, useConsistentSnapshot bool) (Worker, error) {
	if cloneType != horizontalResharding && cloneType != verticalSplit {
		return nil, vterrors.Errorf(vtrpc.Code_INTERNAL, "unknown cloneType: %v This is a bug. Please report", cloneType)
	}

	// Verify user defined flags.
	if !online && !offline {
		return nil, vterrors.New(vtrpc.Code_INVALID_ARGUMENT, "at least one clone phase (-online, -offline) must be enabled (and not set to false)")
	}
	if tables != nil && len(tables) == 0 {
		return nil, vterrors.New(vtrpc.Code_INVALID_ARGUMENT, "list of tablets to be split out must not be empty")
	}
	if chunkCount <= 0 {
		return nil, vterrors.Errorf(vtrpc.Code_INVALID_ARGUMENT, "chunk_count must be > 0: %v", chunkCount)
	}
	if minRowsPerChunk <= 0 {
		return nil, vterrors.Errorf(vtrpc.Code_INVALID_ARGUMENT, "min_rows_per_chunk must be > 0: %v", minRowsPerChunk)
	}
	if sourceReaderCount <= 0 {
		return nil, vterrors.Errorf(vtrpc.Code_INVALID_ARGUMENT, "source_reader_count must be > 0: %v", sourceReaderCount)
	}
	if writeQueryMaxRows <= 0 {
		return nil, vterrors.Errorf(vtrpc.Code_INVALID_ARGUMENT, "write_query_max_rows must be > 0: %v", writeQueryMaxRows)
	}
	if writeQueryMaxSize <= 0 {
		return nil, vterrors.Errorf(vtrpc.Code_INVALID_ARGUMENT, "write_query_max_size must be > 0: %v", writeQueryMaxSize)
	}
	if destinationWriterCount <= 0 {
		return nil, vterrors.Errorf(vtrpc.Code_INVALID_ARGUMENT, "destination_writer_count must be > 0: %v", destinationWriterCount)
	}
	if minHealthyTablets < 0 {
		return nil, vterrors.Errorf(vtrpc.Code_INVALID_ARGUMENT, "min_healthy_tablets must be >= 0: %v", minHealthyTablets)
	}
	if maxTPS != throttler.MaxRateModuleDisabled {
		wr.Logger().Infof("throttling enabled and set to a max of %v transactions/second", maxTPS)
	}
	if maxTPS != throttler.MaxRateModuleDisabled && maxTPS < int64(destinationWriterCount) {
		return nil, vterrors.Errorf(vtrpc.Code_INVALID_ARGUMENT, "-max_tps must be >= -destination_writer_count: %v >= %v", maxTPS, destinationWriterCount)
	}
	if maxReplicationLag <= 0 {
		return nil, vterrors.Errorf(vtrpc.Code_INVALID_ARGUMENT, "max_replication_lag must be >= 1s: %v", maxReplicationLag)
	}
	if tabletType != topodatapb.TabletType_REPLICA && tabletType != topodatapb.TabletType_RDONLY {
		return nil, vterrors.Errorf(vtrpc.Code_INVALID_ARGUMENT, "tablet_type must be RDONLY or REPLICA: %v", topodatapb.TabletType_name[int32(tabletType)])
	}

	scw := &SplitCloneWorker{
		StatusWorker:           NewStatusWorker(),
		wr:                     wr,
		cloneType:              cloneType,
		cell:                   cell,
		destinationKeyspace:    keyspace,
		shard:                  shard,
		online:                 online,
		offline:                offline,
		tables:                 tables,
		excludeTables:          excludeTables,
		chunkCount:             chunkCount,
		minRowsPerChunk:        minRowsPerChunk,
		sourceReaderCount:      sourceReaderCount,
		writeQueryMaxRows:      writeQueryMaxRows,
		writeQueryMaxSize:      writeQueryMaxSize,
		destinationWriterCount: destinationWriterCount,
		minHealthyTablets:      minHealthyTablets,
		maxTPS:                 maxTPS,
		maxReplicationLag:      maxReplicationLag,
		cleaner:                &wrangler.Cleaner{},
		tabletTracker:          NewTabletTracker(),
		tabletType:             tabletType,
		tableStatusListOnline:  &tableStatusList{},
		tableStatusListOffline: &tableStatusList{},
		useConsistentSnapshot:  useConsistentSnapshot,

		throttlers:         make(map[string]*throttler.Throttler),
		destinationDbNames: make(map[string]string),
	}
	scw.initializeEventDescriptor()
	return scw, nil
}

func (scw *SplitCloneWorker) initializeEventDescriptor() {
	switch scw.cloneType {
	case horizontalResharding:
		scw.ev = &events.SplitClone{
			Cell:          scw.cell,
			Keyspace:      scw.destinationKeyspace,
			Shard:         scw.shard,
			ExcludeTables: scw.excludeTables,
		}
	case verticalSplit:
		scw.ev = &events.VerticalSplitClone{
			Cell:     scw.cell,
			Keyspace: scw.destinationKeyspace,
			Shard:    scw.shard,
			Tables:   scw.tables,
		}
	}
}

func (scw *SplitCloneWorker) setState(state StatusWorkerState) {
	scw.SetState(state)
	event.DispatchUpdate(scw.ev, state.String())
}

func (scw *SplitCloneWorker) setErrorState(err error) {
	scw.SetState(WorkerStateError)
	event.DispatchUpdate(scw.ev, "error: "+err.Error())
}

func (scw *SplitCloneWorker) formatOnlineSources() string {
	aliases := scw.tabletTracker.TabletsInUse()
	if aliases == "" {
		return "no online source tablets currently in use"
	}
	return aliases
}

func (scw *SplitCloneWorker) setFormattedOfflineSources(aliases []*topodatapb.TabletAlias) {
	scw.formattedOfflineSourcesMu.Lock()
	defer scw.formattedOfflineSourcesMu.Unlock()

	var sources []string
	for _, alias := range aliases {
		sources = append(sources, topoproto.TabletAliasString(alias))
	}
	scw.formattedOfflineSources = strings.Join(sources, " ")
}

// FormattedOfflineSources returns a space separated list of tablets which
// are in use during the offline clone phase.
func (scw *SplitCloneWorker) FormattedOfflineSources() string {
	scw.formattedOfflineSourcesMu.Lock()
	defer scw.formattedOfflineSourcesMu.Unlock()

	if scw.formattedOfflineSources == "" {
		return "no offline source tablets currently in use"
	}
	return scw.formattedOfflineSources
}

// StatusAsHTML implements the Worker interface
func (scw *SplitCloneWorker) StatusAsHTML() template.HTML {
	state := scw.State()

	result := "<b>Working on:</b> " + scw.destinationKeyspace + "/" + scw.shard + "</br>\n"
	result += "<b>State:</b> " + state.String() + "</br>\n"
	switch state {
	case WorkerStateCloneOnline:
		result += "<b>Running:</b></br>\n"
		result += "<b>Copying from:</b> " + scw.formatOnlineSources() + "</br>\n"
		statuses, eta := scw.tableStatusListOnline.format()
		result += "<b>ETA:</b> " + eta.String() + "</br>\n"
		result += strings.Join(statuses, "</br>\n")
	case WorkerStateCloneOffline:
		result += "<b>Running:</b></br>\n"
		result += "<b>Copying from:</b> " + scw.FormattedOfflineSources() + "</br>\n"
		statuses, eta := scw.tableStatusListOffline.format()
		result += "<b>ETA:</b> " + eta.String() + "</br>\n"
		result += strings.Join(statuses, "</br>\n")
		if scw.online {
			result += "</br>\n"
			result += "<b>Result from preceding Online Clone:</b></br>\n"
			statuses, _ := scw.tableStatusListOnline.format()
			result += strings.Join(statuses, "</br>\n")
		}
	case WorkerStateDone:
		result += "<b>Success</b>:</br>\n"
		if scw.online {
			result += "</br>\n"
			result += "<b>Online Clone Result:</b></br>\n"
			statuses, _ := scw.tableStatusListOnline.format()
			result += strings.Join(statuses, "</br>\n")
		}
		if scw.offline {
			result += "</br>\n"
			result += "<b>Offline Clone Result:</b></br>\n"
			statuses, _ := scw.tableStatusListOffline.format()
			result += strings.Join(statuses, "</br>\n")
		}
	}

	if (state == WorkerStateCloneOnline || state == WorkerStateCloneOffline) && (scw.maxTPS != throttler.MaxRateModuleDisabled || scw.maxReplicationLag != throttler.ReplicationLagModuleDisabled) {
		result += "</br>\n"
		result += `<b>Resharding Throttler:</b> <a href="/throttlerz">see /throttlerz for details</a></br>`
	}

	return template.HTML(result)
}

// StatusAsText implements the Worker interface
func (scw *SplitCloneWorker) StatusAsText() string {
	state := scw.State()

	result := "Working on: " + scw.destinationKeyspace + "/" + scw.shard + "\n"
	result += "State: " + state.String() + "\n"
	switch state {
	case WorkerStateCloneOnline:
		result += "Running:\n"
		result += "Comparing source and destination using: " + scw.formatOnlineSources() + "\n"
		statuses, eta := scw.tableStatusListOnline.format()
		result += "ETA: " + eta.String() + "\n"
		result += strings.Join(statuses, "\n")
	case WorkerStateCloneOffline:
		result += "Running:\n"
		result += "Copying from: " + scw.FormattedOfflineSources() + "\n"
		statuses, eta := scw.tableStatusListOffline.format()
		result += "ETA: " + eta.String() + "\n"
		result += strings.Join(statuses, "\n")
		if scw.online {
			result += "\n"
			result += "\n"
			result += "Result from preceding Online Clone:\n"
			statuses, _ := scw.tableStatusListOnline.format()
			result += strings.Join(statuses, "\n")
		}
	case WorkerStateDone:
		result += "Success:"
		if scw.online {
			result += "\n"
			result += "\n"
			result += "Online Clone Result:\n"
			statuses, _ := scw.tableStatusListOnline.format()
			result += strings.Join(statuses, "\n")
		}
		if scw.offline {
			result += "\n"
			result += "\n"
			result += "Offline Clone Result:\n"
			statuses, _ := scw.tableStatusListOffline.format()
			result += strings.Join(statuses, "\n")
		}
	}
	return result
}

// Run implements the Worker interface
func (scw *SplitCloneWorker) Run(ctx context.Context) error {
	resetVars()

	// Run the command.
	err := scw.run(ctx)

	// Cleanup.
	scw.setState(WorkerStateCleanUp)
	// Reverse any changes e.g. setting the tablet type of a source RDONLY tablet.
	cerr := scw.cleaner.CleanUp(scw.wr)
	if cerr != nil {
		if err != nil {
			scw.wr.Logger().Errorf2(cerr, "CleanUp failed in addition to job error: %v")
		} else {
			err = cerr
		}
	}

	// Stop watchers to prevent new tablets from getting added to the healthCheck.
	for _, watcher := range scw.shardWatchers {
		watcher.Stop()
	}
	// Stop healthCheck to make sure it stops calling our listener implementation.
	if scw.healthCheck != nil {
		// After Close returned, we can be sure that it won't call our listener
		// implementation (method StatsUpdate) anymore.
		if err := scw.healthCheck.Close(); err != nil {
			scw.wr.Logger().Errorf2(err, "HealthCheck.Close() failed")
		}
	}

	if err != nil {
		scw.setErrorState(err)
		return err
	}
	scw.setState(WorkerStateDone)
	return nil
}

func (scw *SplitCloneWorker) run(ctx context.Context) error {
	// Phase 1: read what we need to do.
	if err := scw.init(ctx); err != nil {
		return vterrors.Wrap(err, "init() failed")
	}
	if err := checkDone(ctx); err != nil {
		return err
	}

	// Phase 2: Find destination master tablets.
	if err := scw.findDestinationMasters(ctx); err != nil {
		return vterrors.Wrap(err, "findDestinationMasters() failed")
	}
	if err := checkDone(ctx); err != nil {
		return err
	}

	// Phase 3: (optional) online clone.
	if scw.online {
		scw.wr.Logger().Infof("Online clone will be run now.")
		// 3a: Wait for minimum number of source tablets (required for the diff).
		if err := scw.waitForTablets(ctx, scw.sourceShards, *waitForHealthyTabletsTimeout); err != nil {
			return vterrors.Wrap(err, "waitForTablets(sourceShards) failed")
		}
		// 3b: Clone the data.
		start := time.Now()
		if err := scw.clone(ctx, WorkerStateCloneOnline); err != nil {
			return vterrors.Wrap(err, "online clone() failed")
		}
		d := time.Since(start)
		if err := checkDone(ctx); err != nil {
			return err
		}
		// TODO(mberlin): Output diff report of the online clone.
		// Round duration to second granularity to make it more readable.
		scw.wr.Logger().Infof("Online clone finished after %v.", time.Duration(d.Nanoseconds()/time.Second.Nanoseconds()*time.Second.Nanoseconds()))
	} else {
		scw.wr.Logger().Infof("Online clone skipped because --online=false was specified.")
	}

	// Phase 4: offline clone.
	if scw.offline {
		scw.wr.Logger().Infof("Offline clone will be run now.")
		if scw.online {
			// Wait until the inserts from the online clone were propagated
			// from the destination master to the rdonly tablets.
			// TODO(mberlin): Remove the sleep and get the destination master position
			// instead and wait until all selected destination tablets have reached
			// it.
			time.Sleep(1 * time.Second)
		}

		// 4a: Make sure the sources are producing a stable view of the data
		if scw.useConsistentSnapshot {
			if err := scw.findTransactionalSources(ctx); err != nil {
				return vterrors.Wrap(err, "findSourceTablets() failed")
			}
		} else {
			if err := scw.findOfflineSourceTablets(ctx); err != nil {
				return vterrors.Wrap(err, "findSourceTablets() failed")
			}
		}
		if err := checkDone(ctx); err != nil {
			return err
		}

		// 4b: Clone the data.
		start := time.Now()
		if err := scw.clone(ctx, WorkerStateCloneOffline); err != nil {
			return vterrors.Wrap(err, "offline clone() failed")
		}
		if err := scw.setUpVReplication(ctx); err != nil {
			return vterrors.Wrap(err, "failed to set up replication")
		}

		d := time.Since(start)
		if err := checkDone(ctx); err != nil {
			return err
		}
		// TODO(mberlin): Output diff report of the offline clone.
		// Round duration to second granularity to make it more readable.
		scw.wr.Logger().Infof("Offline clone finished after %v.", time.Duration(d.Nanoseconds()/time.Second.Nanoseconds()*time.Second.Nanoseconds()))
	} else {
		scw.wr.Logger().Infof("Offline clone skipped because --offline=false was specified.")
	}

	return nil
}

// init phase:
// - read the destination keyspace, make sure it has 'servedFrom' values
func (scw *SplitCloneWorker) init(ctx context.Context) error {
	scw.setState(WorkerStateInit)

	// read the keyspace and validate it
	shortCtx, cancel := context.WithTimeout(ctx, *remoteActionsTimeout)
	var err error
	scw.destinationKeyspaceInfo, err = scw.wr.TopoServer().GetKeyspace(shortCtx, scw.destinationKeyspace)
	cancel()
	if err != nil {
		return vterrors.Wrapf(err, "cannot read (destination) keyspace %v", scw.destinationKeyspace)
	}

	// Set source and destination shard infos.
	switch scw.cloneType {
	case horizontalResharding:
		if err := scw.initShardsForHorizontalResharding(ctx); err != nil {
			return vterrors.Wrap(err, "failed initShardsForHorizontalResharding")
		}
	case verticalSplit:
		if err := scw.initShardsForVerticalSplit(ctx); err != nil {
			return vterrors.Wrap(err, "failed initShardsForVerticalSplit")
		}
	}

	if err := scw.sanityCheckShardInfos(ctx); err != nil {
		return vterrors.Wrap(err, "failed sanityCheckShardInfos")
	}

	if scw.cloneType == horizontalResharding {
		if err := scw.loadVSchema(ctx); err != nil {
			return vterrors.Wrap(err, "failed loadVSchema")
		}
	}

	// Initialize healthcheck and add destination shards to it.
	scw.healthCheck = discovery.NewHealthCheck(*healthcheckRetryDelay, *healthCheckTimeout)
	scw.tsc = discovery.NewTabletStatsCacheDoNotSetListener(scw.wr.TopoServer(), scw.cell)
	// We set sendDownEvents=true because it's required by TabletStatsCache.
	scw.healthCheck.SetListener(scw, true /* sendDownEvents */)

	// Start watchers to get tablets added automatically to healthCheck.
	allShards := append(scw.sourceShards, scw.destinationShards...)
	for _, si := range allShards {
		watcher := discovery.NewShardReplicationWatcher(scw.wr.TopoServer(), scw.healthCheck,
			scw.cell, si.Keyspace(), si.ShardName(),
			*healthCheckTopologyRefresh, discovery.DefaultTopoReadConcurrency)
		scw.shardWatchers = append(scw.shardWatchers, watcher)
	}

	return nil
}

func (scw *SplitCloneWorker) initShardsForHorizontalResharding(ctx context.Context) error {
	// find the OverlappingShards in the keyspace
	shortCtx, cancel := context.WithTimeout(ctx, *remoteActionsTimeout)
	osList, err := topotools.FindOverlappingShards(shortCtx, scw.wr.TopoServer(), scw.destinationKeyspace)
	cancel()
	if err != nil {
		return vterrors.Wrapf(err, "cannot FindOverlappingShards in %v", scw.destinationKeyspace)
	}

	// find the shard we mentioned in there, if any
	os := topotools.OverlappingShardsForShard(osList, scw.shard)
	if os == nil {
		return vterrors.Errorf(vtrpc.Code_FAILED_PRECONDITION, "the specified shard %v/%v is not in any overlapping shard", scw.destinationKeyspace, scw.shard)
	}
	scw.wr.Logger().Infof("Found overlapping shards: %+v\n", os)

	// one side should have served types, the other one none,
	// figure out wich is which, then double check them all
	leftServingTypes, err := scw.wr.TopoServer().GetShardServingTypes(ctx, os.Left[0])
	if err != nil {
		return fmt.Errorf("cannot get shard serving cells for: %v", os.Left[0])
	}
	if len(leftServingTypes) > 0 {
		scw.sourceShards = os.Left
		scw.destinationShards = os.Right
	} else {
		scw.sourceShards = os.Right
		scw.destinationShards = os.Left
	}

	if scw.useConsistentSnapshot && len(scw.sourceShards) > 1 {
		return vterrors.Errorf(vtrpc.Code_FAILED_PRECONDITION, "cannot use consistent snapshot against multiple source shards")
	}

	return nil
}

func (scw *SplitCloneWorker) initShardsForVerticalSplit(ctx context.Context) error {
	if len(scw.destinationKeyspaceInfo.ServedFroms) == 0 {
		return vterrors.Errorf(vtrpc.Code_FAILED_PRECONDITION, "destination keyspace %v has no KeyspaceServedFrom", scw.destinationKeyspace)
	}

	// Determine the source keyspace.
	servedFrom := ""
	for _, st := range servingTypes {
		sf := scw.destinationKeyspaceInfo.GetServedFrom(st)
		if sf == nil {
			return vterrors.Errorf(vtrpc.Code_FAILED_PRECONDITION, "destination keyspace %v is serving type %v", scw.destinationKeyspace, st)
		}
		if servedFrom == "" {
			servedFrom = sf.Keyspace
		} else {
			if servedFrom != sf.Keyspace {
				return vterrors.Errorf(vtrpc.Code_FAILED_PRECONDITION, "destination keyspace %v is serving from multiple source keyspaces %v and %v", scw.destinationKeyspace, servedFrom, sf.Keyspace)
			}
		}
	}
	sourceKeyspace := servedFrom

	shortCtx, cancel := context.WithTimeout(ctx, *remoteActionsTimeout)
	shardMap, err := scw.wr.TopoServer().FindAllShardsInKeyspace(shortCtx, sourceKeyspace)
	cancel()
	if err != nil {
		return vterrors.Wrapf(err, "cannot find source shard for source keyspace %s", sourceKeyspace)
	}
	if len(shardMap) != 1 {
		return vterrors.Errorf(vtrpc.Code_FAILED_PRECONDITION, "found the wrong number of source shards, there should be only one, %v", shardMap)
	}
	var sourceShard string
	for s := range shardMap {
		sourceShard = s
	}

	// Init the source and destination shard info.
	sourceShardInfo, err := scw.wr.TopoServer().GetShard(ctx, sourceKeyspace, sourceShard)
	if err != nil {
		return err
	}
	scw.sourceShards = []*topo.ShardInfo{sourceShardInfo}
	destShardInfo, err := scw.wr.TopoServer().GetShard(ctx, scw.destinationKeyspace, scw.shard)
	if err != nil {
		return err
	}
	scw.destinationShards = []*topo.ShardInfo{destShardInfo}

	return nil
}

func (scw *SplitCloneWorker) sanityCheckShardInfos(ctx context.Context) error {
	// Verify that filtered replication is not already enabled.
	for _, si := range scw.destinationShards {
		if len(si.SourceShards) > 0 {
			return vterrors.Errorf(vtrpc.Code_FAILED_PRECONDITION,
				"destination shard %v/%v has filtered replication already enabled from a previous resharding (ShardInfo is set)."+
					" This requires manual intervention e.g. use vtctl SourceShardDelete to remove it",
				si.Keyspace(), si.ShardName())
		}
	}
	// Verify that the source is serving all serving types.
	for _, st := range servingTypes {
		for _, si := range scw.sourceShards {
<<<<<<< HEAD
			shardServingTypes, err := scw.wr.TopoServer().GetShardServingTypes(ctx, si)
			if err != nil {
				return fmt.Errorf("failed to get ServingTypes for source shard %v/%v", si.Keyspace(), si.ShardName())

			}
			found := false
			for _, shardServingType := range shardServingTypes {
				if shardServingType == st {
					found = true
				}
			}
			if !found {
				return fmt.Errorf("source shard %v/%v is not serving type %v", si.Keyspace(), si.ShardName(), st)
=======
			if si.GetServedType(st) == nil {
				return vterrors.Errorf(vtrpc.Code_FAILED_PRECONDITION, "source shard %v/%v is not serving type %v", si.Keyspace(), si.ShardName(), st)
>>>>>>> 8913fcf0
			}
		}
	}

	switch scw.cloneType {
	case horizontalResharding:
		// Verify that the destination is not serving yet.
		for _, si := range scw.destinationShards {
<<<<<<< HEAD
			shardServingTypes, err := scw.wr.TopoServer().GetShardServingTypes(ctx, si)
			if err != nil {
				return fmt.Errorf("failed to get ServingTypes for destination shard %v/%v", si.Keyspace(), si.ShardName())

			}
			if len(shardServingTypes) > 0 {
				return fmt.Errorf("destination shard %v/%v is serving some types", si.Keyspace(), si.ShardName())
=======
			if len(si.ServedTypes) > 0 {
				return vterrors.Errorf(vtrpc.Code_FAILED_PRECONDITION, "destination shard %v/%v is serving some types", si.Keyspace(), si.ShardName())
>>>>>>> 8913fcf0
			}
		}

	case verticalSplit:
		// Verify that the destination is serving all types.
		for _, st := range servingTypes {
			for _, si := range scw.destinationShards {
<<<<<<< HEAD
				shardServingTypes, err := scw.wr.TopoServer().GetShardServingTypes(ctx, si)
				if err != nil {
					return fmt.Errorf("failed to get ServingTypes for source shard %v/%v", si.Keyspace(), si.ShardName())

				}
				found := false
				for _, shardServingType := range shardServingTypes {
					if shardServingType == st {
						found = true
					}
				}
				if !found {
					return fmt.Errorf("source shard %v/%v is not serving type %v", si.Keyspace(), si.ShardName(), st)
=======
				if si.GetServedType(st) == nil {
					return vterrors.Errorf(vtrpc.Code_FAILED_PRECONDITION, "source shard %v/%v is not serving type %v", si.Keyspace(), si.ShardName(), st)
>>>>>>> 8913fcf0
				}
			}
		}
	}

	return nil
}

func (scw *SplitCloneWorker) loadVSchema(ctx context.Context) error {
	var keyspaceSchema *vindexes.KeyspaceSchema
	if *useV3ReshardingMode {
		kschema, err := scw.wr.TopoServer().GetVSchema(ctx, scw.destinationKeyspace)
		if err != nil {
			return vterrors.Wrapf(err, "cannot load VSchema for keyspace %v", scw.destinationKeyspace)
		}
		if kschema == nil {
			return vterrors.Errorf(vtrpc.Code_FAILED_PRECONDITION, "no VSchema for keyspace %v", scw.destinationKeyspace)
		}

		keyspaceSchema, err = vindexes.BuildKeyspaceSchema(kschema, scw.destinationKeyspace)
		if err != nil {
			return vterrors.Wrapf(err, "cannot build vschema for keyspace %v", scw.destinationKeyspace)
		}
		scw.keyspaceSchema = keyspaceSchema
	}
	return nil
}

// findOfflineSourceTablets phase:
// - find one rdonly in the source shard
// - mark it as 'worker' pointing back to us
// - get the aliases of all the source tablets
func (scw *SplitCloneWorker) findOfflineSourceTablets(ctx context.Context) error {
	scw.setState(WorkerStateFindTargets)

	// find an appropriate tablet in the source shards
	scw.sourceAliases = make([]*topodatapb.TabletAlias, len(scw.sourceShards))
	for i, si := range scw.sourceShards {
		var err error
		scw.sourceAliases[i], err = FindWorkerTablet(ctx, scw.wr, scw.cleaner, scw.tsc, scw.cell, si.Keyspace(), si.ShardName(), scw.minHealthyTablets, scw.tabletType)
		if err != nil {
			return vterrors.Wrapf(err, "FindWorkerTablet() failed for %v/%v/%v", scw.cell, si.Keyspace(), si.ShardName())
		}
		scw.wr.Logger().Infof("Using tablet %v as source for %v/%v", topoproto.TabletAliasString(scw.sourceAliases[i]), si.Keyspace(), si.ShardName())
	}
	scw.setFormattedOfflineSources(scw.sourceAliases)

	// get the tablet info for them, and stop their replication
	scw.sourceTablets = make([]*topodatapb.Tablet, len(scw.sourceAliases))
	for i, alias := range scw.sourceAliases {
		shortCtx, cancel := context.WithTimeout(ctx, *remoteActionsTimeout)
		ti, err := scw.wr.TopoServer().GetTablet(shortCtx, alias)
		cancel()
		if err != nil {
			return vterrors.Wrapf(err, "cannot read tablet %v", topoproto.TabletAliasString(alias))
		}
		scw.sourceTablets[i] = ti.Tablet

		shortCtx, cancel = context.WithTimeout(ctx, *remoteActionsTimeout)
		err = scw.wr.TabletManagerClient().StopSlave(shortCtx, scw.sourceTablets[i])
		cancel()
		if err != nil {
			return vterrors.Wrapf(err, "cannot stop replication on tablet %v", topoproto.TabletAliasString(alias))
		}

		wrangler.RecordStartSlaveAction(scw.cleaner, scw.sourceTablets[i])
	}

	return nil
}

// findTransactionalSources phase:
// - get the aliases of all the source tablets
func (scw *SplitCloneWorker) findTransactionalSources(ctx context.Context) error {
	scw.setState(WorkerStateFindTargets)

	if len(scw.sourceShards) > 1 {
		return vterrors.Errorf(vtrpc.Code_INVALID_ARGUMENT, "consistent snapshot can only be used with a single source shard")
	}
	var err error

	// find an appropriate tablet in the source shard
	si := scw.sourceShards[0]
	scw.sourceAliases = make([]*topodatapb.TabletAlias, 1)
	scw.sourceAliases[0], err = FindHealthyTablet(ctx, scw.wr, scw.tsc, scw.cell, si.Keyspace(), si.ShardName(), scw.minHealthyTablets, scw.tabletType)
	if err != nil {
		return vterrors.Wrapf(err, "FindHealthyTablet() failed for %v/%v/%v", scw.cell, si.Keyspace(), si.ShardName())
	}
	scw.wr.Logger().Infof("Using tablet %v as source for %v/%v", topoproto.TabletAliasString(scw.sourceAliases[0]), si.Keyspace(), si.ShardName())
	scw.setFormattedOfflineSources(scw.sourceAliases)

	// get the tablet info
	scw.sourceTablets = make([]*topodatapb.Tablet, 1)
	shortCtx, cancel := context.WithTimeout(ctx, *remoteActionsTimeout)
	ti, err := scw.wr.TopoServer().GetTablet(shortCtx, scw.sourceAliases[0])
	cancel()
	if err != nil {
		return vterrors.Wrapf(err, "cannot read tablet %v", topoproto.TabletAliasString(scw.sourceAliases[0]))
	}
	scw.sourceTablets[0] = ti.Tablet

	// stop replication and create transactions to work on
	txs, gtid, err := CreateConsistentTransactions(ctx, ti, scw.wr, scw.cleaner, scw.sourceReaderCount)
	if err != nil {
		return vterrors.Wrapf(err, "error creating consistent transactions")
	}
	scw.wr.Logger().Infof("created %v transactions", len(txs))
	scw.lastPos = gtid
	scw.transactions = txs
	return nil
}

// findDestinationMasters finds for each destination shard the current master.
func (scw *SplitCloneWorker) findDestinationMasters(ctx context.Context) error {
	scw.setState(WorkerStateFindTargets)

	// Make sure we find a master for each destination shard and log it.
	scw.wr.Logger().Infof("Finding a MASTER tablet for each destination shard...")
	for _, si := range scw.destinationShards {
		waitCtx, waitCancel := context.WithTimeout(ctx, *waitForHealthyTabletsTimeout)
		err := scw.tsc.WaitForTablets(waitCtx, scw.cell, si.Keyspace(), si.ShardName(), topodatapb.TabletType_MASTER)
		waitCancel()
		if err != nil {
			return vterrors.Wrapf(err, "cannot find MASTER tablet for destination shard for %v/%v (in cell: %v)", si.Keyspace(), si.ShardName(), scw.cell)
		}
		masters := scw.tsc.GetHealthyTabletStats(si.Keyspace(), si.ShardName(), topodatapb.TabletType_MASTER)
		if len(masters) == 0 {
			return vterrors.Errorf(vtrpc.Code_FAILED_PRECONDITION, "cannot find MASTER tablet for destination shard for %v/%v (in cell: %v) in HealthCheck: empty TabletStats list", si.Keyspace(), si.ShardName(), scw.cell)
		}
		master := masters[0]

		// Get the MySQL database name of the tablet.
		keyspaceAndShard := topoproto.KeyspaceShardString(si.Keyspace(), si.ShardName())
		scw.destinationDbNames[keyspaceAndShard] = topoproto.TabletDbName(master.Tablet)

		scw.wr.Logger().Infof("Using tablet %v as destination master for %v/%v", topoproto.TabletAliasString(master.Tablet.Alias), si.Keyspace(), si.ShardName())
	}
	scw.wr.Logger().Infof("NOTE: The used master of a destination shard might change over the course of the copy e.g. due to a reparent. The HealthCheck module will track and log master changes and any error message will always refer the actually used master address.")

	return nil
}

// waitForTablets waits for enough serving tablets in the given
// shard (which can be used as input during the diff).
func (scw *SplitCloneWorker) waitForTablets(ctx context.Context, shardInfos []*topo.ShardInfo, timeout time.Duration) error {
	var wg sync.WaitGroup
	rec := concurrency.AllErrorRecorder{}

	if scw.minHealthyTablets > 0 && len(shardInfos) > 0 {
		scw.wr.Logger().Infof("Waiting %v for %d %s/%s RDONLY tablet(s)", timeout, scw.minHealthyTablets, shardInfos[0].Keyspace(), shardInfos[0].ShardName())
	}

	for _, si := range shardInfos {
		wg.Add(1)
		go func(keyspace, shard string) {
			defer wg.Done()
			// We wait for --min_healthy_tablets because we will use several
			// tablets per shard to spread reading the chunks of rows across as many
			// tablets as possible.
			if _, err := waitForHealthyTablets(ctx, scw.wr, scw.tsc, scw.cell, keyspace, shard, scw.minHealthyTablets, timeout, scw.tabletType); err != nil {
				rec.RecordError(err)
			}
		}(si.Keyspace(), si.ShardName())
	}
	wg.Wait()
	return rec.Error()
}

func (scw *SplitCloneWorker) findFirstSourceTablet(ctx context.Context, state StatusWorkerState) (*topodatapb.Tablet, error) {
	if state == WorkerStateCloneOffline {
		// Use the first source tablet which we took offline.
		return scw.sourceTablets[0], nil
	}

	// Pick any healthy serving source tablet.
	si := scw.sourceShards[0]
	tablets := scw.tsc.GetHealthyTabletStats(si.Keyspace(), si.ShardName(), scw.tabletType)
	if len(tablets) == 0 {
		// We fail fast on this problem and don't retry because at the start all tablets should be healthy.
		return nil, vterrors.Errorf(vtrpc.Code_FAILED_PRECONDITION, "no healthy %v tablet in source shard (%v) available (required to find out the schema)", topodatapb.TabletType_name[int32(scw.tabletType)], topoproto.KeyspaceShardString(si.Keyspace(), si.ShardName()))
	}
	return tablets[0].Tablet, nil
}

func (scw *SplitCloneWorker) getCounters(state StatusWorkerState) ([]*stats.CountersWithSingleLabel, *tableStatusList) {
	switch state {
	case WorkerStateCloneOnline:
		return []*stats.CountersWithSingleLabel{statsOnlineInsertsCounters, statsOnlineUpdatesCounters, statsOnlineDeletesCounters, statsOnlineEqualRowsCounters},
			scw.tableStatusListOnline
	case WorkerStateCloneOffline:
		return []*stats.CountersWithSingleLabel{statsOfflineInsertsCounters, statsOfflineUpdatesCounters, statsOfflineDeletesCounters, statsOfflineEqualRowsCounters},
			scw.tableStatusListOffline
	default:
		panic("should not happen")
	}
}

func (scw *SplitCloneWorker) startExecutor(ctx context.Context, wg *sync.WaitGroup, keyspace, shard string, insertChannel chan string, threadID int, processError func(string, ...interface{})) {
	defer wg.Done()
	t := scw.getThrottler(keyspace, shard)
	//defer t.ThreadFinished(threadID)

	executor := newExecutor(scw.wr, scw.tsc, t, keyspace, shard, threadID)
	if err := executor.fetchLoop(ctx, insertChannel); err != nil {
		processError("executer.FetchLoop failed: %v", err)
	}
}

func mergeOrSingle(readers []ResultReader, td *tabletmanagerdatapb.TableDefinition) (ResultReader, error) {
	if len(readers) == 1 {
		return readers[0], nil
	}

	sourceReader, err := NewResultMerger(readers, len(td.PrimaryKeyColumns))
	if err != nil {
		return nil, err
	}

	return sourceReader, nil
}

func closeReaders(ctx context.Context, readers []ResultReader) {
	for _, reader := range readers {
		if reader != nil {
			reader.Close(ctx)
		}
	}
}

func (scw *SplitCloneWorker) getSourceResultReader(ctx context.Context, td *tabletmanagerdatapb.TableDefinition, state StatusWorkerState, chunk chunk, txID int64) (ResultReader, error) {
	sourceReaders := make([]ResultReader, len(scw.sourceShards))

	for shardIndex, si := range scw.sourceShards {
		var sourceResultReader ResultReader
		if state == WorkerStateCloneOffline && scw.useConsistentSnapshot {
			var err error
			if txID < 1 {
				return nil, vterrors.Errorf(vtrpc.Code_FAILED_PRECONDITION, "tried using consistent snapshot without a valid transaction")
			}
			tp := newShardTabletProvider(scw.tsc, scw.tabletTracker, si.Keyspace(), si.ShardName(), scw.tabletType)
			sourceResultReader, err = NewTransactionalRestartableResultReader(ctx, scw.wr.Logger(), tp, td, chunk, false, txID)
			if err != nil {
				closeReaders(ctx, sourceReaders)
				return nil, vterrors.Wrapf(err, "NewTransactionalRestartableResultReader for source: %v failed", tp.description())
			}
		} else {
			var err error
			var tp tabletProvider
			allowMultipleRetries := true
			if state == WorkerStateCloneOffline {
				tp = newSingleTabletProvider(ctx, scw.wr.TopoServer(), scw.sourceAliases[shardIndex])
				// allowMultipleRetries is false to avoid that we'll keep retrying
				// on the same tablet alias for hours. This guards us against the
				// situation that an offline tablet gets restarted and serves again.
				// In that case we cannot use it because its replication is no
				// longer stopped at the same point as we took it offline initially.
				allowMultipleRetries = false
			} else {
				tp = newShardTabletProvider(scw.tsc, scw.tabletTracker, si.Keyspace(), si.ShardName(), scw.tabletType)
			}
			sourceResultReader, err = NewRestartableResultReader(ctx, scw.wr.Logger(), tp, td, chunk, allowMultipleRetries)
			if err != nil {
				closeReaders(ctx, sourceReaders)
				return nil, vterrors.Wrapf(err, "NewRestartableResultReader for source: %v failed", tp.description())
			}
		}
		sourceReaders[shardIndex] = sourceResultReader
	}
	resultReader, err := mergeOrSingle(sourceReaders, td)
	if err != nil {
		closeReaders(ctx, sourceReaders)
		return nil, err
	}
	return resultReader, err
}

func (scw *SplitCloneWorker) getDestinationResultReader(ctx context.Context, td *tabletmanagerdatapb.TableDefinition, state StatusWorkerState, chunk chunk) (ResultReader, error) {
	destReaders := make([]ResultReader, len(scw.destinationShards))

	for shardIndex, si := range scw.destinationShards {
		tp := newShardTabletProvider(scw.tsc, scw.tabletTracker, si.Keyspace(), si.ShardName(), topodatapb.TabletType_MASTER)
		destResultReader, err := NewRestartableResultReader(ctx, scw.wr.Logger(), tp, td, chunk, true /* allowMultipleRetries */)
		if err != nil {
			closeReaders(ctx, destReaders)
			return nil, vterrors.Wrapf(err, "NewRestartableResultReader for destination: %v failed", tp.description())
		}
		destReaders[shardIndex] = destResultReader
	}
	resultReader, err := mergeOrSingle(destReaders, td)
	if err != nil {
		closeReaders(ctx, destReaders)
		return nil, err
	}
	return resultReader, err
}

func (scw *SplitCloneWorker) cloneAChunk(ctx context.Context, td *tabletmanagerdatapb.TableDefinition, tableIndex int, chunk chunk, processError func(string, ...interface{}), state StatusWorkerState, tableStatusList *tableStatusList, keyResolver keyspaceIDResolver, start time.Time, insertChannels []chan string, txID int64, statsCounters []*stats.CountersWithSingleLabel) {
	errPrefix := fmt.Sprintf("table=%v chunk=%v", td.Name, chunk)

	var err error

	if err := checkDone(ctx); err != nil {
		processError("%v: Context expired while this thread was waiting for its turn. Context error: %v", errPrefix, err)
		return
	}

	tableStatusList.threadStarted(tableIndex)
	defer tableStatusList.threadDone(tableIndex)

	if state == WorkerStateCloneOnline {
		// Wait for enough healthy tablets (they might have become unhealthy
		// and their replication lag might have increased since we started.)
		if err := scw.waitForTablets(ctx, scw.sourceShards, *retryDuration); err != nil {
			processError("%v: No healthy source tablets found (gave up after %v): %v", errPrefix, time.Since(start), err)
			return
		}
	}

	// Set up readers for the diff. There will be one reader for every
	// source and destination shard.
	sourceReader, err := scw.getSourceResultReader(ctx, td, state, chunk, txID)
	if err != nil {
		processError("%v NewResultMerger for source tablets failed: %v", errPrefix, err)
		return
	}
	defer sourceReader.Close(ctx)
	destReader, err := scw.getDestinationResultReader(ctx, td, state, chunk)
	if err != nil {
		processError("%v NewResultMerger for destinations tablets failed: %v", errPrefix, err)
		return
	}
	defer destReader.Close(ctx)
	dbNames := make([]string, len(scw.destinationShards))
	for i, si := range scw.destinationShards {
		keyspaceAndShard := topoproto.KeyspaceShardString(si.Keyspace(), si.ShardName())
		dbNames[i] = scw.destinationDbNames[keyspaceAndShard]
	}
	// Compare the data and reconcile any differences.
	differ, err := NewRowDiffer2(ctx, sourceReader, destReader, td, tableStatusList, tableIndex,
		scw.destinationShards, keyResolver,
		insertChannels, ctx.Done(), dbNames, scw.writeQueryMaxRows, scw.writeQueryMaxSize, statsCounters)
	if err != nil {
		processError("%v: NewRowDiffer2 failed: %v", errPrefix, err)
		return
	}
	// Ignore the diff report because all diffs should get reconciled.
	_ /* DiffReport */, err = differ.Diff()
	if err != nil {
		processError("%v: RowDiffer2 failed: %v", errPrefix, err)
		return
	}
}

type workUnit struct {
	td       *tabletmanagerdatapb.TableDefinition
	chunk    chunk
	threadID int
	resolver keyspaceIDResolver
}

func (scw *SplitCloneWorker) startCloningData(ctx context.Context, state StatusWorkerState, sourceSchemaDefinition *tabletmanagerdatapb.SchemaDefinition,
	processError func(string, ...interface{}), firstSourceTablet *topodatapb.Tablet, tableStatusList *tableStatusList,
	start time.Time, statsCounters []*stats.CountersWithSingleLabel, insertChannels []chan string, wg *sync.WaitGroup) error {

	workPipeline := make(chan workUnit, 10) // We'll use a small buffer so producers do not run too far ahead of consumers
	queryService, err := tabletconn.GetDialer()(firstSourceTablet, true)
	if err != nil {
		return vterrors.Wrap(err, "failed to create queryService")
	}
	defer queryService.Close(ctx)

	// Let's start the work consumers
	for i := 0; i < scw.sourceReaderCount; i++ {
		var txID int64
		if scw.useConsistentSnapshot && state == WorkerStateCloneOffline {
			txID = scw.transactions[i]
		} else {
			txID = -1
		}

		wg.Add(1)
		go func() {
			defer wg.Done()
			for work := range workPipeline {
				scw.cloneAChunk(ctx, work.td, work.threadID, work.chunk, processError, state, tableStatusList, work.resolver, start, insertChannels, txID, statsCounters)
			}
		}()
	}

	// And now let's start producing work units
	for tableIndex, td := range sourceSchemaDefinition.TableDefinitions {
		td = reorderColumnsPrimaryKeyFirst(td)

		keyResolver, err := scw.createKeyResolver(td)
		if err != nil {
			return vterrors.Wrapf(err, "cannot resolve sharding keys for keyspace %v", scw.destinationKeyspace)
		}

		// TODO(mberlin): We're going to chunk *all* source shards based on the MIN
		// and MAX values of the *first* source shard. Is this going to be a problem?
		chunks, err := generateChunks(ctx, scw.wr, firstSourceTablet, td, scw.chunkCount, scw.minRowsPerChunk)
		if err != nil {
			return vterrors.Wrap(err, "failed to split table into chunks")
		}
		tableStatusList.setThreadCount(tableIndex, len(chunks))

		for _, c := range chunks {
			workPipeline <- workUnit{td: td, chunk: c, threadID: tableIndex, resolver: keyResolver}
		}
	}

	close(workPipeline)

	return nil
}

// copy phase:
//	- copy the data from source tablets to destination masters (with replication on)
// Assumes that the schema has already been created on each destination tablet
// (probably from vtctl's CopySchemaShard)
func (scw *SplitCloneWorker) clone(ctx context.Context, state StatusWorkerState) error {
	if state != WorkerStateCloneOnline && state != WorkerStateCloneOffline {
		panic(fmt.Sprintf("invalid state passed to clone(): %v", state))
	}
	scw.setState(state)
	start := time.Now()
	defer func() {
		statsStateDurationsNs.Set(string(state), time.Now().Sub(start).Nanoseconds())
	}()

	var firstSourceTablet, err = scw.findFirstSourceTablet(ctx, state)
	if err != nil {
		return err
	}

	statsCounters, tableStatusList := scw.getCounters(state)

	// The throttlers exist only for the duration of this clone() call.
	// That means a SplitClone invocation with both online and offline phases
	// will create throttlers for each phase.
	if err := scw.createThrottlers(); err != nil {
		return err
	}
	defer scw.closeThrottlers()

	sourceSchemaDefinition, err := scw.getSourceSchema(ctx, firstSourceTablet)
	if err != nil {
		return err
	}
	scw.wr.Logger().Infof("Source tablet 0 has %v tables to copy", len(sourceSchemaDefinition.TableDefinitions))
	tableStatusList.initialize(sourceSchemaDefinition)

	var firstError error

	ctx, cancelCopy := context.WithCancel(ctx)
	defer cancelCopy()
	processError := func(format string, args ...interface{}) {
		// in theory we could have two threads see firstError as null and both write to the variable
		// that should not cause any problems though - canceling and logging is concurrently safe,
		// and overwriting the variable will not cause any problems
		scw.wr.Logger().Errorf(format, args...)
		if firstError == nil {
			firstError = vterrors.Errorf(vtrpc.Code_INTERNAL, format, args...)
			cancelCopy()
		}
	}

	// NOTE: Code below this point must *not* use "return" to exit this Go routine
	// early. Instead, "processError" must be called to cancel the context. This
	// way all launched Go routines will terminate as well.
	// (However, "return" in a new Go routine, i.e. not this one, is fine.)
	// If Go routines have already been started, make sure that Wait() on the
	// respective WaitGroup is called as well e.g. "destinationWaitGroup.Wait()"
	// must always be reached. Waiting for the Go routines is important to avoid
	// races between "defer throttler.ThreadFinished()" (must be executed first)
	// and "defer scw.closeThrottlers()". Otherwise, vtworker will panic.

	// In parallel, setup the channels to send SQL data chunks to for each destination tablet:
	insertChannels := make([]chan string, len(scw.destinationShards))
	destinationWaitGroup := sync.WaitGroup{}
	for shardIndex, si := range scw.destinationShards {
		// We create one channel per destination tablet. It is sized to have a
		// buffer of a maximum of destinationWriterCount * 2 items, to hopefully
		// always have data. We then have destinationWriterCount go routines reading
		// from it.
		insertChannels[shardIndex] = make(chan string, scw.destinationWriterCount*2)

		for j := 0; j < scw.destinationWriterCount; j++ {
			destinationWaitGroup.Add(1)
			go scw.startExecutor(ctx, &destinationWaitGroup, si.Keyspace(), si.ShardName(), insertChannels[shardIndex], j, processError)
		}
	}

	// Now for each table, read data chunks and send them to all
	// insertChannels
	readers := sync.WaitGroup{}

	err = scw.startCloningData(ctx, state, sourceSchemaDefinition, processError, firstSourceTablet, tableStatusList, start, statsCounters, insertChannels, &readers)
	if err != nil {
		return vterrors.Wrap(err, "failed to startCloningData")
	}
	readers.Wait()

	for shardIndex := range scw.destinationShards {
		close(insertChannels[shardIndex])
	}
	destinationWaitGroup.Wait()

	return firstError
}

func (scw *SplitCloneWorker) setUpVReplication(ctx context.Context) error {
	wg := sync.WaitGroup{}
	// Create and populate the vreplication table to give filtered replication
	// a starting point.
	queries := make([]string, 0, 4)
	queries = append(queries, binlogplayer.CreateVReplicationTable()...)

	// get the current position from the sources
	sourcePositions := make([]string, len(scw.sourceShards))

	if scw.useConsistentSnapshot {
		sourcePositions[0] = scw.lastPos
	} else {
		for shardIndex := range scw.sourceShards {
			shortCtx, cancel := context.WithTimeout(ctx, *remoteActionsTimeout)
			status, err := scw.wr.TabletManagerClient().SlaveStatus(shortCtx, scw.sourceTablets[shardIndex])
			cancel()
			if err != nil {
				return err
			}
			sourcePositions[shardIndex] = status.Position
		}
	}
	cancelableCtx, cancel := context.WithCancel(ctx)
	rec := concurrency.AllErrorRecorder{}
	handleError := func(e error) {
		rec.RecordError(e)
		cancel()
	}

	for _, si := range scw.destinationShards {
		wg.Add(1)
		go func(keyspace, shard string, kr *topodatapb.KeyRange) {
			defer wg.Done()
			scw.wr.Logger().Infof("Making and populating vreplication table")

			exc := newExecutor(scw.wr, scw.tsc, nil, keyspace, shard, 0)
			for shardIndex, src := range scw.sourceShards {
				// Check if any error occurred in any other gorouties:
				select {
				case <-cancelableCtx.Done():
					return // Error somewhere, terminate
				default:
				}

				bls := &binlogdatapb.BinlogSource{
					Keyspace: src.Keyspace(),
					Shard:    src.ShardName(),
				}
				if scw.tables == nil {
					bls.KeyRange = kr
				} else {
					bls.Tables = scw.tables
				}
				// TODO(mberlin): Fill in scw.maxReplicationLag once the adapative throttler is enabled by default.
				qr, err := exc.vreplicationExec(cancelableCtx, binlogplayer.CreateVReplication("SplitClone", bls, sourcePositions[shardIndex], scw.maxTPS, throttler.ReplicationLagModuleDisabled, time.Now().Unix()))
				if err != nil {
					handleError(vterrors.Wrap(err, "vreplication queries failed"))
					cancel()
					return
				}
				if err := scw.wr.SourceShardAdd(cancelableCtx, keyspace, shard, uint32(qr.InsertID), src.Keyspace(), src.ShardName(), src.Shard.KeyRange, scw.tables); err != nil {
					handleError(vterrors.Wrap(err, "could not add source shard"))
					break
				}
			}
			// refreshState will cause the destination to become non-serving because
			// it's now participating in the resharding workflow.
			if err := exc.refreshState(ctx); err != nil {
				handleError(vterrors.Wrapf(err, "RefreshState failed on tablet %v/%v", keyspace, shard))
			}
		}(si.Keyspace(), si.ShardName(), si.KeyRange)
	}
	wg.Wait()

	return rec.Error()
}

func (scw *SplitCloneWorker) getSourceSchema(ctx context.Context, tablet *topodatapb.Tablet) (*tabletmanagerdatapb.SchemaDefinition, error) {
	// get source schema from the first shard
	// TODO(alainjobart): for now, we assume the schema is compatible
	// on all source shards. Furthermore, we estimate the number of rows
	// in each source shard for each table to be about the same
	// (rowCount is used to estimate an ETA)
	shortCtx, cancel := context.WithTimeout(ctx, *remoteActionsTimeout)
	sourceSchemaDefinition, err := scw.wr.GetSchema(shortCtx, tablet.Alias, scw.tables, scw.excludeTables, false /* includeViews */)
	cancel()
	if err != nil {
		return nil, vterrors.Wrapf(err, "cannot get schema from source %v", topoproto.TabletAliasString(tablet.Alias))
	}
	if len(sourceSchemaDefinition.TableDefinitions) == 0 {
		return nil, vterrors.Errorf(vtrpc.Code_FAILED_PRECONDITION, "no tables matching the table filter in tablet %v", topoproto.TabletAliasString(tablet.Alias))
	}
	for _, td := range sourceSchemaDefinition.TableDefinitions {
		if len(td.Columns) == 0 {
			return nil, vterrors.Errorf(vtrpc.Code_FAILED_PRECONDITION, "schema for table %v has no columns", td.Name)
		}
	}
	return sourceSchemaDefinition, nil
}

// createKeyResolver is called at the start of each chunk pipeline.
// It creates a keyspaceIDResolver which translates a given row to a
// keyspace ID. This is necessary to route the to be copied rows to the
// different destination shards.
func (scw *SplitCloneWorker) createKeyResolver(td *tabletmanagerdatapb.TableDefinition) (keyspaceIDResolver, error) {
	if scw.cloneType == verticalSplit {
		// VerticalSplitClone currently always has exactly one destination shard
		// and therefore does not require routing between multiple shards.
		return nil, nil
	}

	if *useV3ReshardingMode {
		return newV3ResolverFromTableDefinition(scw.keyspaceSchema, td)
	}
	return newV2Resolver(scw.destinationKeyspaceInfo, td)
}

// StatsUpdate receives replication lag updates for each destination master
// and forwards them to the respective throttler instance.
// It also forwards any update to the TabletStatsCache to keep it up to date.
// It is part of the discovery.HealthCheckStatsListener interface.
func (scw *SplitCloneWorker) StatsUpdate(ts *discovery.TabletStats) {
	scw.tsc.StatsUpdate(ts)

	// Ignore unless REPLICA or RDONLY.
	if ts.Target.TabletType != topodatapb.TabletType_REPLICA && ts.Target.TabletType != topodatapb.TabletType_RDONLY {
		return
	}

	// Lock throttlers mutex to avoid that this method (and the called method
	// Throttler.RecordReplicationLag()) races with closeThrottlers() (which calls
	// Throttler.Close()).
	scw.throttlersMu.Lock()
	defer scw.throttlersMu.Unlock()

	t := scw.getThrottlerLocked(ts.Target.Keyspace, ts.Target.Shard)
	if t != nil {
		t.RecordReplicationLag(time.Now(), ts)
	}
}

func (scw *SplitCloneWorker) createThrottlers() error {
	scw.throttlersMu.Lock()
	defer scw.throttlersMu.Unlock()

	for _, si := range scw.destinationShards {
		// Set up the throttler for each destination shard.
		keyspaceAndShard := topoproto.KeyspaceShardString(si.Keyspace(), si.ShardName())
		t, err := throttler.NewThrottler(keyspaceAndShard, "transactions", scw.destinationWriterCount, scw.maxTPS, scw.maxReplicationLag)
		if err != nil {
			return vterrors.Wrap(err, "cannot instantiate throttler")
		}
		scw.throttlers[keyspaceAndShard] = t
	}
	return nil
}

func (scw *SplitCloneWorker) getThrottler(keyspace, shard string) *throttler.Throttler {
	scw.throttlersMu.Lock()
	defer scw.throttlersMu.Unlock()

	return scw.getThrottlerLocked(keyspace, shard)
}

func (scw *SplitCloneWorker) getThrottlerLocked(keyspace, shard string) *throttler.Throttler {
	keyspaceAndShard := topoproto.KeyspaceShardString(keyspace, shard)
	return scw.throttlers[keyspaceAndShard]
}

func (scw *SplitCloneWorker) closeThrottlers() {
	scw.throttlersMu.Lock()
	defer scw.throttlersMu.Unlock()

	for keyspaceAndShard, t := range scw.throttlers {
		t.Close()
		delete(scw.throttlers, keyspaceAndShard)
	}
}<|MERGE_RESOLUTION|>--- conflicted
+++ resolved
@@ -676,7 +676,6 @@
 	// Verify that the source is serving all serving types.
 	for _, st := range servingTypes {
 		for _, si := range scw.sourceShards {
-<<<<<<< HEAD
 			shardServingTypes, err := scw.wr.TopoServer().GetShardServingTypes(ctx, si)
 			if err != nil {
 				return fmt.Errorf("failed to get ServingTypes for source shard %v/%v", si.Keyspace(), si.ShardName())
@@ -690,10 +689,6 @@
 			}
 			if !found {
 				return fmt.Errorf("source shard %v/%v is not serving type %v", si.Keyspace(), si.ShardName(), st)
-=======
-			if si.GetServedType(st) == nil {
-				return vterrors.Errorf(vtrpc.Code_FAILED_PRECONDITION, "source shard %v/%v is not serving type %v", si.Keyspace(), si.ShardName(), st)
->>>>>>> 8913fcf0
 			}
 		}
 	}
@@ -702,7 +697,6 @@
 	case horizontalResharding:
 		// Verify that the destination is not serving yet.
 		for _, si := range scw.destinationShards {
-<<<<<<< HEAD
 			shardServingTypes, err := scw.wr.TopoServer().GetShardServingTypes(ctx, si)
 			if err != nil {
 				return fmt.Errorf("failed to get ServingTypes for destination shard %v/%v", si.Keyspace(), si.ShardName())
@@ -710,10 +704,6 @@
 			}
 			if len(shardServingTypes) > 0 {
 				return fmt.Errorf("destination shard %v/%v is serving some types", si.Keyspace(), si.ShardName())
-=======
-			if len(si.ServedTypes) > 0 {
-				return vterrors.Errorf(vtrpc.Code_FAILED_PRECONDITION, "destination shard %v/%v is serving some types", si.Keyspace(), si.ShardName())
->>>>>>> 8913fcf0
 			}
 		}
 
@@ -721,7 +711,6 @@
 		// Verify that the destination is serving all types.
 		for _, st := range servingTypes {
 			for _, si := range scw.destinationShards {
-<<<<<<< HEAD
 				shardServingTypes, err := scw.wr.TopoServer().GetShardServingTypes(ctx, si)
 				if err != nil {
 					return fmt.Errorf("failed to get ServingTypes for source shard %v/%v", si.Keyspace(), si.ShardName())
@@ -735,10 +724,6 @@
 				}
 				if !found {
 					return fmt.Errorf("source shard %v/%v is not serving type %v", si.Keyspace(), si.ShardName(), st)
-=======
-				if si.GetServedType(st) == nil {
-					return vterrors.Errorf(vtrpc.Code_FAILED_PRECONDITION, "source shard %v/%v is not serving type %v", si.Keyspace(), si.ShardName(), st)
->>>>>>> 8913fcf0
 				}
 			}
 		}
