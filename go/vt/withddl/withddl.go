--- conflicted
+++ resolved
@@ -31,11 +31,7 @@
 	"vitess.io/vitess/go/vt/sqlparser"
 )
 
-<<<<<<< HEAD
-var enableWithDDLForTests bool
-=======
 var EnableWithDDLForTests bool
->>>>>>> cc9f3127
 
 const QueryToTriggerWithDDL = "SELECT _vt_no_such_column__init_schema FROM _vt.vreplication LIMIT 1"
 
@@ -77,12 +73,8 @@
 		return nil, err
 	}
 
-<<<<<<< HEAD
-	if sidecardb.InitVTSchemaOnTabletInit || !enableWithDDLForTests {
-=======
 	// if we are using the new schema init logic AND we are not running withddl unit tests
 	if sidecardb.GetInitVTSchemaFlag() && !EnableWithDDLForTests {
->>>>>>> cc9f3127
 		return execQuery(query)
 	}
 
