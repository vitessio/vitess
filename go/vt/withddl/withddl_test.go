/*
Copyright 2020 The Vitess Authors.

Licensed under the Apache License, Version 2.0 (the "License");
you may not use this file except in compliance with the License.
You may obtain a copy of the License at

    http://www.apache.org/licenses/LICENSE-2.0

Unless required by applicable law or agreed to in writing, software
distributed under the License is distributed on an "AS IS" BASIS,
WITHOUT WARRANTIES OR CONDITIONS OF ANY KIND, either express or implied.
See the License for the specific language governing permissions and
limitations under the License.
*/

package withddl

import (
	"context"
	"fmt"
	"os"
	"testing"

	"vitess.io/vitess/go/vt/sidecardb"

	"github.com/stretchr/testify/assert"
	"github.com/stretchr/testify/require"

	"vitess.io/vitess/go/mysql"
	"vitess.io/vitess/go/sqltypes"
	vttestpb "vitess.io/vitess/go/vt/proto/vttest"
	"vitess.io/vitess/go/vt/vttablet/tabletserver/tabletenv"
	"vitess.io/vitess/go/vt/vttablet/tabletserver/tabletenv/tabletenvtest"
	"vitess.io/vitess/go/vt/vttest"
)

var connParams mysql.ConnParams

func TestExec(t *testing.T) {
	ctx := context.Background()
	conn, err := mysql.Connect(ctx, &connParams)
	require.NoError(t, err)
	defer conn.Close()
	_, err = conn.ExecuteFetch("create database t", 10000, true)
	require.NoError(t, err)
	defer conn.ExecuteFetch("drop database t", 10000, true) // nolint:errcheck

	testcases := []struct {
		name    string
		ddls    []string
		init    []string
		query   string
		qr      *sqltypes.Result
		err     string
		cleanup []string
	}{{
		name: "TableExists",
		ddls: []string{
			"invalid sql",
		},
		init: []string{
			"create table a(id int, primary key(id))",
		},
		query: "insert into a values(1)",
		qr:    &sqltypes.Result{RowsAffected: 1},
		cleanup: []string{
			"drop table a",
		},
	}, {
		name: "TableDoesNotExist",
		ddls: []string{
			"create table if not exists a(id int, primary key(id))",
		},
		query: "insert into a values(1)",
		qr:    &sqltypes.Result{RowsAffected: 1},
		cleanup: []string{
			"drop table a",
		},
	}, {
		name: "TableMismatch",
		ddls: []string{
			"create table if not exists a(id int, val int, primary key(id))",
		},
		init: []string{
			"create table a(id int, primary key(id))",
		},
		query: "insert into a values(1, 2)",
		err:   "Column count doesn't match value",
		cleanup: []string{
			"drop table a",
		},
	}, {
		name: "TableMustBeAltered",
		ddls: []string{
			"create table if not exists a(id int, primary key(id))",
			"alter table a add column val int",
		},
		init: []string{
			"create table a(id int, primary key(id))",
		},
		query: "insert into a values(1, 2)",
		qr:    &sqltypes.Result{RowsAffected: 1},
		cleanup: []string{
			"drop table a",
		},
	}, {
		name: "NonidempotentDDL",
		ddls: []string{
			"create table a(id int, primary key(id))",
			"alter table a add column val int",
		},
		init: []string{
			"create table a(id int, primary key(id))",
		},
		query: "insert into a values(1, 2)",
		qr:    &sqltypes.Result{RowsAffected: 1},
		cleanup: []string{
			"drop table a",
		},
	}, {
		name: "DupFieldInDDL",
		ddls: []string{
			// error for adding v1 should be ignored.
			"alter table a add column v1 int",
			"alter table a add column v2 int",
		},
		init: []string{
			"create table a(id int, v1 int, primary key(id))",
		},
		query: "insert into a values(1, 2, 3)",
		qr:    &sqltypes.Result{RowsAffected: 1},
		cleanup: []string{
			"drop table a",
		},
	}, {
		name: "NonSchemaError",
		ddls: []string{
			"invalid sql",
		},
		query: "syntax error",
		err:   "error in your SQL syntax",
	}, {
		name: "BadDDL",
		ddls: []string{
			"invalid sql",
		},
		query: "insert into a values(1)",
		err:   "doesn't exist",
	}}

	withdb := connParams
	withdb.DbName = "t"
	execconn, err := mysql.Connect(ctx, &withdb)
	require.NoError(t, err)
	defer execconn.Close()

	funcs := []struct {
		name string
		f    any
	}{{
		name: "f1",
		f: func(query string) (*sqltypes.Result, error) {
			return execconn.ExecuteFetch(query, 10000, true)
		},
	}, {
		name: "f2",
		f: func(query string, maxrows int) (*sqltypes.Result, error) {
			return execconn.ExecuteFetch(query, maxrows, true)
		},
	}, {
		name: "f3",
		f:    execconn.ExecuteFetch,
	}, {
		name: "f4",
		f: func(ctx context.Context, query string, maxrows int, wantfields bool) (*sqltypes.Result, error) {
			return execconn.ExecuteFetch(query, maxrows, wantfields)
		},
	}}

	for _, test := range testcases {
		for _, fun := range funcs {
			t.Run(fmt.Sprintf("%v-%v", test.name, fun.name), func(t *testing.T) {
				for _, query := range test.init {
					_, err = execconn.ExecuteFetch(query, 10000, true)
					require.NoError(t, err)
				}

				wd := New(test.ddls)
				qr, err := wd.Exec(ctx, test.query, fun.f, fun.f)
				if test.qr != nil {
					test.qr.StatusFlags = sqltypes.ServerStatusAutocommit
				}
				checkResult(t, test.qr, test.err, qr, err)

				for _, query := range test.cleanup {
					_, err = execconn.ExecuteFetch(query, 10000, true)
					require.NoError(t, err)
				}
			})
		}
	}
}

func TestExecIgnore(t *testing.T) {
	ctx := context.Background()
	conn, err := mysql.Connect(ctx, &connParams)
	require.NoError(t, err)
	defer conn.Close()
	_, err = conn.ExecuteFetch("create database t", 10000, true)
	require.NoError(t, err)
	defer conn.ExecuteFetch("drop database t", 10000, true) // nolint:errcheck

	withdb := connParams
	withdb.DbName = "t"
	execconn, err := mysql.Connect(ctx, &withdb)
	require.NoError(t, err)
	defer execconn.Close()

	wd := New([]string{})
	qr, err := wd.ExecIgnore(ctx, "select * from a", execconn.ExecuteFetch)
	require.NoError(t, err)
	assert.Equal(t, &sqltypes.Result{}, qr)

	_, err = wd.ExecIgnore(ctx, "syntax error", execconn.ExecuteFetch)
	// This should fail.
	assert.Error(t, err)

	_, _ = execconn.ExecuteFetch("create table a(id int, primary key(id))", 10000, false)
	defer execconn.ExecuteFetch("drop table a", 10000, false) // nolint:errcheck
	_, _ = execconn.ExecuteFetch("insert into a values(1)", 10000, false)
	qr, err = wd.ExecIgnore(ctx, "select * from a", execconn.ExecuteFetch)
	require.NoError(t, err)
	assert.Equal(t, 1, len(qr.Rows))
}

func TestDifferentExecFunctions(t *testing.T) {
	ctx := context.Background()
	conn, err := mysql.Connect(ctx, &connParams)
	require.NoError(t, err)
	defer conn.Close()
	defer conn.ExecuteFetch("drop database t", 10000, true) // nolint:errcheck

	execconn, err := mysql.Connect(ctx, &connParams)
	require.NoError(t, err)
	defer execconn.Close()

	wd := New([]string{"create database t"})
	_, err = wd.Exec(ctx, "select * from a", func(query string) (*sqltypes.Result, error) {
		return nil, mysql.NewSQLError(mysql.ERNoSuchTable, mysql.SSUnknownSQLState, "error in execution")
	}, execconn.ExecuteFetch)
	require.EqualError(t, err, "error in execution (errno 1146) (sqlstate HY000)")

	res, err := execconn.ExecuteFetch("show databases", 10000, false)
	require.NoError(t, err)
	foundDatabase := false
	for _, row := range res.Rows {
		if row[0].ToString() == "t" {
			foundDatabase = true
		}
	}
	require.True(t, foundDatabase, "database should be created since DDL should have executed")
}

func checkResult(t *testing.T, wantqr *sqltypes.Result, wanterr string, qr *sqltypes.Result, err error) {
	t.Helper()

	assert.Equal(t, wantqr, qr)
	var goterr string
	if err != nil {
		goterr = err.Error()
	}
	if wanterr == "" {
		assert.Equal(t, "", goterr)
	}
	assert.Contains(t, goterr, wanterr)
}

func TestMain(m *testing.M) {
	tabletenvtest.LoadTabletEnvFlags()
	tabletenv.Init()

<<<<<<< HEAD
	if sidecardb.InitVTSchemaOnTabletInit {
		enableWithDDLForTests = true
=======
	if sidecardb.GetInitVTSchemaFlag() {
		EnableWithDDLForTests = true
>>>>>>> cc9f3127
	}

	exitCode := func() int {
		// Launch MySQL.
		// We need a Keyspace in the topology, so the DbName is set.
		// We need a Shard too, so the database 'vttest' is created.
		cfg := vttest.Config{
			Topology: &vttestpb.VTTestTopology{
				Keyspaces: []*vttestpb.Keyspace{
					{
						Name: "vttest",
						Shards: []*vttestpb.Shard{
							{
								Name:           "0",
								DbNameOverride: "vttest",
							},
						},
					},
				},
			},
			OnlyMySQL: true,
		}
		defer os.RemoveAll(cfg.SchemaDir)
		cluster := vttest.LocalCluster{
			Config: cfg,
		}
		if err := cluster.Setup(); err != nil {
			fmt.Fprintf(os.Stderr, "could not launch mysql: %v\n", err)
			return 1
		}
		defer cluster.TearDown()

		connParams = cluster.MySQLConnParams()

		return m.Run()
	}()
	os.Exit(exitCode)
}<|MERGE_RESOLUTION|>--- conflicted
+++ resolved
@@ -280,13 +280,8 @@
 	tabletenvtest.LoadTabletEnvFlags()
 	tabletenv.Init()
 
-<<<<<<< HEAD
-	if sidecardb.InitVTSchemaOnTabletInit {
-		enableWithDDLForTests = true
-=======
 	if sidecardb.GetInitVTSchemaFlag() {
 		EnableWithDDLForTests = true
->>>>>>> cc9f3127
 	}
 
 	exitCode := func() int {
