--- conflicted
+++ resolved
@@ -363,31 +363,6 @@
 	defer rl.Stop()
 
 	syncOperationExecuted := false
-<<<<<<< HEAD
-=======
-	for index, sql := range sqls {
-		// Attempt to renew lease:
-		if err := rl.Do(func() error { return topo.CheckKeyspaceLockedAndRenew(ctx, exec.keyspace) }); err != nil {
-			execResult.ExecutorErr = vterrors.Wrapf(err, "CheckKeyspaceLocked in ApplySchemaKeyspace %v", exec.keyspace).Error()
-			return &execResult
-		}
-		execResult.CurSQLIndex = index
-		if exec.hasProvidedUUIDs() {
-			providedUUID = exec.uuids[index]
-		}
-		executedAsynchronously, err := exec.executeSQL(ctx, sql, providedUUID, &execResult)
-		if err != nil {
-			execResult.ExecutorErr = err.Error()
-			return &execResult
-		}
-		if !executedAsynchronously {
-			syncOperationExecuted = true
-		}
-		if len(execResult.FailedShards) > 0 {
-			break
-		}
-	}
->>>>>>> 8755887a
 
 	// ReloadSchema once. Do it even if we do an early return on error
 	defer func() {
@@ -434,6 +409,11 @@
 	}()
 
 	for index, sql := range sqls {
+		// Attempt to renew lease:
+		if err := rl.Do(func() error { return topo.CheckKeyspaceLockedAndRenew(ctx, exec.keyspace) }); err != nil {
+			execResult.ExecutorErr = vterrors.Wrapf(err, "CheckKeyspaceLocked in ApplySchemaKeyspace %v", exec.keyspace).Error()
+			return &execResult
+		}
 		execResult.CurSQLIndex = index
 		if exec.hasProvidedUUIDs() {
 			providedUUID = exec.uuids[index]
