/*
Copyright 2019 The Vitess Authors.

Licensed under the Apache License, Version 2.0 (the "License");
you may not use this file except in compliance with the License.
You may obtain a copy of the License at

    http://www.apache.org/licenses/LICENSE-2.0

Unless required by applicable law or agreed to in writing, software
distributed under the License is distributed on an "AS IS" BASIS,
WITHOUT WARRANTIES OR CONDITIONS OF ANY KIND, either express or implied.
See the License for the specific language governing permissions and
limitations under the License.
*/

package schemamanager

import (
	"context"
	"fmt"
	"sync"
	"time"

	"golang.org/x/sync/semaphore"

	"vitess.io/vitess/go/timer"
	"vitess.io/vitess/go/vt/logutil"
	"vitess.io/vitess/go/vt/schema"
	"vitess.io/vitess/go/vt/sqlparser"
	"vitess.io/vitess/go/vt/topo"
	"vitess.io/vitess/go/vt/vtctl/schematools"
	"vitess.io/vitess/go/vt/vterrors"
	"vitess.io/vitess/go/vt/vttablet/tmclient"

	querypb "vitess.io/vitess/go/vt/proto/query"
	tabletmanagerdatapb "vitess.io/vitess/go/vt/proto/tabletmanagerdata"
	topodatapb "vitess.io/vitess/go/vt/proto/topodata"
)

// TabletExecutor applies schema changes to all tablets.
type TabletExecutor struct {
<<<<<<< HEAD
	migrationContext    string
	ts                  *topo.Server
	tmc                 tmclient.TabletManagerClient
	logger              logutil.Logger
	tablets             []*topodatapb.Tablet
	isClosed            bool
	keyspace            string
	waitReplicasTimeout time.Duration
	ddlStrategySetting  *schema.DDLStrategySetting
	uuids               []string
	skipPreflight       bool
=======
	migrationContext     string
	ts                   *topo.Server
	tmc                  tmclient.TabletManagerClient
	logger               logutil.Logger
	tablets              []*topodatapb.Tablet
	isClosed             bool
	allowBigSchemaChange bool
	keyspace             string
	waitReplicasTimeout  time.Duration
	ddlStrategySetting   *schema.DDLStrategySetting
	uuids                []string
>>>>>>> 607a9a4a
}

// NewTabletExecutor creates a new TabletExecutor instance
func NewTabletExecutor(migrationContext string, ts *topo.Server, tmc tmclient.TabletManagerClient, logger logutil.Logger, waitReplicasTimeout time.Duration) *TabletExecutor {
	return &TabletExecutor{
		ts:                  ts,
		tmc:                 tmc,
		logger:              logger,
		isClosed:            true,
		waitReplicasTimeout: waitReplicasTimeout,
		migrationContext:    migrationContext,
	}
}

// SetDDLStrategy applies ddl_strategy from command line flags
func (exec *TabletExecutor) SetDDLStrategy(ddlStrategy string) error {
	ddlStrategySetting, err := schema.ParseDDLStrategy(ddlStrategy)
	if err != nil {
		return err
	}
	exec.ddlStrategySetting = ddlStrategySetting
	return nil
}

// SetUUIDList sets a (possibly empty) list of provided UUIDs for schema migrations
func (exec *TabletExecutor) SetUUIDList(uuids []string) error {
	uuidsMap := map[string]bool{}
	for _, uuid := range uuids {
		if !schema.IsOnlineDDLUUID(uuid) {
			return fmt.Errorf("Not a valid UUID: %s", uuid)
		}
		uuidsMap[uuid] = true
	}
	if len(uuidsMap) != len(uuids) {
		return fmt.Errorf("UUID values must be unique")
	}
	exec.uuids = uuids
	return nil
}

// hasProvidedUUIDs returns true when UUIDs were provided
func (exec *TabletExecutor) hasProvidedUUIDs() bool {
	return len(exec.uuids) != 0
}

// Open opens a connection to the primary for every shard.
func (exec *TabletExecutor) Open(ctx context.Context, keyspace string) error {
	if !exec.isClosed {
		return nil
	}
	exec.keyspace = keyspace
	shardNames, err := exec.ts.GetShardNames(ctx, keyspace)
	if err != nil {
		return fmt.Errorf("unable to get shard names for keyspace: %s, error: %v", keyspace, err)
	}
	exec.tablets = make([]*topodatapb.Tablet, len(shardNames))
	for i, shardName := range shardNames {
		shardInfo, err := exec.ts.GetShard(ctx, keyspace, shardName)
		if err != nil {
			return fmt.Errorf("unable to get shard info, keyspace: %s, shard: %s, error: %v", keyspace, shardName, err)
		}
		if !shardInfo.HasPrimary() {
			return fmt.Errorf("shard: %s does not have a primary", shardName)
		}
		tabletInfo, err := exec.ts.GetTablet(ctx, shardInfo.PrimaryAlias)
		if err != nil {
			return fmt.Errorf("unable to get primary tablet info, keyspace: %s, shard: %s, error: %v", keyspace, shardName, err)
		}
		exec.tablets[i] = tabletInfo.Tablet
	}

	if len(exec.tablets) == 0 {
		return fmt.Errorf("keyspace: %s does not contain any primary tablets", keyspace)
	}
	exec.isClosed = false
	return nil
}

// Validate validates a list of sql statements.
func (exec *TabletExecutor) Validate(ctx context.Context, sqls []string) error {
	if exec.isClosed {
		return fmt.Errorf("executor is closed")
	}
	if err := exec.parseDDLs(sqls); err != nil {
		return err
	}

	return nil
}

func (exec *TabletExecutor) parseDDLs(sqls []string) error {
	for _, sql := range sqls {
		stmt, err := sqlparser.Parse(sql)
		if err != nil {
			return fmt.Errorf("failed to parse sql: %s, got error: %v", sql, err)
		}
		switch stmt.(type) {
		case sqlparser.DDLStatement:
		case sqlparser.DBDDLStatement:
		case *sqlparser.RevertMigration:
		case *sqlparser.AlterMigration:
		default:
			if len(exec.tablets) != 1 {
				return fmt.Errorf("non-ddl statements can only be executed for single shard keyspaces: %s", sql)
			}
		}
	}
	return nil
}

// IsOnlineSchemaDDL returns true if we expect to run a online schema change DDL
func (exec *TabletExecutor) isOnlineSchemaDDL(stmt sqlparser.Statement) (isOnline bool) {
	switch stmt := stmt.(type) {
	case sqlparser.DDLStatement:
		if exec.ddlStrategySetting == nil {
			return false
		}
		if exec.ddlStrategySetting.Strategy.IsDirect() {
			return false
		}
		switch stmt.GetAction() {
		case sqlparser.CreateDDLAction, sqlparser.DropDDLAction, sqlparser.AlterDDLAction:
			return true
		}
	case *sqlparser.RevertMigration:
		return true
	}
	return false
}

<<<<<<< HEAD
func (exec *TabletExecutor) preflightSchemaChanges(ctx context.Context, sqls []string) error {
	if exec.skipPreflight {
		return nil
	}
	_, err := exec.tmc.PreflightSchema(ctx, exec.tablets[0], sqls)
	return err
=======
// a schema change that satisfies any following condition is considered
// to be a big schema change and will be rejected.
//  1. Alter more than 100,000 rows.
//  2. Change a table with more than 2,000,000 rows (Drops are fine).
func (exec *TabletExecutor) detectBigSchemaChanges(ctx context.Context, parsedDDLs []sqlparser.DDLStatement) (bool, error) {
	// We want to avoid any overhead if possible. If all DDLs are online schema changes, then we want to
	// skip GetSchema altogether.
	foundAnyNonOnlineDDL := false
	for _, ddl := range parsedDDLs {
		if !exec.isOnlineSchemaDDL(ddl) {
			foundAnyNonOnlineDDL = true
		}
	}
	if !foundAnyNonOnlineDDL {
		return false, nil
	}
	// exec.tablets is guaranteed to have at least one element;
	// Otherwise, Open should fail and executor should fail.
	primaryTabletInfo := exec.tablets[0]
	// get database schema, excluding views.
	req := &tabletmanagerdatapb.GetSchemaRequest{Tables: []string{}, ExcludeTables: []string{}, TableSchemaOnly: true}
	dbSchema, err := exec.tmc.GetSchema(ctx, primaryTabletInfo, req)
	if err != nil {
		return false, fmt.Errorf("unable to get database schema, error: %v", err)
	}
	tableWithCount := make(map[string]uint64, len(dbSchema.TableDefinitions))
	for _, tableSchema := range dbSchema.TableDefinitions {
		tableWithCount[tableSchema.Name] = tableSchema.RowCount
	}
	for _, ddl := range parsedDDLs {
		if exec.isOnlineSchemaDDL(ddl) {
			// Since this is an online schema change, there is no need to worry about big changes
			continue
		}
		switch ddl.GetAction() {
		case sqlparser.DropDDLAction, sqlparser.CreateDDLAction, sqlparser.TruncateDDLAction, sqlparser.RenameDDLAction:
			continue
		}
		tableName := ddl.GetTable().Name.String()
		if rowCount, ok := tableWithCount[tableName]; ok {
			if rowCount > 100000 && ddl.GetAction() == sqlparser.AlterDDLAction {
				return true, fmt.Errorf(
					"big schema change detected. Disable check with -allow_long_unavailability. ddl: %s alters a table with more than 100 thousand rows", sqlparser.String(ddl))
			}
			if rowCount > 2000000 {
				return true, fmt.Errorf(
					"big schema change detected. Disable check with -allow_long_unavailability. ddl: %s changes a table with more than 2 million rows", sqlparser.String(ddl))
			}
		}
	}
	return false, nil
>>>>>>> 607a9a4a
}

// executeSQL executes a single SQL statement either as online DDL or synchronously on all tablets.
// In online DDL case, the query may be exploded into multiple queries during
func (exec *TabletExecutor) executeSQL(ctx context.Context, sql string, providedUUID string, execResult *ExecuteResult) (executedAsynchronously bool, err error) {
	stmt, err := sqlparser.Parse(sql)
	if err != nil {
		return false, err
	}
	switch stmt := stmt.(type) {
	case sqlparser.DDLStatement:
		if exec.isOnlineSchemaDDL(stmt) {
			onlineDDLs, err := schema.NewOnlineDDLs(exec.keyspace, sql, stmt, exec.ddlStrategySetting, exec.migrationContext, providedUUID)
			if err != nil {
				execResult.ExecutorErr = err.Error()
				return false, err
			}
			for _, onlineDDL := range onlineDDLs {
				exec.executeOnAllTablets(ctx, execResult, onlineDDL.SQL, true)
				if len(execResult.SuccessShards) > 0 {
					execResult.UUIDs = append(execResult.UUIDs, onlineDDL.UUID)
					exec.logger.Printf("%s\n", onlineDDL.UUID)
				}
			}
			return true, nil
		}
	case *sqlparser.RevertMigration:
		strategySetting := schema.NewDDLStrategySetting(schema.DDLStrategyOnline, exec.ddlStrategySetting.Options)
		onlineDDL, err := schema.NewOnlineDDL(exec.keyspace, "", sqlparser.String(stmt), strategySetting, exec.migrationContext, providedUUID)
		if err != nil {
			execResult.ExecutorErr = err.Error()
			return false, err
		}
		exec.executeOnAllTablets(ctx, execResult, onlineDDL.SQL, true)
		execResult.UUIDs = append(execResult.UUIDs, onlineDDL.UUID)
		exec.logger.Printf("%s\n", onlineDDL.UUID)
		return true, nil
	case *sqlparser.AlterMigration:
		exec.executeOnAllTablets(ctx, execResult, sql, true)
		return true, nil
	}
	exec.executeOnAllTablets(ctx, execResult, sql, false)
	return false, nil
}

// Execute applies schema changes
func (exec *TabletExecutor) Execute(ctx context.Context, sqls []string) *ExecuteResult {
	execResult := ExecuteResult{}
	execResult.Sqls = sqls
	if exec.isClosed {
		execResult.ExecutorErr = "executor is closed"
		return &execResult
	}
	startTime := time.Now()
	defer func() { execResult.TotalTimeSpent = time.Since(startTime) }()

	// Lock the keyspace so our schema change doesn't overlap with other
	// keyspace-wide operations like resharding migrations.
	ctx, unlock, lockErr := exec.ts.LockKeyspace(ctx, exec.keyspace, "ApplySchemaKeyspace")
	if lockErr != nil {
		execResult.ExecutorErr = vterrors.Wrapf(lockErr, "lockErr in ApplySchemaKeyspace %v", exec.keyspace).Error()
		return &execResult
	}
	defer func() {
		// This is complicated because execResult.ExecutorErr
		// is not of type error.
		var unlockErr error
		unlock(&unlockErr)
		if execResult.ExecutorErr == "" && unlockErr != nil {
			execResult.ExecutorErr = vterrors.Wrapf(unlockErr, "unlockErr in ApplySchemaKeyspace %v", exec.keyspace).Error()
		}
	}()

	if exec.hasProvidedUUIDs() && len(exec.uuids) != len(sqls) {
		execResult.ExecutorErr = fmt.Sprintf("provided %v UUIDs do not match number of DDLs %v", len(exec.uuids), len(sqls))
		return &execResult
	}
	providedUUID := ""

	rl := timer.NewRateLimiter(topo.RemoteOperationTimeout / 4)
	defer rl.Stop()

	syncOperationExecuted := false

	// ReloadSchema once. Do it even if we do an early return on error
	defer func() {
		if !syncOperationExecuted {
			exec.logger.Infof("Skipped ReloadSchema since all SQLs executed asynchronously")
			return
		}
		// same shards will appear multiple times in execResult.SuccessShards when there are
		// multiple SQLs
		uniqueShards := map[string]*ShardResult{}
		for i := range execResult.SuccessShards {
			// Please do not change the above iteration to "for result := range ...".
			// This is because we want to end up grabbing a pointer to the result. But golang's "for"
			// implementation reuses the iteration parameter, and we end up reusing the same pointer.
			result := &execResult.SuccessShards[i]
			uniqueShards[result.Shard] = result
		}
		var wg sync.WaitGroup
		// If all shards succeeded, wait (up to waitReplicasTimeout) for replicas to
		// execute the schema change via replication. This is best-effort, meaning
		// we still return overall success if the timeout expires.
		concurrency := semaphore.NewWeighted(10)
		reloadCtx, cancel := context.WithTimeout(ctx, exec.waitReplicasTimeout)
		defer cancel()
		for _, result := range uniqueShards {
			wg.Add(1)
			go func(result *ShardResult) {
				defer wg.Done()
				exec.logger.Infof("ReloadSchema on shard: %s", result.Shard)
				schematools.ReloadShard(
					reloadCtx,
					exec.ts,
					exec.tmc,
					exec.logger,
					exec.keyspace,
					result.Shard,
					result.Position,
					concurrency,
					true, /* includePrimary */
				)
			}(result)
		}
		wg.Wait()
	}()

	for index, sql := range sqls {
		// Attempt to renew lease:
		if err := rl.Do(func() error { return topo.CheckKeyspaceLockedAndRenew(ctx, exec.keyspace) }); err != nil {
			execResult.ExecutorErr = vterrors.Wrapf(err, "CheckKeyspaceLocked in ApplySchemaKeyspace %v", exec.keyspace).Error()
			return &execResult
		}
		execResult.CurSQLIndex = index
		if exec.hasProvidedUUIDs() {
			providedUUID = exec.uuids[index]
		}
		executedAsynchronously, err := exec.executeSQL(ctx, sql, providedUUID, &execResult)
		if err != nil {
			execResult.ExecutorErr = err.Error()
			return &execResult
		}
		if !executedAsynchronously {
			syncOperationExecuted = true
		}
		if len(execResult.FailedShards) > 0 {
			break
		}
	}

	return &execResult
}

// executeOnAllTablets runs a query on all tablets, synchronously. This can be a long running operation.
func (exec *TabletExecutor) executeOnAllTablets(ctx context.Context, execResult *ExecuteResult, sql string, viaQueryService bool) {
	var wg sync.WaitGroup
	numOfPrimaryTablets := len(exec.tablets)
	wg.Add(numOfPrimaryTablets)
	errChan := make(chan ShardWithError, numOfPrimaryTablets)
	successChan := make(chan ShardResult, numOfPrimaryTablets)
	for _, tablet := range exec.tablets {
		go func(tablet *topodatapb.Tablet) {
			defer wg.Done()
			exec.executeOneTablet(ctx, tablet, sql, viaQueryService, errChan, successChan)
		}(tablet)
	}
	wg.Wait()
	close(errChan)
	close(successChan)
	execResult.FailedShards = make([]ShardWithError, 0, len(errChan))
	execResult.SuccessShards = make([]ShardResult, 0, len(successChan))
	for e := range errChan {
		execResult.FailedShards = append(execResult.FailedShards, e)
	}
	for r := range successChan {
		execResult.SuccessShards = append(execResult.SuccessShards, r)
	}

	if len(execResult.FailedShards) > 0 {
		return
	}
}

func (exec *TabletExecutor) executeOneTablet(
	ctx context.Context,
	tablet *topodatapb.Tablet,
	sql string,
	viaQueryService bool,
	errChan chan ShardWithError,
	successChan chan ShardResult) {

	var result *querypb.QueryResult
	var err error
	if viaQueryService {
		result, err = exec.tmc.ExecuteQuery(ctx, tablet, &tabletmanagerdatapb.ExecuteQueryRequest{
			Query:   []byte(sql),
			MaxRows: 10,
		})
	} else {
		if exec.ddlStrategySetting != nil && exec.ddlStrategySetting.IsAllowZeroInDateFlag() {
			// --allow-zero-in-date Applies to DDLs
			stmt, err := sqlparser.Parse(string(sql))
			if err != nil {
				errChan <- ShardWithError{Shard: tablet.Shard, Err: err.Error()}
				return
			}
			if ddlStmt, ok := stmt.(sqlparser.DDLStatement); ok {
				// Add comments directive to allow zero in date
				const directive = `/*vt+ allowZeroInDate=true */`
				ddlStmt.SetComments(ddlStmt.GetParsedComments().Prepend(directive))
				sql = sqlparser.String(ddlStmt)
			}
		}
		result, err = exec.tmc.ExecuteFetchAsDba(ctx, tablet, false, &tabletmanagerdatapb.ExecuteFetchAsDbaRequest{
			Query:   []byte(sql),
			MaxRows: 10,
		})
	}
	if err != nil {
		errChan <- ShardWithError{Shard: tablet.Shard, Err: err.Error()}
		return
	}
	// Get a replication position that's guaranteed to be after the schema change
	// was applied on the primary.
	pos, err := exec.tmc.PrimaryPosition(ctx, tablet)
	if err != nil {
		errChan <- ShardWithError{
			Shard: tablet.Shard,
			Err:   fmt.Sprintf("couldn't get replication position after applying schema change on primary: %v", err),
		}
		return
	}
	successChan <- ShardResult{
		Shard:    tablet.Shard,
		Result:   result,
		Position: pos,
	}
}

// Close clears tablet executor states
func (exec *TabletExecutor) Close() {
	if !exec.isClosed {
		exec.tablets = nil
		exec.isClosed = true
	}
}

var _ Executor = (*TabletExecutor)(nil)<|MERGE_RESOLUTION|>--- conflicted
+++ resolved
@@ -40,7 +40,6 @@
 
 // TabletExecutor applies schema changes to all tablets.
 type TabletExecutor struct {
-<<<<<<< HEAD
 	migrationContext    string
 	ts                  *topo.Server
 	tmc                 tmclient.TabletManagerClient
@@ -51,20 +50,6 @@
 	waitReplicasTimeout time.Duration
 	ddlStrategySetting  *schema.DDLStrategySetting
 	uuids               []string
-	skipPreflight       bool
-=======
-	migrationContext     string
-	ts                   *topo.Server
-	tmc                  tmclient.TabletManagerClient
-	logger               logutil.Logger
-	tablets              []*topodatapb.Tablet
-	isClosed             bool
-	allowBigSchemaChange bool
-	keyspace             string
-	waitReplicasTimeout  time.Duration
-	ddlStrategySetting   *schema.DDLStrategySetting
-	uuids                []string
->>>>>>> 607a9a4a
 }
 
 // NewTabletExecutor creates a new TabletExecutor instance
@@ -193,68 +178,6 @@
 		return true
 	}
 	return false
-}
-
-<<<<<<< HEAD
-func (exec *TabletExecutor) preflightSchemaChanges(ctx context.Context, sqls []string) error {
-	if exec.skipPreflight {
-		return nil
-	}
-	_, err := exec.tmc.PreflightSchema(ctx, exec.tablets[0], sqls)
-	return err
-=======
-// a schema change that satisfies any following condition is considered
-// to be a big schema change and will be rejected.
-//  1. Alter more than 100,000 rows.
-//  2. Change a table with more than 2,000,000 rows (Drops are fine).
-func (exec *TabletExecutor) detectBigSchemaChanges(ctx context.Context, parsedDDLs []sqlparser.DDLStatement) (bool, error) {
-	// We want to avoid any overhead if possible. If all DDLs are online schema changes, then we want to
-	// skip GetSchema altogether.
-	foundAnyNonOnlineDDL := false
-	for _, ddl := range parsedDDLs {
-		if !exec.isOnlineSchemaDDL(ddl) {
-			foundAnyNonOnlineDDL = true
-		}
-	}
-	if !foundAnyNonOnlineDDL {
-		return false, nil
-	}
-	// exec.tablets is guaranteed to have at least one element;
-	// Otherwise, Open should fail and executor should fail.
-	primaryTabletInfo := exec.tablets[0]
-	// get database schema, excluding views.
-	req := &tabletmanagerdatapb.GetSchemaRequest{Tables: []string{}, ExcludeTables: []string{}, TableSchemaOnly: true}
-	dbSchema, err := exec.tmc.GetSchema(ctx, primaryTabletInfo, req)
-	if err != nil {
-		return false, fmt.Errorf("unable to get database schema, error: %v", err)
-	}
-	tableWithCount := make(map[string]uint64, len(dbSchema.TableDefinitions))
-	for _, tableSchema := range dbSchema.TableDefinitions {
-		tableWithCount[tableSchema.Name] = tableSchema.RowCount
-	}
-	for _, ddl := range parsedDDLs {
-		if exec.isOnlineSchemaDDL(ddl) {
-			// Since this is an online schema change, there is no need to worry about big changes
-			continue
-		}
-		switch ddl.GetAction() {
-		case sqlparser.DropDDLAction, sqlparser.CreateDDLAction, sqlparser.TruncateDDLAction, sqlparser.RenameDDLAction:
-			continue
-		}
-		tableName := ddl.GetTable().Name.String()
-		if rowCount, ok := tableWithCount[tableName]; ok {
-			if rowCount > 100000 && ddl.GetAction() == sqlparser.AlterDDLAction {
-				return true, fmt.Errorf(
-					"big schema change detected. Disable check with -allow_long_unavailability. ddl: %s alters a table with more than 100 thousand rows", sqlparser.String(ddl))
-			}
-			if rowCount > 2000000 {
-				return true, fmt.Errorf(
-					"big schema change detected. Disable check with -allow_long_unavailability. ddl: %s changes a table with more than 2 million rows", sqlparser.String(ddl))
-			}
-		}
-	}
-	return false, nil
->>>>>>> 607a9a4a
 }
 
 // executeSQL executes a single SQL statement either as online DDL or synchronously on all tablets.
