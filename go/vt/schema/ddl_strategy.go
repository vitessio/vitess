/*
Copyright 2021 The Vitess Authors.

Licensed under the Apache License, Version 2.0 (the "License");
you may not use this file except in compliance with the License.
You may obtain a copy of the License at

    http://www.apache.org/licenses/LICENSE-2.0

Unless required by applicable law or agreed to in writing, software
distributed under the License is distributed on an "AS IS" BASIS,
WITHOUT WARRANTIES OR CONDITIONS OF ANY KIND, either express or implied.
See the License for the specific language governing permissions and
limitations under the License.
*/

package schema

import (
	"fmt"
	"regexp"
	"strconv"

	"github.com/google/shlex"

	"vitess.io/vitess/go/textutil"
)

const (
<<<<<<< HEAD
	declarativeFlag      = "declarative"
	skipTopoFlag         = "skip-topo"
	singletonFlag        = "singleton"
	singletonContextFlag = "singleton-context"
	shardsFlag           = "shards"
)

var (
	strategyParserRegexp = regexp.MustCompile(`^([\S]+)\s+(.*)$`)
	shardsFlagRegexp     = regexp.MustCompile(fmt.Sprintf(`^[-]{1,2}%s=(.*?)$`, shardsFlag))
=======
	declarativeFlag       = "declarative"
	skipTopoFlag          = "skip-topo"
	singletonFlag         = "singleton"
	singletonContextFlag  = "singleton-context"
	vreplicationTestSuite = "vreplication-test-suite"
>>>>>>> 027ef58d
)

// DDLStrategy suggests how an ALTER TABLE should run (e.g. "direct", "online", "gh-ost" or "pt-osc")
type DDLStrategy string

const (
	// DDLStrategyDirect means not an online-ddl migration. Just a normal MySQL ALTER TABLE
	DDLStrategyDirect DDLStrategy = "direct"
	// DDLStrategyOnline requests vreplication to run the migration
	DDLStrategyOnline DDLStrategy = "online"
	// DDLStrategyGhost requests gh-ost to run the migration
	DDLStrategyGhost DDLStrategy = "gh-ost"
	// DDLStrategyPTOSC requests pt-online-schema-change to run the migration
	DDLStrategyPTOSC DDLStrategy = "pt-osc"
)

// IsDirect returns true if this strategy is a direct strategy
// A strategy is direct if it's not explciitly one of the online DDL strategies
func (s DDLStrategy) IsDirect() bool {
	switch s {
	case DDLStrategyOnline, DDLStrategyGhost, DDLStrategyPTOSC:
		return false
	}
	return true
}

// DDLStrategySetting is a formal breakdown of the @@ddl_strategy variable, into strategy and options
type DDLStrategySetting struct {
	Strategy DDLStrategy `json:"strategy,omitempty"`
	Options  string      `json:"options,omitempty"`
}

// NewDDLStrategySetting instantiates a new setting
func NewDDLStrategySetting(strategy DDLStrategy, options string) *DDLStrategySetting {
	return &DDLStrategySetting{
		Strategy: strategy,
		Options:  options,
	}
}

// ParseDDLStrategy parses and validates the value of @@ddl_strategy or -ddl_strategy variables
func ParseDDLStrategy(strategyVariable string) (*DDLStrategySetting, error) {
	setting := &DDLStrategySetting{}
	strategyName := strategyVariable
	if submatch := strategyParserRegexp.FindStringSubmatch(strategyVariable); len(submatch) > 0 {
		strategyName = submatch[1]
		setting.Options = submatch[2]
	}

	switch strategy := DDLStrategy(strategyName); strategy {
	case "": // backward compatiblity and to handle unspecified values
		setting.Strategy = DDLStrategyDirect
	case DDLStrategyOnline, DDLStrategyGhost, DDLStrategyPTOSC, DDLStrategyDirect:
		setting.Strategy = strategy
	default:
		return nil, fmt.Errorf("Unknown online DDL strategy: '%v'", strategy)
	}
	return setting, nil
}

// isFlag return true when the given string is a CLI flag of the given name
func isFlag(s string, name string) bool {
	if s == fmt.Sprintf("-%s", name) {
		return true
	}
	if s == fmt.Sprintf("--%s", name) {
		return true
	}
	return false
}

// hasFlag returns true when Options include named flag
func (setting *DDLStrategySetting) hasFlag(name string) bool {
	opts, _ := shlex.Split(setting.Options)
	for _, opt := range opts {
		if isFlag(opt, name) {
			return true
		}
	}
	return false
}

// IsDeclarative checks if strategy options include -declarative
func (setting *DDLStrategySetting) IsDeclarative() bool {
	return setting.hasFlag(declarativeFlag)
}

// IsSingleton checks if strategy options include -singleton
func (setting *DDLStrategySetting) IsSingleton() bool {
	return setting.hasFlag(singletonFlag)
}

// IsSingletonContext checks if strategy options include -singleton-context
func (setting *DDLStrategySetting) IsSingletonContext() bool {
	return setting.hasFlag(singletonContextFlag)
}

<<<<<<< HEAD
// isShardsFlag returns true when given option denotes a `-shards=[...]` flag
func isShardsFlag(opt string) (bool, string) {
	submatch := shardsFlagRegexp.FindStringSubmatch(opt)
	if len(submatch) == 0 {
		return false, ""
	}
	return true, submatch[1]
}

// TargetShards returns a list of shards specified in '--shards=...', or an empty slice if unspecified
func (setting *DDLStrategySetting) TargetShards() (shards []string) {
	// We do some ugly manual parsing of -shards value
	opts, _ := shlex.Split(setting.Options)
	for _, opt := range opts {
		if isShards, val := isShardsFlag(opt); isShards {
			// value is possibly quoted
			if s, err := strconv.Unquote(val); err == nil {
				val = s
			}
			shards = textutil.SplitDelimitedList(val)
		}
	}
	return shards
=======
// IsVreplicationTestSuite checks if strategy options include -vreplicatoin-test-suite
func (setting *DDLStrategySetting) IsVreplicationTestSuite() bool {
	return setting.hasFlag(vreplicationTestSuite)
>>>>>>> 027ef58d
}

// RuntimeOptions returns the options used as runtime flags for given strategy, removing any internal hint options
func (setting *DDLStrategySetting) RuntimeOptions() []string {
	opts, _ := shlex.Split(setting.Options)
	validOpts := []string{}
	for _, opt := range opts {
		if b, _ := isShardsFlag(opt); b {
			continue
		}
		switch {
		case isFlag(opt, declarativeFlag):
		case isFlag(opt, skipTopoFlag):
		case isFlag(opt, singletonFlag):
		case isFlag(opt, singletonContextFlag):
		case isFlag(opt, vreplicationTestSuite):
		default:
			validOpts = append(validOpts, opt)
		}
	}
	return validOpts
}

// IsSkipTopo suggests that DDL should apply to tables bypassing global topo request
func (setting *DDLStrategySetting) IsSkipTopo() bool {
	switch {
	case setting.IsSingleton(), setting.IsSingletonContext():
		return true
	case setting.hasFlag(skipTopoFlag):
		return true
	}
	return false
}

// ToString returns a simple string representation of this instance
func (setting *DDLStrategySetting) ToString() string {
	return fmt.Sprintf("DDLStrategySetting: strategy=%v, options=%s", setting.Strategy, setting.Options)
}<|MERGE_RESOLUTION|>--- conflicted
+++ resolved
@@ -27,24 +27,17 @@
 )
 
 const (
-<<<<<<< HEAD
-	declarativeFlag      = "declarative"
-	skipTopoFlag         = "skip-topo"
-	singletonFlag        = "singleton"
-	singletonContextFlag = "singleton-context"
-	shardsFlag           = "shards"
-)
-
-var (
-	strategyParserRegexp = regexp.MustCompile(`^([\S]+)\s+(.*)$`)
-	shardsFlagRegexp     = regexp.MustCompile(fmt.Sprintf(`^[-]{1,2}%s=(.*?)$`, shardsFlag))
-=======
 	declarativeFlag       = "declarative"
 	skipTopoFlag          = "skip-topo"
 	singletonFlag         = "singleton"
 	singletonContextFlag  = "singleton-context"
+	shardsFlag            = "shards"
 	vreplicationTestSuite = "vreplication-test-suite"
->>>>>>> 027ef58d
+)
+
+var (
+	strategyParserRegexp = regexp.MustCompile(`^([\S]+)\s+(.*)$`)
+	shardsFlagRegexp     = regexp.MustCompile(fmt.Sprintf(`^[-]{1,2}%s=(.*?)$`, shardsFlag))
 )
 
 // DDLStrategy suggests how an ALTER TABLE should run (e.g. "direct", "online", "gh-ost" or "pt-osc")
@@ -142,7 +135,6 @@
 	return setting.hasFlag(singletonContextFlag)
 }
 
-<<<<<<< HEAD
 // isShardsFlag returns true when given option denotes a `-shards=[...]` flag
 func isShardsFlag(opt string) (bool, string) {
 	submatch := shardsFlagRegexp.FindStringSubmatch(opt)
@@ -166,11 +158,11 @@
 		}
 	}
 	return shards
-=======
+}
+
 // IsVreplicationTestSuite checks if strategy options include -vreplicatoin-test-suite
 func (setting *DDLStrategySetting) IsVreplicationTestSuite() bool {
 	return setting.hasFlag(vreplicationTestSuite)
->>>>>>> 027ef58d
 }
 
 // RuntimeOptions returns the options used as runtime flags for given strategy, removing any internal hint options
