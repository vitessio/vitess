/*
Copyright 2019 The Vitess Authors.

Licensed under the Apache License, Version 2.0 (the "License");
you may not use this file except in compliance with the License.
You may obtain a copy of the License at

    http://www.apache.org/licenses/LICENSE-2.0

Unless required by applicable law or agreed to in writing, software
distributed under the License is distributed on an "AS IS" BASIS,
WITHOUT WARRANTIES OR CONDITIONS OF ANY KIND, either express or implied.
See the License for the specific language governing permissions and
limitations under the License.
*/

package schema

import (
	"context"
	"encoding/hex"
	"encoding/json"
	"errors"
	"fmt"
	"regexp"
	"strconv"
	"strings"
	"time"

<<<<<<< HEAD
=======
	vtrpcpb "vitess.io/vitess/go/vt/proto/vtrpc"
>>>>>>> 5a03c077
	"vitess.io/vitess/go/vt/sqlparser"
	"vitess.io/vitess/go/vt/topo"
	"vitess.io/vitess/go/vt/vterrors"
)

var (
	migrationBasePath                 = "schema-migration"
	onlineDdlUUIDRegexp               = regexp.MustCompile(`^[0-f]{8}_[0-f]{4}_[0-f]{4}_[0-f]{4}_[0-f]{12}$`)
	onlineDDLGeneratedTableNameRegexp = regexp.MustCompile(`^_[0-f]{8}_[0-f]{4}_[0-f]{4}_[0-f]{4}_[0-f]{12}_([0-9]{14})_(gho|ghc|del|new|vrepl)$`)
	ptOSCGeneratedTableNameRegexp     = regexp.MustCompile(`^_.*_old$`)
)
var (
	// ErrOnlineDDLDisabled is returned when online DDL is disabled, and a user attempts to run an online DDL operation (submit, review, control)
	ErrOnlineDDLDisabled = errors.New("online DDL is disabled")
)

const (
	SchemaMigrationsTableName = "schema_migrations"
	RevertActionStr           = "revert"
)

// MigrationBasePath is the root for all schema migration entries
func MigrationBasePath() string {
	return migrationBasePath
}

// MigrationRequestsPath is the base path for all newly received schema migration requests.
// such requests need to be investigates/reviewed, and to be assigned to all shards
func MigrationRequestsPath() string {
	return fmt.Sprintf("%s/requests", MigrationBasePath())
}

// MigrationQueuedPath is the base path for schema migrations that have been reviewed and
// queued for execution. Kept for historical reference
func MigrationQueuedPath() string {
	return fmt.Sprintf("%s/queued", MigrationBasePath())
}

// MigrationJobsKeyspacePath is the base path for a tablet job, by keyspace
func MigrationJobsKeyspacePath(keyspace string) string {
	return fmt.Sprintf("%s/jobs/%s", MigrationBasePath(), keyspace)
}

// MigrationJobsKeyspaceShardPath is the base path for a tablet job, by keyspace and shard
func MigrationJobsKeyspaceShardPath(keyspace, shard string) string {
	return fmt.Sprintf("%s/%s", MigrationJobsKeyspacePath(keyspace), shard)
}

// OnlineDDLStatus is an indicator to a online DDL status
type OnlineDDLStatus string

const (
	OnlineDDLStatusRequested OnlineDDLStatus = "requested"
	OnlineDDLStatusCancelled OnlineDDLStatus = "cancelled"
	OnlineDDLStatusQueued    OnlineDDLStatus = "queued"
	OnlineDDLStatusReady     OnlineDDLStatus = "ready"
	OnlineDDLStatusRunning   OnlineDDLStatus = "running"
	OnlineDDLStatusComplete  OnlineDDLStatus = "complete"
	OnlineDDLStatusFailed    OnlineDDLStatus = "failed"
)

// OnlineDDL encapsulates the relevant information in an online schema change request
type OnlineDDL struct {
	Keyspace       string          `json:"keyspace,omitempty"`
	Table          string          `json:"table,omitempty"`
	Schema         string          `json:"schema,omitempty"`
	SQL            string          `json:"sql,omitempty"`
	UUID           string          `json:"uuid,omitempty"`
	Strategy       DDLStrategy     `json:"strategy,omitempty"`
	Options        string          `json:"options,omitempty"`
	RequestTime    int64           `json:"time_created,omitempty"`
	RequestContext string          `json:"context,omitempty"`
	Status         OnlineDDLStatus `json:"status,omitempty"`
	TabletAlias    string          `json:"tablet,omitempty"`
	Retries        int64           `json:"retries,omitempty"`
}

// FromJSON creates an OnlineDDL from json
func FromJSON(bytes []byte) (*OnlineDDL, error) {
	onlineDDL := &OnlineDDL{}
	err := json.Unmarshal(bytes, onlineDDL)
	return onlineDDL, err
}

// ReadTopo reads a OnlineDDL object from given topo connection
func ReadTopo(ctx context.Context, conn topo.Conn, entryPath string) (*OnlineDDL, error) {
	bytes, _, err := conn.Get(ctx, entryPath)
	if err != nil {
		return nil, vterrors.Errorf(vtrpcpb.Code_INTERNAL, "ReadTopo Get %s error: %s", entryPath, err.Error())
	}
	onlineDDL, err := FromJSON(bytes)
	if err != nil {
		return nil, vterrors.Errorf(vtrpcpb.Code_INTERNAL, "ReadTopo unmarshal %s error: %s", entryPath, err.Error())
	}
	return onlineDDL, nil
}

// ParseOnlineDDLStatement parses the given SQL into a statement and returns the action type of the DDL statement, or error
// if the statement is not a DDL
func ParseOnlineDDLStatement(sql string) (ddlStmt sqlparser.DDLStatement, action sqlparser.DDLAction, err error) {
	stmt, err := sqlparser.Parse(sql)
	if err != nil {
		return nil, 0, vterrors.Errorf(vtrpcpb.Code_INTERNAL, "error parsing statement: SQL=%s, error=%+v", sql, err)
	}
	switch ddlStmt := stmt.(type) {
	case sqlparser.DDLStatement:
		return ddlStmt, ddlStmt.GetAction(), nil
	}
	return ddlStmt, action, vterrors.Errorf(vtrpcpb.Code_INVALID_ARGUMENT, "unsupported query type: %s", sql)
}

// NewOnlineDDLs takes a single DDL statement, normalizes it (potentially break down into multiple statements), and generates one or more OnlineDDL instances, one for each normalized statement
func NewOnlineDDLs(keyspace string, ddlStmt sqlparser.DDLStatement, ddlStrategySetting *DDLStrategySetting, requestContext string) (onlineDDLs [](*OnlineDDL), err error) {
	appendOnlineDDL := func(tableName string, ddlStmt sqlparser.DDLStatement) error {
		onlineDDL, err := NewOnlineDDL(keyspace, tableName, sqlparser.String(ddlStmt), ddlStrategySetting, requestContext)
		if err != nil {
			return err
		}
		onlineDDLs = append(onlineDDLs, onlineDDL)
		return nil
	}
	switch ddlStmt := ddlStmt.(type) {
	case *sqlparser.CreateTable, *sqlparser.AlterTable:
		if err := appendOnlineDDL(ddlStmt.GetTable().Name.String(), ddlStmt); err != nil {
			return nil, err
		}
		return onlineDDLs, nil
	case *sqlparser.DropTable:
		tables := ddlStmt.GetFromTables()
		for _, table := range tables {
			ddlStmt.SetFromTables([]sqlparser.TableName{table})
			if err := appendOnlineDDL(table.Name.String(), ddlStmt); err != nil {
				return nil, err
			}
		}
		return onlineDDLs, nil
	default:
		return nil, vterrors.Errorf(vtrpcpb.Code_INVALID_ARGUMENT, "unsupported statement for Online DDL: %v", sqlparser.String(ddlStmt))
	}
}

// NewOnlineDDLs takes a single DDL statement, normalizes it (potentially break down into multiple statements), and generates one or more OnlineDDL instances, one for each normalized statement
func NewOnlineDDLs(keyspace string, ddlStmt sqlparser.DDLStatement, ddlStrategySetting *DDLStrategySetting, requestContext string) (onlineDDLs [](*OnlineDDL), err error) {
	appendOnlineDDL := func(tableName string, ddlStmt sqlparser.DDLStatement) error {
		onlineDDL, err := NewOnlineDDL(keyspace, tableName, sqlparser.String(ddlStmt), ddlStrategySetting, requestContext)
		if err != nil {
			return err
		}
		onlineDDLs = append(onlineDDLs, onlineDDL)
		return nil
	}
	switch ddlStmt := ddlStmt.(type) {
	case *sqlparser.DropTable:
		tables := ddlStmt.GetFromTables()
		for _, table := range tables {
			ddlStmt.SetFromTables([]sqlparser.TableName{table})
			if err := appendOnlineDDL(table.Name.String(), ddlStmt); err != nil {
				return nil, err
			}
		}
		return onlineDDLs, nil
	case *sqlparser.CreateTable:
		// handled later on
	case *sqlparser.AlterTable:
		// handled later on
	default:
		return nil, fmt.Errorf("Unsupported statement for Online DDL: %v", sqlparser.String(ddlStmt))
	}
	if err := appendOnlineDDL(ddlStmt.GetTable().Name.String(), ddlStmt); err != nil {
		return nil, err
	}
	return onlineDDLs, nil
}

// NewOnlineDDL creates a schema change request with self generated UUID and RequestTime
func NewOnlineDDL(keyspace string, table string, sql string, ddlStrategySetting *DDLStrategySetting, requestContext string) (*OnlineDDL, error) {
	if ddlStrategySetting == nil {
<<<<<<< HEAD
		return nil, fmt.Errorf("NewOnlineDDL: found nil DDLStrategySetting")
=======
		return nil, vterrors.Errorf(vtrpcpb.Code_INTERNAL, "NewOnlineDDL: found nil DDLStrategySetting")
>>>>>>> 5a03c077
	}
	u, err := CreateOnlineDDLUUID()
	if err != nil {
		return nil, err
	}

	{
		encodeDirective := func(directive string) string {
			return strconv.Quote(hex.EncodeToString([]byte(directive)))
		}
		var comments sqlparser.Comments
		if ddlStrategySetting.IsSkipTopo() {
			comments = sqlparser.Comments{
				fmt.Sprintf(`/*vt+ uuid=%s context=%s table=%s strategy=%s options=%s */`,
					encodeDirective(u),
					encodeDirective(requestContext),
					encodeDirective(table),
					encodeDirective(string(ddlStrategySetting.Strategy)),
					encodeDirective(ddlStrategySetting.Options),
				)}
			if uuid, err := legacyParseRevertUUID(sql); err == nil {
				sql = fmt.Sprintf("revert vitess_migration '%s'", uuid)
			}
		}

		stmt, err := sqlparser.Parse(sql)
		if err != nil {
			isLegacyRevertStatement := false
			// query validation and rebuilding
			if _, err := legacyParseRevertUUID(sql); err == nil {
				// This is a revert statement of the form "revert <uuid>". We allow this for now. Future work will
				// make sure the statement is a valid, parseable "revert vitess_migration '<uuid>'", but we must
				// be backwards compatible for now.
				isLegacyRevertStatement = true
			}
			if !isLegacyRevertStatement {
				// otherwise the statement should have been parseable!
				return nil, err
			}
		} else {
			switch stmt := stmt.(type) {
			case sqlparser.DDLStatement:
				if !stmt.IsFullyParsed() {
<<<<<<< HEAD
					return nil, fmt.Errorf("NewOnlineDDL: cannot fully parse statement %v", sqlparser.String(stmt))
=======
					return nil, vterrors.Errorf(vtrpcpb.Code_INVALID_ARGUMENT, "NewOnlineDDL: cannot fully parse statement %v", sqlparser.String(stmt))
>>>>>>> 5a03c077
				}
				stmt.SetComments(comments)
			case *sqlparser.RevertMigration:
				stmt.SetComments(comments)
			default:
<<<<<<< HEAD
				return nil, fmt.Errorf("Unsupported statement for Online DDL: %v", sqlparser.String(stmt))
=======
				return nil, vterrors.Errorf(vtrpcpb.Code_INVALID_ARGUMENT, "Unsupported statement for Online DDL: %v", sqlparser.String(stmt))
>>>>>>> 5a03c077
			}
			sql = sqlparser.String(stmt)
		}
	}

	return &OnlineDDL{
		Keyspace:       keyspace,
		Table:          table,
		SQL:            sql,
		UUID:           u,
		Strategy:       ddlStrategySetting.Strategy,
		Options:        ddlStrategySetting.Options,
		RequestTime:    time.Now().UnixNano(),
		RequestContext: requestContext,
		Status:         OnlineDDLStatusRequested,
	}, nil
}

// OnlineDDLFromCommentedStatement creates a schema  instance based on a commented query. The query is expected
// to be commented as e.g. `CREATE /*vt+ uuid=... context=... table=... strategy=... options=... */ TABLE ...`
func OnlineDDLFromCommentedStatement(stmt sqlparser.Statement) (onlineDDL *OnlineDDL, err error) {
	var sql string
	var comments sqlparser.Comments
	switch stmt := stmt.(type) {
	case sqlparser.DDLStatement:
		comments = stmt.GetComments()
		// We want sql to be clean of comments, so we temporarily remove, then restore the comments
		stmt.SetComments(sqlparser.Comments{})
		sql = sqlparser.String(stmt)
		stmt.SetComments(comments)
	case *sqlparser.RevertMigration:
		comments = stmt.Comments[:]
		// We want sql to be clean of comments, so we temporarily remove, then restore the comments
		stmt.SetComments(sqlparser.Comments{})
		sql = sqlparser.String(stmt)
		stmt.SetComments(comments)
	default:
<<<<<<< HEAD
		return nil, fmt.Errorf("Unsupported statement for Online DDL: %v", sqlparser.String(stmt))
	}
	if len(comments) == 0 {
		return nil, fmt.Errorf("No comments found in statement: %v", sqlparser.String(stmt))
=======
		return nil, vterrors.Errorf(vtrpcpb.Code_INVALID_ARGUMENT, "unsupported statement for Online DDL: %v", sqlparser.String(stmt))
	}
	if len(comments) == 0 {
		return nil, vterrors.Errorf(vtrpcpb.Code_INVALID_ARGUMENT, "no comments found in statement: %v", sqlparser.String(stmt))
>>>>>>> 5a03c077
	}
	directives := sqlparser.ExtractCommentDirectives(comments)

	decodeDirective := func(name string) (string, error) {
		value := fmt.Sprintf("%s", directives[name])
		if value == "" {
<<<<<<< HEAD
			return "", fmt.Errorf("No value found for comment directive %s", name)
=======
			return "", vterrors.Errorf(vtrpcpb.Code_INVALID_ARGUMENT, "no value found for comment directive %s", name)
>>>>>>> 5a03c077
		}
		unquoted, err := strconv.Unquote(value)
		if err != nil {
			return "", err
		}
		b, err := hex.DecodeString(unquoted)
		if err != nil {
			return "", err
		}
		return string(b), nil
	}

	onlineDDL = &OnlineDDL{
		SQL: sql,
	}
	if onlineDDL.UUID, err = decodeDirective("uuid"); err != nil {
		return nil, err
	}
	if !IsOnlineDDLUUID(onlineDDL.UUID) {
<<<<<<< HEAD
		return nil, fmt.Errorf("Invalid UUID read from statement %s", sqlparser.String(stmt))
=======
		return nil, vterrors.Errorf(vtrpcpb.Code_INVALID_ARGUMENT, "invalid UUID read from statement %s", sqlparser.String(stmt))
>>>>>>> 5a03c077
	}
	if onlineDDL.Table, err = decodeDirective("table"); err != nil {
		return nil, err
	}
	if strategy, err := decodeDirective("strategy"); err == nil {
		onlineDDL.Strategy = DDLStrategy(strategy)
	} else {
		return nil, err
	}
	if options, err := decodeDirective("options"); err == nil {
		onlineDDL.Options = options
	} else {
		return nil, err
	}
	if onlineDDL.RequestContext, err = decodeDirective("context"); err != nil {
		return nil, err
	}
	return onlineDDL, nil
}

// StrategySetting returns the ddl strategy setting associated with this online DDL
func (onlineDDL *OnlineDDL) StrategySetting() *DDLStrategySetting {
	return NewDDLStrategySetting(onlineDDL.Strategy, onlineDDL.Options)
}

// RequestTimeSeconds converts request time to seconds (losing nano precision)
func (onlineDDL *OnlineDDL) RequestTimeSeconds() int64 {
	return onlineDDL.RequestTime / int64(time.Second)
}

// JobsKeyspaceShardPath returns job/<keyspace>/<shard>/<uuid>
func (onlineDDL *OnlineDDL) JobsKeyspaceShardPath(shard string) string {
	return MigrationJobsKeyspaceShardPath(onlineDDL.Keyspace, shard)
}

// ToJSON exports this onlineDDL to JSON
func (onlineDDL *OnlineDDL) ToJSON() ([]byte, error) {
	return json.Marshal(onlineDDL)
}

// GetAction extracts the DDL action type from the online DDL statement
func (onlineDDL *OnlineDDL) GetAction() (action sqlparser.DDLAction, err error) {
	if _, err := onlineDDL.GetRevertUUID(); err == nil {
		return sqlparser.RevertDDLAction, nil
	}

	_, action, err = ParseOnlineDDLStatement(onlineDDL.SQL)
	return action, err
}

// GetActionStr returns a string representation of the DDL action
func (onlineDDL *OnlineDDL) GetActionStr() (action sqlparser.DDLAction, actionStr string, err error) {
	action, err = onlineDDL.GetAction()
	if err != nil {
		return action, actionStr, err
	}
	switch action {
	case sqlparser.RevertDDLAction:
		return action, RevertActionStr, nil
	case sqlparser.CreateDDLAction:
		return action, sqlparser.CreateStr, nil
	case sqlparser.AlterDDLAction:
		return action, sqlparser.AlterStr, nil
	case sqlparser.DropDDLAction:
		return action, sqlparser.DropStr, nil
	}
	return action, "", vterrors.Errorf(vtrpcpb.Code_INVALID_ARGUMENT, "unsupported online DDL action. SQL=%s", onlineDDL.SQL)
}

// GetRevertUUID works when this migration is a revert for another migration. It returns the UUID
// fo the reverted migration.
// The function returns error when this is not a revert migration.
func (onlineDDL *OnlineDDL) GetRevertUUID() (uuid string, err error) {
	if uuid, err := legacyParseRevertUUID(onlineDDL.SQL); err == nil {
		return uuid, nil
	}
	if stmt, err := sqlparser.Parse(onlineDDL.SQL); err == nil {
		if revert, ok := stmt.(*sqlparser.RevertMigration); ok {
			return revert.UUID, nil
		}
	}
<<<<<<< HEAD
	return "", fmt.Errorf("Not a Revert DDL: '%s'", onlineDDL.SQL)
=======
	return "", vterrors.Errorf(vtrpcpb.Code_INVALID_ARGUMENT, "not a Revert DDL: '%s'", onlineDDL.SQL)
>>>>>>> 5a03c077
}

// ToString returns a simple string representation of this instance
func (onlineDDL *OnlineDDL) ToString() string {
	return fmt.Sprintf("OnlineDDL: keyspace=%s, table=%s, sql=%s", onlineDDL.Keyspace, onlineDDL.Table, onlineDDL.SQL)
}

// WriteTopo writes this online DDL to given topo connection, based on basePath and and this DDL's UUID
func (onlineDDL *OnlineDDL) WriteTopo(ctx context.Context, conn topo.Conn, basePath string) error {
	if onlineDDL.UUID == "" {
		return vterrors.Errorf(vtrpcpb.Code_INVALID_ARGUMENT, "onlineDDL UUID not found; keyspace=%s, sql=%s", onlineDDL.Keyspace, onlineDDL.SQL)
	}
	bytes, err := onlineDDL.ToJSON()
	if err != nil {
		return vterrors.Errorf(vtrpcpb.Code_INTERNAL, "onlineDDL marshall error:%s, keyspace=%s, sql=%s", err.Error(), onlineDDL.Keyspace, onlineDDL.SQL)
	}
	_, err = conn.Create(ctx, fmt.Sprintf("%s/%s", basePath, onlineDDL.UUID), bytes)
	if err != nil {
		return vterrors.Errorf(vtrpcpb.Code_INTERNAL, "onlineDDL topo create error:%s, keyspace=%s, sql=%s", err.Error(), onlineDDL.Keyspace, onlineDDL.SQL)
	}
	return nil
}

// GetGCUUID gets this OnlineDDL UUID in GC UUID format
func (onlineDDL *OnlineDDL) GetGCUUID() string {
	return OnlineDDLToGCUUID(onlineDDL.UUID)
}

// CreateOnlineDDLUUID creates a UUID in OnlineDDL format, e.g.:
// a0638f6b_ec7b_11ea_9bf8_000d3a9b8a9a
func CreateOnlineDDLUUID() (string, error) {
	return createUUID("_")
}

// IsOnlineDDLUUID answers 'true' when the given string is an online-ddl UUID, e.g.:
// a0638f6b_ec7b_11ea_9bf8_000d3a9b8a9a
func IsOnlineDDLUUID(uuid string) bool {
	return onlineDdlUUIDRegexp.MatchString(uuid)
}

// OnlineDDLToGCUUID converts a UUID in online-ddl format to GC-table format
func OnlineDDLToGCUUID(uuid string) string {
	return strings.Replace(uuid, "_", "", -1)
}

// IsOnlineDDLTableName answers 'true' when the given table name _appears to be_ a name
// generated by an online DDL operation; either the name determined by the online DDL Executor, or
// by pt-online-schema-change.
// There is no guarantee that the tables _was indeed_ generated by an online DDL flow.
func IsOnlineDDLTableName(tableName string) bool {
	if onlineDDLGeneratedTableNameRegexp.MatchString(tableName) {
		return true
	}
	if ptOSCGeneratedTableNameRegexp.MatchString(tableName) {
		return true
	}
	return false
}<|MERGE_RESOLUTION|>--- conflicted
+++ resolved
@@ -27,10 +27,7 @@
 	"strings"
 	"time"
 
-<<<<<<< HEAD
-=======
 	vtrpcpb "vitess.io/vitess/go/vt/proto/vtrpc"
->>>>>>> 5a03c077
 	"vitess.io/vitess/go/vt/sqlparser"
 	"vitess.io/vitess/go/vt/topo"
 	"vitess.io/vitess/go/vt/vterrors"
@@ -172,47 +169,10 @@
 	}
 }
 
-// NewOnlineDDLs takes a single DDL statement, normalizes it (potentially break down into multiple statements), and generates one or more OnlineDDL instances, one for each normalized statement
-func NewOnlineDDLs(keyspace string, ddlStmt sqlparser.DDLStatement, ddlStrategySetting *DDLStrategySetting, requestContext string) (onlineDDLs [](*OnlineDDL), err error) {
-	appendOnlineDDL := func(tableName string, ddlStmt sqlparser.DDLStatement) error {
-		onlineDDL, err := NewOnlineDDL(keyspace, tableName, sqlparser.String(ddlStmt), ddlStrategySetting, requestContext)
-		if err != nil {
-			return err
-		}
-		onlineDDLs = append(onlineDDLs, onlineDDL)
-		return nil
-	}
-	switch ddlStmt := ddlStmt.(type) {
-	case *sqlparser.DropTable:
-		tables := ddlStmt.GetFromTables()
-		for _, table := range tables {
-			ddlStmt.SetFromTables([]sqlparser.TableName{table})
-			if err := appendOnlineDDL(table.Name.String(), ddlStmt); err != nil {
-				return nil, err
-			}
-		}
-		return onlineDDLs, nil
-	case *sqlparser.CreateTable:
-		// handled later on
-	case *sqlparser.AlterTable:
-		// handled later on
-	default:
-		return nil, fmt.Errorf("Unsupported statement for Online DDL: %v", sqlparser.String(ddlStmt))
-	}
-	if err := appendOnlineDDL(ddlStmt.GetTable().Name.String(), ddlStmt); err != nil {
-		return nil, err
-	}
-	return onlineDDLs, nil
-}
-
 // NewOnlineDDL creates a schema change request with self generated UUID and RequestTime
 func NewOnlineDDL(keyspace string, table string, sql string, ddlStrategySetting *DDLStrategySetting, requestContext string) (*OnlineDDL, error) {
 	if ddlStrategySetting == nil {
-<<<<<<< HEAD
-		return nil, fmt.Errorf("NewOnlineDDL: found nil DDLStrategySetting")
-=======
 		return nil, vterrors.Errorf(vtrpcpb.Code_INTERNAL, "NewOnlineDDL: found nil DDLStrategySetting")
->>>>>>> 5a03c077
 	}
 	u, err := CreateOnlineDDLUUID()
 	if err != nil {
@@ -256,21 +216,13 @@
 			switch stmt := stmt.(type) {
 			case sqlparser.DDLStatement:
 				if !stmt.IsFullyParsed() {
-<<<<<<< HEAD
-					return nil, fmt.Errorf("NewOnlineDDL: cannot fully parse statement %v", sqlparser.String(stmt))
-=======
 					return nil, vterrors.Errorf(vtrpcpb.Code_INVALID_ARGUMENT, "NewOnlineDDL: cannot fully parse statement %v", sqlparser.String(stmt))
->>>>>>> 5a03c077
 				}
 				stmt.SetComments(comments)
 			case *sqlparser.RevertMigration:
 				stmt.SetComments(comments)
 			default:
-<<<<<<< HEAD
-				return nil, fmt.Errorf("Unsupported statement for Online DDL: %v", sqlparser.String(stmt))
-=======
-				return nil, vterrors.Errorf(vtrpcpb.Code_INVALID_ARGUMENT, "Unsupported statement for Online DDL: %v", sqlparser.String(stmt))
->>>>>>> 5a03c077
+				return nil, vterrors.Errorf(vtrpcpb.Code_INVALID_ARGUMENT, "unsupported statement for Online DDL: %v", sqlparser.String(stmt))
 			}
 			sql = sqlparser.String(stmt)
 		}
@@ -308,28 +260,17 @@
 		sql = sqlparser.String(stmt)
 		stmt.SetComments(comments)
 	default:
-<<<<<<< HEAD
-		return nil, fmt.Errorf("Unsupported statement for Online DDL: %v", sqlparser.String(stmt))
-	}
-	if len(comments) == 0 {
-		return nil, fmt.Errorf("No comments found in statement: %v", sqlparser.String(stmt))
-=======
 		return nil, vterrors.Errorf(vtrpcpb.Code_INVALID_ARGUMENT, "unsupported statement for Online DDL: %v", sqlparser.String(stmt))
 	}
 	if len(comments) == 0 {
 		return nil, vterrors.Errorf(vtrpcpb.Code_INVALID_ARGUMENT, "no comments found in statement: %v", sqlparser.String(stmt))
->>>>>>> 5a03c077
 	}
 	directives := sqlparser.ExtractCommentDirectives(comments)
 
 	decodeDirective := func(name string) (string, error) {
 		value := fmt.Sprintf("%s", directives[name])
 		if value == "" {
-<<<<<<< HEAD
-			return "", fmt.Errorf("No value found for comment directive %s", name)
-=======
 			return "", vterrors.Errorf(vtrpcpb.Code_INVALID_ARGUMENT, "no value found for comment directive %s", name)
->>>>>>> 5a03c077
 		}
 		unquoted, err := strconv.Unquote(value)
 		if err != nil {
@@ -349,11 +290,7 @@
 		return nil, err
 	}
 	if !IsOnlineDDLUUID(onlineDDL.UUID) {
-<<<<<<< HEAD
-		return nil, fmt.Errorf("Invalid UUID read from statement %s", sqlparser.String(stmt))
-=======
 		return nil, vterrors.Errorf(vtrpcpb.Code_INVALID_ARGUMENT, "invalid UUID read from statement %s", sqlparser.String(stmt))
->>>>>>> 5a03c077
 	}
 	if onlineDDL.Table, err = decodeDirective("table"); err != nil {
 		return nil, err
@@ -435,11 +372,7 @@
 			return revert.UUID, nil
 		}
 	}
-<<<<<<< HEAD
-	return "", fmt.Errorf("Not a Revert DDL: '%s'", onlineDDL.SQL)
-=======
 	return "", vterrors.Errorf(vtrpcpb.Code_INVALID_ARGUMENT, "not a Revert DDL: '%s'", onlineDDL.SQL)
->>>>>>> 5a03c077
 }
 
 // ToString returns a simple string representation of this instance
