--- conflicted
+++ resolved
@@ -93,50 +93,6 @@
 	}
 }
 
-<<<<<<< HEAD
-func TestReplaceTableNameInCreateTableStatement(t *testing.T) {
-	replacementTableName := `my_table`
-	tt := []struct {
-		stmt    string
-		expect  string
-		isError bool
-	}{
-		{
-			stmt:    "CREATE TABLE tbl (id int)",
-			isError: true,
-		},
-		{
-			stmt:   "CREATE TABLE `tbl` (id int)",
-			expect: "CREATE TABLE `my_table` (id int)",
-		},
-		{
-			stmt:   "CREATE     TABLE     `tbl`    (id int)",
-			expect: "CREATE     TABLE     `my_table`    (id int)",
-		},
-		{
-			stmt:   "create table `tbl` (id int)",
-			expect: "create table `my_table` (id int)",
-		},
-		{
-			stmt:    "CREATE TABLE `schema`.`tbl` (id int)",
-			isError: true,
-		},
-		{
-			stmt:    "CREATE TABLE IF NOT EXISTS `tbl` (id int)",
-			isError: true,
-		},
-	}
-	for _, ts := range tt {
-		t.Run(ts.stmt, func(*testing.T) {
-			result, err := ReplaceTableNameInCreateTableStatement(ts.stmt, replacementTableName)
-			if ts.isError {
-				assert.Error(t, err)
-			} else {
-				assert.NoError(t, err)
-				assert.Equal(t, ts.expect, result)
-			}
-		})
-=======
 func TestLegacyParseRevertUUID(t *testing.T) {
 
 	{
@@ -206,6 +162,5 @@
 			"5": "x-large",
 		}
 		assert.Equal(t, expect, enumTokensMap)
->>>>>>> cb142eea
 	}
 }