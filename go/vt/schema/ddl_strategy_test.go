/*
Copyright 2021 The Vitess Authors.

Licensed under the Apache License, Version 2.0 (the "License");
you may not use this file except in compliance with the License.
You may obtain a copy of the License at

    http://www.apache.org/licenses/LICENSE-2.0

Unless required by applicable law or agreed to in writing, software
distributed under the License is distributed on an "AS IS" BASIS,
WITHOUT WARRANTIES OR CONDITIONS OF ANY KIND, either express or implied.
See the License for the specific language governing permissions and
limitations under the License.
*/

package schema

import (
	"strings"
	"testing"

	"github.com/stretchr/testify/assert"
)

func TestIsDirect(t *testing.T) {
	assert.True(t, DDLStrategyDirect.IsDirect())
	assert.False(t, DDLStrategyVitess.IsDirect())
	assert.False(t, DDLStrategyOnline.IsDirect())
	assert.False(t, DDLStrategyGhost.IsDirect())
	assert.False(t, DDLStrategyPTOSC.IsDirect())
	assert.True(t, DDLStrategy("").IsDirect())
	assert.False(t, DDLStrategy("vitess").IsDirect())
	assert.False(t, DDLStrategy("online").IsDirect())
	assert.False(t, DDLStrategy("gh-ost").IsDirect())
	assert.False(t, DDLStrategy("pt-osc").IsDirect())
	assert.True(t, DDLStrategy("something").IsDirect())
}

func TestIsShardsFlag(t *testing.T) {
	tt := []struct {
		s      string
		expect bool
		val    string
	}{
		{
			s: "something",
		},
		{
			s: "-shards",
		},
		{
			s: "-shards",
		},
		{
			s:      "-shards=",
			expect: true,
		},
		{
			s:      "-shards=0",
			expect: true,
			val:    "0",
		},
		{
			s:      "--shards=0",
			expect: true,
			val:    "0",
		},
		{
			s:      "-shards=-40,40-80",
			expect: true,
			val:    "-40,40-80",
		},
	}
	for _, ts := range tt {
		t.Run(ts.s, func(t *testing.T) {
			isShards, val := isShardsFlag((ts.s))
			assert.Equal(t, ts.expect, isShards)
			assert.Equal(t, ts.val, val)
		})
	}
}

func TestParseDDLStrategy(t *testing.T) {
	tt := []struct {
<<<<<<< HEAD
		strategyVariable string
		strategy         DDLStrategy
		options          string
		isDeclarative    bool
		isSingleton      bool
		runtimeOptions   string
		targetShards     []string
		err              error
=======
		strategyVariable     string
		strategy             DDLStrategy
		options              string
		isDeclarative        bool
		isSingleton          bool
		isPostponeCompletion bool
		isAllowConcurrent    bool
		fastOverRevertible   bool
		fastRangeRotation    bool
		runtimeOptions       string
		err                  error
>>>>>>> 7cc8fbbe
	}{
		{
			strategyVariable: "direct",
			strategy:         DDLStrategyDirect,
		},
		{
			strategyVariable: "vitess",
			strategy:         DDLStrategyVitess,
		},
		{
			strategyVariable: "online",
			strategy:         DDLStrategyOnline,
		},
		{
			strategyVariable: "gh-ost",
			strategy:         DDLStrategyGhost,
		},
		{
			strategyVariable: "pt-osc",
			strategy:         DDLStrategyPTOSC,
		},
		{
			strategy: DDLStrategyDirect,
		},
		{
			strategyVariable: "gh-ost --max-load=Threads_running=100 --allow-master",
			strategy:         DDLStrategyGhost,
			// These are gh-ost options. Nothing we can do until that changes upstream
			options:        "--max-load=Threads_running=100 --allow-master",
			runtimeOptions: "--max-load=Threads_running=100 --allow-master",
		},
		{
			strategyVariable: "gh-ost --max-load=Threads_running=100 -declarative",
			strategy:         DDLStrategyGhost,
			options:          "--max-load=Threads_running=100 -declarative",
			runtimeOptions:   "--max-load=Threads_running=100",
			isDeclarative:    true,
		},
		{
			strategyVariable: "gh-ost --declarative --max-load=Threads_running=100",
			strategy:         DDLStrategyGhost,
			options:          "--declarative --max-load=Threads_running=100",
			runtimeOptions:   "--max-load=Threads_running=100",
			isDeclarative:    true,
		},
		{
			strategyVariable: "pt-osc -singleton",
			strategy:         DDLStrategyPTOSC,
			options:          "-singleton",
			runtimeOptions:   "",
			isSingleton:      true,
		},
		{
<<<<<<< HEAD
			strategyVariable: "gh-ost --declarative --shards=-40,40-80 --max-load=Threads_running=100",
			strategy:         DDLStrategyGhost,
			options:          "--declarative --shards=-40,40-80 --max-load=Threads_running=100",
			runtimeOptions:   "--max-load=Threads_running=100",
			isDeclarative:    true,
			targetShards:     []string{"-40", "40-80"},
		},
		{
			strategyVariable: "gh-ost --shards=,,-40,40-80,,",
			strategy:         DDLStrategyGhost,
			options:          "--shards=,,-40,40-80,,",
			runtimeOptions:   "",
			targetShards:     []string{"-40", "40-80"},
		},
		{
			strategyVariable: `gh-ost -shards="-80,80-"`,
			strategy:         DDLStrategyGhost,
			options:          `-shards="-80,80-"`,
			runtimeOptions:   "",
			targetShards:     []string{"-80", "80-"},
		},
		{
			strategyVariable: `gh-ost -shards="-80, 80-"`,
			strategy:         DDLStrategyGhost,
			options:          `-shards="-80, 80-"`,
			runtimeOptions:   "",
			targetShards:     []string{"-80", "80-"},
		},
		{
			strategyVariable: `gh-ost -shards="-80" -shards="80-"`,
			strategy:         DDLStrategyGhost,
			options:          `-shards="-80" -shards="80-"`,
			runtimeOptions:   "",
			targetShards:     []string{"80-"},
=======
			strategyVariable:     "online -postpone-completion",
			strategy:             DDLStrategyOnline,
			options:              "-postpone-completion",
			runtimeOptions:       "",
			isPostponeCompletion: true,
		},
		{
			strategyVariable:  "online -allow-concurrent",
			strategy:          DDLStrategyOnline,
			options:           "-allow-concurrent",
			runtimeOptions:    "",
			isAllowConcurrent: true,
		},
		{
			strategyVariable:  "vitess -allow-concurrent",
			strategy:          DDLStrategyVitess,
			options:           "-allow-concurrent",
			runtimeOptions:    "",
			isAllowConcurrent: true,
		},
		{
			strategyVariable:   "vitess --fast-over-revertible",
			strategy:           DDLStrategyVitess,
			options:            "--fast-over-revertible",
			runtimeOptions:     "",
			fastOverRevertible: true,
		},
		{
			strategyVariable:  "vitess --fast-range-rotation",
			strategy:          DDLStrategyVitess,
			options:           "--fast-range-rotation",
			runtimeOptions:    "",
			fastRangeRotation: true,
>>>>>>> 7cc8fbbe
		},
	}
	for _, ts := range tt {
		setting, err := ParseDDLStrategy(ts.strategyVariable)
		assert.NoError(t, err)
		assert.Equal(t, ts.strategy, setting.Strategy)
		assert.Equal(t, ts.options, setting.Options)
		assert.Equal(t, ts.isDeclarative, setting.IsDeclarative())
		assert.Equal(t, ts.isSingleton, setting.IsSingleton())
		assert.Equal(t, ts.isPostponeCompletion, setting.IsPostponeCompletion())
		assert.Equal(t, ts.isAllowConcurrent, setting.IsAllowConcurrent())
		assert.Equal(t, ts.fastOverRevertible, setting.IsFastOverRevertibleFlag())
		assert.Equal(t, ts.fastRangeRotation, setting.IsFastRangeRotationFlag())

		runtimeOptions := strings.Join(setting.RuntimeOptions(), " ")
		assert.Equal(t, ts.runtimeOptions, runtimeOptions)

		if len(ts.targetShards) == 0 {
			assert.Empty(t, setting.TargetShards())
		} else {
			assert.Equal(t, ts.targetShards, setting.TargetShards())
		}
	}
	{
		_, err := ParseDDLStrategy("other")
		assert.Error(t, err)
	}
}<|MERGE_RESOLUTION|>--- conflicted
+++ resolved
@@ -83,16 +83,6 @@
 
 func TestParseDDLStrategy(t *testing.T) {
 	tt := []struct {
-<<<<<<< HEAD
-		strategyVariable string
-		strategy         DDLStrategy
-		options          string
-		isDeclarative    bool
-		isSingleton      bool
-		runtimeOptions   string
-		targetShards     []string
-		err              error
-=======
 		strategyVariable     string
 		strategy             DDLStrategy
 		options              string
@@ -103,8 +93,8 @@
 		fastOverRevertible   bool
 		fastRangeRotation    bool
 		runtimeOptions       string
+		targetShards         []string
 		err                  error
->>>>>>> 7cc8fbbe
 	}{
 		{
 			strategyVariable: "direct",
@@ -158,7 +148,6 @@
 			isSingleton:      true,
 		},
 		{
-<<<<<<< HEAD
 			strategyVariable: "gh-ost --declarative --shards=-40,40-80 --max-load=Threads_running=100",
 			strategy:         DDLStrategyGhost,
 			options:          "--declarative --shards=-40,40-80 --max-load=Threads_running=100",
@@ -193,7 +182,8 @@
 			options:          `-shards="-80" -shards="80-"`,
 			runtimeOptions:   "",
 			targetShards:     []string{"80-"},
-=======
+		},
+		{
 			strategyVariable:     "online -postpone-completion",
 			strategy:             DDLStrategyOnline,
 			options:              "-postpone-completion",
@@ -227,7 +217,6 @@
 			options:           "--fast-range-rotation",
 			runtimeOptions:    "",
 			fastRangeRotation: true,
->>>>>>> 7cc8fbbe
 		},
 	}
 	for _, ts := range tt {
