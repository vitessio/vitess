--- conflicted
+++ resolved
@@ -197,11 +197,7 @@
 		}
 	case *sqlparser.ColName:
 		// we can try to replace the column with a literal value
-<<<<<<< HEAD
-		s.queue = []sqlparser.Expr{sqlparser.NewIntLiteral("0")}
-=======
 		s.queue = append(s.queue, sqlparser.NewIntLiteral("0"))
->>>>>>> 87a4b16a
 	case *sqlparser.CaseExpr:
 		s.queue = append(s.queue, e.Expr, e.Else)
 		for _, when := range e.Whens {
