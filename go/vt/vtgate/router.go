--- conflicted
+++ resolved
@@ -5,12 +5,6 @@
 package vtgate
 
 import (
-<<<<<<< HEAD
-	"fmt"
-	"strconv"
-
-=======
->>>>>>> eedfec84
 	"github.com/youtube/vitess/go/sqltypes"
 	"github.com/youtube/vitess/go/vt/topo"
 	"golang.org/x/net/context"
@@ -109,561 +103,4 @@
 		return false
 	}
 	return ks.Keyspace.Sharded
-<<<<<<< HEAD
-}
-
-func (rtr *Router) paramsUnsharded(vcursor *queryExecutor, route *engine.Route) (*scatterParams, error) {
-	ks, _, allShards, err := getKeyspaceShards(vcursor.ctx, rtr.serv, rtr.cell, route.Keyspace.Name, vcursor.tabletType)
-	if err != nil {
-		return nil, fmt.Errorf("paramsUnsharded: %v", err)
-	}
-	if len(allShards) != 1 {
-		return nil, fmt.Errorf("unsharded keyspace %s has multiple shards", ks)
-	}
-	return newScatterParams(ks, vcursor.bindVars, []string{allShards[0].Name}), nil
-}
-
-func (rtr *Router) paramsSelectEqual(vcursor *queryExecutor, route *engine.Route) (*scatterParams, error) {
-	keys, err := rtr.resolveKeys([]interface{}{route.Values}, vcursor.bindVars)
-	if err != nil {
-		return nil, fmt.Errorf("paramsSelectEqual: %v", err)
-	}
-	ks, routing, err := rtr.resolveShards(vcursor, keys, route)
-	if err != nil {
-		return nil, fmt.Errorf("paramsSelectEqual: %v", err)
-	}
-	return newScatterParams(ks, vcursor.bindVars, routing.Shards()), nil
-}
-
-func (rtr *Router) paramsSelectIN(vcursor *queryExecutor, route *engine.Route) (*scatterParams, error) {
-	vals, err := rtr.resolveList(route.Values, vcursor.bindVars)
-	if err != nil {
-		return nil, fmt.Errorf("paramsSelectIN: %v", err)
-	}
-	keys, err := rtr.resolveKeys(vals, vcursor.bindVars)
-	if err != nil {
-		return nil, fmt.Errorf("paramsSelectIN: %v", err)
-	}
-	ks, routing, err := rtr.resolveShards(vcursor, keys, route)
-	if err != nil {
-		return nil, fmt.Errorf("paramsSelectEqual: %v", err)
-	}
-	return &scatterParams{
-		ks:        ks,
-		shardVars: routing.ShardVars(vcursor.bindVars),
-	}, nil
-}
-
-func (rtr *Router) paramsSelectScatter(vcursor *queryExecutor, route *engine.Route) (*scatterParams, error) {
-	ks, _, allShards, err := getKeyspaceShards(vcursor.ctx, rtr.serv, rtr.cell, route.Keyspace.Name, vcursor.tabletType)
-	if err != nil {
-		return nil, fmt.Errorf("paramsSelectScatter: %v", err)
-	}
-	var shards []string
-	for _, shard := range allShards {
-		shards = append(shards, shard.Name)
-	}
-	return newScatterParams(ks, vcursor.bindVars, shards), nil
-}
-
-func (rtr *Router) execUpdateEqual(vcursor *queryExecutor, route *engine.Route) (*sqltypes.Result, error) {
-	keys, err := rtr.resolveKeys([]interface{}{route.Values}, vcursor.bindVars)
-	if err != nil {
-		return nil, fmt.Errorf("execUpdateEqual: %v", err)
-	}
-	ks, shard, ksid, err := rtr.resolveSingleShard(vcursor, keys[0], route)
-	if err != nil {
-		return nil, fmt.Errorf("execUpdateEqual: %v", err)
-	}
-	if len(ksid) == 0 {
-		return &sqltypes.Result{}, nil
-	}
-	rewritten := sqlannotation.AddKeyspaceIDs(route.Query, [][]byte{ksid}, vcursor.comments)
-	return rtr.scatterConn.Execute(
-		vcursor.ctx,
-		rewritten,
-		vcursor.bindVars,
-		ks,
-		[]string{shard},
-		vcursor.tabletType,
-		NewSafeSession(vcursor.session),
-		vcursor.notInTransaction,
-		vcursor.options)
-}
-
-func (rtr *Router) execDeleteEqual(vcursor *queryExecutor, route *engine.Route) (*sqltypes.Result, error) {
-	keys, err := rtr.resolveKeys([]interface{}{route.Values}, vcursor.bindVars)
-	if err != nil {
-		return nil, fmt.Errorf("execDeleteEqual: %v", err)
-	}
-	ks, shard, ksid, err := rtr.resolveSingleShard(vcursor, keys[0], route)
-	if err != nil {
-		return nil, fmt.Errorf("execDeleteEqual: %v", err)
-	}
-	if len(ksid) == 0 {
-		return &sqltypes.Result{}, nil
-	}
-	if route.Subquery != "" {
-		err = rtr.deleteVindexEntries(vcursor, route, ks, shard, ksid)
-		if err != nil {
-			return nil, fmt.Errorf("execDeleteEqual: %v", err)
-		}
-	}
-	rewritten := sqlannotation.AddKeyspaceIDs(route.Query, [][]byte{ksid}, vcursor.comments)
-	return rtr.scatterConn.Execute(
-		vcursor.ctx,
-		rewritten,
-		vcursor.bindVars,
-		ks,
-		[]string{shard},
-		vcursor.tabletType,
-		NewSafeSession(vcursor.session),
-		vcursor.notInTransaction,
-		vcursor.options)
-}
-
-func (rtr *Router) execInsertUnsharded(vcursor *queryExecutor, route *engine.Route) (*sqltypes.Result, error) {
-	insertid, err := rtr.handleGenerate(vcursor, route.Generate)
-	if err != nil {
-		return nil, fmt.Errorf("execInsertUnsharded: %v", err)
-	}
-	params, err := rtr.paramsUnsharded(vcursor, route)
-	if err != nil {
-		return nil, fmt.Errorf("execInsertUnsharded: %v", err)
-	}
-
-	shardQueries := rtr.getShardQueries(vcursor, route.Query+vcursor.comments, params)
-	result, err := rtr.scatterConn.ExecuteMultiShard(
-		vcursor.ctx,
-		params.ks,
-		shardQueries,
-		vcursor.tabletType,
-		NewSafeSession(vcursor.session),
-		vcursor.notInTransaction,
-		vcursor.options,
-	)
-	if err != nil {
-		return nil, fmt.Errorf("execInsertUnsharded: %v", err)
-	}
-	if insertid != 0 {
-		if result.InsertID != 0 {
-			return nil, fmt.Errorf("sequence and db generated a value each for insert")
-		}
-		result.InsertID = uint64(insertid)
-	}
-	return result, nil
-}
-
-func (rtr *Router) execInsertSharded(vcursor *queryExecutor, route *engine.Route) (*sqltypes.Result, error) {
-	insertid, err := rtr.handleGenerate(vcursor, route.Generate)
-	if err != nil {
-		return nil, fmt.Errorf("execInsertSharded: %v", err)
-	}
-	keyspace, shardQueries, err := rtr.getInsertShardedRoute(vcursor, route)
-	if err != nil {
-		return nil, fmt.Errorf("execInsertSharded: %v", err)
-	}
-
-	result, err := rtr.scatterConn.ExecuteMultiShard(
-		vcursor.ctx,
-		keyspace,
-		shardQueries,
-		vcursor.tabletType,
-		NewSafeSession(vcursor.session),
-		vcursor.notInTransaction,
-		vcursor.options)
-
-	if err != nil {
-		return nil, fmt.Errorf("execInsertSharded: %v", err)
-	}
-
-	if insertid != 0 {
-		if result.InsertID != 0 {
-			return nil, fmt.Errorf("sequence and db generated a value each for insert")
-		}
-		result.InsertID = uint64(insertid)
-	}
-
-	return result, nil
-}
-
-func (rtr *Router) getInsertShardedRoute(vcursor *queryExecutor, route *engine.Route) (keyspace string, shardQueries map[string]querytypes.BoundQuery, err error) {
-	keyspaceIDs := [][]byte{}
-	routing := make(map[string][]string)
-	shardKeyspaceIDMap := make(map[string][][]byte)
-	keyspace, _, allShards, err := getKeyspaceShards(vcursor.ctx, rtr.serv, rtr.cell, route.Keyspace.Name, vcursor.tabletType)
-	if err != nil {
-		return "", nil, fmt.Errorf("getInsertShardedRoute: %v", err)
-	}
-
-	inputs := route.Values.([]interface{})
-	allKeys := make([][]interface{}, len(inputs[0].([]interface{})))
-	for _, input := range inputs {
-		keys, err := rtr.resolveKeys(input.([]interface{}), vcursor.bindVars)
-		if err != nil {
-			return "", nil, fmt.Errorf("getInsertShardedRoute: %v", err)
-		}
-		for colNum := 0; colNum < len(keys); colNum++ {
-			allKeys[colNum] = append(allKeys[colNum], keys[colNum])
-		}
-	}
-
-	keyspaceIDs, err = rtr.handlePrimary(vcursor, allKeys[0], route.Table.ColumnVindexes[0], vcursor.bindVars, allShards)
-	if err != nil {
-		return "", nil, fmt.Errorf("getInsertShardedRoute: %v", err)
-	}
-
-	for colNum := 1; colNum < len(allKeys); colNum++ {
-		err := rtr.handleNonPrimary(vcursor, allKeys[colNum], route.Table.ColumnVindexes[colNum], vcursor.bindVars, keyspaceIDs)
-		if err != nil {
-			return "", nil, fmt.Errorf("getInsertShardedRoute: %v", err)
-		}
-	}
-	for rowNum := range keyspaceIDs {
-		shard, err := getShardForKeyspaceID(allShards, keyspaceIDs[rowNum])
-		routing[shard] = append(routing[shard], route.Mid[rowNum])
-		if err != nil {
-			return "", nil, fmt.Errorf("getInsertShardedRoute: %v", err)
-		}
-		shardKeyspaceIDMap[shard] = append(shardKeyspaceIDMap[shard], keyspaceIDs[rowNum])
-	}
-
-	shardQueries = make(map[string]querytypes.BoundQuery, len(routing))
-	for shard := range routing {
-		rewritten := route.Prefix + strings.Join(routing[shard], ",") + route.Suffix
-		if err != nil {
-			return "", nil, fmt.Errorf("getInsertShardedRoute: Error While Rewriting Query: %v", err)
-		}
-		rewrittenQuery := sqlannotation.AddKeyspaceIDs(rewritten, shardKeyspaceIDMap[shard], vcursor.comments)
-		query := querytypes.BoundQuery{
-			Sql:           rewrittenQuery,
-			BindVariables: vcursor.bindVars,
-		}
-		shardQueries[shard] = query
-	}
-
-	return keyspace, shardQueries, nil
-}
-
-// resolveList returns a list of values, typically for an IN clause. If the input
-// is a bind var name, it uses the list provided in the bind var. If the input is
-// already a list, it returns just that.
-func (rtr *Router) resolveList(val interface{}, bindVars map[string]interface{}) ([]interface{}, error) {
-	switch v := val.(type) {
-	case []interface{}:
-		return v, nil
-	case string:
-		// It can only be a list bind var.
-		list, ok := bindVars[v[2:]]
-		if !ok {
-			return nil, fmt.Errorf("could not find bind var %s", v)
-		}
-
-		// Lists can be an []interface{}, or a *querypb.BindVariable
-		// with type TUPLE.
-		switch l := list.(type) {
-		case []interface{}:
-			return l, nil
-		case *querypb.BindVariable:
-			if l.Type != querypb.Type_TUPLE {
-				return nil, fmt.Errorf("expecting list for bind var %s: %v", v, list)
-			}
-			result := make([]interface{}, len(l.Values))
-			for i, val := range l.Values {
-				// We can use MakeTrusted as the lower
-				// layers will verify the value if needed.
-				result[i] = sqltypes.MakeTrusted(val.Type, val.Value)
-			}
-			return result, nil
-		default:
-			return nil, fmt.Errorf("expecting list for bind var %s: %v", v, list)
-		}
-	default:
-		panic("unexpected")
-	}
-}
-
-// resolveKeys takes a list as input that may have values or bind var names.
-// It returns a new list with all the bind vars resolved.
-func (rtr *Router) resolveKeys(vals []interface{}, bindVars map[string]interface{}) (keys []interface{}, err error) {
-	keys = make([]interface{}, 0, len(vals))
-	for _, val := range vals {
-		if v, ok := val.(string); ok {
-			val, ok = bindVars[v[1:]]
-			if !ok {
-				return nil, fmt.Errorf("could not find bind var %s", v)
-			}
-		}
-		keys = append(keys, val)
-	}
-	return keys, nil
-}
-
-func (rtr *Router) resolveShards(vcursor *queryExecutor, vindexKeys []interface{}, route *engine.Route) (newKeyspace string, routing routingMap, err error) {
-	newKeyspace, _, allShards, err := getKeyspaceShards(vcursor.ctx, rtr.serv, rtr.cell, route.Keyspace.Name, vcursor.tabletType)
-	if err != nil {
-		return "", nil, err
-	}
-	routing = make(routingMap)
-	switch mapper := route.Vindex.(type) {
-	case vindexes.Unique:
-		ksids, err := mapper.Map(vcursor, vindexKeys)
-		if err != nil {
-			return "", nil, err
-		}
-		for i, ksid := range ksids {
-			if len(ksid) == 0 {
-				continue
-			}
-			shard, err := getShardForKeyspaceID(allShards, ksid)
-			if err != nil {
-				return "", nil, err
-			}
-			routing.Add(shard, vindexKeys[i])
-		}
-	case vindexes.NonUnique:
-		ksidss, err := mapper.Map(vcursor, vindexKeys)
-		if err != nil {
-			return "", nil, err
-		}
-		for i, ksids := range ksidss {
-			for _, ksid := range ksids {
-				shard, err := getShardForKeyspaceID(allShards, ksid)
-				if err != nil {
-					return "", nil, err
-				}
-				routing.Add(shard, vindexKeys[i])
-			}
-		}
-	default:
-		panic("unexpected")
-	}
-	return newKeyspace, routing, nil
-}
-
-func (rtr *Router) resolveSingleShard(vcursor *queryExecutor, vindexKey interface{}, route *engine.Route) (newKeyspace, shard string, ksid []byte, err error) {
-	newKeyspace, _, allShards, err := getKeyspaceShards(vcursor.ctx, rtr.serv, rtr.cell, route.Keyspace.Name, vcursor.tabletType)
-	if err != nil {
-		return "", "", nil, err
-	}
-	mapper := route.Vindex.(vindexes.Unique)
-	ksids, err := mapper.Map(vcursor, []interface{}{vindexKey})
-	if err != nil {
-		return "", "", nil, err
-	}
-	ksid = ksids[0]
-	if len(ksid) == 0 {
-		return "", "", ksid, nil
-	}
-	shard, err = getShardForKeyspaceID(allShards, ksid)
-	if err != nil {
-		return "", "", nil, err
-	}
-	return newKeyspace, shard, ksid, nil
-}
-
-func (rtr *Router) deleteVindexEntries(vcursor *queryExecutor, route *engine.Route, ks, shard string, ksid []byte) error {
-	result, err := rtr.scatterConn.Execute(
-		vcursor.ctx,
-		route.Subquery,
-		vcursor.bindVars,
-		ks,
-		[]string{shard},
-		vcursor.tabletType,
-		NewSafeSession(vcursor.session),
-		vcursor.notInTransaction,
-		vcursor.options)
-	if err != nil {
-		return err
-	}
-	if len(result.Rows) == 0 {
-		return nil
-	}
-	for i, colVindex := range route.Table.Owned {
-		keys := make(map[interface{}]bool)
-		for _, row := range result.Rows {
-			switch k := row[i].ToNative().(type) {
-			case []byte:
-				keys[string(k)] = true
-			default:
-				keys[k] = true
-			}
-		}
-		var ids []interface{}
-		for k := range keys {
-			ids = append(ids, k)
-		}
-		switch vindex := colVindex.Vindex.(type) {
-		case vindexes.Lookup:
-			if err = vindex.Delete(vcursor, ids, ksid); err != nil {
-				return err
-			}
-		default:
-			panic("unexpceted")
-		}
-	}
-	return nil
-}
-
-func (rtr *Router) handleGenerate(vcursor *queryExecutor, gen *engine.Generate) (insertid int64, err error) {
-	if gen == nil {
-		return 0, nil
-	}
-	count := 0
-	resolved := make([]interface{}, len(gen.Value.([]interface{})))
-	for i, val := range gen.Value.([]interface{}) {
-		if v, ok := val.(string); ok {
-			val, ok = vcursor.bindVars[v[1:]]
-			if !ok {
-				return 0, fmt.Errorf("handleGenerate: could not find bind var %s", v)
-			}
-		}
-		if val == nil {
-			count++
-		} else if v, ok := val.(*querypb.BindVariable); ok && v.Type == sqltypes.Null {
-			count++
-		} else {
-			resolved[i] = val
-		}
-	}
-	if count != 0 {
-		// TODO(sougou): This is similar to paramsUnsharded.
-		ks, _, allShards, err := getKeyspaceShards(vcursor.ctx, rtr.serv, rtr.cell, gen.Keyspace.Name, vcursor.tabletType)
-		if err != nil {
-			return 0, fmt.Errorf("handleGenerate: %v", err)
-		}
-		if len(allShards) != 1 {
-			return 0, fmt.Errorf("unsharded keyspace %s has multiple shards", ks)
-		}
-		params := newScatterParams(ks, map[string]interface{}{"n": int64(count)}, []string{allShards[0].Name})
-		// We nil out the transaction context for this particular call.
-		// TODO(sougou): Use ExecuteShard instead.
-		shardQueries := rtr.getShardQueries(vcursor, gen.Query, params)
-		qr, err := rtr.scatterConn.ExecuteMultiShard(
-			vcursor.ctx,
-			params.ks,
-			shardQueries,
-			vcursor.tabletType,
-			NewSafeSession(nil),
-			false,
-			vcursor.options,
-		)
-		if err != nil {
-			return 0, err
-		}
-		// If no rows are returned, it's an internal error, and the code
-		// must panic, which will caught and reported.
-		insertid, err = qr.Rows[0][0].ParseInt64()
-		if err != nil {
-			return 0, err
-		}
-	}
-	cur := insertid
-	for i, v := range resolved {
-		if v != nil {
-			vcursor.bindVars[engine.SeqVarName+strconv.Itoa(i)] = v
-		} else {
-			vcursor.bindVars[engine.SeqVarName+strconv.Itoa(i)] = cur
-			cur++
-		}
-	}
-	return insertid, nil
-}
-
-func (rtr *Router) handlePrimary(vcursor *queryExecutor, vindexKeys []interface{}, colVindex *vindexes.ColumnVindex, bv map[string]interface{}, allShards []*topodatapb.ShardReference) (keyspaceIDs [][]byte, err error) {
-	if vindexKeys == nil {
-		return nil, fmt.Errorf("value must be supplied for column %v", colVindex.Column)
-	}
-	for _, vindexkey := range vindexKeys {
-		if vindexkey == nil {
-			return nil, fmt.Errorf("value must be supplied for column %v", colVindex.Column)
-		}
-	}
-	mapper := colVindex.Vindex.(vindexes.Unique)
-	keyspaceIDs, err = mapper.Map(vcursor, vindexKeys)
-	if err != nil {
-		return nil, err
-	}
-	if len(keyspaceIDs) != len(vindexKeys) {
-		return nil, fmt.Errorf("could not map %v to a keyspaceids", vindexKeys)
-	}
-	for rowNum, vindexKey := range vindexKeys {
-		if len(keyspaceIDs[rowNum]) == 0 {
-			return nil, fmt.Errorf("could not map %v to a keyspace id", vindexKey)
-		}
-		bv["_"+colVindex.Column.CompliantName()+strconv.Itoa(rowNum)] = vindexKey
-	}
-	return keyspaceIDs, nil
-}
-
-func (rtr *Router) handleNonPrimary(vcursor *queryExecutor, vindexKeys []interface{}, colVindex *vindexes.ColumnVindex, bv map[string]interface{}, ksids [][]byte) error {
-	if colVindex.Owned {
-		if vindexKeys == nil {
-			return fmt.Errorf("value must be supplied for column %v", colVindex.Column)
-		}
-		for rowNum, vindexKey := range vindexKeys {
-			if vindexKey == nil {
-				return fmt.Errorf("value must be supplied for column %v", colVindex.Column)
-			}
-			bv["_"+colVindex.Column.CompliantName()+strconv.Itoa(rowNum)] = vindexKey
-		}
-		err := colVindex.Vindex.(vindexes.Lookup).Create(vcursor, vindexKeys, ksids)
-		if err != nil {
-			return err
-		}
-	} else {
-		var reverseKsids [][]byte
-		var verifyKsids [][]byte
-		for rowNum, vindexKey := range vindexKeys {
-			if vindexKey == nil {
-				reverseKsids = append(reverseKsids, ksids[rowNum])
-			} else {
-				verifyKsids = append(verifyKsids, ksids[rowNum])
-			}
-			bv["_"+colVindex.Column.CompliantName()+strconv.Itoa(rowNum)] = vindexKey
-		}
-		var err error
-		if reverseKsids != nil {
-			reversible, ok := colVindex.Vindex.(vindexes.Reversible)
-			if !ok {
-				return fmt.Errorf("value must be supplied for column %v", colVindex.Column)
-			}
-			vindexKeys, err = reversible.ReverseMap(vcursor, reverseKsids)
-			if err != nil {
-				return err
-			}
-			if vindexKeys == nil {
-				return fmt.Errorf("could not compute value for column %v", colVindex.Column)
-			}
-			for rowNum, vindexKey := range vindexKeys {
-				bv["_"+colVindex.Column.CompliantName()+strconv.Itoa(rowNum)] = vindexKey
-			}
-		}
-
-		if verifyKsids != nil {
-			ok, err := colVindex.Vindex.Verify(vcursor, vindexKeys, verifyKsids)
-			if err != nil {
-				return err
-			}
-			if !ok {
-				return fmt.Errorf("values %v for column %v does not map to keyspaceids", vindexKeys, colVindex.Column)
-			}
-		}
-	}
-	return nil
-}
-
-func (rtr *Router) getShardQueries(vcursor *queryExecutor, query string, params *scatterParams) map[string]querytypes.BoundQuery {
-
-	shardQueries := make(map[string]querytypes.BoundQuery, len(params.shardVars))
-	for shard, shardVars := range params.shardVars {
-		query := querytypes.BoundQuery{
-			Sql:           query,
-			BindVariables: shardVars,
-		}
-		shardQueries[shard] = query
-	}
-	return shardQueries
-=======
->>>>>>> eedfec84
 }