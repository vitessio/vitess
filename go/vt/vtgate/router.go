--- conflicted
+++ resolved
@@ -348,10 +348,7 @@
 		vcursor.options)
 }
 
-<<<<<<< HEAD
-func (rtr *Router) execInsertSharded(vcursor *queryExecutor, route *engine.Route) (*sqltypes.Result, error) {
-=======
-func (rtr *Router) execInsertUnsharded(vcursor *requestContext, route *engine.Route) (*sqltypes.Result, error) {
+func (rtr *Router) execInsertUnsharded(vcursor *queryExecutor, route *engine.Route) (*sqltypes.Result, error) {
 	insertid, err := rtr.handleGenerate(vcursor, route.Generate)
 	if err != nil {
 		return nil, fmt.Errorf("execInsertUnsharded: %v", err)
@@ -382,8 +379,7 @@
 	return result, nil
 }
 
-func (rtr *Router) execInsertSharded(vcursor *requestContext, route *engine.Route) (*sqltypes.Result, error) {
->>>>>>> 5abd5140
+func (rtr *Router) execInsertSharded(vcursor *queryExecutor, route *engine.Route) (*sqltypes.Result, error) {
 	var firstKsid []byte
 	inputs := route.Values.([]interface{})
 
@@ -602,11 +598,7 @@
 	return nil
 }
 
-<<<<<<< HEAD
-func (rtr *Router) handleGenerate(vcursor *queryExecutor, gen *engine.Generate, rowNum int) (insertid int64, err error) {
-=======
-func (rtr *Router) handleGenerate(vcursor *requestContext, gen *engine.Generate) (insertid int64, err error) {
->>>>>>> 5abd5140
+func (rtr *Router) handleGenerate(vcursor *queryExecutor, gen *engine.Generate) (insertid int64, err error) {
 	if gen == nil {
 		return 0, nil
 	}
