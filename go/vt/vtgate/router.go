--- conflicted
+++ resolved
@@ -384,14 +384,7 @@
 	return result, nil
 }
 
-<<<<<<< HEAD
 func (rtr *Router) execInsertSharded(vcursor *queryExecutor, route *engine.Route) (*sqltypes.Result, error) {
-	var firstKsid []byte
-	inputs := route.Values.([]interface{})
-
-=======
-func (rtr *Router) execInsertSharded(vcursor *requestContext, route *engine.Route) (*sqltypes.Result, error) {
->>>>>>> 71979f13
 	insertid, err := rtr.handleGenerate(vcursor, route.Generate)
 	if err != nil {
 		return nil, fmt.Errorf("execInsertSharded: %v", err)
@@ -424,7 +417,7 @@
 	return result, nil
 }
 
-func (rtr *Router) getInsertShardedRoute(vcursor *requestContext, route *engine.Route) (keyspace string, shardQueries map[string]querytypes.BoundQuery, err error) {
+func (rtr *Router) getInsertShardedRoute(vcursor *queryExecutor, route *engine.Route) (keyspace string, shardQueries map[string]querytypes.BoundQuery, err error) {
 	keyspaceIDs := [][]byte{}
 	routing := make(map[string][]string)
 	shardKeyspaceIDMap := make(map[string][][]byte)
@@ -758,7 +751,7 @@
 	return nil
 }
 
-func (rtr *Router) getShardQueries(vcursor *requestContext, query string, params *scatterParams) map[string]querytypes.BoundQuery {
+func (rtr *Router) getShardQueries(vcursor *queryExecutor, query string, params *scatterParams) map[string]querytypes.BoundQuery {
 
 	shardQueries := make(map[string]querytypes.BoundQuery, len(params.shardVars))
 	for shard, shardVars := range params.shardVars {
