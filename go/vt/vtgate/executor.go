/*
Copyright 2019 The Vitess Authors.

Licensed under the Apache License, Version 2.0 (the "License");
you may not use this file except in compliance with the License.
You may obtain a copy of the License at

    http://www.apache.org/licenses/LICENSE-2.0

Unless required by applicable law or agreed to in writing, software
distributed under the License is distributed on an "AS IS" BASIS,
WITHOUT WARRANTIES OR CONDITIONS OF ANY KIND, either express or implied.
See the License for the specific language governing permissions and
limitations under the License.
*/

package vtgate

import (
	"bytes"
	"context"
	"encoding/json"
	"fmt"
	"io"
	"net/http"
	"sort"
	"strings"
	"sync"
	"sync/atomic"
	"time"

	"github.com/spf13/pflag"

	"vitess.io/vitess/go/acl"
	"vitess.io/vitess/go/cache/theine"
	"vitess.io/vitess/go/mysql/capabilities"
	"vitess.io/vitess/go/mysql/collations"
	"vitess.io/vitess/go/mysql/sqlerror"
	"vitess.io/vitess/go/sqltypes"
	"vitess.io/vitess/go/stats"
	"vitess.io/vitess/go/streamlog"
	"vitess.io/vitess/go/trace"
	"vitess.io/vitess/go/vt/callerid"
	"vitess.io/vitess/go/vt/key"
	"vitess.io/vitess/go/vt/log"
	"vitess.io/vitess/go/vt/logutil"
	binlogdatapb "vitess.io/vitess/go/vt/proto/binlogdata"
	querypb "vitess.io/vitess/go/vt/proto/query"
	topodatapb "vitess.io/vitess/go/vt/proto/topodata"
	vschemapb "vitess.io/vitess/go/vt/proto/vschema"
	vtgatepb "vitess.io/vitess/go/vt/proto/vtgate"
	vtrpcpb "vitess.io/vitess/go/vt/proto/vtrpc"
	"vitess.io/vitess/go/vt/servenv"
	"vitess.io/vitess/go/vt/sqlparser"
	"vitess.io/vitess/go/vt/srvtopo"
	"vitess.io/vitess/go/vt/sysvars"
	"vitess.io/vitess/go/vt/topo/topoproto"
	"vitess.io/vitess/go/vt/vtenv"
	"vitess.io/vitess/go/vt/vterrors"
	"vitess.io/vitess/go/vt/vtgate/dynamicconfig"
	"vitess.io/vitess/go/vt/vtgate/engine"
	"vitess.io/vitess/go/vt/vtgate/evalengine"
	econtext "vitess.io/vitess/go/vt/vtgate/executorcontext"
	"vitess.io/vitess/go/vt/vtgate/logstats"
	"vitess.io/vitess/go/vt/vtgate/planbuilder"
	"vitess.io/vitess/go/vt/vtgate/planbuilder/plancontext"
	"vitess.io/vitess/go/vt/vtgate/vindexes"
	"vitess.io/vitess/go/vt/vtgate/vschemaacl"
	"vitess.io/vitess/go/vt/vtgate/vtgateservice"
)

var (
	defaultTabletType = topodatapb.TabletType_PRIMARY

	// TODO: @harshit/@systay - Remove these deprecated stats once we have a replacement in a released version.
	queriesProcessed        = stats.NewCountersWithSingleLabel("QueriesProcessed", "Deprecated: Queries processed at vtgate by plan type", "Plan")
	queriesRouted           = stats.NewCountersWithSingleLabel("QueriesRouted", "Deprecated: Queries routed from vtgate to vttablet by plan type", "Plan")
	queriesProcessedByTable = stats.NewCountersWithMultiLabels("QueriesProcessedByTable", "Deprecated: Queries processed at vtgate by plan type, keyspace and table", []string{"Plan", "Keyspace", "Table"})
	queriesRoutedByTable    = stats.NewCountersWithMultiLabels("QueriesRoutedByTable", "Deprecated: Queries routed from vtgate to vttablet by plan type, keyspace and table", []string{"Plan", "Keyspace", "Table"})

	queryExecutions        = stats.NewCountersWithMultiLabels("QueryExecutions", "Counts queries executed at VTGate by query type, plan type, and tablet type.", []string{"Query", "Plan", "Tablet"})
	queryRoutes            = stats.NewCountersWithMultiLabels("QueryRoutes", "Counts queries routed from VTGate to VTTablet by query type, plan type, and tablet type.", []string{"Query", "Plan", "Tablet"})
	queryExecutionsByTable = stats.NewCountersWithMultiLabels("QueryExecutionsByTable", "Counts queries executed at VTGate per table by query type and table.", []string{"Query", "Table"})

	// commitMode records the timing of the commit phase of a transaction.
	// It also tracks between different transaction mode i.e. Single, Multi and TwoPC
	commitMode       = stats.NewTimings("CommitModeTimings", "Commit Mode Time", "mode")
	commitUnresolved = stats.NewCounter("CommitUnresolved", "Atomic Commit failed to conclude after commit decision is made")

	exceedMemoryRowsLogger = logutil.NewThrottledLogger("ExceedMemoryRows", 1*time.Minute)

	errorTransform errorTransformer = nullErrorTransformer{}
)

const (
	bindVarPrefix = "__vt"
)

func init() {
	registerTabletTypeFlag := func(fs *pflag.FlagSet) {
		fs.Var((*topoproto.TabletTypeFlag)(&defaultTabletType), "default_tablet_type", "The default tablet type to set for queries, when one is not explicitly selected.")
	}

	servenv.OnParseFor("vtgate", registerTabletTypeFlag)
	servenv.OnParseFor("vtgateclienttest", registerTabletTypeFlag)
	servenv.OnParseFor("vtcombo", registerTabletTypeFlag)
	servenv.OnParseFor("vtexplain", registerTabletTypeFlag)
}

// Executor is the engine that executes queries by utilizing
// the abilities of the underlying vttablets.
type (
	ExecutorConfig struct {
		Normalize  bool
		StreamSize int
		// AllowScatter will fail planning if set to false and a plan contains any scatter queries
		AllowScatter        bool
		WarmingReadsPercent int
		QueryLogToFile      string
	}

	Executor struct {
		config ExecutorConfig

		env         *vtenv.Environment
		serv        srvtopo.Server
		cell        string
		resolver    *Resolver
		scatterConn *ScatterConn
		txConn      *TxConn

		mu           sync.Mutex
		vschema      *vindexes.VSchema
		vschemaStats *VSchemaStats

		plans *PlanCache
		epoch atomic.Uint32

		vm            *VSchemaManager
		schemaTracker SchemaInfo

		// queryLogger is passed in for logging from this vtgate executor.
		queryLogger *streamlog.StreamLogger[*logstats.LogStats]

		warmingReadsChannel chan bool

		vConfig   econtext.VCursorConfig
		ddlConfig dynamicconfig.DDL
	}
)

var executorOnce sync.Once

const pathQueryPlans = "/debug/query_plans"
const pathScatterStats = "/debug/scatter_stats"
const pathVSchema = "/debug/vschema"

type PlanCacheKey = theine.HashKey256
type PlanCache = theine.Store[PlanCacheKey, *engine.Plan]

func DefaultPlanCache() *PlanCache {
	// when being endtoend tested, disable the doorkeeper to ensure reproducible results
	doorkeeper := !servenv.TestingEndtoend
	return theine.NewStore[PlanCacheKey, *engine.Plan](queryPlanCacheMemory, doorkeeper)
}

// NewExecutor creates a new Executor.
func NewExecutor(
	ctx context.Context,
	env *vtenv.Environment,
	serv srvtopo.Server,
	cell string,
	resolver *Resolver,
	eConfig ExecutorConfig,
	warnOnShardedOnly bool,
	plans *PlanCache,
	schemaTracker SchemaInfo,
	pv plancontext.PlannerVersion,
	ddlConfig dynamicconfig.DDL,
) *Executor {
	e := &Executor{
		config:      eConfig,
		env:         env,
		serv:        serv,
		cell:        cell,
		resolver:    resolver,
		scatterConn: resolver.scatterConn,
		txConn:      resolver.scatterConn.txConn,

		schemaTracker:       schemaTracker,
		plans:               plans,
		warmingReadsChannel: make(chan bool, warmingReadsConcurrency),
		ddlConfig:           ddlConfig,
	}
	// setting the vcursor config.
	e.initVConfig(warnOnShardedOnly, pv)

	// we subscribe to update from the VSchemaManager
	e.vm = &VSchemaManager{
		subscriber: e.SaveVSchema,
		serv:       serv,
		cell:       cell,
		schema:     e.schemaTracker,
		parser:     env.Parser(),
	}
	serv.WatchSrvVSchema(ctx, cell, e.vm.VSchemaUpdate)

	executorOnce.Do(func() {
		stats.NewGaugeFunc("QueryPlanCacheLength", "Query plan cache length", func() int64 {
			return int64(e.plans.Len())
		})
		stats.NewGaugeFunc("QueryPlanCacheSize", "Query plan cache size", func() int64 {
			return int64(e.plans.UsedCapacity())
		})
		stats.NewGaugeFunc("QueryPlanCacheCapacity", "Query plan cache capacity", func() int64 {
			return int64(e.plans.MaxCapacity())
		})
		stats.NewCounterFunc("QueryPlanCacheEvictions", "Query plan cache evictions", func() int64 {
			return e.plans.Metrics.Evicted()
		})
		stats.NewCounterFunc("QueryPlanCacheHits", "Query plan cache hits", func() int64 {
			return e.plans.Metrics.Hits()
		})
		stats.NewCounterFunc("QueryPlanCacheMisses", "Query plan cache misses", func() int64 {
			return e.plans.Metrics.Misses()
		})
		servenv.HTTPHandle(pathQueryPlans, e)
		servenv.HTTPHandle(pathScatterStats, e)
		servenv.HTTPHandle(pathVSchema, e)
	})
	return e
}

// Execute executes a non-streaming query.
func (e *Executor) Execute(
	ctx context.Context,
	mysqlCtx vtgateservice.MySQLConnection,
	method string,
	safeSession *econtext.SafeSession,
	sql string,
	bindVars map[string]*querypb.BindVariable,
	prepared bool,
) (result *sqltypes.Result, err error) {
	span, ctx := trace.NewSpan(ctx, "executor.Execute")
	span.Annotate("method", method)
	trace.AnnotateSQL(span, sqlparser.Preview(sql))
	defer span.Finish()

	logStats := logstats.NewLogStats(ctx, method, sql, safeSession.GetSessionUUID(), bindVars, streamlog.GetQueryLogConfig())
	stmtType, result, err := e.execute(ctx, mysqlCtx, safeSession, sql, bindVars, prepared, logStats)
	logStats.Error = err
	if result == nil {
		saveSessionStats(safeSession, stmtType, 0, 0, err)
	} else {
		saveSessionStats(safeSession, stmtType, result.RowsAffected, len(result.Rows), err)
	}
	if result != nil && len(result.Rows) > warnMemoryRows {
		warnings.Add("ResultsExceeded", 1)
		piiSafeSQL, err := e.env.Parser().RedactSQLQuery(sql)
		if err != nil {
			piiSafeSQL = logStats.StmtType
		}
		warningMsg := fmt.Sprintf("%q exceeds warning threshold of max memory rows: %v. Actual memory rows: %v", piiSafeSQL, warnMemoryRows, len(result.Rows))
		exceedMemoryRowsLogger.Warningf(warningMsg)
		safeSession.RecordWarning(&querypb.QueryWarning{
			Code:    uint32(sqlerror.EROutOfMemory),
			Message: warningMsg,
		})
	}

	logStats.SaveEndTime()
	e.queryLogger.Send(logStats)

	err = errorTransform.TransformError(err)
	err = vterrors.TruncateError(err, truncateErrorLen)

	return result, err
}

type streaminResultReceiver struct {
	mu           sync.Mutex
	stmtType     sqlparser.StatementType
	rowsAffected uint64
	rowsReturned int
	callback     func(*sqltypes.Result) error
}

func (s *streaminResultReceiver) storeResultStats(typ sqlparser.StatementType, qr *sqltypes.Result) error {
	s.mu.Lock()
	defer s.mu.Unlock()
	s.rowsAffected += qr.RowsAffected
	s.rowsReturned += len(qr.Rows)
	s.stmtType = typ
	return s.callback(qr)
}

// StreamExecute executes a streaming query.
func (e *Executor) StreamExecute(
	ctx context.Context,
	mysqlCtx vtgateservice.MySQLConnection,
	method string,
	safeSession *econtext.SafeSession,
	sql string,
	bindVars map[string]*querypb.BindVariable,
	callback func(*sqltypes.Result) error,
) error {
	span, ctx := trace.NewSpan(ctx, "executor.StreamExecute")
	span.Annotate("method", method)
	trace.AnnotateSQL(span, sqlparser.Preview(sql))
	defer span.Finish()

	logStats := logstats.NewLogStats(ctx, method, sql, safeSession.GetSessionUUID(), bindVars, streamlog.GetQueryLogConfig())
	srr := &streaminResultReceiver{callback: callback}
	var err error

	resultHandler := func(ctx context.Context, plan *engine.Plan, vc *econtext.VCursorImpl, bindVars map[string]*querypb.BindVariable, execStart time.Time) error {
		var seenResults atomic.Bool
		var resultMu sync.Mutex
		result := &sqltypes.Result{}
		if canReturnRows(plan.QueryType) {
			srr.callback = func(qr *sqltypes.Result) error {
				resultMu.Lock()
				defer resultMu.Unlock()
				// If the row has field info, send it separately.
				// TODO(sougou): this behavior is for handling tests because
				// the framework currently sends all results as one packet.
				byteCount := 0
				if len(qr.Fields) > 0 {
					if err := callback(qr.Metadata()); err != nil {
						return err
					}
					seenResults.Store(true)
				}

				for _, row := range qr.Rows {
					result.Rows = append(result.Rows, row)

					for _, col := range row {
						byteCount += col.Len()
					}

					if byteCount >= e.config.StreamSize {
						err := callback(result)
						seenResults.Store(true)
						result = &sqltypes.Result{}
						byteCount = 0
						if err != nil {
							return err
						}
					}
				}
				return nil
			}
		}

		// 4: Execute!
		err := vc.StreamExecutePrimitive(ctx, plan.Instructions, bindVars, true, func(qr *sqltypes.Result) error {
			return srr.storeResultStats(plan.QueryType, qr)
		})

		// Check if there was partial DML execution. If so, rollback the effect of the partially executed query.
		if err != nil {
			if !canReturnRows(plan.QueryType) {
				return e.rollbackExecIfNeeded(ctx, safeSession, bindVars, logStats, err)
			}
			return err
		}

		if !canReturnRows(plan.QueryType) {
			return nil
		}

		// Send left-over rows if there is no error on execution.
		if len(result.Rows) > 0 || !seenResults.Load() {
			if err := callback(result); err != nil {
				return err
			}
		}

		// 5: Log and add statistics
		logStats.TablesUsed = plan.TablesUsed
		logStats.TabletType = vc.TabletType().String()
		logStats.ExecuteTime = time.Since(execStart)
		logStats.ActiveKeyspace = vc.GetKeyspace()

		e.updateQueryCounts(plan.Instructions.RouteType(), plan.Instructions.GetKeyspaceName(), plan.Instructions.GetTableName(), int64(logStats.ShardQueries))
		e.updateQueryStats(plan.QueryType.String(), plan.Type.String(), vc.TabletType().String(), int64(logStats.ShardQueries), plan.TablesUsed)

		return err
	}

	err = e.newExecute(ctx, mysqlCtx, safeSession, sql, bindVars, false, logStats, resultHandler, srr.storeResultStats)

	logStats.Error = err
	saveSessionStats(safeSession, srr.stmtType, srr.rowsAffected, srr.rowsReturned, err)
	if srr.rowsReturned > warnMemoryRows {
		warnings.Add("ResultsExceeded", 1)
		piiSafeSQL, err := e.env.Parser().RedactSQLQuery(sql)
		if err != nil {
			piiSafeSQL = logStats.StmtType
		}
		warningMsg := fmt.Sprintf("%q exceeds warning threshold of max memory rows: %v. Actual memory rows: %v", piiSafeSQL, warnMemoryRows, srr.rowsReturned)
		exceedMemoryRowsLogger.Warningf(warningMsg)
		safeSession.RecordWarning(&querypb.QueryWarning{
			Code:    uint32(sqlerror.EROutOfMemory),
			Message: warningMsg,
		})
	}

	logStats.SaveEndTime()
	e.queryLogger.Send(logStats)

	err = errorTransform.TransformError(err)
	err = vterrors.TruncateError(err, truncateErrorLen)

	return err
}

func canReturnRows(stmtType sqlparser.StatementType) bool {
	switch stmtType {
	case sqlparser.StmtSelect, sqlparser.StmtShow, sqlparser.StmtExplain, sqlparser.StmtCallProc:
		return true
	default:
		return false
	}
}

func saveSessionStats(safeSession *econtext.SafeSession, stmtType sqlparser.StatementType, rowsAffected uint64, rowsReturned int, err error) {
	safeSession.RowCount = -1
	if err != nil {
		return
	}
	if !safeSession.IsFoundRowsHandled() {
		safeSession.FoundRows = uint64(rowsReturned)
	}
	switch stmtType {
	case sqlparser.StmtInsert, sqlparser.StmtReplace, sqlparser.StmtUpdate, sqlparser.StmtDelete:
		safeSession.RowCount = int64(rowsAffected)
	case sqlparser.StmtDDL, sqlparser.StmtSet, sqlparser.StmtBegin, sqlparser.StmtCommit, sqlparser.StmtRollback, sqlparser.StmtFlush:
		safeSession.RowCount = 0
	}
}

func (e *Executor) execute(ctx context.Context, mysqlCtx vtgateservice.MySQLConnection, safeSession *econtext.SafeSession, sql string, bindVars map[string]*querypb.BindVariable, prepared bool, logStats *logstats.LogStats) (sqlparser.StatementType, *sqltypes.Result, error) {
	var err error
	var qr *sqltypes.Result
	var stmtType sqlparser.StatementType
<<<<<<< HEAD
	err = e.newExecute(ctx, mysqlCtx, safeSession, sql, bindVars, prepared, logStats, func(ctx context.Context, plan *engine.Plan, vc *econtext.VCursorImpl, bindVars map[string]*querypb.BindVariable, time time.Time) error {
		stmtType = plan.Type
=======
	err = e.newExecute(ctx, mysqlCtx, safeSession, sql, bindVars, logStats, func(ctx context.Context, plan *engine.Plan, vc *econtext.VCursorImpl, bindVars map[string]*querypb.BindVariable, time time.Time) error {
		stmtType = plan.QueryType
>>>>>>> 79dc8e37
		qr, err = e.executePlan(ctx, safeSession, plan, vc, bindVars, logStats, time)
		return err
	}, func(typ sqlparser.StatementType, result *sqltypes.Result) error {
		stmtType = typ
		qr = result
		return nil
	})

	return stmtType, qr, err
}

// addNeededBindVars adds bind vars that are needed by the plan
func (e *Executor) addNeededBindVars(vcursor *econtext.VCursorImpl, bindVarNeeds *sqlparser.BindVarNeeds, bindVars map[string]*querypb.BindVariable, session *econtext.SafeSession) error {
	for _, funcName := range bindVarNeeds.NeedFunctionResult {
		switch funcName {
		case sqlparser.DBVarName:
			bindVars[sqlparser.DBVarName] = sqltypes.StringBindVariable(session.TargetString)
		case sqlparser.LastInsertIDName:
			bindVars[sqlparser.LastInsertIDName] = sqltypes.Uint64BindVariable(session.GetLastInsertId())
		case sqlparser.FoundRowsName:
			bindVars[sqlparser.FoundRowsName] = sqltypes.Int64BindVariable(int64(session.FoundRows))
		case sqlparser.RowCountName:
			bindVars[sqlparser.RowCountName] = sqltypes.Int64BindVariable(session.RowCount)
		}
	}

	for _, sysVar := range bindVarNeeds.NeedSystemVariable {
		key := bindVarPrefix + sysVar
		switch sysVar {
		case sysvars.Autocommit.Name:
			bindVars[key] = sqltypes.BoolBindVariable(session.Autocommit)
		case sysvars.QueryTimeout.Name:
			bindVars[key] = sqltypes.Int64BindVariable(session.GetQueryTimeout())
		case sysvars.ClientFoundRows.Name:
			var v bool
			ifOptionsExist(session, func(options *querypb.ExecuteOptions) {
				v = options.ClientFoundRows
			})
			bindVars[key] = sqltypes.BoolBindVariable(v)
		case sysvars.SkipQueryPlanCache.Name:
			var v bool
			ifOptionsExist(session, func(options *querypb.ExecuteOptions) {
				v = options.ClientFoundRows
			})
			bindVars[key] = sqltypes.BoolBindVariable(v)
		case sysvars.SQLSelectLimit.Name:
			var v int64
			ifOptionsExist(session, func(options *querypb.ExecuteOptions) {
				v = options.SqlSelectLimit
			})
			bindVars[key] = sqltypes.Int64BindVariable(v)
		case sysvars.TransactionMode.Name:
			txMode := session.TransactionMode
			if txMode == vtgatepb.TransactionMode_UNSPECIFIED {
				txMode = transactionMode.Get()
			}
			bindVars[key] = sqltypes.StringBindVariable(txMode.String())
		case sysvars.Workload.Name:
			var v string
			ifOptionsExist(session, func(options *querypb.ExecuteOptions) {
				v = options.GetWorkload().String()
			})
			bindVars[key] = sqltypes.StringBindVariable(v)
		case sysvars.DDLStrategy.Name:
			bindVars[key] = sqltypes.StringBindVariable(session.DDLStrategy)
		case sysvars.MigrationContext.Name:
			bindVars[key] = sqltypes.StringBindVariable(session.MigrationContext)
		case sysvars.SessionUUID.Name:
			bindVars[key] = sqltypes.StringBindVariable(session.SessionUUID)
		case sysvars.SessionEnableSystemSettings.Name:
			bindVars[key] = sqltypes.BoolBindVariable(session.EnableSystemSettings)
		case sysvars.ReadAfterWriteGTID.Name:
			var v string
			ifReadAfterWriteExist(session, func(raw *vtgatepb.ReadAfterWrite) {
				v = raw.ReadAfterWriteGtid
			})
			bindVars[key] = sqltypes.StringBindVariable(v)
		case sysvars.ReadAfterWriteTimeOut.Name:
			var v float64
			ifReadAfterWriteExist(session, func(raw *vtgatepb.ReadAfterWrite) {
				v = raw.ReadAfterWriteTimeout
			})
			bindVars[key] = sqltypes.Float64BindVariable(v)
		case sysvars.SessionTrackGTIDs.Name:
			v := "off"
			ifReadAfterWriteExist(session, func(raw *vtgatepb.ReadAfterWrite) {
				if raw.SessionTrackGtids {
					v = "own_gtid"
				}
			})
			bindVars[key] = sqltypes.StringBindVariable(v)
		case sysvars.Version.Name:
			bindVars[key] = sqltypes.StringBindVariable(servenv.AppVersion.MySQLVersion())
		case sysvars.VersionComment.Name:
			bindVars[key] = sqltypes.StringBindVariable(servenv.AppVersion.String())
		case sysvars.Socket.Name:
			bindVars[key] = sqltypes.StringBindVariable(mysqlSocketPath())
		default:
			if value, hasSysVar := session.SystemVariables[sysVar]; hasSysVar {
				expr, err := e.env.Parser().ParseExpr(value)
				if err != nil {
					return err
				}

				evalExpr, err := evalengine.Translate(expr, &evalengine.Config{
					Collation:   vcursor.ConnCollation(),
					Environment: e.env,
					SQLMode:     evalengine.ParseSQLMode(vcursor.SQLMode()),
				})
				if err != nil {
					return err
				}
				evaluated, err := evalengine.NewExpressionEnv(context.Background(), nil, vcursor).Evaluate(evalExpr)
				if err != nil {
					return err
				}
				bindVars[key] = sqltypes.ValueBindVariable(evaluated.Value(vcursor.ConnCollation()))
			}
		}
	}

	udvMap := session.UserDefinedVariables
	if udvMap == nil {
		udvMap = map[string]*querypb.BindVariable{}
	}
	for _, udv := range bindVarNeeds.NeedUserDefinedVariables {
		val := udvMap[udv]
		if val == nil {
			val = sqltypes.NullBindVariable
		}
		bindVars[sqlparser.UserDefinedVariableName+udv] = val
	}

	return nil
}

func ifOptionsExist(session *econtext.SafeSession, f func(*querypb.ExecuteOptions)) {
	options := session.GetOptions()
	if options != nil {
		f(options)
	}
}

func ifReadAfterWriteExist(session *econtext.SafeSession, f func(*vtgatepb.ReadAfterWrite)) {
	raw := session.ReadAfterWrite
	if raw != nil {
		f(raw)
	}
}

func (e *Executor) handleBegin(ctx context.Context, vcursor *econtext.VCursorImpl, safeSession *econtext.SafeSession, logStats *logstats.LogStats, stmt sqlparser.Statement) (*sqltypes.Result, error) {
	execStart := time.Now()
	logStats.PlanTime = execStart.Sub(logStats.StartTime)
	e.updateQueryCounts(sqlparser.StmtBegin.String(), "", "", 0)
	e.updateQueryStats(sqlparser.StmtBegin.String(), engine.PlanTransaction.String(), vcursor.TabletType().String(), 0, nil)

	begin := stmt.(*sqlparser.Begin)
	err := e.txConn.Begin(ctx, safeSession, begin.TxAccessModes)
	logStats.ExecuteTime = time.Since(execStart)
	return &sqltypes.Result{}, err
}

func (e *Executor) handleCommit(ctx context.Context, vcursor *econtext.VCursorImpl, safeSession *econtext.SafeSession, logStats *logstats.LogStats) (*sqltypes.Result, error) {
	execStart := time.Now()
	logStats.PlanTime = execStart.Sub(logStats.StartTime)
	logStats.ShardQueries = uint64(len(safeSession.ShardSessions))
	e.updateQueryCounts(sqlparser.StmtCommit.String(), "", "", int64(logStats.ShardQueries))
	e.updateQueryStats(sqlparser.StmtCommit.String(), engine.PlanTransaction.String(), vcursor.TabletType().String(), int64(logStats.ShardQueries), nil)

	err := e.txConn.Commit(ctx, safeSession)
	logStats.CommitTime = time.Since(execStart)
	return &sqltypes.Result{}, err
}

// Commit commits the existing transactions
func (e *Executor) Commit(ctx context.Context, safeSession *econtext.SafeSession) error {
	return e.txConn.Commit(ctx, safeSession)
}

func (e *Executor) handleRollback(ctx context.Context, vcursor *econtext.VCursorImpl, safeSession *econtext.SafeSession, logStats *logstats.LogStats) (*sqltypes.Result, error) {
	execStart := time.Now()
	logStats.PlanTime = execStart.Sub(logStats.StartTime)
	logStats.ShardQueries = uint64(len(safeSession.ShardSessions))
	e.updateQueryCounts(sqlparser.StmtRollback.String(), "", "", int64(logStats.ShardQueries))
	e.updateQueryStats(sqlparser.StmtRollback.String(), engine.PlanTransaction.String(), vcursor.TabletType().String(), int64(logStats.ShardQueries), nil)

	err := e.txConn.Rollback(ctx, safeSession)
	logStats.CommitTime = time.Since(execStart)
	return &sqltypes.Result{}, err
}

func (e *Executor) handleSavepoint(ctx context.Context, vcursor *econtext.VCursorImpl, safeSession *econtext.SafeSession, sql string, queryType string, logStats *logstats.LogStats, nonTxResponse func(query string) (*sqltypes.Result, error), ignoreMaxMemoryRows bool) (*sqltypes.Result, error) {
	execStart := time.Now()
	logStats.PlanTime = execStart.Sub(logStats.StartTime)
	logStats.ShardQueries = uint64(len(safeSession.ShardSessions))
	e.updateQueryCounts(queryType, "", "", int64(logStats.ShardQueries))
	e.updateQueryStats(queryType, engine.PlanTransaction.String(), vcursor.TabletType().String(), int64(logStats.ShardQueries), nil)

	defer func() {
		logStats.ExecuteTime = time.Since(execStart)
	}()

	// If no transaction exists on any of the shard sessions,
	// then savepoint does not need to be executed, it will be only stored in the session
	// and later will be executed when a transaction is started.
	if !safeSession.IsTxOpen() {
		if safeSession.InTransaction() {
			// Storing, as this needs to be executed just after starting transaction on the shard.
			safeSession.StoreSavepoint(sql)
			return &sqltypes.Result{}, nil
		}
		return nonTxResponse(sql)
	}
	orig := safeSession.GetCommitOrder()
	qr, err := e.executeSPInAllSessions(ctx, safeSession, sql, ignoreMaxMemoryRows)
	safeSession.SetCommitOrder(orig)
	if err != nil {
		return nil, err
	}
	safeSession.StoreSavepoint(sql)
	return qr, nil
}

// executeSPInAllSessions function executes the savepoint query in all open shard sessions (pre, normal and post)
// which has non-zero transaction id (i.e. an open transaction on the shard connection).
func (e *Executor) executeSPInAllSessions(ctx context.Context, safeSession *econtext.SafeSession, sql string, ignoreMaxMemoryRows bool) (*sqltypes.Result, error) {
	var qr *sqltypes.Result
	var errs []error
	for _, co := range []vtgatepb.CommitOrder{vtgatepb.CommitOrder_PRE, vtgatepb.CommitOrder_NORMAL, vtgatepb.CommitOrder_POST} {
		safeSession.SetCommitOrder(co)

		var rss []*srvtopo.ResolvedShard
		var queries []*querypb.BoundQuery
		for _, shardSession := range safeSession.GetSessions() {
			// This will avoid executing savepoint on reserved connections
			// which has no open transaction.
			if shardSession.TransactionId == 0 {
				continue
			}
			rss = append(rss, &srvtopo.ResolvedShard{
				Target:  shardSession.Target,
				Gateway: e.resolver.resolver.GetGateway(),
			})
			queries = append(queries, &querypb.BoundQuery{Sql: sql})
		}
		qr, errs = e.ExecuteMultiShard(ctx, nil, rss, queries, safeSession, false /*autocommit*/, ignoreMaxMemoryRows, nullResultsObserver{}, false)
		err := vterrors.Aggregate(errs)
		if err != nil {
			return nil, err
		}
	}
	return qr, nil
}

// handleKill executed the kill statement.
func (e *Executor) handleKill(ctx context.Context, mysqlCtx vtgateservice.MySQLConnection, vcursor *econtext.VCursorImpl, stmt sqlparser.Statement, logStats *logstats.LogStats) (result *sqltypes.Result, err error) {
	execStart := time.Now()
	logStats.PlanTime = execStart.Sub(logStats.StartTime)
	e.updateQueryCounts("Kill", "", "", 0)
	e.updateQueryStats("Kill", engine.PlanLocal.String(), vcursor.TabletType().String(), 0, nil)

	defer func() {
		logStats.ExecuteTime = time.Since(execStart)
	}()

	if !allowKillStmt {
		return nil, vterrors.VT07001("kill statement execution not permitted.")
	}

	if mysqlCtx == nil {
		return nil, vterrors.VT12001("kill statement works with access through mysql protocol")
	}

	killStmt := stmt.(*sqlparser.Kill)
	switch killStmt.Type {
	case sqlparser.QueryType:
		err = mysqlCtx.KillQuery(uint32(killStmt.ProcesslistID))
	default:
		err = mysqlCtx.KillConnection(ctx, uint32(killStmt.ProcesslistID))
	}
	if err != nil {
		return nil, err
	}
	return &sqltypes.Result{}, nil
}

// CloseSession releases the current connection, which rollbacks open transactions and closes reserved connections.
// It is called then the MySQL servers closes the connection to its client.
func (e *Executor) CloseSession(ctx context.Context, safeSession *econtext.SafeSession) error {
	return e.txConn.ReleaseAll(ctx, safeSession)
}

func (e *Executor) SetVitessMetadata(ctx context.Context, name, value string) error {
	// TODO(kalfonso): move to its own acl check and consolidate into an acl component that can handle multiple operations (vschema, metadata)
	user := callerid.ImmediateCallerIDFromContext(ctx)
	allowed := vschemaacl.Authorized(user)
	if !allowed {
		return vterrors.NewErrorf(vtrpcpb.Code_PERMISSION_DENIED, vterrors.AccessDeniedError, "User '%s' not authorized to perform vitess metadata operations", user.GetUsername())
	}

	ts, err := e.serv.GetTopoServer()
	if err != nil {
		return err
	}

	if value == "" {
		return ts.DeleteMetadata(ctx, name)
	}
	return ts.UpsertMetadata(ctx, name, value)
}

func (e *Executor) ShowVitessMetadata(ctx context.Context, filter *sqlparser.ShowFilter) (*sqltypes.Result, error) {
	ts, err := e.serv.GetTopoServer()
	if err != nil {
		return nil, err
	}

	var metadata map[string]string
	if filter == nil {
		metadata, err = ts.GetMetadata(ctx, "")
		if err != nil {
			return nil, err
		}
	} else {
		metadata, err = ts.GetMetadata(ctx, filter.Like)
		if err != nil {
			return nil, err
		}
	}

	rows := make([][]sqltypes.Value, 0, len(metadata))
	for k, v := range metadata {
		row := buildVarCharRow(k, v)
		rows = append(rows, row)
	}

	return &sqltypes.Result{
		Fields: buildVarCharFields("Key", "Value"),
		Rows:   rows,
	}, nil
}

type tabletFilter func(tablet *topodatapb.Tablet, servingState string, primaryTermStartTime int64) bool

func (e *Executor) ShowShards(ctx context.Context, filter *sqlparser.ShowFilter, destTabletType topodatapb.TabletType) (*sqltypes.Result, error) {
	showVitessShardsFilters := func(filter *sqlparser.ShowFilter) ([]func(string) bool, []func(string, *topodatapb.ShardReference) bool) {
		keyspaceFilters := []func(string) bool{}
		shardFilters := []func(string, *topodatapb.ShardReference) bool{}

		if filter == nil {
			return keyspaceFilters, shardFilters
		}

		if filter.Like != "" {
			shardLikeRexep := sqlparser.LikeToRegexp(filter.Like)

			if strings.Contains(filter.Like, "/") {
				keyspaceLikeRexep := sqlparser.LikeToRegexp(strings.Split(filter.Like, "/")[0])
				keyspaceFilters = append(keyspaceFilters, func(ks string) bool {
					return keyspaceLikeRexep.MatchString(ks)
				})
			}
			shardFilters = append(shardFilters, func(ks string, shard *topodatapb.ShardReference) bool {
				return shardLikeRexep.MatchString(topoproto.KeyspaceShardString(ks, shard.Name))
			})

			return keyspaceFilters, shardFilters
		}

		if filter.Filter != nil {
			// TODO build a query planner I guess? lol that should be fun
			log.Infof("SHOW VITESS_SHARDS where clause %+v. Ignoring this (for now).", filter.Filter)
		}

		return keyspaceFilters, shardFilters
	}

	keyspaceFilters, shardFilters := showVitessShardsFilters(filter)

	keyspaces, err := e.resolver.resolver.GetAllKeyspaces(ctx)
	if err != nil {
		return nil, err
	}

	var rows [][]sqltypes.Value
	for _, keyspace := range keyspaces {
		skipKeyspace := false
		for _, filter := range keyspaceFilters {
			if !filter(keyspace) {
				skipKeyspace = true
				break
			}
		}

		if skipKeyspace {
			continue
		}

		_, _, shards, err := e.resolver.resolver.GetKeyspaceShards(ctx, keyspace, destTabletType)
		if err != nil {
			// There might be a misconfigured keyspace or no shards in the keyspace.
			// Skip any errors and move on.
			continue
		}

		for _, shard := range shards {
			skipShard := false
			for _, filter := range shardFilters {
				if !filter(keyspace, shard) {
					skipShard = true
					break
				}
			}

			if skipShard {
				continue
			}

			rows = append(rows, buildVarCharRow(topoproto.KeyspaceShardString(keyspace, shard.Name)))
		}
	}

	return &sqltypes.Result{
		Fields: buildVarCharFields("Shards"),
		Rows:   rows,
	}, nil
}

func (e *Executor) ShowTablets(filter *sqlparser.ShowFilter) (*sqltypes.Result, error) {
	getTabletFilters := func(filter *sqlparser.ShowFilter) []tabletFilter {
		var filters []tabletFilter

		if filter == nil {
			return filters
		}

		if filter.Like != "" {
			tabletRegexp := sqlparser.LikeToRegexp(filter.Like)

			f := func(tablet *topodatapb.Tablet, servingState string, primaryTermStartTime int64) bool {
				return tabletRegexp.MatchString(tablet.Hostname)
			}

			filters = append(filters, f)
			return filters
		}

		if filter.Filter != nil {
			log.Infof("SHOW VITESS_TABLETS where clause: %+v. Ignoring this (for now).", filter.Filter)
		}

		return filters
	}

	tabletFilters := getTabletFilters(filter)

	rows := [][]sqltypes.Value{}
	status := e.scatterConn.GetHealthCheckCacheStatus()
	for _, s := range status {
		for _, ts := range s.TabletsStats {
			state := "SERVING"
			if !ts.Serving {
				state = "NOT_SERVING"
			}
			ptst := ts.PrimaryTermStartTime
			ptstStr := ""
			if ptst > 0 {
				// this code depends on the fact that PrimaryTermStartTime is the seconds since epoch start
				ptstStr = time.Unix(ptst, 0).UTC().Format(time.RFC3339)
			}

			skipTablet := false
			for _, filter := range tabletFilters {
				if !filter(ts.Tablet, state, ptst) {
					skipTablet = true
					break
				}
			}

			if skipTablet {
				continue
			}

			rows = append(rows, buildVarCharRow(
				s.Cell,
				s.Target.Keyspace,
				s.Target.Shard,
				ts.Target.TabletType.String(),
				state,
				topoproto.TabletAliasString(ts.Tablet.Alias),
				ts.Tablet.Hostname,
				ptstStr,
			))
		}
	}
	return &sqltypes.Result{
		Fields: buildVarCharFields("Cell", "Keyspace", "Shard", "TabletType", "State", "Alias", "Hostname", "PrimaryTermStartTime"),
		Rows:   rows,
	}, nil
}

func (e *Executor) ShowVitessReplicationStatus(ctx context.Context, filter *sqlparser.ShowFilter) (*sqltypes.Result, error) {
	ctx, cancel := context.WithTimeout(ctx, healthCheckTimeout)
	defer cancel()
	rows := [][]sqltypes.Value{}

	status := e.scatterConn.GetHealthCheckCacheStatus()

	for _, s := range status {
		for _, ts := range s.TabletsStats {
			// We only want to show REPLICA and RDONLY tablets
			if ts.Target.TabletType != topodatapb.TabletType_REPLICA && ts.Target.TabletType != topodatapb.TabletType_RDONLY {
				continue
			}

			// Allow people to filter by Keyspace and Shard using a LIKE clause
			if filter != nil {
				ksFilterRegex := sqlparser.LikeToRegexp(filter.Like)
				keyspaceShardStr := fmt.Sprintf("%s/%s", ts.Target.Keyspace, ts.Target.Shard)
				if !ksFilterRegex.MatchString(keyspaceShardStr) {
					continue
				}
			}

			tabletHostPort := ts.GetTabletHostPort()
			throttlerStatus, err := getTabletThrottlerStatus(tabletHostPort)
			if err != nil {
				log.Warningf("Could not get throttler status from %s: %v", topoproto.TabletAliasString(ts.Tablet.Alias), err)
			}

			replSourceHost := ""
			replSourcePort := int64(0)
			replIOThreadHealth := ""
			replSQLThreadHealth := ""
			replLastError := ""
			replLag := "-1" // A string to support NULL as a value
			replicaQueries, _ := capabilities.MySQLVersionHasCapability(e.env.MySQLVersion(), capabilities.ReplicaTerminologyCapability)
			sql := "show replica status"
			sourceHostField := "Source_Host"
			sourcePortField := "Source_Port"
			replicaIORunningField := "Replica_IO_Running"
			replicaSQLRunningField := "Replica_SQL_Running"
			secondsBehindSourceField := "Seconds_Behind_Source"
			if !replicaQueries {
				sql = "show slave status"
				sourceHostField = "Master_Host"
				sourcePortField = "Master_Port"
				replicaIORunningField = "Slave_IO_Running"
				replicaSQLRunningField = "Slave_SQL_Running"
				secondsBehindSourceField = "Seconds_Behind_Master"
			}
			results, err := e.txConn.tabletGateway.Execute(ctx, ts.Target, sql, nil, 0, 0, nil)
			if err != nil || results == nil {
				log.Warningf("Could not get replication status from %s: %v", tabletHostPort, err)
			} else if row := results.Named().Row(); row != nil {
				replSourceHost = row[sourceHostField].ToString()
				replSourcePort, _ = row[sourcePortField].ToInt64()
				replIOThreadHealth = row[replicaIORunningField].ToString()
				replSQLThreadHealth = row[replicaSQLRunningField].ToString()
				replLastError = row["Last_Error"].ToString()
				// We cannot check the tablet's tabletenv config from here so
				// we only use the tablet's stat -- which is managed by the
				// ReplicationTracker -- if we can tell that it's enabled,
				// meaning that it has a non-zero value. If it's actually
				// enabled AND zero (rather than the zeroval), then mysqld
				// should also return 0 so in this case the value is correct
				// and equivalent either way. The only reason that we would
				// want to use the ReplicationTracker based value, when we
				// can, is because the polling method allows us to get the
				// estimated lag value when replication is not running (based
				// on how long we've seen that it's not been running).
				if ts.Stats != nil && ts.Stats.ReplicationLagSeconds > 0 { // Use the value we get from the ReplicationTracker
					replLag = fmt.Sprintf("%d", ts.Stats.ReplicationLagSeconds)
				} else { // Use the value from mysqld
					if row[secondsBehindSourceField].IsNull() {
						replLag = strings.ToUpper(sqltypes.NullStr) // Uppercase to match mysqld's output in SHOW REPLICA STATUS
					} else {
						replLag = row[secondsBehindSourceField].ToString()
					}
				}
			}
			replicationHealth := fmt.Sprintf("{\"EventStreamRunning\":\"%s\",\"EventApplierRunning\":\"%s\",\"LastError\":\"%s\"}", replIOThreadHealth, replSQLThreadHealth, replLastError)

			rows = append(rows, buildVarCharRow(
				s.Target.Keyspace,
				s.Target.Shard,
				ts.Target.TabletType.String(),
				topoproto.TabletAliasString(ts.Tablet.Alias),
				ts.Tablet.Hostname,
				fmt.Sprintf("%s:%d", replSourceHost, replSourcePort),
				replicationHealth,
				replLag,
				throttlerStatus,
			))
		}
	}
	return &sqltypes.Result{
		Fields: buildVarCharFields("Keyspace", "Shard", "TabletType", "Alias", "Hostname", "ReplicationSource", "ReplicationHealth", "ReplicationLag", "ThrottlerStatus"),
		Rows:   rows,
	}, nil
}

// MessageStream is part of the vtgate service API. This is a V2 level API that's sent
// to the Resolver.
func (e *Executor) MessageStream(ctx context.Context, keyspace string, shard string, keyRange *topodatapb.KeyRange, name string, callback func(*sqltypes.Result) error) error {
	err := e.resolver.MessageStream(
		ctx,
		keyspace,
		shard,
		keyRange,
		name,
		callback,
	)
	return formatError(err)
}

// VSchema returns the VSchema.
func (e *Executor) VSchema() *vindexes.VSchema {
	e.mu.Lock()
	defer e.mu.Unlock()
	return e.vschema
}

// SaveVSchema updates the vschema and stats
func (e *Executor) SaveVSchema(vschema *vindexes.VSchema, stats *VSchemaStats) {
	e.mu.Lock()
	defer e.mu.Unlock()
	if vschema != nil {
		e.vschema = vschema
	}
	e.vschemaStats = stats
	e.ClearPlans()

	if vschemaCounters != nil {
		vschemaCounters.Add("Reload", 1)
	}

	if vindexUnknownParams != nil {
		var unknownParams int
		for _, ks := range stats.Keyspaces {
			unknownParams += ks.VindexUnknownParamsCount
		}
		vindexUnknownParams.Set(int64(unknownParams))
	}
}

// ParseDestinationTarget parses destination target string and sets default keyspace if possible.
func (e *Executor) ParseDestinationTarget(targetString string) (string, topodatapb.TabletType, key.ShardDestination, error) {
	return econtext.ParseDestinationTarget(targetString, defaultTabletType, e.VSchema())
}

func (e *Executor) fetchOrCreatePlan(
	ctx context.Context,
	safeSession *econtext.SafeSession,
	sql string,
	bindVars map[string]*querypb.BindVariable,
	parameterize bool,
	preparedPlan bool,
	logStats *logstats.LogStats,
) (
	plan *engine.Plan, vcursor *econtext.VCursorImpl, stmt sqlparser.Statement, err error) {
	if e.VSchema() == nil {
		return nil, nil, nil, vterrors.VT13001("vschema not initialized")
	}

	query, comments := sqlparser.SplitMarginComments(sql)
	vcursor, _ = econtext.NewVCursorImpl(safeSession, comments, e, logStats, e.vm, e.VSchema(), e.resolver.resolver, e.serv, nullResultsObserver{}, e.vConfig)

	var setVarComment string
	if e.vConfig.SetVarEnabled {
		setVarComment = vcursor.PrepareSetVarComment()
	}

	var planKey engine.PlanKey
	if preparedPlan {
		planKey = buildPlanKey(ctx, vcursor, query, setVarComment)
		plan, logStats.CachedPlan = e.plans.Get(planKey.Hash(), e.epoch.Load())
	}

	if plan == nil {
		plan, logStats.CachedPlan, stmt, err = e.getCachedOrBuildPlan(ctx, vcursor, query, bindVars, setVarComment, parameterize, planKey)
		if err != nil {
			return nil, nil, nil, err
		}
	}

	qh := plan.QueryHints
	vcursor.SetIgnoreMaxMemoryRows(qh.IgnoreMaxMemoryRows)
	vcursor.SetConsolidator(qh.Consolidator)
	vcursor.SetWorkloadName(qh.Workload)
	vcursor.SetPriority(qh.Priority)
	vcursor.SetExecQueryTimeout(qh.Timeout)

	logStats.SQL = comments.Leading + plan.Original + comments.Trailing
	logStats.BindVariables = sqltypes.CopyBindVariables(bindVars)

	return plan, vcursor, stmt, nil
}

func (e *Executor) getCachedOrBuildPlan(
	ctx context.Context,
	vcursor *econtext.VCursorImpl,
	query string,
	bindVars map[string]*querypb.BindVariable,
	setVarComment string,
	parameterize bool,
	planKey engine.PlanKey,
) (plan *engine.Plan, cached bool, stmt sqlparser.Statement, err error) {
	stmt, reservedVars, err := parseAndValidateQuery(query, e.env.Parser())
	if err != nil {
		return nil, false, nil, err
	}

	defer func() {
		if err == nil {
			vcursor.CheckForReservedConnection(setVarComment, stmt)
		}
	}()

	qh, err := sqlparser.BuildQueryHints(stmt)
	if err != nil {
		return nil, false, nil, err
	}

	if qh.ForeignKeyChecks == nil {
		qh.ForeignKeyChecks = vcursor.SafeSession.ForeignKeyChecks()
	}
	vcursor.SetForeignKeyCheckState(qh.ForeignKeyChecks)

	paramsCount := uint16(0)
	preparedPlan := planKey.Query != ""
	if preparedPlan {
		// We need to count the number of arguments in the statement before we plan the query.
		// Planning could add additional arguments to the statement.
		paramsCount = countArguments(stmt)
		if bindVars == nil {
			bindVars = make(map[string]*querypb.BindVariable)
		}
	}

	rewriteASTResult, err := sqlparser.Normalize(
		stmt,
		reservedVars,
		bindVars,
		parameterize,
		vcursor.GetKeyspace(),
		vcursor.SafeSession.GetSelectLimit(),
		setVarComment,
		vcursor.GetSystemVariablesCopy(),
		qh.ForeignKeyChecks,
		vcursor,
	)
	if err != nil {
		return nil, false, nil, err
	}
	stmt = rewriteASTResult.AST
	bindVarNeeds := rewriteASTResult.BindVarNeeds
	if rewriteASTResult.UpdateQueryFromAST && !preparedPlan {
		query = sqlparser.String(stmt)
	}

	planCachable := sqlparser.CachePlan(stmt) && vcursor.CachePlan()
	if planCachable {
		if !preparedPlan {
			// build Plan key
			planKey = buildPlanKey(ctx, vcursor, query, setVarComment)
		}
		plan, cached, err = e.plans.GetOrLoad(planKey.Hash(), e.epoch.Load(), func() (*engine.Plan, error) {
			return e.buildStatement(ctx, vcursor, query, stmt, reservedVars, bindVarNeeds, qh, paramsCount)
		})
		return plan, cached, stmt, err
	}
	plan, err = e.buildStatement(ctx, vcursor, query, stmt, reservedVars, bindVarNeeds, qh, paramsCount)
	return plan, false, stmt, err
}

func buildPlanKey(ctx context.Context, vcursor *econtext.VCursorImpl, query string, setVarComment string) engine.PlanKey {
	allDest := getDestinations(ctx, vcursor)

	return engine.PlanKey{
		CurrentKeyspace: vcursor.GetKeyspace(),
		Destination:     strings.Join(allDest, ","),
		Query:           query,
		SetVarComment:   setVarComment,
		Collation:       vcursor.ConnCollation(),
	}
}

func getDestinations(ctx context.Context, vcursor *econtext.VCursorImpl) []string {
	currDest := vcursor.ShardDestination()
	if currDest == nil {
		return nil
	}

	switch currDest.(type) {
	case key.DestinationKeyspaceID, key.DestinationKeyspaceIDs:
		// these need to be resolved to shards
	default:
		return []string{currDest.String()}
	}

	resolved, _, err := vcursor.ResolveDestinations(ctx, vcursor.GetKeyspace(), nil, []key.ShardDestination{currDest})
	if err != nil || len(resolved) <= 0 {
		return nil
	}

	shards := make([]string, len(resolved))
	for i := 0; i < len(shards); i++ {
		shards[i] = resolved[i].Target.GetShard()
	}
	sort.Strings(shards)

	return shards
}

func (e *Executor) buildStatement(
	ctx context.Context,
	vcursor *econtext.VCursorImpl,
	query string,
	stmt sqlparser.Statement,
	reservedVars *sqlparser.ReservedVars,
	bindVarNeeds *sqlparser.BindVarNeeds,
	qh sqlparser.QueryHints,
	paramsCount uint16,
) (*engine.Plan, error) {
	plan, err := planbuilder.BuildFromStmt(ctx, query, stmt, reservedVars, vcursor, bindVarNeeds, e.ddlConfig)
	if err != nil {
		return nil, err
	}

	plan.ParamsCount = paramsCount
	plan.Warnings = vcursor.GetAndEmptyWarnings()
	plan.QueryHints = qh

	err = e.checkThatPlanIsValid(stmt, plan)
	return plan, err
}

func (e *Executor) debugCacheEntries() (items map[string]*engine.Plan) {
	items = make(map[string]*engine.Plan)
	e.ForEachPlan(func(plan *engine.Plan) bool {
		items[plan.Original] = plan
		return true
	})
	return
}

// ServeHTTP shows the current plans in the query cache.
func (e *Executor) ServeHTTP(response http.ResponseWriter, request *http.Request) {
	if err := acl.CheckAccessHTTP(request, acl.DEBUGGING); err != nil {
		acl.SendError(response, err)
		return
	}

	switch request.URL.Path {
	case pathQueryPlans:
		returnAsJSON(response, e.debugCacheEntries())
	case pathVSchema:
		returnAsJSON(response, e.VSchema())
	case pathScatterStats:
		e.WriteScatterStats(response)
	default:
		response.WriteHeader(http.StatusNotFound)
	}
}

func returnAsJSON(response http.ResponseWriter, stuff any) {
	response.Header().Set("Content-Type", "application/json; charset=utf-8")
	buf, err := json.MarshalIndent(stuff, "", " ")
	if err != nil {
		_, _ = response.Write([]byte(err.Error()))
		return
	}
	ebuf := bytes.NewBuffer(nil)
	json.HTMLEscape(ebuf, buf)
	_, _ = response.Write(ebuf.Bytes())
}

// Plans returns the LRU plan cache
func (e *Executor) Plans() *PlanCache {
	return e.plans
}

func (e *Executor) ForEachPlan(each func(plan *engine.Plan) bool) {
	e.plans.Range(e.epoch.Load(), func(_ PlanCacheKey, value *engine.Plan) bool {
		return each(value)
	})
}

func (e *Executor) ClearPlans() {
	e.epoch.Add(1)
}

func (e *Executor) updateQueryCounts(planType, keyspace, tableName string, shardQueries int64) {
	queriesProcessed.Add(planType, 1)
	queriesRouted.Add(planType, shardQueries)
	if tableName != "" {
		queriesProcessedByTable.Add([]string{planType, keyspace, tableName}, 1)
		queriesRoutedByTable.Add([]string{planType, keyspace, tableName}, shardQueries)
	}
}

func (e *Executor) updateQueryStats(queryType, planType, tabletType string, shards int64, tables []string) {
	queryExecutions.Add([]string{queryType, planType, tabletType}, 1)
	queryRoutes.Add([]string{queryType, planType, tabletType}, shards)
	for _, table := range tables {
		queryExecutionsByTable.Add([]string{queryType, table}, 1)
	}
}

// VSchemaStats returns the loaded vschema stats.
func (e *Executor) VSchemaStats() *VSchemaStats {
	e.mu.Lock()
	defer e.mu.Unlock()
	if e.vschemaStats == nil {
		return &VSchemaStats{
			Error: "No VSchema loaded yet.",
		}
	}
	return e.vschemaStats
}

func buildVarCharFields(names ...string) []*querypb.Field {
	fields := make([]*querypb.Field, len(names))
	for i, v := range names {
		fields[i] = &querypb.Field{
			Name:    v,
			Type:    sqltypes.VarChar,
			Charset: uint32(collations.SystemCollation.Collation),
			Flags:   uint32(querypb.MySqlFlag_NOT_NULL_FLAG),
		}
	}
	return fields
}

func buildVarCharRow(values ...string) []sqltypes.Value {
	row := make([]sqltypes.Value, len(values))
	for i, v := range values {
		row[i] = sqltypes.NewVarChar(v)
	}
	return row
}

// isValidPayloadSize validates whether a query payload is above the
// configured MaxPayloadSize threshold. The WarnPayloadSizeExceeded will increment
// if the payload size exceeds the warnPayloadSize.

func isValidPayloadSize(query string) bool {
	payloadSize := len(query)
	if maxPayloadSize > 0 && payloadSize > maxPayloadSize {
		return false
	}
	if warnPayloadSize > 0 && payloadSize > warnPayloadSize {
		warnings.Add("WarnPayloadSizeExceeded", 1)
	}
	return true
}

// Prepare executes a prepare statements.
func (e *Executor) Prepare(ctx context.Context, method string, safeSession *econtext.SafeSession, sql string) (fld []*querypb.Field, paramsCount uint16, err error) {
	logStats := logstats.NewLogStats(ctx, method, sql, safeSession.GetSessionUUID(), nil, streamlog.GetQueryLogConfig())
	fld, paramsCount, err = e.prepare(ctx, safeSession, sql, logStats)
	logStats.Error = err

	// The mysql plugin runs an implicit rollback whenever a connection closes.
	// To avoid spamming the log with no-op rollback records, ignore it if
	// it was a no-op record (i.e. didn't issue any queries)
	if !(logStats.StmtType == "ROLLBACK" && logStats.ShardQueries == 0) {
		logStats.SaveEndTime()
		e.queryLogger.Send(logStats)
	}

	err = errorTransform.TransformError(err)
	err = vterrors.TruncateError(err, truncateErrorLen)

	return fld, paramsCount, err
}

func (e *Executor) prepare(ctx context.Context, safeSession *econtext.SafeSession, sql string, logStats *logstats.LogStats) ([]*querypb.Field, uint16, error) {
	// Start an implicit transaction if necessary.
	if !safeSession.Autocommit && !safeSession.InTransaction() {
		if err := e.txConn.Begin(ctx, safeSession, nil); err != nil {
			return nil, 0, err
		}
	}
	stmtType := sqlparser.Preview(sql)
	logStats.StmtType = stmtType.String()

	// Mysql warnings are scoped to the current session, but are
	// cleared when a "non-diagnostic statement" is executed:
	// https://dev.mysql.com/doc/refman/8.0/en/show-warnings.html
	//
	// To emulate this behavior, clear warnings from the session
	// for all statements _except_ SHOW, so that SHOW WARNINGS
	// can actually return them.
	if stmtType != sqlparser.StmtShow {
		safeSession.ClearWarnings()
	}

	switch stmtType {
	case sqlparser.StmtSelect, sqlparser.StmtShow,
		sqlparser.StmtInsert, sqlparser.StmtReplace, sqlparser.StmtUpdate, sqlparser.StmtDelete:
		return e.handlePrepare(ctx, safeSession, sql, logStats)
	case sqlparser.StmtDDL, sqlparser.StmtBegin, sqlparser.StmtCommit, sqlparser.StmtRollback, sqlparser.StmtSet,
		sqlparser.StmtUse, sqlparser.StmtOther, sqlparser.StmtAnalyze, sqlparser.StmtComment, sqlparser.StmtExplain, sqlparser.StmtFlush, sqlparser.StmtKill:
		return nil, 0, nil
	}
	return nil, 0, vterrors.Errorf(vtrpcpb.Code_INTERNAL, "[BUG] unrecognized prepare statement: %s", sql)
}

func (e *Executor) initVConfig(warnOnShardedOnly bool, pv plancontext.PlannerVersion) {
	connCollation := collations.Unknown
	if gw, isTabletGw := e.resolver.resolver.GetGateway().(*TabletGateway); isTabletGw {
		connCollation = gw.DefaultConnCollation()
	}
	if connCollation == collations.Unknown {
		connCollation = e.env.CollationEnv().DefaultConnectionCharset()
	}

	e.vConfig = econtext.VCursorConfig{
		Collation:         connCollation,
		DefaultTabletType: defaultTabletType,
		PlannerVersion:    pv,

		QueryTimeout:  queryTimeout,
		MaxMemoryRows: maxMemoryRows,

		SetVarEnabled:      sysVarSetEnabled,
		EnableViews:        enableViews,
		ForeignKeyMode:     fkMode(foreignKeyMode),
		EnableShardRouting: enableShardRouting,
		WarnShardedOnly:    warnOnShardedOnly,

		DBDDLPlugin: dbDDLPlugin,

		WarmingReadsPercent: e.config.WarmingReadsPercent,
		WarmingReadsTimeout: warmingReadsQueryTimeout,
		WarmingReadsChannel: e.warmingReadsChannel,
	}
}

func countArguments(statement sqlparser.Statement) (paramsCount uint16) {
	_ = sqlparser.Walk(func(node sqlparser.SQLNode) (bool, error) {
		switch node := node.(type) {
		case *sqlparser.Argument:
			if strings.HasPrefix(node.Name, "v") {
				paramsCount++
			}
		}
		return true, nil
	}, statement)
	return
}

func prepareBindVars(paramsCount uint16) map[string]*querypb.BindVariable {
	bindVars := make(map[string]*querypb.BindVariable, paramsCount)
	for i := range paramsCount {
		parameterID := fmt.Sprintf("v%d", i+1)
		bindVars[parameterID] = &querypb.BindVariable{}
	}
	return bindVars
}

func (e *Executor) handlePrepare(ctx context.Context, safeSession *econtext.SafeSession, sql string, logStats *logstats.LogStats) ([]*querypb.Field, uint16, error) {
	plan, vcursor, _, err := e.fetchOrCreatePlan(ctx, safeSession, sql, nil, false, true, logStats)
	execStart := time.Now()
	logStats.PlanTime = execStart.Sub(logStats.StartTime)

	if err != nil {
		logStats.Error = err
		return nil, 0, err
	}

	bindVars := prepareBindVars(plan.ParamsCount)
	err = e.addNeededBindVars(vcursor, plan.BindVarNeeds, bindVars, safeSession)
	if err != nil {
		logStats.Error = err
		return nil, 0, err
	}

	qr, err := plan.Instructions.GetFields(ctx, vcursor, bindVars)
	logStats.ExecuteTime = time.Since(execStart)
	var errCount uint64
	if err != nil {
		logStats.Error = err
		errCount = 1 // nolint
		return nil, 0, err
	}
	logStats.RowsAffected = qr.RowsAffected

	plan.AddStats(1, time.Since(logStats.StartTime), logStats.ShardQueries, qr.RowsAffected, uint64(len(qr.Rows)), errCount)

	return qr.Fields, plan.ParamsCount, err
}

func parseAndValidateQuery(query string, parser *sqlparser.Parser) (sqlparser.Statement, *sqlparser.ReservedVars, error) {
	stmt, reserved, err := parser.Parse2(query)
	if err != nil {
		return nil, nil, err
	}
	if !sqlparser.IgnoreMaxPayloadSizeDirective(stmt) && !isValidPayloadSize(query) {
		return nil, nil, vterrors.NewErrorf(vtrpcpb.Code_RESOURCE_EXHAUSTED, vterrors.NetPacketTooLarge, "query payload size above threshold")
	}
	return stmt, sqlparser.NewReservedVars("vtg", reserved), nil
}

// ExecuteMultiShard implements the IExecutor interface
func (e *Executor) ExecuteMultiShard(ctx context.Context, primitive engine.Primitive, rss []*srvtopo.ResolvedShard, queries []*querypb.BoundQuery, session *econtext.SafeSession, autocommit bool, ignoreMaxMemoryRows bool, resultsObserver econtext.ResultsObserver, fetchLastInsertID bool) (qr *sqltypes.Result, errs []error) {
	return e.scatterConn.ExecuteMultiShard(ctx, primitive, rss, queries, session, autocommit, ignoreMaxMemoryRows, resultsObserver, fetchLastInsertID)
}

// StreamExecuteMulti implements the IExecutor interface
func (e *Executor) StreamExecuteMulti(ctx context.Context, primitive engine.Primitive, query string, rss []*srvtopo.ResolvedShard, vars []map[string]*querypb.BindVariable, session *econtext.SafeSession, autocommit bool, callback func(reply *sqltypes.Result) error, resultsObserver econtext.ResultsObserver, fetchLastInsertID bool) []error {
	return e.scatterConn.StreamExecuteMulti(ctx, primitive, query, rss, vars, session, autocommit, callback, resultsObserver, fetchLastInsertID)
}

// ExecuteLock implements the IExecutor interface
func (e *Executor) ExecuteLock(ctx context.Context, rs *srvtopo.ResolvedShard, query *querypb.BoundQuery, session *econtext.SafeSession, lockFuncType sqlparser.LockingFuncType) (*sqltypes.Result, error) {
	return e.scatterConn.ExecuteLock(ctx, rs, query, session, lockFuncType)
}

// ExecuteMessageStream implements the IExecutor interface
func (e *Executor) ExecuteMessageStream(ctx context.Context, rss []*srvtopo.ResolvedShard, tableName string, callback func(reply *sqltypes.Result) error) error {
	return e.scatterConn.MessageStream(ctx, rss, tableName, callback)
}

// ExecuteVStream implements the IExecutor interface
func (e *Executor) ExecuteVStream(ctx context.Context, rss []*srvtopo.ResolvedShard, filter *binlogdatapb.Filter, gtid string, callback func(evs []*binlogdatapb.VEvent) error) error {
	return e.startVStream(ctx, rss, filter, gtid, callback)
}

func (e *Executor) startVStream(ctx context.Context, rss []*srvtopo.ResolvedShard, filter *binlogdatapb.Filter, gtid string, callback func(evs []*binlogdatapb.VEvent) error) error {
	var shardGtids []*binlogdatapb.ShardGtid
	for _, rs := range rss {
		shardGtid := &binlogdatapb.ShardGtid{
			Keyspace: rs.Target.Keyspace,
			Shard:    rs.Target.Shard,
			Gtid:     gtid,
		}
		shardGtids = append(shardGtids, shardGtid)
	}
	vgtid := &binlogdatapb.VGtid{
		ShardGtids: shardGtids,
	}
	ts, err := e.serv.GetTopoServer()
	if err != nil {
		return err
	}

	vsm := newVStreamManager(e.resolver.resolver, e.serv, e.cell)
	vs := &vstream{
		vgtid:              vgtid,
		tabletType:         topodatapb.TabletType_PRIMARY,
		filter:             filter,
		send:               callback,
		resolver:           e.resolver.resolver,
		journaler:          make(map[int64]*journalEvent),
		skewTimeoutSeconds: maxSkewTimeoutSeconds,
		timestamps:         make(map[string]int64),
		vsm:                vsm,
		eventCh:            make(chan []*binlogdatapb.VEvent),
		ts:                 ts,
		copyCompletedShard: make(map[string]struct{}),
	}
	_ = vs.stream(ctx)
	return nil
}

func (e *Executor) checkThatPlanIsValid(stmt sqlparser.Statement, plan *engine.Plan) error {
	if e.config.AllowScatter || plan.Instructions == nil || sqlparser.AllowScatterDirective(stmt) {
		return nil
	}
	// we go over all the primitives in the plan, searching for a route that is of SelectScatter opcode
	badPrimitive := engine.Find(func(node engine.Primitive) bool {
		router, ok := node.(*engine.Route)
		if !ok {
			return false
		}
		return router.Opcode == engine.Scatter
	}, plan.Instructions)

	if badPrimitive == nil {
		return nil
	}

	return vterrors.Errorf(vtrpcpb.Code_INVALID_ARGUMENT, "plan includes scatter, which is disallowed using the `no_scatter` command line argument")
}

// getTabletThrottlerStatus uses HTTP to get the throttler status
// on a tablet. It uses HTTP because the CheckThrottler RPC is a
// tmclient RPC and you cannot use tmclient outside of a tablet.
func getTabletThrottlerStatus(tabletHostPort string) (string, error) {
	client := http.Client{
		Timeout: 100 * time.Millisecond,
	}
	resp, err := client.Get(fmt.Sprintf("http://%s/throttler/check-self", tabletHostPort))
	if err != nil {
		return "", err
	}
	defer resp.Body.Close()
	body, err := io.ReadAll(resp.Body)
	if err != nil {
		return "", err
	}

	var elements struct {
		StatusCode int
		Value      float64
		Threshold  float64
		Message    string
	}
	err = json.Unmarshal(body, &elements)
	if err != nil {
		return "", err
	}

	httpStatusStr := http.StatusText(elements.StatusCode)

	load := float64(0)
	if elements.Threshold > 0 {
		load = float64((elements.Value / elements.Threshold) * 100)
	}

	status := fmt.Sprintf("{\"state\":\"%s\",\"load\":%.2f,\"message\":\"%s\"}", httpStatusStr, load, elements.Message)
	return status, nil
}

// ReleaseLock implements the IExecutor interface
func (e *Executor) ReleaseLock(ctx context.Context, session *econtext.SafeSession) error {
	return e.txConn.ReleaseLock(ctx, session)
}

// PlanPrepareStmt implements the IExecutor interface
func (e *Executor) PlanPrepareStmt(ctx context.Context, safeSession *econtext.SafeSession, query string) (*engine.Plan, error) {
	// creating this log stats to not interfere with the original log stats.
	lStats := logstats.NewLogStats(ctx, "prepare", query, safeSession.GetSessionUUID(), nil, streamlog.GetQueryLogConfig())
	plan, _, _, err := e.fetchOrCreatePlan(ctx, safeSession, query, nil, false, true, lStats)
	return plan, err
}

func (e *Executor) Close() {
	e.scatterConn.Close()
	topo, err := e.serv.GetTopoServer()
	if err != nil {
		panic(err)
	}
	topo.Close()
	e.plans.Close()
}

func (e *Executor) Environment() *vtenv.Environment {
	return e.env
}

func (e *Executor) ReadTransaction(ctx context.Context, transactionID string) (*querypb.TransactionMetadata, error) {
	return e.txConn.ReadTransaction(ctx, transactionID)
}

func (e *Executor) UnresolvedTransactions(ctx context.Context, targets []*querypb.Target) ([]*querypb.TransactionMetadata, error) {
	return e.txConn.UnresolvedTransactions(ctx, targets)
}

func (e *Executor) AddWarningCount(name string, count int64) {
	warnings.Add(name, count)
}

type (
	errorTransformer interface {
		TransformError(err error) error
	}
	nullErrorTransformer struct{}
)

func (nullErrorTransformer) TransformError(err error) error {
	return err
}

func fkMode(foreignkey string) vschemapb.Keyspace_ForeignKeyMode {
	switch foreignkey {
	case "disallow":
		return vschemapb.Keyspace_disallow
	case "managed":
		return vschemapb.Keyspace_managed
	case "unmanaged":
		return vschemapb.Keyspace_unmanaged

	}
	return vschemapb.Keyspace_unspecified
}<|MERGE_RESOLUTION|>--- conflicted
+++ resolved
@@ -445,13 +445,8 @@
 	var err error
 	var qr *sqltypes.Result
 	var stmtType sqlparser.StatementType
-<<<<<<< HEAD
 	err = e.newExecute(ctx, mysqlCtx, safeSession, sql, bindVars, prepared, logStats, func(ctx context.Context, plan *engine.Plan, vc *econtext.VCursorImpl, bindVars map[string]*querypb.BindVariable, time time.Time) error {
-		stmtType = plan.Type
-=======
-	err = e.newExecute(ctx, mysqlCtx, safeSession, sql, bindVars, logStats, func(ctx context.Context, plan *engine.Plan, vc *econtext.VCursorImpl, bindVars map[string]*querypb.BindVariable, time time.Time) error {
 		stmtType = plan.QueryType
->>>>>>> 79dc8e37
 		qr, err = e.executePlan(ctx, safeSession, plan, vc, bindVars, logStats, time)
 		return err
 	}, func(typ sqlparser.StatementType, result *sqltypes.Result) error {
