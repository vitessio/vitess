--- conflicted
+++ resolved
@@ -978,31 +978,8 @@
 		return nil, vterrors.VT13001("vschema not initialized")
 	}
 
-<<<<<<< HEAD
-	stmt, reserved, err := sqlparser.Parse2(sql)
-	if err != nil {
-		return nil, nil, err
-	}
-	query := sql
-	statement := stmt
-	reservedVars := sqlparser.NewReservedVars("vtg", reserved)
-	bindVarNeeds := &sqlparser.BindVarNeeds{}
-	if !sqlparser.IgnoreMaxPayloadSizeDirective(statement) && !isValidPayloadSize(query) {
-		return nil, nil, vterrors.NewErrorf(vtrpcpb.Code_RESOURCE_EXHAUSTED, vterrors.NetPacketTooLarge, "query payload size above threshold")
-	}
-	ignoreMaxMemoryRows := sqlparser.IgnoreMaxMaxMemoryRowsDirective(stmt)
-	vcursor.SetIgnoreMaxMemoryRows(ignoreMaxMemoryRows)
-	consolidator := sqlparser.Consolidator(stmt)
-	priority, err := sqlparser.GetPriorityFromStatement(stmt)
-	if err != nil {
-		return nil, nil, err
-	}
-	vcursor.SetPriority(priority)
-	vcursor.SetConsolidator(consolidator)
-=======
 	vcursor.SetIgnoreMaxMemoryRows(sqlparser.IgnoreMaxMaxMemoryRowsDirective(stmt))
 	vcursor.SetConsolidator(sqlparser.Consolidator(stmt))
->>>>>>> 5a4f6fba
 	vcursor.SetWorkloadName(sqlparser.GetWorkloadNameFromStatement(stmt))
 
 	setVarComment, err := prepareSetVarComment(vcursor, stmt)
