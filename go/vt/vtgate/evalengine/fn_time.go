/*
Copyright 2023 The Vitess Authors.

Licensed under the Apache License, Version 2.0 (the "License");
you may not use this file except in compliance with the License.
You may obtain a copy of the License at

    http://www.apache.org/licenses/LICENSE-2.0

Unless required by applicable law or agreed to in writing, software
distributed under the License is distributed on an "AS IS" BASIS,
WITHOUT WARRANTIES OR CONDITIONS OF ANY KIND, either express or implied.
See the License for the specific language governing permissions and
limitations under the License.
*/

package evalengine

import (
	"math"
	"time"

	"vitess.io/vitess/go/hack"
	"vitess.io/vitess/go/mysql/collations"
	"vitess.io/vitess/go/mysql/datetime"
	"vitess.io/vitess/go/mysql/decimal"
	"vitess.io/vitess/go/sqltypes"
)

var SystemTime = time.Now

const maxTimePrec = 6

type (
	builtinNow struct {
		CallExpr
		utc      bool
		onlyTime bool
		prec     uint8
	}

	builtinSysdate struct {
		CallExpr
		prec uint8
	}

	builtinCurdate struct {
		CallExpr
	}

	builtinUtcDate struct {
		CallExpr
	}

	builtinDateFormat struct {
		CallExpr
		collate collations.ID
	}

	builtinDate struct {
		CallExpr
	}

	builtinDayOfMonth struct {
		CallExpr
	}

	builtinDayOfWeek struct {
		CallExpr
	}

	builtinDayOfYear struct {
		CallExpr
	}

	builtinFromUnixtime struct {
		CallExpr
		collate collations.ID
	}

	builtinHour struct {
		CallExpr
	}

	builtinMakedate struct {
		CallExpr
	}

	builtinMaketime struct {
		CallExpr
	}

	builtinMicrosecond struct {
		CallExpr
	}

	builtinMinute struct {
		CallExpr
	}

	builtinMonth struct {
		CallExpr
	}

	builtinMonthName struct {
		CallExpr
		collate collations.ID
	}

	builtinLastDay struct {
		CallExpr
	}

<<<<<<< HEAD
	builtinToDays struct {
=======
	builtinFromDays struct {
>>>>>>> fd99639e
		CallExpr
	}

	builtinQuarter struct {
		CallExpr
	}

	builtinSecond struct {
		CallExpr
	}

	builtinTime struct {
		CallExpr
	}

	builtinUnixTimestamp struct {
		CallExpr
	}

	builtinWeek struct {
		CallExpr
	}

	builtinWeekDay struct {
		CallExpr
	}

	builtinWeekOfYear struct {
		CallExpr
	}

	builtinYear struct {
		CallExpr
	}

	builtinYearWeek struct {
		CallExpr
	}

	builtinDateMath struct {
		CallExpr
		sub     bool
		unit    datetime.IntervalType
		collate collations.ID
	}
)

var _ IR = (*builtinNow)(nil)
var _ IR = (*builtinSysdate)(nil)
var _ IR = (*builtinCurdate)(nil)
var _ IR = (*builtinUtcDate)(nil)
var _ IR = (*builtinDateFormat)(nil)
var _ IR = (*builtinDate)(nil)
var _ IR = (*builtinDayOfMonth)(nil)
var _ IR = (*builtinDayOfWeek)(nil)
var _ IR = (*builtinDayOfYear)(nil)
var _ IR = (*builtinHour)(nil)
var _ IR = (*builtinFromUnixtime)(nil)
var _ IR = (*builtinMakedate)(nil)
var _ IR = (*builtinMaketime)(nil)
var _ IR = (*builtinMicrosecond)(nil)
var _ IR = (*builtinMinute)(nil)
var _ IR = (*builtinMonth)(nil)
var _ IR = (*builtinMonthName)(nil)
var _ IR = (*builtinLastDay)(nil)
<<<<<<< HEAD
var _ IR = (*builtinToDays)(nil)
=======
var _ IR = (*builtinFromDays)(nil)
>>>>>>> fd99639e
var _ IR = (*builtinQuarter)(nil)
var _ IR = (*builtinSecond)(nil)
var _ IR = (*builtinTime)(nil)
var _ IR = (*builtinUnixTimestamp)(nil)
var _ IR = (*builtinWeek)(nil)
var _ IR = (*builtinWeekDay)(nil)
var _ IR = (*builtinWeekOfYear)(nil)
var _ IR = (*builtinYear)(nil)
var _ IR = (*builtinYearWeek)(nil)

func (call *builtinNow) eval(env *ExpressionEnv) (eval, error) {
	now := env.time(call.utc)
	if call.onlyTime {
		buf := datetime.Time_hh_mm_ss.Format(now, call.prec)
		return newEvalRaw(sqltypes.Time, buf, collationBinary), nil
	} else {
		buf := datetime.DateTime_YYYY_MM_DD_hh_mm_ss.Format(now, call.prec)
		return newEvalRaw(sqltypes.Datetime, buf, collationBinary), nil
	}
}

func (call *builtinNow) compile(c *compiler) (ctype, error) {
	var format *datetime.Strftime
	var t sqltypes.Type

	if call.onlyTime {
		format = datetime.Time_hh_mm_ss
		t = sqltypes.Time
	} else {
		format = datetime.DateTime_YYYY_MM_DD_hh_mm_ss
		t = sqltypes.Datetime
	}
	c.asm.Fn_Now(t, format, call.prec, call.utc)
	return ctype{Type: t, Col: collationBinary}, nil
}

func (call *builtinNow) constant() bool {
	return false
}

func (call *builtinSysdate) eval(env *ExpressionEnv) (eval, error) {
	now := SystemTime()
	if tz := env.currentTimezone(); tz != nil {
		now = now.In(tz)
	}
	return newEvalRaw(sqltypes.Datetime, datetime.NewDateTimeFromStd(now).Format(call.prec), collationBinary), nil
}

func (call *builtinSysdate) compile(c *compiler) (ctype, error) {
	c.asm.Fn_Sysdate(call.prec)
	return ctype{Type: sqltypes.Datetime, Col: collationBinary}, nil
}

func (call *builtinSysdate) constant() bool {
	return false
}

func (call *builtinCurdate) eval(env *ExpressionEnv) (eval, error) {
	now := env.time(false)
	return newEvalRaw(sqltypes.Date, datetime.Date_YYYY_MM_DD.Format(now, 0), collationBinary), nil
}

func (*builtinCurdate) compile(c *compiler) (ctype, error) {
	c.asm.Fn_Curdate()
	return ctype{Type: sqltypes.Date, Col: collationBinary}, nil
}

func (call *builtinCurdate) constant() bool {
	return false
}

func (call *builtinUtcDate) eval(env *ExpressionEnv) (eval, error) {
	now := env.time(true)
	return newEvalRaw(sqltypes.Date, datetime.Date_YYYY_MM_DD.Format(now, 0), collationBinary), nil
}

func (*builtinUtcDate) compile(c *compiler) (ctype, error) {
	c.asm.Fn_UtcDate()
	return ctype{Type: sqltypes.Date, Col: collationBinary}, nil
}

func (call *builtinUtcDate) constant() bool {
	return false
}

func (b *builtinDateFormat) eval(env *ExpressionEnv) (eval, error) {
	date, format, err := b.arg2(env)
	if err != nil {
		return nil, err
	}
	if date == nil || format == nil {
		return nil, nil
	}
	var t *evalTemporal
	switch e := date.(type) {
	case *evalTemporal:
		t = e.toDateTime(datetime.DefaultPrecision, env.now)
	default:
		t = evalToDateTime(date, datetime.DefaultPrecision, env.now, env.sqlmode.AllowZeroDate())
		if t == nil || t.isZero() {
			return nil, nil
		}
	}

	f := evalToBinary(format)
	d, err := datetime.Format(f.string(), t.dt, t.prec)
	if err != nil {
		return nil, err
	}
	return newEvalText(d, typedCoercionCollation(sqltypes.VarChar, b.collate)), nil
}

func (call *builtinDateFormat) compile(c *compiler) (ctype, error) {
	arg, err := call.Arguments[0].compile(c)
	if err != nil {
		return ctype{}, err
	}

	skip1 := c.compileNullCheck1(arg)

	switch arg.Type {
	case sqltypes.Datetime, sqltypes.Date:
	default:
		c.asm.Convert_xDT(1, datetime.DefaultPrecision, false)
	}

	format, err := call.Arguments[1].compile(c)
	if err != nil {
		return ctype{}, err
	}

	skip2 := c.compileNullCheck1r(format)

	switch format.Type {
	case sqltypes.VarChar, sqltypes.VarBinary:
	default:
		c.asm.Convert_xb(1, sqltypes.VarBinary, 0, false)
	}

	col := typedCoercionCollation(sqltypes.VarChar, c.collation)
	c.asm.Fn_DATE_FORMAT(col)
	c.asm.jumpDestination(skip1, skip2)
	return ctype{Type: sqltypes.VarChar, Col: col, Flag: arg.Flag | flagNullable}, nil
}

type builtinConvertTz struct {
	CallExpr
}

var _ IR = (*builtinConvertTz)(nil)

func convertTz(dt datetime.DateTime, from, to *time.Location) (datetime.DateTime, bool) {
	buf := datetime.DateTime_YYYY_MM_DD_hh_mm_ss.Format(dt, datetime.DefaultPrecision)
	ts, err := time.ParseInLocation(time.DateTime, hack.String(buf), from)
	if err != nil {
		return datetime.DateTime{}, false
	}
	return datetime.NewDateTimeFromStd(ts.In(to)), true
}

func (call *builtinConvertTz) eval(env *ExpressionEnv) (eval, error) {
	n, err := call.Arguments[0].eval(env)
	if err != nil {
		return nil, err
	}
	from, err := call.Arguments[1].eval(env)
	if err != nil {
		return nil, err
	}
	to, err := call.Arguments[2].eval(env)
	if err != nil {
		return nil, err
	}

	if n == nil || from == nil || to == nil {
		return nil, nil
	}

	f := evalToBinary(from)
	t := evalToBinary(to)

	fromTz, err := datetime.ParseTimeZone(f.string())
	if err != nil {
		return nil, nil
	}

	toTz, err := datetime.ParseTimeZone(t.string())
	if err != nil {
		return nil, nil
	}

	dt := evalToDateTime(n, -1, env.now, env.sqlmode.AllowZeroDate())
	if dt == nil || dt.isZero() {
		return nil, nil
	}

	out, ok := convertTz(dt.dt, fromTz, toTz)
	if !ok {
		return nil, nil
	}
	return newEvalDateTime(out, int(dt.prec), env.sqlmode.AllowZeroDate()), nil
}

func (call *builtinConvertTz) compile(c *compiler) (ctype, error) {
	n, err := call.Arguments[0].compile(c)
	if err != nil {
		return ctype{}, err
	}
	from, err := call.Arguments[1].compile(c)
	if err != nil {
		return ctype{}, err
	}
	to, err := call.Arguments[2].compile(c)
	if err != nil {
		return ctype{}, err
	}

	skip := c.compileNullCheck3(n, from, to)

	switch {
	case from.isTextual():
	default:
		c.asm.Convert_xb(2, sqltypes.VarBinary, 0, false)
	}

	switch {
	case to.isTextual():
	default:
		c.asm.Convert_xb(1, sqltypes.VarBinary, 0, false)
	}

	switch n.Type {
	case sqltypes.Datetime, sqltypes.Date:
	default:
		c.asm.Convert_xDT(3, -1, false)
	}

	c.asm.Fn_CONVERT_TZ()
	c.asm.jumpDestination(skip)
	return ctype{Type: sqltypes.Datetime, Col: collationBinary, Flag: n.Flag | flagNullable}, nil
}

func (b *builtinDate) eval(env *ExpressionEnv) (eval, error) {
	date, err := b.arg1(env)
	if err != nil {
		return nil, err
	}
	if date == nil {
		return nil, nil
	}
	d := evalToDate(date, env.now, env.sqlmode.AllowZeroDate())
	if d == nil {
		return nil, nil
	}
	return d, nil
}

func (call *builtinDate) compile(c *compiler) (ctype, error) {
	arg, err := call.Arguments[0].compile(c)
	if err != nil {
		return ctype{}, err
	}

	skip := c.compileNullCheck1(arg)

	switch arg.Type {
	case sqltypes.Date:
	default:
		c.asm.Convert_xD(1, c.sqlmode.AllowZeroDate())
	}

	c.asm.jumpDestination(skip)
	return ctype{Type: sqltypes.Date, Col: collationBinary, Flag: arg.Flag | flagNullable}, nil
}

func (b *builtinDayOfMonth) eval(env *ExpressionEnv) (eval, error) {
	date, err := b.arg1(env)
	if err != nil {
		return nil, err
	}
	if date == nil {
		return nil, nil
	}
	d := evalToDate(date, env.now, true)
	if d == nil {
		return nil, nil
	}
	return newEvalInt64(int64(d.dt.Date.Day())), nil
}

func (call *builtinDayOfMonth) compile(c *compiler) (ctype, error) {
	arg, err := call.Arguments[0].compile(c)
	if err != nil {
		return ctype{}, err
	}

	skip := c.compileNullCheck1(arg)

	switch arg.Type {
	case sqltypes.Date, sqltypes.Datetime:
	default:
		c.asm.Convert_xD(1, true)
	}
	c.asm.Fn_DAYOFMONTH()
	c.asm.jumpDestination(skip)
	return ctype{Type: sqltypes.Int64, Col: collationNumeric, Flag: arg.Flag | flagNullable}, nil
}

func (b *builtinDayOfWeek) eval(env *ExpressionEnv) (eval, error) {
	date, err := b.arg1(env)
	if err != nil {
		return nil, err
	}
	if date == nil {
		return nil, nil
	}
	d := evalToDate(date, env.now, env.sqlmode.AllowZeroDate())
	if d == nil || d.isZero() {
		return nil, nil
	}
	return newEvalInt64(int64(d.dt.Date.ToStdTime(env.currentTimezone()).Weekday() + 1)), nil
}

func (call *builtinDayOfWeek) compile(c *compiler) (ctype, error) {
	arg, err := call.Arguments[0].compile(c)
	if err != nil {
		return ctype{}, err
	}

	skip := c.compileNullCheck1(arg)

	switch arg.Type {
	case sqltypes.Date, sqltypes.Datetime:
	default:
		c.asm.Convert_xD(1, false)
	}
	c.asm.Fn_DAYOFWEEK()
	c.asm.jumpDestination(skip)
	return ctype{Type: sqltypes.Int64, Col: collationNumeric, Flag: arg.Flag | flagNullable}, nil
}

func (b *builtinDayOfYear) eval(env *ExpressionEnv) (eval, error) {
	date, err := b.arg1(env)
	if err != nil {
		return nil, err
	}
	if date == nil {
		return nil, nil
	}
	d := evalToDate(date, env.now, env.sqlmode.AllowZeroDate())
	if d == nil || d.isZero() {
		return nil, nil
	}
	return newEvalInt64(int64(d.dt.Date.ToStdTime(env.currentTimezone()).YearDay())), nil
}

func (call *builtinDayOfYear) compile(c *compiler) (ctype, error) {
	arg, err := call.Arguments[0].compile(c)
	if err != nil {
		return ctype{}, err
	}

	skip := c.compileNullCheck1(arg)

	switch arg.Type {
	case sqltypes.Date, sqltypes.Datetime:
	default:
		c.asm.Convert_xD(1, false)
	}
	c.asm.Fn_DAYOFYEAR()
	c.asm.jumpDestination(skip)
	return ctype{Type: sqltypes.Int64, Col: collationNumeric, Flag: arg.Flag | flagNullable}, nil
}

const maxUnixtime = 32536771200

func (b *builtinFromUnixtime) eval(env *ExpressionEnv) (eval, error) {
	ts, err := b.arg1(env)
	if err != nil {
		return nil, err
	}

	if ts == nil {
		return nil, nil
	}

	prec := 0
	var sec, frac int64

	switch ts := ts.(type) {
	case *evalInt64:
		if ts.i < 0 || ts.i >= maxUnixtime {
			return nil, nil
		}
		sec = ts.i
	case *evalUint64:
		if ts.u >= maxUnixtime {
			return nil, nil
		}
		sec = int64(ts.u)
	case *evalFloat:
		if ts.f < 0 || ts.f >= maxUnixtime {
			return nil, nil
		}
		sf, ff := math.Modf(ts.f)
		sec = int64(sf)
		frac = int64(ff * 1e9)
		prec = maxTimePrec
	case *evalDecimal:
		if ts.dec.Sign() < 0 {
			return nil, nil
		}
		sd, fd := ts.dec.QuoRem(decimal.New(1, 0), 0)
		sec, _ = sd.Int64()
		if sec >= maxUnixtime {
			return nil, nil
		}
		frac, _ = fd.Mul(decimal.New(1, 9)).Int64()
		prec = int(ts.length)
	case *evalTemporal:
		if ts.prec == 0 {
			sec = ts.toInt64()
			if sec < 0 || sec >= maxUnixtime {
				return nil, nil
			}
		} else {
			dec := ts.toDecimal()
			if dec.Sign() < 0 {
				return nil, nil
			}
			sd, fd := dec.QuoRem(decimal.New(1, 0), 0)
			sec, _ = sd.Int64()
			if sec >= maxUnixtime {
				return nil, nil
			}
			frac, _ = fd.Mul(decimal.New(1, 9)).Int64()
			prec = int(ts.prec)
		}
	case *evalBytes:
		if ts.isHexOrBitLiteral() {
			u, _ := ts.toNumericHex()
			if u.u >= maxUnixtime {
				return nil, nil
			}
			sec = int64(u.u)
		} else {
			f, _ := evalToFloat(ts)
			if f.f < 0 || f.f >= maxUnixtime {
				return nil, nil
			}
			sf, ff := math.Modf(f.f)
			sec = int64(sf)
			frac = int64(ff * 1e9)
			prec = maxTimePrec
		}
	default:
		f, _ := evalToFloat(ts)
		if f.f < 0 || f.f >= maxUnixtime {
			return nil, nil
		}
		sf, ff := math.Modf(f.f)
		sec = int64(sf)
		frac = int64(ff * 1e9)
		prec = maxTimePrec
	}

	t := time.Unix(sec, frac)
	if tz := env.currentTimezone(); tz != nil {
		t = t.In(tz)
	}

	dt := newEvalDateTime(datetime.NewDateTimeFromStd(t), prec, env.sqlmode.AllowZeroDate())

	if len(b.Arguments) == 1 {
		return dt, nil
	}

	format, err := b.Arguments[1].eval(env)
	if err != nil {
		return nil, err
	}
	f := evalToBinary(format)
	d, err := datetime.Format(f.string(), dt.dt, dt.prec)
	if err != nil {
		return nil, err
	}
	return newEvalText(d, typedCoercionCollation(sqltypes.VarChar, b.collate)), nil
}

func (call *builtinFromUnixtime) compile(c *compiler) (ctype, error) {
	arg, err := call.Arguments[0].compile(c)
	if err != nil {
		return ctype{}, err
	}
	skip1 := c.compileNullCheck1(arg)

	switch arg.Type {
	case sqltypes.Int64:
		c.asm.Fn_FROM_UNIXTIME_i()
	case sqltypes.Uint64:
		c.asm.Fn_FROM_UNIXTIME_u()
	case sqltypes.Float64:
		c.asm.Fn_FROM_UNIXTIME_f()
	case sqltypes.Decimal:
		c.asm.Fn_FROM_UNIXTIME_d()
	case sqltypes.Datetime, sqltypes.Date, sqltypes.Time:
		if arg.Size == 0 {
			c.asm.Convert_Ti(1)
			c.asm.Fn_FROM_UNIXTIME_i()
		} else {
			c.asm.Convert_Td(1)
			c.asm.Fn_FROM_UNIXTIME_d()
		}
	case sqltypes.VarChar, sqltypes.VarBinary:
		if arg.isHexOrBitLiteral() {
			c.asm.Convert_xu(1)
			c.asm.Fn_FROM_UNIXTIME_u()
		} else {
			c.asm.Convert_xf(1)
			c.asm.Fn_FROM_UNIXTIME_f()
		}
	default:
		c.asm.Convert_xf(1)
		c.asm.Fn_FROM_UNIXTIME_f()
	}

	if len(call.Arguments) == 1 {
		c.asm.jumpDestination(skip1)
		return ctype{Type: sqltypes.Datetime, Col: collationBinary, Flag: arg.Flag | flagNullable}, nil
	}

	format, err := call.Arguments[1].compile(c)
	if err != nil {
		return ctype{}, err
	}

	skip2 := c.compileNullCheck1r(format)

	switch format.Type {
	case sqltypes.VarChar, sqltypes.VarBinary:
	default:
		c.asm.Convert_xb(1, sqltypes.VarBinary, 0, false)
	}

	col := typedCoercionCollation(sqltypes.VarChar, c.collation)
	c.asm.Fn_DATE_FORMAT(col)
	c.asm.jumpDestination(skip1, skip2)
	return ctype{Type: sqltypes.VarChar, Col: col, Flag: arg.Flag | flagNullable}, nil
}

func (b *builtinHour) eval(env *ExpressionEnv) (eval, error) {
	date, err := b.arg1(env)
	if err != nil {
		return nil, err
	}
	if date == nil {
		return nil, nil
	}
	d := evalToTime(date, -1)
	if d == nil {
		return nil, nil
	}
	return newEvalInt64(int64(d.dt.Time.Hour())), nil
}

func (call *builtinHour) compile(c *compiler) (ctype, error) {
	arg, err := call.Arguments[0].compile(c)
	if err != nil {
		return ctype{}, err
	}

	skip := c.compileNullCheck1(arg)

	switch arg.Type {
	case sqltypes.Date, sqltypes.Datetime, sqltypes.Time:
	default:
		c.asm.Convert_xT(1, -1)
	}
	c.asm.Fn_HOUR()
	c.asm.jumpDestination(skip)
	return ctype{Type: sqltypes.Int64, Col: collationNumeric, Flag: arg.Flag | flagNullable}, nil
}

func yearDayToTime(loc *time.Location, y, yd int64) time.Time {
	if y >= 0 && y < 100 {
		if y < 70 {
			y += 2000
		} else {
			y += 1900
		}
	}

	if y < 0 || y > 9999 || yd < 1 || yd > math.MaxInt32 {
		return time.Time{}
	}
	t := time.Date(int(y), time.January, 1, 0, 0, 0, 0, loc).AddDate(0, 0, int(yd-1))
	if t.Year() > 9999 {
		return time.Time{}
	}
	return t
}

func (b *builtinMakedate) eval(env *ExpressionEnv) (eval, error) {
	// For some reason, MySQL first evaluates the year day argument.
	yearDay, err := b.Arguments[1].eval(env)
	if err != nil {
		return nil, err
	}
	if yearDay == nil {
		return nil, nil
	}

	year, err := b.Arguments[0].eval(env)
	if err != nil {
		return nil, err
	}
	if year == nil {
		return nil, nil
	}

	y := evalToInt64(year).i
	yd := evalToInt64(yearDay).i

	t := yearDayToTime(env.currentTimezone(), y, yd)
	if t.IsZero() {
		return nil, nil
	}
	return newEvalDate(datetime.NewDateTimeFromStd(t).Date, env.sqlmode.AllowZeroDate()), nil
}

func (call *builtinMakedate) compile(c *compiler) (ctype, error) {
	// Similar here, we have to evaluate these in reverse order as well.
	yearDay, err := call.Arguments[1].compile(c)
	if err != nil {
		return ctype{}, err
	}

	skip1 := c.compileNullCheck1(yearDay)

	year, err := call.Arguments[0].compile(c)
	if err != nil {
		return ctype{}, err
	}

	skip2 := c.compileNullCheck1r(year)

	switch yearDay.Type {
	case sqltypes.Int64:
	default:
		c.asm.Convert_xi(2)
	}

	switch year.Type {
	case sqltypes.Int64:
	default:
		c.asm.Convert_xi(1)
	}

	c.asm.Fn_MAKEDATE()
	c.asm.jumpDestination(skip1, skip2)
	return ctype{Type: sqltypes.Date, Col: collationBinary, Flag: year.Flag | yearDay.Flag | flagNullable}, nil
}

func clampHourMinute(h, m int64) (int64, int64, bool, bool) {
	var clamped bool
	if h > 838 || h < -838 {
		clamped = true
		if h > 0 {
			h = 838
		} else {
			h = -838
		}
		m = 59
	}
	neg := h < 0
	if neg {
		h = -h
	}
	return h, m, neg, clamped
}

func makeTime_i(h, m, s int64) (int64, bool) {
	if m < 0 || m > 59 || s < 0 || s > 59 {
		return 0, false
	}

	h, m, neg, clamped := clampHourMinute(h, m)
	if clamped {
		s = 59
	}

	v := h*10000 + m*100 + s
	if neg {
		v = -v
	}
	return v, true
}

func makeTime_d(h, m int64, s decimal.Decimal) (decimal.Decimal, bool) {
	if m < 0 || m > 59 || s.Sign() < 0 || s.Cmp(decimal.NewFromInt(60)) >= 0 {
		return decimal.Zero, false
	}

	h, m, neg, clamped := clampHourMinute(h, m)
	if clamped {
		s = decimal.NewFromInt(59)
	}

	dec := decimal.NewFromInt(h*10000 + m*100).Add(s)
	if neg {
		dec = dec.Neg()
	}
	return dec, true
}

func makeTime_f(h, m int64, s float64) (float64, bool) {
	if m < 0 || m > 59 || s < 0.0 || s >= 60.0 {
		return 0, false
	}

	h, m, neg, clamped := clampHourMinute(h, m)
	if clamped {
		s = 59.0
	}

	v := float64(h*10000+m*100) + s
	if neg {
		v = -v
	}
	return v, true
}

func (b *builtinMaketime) eval(env *ExpressionEnv) (eval, error) {
	hour, err := b.Arguments[0].eval(env)
	if err != nil {
		return nil, err
	}
	if hour == nil {
		return nil, nil
	}
	min, err := b.Arguments[1].eval(env)
	if err != nil {
		return nil, err
	}
	if min == nil {
		return nil, nil
	}
	sec, err := b.Arguments[2].eval(env)
	if err != nil {
		return nil, err
	}
	if sec == nil {
		return nil, nil
	}

	var h int64
	switch hour := hour.(type) {
	case *evalInt64:
		h = hour.i
	case *evalUint64:
		if hour.u > math.MaxInt64 {
			h = math.MaxInt64
		} else {
			h = int64(hour.u)
		}
	case *evalBytes:
		if hour.isHexOrBitLiteral() {
			hex, ok := hour.toNumericHex()
			if ok {
				if hex.u > math.MaxInt64 {
					h = math.MaxInt64
				} else {
					h = int64(hex.u)
				}
			}
		} else {
			h = evalToInt64(hour).i
		}
	default:
		h = evalToInt64(hour).i
	}

	m := evalToInt64(min).i
	s := evalToNumeric(sec, false)

	var ok bool
	var t datetime.Time
	var l int
	switch s := s.(type) {
	case *evalInt64:
		var v int64
		v, ok = makeTime_i(h, m, s.i)
		if !ok {
			return nil, nil
		}
		t, ok = datetime.ParseTimeInt64(v)
	case *evalUint64:
		var v int64
		v, ok = makeTime_i(h, m, int64(s.u))
		if !ok {
			return nil, nil
		}
		t, ok = datetime.ParseTimeInt64(v)
	case *evalDecimal:
		var v decimal.Decimal
		v, ok = makeTime_d(h, m, s.dec)
		if !ok {
			return nil, nil
		}
		t, l, ok = datetime.ParseTimeDecimal(v, s.length, -1)
	case *evalFloat:
		var v float64
		v, ok = makeTime_f(h, m, s.f)
		if !ok {
			return nil, nil
		}
		t, l, ok = datetime.ParseTimeFloat(v, -1)
	}
	if !ok {
		return nil, nil
	}

	return newEvalTime(t, l), nil
}

func (call *builtinMaketime) compile(c *compiler) (ctype, error) {
	hour, err := call.Arguments[0].compile(c)
	if err != nil {
		return ctype{}, err
	}
	skip1 := c.compileNullCheck1(hour)

	min, err := call.Arguments[1].compile(c)
	if err != nil {
		return ctype{}, err
	}
	skip2 := c.compileNullCheck1r(min)

	sec, err := call.Arguments[2].compile(c)
	if err != nil {
		return ctype{}, err
	}
	skip3 := c.compileNullCheck3(hour, min, sec)

	switch hour.Type {
	case sqltypes.Int64:
	case sqltypes.Uint64:
		c.asm.Clamp_u(3, math.MaxInt64)
		c.asm.Convert_xi(3)
	case sqltypes.VarChar, sqltypes.VarBinary:
		if hour.isHexOrBitLiteral() {
			c.asm.Convert_xu(3)
			c.asm.Clamp_u(3, math.MaxInt64)
			c.asm.Convert_xi(3)
		} else {
			c.asm.Convert_xi(3)
		}
	default:
		c.asm.Convert_xi(3)
	}

	switch min.Type {
	case sqltypes.Int64:
	default:
		c.asm.Convert_xi(2)
	}

	switch sec.Type {
	case sqltypes.Int64:
		c.asm.Fn_MAKETIME_i()
	case sqltypes.Uint64:
		c.asm.Convert_ui(1)
		c.asm.Fn_MAKETIME_i()
	case sqltypes.Decimal:
		c.asm.Fn_MAKETIME_d()
	case sqltypes.Float64:
		c.asm.Fn_MAKETIME_f()
	case sqltypes.VarChar, sqltypes.VarBinary:
		if sec.isHexOrBitLiteral() {
			c.asm.Convert_xi(1)
			c.asm.Fn_MAKETIME_i()
		} else {
			c.asm.Convert_xf(1)
			c.asm.Fn_MAKETIME_f()
		}
	default:
		c.asm.Convert_xf(1)
		c.asm.Fn_MAKETIME_f()
	}

	c.asm.jumpDestination(skip1, skip2, skip3)
	return ctype{Type: sqltypes.Time, Col: collationBinary, Flag: hour.Flag | min.Flag | sec.Flag | flagNullable}, nil
}

func (b *builtinMicrosecond) eval(env *ExpressionEnv) (eval, error) {
	date, err := b.arg1(env)
	if err != nil {
		return nil, err
	}
	if date == nil {
		return nil, nil
	}
	d := evalToTime(date, -1)
	if d == nil {
		return nil, nil
	}
	return newEvalInt64(int64(d.dt.Time.Nanosecond() / 1000)), nil
}

func (call *builtinMicrosecond) compile(c *compiler) (ctype, error) {
	arg, err := call.Arguments[0].compile(c)
	if err != nil {
		return ctype{}, err
	}

	skip := c.compileNullCheck1(arg)

	switch arg.Type {
	case sqltypes.Date, sqltypes.Datetime, sqltypes.Time:
	default:
		c.asm.Convert_xT(1, -1)
	}
	c.asm.Fn_MICROSECOND()
	c.asm.jumpDestination(skip)
	return ctype{Type: sqltypes.Int64, Col: collationNumeric, Flag: arg.Flag | flagNullable}, nil
}

func (b *builtinMinute) eval(env *ExpressionEnv) (eval, error) {
	date, err := b.arg1(env)
	if err != nil {
		return nil, err
	}
	if date == nil {
		return nil, nil
	}
	d := evalToTime(date, -1)
	if d == nil {
		return nil, nil
	}
	return newEvalInt64(int64(d.dt.Time.Minute())), nil
}

func (call *builtinMinute) compile(c *compiler) (ctype, error) {
	arg, err := call.Arguments[0].compile(c)
	if err != nil {
		return ctype{}, err
	}

	skip := c.compileNullCheck1(arg)

	switch arg.Type {
	case sqltypes.Date, sqltypes.Datetime, sqltypes.Time:
	default:
		c.asm.Convert_xT(1, -1)
	}
	c.asm.Fn_MINUTE()
	c.asm.jumpDestination(skip)
	return ctype{Type: sqltypes.Int64, Col: collationNumeric, Flag: arg.Flag | flagNullable}, nil
}

func (b *builtinMonth) eval(env *ExpressionEnv) (eval, error) {
	date, err := b.arg1(env)
	if err != nil {
		return nil, err
	}
	if date == nil {
		return nil, nil
	}
	d := evalToDate(date, env.now, true)
	if d == nil {
		return nil, nil
	}
	return newEvalInt64(int64(d.dt.Date.Month())), nil
}

func (call *builtinMonth) compile(c *compiler) (ctype, error) {
	arg, err := call.Arguments[0].compile(c)
	if err != nil {
		return ctype{}, err
	}

	skip := c.compileNullCheck1(arg)

	switch arg.Type {
	case sqltypes.Date, sqltypes.Datetime:
	default:
		c.asm.Convert_xD(1, true)
	}
	c.asm.Fn_MONTH()
	c.asm.jumpDestination(skip)
	return ctype{Type: sqltypes.Int64, Col: collationNumeric, Flag: arg.Flag | flagNullable}, nil
}

func (b *builtinMonthName) eval(env *ExpressionEnv) (eval, error) {
	date, err := b.arg1(env)
	if err != nil {
		return nil, err
	}
	if date == nil {
		return nil, nil
	}
	d := evalToDate(date, env.now, env.sqlmode.AllowZeroDate())
	if d == nil {
		return nil, nil
	}
	m := d.dt.Date.Month()
	if m < 1 || m > 12 {
		return nil, nil
	}

	return newEvalText(hack.StringBytes(time.Month(d.dt.Date.Month()).String()), typedCoercionCollation(sqltypes.VarChar, b.collate)), nil
}

func (call *builtinMonthName) compile(c *compiler) (ctype, error) {
	arg, err := call.Arguments[0].compile(c)
	if err != nil {
		return ctype{}, err
	}

	skip := c.compileNullCheck1(arg)

	switch arg.Type {
	case sqltypes.Date, sqltypes.Datetime:
	default:
		c.asm.Convert_xD(1, c.sqlmode.AllowZeroDate())
	}
	col := typedCoercionCollation(sqltypes.VarChar, call.collate)
	c.asm.Fn_MONTHNAME(col)
	c.asm.jumpDestination(skip)
	return ctype{Type: sqltypes.VarChar, Col: col, Flag: arg.Flag | flagNullable}, nil
}

func lastDay(loc *time.Location, dt datetime.DateTime) datetime.Date {
	ts := dt.Date.ToStdTime(loc)
	firstDayOfMonth := time.Date(ts.Year(), ts.Month(), 1, 0, 0, 0, 0, loc)
	lastDayOfMonth := firstDayOfMonth.AddDate(0, 1, -1)

	date := datetime.NewDateFromStd(lastDayOfMonth)
	return date
}

func (b *builtinLastDay) eval(env *ExpressionEnv) (eval, error) {
	date, err := b.arg1(env)
	if err != nil {
		return nil, err
	}
	if date == nil {
		return nil, nil
	}
	dt := evalToDateTime(date, -1, env.now, env.sqlmode.AllowZeroDate())
	if dt == nil || dt.isZero() {
		return nil, nil
	}

	d := lastDay(env.currentTimezone(), dt.dt)
	return newEvalDate(d, env.sqlmode.AllowZeroDate()), nil
}

func (call *builtinLastDay) compile(c *compiler) (ctype, error) {
	arg, err := call.Arguments[0].compile(c)
	if err != nil {
		return ctype{}, err
	}

	skip := c.compileNullCheck1(arg)

	switch arg.Type {
	case sqltypes.Date, sqltypes.Datetime:
	default:
		c.asm.Convert_xD(1, c.sqlmode.AllowZeroDate())
	}
	c.asm.Fn_LAST_DAY()
	c.asm.jumpDestination(skip)
	return ctype{Type: sqltypes.Date, Flag: arg.Flag | flagNullable}, nil
}

<<<<<<< HEAD
func (b *builtinToDays) eval(env *ExpressionEnv) (eval, error) {
	date, err := b.arg1(env)
	if err != nil {
		return nil, err
	}
	if date == nil {
		return nil, nil
	}
	dt := evalToDate(date, env.now, env.sqlmode.AllowZeroDate())
	if dt == nil || dt.isZero() {
		return nil, nil
	}

	numDays := datetime.MysqlDayNumber(dt.dt.Date.Year(), dt.dt.Date.Month(), dt.dt.Date.Day())
	return newEvalInt64(int64(numDays)), nil
}

func (call *builtinToDays) compile(c *compiler) (ctype, error) {
=======
func (b *builtinFromDays) eval(env *ExpressionEnv) (eval, error) {
	arg, err := b.arg1(env)
	if arg == nil {
		return nil, nil
	}
	if err != nil {
		return nil, err
	}

	d := datetime.DateFromDayNumber(int(evalToInt64(arg).i))

	// mysql returns NULL if year is greater than 9999
	if d.Year() > 9999 {
		return nil, nil
	}
	return newEvalDate(d, true), nil
}

func (call *builtinFromDays) compile(c *compiler) (ctype, error) {
>>>>>>> fd99639e
	arg, err := call.Arguments[0].compile(c)
	if err != nil {
		return ctype{}, err
	}

	skip := c.compileNullCheck1(arg)
<<<<<<< HEAD

	switch arg.Type {
	case sqltypes.Date, sqltypes.Datetime:
	default:
		c.asm.Convert_xD(1, true)
	}
	c.asm.Fn_TO_DAYS()
	c.asm.jumpDestination(skip)
	return ctype{Type: sqltypes.Int64, Col: collationNumeric, Flag: arg.Flag | flagNullable}, nil
=======
	switch arg.Type {
	case sqltypes.Int64:
	default:
		c.asm.Convert_xi(1)
	}

	c.asm.Fn_FROM_DAYS()
	c.asm.jumpDestination(skip)
	return ctype{Type: sqltypes.Date, Flag: arg.Flag | flagNullable}, nil
>>>>>>> fd99639e
}

func (b *builtinQuarter) eval(env *ExpressionEnv) (eval, error) {
	date, err := b.arg1(env)
	if err != nil {
		return nil, err
	}
	if date == nil {
		return nil, nil
	}
	d := evalToDate(date, env.now, true)
	if d == nil {
		return nil, nil
	}
	return newEvalInt64(int64(d.dt.Date.Quarter())), nil
}

func (call *builtinQuarter) compile(c *compiler) (ctype, error) {
	arg, err := call.Arguments[0].compile(c)
	if err != nil {
		return ctype{}, err
	}

	skip := c.compileNullCheck1(arg)

	switch arg.Type {
	case sqltypes.Date, sqltypes.Datetime:
	default:
		c.asm.Convert_xD(1, true)
	}
	c.asm.Fn_QUARTER()
	c.asm.jumpDestination(skip)
	return ctype{Type: sqltypes.Int64, Col: collationNumeric, Flag: arg.Flag | flagNullable}, nil
}

func (b *builtinSecond) eval(env *ExpressionEnv) (eval, error) {
	date, err := b.arg1(env)
	if err != nil {
		return nil, err
	}
	if date == nil {
		return nil, nil
	}
	d := evalToTime(date, -1)
	if d == nil {
		return nil, nil
	}
	return newEvalInt64(int64(d.dt.Time.Second())), nil
}

func (call *builtinSecond) compile(c *compiler) (ctype, error) {
	arg, err := call.Arguments[0].compile(c)
	if err != nil {
		return ctype{}, err
	}

	skip := c.compileNullCheck1(arg)

	switch arg.Type {
	case sqltypes.Date, sqltypes.Datetime, sqltypes.Time:
	default:
		c.asm.Convert_xT(1, -1)
	}
	c.asm.Fn_SECOND()
	c.asm.jumpDestination(skip)
	return ctype{Type: sqltypes.Int64, Col: collationNumeric, Flag: arg.Flag | flagNullable}, nil
}

func (b *builtinTime) eval(env *ExpressionEnv) (eval, error) {
	date, err := b.arg1(env)
	if err != nil {
		return nil, err
	}
	if date == nil {
		return nil, nil
	}
	d := evalToTime(date, -1)
	if d == nil {
		return nil, nil
	}
	return d, nil
}

func (call *builtinTime) compile(c *compiler) (ctype, error) {
	arg, err := call.Arguments[0].compile(c)
	if err != nil {
		return ctype{}, err
	}

	skip := c.compileNullCheck1(arg)

	switch arg.Type {
	case sqltypes.Time:
	default:
		c.asm.Convert_xT(1, -1)
	}
	c.asm.jumpDestination(skip)
	return ctype{Type: sqltypes.Time, Col: collationBinary, Flag: arg.Flag | flagNullable}, nil
}

func dateTimeUnixTimestamp(env *ExpressionEnv, date eval) evalNumeric {
	var dt *evalTemporal
	switch e := date.(type) {
	case *evalTemporal:
		dt = e.toDateTime(int(e.prec), env.now)
	default:
		dt = evalToDateTime(date, -1, env.now, env.sqlmode.AllowZeroDate())
		if dt == nil || dt.isZero() {
			var prec int32
			switch d := date.(type) {
			case *evalInt64, *evalUint64:
				return newEvalInt64(0)
			case *evalDecimal:
				prec = d.length
			case *evalBytes:
				if d.isHexOrBitLiteral() {
					return newEvalInt64(0)
				}
				prec = maxTimePrec
			default:
				prec = maxTimePrec
			}
			return newEvalDecimalWithPrec(decimal.Zero, prec)
		}
	}

	ts := dt.dt.ToStdTime(env.now)
	if dt.prec == 0 {
		return newEvalInt64(ts.Unix())
	}

	dec := decimal.New(ts.Unix(), 0)
	dec = dec.Add(decimal.New(int64(dt.dt.Time.Nanosecond()), -9))
	return newEvalDecimalWithPrec(dec, int32(dt.prec))
}

func (b *builtinUnixTimestamp) eval(env *ExpressionEnv) (eval, error) {
	if len(b.Arguments) == 0 {
		return newEvalInt64(env.now.Unix()), nil
	}

	date, err := b.arg1(env)
	if err != nil {
		return nil, err
	}

	if date == nil {
		return nil, nil
	}

	return dateTimeUnixTimestamp(env, date), nil
}

func (call *builtinUnixTimestamp) constant() bool {
	if len(call.Arguments) == 0 {
		return false
	}
	return call.Arguments[0].constant()
}

func (call *builtinUnixTimestamp) compile(c *compiler) (ctype, error) {
	if len(call.Arguments) == 0 {
		c.asm.Fn_UNIX_TIMESTAMP0()
		return ctype{Type: sqltypes.Int64, Col: collationNumeric}, nil
	}

	arg, err := call.Arguments[0].compile(c)
	if err != nil {
		return ctype{}, err
	}
	skip := c.compileNullCheck1(arg)

	c.asm.Fn_UNIX_TIMESTAMP1()
	c.asm.jumpDestination(skip)
	switch arg.Type {
	case sqltypes.Datetime, sqltypes.Time, sqltypes.Decimal:
		if arg.Size == 0 {
			return ctype{Type: sqltypes.Int64, Col: collationNumeric, Flag: arg.Flag}, nil
		}
		return ctype{Type: sqltypes.Decimal, Size: arg.Size, Col: collationNumeric, Flag: arg.Flag}, nil
	case sqltypes.Date, sqltypes.Int64, sqltypes.Uint64:
		return ctype{Type: sqltypes.Int64, Col: collationNumeric, Flag: arg.Flag}, nil
	case sqltypes.VarChar, sqltypes.VarBinary:
		if arg.isHexOrBitLiteral() {
			return ctype{Type: sqltypes.Int64, Col: collationNumeric, Flag: arg.Flag}, nil
		}
		if lit, ok := call.Arguments[0].(*Literal); ok {
			if dt := evalToDateTime(lit.inner, -1, time.Now(), c.sqlmode.AllowZeroDate()); dt != nil {
				if dt.prec == 0 {
					return ctype{Type: sqltypes.Int64, Col: collationNumeric, Flag: arg.Flag}, nil
				}
				return ctype{Type: sqltypes.Decimal, Size: int32(dt.prec), Col: collationNumeric, Flag: arg.Flag}, nil
			}
		}
		fallthrough
	default:
		return ctype{Type: sqltypes.Decimal, Size: maxTimePrec, Col: collationNumeric, Flag: arg.Flag}, nil
	}
}

func (b *builtinWeek) eval(env *ExpressionEnv) (eval, error) {
	date, err := b.arg1(env)
	if err != nil {
		return nil, err
	}
	if date == nil {
		return nil, nil
	}

	d := evalToDate(date, env.now, env.sqlmode.AllowZeroDate())
	if d == nil || d.isZero() {
		return nil, nil
	}

	mode := int64(0)
	if len(b.Arguments) == 2 {
		m, err := b.Arguments[1].eval(env)
		if err != nil {
			return nil, err
		}
		if m == nil {
			return nil, nil
		}
		mode = evalToInt64(m).i
	}

	week := d.dt.Date.Week(int(mode))
	return newEvalInt64(int64(week)), nil
}

func (call *builtinWeek) compile(c *compiler) (ctype, error) {
	arg, err := call.Arguments[0].compile(c)
	if err != nil {
		return ctype{}, err
	}

	skip1 := c.compileNullCheck1(arg)
	var skip2 *jump

	switch arg.Type {
	case sqltypes.Date, sqltypes.Datetime:
	default:
		c.asm.Convert_xD(1, false)
	}

	if len(call.Arguments) == 1 {
		c.asm.Fn_WEEK0()
	} else {
		mode, err := call.Arguments[1].compile(c)
		if err != nil {
			return ctype{}, err
		}
		skip2 = c.compileNullCheck1r(mode)
		c.asm.Convert_xi(1)
		c.asm.Fn_WEEK()
	}

	c.asm.jumpDestination(skip1, skip2)
	return ctype{Type: sqltypes.Int64, Col: collationNumeric, Flag: arg.Flag | flagNullable}, nil
}

func (b *builtinWeekDay) eval(env *ExpressionEnv) (eval, error) {
	date, err := b.arg1(env)
	if err != nil {
		return nil, err
	}
	if date == nil {
		return nil, nil
	}
	d := evalToDate(date, env.now, env.sqlmode.AllowZeroDate())
	if d == nil || d.isZero() {
		return nil, nil
	}
	return newEvalInt64(int64(d.dt.Date.Weekday()+6) % 7), nil
}

func (call *builtinWeekDay) compile(c *compiler) (ctype, error) {
	arg, err := call.Arguments[0].compile(c)
	if err != nil {
		return ctype{}, err
	}

	skip := c.compileNullCheck1(arg)

	switch arg.Type {
	case sqltypes.Date, sqltypes.Datetime:
	default:
		c.asm.Convert_xD(1, false)
	}

	c.asm.Fn_WEEKDAY()
	c.asm.jumpDestination(skip)
	return ctype{Type: sqltypes.Int64, Col: collationNumeric, Flag: arg.Flag | flagNullable}, nil
}

func (b *builtinWeekOfYear) eval(env *ExpressionEnv) (eval, error) {
	date, err := b.arg1(env)
	if err != nil {
		return nil, err
	}
	if date == nil {
		return nil, nil
	}
	d := evalToDate(date, env.now, env.sqlmode.AllowZeroDate())
	if d == nil || d.isZero() {
		return nil, nil
	}

	_, week := d.dt.Date.ISOWeek()
	return newEvalInt64(int64(week)), nil
}

func (call *builtinWeekOfYear) compile(c *compiler) (ctype, error) {
	arg, err := call.Arguments[0].compile(c)
	if err != nil {
		return ctype{}, err
	}

	skip := c.compileNullCheck1(arg)

	switch arg.Type {
	case sqltypes.Date, sqltypes.Datetime:
	default:
		c.asm.Convert_xD(1, false)
	}

	c.asm.Fn_WEEKOFYEAR()
	c.asm.jumpDestination(skip)
	return ctype{Type: sqltypes.Int64, Col: collationNumeric, Flag: arg.Flag | flagNullable}, nil
}

func (b *builtinYear) eval(env *ExpressionEnv) (eval, error) {
	date, err := b.arg1(env)
	if err != nil {
		return nil, err
	}
	if date == nil {
		return nil, nil
	}
	d := evalToDate(date, env.now, true)
	if d == nil {
		return nil, nil
	}

	return newEvalInt64(int64(d.dt.Date.Year())), nil
}

func (call *builtinYear) compile(c *compiler) (ctype, error) {
	arg, err := call.Arguments[0].compile(c)
	if err != nil {
		return ctype{}, err
	}

	skip := c.compileNullCheck1(arg)

	switch arg.Type {
	case sqltypes.Date, sqltypes.Datetime:
	default:
		c.asm.Convert_xD(1, true)
	}

	c.asm.Fn_YEAR()
	c.asm.jumpDestination(skip)
	return ctype{Type: sqltypes.Int64, Col: collationNumeric, Flag: arg.Flag | flagNullable}, nil
}

func (b *builtinYearWeek) eval(env *ExpressionEnv) (eval, error) {
	date, err := b.arg1(env)
	if err != nil {
		return nil, err
	}
	if date == nil {
		return nil, nil
	}

	d := evalToDate(date, env.now, env.sqlmode.AllowZeroDate())
	if d == nil || d.isZero() {
		return nil, nil
	}

	mode := int64(0)
	if len(b.Arguments) == 2 {
		m, err := b.Arguments[1].eval(env)
		if err != nil {
			return nil, err
		}
		if m == nil {
			return nil, nil
		}
		mode = evalToInt64(m).i
	}

	week := d.dt.Date.YearWeek(int(mode))
	return newEvalInt64(int64(week)), nil
}

func (call *builtinYearWeek) compile(c *compiler) (ctype, error) {
	arg, err := call.Arguments[0].compile(c)
	if err != nil {
		return ctype{}, err
	}

	skip1 := c.compileNullCheck1(arg)
	var skip2 *jump

	switch arg.Type {
	case sqltypes.Date, sqltypes.Datetime:
	default:
		c.asm.Convert_xD(1, false)
	}

	if len(call.Arguments) == 1 {
		c.asm.Fn_YEARWEEK0()
	} else {
		mode, err := call.Arguments[1].compile(c)
		if err != nil {
			return ctype{}, err
		}
		skip2 = c.compileNullCheck1r(mode)
		c.asm.Convert_xi(1)
		c.asm.Fn_YEARWEEK()
	}

	c.asm.jumpDestination(skip1, skip2)
	return ctype{Type: sqltypes.Int64, Col: collationNumeric, Flag: arg.Flag | flagNullable}, nil
}

func evalToInterval(itv eval, unit datetime.IntervalType, negate bool) *datetime.Interval {
	switch itv := itv.(type) {
	case *evalBytes:
		return datetime.ParseInterval(itv.string(), unit, negate)
	case *evalFloat:
		return datetime.ParseIntervalFloat(itv.f, unit, negate)
	case *evalDecimal:
		return datetime.ParseIntervalDecimal(itv.dec, itv.length, unit, negate)
	default:
		return datetime.ParseIntervalInt64(evalToNumeric(itv, false).toInt64().i, unit, negate)
	}
}

func (call *builtinDateMath) eval(env *ExpressionEnv) (eval, error) {
	date, err := call.Arguments[0].eval(env)
	if err != nil || date == nil {
		return date, err
	}

	itv, err := call.Arguments[1].eval(env)
	if err != nil || itv == nil {
		return itv, err
	}

	interval := evalToInterval(itv, call.unit, call.sub)
	if interval == nil {
		return nil, nil
	}

	if tmp, ok := date.(*evalTemporal); ok {
		return tmp.addInterval(interval, collations.Unknown, env.now), nil
	}

	if tmp := evalToTemporal(date, env.sqlmode.AllowZeroDate()); tmp != nil {
		return tmp.addInterval(interval, call.collate, env.now), nil
	}

	return nil, nil
}

func (call *builtinDateMath) compile(c *compiler) (ctype, error) {
	date, err := call.Arguments[0].compile(c)
	if err != nil {
		return ctype{}, err
	}

	// TODO: constant propagation
	_, err = call.Arguments[1].compile(c)
	if err != nil {
		return ctype{}, err
	}

	var ret ctype
	ret.Flag = date.Flag | flagNullable
	ret.Col = collationBinary

	switch {
	case date.Type == sqltypes.Date && !call.unit.HasTimeParts():
		ret.Type = sqltypes.Date
		c.asm.Fn_DATEADD_D(call.unit, call.sub)
	case date.Type == sqltypes.Time && !call.unit.HasDateParts():
		ret.Type = sqltypes.Time
		c.asm.Fn_DATEADD_D(call.unit, call.sub)
	case date.Type == sqltypes.Datetime || date.Type == sqltypes.Timestamp || (date.Type == sqltypes.Date && call.unit.HasTimeParts()) || (date.Type == sqltypes.Time && call.unit.HasDateParts()):
		ret.Type = sqltypes.Datetime
		c.asm.Fn_DATEADD_D(call.unit, call.sub)
	default:
		ret.Type = sqltypes.Char
		ret.Col = typedCoercionCollation(sqltypes.Char, c.collation)
		c.asm.Fn_DATEADD_s(call.unit, call.sub, ret.Col.Collation)
	}
	return ret, nil
}<|MERGE_RESOLUTION|>--- conflicted
+++ resolved
@@ -111,11 +111,11 @@
 		CallExpr
 	}
 
-<<<<<<< HEAD
 	builtinToDays struct {
-=======
+		CallExpr
+	}
+
 	builtinFromDays struct {
->>>>>>> fd99639e
 		CallExpr
 	}
 
@@ -181,11 +181,8 @@
 var _ IR = (*builtinMonth)(nil)
 var _ IR = (*builtinMonthName)(nil)
 var _ IR = (*builtinLastDay)(nil)
-<<<<<<< HEAD
 var _ IR = (*builtinToDays)(nil)
-=======
 var _ IR = (*builtinFromDays)(nil)
->>>>>>> fd99639e
 var _ IR = (*builtinQuarter)(nil)
 var _ IR = (*builtinSecond)(nil)
 var _ IR = (*builtinTime)(nil)
@@ -1262,7 +1259,6 @@
 	return ctype{Type: sqltypes.Date, Flag: arg.Flag | flagNullable}, nil
 }
 
-<<<<<<< HEAD
 func (b *builtinToDays) eval(env *ExpressionEnv) (eval, error) {
 	date, err := b.arg1(env)
 	if err != nil {
@@ -1281,7 +1277,23 @@
 }
 
 func (call *builtinToDays) compile(c *compiler) (ctype, error) {
-=======
+	arg, err := call.Arguments[0].compile(c)
+	if err != nil {
+		return ctype{}, err
+	}
+
+	skip := c.compileNullCheck1(arg)
+
+	switch arg.Type {
+	case sqltypes.Date, sqltypes.Datetime:
+	default:
+		c.asm.Convert_xD(1, true)
+	}
+	c.asm.Fn_TO_DAYS()
+	c.asm.jumpDestination(skip)
+	return ctype{Type: sqltypes.Int64, Col: collationNumeric, Flag: arg.Flag | flagNullable}, nil
+}
+
 func (b *builtinFromDays) eval(env *ExpressionEnv) (eval, error) {
 	arg, err := b.arg1(env)
 	if arg == nil {
@@ -1301,24 +1313,13 @@
 }
 
 func (call *builtinFromDays) compile(c *compiler) (ctype, error) {
->>>>>>> fd99639e
 	arg, err := call.Arguments[0].compile(c)
 	if err != nil {
 		return ctype{}, err
 	}
 
 	skip := c.compileNullCheck1(arg)
-<<<<<<< HEAD
-
-	switch arg.Type {
-	case sqltypes.Date, sqltypes.Datetime:
-	default:
-		c.asm.Convert_xD(1, true)
-	}
-	c.asm.Fn_TO_DAYS()
-	c.asm.jumpDestination(skip)
-	return ctype{Type: sqltypes.Int64, Col: collationNumeric, Flag: arg.Flag | flagNullable}, nil
-=======
+
 	switch arg.Type {
 	case sqltypes.Int64:
 	default:
@@ -1328,7 +1329,6 @@
 	c.asm.Fn_FROM_DAYS()
 	c.asm.jumpDestination(skip)
 	return ctype{Type: sqltypes.Date, Flag: arg.Flag | flagNullable}, nil
->>>>>>> fd99639e
 }
 
 func (b *builtinQuarter) eval(env *ExpressionEnv) (eval, error) {
