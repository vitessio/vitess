--- conflicted
+++ resolved
@@ -31,20 +31,12 @@
 
 	"vitess.io/vitess/go/mysql/collations"
 	"vitess.io/vitess/go/sqltypes"
-<<<<<<< HEAD
 	"vitess.io/vitess/go/vt/sqlparser"
 	"vitess.io/vitess/go/vt/vtenv"
 	"vitess.io/vitess/go/vt/vterrors"
 
 	querypb "vitess.io/vitess/go/vt/proto/query"
 	vtrpcpb "vitess.io/vitess/go/vt/proto/vtrpc"
-=======
-	querypb "vitess.io/vitess/go/vt/proto/query"
-	vtrpcpb "vitess.io/vitess/go/vt/proto/vtrpc"
-	"vitess.io/vitess/go/vt/sqlparser"
-	"vitess.io/vitess/go/vt/vtenv"
-	"vitess.io/vitess/go/vt/vterrors"
->>>>>>> 4c2df488
 )
 
 type testCase struct {
@@ -1160,16 +1152,6 @@
 			out: 1,
 		},
 		{
-<<<<<<< HEAD
-			v1:  TestValue(sqltypes.Enum, "foo"),
-			v2:  TestValue(sqltypes.VarChar, "bar"),
-			out: 1,
-		},
-		{
-			v1:  TestValue(sqltypes.Enum, "foobar"),
-			v2:  TestValue(sqltypes.VarChar, "foobar"),
-			out: 0,
-=======
 			v1:     TestValue(sqltypes.Enum, "foo"),
 			v2:     TestValue(sqltypes.VarChar, "bar"),
 			out:    1,
@@ -1201,7 +1183,6 @@
 			v1:  TestValue(sqltypes.Set, "bar"),
 			v2:  TestValue(sqltypes.VarChar, "foo,bar"),
 			out: -1,
->>>>>>> 4c2df488
 		},
 	}
 	for _, tcase := range tcases {
