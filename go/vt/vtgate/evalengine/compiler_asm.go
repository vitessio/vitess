/*
Copyright 2023 The Vitess Authors.

Licensed under the Apache License, Version 2.0 (the "License");
you may not use this file except in compliance with the License.
You may obtain a copy of the License at

    http://www.apache.org/licenses/LICENSE-2.0

Unless required by applicable law or agreed to in writing, software
distributed under the License is distributed on an "AS IS" BASIS,
WITHOUT WARRANTIES OR CONDITIONS OF ANY KIND, either express or implied.
See the License for the specific language governing permissions and
limitations under the License.
*/

package evalengine

import (
	"bytes"
	"crypto/md5"
	"crypto/rand"
	"crypto/sha1"
	"crypto/sha256"
	"crypto/sha512"
	"encoding/binary"
	gohex "encoding/hex"
	"errors"
	"hash/crc32"
	"math"
	"math/bits"
	"net/netip"
	"strconv"
	"time"

	"github.com/google/uuid"

	"vitess.io/vitess/go/mysql/collations/charset/types"
	"vitess.io/vitess/go/mysql/collations/colldata"

	"vitess.io/vitess/go/hack"
	"vitess.io/vitess/go/mysql/collations"
	"vitess.io/vitess/go/mysql/collations/charset"
	"vitess.io/vitess/go/mysql/datetime"
	"vitess.io/vitess/go/mysql/decimal"
	"vitess.io/vitess/go/mysql/fastparse"
	"vitess.io/vitess/go/mysql/hex"
	"vitess.io/vitess/go/mysql/icuregex"
	"vitess.io/vitess/go/mysql/json"
	"vitess.io/vitess/go/slice"
	"vitess.io/vitess/go/sqltypes"
	querypb "vitess.io/vitess/go/vt/proto/query"
	"vitess.io/vitess/go/vt/proto/vtrpc"
	"vitess.io/vitess/go/vt/vterrors"
	"vitess.io/vitess/go/vt/vthash"
)

type jump struct {
	from, to int
}

func (j *jump) offset() int {
	return j.to - j.from
}

type assembler struct {
	ins   []frame
	log   CompilerLog
	stack struct {
		cur int
		max int
	}
}

func (asm *assembler) jumpFrom() *jump {
	return &jump{from: len(asm.ins)}
}

func (asm *assembler) jumpDestination(jumps ...*jump) {
	for _, j := range jumps {
		if j != nil {
			j.to = len(asm.ins)
		}
	}
}

func (asm *assembler) adjustStack(offset int) {
	asm.stack.cur += offset
	if asm.stack.cur < 0 {
		panic("negative stack position")
	}
	if asm.stack.cur > asm.stack.max {
		asm.stack.max = asm.stack.cur
	}
	if asm.log != nil {
		asm.log.Stack(asm.stack.cur-offset, asm.stack.cur)
	}
}

func (asm *assembler) emit(f frame, instruction string, args ...any) {
	if asm.log != nil {
		asm.log.Instruction(instruction, args...)
	}
	asm.ins = append(asm.ins, f)
}

func (asm *assembler) Add_dd() {
	asm.adjustStack(-1)

	asm.emit(func(env *ExpressionEnv) int {
		l := env.vm.stack[env.vm.sp-2].(*evalDecimal)
		r := env.vm.stack[env.vm.sp-1].(*evalDecimal)
		mathAdd_dd0(l, r)
		env.vm.sp--
		return 1
	}, "ADD DECIMAL(SP-2), DECIMAL(SP-1)")
}

func (asm *assembler) Add_ff() {
	asm.adjustStack(-1)

	asm.emit(func(env *ExpressionEnv) int {
		l := env.vm.stack[env.vm.sp-2].(*evalFloat)
		r := env.vm.stack[env.vm.sp-1].(*evalFloat)
		l.f += r.f
		env.vm.sp--
		return 1
	}, "ADD FLOAT64(SP-2), FLOAT64(SP-1)")
}

func (asm *assembler) Add_ii() {
	asm.adjustStack(-1)

	asm.emit(func(env *ExpressionEnv) int {
		l := env.vm.stack[env.vm.sp-2].(*evalInt64)
		r := env.vm.stack[env.vm.sp-1].(*evalInt64)
		l.i, env.vm.err = mathAdd_ii0(l.i, r.i)
		env.vm.sp--
		return 1
	}, "ADD INT64(SP-2), INT64(SP-1)")
}

func (asm *assembler) Add_ui(swap bool) {
	asm.adjustStack(-1)

	if swap {
		asm.emit(func(env *ExpressionEnv) int {
			var u uint64
			l := env.vm.stack[env.vm.sp-1].(*evalUint64)
			r := env.vm.stack[env.vm.sp-2].(*evalInt64)
			u, env.vm.err = mathAdd_ui0(l.u, r.i)
			env.vm.stack[env.vm.sp-2] = env.vm.arena.newEvalUint64(u)
			env.vm.sp--
			return 1
		}, "ADD UINT64(SP-1), INT64(SP-2)")
	} else {
		asm.emit(func(env *ExpressionEnv) int {
			l := env.vm.stack[env.vm.sp-2].(*evalUint64)
			r := env.vm.stack[env.vm.sp-1].(*evalInt64)
			l.u, env.vm.err = mathAdd_ui0(l.u, r.i)
			env.vm.sp--
			return 1
		}, "ADD UINT64(SP-2), INT64(SP-1)")
	}
}

func (asm *assembler) Add_uu() {
	asm.adjustStack(-1)

	asm.emit(func(env *ExpressionEnv) int {
		l := env.vm.stack[env.vm.sp-2].(*evalUint64)
		r := env.vm.stack[env.vm.sp-1].(*evalUint64)
		l.u, env.vm.err = mathAdd_uu0(l.u, r.u)
		env.vm.sp--
		return 1
	}, "ADD UINT64(SP-2), UINT64(SP-1)")
}

func (asm *assembler) BitCount_b() {
	asm.emit(func(env *ExpressionEnv) int {
		a := env.vm.stack[env.vm.sp-1].(*evalBytes)
		count := 0
		for _, b := range a.bytes {
			count += bits.OnesCount8(b)
		}
		env.vm.stack[env.vm.sp-1] = env.vm.arena.newEvalInt64(int64(count))
		return 1
	}, "BIT_COUNT BINARY(SP-1)")
}

func (asm *assembler) BitCount_u() {
	asm.emit(func(env *ExpressionEnv) int {
		a := env.vm.stack[env.vm.sp-1].(*evalUint64)
		env.vm.stack[env.vm.sp-1] = env.vm.arena.newEvalInt64(int64(bits.OnesCount64(a.u)))
		return 1
	}, "BIT_COUNT UINT64(SP-1)")
}

func (asm *assembler) BitOp_and_bb() {
	asm.adjustStack(-1)
	asm.emit(func(env *ExpressionEnv) int {
		l := env.vm.stack[env.vm.sp-2].(*evalBytes)
		r := env.vm.stack[env.vm.sp-1].(*evalBytes)
		if len(l.bytes) != len(r.bytes) {
			env.vm.err = errBitwiseOperandsLength
			return 0
		}
		for i := range l.bytes {
			l.bytes[i] = l.bytes[i] & r.bytes[i]
		}
		env.vm.sp--
		return 1
	}, "AND BINARY(SP-2), BINARY(SP-1)")
}

func (asm *assembler) BitOp_or_bb() {
	asm.adjustStack(-1)
	asm.emit(func(env *ExpressionEnv) int {
		l := env.vm.stack[env.vm.sp-2].(*evalBytes)
		r := env.vm.stack[env.vm.sp-1].(*evalBytes)
		if len(l.bytes) != len(r.bytes) {
			env.vm.err = errBitwiseOperandsLength
			return 0
		}
		for i := range l.bytes {
			l.bytes[i] = l.bytes[i] | r.bytes[i]
		}
		env.vm.sp--
		return 1
	}, "OR BINARY(SP-2), BINARY(SP-1)")
}

func (asm *assembler) BitOp_xor_bb() {
	asm.adjustStack(-1)
	asm.emit(func(env *ExpressionEnv) int {
		l := env.vm.stack[env.vm.sp-2].(*evalBytes)
		r := env.vm.stack[env.vm.sp-1].(*evalBytes)
		if len(l.bytes) != len(r.bytes) {
			env.vm.err = errBitwiseOperandsLength
			return 0
		}
		for i := range l.bytes {
			l.bytes[i] = l.bytes[i] ^ r.bytes[i]
		}
		env.vm.sp--
		return 1
	}, "XOR BINARY(SP-2), BINARY(SP-1)")
}

func (asm *assembler) BitOp_and_uu() {
	asm.adjustStack(-1)
	asm.emit(func(env *ExpressionEnv) int {
		l := env.vm.stack[env.vm.sp-2].(*evalUint64)
		r := env.vm.stack[env.vm.sp-1].(*evalUint64)
		l.u = l.u & r.u
		env.vm.sp--
		return 1
	}, "AND UINT64(SP-2), UINT64(SP-1)")
}

func (asm *assembler) BitOp_or_uu() {
	asm.adjustStack(-1)
	asm.emit(func(env *ExpressionEnv) int {
		l := env.vm.stack[env.vm.sp-2].(*evalUint64)
		r := env.vm.stack[env.vm.sp-1].(*evalUint64)
		l.u = l.u | r.u
		env.vm.sp--
		return 1
	}, "OR UINT64(SP-2), UINT64(SP-1)")
}

func (asm *assembler) BitOp_xor_uu() {
	asm.adjustStack(-1)
	asm.emit(func(env *ExpressionEnv) int {
		l := env.vm.stack[env.vm.sp-2].(*evalUint64)
		r := env.vm.stack[env.vm.sp-1].(*evalUint64)
		l.u = l.u ^ r.u
		env.vm.sp--
		return 1
	}, "XOR UINT64(SP-2), UINT64(SP-1)")
}

func (asm *assembler) BitShiftLeft_bu() {
	asm.adjustStack(-1)

	asm.emit(func(env *ExpressionEnv) int {
		l := env.vm.stack[env.vm.sp-2].(*evalBytes)
		r := env.vm.stack[env.vm.sp-1].(*evalUint64)

		var (
			bits   = int64(r.u & 7)
			bytes  = int64(r.u >> 3)
			length = int64(len(l.bytes))
			out    = make([]byte, length)
		)

		for i := int64(0); i < length; i++ {
			pos := i + bytes + 1
			switch {
			case pos < length:
				out[i] = l.bytes[pos] >> (8 - bits)
				fallthrough
			case pos == length:
				out[i] |= l.bytes[pos-1] << bits
			}
		}
		l.bytes = out

		env.vm.sp--
		return 1
	}, "BIT_SHL BINARY(SP-2), UINT64(SP-1)")
}

func (asm *assembler) BitShiftLeft_uu() {
	asm.adjustStack(-1)

	asm.emit(func(env *ExpressionEnv) int {
		l := env.vm.stack[env.vm.sp-2].(*evalUint64)
		r := env.vm.stack[env.vm.sp-1].(*evalUint64)
		l.u = l.u << r.u

		env.vm.sp--
		return 1
	}, "BIT_SHL UINT64(SP-2), UINT64(SP-1)")
}

func (asm *assembler) BitShiftRight_bu() {
	asm.adjustStack(-1)

	asm.emit(func(env *ExpressionEnv) int {
		l := env.vm.stack[env.vm.sp-2].(*evalBytes)
		r := env.vm.stack[env.vm.sp-1].(*evalUint64)

		var (
			bits   = int64(r.u & 7)
			bytes  = int64(r.u >> 3)
			length = int64(len(l.bytes))
			out    = make([]byte, length)
		)

		for i := length - 1; i >= 0; i-- {
			switch {
			case i > bytes:
				out[i] = l.bytes[i-bytes-1] << (8 - bits)
				fallthrough
			case i == bytes:
				out[i] |= l.bytes[i-bytes] >> bits
			}
		}
		l.bytes = out

		env.vm.sp--
		return 1
	}, "BIT_SHR BINARY(SP-2), UINT64(SP-1)")
}

func (asm *assembler) BitShiftRight_uu() {
	asm.adjustStack(-1)

	asm.emit(func(env *ExpressionEnv) int {
		l := env.vm.stack[env.vm.sp-2].(*evalUint64)
		r := env.vm.stack[env.vm.sp-1].(*evalUint64)
		l.u = l.u >> r.u

		env.vm.sp--
		return 1
	}, "BIT_SHR UINT64(SP-2), UINT64(SP-1)")
}

func (asm *assembler) BitwiseNot_b() {
	asm.emit(func(env *ExpressionEnv) int {
		a := env.vm.stack[env.vm.sp-1].(*evalBytes)
		for i := range a.bytes {
			a.bytes[i] = ^a.bytes[i]
		}
		return 1
	}, "BIT_NOT BINARY(SP-1)")
}

func (asm *assembler) BitwiseNot_u() {
	asm.emit(func(env *ExpressionEnv) int {
		a := env.vm.stack[env.vm.sp-1].(*evalUint64)
		a.u = ^a.u
		return 1
	}, "BIT_NOT UINT64(SP-1)")
}

func (asm *assembler) Cmp_eq() {
	asm.adjustStack(1)
	asm.emit(func(env *ExpressionEnv) int {
		env.vm.stack[env.vm.sp] = env.vm.arena.newEvalBool(env.vm.flags.cmp == 0)
		env.vm.sp++
		return 1
	}, "CMPFLAG EQ")
}

func (asm *assembler) Cmp_eq_n() {
	asm.adjustStack(1)
	asm.emit(func(env *ExpressionEnv) int {
		if env.vm.flags.null {
			env.vm.stack[env.vm.sp] = nil
		} else {
			env.vm.stack[env.vm.sp] = env.vm.arena.newEvalBool(env.vm.flags.cmp == 0)
		}
		env.vm.sp++
		return 1
	}, "CMPFLAG EQ [NULL]")
}

func (asm *assembler) Cmp_ge() {
	asm.adjustStack(1)
	asm.emit(func(env *ExpressionEnv) int {
		env.vm.stack[env.vm.sp] = env.vm.arena.newEvalBool(env.vm.flags.cmp >= 0)
		env.vm.sp++
		return 1
	}, "CMPFLAG GE")
}

func (asm *assembler) Cmp_ge_n() {
	asm.adjustStack(1)
	asm.emit(func(env *ExpressionEnv) int {
		if env.vm.flags.null {
			env.vm.stack[env.vm.sp] = nil
		} else {
			env.vm.stack[env.vm.sp] = env.vm.arena.newEvalBool(env.vm.flags.cmp >= 0)
		}
		env.vm.sp++
		return 1
	}, "CMPFLAG GE [NULL]")
}

func (asm *assembler) Cmp_gt() {
	asm.adjustStack(1)
	asm.emit(func(env *ExpressionEnv) int {
		env.vm.stack[env.vm.sp] = env.vm.arena.newEvalBool(env.vm.flags.cmp > 0)
		env.vm.sp++
		return 1
	}, "CMPFLAG GT")
}

func (asm *assembler) Cmp_gt_n() {
	asm.adjustStack(1)
	asm.emit(func(env *ExpressionEnv) int {
		if env.vm.flags.null {
			env.vm.stack[env.vm.sp] = nil
		} else {
			env.vm.stack[env.vm.sp] = env.vm.arena.newEvalBool(env.vm.flags.cmp > 0)
		}
		env.vm.sp++
		return 1
	}, "CMPFLAG GT [NULL]")
}

func (asm *assembler) Cmp_le() {
	asm.adjustStack(1)
	asm.emit(func(env *ExpressionEnv) int {
		env.vm.stack[env.vm.sp] = env.vm.arena.newEvalBool(env.vm.flags.cmp <= 0)
		env.vm.sp++
		return 1
	}, "CMPFLAG LE")
}

func (asm *assembler) Cmp_le_n() {
	asm.adjustStack(1)
	asm.emit(func(env *ExpressionEnv) int {
		if env.vm.flags.null {
			env.vm.stack[env.vm.sp] = nil
		} else {
			env.vm.stack[env.vm.sp] = env.vm.arena.newEvalBool(env.vm.flags.cmp <= 0)
		}
		env.vm.sp++
		return 1
	}, "CMPFLAG LE [NULL]")
}

func (asm *assembler) Cmp_lt() {
	asm.adjustStack(1)
	asm.emit(func(env *ExpressionEnv) int {
		env.vm.stack[env.vm.sp] = env.vm.arena.newEvalBool(env.vm.flags.cmp < 0)
		env.vm.sp++
		return 1
	}, "CMPFLAG LT")
}

func (asm *assembler) Cmp_lt_n() {
	asm.adjustStack(1)
	asm.emit(func(env *ExpressionEnv) int {
		if env.vm.flags.null {
			env.vm.stack[env.vm.sp] = nil
		} else {
			env.vm.stack[env.vm.sp] = env.vm.arena.newEvalBool(env.vm.flags.cmp < 0)
		}
		env.vm.sp++
		return 1
	}, "CMPFLAG LT [NULL]")
}
func (asm *assembler) Cmp_ne() {
	asm.adjustStack(1)
	asm.emit(func(env *ExpressionEnv) int {
		env.vm.stack[env.vm.sp] = env.vm.arena.newEvalBool(env.vm.flags.cmp != 0)
		env.vm.sp++
		return 1
	}, "CMPFLAG NE")
}

func (asm *assembler) Cmp_ne_n() {
	asm.adjustStack(1)
	asm.emit(func(env *ExpressionEnv) int {
		if env.vm.flags.null {
			env.vm.stack[env.vm.sp] = nil
		} else {
			env.vm.stack[env.vm.sp] = env.vm.arena.newEvalBool(env.vm.flags.cmp != 0)
		}
		env.vm.sp++
		return 1
	}, "CMPFLAG NE [NULL]")
}

func (asm *assembler) CmpCase(cases int, hasElse bool, tt sqltypes.Type, cc collations.TypedCollation, allowZeroDate bool) {
	elseOffset := 0
	if hasElse {
		elseOffset = 1
	}

	stackDepth := 2*cases + elseOffset
	asm.adjustStack(-(stackDepth - 1))

	asm.emit(func(env *ExpressionEnv) int {
		end := env.vm.sp - elseOffset
		for sp := env.vm.sp - stackDepth; sp < end; sp += 2 {
			if env.vm.stack[sp] != nil && env.vm.stack[sp].(*evalInt64).i != 0 {
				env.vm.stack[env.vm.sp-stackDepth], env.vm.err = evalCoerce(env.vm.stack[sp+1], tt, cc.Collation, env.now, allowZeroDate)
				goto done
			}
		}
		if elseOffset != 0 {
			env.vm.stack[env.vm.sp-stackDepth], env.vm.err = evalCoerce(env.vm.stack[env.vm.sp-1], tt, cc.Collation, env.now, allowZeroDate)
		} else {
			env.vm.stack[env.vm.sp-stackDepth] = nil
		}
	done:
		env.vm.sp -= stackDepth - 1
		return 1
	}, "CASE [%d cases, else = %v]", cases, hasElse)
}

func (asm *assembler) CmpNum_dd() {
	asm.adjustStack(-2)

	asm.emit(func(env *ExpressionEnv) int {
		l := env.vm.stack[env.vm.sp-2].(*evalDecimal)
		r := env.vm.stack[env.vm.sp-1].(*evalDecimal)
		env.vm.sp -= 2
		env.vm.flags.cmp = l.dec.Cmp(r.dec)
		return 1
	}, "CMP DECIMAL(SP-2), DECIMAL(SP-1)")
}

func (asm *assembler) CmpNum_fd(left, right int) {
	asm.adjustStack(-2)

	asm.emit(func(env *ExpressionEnv) int {
		l := env.vm.stack[env.vm.sp-left].(*evalFloat)
		r := env.vm.stack[env.vm.sp-right].(*evalDecimal)
		env.vm.sp -= 2
		fval, ok := r.dec.Float64()
		if !ok {
			env.vm.err = errDecimalOutOfRange
		}
		env.vm.flags.cmp = cmpnum(l.f, fval)
		return 1
	}, "CMP FLOAT64(SP-%d), DECIMAL(SP-%d)", left, right)
}

func (asm *assembler) CmpNum_ff() {
	asm.adjustStack(-2)

	asm.emit(func(env *ExpressionEnv) int {
		l := env.vm.stack[env.vm.sp-2].(*evalFloat)
		r := env.vm.stack[env.vm.sp-1].(*evalFloat)
		env.vm.sp -= 2
		env.vm.flags.cmp = cmpnum(l.f, r.f)
		return 1
	}, "CMP FLOAT64(SP-2), FLOAT64(SP-1)")
}

func (asm *assembler) CmpNum_id(left, right int) {
	asm.adjustStack(-2)

	asm.emit(func(env *ExpressionEnv) int {
		l := env.vm.stack[env.vm.sp-left].(*evalInt64)
		r := env.vm.stack[env.vm.sp-right].(*evalDecimal)
		env.vm.sp -= 2
		env.vm.flags.cmp = decimal.NewFromInt(l.i).Cmp(r.dec)
		return 1
	}, "CMP INT64(SP-%d), DECIMAL(SP-%d)", left, right)
}

func (asm *assembler) CmpNum_if(left, right int) {
	asm.adjustStack(-2)

	asm.emit(func(env *ExpressionEnv) int {
		l := env.vm.stack[env.vm.sp-left].(*evalInt64)
		r := env.vm.stack[env.vm.sp-right].(*evalFloat)
		env.vm.sp -= 2
		env.vm.flags.cmp = cmpnum(float64(l.i), r.f)
		return 1
	}, "CMP INT64(SP-%d), FLOAT64(SP-%d)", left, right)
}

func (asm *assembler) CmpNum_ii() {
	asm.adjustStack(-2)

	asm.emit(func(env *ExpressionEnv) int {
		l := env.vm.stack[env.vm.sp-2].(*evalInt64)
		r := env.vm.stack[env.vm.sp-1].(*evalInt64)
		env.vm.sp -= 2
		env.vm.flags.cmp = cmpnum(l.i, r.i)
		return 1
	}, "CMP INT64(SP-2), INT64(SP-1)")
}

func (asm *assembler) CmpNum_iu(left, right int) {
	asm.adjustStack(-2)

	asm.emit(func(env *ExpressionEnv) int {
		l := env.vm.stack[env.vm.sp-left].(*evalInt64)
		r := env.vm.stack[env.vm.sp-right].(*evalUint64)
		env.vm.sp -= 2
		if l.i < 0 {
			env.vm.flags.cmp = -1
		} else {
			env.vm.flags.cmp = cmpnum(uint64(l.i), r.u)
		}
		return 1
	}, "CMP INT64(SP-%d), UINT64(SP-%d)", left, right)
}

func (asm *assembler) CmpNum_ud(left, right int) {
	asm.adjustStack(-2)

	asm.emit(func(env *ExpressionEnv) int {
		l := env.vm.stack[env.vm.sp-left].(*evalUint64)
		r := env.vm.stack[env.vm.sp-right].(*evalDecimal)
		env.vm.sp -= 2
		env.vm.flags.cmp = decimal.NewFromUint(l.u).Cmp(r.dec)
		return 1
	}, "CMP UINT64(SP-%d), DECIMAL(SP-%d)", left, right)
}

func (asm *assembler) CmpNum_uf(left, right int) {
	asm.adjustStack(-2)

	asm.emit(func(env *ExpressionEnv) int {
		l := env.vm.stack[env.vm.sp-left].(*evalUint64)
		r := env.vm.stack[env.vm.sp-right].(*evalFloat)
		env.vm.sp -= 2
		env.vm.flags.cmp = cmpnum(float64(l.u), r.f)
		return 1
	}, "CMP UINT64(SP-%d), FLOAT64(SP-%d)", left, right)
}

func (asm *assembler) CmpNum_uu() {
	asm.adjustStack(-2)

	asm.emit(func(env *ExpressionEnv) int {
		l := env.vm.stack[env.vm.sp-2].(*evalUint64)
		r := env.vm.stack[env.vm.sp-1].(*evalUint64)
		env.vm.sp -= 2
		env.vm.flags.cmp = cmpnum(l.u, r.u)
		return 1
	}, "CMP UINT64(SP-2), UINT64(SP-1)")
}

func (asm *assembler) CmpString_coerce(coercion *compiledCoercion) {
	asm.adjustStack(-2)

	asm.emit(func(env *ExpressionEnv) int {
		l := env.vm.stack[env.vm.sp-2].(*evalBytes)
		r := env.vm.stack[env.vm.sp-1].(*evalBytes)
		env.vm.sp -= 2

		var bl, br []byte
		bl, env.vm.err = coercion.left(nil, l.bytes)
		if env.vm.err != nil {
			return 0
		}
		br, env.vm.err = coercion.right(nil, r.bytes)
		if env.vm.err != nil {
			return 0
		}
		env.vm.flags.cmp = coercion.col.Collate(bl, br, false)
		return 1
	}, "CMP VARCHAR(SP-2), VARCHAR(SP-1) COERCE AND COLLATE '%s'", coercion.col.Name())
}

func (asm *assembler) CmpString_collate(collation colldata.Collation) {
	asm.adjustStack(-2)

	asm.emit(func(env *ExpressionEnv) int {
		l := env.vm.stack[env.vm.sp-2]
		r := env.vm.stack[env.vm.sp-1]
		env.vm.sp -= 2
		env.vm.flags.cmp = collation.Collate(l.ToRawBytes(), r.ToRawBytes(), false)
		return 1
	}, "CMP VARCHAR(SP-2), VARCHAR(SP-1) COLLATE '%s'", collation.Name())
}

func (asm *assembler) CmpJSON() {
	asm.adjustStack(-2)
	asm.emit(func(env *ExpressionEnv) int {
		l := env.vm.stack[env.vm.sp-2].(*evalJSON)
		r := env.vm.stack[env.vm.sp-1].(*evalJSON)
		env.vm.sp -= 2
		env.vm.flags.cmp, env.vm.err = compareJSONValue(l, r)
		return 1
	}, "CMP JSON(SP-2), JSON(SP-1)")
}

func (asm *assembler) CmpTuple(collationEnv *collations.Environment, fullEquality bool) {
	asm.adjustStack(-2)
	asm.emit(func(env *ExpressionEnv) int {
		l := env.vm.stack[env.vm.sp-2].(*evalTuple)
		r := env.vm.stack[env.vm.sp-1].(*evalTuple)
		env.vm.sp -= 2
		env.vm.flags.cmp, env.vm.flags.null, env.vm.err = evalCompareMany(l.t, r.t, fullEquality, collationEnv)
		return 1
	}, "CMP TUPLE(SP-2), TUPLE(SP-1)")
}

func (asm *assembler) CmpTupleNullsafe(collationsEnv *collations.Environment) {
	asm.adjustStack(-1)
	asm.emit(func(env *ExpressionEnv) int {
		l := env.vm.stack[env.vm.sp-2].(*evalTuple)
		r := env.vm.stack[env.vm.sp-1].(*evalTuple)

		var equals int
		equals, env.vm.err = evalCompareTuplesNullSafe(l.t, r.t, collationsEnv)

		env.vm.stack[env.vm.sp-2] = env.vm.arena.newEvalBool(equals == 0)
		env.vm.sp -= 1
		return 1
	}, "CMP NULLSAFE TUPLE(SP-2), TUPLE(SP-1)")
}

func (asm *assembler) CmpDateString() {
	asm.adjustStack(-2)

	asm.emit(func(env *ExpressionEnv) int {
		l := env.vm.stack[env.vm.sp-2]
		r := env.vm.stack[env.vm.sp-1]
		env.vm.sp -= 2
		env.vm.flags.cmp = compareDateAndString(l, r)
		return 1
	}, "CMP DATE|STRING(SP-2), DATE|STRING(SP-1)")
}

func (asm *assembler) CmpDates() {
	asm.adjustStack(-2)

	asm.emit(func(env *ExpressionEnv) int {
		l := env.vm.stack[env.vm.sp-2].(*evalTemporal)
		r := env.vm.stack[env.vm.sp-1].(*evalTemporal)
		env.vm.sp -= 2
		env.vm.flags.cmp = compareDates(l, r)
		return 1
	}, "CMP DATE(SP-2), DATE(SP-1)")
}

func (asm *assembler) Collate(col collations.ID) {
	asm.emit(func(env *ExpressionEnv) int {
		a := env.vm.stack[env.vm.sp-1].(*evalBytes)
		a.tt = int16(sqltypes.VarChar)
		a.col.Collation = col
		return 1
	}, "COLLATE VARCHAR(SP-1), %d", col)
}

func (asm *assembler) Convert_bB(offset int) {
	asm.emit(func(env *ExpressionEnv) int {
		arg := env.vm.stack[env.vm.sp-offset]
		var f float64
		if arg != nil {
			f, _ = fastparse.ParseFloat64(arg.(*evalBytes).string())
			env.vm.stack[env.vm.sp-offset] = env.vm.arena.newEvalBool(f != 0.0)
		}
		return 1
	}, "CONV VARBINARY(SP-%d), BOOL", offset)
}

func (asm *assembler) Convert_TB(offset int) {
	asm.emit(func(env *ExpressionEnv) int {
		arg := env.vm.stack[env.vm.sp-offset]
		if arg != nil {
			env.vm.stack[env.vm.sp-offset] = env.vm.arena.newEvalBool(!arg.(*evalTemporal).isZero())
		}
		return 1
	}, "CONV SQLTYPES(SP-%d), BOOL", offset)
}

func (asm *assembler) Convert_jB(offset int) {
	asm.emit(func(env *ExpressionEnv) int {
		arg := env.vm.stack[env.vm.sp-offset].(*evalJSON)
		env.vm.stack[env.vm.sp-offset] = env.vm.arena.newEvalBool(arg.ToBoolean())
		return 1
	}, "CONV JSON(SP-%d), BOOL", offset)
}

func (asm *assembler) Convert_bj(offset int) {
	asm.emit(func(env *ExpressionEnv) int {
		arg := env.vm.stack[env.vm.sp-offset].(*evalBytes)
		env.vm.stack[env.vm.sp-offset] = evalConvert_bj(arg)
		return 1
	}, "CONV VARBINARY(SP-%d), JSON", offset)
}

func (asm *assembler) ConvertArg_cj(offset int) {
	asm.emit(func(env *ExpressionEnv) int {
		arg := env.vm.stack[env.vm.sp-offset].(*evalBytes)
		env.vm.stack[env.vm.sp-offset], env.vm.err = evalConvertArg_cj(arg)
		return 1
	}, "CONVA VARCHAR(SP-%d), JSON", offset)
}

func (asm *assembler) Convert_cj(offset int) {
	asm.emit(func(env *ExpressionEnv) int {
		arg := env.vm.stack[env.vm.sp-offset].(*evalBytes)
		env.vm.stack[env.vm.sp-offset], env.vm.err = evalConvert_cj(arg)
		return 1
	}, "CONV VARCHAR(SP-%d), JSON", offset)
}

func (asm *assembler) Convert_Tj(offset int) {
	asm.emit(func(env *ExpressionEnv) int {
		arg := env.vm.stack[env.vm.sp-offset].(*evalTemporal)
		env.vm.stack[env.vm.sp-offset] = arg.toJSON()
		return 1
	}, "CONV SQLTIME(SP-%d), JSON", offset)
}

func (asm *assembler) Convert_dB(offset int) {
	asm.emit(func(env *ExpressionEnv) int {
		arg := env.vm.stack[env.vm.sp-offset]
		if arg != nil {
			env.vm.stack[env.vm.sp-offset] = env.vm.arena.newEvalBool(!arg.(*evalDecimal).dec.IsZero())
		}
		return 1
	}, "CONV DECIMAL(SP-%d), BOOL", offset)
}

// Convert_dbit is a special instruction emission for converting
// a bigdecimal in preparation for a bitwise operation. In that case
// we need to convert the bigdecimal to an int64 and then cast to
// uint64 to ensure we match the behavior of MySQL.
func (asm *assembler) Convert_dbit(offset int) {
	asm.emit(func(env *ExpressionEnv) int {
		arg := evalToInt64(env.vm.stack[env.vm.sp-offset])
		env.vm.stack[env.vm.sp-offset] = env.vm.arena.newEvalUint64(uint64(arg.i))
		return 1
	}, "CONV DECIMAL_BITWISE(SP-%d), UINT64", offset)
}

func (asm *assembler) Convert_fB(offset int) {
	asm.emit(func(env *ExpressionEnv) int {
		arg := env.vm.stack[env.vm.sp-offset]
		if arg != nil {
			env.vm.stack[env.vm.sp-offset] = env.vm.arena.newEvalBool(arg.(*evalFloat).f != 0.0)
		}
		return 1
	}, "CONV FLOAT64(SP-%d), BOOL", offset)
}

func (asm *assembler) Convert_fj(offset int) {
	asm.emit(func(env *ExpressionEnv) int {
		arg := env.vm.stack[env.vm.sp-offset].(*evalFloat)
		env.vm.stack[env.vm.sp-offset] = evalConvert_fj(arg)
		return 1
	}, "CONV FLOAT64(SP-%d), JSON")
}

func (asm *assembler) Convert_hex(offset int) {
	asm.emit(func(env *ExpressionEnv) int {
		var ok bool
		env.vm.stack[env.vm.sp-offset], ok = env.vm.stack[env.vm.sp-offset].(*evalBytes).toNumericHex()
		if !ok {
			env.vm.err = errDeoptimize
		}
		return 1
	}, "CONV VARBINARY(SP-%d), HEX", offset)
}

func (asm *assembler) Convert_bit(offset int) {
	asm.emit(func(env *ExpressionEnv) int {
		var ok bool
		env.vm.stack[env.vm.sp-offset], ok = env.vm.stack[env.vm.sp-offset].(*evalBytes).toNumericBit()
		if !ok {
			env.vm.err = errDeoptimize
		}
		return 1
	}, "CONV VARBINARY(SP-%d), BIT", offset)
}

func (asm *assembler) Convert_Ti(offset int) {
	asm.emit(func(env *ExpressionEnv) int {
		v := env.vm.stack[env.vm.sp-offset].(*evalTemporal)
		if v.prec != 0 {
			env.vm.err = vterrors.NewErrorf(vtrpc.Code_INVALID_ARGUMENT, vterrors.DataOutOfRange, "temporal type with non-zero precision")
			return 1
		}
		env.vm.stack[env.vm.sp-offset] = env.vm.arena.newEvalInt64(v.toInt64())
		return 1
	}, "CONV SQLTIME(SP-%d), INT64", offset)
}

func (asm *assembler) Convert_Tf(offset int) {
	asm.emit(func(env *ExpressionEnv) int {
		v := env.vm.stack[env.vm.sp-offset].(*evalTemporal)
		env.vm.stack[env.vm.sp-offset] = env.vm.arena.newEvalFloat(v.toFloat())
		return 1
	}, "CONV SQLTIME(SP-%d), FLOAT64", offset)
}

func (asm *assembler) Convert_Td(offset int) {
	asm.emit(func(env *ExpressionEnv) int {
		v := env.vm.stack[env.vm.sp-offset].(*evalTemporal)
		if v.prec == 0 {
			env.vm.err = vterrors.NewErrorf(vtrpc.Code_INVALID_ARGUMENT, vterrors.DataOutOfRange, "temporal type with zero precision")
			return 1
		}
		env.vm.stack[env.vm.sp-offset] = env.vm.arena.newEvalDecimalWithPrec(v.toDecimal(), int32(v.prec))
		return 1
	}, "CONV SQLTIME(SP-%d), DECIMAL", offset)
}

func (asm *assembler) Convert_iB(offset int) {
	asm.emit(func(env *ExpressionEnv) int {
		arg := env.vm.stack[env.vm.sp-offset]
		if arg != nil {
			env.vm.stack[env.vm.sp-offset] = env.vm.arena.newEvalBool(arg.(*evalInt64).i != 0)
		}
		return 1
	}, "CONV INT64(SP-%d), BOOL", offset)
}

func (asm *assembler) Convert_id(offset int) {
	asm.emit(func(env *ExpressionEnv) int {
		arg := env.vm.stack[env.vm.sp-offset].(*evalInt64)
		env.vm.stack[env.vm.sp-offset] = env.vm.arena.newEvalDecimalWithPrec(decimal.NewFromInt(arg.i), 0)
		return 1
	}, "CONV INT64(SP-%d), FLOAT64", offset)
}

func (asm *assembler) Convert_if(offset int) {
	asm.emit(func(env *ExpressionEnv) int {
		arg := env.vm.stack[env.vm.sp-offset].(*evalInt64)
		env.vm.stack[env.vm.sp-offset] = env.vm.arena.newEvalFloat(arg.toFloat0())
		return 1
	}, "CONV INT64(SP-%d), FLOAT64", offset)
}

func (asm *assembler) Convert_iu(offset int) {
	asm.emit(func(env *ExpressionEnv) int {
		arg := env.vm.stack[env.vm.sp-offset].(*evalInt64)
		env.vm.stack[env.vm.sp-offset] = env.vm.arena.newEvalUint64(uint64(arg.i))
		return 1
	}, "CONV INT64(SP-%d), UINT64", offset)
}

func (asm *assembler) Clamp_u(offset int, val uint64) {
	asm.emit(func(env *ExpressionEnv) int {
		arg := env.vm.stack[env.vm.sp-offset].(*evalUint64)
		if arg.u > val {
			arg.u = val
		}
		return 1
	}, "CLAMP UINT64(SP-%d), UINT64", offset)
}

func (asm *assembler) Convert_ij(offset int, isBool bool) {
	asm.emit(func(env *ExpressionEnv) int {
		arg := env.vm.stack[env.vm.sp-offset].(*evalInt64)
		switch {
		case isBool && arg.i == 0:
			env.vm.stack[env.vm.sp-offset] = json.ValueFalse
		case isBool && arg.i == 1:
			env.vm.stack[env.vm.sp-offset] = json.ValueTrue
		default:
			env.vm.stack[env.vm.sp-offset] = json.NewNumber(string(arg.ToRawBytes()), json.NumberTypeSigned)
		}
		return 1
	}, "CONV INT64(SP-%d), JSON")
}

func (asm *assembler) Convert_uj(offset int) {
	asm.emit(func(env *ExpressionEnv) int {
		arg := env.vm.stack[env.vm.sp-offset].(*evalUint64)
		env.vm.stack[env.vm.sp-offset] = json.NewNumber(string(arg.ToRawBytes()), json.NumberTypeUnsigned)
		return 1
	}, "CONV UINT64(SP-%d), JSON")
}

func (asm *assembler) Convert_dj(offset int) {
	asm.emit(func(env *ExpressionEnv) int {
		arg := env.vm.stack[env.vm.sp-offset].(*evalDecimal)
		env.vm.stack[env.vm.sp-offset] = json.NewNumber(string(arg.ToRawBytes()), json.NumberTypeDecimal)
		return 1
	}, "CONV DECIMAL(SP-%d), JSON")
}

func (asm *assembler) Convert_Nj(offset int) {
	asm.emit(func(env *ExpressionEnv) int {
		env.vm.stack[env.vm.sp-offset] = json.ValueNull
		return 1
	}, "CONV NULL(SP-%d), JSON")
}

func (asm *assembler) Convert_uB(offset int) {
	asm.emit(func(env *ExpressionEnv) int {
		arg := env.vm.stack[env.vm.sp-offset]
		if arg != nil {
			env.vm.stack[env.vm.sp-offset] = env.vm.arena.newEvalBool(arg.(*evalUint64).u != 0)
		}
		return 1
	}, "CONV UINT64(SP-%d), BOOL", offset)
}

func (asm *assembler) Convert_ud(offset int) {
	asm.emit(func(env *ExpressionEnv) int {
		arg := env.vm.stack[env.vm.sp-offset].(*evalUint64)
		env.vm.stack[env.vm.sp-offset] = env.vm.arena.newEvalDecimalWithPrec(decimal.NewFromUint(arg.u), 0)
		return 1
	}, "CONV UINT64(SP-%d), FLOAT64)", offset)
}

func (asm *assembler) Convert_uf(offset int) {
	asm.emit(func(env *ExpressionEnv) int {
		arg := env.vm.stack[env.vm.sp-offset].(*evalUint64)
		env.vm.stack[env.vm.sp-offset] = env.vm.arena.newEvalFloat(arg.toFloat0())
		return 1
	}, "CONV UINT64(SP-%d), FLOAT64)", offset)
}

func (asm *assembler) Convert_ui(offset int) {
	asm.emit(func(env *ExpressionEnv) int {
		arg := env.vm.stack[env.vm.sp-offset].(*evalUint64)
		env.vm.stack[env.vm.sp-offset] = env.vm.arena.newEvalInt64(int64(arg.u))
		return 1
	}, "CONV UINT64(SP-%d), INT64", offset)
}

func (asm *assembler) Convert_xb(offset int, t sqltypes.Type, length int, hasLength bool) {
	if hasLength {
		asm.emit(func(env *ExpressionEnv) int {
			arg := evalToBinary(env.vm.stack[env.vm.sp-offset])
			arg.truncateInPlace(length)
			arg.tt = int16(t)
			env.vm.stack[env.vm.sp-offset] = arg
			return 1
		}, "CONV (SP-%d), VARBINARY[%d]", offset, length)
	} else {
		asm.emit(func(env *ExpressionEnv) int {
			arg := evalToBinary(env.vm.stack[env.vm.sp-offset])
			arg.tt = int16(t)
			env.vm.stack[env.vm.sp-offset] = arg
			return 1
		}, "CONV (SP-%d), VARBINARY", offset)
	}
}

func (asm *assembler) Convert_xc(offset int, t sqltypes.Type, collation collations.ID, length int, hasLength bool) {
	if hasLength {
		asm.emit(func(env *ExpressionEnv) int {
			arg, err := evalToVarchar(env.vm.stack[env.vm.sp-offset], collation, true)
			if err != nil {
				env.vm.stack[env.vm.sp-offset] = nil
			} else {
				arg.truncateInPlace(length)
				arg.tt = int16(t)
				env.vm.stack[env.vm.sp-offset] = arg
			}
			return 1
		}, "CONV (SP-%d), VARCHAR[%d]", offset, length)
	} else {
		asm.emit(func(env *ExpressionEnv) int {
			arg, err := evalToVarchar(env.vm.stack[env.vm.sp-offset], collation, true)
			if err != nil {
				env.vm.stack[env.vm.sp-offset] = nil
			} else {
				arg.tt = int16(t)
				env.vm.stack[env.vm.sp-offset] = arg
			}
			return 1
		}, "CONV (SP-%d), VARCHAR", offset)
	}
}

func (asm *assembler) Convert_xce(offset int, t sqltypes.Type, collation collations.ID) {
	asm.emit(func(env *ExpressionEnv) int {
		arg, err := evalToVarchar(env.vm.stack[env.vm.sp-offset], collation, true)
		if err != nil {
			env.vm.stack[env.vm.sp-offset] = nil
			env.vm.err = err
		} else {
			arg.tt = int16(t)
			env.vm.stack[env.vm.sp-offset] = arg
		}
		return 1
	}, "CONVE (SP-%d), VARCHAR", offset)
}

func (asm *assembler) Convert_xd(offset int, m, d int32) {
	asm.emit(func(env *ExpressionEnv) int {
		env.vm.stack[env.vm.sp-offset] = evalToDecimal(env.vm.stack[env.vm.sp-offset], m, d)
		return 1
	}, "CONV (SP-%d), DECIMAL", offset)
}

func (asm *assembler) Convert_xf(offset int) {
	asm.emit(func(env *ExpressionEnv) int {
		env.vm.stack[env.vm.sp-offset], _ = evalToFloat(env.vm.stack[env.vm.sp-offset])
		return 1
	}, "CONV (SP-%d), FLOAT64", offset)
}

func (asm *assembler) Convert_xi(offset int) {
	asm.emit(func(env *ExpressionEnv) int {
		arg := evalToInt64(env.vm.stack[env.vm.sp-offset])
		env.vm.stack[env.vm.sp-offset] = arg
		return 1
	}, "CONV (SP-%d), INT64", offset)
}

func (asm *assembler) Convert_xu(offset int) {
	asm.emit(func(env *ExpressionEnv) int {
		arg := evalToInt64(env.vm.stack[env.vm.sp-offset])
		env.vm.stack[env.vm.sp-offset] = env.vm.arena.newEvalUint64(uint64(arg.i))
		return 1
	}, "CONV (SP-%d), UINT64", offset)
}

func (asm *assembler) Convert_xD(offset int, allowZero bool) {
	asm.emit(func(env *ExpressionEnv) int {
		// Need to explicitly check here or we otherwise
		// store a nil wrapper in an interface vs. a direct
		// nil.
		d := evalToDate(env.vm.stack[env.vm.sp-offset], env.now, allowZero)
		if d == nil {
			env.vm.stack[env.vm.sp-offset] = nil
		} else {
			env.vm.stack[env.vm.sp-offset] = d
		}
		return 1
	}, "CONV (SP-%d), DATE", offset)
}

func (asm *assembler) Convert_xDT(offset, prec int, allowZero bool) {
	asm.emit(func(env *ExpressionEnv) int {
		// Need to explicitly check here or we otherwise
		// store a nil wrapper in an interface vs. a direct
		// nil.
		dt := evalToDateTime(env.vm.stack[env.vm.sp-offset], prec, env.now, allowZero)
		if dt == nil {
			env.vm.stack[env.vm.sp-offset] = nil
		} else {
			env.vm.stack[env.vm.sp-offset] = dt
		}
		return 1
	}, "CONV (SP-%d), DATETIME", offset)
}

func (asm *assembler) Convert_xT(offset, prec int) {
	asm.emit(func(env *ExpressionEnv) int {
		t := evalToTime(env.vm.stack[env.vm.sp-offset], prec)
		if t == nil {
			env.vm.stack[env.vm.sp-offset] = nil
		} else {
			env.vm.stack[env.vm.sp-offset] = t
		}
		return 1
	}, "CONV (SP-%d), TIME", offset)
}

func (asm *assembler) Convert_tp(offset, prec int) {
	asm.emit(func(env *ExpressionEnv) int {
		arg := env.vm.stack[env.vm.sp-offset].(*evalTemporal)
		arg.dt = arg.dt.Round(prec)
		arg.prec = uint8(prec)
		return 1
	}, "CONV (SP-%d), PRECISION", offset)
}

func (asm *assembler) Div_dd() {
	asm.adjustStack(-1)

	asm.emit(func(env *ExpressionEnv) int {
		l := env.vm.stack[env.vm.sp-2].(*evalDecimal)
		r := env.vm.stack[env.vm.sp-1].(*evalDecimal)
		if r.dec.IsZero() {
			env.vm.stack[env.vm.sp-2] = nil
		} else {
			mathDiv_dd0(l, r, divPrecisionIncrement)
		}
		env.vm.sp--
		return 1
	}, "DIV DECIMAL(SP-2), DECIMAL(SP-1)")
}

func (asm *assembler) Div_ff() {
	asm.adjustStack(-1)

	asm.emit(func(env *ExpressionEnv) int {
		l := env.vm.stack[env.vm.sp-2].(*evalFloat)
		r := env.vm.stack[env.vm.sp-1].(*evalFloat)
		if r.f == 0.0 {
			env.vm.stack[env.vm.sp-2] = nil
		} else {
			l.f, env.vm.err = mathDiv_ff0(l.f, r.f)
		}
		env.vm.sp--
		return 1
	}, "DIV FLOAT64(SP-2), FLOAT64(SP-1)")
}

func (asm *assembler) IntDiv_ii() {
	asm.adjustStack(-1)

	asm.emit(func(env *ExpressionEnv) int {
		l := env.vm.stack[env.vm.sp-2].(*evalInt64)
		r := env.vm.stack[env.vm.sp-1].(*evalInt64)
		if r.i == 0 {
			env.vm.stack[env.vm.sp-2] = nil
		} else {
			l.i = l.i / r.i
		}
		env.vm.sp--
		return 1
	}, "INTDIV INT64(SP-2), INT64(SP-1)")
}

func (asm *assembler) IntDiv_iu() {
	asm.adjustStack(-1)

	asm.emit(func(env *ExpressionEnv) int {
		l := env.vm.stack[env.vm.sp-2].(*evalInt64)
		r := env.vm.stack[env.vm.sp-1].(*evalUint64)
		if r.u == 0 {
			env.vm.stack[env.vm.sp-2] = nil
		} else {
			r.u, env.vm.err = mathIntDiv_iu0(l.i, r.u)
			env.vm.stack[env.vm.sp-2] = r
		}
		env.vm.sp--
		return 1
	}, "INTDIV INT64(SP-2), UINT64(SP-1)")
}

func (asm *assembler) IntDiv_ui() {
	asm.adjustStack(-1)

	asm.emit(func(env *ExpressionEnv) int {
		l := env.vm.stack[env.vm.sp-2].(*evalUint64)
		r := env.vm.stack[env.vm.sp-1].(*evalInt64)
		if r.i == 0 {
			env.vm.stack[env.vm.sp-2] = nil
		} else {
			l.u, env.vm.err = mathIntDiv_ui0(l.u, r.i)
		}
		env.vm.sp--
		return 1
	}, "INTDIV UINT64(SP-2), INT64(SP-1)")
}

func (asm *assembler) IntDiv_uu() {
	asm.adjustStack(-1)

	asm.emit(func(env *ExpressionEnv) int {
		l := env.vm.stack[env.vm.sp-2].(*evalUint64)
		r := env.vm.stack[env.vm.sp-1].(*evalUint64)
		if r.u == 0 {
			env.vm.stack[env.vm.sp-2] = nil
		} else {
			l.u = l.u / r.u
		}
		env.vm.sp--
		return 1
	}, "INTDIV UINT64(SP-2), UINT64(SP-1)")
}

func (asm *assembler) IntDiv_di() {
	asm.adjustStack(-1)

	asm.emit(func(env *ExpressionEnv) int {
		l := env.vm.stack[env.vm.sp-2].(*evalDecimal)
		r := env.vm.stack[env.vm.sp-1].(*evalDecimal)
		if r.dec.IsZero() {
			env.vm.stack[env.vm.sp-2] = nil
		} else {
			var res int64
			res, env.vm.err = mathIntDiv_di0(l, r)
			env.vm.stack[env.vm.sp-2] = env.vm.arena.newEvalInt64(res)
		}
		env.vm.sp--
		return 1
	}, "INTDIV DECIMAL(SP-2), DECIMAL(SP-1)")
}

func (asm *assembler) IntDiv_du() {
	asm.adjustStack(-1)

	asm.emit(func(env *ExpressionEnv) int {
		l := env.vm.stack[env.vm.sp-2].(*evalDecimal)
		r := env.vm.stack[env.vm.sp-1].(*evalDecimal)
		if r.dec.IsZero() {
			env.vm.stack[env.vm.sp-2] = nil
		} else {
			var res uint64
			res, env.vm.err = mathIntDiv_du0(l, r)
			env.vm.stack[env.vm.sp-2] = env.vm.arena.newEvalUint64(res)
		}
		env.vm.sp--
		return 1
	}, "UINTDIV DECIMAL(SP-2), DECIMAL(SP-1)")
}

func (asm *assembler) Mod_ii() {
	asm.adjustStack(-1)

	asm.emit(func(env *ExpressionEnv) int {
		l := env.vm.stack[env.vm.sp-2].(*evalInt64)
		r := env.vm.stack[env.vm.sp-1].(*evalInt64)
		if r.i == 0 {
			env.vm.stack[env.vm.sp-2] = nil
		} else {
			l.i = l.i % r.i
		}
		env.vm.sp--
		return 1
	}, "MOD INT64(SP-2), INT64(SP-1)")
}

func (asm *assembler) Mod_iu() {
	asm.adjustStack(-1)

	asm.emit(func(env *ExpressionEnv) int {
		l := env.vm.stack[env.vm.sp-2].(*evalInt64)
		r := env.vm.stack[env.vm.sp-1].(*evalUint64)
		if r.u == 0 {
			env.vm.stack[env.vm.sp-2] = nil
		} else {
			l.i = mathMod_iu0(l.i, r.u)
		}
		env.vm.sp--
		return 1
	}, "MOD INT64(SP-2), UINT64(SP-1)")
}

func (asm *assembler) Mod_ui() {
	asm.adjustStack(-1)

	asm.emit(func(env *ExpressionEnv) int {
		l := env.vm.stack[env.vm.sp-2].(*evalUint64)
		r := env.vm.stack[env.vm.sp-1].(*evalInt64)
		if r.i == 0 {
			env.vm.stack[env.vm.sp-2] = nil
		} else {
			l.u, env.vm.err = mathMod_ui0(l.u, r.i)
		}
		env.vm.sp--
		return 1
	}, "MOD UINT64(SP-2), INT64(SP-1)")
}

func (asm *assembler) Mod_uu() {
	asm.adjustStack(-1)

	asm.emit(func(env *ExpressionEnv) int {
		l := env.vm.stack[env.vm.sp-2].(*evalUint64)
		r := env.vm.stack[env.vm.sp-1].(*evalUint64)
		if r.u == 0 {
			env.vm.stack[env.vm.sp-2] = nil
		} else {
			l.u = l.u % r.u
		}
		env.vm.sp--
		return 1
	}, "MOD UINT64(SP-2), UINT64(SP-1)")
}

func (asm *assembler) Mod_ff() {
	asm.adjustStack(-1)

	asm.emit(func(env *ExpressionEnv) int {
		l := env.vm.stack[env.vm.sp-2].(*evalFloat)
		r := env.vm.stack[env.vm.sp-1].(*evalFloat)
		if r.f == 0.0 {
			env.vm.stack[env.vm.sp-2] = nil
		} else {
			l.f = math.Mod(l.f, r.f)
		}
		env.vm.sp--
		return 1
	}, "MOD FLOAT64(SP-2), FLOAT64(SP-1)")
}

func (asm *assembler) Mod_dd() {
	asm.adjustStack(-1)

	asm.emit(func(env *ExpressionEnv) int {
		l := env.vm.stack[env.vm.sp-2].(*evalDecimal)
		r := env.vm.stack[env.vm.sp-1].(*evalDecimal)
		if r.dec.IsZero() {
			env.vm.stack[env.vm.sp-2] = nil
		} else {
			l.dec, l.length = mathMod_dd0(l, r)
		}
		env.vm.sp--
		return 1
	}, "MOD DECIMAL(SP-2), DECIMAL(SP-1)")
}

func (asm *assembler) Fn_ASCII() {
	asm.emit(func(env *ExpressionEnv) int {
		arg := env.vm.stack[env.vm.sp-1].(*evalBytes)
		if len(arg.bytes) == 0 {
			env.vm.stack[env.vm.sp-1] = env.vm.arena.newEvalInt64(0)
		} else {
			env.vm.stack[env.vm.sp-1] = env.vm.arena.newEvalInt64(int64(arg.bytes[0]))
		}
		return 1
	}, "FN ASCII VARCHAR(SP-1)")
}

func (asm *assembler) Fn_ORD(col collations.ID) {
	asm.emit(func(env *ExpressionEnv) int {
		arg := env.vm.stack[env.vm.sp-1].(*evalBytes)
		env.vm.stack[env.vm.sp-1] = env.vm.arena.newEvalInt64(charOrd(arg.bytes, col))
		return 1
	}, "FN ORD VARCHAR(SP-1)")
}

func (asm *assembler) Fn_CEIL_d() {
	asm.emit(func(env *ExpressionEnv) int {
		d := env.vm.stack[env.vm.sp-1].(*evalDecimal)
		c := d.dec.Ceil()
		i, valid := c.Int64()
		if valid {
			env.vm.stack[env.vm.sp-1] = env.vm.arena.newEvalInt64(i)
		} else {
			env.vm.err = errDeoptimize
		}
		return 1
	}, "FN CEIL DECIMAL(SP-1)")
}

func (asm *assembler) Fn_CEIL_f() {
	asm.emit(func(env *ExpressionEnv) int {
		f := env.vm.stack[env.vm.sp-1].(*evalFloat)
		f.f = math.Ceil(f.f)
		return 1
	}, "FN CEIL FLOAT64(SP-1)")
}

func (asm *assembler) Fn_FLOOR_d() {
	asm.emit(func(env *ExpressionEnv) int {
		d := env.vm.stack[env.vm.sp-1].(*evalDecimal)
		c := d.dec.Floor()
		i, valid := c.Int64()
		if valid {
			env.vm.stack[env.vm.sp-1] = env.vm.arena.newEvalInt64(i)
		} else {
			env.vm.err = errDeoptimize
		}
		return 1
	}, "FN FLOOR DECIMAL(SP-1)")
}

func (asm *assembler) Fn_FLOOR_f() {
	asm.emit(func(env *ExpressionEnv) int {
		f := env.vm.stack[env.vm.sp-1].(*evalFloat)
		f.f = math.Floor(f.f)
		return 1
	}, "FN FLOOR FLOAT64(SP-1)")
}

func (asm *assembler) Fn_ABS_i() {
	asm.emit(func(env *ExpressionEnv) int {
		f := env.vm.stack[env.vm.sp-1].(*evalInt64)
		if f.i >= 0 {
			return 1
		}
		if f.i == math.MinInt64 {
			env.vm.err = vterrors.NewErrorf(vtrpc.Code_INVALID_ARGUMENT, vterrors.DataOutOfRange, "BIGINT value is out of range")
			return 1
		}
		f.i = -f.i
		return 1
	}, "FN ABS INT64(SP-1)")
}

func (asm *assembler) Fn_ABS_d() {
	asm.emit(func(env *ExpressionEnv) int {
		d := env.vm.stack[env.vm.sp-1].(*evalDecimal)
		d.dec = d.dec.Abs()
		return 1
	}, "FN ABS DECIMAL(SP-1)")
}

func (asm *assembler) Fn_ABS_f() {
	asm.emit(func(env *ExpressionEnv) int {
		f := env.vm.stack[env.vm.sp-1].(*evalFloat)
		if f.f >= 0 {
			return 1
		}
		f.f = -f.f
		return 1
	}, "FN ABS FLOAT64(SP-1)")
}

func (asm *assembler) Fn_PI() {
	asm.adjustStack(1)
	asm.emit(func(env *ExpressionEnv) int {
		env.vm.stack[env.vm.sp] = env.vm.arena.newEvalFloat(math.Pi)
		env.vm.sp++
		return 1
	}, "FN PI")
}

func (asm *assembler) Fn_ACOS() {
	asm.emit(func(env *ExpressionEnv) int {
		f := env.vm.stack[env.vm.sp-1].(*evalFloat)
		if f.f < -1 || f.f > 1 {
			env.vm.stack[env.vm.sp-1] = nil
			return 1
		}
		f.f = math.Acos(f.f)
		return 1
	}, "FN ACOS FLOAT64(SP-1)")
}

func (asm *assembler) Fn_ASIN() {
	asm.emit(func(env *ExpressionEnv) int {
		f := env.vm.stack[env.vm.sp-1].(*evalFloat)
		if f.f < -1 || f.f > 1 {
			env.vm.stack[env.vm.sp-1] = nil
			return 1
		}
		f.f = math.Asin(f.f)
		return 1
	}, "FN ASIN FLOAT64(SP-1)")
}

func (asm *assembler) Fn_ATAN() {
	asm.emit(func(env *ExpressionEnv) int {
		f := env.vm.stack[env.vm.sp-1].(*evalFloat)
		f.f = math.Atan(f.f)
		return 1
	}, "FN ATAN FLOAT64(SP-1)")
}

func (asm *assembler) Fn_ATAN2() {
	asm.adjustStack(-1)
	asm.emit(func(env *ExpressionEnv) int {
		f1 := env.vm.stack[env.vm.sp-2].(*evalFloat)
		f2 := env.vm.stack[env.vm.sp-1].(*evalFloat)
		f1.f = math.Atan2(f1.f, f2.f)
		env.vm.sp--
		return 1
	}, "FN ATAN2 FLOAT64(SP-2) FLOAT64(SP-1)")
}

func (asm *assembler) Fn_COS() {
	asm.emit(func(env *ExpressionEnv) int {
		f := env.vm.stack[env.vm.sp-1].(*evalFloat)
		f.f = math.Cos(f.f)
		return 1
	}, "FN COS FLOAT64(SP-1)")
}

func (asm *assembler) Fn_COT() {
	asm.emit(func(env *ExpressionEnv) int {
		f := env.vm.stack[env.vm.sp-1].(*evalFloat)
		f.f = 1.0 / math.Tan(f.f)
		return 1
	}, "FN COT FLOAT64(SP-1)")
}

func (asm *assembler) Fn_SIN() {
	asm.emit(func(env *ExpressionEnv) int {
		f := env.vm.stack[env.vm.sp-1].(*evalFloat)
		f.f = math.Sin(f.f)
		return 1
	}, "FN SIN FLOAT64(SP-1)")
}

func (asm *assembler) Fn_TAN() {
	asm.emit(func(env *ExpressionEnv) int {
		f := env.vm.stack[env.vm.sp-1].(*evalFloat)
		f.f = math.Tan(f.f)
		return 1
	}, "FN TAN FLOAT64(SP-1)")
}

func (asm *assembler) Fn_DEGREES() {
	asm.emit(func(env *ExpressionEnv) int {
		f := env.vm.stack[env.vm.sp-1].(*evalFloat)
		f.f = f.f * (180 / math.Pi)
		return 1
	}, "FN DEGREES FLOAT64(SP-1)")
}

func (asm *assembler) Fn_RADIANS() {
	asm.emit(func(env *ExpressionEnv) int {
		f := env.vm.stack[env.vm.sp-1].(*evalFloat)
		f.f = f.f * (math.Pi / 180)
		return 1
	}, "FN RADIANS FLOAT64(SP-1)")
}

func (asm *assembler) Fn_EXP() {
	asm.emit(func(env *ExpressionEnv) int {
		f := env.vm.stack[env.vm.sp-1].(*evalFloat)
		f.f = math.Exp(f.f)
		if !isFinite(f.f) {
			env.vm.stack[env.vm.sp-1] = nil
		}
		return 1
	}, "FN EXP FLOAT64(SP-1)")
}

func (asm *assembler) Fn_LN() {
	asm.emit(func(env *ExpressionEnv) int {
		f := env.vm.stack[env.vm.sp-1].(*evalFloat)
		var ok bool
		f.f, ok = math_log(f.f)
		if !ok {
			env.vm.stack[env.vm.sp-1] = nil
		}
		return 1
	}, "FN LN FLOAT64(SP-1)")
}

func (asm *assembler) Fn_LOG() {
	asm.adjustStack(-1)
	asm.emit(func(env *ExpressionEnv) int {
		var ok bool
		f1 := env.vm.stack[env.vm.sp-2].(*evalFloat)
		f2 := env.vm.stack[env.vm.sp-1].(*evalFloat)
		f1.f, ok = math_logN(f1.f, f2.f)
		if !ok {
			env.vm.stack[env.vm.sp-2] = nil
		}
		env.vm.sp--
		return 1
	}, "FN LOG FLOAT64(SP-1)")
}

func (asm *assembler) Fn_LOG10() {
	asm.emit(func(env *ExpressionEnv) int {
		var ok bool
		f := env.vm.stack[env.vm.sp-1].(*evalFloat)
		f.f, ok = math_log10(f.f)
		if !ok {
			env.vm.stack[env.vm.sp-1] = nil
		}
		return 1
	}, "FN LOG10 FLOAT64(SP-1)")
}

func (asm *assembler) Fn_LOG2() {
	asm.emit(func(env *ExpressionEnv) int {
		var ok bool
		f := env.vm.stack[env.vm.sp-1].(*evalFloat)
		f.f, ok = math_log2(f.f)
		if !ok {
			env.vm.stack[env.vm.sp-1] = nil
		}
		return 1
	}, "FN LOG2 FLOAT64(SP-1)")
}

func (asm *assembler) Fn_POW() {
	asm.adjustStack(-1)
	asm.emit(func(env *ExpressionEnv) int {
		f1 := env.vm.stack[env.vm.sp-2].(*evalFloat)
		f2 := env.vm.stack[env.vm.sp-1].(*evalFloat)

		f1.f = math.Pow(f1.f, f2.f)
		if !isFinite(f1.f) {
			env.vm.stack[env.vm.sp-2] = nil
		}
		env.vm.sp--
		return 1
	}, "FN POW FLOAT64(SP-1)")
}

func (asm *assembler) Fn_SIGN_i() {
	asm.emit(func(env *ExpressionEnv) int {
		i := env.vm.stack[env.vm.sp-1].(*evalInt64)
		if i.i < 0 {
			i.i = -1
		} else if i.i > 0 {
			i.i = 1
		} else {
			i.i = 0
		}
		return 1
	}, "FN SIGN INT64(SP-1)")
}

func (asm *assembler) Fn_SIGN_u() {
	asm.emit(func(env *ExpressionEnv) int {
		u := env.vm.stack[env.vm.sp-1].(*evalUint64)
		a := int64(0)
		if u.u > 0 {
			a = 1
		}
		env.vm.stack[env.vm.sp-1] = env.vm.arena.newEvalInt64(a)
		return 1
	}, "FN SIGN UINT64(SP-1)")
}

func (asm *assembler) Fn_SIGN_f() {
	asm.emit(func(env *ExpressionEnv) int {
		f := env.vm.stack[env.vm.sp-1].(*evalFloat)
		a := int64(0)
		if f.f < 0 {
			a = -1
		} else if f.f > 0 {
			a = 1
		}
		env.vm.stack[env.vm.sp-1] = env.vm.arena.newEvalInt64(a)
		return 1
	}, "FN SIGN FLOAT64(SP-1)")
}

func (asm *assembler) Fn_SIGN_d() {
	asm.emit(func(env *ExpressionEnv) int {
		d := env.vm.stack[env.vm.sp-1].(*evalDecimal)
		a := int64(d.dec.Sign())
		env.vm.stack[env.vm.sp-1] = env.vm.arena.newEvalInt64(a)
		return 1
	}, "FN SIGN FLOAT64(SP-1)")
}

func (asm *assembler) Fn_SQRT() {
	asm.emit(func(env *ExpressionEnv) int {
		f := env.vm.stack[env.vm.sp-1].(*evalFloat)
		f.f = math.Sqrt(f.f)
		if !isFinite(f.f) {
			env.vm.stack[env.vm.sp-1] = nil
		}
		return 1
	}, "FN SQRT FLOAT64(SP-1)")
}

func (asm *assembler) Fn_ROUND1_f() {
	asm.emit(func(env *ExpressionEnv) int {
		f := env.vm.stack[env.vm.sp-1].(*evalFloat)
		f.f = math.Round(f.f)
		return 1
	}, "FN ROUND FLOAT64(SP-1)")
}

func (asm *assembler) Fn_ROUND1_d() {
	asm.emit(func(env *ExpressionEnv) int {
		d := env.vm.stack[env.vm.sp-1].(*evalDecimal)
		d.dec = d.dec.Round(0)
		d.length = 0
		return 1
	}, "FN ROUND DECIMAL(SP-1)")
}

func (asm *assembler) Fn_ROUND2_i() {
	asm.adjustStack(-1)
	asm.emit(func(env *ExpressionEnv) int {
		i := env.vm.stack[env.vm.sp-2].(*evalInt64)
		r := env.vm.stack[env.vm.sp-1].(*evalInt64)

		i.i = roundSigned(i.i, r.i)
		env.vm.sp--
		return 1
	}, "FN ROUND INT64(SP-2) INT64(SP-1)")
}

func (asm *assembler) Fn_ROUND2_u() {
	asm.adjustStack(-1)
	asm.emit(func(env *ExpressionEnv) int {
		u := env.vm.stack[env.vm.sp-2].(*evalUint64)
		r := env.vm.stack[env.vm.sp-1].(*evalInt64)

		u.u = roundUnsigned(u.u, r.i)
		env.vm.sp--
		return 1
	}, "FN ROUND INT64(SP-2) INT64(SP-1)")
}

func (asm *assembler) Fn_ROUND2_f() {
	asm.adjustStack(-1)
	asm.emit(func(env *ExpressionEnv) int {
		f := env.vm.stack[env.vm.sp-2].(*evalFloat)
		r := env.vm.stack[env.vm.sp-1].(*evalInt64)
		if r.i == 0 {
			f.f = math.Round(f.f)
			env.vm.sp--
			return 1
		}

		r.i = clampRounding(r.i)
		factor := math.Pow(10, float64(r.i))
		if factor == 0.0 {
			f.f = 0.0
			env.vm.sp--
			return 1
		}
		f.f = math.Round(f.f*factor) / factor
		env.vm.sp--
		return 1
	}, "FN ROUND FLOAT64(SP-2) INT64(SP-1)")
}

func (asm *assembler) Fn_ROUND2_d() {
	asm.adjustStack(-1)
	asm.emit(func(env *ExpressionEnv) int {
		d := env.vm.stack[env.vm.sp-2].(*evalDecimal)
		r := env.vm.stack[env.vm.sp-1].(*evalInt64)

		if d.dec.IsZero() {
			env.vm.sp--
			return 1
		}

		if r.i == 0 {
			d.dec = d.dec.Round(0)
			d.length = 0
			env.vm.sp--
			return 1
		}

		r.i = clampRounding(r.i)
		digit := int32(r.i)
		if digit < 0 {
			digit = 0
		}
		if digit > d.length {
			digit = d.length
		}
		rounded := d.dec.Round(int32(r.i))
		if rounded.IsZero() {
			d.dec = decimal.Zero
			d.length = 0
			env.vm.sp--
			return 1
		}
		env.vm.stack[env.vm.sp-2] = env.vm.arena.newEvalDecimalWithPrec(rounded, digit)
		env.vm.sp--
		return 1
	}, "FN ROUND DECIMAL(SP-2) INT64(SP-1)")
}

func (asm *assembler) Fn_TRUNCATE_i() {
	asm.adjustStack(-1)
	asm.emit(func(env *ExpressionEnv) int {
		i := env.vm.stack[env.vm.sp-2].(*evalInt64)
		r := env.vm.stack[env.vm.sp-1].(*evalInt64)

		i.i = truncateSigned(i.i, r.i)
		env.vm.sp--
		return 1
	}, "FN TRUNCATE INT64(SP-2) INT64(SP-1)")
}

func (asm *assembler) Fn_TRUNCATE_u() {
	asm.adjustStack(-1)
	asm.emit(func(env *ExpressionEnv) int {
		u := env.vm.stack[env.vm.sp-2].(*evalUint64)
		r := env.vm.stack[env.vm.sp-1].(*evalInt64)

		u.u = truncateUnsigned(u.u, r.i)
		env.vm.sp--
		return 1
	}, "FN TRUNCATE INT64(SP-2) INT64(SP-1)")
}

func (asm *assembler) Fn_TRUNCATE_f() {
	asm.adjustStack(-1)
	asm.emit(func(env *ExpressionEnv) int {
		f := env.vm.stack[env.vm.sp-2].(*evalFloat)
		r := env.vm.stack[env.vm.sp-1].(*evalInt64)
		if r.i == 0 {
			f.f = math.Trunc(f.f)
			env.vm.sp--
			return 1
		}

		r.i = clampRounding(r.i)
		factor := math.Pow(10, float64(r.i))
		if factor == 0.0 {
			f.f = 0.0
			env.vm.sp--
			return 1
		}
		f.f = math.Trunc(f.f*factor) / factor
		env.vm.sp--
		return 1
	}, "FN TRUNCATE FLOAT64(SP-2) INT64(SP-1)")
}

func (asm *assembler) Fn_TRUNCATE_d() {
	asm.adjustStack(-1)
	asm.emit(func(env *ExpressionEnv) int {
		d := env.vm.stack[env.vm.sp-2].(*evalDecimal)
		r := env.vm.stack[env.vm.sp-1].(*evalInt64)

		if d.dec.IsZero() {
			env.vm.sp--
			return 1
		}

		if r.i == 0 {
			d.dec = d.dec.Truncate(0)
			d.length = 0
			env.vm.sp--
			return 1
		}

		r.i = clampRounding(r.i)
		digit := int32(r.i)
		if digit < 0 {
			digit = 0
		}
		if digit > d.length {
			digit = d.length
		}
		rounded := d.dec.Truncate(int32(r.i))
		if rounded.IsZero() {
			d.dec = decimal.Zero
			d.length = 0
			env.vm.sp--
			return 1
		}
		env.vm.stack[env.vm.sp-2] = env.vm.arena.newEvalDecimalWithPrec(rounded, digit)
		env.vm.sp--
		return 1
	}, "FN TRUNCATE DECIMAL(SP-2) INT64(SP-1)")
}

func (asm *assembler) Fn_CRC32() {
	asm.emit(func(env *ExpressionEnv) int {
		b := env.vm.stack[env.vm.sp-1].(*evalBytes)
		env.vm.stack[env.vm.sp-1] = env.vm.arena.newEvalUint64(uint64(crc32.ChecksumIEEE(b.bytes)))
		return 1
	}, "FN CRC32 BINARY(SP-1)")
}

func (asm *assembler) Fn_CONV_hu(offset int, baseOffset int) {
	asm.emit(func(env *ExpressionEnv) int {
		base := env.vm.stack[env.vm.sp-baseOffset].(*evalInt64)

		// Even though the base is not used at all with a hex string literal,
		// we still need to check the base range to make sure it is valid.
		if base.i < -36 || (base.i > -2 && base.i < 2) || base.i > 36 {
			env.vm.stack[env.vm.sp-offset] = nil
			return 1
		}

		env.vm.stack[env.vm.sp-offset], _ = env.vm.stack[env.vm.sp-offset].(*evalBytes).toNumericHex()
		return 1
	}, "FN CONV VARBINARY(SP-%d), HEX", offset)
}

func (asm *assembler) Fn_CONV_bu(offset int, baseOffset int) {
	asm.emit(func(env *ExpressionEnv) int {
		arg := env.vm.stack[env.vm.sp-offset].(*evalBytes)
		base := env.vm.stack[env.vm.sp-baseOffset].(*evalInt64)

		if base.i < -36 || (base.i > -2 && base.i < 2) || base.i > 36 {
			env.vm.stack[env.vm.sp-offset] = nil
			return 1
		}
		if base.i < 0 {
			base.i = -base.i
		}

		var u uint64
		i, err := fastparse.ParseInt64(arg.string(), int(base.i))
		u = uint64(i)
		if errors.Is(err, fastparse.ErrOverflow) {
			u, _ = fastparse.ParseUint64(arg.string(), int(base.i))
		}
		env.vm.stack[env.vm.sp-offset] = env.vm.arena.newEvalUint64(u)
		return 1
	}, "FN CONV VARBINARY(SP-%d), INT64(SP-%d)", offset, baseOffset)
}

func (asm *assembler) Fn_CONV_uc(t sqltypes.Type, col collations.TypedCollation) {
	asm.adjustStack(-2)
	asm.emit(func(env *ExpressionEnv) int {
		if env.vm.stack[env.vm.sp-3] == nil {
			env.vm.sp -= 2
			return 1
		}
		u := env.vm.stack[env.vm.sp-3].(*evalUint64).u
		base := env.vm.stack[env.vm.sp-1].(*evalInt64)

		if base.i < -36 || (base.i > -2 && base.i < 2) || base.i > 36 {
			env.vm.stack[env.vm.sp-3] = nil
			env.vm.sp -= 2
			return 1
		}

		var out []byte
		if base.i < 0 {
			out = strconv.AppendInt(out, int64(u), -int(base.i))
		} else {
			out = strconv.AppendUint(out, u, int(base.i))
		}

		res := env.vm.arena.newEvalBytesEmpty()
		res.tt = int16(t)
		res.bytes = upcaseASCII(out)
		res.col = col

		env.vm.stack[env.vm.sp-3] = res
		env.vm.sp -= 2
		return 1
	}, "FN CONV VARCHAR(SP-3) INT64(SP-2) INT64(SP-1)")
}

func (asm *assembler) Fn_COLLATION(collationEnv *collations.Environment, col collations.TypedCollation) {
	asm.emit(func(env *ExpressionEnv) int {
		v := evalCollation(env.vm.stack[env.vm.sp-1])
		env.vm.stack[env.vm.sp-1] = env.vm.arena.newEvalText([]byte(collationEnv.LookupName(v.Collation)), col)
		return 1
	}, "FN COLLATION (SP-1)")
}

func (asm *assembler) Fn_FROM_BASE64(t sqltypes.Type) {
	asm.emit(func(env *ExpressionEnv) int {
		str := env.vm.stack[env.vm.sp-1].(*evalBytes)

		decoded, err := mysqlBase64Decode(str.bytes)
		if err != nil {
			env.vm.stack[env.vm.sp-1] = nil
			return 1
		}
		str.tt = int16(t)
		str.bytes = decoded
		str.col = collationBinary
		return 1
	}, "FN FROM_BASE64 VARCHAR(SP-1)")
}

func (asm *assembler) Fn_HEX_c(t sqltypes.Type, col collations.TypedCollation) {
	asm.emit(func(env *ExpressionEnv) int {
		arg := env.vm.stack[env.vm.sp-1].(*evalBytes)
		encoded := env.vm.arena.newEvalText(hex.EncodeBytes(arg.bytes), col)
		encoded.tt = int16(t)
		env.vm.stack[env.vm.sp-1] = encoded
		return 1
	}, "FN HEX VARCHAR(SP-1)")
}

func (asm *assembler) Fn_HEX_d(col collations.TypedCollation) {
	asm.emit(func(env *ExpressionEnv) int {
		arg := env.vm.stack[env.vm.sp-1].(evalNumeric)
		env.vm.stack[env.vm.sp-1] = env.vm.arena.newEvalText(hex.EncodeUint(uint64(arg.toInt64().i)), col)
		return 1
	}, "FN HEX NUMERIC(SP-1)")
}

func (asm *assembler) Fn_UNHEX_i(tt sqltypes.Type) {
	asm.emit(func(env *ExpressionEnv) int {
		arg := env.vm.stack[env.vm.sp-1].(*evalInt64)
		if arg.toInt64().i < 0 {
			env.vm.stack[env.vm.sp-1] = nil
			return 1
		}
		env.vm.stack[env.vm.sp-1] = env.vm.arena.newEvalRaw(hex.DecodeUint(uint64(arg.toInt64().i)), tt, collationBinary)
		return 1
	}, "FN UNHEX INT64(SP-1)")
}

func (asm *assembler) Fn_UNHEX_u(tt sqltypes.Type) {
	asm.emit(func(env *ExpressionEnv) int {
		arg := env.vm.stack[env.vm.sp-1].(*evalUint64)
		env.vm.stack[env.vm.sp-1] = env.vm.arena.newEvalRaw(hex.DecodeUint(uint64(arg.u)), tt, collationBinary)
		return 1
	}, "FN UNHEX UINT64(SP-1)")
}

func (asm *assembler) Fn_UNHEX_f(tt sqltypes.Type) {
	asm.emit(func(env *ExpressionEnv) int {
		arg := env.vm.stack[env.vm.sp-1].(*evalFloat)
		f := arg.f
		if f != float64(int64(f)) {
			env.vm.stack[env.vm.sp-1] = nil
			return 1
		}
		env.vm.stack[env.vm.sp-1] = env.vm.arena.newEvalRaw(hex.DecodeUint(uint64(arg.f)), tt, collationBinary)
		return 1
	}, "FN UNHEX FLOAT64(SP-1)")
}

func (asm *assembler) Fn_UNHEX_b(tt sqltypes.Type) {
	asm.emit(func(env *ExpressionEnv) int {
		arg := env.vm.stack[env.vm.sp-1].(*evalBytes)
		decoded := make([]byte, hex.DecodedLen(arg.bytes))

		err := hex.DecodeBytes(decoded, arg.bytes)
		if err != nil {
			env.vm.stack[env.vm.sp-1] = nil
			return 1
		}

		env.vm.stack[env.vm.sp-1] = env.vm.arena.newEvalRaw(decoded, tt, collationBinary)
		return 1
	}, "FN UNHEX VARBINARY(SP-1)")
}

func (asm *assembler) Fn_UNHEX_j(tt sqltypes.Type) {
	asm.emit(func(env *ExpressionEnv) int {
		arg := env.vm.stack[env.vm.sp-1].(*evalJSON)
		decoded, ok := hexDecodeJSON(arg)
		if !ok {
			env.vm.stack[env.vm.sp-1] = nil
			return 1
		}
		env.vm.stack[env.vm.sp-1] = env.vm.arena.newEvalRaw(decoded, tt, collationBinary)
		return 1
	}, "FN UNHEX VARBINARY(SP-1)")
}

func (asm *assembler) Fn_JSON_ARRAY(args int) {
	asm.adjustStack(-(args - 1))
	asm.emit(func(env *ExpressionEnv) int {
		ary := make([]*json.Value, 0, args)
		for sp := env.vm.sp - args; sp < env.vm.sp; sp++ {
			ary = append(ary, env.vm.stack[sp].(*json.Value))
		}
		env.vm.stack[env.vm.sp-args] = json.NewArray(ary)
		env.vm.sp -= args - 1
		return 1
	}, "FN JSON_ARRAY (SP-%d)...(SP-1)", args)
}

func (asm *assembler) Fn_JSON_CONTAINS_PATH(match jsonMatch, paths []*json.Path) {
	switch match {
	case jsonMatchOne:
		asm.emit(func(env *ExpressionEnv) int {
			arg := env.vm.stack[env.vm.sp-1].(*evalJSON)
			matched := false
			for _, p := range paths {
				p.Match(arg, true, func(*json.Value) { matched = true })
				if matched {
					break
				}
			}
			env.vm.stack[env.vm.sp-1] = env.vm.arena.newEvalBool(matched)
			return 1
		}, "FN JSON_CONTAINS_PATH, SP-1, 'one', [static]")
	case jsonMatchAll:
		asm.emit(func(env *ExpressionEnv) int {
			arg := env.vm.stack[env.vm.sp-1].(*evalJSON)
			matched := true
			for _, p := range paths {
				matched = false
				p.Match(arg, true, func(*json.Value) { matched = true })
				if !matched {
					break
				}
			}
			env.vm.stack[env.vm.sp-1] = env.vm.arena.newEvalBool(matched)
			return 1
		}, "FN JSON_CONTAINS_PATH, SP-1, 'all', [static]")
	}
}

func (asm *assembler) Fn_JSON_EXTRACT0(jp []*json.Path) {
	multi := len(jp) > 1 || slice.Any(jp, func(path *json.Path) bool { return path.ContainsWildcards() })

	if multi {
		asm.emit(func(env *ExpressionEnv) int {
			matches := make([]*json.Value, 0, 4)
			arg := env.vm.stack[env.vm.sp-1].(*evalJSON)
			for _, jp := range jp {
				jp.Match(arg, true, func(value *json.Value) {
					matches = append(matches, value)
				})
			}
			if len(matches) == 0 {
				env.vm.stack[env.vm.sp-1] = nil
			} else {
				env.vm.stack[env.vm.sp-1] = json.NewArray(matches)
			}
			return 1
		}, "FN JSON_EXTRACT, SP-1, [static]")
	} else {
		asm.emit(func(env *ExpressionEnv) int {
			var match *json.Value
			arg := env.vm.stack[env.vm.sp-1].(*evalJSON)
			jp[0].Match(arg, true, func(value *json.Value) {
				match = value
			})
			if match == nil {
				env.vm.stack[env.vm.sp-1] = nil
			} else {
				env.vm.stack[env.vm.sp-1] = match
			}
			return 1
		}, "FN JSON_EXTRACT, SP-1, [static]")
	}
}

func (asm *assembler) Fn_JSON_KEYS(jp *json.Path) {
	if jp == nil {
		asm.emit(func(env *ExpressionEnv) int {
			doc := env.vm.stack[env.vm.sp-1]
			if doc == nil {
				return 1
			}
			j := doc.(*evalJSON)
			if obj, ok := j.Object(); ok {
				var keys []*json.Value
				obj.Visit(func(key string, _ *json.Value) {
					keys = append(keys, json.NewString(key))
				})
				env.vm.stack[env.vm.sp-1] = json.NewArray(keys)
			} else {
				env.vm.stack[env.vm.sp-1] = nil
			}
			return 1
		}, "FN JSON_KEYS (SP-1)")
	} else {
		asm.emit(func(env *ExpressionEnv) int {
			doc := env.vm.stack[env.vm.sp-1]
			if doc == nil {
				return 1
			}
			var obj *json.Object
			jp.Match(doc.(*evalJSON), false, func(value *json.Value) {
				obj, _ = value.Object()
			})
			if obj != nil {
				var keys []*json.Value
				obj.Visit(func(key string, _ *json.Value) {
					keys = append(keys, json.NewString(key))
				})
				env.vm.stack[env.vm.sp-1] = json.NewArray(keys)
			} else {
				env.vm.stack[env.vm.sp-1] = nil
			}
			return 1
		}, "FN JSON_KEYS (SP-1), %q", jp.String())
	}
}

func (asm *assembler) Fn_JSON_OBJECT(args int) {
	asm.adjustStack(-(args - 1))
	asm.emit(func(env *ExpressionEnv) int {
		var obj json.Object
		for sp := env.vm.sp - args; sp < env.vm.sp; sp += 2 {
			key := env.vm.stack[sp]
			val := env.vm.stack[sp+1]

			if key == nil {
				env.vm.err = errJSONKeyIsNil
				return 0
			}

			obj.Set(key.(*evalBytes).string(), val.(*evalJSON), json.Set)
		}
		env.vm.stack[env.vm.sp-args] = json.NewObject(obj)
		env.vm.sp -= args - 1
		return 1
	}, "FN JSON_ARRAY (SP-%d)...(SP-1)", args)
}

func (asm *assembler) Fn_JSON_UNQUOTE() {
	asm.emit(func(env *ExpressionEnv) int {
		j := env.vm.stack[env.vm.sp-1].(*evalJSON)
		b := env.vm.arena.newEvalBytesEmpty()
		b.tt = int16(sqltypes.Blob)
		b.col = collationJSON
		if jbytes, ok := j.StringBytes(); ok {
			b.bytes = jbytes
		} else {
			b.bytes = j.MarshalTo(nil)
		}
		env.vm.stack[env.vm.sp-1] = b
		return 1
	}, "FN JSON_UNQUOTE (SP-1)")
}

func (asm *assembler) Fn_CHAR_LENGTH() {
	asm.emit(func(env *ExpressionEnv) int {
		arg := env.vm.stack[env.vm.sp-1].(*evalBytes)

		if sqltypes.IsBinary(arg.SQLType()) {
			env.vm.stack[env.vm.sp-1] = env.vm.arena.newEvalInt64(int64(len(arg.bytes)))
		} else {
			coll := colldata.Lookup(arg.col.Collation)
			count := charset.Length(coll.Charset(), arg.bytes)
			env.vm.stack[env.vm.sp-1] = env.vm.arena.newEvalInt64(int64(count))
		}
		return 1
	}, "FN CHAR_LENGTH VARCHAR(SP-1)")
}

func (asm *assembler) Fn_LENGTH() {
	asm.emit(func(env *ExpressionEnv) int {
		arg := env.vm.stack[env.vm.sp-1].(*evalBytes)
		env.vm.stack[env.vm.sp-1] = env.vm.arena.newEvalInt64(int64(len(arg.bytes)))
		return 1
	}, "FN LENGTH VARCHAR(SP-1)")
}

func (asm *assembler) Fn_BIT_LENGTH() {
	asm.emit(func(env *ExpressionEnv) int {
		arg := env.vm.stack[env.vm.sp-1].(*evalBytes)
		env.vm.stack[env.vm.sp-1] = env.vm.arena.newEvalInt64(int64(len(arg.bytes) * 8))
		return 1
	}, "FN BIT_LENGTH VARCHAR(SP-1)")
}

func (asm *assembler) Fn_LUCASE(upcase bool) {
	if upcase {
		asm.emit(func(env *ExpressionEnv) int {
			str := env.vm.stack[env.vm.sp-1].(*evalBytes)

			coll := colldata.Lookup(str.col.Collation)
			csa, ok := coll.(colldata.CaseAwareCollation)
			if !ok {
				env.vm.err = vterrors.Errorf(vtrpc.Code_UNIMPLEMENTED, "not implemented")
			} else {
				str.bytes = csa.ToUpper(nil, str.bytes)
			}
			str.tt = int16(sqltypes.VarChar)
			return 1
		}, "FN UPPER VARCHAR(SP-1)")
	} else {
		asm.emit(func(env *ExpressionEnv) int {
			str := env.vm.stack[env.vm.sp-1].(*evalBytes)

			coll := colldata.Lookup(str.col.Collation)
			csa, ok := coll.(colldata.CaseAwareCollation)
			if !ok {
				env.vm.err = vterrors.Errorf(vtrpc.Code_UNIMPLEMENTED, "not implemented")
			} else {
				str.bytes = csa.ToLower(nil, str.bytes)
			}
			str.tt = int16(sqltypes.VarChar)
			return 1
		}, "FN LOWER VARCHAR(SP-1)")
	}
}

func (asm *assembler) Fn_MULTICMP_b(args int, lessThan bool) {
	asm.adjustStack(-(args - 1))

	asm.emit(func(env *ExpressionEnv) int {
		x := env.vm.stack[env.vm.sp-args].ToRawBytes()
		for sp := env.vm.sp - args + 1; sp < env.vm.sp; sp++ {
			y := env.vm.stack[sp].ToRawBytes()
			if lessThan == (bytes.Compare(y, x) < 0) {
				x = y
			}
		}
		env.vm.stack[env.vm.sp-args] = env.vm.arena.newEvalBinary(x)
		env.vm.sp -= args - 1
		return 1
	}, "FN MULTICMP VARBINARY(SP-%d)...VARBINARY(SP-1)", args)
}

func (asm *assembler) Fn_MULTICMP_c(args int, lessThan bool, tc collations.TypedCollation) {
	col := colldata.Lookup(tc.Collation)

	asm.adjustStack(-(args - 1))
	asm.emit(func(env *ExpressionEnv) int {
		x := env.vm.stack[env.vm.sp-args].ToRawBytes()
		for sp := env.vm.sp - args + 1; sp < env.vm.sp; sp++ {
			y := env.vm.stack[sp].ToRawBytes()
			if lessThan == (col.Collate(y, x, false) < 0) {
				x = y
			}
		}
		env.vm.stack[env.vm.sp-args] = env.vm.arena.newEvalText(x, tc)
		env.vm.sp -= args - 1
		return 1
	}, "FN MULTICMP VARCHAR(SP-%d)...VARCHAR(SP-1)", args)
}

func (asm *assembler) Fn_MULTICMP_d(args int, lessThan bool) {
	asm.adjustStack(-(args - 1))

	asm.emit(func(env *ExpressionEnv) int {
		x := env.vm.stack[env.vm.sp-args].(*evalDecimal)
		xprec := x.length

		for sp := env.vm.sp - args + 1; sp < env.vm.sp; sp++ {
			y := env.vm.stack[sp].(*evalDecimal)
			if lessThan == (y.dec.Cmp(x.dec) < 0) {
				x = y
			}
			if y.length > xprec {
				xprec = y.length
			}
		}
		env.vm.stack[env.vm.sp-args] = env.vm.arena.newEvalDecimalWithPrec(x.dec, xprec)
		env.vm.sp -= args - 1
		return 1
	}, "FN MULTICMP DECIMAL(SP-%d)...DECIMAL(SP-1)", args)
}

func (asm *assembler) Fn_MULTICMP_f(args int, lessThan bool) {
	asm.adjustStack(-(args - 1))

	asm.emit(func(env *ExpressionEnv) int {
		x := env.vm.stack[env.vm.sp-args].(*evalFloat)
		for sp := env.vm.sp - args + 1; sp < env.vm.sp; sp++ {
			y := env.vm.stack[sp].(*evalFloat)
			if lessThan == (y.f < x.f) {
				x = y
			}
		}
		env.vm.stack[env.vm.sp-args] = x
		env.vm.sp -= args - 1
		return 1
	}, "FN MULTICMP FLOAT64(SP-%d)...FLOAT64(SP-1)", args)
}

func (asm *assembler) Fn_MULTICMP_i(args int, lessThan bool) {
	asm.adjustStack(-(args - 1))

	asm.emit(func(env *ExpressionEnv) int {
		x := env.vm.stack[env.vm.sp-args].(*evalInt64)
		for sp := env.vm.sp - args + 1; sp < env.vm.sp; sp++ {
			y := env.vm.stack[sp].(*evalInt64)
			if lessThan == (y.i < x.i) {
				x = y
			}
		}
		env.vm.stack[env.vm.sp-args] = x
		env.vm.sp -= args - 1
		return 1
	}, "FN MULTICMP INT64(SP-%d)...INT64(SP-1)", args)
}

func (asm *assembler) Fn_MULTICMP_u(args int, lessThan bool) {
	asm.adjustStack(-(args - 1))

	asm.emit(func(env *ExpressionEnv) int {
		x := env.vm.stack[env.vm.sp-args].(*evalUint64)
		for sp := env.vm.sp - args + 1; sp < env.vm.sp; sp++ {
			y := env.vm.stack[sp].(*evalUint64)
			if lessThan == (y.u < x.u) {
				x = y
			}
		}
		env.vm.stack[env.vm.sp-args] = x
		env.vm.sp -= args - 1
		return 1
	}, "FN MULTICMP UINT64(SP-%d)...UINT64(SP-1)", args)
}

func (asm *assembler) Fn_REPEAT() {
	asm.adjustStack(-1)

	asm.emit(func(env *ExpressionEnv) int {
		str := env.vm.stack[env.vm.sp-2].(*evalBytes)
		repeat := env.vm.stack[env.vm.sp-1].(*evalInt64)

		if repeat.i < 0 {
			repeat.i = 0
		}

		if !validMaxLength(int64(len(str.bytes)), repeat.i) {
			env.vm.stack[env.vm.sp-2] = nil
			env.vm.sp--
			return 1
		}

		str.tt = int16(sqltypes.VarChar)
		str.bytes = bytes.Repeat(str.bytes, int(repeat.i))
		env.vm.sp--
		return 1
	}, "FN REPEAT VARCHAR(SP-2) INT64(SP-1)")
}

func (asm *assembler) Fn_LEFT(col collations.TypedCollation) {
	asm.adjustStack(-1)

	asm.emit(func(env *ExpressionEnv) int {
		str := env.vm.stack[env.vm.sp-2].(*evalBytes)
		length := env.vm.stack[env.vm.sp-1].(*evalInt64)

		if length.i <= 0 {
			str.tt = int16(sqltypes.VarChar)
			str.bytes = nil
			str.col = col
			env.vm.sp--
			return 1
		}

		cs := colldata.Lookup(col.Collation).Charset()
		strLen := charset.Length(cs, str.bytes)

		str.tt = int16(sqltypes.VarChar)
		str.col = col
		if strLen <= int(length.i) {
			env.vm.sp--
			return 1
		}

		str.bytes = charset.Slice(cs, str.bytes, 0, int(length.i))
		env.vm.sp--
		return 1
	}, "FN LEFT VARCHAR(SP-2) INT64(SP-1)")
}

func (asm *assembler) Fn_RIGHT(col collations.TypedCollation) {
	asm.adjustStack(-1)

	asm.emit(func(env *ExpressionEnv) int {
		str := env.vm.stack[env.vm.sp-2].(*evalBytes)
		length := env.vm.stack[env.vm.sp-1].(*evalInt64)

		if length.i <= 0 {
			str.tt = int16(sqltypes.VarChar)
			str.bytes = nil
			str.col = col
			env.vm.sp--
			return 1
		}

		cs := colldata.Lookup(col.Collation).Charset()
		strLen := charset.Length(cs, str.bytes)

		str.tt = int16(sqltypes.VarChar)
		str.col = col

		if strLen <= int(length.i) {
			env.vm.sp--
			return 1
		}

		str.bytes = charset.Slice(cs, str.bytes, strLen-int(length.i), strLen)
		env.vm.sp--
		return 1
	}, "FN RIGHT VARCHAR(SP-2) INT64(SP-1)")
}

func (asm *assembler) Fn_LPAD(col collations.TypedCollation) {
	asm.adjustStack(-2)

	asm.emit(func(env *ExpressionEnv) int {
		str := env.vm.stack[env.vm.sp-3].(*evalBytes)
		length := env.vm.stack[env.vm.sp-2].(*evalInt64)
		pad := env.vm.stack[env.vm.sp-1].(*evalBytes)

		if length.i < 0 {
			env.vm.stack[env.vm.sp-3] = nil
			env.vm.sp -= 2
			return 1
		}

		if !validMaxLength(int64(len(pad.bytes)), length.i) {
			env.vm.stack[env.vm.sp-3] = nil
			env.vm.sp -= 2
			return 1
		}

		cs := colldata.Lookup(col.Collation).Charset()
		strLen := charset.Length(cs, str.bytes)
		l := int(length.i)

		str.tt = int16(sqltypes.VarChar)
		str.col = col

		if strLen >= int(length.i) {
			str.bytes = charset.Slice(cs, str.bytes, 0, l)
			env.vm.sp -= 2
			return 1
		}

		runeLen := charset.Length(cs, pad.bytes)
		if runeLen == 0 {
			str.bytes = nil
			env.vm.sp -= 2
			return 1
		}

		repeat := (l - strLen) / runeLen
		remainder := (l - strLen) % runeLen

		res := bytes.Repeat(pad.bytes, repeat)
		if remainder > 0 {
			res = append(res, charset.Slice(cs, pad.bytes, 0, remainder)...)
		}
		str.bytes = append(res, str.bytes...)

		env.vm.sp -= 2
		return 1
	}, "FN LPAD VARCHAR(SP-3) INT64(SP-2) VARCHAR(SP-1)")
}

func (asm *assembler) Fn_RPAD(col collations.TypedCollation) {
	asm.adjustStack(-2)

	asm.emit(func(env *ExpressionEnv) int {
		str := env.vm.stack[env.vm.sp-3].(*evalBytes)
		length := env.vm.stack[env.vm.sp-2].(*evalInt64)
		pad := env.vm.stack[env.vm.sp-1].(*evalBytes)

		if length.i < 0 {
			env.vm.stack[env.vm.sp-3] = nil
			env.vm.sp -= 2
			return 1
		}

		if !validMaxLength(int64(len(pad.bytes)), length.i) {
			env.vm.stack[env.vm.sp-3] = nil
			env.vm.sp -= 2
			return 1
		}

		cs := colldata.Lookup(col.Collation).Charset()
		strLen := charset.Length(cs, str.bytes)
		l := int(length.i)

		str.tt = int16(sqltypes.VarChar)
		str.col = col

		if strLen >= int(length.i) {
			str.bytes = charset.Slice(cs, str.bytes, 0, int(length.i))
			env.vm.sp -= 2
			return 1
		}

		runeLen := charset.Length(cs, pad.bytes)
		if runeLen == 0 {
			str.bytes = nil
			env.vm.sp -= 2
			return 1
		}

		repeat := (l - strLen) / runeLen
		remainder := (l - strLen) % runeLen

		str.bytes = append(str.bytes, bytes.Repeat(pad.bytes, repeat)...)
		if remainder > 0 {
			str.bytes = append(str.bytes, charset.Slice(cs, pad.bytes, 0, remainder)...)
		}

		env.vm.sp -= 2
		return 1
	}, "FN RPAD VARCHAR(SP-3) INT64(SP-2) VARCHAR(SP-1)")
}

func (asm *assembler) Fn_LTRIM1(col collations.TypedCollation) {
	asm.emit(func(env *ExpressionEnv) int {
		str := env.vm.stack[env.vm.sp-1].(*evalBytes)
		str.tt = int16(sqltypes.VarChar)
		str.bytes = bytes.TrimLeft(str.bytes, " ")
		str.col = col
		return 1
	}, "FN LTRIM VARCHAR(SP-1)")
}

func (asm *assembler) Fn_RTRIM1(col collations.TypedCollation) {
	asm.emit(func(env *ExpressionEnv) int {
		str := env.vm.stack[env.vm.sp-1].(*evalBytes)
		str.tt = int16(sqltypes.VarChar)
		str.bytes = bytes.TrimRight(str.bytes, " ")
		str.col = col
		return 1
	}, "FN RTRIM VARCHAR(SP-1)")
}

func (asm *assembler) Fn_TRIM1(col collations.TypedCollation) {
	asm.emit(func(env *ExpressionEnv) int {
		str := env.vm.stack[env.vm.sp-1].(*evalBytes)
		str.tt = int16(sqltypes.VarChar)
		str.bytes = bytes.Trim(str.bytes, " ")
		str.col = col
		return 1
	}, "FN TRIM VARCHAR(SP-1)")
}

func (asm *assembler) Fn_LTRIM2(col collations.TypedCollation) {
	asm.adjustStack(-1)
	asm.emit(func(env *ExpressionEnv) int {
		str := env.vm.stack[env.vm.sp-2].(*evalBytes)
		pat := env.vm.stack[env.vm.sp-1].(*evalBytes)
		str.tt = int16(sqltypes.VarChar)
		str.bytes = bytes.TrimPrefix(str.bytes, pat.bytes)
		str.col = col
		env.vm.sp--
		return 1
	}, "FN LTRIM VARCHAR(SP-2) VARCHAR(SP-1)")
}

func (asm *assembler) Fn_RTRIM2(col collations.TypedCollation) {
	asm.adjustStack(-1)
	asm.emit(func(env *ExpressionEnv) int {
		str := env.vm.stack[env.vm.sp-2].(*evalBytes)
		pat := env.vm.stack[env.vm.sp-1].(*evalBytes)
		str.tt = int16(sqltypes.VarChar)
		str.bytes = bytes.TrimSuffix(str.bytes, pat.bytes)
		str.col = col
		env.vm.sp--
		return 1
	}, "FN RTRIM VARCHAR(SP-2) VARCHAR(SP-1)")
}

func (asm *assembler) Fn_TRIM2(col collations.TypedCollation) {
	asm.adjustStack(-1)
	asm.emit(func(env *ExpressionEnv) int {
		str := env.vm.stack[env.vm.sp-2].(*evalBytes)
		pat := env.vm.stack[env.vm.sp-1].(*evalBytes)
		str.tt = int16(sqltypes.VarChar)
		str.bytes = bytes.TrimPrefix(bytes.TrimSuffix(str.bytes, pat.bytes), pat.bytes)
		str.col = col
		env.vm.sp--
		return 1
	}, "FN TRIM VARCHAR(SP-2) VARCHAR(SP-1)")
}

func (asm *assembler) Fn_SUBSTRING2(tt sqltypes.Type, cs types.Charset, col collations.TypedCollation) {
	asm.adjustStack(-1)
	asm.emit(func(env *ExpressionEnv) int {
		str := env.vm.stack[env.vm.sp-2].(*evalBytes)
		pos := env.vm.stack[env.vm.sp-1].(*evalInt64)

		end := int64(charset.Length(cs, str.bytes))
		if pos.i < 0 {
			pos.i += end + 1
		}
		str.tt = int16(tt)
		if pos.i < 1 || pos.i > end {
			str.bytes = nil
			str.col = col
			env.vm.sp--
			return 1
		}

		res := charset.Slice(cs, str.bytes, int(pos.i-1), int(end))
		str.bytes = res
		str.col = col
		env.vm.sp--
		return 1
	}, "FN SUBSTRING VARCHAR(SP-2) INT64(SP-1)")
}

func (asm *assembler) Fn_SUBSTRING3(tt sqltypes.Type, cs types.Charset, col collations.TypedCollation) {
	asm.adjustStack(-2)
	asm.emit(func(env *ExpressionEnv) int {
		str := env.vm.stack[env.vm.sp-3].(*evalBytes)
		pos := env.vm.stack[env.vm.sp-2].(*evalInt64)
		ll := env.vm.stack[env.vm.sp-1].(*evalInt64)

		end := int64(charset.Length(cs, str.bytes))
		if pos.i < 0 {
			pos.i += end + 1
		}
		str.tt = int16(tt)

		if pos.i < 1 || pos.i > end || ll.i < 1 {
			str.bytes = nil
			str.col = col
			env.vm.sp -= 2
			return 1
		}

		if ll.i > end-pos.i+1 {
			ll.i = end - pos.i + 1
		}
		end = pos.i + ll.i - 1
		res := charset.Slice(cs, str.bytes, int(pos.i-1), int(end))
		str.tt = int16(tt)
		str.bytes = res
		str.col = col
		env.vm.sp -= 2
		return 1
	}, "FN SUBSTRING VARCHAR(SP-3) INT64(SP-2) INT64(SP-1)")
}

func (asm *assembler) Fn_TO_BASE64(t sqltypes.Type, col collations.TypedCollation) {
	asm.emit(func(env *ExpressionEnv) int {
		str := env.vm.stack[env.vm.sp-1].(*evalBytes)
		encoded := mysqlBase64Encode(str.bytes)
		str.tt = int16(t)
		str.col = col
		str.bytes = encoded
		return 1
	}, "FN TO_BASE64 VARCHAR(SP-1)")
}

func (asm *assembler) Fn_WEIGHT_STRING(typ sqltypes.Type, length int) {
	asm.emit(func(env *ExpressionEnv) int {
		input := env.vm.stack[env.vm.sp-1]
		w, _, err := evalWeightString(nil, input, length, 0)
		if err != nil {
			env.vm.err = err
			return 1
		}
		env.vm.stack[env.vm.sp-1] = env.vm.arena.newEvalRaw(w, typ, collationBinary)
		return 1
	}, "FN WEIGHT_STRING (SP-1)")
}

func (asm *assembler) In_table(not bool, table map[vthash.Hash]struct{}) {
	if not {
		asm.emit(func(env *ExpressionEnv) int {
			lhs := env.vm.stack[env.vm.sp-1]
			if lhs != nil {
				env.vm.hash.Reset()
				lhs.(hashable).Hash(&env.vm.hash)
				_, in := table[env.vm.hash.Sum128()]
				env.vm.stack[env.vm.sp-1] = env.vm.arena.newEvalBool(!in)
			}
			return 1
		}, "NOT IN (SP-1), [static table]")
	} else {
		asm.emit(func(env *ExpressionEnv) int {
			lhs := env.vm.stack[env.vm.sp-1]
			if lhs != nil {
				env.vm.hash.Reset()
				lhs.(hashable).Hash(&env.vm.hash)
				_, in := table[env.vm.hash.Sum128()]
				env.vm.stack[env.vm.sp-1] = env.vm.arena.newEvalBool(in)
			}
			return 1
		}, "IN (SP-1), [static table]")
	}
}

func (asm *assembler) In_slow(collationsEnv *collations.Environment, not bool) {
	asm.adjustStack(-1)

	if not {
		asm.emit(func(env *ExpressionEnv) int {
			lhs := env.vm.stack[env.vm.sp-2]
			rhs := env.vm.stack[env.vm.sp-1].(*evalTuple)

			var in boolean
			in, env.vm.err = evalInExpr(collationsEnv, lhs, rhs)

			env.vm.stack[env.vm.sp-2] = in.not().eval()
			env.vm.sp -= 1
			return 1
		}, "NOT IN (SP-2), TUPLE(SP-1)")
	} else {
		asm.emit(func(env *ExpressionEnv) int {
			lhs := env.vm.stack[env.vm.sp-2]
			rhs := env.vm.stack[env.vm.sp-1].(*evalTuple)

			var in boolean
			in, env.vm.err = evalInExpr(collationsEnv, lhs, rhs)

			env.vm.stack[env.vm.sp-2] = in.eval()
			env.vm.sp -= 1
			return 1
		}, "IN (SP-2), TUPLE(SP-1)")
	}
}

func (asm *assembler) Is(check func(eval) bool) {
	asm.emit(func(env *ExpressionEnv) int {
		env.vm.stack[env.vm.sp-1] = env.vm.arena.newEvalBool(check(env.vm.stack[env.vm.sp-1]))
		return 1
	}, "IS (SP-1), [static]")
}

func (asm *assembler) Not_i() {
	asm.emit(func(env *ExpressionEnv) int {
		arg := env.vm.stack[env.vm.sp-1].(*evalInt64)
		env.vm.stack[env.vm.sp-1] = env.vm.arena.newEvalBool(arg.i == 0)
		return 1
	}, "NOT INT64(SP-1)")
}

func (asm *assembler) Not_u() {
	asm.emit(func(env *ExpressionEnv) int {
		arg := env.vm.stack[env.vm.sp-1].(*evalUint64)
		env.vm.stack[env.vm.sp-1] = env.vm.arena.newEvalBool(arg.u == 0)
		return 1
	}, "NOT UINT64(SP-1)")
}

func (asm *assembler) Not_f() {
	asm.emit(func(env *ExpressionEnv) int {
		arg := env.vm.stack[env.vm.sp-1].(*evalFloat)
		env.vm.stack[env.vm.sp-1] = env.vm.arena.newEvalBool(arg.f == 0.0)
		return 1
	}, "NOT FLOAT64(SP-1)")
}

func (asm *assembler) Not_d() {
	asm.emit(func(env *ExpressionEnv) int {
		arg := env.vm.stack[env.vm.sp-1].(*evalDecimal)
		env.vm.stack[env.vm.sp-1] = env.vm.arena.newEvalBool(arg.dec.IsZero())
		return 1
	}, "NOT DECIMAL(SP-1)")
}

func (asm *assembler) Like_coerce(expr *LikeExpr, coercion *compiledCoercion) {
	asm.adjustStack(-1)

	asm.emit(func(env *ExpressionEnv) int {
		l := env.vm.stack[env.vm.sp-2].(*evalBytes)
		r := env.vm.stack[env.vm.sp-1].(*evalBytes)
		env.vm.sp--

		var bl, br []byte
		bl, env.vm.err = coercion.left(nil, l.bytes)
		if env.vm.err != nil {
			return 0
		}
		br, env.vm.err = coercion.right(nil, r.bytes)
		if env.vm.err != nil {
			return 0
		}

		match := expr.matchWildcard(bl, br, coercion.col.ID())
		env.vm.stack[env.vm.sp-1] = env.vm.arena.newEvalBool(match)
		return 1
	}, "LIKE VARCHAR(SP-2), VARCHAR(SP-1) COERCE AND COLLATE '%s'", coercion.col.Name())
}

func (asm *assembler) Like_collate(expr *LikeExpr, collation colldata.Collation) {
	asm.adjustStack(-1)

	asm.emit(func(env *ExpressionEnv) int {
		l := env.vm.stack[env.vm.sp-2].(*evalBytes)
		r := env.vm.stack[env.vm.sp-1].(*evalBytes)
		env.vm.sp--

		match := expr.matchWildcard(l.bytes, r.bytes, collation.ID())
		env.vm.stack[env.vm.sp-1] = env.vm.arena.newEvalBool(match)
		return 1
	}, "LIKE VARCHAR(SP-2), VARCHAR(SP-1) COLLATE '%s'", collation.Name())
}

func (asm *assembler) Strcmp(collation collations.TypedCollation) {
	asm.adjustStack(-1)

	asm.emit(func(env *ExpressionEnv) int {
		l := env.vm.stack[env.vm.sp-2].(*evalBytes)
		r := env.vm.stack[env.vm.sp-1].(*evalBytes)
		env.vm.sp--

		env.vm.stack[env.vm.sp-1] = env.vm.arena.newEvalInt64(strcmpCollate(l.bytes, r.bytes, collation.Collation))
		return 1
	}, "STRCMP VARCHAR(SP-2), VARCHAR(SP-1)")
}

func (asm *assembler) Mul_dd() {
	asm.adjustStack(-1)

	asm.emit(func(env *ExpressionEnv) int {
		l := env.vm.stack[env.vm.sp-2].(*evalDecimal)
		r := env.vm.stack[env.vm.sp-1].(*evalDecimal)
		mathMul_dd0(l, r)
		env.vm.sp--
		return 1
	}, "MUL DECIMAL(SP-2), DECIMAL(SP-1)")
}

func (asm *assembler) Mul_ff() {
	asm.adjustStack(-1)

	asm.emit(func(env *ExpressionEnv) int {
		l := env.vm.stack[env.vm.sp-2].(*evalFloat)
		r := env.vm.stack[env.vm.sp-1].(*evalFloat)
		l.f *= r.f
		env.vm.sp--
		return 1
	}, "MUL FLOAT64(SP-2), FLOAT64(SP-1)")
}

func (asm *assembler) Mul_ii() {
	asm.adjustStack(-1)

	asm.emit(func(env *ExpressionEnv) int {
		l := env.vm.stack[env.vm.sp-2].(*evalInt64)
		r := env.vm.stack[env.vm.sp-1].(*evalInt64)
		l.i, env.vm.err = mathMul_ii0(l.i, r.i)
		env.vm.sp--
		return 1
	}, "MUL INT64(SP-2), INT64(SP-1)")
}

func (asm *assembler) Mul_ui(swap bool) {
	asm.adjustStack(-1)

	if swap {
		asm.emit(func(env *ExpressionEnv) int {
			var u uint64
			l := env.vm.stack[env.vm.sp-1].(*evalUint64)
			r := env.vm.stack[env.vm.sp-2].(*evalInt64)
			u, env.vm.err = mathMul_ui0(l.u, r.i)
			env.vm.stack[env.vm.sp-2] = env.vm.arena.newEvalUint64(u)
			env.vm.sp--
			return 1
		}, "MUL UINT64(SP-1), INT64(SP-2)")
	} else {
		asm.emit(func(env *ExpressionEnv) int {
			l := env.vm.stack[env.vm.sp-2].(*evalUint64)
			r := env.vm.stack[env.vm.sp-1].(*evalInt64)
			l.u, env.vm.err = mathMul_ui0(l.u, r.i)
			env.vm.sp--
			return 1
		}, "MUL UINT64(SP-2), INT64(SP-1)")
	}
}

func (asm *assembler) Mul_uu() {
	asm.adjustStack(-1)

	asm.emit(func(env *ExpressionEnv) int {
		l := env.vm.stack[env.vm.sp-2].(*evalUint64)
		r := env.vm.stack[env.vm.sp-1].(*evalUint64)
		l.u, env.vm.err = mathMul_uu0(l.u, r.u)
		env.vm.sp--
		return 1
	}, "MUL UINT64(SP-2), UINT64(SP-1)")
}

func (asm *assembler) Neg_d() {
	asm.emit(func(env *ExpressionEnv) int {
		arg := env.vm.stack[env.vm.sp-1].(*evalDecimal)
		arg.dec = arg.dec.Neg()
		return 1
	}, "NEG DECIMAL(SP-1)")
}

func (asm *assembler) Neg_f() {
	asm.emit(func(env *ExpressionEnv) int {
		arg := env.vm.stack[env.vm.sp-1].(*evalFloat)
		arg.f = -arg.f
		return 1
	}, "NEG FLOAT64(SP-1)")
}

func (asm *assembler) Neg_hex() {
	asm.emit(func(env *ExpressionEnv) int {
		arg := env.vm.stack[env.vm.sp-1].(*evalUint64)
		env.vm.stack[env.vm.sp-1] = env.vm.arena.newEvalFloat(-float64(arg.u))
		return 1
	}, "NEG HEX(SP-1)")
}

func (asm *assembler) Neg_bit() {
	asm.emit(func(env *ExpressionEnv) int {
		arg := env.vm.stack[env.vm.sp-1].(*evalInt64)
		env.vm.stack[env.vm.sp-1] = env.vm.arena.newEvalFloat(-float64(arg.i))
		return 1
	}, "NEG BIT(SP-1)")
}

func (asm *assembler) Neg_i() {
	asm.emit(func(env *ExpressionEnv) int {
		arg := env.vm.stack[env.vm.sp-1].(*evalInt64)
		if arg.i == math.MinInt64 {
			env.vm.err = errDeoptimize
		} else {
			arg.i = -arg.i
		}
		return 1
	}, "NEG INT64(SP-1)")
}

func (asm *assembler) Neg_u() {
	asm.emit(func(env *ExpressionEnv) int {
		arg := env.vm.stack[env.vm.sp-1].(*evalUint64)
		if arg.u > math.MaxInt64+1 {
			env.vm.err = errDeoptimize
		} else {
			env.vm.stack[env.vm.sp-1] = env.vm.arena.newEvalInt64(-int64(arg.u))
		}
		return 1
	}, "NEG UINT64(SP-1)")
}

func (asm *assembler) NullCheck1(j *jump) {
	asm.emit(func(env *ExpressionEnv) int {
		if env.vm.stack[env.vm.sp-1] == nil {
			return j.offset()
		}
		return 1
	}, "NULLCHECK SP-1")
}

func (asm *assembler) NullCheck1r(j *jump) {
	asm.emit(func(env *ExpressionEnv) int {
		if env.vm.stack[env.vm.sp-1] == nil {
			env.vm.stack[env.vm.sp-2] = nil
			env.vm.sp--
			return j.offset()
		}
		return 1
	}, "NULLCHECK SP-1 [rhs]")
}

func (asm *assembler) NullCheck2(j *jump) {
	asm.emit(func(env *ExpressionEnv) int {
		if env.vm.stack[env.vm.sp-2] == nil || env.vm.stack[env.vm.sp-1] == nil {
			env.vm.stack[env.vm.sp-2] = nil
			env.vm.sp--
			return j.offset()
		}
		return 1
	}, "NULLCHECK SP-1, SP-2")
}

func (asm *assembler) NullCheck3(j *jump) {
	asm.emit(func(env *ExpressionEnv) int {
		if env.vm.stack[env.vm.sp-3] == nil || env.vm.stack[env.vm.sp-2] == nil || env.vm.stack[env.vm.sp-1] == nil {
			env.vm.stack[env.vm.sp-3] = nil
			env.vm.sp -= 2
			return j.offset()
		}
		return 1
	}, "NULLCHECK SP-1, SP-2, SP-3")
}

func (asm *assembler) NullCheckArg(j *jump, offset int) {
	asm.emit(func(env *ExpressionEnv) int {
		if env.vm.stack[env.vm.sp-1] == nil {
			env.vm.stack[env.vm.sp-offset-1] = nil
			env.vm.sp -= offset
			return j.offset()
		}
		return 1
	}, "NULLCHECK SP-1 [argument %d]", offset)
}

func (asm *assembler) NullCheckOffset(j *jump, offset int) {
	asm.emit(func(env *ExpressionEnv) int {
		if env.vm.stack[env.vm.sp-offset] == nil {
			return j.offset()
		}
		return 1
	}, "NULLCHECK SP-1 [offset %d]", offset)
}

func (asm *assembler) Cmp_nullsafe(j *jump) {
	asm.emit(func(env *ExpressionEnv) int {
		l := env.vm.stack[env.vm.sp-2]
		r := env.vm.stack[env.vm.sp-1]
		if l == nil || r == nil {
			if l == r {
				env.vm.flags.cmp = 0
			} else {
				env.vm.flags.cmp = 1
			}
			env.vm.sp -= 2
			return j.offset()
		}
		return 1
	}, "NULLCMP SP-1, SP-2")
}

func (asm *assembler) PackTuple(tlen int) {
	asm.adjustStack(-(tlen - 1))
	asm.emit(func(env *ExpressionEnv) int {
		tuple := make([]eval, tlen)
		copy(tuple, env.vm.stack[env.vm.sp-tlen:])
		env.vm.stack[env.vm.sp-tlen] = &evalTuple{tuple}
		env.vm.sp -= tlen - 1
		return 1
	}, "TUPLE (SP-%d)...(SP-1)", tlen)
}

func (asm *assembler) Parse_j(offset int) {
	asm.emit(func(env *ExpressionEnv) int {
		var p json.Parser
		arg := env.vm.stack[env.vm.sp-offset].(*evalBytes)
		env.vm.stack[env.vm.sp-offset], env.vm.err = p.ParseBytes(arg.bytes)
		return 1
	}, "PARSE_JSON VARCHAR(SP-%d)", offset)
}

func (asm *assembler) SetBool(offset int, b bool) {
	if b {
		asm.emit(func(env *ExpressionEnv) int {
			env.vm.stack[env.vm.sp-offset] = env.vm.arena.newEvalBool(true)
			return 1
		}, "SET (SP-%d), BOOL(true)", offset)
	} else {
		asm.emit(func(env *ExpressionEnv) int {
			env.vm.stack[env.vm.sp-offset] = env.vm.arena.newEvalBool(false)
			return 1
		}, "SET (SP-%d), BOOL(false)", offset)
	}
}

func (asm *assembler) SetNull(offset int) {
	asm.emit(func(env *ExpressionEnv) int {
		env.vm.stack[env.vm.sp-offset] = nil
		return 1
	}, "SET (SP-%d), NULL", offset)
}

func (asm *assembler) Sub_dd() {
	asm.adjustStack(-1)

	asm.emit(func(env *ExpressionEnv) int {
		l := env.vm.stack[env.vm.sp-2].(*evalDecimal)
		r := env.vm.stack[env.vm.sp-1].(*evalDecimal)
		mathSub_dd0(l, r)
		env.vm.sp--
		return 1
	}, "SUB DECIMAL(SP-2), DECIMAL(SP-1)")
}

func (asm *assembler) Sub_ff() {
	asm.adjustStack(-1)

	asm.emit(func(env *ExpressionEnv) int {
		l := env.vm.stack[env.vm.sp-2].(*evalFloat)
		r := env.vm.stack[env.vm.sp-1].(*evalFloat)
		l.f -= r.f
		env.vm.sp--
		return 1
	}, "SUB FLOAT64(SP-2), FLOAT64(SP-1)")
}

func (asm *assembler) Sub_ii() {
	asm.adjustStack(-1)

	asm.emit(func(env *ExpressionEnv) int {
		l := env.vm.stack[env.vm.sp-2].(*evalInt64)
		r := env.vm.stack[env.vm.sp-1].(*evalInt64)
		l.i, env.vm.err = mathSub_ii0(l.i, r.i)
		env.vm.sp--
		return 1
	}, "SUB INT64(SP-2), INT64(SP-1)")
}

func (asm *assembler) Sub_iu() {
	asm.adjustStack(-1)

	asm.emit(func(env *ExpressionEnv) int {
		l := env.vm.stack[env.vm.sp-2].(*evalInt64)
		r := env.vm.stack[env.vm.sp-1].(*evalUint64)
		r.u, env.vm.err = mathSub_iu0(l.i, r.u)
		env.vm.stack[env.vm.sp-2] = r
		env.vm.sp--
		return 1
	}, "SUB INT64(SP-2), UINT64(SP-1)")
}

func (asm *assembler) Sub_ui() {
	asm.adjustStack(-1)

	asm.emit(func(env *ExpressionEnv) int {
		l := env.vm.stack[env.vm.sp-2].(*evalUint64)
		r := env.vm.stack[env.vm.sp-1].(*evalInt64)
		l.u, env.vm.err = mathSub_ui0(l.u, r.i)
		env.vm.sp--
		return 1
	}, "SUB UINT64(SP-2), INT64(SP-1)")
}

func (asm *assembler) Sub_uu() {
	asm.adjustStack(-1)

	asm.emit(func(env *ExpressionEnv) int {
		l := env.vm.stack[env.vm.sp-2].(*evalUint64)
		r := env.vm.stack[env.vm.sp-1].(*evalUint64)
		l.u, env.vm.err = mathSub_uu0(l.u, r.u)
		env.vm.sp--
		return 1
	}, "SUB UINT64(SP-2), UINT64(SP-1)")
}

func cmpnum[N interface{ int64 | uint64 | float64 }](a, b N) int {
	switch {
	case a == b:
		return 0
	case a < b:
		return -1
	default:
		return 1
	}
}

func (asm *assembler) Fn_Now(t querypb.Type, format *datetime.Strftime, prec uint8, utc bool) {
	asm.adjustStack(1)
	asm.emit(func(env *ExpressionEnv) int {
		val := env.vm.arena.newEvalBytesEmpty()
		val.tt = int16(t)
		val.bytes = format.Format(env.time(utc), prec)
		val.col = collationBinary
		env.vm.stack[env.vm.sp] = val
		env.vm.sp++
		return 1
	}, "FN NOW")
}

func (asm *assembler) Fn_Sysdate(prec uint8) {
	asm.adjustStack(1)
	asm.emit(func(env *ExpressionEnv) int {
		val := env.vm.arena.newEvalBytesEmpty()
		val.tt = int16(sqltypes.Datetime)
		now := SystemTime()
		if tz := env.currentTimezone(); tz != nil {
			now = now.In(tz)
		}
		val.bytes = datetime.NewDateTimeFromStd(now).Format(prec)
		val.col = collationBinary
		env.vm.stack[env.vm.sp] = val
		env.vm.sp++
		return 1
	}, "FN SYSDATE")
}

func (asm *assembler) Fn_Curdate() {
	asm.adjustStack(1)
	asm.emit(func(env *ExpressionEnv) int {
		val := env.vm.arena.newEvalBytesEmpty()
		val.tt = int16(sqltypes.Date)
		val.bytes = datetime.Date_YYYY_MM_DD.Format(env.time(false), 0)
		val.col = collationBinary
		env.vm.stack[env.vm.sp] = val
		env.vm.sp++
		return 1
	}, "FN CURDATE")
}

func (asm *assembler) Fn_UtcDate() {
	asm.adjustStack(1)
	asm.emit(func(env *ExpressionEnv) int {
		val := env.vm.arena.newEvalBytesEmpty()
		val.tt = int16(sqltypes.Date)
		val.bytes = datetime.Date_YYYY_MM_DD.Format(env.time(true), 0)
		val.col = collationBinary
		env.vm.stack[env.vm.sp] = val
		env.vm.sp++
		return 1
	}, "FN UTC_DATE")
}

func (asm *assembler) Fn_User() {
	asm.adjustStack(1)
	asm.emit(func(env *ExpressionEnv) int {
		env.vm.stack[env.vm.sp] = env.vm.arena.newEvalText([]byte(env.currentUser()), collationUtf8mb3)
		env.vm.sp++
		return 1
	}, "FN USER")
}

func (asm *assembler) Fn_Database() {
	asm.adjustStack(1)
	asm.emit(func(env *ExpressionEnv) int {
		db := env.currentDatabase()
		if db == "" {
			env.vm.stack[env.vm.sp] = nil
		} else {
			env.vm.stack[env.vm.sp] = env.vm.arena.newEvalText([]byte(db), collationUtf8mb3)
		}
		env.vm.sp++
		return 1
	}, "FN DATABASE")
}

func (asm *assembler) Fn_Version() {
	asm.adjustStack(1)
	asm.emit(func(env *ExpressionEnv) int {
		env.vm.stack[env.vm.sp] = env.vm.arena.newEvalText([]byte(env.currentVersion()), collationUtf8mb3)
		env.vm.sp++
		return 1
	}, "FN VERSION")
}

func (asm *assembler) Fn_MD5(col collations.TypedCollation) {
	asm.emit(func(env *ExpressionEnv) int {
		arg := env.vm.stack[env.vm.sp-1].(*evalBytes)

		sum := md5.Sum(arg.bytes)
		buf := make([]byte, gohex.EncodedLen(len(sum)))
		gohex.Encode(buf, sum[:])

		arg.tt = int16(sqltypes.VarChar)
		arg.bytes = buf
		arg.col = col
		return 1
	}, "FN MD5 VARBINARY(SP-1)")
}

func (asm *assembler) Fn_SHA1(col collations.TypedCollation) {
	asm.emit(func(env *ExpressionEnv) int {
		arg := env.vm.stack[env.vm.sp-1].(*evalBytes)

		sum := sha1.Sum(arg.bytes)
		buf := make([]byte, gohex.EncodedLen(len(sum)))
		gohex.Encode(buf, sum[:])

		arg.tt = int16(sqltypes.VarChar)
		arg.bytes = buf
		arg.col = col
		return 1
	}, "FN SHA1 VARBINARY(SP-1)")
}

func (asm *assembler) Fn_SHA2(col collations.TypedCollation) {
	asm.adjustStack(-1)
	asm.emit(func(env *ExpressionEnv) int {
		arg := env.vm.stack[env.vm.sp-2].(*evalBytes)
		bits := env.vm.stack[env.vm.sp-1].(*evalInt64)

		var sum []byte
		switch bits.i {
		case 224:
			s := sha256.Sum224(arg.bytes)
			sum = s[:]
		case 0, 256:
			s := sha256.Sum256(arg.bytes)
			sum = s[:]
		case 384:
			s := sha512.Sum384(arg.bytes)
			sum = s[:]
		case 512:
			s := sha512.Sum512(arg.bytes)
			sum = s[:]
		default:
			env.vm.stack[env.vm.sp-2] = nil
			env.vm.sp--
			return 1
		}
		buf := make([]byte, gohex.EncodedLen(len(sum)))
		gohex.Encode(buf, sum[:])

		arg.tt = int16(sqltypes.VarChar)
		arg.bytes = buf
		arg.col = col
		env.vm.sp--
		return 1
	}, "FN SHA2 VARBINARY(SP-2), INT64(SP-1)")
}

func (asm *assembler) Fn_RandomBytes() {
	asm.emit(func(env *ExpressionEnv) int {
		size := env.vm.stack[env.vm.sp-1].(*evalInt64)
		if size.i < 1 || size.i > 1024 {
			env.vm.stack[env.vm.sp-1] = nil
			return 1
		}
		buf := make([]byte, size.i)
		_, env.vm.err = rand.Read(buf)
		if env.vm.err != nil {
			env.vm.stack[env.vm.sp-1] = nil
			return 1
		}

		env.vm.stack[env.vm.sp-1] = env.vm.arena.newEvalBinary(buf)
		return 1
	}, "FN RANDOM_BYTES INT64(SP-1)")
}

func (asm *assembler) Fn_DATE_FORMAT(col collations.TypedCollation) {
	asm.adjustStack(-1)
	asm.emit(func(env *ExpressionEnv) int {
		if env.vm.stack[env.vm.sp-2] == nil {
			env.vm.sp--
			return 1
		}
		l := env.vm.stack[env.vm.sp-2].(*evalTemporal)
		r := env.vm.stack[env.vm.sp-1].(*evalBytes)

		var d []byte
		d, env.vm.err = datetime.Format(r.string(), l.dt, l.prec)
		env.vm.stack[env.vm.sp-2] = env.vm.arena.newEvalText(d, col)
		env.vm.sp--
		return 1
	}, "FN DATE_FORMAT DATETIME(SP-2), VARBINARY(SP-1)")
}

func (asm *assembler) Fn_CONVERT_TZ() {
	asm.adjustStack(-2)
	asm.emit(func(env *ExpressionEnv) int {
		if env.vm.stack[env.vm.sp-3] == nil {
			env.vm.sp -= 2
			return 1
		}

		n := env.vm.stack[env.vm.sp-3].(*evalTemporal)
		f := env.vm.stack[env.vm.sp-2].(*evalBytes)
		t := env.vm.stack[env.vm.sp-1].(*evalBytes)

		fromTz, err := datetime.ParseTimeZone(f.string())
		if err != nil {
			env.vm.stack[env.vm.sp-3] = nil
			env.vm.sp -= 2
			return 1
		}

		toTz, err := datetime.ParseTimeZone(t.string())
		if err != nil {
			env.vm.stack[env.vm.sp-3] = nil
			env.vm.sp -= 2
			return 1
		}

		dt, ok := convertTz(n.dt, fromTz, toTz)
		if !ok {
			env.vm.stack[env.vm.sp-3] = nil
			env.vm.sp -= 2
			return 1
		}
		env.vm.stack[env.vm.sp-3] = env.vm.arena.newEvalDateTime(dt, int(n.prec))
		env.vm.sp -= 2
		return 1
	}, "FN CONVERT_TZ DATETIME(SP-3), VARBINARY(SP-2), VARBINARY(SP-1)")
}

func (asm *assembler) Fn_DAYOFMONTH() {
	asm.emit(func(env *ExpressionEnv) int {
		if env.vm.stack[env.vm.sp-1] == nil {
			return 1
		}
		arg := env.vm.stack[env.vm.sp-1].(*evalTemporal)
		env.vm.stack[env.vm.sp-1] = env.vm.arena.newEvalInt64(int64(arg.dt.Date.Day()))
		return 1
	}, "FN DAYOFMONTH DATE(SP-1)")
}

func (asm *assembler) Fn_DAYOFWEEK() {
	asm.emit(func(env *ExpressionEnv) int {
		if env.vm.stack[env.vm.sp-1] == nil {
			return 1
		}
		arg := env.vm.stack[env.vm.sp-1].(*evalTemporal)
		env.vm.stack[env.vm.sp-1] = env.vm.arena.newEvalInt64(int64(arg.dt.Date.Weekday() + 1))
		return 1
	}, "FN DAYOFWEEK DATE(SP-1)")
}

func (asm *assembler) Fn_DAYOFYEAR() {
	asm.emit(func(env *ExpressionEnv) int {
		if env.vm.stack[env.vm.sp-1] == nil {
			return 1
		}
		arg := env.vm.stack[env.vm.sp-1].(*evalTemporal)
		env.vm.stack[env.vm.sp-1] = env.vm.arena.newEvalInt64(int64(arg.dt.Date.Yearday()))
		return 1
	}, "FN DAYOFYEAR DATE(SP-1)")
}

func (asm *assembler) Fn_FROM_UNIXTIME_i() {
	asm.emit(func(env *ExpressionEnv) int {
		arg := env.vm.stack[env.vm.sp-1].(*evalInt64)
		if arg.i < 0 || arg.i > maxUnixtime {
			env.vm.stack[env.vm.sp-1] = nil
			return 1
		}
		t := time.Unix(arg.i, 0)
		if tz := env.currentTimezone(); tz != nil {
			t = t.In(tz)
		}
		env.vm.stack[env.vm.sp-1] = env.vm.arena.newEvalDateTime(datetime.NewDateTimeFromStd(t), 0)
		return 1
	}, "FN FROM_UNIXTIME INT64(SP-1)")
}

func (asm *assembler) Fn_FROM_UNIXTIME_u() {
	asm.emit(func(env *ExpressionEnv) int {
		arg := env.vm.stack[env.vm.sp-1].(*evalUint64)
		if arg.u > maxUnixtime {
			env.vm.stack[env.vm.sp-1] = nil
			return 1
		}
		t := time.Unix(int64(arg.u), 0)
		if tz := env.currentTimezone(); tz != nil {
			t = t.In(tz)
		}
		env.vm.stack[env.vm.sp-1] = env.vm.arena.newEvalDateTime(datetime.NewDateTimeFromStd(t), 0)
		return 1
	}, "FN FROM_UNIXTIME UINT64(SP-1)")
}

func (asm *assembler) Fn_FROM_UNIXTIME_d() {
	asm.emit(func(env *ExpressionEnv) int {
		arg := env.vm.stack[env.vm.sp-1].(*evalDecimal)
		if arg.dec.Sign() < 0 {
			env.vm.stack[env.vm.sp-1] = nil
			return 1
		}

		sd, fd := arg.dec.QuoRem(decimal.New(1, 0), 0)
		sec, _ := sd.Int64()
		if sec > maxUnixtime {
			env.vm.stack[env.vm.sp-1] = nil
			return 1
		}
		frac, _ := fd.Mul(decimal.New(1, 9)).Int64()
		t := time.Unix(sec, frac)
		if tz := env.currentTimezone(); tz != nil {
			t = t.In(tz)
		}
		env.vm.stack[env.vm.sp-1] = env.vm.arena.newEvalDateTime(datetime.NewDateTimeFromStd(t), int(arg.length))
		return 1
	}, "FN FROM_UNIXTIME DECIMAL(SP-1)")
}

func (asm *assembler) Fn_FROM_UNIXTIME_f() {
	asm.emit(func(env *ExpressionEnv) int {
		arg := env.vm.stack[env.vm.sp-1].(*evalFloat)
		if arg.f < 0 || arg.f > maxUnixtime {
			env.vm.stack[env.vm.sp-1] = nil
			return 1
		}
		sec, frac := math.Modf(arg.f)
		t := time.Unix(int64(sec), int64(frac*1e9))
		if tz := env.currentTimezone(); tz != nil {
			t = t.In(tz)
		}
		env.vm.stack[env.vm.sp-1] = env.vm.arena.newEvalDateTime(datetime.NewDateTimeFromStd(t), 6)
		return 1
	}, "FN FROM_UNIXTIME FLOAT(SP-1)")
}

func (asm *assembler) Fn_HOUR() {
	asm.emit(func(env *ExpressionEnv) int {
		if env.vm.stack[env.vm.sp-1] == nil {
			return 1
		}
		arg := env.vm.stack[env.vm.sp-1].(*evalTemporal)
		env.vm.stack[env.vm.sp-1] = env.vm.arena.newEvalInt64(int64(arg.dt.Time.Hour()))
		return 1
	}, "FN HOUR TIME(SP-1)")
}

func (asm *assembler) Fn_MAKEDATE() {
	asm.adjustStack(-1)
	asm.emit(func(env *ExpressionEnv) int {
		y := env.vm.stack[env.vm.sp-1].(*evalInt64)
		yd := env.vm.stack[env.vm.sp-2].(*evalInt64)

		t := yearDayToTime(env.currentTimezone(), y.i, yd.i)
		if t.IsZero() {
			env.vm.stack[env.vm.sp-2] = nil
		} else {
			env.vm.stack[env.vm.sp-2] = env.vm.arena.newEvalDate(datetime.NewDateTimeFromStd(t).Date)
		}
		env.vm.sp--
		return 1
	}, "FN MAKEDATE INT64(SP-2) INT64(SP-1)")
}

func (asm *assembler) Fn_MAKETIME_i() {
	asm.adjustStack(-2)
	asm.emit(func(env *ExpressionEnv) int {
		h := env.vm.stack[env.vm.sp-3].(*evalInt64)
		m := env.vm.stack[env.vm.sp-2].(*evalInt64)
		s := env.vm.stack[env.vm.sp-1].(*evalInt64)

		i, ok := makeTime_i(h.i, m.i, s.i)
		if !ok {
			env.vm.stack[env.vm.sp-3] = nil
			env.vm.sp -= 2
			return 1
		}
		t, ok := datetime.ParseTimeInt64(i)
		if !ok {
			env.vm.stack[env.vm.sp-3] = nil
			env.vm.sp -= 2
			return 1
		}

		env.vm.stack[env.vm.sp-3] = env.vm.arena.newEvalTime(t, 0)
		env.vm.sp -= 2
		return 1
	}, "FN MAKETIME INT64(SP-3) INT64(SP-2) INT64(SP-1)")
}

func (asm *assembler) Fn_MAKETIME_d() {
	asm.adjustStack(-2)
	asm.emit(func(env *ExpressionEnv) int {
		h := env.vm.stack[env.vm.sp-3].(*evalInt64)
		m := env.vm.stack[env.vm.sp-2].(*evalInt64)
		s := env.vm.stack[env.vm.sp-1].(*evalDecimal)

		d, ok := makeTime_d(h.i, m.i, s.dec)
		if !ok {
			env.vm.stack[env.vm.sp-3] = nil
			env.vm.sp -= 2
			return 1
		}
		t, l, ok := datetime.ParseTimeDecimal(d, s.length, -1)
		if !ok {
			env.vm.stack[env.vm.sp-3] = nil
			env.vm.sp -= 2
			return 1
		}

		env.vm.stack[env.vm.sp-3] = env.vm.arena.newEvalTime(t, l)
		env.vm.sp -= 2
		return 1
	}, "FN MAKETIME INT64(SP-3) INT64(SP-2) DECIMAL(SP-1)")
}

func (asm *assembler) Fn_MAKETIME_f() {
	asm.adjustStack(-2)
	asm.emit(func(env *ExpressionEnv) int {
		h := env.vm.stack[env.vm.sp-3].(*evalInt64)
		m := env.vm.stack[env.vm.sp-2].(*evalInt64)
		s := env.vm.stack[env.vm.sp-1].(*evalFloat)

		f, ok := makeTime_f(h.i, m.i, s.f)
		if !ok {
			env.vm.stack[env.vm.sp-3] = nil
			env.vm.sp -= 2
			return 1
		}
		t, l, ok := datetime.ParseTimeFloat(f, -1)
		if !ok {
			env.vm.stack[env.vm.sp-3] = nil
			env.vm.sp -= 2
			return 1
		}

		env.vm.stack[env.vm.sp-3] = env.vm.arena.newEvalTime(t, l)
		env.vm.sp -= 2
		return 1
	}, "FN MAKETIME INT64(SP-3) INT64(SP-2) FLOAT(SP-1)")
}

func (asm *assembler) Fn_MICROSECOND() {
	asm.emit(func(env *ExpressionEnv) int {
		if env.vm.stack[env.vm.sp-1] == nil {
			return 1
		}
		arg := env.vm.stack[env.vm.sp-1].(*evalTemporal)
		env.vm.stack[env.vm.sp-1] = env.vm.arena.newEvalInt64(int64(arg.dt.Time.Nanosecond() / 1000))
		return 1
	}, "FN MICROSECOND TIME(SP-1)")
}

func (asm *assembler) Fn_MINUTE() {
	asm.emit(func(env *ExpressionEnv) int {
		if env.vm.stack[env.vm.sp-1] == nil {
			return 1
		}
		arg := env.vm.stack[env.vm.sp-1].(*evalTemporal)
		env.vm.stack[env.vm.sp-1] = env.vm.arena.newEvalInt64(int64(arg.dt.Time.Minute()))
		return 1
	}, "FN MINUTE TIME(SP-1)")
}

func (asm *assembler) Fn_MONTH() {
	asm.emit(func(env *ExpressionEnv) int {
		if env.vm.stack[env.vm.sp-1] == nil {
			return 1
		}
		arg := env.vm.stack[env.vm.sp-1].(*evalTemporal)
		env.vm.stack[env.vm.sp-1] = env.vm.arena.newEvalInt64(int64(arg.dt.Date.Month()))
		return 1
	}, "FN MONTH DATE(SP-1)")
}

func (asm *assembler) Fn_MONTHNAME(col collations.TypedCollation) {
	asm.emit(func(env *ExpressionEnv) int {
		if env.vm.stack[env.vm.sp-1] == nil {
			return 1
		}
		arg := env.vm.stack[env.vm.sp-1].(*evalTemporal)
		m := arg.dt.Date.Month()
		if m < 1 || m > 12 {
			env.vm.stack[env.vm.sp-1] = nil
			return 1
		}

		mb := hack.StringBytes(time.Month(arg.dt.Date.Month()).String())
		env.vm.stack[env.vm.sp-1] = env.vm.arena.newEvalText(mb, col)
		return 1
	}, "FN MONTHNAME DATE(SP-1)")
}

func (asm *assembler) Fn_LAST_DAY() {
	asm.emit(func(env *ExpressionEnv) int {
		if env.vm.stack[env.vm.sp-1] == nil {
			return 1
		}
		arg := env.vm.stack[env.vm.sp-1].(*evalTemporal)
		if arg.dt.IsZero() {
			env.vm.stack[env.vm.sp-1] = nil
			return 1
		}

		d := lastDay(env.currentTimezone(), arg.dt)
		env.vm.stack[env.vm.sp-1] = env.vm.arena.newEvalDate(d)
		return 1
	}, "FN LAST_DAY DATETIME(SP-1)")
}

<<<<<<< HEAD
func (asm *assembler) Fn_TO_DAYS() {
	asm.emit(func(env *ExpressionEnv) int {
		if env.vm.stack[env.vm.sp-1] == nil {
			return 1
		}
		arg := env.vm.stack[env.vm.sp-1].(*evalTemporal)
		if arg.dt.Date.IsZero() {
			env.vm.stack[env.vm.sp-1] = nil
		} else {
			numDays := datetime.MysqlDayNumber(arg.dt.Date.Year(), arg.dt.Date.Month(), arg.dt.Date.Day())
			env.vm.stack[env.vm.sp-1] = env.vm.arena.newEvalInt64(int64(numDays))
		}
		return 1
	}, "FN TO_DAYS DATE(SP-1)")
=======
func (asm *assembler) Fn_FROM_DAYS() {
	asm.emit(func(env *ExpressionEnv) int {
		arg := env.vm.stack[env.vm.sp-1].(*evalInt64)
		d := datetime.DateFromDayNumber(int(arg.i))
		if d.Year() > 9999 {
			env.vm.stack[env.vm.sp-1] = nil
			return 1
		}

		env.vm.stack[env.vm.sp-1] = env.vm.arena.newEvalDate(d)
		return 1
	}, "FN FROM_DAYS INT64(SP-1)")
>>>>>>> fd99639e
}

func (asm *assembler) Fn_QUARTER() {
	asm.emit(func(env *ExpressionEnv) int {
		if env.vm.stack[env.vm.sp-1] == nil {
			return 1
		}
		arg := env.vm.stack[env.vm.sp-1].(*evalTemporal)
		env.vm.stack[env.vm.sp-1] = env.vm.arena.newEvalInt64(int64(arg.dt.Date.Quarter()))
		return 1
	}, "FN QUARTER DATE(SP-1)")
}

func (asm *assembler) Fn_SECOND() {
	asm.emit(func(env *ExpressionEnv) int {
		if env.vm.stack[env.vm.sp-1] == nil {
			return 1
		}
		arg := env.vm.stack[env.vm.sp-1].(*evalTemporal)
		env.vm.stack[env.vm.sp-1] = env.vm.arena.newEvalInt64(int64(arg.dt.Time.Second()))
		return 1
	}, "FN SECOND TIME(SP-1)")
}

func (asm *assembler) Fn_UNIX_TIMESTAMP0() {
	asm.adjustStack(1)
	asm.emit(func(env *ExpressionEnv) int {
		env.vm.stack[env.vm.sp] = env.vm.arena.newEvalInt64(env.now.Unix())
		env.vm.sp++
		return 1
	}, "FN UNIX_TIMESTAMP")
}

func (asm *assembler) Fn_UNIX_TIMESTAMP1() {
	asm.emit(func(env *ExpressionEnv) int {
		res := dateTimeUnixTimestamp(env, env.vm.stack[env.vm.sp-1])
		env.vm.stack[env.vm.sp-1] = res
		return 1
	}, "FN UNIX_TIMESTAMP (SP-1)")
}

func (asm *assembler) Fn_WEEK0() {
	asm.emit(func(env *ExpressionEnv) int {
		if env.vm.stack[env.vm.sp-1] == nil {
			return 1
		}
		arg := env.vm.stack[env.vm.sp-1].(*evalTemporal)
		week := arg.dt.Date.Week(0)
		env.vm.stack[env.vm.sp-1] = env.vm.arena.newEvalInt64(int64(week))
		return 1
	}, "FN WEEK0 DATE(SP-1)")
}

func (asm *assembler) Fn_WEEK() {
	asm.adjustStack(-1)
	asm.emit(func(env *ExpressionEnv) int {
		if env.vm.stack[env.vm.sp-2] == nil {
			env.vm.sp--
			return 1
		}
		arg := env.vm.stack[env.vm.sp-2].(*evalTemporal)
		mode := env.vm.stack[env.vm.sp-1].(*evalInt64)
		week := arg.dt.Date.Week(int(mode.i))
		env.vm.stack[env.vm.sp-2] = env.vm.arena.newEvalInt64(int64(week))
		env.vm.sp--
		return 1
	}, "FN WEEK DATE(SP-1)")
}

func (asm *assembler) Fn_WEEKDAY() {
	asm.emit(func(env *ExpressionEnv) int {
		if env.vm.stack[env.vm.sp-1] == nil {
			return 1
		}
		arg := env.vm.stack[env.vm.sp-1].(*evalTemporal)
		env.vm.stack[env.vm.sp-1] = env.vm.arena.newEvalInt64(int64(arg.dt.Date.Weekday()+6) % 7)
		return 1
	}, "FN WEEKDAY DATE(SP-1)")
}

func (asm *assembler) Fn_WEEKOFYEAR() {
	asm.emit(func(env *ExpressionEnv) int {
		if env.vm.stack[env.vm.sp-1] == nil {
			return 1
		}
		arg := env.vm.stack[env.vm.sp-1].(*evalTemporal)
		_, week := arg.dt.Date.ISOWeek()
		env.vm.stack[env.vm.sp-1] = env.vm.arena.newEvalInt64(int64(week))
		return 1
	}, "FN WEEKOFYEAR DATE(SP-1)")
}

func (asm *assembler) Fn_YEAR() {
	asm.emit(func(env *ExpressionEnv) int {
		if env.vm.stack[env.vm.sp-1] == nil {
			return 1
		}
		arg := env.vm.stack[env.vm.sp-1].(*evalTemporal)
		env.vm.stack[env.vm.sp-1] = env.vm.arena.newEvalInt64(int64(arg.dt.Date.Year()))
		return 1
	}, "FN YEAR DATE(SP-1)")
}

func (asm *assembler) Fn_YEARWEEK0() {
	asm.emit(func(env *ExpressionEnv) int {
		if env.vm.stack[env.vm.sp-1] == nil {
			return 1
		}
		arg := env.vm.stack[env.vm.sp-1].(*evalTemporal)
		yw := arg.dt.Date.YearWeek(0)
		env.vm.stack[env.vm.sp-1] = env.vm.arena.newEvalInt64(int64(yw))
		return 1
	}, "FN YEARWEEK0 DATE(SP-1)")
}

func (asm *assembler) Fn_YEARWEEK() {
	asm.adjustStack(-1)
	asm.emit(func(env *ExpressionEnv) int {
		if env.vm.stack[env.vm.sp-2] == nil {
			env.vm.sp--
			return 1
		}
		arg := env.vm.stack[env.vm.sp-2].(*evalTemporal)
		mode := env.vm.stack[env.vm.sp-1].(*evalInt64)
		yw := arg.dt.Date.YearWeek(int(mode.i))
		env.vm.stack[env.vm.sp-2] = env.vm.arena.newEvalInt64(int64(yw))
		env.vm.sp--
		return 1
	}, "FN YEARWEEK DATE(SP-1)")
}

func (asm *assembler) Interval(l int) {
	asm.adjustStack(-l)
	asm.emit(func(env *ExpressionEnv) int {
		if env.vm.stack[env.vm.sp-l-1] == nil {
			env.vm.stack[env.vm.sp-l-1] = env.vm.arena.newEvalInt64(-1)
			env.vm.sp -= l
			return 1
		}

		args := env.vm.stack[env.vm.sp-l-1:]
		idx, err := findInterval(args)
		if err != nil {
			env.vm.err = err
		} else {
			env.vm.stack[env.vm.sp-l-1] = env.vm.arena.newEvalInt64(idx)
		}
		env.vm.sp -= l
		return 1

	}, "INTERVAL NUMERIC(SP-1)...NUMERIC(SP-%d)", l)
}

func (asm *assembler) Fn_INET_ATON() {
	asm.emit(func(env *ExpressionEnv) int {
		arg := env.vm.stack[env.vm.sp-1].(*evalBytes)
		ip, err := netip.ParseAddr(arg.string())
		if err != nil || !ip.Is4() {
			env.vm.stack[env.vm.sp-1] = nil
			return 1
		}
		env.vm.stack[env.vm.sp-1] = env.vm.arena.newEvalUint64(uint64(binary.BigEndian.Uint32(ip.AsSlice())))
		return 1
	}, "FN INET_ATON VARBINARY(SP-1)")
}

func (asm *assembler) Fn_INET_NTOA(col collations.TypedCollation) {
	asm.emit(func(env *ExpressionEnv) int {
		arg := env.vm.stack[env.vm.sp-1].(*evalUint64)
		if arg.u > math.MaxUint32 {
			env.vm.stack[env.vm.sp-1] = nil
			return 1
		}

		b := binary.BigEndian.AppendUint32(nil, uint32(arg.u))
		env.vm.stack[env.vm.sp-1] = env.vm.arena.newEvalText(hack.StringBytes(netip.AddrFrom4([4]byte(b)).String()), col)
		return 1
	}, "FN INET_NTOA VARBINARY(SP-1)")
}

func (asm *assembler) Fn_INET6_ATON() {
	asm.emit(func(env *ExpressionEnv) int {
		arg := env.vm.stack[env.vm.sp-1].(*evalBytes)
		ip, err := netip.ParseAddr(arg.string())
		if err != nil {
			env.vm.stack[env.vm.sp-1] = nil
			return 1
		}
		env.vm.stack[env.vm.sp-1] = env.vm.arena.newEvalBinary(ip.AsSlice())
		return 1
	}, "INET6_ATON VARBINARY(SP-1)")
}

func (asm *assembler) Fn_INET6_NTOA(col collations.TypedCollation) {
	asm.emit(func(env *ExpressionEnv) int {
		arg := env.vm.stack[env.vm.sp-1].(*evalBytes)

		ip, ok := netip.AddrFromSlice(arg.bytes)
		if !ok {
			env.vm.stack[env.vm.sp-1] = nil
			return 1
		}

		if ip, ok := printIPv6AsIPv4(ip); ok {
			env.vm.stack[env.vm.sp-1] = env.vm.arena.newEvalText(hack.StringBytes("::"+ip.String()), col)
		} else {
			env.vm.stack[env.vm.sp-1] = env.vm.arena.newEvalText(hack.StringBytes(ip.String()), col)
		}
		return 1
	}, "FN INET6_NTOA VARBINARY(SP-1)")
}

func (asm *assembler) Fn_IS_IPV4() {
	asm.emit(func(env *ExpressionEnv) int {
		arg := env.vm.stack[env.vm.sp-1].(*evalBytes)

		ip, err := netip.ParseAddr(arg.string())
		env.vm.stack[env.vm.sp-1] = env.vm.arena.newEvalBool(err == nil && ip.Is4())
		return 1
	}, "FN IS_IPV4 VARBINARY(SP-1)")
}

func (asm *assembler) Fn_IS_IPV4_COMPAT() {
	asm.emit(func(env *ExpressionEnv) int {
		arg := env.vm.stack[env.vm.sp-1].(*evalBytes)
		ip, ok := netip.AddrFromSlice(arg.bytes)
		env.vm.stack[env.vm.sp-1] = env.vm.arena.newEvalBool(ok && isIPv4Compat(ip))
		return 1
	}, "FN IS_IPV4_COMPAT VARBINARY(SP-1)")
}

func (asm *assembler) Fn_IS_IPV4_MAPPED() {
	asm.emit(func(env *ExpressionEnv) int {
		arg := env.vm.stack[env.vm.sp-1].(*evalBytes)
		ip, ok := netip.AddrFromSlice(arg.bytes)
		env.vm.stack[env.vm.sp-1] = env.vm.arena.newEvalBool(ok && ip.Is4In6())
		return 1
	}, "FN IS_IPV4_MAPPED VARBINARY(SP-1)")
}

func (asm *assembler) Fn_IS_IPV6() {
	asm.emit(func(env *ExpressionEnv) int {
		arg := env.vm.stack[env.vm.sp-1].(*evalBytes)

		ip, err := netip.ParseAddr(arg.string())
		env.vm.stack[env.vm.sp-1] = env.vm.arena.newEvalBool(err == nil && ip.Is6())
		return 1
	}, "FN IS_IPV6 VARBINARY(SP-1)")
}

func (asm *assembler) Fn_CONCAT(tt querypb.Type, tc collations.TypedCollation, args int) {
	asm.adjustStack(-args + 1)
	asm.emit(func(env *ExpressionEnv) int {
		var buf []byte
		for i := 0; i < args; i++ {
			arg := env.vm.stack[env.vm.sp-args+i].(*evalBytes)
			buf = append(buf, arg.bytes...)
		}

		ret := env.vm.stack[env.vm.sp-args].(*evalBytes)
		ret.bytes = buf
		ret.tt = int16(tt)
		ret.col = tc
		env.vm.sp -= args - 1
		return 1
	}, "FN CONCAT VARCHAR(SP-1)...VARCHAR(SP-N)")
}

func (asm *assembler) Fn_CONCAT_WS(tt querypb.Type, tc collations.TypedCollation, args int) {
	asm.adjustStack(-args)
	asm.emit(func(env *ExpressionEnv) int {
		var buf []byte
		sep := env.vm.stack[env.vm.sp-args-1].(*evalBytes).bytes

		first := true
		for i := 0; i < args; i++ {
			if env.vm.stack[env.vm.sp-args+i] == nil {
				continue
			}
			if !first {
				buf = append(buf, sep...)
			}
			first = false
			arg := env.vm.stack[env.vm.sp-args+i].(*evalBytes)
			buf = append(buf, arg.bytes...)
		}

		ret := env.vm.stack[env.vm.sp-args-1].(*evalBytes)
		ret.bytes = buf
		ret.tt = int16(tt)
		ret.col = tc
		env.vm.sp -= args
		return 1
	}, "FN CONCAT_WS VARCHAR(SP-1) VARCHAR(SP-2)...VARCHAR(SP-N)")
}

func (asm *assembler) Fn_BIN_TO_UUID0(col collations.TypedCollation) {
	asm.emit(func(env *ExpressionEnv) int {
		arg := env.vm.stack[env.vm.sp-1].(*evalBytes)

		parsed, err := uuid.FromBytes(arg.bytes)
		if err != nil {
			env.vm.stack[env.vm.sp-1] = nil
			env.vm.err = errIncorrectUUID(arg.bytes, "bin_to_uuid")
			return 1
		}
		arg.bytes = hack.StringBytes(parsed.String())
		arg.tt = int16(sqltypes.VarChar)
		arg.col = col
		return 1
	}, "FN BIN_TO_UUID VARBINARY(SP-1)")
}

func (asm *assembler) Fn_BIN_TO_UUID1(col collations.TypedCollation) {
	asm.adjustStack(-1)
	asm.emit(func(env *ExpressionEnv) int {
		arg := env.vm.stack[env.vm.sp-2].(*evalBytes)
		b := arg.bytes

		if env.vm.stack[env.vm.sp-1] != nil &&
			env.vm.stack[env.vm.sp-1].(*evalInt64).i != 0 {
			b = swapUUIDFrom(b)
		}

		parsed, err := uuid.FromBytes(b)
		if err != nil {
			env.vm.stack[env.vm.sp-2] = nil
			env.vm.err = errIncorrectUUID(arg.bytes, "bin_to_uuid")
			env.vm.sp--
			return 1
		}
		arg.bytes = hack.StringBytes(parsed.String())
		arg.tt = int16(sqltypes.VarChar)
		arg.col = col
		env.vm.sp--
		return 1
	}, "FN BIN_TO_UUID VARBINARY(SP-2) INT64(SP-1)")
}

func (asm *assembler) Fn_IS_UUID() {
	asm.emit(func(env *ExpressionEnv) int {
		arg := env.vm.stack[env.vm.sp-1].(*evalBytes)

		_, err := uuid.ParseBytes(arg.bytes)
		env.vm.stack[env.vm.sp-1] = env.vm.arena.newEvalBool(err == nil)
		return 1
	}, "FN IS_UUID VARBINARY(SP-1)")
}

func (asm *assembler) Fn_UUID() {
	asm.adjustStack(1)
	asm.emit(func(env *ExpressionEnv) int {
		v, err := uuid.NewUUID()
		if err != nil {
			env.vm.err = err
			env.vm.sp++
			return 1
		}
		m, err := v.MarshalText()
		if err != nil {
			env.vm.err = err
			env.vm.sp++
			return 1
		}

		env.vm.stack[env.vm.sp] = env.vm.arena.newEvalText(m, collationUtf8mb3)
		env.vm.sp++
		return 1
	}, "FN UUID")
}

func (asm *assembler) Fn_UUID_TO_BIN0() {
	asm.emit(func(env *ExpressionEnv) int {
		arg := env.vm.stack[env.vm.sp-1].(*evalBytes)

		parsed, err := uuid.ParseBytes(arg.bytes)
		if err != nil {
			env.vm.stack[env.vm.sp-1] = nil
			env.vm.err = errIncorrectUUID(arg.bytes, "uuid_to_bin")
			return 1
		}
		arg.bytes = parsed[:]
		arg.tt = int16(sqltypes.VarBinary)
		arg.col = collationBinary
		return 1
	}, "FN UUID_TO_BIN VARBINARY(SP-1)")
}

func (asm *assembler) Fn_UUID_TO_BIN1() {
	asm.adjustStack(-1)
	asm.emit(func(env *ExpressionEnv) int {
		arg := env.vm.stack[env.vm.sp-2].(*evalBytes)
		parsed, err := uuid.ParseBytes(arg.bytes)
		if err != nil {
			env.vm.stack[env.vm.sp-2] = nil
			env.vm.err = errIncorrectUUID(arg.bytes, "uuid_to_bin")
			env.vm.sp--
			return 1
		}
		b := parsed[:]
		if env.vm.stack[env.vm.sp-1] != nil &&
			env.vm.stack[env.vm.sp-1].(*evalInt64).i != 0 {
			b = swapUUIDTo(b)
		}
		arg.bytes = b
		arg.tt = int16(sqltypes.VarBinary)
		arg.col = collationBinary
		env.vm.sp--
		return 1
	}, "FN UUID_TO_BIN VARBINARY(SP-2) INT64(SP-1)")
}

func (asm *assembler) Fn_DATEADD_D(unit datetime.IntervalType, sub bool) {
	asm.adjustStack(-1)
	asm.emit(func(env *ExpressionEnv) int {
		interval := evalToInterval(env.vm.stack[env.vm.sp-1], unit, sub)
		if interval == nil {
			env.vm.stack[env.vm.sp-2] = nil
			env.vm.sp--
			return 1
		}

		tmp := env.vm.stack[env.vm.sp-2].(*evalTemporal)
		env.vm.stack[env.vm.sp-2] = tmp.addInterval(interval, collations.Unknown, env.now)
		env.vm.sp--
		return 1
	}, "FN DATEADD TEMPORAL(SP-2), INTERVAL(SP-1)")
}

func (asm *assembler) Fn_DATEADD_s(unit datetime.IntervalType, sub bool, col collations.ID) {
	asm.adjustStack(-1)
	asm.emit(func(env *ExpressionEnv) int {
		var interval *datetime.Interval
		var tmp *evalTemporal

		interval = evalToInterval(env.vm.stack[env.vm.sp-1], unit, sub)
		if interval == nil {
			goto baddate
		}

		tmp = evalToTemporal(env.vm.stack[env.vm.sp-2], true)
		if tmp == nil {
			goto baddate
		}

		env.vm.stack[env.vm.sp-2] = tmp.addInterval(interval, col, env.now)
		env.vm.sp--
		return 1

	baddate:
		env.vm.stack[env.vm.sp-2] = nil
		env.vm.sp--
		return 1
	}, "FN DATEADD TEMPORAL(SP-2), INTERVAL(SP-1)")

}

func (asm *assembler) Fn_REGEXP_LIKE(m *icuregex.Matcher, negate bool, c charset.Charset, offset int) {
	asm.adjustStack(-offset)
	asm.emit(func(env *ExpressionEnv) int {
		input := env.vm.stack[env.vm.sp-offset-1].(*evalBytes)
		m.Reset(charset.Expand(nil, input.bytes, c))

		ok, err := m.Find()
		if err != nil {
			env.vm.err = err
			env.vm.sp -= offset
			return 1
		}
		if negate {
			ok = !ok
		}
		env.vm.stack[env.vm.sp-offset-1] = env.vm.arena.newEvalBool(ok)
		env.vm.sp -= offset
		return 1
	}, "FN REGEXP_LIKE VARCHAR(SP-2), VARCHAR(SP-1)")
}

func (asm *assembler) Fn_REGEXP_LIKE_slow(negate bool, c colldata.Charset, flags icuregex.RegexpFlag, offset int) {
	asm.adjustStack(-offset)
	asm.emit(func(env *ExpressionEnv) int {
		var err error
		input := env.vm.stack[env.vm.sp-offset-1].(*evalBytes)
		pattern := env.vm.stack[env.vm.sp-offset].(*evalBytes)

		if offset > 1 {
			fe := env.vm.stack[env.vm.sp-offset+1]
			flags, err = regexpFlags(fe, flags, "regexp_like")
			if err != nil {
				env.vm.err = err
				env.vm.sp -= offset
				return 1
			}
		}

		p, err := compileRegex(pattern, c, flags)
		if err != nil {
			env.vm.err = err
			env.vm.sp -= offset
			return 1
		}

		m := icuregex.NewMatcher(p)
		m.Reset(charset.Expand(nil, input.bytes, c))

		ok, err := m.Find()
		if err != nil {
			env.vm.err = err
			env.vm.sp--
			return 1
		}
		if negate {
			ok = !ok
		}
		env.vm.stack[env.vm.sp-offset-1] = env.vm.arena.newEvalBool(ok)
		env.vm.sp -= offset
		return 1
	}, "FN REGEXP_LIKE_SLOW VARCHAR(SP-2), VARCHAR(SP-1)")
}

func (asm *assembler) Fn_REGEXP_INSTR(m *icuregex.Matcher, c charset.Charset, offset int) {
	asm.adjustStack(-offset)
	asm.emit(func(env *ExpressionEnv) int {
		input := env.vm.stack[env.vm.sp-offset-1].(*evalBytes)
		runes := charset.Expand(nil, input.bytes, c)

		if len(runes) == 0 {
			env.vm.stack[env.vm.sp-offset-1] = env.vm.arena.newEvalInt64(0)
			env.vm.sp -= offset
			return 1
		}

		pos := int64(1)
		if offset > 1 {
			pos, env.vm.err = positionInstr(env.vm.stack[env.vm.sp-offset+1].(*evalInt64), int64(len(runes)))
			if env.vm.err != nil {
				env.vm.sp -= offset
				return 1
			}
		}

		occ := int64(1)
		if offset > 2 {
			occ = occurrence(env.vm.stack[env.vm.sp-offset+2].(*evalInt64), occ)
		}

		returnOpt := int64(0)
		if offset > 3 {
			returnOpt, env.vm.err = returnOption(env.vm.stack[env.vm.sp-offset+3].(*evalInt64), "regexp_instr")
			if env.vm.err != nil {
				env.vm.sp -= offset
				return 1
			}
		}

		m.Reset(runes[pos-1:])

		found := false
		for i := int64(0); i < occ; i++ {
			found, env.vm.err = m.Find()
			if env.vm.err != nil {
				env.vm.sp -= offset
				return 1
			}
			if !found {
				break
			}
		}
		if !found {
			env.vm.stack[env.vm.sp-offset-1] = env.vm.arena.newEvalInt64(0)
		} else if returnOpt == 0 {
			env.vm.stack[env.vm.sp-offset-1] = env.vm.arena.newEvalInt64(int64(m.Start()) + pos)
		} else {
			env.vm.stack[env.vm.sp-offset-1] = env.vm.arena.newEvalInt64(int64(m.End()) + pos)
		}
		env.vm.sp -= offset
		return 1
	}, "FN REGEXP_INSTR VARCHAR(SP-2), VARCHAR(SP-1)")
}

func (asm *assembler) Fn_REGEXP_INSTR_slow(c colldata.Charset, flags icuregex.RegexpFlag, offset int) {
	asm.adjustStack(-offset)
	asm.emit(func(env *ExpressionEnv) int {
		input := env.vm.stack[env.vm.sp-offset-1].(*evalBytes)
		pattern := env.vm.stack[env.vm.sp-offset].(*evalBytes)

		if offset > 4 {
			fe := env.vm.stack[env.vm.sp-offset+4]
			flags, env.vm.err = regexpFlags(fe, flags, "regexp_instr")
			if env.vm.err != nil {
				env.vm.sp -= offset
				return 1
			}
		}

		p, err := compileRegex(pattern, c, flags)
		if err != nil {
			env.vm.err = err
			env.vm.sp -= offset
			return 1
		}

		runes := charset.Expand(nil, input.bytes, c)
		if len(runes) == 0 {
			env.vm.stack[env.vm.sp-offset-1] = env.vm.arena.newEvalInt64(0)
			env.vm.sp -= offset
			return 1
		}

		pos := int64(1)
		if offset > 1 {
			pos, env.vm.err = positionInstr(env.vm.stack[env.vm.sp-offset+1].(*evalInt64), int64(len(runes)))
			if env.vm.err != nil {
				env.vm.sp -= offset
				return 1
			}
		}

		occ := int64(1)
		if offset > 2 {
			occ = occurrence(env.vm.stack[env.vm.sp-offset+2].(*evalInt64), occ)
		}

		returnOpt := int64(0)
		if offset > 3 {
			returnOpt, env.vm.err = returnOption(env.vm.stack[env.vm.sp-offset+3].(*evalInt64), "regexp_instr")
			if env.vm.err != nil {
				env.vm.sp -= offset
				return 1
			}
		}

		m := icuregex.NewMatcher(p)
		m.Reset(runes[pos-1:])

		found := false
		for i := int64(0); i < occ; i++ {
			found, env.vm.err = m.Find()
			if env.vm.err != nil {
				env.vm.sp -= offset
				return 1
			}
			if !found {
				break
			}
		}
		if !found {
			env.vm.stack[env.vm.sp-offset-1] = env.vm.arena.newEvalInt64(0)
		} else if returnOpt == 0 {
			env.vm.stack[env.vm.sp-offset-1] = env.vm.arena.newEvalInt64(int64(m.Start()) + pos)
		} else {
			env.vm.stack[env.vm.sp-offset-1] = env.vm.arena.newEvalInt64(int64(m.End()) + pos)
		}
		env.vm.sp -= offset
		return 1
	}, "FN REGEXP_INSTR_SLOW VARCHAR(SP-2), VARCHAR(SP-1)")
}

func (asm *assembler) Fn_REGEXP_SUBSTR(m *icuregex.Matcher, merged collations.TypedCollation, offset int) {
	asm.adjustStack(-offset)
	asm.emit(func(env *ExpressionEnv) int {
		input := env.vm.stack[env.vm.sp-offset-1].(*evalBytes)
		c := colldata.Lookup(merged.Collation).Charset()
		runes := charset.Expand(nil, input.bytes, c)

		pos := int64(1)
		if offset > 1 {
			limit := int64(len(runes))
			pos, env.vm.err = position(env.vm.stack[env.vm.sp-offset+1].(*evalInt64), limit, "regexp_substr")
			if env.vm.err != nil {
				env.vm.sp -= offset
				return 1
			}
			if pos-1 == limit {
				env.vm.stack[env.vm.sp-offset-1] = nil
				env.vm.sp -= offset
				return 1
			}
		}

		occ := int64(1)
		if offset > 2 {
			occ = occurrence(env.vm.stack[env.vm.sp-offset+2].(*evalInt64), occ)
		}

		m.Reset(runes[pos-1:])

		found := false
		for i := int64(0); i < occ; i++ {
			found, env.vm.err = m.Find()
			if env.vm.err != nil {
				env.vm.sp -= offset
				return 1
			}
			if !found {
				break
			}
		}

		if !found {
			env.vm.stack[env.vm.sp-offset-1] = nil
		} else {
			out := runes[int64(m.Start())+pos-1 : int64(m.End())+pos-1]
			b := charset.Collapse(nil, out, c)
			env.vm.stack[env.vm.sp-offset-1] = env.vm.arena.newEvalText(b, resultCollation(merged))
		}
		env.vm.sp -= offset
		return 1
	}, "FN REGEXP_SUBSTR VARCHAR(SP-2), VARCHAR(SP-1)")
}

func (asm *assembler) Fn_REGEXP_SUBSTR_slow(merged collations.TypedCollation, flags icuregex.RegexpFlag, offset int) {
	asm.adjustStack(-offset)
	asm.emit(func(env *ExpressionEnv) int {
		input := env.vm.stack[env.vm.sp-offset-1].(*evalBytes)
		pattern := env.vm.stack[env.vm.sp-offset].(*evalBytes)
		c := colldata.Lookup(merged.Collation).Charset()
		runes := charset.Expand(nil, input.bytes, c)

		pos := int64(1)
		if offset > 1 {
			limit := int64(len(runes))
			pos, env.vm.err = position(env.vm.stack[env.vm.sp-offset+1].(*evalInt64), limit, "regexp_substr")
			if env.vm.err != nil {
				env.vm.sp -= offset
				return 1
			}
			if pos-1 == limit {
				env.vm.stack[env.vm.sp-offset-1] = nil
				env.vm.sp -= offset
				return 1
			}
		}

		occ := int64(1)
		if offset > 2 {
			occ = occurrence(env.vm.stack[env.vm.sp-offset+2].(*evalInt64), occ)
		}

		if offset > 3 {
			fe := env.vm.stack[env.vm.sp-offset+3]
			flags, env.vm.err = regexpFlags(fe, flags, "regexp_substr")
			if env.vm.err != nil {
				env.vm.sp -= offset
				return 1
			}
		}

		p, err := compileRegex(pattern, c, flags)
		if err != nil {
			env.vm.err = err
			env.vm.sp -= offset
			return 1
		}

		m := icuregex.NewMatcher(p)
		m.Reset(runes[pos-1:])

		found := false
		for i := int64(0); i < occ; i++ {
			found, env.vm.err = m.Find()
			if env.vm.err != nil {
				env.vm.sp -= offset
				return 1
			}
			if !found {
				break
			}
		}

		if !found {
			env.vm.stack[env.vm.sp-offset-1] = nil
		} else {
			out := runes[int64(m.Start())+pos-1 : int64(m.End())+pos-1]
			b := charset.Collapse(nil, out, c)
			env.vm.stack[env.vm.sp-offset-1] = env.vm.arena.newEvalText(b, resultCollation(merged))
		}
		env.vm.sp -= offset
		return 1
	}, "FN REGEXP_SUBSTR_SLOW VARCHAR(SP-2), VARCHAR(SP-1)")
}

func (asm *assembler) Fn_REGEXP_REPLACE(m *icuregex.Matcher, merged collations.TypedCollation, offset int) {
	asm.adjustStack(-offset)
	asm.emit(func(env *ExpressionEnv) int {
		input := env.vm.stack[env.vm.sp-offset-1].(*evalBytes)
		repl := env.vm.stack[env.vm.sp-offset+1].(*evalBytes)

		c := colldata.Lookup(merged.Collation).Charset()
		inputRunes := charset.Expand(nil, input.bytes, c)
		replRunes := charset.Expand(nil, repl.bytes, c)

		pos := int64(1)
		if offset > 2 {
			limit := int64(len(inputRunes))
			pos, env.vm.err = position(env.vm.stack[env.vm.sp-offset+2].(*evalInt64), limit, "regexp_replace")
			if env.vm.err != nil {
				env.vm.sp -= offset
				return 1
			}
			if pos-1 == limit {
				env.vm.stack[env.vm.sp-offset-1] = env.vm.arena.newEvalRaw(input.bytes, sqltypes.Text, resultCollation(merged))
				env.vm.sp -= offset
				return 1
			}
		}

		occ := int64(0)
		if offset > 3 {
			occ = occurrence(env.vm.stack[env.vm.sp-offset+3].(*evalInt64), occ)
		}

		m.Reset(inputRunes[pos-1:])

		cs := colldata.Lookup(merged.Collation).Charset()
		b, replaced, err := regexpReplace(m, inputRunes, replRunes, pos, occ, cs)
		if err != nil {
			env.vm.err = err
			env.vm.sp -= offset
			return 1
		}
		if !replaced {
			env.vm.stack[env.vm.sp-offset-1] = env.vm.arena.newEvalRaw(input.bytes, sqltypes.Text, resultCollation(merged))
		} else {
			env.vm.stack[env.vm.sp-offset-1] = env.vm.arena.newEvalRaw(b, sqltypes.Text, resultCollation(merged))
		}
		env.vm.sp -= offset
		return 1
	}, "FN REGEXP_REPLACE VARCHAR(SP-2), VARCHAR(SP-1)")
}

func (asm *assembler) Fn_REGEXP_REPLACE_slow(merged collations.TypedCollation, flags icuregex.RegexpFlag, offset int) {
	asm.adjustStack(-offset)
	asm.emit(func(env *ExpressionEnv) int {
		input := env.vm.stack[env.vm.sp-offset-1].(*evalBytes)
		pattern := env.vm.stack[env.vm.sp-offset].(*evalBytes)
		repl := env.vm.stack[env.vm.sp-offset+1].(*evalBytes)

		c := colldata.Lookup(merged.Collation).Charset()
		inputRunes := charset.Expand(nil, input.bytes, c)
		replRunes := charset.Expand(nil, repl.bytes, c)

		pos := int64(1)
		if offset > 2 {
			limit := int64(len(inputRunes))
			pos, env.vm.err = position(env.vm.stack[env.vm.sp-offset+2].(*evalInt64), limit, "regexp_replace")
			if env.vm.err != nil {
				env.vm.sp -= offset
				return 1
			}
			if pos-1 == limit {
				env.vm.stack[env.vm.sp-offset-1] = env.vm.arena.newEvalRaw(input.bytes, sqltypes.Text, resultCollation(merged))
				env.vm.sp -= offset
				return 1
			}
		}

		occ := int64(0)
		if offset > 3 {
			occ = occurrence(env.vm.stack[env.vm.sp-offset+3].(*evalInt64), 0)
		}

		if offset > 4 {
			fe := env.vm.stack[env.vm.sp-offset+4]
			flags, env.vm.err = regexpFlags(fe, flags, "regexp_replace")
			if env.vm.err != nil {
				env.vm.sp -= offset
				return 1
			}
		}

		p, err := compileRegex(pattern, c, flags)
		if err != nil {
			env.vm.err = err
			env.vm.sp -= offset
			return 1
		}

		m := icuregex.NewMatcher(p)
		m.Reset(inputRunes[pos-1:])

		b, replaced, err := regexpReplace(m, inputRunes, replRunes, pos, occ, colldata.Lookup(merged.Collation).Charset())
		if err != nil {
			env.vm.err = err
			env.vm.sp -= offset
			return 1
		}
		if !replaced {
			env.vm.stack[env.vm.sp-offset-1] = env.vm.arena.newEvalRaw(input.bytes, sqltypes.Text, resultCollation(merged))
		} else {
			env.vm.stack[env.vm.sp-offset-1] = env.vm.arena.newEvalRaw(b, sqltypes.Text, resultCollation(merged))
		}
		env.vm.sp -= offset
		return 1
	}, "FN REGEXP_REPLACE_SLOW VARCHAR(SP-2), VARCHAR(SP-1)")
}

func (asm *assembler) Introduce(offset int, t sqltypes.Type, col collations.TypedCollation) {
	asm.emit(func(env *ExpressionEnv) int {
		arg := evalToBinary(env.vm.stack[env.vm.sp-offset])
		arg.tt = int16(t)
		arg.col = col
		env.vm.stack[env.vm.sp-offset] = arg
		return 1
	}, "INTRODUCE (SP-1)")
}<|MERGE_RESOLUTION|>--- conflicted
+++ resolved
@@ -3795,7 +3795,6 @@
 	}, "FN LAST_DAY DATETIME(SP-1)")
 }
 
-<<<<<<< HEAD
 func (asm *assembler) Fn_TO_DAYS() {
 	asm.emit(func(env *ExpressionEnv) int {
 		if env.vm.stack[env.vm.sp-1] == nil {
@@ -3810,7 +3809,8 @@
 		}
 		return 1
 	}, "FN TO_DAYS DATE(SP-1)")
-=======
+}
+
 func (asm *assembler) Fn_FROM_DAYS() {
 	asm.emit(func(env *ExpressionEnv) int {
 		arg := env.vm.stack[env.vm.sp-1].(*evalInt64)
@@ -3823,7 +3823,6 @@
 		env.vm.stack[env.vm.sp-1] = env.vm.arena.newEvalDate(d)
 		return 1
 	}, "FN FROM_DAYS INT64(SP-1)")
->>>>>>> fd99639e
 }
 
 func (asm *assembler) Fn_QUARTER() {
