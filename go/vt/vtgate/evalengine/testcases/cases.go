/*
Copyright 2023 The Vitess Authors.

Licensed under the Apache License, Version 2.0 (the "License");
you may not use this file except in compliance with the License.
You may obtain a copy of the License at

    http://www.apache.org/licenses/LICENSE-2.0

Unless required by applicable law or agreed to in writing, software
distributed under the License is distributed on an "AS IS" BASIS,
WITHOUT WARRANTIES OR CONDITIONS OF ANY KIND, either express or implied.
See the License for the specific language governing permissions and
limitations under the License.
*/

package testcases

import (
	"encoding/base64"
	"encoding/hex"
	"fmt"
	"math"
	"strconv"
	"strings"

	"vitess.io/vitess/go/sqltypes"
	querypb "vitess.io/vitess/go/vt/proto/query"
)

var Cases = []TestCase{
	{Run: JSONExtract, Schema: JSONExtract_Schema},
	{Run: JSONPathOperations},
	{Run: JSONArray},
	{Run: JSONObject},
	{Run: CharsetConversionOperators},
	{Run: CaseExprWithPredicate},
	{Run: CaseExprWithValue},
	{Run: If},
	{Run: Base64},
	{Run: Conversion},
	{Run: LargeDecimals},
	{Run: LargeIntegers},
	{Run: DecimalClamping},
	{Run: BitwiseOperatorsUnary},
	{Run: BitwiseOperators},
	{Run: WeightString},
	{Run: FloatFormatting},
	{Run: UnderscoreAndPercentage},
	{Run: Types},
	{Run: Arithmetic},
	{Run: HexArithmetic},
	{Run: NumericTypes},
	{Run: NegateArithmetic},
	{Run: CollationOperations},
	{Run: LikeComparison},
	{Run: StrcmpComparison},
	{Run: MultiComparisons},
	{Run: IntervalStatement},
	{Run: IsStatement},
	{Run: NotStatement},
	{Run: LogicalStatement},
	{Run: TupleComparisons},
	{Run: Comparisons},
	{Run: InStatement},
	{Run: FnLower},
	{Run: FnUpper},
	{Run: FnCharLength},
	{Run: FnLength},
	{Run: FnBitLength},
	{Run: FnAscii},
	{Run: FnOrd},
	{Run: FnRepeat},
	{Run: FnLeft},
	{Run: FnLpad},
	{Run: FnRight},
	{Run: FnRpad},
	{Run: FnLTrim},
	{Run: FnRTrim},
	{Run: FnTrim},
	{Run: FnSubstr},
	{Run: FnConcat},
	{Run: FnConcatWs},
	{Run: FnHex},
	{Run: FnUnhex},
	{Run: FnCeil},
	{Run: FnFloor},
	{Run: FnAbs},
	{Run: FnPi},
	{Run: FnAcos},
	{Run: FnAsin},
	{Run: FnAtan},
	{Run: FnAtan2},
	{Run: FnCos},
	{Run: FnCot},
	{Run: FnSin},
	{Run: FnTan},
	{Run: FnDegrees},
	{Run: FnRadians},
	{Run: FnNow, Compare: &Comparison{LooseTime: true}},
	{Run: FnInfo},
	{Run: FnExp},
	{Run: FnLn},
	{Run: FnLog},
	{Run: FnLog10},
	{Run: FnMod},
	{Run: FnLog2},
	{Run: FnPow},
	{Run: FnSign},
	{Run: FnSqrt},
	{Run: FnRound},
	{Run: FnTruncate},
	{Run: FnCrc32},
	{Run: FnConv},
	{Run: FnMD5},
	{Run: FnSHA1},
	{Run: FnSHA2},
	{Run: FnRandomBytes},
	{Run: FnDateFormat},
	{Run: FnConvertTz},
	{Run: FnDate},
	{Run: FnDayOfMonth},
	{Run: FnDayOfWeek},
	{Run: FnDayOfYear},
	{Run: FnFromUnixtime},
	{Run: FnHour},
	{Run: FnMakedate},
	{Run: FnMaketime},
	{Run: FnMicroSecond},
	{Run: FnMinute},
	{Run: FnMonth},
	{Run: FnMonthName},
	{Run: FnLastDay},
<<<<<<< HEAD
	{Run: FnToDays},
=======
	{Run: FnFromDays},
>>>>>>> fd99639e
	{Run: FnQuarter},
	{Run: FnSecond},
	{Run: FnTime},
	{Run: FnUnixTimestamp},
	{Run: FnWeek},
	{Run: FnWeekDay},
	{Run: FnWeekOfYear},
	{Run: FnYear},
	{Run: FnYearWeek},
	{Run: FnInetAton},
	{Run: FnInetNtoa},
	{Run: FnInet6Aton},
	{Run: FnInet6Ntoa},
	{Run: FnIsIPv4},
	{Run: FnIsIPv4Compat},
	{Run: FnIsIPv4Mapped},
	{Run: FnIsIPv6},
	{Run: FnBinToUUID},
	{Run: FnIsUUID},
	{Run: FnUUID},
	{Run: FnUUIDToBin},
	{Run: DateMath},
	{Run: RegexpLike},
	{Run: RegexpInstr},
	{Run: RegexpSubstr},
	{Run: RegexpReplace},
}

func JSONPathOperations(yield Query) {
	for _, obj := range inputJSONObjects {
		yield(fmt.Sprintf("JSON_KEYS('%s')", obj), nil)

		for _, path1 := range inputJSONPaths {
			yield(fmt.Sprintf("JSON_EXTRACT('%s', '%s')", obj, path1), nil)
			yield(fmt.Sprintf("JSON_CONTAINS_PATH('%s', 'one', '%s')", obj, path1), nil)
			yield(fmt.Sprintf("JSON_CONTAINS_PATH('%s', 'all', '%s')", obj, path1), nil)
			yield(fmt.Sprintf("JSON_KEYS('%s', '%s')", obj, path1), nil)

			for _, path2 := range inputJSONPaths {
				yield(fmt.Sprintf("JSON_EXTRACT('%s', '%s', '%s')", obj, path1, path2), nil)
				yield(fmt.Sprintf("JSON_CONTAINS_PATH('%s', 'one', '%s', '%s')", obj, path1, path2), nil)
				yield(fmt.Sprintf("JSON_CONTAINS_PATH('%s', 'all', '%s', '%s')", obj, path1, path2), nil)
			}
		}
	}
}

func JSONArray(yield Query) {
	for _, a := range inputJSONPrimitives {
		yield(fmt.Sprintf("JSON_ARRAY(%s)", a), nil)
		for _, b := range inputJSONPrimitives {
			yield(fmt.Sprintf("JSON_ARRAY(%s, %s)", a, b), nil)
		}
	}
	yield("JSON_ARRAY()", nil)
}

func JSONObject(yield Query) {
	for _, a := range inputJSONPrimitives {
		for _, b := range inputJSONPrimitives {
			yield(fmt.Sprintf("JSON_OBJECT(%s, %s)", a, b), nil)
		}
	}
	yield("JSON_OBJECT()", nil)
}

func CharsetConversionOperators(yield Query) {
	var introducers = []string{
		"", "_latin1", "_utf8mb4", "_utf8", "_binary",
	}
	var contents = []string{
		`"foobar"`, `X'4D7953514C'`,
	}
	var charsets = []string{
		"utf8mb4", "utf8", "utf16", "utf32", "latin1", "ucs2",
	}

	for _, pfx := range introducers {
		for _, lhs := range contents {
			for _, rhs := range charsets {
				yield(fmt.Sprintf("HEX(CONVERT(%s %s USING %s))", pfx, lhs, rhs), nil)
			}
		}
	}
}

func CaseExprWithPredicate(yield Query) {
	var predicates = []string{
		"true",
		"false",
		"null",
		"1=1",
		"1=2",
	}

	var elements []string
	elements = append(elements, inputBitwise...)
	elements = append(elements, inputComparisonElement...)

	for _, pred1 := range predicates {
		for _, val1 := range elements {
			for _, elseVal := range elements {
				yield(fmt.Sprintf("case when %s then %s else %s end", pred1, val1, elseVal), nil)
			}
		}
	}

	genSubsets(predicates, 3, func(predicates []string) {
		genSubsets(elements, 3, func(values []string) {
			yield(fmt.Sprintf("case when %s then %s when %s then %s when %s then %s end",
				predicates[0], values[0], predicates[1], values[1], predicates[2], values[2],
			), nil)
		})
	})
}

func FnCeil(yield Query) {
	var ceilInputs = []string{
		"0",
		"1",
		"-1",
		"'1.5'",
		"NULL",
		"'ABC'",
		"1.5e0",
		"-1.5e0",
		"9223372036854775810.4",
		"-9223372036854775810.4",
	}

	for _, num := range ceilInputs {
		yield(fmt.Sprintf("CEIL(%s)", num), nil)
		yield(fmt.Sprintf("CEILING(%s)", num), nil)
	}

	for _, num := range inputBitwise {
		yield(fmt.Sprintf("CEIL(%s)", num), nil)
		yield(fmt.Sprintf("CEILING(%s)", num), nil)
	}
}

func FnFloor(yield Query) {
	var floorInputs = []string{
		"0",
		"1",
		"-1",
		"'1.5'",
		"NULL",
		"'ABC'",
		"1.5e0",
		"-1.5e0",
		"9223372036854775810.4",
		"-9223372036854775810.4",
	}

	for _, num := range floorInputs {
		yield(fmt.Sprintf("FLOOR(%s)", num), nil)
	}

	for _, num := range inputBitwise {
		yield(fmt.Sprintf("FLOOR(%s)", num), nil)
	}
}

func FnAbs(yield Query) {
	var absInputs = []string{
		"0",
		"1",
		"-1",
		"'1.5'",
		"NULL",
		"'ABC'",
		"1.5e0",
		"-1.5e0",
		"9223372036854775810.4",
		"-9223372036854775810.4",
	}

	for _, num := range absInputs {
		yield(fmt.Sprintf("ABS(%s)", num), nil)
	}

	for _, num := range inputBitwise {
		yield(fmt.Sprintf("ABS(%s)", num), nil)
	}
}

func FnPi(yield Query) {
	yield("PI()+0.000000000000000000", nil)
}

func FnAcos(yield Query) {
	for _, num := range radianInputs {
		yield(fmt.Sprintf("ACOS(%s)", num), nil)
	}

	for _, num := range inputBitwise {
		yield(fmt.Sprintf("ACOS(%s)", num), nil)
	}
}

func FnAsin(yield Query) {
	for _, num := range radianInputs {
		yield(fmt.Sprintf("ASIN(%s)", num), nil)
	}

	for _, num := range inputBitwise {
		yield(fmt.Sprintf("ASIN(%s)", num), nil)
	}
}

func FnAtan(yield Query) {
	for _, num := range radianInputs {
		yield(fmt.Sprintf("ATAN(%s)", num), nil)
	}

	for _, num := range inputBitwise {
		yield(fmt.Sprintf("ATAN(%s)", num), nil)
	}
}

func FnAtan2(yield Query) {
	for _, num1 := range radianInputs {
		for _, num2 := range radianInputs {
			yield(fmt.Sprintf("ATAN(%s, %s)", num1, num2), nil)
			yield(fmt.Sprintf("ATAN2(%s, %s)", num1, num2), nil)
		}
	}

	for _, num1 := range inputBitwise {
		for _, num2 := range inputBitwise {
			yield(fmt.Sprintf("ATAN(%s, %s)", num1, num2), nil)
			yield(fmt.Sprintf("ATAN2(%s, %s)", num1, num2), nil)
		}
	}
}

func FnCos(yield Query) {
	for _, num := range radianInputs {
		yield(fmt.Sprintf("COS(%s)", num), nil)
	}

	for _, num := range inputBitwise {
		yield(fmt.Sprintf("COS(%s)", num), nil)
	}
}

func FnCot(yield Query) {
	for _, num := range radianInputs {
		yield(fmt.Sprintf("COT(%s)", num), nil)
	}

	for _, num := range inputBitwise {
		yield(fmt.Sprintf("COT(%s)", num), nil)
	}
}

func FnSin(yield Query) {
	for _, num := range radianInputs {
		yield(fmt.Sprintf("SIN(%s)", num), nil)
	}

	for _, num := range inputBitwise {
		yield(fmt.Sprintf("SIN(%s)", num), nil)
	}
}

func FnTan(yield Query) {
	for _, num := range radianInputs {
		yield(fmt.Sprintf("TAN(%s)", num), nil)
	}

	for _, num := range inputBitwise {
		yield(fmt.Sprintf("TAN(%s)", num), nil)
	}
}

func FnDegrees(yield Query) {
	for _, num := range radianInputs {
		yield(fmt.Sprintf("DEGREES(%s)", num), nil)
	}

	for _, num := range inputBitwise {
		yield(fmt.Sprintf("DEGREES(%s)", num), nil)
	}
}

func FnRadians(yield Query) {
	for _, num := range radianInputs {
		yield(fmt.Sprintf("RADIANS(%s)", num), nil)
	}

	for _, num := range inputBitwise {
		yield(fmt.Sprintf("RADIANS(%s)", num), nil)
	}
}

func FnExp(yield Query) {
	for _, num := range radianInputs {
		yield(fmt.Sprintf("EXP(%s)", num), nil)
	}

	for _, num := range inputBitwise {
		yield(fmt.Sprintf("EXP(%s)", num), nil)
	}
}

func FnLn(yield Query) {
	for _, num := range radianInputs {
		yield(fmt.Sprintf("LN(%s)", num), nil)
	}

	for _, num := range inputBitwise {
		yield(fmt.Sprintf("LN(%s)", num), nil)
	}
}

func FnLog(yield Query) {
	for _, num := range radianInputs {
		yield(fmt.Sprintf("LOG(%s)", num), nil)
	}

	for _, num := range inputBitwise {
		yield(fmt.Sprintf("LOG(%s)", num), nil)
	}

	for _, num1 := range radianInputs {
		for _, num2 := range radianInputs {
			yield(fmt.Sprintf("LOG(%s, %s)", num1, num2), nil)
		}
		for _, num2 := range inputBitwise {
			yield(fmt.Sprintf("LOG(%s, %s)", num1, num2), nil)
		}
	}

	for _, num1 := range inputBitwise {
		for _, num2 := range radianInputs {
			yield(fmt.Sprintf("LOG(%s, %s)", num1, num2), nil)
		}
		for _, num2 := range inputBitwise {
			yield(fmt.Sprintf("LOG(%s, %s)", num1, num2), nil)
		}
	}
}

func FnLog10(yield Query) {
	for _, num := range radianInputs {
		yield(fmt.Sprintf("LOG10(%s)", num), nil)
	}

	for _, num := range inputBitwise {
		yield(fmt.Sprintf("LOG10(%s)", num), nil)
	}
}

func FnMod(yield Query) {
	for _, num1 := range radianInputs {
		for _, num2 := range radianInputs {
			yield(fmt.Sprintf("MOD(%s, %s)", num1, num2), nil)
		}
		for _, num2 := range inputBitwise {
			yield(fmt.Sprintf("MOD(%s, %s)", num1, num2), nil)
		}
	}

	for _, num1 := range inputBitwise {
		for _, num2 := range radianInputs {
			yield(fmt.Sprintf("MOD(%s, %s)", num1, num2), nil)
		}
		for _, num2 := range inputBitwise {
			yield(fmt.Sprintf("MOD(%s, %s)", num1, num2), nil)
		}
	}
}

func FnLog2(yield Query) {
	for _, num := range radianInputs {
		yield(fmt.Sprintf("LOG2(%s)", num), nil)
	}

	for _, num := range inputBitwise {
		yield(fmt.Sprintf("LOG2(%s)", num), nil)
	}
}

func FnPow(yield Query) {
	for _, num1 := range radianInputs {
		for _, num2 := range radianInputs {
			yield(fmt.Sprintf("POW(%s, %s)", num1, num2), nil)
			yield(fmt.Sprintf("POWER(%s, %s)", num1, num2), nil)
		}
		for _, num2 := range inputBitwise {
			yield(fmt.Sprintf("POW(%s, %s)", num1, num2), nil)
			yield(fmt.Sprintf("POWER(%s, %s)", num1, num2), nil)
		}
	}

	for _, num1 := range inputBitwise {
		for _, num2 := range radianInputs {
			yield(fmt.Sprintf("POW(%s, %s)", num1, num2), nil)
			yield(fmt.Sprintf("POWER(%s, %s)", num1, num2), nil)
		}
		for _, num2 := range inputBitwise {
			yield(fmt.Sprintf("POW(%s, %s)", num1, num2), nil)
			yield(fmt.Sprintf("POWER(%s, %s)", num1, num2), nil)
		}
	}
}

func FnSign(yield Query) {
	for _, num := range radianInputs {
		yield(fmt.Sprintf("SIGN(%s)", num), nil)
	}

	for _, num := range inputBitwise {
		yield(fmt.Sprintf("SIGN(%s)", num), nil)
	}
}

func FnSqrt(yield Query) {
	for _, num := range radianInputs {
		yield(fmt.Sprintf("SQRT(%s)", num), nil)
	}

	for _, num := range inputBitwise {
		yield(fmt.Sprintf("SQRT(%s)", num), nil)
	}
}

func FnRound(yield Query) {
	for _, num := range radianInputs {
		yield(fmt.Sprintf("ROUND(%s)", num), nil)
	}

	for _, num := range inputBitwise {
		yield(fmt.Sprintf("ROUND(%s)", num), nil)
	}

	for _, num1 := range radianInputs {
		for _, num2 := range radianInputs {
			yield(fmt.Sprintf("ROUND(%s, %s)", num1, num2), nil)
		}
		for _, num2 := range inputBitwise {
			yield(fmt.Sprintf("ROUND(%s, %s)", num1, num2), nil)
		}
	}

	for _, num1 := range inputBitwise {
		for _, num2 := range radianInputs {
			yield(fmt.Sprintf("ROUND(%s, %s)", num1, num2), nil)
		}
		for _, num2 := range inputBitwise {
			yield(fmt.Sprintf("ROUND(%s, %s)", num1, num2), nil)
		}
	}
}

func FnTruncate(yield Query) {
	for _, num1 := range radianInputs {
		for _, num2 := range radianInputs {
			yield(fmt.Sprintf("TRUNCATE(%s, %s)", num1, num2), nil)
		}
		for _, num2 := range inputBitwise {
			yield(fmt.Sprintf("TRUNCATE(%s, %s)", num1, num2), nil)
		}
	}

	for _, num1 := range inputBitwise {
		for _, num2 := range radianInputs {
			yield(fmt.Sprintf("TRUNCATE(%s, %s)", num1, num2), nil)
		}
		for _, num2 := range inputBitwise {
			yield(fmt.Sprintf("TRUNCATE(%s, %s)", num1, num2), nil)
		}
	}
}

func FnCrc32(yield Query) {
	for _, num := range radianInputs {
		yield(fmt.Sprintf("CRC32(%s)", num), nil)
	}

	for _, num := range inputBitwise {
		yield(fmt.Sprintf("CRC32(%s)", num), nil)
	}

	for _, num := range inputConversions {
		yield(fmt.Sprintf("CRC32(%s)", num), nil)
	}
}

func FnConv(yield Query) {
	for _, num1 := range radianInputs {
		for _, num2 := range radianInputs {
			for _, num3 := range radianInputs {
				yield(fmt.Sprintf("CONV(%s, %s, %s)", num1, num2, num3), nil)
			}
			for _, num3 := range inputBitwise {
				yield(fmt.Sprintf("CONV(%s, %s, %s)", num1, num2, num3), nil)
			}
		}
	}

	for _, num1 := range radianInputs {
		for _, num2 := range inputBitwise {
			for _, num3 := range radianInputs {
				yield(fmt.Sprintf("CONV(%s, %s, %s)", num1, num2, num3), nil)
			}
			for _, num3 := range inputBitwise {
				yield(fmt.Sprintf("CONV(%s, %s, %s)", num1, num2, num3), nil)
			}
		}
	}

	for _, num1 := range inputBitwise {
		for _, num2 := range inputBitwise {
			for _, num3 := range radianInputs {
				yield(fmt.Sprintf("CONV(%s, %s, %s)", num1, num2, num3), nil)
			}
			for _, num3 := range inputBitwise {
				yield(fmt.Sprintf("CONV(%s, %s, %s)", num1, num2, num3), nil)
			}
		}
	}
}

func FnMD5(yield Query) {
	for _, num := range radianInputs {
		yield(fmt.Sprintf("MD5(%s)", num), nil)
	}

	for _, num := range inputBitwise {
		yield(fmt.Sprintf("MD5(%s)", num), nil)
	}

	for _, num := range inputConversions {
		yield(fmt.Sprintf("MD5(%s)", num), nil)
	}
}

func FnSHA1(yield Query) {
	for _, num := range radianInputs {
		yield(fmt.Sprintf("SHA1(%s)", num), nil)
		yield(fmt.Sprintf("SHA(%s)", num), nil)
	}

	for _, num := range inputBitwise {
		yield(fmt.Sprintf("SHA1(%s)", num), nil)
		yield(fmt.Sprintf("SHA(%s)", num), nil)
	}

	for _, num := range inputConversions {
		yield(fmt.Sprintf("SHA1(%s)", num), nil)
		yield(fmt.Sprintf("SHA(%s)", num), nil)
	}
}

func FnSHA2(yield Query) {
	bitLengths := []string{"0", "224", "256", "384", "512", "1", "0.1", "256.1e0", "1-1", "128+128"}
	for _, bits := range bitLengths {
		for _, num := range radianInputs {
			yield(fmt.Sprintf("SHA2(%s, %s)", num, bits), nil)
		}

		for _, num := range inputBitwise {
			yield(fmt.Sprintf("SHA2(%s, %s)", num, bits), nil)
		}

		for _, num := range inputConversions {
			yield(fmt.Sprintf("SHA2(%s, %s)", num, bits), nil)
		}
	}
}

func FnRandomBytes(yield Query) {
	for _, num := range radianInputs {
		yield(fmt.Sprintf("LENGTH(RANDOM_BYTES(%s))", num), nil)
		yield(fmt.Sprintf("COLLATION(RANDOM_BYTES(%s))", num), nil)
	}

	for _, num := range inputBitwise {
		yield(fmt.Sprintf("LENGTH(RANDOM_BYTES(%s))", num), nil)
		yield(fmt.Sprintf("COLLATION(RANDOM_BYTES(%s))", num), nil)
	}
}

func CaseExprWithValue(yield Query) {
	var elements []string
	elements = append(elements, inputBitwise...)
	elements = append(elements, inputComparisonElement...)

	for _, cmpbase := range elements {
		for _, val1 := range elements {
			if !(bugs{}).CanCompare(cmpbase, val1) {
				continue
			}
			yield(fmt.Sprintf("case %s when %s then 1 else 0 end", cmpbase, val1), nil)
		}
	}
}

func If(yield Query) {
	var elements []string
	elements = append(elements, inputBitwise...)
	elements = append(elements, inputComparisonElement...)

	for _, cmpbase := range elements {
		for _, val1 := range elements {
			for _, val2 := range elements {
				yield(fmt.Sprintf("if(%s, %s, %s)", cmpbase, val1, val2), nil)
			}
		}
	}
}

func Base64(yield Query) {
	var inputs = []string{
		`'bGlnaHQgdw=='`,
		`'bGlnaHQgd28='`,
		`'bGlnaHQgd29y'`,
		// MySQL trims whitespace
		`'  \t\r\n  bGlnaHQgd28=  \n \t '`,
	}

	inputs = append(inputs, inputConversions...)
	for _, input := range inputConversions {
		inputs = append(inputs, "'"+base64.StdEncoding.EncodeToString([]byte(input))+"'")
	}

	for _, lhs := range inputs {
		yield(fmt.Sprintf("FROM_BASE64(%s)", lhs), nil)
		yield(fmt.Sprintf("TO_BASE64(%s)", lhs), nil)
	}
}

func Conversion(yield Query) {
	for _, lhs := range inputConversions {
		for _, rhs := range inputConversionTypes {
			yield(fmt.Sprintf("CAST(%s AS %s)", lhs, rhs), nil)
			yield(fmt.Sprintf("CONVERT(%s, %s)", lhs, rhs), nil)
			yield(fmt.Sprintf("CAST(CAST(%s AS JSON) AS %s)", lhs, rhs), nil)
		}
	}
}

func LargeDecimals(yield Query) {
	var largepi = inputPi + inputPi

	for pos := 0; pos < len(largepi); pos++ {
		yield(fmt.Sprintf("%s.%s", largepi[:pos], largepi[pos:]), nil)
		yield(fmt.Sprintf("-%s.%s", largepi[:pos], largepi[pos:]), nil)
	}
}

func LargeIntegers(yield Query) {
	var largepi = inputPi + inputPi

	for pos := 1; pos < len(largepi); pos++ {
		yield(largepi[:pos], nil)
		yield(fmt.Sprintf("-%s", largepi[:pos]), nil)
	}
}

func DecimalClamping(yield Query) {
	for pos := 0; pos < len(inputPi); pos++ {
		for m := 0; m < min(len(inputPi), 67); m += 2 {
			for d := 0; d <= min(m, 33); d += 2 {
				yield(fmt.Sprintf("CAST(%s.%s AS DECIMAL(%d, %d))", inputPi[:pos], inputPi[pos:], m, d), nil)
			}
		}
	}
}

func BitwiseOperatorsUnary(yield Query) {
	for _, op := range []string{"~", "BIT_COUNT"} {
		for _, rhs := range inputBitwise {
			yield(fmt.Sprintf("%s(%s)", op, rhs), nil)
		}
	}
}

func BitwiseOperators(yield Query) {
	for _, op := range []string{"&", "|", "^", "<<", ">>"} {
		for _, lhs := range inputBitwise {
			for _, rhs := range inputBitwise {
				yield(fmt.Sprintf("%s %s %s", lhs, op, rhs), nil)
			}
		}

		for _, lhs := range inputConversions {
			for _, rhs := range inputConversions {
				yield(fmt.Sprintf("%s %s %s", lhs, op, rhs), nil)
			}
		}
	}
}

func WeightString(yield Query) {
	var inputs = []string{
		`'foobar'`, `_latin1 'foobar'`,
		`'foobar' as char(12)`, `'foobar' as char(3)`, `'foobar' as binary(12)`, `'foobar' as binary(3)`,
		`'foobar' collate utf8mb4_bin as char(12)`, `'foobar' collate utf8mb4_bin as char(3)`,
		`'foobar' collate binary as char(12)`, `'foobar' collate binary as char(3)`,
		`_latin1 'foobar' as char(12)`, `_latin1 'foobar' as binary(12)`,
		`_binary 'foobar' as char(12)`, `_binary 'foobar' as binary(12)`,
		`1`, `-1`, `9223372036854775807`, `18446744073709551615`, `-9223372036854775808`,
		`1 as char(1)`, `-1 as char(1)`, `9223372036854775807 as char(1)`, `18446744073709551615 as char(1)`, `-9223372036854775808 as char(1)`,
		`1 as char(32)`, `-1 as char(32)`, `9223372036854775807 as char(32)`, `18446744073709551615 as char(32)`, `-9223372036854775808 as char(32)`,
		`1 as binary(1)`, `-1 as binary(1)`, `9223372036854775807 as binary(1)`, `18446744073709551615 as binary(1)`, `-9223372036854775808 as binary(1)`,
		`1 as binary(32)`, `-1 as binary(32)`, `9223372036854775807 as binary(32)`, `18446744073709551615 as binary(32)`, `-9223372036854775808 as binary(32)`,
		`1234.0`, `12340e0`,
		`0x1234`, `0x1234 as char(12)`, `0x1234 as char(2)`,
		`date'2000-01-01'`, `date'2000-01-01' as char(12)`, `date'2000-01-01' as char(2)`, `date'2000-01-01' as binary(12)`, `date'2000-01-01' as binary(2)`,
		`timestamp'2000-01-01 11:22:33'`, `timestamp'2000-01-01 11:22:33' as char(12)`, `timestamp'2000-01-01 11:22:33' as char(2)`, `timestamp'2000-01-01 11:22:33' as binary(12)`, `timestamp'2000-01-01 11:22:33' as binary(2)`,
		`timestamp'2000-01-01 11:22:33.123456'`, `timestamp'2000-01-01 11:22:33.123456' as char(12)`, `timestamp'2000-01-01 11:22:33.123456' as char(2)`, `timestamp'2000-01-01 11:22:33.123456' as binary(12)`, `timestamp'2000-01-01 11:22:33.123456' as binary(2)`,
		`time'-11:22:33'`, `time'-11:22:33' as char(12)`, `time'-11:22:33' as char(2)`, `time'-11:22:33' as binary(12)`, `time'-11:22:33' as binary(2)`,
		`time'11:22:33'`, `time'11:22:33' as char(12)`, `time'11:22:33' as char(2)`, `time'11:22:33' as binary(12)`, `time'11:22:33' as binary(2)`,
		`time'101:22:33'`, `time'101:22:33' as char(12)`, `time'101:22:33' as char(2)`, `time'101:22:33' as binary(12)`, `time'101:22:33' as binary(2)`,
		"cast(0 as json)", "cast(1 as json)",
		"cast(true as json)", "cast(false as json)",
		"cast('{}' as json)", "cast('[]' as json)",
		"cast('null' as json)", "cast('true' as json)", "cast('false' as json)",
		"cast('1' as json)", "cast('2' as json)", "cast('1.1' as json)", "cast('-1.1' as json)",
		"cast('9223372036854775807' as json)", "cast('18446744073709551615' as json)",
		// JSON strings
		"cast('\"foo\"' as json)", "cast('\"bar\"' as json)", "cast('invalid' as json)",
		// JSON binary values
		"cast(_binary' \"foo\"' as json)", "cast(_binary '\"bar\"' as json)",
		"cast(0xFF666F6F626172FF as json)", "cast(0x666F6F626172FF as json)",
		"cast(0b01 as json)", "cast(0b001 as json)",
		// JSON arrays
		"cast('[\"a\"]' as json)", "cast('[\"ab\"]' as json)",
		"cast('[\"ab\", \"cd\", \"ef\"]' as json)", "cast('[\"ab\", \"ef\"]' as json)",
		// JSON objects
		"cast('{\"a\": 1, \"b\": 2}' as json)", "cast('{\"b\": 2, \"a\": 1}' as json)",
		"cast('{\"c\": 1, \"b\": 2}' as json)", "cast('{\"b\": 2, \"c\": 1}' as json)",
		"cast(' \"b\": 2}' as json)", "cast('\"a\": 1' as json)",
		// JSON date, datetime & time
		"cast(date '2000-01-01' as json)", "cast(date '2000-01-02' as json)",
		"cast(timestamp '2000-01-01 12:34:58' as json)",
		"cast(time '12:34:56' as json)", "cast(time '12:34:58' as json)", "cast(time '5 12:34:58' as json)",
	}

	for _, i := range inputs {
		yield(fmt.Sprintf("WEIGHT_STRING(%s)", i), nil)
	}
}

func FloatFormatting(yield Query) {
	var floats = []string{
		`18446744073709551615`,
		`9223372036854775807`,
		`0xff`, `0xffff`, `0xffffffff`,
		`0xffffffffffffffff`,
		`0xfffffffffffffffe`,
		`0xffffffffffffffff0`,
		`0x1fffffffffffffff`,
		"18446744073709540000e0",
	}

	for _, f := range floats {
		yield(fmt.Sprintf("%s + 0.0e0", f), nil)
		yield(fmt.Sprintf("-%s", f), nil)
	}

	for i := 0; i < 64; i++ {
		v := uint64(1) << i
		yield(fmt.Sprintf("%d + 0.0e0", v), nil)
		yield(fmt.Sprintf("%d + 0.0e0", v+1), nil)
		yield(fmt.Sprintf("%d + 0.0e0", ^v), nil)
		yield(fmt.Sprintf("-%de0", v), nil)
		yield(fmt.Sprintf("-%de0", v+1), nil)
		yield(fmt.Sprintf("-%de0", ^v), nil)
	}
}

func UnderscoreAndPercentage(yield Query) {
	var queries = []string{
		`'pokemon' LIKE 'poke%'`,
		`'pokemon' LIKE 'poke\%'`,
		`'poke%mon' LIKE 'poke\%mon'`,
		`'pokemon' LIKE 'poke\%mon'`,
		`'poke%mon' = 'poke%mon'`,
		`'poke\%mon' = 'poke%mon'`,
		`'poke%mon' = 'poke\%mon'`,
		`'poke\%mon' = 'poke\%mon'`,
		`'pokemon' LIKE 'poke_on'`,
		`'pokemon' LIKE 'poke\_on'`,
		`'poke_mon' LIKE 'poke\_mon'`,
		`'pokemon' LIKE 'poke\_mon'`,
		`'poke_mon' = 'poke_mon'`,
		`'poke\_mon' = 'poke_mon'`,
		`'poke_mon' = 'poke\_mon'`,
		`'poke\_mon' = 'poke\_mon'`,
	}
	for _, query := range queries {
		yield(query, nil)
	}
}

func Types(yield Query) {
	var queries = []string{
		"1 > 3",
		"3 > 1",
		"-1 > -1",
		"1 = 1",
		"-1 = 1",
		"1 IN (1, -2, 3)",
		"1 LIKE 1",
		"-1 LIKE -1",
		"-1 LIKE 1",
		`"foo" IN ("bar", "FOO", "baz")`,
		`'pokemon' LIKE 'poke%'`,
		`(1, 2) = (1, 2)`,
		`1 = 'sad'`,
		`(1, 2) = (1, 3)`,
		`LEAST(0,0.0)`,
		`LEAST(0,1,0.0)`,
		`LEAST(0.0,0)`,
		`LEAST(0, 8446744073709551614)`,
		`"foobar"`,
		`X'444444'`,
		`_binary "foobar"`,
		`-0x0`,
	}

	for _, query := range queries {
		yield(query, nil)
	}
}

func Arithmetic(yield Query) {
	operators := []string{"+", "-", "*", "/", "DIV", "%", "MOD"}

	for _, op := range operators {
		for _, lhs := range inputConversions {
			for _, rhs := range inputConversions {
				yield(fmt.Sprintf("%s %s %s", lhs, op, rhs), nil)
			}
		}

		for _, lhs := range inputBitwise {
			for _, rhs := range inputBitwise {
				yield(fmt.Sprintf("%s %s %s", lhs, op, rhs), nil)
			}
		}
	}
}

func HexArithmetic(yield Query) {
	var cases = []string{
		`0`, `1`, `1.0`, `0.0`, `1.0e0`, `0.0e0`,
		`X'00'`, `X'1234'`, `X'ff'`,
		`0x00`, `0x1`, `0x1234`,
		`0xff`, `0xffff`, `0xffffffff`, `0xffffffffffffffff`,
	}

	for _, lhs := range cases {
		for _, rhs := range cases {
			yield(fmt.Sprintf("%s + %s", lhs, rhs), nil)
			// compare with negative values too
			yield(fmt.Sprintf("-%s + -%s", lhs, rhs), nil)
		}
	}
}

func NumericTypes(yield Query) {
	var numbers = []string{
		`1234`, `-1234`,
		`18446744073709551614`,
		`18446744073709551615`, // MaxUint64
		`18446744073709551616`,
		`-18446744073709551614`,
		`-18446744073709551615`, // -MaxUint64
		`-18446744073709551616`,
		`9223372036854775805`,
		`9223372036854775806`,
		`9223372036854775807`, // MaxInt64
		`9223372036854775808`, // -MinInt64
		`9223372036854775809`,
		`-9223372036854775805`,
		`-9223372036854775806`,
		`-9223372036854775807`, // -MaxInt64
		`-9223372036854775808`, // MinInt64
		`-9223372036854775809`,
		`18446744073709540000e0`,
	}

	for _, rhs := range numbers {
		yield(rhs, nil)
	}
}

func NegateArithmetic(yield Query) {
	var cases = []string{
		`0`, `1`, `1.0`, `0.0`, `1.0e0`, `0.0e0`,
		`X'00'`, `X'1234'`, `X'ff'`,
		`0x00`, `0x1`, `0x1234`,
		`0xff`, `0xffff`, `0xffffffff`, `0xffffffffffffffff`,
		strconv.FormatUint(math.MaxUint64, 10),
		strconv.FormatUint(math.MaxInt64, 10),
		strconv.FormatInt(math.MinInt64, 10),
		`'foobar'`, `'FOOBAR'`,
	}

	for _, rhs := range cases {
		yield(fmt.Sprintf("- %s", rhs), nil)
		yield(fmt.Sprintf("-%s", rhs), nil)
	}

	for _, rhs := range inputConversions {
		yield(fmt.Sprintf("- %s", rhs), nil)
		yield(fmt.Sprintf("-%s", rhs), nil)
	}
}

func CollationOperations(yield Query) {
	var cases = []string{
		"COLLATION('foobar')",
		"COLLATION(_latin1 'foobar')",
		"COLLATION(_utf8mb4 'foobar' COLLATE utf8mb4_general_ci)",
		"COLLATION('foobar' COLLATE utf8mb4_general_ci)",
		"COLLATION(_latin1 'foobar' COLLATE utf8mb4_general_ci)",
	}

	for _, expr := range cases {
		yield(expr, nil)
	}
}

func LikeComparison(yield Query) {
	var left = []string{
		`'foobar'`, `'FOOBAR'`,
		`'1234'`, `1234`,
		`_utf8mb4 'foobar' COLLATE utf8mb4_0900_as_cs`,
		`_utf8mb4 'FOOBAR' COLLATE utf8mb4_0900_as_cs`,
	}
	var right = append([]string{
		`'foo%'`, `'FOO%'`, `'foo_ar'`, `'FOO_AR'`,
		`'12%'`, `'12_4'`,
		`_utf8mb4 'foo%' COLLATE utf8mb4_0900_as_cs`,
		`_utf8mb4 'FOO%' COLLATE utf8mb4_0900_as_cs`,
		`_utf8mb4 'foo_ar' COLLATE utf8mb4_0900_as_cs`,
		`_utf8mb4 'FOO_AR' COLLATE utf8mb4_0900_as_cs`,
	}, left...)

	for _, lhs := range left {
		for _, rhs := range right {
			yield(fmt.Sprintf("%s LIKE %s", lhs, rhs), nil)
		}
	}
}

func StrcmpComparison(yield Query) {
	inputs := append([]string{
		`'foobar'`, `'FOOBAR'`,
		`'1234'`, `1234`,
		`_utf8mb4 'foobar' COLLATE utf8mb4_0900_as_cs`,
		`_utf8mb4 'FOOBAR' COLLATE utf8mb4_0900_as_cs`,
		`_utf8mb4 'foobar' COLLATE utf8mb4_0900_as_ci`,
		`_utf8mb4 'FOOBAR' COLLATE utf8mb4_0900_as_ci`,
		`'foo%'`, `'FOO%'`, `'foo_ar'`, `'FOO_AR'`,
		`'12%'`, `'12_4'`, `'12x4'`, `'12$4'`,
		`_utf8mb4 '12_4' COLLATE utf8mb4_0900_as_cs`,
		`_utf8mb4 '12_4' COLLATE utf8mb4_0900_ai_ci`,
		`_utf8mb4 '12x4' COLLATE utf8mb4_0900_as_cs`,
		`_utf8mb4 '12x4' COLLATE utf8mb4_0900_ai_ci`,
		`_utf8mb4 '12$4' COLLATE utf8mb4_0900_as_cs`,
		`_utf8mb4 '12$4' COLLATE utf8mb4_0900_ai_ci`,
		`_utf8mb4 'foo%' COLLATE utf8mb4_0900_as_cs`,
		`_utf8mb4 'FOO%' COLLATE utf8mb4_0900_as_cs`,
		`_utf8mb4 'foo_ar' COLLATE utf8mb4_0900_as_cs`,
		`_utf8mb4 'FOO_AR' COLLATE utf8mb4_0900_as_cs`,
		`_utf8mb4 'foo%' COLLATE utf8mb4_0900_as_ci`,
		`_utf8mb4 'FOO%' COLLATE utf8mb4_0900_as_ci`,
		`_utf8mb4 'foo_ar' COLLATE utf8mb4_0900_as_ci`,
		`_utf8mb4 'FOO_AR' COLLATE utf8mb4_0900_as_ci`,
	}, inputConversions...)

	for _, lhs := range inputs {
		for _, rhs := range inputs {
			yield(fmt.Sprintf("STRCMP(%s, %s)", lhs, rhs), nil)
		}
	}
}

func MultiComparisons(yield Query) {
	var numbers = []string{
		`0`, `-1`, `1`, `0.0`, `1.0`, `-1.0`, `1.0E0`, `-1.0E0`, `0.0E0`,
		strconv.FormatUint(math.MaxUint64, 10),
		strconv.FormatUint(math.MaxInt64, 10),
		strconv.FormatInt(math.MinInt64, 10),
		`CAST(0 AS UNSIGNED)`,
		`CAST(1 AS UNSIGNED)`,
		`CAST(2 AS UNSIGNED)`,
		`CAST(420 AS UNSIGNED)`,
		`'foobar'`, `'FOOBAR'`,
		`"0"`, `"-1"`, `"1"`,
		`_utf8mb4 'foobar'`, `_utf8mb4 'FOOBAR'`,
		`_binary '0'`, `_binary '-1'`, `_binary '1'`,
		`0x0`, `0x1`, `-0x0`, `-0x1`,
		"_utf8mb4 'Abc' COLLATE utf8mb4_0900_as_ci",
		"_utf8mb4 'aBC' COLLATE utf8mb4_0900_as_ci",
		"_utf8mb4 'ǍḄÇ' COLLATE utf8mb4_0900_as_ci",
		"_utf8mb4 'ÁḆĈ' COLLATE utf8mb4_0900_as_ci",
		"_utf8mb4 '\uA73A' COLLATE utf8mb4_0900_as_ci",
		"_utf8mb4 '\uA738' COLLATE utf8mb4_0900_as_ci",
		"_utf8mb4 '\uAC00' COLLATE utf8mb4_0900_as_ci",
		"_utf8mb4 '\u326E' COLLATE utf8mb4_0900_as_ci",
		"_utf8mb4 'の東京ノ' COLLATE utf8mb4_0900_as_cs",
		"_utf8mb4 'ノ東京の' COLLATE utf8mb4_0900_as_cs",
		"_utf8mb4 'の東京ノ' COLLATE utf8mb4_ja_0900_as_cs",
		"_utf8mb4 'ノ東京の' COLLATE utf8mb4_ja_0900_as_cs",
		"_utf8mb4 'の東京ノ' COLLATE utf8mb4_ja_0900_as_cs_ks",
		"_utf8mb4 'ノ東京の' COLLATE utf8mb4_ja_0900_as_cs_ks",
	}

	for _, method := range []string{"LEAST", "GREATEST"} {
		genSubsets(numbers, 2, func(arg []string) {
			yield(fmt.Sprintf("%s(%s, %s)", method, arg[0], arg[1]), nil)
			yield(fmt.Sprintf("%s(%s, %s)", method, arg[1], arg[0]), nil)
		})

		genSubsets(numbers, 3, func(arg []string) {
			yield(fmt.Sprintf("%s(%s, %s, %s)", method, arg[0], arg[1], arg[2]), nil)
			yield(fmt.Sprintf("%s(%s, %s, %s)", method, arg[2], arg[1], arg[0]), nil)
		})
	}
}

func IntervalStatement(yield Query) {
	inputs := []string{
		"-1", "0", "1", "2", "3", "0xFF", "1.1", "1.9", "1.1e0", "1.9e0",
		strconv.FormatUint(math.MaxUint64, 10),
		strconv.FormatUint(math.MaxInt64, 10),
		strconv.FormatUint(math.MaxInt64+1, 10),
		strconv.FormatInt(math.MinInt64, 10),
		"18446744073709551616",
		"-9223372036854775809",
		`"foobar"`, "NULL", "cast('invalid' as json)",
	}
	for _, base := range inputs {
		for _, arg1 := range inputs {
			for _, arg2 := range inputs {
				for _, arg3 := range inputs {
					yield(fmt.Sprintf("INTERVAL(%s, %s, %s, %s)", base, arg1, arg2, arg3), nil)
				}
			}
		}
	}
}

func IsStatement(yield Query) {
	var left = []string{
		"NULL", "TRUE", "FALSE",
		`1`, `0`, `1.0`, `0.0`, `-1`, `666`,
		`"1"`, `"0"`, `"1.0"`, `"0.0"`, `"-1"`, `"666"`,
		`"POTATO"`, `""`, `" "`, `"    "`,
	}
	var right = []string{
		"NULL",
		"NOT NULL",
		"TRUE",
		"NOT TRUE",
		"FALSE",
		"NOT FALSE",
	}

	for _, l := range left {
		for _, r := range right {
			yield(fmt.Sprintf("%s IS %s", l, r), nil)
		}
	}
}

func NotStatement(yield Query) {
	var ops = []string{"NOT", "!"}
	for _, op := range ops {
		for _, i := range inputConversions {
			yield(fmt.Sprintf("%s %s", op, i), nil)
		}
	}
}

func LogicalStatement(yield Query) {
	var ops = []string{"AND", "&&", "OR", "||", "XOR"}
	for _, op := range ops {
		for _, l := range inputConversions {
			for _, r := range inputConversions {
				yield(fmt.Sprintf("%s %s %s", l, op, r), nil)
			}
		}
	}
}

func TupleComparisons(yield Query) {
	var elems = []string{"NULL", "-1", "0", "1"}
	var operators = []string{"=", "!=", "<=>", "<", "<=", ">", ">="}

	var tuples []string
	perm(elems, func(t []string) {
		tuples = append(tuples, "("+strings.Join(t, ", ")+")")
	})

	for _, op := range operators {
		for i := 0; i < len(tuples); i++ {
			for j := 0; j < len(tuples); j++ {
				yield(fmt.Sprintf("%s %s %s", tuples[i], op, tuples[j]), nil)
			}
		}
	}
}

func Comparisons(yield Query) {
	var operators = []string{"=", "!=", "<=>", "<", "<=", ">", ">="}
	for _, op := range operators {
		for _, l := range inputComparisonElement {
			for _, r := range inputComparisonElement {
				yield(fmt.Sprintf("%s %s %s", l, op, r), nil)
			}
		}

		for _, l := range inputConversions {
			for _, r := range inputConversions {
				yield(fmt.Sprintf("%s %s %s", l, op, r), nil)
			}
		}
	}
}

func JSONExtract(yield Query) {
	var cases = []struct {
		Operator string
		Path     string
	}{
		{Operator: `->>`, Path: "$**.b"},
		{Operator: `->>`, Path: "$.c"},
		{Operator: `->>`, Path: "$.b[1].c"},
		{Operator: `->`, Path: "$.b[1].c"},
		{Operator: `->>`, Path: "$.b[1]"},
		{Operator: `->>`, Path: "$[0][0]"},
		{Operator: `->>`, Path: "$**[0]"},
		{Operator: `->>`, Path: "$.a[0]"},
		{Operator: `->>`, Path: "$[0].a[0]"},
		{Operator: `->>`, Path: "$**.a"},
		{Operator: `->>`, Path: "$[0][0][0].a"},
		{Operator: `->>`, Path: "$[*].b"},
		{Operator: `->>`, Path: "$[*].a"},
	}

	var rows = []sqltypes.Value{
		mustJSON(`[ { "a": 1 }, { "a": 2 } ]`),
		mustJSON(`{ "a" : "foo", "b" : [ true, { "c" : 123, "c" : 456 } ] }`),
		mustJSON(`{ "a" : "foo", "b" : [ true, { "c" : "123" } ] }`),
		mustJSON(`{ "a" : "foo", "b" : [ true, { "c" : 123 } ] }`),
	}

	for _, tc := range cases {
		expr0 := fmt.Sprintf("column0%s'%s'", tc.Operator, tc.Path)
		expr1 := fmt.Sprintf("cast(json_unquote(json_extract(column0, '%s')) as char)", tc.Path)
		expr2 := fmt.Sprintf("cast(%s as char) <=> %s", expr0, expr1)

		for _, row := range rows {
			yield(expr0, []sqltypes.Value{row})
			yield(expr1, []sqltypes.Value{row})
			yield(expr2, []sqltypes.Value{row})
		}
	}
}

var JSONExtract_Schema = []*querypb.Field{
	{
		Name:       "column0",
		Type:       sqltypes.TypeJSON,
		ColumnType: "JSON",
	},
}

func FnLower(yield Query) {
	for _, str := range inputStrings {
		yield(fmt.Sprintf("LOWER(%s)", str), nil)
		yield(fmt.Sprintf("LCASE(%s)", str), nil)
	}
}

func FnUpper(yield Query) {
	for _, str := range inputStrings {
		yield(fmt.Sprintf("UPPER(%s)", str), nil)
		yield(fmt.Sprintf("UCASE(%s)", str), nil)
	}
}

func FnCharLength(yield Query) {
	for _, str := range inputStrings {
		yield(fmt.Sprintf("CHAR_LENGTH(%s)", str), nil)
		yield(fmt.Sprintf("CHARACTER_LENGTH(%s)", str), nil)
	}
}

func FnLength(yield Query) {
	for _, str := range inputStrings {
		yield(fmt.Sprintf("LENGTH(%s)", str), nil)
		yield(fmt.Sprintf("OCTET_LENGTH(%s)", str), nil)
	}
}

func FnBitLength(yield Query) {
	for _, str := range inputStrings {
		yield(fmt.Sprintf("BIT_LENGTH(%s)", str), nil)
	}
}

func FnAscii(yield Query) {
	for _, str := range inputStrings {
		yield(fmt.Sprintf("ASCII(%s)", str), nil)
	}
}

func FnOrd(yield Query) {
	for _, str := range inputStrings {
		yield(fmt.Sprintf("ORD(%s)", str), nil)
	}
}

func FnRepeat(yield Query) {
	counts := []string{"-1", "1.9", "3", "1073741825", "'1.9'"}
	for _, str := range inputStrings {
		for _, cnt := range counts {
			yield(fmt.Sprintf("REPEAT(%s, %s)", str, cnt), nil)
		}
	}
}

func FnLeft(yield Query) {
	counts := []string{"-1", "1.9", "3", "10", "'1.9'"}
	for _, str := range inputStrings {
		for _, cnt := range counts {
			yield(fmt.Sprintf("LEFT(%s, %s)", str, cnt), nil)
		}
	}
}

func FnLpad(yield Query) {
	counts := []string{"-1", "1.9", "3", "10", "'1.9'"}
	for _, str := range inputStrings {
		for _, cnt := range counts {
			for _, pad := range inputStrings {
				yield(fmt.Sprintf("LPAD(%s, %s, %s)", str, cnt, pad), nil)
			}
		}
	}
}

func FnRight(yield Query) {
	counts := []string{"-1", "1.9", "3", "10", "'1.9'"}
	for _, str := range inputStrings {
		for _, cnt := range counts {
			yield(fmt.Sprintf("RIGHT(%s, %s)", str, cnt), nil)
		}
	}
}

func FnRpad(yield Query) {
	counts := []string{"-1", "1.9", "3", "10", "'1.9'"}
	for _, str := range inputStrings {
		for _, cnt := range counts {
			for _, pad := range inputStrings {
				yield(fmt.Sprintf("RPAD(%s, %s, %s)", str, cnt, pad), nil)
			}
		}
	}
}

func FnLTrim(yield Query) {
	for _, str := range inputTrimStrings {
		yield(fmt.Sprintf("LTRIM(%s)", str), nil)
	}
}

func FnRTrim(yield Query) {
	for _, str := range inputTrimStrings {
		yield(fmt.Sprintf("RTRIM(%s)", str), nil)
	}
}

func FnTrim(yield Query) {
	for _, str := range inputTrimStrings {
		yield(fmt.Sprintf("TRIM(%s)", str), nil)
	}

	modes := []string{"LEADING", "TRAILING", "BOTH"}
	for _, str := range inputTrimStrings {
		for _, mode := range modes {
			yield(fmt.Sprintf("TRIM(%s FROM %s)", mode, str), nil)
		}
	}

	for _, str := range inputTrimStrings {
		for _, pat := range inputTrimStrings {
			yield(fmt.Sprintf("TRIM(%s FROM %s)", pat, str), nil)
			for _, mode := range modes {
				yield(fmt.Sprintf("TRIM(%s %s FROM %s)", mode, pat, str), nil)
			}
		}
	}
}

func FnSubstr(yield Query) {
	mysqlDocSamples := []string{
		`SUBSTRING('Quadratically',5)`,
		`SUBSTRING('foobarbar' FROM 4)`,
		`SUBSTRING('Quadratically',5,6)`,
		`SUBSTRING('Sakila', -3)`,
		`SUBSTRING('Sakila', -5, 3)`,
		`SUBSTRING('Sakila' FROM -4 FOR 2)`,
		`SUBSTR('Quadratically',5)`,
		`SUBSTR('foobarbar' FROM 4)`,
		`SUBSTR('Quadratically',5,6)`,
		`SUBSTR('Sakila', -3)`,
		`SUBSTR('Sakila', -5, 3)`,
		`SUBSTR('Sakila' FROM -4 FOR 2)`,
		`MID('Quadratically',5,6)`,
		`MID('Sakila', -5, 3)`,
	}

	for _, q := range mysqlDocSamples {
		yield(q, nil)
	}

	for _, str := range inputStrings {
		for _, i := range radianInputs {
			yield(fmt.Sprintf("SUBSTRING(%s, %s)", str, i), nil)

			for _, j := range radianInputs {
				yield(fmt.Sprintf("SUBSTRING(%s, %s, %s)", str, i, j), nil)
			}
		}
	}
}

func FnConcat(yield Query) {
	for _, str := range inputStrings {
		yield(fmt.Sprintf("CONCAT(%s)", str), nil)
	}

	for _, str1 := range inputConversions {
		for _, str2 := range inputConversions {
			yield(fmt.Sprintf("CONCAT(%s, %s)", str1, str2), nil)
		}
	}

	for _, str1 := range inputStrings {
		for _, str2 := range inputStrings {
			for _, str3 := range inputStrings {
				yield(fmt.Sprintf("CONCAT(%s, %s, %s)", str1, str2, str3), nil)
			}
		}
	}
}

func FnConcatWs(yield Query) {
	for _, str := range inputStrings {
		yield(fmt.Sprintf("CONCAT_WS(%s, NULL)", str), nil)
	}

	for _, str1 := range inputConversions {
		for _, str2 := range inputStrings {
			for _, str3 := range inputStrings {
				yield(fmt.Sprintf("CONCAT_WS(%s, %s, %s)", str1, str2, str3), nil)
			}
		}
	}

	for _, str1 := range inputStrings {
		for _, str2 := range inputConversions {
			for _, str3 := range inputStrings {
				yield(fmt.Sprintf("CONCAT_WS(%s, %s, %s)", str1, str2, str3), nil)
			}
		}
	}

	for _, str1 := range inputStrings {
		for _, str2 := range inputStrings {
			for _, str3 := range inputConversions {
				yield(fmt.Sprintf("CONCAT_WS(%s, %s, %s)", str1, str2, str3), nil)
			}
		}
	}
}

func FnHex(yield Query) {
	for _, str := range inputStrings {
		yield(fmt.Sprintf("hex(%s)", str), nil)
	}

	for _, str := range inputConversions {
		yield(fmt.Sprintf("hex(%s)", str), nil)
	}

	for _, str := range inputBitwise {
		yield(fmt.Sprintf("hex(%s)", str), nil)
	}
}

func FnUnhex(yield Query) {
	var inputs = []string{
		`'f'`,
		`'fe'`,
		`'fea'`,
		`'666F6F626172'`,
		// MySQL trims whitespace
		`'  \t\r\n  4f  \n \t '`,
	}

	inputs = append(inputs, inputConversions...)
	for _, input := range inputConversions {
		inputs = append(inputs, "'"+hex.EncodeToString([]byte(input))+"'")
	}

	for _, lhs := range inputs {
		yield(fmt.Sprintf("UNHEX(%s)", lhs), nil)
	}
}

func InStatement(yield Query) {
	roots := append([]string(nil), inputBitwise...)
	roots = append(roots, inputComparisonElement...)

	genSubsets(roots, 3, func(inputs []string) {
		if !(bugs{}).CanCompare(inputs...) {
			return
		}
		yield(fmt.Sprintf("%s IN (%s, %s)", inputs[0], inputs[1], inputs[2]), nil)
		yield(fmt.Sprintf("%s IN (%s, %s)", inputs[2], inputs[1], inputs[0]), nil)
		yield(fmt.Sprintf("%s IN (%s, %s)", inputs[1], inputs[0], inputs[2]), nil)
		yield(fmt.Sprintf("%s IN (%s, %s, %s)", inputs[0], inputs[1], inputs[2], inputs[0]), nil)

		yield(fmt.Sprintf("%s NOT IN (%s, %s)", inputs[0], inputs[1], inputs[2]), nil)
		yield(fmt.Sprintf("%s NOT IN (%s, %s)", inputs[2], inputs[1], inputs[0]), nil)
		yield(fmt.Sprintf("%s NOT IN (%s, %s)", inputs[1], inputs[0], inputs[2]), nil)
		yield(fmt.Sprintf("%s NOT IN (%s, %s, %s)", inputs[0], inputs[1], inputs[2], inputs[0]), nil)
	})
}

func FnNow(yield Query) {
	fns := []string{
		"NOW()", "CURRENT_TIMESTAMP()", "CURRENT_TIMESTAMP",
		"NOW(1)", "CURRENT_TIMESTAMP(1)",
		"LOCALTIME()", "LOCALTIME", "LOCALTIMESTAMP()", "LOCALTIMESTAMP",
		"LOCALTIME(1)", "LOCALTIMESTAMP(1)",
		"UTC_TIMESTAMP()", "UTC_TIMESTAMP",
		"UTC_TIMESTAMP(1)",
		"CURDATE()", "CURRENT_DATE()", "CURRENT_DATE",
		"UTC_TIME()", "UTC_TIME",
		"UTC_DATE()", "UTC_DATE",
		"UTC_TIME(1)",
		"CURTIME()", "CURRENT_TIME()", "CURRENT_TIME",
		"CURTIME(1)", "CURRENT_TIME(1)",
		"SYSDATE()", "SYSDATE(1)",
		"NOW(1)", "NOW(2)", "NOW(3)", "NOW(4)", "NOW(5)",
		"SYSDATE(1)", "SYSDATE(2)", "SYSDATE(3)", "SYSDATE(4)", "SYSDATE(5)",
	}
	for _, fn := range fns {
		yield(fn, nil)
	}
}

func FnInfo(yield Query) {
	fns := []string{
		"USER()", "CURRENT_USER()", "CURRENT_USER",
		"SESSION_USER()", "SYSTEM_USER()",
		"DATABASE()", "SCHEMA()",
		"VERSION()",
	}
	for _, fn := range fns {
		yield(fn, nil)
	}
}

func FnDateFormat(yield Query) {
	var buf strings.Builder
	for _, f := range dateFormats {
		buf.WriteByte('%')
		buf.WriteByte(f.c)
		buf.WriteByte(' ')
	}
	format := buf.String()

	for _, d := range inputConversions {
		yield(fmt.Sprintf("DATE_FORMAT(%s, %q)", d, format), nil)
	}
}

func FnConvertTz(yield Query) {
	timezoneInputs := []string{
		"UTC",
		"GMT",
		"America/New_York",
		"America/Los_Angeles",
		"Europe/London",
		"Europe/Amsterdam",
		"+00:00",
		"-00:00",
		"+01:00",
		"-01:00",
		"+02:00",
		"-02:00",
		"+14:00",
		"-13:00",
		"bogus",
	}
	for _, num1 := range inputConversions {
		for _, tzFrom := range timezoneInputs {
			for _, tzTo := range timezoneInputs {
				q := fmt.Sprintf("CONVERT_TZ(%s, '%s', '%s')", num1, tzFrom, tzTo)
				yield(q, nil)
			}
		}
	}
}

func FnDate(yield Query) {
	for _, d := range inputConversions {
		yield(fmt.Sprintf("DATE(%s)", d), nil)
	}
}

func FnDayOfMonth(yield Query) {
	for _, d := range inputConversions {
		yield(fmt.Sprintf("DAYOFMONTH(%s)", d), nil)
		yield(fmt.Sprintf("DAY(%s)", d), nil)
	}
}

func FnDayOfWeek(yield Query) {
	for _, d := range inputConversions {
		yield(fmt.Sprintf("DAYOFWEEK(%s)", d), nil)
	}
}

func FnDayOfYear(yield Query) {
	for _, d := range inputConversions {
		yield(fmt.Sprintf("DAYOFYEAR(%s)", d), nil)
	}
}

func FnFromUnixtime(yield Query) {
	var buf strings.Builder
	for _, f := range dateFormats {
		buf.WriteByte('%')
		buf.WriteByte(f.c)
		buf.WriteByte(' ')
	}
	format := buf.String()

	for _, d := range inputConversions {
		yield(fmt.Sprintf("FROM_UNIXTIME(%s)", d), nil)
		yield(fmt.Sprintf("FROM_UNIXTIME(%s, %q)", d, format), nil)
	}
}

func FnHour(yield Query) {
	for _, d := range inputConversions {
		yield(fmt.Sprintf("HOUR(%s)", d), nil)
	}
}

func FnMakedate(yield Query) {
	for _, y := range inputConversions {
		for _, d := range inputConversions {
			yield(fmt.Sprintf("MAKEDATE(%s, %s)", y, d), nil)
		}
	}
}

func FnMaketime(yield Query) {
	// Don't use inputConversions for minutes as those are simplest
	// and otherwise we explode in test runtime.
	minutes := []string{
		"''", "0", "'3'", "59", "60", "0xFF666F6F626172FF", "18446744073709551615",
	}
	for _, h := range inputConversions {
		for _, m := range minutes {
			for _, s := range inputConversions {
				yield(fmt.Sprintf("MAKETIME(%s, %s, %s)", h, m, s), nil)
			}
		}
	}
}

func FnMicroSecond(yield Query) {
	for _, d := range inputConversions {
		yield(fmt.Sprintf("MICROSECOND(%s)", d), nil)
	}
}

func FnMinute(yield Query) {
	for _, d := range inputConversions {
		yield(fmt.Sprintf("MINUTE(%s)", d), nil)
	}
}

func FnMonth(yield Query) {
	for _, d := range inputConversions {
		yield(fmt.Sprintf("MONTH(%s)", d), nil)
	}
}

func FnMonthName(yield Query) {
	for _, d := range inputConversions {
		yield(fmt.Sprintf("MONTHNAME(%s)", d), nil)
	}
}

func FnLastDay(yield Query) {
	for _, d := range inputConversions {
		yield(fmt.Sprintf("LAST_DAY(%s)", d), nil)
	}

	dates := []string{
		`DATE'2024-02-18'`,
		`DATE'2023-02-01'`,
		`DATE'2100-02-01'`,
		`TIMESTAMP'2020-12-31 23:59:59'`,
		`TIMESTAMP'2025-01-01 00:00:00'`,
		`'2000-02-01'`,
		`'2020-12-31 23:59:59'`,
		`'2025-01-01 00:00:00'`,
		`20250101`,
		`'20250101'`,
	}

	for _, d := range dates {
		yield(fmt.Sprintf("LAST_DAY(%s)", d), nil)
	}
}

<<<<<<< HEAD
func FnToDays(yield Query) {
	for _, d := range inputConversions {
		yield(fmt.Sprintf("TO_DAYS(%s)", d), nil)
	}

	dates := []string{
		`DATE'0000-00-00'`,
		`0`,
		`'0000-00-00'`,
		`DATE'2023-09-03 00:00:00'`,
		`DATE'2023-09-03 07:00:00'`,
		`DATE'0000-00-00 00:00:00'`,
		`950501`,
		`'2007-10-07'`,
		`'2008-10-07'`,
		`'08-10-07'`,
		`'0000-01-01'`,
	}

	for _, d := range dates {
		yield(fmt.Sprintf("TO_DAYS(%s)", d), nil)
=======
func FnFromDays(yield Query) {
	for _, d := range inputConversions {
		yield(fmt.Sprintf("FROM_DAYS(%s)", d), nil)
	}

	days := []string{
		"0",
		"1",
		"366",
		"365242",
		"3652424",
		"3652425",
		"3652500",
		"3652499",
		"730669",
	}

	for _, d := range days {
		yield(fmt.Sprintf("FROM_DAYS(%s)", d), nil)
>>>>>>> fd99639e
	}
}

func FnQuarter(yield Query) {
	for _, d := range inputConversions {
		yield(fmt.Sprintf("QUARTER(%s)", d), nil)
	}
}

func FnSecond(yield Query) {
	for _, d := range inputConversions {
		yield(fmt.Sprintf("SECOND(%s)", d), nil)
	}
}

func FnTime(yield Query) {
	for _, d := range inputConversions {
		yield(fmt.Sprintf("TIME(%s)", d), nil)
	}
}

func FnUnixTimestamp(yield Query) {
	yield("UNIX_TIMESTAMP()", nil)

	for _, d := range inputConversions {
		yield(fmt.Sprintf("UNIX_TIMESTAMP(%s)", d), nil)
		yield(fmt.Sprintf("UNIX_TIMESTAMP(%s) + 1", d), nil)
	}
}

func FnWeek(yield Query) {
	for i := 0; i < 16; i++ {
		for _, d := range inputConversions {
			yield(fmt.Sprintf("WEEK(%s, %d)", d, i), nil)
		}
	}
	for _, d := range inputConversions {
		yield(fmt.Sprintf("WEEK(%s)", d), nil)
	}
}

func FnWeekDay(yield Query) {
	for _, d := range inputConversions {
		yield(fmt.Sprintf("WEEKDAY(%s)", d), nil)
	}
}

func FnWeekOfYear(yield Query) {
	for _, d := range inputConversions {
		yield(fmt.Sprintf("WEEKOFYEAR(%s)", d), nil)
	}
}

func FnYear(yield Query) {
	for _, d := range inputConversions {
		yield(fmt.Sprintf("YEAR(%s)", d), nil)
	}
}

func FnYearWeek(yield Query) {
	for i := 0; i < 4; i++ {
		for _, d := range inputConversions {
			yield(fmt.Sprintf("YEARWEEK(%s, %d)", d, i), nil)
		}
	}
	for _, d := range inputConversions {
		yield(fmt.Sprintf("YEARWEEK(%s)", d), nil)
	}
}

func FnInetAton(yield Query) {
	for _, d := range ipInputs {
		yield(fmt.Sprintf("INET_ATON(%s)", d), nil)
	}
}

func FnInetNtoa(yield Query) {
	for _, d := range ipInputs {
		yield(fmt.Sprintf("INET_NTOA(%s)", d), nil)
		yield(fmt.Sprintf("INET_NTOA(INET_ATON(%s))", d), nil)
	}
}

func FnInet6Aton(yield Query) {
	for _, d := range ipInputs {
		yield(fmt.Sprintf("INET6_ATON(%s)", d), nil)
	}
}

func FnInet6Ntoa(yield Query) {
	for _, d := range ipInputs {
		yield(fmt.Sprintf("INET6_NTOA(%s)", d), nil)
		yield(fmt.Sprintf("INET6_NTOA(INET6_ATON(%s))", d), nil)
	}
}

func FnIsIPv4(yield Query) {
	for _, d := range ipInputs {
		yield(fmt.Sprintf("IS_IPV4(%s)", d), nil)
	}
}

func FnIsIPv4Compat(yield Query) {
	for _, d := range ipInputs {
		yield(fmt.Sprintf("IS_IPV4_COMPAT(%s)", d), nil)
		yield(fmt.Sprintf("IS_IPV4_COMPAT(INET6_ATON(%s))", d), nil)
	}
}

func FnIsIPv4Mapped(yield Query) {
	for _, d := range ipInputs {
		yield(fmt.Sprintf("IS_IPV4_MAPPED(%s)", d), nil)
		yield(fmt.Sprintf("IS_IPV4_MAPPED(INET6_ATON(%s))", d), nil)
	}
}

func FnIsIPv6(yield Query) {
	for _, d := range ipInputs {
		yield(fmt.Sprintf("IS_IPV6(%s)", d), nil)
	}
}

func FnBinToUUID(yield Query) {
	args := []string{
		"NULL",
		"-1",
		"0",
		"1",
		"2",
		"''",
		"'-1'",
		"'0'",
		"'1'",
		"'2'",
	}
	for _, d := range uuidInputs {
		yield(fmt.Sprintf("BIN_TO_UUID(%s)", d), nil)
	}

	for _, d := range uuidInputs {
		for _, a := range args {
			yield(fmt.Sprintf("BIN_TO_UUID(%s, %s)", d, a), nil)
		}
	}
}

func FnIsUUID(yield Query) {
	for _, d := range uuidInputs {
		yield(fmt.Sprintf("IS_UUID(%s)", d), nil)
	}
}

func FnUUID(yield Query) {
	yield("LENGTH(UUID())", nil)
	yield("COLLATION(UUID())", nil)
	yield("IS_UUID(UUID())", nil)
	yield("LENGTH(UUID_TO_BIN(UUID())", nil)
}

func FnUUIDToBin(yield Query) {
	args := []string{
		"NULL",
		"-1",
		"0",
		"1",
		"2",
		"''",
		"'-1'",
		"'0'",
		"'1'",
		"'2'",
	}
	for _, d := range uuidInputs {
		yield(fmt.Sprintf("UUID_TO_BIN(%s)", d), nil)
	}

	for _, d := range uuidInputs {
		for _, a := range args {
			yield(fmt.Sprintf("UUID_TO_BIN(%s, %s)", d, a), nil)
		}
	}
}

func DateMath(yield Query) {
	dates := []string{
		`DATE'2018-05-01'`,
		`TIMESTAMP'2020-12-31 23:59:59'`,
		`TIMESTAMP'2025-01-01 00:00:00'`,
		`'2018-05-01'`,
		`'2020-12-31 23:59:59'`,
		`'2025-01-01 00:00:00'`,
		`20250101`,
		`'pokemon trainers'`,
		`'20250101'`,
	}
	intervalValues := []string{
		`1`, `'1:1'`, `'1 1:1:1'`, `'-1 10'`, `'1 10'`, `31`, `30`, `'1.999999'`, `1.999`, `'1.999'`,
		`'1:1:1:1'`, `'1:1 1:1'`, `'-1:10'`, `'1:10'`, `1.5`, `1.5000`, `6/4`, `'6/4'`, `1.5e0`, `1.5000e0`,
		`CAST(6/4 AS DECIMAL(3,1))`, `CAST(6/4 AS DECIMAL(3,0))`, `1e0`, `'1.0'`, `'1.0foobar'`,
	}
	mysqlDocSamples := []string{
		`DATE_ADD(DATE'2018-05-01',INTERVAL 1 DAY)`,
		`DATE_SUB(DATE'2018-05-01',INTERVAL 1 YEAR)`,
		`DATE_ADD(TIMESTAMP'2020-12-31 23:59:59', INTERVAL 1 SECOND)`,
		`DATE_ADD(TIMESTAMP'2018-12-31 23:59:59', INTERVAL 1 DAY)`,
		`DATE_ADD(TIMESTAMP'2100-12-31 23:59:59', INTERVAL '1:1' MINUTE_SECOND)`,
		`DATE_SUB(TIMESTAMP'2025-01-01 00:00:00', INTERVAL '1 1:1:1' DAY_SECOND)`,
		`DATE_ADD(TIMESTAMP'1900-01-01 00:00:00', INTERVAL '-1 10' DAY_HOUR)`,
		`DATE_SUB(DATE'1998-01-02', INTERVAL 31 DAY)`,
		`DATE_ADD(TIMESTAMP'1992-12-31 23:59:59.000002', INTERVAL '1.999999' SECOND_MICROSECOND)`,
		`DATE_ADD(DATE'2024-03-30', INTERVAL 1 MONTH)`,
		`DATE_ADD(DATE'2024-03-31', INTERVAL 1 MONTH)`,
		`TIMESTAMPADD(MINUTE, 1, '2003-01-02')`,
		`TIMESTAMPADD(WEEK,1,'2003-01-02')`,
		`TIMESTAMPADD(MONTH, 1, DATE '2024-03-30')`,
		`TIMESTAMPADD(MONTH, 1, DATE '2024-03-31')`,
	}

	for _, q := range mysqlDocSamples {
		yield(q, nil)
	}

	for _, d := range dates {
		for _, i := range inputIntervals {
			for _, v := range intervalValues {
				yield(fmt.Sprintf("DATE_ADD(%s, INTERVAL %s %s)", d, v, i), nil)
				yield(fmt.Sprintf("DATE_SUB(%s, INTERVAL %s %s)", d, v, i), nil)
				yield(fmt.Sprintf("TIMESTAMPADD(%v, %s, %s)", i, v, d), nil)
			}
		}
	}
}

func RegexpLike(yield Query) {
	mysqlDocSamples := []string{
		`'Michael!' REGEXP '.*'`,
		`'Michael!' RLIKE '.*'`,
		`'Michael!' NOT REGEXP '.*'`,
		`'Michael!' NOT RLIKE '.*'`,
		`'new*\n*line' REGEXP 'new\\*.\\*line'`,
		`'a' REGEXP '^[a-d]'`,
		`REGEXP_LIKE('CamelCase', 'CAMELCASE')`,
		`REGEXP_LIKE('CamelCase', 'CAMELCASE' COLLATE utf8mb4_0900_as_cs)`,
		`REGEXP_LIKE('abc', 'ABC'`,
		`REGEXP_LIKE('abc', 'ABC', 'c')`,
		`REGEXP_LIKE(1234, 12)`,
		`REGEXP_LIKE(1234, 12, 'c')`,
		`' '  REGEXP '[[:blank:]]'`,
		`'\t' REGEXP '[[:blank:]]'`,
		`' '  REGEXP '[[:space:]]'`,
		`'\t' REGEXP '[[:space:]]'`,
		`_latin1 0xFF regexp _latin1 '[[:lower:]]' COLLATE latin1_bin`,
		`_koi8r  0xFF regexp _koi8r  '[[:lower:]]' COLLATE koi8r_bin`,
		`_latin1 0xFF regexp _latin1 '[[:upper:]]' COLLATE latin1_bin`,
		`_koi8r  0xFF regexp _koi8r  '[[:upper:]]' COLLATE koi8r_bin`,
		`_latin1 0xF7 regexp _latin1 '[[:alpha:]]'`,
		`_koi8r  0xF7 regexp _koi8r  '[[:alpha:]]'`,
		`_latin1'a' regexp _latin1'A' collate latin1_general_ci`,
		`_latin1'a' regexp _latin1'A' collate latin1_bin`,

		`_latin1 'ÿ' regexp _utf8mb4 'ÿ'`,
		`_utf8mb4 'ÿ' regexp _latin1 'ÿ'`,
		`convert('ÿ' as char character set latin1) regexp _utf8mb4 'ÿ'`,
		`_utf8mb4 'ÿ' regexp convert('ÿ' as char character set latin1)`,

		`'a' regexp '\\p{alphabetic}'`,
		`'a' regexp '\\P{alphabetic}'`,
		`'👌🏾regexp '\\p{Emoji}\\p{Emoji_modifier}'`,
		`'a' regexp '\\p{Lowercase_letter}'`,
		`'a' regexp '\\p{Uppercase_letter}'`,
		`'A' regexp '\\p{Lowercase_letter}'`,
		`'A' regexp '\\p{Uppercase_letter}'`,
		`'a' collate utf8mb4_0900_as_cs regexp '\\p{Lowercase_letter}'`,
		`'A' collate utf8mb4_0900_as_cs regexp '\\p{Lowercase_letter}'`,
		`'a' collate utf8mb4_0900_as_cs regexp '\\p{Uppercase_letter}'`,
		`'A' collate utf8mb4_0900_as_cs regexp '\\p{Uppercase_letter}'`,
		`0xff REGEXP 0xff`,
		`0xff REGEXP 0xfe`,
		`cast(time '12:34:58' as json) REGEXP 0xff`,
	}

	for _, q := range mysqlDocSamples {
		yield(q, nil)
	}

	for _, i := range regexInputs {
		for _, p := range regexInputs {
			yield(fmt.Sprintf("%s REGEXP %s", i, p), nil)
			yield(fmt.Sprintf("%s NOT REGEXP %s", i, p), nil)
			for _, m := range regexMatchStrings {
				yield(fmt.Sprintf("REGEXP_LIKE(%s, %s, %s)", i, p, m), nil)
			}
		}
	}
}

func RegexpInstr(yield Query) {
	mysqlDocSamples := []string{
		`REGEXP_INSTR('Michael!', '.*')`,
		`REGEXP_INSTR('new*\n*line', 'new\\*.\\*line')`,
		`REGEXP_INSTR('a', '^[a-d]')`,
		`REGEXP_INSTR('CamelCase', 'CAMELCASE')`,
		`REGEXP_INSTR('CamelCase', 'CAMELCASE' COLLATE utf8mb4_0900_as_cs)`,
		`REGEXP_INSTR('abc', 'ABC'`,
		`REGEXP_INSTR('abc', 'ABC', 'c')`,
		`REGEXP_INSTR('0', '0', 1, 0)`,
		`REGEXP_INSTR(' ', '[[:blank:]]')`,
		`REGEXP_INSTR('\t', '[[:blank:]]')`,
		`REGEXP_INSTR(' ', '[[:space:]]')`,
		`REGEXP_INSTR('\t', '[[:space:]]')`,
		`REGEXP_INSTR(_latin1 0xFF, _latin1 '[[:lower:]]' COLLATE latin1_bin)`,
		`REGEXP_INSTR(_koi8r  0xFF, _koi8r  '[[:lower:]]' COLLATE koi8r_bin)`,
		`REGEXP_INSTR(_latin1 0xFF, _latin1 '[[:upper:]]' COLLATE latin1_bin)`,
		`REGEXP_INSTR(_koi8r  0xFF, _koi8r  '[[:upper:]]' COLLATE koi8r_bin)`,
		`REGEXP_INSTR(_latin1 0xF7, _latin1 '[[:alpha:]]')`,
		`REGEXP_INSTR(_koi8r  0xF7, _koi8r  '[[:alpha:]]')`,
		`REGEXP_INSTR(_latin1'a', _latin1'A' collate latin1_general_ci)`,
		`REGEXP_INSTR(_latin1'a', _latin1'A' collate latin1_bin)`,
		`REGEXP_INSTR('a', '\\p{alphabetic}')`,
		`REGEXP_INSTR('a', '\\P{alphabetic}')`,
		`REGEXP_INSTR('👌🏾, '\\p{Emoji}\\p{Emoji_modifier}')`,
		`REGEXP_INSTR('a', '\\p{Lowercase_letter}')`,
		`REGEXP_INSTR('a', '\\p{Uppercase_letter}')`,
		`REGEXP_INSTR('A', '\\p{Lowercase_letter}')`,
		`REGEXP_INSTR('A', '\\p{Uppercase_letter}')`,
		`REGEXP_INSTR('a', collate utf8mb4_0900_as_cs regexp '\\p{Lowercase_letter}')`,
		`REGEXP_INSTR('A', collate utf8mb4_0900_as_cs regexp '\\p{Lowercase_letter}')`,
		`REGEXP_INSTR('a', collate utf8mb4_0900_as_cs regexp '\\p{Uppercase_letter}')`,
		`REGEXP_INSTR('A', collate utf8mb4_0900_as_cs regexp '\\p{Uppercase_letter}')`,
		`REGEXP_INSTR('dog cat dog', 'dog')`,
		`REGEXP_INSTR('dog cat dog', 'dog', 2)`,
		`REGEXP_INSTR('dog cat dog', 'dog', 1, 1)`,
		`REGEXP_INSTR('dog cat dog', 'dog', 1, 1, 0)`,
		`REGEXP_INSTR('dog cat dog', 'dog', 1, 1, 1)`,
		`REGEXP_INSTR('dog cat dog', 'DOG', 1, 1, 1, 'i')`,
		`REGEXP_INSTR('dog cat dog', 'DOG', 1, 1, 1, 'c')`,
		`REGEXP_INSTR('dog cat dog', 'dog', 1, 2)`,
		`REGEXP_INSTR('dog cat dog', 'dog', 1, 2, 0)`,
		`REGEXP_INSTR('dog cat dog', 'dog', 1, 2, 1)`,
		`REGEXP_INSTR('dog cat dog', 'DOG', 1, 2, 1, 'i')`,
		`REGEXP_INSTR('dog cat dog', 'DOG', 1, 2, 1, 'c')`,
		`REGEXP_INSTR('aa aaa aaaa', 'a{2}')`,
		`REGEXP_INSTR('aa aaa aaaa', 'a{4}')`,
		`REGEXP_INSTR(1234, 12)`,
		`REGEXP_INSTR(1234, 12, 1)`,
		`REGEXP_INSTR(1234, 12, 100)`,
		`REGEXP_INSTR(1234, 12, 1, 1)`,
		`REGEXP_INSTR(1234, 12, 1, 1, 1)`,
		`REGEXP_INSTR(1234, 12, 1, 1, 1, 'c')`,
		`REGEXP_INSTR('', ' ', 1000)`,
		`REGEXP_INSTR(' ', ' ', 1000)`,
		`REGEXP_INSTR(NULL, 'DOG', 1, 2, 1, 'c')`,
		`REGEXP_INSTR('dog cat dog', NULL, 1, 2, 1, 'c')`,
		`REGEXP_INSTR('dog cat dog', 'DOG', NULL, 2, 1, 'c')`,
		`REGEXP_INSTR('dog cat dog', 'DOG', 1, NULL, 1, 'c')`,
		`REGEXP_INSTR('dog cat dog', 'DOG', 1, 2, NULL, 'c')`,
		`REGEXP_INSTR('dog cat dog', 'DOG', 1, 2, 1, NULL)`,

		`REGEXP_INSTR('dog cat dog', NULL, 1, 2, 1, 'c')`,
		`REGEXP_INSTR('dog cat dog', _latin1 'DOG', NULL, 2, 1, 'c')`,
		`REGEXP_INSTR('dog cat dog', _latin1 'DOG', 1, NULL, 1, 'c')`,
		`REGEXP_INSTR('dog cat dog', _latin1 'DOG', 1, 2, NULL, 'c')`,
		`REGEXP_INSTR('dog cat dog', _latin1 'DOG', 1, 2, 1, NULL)`,
	}

	for _, q := range mysqlDocSamples {
		yield(q, nil)
	}
}

func RegexpSubstr(yield Query) {
	mysqlDocSamples := []string{
		`REGEXP_SUBSTR('Michael!', '.*')`,
		`REGEXP_SUBSTR('new*\n*line', 'new\\*.\\*line')`,
		`REGEXP_SUBSTR('a', '^[a-d]')`,
		`REGEXP_SUBSTR('CamelCase', 'CAMELCASE')`,
		`REGEXP_SUBSTR('CamelCase', 'CAMELCASE' COLLATE utf8mb4_0900_as_cs)`,
		`REGEXP_SUBSTR('abc', 'ABC'`,
		`REGEXP_SUBSTR(' ', '[[:blank:]]')`,
		`REGEXP_SUBSTR('\t', '[[:blank:]]')`,
		`REGEXP_SUBSTR(' ', '[[:space:]]')`,
		`REGEXP_SUBSTR('\t', '[[:space:]]')`,
		`REGEXP_SUBSTR(_latin1'a', _latin1'A' collate latin1_general_ci)`,
		`REGEXP_SUBSTR(_latin1'a', _latin1'A' collate latin1_bin)`,
		`REGEXP_SUBSTR('a', '\\p{alphabetic}')`,
		`REGEXP_SUBSTR('a', '\\P{alphabetic}')`,
		`REGEXP_SUBSTR('👌🏾, '\\p{Emoji}\\p{Emoji_modifier}')`,
		`REGEXP_SUBSTR('a', '\\p{Lowercase_letter}')`,
		`REGEXP_SUBSTR('a', '\\p{Uppercase_letter}')`,
		`REGEXP_SUBSTR('A', '\\p{Lowercase_letter}')`,
		`REGEXP_SUBSTR('A', '\\p{Uppercase_letter}')`,
		`REGEXP_SUBSTR('a', collate utf8mb4_0900_as_cs regexp '\\p{Lowercase_letter}')`,
		`REGEXP_SUBSTR('A', collate utf8mb4_0900_as_cs regexp '\\p{Lowercase_letter}')`,
		`REGEXP_SUBSTR('a', collate utf8mb4_0900_as_cs regexp '\\p{Uppercase_letter}')`,
		`REGEXP_SUBSTR('A', collate utf8mb4_0900_as_cs regexp '\\p{Uppercase_letter}')`,
		`REGEXP_SUBSTR('dog cat dog', 'dog')`,
		`REGEXP_SUBSTR('dog cat dog', 'dog', 2)`,
		`REGEXP_SUBSTR('dog cat dog', 'dog', 1, 1)`,
		`REGEXP_SUBSTR('dog cat dog', 'DOG', 1, 1, 'i')`,
		`REGEXP_SUBSTR('dog cat dog', 'DOG', 1, 1, 'c')`,
		`REGEXP_SUBSTR('dog cat dog', 'dog', 1, 2)`,
		`REGEXP_SUBSTR('dog cat dog', 'DOG', 1, 2, 'i')`,
		`REGEXP_SUBSTR('dog cat dog', 'DOG', 1, 2, 'c')`,
		`REGEXP_SUBSTR('aa aaa aaaa', 'a{2}')`,
		`REGEXP_SUBSTR('aa aaa aaaa', 'a{4}')`,
		`REGEXP_SUBSTR(1234, 12)`,
		`REGEXP_SUBSTR(1234, 12, 1)`,
		`REGEXP_SUBSTR(1234, 12, 100)`,
		`REGEXP_SUBSTR(1234, 12, 1, 1)`,
		`REGEXP_SUBSTR(1234, 12, 1, 1, 'c')`,

		`REGEXP_SUBSTR(NULL, 'DOG', 1, 1, 'i')`,
		`REGEXP_SUBSTR('dog cat dog', NULL, 1, 1, 'i')`,
		`REGEXP_SUBSTR('dog cat dog', 'DOG', NULL, 1, 'i')`,
		`REGEXP_SUBSTR('dog cat dog', 'DOG', 1, NULL, 'i')`,
		`REGEXP_SUBSTR('dog cat dog', 'DOG', 1, 1, NULL)`,

		`REGEXP_SUBSTR(NULL, '[', 1, 1, 'i')`,
		`REGEXP_SUBSTR('dog cat dog', '[', NULL, 1, 'i')`,
		`REGEXP_SUBSTR('dog cat dog', '[', 1, NULL, 'i')`,
		`REGEXP_SUBSTR('dog cat dog', '[', 1, 1, NULL)`,

		`REGEXP_SUBSTR('dog cat dog', 'DOG', 0, 1, 'i')`,
		`REGEXP_SUBSTR('dog cat dog', 'DOG', -1, 1, 'i')`,
		`REGEXP_SUBSTR('dog cat dog', 'DOG', 100, 1, 'i')`,
		`REGEXP_SUBSTR('dog cat dog', 'DOG', 1, 1, 0)`,

		`REGEXP_SUBSTR(' ', ' ', 1)`,
		`REGEXP_SUBSTR(' ', ' ', 2)`,
		`REGEXP_SUBSTR(' ', ' ', 3)`,
	}

	for _, q := range mysqlDocSamples {
		yield(q, nil)
	}
}

func RegexpReplace(yield Query) {
	mysqlDocSamples := []string{
		`REGEXP_REPLACE('a b c', 'b', 'X')`,
		`REGEXP_REPLACE('abc def ghi', '[a-z]+', 'X', 1, 0)`,
		`REGEXP_REPLACE('abc def ghi', '[a-z]+', 'X', 1, 1)`,
		`REGEXP_REPLACE('abc def ghi', '[a-z]+', 'X', 1, 2)`,
		`REGEXP_REPLACE('abc def ghi', '[a-z]+', 'X', 1, 3)`,
		`REGEXP_REPLACE('abc def ghi', '[a-z]+', 'X', 2, 0)`,
		`REGEXP_REPLACE('abc def ghi', '[a-z]+', 'X', 2, 1)`,
		`REGEXP_REPLACE('abc def ghi', '[a-z]+', 'X', 2, 2)`,
		`REGEXP_REPLACE('abc def ghi', '[a-z]+', 'X', 2, 3)`,
		`REGEXP_REPLACE('abc def ghi', '[a-z]+', 'X', 3, 0)`,
		`REGEXP_REPLACE('abc def ghi', '[a-z]+', 'X', 3, 1)`,
		`REGEXP_REPLACE('abc def ghi', '[a-z]+', 'X', 3, 2)`,
		`REGEXP_REPLACE('abc def ghi', '[a-z]+', 'X', 3, 3)`,
		`REGEXP_REPLACE('abc def ghi', '[a-z]+', 'X', 4, 0)`,
		`REGEXP_REPLACE('abc def ghi', '[a-z]+', 'X', 4, 1)`,
		`REGEXP_REPLACE('abc def ghi', '[a-z]+', 'X', 4, 2)`,
		`REGEXP_REPLACE('abc def ghi', '[a-z]+', 'X', 4, 3)`,
		`REGEXP_REPLACE('a', '\\p{Lowercase_letter}', 'X')`,
		`REGEXP_REPLACE('a', '\\p{Uppercase_letter}', 'X')`,
		`REGEXP_REPLACE('A', '\\p{Lowercase_letter}', 'X')`,
		`REGEXP_REPLACE('A', '\\p{Uppercase_letter}', 'X')`,
		`REGEXP_REPLACE(1234, 12, 6)`,
		`REGEXP_REPLACE(1234, 12, 6, 1)`,
		`REGEXP_REPLACE(1234, 12, 6, 100)`,
		`REGEXP_REPLACE(1234, 12, 6, 1, 1)`,
		`REGEXP_REPLACE(1234, 12, 6, 1, 1, 'c')`,

		`REGEXP_REPLACE(NULL, 'DOG', 'bar', 1, 1, 'i')`,
		`REGEXP_REPLACE('dog cat dog', NULL, 'bar', 1, 1, 'i')`,
		`REGEXP_REPLACE('dog cat dog', 'DOG', NULL, 1, 1, 'i')`,
		`REGEXP_REPLACE('dog cat dog', 'DOG', 'bar', 1, NULL, 'i')`,
		`REGEXP_REPLACE('dog cat dog', 'DOG', 'bar', 1, 1, NULL)`,
		`REGEXP_REPLACE('dog cat dog', 'DOG', 'bar', '1', '1', 0)`,

		`REGEXP_REPLACE(NULL, _latin1'DOG', 'bar', 1, 1, 'i')`,
		`REGEXP_REPLACE('dog cat dog', _latin1'DOG', NULL, 1, 1, 'i')`,
		`REGEXP_REPLACE('dog cat dog', _latin1'DOG', 'bar', 1, NULL, 'i')`,
		`REGEXP_REPLACE('dog cat dog', _latin1'DOG', 'bar', 1, 1, NULL)`,
		`REGEXP_REPLACE('dog cat dog', _latin1'DOG', 'bar', '1', '1', 0)`,

		`REGEXP_REPLACE(NULL, '[', 'bar', 1, 1, 'i')`,
		`REGEXP_REPLACE('dog cat dog', '[', NULL, 1, 1, 'i')`,
		`REGEXP_REPLACE('dog cat dog', '[', 'bar', 1, NULL, 'i')`,
		`REGEXP_REPLACE('dog cat dog', '[', 'bar', 1, 1, NULL)`,

		`REGEXP_REPLACE(NULL, _latin1'[', 'bar', 1, 1, 'i')`,
		`REGEXP_REPLACE('dog cat dog', _latin1'[', NULL, 1, 1, 'i')`,
		`REGEXP_REPLACE('dog cat dog', _latin1'[', 'bar', 1, NULL, 'i')`,
		`REGEXP_REPLACE('dog cat dog', _latin1'[', 'bar', 1, 1, NULL)`,

		`REGEXP_REPLACE('dog cat dog', 'DOG', 'bar', 0, 1, 'i')`,
		`REGEXP_REPLACE('dog cat dog', 'DOG', 'bar', -1, 1, 'i')`,
		`REGEXP_REPLACE('', 'DOG', 'bar', -1, 1, 'i')`,
		`REGEXP_REPLACE('dog cat dog', 'DOG', 'bar', 100, 1, 'i')`,
		`REGEXP_REPLACE('', 'DOG', 'bar', 100, 1, 'i')`,
		`REGEXP_REPLACE('dog cat dog', 'DOG', 'bar', 1, 1, 0)`,

		`REGEXP_REPLACE('dog cat dog', _latin1'DOG', 'bar', 0, 1, 'i')`,
		`REGEXP_REPLACE('dog cat dog', _latin1'DOG', 'bar', -1, 1, 'i')`,
		`REGEXP_REPLACE('', _latin1'DOG', 'bar', -1, 1, 'i')`,
		`REGEXP_REPLACE('dog cat dog', _latin1'DOG', 'bar', 100, 1, 'i')`,
		`REGEXP_REPLACE('', _latin1'DOG', 'bar', 100, 1, 'i')`,
		`REGEXP_REPLACE('dog cat dog', _latin1'DOG', 'bar', 1, 1, 0)`,

		`REGEXP_REPLACE(' ', ' ', 'x', 1)`,
		`REGEXP_REPLACE(' ', ' ', 'x', 2)`,
		`REGEXP_REPLACE(' ', ' ', 'x', 3)`,

		`REGEXP_REPLACE(' ', _latin1' ', 'x', 1)`,
		`REGEXP_REPLACE(' ', _latin1' ', 'x', 2)`,
		`REGEXP_REPLACE(' ', _latin1' ', 'x', 3)`,
	}

	for _, q := range mysqlDocSamples {
		yield(q, nil)
	}
}<|MERGE_RESOLUTION|>--- conflicted
+++ resolved
@@ -131,11 +131,8 @@
 	{Run: FnMonth},
 	{Run: FnMonthName},
 	{Run: FnLastDay},
-<<<<<<< HEAD
 	{Run: FnToDays},
-=======
 	{Run: FnFromDays},
->>>>>>> fd99639e
 	{Run: FnQuarter},
 	{Run: FnSecond},
 	{Run: FnTime},
@@ -1773,7 +1770,6 @@
 	}
 }
 
-<<<<<<< HEAD
 func FnToDays(yield Query) {
 	for _, d := range inputConversions {
 		yield(fmt.Sprintf("TO_DAYS(%s)", d), nil)
@@ -1795,7 +1791,9 @@
 
 	for _, d := range dates {
 		yield(fmt.Sprintf("TO_DAYS(%s)", d), nil)
-=======
+	}
+}
+
 func FnFromDays(yield Query) {
 	for _, d := range inputConversions {
 		yield(fmt.Sprintf("FROM_DAYS(%s)", d), nil)
@@ -1815,7 +1813,6 @@
 
 	for _, d := range days {
 		yield(fmt.Sprintf("FROM_DAYS(%s)", d), nil)
->>>>>>> fd99639e
 	}
 }
 
