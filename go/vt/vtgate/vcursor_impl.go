/*
Copyright 2019 The Vitess Authors.

Licensed under the Apache License, Version 2.0 (the "License");
you may not use this file except in compliance with the License.
You may obtain a copy of the License at

    http://www.apache.org/licenses/LICENSE-2.0

Unless required by applicable law or agreed to in writing, software
distributed under the License is distributed on an "AS IS" BASIS,
WITHOUT WARRANTIES OR CONDITIONS OF ANY KIND, either express or implied.
See the License for the specific language governing permissions and
limitations under the License.
*/

package vtgate

import (
	"fmt"
	"sort"
	"strings"
	"sync/atomic"
	"time"

<<<<<<< HEAD
=======
	"golang.org/x/sync/errgroup"

>>>>>>> a3a52322
	"vitess.io/vitess/go/mysql"

	"vitess.io/vitess/go/vt/callerid"
	vschemapb "vitess.io/vitess/go/vt/proto/vschema"
	"vitess.io/vitess/go/vt/topotools"
	"vitess.io/vitess/go/vt/vtgate/vschemaacl"

	"vitess.io/vitess/go/vt/vtgate/planbuilder"

	"golang.org/x/net/context"

	"vitess.io/vitess/go/sqltypes"
	"vitess.io/vitess/go/vt/key"
	"vitess.io/vitess/go/vt/sqlparser"
	"vitess.io/vitess/go/vt/srvtopo"
	"vitess.io/vitess/go/vt/vterrors"
	"vitess.io/vitess/go/vt/vtgate/engine"
	"vitess.io/vitess/go/vt/vtgate/vindexes"

	querypb "vitess.io/vitess/go/vt/proto/query"
	topodatapb "vitess.io/vitess/go/vt/proto/topodata"
	vtgatepb "vitess.io/vitess/go/vt/proto/vtgate"
	vtrpcpb "vitess.io/vitess/go/vt/proto/vtrpc"
	topoprotopb "vitess.io/vitess/go/vt/topo/topoproto"
)

var _ engine.VCursor = (*vcursorImpl)(nil)
var _ planbuilder.ContextVSchema = (*vcursorImpl)(nil)
var _ iExecute = (*Executor)(nil)

// vcursor_impl needs these facilities to be able to be able to execute queries for vindexes
type iExecute interface {
	Execute(ctx context.Context, method string, session *SafeSession, s string, vars map[string]*querypb.BindVariable) (*sqltypes.Result, error)
	ExecuteMultiShard(ctx context.Context, rss []*srvtopo.ResolvedShard, queries []*querypb.BoundQuery, session *SafeSession, autocommit bool, ignoreMaxMemoryRows bool) (qr *sqltypes.Result, errs []error)
	StreamExecuteMulti(ctx context.Context, s string, rss []*srvtopo.ResolvedShard, vars []map[string]*querypb.BindVariable, options *querypb.ExecuteOptions, callback func(reply *sqltypes.Result) error) error

	// TODO: remove when resolver is gone
	ParseDestinationTarget(targetString string) (string, topodatapb.TabletType, key.Destination, error)
}

//VSchemaOperator is an interface to Vschema Operations
type VSchemaOperator interface {
	GetCurrentSrvVschema() *vschemapb.SrvVSchema
	GetCurrentVschema() (*vindexes.VSchema, error)
	UpdateVSchema(ctx context.Context, ksName string, vschema *vschemapb.SrvVSchema) error
}

// vcursorImpl implements the VCursor functionality used by dependent
// packages to call back into VTGate.
type vcursorImpl struct {
	ctx            context.Context
	safeSession    *SafeSession
	keyspace       string
	tabletType     topodatapb.TabletType
	destination    key.Destination
	marginComments sqlparser.MarginComments
	executor       iExecute
	resolver       *srvtopo.Resolver
	logStats       *LogStats
	// rollbackOnPartialExec is set to true if any DML was successfully
	// executed. If there was a subsequent failure, the transaction
	// must be forced to rollback.
	rollbackOnPartialExec bool
	ignoreMaxMemoryRows   bool
	vschema               *vindexes.VSchema
	vm                    VSchemaOperator
}

func (vc *vcursorImpl) ExecuteVSchema(keyspace string, vschemaDDL *sqlparser.DDL) error {
	srvVschema := vc.vm.GetCurrentSrvVschema()
	if srvVschema == nil {
		return vterrors.Errorf(vtrpcpb.Code_INTERNAL, "vschema not loaded")
	}

	allowed := vschemaacl.Authorized(callerid.ImmediateCallerIDFromContext(vc.ctx))
	if !allowed {
		return vterrors.Errorf(vtrpcpb.Code_PERMISSION_DENIED, "not authorized to perform vschema operations")

	}

	// Resolve the keyspace either from the table qualifier or the target keyspace
	var ksName string
	if !vschemaDDL.Table.IsEmpty() {
		ksName = vschemaDDL.Table.Qualifier.String()
	}
	if ksName == "" {
		ksName = keyspace
	}
	if ksName == "" {
		return errNoKeyspace
	}

	ks := srvVschema.Keyspaces[ksName]
	ks, err := topotools.ApplyVSchemaDDL(ksName, ks, vschemaDDL)

	if err != nil {
		return err
	}

	srvVschema.Keyspaces[ksName] = ks

	return vc.vm.UpdateVSchema(vc.ctx, ksName, srvVschema)

}

// newVcursorImpl creates a vcursorImpl. Before creating this object, you have to separate out any marginComments that came with
// the query and supply it here. Trailing comments are typically sent by the application for various reasons,
// including as identifying markers. So, they have to be added back to all queries that are executed
// on behalf of the original query.
func newVCursorImpl(ctx context.Context, safeSession *SafeSession, marginComments sqlparser.MarginComments, executor *Executor, logStats *LogStats, vm VSchemaOperator, vschema *vindexes.VSchema, resolver *srvtopo.Resolver) (*vcursorImpl, error) {
	keyspace, tabletType, destination, err := parseDestinationTarget(safeSession.TargetString, vschema)
	if err != nil {
		return nil, err
	}

	// With DiscoveryGateway transactions are only allowed on master.
	if UsingLegacyGateway() && safeSession.InTransaction() && tabletType != topodatapb.TabletType_MASTER {
		return nil, vterrors.Errorf(vtrpcpb.Code_INVALID_ARGUMENT, "newVCursorImpl: transactions are supported only for master tablet types, current type: %v", tabletType)
	}

	return &vcursorImpl{
		ctx:            ctx,
		safeSession:    safeSession,
		keyspace:       keyspace,
		tabletType:     tabletType,
		destination:    destination,
		marginComments: marginComments,
		executor:       executor,
		logStats:       logStats,
		resolver:       resolver,
		vschema:        vschema,
		vm:             vm,
	}, nil
}

// Context returns the current Context.
func (vc *vcursorImpl) Context() context.Context {
	return vc.ctx
}

// MaxMemoryRows returns the maxMemoryRows flag value.
func (vc *vcursorImpl) MaxMemoryRows() int {
	return *maxMemoryRows
}

// ExceedsMaxMemoryRows returns a boolean indicating whether the maxMemoryRows value has been exceeded.
// Returns false if the max memory rows override directive is set to true.
func (vc *vcursorImpl) ExceedsMaxMemoryRows(numRows int) bool {
	return !vc.ignoreMaxMemoryRows && numRows > *maxMemoryRows
}

// SetIgnoreMaxMemoryRows sets the ignoreMaxMemoryRows value.
func (vc *vcursorImpl) SetIgnoreMaxMemoryRows(ignoreMaxMemoryRows bool) {
	vc.ignoreMaxMemoryRows = ignoreMaxMemoryRows
}

// SetContextTimeout updates context and sets a timeout.
func (vc *vcursorImpl) SetContextTimeout(timeout time.Duration) context.CancelFunc {
	ctx, cancel := context.WithTimeout(vc.ctx, timeout)
	vc.ctx = ctx
	return cancel
}

// ErrorGroupCancellableContext updates context that can be cancelled.
func (vc *vcursorImpl) ErrorGroupCancellableContext() *errgroup.Group {
	g, ctx := errgroup.WithContext(vc.ctx)
	vc.ctx = ctx
	return g
}

// RecordWarning stores the given warning in the current session
func (vc *vcursorImpl) RecordWarning(warning *querypb.QueryWarning) {
	vc.safeSession.RecordWarning(warning)
}

// FindTable finds the specified table. If the keyspace what specified in the input, it gets used as qualifier.
// Otherwise, the keyspace from the request is used, if one was provided.
func (vc *vcursorImpl) FindTable(name sqlparser.TableName) (*vindexes.Table, string, topodatapb.TabletType, key.Destination, error) {
	destKeyspace, destTabletType, dest, err := vc.executor.ParseDestinationTarget(name.Qualifier.String())
	if err != nil {
		return nil, "", destTabletType, nil, err
	}
	if destKeyspace == "" {
		destKeyspace = vc.keyspace
	}
	table, err := vc.vschema.FindTable(destKeyspace, name.Name.String())
	if err != nil {
		return nil, "", destTabletType, nil, err
	}
	return table, destKeyspace, destTabletType, dest, err
}

// FindTablesOrVindex finds the specified table or vindex.
func (vc *vcursorImpl) FindTablesOrVindex(name sqlparser.TableName) ([]*vindexes.Table, vindexes.Vindex, string, topodatapb.TabletType, key.Destination, error) {
	destKeyspace, destTabletType, dest, err := vc.executor.ParseDestinationTarget(name.Qualifier.String())
	if err != nil {
		return nil, nil, "", destTabletType, nil, err
	}
	if destKeyspace == "" {
		destKeyspace = vc.keyspace
	}
	tables, vindex, err := vc.vschema.FindTablesOrVindex(destKeyspace, name.Name.String(), vc.tabletType)
	if err != nil {
		return nil, nil, "", destTabletType, nil, err
	}
	return tables, vindex, destKeyspace, destTabletType, dest, nil
}

// DefaultKeyspace returns the default keyspace of the current request
// if there is one. If the keyspace specified in the target cannot be
// identified, it returns an error.
func (vc *vcursorImpl) DefaultKeyspace() (*vindexes.Keyspace, error) {
	if vc.keyspace == "" {
		return nil, errNoKeyspace
	}
	ks, ok := vc.vschema.Keyspaces[vc.keyspace]
	if !ok {
		return nil, vterrors.Errorf(vtrpcpb.Code_INVALID_ARGUMENT, "keyspace %s not found in vschema", vc.keyspace)
	}
	return ks.Keyspace, nil
}

func (vc *vcursorImpl) AnyKeyspace() (*vindexes.Keyspace, error) {
	keyspace, err := vc.DefaultKeyspace()
	if err == nil {
		return keyspace, nil
	}
	if err != errNoKeyspace {
		return nil, err
	}

	if len(vc.vschema.Keyspaces) == 0 {
		return nil, vterrors.New(vtrpcpb.Code_FAILED_PRECONDITION, "no keyspaces available")
	}

	// Looks for any sharded keyspace if present, otherwise take any keyspace.
	for _, ks := range vc.vschema.Keyspaces {
		keyspace = ks.Keyspace
		if keyspace.Sharded {
			return keyspace, nil
		}
	}
	return keyspace, nil
}

func (vc *vcursorImpl) FirstSortedKeyspace() (*vindexes.Keyspace, error) {
	if len(vc.vschema.Keyspaces) == 0 {
		return nil, vterrors.New(vtrpcpb.Code_FAILED_PRECONDITION, "no keyspaces available")
	}
	kss := vc.vschema.Keyspaces
	keys := make([]string, 0, len(kss))
	for ks := range kss {
		keys = append(keys, ks)
	}
	sort.Strings(keys)

	return kss[keys[0]].Keyspace, nil
}

// TargetString returns the current TargetString of the session.
func (vc *vcursorImpl) TargetString() string {
	return vc.safeSession.TargetString
}

// Execute is part of the engine.VCursor interface.
func (vc *vcursorImpl) Execute(method string, query string, bindVars map[string]*querypb.BindVariable, rollbackOnError bool, co vtgatepb.CommitOrder) (*sqltypes.Result, error) {
	session := vc.safeSession
	if co == vtgatepb.CommitOrder_AUTOCOMMIT {
		// For autocommit, we have to create an independent session.
		session = NewAutocommitSession(vc.safeSession.Session)
	} else {
		session.SetCommitOrder(co)
		defer session.SetCommitOrder(vtgatepb.CommitOrder_NORMAL)
	}

	qr, err := vc.executor.Execute(vc.ctx, method, session, vc.marginComments.Leading+query+vc.marginComments.Trailing, bindVars)
	if err == nil && rollbackOnError {
		vc.rollbackOnPartialExec = true
	}
	return qr, err
}

// ExecuteMultiShard is part of the engine.VCursor interface.
func (vc *vcursorImpl) ExecuteMultiShard(rss []*srvtopo.ResolvedShard, queries []*querypb.BoundQuery, rollbackOnError, autocommit bool) (*sqltypes.Result, []error) {
	atomic.AddUint32(&vc.logStats.ShardQueries, uint32(len(queries)))
	qr, errs := vc.executor.ExecuteMultiShard(vc.ctx, rss, commentedShardQueries(queries, vc.marginComments), vc.safeSession, autocommit, vc.ignoreMaxMemoryRows)

	if errs == nil && rollbackOnError {
		vc.rollbackOnPartialExec = true
	}
	return qr, errs
}

// AutocommitApproval is part of the engine.VCursor interface.
func (vc *vcursorImpl) AutocommitApproval() bool {
	return vc.safeSession.AutocommitApproval()
}

// ExecuteStandalone is part of the engine.VCursor interface.
func (vc *vcursorImpl) ExecuteStandalone(query string, bindVars map[string]*querypb.BindVariable, rs *srvtopo.ResolvedShard) (*sqltypes.Result, error) {
	rss := []*srvtopo.ResolvedShard{rs}
	bqs := []*querypb.BoundQuery{
		{
			Sql:           vc.marginComments.Leading + query + vc.marginComments.Trailing,
			BindVariables: bindVars,
		},
	}
	// The autocommit flag is always set to false because we currently don't
	// execute DMLs through ExecuteStandalone.
	qr, errs := vc.executor.ExecuteMultiShard(vc.ctx, rss, bqs, NewAutocommitSession(vc.safeSession.Session), false /* autocommit */, vc.ignoreMaxMemoryRows)
	return qr, vterrors.Aggregate(errs)
}

// StreamExeculteMulti is the streaming version of ExecuteMultiShard.
func (vc *vcursorImpl) StreamExecuteMulti(query string, rss []*srvtopo.ResolvedShard, bindVars []map[string]*querypb.BindVariable, callback func(reply *sqltypes.Result) error) error {
	atomic.AddUint32(&vc.logStats.ShardQueries, uint32(len(rss)))
	return vc.executor.StreamExecuteMulti(vc.ctx, vc.marginComments.Leading+query+vc.marginComments.Trailing, rss, bindVars, vc.safeSession.Options, callback)
}

// ExecuteKeyspaceID is part of the engine.VCursor interface.
func (vc *vcursorImpl) ExecuteKeyspaceID(keyspace string, ksid []byte, query string, bindVars map[string]*querypb.BindVariable, rollbackOnError, autocommit bool) (*sqltypes.Result, error) {
	atomic.AddUint32(&vc.logStats.ShardQueries, 1)
	rss, _, err := vc.ResolveDestinations(keyspace, nil, []key.Destination{key.DestinationKeyspaceID(ksid)})
	if err != nil {
		return nil, err
	}
	queries := []*querypb.BoundQuery{{
		Sql:           query,
		BindVariables: bindVars,
	}}
	qr, errs := vc.ExecuteMultiShard(rss, queries, rollbackOnError, autocommit)

	if len(errs) == 0 {
		if rollbackOnError {
			vc.rollbackOnPartialExec = true
		}
		return qr, nil
	}
	return nil, errs[0]
}

func (vc *vcursorImpl) ResolveDestinations(keyspace string, ids []*querypb.Value, destinations []key.Destination) ([]*srvtopo.ResolvedShard, [][]*querypb.Value, error) {
	return vc.resolver.ResolveDestinations(vc.ctx, keyspace, vc.tabletType, ids, destinations)
}

func (vc *vcursorImpl) Session() engine.SessionActions {
	return vc
}

func (vc *vcursorImpl) SetTarget(target string) error {
	keyspace, tabletType, _, err := topoprotopb.ParseDestination(target, defaultTabletType)
	if err != nil {
		return err
	}
	if _, ok := vc.vschema.Keyspaces[keyspace]; keyspace != "" && !ok {
		return mysql.NewSQLError(mysql.ERBadDb, "42000", "Unknown database '%s'", keyspace)
	}

	if vc.safeSession.InTransaction() && tabletType != topodatapb.TabletType_MASTER {
		return vterrors.Errorf(vtrpcpb.Code_INVALID_ARGUMENT, "cannot change to a non-master type in the middle of a transaction: %v", tabletType)
	}
	vc.safeSession.SetTargetString(target)
	return nil
}

func (vc *vcursorImpl) SetUDV(key string, value interface{}) error {
	bindValue, err := sqltypes.BuildBindVariable(value)
	if err != nil {
		return err
	}
	vc.safeSession.SetUserDefinedVariable(key, bindValue)
	return nil
}

func (vc *vcursorImpl) SetSysVar(name string, expr string) {
	vc.safeSession.SetSystemVariable(name, expr)
}

//NeedsReservedConn implements the SessionActions interface
func (vc *vcursorImpl) NeedsReservedConn() {
	vc.safeSession.SetReservedConn(true)
}

func (vc *vcursorImpl) InReservedConn() bool {
	return vc.safeSession.InReservedConn()
}

func (vc *vcursorImpl) ShardSession() []*srvtopo.ResolvedShard {
	ss := vc.safeSession.GetShardSessions()
	if len(ss) == 0 {
		return nil
	}
	rss := make([]*srvtopo.ResolvedShard, len(ss))
	for i, shardSession := range ss {
		rss[i] = &srvtopo.ResolvedShard{
			Target:  shardSession.Target,
			Gateway: vc.resolver.GetGateway(),
		}
	}
	return rss
}

// Destination implements the ContextVSchema interface
func (vc *vcursorImpl) Destination() key.Destination {
	return vc.destination
}

// TabletType implements the ContextVSchema interface
func (vc *vcursorImpl) TabletType() topodatapb.TabletType {
	return vc.tabletType
}

func commentedShardQueries(shardQueries []*querypb.BoundQuery, marginComments sqlparser.MarginComments) []*querypb.BoundQuery {
	if marginComments.Leading == "" && marginComments.Trailing == "" {
		return shardQueries
	}
	newQueries := make([]*querypb.BoundQuery, len(shardQueries))
	for i, v := range shardQueries {
		newQueries[i] = &querypb.BoundQuery{
			Sql:           marginComments.Leading + v.Sql + marginComments.Trailing,
			BindVariables: v.BindVariables,
		}
	}
	return newQueries
}

// TargetDestination implements the ContextVSchema interface
func (vc *vcursorImpl) TargetDestination(qualifier string) (key.Destination, *vindexes.Keyspace, topodatapb.TabletType, error) {
	keyspaceName := vc.keyspace
	if vc.destination == nil && qualifier != "" {
		keyspaceName = qualifier
	}
	if keyspaceName == "" {
		return nil, nil, 0, vterrors.New(vtrpcpb.Code_INVALID_ARGUMENT, "keyspace not specified")
	}
	keyspace := vc.vschema.Keyspaces[keyspaceName]
	if keyspace == nil {
		return nil, nil, 0, vterrors.Errorf(vtrpcpb.Code_INVALID_ARGUMENT, "no keyspace with name [%s] found", keyspaceName)
	}
	return vc.destination, keyspace.Keyspace, vc.tabletType, nil
}

// ParseDestinationTarget parses destination target string and sets default keyspace if possible.
func parseDestinationTarget(targetString string, vschema *vindexes.VSchema) (string, topodatapb.TabletType, key.Destination, error) {
	destKeyspace, destTabletType, dest, err := topoprotopb.ParseDestination(targetString, defaultTabletType)
	// Set default keyspace
	if destKeyspace == "" && len(vschema.Keyspaces) == 1 {
		for k := range vschema.Keyspaces {
			destKeyspace = k
		}
	}
	return destKeyspace, destTabletType, dest, err
}

func (vc *vcursorImpl) planPrefixKey() string {
	if vc.destination != nil {
		switch vc.destination.(type) {
		case key.DestinationKeyspaceID, key.DestinationKeyspaceIDs:
			resolved, _, err := vc.ResolveDestinations(vc.keyspace, nil, []key.Destination{vc.destination})
			if err == nil && len(resolved) > 0 {
				shards := make([]string, len(resolved))
				for i := 0; i < len(shards); i++ {
					shards[i] = resolved[i].Target.GetShard()
				}
				sort.Strings(shards)
				return fmt.Sprintf("%s%sKsIDsResolved(%s)", vc.keyspace, vindexes.TabletTypeSuffix[vc.tabletType], strings.Join(shards, ","))
			}
		default:
			// use destination string (out of the switch)
		}
		return fmt.Sprintf("%s%s%s", vc.keyspace, vindexes.TabletTypeSuffix[vc.tabletType], vc.destination.String())
	}
	return fmt.Sprintf("%s%s", vc.keyspace, vindexes.TabletTypeSuffix[vc.tabletType])
}<|MERGE_RESOLUTION|>--- conflicted
+++ resolved
@@ -23,11 +23,8 @@
 	"sync/atomic"
 	"time"
 
-<<<<<<< HEAD
-=======
 	"golang.org/x/sync/errgroup"
 
->>>>>>> a3a52322
 	"vitess.io/vitess/go/mysql"
 
 	"vitess.io/vitess/go/vt/callerid"
