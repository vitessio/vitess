--- conflicted
+++ resolved
@@ -420,15 +420,11 @@
 }
 
 // Execute is part of the engine.VCursor interface.
-<<<<<<< HEAD
-func (vc *vcursorImpl) Execute(method string, query string, bindVars map[string]*querypb.BindVariable, rollbackOnError bool, co vtgatepb.CommitOrder) (*sqltypes.Result, error) {
+func (vc *vcursorImpl) Execute(ctx context.Context, method string, query string, bindVars map[string]*querypb.BindVariable, rollbackOnError bool, co vtgatepb.CommitOrder) (*sqltypes.Result, error) {
 	vc.safeSession.vindexExec = true
 	defer func() {
 		vc.safeSession.vindexExec = false
 	}()
-=======
-func (vc *vcursorImpl) Execute(ctx context.Context, method string, query string, bindVars map[string]*querypb.BindVariable, rollbackOnError bool, co vtgatepb.CommitOrder) (*sqltypes.Result, error) {
->>>>>>> 725d94e8
 	session := vc.safeSession
 	if co == vtgatepb.CommitOrder_AUTOCOMMIT {
 		// For autocommit, we have to create an independent session.
@@ -972,14 +968,6 @@
 	return sqlparser.IsMySQL80AndAbove() && *setVarEnabled
 }
 
-<<<<<<< HEAD
-func (vc *vcursorImpl) ReleaseLock() error {
-	return vc.executor.ReleaseLock(vc.ctx, vc.safeSession)
-}
-
-func (vc *vcursorImpl) VtExplainLogging() {
-	vc.safeSession.EnableLogging()
-=======
 func (vc *vcursorImpl) ReleaseLock(ctx context.Context) error {
 	return vc.executor.ReleaseLock(ctx, vc.safeSession)
 }
@@ -1002,5 +990,8 @@
 		warnShardedOnly: vc.warnShardedOnly,
 		pv:              vc.pv,
 	}
->>>>>>> 725d94e8
+}
+
+func (vc *vcursorImpl) VtExplainLogging() {
+	vc.safeSession.EnableLogging()
 }