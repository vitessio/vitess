/*
Copyright 2019 The Vitess Authors.

Licensed under the Apache License, Version 2.0 (the "License");
you may not use this file except in compliance with the License.
You may obtain a copy of the License at

    http://www.apache.org/licenses/LICENSE-2.0

Unless required by applicable law or agreed to in writing, software
distributed under the License is distributed on an "AS IS" BASIS,
WITHOUT WARRANTIES OR CONDITIONS OF ANY KIND, either express or implied.
See the License for the specific language governing permissions and
limitations under the License.
*/

package vtgate

import (
	"strings"
	"testing"

	"google.golang.org/protobuf/proto"

	"github.com/stretchr/testify/assert"

	"vitess.io/vitess/go/test/utils"
<<<<<<< HEAD

	"github.com/stretchr/testify/require"

	"context"
=======
>>>>>>> cb142eea

	"github.com/stretchr/testify/require"

	"context"

	"vitess.io/vitess/go/sqltypes"
	"vitess.io/vitess/go/vt/discovery"
	"vitess.io/vitess/go/vt/vterrors"
	"vitess.io/vitess/go/vt/vttablet/sandboxconn"

	querypb "vitess.io/vitess/go/vt/proto/query"
	topodatapb "vitess.io/vitess/go/vt/proto/topodata"
	vtgatepb "vitess.io/vitess/go/vt/proto/vtgate"
	vtrpcpb "vitess.io/vitess/go/vt/proto/vtrpc"
)

// This file uses the sandbox_test framework.

var hcVTGateTest *discovery.FakeLegacyHealthCheck

var executeOptions = &querypb.ExecuteOptions{
	IncludedFields: querypb.ExecuteOptions_TYPE_ONLY,
}

var masterSession = &vtgatepb.Session{
	TargetString: "@master",
}

func init() {
	getSandbox(KsTestUnsharded).VSchema = `
{
	"sharded": false,
	"tables": {
		"t1": {}
	}
}
`
	getSandbox(KsTestBadVSchema).VSchema = `
{
	"sharded": true,
	"tables": {
		"t2": {
			"auto_increment": {
				"column": "id",
				"sequence": "id_seq"
			}
		}
	}
}
`
	hcVTGateTest = discovery.NewFakeLegacyHealthCheck()
	*transactionMode = "MULTI"
	// Use legacy gateway until we can rewrite these tests to use new tabletgateway
	*GatewayImplementation = GatewayImplementationDiscovery
	// The topo.Server is used to start watching the cells described
	// in '-cells_to_watch' command line parameter, which is
	// empty by default. So it's unused in this test, set to nil.
	LegacyInit(context.Background(), hcVTGateTest, new(sandboxTopo), "aa", 10, nil)

	*mysqlServerPort = 0
	*mysqlAuthServerImpl = "none"
	initMySQLProtocol()
}

func TestVTGateExecute(t *testing.T) {
	createSandbox(KsTestUnsharded)
	hcVTGateTest.Reset()
	sbc := hcVTGateTest.AddTestTablet("aa", "1.1.1.1", 1001, KsTestUnsharded, "0", topodatapb.TabletType_MASTER, true, 1, nil)
	_, qr, err := rpcVTGate.Execute(
		context.Background(),
		&vtgatepb.Session{
			Autocommit:   true,
			TargetString: "@master",
			Options:      executeOptions,
		},
		"select id from t1",
		nil,
	)
	if err != nil {
		t.Errorf("want nil, got %v", err)
	}
	want := *sandboxconn.SingleRowResult
	want.StatusFlags = 0 // VTGate result set does not contain status flags in sqltypes.Result
<<<<<<< HEAD
	if !reflect.DeepEqual(&want, qr) {
		t.Errorf("want \n%+v, got \n%+v", sandboxconn.SingleRowResult, qr)
	}
=======
	utils.MustMatch(t, &want, qr)
>>>>>>> cb142eea
	if !proto.Equal(sbc.Options[0], executeOptions) {
		t.Errorf("got ExecuteOptions \n%+v, want \n%+v", sbc.Options[0], executeOptions)
	}
}

func TestVTGateExecuteWithKeyspaceShard(t *testing.T) {
	createSandbox(KsTestUnsharded)
	hcVTGateTest.Reset()
	hcVTGateTest.AddTestTablet("aa", "1.1.1.1", 1001, KsTestUnsharded, "0", topodatapb.TabletType_MASTER, true, 1, nil)

	// Valid keyspace.
	_, qr, err := rpcVTGate.Execute(
		context.Background(),
		&vtgatepb.Session{
			TargetString: KsTestUnsharded,
		},
		"select id from none",
		nil,
	)
	if err != nil {
		t.Errorf("want nil, got %v", err)
	}
	wantQr := *sandboxconn.SingleRowResult
	wantQr.StatusFlags = 0 // VTGate result set does not contain status flags in sqltypes.Result
<<<<<<< HEAD
	if !reflect.DeepEqual(&wantQr, qr) {
		t.Errorf("want \n%+v, got \n%+v", sandboxconn.SingleRowResult, qr)
	}
=======
	utils.MustMatch(t, &wantQr, qr)
>>>>>>> cb142eea

	// Invalid keyspace.
	_, _, err = rpcVTGate.Execute(
		context.Background(),
		&vtgatepb.Session{
			TargetString: "invalid_keyspace",
		},
		"select id from none",
		nil,
	)
<<<<<<< HEAD
	want := "keyspace invalid_keyspace not found in vschema"
=======
	want := "Unknown database 'invalid_keyspace' in vschema"
>>>>>>> cb142eea
	assert.EqualError(t, err, want)

	// Valid keyspace/shard.
	_, qr, err = rpcVTGate.Execute(
		context.Background(),
		&vtgatepb.Session{
			TargetString: KsTestUnsharded + ":0@master",
		},
		"select id from none",
		nil,
	)
	if err != nil {
		t.Errorf("want nil, got %v", err)
	}
<<<<<<< HEAD
	if !reflect.DeepEqual(&wantQr, qr) {
		t.Errorf("want \n%+v, got \n%+v", sandboxconn.SingleRowResult, qr)
	}
=======
	utils.MustMatch(t, &wantQr, qr)
>>>>>>> cb142eea

	// Invalid keyspace/shard.
	_, _, err = rpcVTGate.Execute(
		context.Background(),
		&vtgatepb.Session{
			TargetString: KsTestUnsharded + ":noshard@master",
		},
		"select id from none",
		nil,
	)
	require.Error(t, err)
	require.Contains(t, err.Error(), `no healthy tablet available for 'keyspace:"TestUnsharded" shard:"noshard" tablet_type:MASTER`)
}

func TestVTGateStreamExecute(t *testing.T) {
	ks := KsTestUnsharded
	shard := "0"
	createSandbox(ks)
	hcVTGateTest.Reset()
	sbc := hcVTGateTest.AddTestTablet("aa", "1.1.1.1", 1001, ks, shard, topodatapb.TabletType_MASTER, true, 1, nil)
	var qrs []*sqltypes.Result
	err := rpcVTGate.StreamExecute(
		context.Background(),
		&vtgatepb.Session{
			TargetString: "@master",
			Options:      executeOptions,
		},
		"select id from t1",
		nil,
		func(r *sqltypes.Result) error {
			qrs = append(qrs, r)
			return nil
		},
	)
	if err != nil {
		t.Errorf("want nil, got %v", err)
	}
	want := []*sqltypes.Result{{
		Fields: sandboxconn.StreamRowResult.Fields,
	}, {
		Rows: sandboxconn.StreamRowResult.Rows,
	}}
	utils.MustMatch(t, want, qrs)
	if !proto.Equal(sbc.Options[0], executeOptions) {
		t.Errorf("got ExecuteOptions \n%+v, want \n%+v", sbc.Options[0], executeOptions)
	}
}

func TestVTGateBindVarError(t *testing.T) {
	ks := KsTestUnsharded
	createSandbox(ks)
	hcVTGateTest.Reset()
	ctx := context.Background()
	session := &vtgatepb.Session{}
	bindVars := map[string]*querypb.BindVariable{
		"v": {
			Type:  querypb.Type_EXPRESSION,
			Value: []byte("1"),
		},
	}
	want := "v: invalid type specified for MakeValue: EXPRESSION"

	tcases := []struct {
		name string
		f    func() error
	}{{
		name: "Execute",
		f: func() error {
			_, _, err := rpcVTGate.Execute(ctx, session, "", bindVars)
			return err
		},
	}, {
		name: "ExecuteBatch",
		f: func() error {
			_, _, err := rpcVTGate.ExecuteBatch(ctx, session, []string{""}, []map[string]*querypb.BindVariable{bindVars})
			return err
		},
	}, {
		name: "StreamExecute",
		f: func() error {
			return rpcVTGate.StreamExecute(ctx, session, "", bindVars, func(_ *sqltypes.Result) error { return nil })
		},
	}}
	for _, tcase := range tcases {
		if err := tcase.f(); err == nil || !strings.Contains(err.Error(), want) {
			t.Errorf("%v error: %v, must contain %s", tcase.name, err, want)
		}
	}
}

func testErrorPropagation(t *testing.T, sbcs []*sandboxconn.SandboxConn, before func(sbc *sandboxconn.SandboxConn), after func(sbc *sandboxconn.SandboxConn), expected vtrpcpb.Code) {

	// Execute
	for _, sbc := range sbcs {
		before(sbc)
	}
	_, _, err := rpcVTGate.Execute(
		context.Background(),
		masterSession,
		"select id from t1",
		nil,
	)
	if err == nil {
		t.Errorf("error %v not propagated for Execute", expected)
	} else {
		ec := vterrors.Code(err)
		if ec != expected {
			t.Errorf("unexpected error, got code %v err %v, want %v", ec, err, expected)
		}
	}
	for _, sbc := range sbcs {
		after(sbc)
	}

	// StreamExecute
	for _, sbc := range sbcs {
		before(sbc)
	}
	err = rpcVTGate.StreamExecute(
		context.Background(),
		masterSession,
		"select id from t1",
		nil,
		func(r *sqltypes.Result) error {
			return nil
		},
	)
	if err == nil {
		t.Errorf("error %v not propagated for StreamExecute", expected)
	} else {
		ec := vterrors.Code(err)
		if ec != expected {
			t.Errorf("unexpected error, got %v want %v: %v", ec, expected, err)
		}
	}
	for _, sbc := range sbcs {
		after(sbc)
	}
}

// TestErrorPropagation tests an error returned by sandboxconn is
// properly propagated through vtgate layers.  We need both a master
// tablet and a rdonly tablet because we don't control the routing of
// Commit.
func TestErrorPropagation(t *testing.T) {
	createSandbox(KsTestUnsharded)
	hcVTGateTest.Reset()
	sbcm := hcVTGateTest.AddTestTablet("aa", "1.1.1.1", 1001, KsTestUnsharded, "0", topodatapb.TabletType_MASTER, true, 1, nil)
	sbcrdonly := hcVTGateTest.AddTestTablet("aa", "1.1.1.2", 1001, KsTestUnsharded, "0", topodatapb.TabletType_RDONLY, true, 1, nil)
	sbcs := []*sandboxconn.SandboxConn{
		sbcm,
		sbcrdonly,
	}

	testErrorPropagation(t, sbcs, func(sbc *sandboxconn.SandboxConn) {
		sbc.MustFailCodes[vtrpcpb.Code_CANCELED] = 20
	}, func(sbc *sandboxconn.SandboxConn) {
		sbc.MustFailCodes[vtrpcpb.Code_CANCELED] = 0
	}, vtrpcpb.Code_CANCELED)

	testErrorPropagation(t, sbcs, func(sbc *sandboxconn.SandboxConn) {
		sbc.MustFailCodes[vtrpcpb.Code_UNKNOWN] = 20
	}, func(sbc *sandboxconn.SandboxConn) {
		sbc.MustFailCodes[vtrpcpb.Code_UNKNOWN] = 0
	}, vtrpcpb.Code_UNKNOWN)

	testErrorPropagation(t, sbcs, func(sbc *sandboxconn.SandboxConn) {
		sbc.MustFailCodes[vtrpcpb.Code_INVALID_ARGUMENT] = 20
	}, func(sbc *sandboxconn.SandboxConn) {
		sbc.MustFailCodes[vtrpcpb.Code_INVALID_ARGUMENT] = 0
	}, vtrpcpb.Code_INVALID_ARGUMENT)

	testErrorPropagation(t, sbcs, func(sbc *sandboxconn.SandboxConn) {
		sbc.MustFailCodes[vtrpcpb.Code_DEADLINE_EXCEEDED] = 20
	}, func(sbc *sandboxconn.SandboxConn) {
		sbc.MustFailCodes[vtrpcpb.Code_DEADLINE_EXCEEDED] = 0
	}, vtrpcpb.Code_DEADLINE_EXCEEDED)

	testErrorPropagation(t, sbcs, func(sbc *sandboxconn.SandboxConn) {
		sbc.MustFailCodes[vtrpcpb.Code_ALREADY_EXISTS] = 20
	}, func(sbc *sandboxconn.SandboxConn) {
		sbc.MustFailCodes[vtrpcpb.Code_ALREADY_EXISTS] = 0
	}, vtrpcpb.Code_ALREADY_EXISTS)

	testErrorPropagation(t, sbcs, func(sbc *sandboxconn.SandboxConn) {
		sbc.MustFailCodes[vtrpcpb.Code_PERMISSION_DENIED] = 20
	}, func(sbc *sandboxconn.SandboxConn) {
		sbc.MustFailCodes[vtrpcpb.Code_PERMISSION_DENIED] = 0
	}, vtrpcpb.Code_PERMISSION_DENIED)

	testErrorPropagation(t, sbcs, func(sbc *sandboxconn.SandboxConn) {
		sbc.MustFailCodes[vtrpcpb.Code_RESOURCE_EXHAUSTED] = 20
	}, func(sbc *sandboxconn.SandboxConn) {
		sbc.MustFailCodes[vtrpcpb.Code_RESOURCE_EXHAUSTED] = 0
	}, vtrpcpb.Code_RESOURCE_EXHAUSTED)

	testErrorPropagation(t, sbcs, func(sbc *sandboxconn.SandboxConn) {
		sbc.MustFailCodes[vtrpcpb.Code_FAILED_PRECONDITION] = 20
	}, func(sbc *sandboxconn.SandboxConn) {
		sbc.MustFailCodes[vtrpcpb.Code_FAILED_PRECONDITION] = 0
	}, vtrpcpb.Code_FAILED_PRECONDITION)

	testErrorPropagation(t, sbcs, func(sbc *sandboxconn.SandboxConn) {
		sbc.MustFailCodes[vtrpcpb.Code_ABORTED] = 20
	}, func(sbc *sandboxconn.SandboxConn) {
		sbc.MustFailCodes[vtrpcpb.Code_ABORTED] = 0
	}, vtrpcpb.Code_ABORTED)

	testErrorPropagation(t, sbcs, func(sbc *sandboxconn.SandboxConn) {
		sbc.MustFailCodes[vtrpcpb.Code_INTERNAL] = 20
	}, func(sbc *sandboxconn.SandboxConn) {
		sbc.MustFailCodes[vtrpcpb.Code_INTERNAL] = 0
	}, vtrpcpb.Code_INTERNAL)

	testErrorPropagation(t, sbcs, func(sbc *sandboxconn.SandboxConn) {
		sbc.MustFailCodes[vtrpcpb.Code_UNAVAILABLE] = 20
	}, func(sbc *sandboxconn.SandboxConn) {
		sbc.MustFailCodes[vtrpcpb.Code_UNAVAILABLE] = 0
	}, vtrpcpb.Code_UNAVAILABLE)

	testErrorPropagation(t, sbcs, func(sbc *sandboxconn.SandboxConn) {
		sbc.MustFailCodes[vtrpcpb.Code_UNAUTHENTICATED] = 20
	}, func(sbc *sandboxconn.SandboxConn) {
		sbc.MustFailCodes[vtrpcpb.Code_UNAUTHENTICATED] = 0
	}, vtrpcpb.Code_UNAUTHENTICATED)
}

// This test makes sure that if we start a transaction and hit a critical
// error, a rollback is issued.
func TestErrorIssuesRollback(t *testing.T) {
	createSandbox(KsTestUnsharded)
	hcVTGateTest.Reset()
	sbc := hcVTGateTest.AddTestTablet("aa", "1.1.1.1", 1001, KsTestUnsharded, "0", topodatapb.TabletType_MASTER, true, 1, nil)

	// Start a transaction, send one statement.
	// Simulate an error that should trigger a rollback:
	// vtrpcpb.Code_ABORTED case.
	session, _, err := rpcVTGate.Execute(
		context.Background(),
		&vtgatepb.Session{},
		"begin",
		nil,
	)
	if err != nil {
		t.Fatalf("cannot start a transaction: %v", err)
	}
	session, _, err = rpcVTGate.Execute(
		context.Background(),
		session,
		"select id from t1",
		nil,
	)
	if err != nil {
		t.Fatalf("want nil, got %v", err)
	}
	if sbc.RollbackCount.Get() != 0 {
		t.Errorf("want 0, got %d", sbc.RollbackCount.Get())
	}
	sbc.MustFailCodes[vtrpcpb.Code_ABORTED] = 20
	_, _, err = rpcVTGate.Execute(
		context.Background(),
		session,
		"select id from t1",
		nil,
	)
	if err == nil {
		t.Fatalf("want error but got nil")
	}
	if sbc.RollbackCount.Get() != 1 {
		t.Errorf("want 1, got %d", sbc.RollbackCount.Get())
	}
	sbc.RollbackCount.Set(0)
	sbc.MustFailCodes[vtrpcpb.Code_ABORTED] = 0

	// Start a transaction, send one statement.
	// Simulate an error that should trigger a rollback:
	// vtrpcpb.ErrorCode_RESOURCE_EXHAUSTED case.
	session, _, err = rpcVTGate.Execute(
		context.Background(),
		&vtgatepb.Session{},
		"begin",
		nil,
	)
	if err != nil {
		t.Fatalf("cannot start a transaction: %v", err)
	}
	session, _, err = rpcVTGate.Execute(
		context.Background(),
		session,
		"select id from t1",
		nil,
	)
	if err != nil {
		t.Fatalf("want nil, got %v", err)
	}
	if sbc.RollbackCount.Get() != 0 {
		t.Errorf("want 0, got %d", sbc.RollbackCount.Get())
	}
	sbc.MustFailCodes[vtrpcpb.Code_RESOURCE_EXHAUSTED] = 20
	_, _, err = rpcVTGate.Execute(
		context.Background(),
		session,
		"select id from t1",
		nil,
	)
	if err == nil {
		t.Fatalf("want error but got nil")
	}
	if sbc.RollbackCount.Get() != 1 {
		t.Errorf("want 1, got %d", sbc.RollbackCount.Get())
	}
	sbc.RollbackCount.Set(0)
	sbc.MustFailCodes[vtrpcpb.Code_RESOURCE_EXHAUSTED] = 0

	// Start a transaction, send one statement.
	// Simulate an error that should *not* trigger a rollback:
	// vtrpcpb.Code_ALREADY_EXISTS case.
	session, _, err = rpcVTGate.Execute(
		context.Background(),
		&vtgatepb.Session{},
		"begin",
		nil,
	)
	if err != nil {
		t.Fatalf("cannot start a transaction: %v", err)
	}
	session, _, err = rpcVTGate.Execute(
		context.Background(),
		session,
		"select id from t1",
		nil,
	)
	if err != nil {
		t.Fatalf("want nil, got %v", err)
	}
	if sbc.RollbackCount.Get() != 0 {
		t.Errorf("want 0, got %d", sbc.RollbackCount.Get())
	}
	sbc.MustFailCodes[vtrpcpb.Code_ALREADY_EXISTS] = 20
	_, _, err = rpcVTGate.Execute(
		context.Background(),
		session,
		"select id from t1",
		nil,
	)
	if err == nil {
		t.Fatalf("want error but got nil")
	}
	if sbc.RollbackCount.Get() != 0 {
		t.Errorf("want 0, got %d", sbc.RollbackCount.Get())
	}
	sbc.MustFailCodes[vtrpcpb.Code_ALREADY_EXISTS] = 0
}<|MERGE_RESOLUTION|>--- conflicted
+++ resolved
@@ -17,6 +17,7 @@
 package vtgate
 
 import (
+	"context"
 	"strings"
 	"testing"
 
@@ -25,17 +26,8 @@
 	"github.com/stretchr/testify/assert"
 
 	"vitess.io/vitess/go/test/utils"
-<<<<<<< HEAD
 
 	"github.com/stretchr/testify/require"
-
-	"context"
-=======
->>>>>>> cb142eea
-
-	"github.com/stretchr/testify/require"
-
-	"context"
 
 	"vitess.io/vitess/go/sqltypes"
 	"vitess.io/vitess/go/vt/discovery"
@@ -115,13 +107,7 @@
 	}
 	want := *sandboxconn.SingleRowResult
 	want.StatusFlags = 0 // VTGate result set does not contain status flags in sqltypes.Result
-<<<<<<< HEAD
-	if !reflect.DeepEqual(&want, qr) {
-		t.Errorf("want \n%+v, got \n%+v", sandboxconn.SingleRowResult, qr)
-	}
-=======
 	utils.MustMatch(t, &want, qr)
->>>>>>> cb142eea
 	if !proto.Equal(sbc.Options[0], executeOptions) {
 		t.Errorf("got ExecuteOptions \n%+v, want \n%+v", sbc.Options[0], executeOptions)
 	}
@@ -146,13 +132,7 @@
 	}
 	wantQr := *sandboxconn.SingleRowResult
 	wantQr.StatusFlags = 0 // VTGate result set does not contain status flags in sqltypes.Result
-<<<<<<< HEAD
-	if !reflect.DeepEqual(&wantQr, qr) {
-		t.Errorf("want \n%+v, got \n%+v", sandboxconn.SingleRowResult, qr)
-	}
-=======
 	utils.MustMatch(t, &wantQr, qr)
->>>>>>> cb142eea
 
 	// Invalid keyspace.
 	_, _, err = rpcVTGate.Execute(
@@ -163,11 +143,7 @@
 		"select id from none",
 		nil,
 	)
-<<<<<<< HEAD
-	want := "keyspace invalid_keyspace not found in vschema"
-=======
 	want := "Unknown database 'invalid_keyspace' in vschema"
->>>>>>> cb142eea
 	assert.EqualError(t, err, want)
 
 	// Valid keyspace/shard.
@@ -182,13 +158,7 @@
 	if err != nil {
 		t.Errorf("want nil, got %v", err)
 	}
-<<<<<<< HEAD
-	if !reflect.DeepEqual(&wantQr, qr) {
-		t.Errorf("want \n%+v, got \n%+v", sandboxconn.SingleRowResult, qr)
-	}
-=======
 	utils.MustMatch(t, &wantQr, qr)
->>>>>>> cb142eea
 
 	// Invalid keyspace/shard.
 	_, _, err = rpcVTGate.Execute(
