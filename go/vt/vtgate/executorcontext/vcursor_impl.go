/*
Copyright 2019 The Vitess Authors.

Licensed under the Apache License, Version 2.0 (the "License");
you may not use this file except in compliance with the License.
You may obtain a copy of the License at

    http://www.apache.org/licenses/LICENSE-2.0

Unless required by applicable law or agreed to in writing, software
distributed under the License is distributed on an "AS IS" BASIS,
WITHOUT WARRANTIES OR CONDITIONS OF ANY KIND, either express or implied.
See the License for the specific language governing permissions and
limitations under the License.
*/

package executorcontext

import (
	"context"
	"fmt"
	"io"
	"sort"
	"strings"
	"sync"
	"sync/atomic"
	"time"

	"github.com/google/uuid"
	"golang.org/x/exp/maps"

	"vitess.io/vitess/go/mysql/collations"
	"vitess.io/vitess/go/mysql/config"
	"vitess.io/vitess/go/mysql/sqlerror"
	"vitess.io/vitess/go/protoutil"
	"vitess.io/vitess/go/sqltypes"
	"vitess.io/vitess/go/vt/callerid"
	"vitess.io/vitess/go/vt/discovery"
	"vitess.io/vitess/go/vt/key"
	binlogdatapb "vitess.io/vitess/go/vt/proto/binlogdata"
	querypb "vitess.io/vitess/go/vt/proto/query"
	topodatapb "vitess.io/vitess/go/vt/proto/topodata"
	vschemapb "vitess.io/vitess/go/vt/proto/vschema"
	vtctldatapb "vitess.io/vitess/go/vt/proto/vtctldata"
	vtgatepb "vitess.io/vitess/go/vt/proto/vtgate"
	vtrpcpb "vitess.io/vitess/go/vt/proto/vtrpc"
	"vitess.io/vitess/go/vt/sqlparser"
	"vitess.io/vitess/go/vt/srvtopo"
	"vitess.io/vitess/go/vt/topo"
	topoprotopb "vitess.io/vitess/go/vt/topo/topoproto"
	"vitess.io/vitess/go/vt/topotools"
	"vitess.io/vitess/go/vt/vtenv"
	"vitess.io/vitess/go/vt/vterrors"
	"vitess.io/vitess/go/vt/vtgate/buffer"
	"vitess.io/vitess/go/vt/vtgate/engine"
	"vitess.io/vitess/go/vt/vtgate/logstats"
	"vitess.io/vitess/go/vt/vtgate/planbuilder/plancontext"
	"vitess.io/vitess/go/vt/vtgate/semantics"
	"vitess.io/vitess/go/vt/vtgate/vindexes"
	"vitess.io/vitess/go/vt/vtgate/vschemaacl"
	"vitess.io/vitess/go/vt/vtgate/vtgateservice"
)

var (
	_ engine.VCursor      = (*VCursorImpl)(nil)
	_ plancontext.VSchema = (*VCursorImpl)(nil)
	_ vindexes.VCursor    = (*VCursorImpl)(nil)
)

var ErrNoKeyspace = vterrors.VT09005()

type (
	ResultsObserver interface {
		Observe(*sqltypes.Result)
	}

	VCursorConfig struct {
		Collation collations.ID

		MaxMemoryRows      int
		EnableShardRouting bool
		DefaultTabletType  topodatapb.TabletType
		QueryTimeout       int
		DBDDLPlugin        string
		ForeignKeyMode     vschemapb.Keyspace_ForeignKeyMode
		SetVarEnabled      bool
		EnableViews        bool
		WarnShardedOnly    bool
		PlannerVersion     plancontext.PlannerVersion

		WarmingReadsPercent int
		WarmingReadsTimeout time.Duration
		WarmingReadsChannel chan bool
	}

	// vcursor_impl needs these facilities to be able to be able to execute queries for vindexes
	iExecute interface {
		Execute(ctx context.Context, mysqlCtx vtgateservice.MySQLConnection, method string, session *SafeSession, s string, vars map[string]*querypb.BindVariable) (*sqltypes.Result, error)
		ExecuteMultiShard(ctx context.Context, primitive engine.Primitive, rss []*srvtopo.ResolvedShard, queries []*querypb.BoundQuery, session *SafeSession, autocommit bool, ignoreMaxMemoryRows bool, resultsObserver ResultsObserver, fetchLastInsertID bool) (qr *sqltypes.Result, errs []error)
		StreamExecuteMulti(ctx context.Context, primitive engine.Primitive, query string, rss []*srvtopo.ResolvedShard, vars []map[string]*querypb.BindVariable, session *SafeSession, autocommit bool, callback func(reply *sqltypes.Result) error, observer ResultsObserver, fetchLastInsertID bool) []error
		ExecuteLock(ctx context.Context, rs *srvtopo.ResolvedShard, query *querypb.BoundQuery, session *SafeSession, lockFuncType sqlparser.LockingFuncType) (*sqltypes.Result, error)
		Commit(ctx context.Context, safeSession *SafeSession) error
		ExecuteMessageStream(ctx context.Context, rss []*srvtopo.ResolvedShard, name string, callback func(*sqltypes.Result) error) error
		ExecuteVStream(ctx context.Context, rss []*srvtopo.ResolvedShard, filter *binlogdatapb.Filter, gtid string, callback func(evs []*binlogdatapb.VEvent) error) error
		ReleaseLock(ctx context.Context, session *SafeSession) error

		ShowVitessReplicationStatus(ctx context.Context, filter *sqlparser.ShowFilter) (*sqltypes.Result, error)
		ShowShards(ctx context.Context, filter *sqlparser.ShowFilter, destTabletType topodatapb.TabletType) (*sqltypes.Result, error)
		ShowTablets(filter *sqlparser.ShowFilter) (*sqltypes.Result, error)
		ShowVitessMetadata(ctx context.Context, filter *sqlparser.ShowFilter) (*sqltypes.Result, error)
		SetVitessMetadata(ctx context.Context, name, value string) error

		// TODO: remove when resolver is gone
		VSchema() *vindexes.VSchema
		PlanPrepareStmt(ctx context.Context, vcursor *VCursorImpl, query string) (*engine.Plan, sqlparser.Statement, error)

		Environment() *vtenv.Environment
		ReadTransaction(ctx context.Context, transactionID string) (*querypb.TransactionMetadata, error)
		UnresolvedTransactions(ctx context.Context, targets []*querypb.Target) ([]*querypb.TransactionMetadata, error)
		AddWarningCount(name string, value int64)
	}

	// VSchemaOperator is an interface to Vschema Operations
	VSchemaOperator interface {
		GetCurrentSrvVschema() *vschemapb.SrvVSchema
		UpdateVSchema(ctx context.Context, ksName string, vschema *vschemapb.SrvVSchema) error
	}

	// VCursorImpl implements the VCursor functionality used by dependent
	// packages to call back into VTGate.
	VCursorImpl struct {
		config         VCursorConfig
		SafeSession    *SafeSession
		keyspace       string
		tabletType     topodatapb.TabletType
		destination    key.Destination
		marginComments sqlparser.MarginComments
		executor       iExecute
		resolver       *srvtopo.Resolver
		topoServer     *topo.Server
		logStats       *logstats.LogStats

		// fkChecksState stores the state of foreign key checks variable.
		// This state is meant to be the final fk checks state after consulting the
		// session state, and the given query's comments for `SET_VAR` optimizer hints.
		// A nil value represents that no foreign_key_checks value was provided.
		fkChecksState       *bool
		ignoreMaxMemoryRows bool
		vschema             *vindexes.VSchema
		vm                  VSchemaOperator
		semTable            *semantics.SemTable
		queryTimeout        time.Duration

		warnings []*querypb.QueryWarning // any warnings that are accumulated during the planning phase are stored here

		observer ResultsObserver

		// this protects the interOpStats and shardsStats fields from concurrent writes
		mu sync.Mutex
		// this is a map of the number of rows that every primitive has returned
		// if this field is nil, it means that we are not logging operator traffic
		interOpStats map[engine.Primitive]engine.RowsReceived
		shardsStats  map[engine.Primitive]engine.ShardsQueried
	}
)

// NewVCursorImpl creates a VCursorImpl. Before creating this object, you have to separate out any marginComments that came with
// the query and supply it here. Trailing comments are typically sent by the application for various reasons,
// including as identifying markers. So, they have to be added back to all queries that are executed
// on behalf of the original query.
func NewVCursorImpl(
	safeSession *SafeSession,
	marginComments sqlparser.MarginComments,
	executor iExecute,
	logStats *logstats.LogStats,
	vm VSchemaOperator,
	vschema *vindexes.VSchema,
	resolver *srvtopo.Resolver,
	serv srvtopo.Server,
	observer ResultsObserver,
	cfg VCursorConfig,
) (*VCursorImpl, error) {
	keyspace, tabletType, destination, err := ParseDestinationTarget(safeSession.TargetString, cfg.DefaultTabletType, vschema)
	if err != nil {
		return nil, err
	}

	var ts *topo.Server
	// We don't have access to the underlying TopoServer if this vtgate is
	// filtering keyspaces because we don't have an accurate view of the topo.
	if serv != nil && !discovery.FilteringKeyspaces() {
		ts, err = serv.GetTopoServer()
		if err != nil {
			return nil, err
		}
	}

	return &VCursorImpl{
		config:         cfg,
		SafeSession:    safeSession,
		keyspace:       keyspace,
		tabletType:     tabletType,
		destination:    destination,
		marginComments: marginComments,
		executor:       executor,
		logStats:       logStats,
		resolver:       resolver,
		vschema:        vschema,
		vm:             vm,
		topoServer:     ts,

		observer: observer,
	}, nil
}

func (vc *VCursorImpl) CloneForMirroring(ctx context.Context) engine.VCursor {
	callerId := callerid.EffectiveCallerIDFromContext(ctx)
	immediateCallerId := callerid.ImmediateCallerIDFromContext(ctx)

	clonedCtx := callerid.NewContext(ctx, callerId, immediateCallerId)

	v := &VCursorImpl{
		config:              vc.config,
		SafeSession:         NewAutocommitSession(vc.SafeSession.Session),
		keyspace:            vc.keyspace,
		tabletType:          vc.tabletType,
		destination:         vc.destination,
		marginComments:      vc.marginComments,
		executor:            vc.executor,
		resolver:            vc.resolver,
		topoServer:          vc.topoServer,
		logStats:            &logstats.LogStats{Ctx: clonedCtx},
		ignoreMaxMemoryRows: vc.ignoreMaxMemoryRows,
		vschema:             vc.vschema,
		vm:                  vc.vm,
		semTable:            vc.semTable,
		warnings:            vc.warnings,
		observer:            vc.observer,
	}

	v.marginComments.Trailing += "/* mirror query */"

	return v
}

func (vc *VCursorImpl) CloneForReplicaWarming(ctx context.Context) engine.VCursor {
	callerId := callerid.EffectiveCallerIDFromContext(ctx)
	immediateCallerId := callerid.ImmediateCallerIDFromContext(ctx)

	timedCtx, _ := context.WithTimeout(context.Background(), vc.config.WarmingReadsTimeout) // nolint
	clonedCtx := callerid.NewContext(timedCtx, callerId, immediateCallerId)

	v := &VCursorImpl{
		config:         vc.config,
		SafeSession:    NewAutocommitSession(vc.SafeSession.Session),
		keyspace:       vc.keyspace,
		tabletType:     topodatapb.TabletType_REPLICA,
		destination:    vc.destination,
		marginComments: vc.marginComments,
		executor:       vc.executor,
		resolver:       vc.resolver,
		topoServer:     vc.topoServer,
		logStats:       &logstats.LogStats{Ctx: clonedCtx},

		ignoreMaxMemoryRows: vc.ignoreMaxMemoryRows,
		vschema:             vc.vschema,
		vm:                  vc.vm,
		semTable:            vc.semTable,
		warnings:            vc.warnings,
		observer:            vc.observer,
	}

	v.marginComments.Trailing += "/* warming read */"

	return v
}

func (vc *VCursorImpl) cloneWithAutocommitSession() *VCursorImpl {
	safeSession := vc.SafeSession.NewAutocommitSession()
	return &VCursorImpl{
		config:         vc.config,
		SafeSession:    safeSession,
		keyspace:       vc.keyspace,
		tabletType:     vc.tabletType,
		destination:    vc.destination,
		marginComments: vc.marginComments,
		executor:       vc.executor,
		logStats:       vc.logStats,
		resolver:       vc.resolver,
		vschema:        vc.vschema,
		vm:             vc.vm,
		topoServer:     vc.topoServer,
		observer:       vc.observer,
	}
}

// HasSystemVariables returns whether the session has set system variables or not
func (vc *VCursorImpl) HasSystemVariables() bool {
	return vc.SafeSession.HasSystemVariables()
}

// GetSystemVariables takes a visitor function that will save each system variables of the session
func (vc *VCursorImpl) GetSystemVariables(f func(k string, v string)) {
	vc.SafeSession.GetSystemVariables(f)
}

// GetSystemVariablesCopy returns a copy of the system variables of the session. Changes to the original map will not affect the session.
func (vc *VCursorImpl) GetSystemVariablesCopy() map[string]string {
	vc.SafeSession.mu.Lock()
	defer vc.SafeSession.mu.Unlock()
	return maps.Clone(vc.SafeSession.SystemVariables)
}

// ConnCollation returns the collation of this session
func (vc *VCursorImpl) ConnCollation() collations.ID {
	return vc.config.Collation
}

// Environment returns the vtenv associated with this session
func (vc *VCursorImpl) Environment() *vtenv.Environment {
	return vc.executor.Environment()
}

func (vc *VCursorImpl) TimeZone() *time.Location {
	return vc.SafeSession.TimeZone()
}

func (vc *VCursorImpl) SQLMode() string {
	// TODO: Implement return the current sql_mode.
	// This is currently hardcoded to the default in MySQL 8.0.
	return config.DefaultSQLMode
}

// MaxMemoryRows returns the maxMemoryRows flag value.
func (vc *VCursorImpl) MaxMemoryRows() int {
	return vc.config.MaxMemoryRows
}

// ExceedsMaxMemoryRows returns a boolean indicating whether the maxMemoryRows value has been exceeded.
// Returns false if the max memory rows override directive is set to true.
func (vc *VCursorImpl) ExceedsMaxMemoryRows(numRows int) bool {
	return !vc.ignoreMaxMemoryRows && numRows > vc.config.MaxMemoryRows
}

// SetIgnoreMaxMemoryRows sets the ignoreMaxMemoryRows value.
func (vc *VCursorImpl) SetIgnoreMaxMemoryRows(ignoreMaxMemoryRows bool) {
	vc.ignoreMaxMemoryRows = ignoreMaxMemoryRows
}

// RecordWarning stores the given warning in the current session
func (vc *VCursorImpl) RecordWarning(warning *querypb.QueryWarning) {
	vc.SafeSession.RecordWarning(warning)
}

// IsShardRoutingEnabled implements the VCursor interface.
func (vc *VCursorImpl) IsShardRoutingEnabled() bool {
	return vc.config.EnableShardRouting
}

func (vc *VCursorImpl) ReadTransaction(ctx context.Context, transactionID string) (*querypb.TransactionMetadata, error) {
	return vc.executor.ReadTransaction(ctx, transactionID)
}

// UnresolvedTransactions gets the unresolved transactions for the given keyspace. If the keyspace is not given,
// then we use the default keyspace.
func (vc *VCursorImpl) UnresolvedTransactions(ctx context.Context, keyspace string) ([]*querypb.TransactionMetadata, error) {
	if keyspace == "" {
		keyspace = vc.GetKeyspace()
	}
	rss, _, err := vc.ResolveDestinations(ctx, keyspace, nil, []key.Destination{key.DestinationAllShards{}})
	if err != nil {
		return nil, err
	}
	var targets []*querypb.Target
	for _, rs := range rss {
		targets = append(targets, rs.Target)
	}
	return vc.executor.UnresolvedTransactions(ctx, targets)
}

func (vc *VCursorImpl) StartPrimitiveTrace() func() engine.Stats {
	vc.interOpStats = make(map[engine.Primitive]engine.RowsReceived)
	vc.shardsStats = make(map[engine.Primitive]engine.ShardsQueried)
	return func() engine.Stats {
		return engine.Stats{
			InterOpStats: vc.interOpStats,
			ShardsStats:  vc.shardsStats,
		}
	}
}

// FindTable finds the specified table. If the keyspace what specified in the input, it gets used as qualifier.
// Otherwise, the keyspace from the request is used, if one was provided.
func (vc *VCursorImpl) FindTable(name sqlparser.TableName) (*vindexes.Table, string, topodatapb.TabletType, key.Destination, error) {
	destKeyspace, destTabletType, dest, err := vc.parseDestinationTarget(name.Qualifier.String())
	if err != nil {
		return nil, "", destTabletType, nil, err
	}
	if destKeyspace == "" {
		destKeyspace = vc.keyspace
	}
	table, err := vc.vschema.FindTable(destKeyspace, name.Name.String())
	if err != nil {
		return nil, "", destTabletType, nil, err
	}
	return table, destKeyspace, destTabletType, dest, err
}

<<<<<<< HEAD
func (vc *VCursorImpl) FindView(name sqlparser.TableName) sqlparser.SelectStatement {
	ks, _, _, err := vc.parseDestinationTarget(name.Qualifier.String())
=======
func (vc *VCursorImpl) FindView(name sqlparser.TableName) sqlparser.TableStatement {
	ks, _, _, err := vc.ParseDestinationTarget(name.Qualifier.String())
>>>>>>> e207a446
	if err != nil {
		return nil
	}
	if ks == "" {
		ks = vc.keyspace
	}
	return vc.vschema.FindView(ks, name.Name.String())
}

func (vc *VCursorImpl) FindRoutedTable(name sqlparser.TableName) (*vindexes.Table, error) {
	destKeyspace, destTabletType, _, err := vc.parseDestinationTarget(name.Qualifier.String())
	if err != nil {
		return nil, err
	}
	if destKeyspace == "" {
		destKeyspace = vc.keyspace
	}

	table, err := vc.vschema.FindRoutedTable(destKeyspace, name.Name.String(), destTabletType)
	if err != nil {
		return nil, err
	}

	return table, nil
}

// FindTableOrVindex finds the specified table or vindex.
func (vc *VCursorImpl) FindTableOrVindex(name sqlparser.TableName) (*vindexes.Table, vindexes.Vindex, string, topodatapb.TabletType, key.Destination, error) {
	if name.Qualifier.IsEmpty() && name.Name.String() == "dual" {
		// The magical MySQL dual table should only be resolved
		// when it is not qualified by a database name.
		return vc.getDualTable()
	}

	destKeyspace, destTabletType, dest, err := vc.parseDestinationTarget(name.Qualifier.String())
	if err != nil {
		return nil, nil, "", destTabletType, nil, err
	}
	if destKeyspace == "" {
		destKeyspace = vc.getActualKeyspace()
	}
	table, vindex, err := vc.vschema.FindTableOrVindex(destKeyspace, name.Name.String(), vc.tabletType)
	if err != nil {
		return nil, nil, "", destTabletType, nil, err
	}
	return table, vindex, destKeyspace, destTabletType, dest, nil
}

// FindViewTarget finds the specified view's target keyspace.
func (vc *VCursorImpl) FindViewTarget(name sqlparser.TableName) (*vindexes.Keyspace, error) {
	destKeyspace, _, _, err := vc.parseDestinationTarget(name.Qualifier.String())
	if err != nil {
		return nil, err
	}
	if destKeyspace != "" {
		return vc.FindKeyspace(destKeyspace)
	}

	tbl, err := vc.vschema.FindRoutedTable("", name.Name.String(), vc.tabletType)
	if err != nil || tbl == nil {
		return nil, err
	}
	return tbl.Keyspace, nil
}

func (vc *VCursorImpl) parseDestinationTarget(targetString string) (string, topodatapb.TabletType, key.Destination, error) {
	return ParseDestinationTarget(targetString, vc.tabletType, vc.vschema)
}

// ParseDestinationTarget parses destination target string and provides a keyspace if possible.
func ParseDestinationTarget(targetString string, tablet topodatapb.TabletType, vschema *vindexes.VSchema) (string, topodatapb.TabletType, key.Destination, error) {
	destKeyspace, destTabletType, dest, err := topoprotopb.ParseDestination(targetString, tablet)
	// If the keyspace is not specified, and there is only one keyspace in the VSchema, use that.
	if destKeyspace == "" && len(vschema.Keyspaces) == 1 {
		for k := range vschema.Keyspaces {
			destKeyspace = k
		}
	}
	return destKeyspace, destTabletType, dest, err
}

func (vc *VCursorImpl) getDualTable() (*vindexes.Table, vindexes.Vindex, string, topodatapb.TabletType, key.Destination, error) {
	ksName := vc.getActualKeyspace()
	var ks *vindexes.Keyspace
	if ksName == "" {
		ks = vc.vschema.FirstKeyspace()
		ksName = ks.Name
	} else {
		ks = vc.vschema.Keyspaces[ksName].Keyspace
	}
	tbl := &vindexes.Table{
		Name:     sqlparser.NewIdentifierCS("dual"),
		Keyspace: ks,
		Type:     vindexes.TypeReference,
	}
	return tbl, nil, ksName, topodatapb.TabletType_PRIMARY, nil, nil
}

func (vc *VCursorImpl) getActualKeyspace() string {
	if !sqlparser.SystemSchema(vc.keyspace) {
		return vc.keyspace
	}
	ks, err := vc.AnyKeyspace()
	if err != nil {
		return ""
	}
	return ks.Name
}

// SelectedKeyspace returns the selected keyspace of the current request
// if there is one. If the keyspace specified in the target cannot be
// identified, it returns an error.
func (vc *VCursorImpl) SelectedKeyspace() (*vindexes.Keyspace, error) {
	if ignoreKeyspace(vc.keyspace) {
		return nil, ErrNoKeyspace
	}
	ks, ok := vc.vschema.Keyspaces[vc.keyspace]
	if !ok {
		return nil, vterrors.VT05003(vc.keyspace)
	}
	return ks.Keyspace, nil
}

var errNoDbAvailable = vterrors.NewErrorf(vtrpcpb.Code_FAILED_PRECONDITION, vterrors.NoDB, "no database available")

func (vc *VCursorImpl) AnyKeyspace() (*vindexes.Keyspace, error) {
	keyspace, err := vc.SelectedKeyspace()
	if err == nil {
		return keyspace, nil
	}
	if err != ErrNoKeyspace {
		return nil, err
	}

	if len(vc.vschema.Keyspaces) == 0 {
		return nil, errNoDbAvailable
	}

	keyspaces := vc.getSortedServingKeyspaces()

	// Look for any sharded keyspace if present, otherwise take the first keyspace,
	// sorted alphabetically
	for _, ks := range keyspaces {
		if ks.Sharded {
			return ks, nil
		}
	}
	return keyspaces[0], nil
}

// getSortedServingKeyspaces gets the sorted serving keyspaces
func (vc *VCursorImpl) getSortedServingKeyspaces() []*vindexes.Keyspace {
	var keyspaces []*vindexes.Keyspace

	if vc.resolver != nil && vc.resolver.GetGateway() != nil {
		keyspaceNames := vc.resolver.GetGateway().GetServingKeyspaces()
		for _, ksName := range keyspaceNames {
			ks, exists := vc.vschema.Keyspaces[ksName]
			if exists {
				keyspaces = append(keyspaces, ks.Keyspace)
			}
		}
	}

	if len(keyspaces) == 0 {
		for _, ks := range vc.vschema.Keyspaces {
			keyspaces = append(keyspaces, ks.Keyspace)
		}
	}
	sort.Slice(keyspaces, func(i, j int) bool {
		return keyspaces[i].Name < keyspaces[j].Name
	})
	return keyspaces
}

func (vc *VCursorImpl) FirstSortedKeyspace() (*vindexes.Keyspace, error) {
	if len(vc.vschema.Keyspaces) == 0 {
		return nil, errNoDbAvailable
	}
	keyspaces := vc.getSortedServingKeyspaces()

	return keyspaces[0], nil
}

// SysVarSetEnabled implements the ContextVSchema interface
func (vc *VCursorImpl) SysVarSetEnabled() bool {
	return vc.GetSessionEnableSystemSettings()
}

// KeyspaceExists provides whether the keyspace exists or not.
func (vc *VCursorImpl) KeyspaceExists(ks string) bool {
	return vc.vschema.Keyspaces[ks] != nil
}

// AllKeyspace implements the ContextVSchema interface
func (vc *VCursorImpl) AllKeyspace() ([]*vindexes.Keyspace, error) {
	if len(vc.vschema.Keyspaces) == 0 {
		return nil, errNoDbAvailable
	}
	var kss []*vindexes.Keyspace
	for _, ks := range vc.vschema.Keyspaces {
		kss = append(kss, ks.Keyspace)
	}
	return kss, nil
}

// FindKeyspace implements the VSchema interface
func (vc *VCursorImpl) FindKeyspace(keyspace string) (*vindexes.Keyspace, error) {
	if len(vc.vschema.Keyspaces) == 0 {
		return nil, errNoDbAvailable
	}
	for _, ks := range vc.vschema.Keyspaces {
		if ks.Keyspace.Name == keyspace {
			return ks.Keyspace, nil
		}
	}
	return nil, nil
}

// Planner implements the ContextVSchema interface
func (vc *VCursorImpl) Planner() plancontext.PlannerVersion {
	if vc.SafeSession.Options != nil &&
		vc.SafeSession.Options.PlannerVersion != querypb.ExecuteOptions_DEFAULT_PLANNER {
		return vc.SafeSession.Options.PlannerVersion
	}
	return vc.config.PlannerVersion
}

// GetSemTable implements the ContextVSchema interface
func (vc *VCursorImpl) GetSemTable() *semantics.SemTable {
	return vc.semTable
}

// TargetString returns the current TargetString of the session.
func (vc *VCursorImpl) TargetString() string {
	return vc.SafeSession.TargetString
}

// MaxBufferingRetries is to represent max retries on buffering.
const MaxBufferingRetries = 3

func (vc *VCursorImpl) ExecutePrimitive(ctx context.Context, primitive engine.Primitive, bindVars map[string]*querypb.BindVariable, wantfields bool) (*sqltypes.Result, error) {
	for try := 0; try < MaxBufferingRetries; try++ {
		res, err := primitive.TryExecute(ctx, vc, bindVars, wantfields)
		if err != nil && vterrors.RootCause(err) == buffer.ShardMissingError {
			continue
		}
		vc.logOpTraffic(primitive, res)
		return res, err
	}
	return nil, vterrors.New(vtrpcpb.Code_UNAVAILABLE, "upstream shards are not available")
}

func (vc *VCursorImpl) logOpTraffic(primitive engine.Primitive, res *sqltypes.Result) {
	if vc.interOpStats == nil {
		return
	}

	vc.mu.Lock()
	defer vc.mu.Unlock()

	rows := vc.interOpStats[primitive]
	if res == nil {
		rows = append(rows, 0)
	} else {
		rows = append(rows, len(res.Rows))
	}
	vc.interOpStats[primitive] = rows
}

func (vc *VCursorImpl) logShardsQueried(primitive engine.Primitive, shardsNb int) {
	if vc.shardsStats == nil {
		return
	}
	vc.mu.Lock()
	defer vc.mu.Unlock()
	vc.shardsStats[primitive] += engine.ShardsQueried(shardsNb)
}

func (vc *VCursorImpl) ExecutePrimitiveStandalone(ctx context.Context, primitive engine.Primitive, bindVars map[string]*querypb.BindVariable, wantfields bool) (*sqltypes.Result, error) {
	// clone the VCursorImpl with a new session.
	newVC := vc.cloneWithAutocommitSession()
	for try := 0; try < MaxBufferingRetries; try++ {
		res, err := primitive.TryExecute(ctx, newVC, bindVars, wantfields)
		if err != nil && vterrors.RootCause(err) == buffer.ShardMissingError {
			continue
		}
		vc.logOpTraffic(primitive, res)
		return res, err
	}
	return nil, vterrors.New(vtrpcpb.Code_UNAVAILABLE, "upstream shards are not available")
}

func (vc *VCursorImpl) wrapCallback(callback func(*sqltypes.Result) error, primitive engine.Primitive) func(*sqltypes.Result) error {
	if vc.interOpStats == nil {
		return func(r *sqltypes.Result) error {
			if r.InsertIDUpdated() {
				vc.SafeSession.LastInsertId = r.InsertID
			}
			return callback(r)
		}
	}

	return func(r *sqltypes.Result) error {
		if r.InsertIDUpdated() {
			vc.SafeSession.LastInsertId = r.InsertID
		}
		vc.logOpTraffic(primitive, r)
		return callback(r)
	}
}

func (vc *VCursorImpl) StreamExecutePrimitive(ctx context.Context, primitive engine.Primitive, bindVars map[string]*querypb.BindVariable, wantfields bool, callback func(*sqltypes.Result) error) error {
	callback = vc.wrapCallback(callback, primitive)

	for try := 0; try < MaxBufferingRetries; try++ {
		err := primitive.TryStreamExecute(ctx, vc, bindVars, wantfields, callback)
		if err != nil && vterrors.RootCause(err) == buffer.ShardMissingError {
			continue
		}
		return err
	}
	return vterrors.New(vtrpcpb.Code_UNAVAILABLE, "upstream shards are not available")
}

func (vc *VCursorImpl) StreamExecutePrimitiveStandalone(ctx context.Context, primitive engine.Primitive, bindVars map[string]*querypb.BindVariable, wantfields bool, callback func(result *sqltypes.Result) error) error {
	callback = vc.wrapCallback(callback, primitive)

	// clone the VCursorImpl with a new session.
	newVC := vc.cloneWithAutocommitSession()
	for try := 0; try < MaxBufferingRetries; try++ {
		err := primitive.TryStreamExecute(ctx, newVC, bindVars, wantfields, callback)
		if err != nil && vterrors.RootCause(err) == buffer.ShardMissingError {
			continue
		}
		return err
	}
	return vterrors.New(vtrpcpb.Code_UNAVAILABLE, "upstream shards are not available")
}

// Execute is part of the engine.VCursor interface.
func (vc *VCursorImpl) Execute(ctx context.Context, method string, query string, bindVars map[string]*querypb.BindVariable, rollbackOnError bool, co vtgatepb.CommitOrder) (*sqltypes.Result, error) {
	session := vc.SafeSession
	if co == vtgatepb.CommitOrder_AUTOCOMMIT {
		// For autocommit, we have to create an independent session.
		session = vc.SafeSession.NewAutocommitSession()
		rollbackOnError = false
	} else {
		session.SetCommitOrder(co)
		defer session.SetCommitOrder(vtgatepb.CommitOrder_NORMAL)
	}

	err := vc.markSavepoint(ctx, rollbackOnError, map[string]*querypb.BindVariable{})
	if err != nil {
		return nil, err
	}

	qr, err := vc.executor.Execute(ctx, nil, method, session, vc.marginComments.Leading+query+vc.marginComments.Trailing, bindVars)
	vc.setRollbackOnPartialExecIfRequired(err != nil, rollbackOnError)

	return qr, err
}

// markSavepoint opens an internal savepoint before executing the original query.
// This happens only when rollback is allowed and no other savepoint was executed
// and the query is executed in an explicit transaction (i.e. started by the client).
func (vc *VCursorImpl) markSavepoint(ctx context.Context, needsRollbackOnParialExec bool, bindVars map[string]*querypb.BindVariable) error {
	if !needsRollbackOnParialExec || !vc.SafeSession.CanAddSavepoint() {
		return nil
	}
	uID := fmt.Sprintf("_vt%s", strings.ReplaceAll(uuid.NewString(), "-", "_"))
	spQuery := fmt.Sprintf("%ssavepoint %s%s", vc.marginComments.Leading, uID, vc.marginComments.Trailing)
	_, err := vc.executor.Execute(ctx, nil, "MarkSavepoint", vc.SafeSession, spQuery, bindVars)
	if err != nil {
		return err
	}
	vc.SafeSession.SetSavepoint(uID)
	return nil
}

// ExecuteMultiShard is part of the engine.VCursor interface.
func (vc *VCursorImpl) ExecuteMultiShard(ctx context.Context, primitive engine.Primitive, rss []*srvtopo.ResolvedShard, queries []*querypb.BoundQuery, rollbackOnError, canAutocommit, fetchLastInsertID bool) (*sqltypes.Result, []error) {
	noOfShards := len(rss)
	atomic.AddUint64(&vc.logStats.ShardQueries, uint64(noOfShards))
	err := vc.markSavepoint(ctx, rollbackOnError && (noOfShards > 1), map[string]*querypb.BindVariable{})
	if err != nil {
		return nil, []error{err}
	}

	qr, errs := vc.executor.ExecuteMultiShard(ctx, primitive, rss, commentedShardQueries(queries, vc.marginComments), vc.SafeSession, canAutocommit, vc.ignoreMaxMemoryRows, vc.observer, fetchLastInsertID)
	vc.setRollbackOnPartialExecIfRequired(len(errs) != len(rss), rollbackOnError)
	vc.logShardsQueried(primitive, len(rss))
	if qr != nil && qr.InsertIDUpdated() {
		vc.SafeSession.LastInsertId = qr.InsertID
	}
	return qr, errs
}

// StreamExecuteMulti is the streaming version of ExecuteMultiShard.
func (vc *VCursorImpl) StreamExecuteMulti(ctx context.Context, primitive engine.Primitive, query string, rss []*srvtopo.ResolvedShard, bindVars []map[string]*querypb.BindVariable, rollbackOnError, autocommit, fetchLastInsertID bool, callback func(reply *sqltypes.Result) error) []error {
	callback = vc.wrapCallback(callback, primitive)

	noOfShards := len(rss)
	atomic.AddUint64(&vc.logStats.ShardQueries, uint64(noOfShards))
	err := vc.markSavepoint(ctx, rollbackOnError && (noOfShards > 1), map[string]*querypb.BindVariable{})
	if err != nil {
		return []error{err}
	}

	errs := vc.executor.StreamExecuteMulti(ctx, primitive, vc.marginComments.Leading+query+vc.marginComments.Trailing, rss, bindVars, vc.SafeSession, autocommit, callback, vc.observer, fetchLastInsertID)
	vc.setRollbackOnPartialExecIfRequired(len(errs) != len(rss), rollbackOnError)

	return errs
}

// ExecuteLock is for executing advisory lock statements.
func (vc *VCursorImpl) ExecuteLock(ctx context.Context, rs *srvtopo.ResolvedShard, query *querypb.BoundQuery, lockFuncType sqlparser.LockingFuncType) (*sqltypes.Result, error) {
	query.Sql = vc.marginComments.Leading + query.Sql + vc.marginComments.Trailing
	return vc.executor.ExecuteLock(ctx, rs, query, vc.SafeSession, lockFuncType)
}

// ExecuteStandalone is part of the engine.VCursor interface.
func (vc *VCursorImpl) ExecuteStandalone(ctx context.Context, primitive engine.Primitive, query string, bindVars map[string]*querypb.BindVariable, rs *srvtopo.ResolvedShard, fetchLastInsertID bool) (*sqltypes.Result, error) {
	rss := []*srvtopo.ResolvedShard{rs}
	bqs := []*querypb.BoundQuery{
		{
			Sql:           vc.marginComments.Leading + query + vc.marginComments.Trailing,
			BindVariables: bindVars,
		},
	}
	// The autocommit flag is always set to false because we currently don't
	// execute DMLs through ExecuteStandalone.
	qr, errs := vc.executor.ExecuteMultiShard(ctx, primitive, rss, bqs, NewAutocommitSession(vc.SafeSession.Session), false /* autocommit */, vc.ignoreMaxMemoryRows, vc.observer, fetchLastInsertID)
	vc.logShardsQueried(primitive, len(rss))
	if qr.InsertIDUpdated() {
		vc.SafeSession.LastInsertId = qr.InsertID
	}
	return qr, vterrors.Aggregate(errs)
}

// ExecuteKeyspaceID is part of the engine.VCursor interface.
func (vc *VCursorImpl) ExecuteKeyspaceID(ctx context.Context, keyspace string, ksid []byte, query string, bindVars map[string]*querypb.BindVariable, rollbackOnError, autocommit bool) (*sqltypes.Result, error) {
	atomic.AddUint64(&vc.logStats.ShardQueries, 1)
	rss, _, err := vc.ResolveDestinations(ctx, keyspace, nil, []key.Destination{key.DestinationKeyspaceID(ksid)})
	if err != nil {
		return nil, err
	}
	queries := []*querypb.BoundQuery{{
		Sql:           query,
		BindVariables: bindVars,
	}}

	// This applies only when VTGate works in SINGLE transaction_mode.
	// This function is only called from consistent_lookup vindex when the lookup row getting inserting finds a duplicate.
	// In such scenario, original row needs to be locked to check if it already exists or no other transaction is working on it or does not write to it.
	// This creates a transaction but that transaction is for locking purpose only and should not cause multi-db transaction error.
	// This fields helps in to ignore multi-db transaction error when it states `queryFromVindex`.
	if !rollbackOnError {
		vc.SafeSession.SetQueryFromVindex(true)
		defer func() {
			vc.SafeSession.SetQueryFromVindex(false)
		}()
	}
	qr, errs := vc.ExecuteMultiShard(ctx, nil, rss, queries, rollbackOnError, autocommit, false)
	return qr, vterrors.Aggregate(errs)
}

func (vc *VCursorImpl) InTransactionAndIsDML() bool {
	if !vc.SafeSession.InTransaction() {
		return false
	}
	switch vc.logStats.StmtType {
	case "INSERT", "REPLACE", "UPDATE", "DELETE":
		return true
	}
	return false
}

func (vc *VCursorImpl) LookupRowLockShardSession() vtgatepb.CommitOrder {
	switch vc.logStats.StmtType {
	case "DELETE", "UPDATE":
		return vtgatepb.CommitOrder_POST
	}
	return vtgatepb.CommitOrder_PRE
}

// AutocommitApproval is part of the engine.VCursor interface.
func (vc *VCursorImpl) AutocommitApproval() bool {
	return vc.SafeSession.AutocommitApproval()
}

// setRollbackOnPartialExecIfRequired sets the value on SafeSession.rollbackOnPartialExec
// when the query gets successfully executed on at least one shard,
// there does not exist any old savepoint for which rollback is already set
// and rollback on error is allowed.
func (vc *VCursorImpl) setRollbackOnPartialExecIfRequired(atleastOneSuccess bool, rollbackOnError bool) {
	if atleastOneSuccess && rollbackOnError && !vc.SafeSession.IsRollbackSet() {
		vc.SafeSession.SetRollbackCommand()
	}
}

// fixupPartiallyMovedShards checks if any of the shards in the route has a ShardRoutingRule (true when a keyspace
// is in the middle of being moved to another keyspace using MoveTables moving a subset of shards at a time
func (vc *VCursorImpl) fixupPartiallyMovedShards(rss []*srvtopo.ResolvedShard) ([]*srvtopo.ResolvedShard, error) {
	if vc.vschema.ShardRoutingRules == nil {
		return rss, nil
	}
	for ind, rs := range rss {
		targetKeyspace, err := vc.FindRoutedShard(rs.Target.Keyspace, rs.Target.Shard)
		if err != nil {
			return nil, err
		}
		if targetKeyspace == rs.Target.Keyspace {
			continue
		}
		rss[ind] = rs.WithKeyspace(targetKeyspace)
	}
	return rss, nil
}

func (vc *VCursorImpl) ResolveDestinations(ctx context.Context, keyspace string, ids []*querypb.Value, destinations []key.Destination) ([]*srvtopo.ResolvedShard, [][]*querypb.Value, error) {
	rss, values, err := vc.resolver.ResolveDestinations(ctx, keyspace, vc.tabletType, ids, destinations)
	if err != nil {
		return nil, nil, err
	}
	if vc.config.EnableShardRouting {
		rss, err = vc.fixupPartiallyMovedShards(rss)
		if err != nil {
			return nil, nil, err
		}
	}
	return rss, values, err
}

func (vc *VCursorImpl) ResolveDestinationsMultiCol(ctx context.Context, keyspace string, ids [][]sqltypes.Value, destinations []key.Destination) ([]*srvtopo.ResolvedShard, [][][]sqltypes.Value, error) {
	rss, values, err := vc.resolver.ResolveDestinationsMultiCol(ctx, keyspace, vc.tabletType, ids, destinations)
	if err != nil {
		return nil, nil, err
	}
	if vc.config.EnableShardRouting {
		rss, err = vc.fixupPartiallyMovedShards(rss)
		if err != nil {
			return nil, nil, err
		}
	}
	return rss, values, err
}

func (vc *VCursorImpl) Session() engine.SessionActions {
	return vc
}

func (vc *VCursorImpl) SetTarget(target string) error {
	keyspace, tabletType, _, err := topoprotopb.ParseDestination(target, vc.config.DefaultTabletType)
	if err != nil {
		return err
	}
	if _, ok := vc.vschema.Keyspaces[keyspace]; !ignoreKeyspace(keyspace) && !ok {
		return vterrors.VT05003(keyspace)
	}

	if vc.SafeSession.InTransaction() && tabletType != topodatapb.TabletType_PRIMARY {
		return vterrors.NewErrorf(vtrpcpb.Code_INVALID_ARGUMENT, vterrors.LockOrActiveTransaction, "can't execute the given command because you have an active transaction")
	}
	vc.SafeSession.SetTargetString(target)
	vc.keyspace = keyspace
	vc.tabletType = tabletType
	return nil
}

func ignoreKeyspace(keyspace string) bool {
	return keyspace == "" || sqlparser.SystemSchema(keyspace)
}

func (vc *VCursorImpl) SetUDV(key string, value any) error {
	bindValue, err := sqltypes.BuildBindVariable(value)
	if err != nil {
		return err
	}
	vc.SafeSession.SetUserDefinedVariable(key, bindValue)
	return nil
}

func (vc *VCursorImpl) SetSysVar(name string, expr string) {
	vc.SafeSession.SetSystemVariable(name, expr)
}

// NeedsReservedConn implements the SessionActions interface
func (vc *VCursorImpl) NeedsReservedConn() {
	vc.SafeSession.SetReservedConn(true)
}

func (vc *VCursorImpl) InReservedConn() bool {
	return vc.SafeSession.InReservedConn()
}

func (vc *VCursorImpl) ShardSession() []*srvtopo.ResolvedShard {
	ss := vc.SafeSession.GetShardSessions()
	if len(ss) == 0 {
		return nil
	}
	rss := make([]*srvtopo.ResolvedShard, len(ss))
	for i, shardSession := range ss {
		rss[i] = &srvtopo.ResolvedShard{
			Target:  shardSession.Target,
			Gateway: vc.resolver.GetGateway(),
		}
	}
	return rss
}

// Destination implements the ContextVSchema interface
func (vc *VCursorImpl) Destination() key.Destination {
	return vc.destination
}

// TabletType implements the ContextVSchema interface
func (vc *VCursorImpl) TabletType() topodatapb.TabletType {
	return vc.tabletType
}

func commentedShardQueries(shardQueries []*querypb.BoundQuery, marginComments sqlparser.MarginComments) []*querypb.BoundQuery {
	if marginComments.Leading == "" && marginComments.Trailing == "" {
		return shardQueries
	}
	newQueries := make([]*querypb.BoundQuery, len(shardQueries))
	for i, v := range shardQueries {
		newQueries[i] = &querypb.BoundQuery{
			Sql:           marginComments.Leading + v.Sql + marginComments.Trailing,
			BindVariables: v.BindVariables,
		}
	}
	return newQueries
}

// TargetDestination implements the ContextVSchema interface
func (vc *VCursorImpl) TargetDestination(qualifier string) (key.Destination, *vindexes.Keyspace, topodatapb.TabletType, error) {
	keyspaceName := vc.getActualKeyspace()
	if vc.destination == nil && qualifier != "" {
		keyspaceName = qualifier
	}
	if keyspaceName == "" {
		return nil, nil, 0, ErrNoKeyspace
	}
	keyspace := vc.vschema.Keyspaces[keyspaceName]
	if keyspace == nil {
		return nil, nil, 0, vterrors.VT05003(keyspaceName)
	}
	return vc.destination, keyspace.Keyspace, vc.tabletType, nil
}

// SetAutocommit implements the SessionActions interface
func (vc *VCursorImpl) SetAutocommit(ctx context.Context, autocommit bool) error {
	if autocommit && vc.SafeSession.InTransaction() {
		if err := vc.executor.Commit(ctx, vc.SafeSession); err != nil {
			return err
		}
	}
	vc.SafeSession.Autocommit = autocommit
	return nil
}

// SetQueryTimeout implements the SessionActions interface
func (vc *VCursorImpl) SetQueryTimeout(maxExecutionTime int64) {
	vc.SafeSession.QueryTimeout = maxExecutionTime
}

// SetClientFoundRows implements the SessionActions interface
func (vc *VCursorImpl) SetClientFoundRows(_ context.Context, clientFoundRows bool) error {
	vc.SafeSession.GetOrCreateOptions().ClientFoundRows = clientFoundRows
	return nil
}

// SetSkipQueryPlanCache implements the SessionActions interface
func (vc *VCursorImpl) SetSkipQueryPlanCache(_ context.Context, skipQueryPlanCache bool) error {
	vc.SafeSession.GetOrCreateOptions().SkipQueryPlanCache = skipQueryPlanCache
	return nil
}

// SetSQLSelectLimit implements the SessionActions interface
func (vc *VCursorImpl) SetSQLSelectLimit(limit int64) error {
	vc.SafeSession.GetOrCreateOptions().SqlSelectLimit = limit
	return nil
}

// SetTransactionMode implements the SessionActions interface
func (vc *VCursorImpl) SetTransactionMode(mode vtgatepb.TransactionMode) {
	vc.SafeSession.TransactionMode = mode
}

// SetWorkload implements the SessionActions interface
func (vc *VCursorImpl) SetWorkload(workload querypb.ExecuteOptions_Workload) {
	vc.SafeSession.GetOrCreateOptions().Workload = workload
}

// SetPlannerVersion implements the SessionActions interface
func (vc *VCursorImpl) SetPlannerVersion(v plancontext.PlannerVersion) {
	vc.SafeSession.GetOrCreateOptions().PlannerVersion = v
}

func (vc *VCursorImpl) SetPriority(priority string) {
	if priority != "" {
		vc.SafeSession.GetOrCreateOptions().Priority = priority
	} else if vc.SafeSession.Options != nil && vc.SafeSession.Options.Priority != "" {
		vc.SafeSession.Options.Priority = ""
	}
}

func (vc *VCursorImpl) SetExecQueryTimeout(timeout *int) {
	// Determine the effective timeout: use passed timeout if non-nil, otherwise use session's query timeout if available
	var execTimeout *int
	if timeout != nil {
		execTimeout = timeout
	} else if sessionTimeout := vc.getQueryTimeout(); sessionTimeout > 0 {
		execTimeout = &sessionTimeout
	}

	// If no effective timeout and no session options, return early
	if execTimeout == nil {
		if vc.SafeSession.GetOptions() == nil {
			return
		}
		vc.SafeSession.GetOrCreateOptions().Timeout = nil
		return
	}

	vc.queryTimeout = time.Duration(*execTimeout) * time.Millisecond
	// Set the authoritative timeout using the determined execTimeout
	vc.SafeSession.GetOrCreateOptions().Timeout = &querypb.ExecuteOptions_AuthoritativeTimeout{
		AuthoritativeTimeout: int64(*execTimeout),
	}
}

// getQueryTimeout returns timeout based on the priority
// session setting > global default specified by a flag.
func (vc *VCursorImpl) getQueryTimeout() int {
	sessionQueryTimeout := int(vc.SafeSession.GetQueryTimeout())
	if sessionQueryTimeout != 0 {
		return sessionQueryTimeout
	}
	return vc.config.QueryTimeout
}

// SetConsolidator implements the SessionActions interface
func (vc *VCursorImpl) SetConsolidator(consolidator querypb.ExecuteOptions_Consolidator) {
	// Avoid creating session Options when they do not yet exist and the
	// consolidator is unspecified.
	if consolidator == querypb.ExecuteOptions_CONSOLIDATOR_UNSPECIFIED && vc.SafeSession.GetOptions() == nil {
		return
	}
	vc.SafeSession.GetOrCreateOptions().Consolidator = consolidator
}

func (vc *VCursorImpl) SetWorkloadName(workloadName string) {
	if workloadName != "" {
		vc.SafeSession.GetOrCreateOptions().WorkloadName = workloadName
	}
}

// SetFoundRows implements the SessionActions interface
func (vc *VCursorImpl) SetFoundRows(foundRows uint64) {
	vc.SafeSession.SetFoundRows(foundRows)
}

// SetDDLStrategy implements the SessionActions interface
func (vc *VCursorImpl) SetDDLStrategy(strategy string) {
	vc.SafeSession.SetDDLStrategy(strategy)
}

// GetDDLStrategy implements the SessionActions interface
func (vc *VCursorImpl) GetDDLStrategy() string {
	return vc.SafeSession.GetDDLStrategy()
}

// SetMigrationContext implements the SessionActions interface
func (vc *VCursorImpl) SetMigrationContext(migrationContext string) {
	vc.SafeSession.SetMigrationContext(migrationContext)
}

// GetMigrationContext implements the SessionActions interface
func (vc *VCursorImpl) GetMigrationContext() string {
	return vc.SafeSession.GetMigrationContext()
}

// GetSessionUUID implements the SessionActions interface
func (vc *VCursorImpl) GetSessionUUID() string {
	return vc.SafeSession.GetSessionUUID()
}

// SetSessionEnableSystemSettings implements the SessionActions interface
func (vc *VCursorImpl) SetSessionEnableSystemSettings(_ context.Context, allow bool) error {
	vc.SafeSession.SetSessionEnableSystemSettings(allow)
	return nil
}

// GetSessionEnableSystemSettings implements the SessionActions interface
func (vc *VCursorImpl) GetSessionEnableSystemSettings() bool {
	return vc.SafeSession.GetSessionEnableSystemSettings()
}

// SetReadAfterWriteGTID implements the SessionActions interface
func (vc *VCursorImpl) SetReadAfterWriteGTID(vtgtid string) {
	vc.SafeSession.SetReadAfterWriteGTID(vtgtid)
}

// SetReadAfterWriteTimeout implements the SessionActions interface
func (vc *VCursorImpl) SetReadAfterWriteTimeout(timeout float64) {
	vc.SafeSession.SetReadAfterWriteTimeout(timeout)
}

// SetSessionTrackGTIDs implements the SessionActions interface
func (vc *VCursorImpl) SetSessionTrackGTIDs(enable bool) {
	vc.SafeSession.SetSessionTrackGtids(enable)
}

// HasCreatedTempTable implements the SessionActions interface
func (vc *VCursorImpl) HasCreatedTempTable() {
	vc.SafeSession.GetOrCreateOptions().HasCreatedTempTables = true
}

// GetWarnings implements the SessionActions interface
func (vc *VCursorImpl) GetWarnings() []*querypb.QueryWarning {
	return vc.SafeSession.GetWarnings()
}

// AnyAdvisoryLockTaken implements the SessionActions interface
func (vc *VCursorImpl) AnyAdvisoryLockTaken() bool {
	return vc.SafeSession.HasAdvisoryLock()
}

// AddAdvisoryLock implements the SessionActions interface
func (vc *VCursorImpl) AddAdvisoryLock(name string) {
	vc.SafeSession.AddAdvisoryLock(name)
}

// RemoveAdvisoryLock implements the SessionActions interface
func (vc *VCursorImpl) RemoveAdvisoryLock(name string) {
	vc.SafeSession.RemoveAdvisoryLock(name)
}

func (vc *VCursorImpl) SetCommitOrder(co vtgatepb.CommitOrder) {
	vc.SafeSession.SetCommitOrder(co)
}

func (vc *VCursorImpl) InTransaction() bool {
	return vc.SafeSession.InTransaction()
}

func (vc *VCursorImpl) Commit(ctx context.Context) error {
	return vc.executor.Commit(ctx, vc.SafeSession)
}

// GetDBDDLPluginName implements the VCursor interface
func (vc *VCursorImpl) GetDBDDLPluginName() string {
	return vc.config.DBDDLPlugin
}

// KeyspaceAvailable implements the VCursor interface
func (vc *VCursorImpl) KeyspaceAvailable(ks string) bool {
	_, exists := vc.executor.VSchema().Keyspaces[ks]
	return exists
}

// ErrorIfShardedF implements the VCursor interface
func (vc *VCursorImpl) ErrorIfShardedF(ks *vindexes.Keyspace, warn, errFormat string, params ...any) error {
	if ks.Sharded {
		return vterrors.Errorf(vtrpcpb.Code_UNIMPLEMENTED, errFormat, params...)
	}
	vc.WarnUnshardedOnly("'%s' not supported in sharded mode", warn)

	return nil
}

func (vc *VCursorImpl) GetAndEmptyWarnings() []*querypb.QueryWarning {
	w := vc.warnings
	vc.warnings = nil
	return w
}

// WarnUnshardedOnly implements the VCursor interface
func (vc *VCursorImpl) WarnUnshardedOnly(format string, params ...any) {
	if vc.config.WarnShardedOnly {
		vc.warnings = append(vc.warnings, &querypb.QueryWarning{
			Code:    uint32(sqlerror.ERNotSupportedYet),
			Message: fmt.Sprintf(format, params...),
		})
		vc.executor.AddWarningCount("WarnUnshardedOnly", 1)
	}
}

// PlannerWarning implements the VCursor interface
func (vc *VCursorImpl) PlannerWarning(message string) {
	if message == "" {
		return
	}
	vc.warnings = append(vc.warnings, &querypb.QueryWarning{
		Code:    uint32(sqlerror.ERNotSupportedYet),
		Message: message,
	})
}

// ForeignKeyMode implements the VCursor interface
func (vc *VCursorImpl) ForeignKeyMode(keyspace string) (vschemapb.Keyspace_ForeignKeyMode, error) {
	if vc.config.ForeignKeyMode == vschemapb.Keyspace_disallow {
		return vschemapb.Keyspace_disallow, nil
	}
	ks := vc.vschema.Keyspaces[keyspace]
	if ks == nil {
		return 0, vterrors.VT14004(keyspace)
	}
	return ks.ForeignKeyMode, nil
}

func (vc *VCursorImpl) KeyspaceError(keyspace string) error {
	ks := vc.vschema.Keyspaces[keyspace]
	if ks == nil {
		return vterrors.VT14004(keyspace)
	}
	return ks.Error
}

func (vc *VCursorImpl) GetAggregateUDFs() []string {
	return vc.vschema.GetAggregateUDFs()
}

// FindMirrorRule finds the mirror rule for the requested table name and
// VSchema tablet type.
func (vc *VCursorImpl) FindMirrorRule(name sqlparser.TableName) (*vindexes.MirrorRule, error) {
	destKeyspace, destTabletType, _, err := vc.parseDestinationTarget(name.Qualifier.String())
	if err != nil {
		return nil, err
	}
	if destKeyspace == "" {
		destKeyspace = vc.keyspace
	}
	mirrorRule, err := vc.vschema.FindMirrorRule(destKeyspace, name.Name.String(), destTabletType)
	if err != nil {
		return nil, err
	}
	return mirrorRule, err
}

func (vc *VCursorImpl) KeyForPlan(ctx context.Context, query string, buf io.StringWriter) {
	_, _ = buf.WriteString(vc.keyspace)
	_, _ = buf.WriteString(vindexes.TabletTypeSuffix[vc.tabletType])
	_, _ = buf.WriteString("+Collate:")
	_, _ = buf.WriteString(vc.Environment().CollationEnv().LookupName(vc.config.Collation))

	if vc.destination != nil {
		switch vc.destination.(type) {
		case key.DestinationKeyspaceID, key.DestinationKeyspaceIDs:
			resolved, _, err := vc.ResolveDestinations(ctx, vc.keyspace, nil, []key.Destination{vc.destination})
			if err == nil && len(resolved) > 0 {
				shards := make([]string, len(resolved))
				for i := 0; i < len(shards); i++ {
					shards[i] = resolved[i].Target.GetShard()
				}
				sort.Strings(shards)

				_, _ = buf.WriteString("+KsIDsResolved:")
				for i, s := range shards {
					if i > 0 {
						_, _ = buf.WriteString(",")
					}
					_, _ = buf.WriteString(s)
				}
			}
		default:
			_, _ = buf.WriteString("+")
			_, _ = buf.WriteString(vc.destination.String())
		}
	}
	_, _ = buf.WriteString("+Query:")
	_, _ = buf.WriteString(query)
}

func (vc *VCursorImpl) GetKeyspace() string {
	return vc.keyspace
}

func (vc *VCursorImpl) ExecuteVSchema(ctx context.Context, keyspace string, vschemaDDL *sqlparser.AlterVschema) error {
	srvVschema := vc.vm.GetCurrentSrvVschema()
	if srvVschema == nil {
		return vterrors.Errorf(vtrpcpb.Code_INTERNAL, "vschema not loaded")
	}

	user := callerid.ImmediateCallerIDFromContext(ctx)
	allowed := vschemaacl.Authorized(user)
	if !allowed {
		return vterrors.NewErrorf(vtrpcpb.Code_PERMISSION_DENIED, vterrors.AccessDeniedError, "User '%s' is not authorized to perform vschema operations", user.GetUsername())
	}

	// Resolve the keyspace either from the table qualifier or the target keyspace
	var ksName string
	if !vschemaDDL.Table.IsEmpty() {
		ksName = vschemaDDL.Table.Qualifier.String()
	}
	if ksName == "" {
		ksName = keyspace
	}
	if ksName == "" {
		return ErrNoKeyspace
	}

	ks := srvVschema.Keyspaces[ksName]
	ks, err := topotools.ApplyVSchemaDDL(ksName, ks, vschemaDDL)
	if err != nil {
		return err
	}

	srvVschema.Keyspaces[ksName] = ks

	return vc.vm.UpdateVSchema(ctx, ksName, srvVschema)
}

func (vc *VCursorImpl) MessageStream(ctx context.Context, rss []*srvtopo.ResolvedShard, tableName string, callback func(*sqltypes.Result) error) error {
	atomic.AddUint64(&vc.logStats.ShardQueries, uint64(len(rss)))
	return vc.executor.ExecuteMessageStream(ctx, rss, tableName, callback)
}

func (vc *VCursorImpl) VStream(ctx context.Context, rss []*srvtopo.ResolvedShard, filter *binlogdatapb.Filter, gtid string, callback func(evs []*binlogdatapb.VEvent) error) error {
	return vc.executor.ExecuteVStream(ctx, rss, filter, gtid, callback)
}

func (vc *VCursorImpl) ShowExec(ctx context.Context, command sqlparser.ShowCommandType, filter *sqlparser.ShowFilter) (*sqltypes.Result, error) {
	switch command {
	case sqlparser.VitessReplicationStatus:
		return vc.executor.ShowVitessReplicationStatus(ctx, filter)
	case sqlparser.VitessShards:
		return vc.executor.ShowShards(ctx, filter, vc.tabletType)
	case sqlparser.VitessTablets:
		return vc.executor.ShowTablets(filter)
	case sqlparser.VitessVariables:
		return vc.executor.ShowVitessMetadata(ctx, filter)
	default:
		return nil, vterrors.Errorf(vtrpcpb.Code_INTERNAL, "bug: unexpected show command: %v", command)
	}
}

func (vc *VCursorImpl) GetVSchema() *vindexes.VSchema {
	return vc.vschema
}

func (vc *VCursorImpl) GetSrvVschema() *vschemapb.SrvVSchema {
	return vc.vm.GetCurrentSrvVschema()
}

func (vc *VCursorImpl) SetExec(ctx context.Context, name string, value string) error {
	return vc.executor.SetVitessMetadata(ctx, name, value)
}

func (vc *VCursorImpl) ThrottleApp(ctx context.Context, throttledAppRule *topodatapb.ThrottledAppRule) (err error) {
	if throttledAppRule == nil {
		return vterrors.Errorf(vtrpcpb.Code_INVALID_ARGUMENT, "ThrottleApp: nil rule")
	}
	if throttledAppRule.Name == "" {
		return vterrors.Errorf(vtrpcpb.Code_INVALID_ARGUMENT, "ThrottleApp: app name is empty")
	}
	// We don't strictly have to construct a UpdateThrottlerConfigRequest here, because we only populate it
	// with a couple variables; we could do without it. However, constructing the request makes the remaining code
	// consistent with vtctldclient/command/throttler.go and we prefer this consistency
	req := &vtctldatapb.UpdateThrottlerConfigRequest{
		Keyspace:     vc.keyspace,
		ThrottledApp: throttledAppRule,
	}

	update := func(throttlerConfig *topodatapb.ThrottlerConfig) *topodatapb.ThrottlerConfig {
		if throttlerConfig == nil {
			throttlerConfig = &topodatapb.ThrottlerConfig{}
		}
		if throttlerConfig.ThrottledApps == nil {
			throttlerConfig.ThrottledApps = make(map[string]*topodatapb.ThrottledAppRule)
		}
		if req.ThrottledApp != nil && req.ThrottledApp.Name != "" {
			timeNow := time.Now()
			if protoutil.TimeFromProto(req.ThrottledApp.ExpiresAt).After(timeNow) {
				throttlerConfig.ThrottledApps[req.ThrottledApp.Name] = req.ThrottledApp
			} else {
				delete(throttlerConfig.ThrottledApps, req.ThrottledApp.Name)
			}
		}
		return throttlerConfig
	}

	ctx, unlock, lockErr := vc.topoServer.LockKeyspace(ctx, req.Keyspace, "UpdateThrottlerConfig")
	if lockErr != nil {
		return lockErr
	}
	defer unlock(&err)

	ki, err := vc.topoServer.GetKeyspace(ctx, req.Keyspace)
	if err != nil {
		return err
	}

	ki.ThrottlerConfig = update(ki.ThrottlerConfig)

	err = vc.topoServer.UpdateKeyspace(ctx, ki)
	if err != nil {
		return err
	}

	_, err = vc.topoServer.UpdateSrvKeyspaceThrottlerConfig(ctx, req.Keyspace, []string{}, update)

	return err
}

func (vc *VCursorImpl) CanUseSetVar() bool {
	return vc.Environment().Parser().IsMySQL80AndAbove() && vc.config.SetVarEnabled
}

func (vc *VCursorImpl) ReleaseLock(ctx context.Context) error {
	return vc.executor.ReleaseLock(ctx, vc.SafeSession)
}

func (vc *VCursorImpl) VExplainLogging() {
	vc.SafeSession.EnableLogging(vc.Environment().Parser())
}

func (vc *VCursorImpl) GetVExplainLogs() []engine.ExecuteEntry {
	return vc.SafeSession.GetLogs()
}

func (vc *VCursorImpl) FindRoutedShard(keyspace, shard string) (keyspaceName string, err error) {
	return vc.vschema.FindRoutedShard(keyspace, shard)
}

func (vc *VCursorImpl) IsViewsEnabled() bool {
	return vc.config.EnableViews
}

func (vc *VCursorImpl) GetUDV(name string) *querypb.BindVariable {
	return vc.SafeSession.GetUDV(name)
}

func (vc *VCursorImpl) PlanPrepareStatement(ctx context.Context, query string) (*engine.Plan, sqlparser.Statement, error) {
	return vc.executor.PlanPrepareStmt(ctx, vc, query)
}

func (vc *VCursorImpl) ClearPrepareData(name string) {
	delete(vc.SafeSession.PrepareStatement, name)
}

func (vc *VCursorImpl) StorePrepareData(stmtName string, prepareData *vtgatepb.PrepareData) {
	vc.SafeSession.StorePrepareData(stmtName, prepareData)
}

func (vc *VCursorImpl) GetPrepareData(stmtName string) *vtgatepb.PrepareData {
	return vc.SafeSession.GetPrepareData(stmtName)
}

func (vc *VCursorImpl) GetWarmingReadsPercent() int {
	return vc.config.WarmingReadsPercent
}

func (vc *VCursorImpl) GetWarmingReadsChannel() chan bool {
	return vc.config.WarmingReadsChannel
}

// UpdateForeignKeyChecksState updates the foreign key checks state of the vcursor.
func (vc *VCursorImpl) UpdateForeignKeyChecksState(fkStateFromQuery *bool) {
	// Initialize the state to unspecified.
	vc.fkChecksState = nil
	// If the query has a SET_VAR optimizer hint that explicitly sets the foreign key checks state,
	// we should use that.
	if fkStateFromQuery != nil {
		vc.fkChecksState = fkStateFromQuery
		return
	}
	// If the query doesn't have anything, then we consult the session state.
	vc.fkChecksState = vc.SafeSession.ForeignKeyChecks()
}

// GetForeignKeyChecksState gets the stored foreign key checks state in the vcursor.
func (vc *VCursorImpl) GetForeignKeyChecksState() *bool {
	return vc.fkChecksState
}

// RecordMirrorStats is used to record stats about a mirror query.
func (vc *VCursorImpl) RecordMirrorStats(sourceExecTime, targetExecTime time.Duration, targetErr error) {
	vc.logStats.MirrorSourceExecuteTime = sourceExecTime
	vc.logStats.MirrorTargetExecuteTime = targetExecTime
	vc.logStats.MirrorTargetError = targetErr
}

func (vc *VCursorImpl) GetMarginComments() sqlparser.MarginComments {
	return vc.marginComments
}

func (vc *VCursorImpl) CachePlan() bool {
	return vc.SafeSession.CachePlan()
}

func (vc *VCursorImpl) GetContextWithTimeOut(ctx context.Context) (context.Context, context.CancelFunc) {
	if vc.queryTimeout == 0 {
		return ctx, func() {}
	}
	return context.WithTimeout(ctx, vc.queryTimeout)
}

func (vc *VCursorImpl) IgnoreMaxMemoryRows() bool {
	return vc.ignoreMaxMemoryRows
}

func (vc *VCursorImpl) SetLastInsertID(id uint64) {
	vc.SafeSession.mu.Lock()
	defer vc.SafeSession.mu.Unlock()
	vc.SafeSession.LastInsertId = id
}<|MERGE_RESOLUTION|>--- conflicted
+++ resolved
@@ -406,13 +406,8 @@
 	return table, destKeyspace, destTabletType, dest, err
 }
 
-<<<<<<< HEAD
-func (vc *VCursorImpl) FindView(name sqlparser.TableName) sqlparser.SelectStatement {
+func (vc *VCursorImpl) FindView(name sqlparser.TableName) sqlparser.TableStatement {
 	ks, _, _, err := vc.parseDestinationTarget(name.Qualifier.String())
-=======
-func (vc *VCursorImpl) FindView(name sqlparser.TableName) sqlparser.TableStatement {
-	ks, _, _, err := vc.ParseDestinationTarget(name.Qualifier.String())
->>>>>>> e207a446
 	if err != nil {
 		return nil
 	}
