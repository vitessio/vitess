--- conflicted
+++ resolved
@@ -153,10 +153,7 @@
 }
 
 // StatsUpdate receives updates about target and realtime stats changes.
-<<<<<<< HEAD
 func (dg *discoveryGateway) StatsUpdate(endPoint *pbt.EndPoint, cell, name string, target *pbq.Target, tabletExternallyReparentedTimestamp int64, stats *pbq.RealtimeStats) {
-=======
-func (dg *discoveryGateway) StatsUpdate(endPoint *pbt.EndPoint, cell string, target *pbq.Target, tabletExternallyReparentedTimestamp int64, stats *pbq.RealtimeStats) {
 }
 
 // withRetry gets available connections and executes the action. If there are retryable errors,
@@ -323,5 +320,4 @@
 		endpointCode:    vterrors.RecoverVtErrorCode(in),
 	}
 	return shardConnErr
->>>>>>> e45a7756
 }