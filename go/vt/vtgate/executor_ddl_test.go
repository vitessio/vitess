--- conflicted
+++ resolved
@@ -57,15 +57,9 @@
 	for _, testcase := range testcases {
 		t.Run(fmt.Sprintf("%s-%v-%v", testcase.sql, testcase.enableDirectDDL, testcase.enableOnlineDDL), func(t *testing.T) {
 			executor, _, _, _, ctx := createExecutorEnv(t)
-<<<<<<< HEAD
 			session := econtext.NewSafeSession(&vtgatepb.Session{TargetString: KsTestUnsharded})
-			enableDirectDDL = testcase.enableDirectDDL
-			enableOnlineDDL = testcase.enableOnlineDDL
-=======
-			session := NewSafeSession(&vtgatepb.Session{TargetString: KsTestUnsharded})
 			enableDirectDDL.Set(testcase.enableDirectDDL)
 			enableOnlineDDL.Set(testcase.enableOnlineDDL)
->>>>>>> 2da38932
 			_, err := executor.Execute(ctx, nil, "TestDDLFlags", session, testcase.sql, nil)
 			if testcase.wantErr {
 				require.EqualError(t, err, testcase.err)
