--- conflicted
+++ resolved
@@ -87,14 +87,11 @@
 	timestamps map[string]int64
 
 	vsm *vstreamManager
-<<<<<<< HEAD
-=======
 
 	rss []*srvtopo.ResolvedShard
 
 	eventCh           chan []*binlogdatapb.VEvent
 	heartbeatInterval uint32
->>>>>>> cb142eea
 }
 
 type journalEvent struct {
@@ -118,19 +115,6 @@
 		return err
 	}
 	vs := &vstream{
-<<<<<<< HEAD
-		vgtid:      vgtid,
-		tabletType: tabletType,
-		filter:     filter,
-		send:       send,
-		resolver:   vsm.resolver,
-		journaler:  make(map[int64]*journalEvent),
-
-		minimizeSkew:       flags.MinimizeSkew,
-		skewTimeoutSeconds: 10 * 60,
-		timestamps:         make(map[string]int64),
-		vsm:                vsm,
-=======
 		vgtid:              vgtid,
 		tabletType:         tabletType,
 		filter:             filter,
@@ -143,7 +127,6 @@
 		vsm:                vsm,
 		eventCh:            make(chan []*binlogdatapb.VEvent),
 		heartbeatInterval:  flags.GetHeartbeatInterval(),
->>>>>>> cb142eea
 	}
 	return vs.stream(ctx)
 }
@@ -213,21 +196,12 @@
 	//TODO add tablepk validations
 
 	return newvgtid, filter, flags, nil
-<<<<<<< HEAD
 }
 
 func (vsm *vstreamManager) RecordStreamDelay() {
 	vstreamSkewDelayCount.Add(1)
 }
 
-=======
-}
-
-func (vsm *vstreamManager) RecordStreamDelay() {
-	vstreamSkewDelayCount.Add(1)
-}
-
->>>>>>> cb142eea
 func (vsm *vstreamManager) GetTotalStreamDelay() int64 {
 	return vstreamSkewDelayCount.Get()
 }
