--- conflicted
+++ resolved
@@ -136,12 +136,7 @@
 		return nil
 	}
 
-<<<<<<< HEAD
-	fvRes, err := conn.Execute(t.ctx, target, fmt.Sprintf(mysql.FetchViews, "_vt"),
-		nil, 0, 0, nil)
-=======
 	fvRes, err := conn.GetSchema(t.ctx, target, querypb.SchemaTableType_VIEWS, nil)
->>>>>>> 486f2b65
 	if err != nil {
 		return err
 	}
@@ -308,18 +303,7 @@
 
 func (t *Tracker) updatedViewSchema(th *discovery.TabletHealth) bool {
 	viewsUpdated := th.Stats.ViewSchemaChanged
-<<<<<<< HEAD
-	views, err := sqltypes.BuildBindVariable(viewsUpdated)
-	if err != nil {
-		log.Errorf("failed to read updated views from TabletHealth: %v", err)
-		return false
-	}
-	bv := map[string]*querypb.BindVariable{"viewNames": views}
-	res, err := th.Conn.Execute(t.ctx, th.Target, fmt.Sprintf(mysql.FetchUpdatedViews, "_vt"),
-		bv, 0, 0, nil)
-=======
 	res, err := th.Conn.GetSchema(t.ctx, th.Target, querypb.SchemaTableType_VIEWS, viewsUpdated)
->>>>>>> 486f2b65
 	if err != nil {
 		t.tracked[th.Target.Keyspace].setLoaded(false)
 		// TODO: optimize for the views that got errored out.
