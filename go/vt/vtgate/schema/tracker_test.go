/*
Copyright 2021 The Vitess Authors.

Licensed under the Apache License, Version 2.0 (the "License");
you may not use this file except in compliance with the License.
You may obtain a copy of the License at

    `http://www.apache.org/licenses/LICENSE-2.0

Unless required by applicable law or agreed to in writing, software
distributed under the License is distributed on an "AS IS" BASIS,
WITHOUT WARRANTIES OR CONDITIONS OF ANY KIND, either express or implied.
See the License for the specific language governing permissions and
limitations under the License.
*/

package schema

import (
	"context"
	"os"
	"sync"
	"testing"
	"time"

	"github.com/stretchr/testify/assert"
	"github.com/stretchr/testify/require"

	"vitess.io/vitess/go/sqltypes"

	"vitess.io/vitess/go/test/utils"
	"vitess.io/vitess/go/vt/discovery"
	"vitess.io/vitess/go/vt/log"
	querypb "vitess.io/vitess/go/vt/proto/query"
	topodatapb "vitess.io/vitess/go/vt/proto/topodata"
	"vitess.io/vitess/go/vt/sidecardb"
	"vitess.io/vitess/go/vt/sqlparser"
	"vitess.io/vitess/go/vt/topo/memorytopo"
	"vitess.io/vitess/go/vt/vtgate/vindexes"
	"vitess.io/vitess/go/vt/vttablet/sandboxconn"
)

var (
	keyspace = "ks"
	cell     = "aa"
)

func TestMain(m *testing.M) {
	exitCode := func() int {
		ctx, cancel := context.WithCancel(context.Background())
		defer cancel()
		ts := memorytopo.NewServer(ctx, cell)
		ts.CreateKeyspace(ctx, keyspace, &topodatapb.Keyspace{})
		_, created := sidecardb.NewIdentifierCache(func(ctx context.Context, keyspace string) (string, error) {
			ki, err := ts.GetKeyspace(ctx, keyspace)
			if err != nil {
				return "", err
			}
			return ki.SidecarDbName, nil
		})
		if !created {
			log.Error("Failed to create a new sidecar database identifier cache as one already existed!")
			return 1
		}
		return m.Run()
	}()
	os.Exit(exitCode)
}

// TestTrackingUnHealthyTablet tests that the tracker is sending GetSchema calls only when the tablet is healthy.
func TestTrackingUnHealthyTablet(t *testing.T) {
	target := &querypb.Target{
		Keyspace:   keyspace,
		Shard:      "-80",
		TabletType: topodatapb.TabletType_PRIMARY,
		Cell:       cell,
	}
	tablet := &topodatapb.Tablet{
		Keyspace: target.Keyspace,
		Shard:    target.Shard,
		Type:     target.TabletType,
	}

	sbc := sandboxconn.NewSandboxConn(tablet)
	ch := make(chan *discovery.TabletHealth)
	tracker := NewTracker(ch, false, false, sqlparser.NewTestParser())
	tracker.consumeDelay = 1 * time.Millisecond
	tracker.Start()
	defer tracker.Stop()

	// the test are written in a way that it expects 3 signals to be sent from the tracker to the subscriber.
	wg := sync.WaitGroup{}
	wg.Add(3)
	tracker.RegisterSignalReceiver(func() {
		wg.Done()
	})

	tcases := []struct {
		name          string
		serving       bool
		expectedQuery string
		updatedTbls   []string
	}{
		{
			name:    "initial load",
			serving: true,
		},
		{
			name:        "first update",
			serving:     true,
			updatedTbls: []string{"a"},
		},
		{
			name:    "non serving tablet",
			serving: false,
		},
		{
			name:    "serving tablet",
			serving: true,
		},
	}

	for _, tcase := range tcases {
		t.Run(tcase.name, func(t *testing.T) {
			ch <- &discovery.TabletHealth{
				Conn:    sbc,
				Tablet:  tablet,
				Target:  target,
				Serving: tcase.serving,
				Stats:   &querypb.RealtimeStats{TableSchemaChanged: tcase.updatedTbls},
			}
			time.Sleep(5 * time.Millisecond)
		})
	}

	require.False(t, waitTimeout(&wg, 5*time.Second), "schema was updated but received no signal")
	assert.EqualValues(t, 3, sbc.GetSchemaCount.Load())
}

// TestTrackerGetKeyspaceUpdateController tests table update controller initialization.
func TestTrackerGetKeyspaceUpdateController(t *testing.T) {
	ks3 := &updateController{}
	tracker := Tracker{
		tracked: map[keyspaceStr]*updateController{
			"ks3": ks3,
		},
	}

	th1 := &discovery.TabletHealth{
		Target: &querypb.Target{Keyspace: "ks1"},
	}
	ks1 := tracker.getKeyspaceUpdateController(th1)

	th2 := &discovery.TabletHealth{
		Target: &querypb.Target{Keyspace: "ks2"},
	}
	ks2 := tracker.getKeyspaceUpdateController(th2)

	th3 := &discovery.TabletHealth{
		Target: &querypb.Target{Keyspace: "ks3"},
	}

	assert.NotEqual(t, ks1, ks2, "ks1 and ks2 should not be equal, belongs to different keyspace")
	assert.Equal(t, ks1, tracker.getKeyspaceUpdateController(th1), "received different updateController")
	assert.Equal(t, ks2, tracker.getKeyspaceUpdateController(th2), "received different updateController")
	assert.Equal(t, ks3, tracker.getKeyspaceUpdateController(th3), "received different updateController")

	assert.NotNil(t, ks1.reloadKeyspace, "ks1 needs to be initialized")
	assert.NotNil(t, ks2.reloadKeyspace, "ks2 needs to be initialized")
	assert.Nil(t, ks3.reloadKeyspace, "ks3 already initialized")
}

type myTable struct {
	name, create string
}

func tbl(name, create string) myTable {
	return myTable{name: name, create: create}
}

func tables(tables ...myTable) sandboxconn.SchemaResult {
	m := map[string]string{}
	for _, table := range tables {
		m[table.name] = table.create
	}
	return sandboxconn.SchemaResult{TablesAndViews: m}
}

// TestTableTracking tests that the tracker is able to track table schema changes.
func TestTableTracking(t *testing.T) {
	schemaResponse := []sandboxconn.SchemaResult{
		tables(tbl("prior", "create table prior(id int primary key)")),
		empty(), /*initial load of view*/
		tables(
			tbl("t1", "create table t1(id bigint primary key, name varchar(50), email varchar(50) not null default 'a@b.com')"),
			tbl("T1", "create table T1(id varchar(50) primary key)"),
		),
		tables(
			tbl("T1", "create table T1(id varchar(50) primary key, name varchar(50))"),
			tbl("t3", "create table t3(id datetime primary key)"),
		),
		tables(
			tbl("t4", "create table t4(name varchar(50) primary key)"),
		),
		tables(
			tbl("t5", "create table t5(name varchar(50) primary key with broken syntax)"),
		),
	}

	testcases := []testCases{{
		testName: "initial table load",
		expTbl: map[string][]vindexes.Column{
			"prior": {{Name: sqlparser.NewIdentifierCI("id"), Type: querypb.Type_INT32, CollationName: "binary", Nullable: true}},
		},
	}, {
		testName: "new tables",
		updTbl:   []string{"t1", "T1"},
		expTbl: map[string][]vindexes.Column{
			"prior": {{Name: sqlparser.NewIdentifierCI("id"), Type: querypb.Type_INT32, CollationName: "binary", Nullable: true}},
			"t1":    {{Name: sqlparser.NewIdentifierCI("id"), Type: querypb.Type_INT64, CollationName: "binary", Nullable: true}, {Name: sqlparser.NewIdentifierCI("name"), Type: querypb.Type_VARCHAR, Size: 50, Nullable: true}, {Name: sqlparser.NewIdentifierCI("email"), Type: querypb.Type_VARCHAR, Size: 50, Nullable: false, Default: &sqlparser.Literal{Val: "a@b.com"}}},
			"T1":    {{Name: sqlparser.NewIdentifierCI("id"), Type: querypb.Type_VARCHAR, Size: 50, Nullable: true}},
		},
	}, {
		testName: "delete prior, updated T1 and new t3",
		updTbl:   []string{"prior", "T1", "t3"},
		expTbl: map[string][]vindexes.Column{
			"t1": {{Name: sqlparser.NewIdentifierCI("id"), Type: querypb.Type_INT64, CollationName: "binary", Nullable: true}, {Name: sqlparser.NewIdentifierCI("name"), Type: querypb.Type_VARCHAR, Size: 50, Nullable: true}, {Name: sqlparser.NewIdentifierCI("email"), Type: querypb.Type_VARCHAR, Size: 50, Nullable: false, Default: &sqlparser.Literal{Val: "a@b.com"}}},
			"T1": {{Name: sqlparser.NewIdentifierCI("id"), Type: querypb.Type_VARCHAR, Size: 50, Nullable: true}, {Name: sqlparser.NewIdentifierCI("name"), Type: querypb.Type_VARCHAR, Size: 50, Nullable: true}},
			"t3": {{Name: sqlparser.NewIdentifierCI("id"), Type: querypb.Type_DATETIME, CollationName: "binary", Size: 0, Nullable: true}},
		},
	}, {
		testName: "new t4",
		updTbl:   []string{"t4"},
		expTbl: map[string][]vindexes.Column{
			"t1": {{Name: sqlparser.NewIdentifierCI("id"), Type: querypb.Type_INT64, CollationName: "binary", Nullable: true}, {Name: sqlparser.NewIdentifierCI("name"), Type: querypb.Type_VARCHAR, Size: 50, Nullable: true}, {Name: sqlparser.NewIdentifierCI("email"), Type: querypb.Type_VARCHAR, Size: 50, Nullable: false, Default: &sqlparser.Literal{Val: "a@b.com"}}},
			"T1": {{Name: sqlparser.NewIdentifierCI("id"), Type: querypb.Type_VARCHAR, Size: 50, Nullable: true}, {Name: sqlparser.NewIdentifierCI("name"), Type: querypb.Type_VARCHAR, Size: 50, Nullable: true}},
			"t3": {{Name: sqlparser.NewIdentifierCI("id"), Type: querypb.Type_DATETIME, CollationName: "binary", Size: 0, Nullable: true}},
			"t4": {{Name: sqlparser.NewIdentifierCI("name"), Type: querypb.Type_VARCHAR, Size: 50, Nullable: true}},
		},
	}, {
		testName: "new broken table",
		updTbl:   []string{"t5"},
		expTbl: map[string][]vindexes.Column{
			"t1": {{Name: sqlparser.NewIdentifierCI("id"), Type: querypb.Type_INT64, CollationName: "binary", Nullable: true}, {Name: sqlparser.NewIdentifierCI("name"), Type: querypb.Type_VARCHAR, Size: 50, Nullable: true}, {Name: sqlparser.NewIdentifierCI("email"), Type: querypb.Type_VARCHAR, Size: 50, Nullable: false, Default: &sqlparser.Literal{Val: "a@b.com"}}},
			"T1": {{Name: sqlparser.NewIdentifierCI("id"), Type: querypb.Type_VARCHAR, Size: 50, Nullable: true}, {Name: sqlparser.NewIdentifierCI("name"), Type: querypb.Type_VARCHAR, Size: 50, Nullable: true}},
			"t3": {{Name: sqlparser.NewIdentifierCI("id"), Type: querypb.Type_DATETIME, CollationName: "binary", Size: 0, Nullable: true}},
			"t4": {{Name: sqlparser.NewIdentifierCI("name"), Type: querypb.Type_VARCHAR, Size: 50, Nullable: true}},
		},
	}}

	testTracker(t, false, schemaResponse, testcases)
}

// TestViewsTracking tests that the tracker is able to track views.
func TestViewsTracking(t *testing.T) {
	schemaDefResult := []sandboxconn.SchemaResult{
		empty(), /*initial load of view*/
		tables(tbl("prior", "create view prior as select 1 from tbl")),
		tables(
			tbl("t1", "create view t1 as select 1 from tbl1"),
			tbl("V1", "create view V1 as select 1 from tbl2"),
		),
		tables(
			tbl("V1", "create view V1 as select 1,2 from tbl2"),
			tbl("t3", "create view t3 as select 1 from tbl3"),
		),
		tables(tbl("t4", "create view t4 as select 1 from tbl4")),
		tables(tbl("t4", "create view t5 as select 1 from tbl4 with broken syntax")),
	}

	testcases := []testCases{{
		testName: "initial view load",
		expView: map[string]string{
			"prior": "select 1 from ks.tbl"},
	}, {
		testName: "new view t1, V1",
		updView:  []string{"t1", "V1"},
		expView: map[string]string{
			"t1":    "select 1 from ks.tbl1",
			"V1":    "select 1 from ks.tbl2",
			"prior": "select 1 from ks.tbl"},
	}, {
		testName: "delete prior, updated V1 and new t3",
		updView:  []string{"prior", "V1", "t3"},
		expView: map[string]string{
			"t1": "select 1 from ks.tbl1",
			"V1": "select 1, 2 from ks.tbl2",
			"t3": "select 1 from ks.tbl3"},
	}, {
		testName: "new t4",
		updView:  []string{"t4"},
		expView: map[string]string{
<<<<<<< HEAD
			"t1": "select 1 from ks.tbl1",
			"V1": "select 1, 2 from ks.tbl2",
			"t3": "select 1 from ks.tbl3",
			"t4": "select 1 from ks.tbl4"},
=======
			"t1": "select 1 from tbl1",
			"V1": "select 1, 2 from tbl2",
			"t3": "select 1 from tbl3",
			"t4": "select 1 from tbl4"},
	}, {
		testName: "new broken t5",
		updView:  []string{"t5"},
		expView: map[string]string{
			"t1": "select 1 from tbl1",
			"V1": "select 1, 2 from tbl2",
			"t3": "select 1 from tbl3",
			"t4": "select 1 from tbl4"},
>>>>>>> cb7d61a4
	}}

	testTracker(t, false, schemaDefResult, testcases)
}

// TestFKInfoRetrieval tests that the tracker is able to retrieve required foreign key information from ddl statement.
func TestFKInfoRetrieval(t *testing.T) {
	schemaDefResult := []sandboxconn.SchemaResult{
		tables(tbl("my_tbl", "CREATE TABLE `my_tbl` ("+
			"`id` bigint NOT NULL AUTO_INCREMENT,"+
			"`name` varchar(50) CHARACTER SET latin1 COLLATE latin1_swedish_ci DEFAULT NULL,"+
			"`email` varbinary(100) DEFAULT NULL,"+
			"PRIMARY KEY (`id`),"+
			"KEY `id` (`id`,`name`)) "+
			"ENGINE=InnoDB DEFAULT CHARSET=utf8mb4 COLLATE=utf8mb4_0900_ai_ci")),
		empty(),
		tables(tbl(
			"my_child_tbl", "CREATE TABLE `my_child_tbl` ("+
				"`id` bigint NOT NULL AUTO_INCREMENT,"+
				"`name` varchar(50) CHARACTER SET latin1 COLLATE latin1_swedish_ci DEFAULT NULL,"+
				"`code` varchar(6) CHARACTER SET utf8mb4 COLLATE utf8mb4_0900_ai_ci DEFAULT NULL,"+
				"`my_id` bigint DEFAULT NULL,"+
				"PRIMARY KEY (`id`),"+
				"KEY `my_id` (`my_id`,`name`),"+
				"CONSTRAINT `my_child_tbl_ibfk_1` FOREIGN KEY (`my_id`, `name`) REFERENCES `my_tbl` (`id`, `name`) ON DELETE CASCADE) "+
				"ENGINE=InnoDB DEFAULT CHARSET=utf8mb4 COLLATE=utf8mb4_0900_ai_ci")),
	}

	testcases := []testCases{{
		testName: "initial table load",
		expTbl: map[string][]vindexes.Column{
			"my_tbl": {
				{Name: sqlparser.NewIdentifierCI("id"), Type: querypb.Type_INT64, CollationName: "binary", Nullable: false},
				{Name: sqlparser.NewIdentifierCI("name"), Type: querypb.Type_VARCHAR, Size: 50, CollationName: "latin1_swedish_ci", Nullable: true, Default: &sqlparser.NullVal{}},
				{Name: sqlparser.NewIdentifierCI("email"), Type: querypb.Type_VARBINARY, Size: 100, CollationName: "binary", Nullable: true, Default: &sqlparser.NullVal{}},
			},
		},
	}, {
		testName: "new tables",
		updTbl:   []string{"my_child_tbl"},
		expTbl: map[string][]vindexes.Column{
			"my_tbl": {
				{Name: sqlparser.NewIdentifierCI("id"), Type: querypb.Type_INT64, CollationName: "binary", Nullable: false},
				{Name: sqlparser.NewIdentifierCI("name"), Type: querypb.Type_VARCHAR, Size: 50, CollationName: "latin1_swedish_ci", Nullable: true, Default: &sqlparser.NullVal{}},
				{Name: sqlparser.NewIdentifierCI("email"), Type: querypb.Type_VARBINARY, Size: 100, CollationName: "binary", Nullable: true, Default: &sqlparser.NullVal{}},
			},
			"my_child_tbl": {
				{Name: sqlparser.NewIdentifierCI("id"), Type: querypb.Type_INT64, CollationName: "binary", Nullable: false},
				{Name: sqlparser.NewIdentifierCI("name"), Type: querypb.Type_VARCHAR, Size: 50, CollationName: "latin1_swedish_ci", Nullable: true, Default: &sqlparser.NullVal{}},
				{Name: sqlparser.NewIdentifierCI("code"), Type: querypb.Type_VARCHAR, Size: 6, CollationName: "utf8mb4_0900_ai_ci", Nullable: true, Default: &sqlparser.NullVal{}},
				{Name: sqlparser.NewIdentifierCI("my_id"), Type: querypb.Type_INT64, CollationName: "binary", Nullable: true, Default: &sqlparser.NullVal{}},
			},
		},
		expFk: map[string]string{
			"my_tbl":       "",
			"my_child_tbl": "foreign key (my_id, `name`) references my_tbl (id, `name`) on delete cascade",
		},
	}}

	testTracker(t, false, schemaDefResult, testcases)
}

// TestIndexInfoRetrieval tests that the tracker is able to retrieve required index information from ddl statement.
func TestIndexInfoRetrieval(t *testing.T) {
	schemaDefResult := []sandboxconn.SchemaResult{
		tables(tbl(
			"my_tbl", "CREATE TABLE `my_tbl` ("+
				"`id` bigint NOT NULL AUTO_INCREMENT,"+
				"`name` varchar(50) CHARACTER SET latin1 COLLATE latin1_swedish_ci DEFAULT NULL,"+
				"`email` varbinary(100) DEFAULT NULL,"+
				"PRIMARY KEY (`id`),"+
				"KEY `id` (`id`,`name`)) "+
				"ENGINE=InnoDB DEFAULT CHARSET=utf8mb4 COLLATE=utf8mb4_0900_ai_ci")),
		empty(), /*initial load of view*/
		tables(tbl(
			"my_tbl", "CREATE TABLE `my_tbl` ("+
				"`id` bigint NOT NULL AUTO_INCREMENT,"+
				"`name` varchar(50) CHARACTER SET latin1 COLLATE latin1_swedish_ci DEFAULT NULL,"+
				"`email` varbinary(100) DEFAULT NULL,"+
				"PRIMARY KEY (`id`),"+
				"KEY `id` (`id`,`name`), "+
				"UNIQUE KEY `email` (`email`)) "+
				"ENGINE=InnoDB DEFAULT CHARSET=utf8mb4 COLLATE=utf8mb4_0900_ai_ci")),
	}

	testcases := []testCases{{
		testName: "initial table load",
		expTbl: map[string][]vindexes.Column{
			"my_tbl": {
				{Name: sqlparser.NewIdentifierCI("id"), Type: querypb.Type_INT64, CollationName: "binary", Nullable: false},
				{Name: sqlparser.NewIdentifierCI("name"), Type: querypb.Type_VARCHAR, CollationName: "latin1_swedish_ci", Size: 50, Nullable: true, Default: &sqlparser.NullVal{}},
				{Name: sqlparser.NewIdentifierCI("email"), Type: querypb.Type_VARBINARY, CollationName: "binary", Size: 100, Nullable: true, Default: &sqlparser.NullVal{}},
			},
		},
		expIdx: map[string][]string{
			"my_tbl": {
				"primary key (id)",
				"key id (id, `name`)",
			},
		},
	}, {
		testName: "next load",
		updTbl:   []string{"my_tbl"},
		expTbl: map[string][]vindexes.Column{
			"my_tbl": {
				{Name: sqlparser.NewIdentifierCI("id"), Type: querypb.Type_INT64, CollationName: "binary", Nullable: false},
				{Name: sqlparser.NewIdentifierCI("name"), Type: querypb.Type_VARCHAR, CollationName: "latin1_swedish_ci", Size: 50, Nullable: true, Default: &sqlparser.NullVal{}},
				{Name: sqlparser.NewIdentifierCI("email"), Type: querypb.Type_VARBINARY, CollationName: "binary", Size: 100, Nullable: true, Default: &sqlparser.NullVal{}},
			},
		},
		expIdx: map[string][]string{
			"my_tbl": {
				"primary key (id)",
				"key id (id, `name`)",
				"unique key email (email)",
			},
		},
	}}

	testTracker(t, false, schemaDefResult, testcases)
}

func empty() sandboxconn.SchemaResult {
	return sandboxconn.SchemaResult{TablesAndViews: map[string]string{}}
}

// TestUDFRetrieval tests that the tracker is able to retrieve required UDF information.
func TestUDFRetrieval(t *testing.T) {
	schemaDefResult := []sandboxconn.SchemaResult{
		empty(), // initial load of table
		empty(),
		udfs(udf("my_udf", true, sqltypes.Int32)),
		udfs(
			udf("my_udf2", true, sqltypes.Char),
			udf("my_udf3", true, sqltypes.Int32),
		),
		udfs(
			udf("my_udf2", true, sqltypes.Char),
			udf("my_udf4", true, sqltypes.Int32),
		)}

	testcases := []testCases{{
		testName: "initial load",
		expUDFs:  []string{"my_udf"},
	}, {
		testName: "next load 1",
		updUdfs:  true,
		expUDFs:  []string{"my_udf2", "my_udf3"},
	}, {
		testName: "next load 2",
		updUdfs:  true,
		expUDFs:  []string{"my_udf2", "my_udf4"},
	}}

	testTracker(t, true, schemaDefResult, testcases)
}

func udfs(udfs ...*querypb.UDFInfo) sandboxconn.SchemaResult {
	return sandboxconn.SchemaResult{
		TablesAndViews: map[string]string{},
		UDFs:           udfs,
	}
}

func udf(name string, aggr bool, typ querypb.Type) *querypb.UDFInfo {
	return &querypb.UDFInfo{
		Name:        name,
		Aggregating: aggr,
		ReturnType:  typ,
	}
}

type testCases struct {
	testName string

	updTbl []string
	expTbl map[string][]vindexes.Column
	expFk  map[string]string
	expIdx map[string][]string

	updView []string
	expView map[string]string

	updUdfs bool
	expUDFs []string
}

func testTracker(t *testing.T, enableUDFs bool, schemaDefResult []sandboxconn.SchemaResult, tcases []testCases) {
	ch := make(chan *discovery.TabletHealth)
	tracker := NewTracker(ch, true, enableUDFs, sqlparser.NewTestParser())
	tracker.consumeDelay = 1 * time.Millisecond
	tracker.Start()
	defer tracker.Stop()

	wg := sync.WaitGroup{}
	tracker.RegisterSignalReceiver(func() {
		wg.Done()
	})

	target := &querypb.Target{Cell: cell, Keyspace: keyspace, Shard: "-80", TabletType: topodatapb.TabletType_PRIMARY}
	tablet := &topodatapb.Tablet{Keyspace: target.Keyspace, Shard: target.Shard, Type: target.TabletType}

	sbc := sandboxconn.NewSandboxConn(tablet)
	sbc.SetSchemaResult(schemaDefResult)

	initialLoadCount := 2
	if enableUDFs {
		initialLoadCount = 3
	}
	for count, tcase := range tcases {
		t.Run(tcase.testName, func(t *testing.T) {
			wg.Add(1)
			ch <- &discovery.TabletHealth{
				Conn:    sbc,
				Tablet:  tablet,
				Target:  target,
				Serving: true,
				Stats:   &querypb.RealtimeStats{TableSchemaChanged: tcase.updTbl, ViewSchemaChanged: tcase.updView, UdfsChanged: tcase.updUdfs},
			}

			require.False(t, waitTimeout(&wg, time.Second), "schema was updated but received no signal")
			require.EqualValues(t, count+initialLoadCount, sbc.GetSchemaCount.Load())

			_, keyspacePresent := tracker.tracked[target.Keyspace]
			require.Equal(t, true, keyspacePresent)

			for k, expectedCols := range tcase.expTbl {
				actualCols := tracker.GetColumns(keyspace, k)
				utils.MustMatch(t, expectedCols, actualCols, "mismatch columns for table: ", k)
				if len(tcase.expFk[k]) > 0 {
					fks := tracker.GetForeignKeys(keyspace, k)
					for _, fk := range fks {
						assert.Equal(t, tcase.expFk[k], sqlparser.String(fk), "mismatch foreign keys for table: ", k)
					}
				}
				expIndexes := tcase.expIdx[k]
				if len(expIndexes) > 0 {
					idxs := tracker.GetIndexes(keyspace, k)
					require.Equal(t, len(expIndexes), len(idxs))
					for i, idx := range idxs {
						assert.Equal(t, expIndexes[i], sqlparser.String(idx), "mismatch index for table: ", k)
					}
				}
			}

			for k, v := range tcase.expView {
				assert.Equal(t, v, sqlparser.String(tracker.GetViews(keyspace, k)), "mismatch for view: ", k)
			}

			assert.Equal(t, tcase.expUDFs, tracker.UDFs(keyspace), "mismatch for udfs")
		})
	}
}

func waitTimeout(wg *sync.WaitGroup, timeout time.Duration) bool {
	c := make(chan struct{})
	go func() {
		defer close(c)
		wg.Wait()
	}()
	select {
	case <-c:
		return false // completed normally
	case <-time.After(timeout):
		return true // timed out
	}
}<|MERGE_RESOLUTION|>--- conflicted
+++ resolved
@@ -27,7 +27,6 @@
 	"github.com/stretchr/testify/require"
 
 	"vitess.io/vitess/go/sqltypes"
-
 	"vitess.io/vitess/go/test/utils"
 	"vitess.io/vitess/go/vt/discovery"
 	"vitess.io/vitess/go/vt/log"
@@ -290,25 +289,18 @@
 		testName: "new t4",
 		updView:  []string{"t4"},
 		expView: map[string]string{
-<<<<<<< HEAD
 			"t1": "select 1 from ks.tbl1",
 			"V1": "select 1, 2 from ks.tbl2",
 			"t3": "select 1 from ks.tbl3",
 			"t4": "select 1 from ks.tbl4"},
-=======
-			"t1": "select 1 from tbl1",
-			"V1": "select 1, 2 from tbl2",
-			"t3": "select 1 from tbl3",
-			"t4": "select 1 from tbl4"},
 	}, {
 		testName: "new broken t5",
 		updView:  []string{"t5"},
 		expView: map[string]string{
-			"t1": "select 1 from tbl1",
-			"V1": "select 1, 2 from tbl2",
-			"t3": "select 1 from tbl3",
-			"t4": "select 1 from tbl4"},
->>>>>>> cb7d61a4
+			"t1": "select 1 from ks.tbl1",
+			"V1": "select 1, 2 from ks.tbl2",
+			"t3": "select 1 from ks.tbl3",
+			"t4": "select 1 from ks.tbl4"},
 	}}
 
 	testTracker(t, false, schemaDefResult, testcases)
