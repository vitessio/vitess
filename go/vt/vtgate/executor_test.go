--- conflicted
+++ resolved
@@ -830,16 +830,7 @@
 		t.Errorf("Got: %v. Want: %v", lastQuery, wantQuery)
 	}
 
-<<<<<<< HEAD
 	for _, query := range []string{"show charset", "show character set"} {
-=======
-	_, err = executor.Execute(context.Background(), "TestExecute", session, fmt.Sprintf("show full columns from unknown from %v", KsTestUnsharded), nil)
-	if err != nil {
-		t.Errorf("Unexpected error: %v", err)
-	}
-
-	for _, query := range []string{"show charset", "show charset like '%foo'", "show character set", "show character set like '%foo'"} {
->>>>>>> 3496408a
 		qr, err := executor.Execute(context.Background(), "TestExecute", session, query, nil)
 		if err != nil {
 			t.Error(err)
