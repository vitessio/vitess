/*
Copyright 2019 The Vitess Authors.

Licensed under the Apache License, Version 2.0 (the "License");
you may not use this file except in compliance with the License.
You may obtain a copy of the License at

    http://www.apache.org/licenses/LICENSE-2.0

Unless required by applicable law or agreed to in writing, software
distributed under the License is distributed on an "AS IS" BASIS,
WITHOUT WARRANTIES OR CONDITIONS OF ANY KIND, either express or implied.
See the License for the specific language governing permissions and
limitations under the License.
*/

package vtgate

import (
	"bytes"
	"context"
	"encoding/json"
	"fmt"
	"net/http"
	"net/http/httptest"
	"reflect"
	"sort"
	"strings"
	"testing"

	"github.com/google/safehtml/template"

	"vitess.io/vitess/go/vt/vtgate/logstats"

	"google.golang.org/protobuf/proto"

	"vitess.io/vitess/go/cache"
	"vitess.io/vitess/go/test/utils"
	"vitess.io/vitess/go/vt/vtgate/engine"

	"vitess.io/vitess/go/vt/topo"

	"github.com/google/go-cmp/cmp"

	"vitess.io/vitess/go/mysql"
	"vitess.io/vitess/go/sqltypes"
	"vitess.io/vitess/go/vt/callerid"
	"vitess.io/vitess/go/vt/sqlparser"
	"vitess.io/vitess/go/vt/vtgate/vindexes"
	"vitess.io/vitess/go/vt/vtgate/vschemaacl"

	querypb "vitess.io/vitess/go/vt/proto/query"
	topodatapb "vitess.io/vitess/go/vt/proto/topodata"
	vschemapb "vitess.io/vitess/go/vt/proto/vschema"
	vtgatepb "vitess.io/vitess/go/vt/proto/vtgate"
	vtrpcpb "vitess.io/vitess/go/vt/proto/vtrpc"

	"github.com/stretchr/testify/assert"
	"github.com/stretchr/testify/require"
)

func TestExecutorResultsExceeded(t *testing.T) {
	save := warnMemoryRows
	warnMemoryRows = 3
	defer func() { warnMemoryRows = save }()

	executor, _, _, sbclookup := createExecutorEnv()
	session := NewSafeSession(&vtgatepb.Session{TargetString: "@primary"})

	initial := warnings.Counts()["ResultsExceeded"]

	result1 := sqltypes.MakeTestResult(sqltypes.MakeTestFields("col", "int64"), "1")
	result2 := sqltypes.MakeTestResult(sqltypes.MakeTestFields("col", "int64"), "1", "2", "3", "4")
	sbclookup.SetResults([]*sqltypes.Result{result1, result2})

	_, err := executor.Execute(ctx, "TestExecutorResultsExceeded", session, "select * from main1", nil)
	require.NoError(t, err)
	assert.Equal(t, initial, warnings.Counts()["ResultsExceeded"], "warnings count")

	_, err = executor.Execute(ctx, "TestExecutorResultsExceeded", session, "select * from main1", nil)
	require.NoError(t, err)
	assert.Equal(t, initial+1, warnings.Counts()["ResultsExceeded"], "warnings count")
}

func TestExecutorMaxMemoryRowsExceeded(t *testing.T) {
	save := maxMemoryRows
	maxMemoryRows = 3
	defer func() { maxMemoryRows = save }()

	executor, _, _, sbclookup := createExecutorEnv()
	session := NewSafeSession(&vtgatepb.Session{TargetString: "@primary"})
	result := sqltypes.MakeTestResult(sqltypes.MakeTestFields("col", "int64"), "1", "2", "3", "4")
	fn := func(r *sqltypes.Result) error {
		return nil
	}
	testCases := []struct {
		query string
		err   string
	}{
		{"select /*vt+ IGNORE_MAX_MEMORY_ROWS=1 */ * from main1", ""},
		{"select * from main1", "in-memory row count exceeded allowed limit of 3"},
	}

	for _, test := range testCases {
		sbclookup.SetResults([]*sqltypes.Result{result})
		stmt, err := sqlparser.Parse(test.query)
		require.NoError(t, err)

		_, err = executor.Execute(ctx, "TestExecutorMaxMemoryRowsExceeded", session, test.query, nil)
		if sqlparser.IgnoreMaxMaxMemoryRowsDirective(stmt) {
			require.NoError(t, err, "no error when DirectiveIgnoreMaxMemoryRows is provided")
		} else {
			assert.EqualError(t, err, test.err, "maxMemoryRows limit exceeded")
		}

		sbclookup.SetResults([]*sqltypes.Result{result})
		err = executor.StreamExecute(ctx, "TestExecutorMaxMemoryRowsExceeded", session, test.query, nil, fn)
		require.NoError(t, err, "maxMemoryRows limit does not apply to StreamExecute")
	}
}

func TestExecutorTransactionsNoAutoCommit(t *testing.T) {
	executor, _, _, sbclookup := createExecutorEnv()
	session := NewSafeSession(&vtgatepb.Session{TargetString: "@primary", SessionUUID: "suuid"})

	logChan := QueryLogger.Subscribe("Test")
	defer QueryLogger.Unsubscribe(logChan)

	// begin.
	_, err := executor.Execute(ctx, "TestExecute", session, "begin", nil)
	require.NoError(t, err)
	wantSession := &vtgatepb.Session{InTransaction: true, TargetString: "@primary", SessionUUID: "suuid"}
	utils.MustMatch(t, wantSession, session.Session, "session")
	assert.EqualValues(t, 0, sbclookup.CommitCount.Load(), "commit count")
	logStats := testQueryLog(t, logChan, "TestExecute", "BEGIN", "begin", 0)
	assert.EqualValues(t, 0, logStats.CommitTime, "logstats: expected zero CommitTime")
	assert.EqualValues(t, "suuid", logStats.SessionUUID, "logstats: expected non-empty SessionUUID")

	// commit.
	_, err = executor.Execute(ctx, "TestExecute", session, "select id from main1", nil)
	require.NoError(t, err)
	logStats = testQueryLog(t, logChan, "TestExecute", "SELECT", "select id from main1", 1)
	assert.EqualValues(t, 0, logStats.CommitTime, "logstats: expected zero CommitTime")
	assert.EqualValues(t, "suuid", logStats.SessionUUID, "logstats: expected non-empty SessionUUID")

	_, err = executor.Execute(context.Background(), "TestExecute", session, "commit", nil)
	if err != nil {
		t.Fatal(err)
	}
	wantSession = &vtgatepb.Session{TargetString: "@primary", SessionUUID: "suuid"}
	if !proto.Equal(session.Session, wantSession) {
		t.Errorf("begin: %v, want %v", session.Session, wantSession)
	}
	if commitCount := sbclookup.CommitCount.Load(); commitCount != 1 {
		t.Errorf("want 1, got %d", commitCount)
	}
	logStats = testQueryLog(t, logChan, "TestExecute", "COMMIT", "commit", 1)
	if logStats.CommitTime == 0 {
		t.Errorf("logstats: expected non-zero CommitTime")
	}
	assert.EqualValues(t, "suuid", logStats.SessionUUID, "logstats: expected non-empty SessionUUID")

	// rollback.
	_, err = executor.Execute(ctx, "TestExecute", session, "begin", nil)
	require.NoError(t, err)
	_, err = executor.Execute(ctx, "TestExecute", session, "select id from main1", nil)
	require.NoError(t, err)
	_, err = executor.Execute(ctx, "TestExecute", session, "rollback", nil)
	require.NoError(t, err)
	wantSession = &vtgatepb.Session{TargetString: "@primary", SessionUUID: "suuid"}
	utils.MustMatch(t, wantSession, session.Session, "session")
	assert.EqualValues(t, 1, sbclookup.RollbackCount.Load(), "rollback count")
	_ = testQueryLog(t, logChan, "TestExecute", "BEGIN", "begin", 0)
	_ = testQueryLog(t, logChan, "TestExecute", "SELECT", "select id from main1", 1)
	logStats = testQueryLog(t, logChan, "TestExecute", "ROLLBACK", "rollback", 1)
	if logStats.CommitTime == 0 {
		t.Errorf("logstats: expected non-zero CommitTime")
	}
	assert.EqualValues(t, "suuid", logStats.SessionUUID, "logstats: expected non-empty SessionUUID")

	// CloseSession doesn't log anything
	err = executor.CloseSession(ctx, session)
	require.NoError(t, err)
	logStats = getQueryLog(logChan)
	if logStats != nil {
		t.Errorf("logstats: expected no record for no-op rollback, got %v", logStats)
	}

	// Prevent use of non-primary if in_transaction is on.
	session = NewSafeSession(&vtgatepb.Session{TargetString: "@primary", InTransaction: true})
	_, err = executor.Execute(ctx, "TestExecute", session, "use @replica", nil)
	require.EqualError(t, err, `can't execute the given command because you have an active transaction`)
}

func TestDirectTargetRewrites(t *testing.T) {
	executor, _, _, sbclookup := createExecutorEnv()
	executor.normalize = true

	session := &vtgatepb.Session{
		TargetString:    "TestUnsharded/0@primary",
		Autocommit:      true,
		TransactionMode: vtgatepb.TransactionMode_MULTI,
	}
	sql := "select database()"

	_, err := executor.Execute(ctx, "TestExecute", NewSafeSession(session), sql, map[string]*querypb.BindVariable{})
	require.NoError(t, err)
	assertQueries(t, sbclookup, []*querypb.BoundQuery{{
		Sql:           "select :__vtdbname as `database()` from dual",
		BindVariables: map[string]*querypb.BindVariable{"__vtdbname": sqltypes.StringBindVariable("TestUnsharded/0@primary")},
	}})
}

func TestExecutorTransactionsAutoCommit(t *testing.T) {
	executor, _, _, sbclookup := createExecutorEnv()
	session := NewSafeSession(&vtgatepb.Session{TargetString: "@primary", Autocommit: true, SessionUUID: "suuid"})

	logChan := QueryLogger.Subscribe("Test")
	defer QueryLogger.Unsubscribe(logChan)

	// begin.
	_, err := executor.Execute(ctx, "TestExecute", session, "begin", nil)
	require.NoError(t, err)
	wantSession := &vtgatepb.Session{InTransaction: true, TargetString: "@primary", Autocommit: true, SessionUUID: "suuid"}
	utils.MustMatch(t, wantSession, session.Session, "session")
	if commitCount := sbclookup.CommitCount.Load(); commitCount != 0 {
		t.Errorf("want 0, got %d", commitCount)
	}
	logStats := testQueryLog(t, logChan, "TestExecute", "BEGIN", "begin", 0)
	assert.EqualValues(t, "suuid", logStats.SessionUUID, "logstats: expected non-empty SessionUUID")

	// commit.
	_, err = executor.Execute(ctx, "TestExecute", session, "select id from main1", nil)
	require.NoError(t, err)
	_, err = executor.Execute(ctx, "TestExecute", session, "commit", nil)
	require.NoError(t, err)
	wantSession = &vtgatepb.Session{TargetString: "@primary", Autocommit: true, SessionUUID: "suuid"}
	utils.MustMatch(t, wantSession, session.Session, "session")
	assert.EqualValues(t, 1, sbclookup.CommitCount.Load())

	logStats = testQueryLog(t, logChan, "TestExecute", "SELECT", "select id from main1", 1)
	assert.EqualValues(t, 0, logStats.CommitTime)
	assert.EqualValues(t, "suuid", logStats.SessionUUID, "logstats: expected non-empty SessionUUID")
	logStats = testQueryLog(t, logChan, "TestExecute", "COMMIT", "commit", 1)
	assert.NotEqual(t, 0, logStats.CommitTime)
	assert.EqualValues(t, "suuid", logStats.SessionUUID, "logstats: expected non-empty SessionUUID")

	// rollback.
	_, err = executor.Execute(ctx, "TestExecute", session, "begin", nil)
	require.NoError(t, err)
	_, err = executor.Execute(ctx, "TestExecute", session, "select id from main1", nil)
	require.NoError(t, err)
	_, err = executor.Execute(ctx, "TestExecute", session, "rollback", nil)
	require.NoError(t, err)
	wantSession = &vtgatepb.Session{TargetString: "@primary", Autocommit: true, SessionUUID: "suuid"}
	utils.MustMatch(t, wantSession, session.Session, "session")
	if rollbackCount := sbclookup.RollbackCount.Load(); rollbackCount != 1 {
		t.Errorf("want 1, got %d", rollbackCount)
	}
	_ = testQueryLog(t, logChan, "TestExecute", "BEGIN", "begin", 0)
	_ = testQueryLog(t, logChan, "TestExecute", "SELECT", "select id from main1", 1)
	logStats = testQueryLog(t, logChan, "TestExecute", "ROLLBACK", "rollback", 1)
	assert.EqualValues(t, "suuid", logStats.SessionUUID, "logstats: expected non-empty SessionUUID")
}

func TestExecutorTransactionsAutoCommitStreaming(t *testing.T) {
	executor, _, _, sbclookup := createExecutorEnv()
	oltpOptions := &querypb.ExecuteOptions{Workload: querypb.ExecuteOptions_OLTP}
	session := NewSafeSession(&vtgatepb.Session{
		TargetString: "@primary",
		Autocommit:   true,
		Options:      oltpOptions,
		SessionUUID:  "suuid",
	})

	logChan := QueryLogger.Subscribe("Test")
	defer QueryLogger.Unsubscribe(logChan)

	var results []*sqltypes.Result

	// begin.
	err := executor.StreamExecute(ctx, "TestExecute", session, "begin", nil, func(result *sqltypes.Result) error {
		results = append(results, result)
		return nil
	})

	require.EqualValues(t, 1, len(results), "should get empty result from begin")
	assert.Empty(t, results[0].Rows, "should get empty result from begin")

	require.NoError(t, err)
	wantSession := &vtgatepb.Session{
		InTransaction: true,
		TargetString:  "@primary",
		Autocommit:    true,
		Options:       oltpOptions,
		SessionUUID:   "suuid",
	}
	utils.MustMatch(t, wantSession, session.Session, "session")
	assert.Zero(t, sbclookup.CommitCount.Load())
	logStats := testQueryLog(t, logChan, "TestExecute", "BEGIN", "begin", 0)
	assert.EqualValues(t, "suuid", logStats.SessionUUID, "logstats: expected non-empty SessionUUID")

	// commit.
	_, err = executor.Execute(ctx, "TestExecute", session, "select id from main1", nil)
	require.NoError(t, err)
	_, err = executor.Execute(ctx, "TestExecute", session, "commit", nil)
	require.NoError(t, err)
	wantSession = &vtgatepb.Session{TargetString: "@primary", Autocommit: true, Options: oltpOptions, SessionUUID: "suuid"}
	utils.MustMatch(t, wantSession, session.Session, "session")
	assert.EqualValues(t, 1, sbclookup.CommitCount.Load())

	logStats = testQueryLog(t, logChan, "TestExecute", "SELECT", "select id from main1", 1)
	assert.EqualValues(t, 0, logStats.CommitTime)
	assert.EqualValues(t, "suuid", logStats.SessionUUID, "logstats: expected non-empty SessionUUID")
	logStats = testQueryLog(t, logChan, "TestExecute", "COMMIT", "commit", 1)
	assert.NotEqual(t, 0, logStats.CommitTime)
	assert.EqualValues(t, "suuid", logStats.SessionUUID, "logstats: expected non-empty SessionUUID")

	// rollback.
	_, err = executor.Execute(ctx, "TestExecute", session, "begin", nil)
	require.NoError(t, err)
	_, err = executor.Execute(ctx, "TestExecute", session, "select id from main1", nil)
	require.NoError(t, err)
	_, err = executor.Execute(ctx, "TestExecute", session, "rollback", nil)
	require.NoError(t, err)
	wantSession = &vtgatepb.Session{TargetString: "@primary", Autocommit: true, Options: oltpOptions, SessionUUID: "suuid"}
	utils.MustMatch(t, wantSession, session.Session, "session")
	assert.EqualValues(t, 1, sbclookup.RollbackCount.Load())
}

func TestExecutorDeleteMetadata(t *testing.T) {
	vschemaacl.AuthorizedDDLUsers = "%"
	defer func() {
		vschemaacl.AuthorizedDDLUsers = ""
	}()

	executor, _, _, _ := createExecutorEnv()
	session := NewSafeSession(&vtgatepb.Session{TargetString: "@primary", Autocommit: true})

	set := "set @@vitess_metadata.app_v1= '1'"
	_, err := executor.Execute(ctx, "TestExecute", session, set, nil)
	assert.NoError(t, err, "%s error: %v", set, err)

	show := `show vitess_metadata variables like 'app\\_%'`
	result, _ := executor.Execute(ctx, "TestExecute", session, show, nil)
	assert.Len(t, result.Rows, 1)

	// Fails if deleting key that doesn't exist
	delQuery := "set @@vitess_metadata.doesn't_exist=''"
	_, err = executor.Execute(ctx, "TestExecute", session, delQuery, nil)
	assert.True(t, topo.IsErrType(err, topo.NoNode))

	// Delete existing key, show should fail given the node doesn't exist
	delQuery = "set @@vitess_metadata.app_v1=''"
	_, err = executor.Execute(ctx, "TestExecute", session, delQuery, nil)
	assert.NoError(t, err)

	show = `show vitess_metadata variables like 'app\\_%'`
	_, err = executor.Execute(ctx, "TestExecute", session, show, nil)
	assert.True(t, topo.IsErrType(err, topo.NoNode))
}

func TestExecutorAutocommit(t *testing.T) {
	executor, _, _, sbclookup := createExecutorEnv()
	session := NewSafeSession(&vtgatepb.Session{TargetString: "@primary"})

	logChan := QueryLogger.Subscribe("Test")
	defer QueryLogger.Unsubscribe(logChan)

	// autocommit = 0
	startCount := sbclookup.CommitCount.Load()
	_, err := executor.Execute(ctx, "TestExecute", session, "select id from main1", nil)
	require.NoError(t, err)
	wantSession := &vtgatepb.Session{TargetString: "@primary", InTransaction: true, FoundRows: 1, RowCount: -1}
	testSession := proto.Clone(session.Session).(*vtgatepb.Session)
	testSession.ShardSessions = nil
	utils.MustMatch(t, wantSession, testSession, "session does not match for autocommit=0")

	logStats := testQueryLog(t, logChan, "TestExecute", "SELECT", "select id from main1", 1)
	if logStats.CommitTime != 0 {
		t.Errorf("logstats: expected zero CommitTime")
	}
	if logStats.RowsReturned == 0 {
		t.Errorf("logstats: expected non-zero RowsReturned")
	}

	// autocommit = 1
	_, err = executor.Execute(ctx, "TestExecute", session, "set autocommit=1", nil)
	require.NoError(t, err)
	_ = testQueryLog(t, logChan, "TestExecute", "SET", "set @@autocommit = 1", 0)

	// Setting autocommit=1 commits existing transaction.
	if got, want := sbclookup.CommitCount.Load(), startCount+1; got != want {
		t.Errorf("Commit count: %d, want %d", got, want)
	}

	_, err = executor.Execute(ctx, "TestExecute", session, "update main1 set id=1", nil)
	require.NoError(t, err)
	wantSession = &vtgatepb.Session{Autocommit: true, TargetString: "@primary", FoundRows: 0, RowCount: 1}
	utils.MustMatch(t, wantSession, session.Session, "session does not match for autocommit=1")

	logStats = testQueryLog(t, logChan, "TestExecute", "UPDATE", "update main1 set id = 1", 1)
	assert.NotZero(t, logStats.CommitTime, "logstats: expected non-zero CommitTime")
	assert.NotEqual(t, uint64(0), logStats.RowsAffected, "logstats: expected non-zero RowsAffected")

	// autocommit = 1, "begin"
	session.ResetTx()
	startCount = sbclookup.CommitCount.Load()
	_, err = executor.Execute(ctx, "TestExecute", session, "begin", nil)
	require.NoError(t, err)
	_ = testQueryLog(t, logChan, "TestExecute", "BEGIN", "begin", 0)

	_, err = executor.Execute(ctx, "TestExecute", session, "update main1 set id=1", nil)
	require.NoError(t, err)
	wantSession = &vtgatepb.Session{InTransaction: true, Autocommit: true, TargetString: "@primary", FoundRows: 0, RowCount: 1}
	testSession = proto.Clone(session.Session).(*vtgatepb.Session)
	testSession.ShardSessions = nil
	utils.MustMatch(t, wantSession, testSession, "session does not match for autocommit=1")
	if got, want := sbclookup.CommitCount.Load(), startCount; got != want {
		t.Errorf("Commit count: %d, want %d", got, want)
	}

	logStats = testQueryLog(t, logChan, "TestExecute", "UPDATE", "update main1 set id = 1", 1)
	if logStats.CommitTime != 0 {
		t.Errorf("logstats: expected zero CommitTime")
	}
	if logStats.RowsAffected == 0 {
		t.Errorf("logstats: expected non-zero RowsAffected")
	}

	_, err = executor.Execute(ctx, "TestExecute", session, "commit", nil)
	require.NoError(t, err)
	wantSession = &vtgatepb.Session{Autocommit: true, TargetString: "@primary"}
	if !proto.Equal(session.Session, wantSession) {
		t.Errorf("autocommit=1: %v, want %v", session.Session, wantSession)
	}
	if got, want := sbclookup.CommitCount.Load(), startCount+1; got != want {
		t.Errorf("Commit count: %d, want %d", got, want)
	}
	_ = testQueryLog(t, logChan, "TestExecute", "COMMIT", "commit", 1)

	// transition autocommit from 0 to 1 in the middle of a transaction.
	startCount = sbclookup.CommitCount.Load()
	session = NewSafeSession(&vtgatepb.Session{TargetString: "@primary"})
	_, err = executor.Execute(ctx, "TestExecute", session, "begin", nil)
	require.NoError(t, err)
	_, err = executor.Execute(ctx, "TestExecute", session, "update main1 set id=1", nil)
	require.NoError(t, err)
	if got, want := sbclookup.CommitCount.Load(), startCount; got != want {
		t.Errorf("Commit count: %d, want %d", got, want)
	}
	_, err = executor.Execute(ctx, "TestExecute", session, "set autocommit=1", nil)
	require.NoError(t, err)
	wantSession = &vtgatepb.Session{Autocommit: true, TargetString: "@primary"}
	if !proto.Equal(session.Session, wantSession) {
		t.Errorf("autocommit=1: %v, want %v", session.Session, wantSession)
	}
	if got, want := sbclookup.CommitCount.Load(), startCount+1; got != want {
		t.Errorf("Commit count: %d, want %d", got, want)
	}
}

func TestExecutorShowColumns(t *testing.T) {
	executor, sbc1, sbc2, sbclookup := createExecutorEnv()
	session := NewSafeSession(&vtgatepb.Session{TargetString: ""})

	queries := []string{
		"SHOW COLUMNS FROM `user` in `TestExecutor`",
		"show columns from `user` in `TestExecutor`",
		"ShOw CoLuMnS fRoM `user` iN `TestExecutor`",
		"SHOW columns FROM `user` in `TestExecutor`",
	}
	for _, query := range queries {
		t.Run(query, func(t *testing.T) {
			_, err := executor.Execute(ctx, "TestExecute", session, query, nil)
			require.NoError(t, err)

			wantQueries := []*querypb.BoundQuery{{
				Sql:           "show columns from `user`",
				BindVariables: map[string]*querypb.BindVariable{},
			}}

			assert.Equal(t, wantQueries, sbc1.Queries, "sbc1.Queries")
			assert.Empty(t, sbc1.BatchQueries, "sbc1.BatchQueries")
			assert.Empty(t, sbc2.Queries, "sbc2.Queries")
			assert.Empty(t, sbc2.BatchQueries, "sbc2.BatchQueries")
			assert.Empty(t, sbclookup.Queries, "sbclookup.Queries")
			assert.Empty(t, sbclookup.BatchQueries, "sbclookup.BatchQueries")

			sbc1.Queries = nil
			sbc2.Queries = nil
			sbclookup.Queries = nil
			sbc1.BatchQueries = nil
			sbc2.BatchQueries = nil
			sbclookup.BatchQueries = nil
		})
	}

}

func sortString(w string) string {
	s := strings.Split(w, "")
	sort.Strings(s)
	return strings.Join(s, "")
}

func assertMatchesNoOrder(t *testing.T, expected, got string) {
	t.Helper()
	if sortString(expected) != sortString(got) {
		t.Errorf("for query: expected \n%s \nbut actual \n%s", expected, got)
	}
}

func TestExecutorShow(t *testing.T) {
	executor, _, _, sbclookup := createExecutorEnv()
	session := NewSafeSession(&vtgatepb.Session{TargetString: "TestExecutor"})

	for _, query := range []string{"show vitess_keyspaces", "show keyspaces"} {
		qr, err := executor.Execute(ctx, "TestExecute", session, query, nil)
		require.NoError(t, err)
		assertMatchesNoOrder(t, `[[VARCHAR("TestUnsharded")] [VARCHAR("TestMultiCol")] [VARCHAR("TestXBadVSchema")] [VARCHAR("TestXBadSharding")] [VARCHAR("TestExecutor")]]`, fmt.Sprintf("%v", qr.Rows))
	}

	for _, query := range []string{"show databases", "show DATABASES", "show schemas", "show SCHEMAS"} {
		qr, err := executor.Execute(ctx, "TestExecute", session, query, nil)
		require.NoError(t, err)
		// Showing default tables (5+4[default])
		assertMatchesNoOrder(t, `[[VARCHAR("TestUnsharded")] [VARCHAR("TestMultiCol")] [VARCHAR("TestXBadVSchema")] [VARCHAR("TestXBadSharding")] [VARCHAR("TestExecutor")]] [VARCHAR("information_schema")] [VARCHAR("mysql")] [VARCHAR("sys")] [VARCHAR("performance_schema")]`, fmt.Sprintf("%v", qr.Rows))
	}

	_, err := executor.Execute(ctx, "TestExecute", session, "show variables", nil)
	require.NoError(t, err)
	_, err = executor.Execute(ctx, "TestExecute", session, "show collation", nil)
	require.NoError(t, err)
	_, err = executor.Execute(ctx, "TestExecute", session, "show collation where `Charset` = 'utf8' and `Collation` = 'utf8_bin'", nil)
	require.NoError(t, err)

	_, err = executor.Execute(ctx, "TestExecute", session, "use @primary", nil)
	require.NoError(t, err)
	_, err = executor.Execute(ctx, "TestExecute", session, "show tables", nil)
	assert.EqualError(t, err, errNoKeyspace.Error(), "'show tables' should fail without a keyspace")
	assert.Empty(t, sbclookup.Queries, "sbclookup unexpectedly has queries already")

	showResults := &sqltypes.Result{
		Fields: []*querypb.Field{
			{Name: "Tables_in_keyspace", Type: sqltypes.VarChar},
		},
		RowsAffected: 1,
		InsertID:     0,
		Rows: [][]sqltypes.Value{{
			sqltypes.NewVarChar("some_table"),
		}},
	}
	sbclookup.SetResults([]*sqltypes.Result{showResults})

	query := fmt.Sprintf("show tables from %v", KsTestUnsharded)
	qr, err := executor.Execute(ctx, "TestExecute", session, query, nil)
	require.NoError(t, err)

	assert.Equal(t, 1, len(sbclookup.Queries), "Tablet should have received one 'show' query. Instead received: %v", sbclookup.Queries)
	lastQuery := sbclookup.Queries[len(sbclookup.Queries)-1].Sql
	want := "show tables"
	assert.Equal(t, want, lastQuery, "Got: %v, want %v", lastQuery, want)

	wantqr := showResults
	utils.MustMatch(t, wantqr, qr, fmt.Sprintf("unexpected results running query: %s", query))

	wantErrNoTable := "table unknown_table not found"
	_, err = executor.Execute(ctx, "TestExecute", session, "show create table unknown_table", nil)
	assert.EqualErrorf(t, err, wantErrNoTable, "Got: %v. Want: %v", wantErrNoTable)

	// SHOW CREATE table using vschema to find keyspace.
	_, err = executor.Execute(ctx, "TestExecute", session, "show create table user_seq", nil)
	require.NoError(t, err)
	lastQuery = sbclookup.Queries[len(sbclookup.Queries)-1].Sql
	wantQuery := "show create table user_seq"
	assert.Equal(t, wantQuery, lastQuery, "Got: %v. Want: %v", lastQuery, wantQuery)

	// SHOW CREATE table with query-provided keyspace
	_, err = executor.Execute(ctx, "TestExecute", session, fmt.Sprintf("show create table %v.unknown", KsTestUnsharded), nil)
	require.NoError(t, err)
	lastQuery = sbclookup.Queries[len(sbclookup.Queries)-1].Sql
	wantQuery = "show create table unknown"
	assert.Equal(t, wantQuery, lastQuery, "Got: %v. Want: %v", lastQuery, wantQuery)

	// SHOW KEYS with two different syntax
	_, err = executor.Execute(ctx, "TestExecute", session, fmt.Sprintf("show keys from %v.unknown", KsTestUnsharded), nil)
	require.NoError(t, err)
	lastQuery = sbclookup.Queries[len(sbclookup.Queries)-1].Sql
	wantQuery = "show indexes from unknown"
	assert.Equal(t, wantQuery, lastQuery, "Got: %v. Want: %v", lastQuery, wantQuery)

	_, err = executor.Execute(ctx, "TestExecute", session, fmt.Sprintf("show keys from unknown from %v", KsTestUnsharded), nil)
	require.NoError(t, err)
	lastQuery = sbclookup.Queries[len(sbclookup.Queries)-1].Sql
	assert.Equal(t, wantQuery, lastQuery, "Got: %v. Want: %v", lastQuery, wantQuery)

	// SHOW INDEX with two different syntax
	_, err = executor.Execute(ctx, "TestExecute", session, fmt.Sprintf("show index from %v.unknown", KsTestUnsharded), nil)
	require.NoError(t, err)
	lastQuery = sbclookup.Queries[len(sbclookup.Queries)-1].Sql
	assert.Equal(t, wantQuery, lastQuery, "Got: %v. Want: %v", lastQuery, wantQuery)

	_, err = executor.Execute(ctx, "TestExecute", session, fmt.Sprintf("show index from unknown from %v", KsTestUnsharded), nil)
	require.NoError(t, err)
	lastQuery = sbclookup.Queries[len(sbclookup.Queries)-1].Sql
	assert.Equal(t, wantQuery, lastQuery, "Got: %v. Want: %v", lastQuery, wantQuery)

	// SHOW INDEXES with two different syntax
	_, err = executor.Execute(ctx, "TestExecute", session, fmt.Sprintf("show indexes from %v.unknown", KsTestUnsharded), nil)
	require.NoError(t, err)
	lastQuery = sbclookup.Queries[len(sbclookup.Queries)-1].Sql
	assert.Equal(t, wantQuery, lastQuery, "Got: %v. Want: %v", lastQuery, wantQuery)

	_, err = executor.Execute(ctx, "TestExecute", session, fmt.Sprintf("show indexes from unknown from %v", KsTestUnsharded), nil)
	require.NoError(t, err)
	lastQuery = sbclookup.Queries[len(sbclookup.Queries)-1].Sql
	assert.Equal(t, wantQuery, lastQuery, "Got: %v. Want: %v", lastQuery, wantQuery)

	// SHOW EXTENDED {INDEX | INDEXES | KEYS}
	_, err = executor.Execute(ctx, "TestExecute", session, fmt.Sprintf("show extended index from unknown from %v", KsTestUnsharded), nil)
	require.NoError(t, err)
	lastQuery = sbclookup.Queries[len(sbclookup.Queries)-1].Sql
	assert.Equal(t, wantQuery, lastQuery, "Got: %v. Want: %v", lastQuery, wantQuery)

	_, err = executor.Execute(ctx, "TestExecute", session, fmt.Sprintf("show extended indexes from unknown from %v", KsTestUnsharded), nil)
	require.NoError(t, err)
	lastQuery = sbclookup.Queries[len(sbclookup.Queries)-1].Sql
	assert.Equal(t, wantQuery, lastQuery, "Got: %v. Want: %v", lastQuery, wantQuery)

	_, err = executor.Execute(ctx, "TestExecute", session, fmt.Sprintf("show extended keys from unknown from %v", KsTestUnsharded), nil)
	require.NoError(t, err)
	lastQuery = sbclookup.Queries[len(sbclookup.Queries)-1].Sql
	assert.Equal(t, wantQuery, lastQuery, "Got: %v. Want: %v", lastQuery, wantQuery)

	// Set desitation keyspace in session
	session.TargetString = KsTestUnsharded
	_, err = executor.Execute(ctx, "TestExecute", session, "show create table unknown", nil)
	require.NoError(t, err)

	_, err = executor.Execute(ctx, "TestExecute", session, "show full columns from table1", nil)
	require.NoError(t, err)

	// Reset target string so other tests dont fail.
	session.TargetString = "@primary"
	_, err = executor.Execute(ctx, "TestExecute", session, fmt.Sprintf("show full columns from unknown from %v", KsTestUnsharded), nil)
	require.NoError(t, err)

	for _, query := range []string{"show charset", "show character set"} {
		qr, err := executor.Execute(ctx, "TestExecute", session, query, nil)
		require.NoError(t, err)
		wantqr := &sqltypes.Result{
			Fields: append(buildVarCharFields("Charset", "Description", "Default collation"), &querypb.Field{Name: "Maxlen", Type: sqltypes.Int32}),
			Rows: [][]sqltypes.Value{
				append(buildVarCharRow(
					"utf8",
					"UTF-8 Unicode",
					"utf8_general_ci"), sqltypes.NewInt32(3)),
				append(buildVarCharRow(
					"utf8mb4",
					"UTF-8 Unicode",
					"utf8mb4_general_ci"),
					sqltypes.NewInt32(4)),
			},
		}

		utils.MustMatch(t, wantqr, qr, query)
	}

	for _, query := range []string{"show charset like '%foo'", "show character set like 'foo%'", "show charset like 'foo%'", "show character set where foo like 'utf8'", "show character set where charset like '%foo'", "show charset where charset = '%foo'"} {
		qr, err := executor.Execute(ctx, "TestExecute", session, query, nil)
		require.NoError(t, err)
		wantqr := &sqltypes.Result{
			Fields:       append(buildVarCharFields("Charset", "Description", "Default collation"), &querypb.Field{Name: "Maxlen", Type: sqltypes.Int32}),
			Rows:         [][]sqltypes.Value{},
			RowsAffected: 0,
		}

		utils.MustMatch(t, wantqr, qr, query)
	}

	for _, query := range []string{"show charset like 'utf8'", "show character set like 'utf8'", "show charset where charset = 'utf8'", "show character set where charset = 'utf8'"} {
		qr, err := executor.Execute(ctx, "TestExecute", session, query, nil)
		require.NoError(t, err)
		wantqr := &sqltypes.Result{
			Fields: append(buildVarCharFields("Charset", "Description", "Default collation"), &querypb.Field{Name: "Maxlen", Type: sqltypes.Int32}),
			Rows: [][]sqltypes.Value{
				append(buildVarCharRow(
					"utf8",
					"UTF-8 Unicode",
					"utf8_general_ci"), sqltypes.NewInt32(3)),
			},
		}

		utils.MustMatch(t, wantqr, qr, query)
	}

	for _, query := range []string{"show charset like 'utf8mb4'", "show character set like 'utf8mb4'", "show charset where charset = 'utf8mb4'", "show character set where charset = 'utf8mb4'"} {
		qr, err := executor.Execute(ctx, "TestExecute", session, query, nil)
		require.NoError(t, err)
		wantqr := &sqltypes.Result{
			Fields: append(buildVarCharFields("Charset", "Description", "Default collation"), &querypb.Field{Name: "Maxlen", Type: sqltypes.Int32}),
			Rows: [][]sqltypes.Value{
				append(buildVarCharRow(
					"utf8mb4",
					"UTF-8 Unicode",
					"utf8mb4_general_ci"),
					sqltypes.NewInt32(4)),
			},
		}
		utils.MustMatch(t, wantqr, qr, query)
	}

	query = "show engines"
	qr, err = executor.Execute(ctx, "TestExecute", session, query, nil)
	require.NoError(t, err)
	wantqr = &sqltypes.Result{
		Fields: buildVarCharFields("Engine", "Support", "Comment", "Transactions", "XA", "Savepoints"),
		Rows: [][]sqltypes.Value{
			buildVarCharRow(
				"InnoDB",
				"DEFAULT",
				"Supports transactions, row-level locking, and foreign keys",
				"YES",
				"YES",
				"YES"),
		},
	}
	utils.MustMatch(t, wantqr, qr, query)

	query = "show plugins"
	qr, err = executor.Execute(ctx, "TestExecute", session, query, nil)
	require.NoError(t, err)
	wantqr = &sqltypes.Result{
		Fields: buildVarCharFields("Name", "Status", "Type", "Library", "License"),
		Rows: [][]sqltypes.Value{
			buildVarCharRow(
				"InnoDB",
				"ACTIVE",
				"STORAGE ENGINE",
				"NULL",
				"GPL"),
		},
	}
	utils.MustMatch(t, wantqr, qr, query)

	for _, sql := range []string{"show session status", "show session status like 'Ssl_cipher'"} {
		qr, err = executor.Execute(ctx, "TestExecute", session, sql, nil)
		require.NoError(t, err)
		wantqr = &sqltypes.Result{
			Fields: []*querypb.Field{
				{Name: "id", Type: sqltypes.Int32},
				{Name: "value", Type: sqltypes.VarChar},
			},
			Rows: [][]sqltypes.Value{
				{sqltypes.NewInt32(1), sqltypes.NewVarChar("foo")},
			},
		}

		utils.MustMatch(t, wantqr, qr, sql)
	}

	// Test SHOW FULL COLUMNS FROM where query has a qualifier
	_, err = executor.Execute(ctx, "TestExecute", session, fmt.Sprintf("show full columns from %v.table1", KsTestUnsharded), nil)
	require.NoError(t, err)

	query = "show vitess_shards"
	qr, err = executor.Execute(ctx, "TestExecute", session, query, nil)
	require.NoError(t, err)

	// Just test for first & last.
	qr.Rows = [][]sqltypes.Value{qr.Rows[0], qr.Rows[len(qr.Rows)-1]}
	wantqr = &sqltypes.Result{
		Fields: buildVarCharFields("Shards"),
		Rows: [][]sqltypes.Value{
			buildVarCharRow("TestExecutor/-20"),
			buildVarCharRow("TestXBadVSchema/e0-"),
		},
	}
	utils.MustMatch(t, wantqr, qr, query)

	query = "show vitess_shards like 'TestExecutor/%'"
	qr, err = executor.Execute(ctx, "TestExecute", session, query, nil)
	require.NoError(t, err)

	// Just test for first & last.
	qr.Rows = [][]sqltypes.Value{qr.Rows[0], qr.Rows[len(qr.Rows)-1]}
	wantqr = &sqltypes.Result{
		Fields: buildVarCharFields("Shards"),
		Rows: [][]sqltypes.Value{
			buildVarCharRow("TestExecutor/-20"),
			buildVarCharRow("TestExecutor/e0-"),
		},
	}
	utils.MustMatch(t, wantqr, qr, query)

	query = "show vitess_shards like 'TestExec%/%'"
	qr, err = executor.Execute(ctx, "TestExecute", session, query, nil)
	require.NoError(t, err)

	// Just test for first & last.
	qr.Rows = [][]sqltypes.Value{qr.Rows[0], qr.Rows[len(qr.Rows)-1]}
	wantqr = &sqltypes.Result{
		Fields: buildVarCharFields("Shards"),
		Rows: [][]sqltypes.Value{
			buildVarCharRow("TestExecutor/-20"),
			buildVarCharRow("TestExecutor/e0-"),
		},
	}
	utils.MustMatch(t, wantqr, qr, query)

	query = "show vitess_replication_status"
	qr, err = executor.Execute(ctx, "TestExecute", session, query, nil)
	require.NoError(t, err)
	qr.Rows = [][]sqltypes.Value{}
	wantqr = &sqltypes.Result{
		Fields: buildVarCharFields("Keyspace", "Shard", "TabletType", "Alias", "Hostname", "ReplicationSource", "ReplicationHealth", "ReplicationLag", "ThrottlerStatus"),
		Rows:   [][]sqltypes.Value{},
	}
	utils.MustMatch(t, wantqr, qr, query)
	query = "show vitess_replication_status like 'x'"
	qr, err = executor.Execute(ctx, "TestExecute", session, query, nil)
	require.NoError(t, err)
	qr.Rows = [][]sqltypes.Value{}
	wantqr = &sqltypes.Result{
		Fields: buildVarCharFields("Keyspace", "Shard", "TabletType", "Alias", "Hostname", "ReplicationSource", "ReplicationHealth", "ReplicationLag", "ThrottlerStatus"),
		Rows:   [][]sqltypes.Value{},
	}
	utils.MustMatch(t, wantqr, qr, query)

	query = "show vitess_tablets"
	qr, err = executor.Execute(ctx, "TestExecute", session, query, nil)
	require.NoError(t, err)
	// Just test for first & last.
	qr.Rows = [][]sqltypes.Value{qr.Rows[0], qr.Rows[len(qr.Rows)-1]}
	wantqr = &sqltypes.Result{
		Fields: buildVarCharFields("Cell", "Keyspace", "Shard", "TabletType", "State", "Alias", "Hostname", "PrimaryTermStartTime"),
		Rows: [][]sqltypes.Value{
			buildVarCharRow("aa", "TestExecutor", "-20", "PRIMARY", "SERVING", "aa-0000000001", "-20", "1970-01-01T00:00:01Z"),
			buildVarCharRow("aa", "TestXBadVSchema", "-20", "PRIMARY", "SERVING", "aa-0000000009", "random", "1970-01-01T00:00:01Z"),
		},
	}
	utils.MustMatch(t, wantqr, qr, query)

	query = "show vitess_tablets like 'x'"
	qr, err = executor.Execute(ctx, "TestExecute", session, query, nil)
	require.NoError(t, err)
	wantqr = &sqltypes.Result{
		Fields: buildVarCharFields("Cell", "Keyspace", "Shard", "TabletType", "State", "Alias", "Hostname", "PrimaryTermStartTime"),
		Rows:   [][]sqltypes.Value{},
	}
	utils.MustMatch(t, wantqr, qr, fmt.Sprintf("%q should be empty", query))

	query = "show vitess_tablets like '-20%'"
	qr, err = executor.Execute(ctx, "TestExecute", session, query, nil)
	require.NoError(t, err)
	wantqr = &sqltypes.Result{
		Fields: buildVarCharFields("Cell", "Keyspace", "Shard", "TabletType", "State", "Alias", "Hostname", "PrimaryTermStartTime"),
		Rows: [][]sqltypes.Value{
			buildVarCharRow("aa", "TestExecutor", "-20", "PRIMARY", "SERVING", "aa-0000000001", "-20", "1970-01-01T00:00:01Z"),
		},
	}
	utils.MustMatch(t, wantqr, qr, query)

	query = "show vschema vindexes"
	qr, err = executor.Execute(ctx, "TestExecute", session, query, nil)
	require.NoError(t, err)
	wantqr = &sqltypes.Result{
		Fields: buildVarCharFields("Keyspace", "Name", "Type", "Params", "Owner"),
		Rows: [][]sqltypes.Value{
			buildVarCharRow("TestExecutor", "cfc", "cfc", "", ""),
			buildVarCharRow("TestExecutor", "hash_index", "hash", "", ""),
			buildVarCharRow("TestExecutor", "idx1", "hash", "", ""),
			buildVarCharRow("TestExecutor", "idx_noauto", "hash", "", "noauto_table"),
			buildVarCharRow("TestExecutor", "insert_ignore_idx", "lookup_hash", "from=fromcol; table=ins_lookup; to=tocol", "insert_ignore_test"),
			buildVarCharRow("TestExecutor", "keyspace_id", "numeric", "", ""),
			buildVarCharRow("TestExecutor", "krcol_unique_vdx", "keyrange_lookuper_unique", "", ""),
			buildVarCharRow("TestExecutor", "krcol_vdx", "keyrange_lookuper", "", ""),
			buildVarCharRow("TestExecutor", "music_user_map", "lookup_hash_unique", "from=music_id; table=music_user_map; to=user_id", "music"),
			buildVarCharRow("TestExecutor", "name_lastname_keyspace_id_map", "lookup", "from=name,lastname; table=name_lastname_keyspace_id_map; to=keyspace_id", "user2"),
			buildVarCharRow("TestExecutor", "name_user_map", "lookup_hash", "from=name; table=name_user_map; to=user_id", "user"),
			buildVarCharRow("TestExecutor", "regional_vdx", "region_experimental", "region_bytes=1", ""),
			buildVarCharRow("TestExecutor", "t1_lkp_vdx", "consistent_lookup_unique", "from=unq_col; table=t1_lkp_idx; to=keyspace_id", "t1"),
			buildVarCharRow("TestExecutor", "t2_erl_lu_vdx", "lookup_unique", "from=erl_lu_col; read_lock=exclusive; table=TestUnsharded.erl_lu_idx; to=keyspace_id", "t2_lookup"),
			buildVarCharRow("TestExecutor", "t2_lu_vdx", "lookup_hash_unique", "from=lu_col; table=TestUnsharded.lu_idx; to=keyspace_id", "t2_lookup"),
			buildVarCharRow("TestExecutor", "t2_nrl_lu_vdx", "lookup_unique", "from=nrl_lu_col; read_lock=none; table=TestUnsharded.nrl_lu_idx; to=keyspace_id", "t2_lookup"),
			buildVarCharRow("TestExecutor", "t2_nv_lu_vdx", "lookup_unique", "from=nv_lu_col; no_verify=true; table=TestUnsharded.nv_lu_idx; to=keyspace_id", "t2_lookup"),
			buildVarCharRow("TestExecutor", "t2_srl_lu_vdx", "lookup_unique", "from=srl_lu_col; read_lock=shared; table=TestUnsharded.srl_lu_idx; to=keyspace_id", "t2_lookup"),
			buildVarCharRow("TestExecutor", "t2_wo_lu_vdx", "lookup_unique", "from=wo_lu_col; table=TestUnsharded.wo_lu_idx; to=keyspace_id; write_only=true", "t2_lookup"),
			buildVarCharRow("TestMultiCol", "multicol_vdx", "multicol", "column_bytes=1,3,4; column_count=3; column_vindex=hash,binary,unicode_loose_xxhash", ""),
		},
	}
	utils.MustMatch(t, wantqr, qr, query)

	query = "show vschema vindexes on TestExecutor.user"
	qr, err = executor.Execute(ctx, "TestExecute", session, query, nil)
	require.NoError(t, err)
	wantqr = &sqltypes.Result{
		Fields: buildVarCharFields("Columns", "Name", "Type", "Params", "Owner"),
		Rows: [][]sqltypes.Value{
			buildVarCharRow("Id", "hash_index", "hash", "", ""),
			buildVarCharRow("name", "name_user_map", "lookup_hash", "from=name; table=name_user_map; to=user_id", "user"),
		},
	}
	utils.MustMatch(t, wantqr, qr, query)

	query = "show vschema vindexes on user"
	_, err = executor.Execute(ctx, "TestExecute", session, query, nil)
	wantErr := errNoKeyspace.Error()
	assert.EqualError(t, err, wantErr, query)

	query = "show vschema vindexes on TestExecutor.garbage"
	_, err = executor.Execute(ctx, "TestExecute", session, query, nil)
	wantErr = "VT05005: table 'garbage' does not exist in keyspace 'TestExecutor'"
	assert.EqualError(t, err, wantErr, query)

	query = "show vschema vindexes on user"
	session.TargetString = "TestExecutor"
	qr, err = executor.Execute(ctx, "TestExecute", session, query, nil)
	require.NoError(t, err)
	wantqr = &sqltypes.Result{
		Fields: buildVarCharFields("Columns", "Name", "Type", "Params", "Owner"),
		Rows: [][]sqltypes.Value{
			buildVarCharRow("Id", "hash_index", "hash", "", ""),
			buildVarCharRow("name", "name_user_map", "lookup_hash", "from=name; table=name_user_map; to=user_id", "user"),
		},
	}
	utils.MustMatch(t, wantqr, qr, query)

	query = "show vschema vindexes on user2"
	session.TargetString = "TestExecutor"
	qr, err = executor.Execute(ctx, "TestExecute", session, query, nil)
	require.NoError(t, err)
	wantqr = &sqltypes.Result{
		Fields: buildVarCharFields("Columns", "Name", "Type", "Params", "Owner"),
		Rows: [][]sqltypes.Value{
			buildVarCharRow("id", "hash_index", "hash", "", ""),
			buildVarCharRow("name, lastname", "name_lastname_keyspace_id_map", "lookup", "from=name,lastname; table=name_lastname_keyspace_id_map; to=keyspace_id", "user2"),
		},
	}
	utils.MustMatch(t, wantqr, qr, query)

	query = "show vschema vindexes on garbage"
	_, err = executor.Execute(ctx, "TestExecute", session, query, nil)
	wantErr = "VT05005: table 'garbage' does not exist in keyspace 'TestExecutor'"
	assert.EqualError(t, err, wantErr, query)

	query = "show warnings"
	qr, err = executor.Execute(ctx, "TestExecute", session, query, nil)
	require.NoError(t, err)
	wantqr = &sqltypes.Result{
		Fields: []*querypb.Field{
			{Name: "Level", Type: sqltypes.VarChar},
			{Name: "Code", Type: sqltypes.Uint16},
			{Name: "Message", Type: sqltypes.VarChar},
		},
		Rows: [][]sqltypes.Value{},
	}
	utils.MustMatch(t, wantqr, qr, query)

	query = "show warnings"
	session.Warnings = []*querypb.QueryWarning{}
	qr, err = executor.Execute(ctx, "TestExecute", session, query, nil)
	require.NoError(t, err)
	wantqr = &sqltypes.Result{
		Fields: []*querypb.Field{
			{Name: "Level", Type: sqltypes.VarChar},
			{Name: "Code", Type: sqltypes.Uint16},
			{Name: "Message", Type: sqltypes.VarChar},
		},
		Rows: [][]sqltypes.Value{},
	}
	utils.MustMatch(t, wantqr, qr, query)

	query = "show warnings"
	session.Warnings = []*querypb.QueryWarning{
		{Code: uint32(mysql.ERBadTable), Message: "bad table"},
		{Code: uint32(mysql.EROutOfResources), Message: "ks/-40: query timed out"},
	}
	qr, err = executor.Execute(ctx, "TestExecute", session, query, nil)
	require.NoError(t, err)
	wantqr = &sqltypes.Result{
		Fields: []*querypb.Field{
			{Name: "Level", Type: sqltypes.VarChar},
			{Name: "Code", Type: sqltypes.Uint16},
			{Name: "Message", Type: sqltypes.VarChar},
		},

		Rows: [][]sqltypes.Value{
			{sqltypes.NewVarChar("Warning"), sqltypes.NewUint32(uint32(mysql.ERBadTable)), sqltypes.NewVarChar("bad table")},
			{sqltypes.NewVarChar("Warning"), sqltypes.NewUint32(uint32(mysql.EROutOfResources)), sqltypes.NewVarChar("ks/-40: query timed out")},
		},
	}
	utils.MustMatch(t, wantqr, qr, query)

	// Make sure it still works when one of the keyspaces is in a bad state
	getSandbox("TestExecutor").SrvKeyspaceMustFail++
	query = "show vitess_shards"
	qr, err = executor.Execute(ctx, "TestExecute", session, query, nil)
	require.NoError(t, err)
	// Just test for first & last.
	qr.Rows = [][]sqltypes.Value{qr.Rows[0], qr.Rows[len(qr.Rows)-1]}
	wantqr = &sqltypes.Result{
		Fields: buildVarCharFields("Shards"),
		Rows: [][]sqltypes.Value{
			buildVarCharRow("TestMultiCol/-20"),
			buildVarCharRow("TestXBadVSchema/e0-"),
		},
	}
	utils.MustMatch(t, wantqr, qr, fmt.Sprintf("%s, with a bad keyspace", query))

	query = "show vschema tables"
	session = NewSafeSession(&vtgatepb.Session{TargetString: KsTestUnsharded})
	qr, err = executor.Execute(ctx, "TestExecute", session, query, nil)
	require.NoError(t, err)
	wantqr = &sqltypes.Result{
		Fields: buildVarCharFields("Tables"),
		Rows: [][]sqltypes.Value{
			buildVarCharRow("erl_lu_idx"),
			buildVarCharRow("ins_lookup"),
			buildVarCharRow("lu_idx"),
			buildVarCharRow("main1"),
			buildVarCharRow("music_user_map"),
			buildVarCharRow("name_lastname_keyspace_id_map"),
			buildVarCharRow("name_user_map"),
			buildVarCharRow("nrl_lu_idx"),
			buildVarCharRow("nv_lu_idx"),
			buildVarCharRow("simple"),
			buildVarCharRow("srl_lu_idx"),
			buildVarCharRow("user_msgs"),
			buildVarCharRow("user_seq"),
			buildVarCharRow("wo_lu_idx"),
			buildVarCharRow("zip_detail"),
		},
	}
	utils.MustMatch(t, wantqr, qr, query)

	query = "show vschema tables"
	session = NewSafeSession(&vtgatepb.Session{})
	_, err = executor.Execute(ctx, "TestExecute", session, query, nil)
	want = errNoKeyspace.Error()
	assert.EqualError(t, err, want, query)

	query = "show 10"
	_, err = executor.Execute(ctx, "TestExecute", session, query, nil)
	want = "syntax error at position 8 near '10'"
	assert.EqualError(t, err, want, query)

	query = "show vschema tables"
	session = NewSafeSession(&vtgatepb.Session{TargetString: "no_such_keyspace"})
	_, err = executor.Execute(ctx, "TestExecute", session, query, nil)
	want = "VT05003: unknown database 'no_such_keyspace' in vschema"
	assert.EqualError(t, err, want, query)

	query = "show vitess_migrations"
	_, err = executor.Execute(ctx, "TestExecute", session, query, nil)
	want = "VT05003: unknown database 'no_such_keyspace' in vschema"
	assert.EqualError(t, err, want, query)

	query = "show vitess_migrations from ks like '9748c3b7_7fdb_11eb_ac2c_f875a4d24e90'"
	_, err = executor.Execute(ctx, "TestExecute", session, query, nil)
	want = "VT05003: unknown database 'ks' in vschema"
	assert.EqualError(t, err, want, query)
}

func TestExecutorShowTargeted(t *testing.T) {
	executor, _, sbc2, _ := createExecutorEnv()
	session := NewSafeSession(&vtgatepb.Session{TargetString: "TestExecutor/40-60"})

	queries := []string{
		"show databases",
		"show variables like 'read_only'",
		"show collation",
		"show collation where `Charset` = 'utf8' and `Collation` = 'utf8_bin'",
		"show tables",
		fmt.Sprintf("show tables from %v", KsTestUnsharded),
		"show create table user_seq",
		"show full columns from table1",
		"show plugins",
		"show warnings",
	}

	for _, sql := range queries {
		_, err := executor.Execute(ctx, "TestExecutorShowTargeted", session, sql, nil)
		require.NoError(t, err)
		assert.NotZero(t, len(sbc2.Queries), "Tablet should have received 'show' query")
		lastQuery := sbc2.Queries[len(sbc2.Queries)-1].Sql
		assert.Equal(t, sql, lastQuery, "Got: %v, want %v", lastQuery, sql)
	}
}

func TestExecutorUse(t *testing.T) {
	executor, _, _, _ := createExecutorEnv()
	session := NewSafeSession(&vtgatepb.Session{Autocommit: true, TargetString: "@primary"})

	stmts := []string{
		"use TestExecutor",
		"use `TestExecutor:-80@primary`",
	}
	want := []string{
		"TestExecutor",
		"TestExecutor:-80@primary",
	}
	for i, stmt := range stmts {
		_, err := executor.Execute(ctx, "TestExecute", session, stmt, nil)
		if err != nil {
			t.Error(err)
		}
		wantSession := &vtgatepb.Session{Autocommit: true, TargetString: want[i], RowCount: -1}
		utils.MustMatch(t, wantSession, session.Session, "session does not match")
	}

	_, err := executor.Execute(ctx, "TestExecute", NewSafeSession(&vtgatepb.Session{}), "use 1", nil)
	wantErr := "syntax error at position 6 near '1'"
	if err == nil || err.Error() != wantErr {
		t.Errorf("got: %v, want %v", err, wantErr)
	}

	_, err = executor.Execute(ctx, "TestExecute", NewSafeSession(&vtgatepb.Session{}), "use UnexistentKeyspace", nil)
	require.EqualError(t, err, "VT05003: unknown database 'UnexistentKeyspace' in vschema")
}

func TestExecutorComment(t *testing.T) {
	executor, _, _, _ := createExecutorEnv()

	stmts := []string{
		"/*! SET autocommit=1*/",
		"/*!50708 SET @x=5000*/",
	}
	wantResult := &sqltypes.Result{}

	for _, stmt := range stmts {
		gotResult, err := executor.Execute(ctx, "TestExecute", NewSafeSession(&vtgatepb.Session{TargetString: KsTestUnsharded}), stmt, nil)
		if err != nil {
			t.Error(err)
		}
		if !gotResult.Equal(wantResult) {
			t.Errorf("Exec %s: %v, want %v", stmt, gotResult, wantResult)
		}
	}
}

func TestExecutorOther(t *testing.T) {
	executor, sbc1, sbc2, sbclookup := createExecutorEnv()

	type cnts struct {
		Sbc1Cnt      int64
		Sbc2Cnt      int64
		SbcLookupCnt int64
	}

	tcs := []struct {
		targetStr string

		hasNoKeyspaceErr       bool
		hasDestinationShardErr bool
		wantCnts               cnts
	}{
		{
			targetStr:        "",
			hasNoKeyspaceErr: true,
		},
		{
			targetStr:              "TestExecutor[-]",
			hasDestinationShardErr: true,
		},
		{
			targetStr: KsTestUnsharded,
			wantCnts: cnts{
				Sbc1Cnt:      0,
				Sbc2Cnt:      0,
				SbcLookupCnt: 1,
			},
		},
		{
			targetStr: "TestExecutor",
			wantCnts: cnts{
				Sbc1Cnt:      1,
				Sbc2Cnt:      0,
				SbcLookupCnt: 0,
			},
		},
		{
			targetStr: "TestExecutor/-20",
			wantCnts: cnts{
				Sbc1Cnt:      1,
				Sbc2Cnt:      0,
				SbcLookupCnt: 0,
			},
		},
		{
			targetStr: "TestExecutor[00]",
			wantCnts: cnts{
				Sbc1Cnt:      1,
				Sbc2Cnt:      0,
				SbcLookupCnt: 0,
			},
		},
	}

	stmts := []string{
		"analyze table t1",
		"describe select * from t1",
		"explain select * from t1",
		"repair table t1",
		"optimize table t1",
	}

	for _, stmt := range stmts {
		for _, tc := range tcs {
			t.Run(fmt.Sprintf("%s-%s", stmt, tc.targetStr), func(t *testing.T) {
				sbc1.ExecCount.Store(0)
				sbc2.ExecCount.Store(0)
				sbclookup.ExecCount.Store(0)

				_, err := executor.Execute(ctx, "TestExecute", NewSafeSession(&vtgatepb.Session{TargetString: tc.targetStr}), stmt, nil)
				if tc.hasNoKeyspaceErr {
					assert.Error(t, err, errNoKeyspace)
				} else if tc.hasDestinationShardErr {
					assert.Errorf(t, err, "Destination can only be a single shard for statement: %s", stmt)
				} else {
					assert.NoError(t, err)
				}

				utils.MustMatch(t, tc.wantCnts, cnts{
					Sbc1Cnt:      sbc1.ExecCount.Load(),
					Sbc2Cnt:      sbc2.ExecCount.Load(),
					SbcLookupCnt: sbclookup.ExecCount.Load(),
				})
			})
		}
	}
}

func TestExecutorDDL(t *testing.T) {
	logChan := QueryLogger.Subscribe("Test")
	defer QueryLogger.Unsubscribe(logChan)

	executor, sbc1, sbc2, sbclookup := createExecutorEnv()

	type cnts struct {
		Sbc1Cnt      int64
		Sbc2Cnt      int64
		SbcLookupCnt int64
	}

	tcs := []struct {
		targetStr string

		hasNoKeyspaceErr bool
		shardQueryCnt    int
		wantCnts         cnts
	}{
		{
			targetStr:        "",
			hasNoKeyspaceErr: true,
		},
		{
			targetStr:     KsTestUnsharded,
			shardQueryCnt: 1,
			wantCnts: cnts{
				Sbc1Cnt:      0,
				Sbc2Cnt:      0,
				SbcLookupCnt: 1,
			},
		},
		{
			targetStr:     "TestExecutor",
			shardQueryCnt: 8,
			wantCnts: cnts{
				Sbc1Cnt:      1,
				Sbc2Cnt:      1,
				SbcLookupCnt: 0,
			},
		},
		{
			targetStr:     "TestExecutor/-20",
			shardQueryCnt: 1,
			wantCnts: cnts{
				Sbc1Cnt:      1,
				Sbc2Cnt:      0,
				SbcLookupCnt: 0,
			},
		},
	}

	stmts := []string{
		"create table t2(id bigint primary key)",
		"alter table t2 add primary key (id)",
		"rename table t2 to t3",
		"truncate table t2",
		"drop table t2",
		`create table test_partitioned (
			id bigint,
			date_create int,		
			primary key(id)
		) Engine=InnoDB	/*!50100 PARTITION BY RANGE (date_create)
		  (PARTITION p2018_06_14 VALUES LESS THAN (1528959600) ENGINE = InnoDB,
		   PARTITION p2018_06_15 VALUES LESS THAN (1529046000) ENGINE = InnoDB,
		   PARTITION p2018_06_16 VALUES LESS THAN (1529132400) ENGINE = InnoDB,
		   PARTITION p2018_06_17 VALUES LESS THAN (1529218800) ENGINE = InnoDB)*/`,
	}

	for _, stmt := range stmts {
		for _, tc := range tcs {
			sbc1.ExecCount.Store(0)
			sbc2.ExecCount.Store(0)
			sbclookup.ExecCount.Store(0)
			stmtType := "DDL"
			_, err := executor.Execute(ctx, "TestExecute", NewSafeSession(&vtgatepb.Session{TargetString: tc.targetStr}), stmt, nil)
			if tc.hasNoKeyspaceErr {
				require.EqualError(t, err, errNoKeyspace.Error(), "expect query to fail: %q", stmt)
				stmtType = "" // For error case, plan is not generated to query log will not contain any stmtType.
			} else {
				require.NoError(t, err, "did not expect error for query: %q", stmt)
			}

			diff := cmp.Diff(tc.wantCnts, cnts{
				Sbc1Cnt:      sbc1.ExecCount.Load(),
				Sbc2Cnt:      sbc2.ExecCount.Load(),
				SbcLookupCnt: sbclookup.ExecCount.Load(),
			})
			if diff != "" {
				t.Errorf("stmt: %s\ntc: %+v\n-want,+got:\n%s", stmt, tc, diff)
			}

			testQueryLog(t, logChan, "TestExecute", stmtType, stmt, tc.shardQueryCnt)
		}
	}

	stmts2 := []struct {
		input  string
		hasErr bool
	}{
		{input: "create table t1(id bigint primary key)", hasErr: false},
		{input: "drop table t1", hasErr: false},
		{input: "drop table t2", hasErr: true},
		{input: "drop view t1", hasErr: false},
		{input: "drop view t2", hasErr: true},
		{input: "alter view t1 as select * from t1", hasErr: false},
		{input: "alter view t2 as select * from t1", hasErr: true},
	}

	for _, stmt := range stmts2 {
		sbc1.ExecCount.Store(0)
		sbc2.ExecCount.Store(0)
		sbclookup.ExecCount.Store(0)
		_, err := executor.Execute(ctx, "TestExecute", NewSafeSession(&vtgatepb.Session{TargetString: ""}), stmt.input, nil)
		if stmt.hasErr {
			require.EqualError(t, err, errNoKeyspace.Error(), "expect query to fail")
			testQueryLog(t, logChan, "TestExecute", "", stmt.input, 0)
		} else {
			require.NoError(t, err)
			testQueryLog(t, logChan, "TestExecute", "DDL", stmt.input, 8)
		}
	}
}

func TestExecutorDDLFk(t *testing.T) {
	executor, _, _, sbc := createExecutorEnv()

	mName := "TestExecutorDDLFk"
	stmts := []string{
		"create table t1(id bigint primary key, foreign key (id) references t2(id))",
		"alter table t2 add foreign key (id) references t1(id) on delete cascade",
	}

	for _, stmt := range stmts {
		for _, fkMode := range []string{"allow", "disallow"} {
			t.Run(stmt+fkMode, func(t *testing.T) {
				sbc.ExecCount.Store(0)
				foreignKeyMode = fkMode
				_, err := executor.Execute(ctx, mName, NewSafeSession(&vtgatepb.Session{TargetString: KsTestUnsharded}), stmt, nil)
				if fkMode == "allow" {
					require.NoError(t, err)
					require.EqualValues(t, 1, sbc.ExecCount.Load())
				} else {
					require.Error(t, err)
					require.Contains(t, err.Error(), "foreign key constraints are not allowed")
				}
			})
		}
	}
}

func TestExecutorAlterVSchemaKeyspace(t *testing.T) {
	vschemaacl.AuthorizedDDLUsers = "%"
	defer func() {
		vschemaacl.AuthorizedDDLUsers = ""
	}()
	executor, _, _, _ := createExecutorEnv()
	session := NewSafeSession(&vtgatepb.Session{TargetString: "@primary", Autocommit: true})

	vschemaUpdates := make(chan *vschemapb.SrvVSchema, 2)
	executor.serv.WatchSrvVSchema(ctx, "aa", func(vschema *vschemapb.SrvVSchema, err error) bool {
		vschemaUpdates <- vschema
		return true
	})

	vschema := <-vschemaUpdates
	_, ok := vschema.Keyspaces["TestExecutor"].Vindexes["test_vindex"]
	if ok {
		t.Fatalf("test_vindex should not exist in original vschema")
	}

	stmt := "alter vschema create vindex TestExecutor.test_vindex using hash"
	_, err := executor.Execute(ctx, "TestExecute", session, stmt, nil)
	require.NoError(t, err)

	_, vindex := waitForVindex(t, "TestExecutor", "test_vindex", vschemaUpdates, executor)
	assert.Equal(t, vindex.Type, "hash")
}

func TestExecutorCreateVindexDDL(t *testing.T) {
	vschemaacl.AuthorizedDDLUsers = "%"
	defer func() {
		vschemaacl.AuthorizedDDLUsers = ""
	}()
	executor, sbc1, sbc2, sbclookup := createExecutorEnv()
	ks := "TestExecutor"

	vschemaUpdates := make(chan *vschemapb.SrvVSchema, 4)
	executor.serv.WatchSrvVSchema(ctx, "aa", func(vschema *vschemapb.SrvVSchema, err error) bool {
		vschemaUpdates <- vschema
		return true
	})

	vschema := <-vschemaUpdates
	_, ok := vschema.Keyspaces[ks].Vindexes["test_vindex"]
	if ok {
		t.Fatalf("test_vindex should not exist in original vschema")
	}

	session := NewSafeSession(&vtgatepb.Session{TargetString: ks})
	stmt := "alter vschema create vindex test_vindex using hash"
	_, err := executor.Execute(ctx, "TestExecute", session, stmt, nil)
	require.NoError(t, err)

	_, vindex := waitForVindex(t, ks, "test_vindex", vschemaUpdates, executor)
	if vindex == nil || vindex.Type != "hash" {
		t.Errorf("updated vschema did not contain test_vindex")
	}

	_, err = executor.Execute(ctx, "TestExecute", session, stmt, nil)
	wantErr := "vindex test_vindex already exists in keyspace TestExecutor"
	if err == nil || err.Error() != wantErr {
		t.Errorf("create duplicate vindex: %v, want %s", err, wantErr)
	}
	select {
	case <-vschemaUpdates:
		t.Error("vschema should not be updated on error")
	default:
	}

	// Create a new vschema keyspace implicitly by creating a vindex with a different
	// target in the session
	// ksNew := "test_new_keyspace"
	session = NewSafeSession(&vtgatepb.Session{TargetString: ks})
	stmt = "alter vschema create vindex test_vindex2 using hash"
	_, err = executor.Execute(ctx, "TestExecute", session, stmt, nil)
	if err != nil {
		t.Fatalf("error in %s: %v", stmt, err)
	}

	vschema, vindex = waitForVindex(t, ks, "test_vindex2", vschemaUpdates, executor)
	if vindex.Type != "hash" {
		t.Errorf("vindex type %s not hash", vindex.Type)
	}
	keyspace, ok := vschema.Keyspaces[ks]
	if !ok || !keyspace.Sharded {
		t.Errorf("keyspace should have been created with Sharded=true")
	}

	// No queries should have gone to any tablets
	wantCount := []int64{0, 0, 0}
	gotCount := []int64{
		sbc1.ExecCount.Load(),
		sbc2.ExecCount.Load(),
		sbclookup.ExecCount.Load(),
	}
	require.Equal(t, wantCount, gotCount)
}

func TestExecutorAddDropVschemaTableDDL(t *testing.T) {
	vschemaacl.AuthorizedDDLUsers = "%"
	defer func() {
		vschemaacl.AuthorizedDDLUsers = ""
	}()
	executor, sbc1, sbc2, sbclookup := createExecutorEnv()
	ks := KsTestUnsharded

	vschemaUpdates := make(chan *vschemapb.SrvVSchema, 4)
	executor.serv.WatchSrvVSchema(ctx, "aa", func(vschema *vschemapb.SrvVSchema, err error) bool {
		vschemaUpdates <- vschema
		return true
	})

	vschema := <-vschemaUpdates
	_, ok := vschema.Keyspaces[ks].Tables["test_table"]
	if ok {
		t.Fatalf("test_table should not exist in original vschema")
	}

	var vschemaTables []string
	for t := range vschema.Keyspaces[ks].Tables {
		vschemaTables = append(vschemaTables, t)
	}

	session := NewSafeSession(&vtgatepb.Session{TargetString: ks})
	stmt := "alter vschema add table test_table"
	_, err := executor.Execute(ctx, "TestExecute", session, stmt, nil)
	require.NoError(t, err)
	_ = waitForVschemaTables(t, ks, append([]string{"test_table"}, vschemaTables...), executor)

	stmt = "alter vschema add table test_table2"
	_, err = executor.Execute(ctx, "TestExecute", session, stmt, nil)
	require.NoError(t, err)
	_ = waitForVschemaTables(t, ks, append([]string{"test_table", "test_table2"}, vschemaTables...), executor)

	// Should fail adding a table on a sharded keyspace
	session = NewSafeSession(&vtgatepb.Session{TargetString: "TestExecutor"})
	stmt = "alter vschema add table test_table"
	_, err = executor.Execute(ctx, "TestExecute", session, stmt, nil)
	require.EqualError(t, err, "add vschema table: unsupported on sharded keyspace TestExecutor")

	// No queries should have gone to any tablets
	wantCount := []int64{0, 0, 0}
	gotCount := []int64{
		sbc1.ExecCount.Load(),
		sbc2.ExecCount.Load(),
		sbclookup.ExecCount.Load(),
	}
	utils.MustMatch(t, wantCount, gotCount, "")
}

func TestExecutorVindexDDLACL(t *testing.T) {
	executor, _, _, _ := createExecutorEnv()
	ks := "TestExecutor"
	session := NewSafeSession(&vtgatepb.Session{TargetString: ks})

	ctxRedUser := callerid.NewContext(ctx, &vtrpcpb.CallerID{}, &querypb.VTGateCallerID{Username: "redUser"})
	ctxBlueUser := callerid.NewContext(ctx, &vtrpcpb.CallerID{}, &querypb.VTGateCallerID{Username: "blueUser"})

	// test that by default no users can perform the operation
	stmt := "alter vschema create vindex test_hash using hash"
	_, err := executor.Execute(ctxRedUser, "TestExecute", session, stmt, nil)
	require.EqualError(t, err, `User 'redUser' is not authorized to perform vschema operations`)

	_, err = executor.Execute(ctxBlueUser, "TestExecute", session, stmt, nil)
	require.EqualError(t, err, `User 'blueUser' is not authorized to perform vschema operations`)

	// test when all users are enabled
	vschemaacl.AuthorizedDDLUsers = "%"
	vschemaacl.Init()
	_, err = executor.Execute(ctxRedUser, "TestExecute", session, stmt, nil)
	if err != nil {
		t.Errorf("unexpected error '%v'", err)
	}
	stmt = "alter vschema create vindex test_hash2 using hash"
	_, err = executor.Execute(ctxBlueUser, "TestExecute", session, stmt, nil)
	if err != nil {
		t.Errorf("unexpected error '%v'", err)
	}

	// test when only one user is enabled
	vschemaacl.AuthorizedDDLUsers = "orangeUser, blueUser, greenUser"
	vschemaacl.Init()
	_, err = executor.Execute(ctxRedUser, "TestExecute", session, stmt, nil)
	require.EqualError(t, err, `User 'redUser' is not authorized to perform vschema operations`)

	stmt = "alter vschema create vindex test_hash3 using hash"
	_, err = executor.Execute(ctxBlueUser, "TestExecute", session, stmt, nil)
	if err != nil {
		t.Errorf("unexpected error '%v'", err)
	}

	// restore the disallowed state
	vschemaacl.AuthorizedDDLUsers = ""
}

func TestExecutorUnrecognized(t *testing.T) {
	executor, _, _, _ := createExecutorEnv()
	_, err := executor.Execute(ctx, "TestExecute", NewSafeSession(&vtgatepb.Session{}), "invalid statement", nil)
	require.Error(t, err, "unrecognized statement: invalid statement'")
}

// TestVSchemaStats makes sure the building and displaying of the
// VSchemaStats works.
func TestVSchemaStats(t *testing.T) {
	r, _, _, _ := createExecutorEnv()

	stats := r.VSchemaStats()

	templ := template.New("")
	templ, err := templ.Parse(VSchemaTemplate)
	if err != nil {
		t.Fatalf("error parsing template: %v", err)
	}
	wr := &bytes.Buffer{}
	if err := templ.Execute(wr, stats); err != nil {
		t.Fatalf("error executing template: %v", err)
	}
	result := wr.String()
	if !strings.Contains(result, "<td>TestXBadSharding</td>") ||
		!strings.Contains(result, "<td>TestUnsharded</td>") {
		t.Errorf("invalid html result: %v", result)
	}
}

var pv = querypb.ExecuteOptions_Gen4

func TestGetPlanUnnormalized(t *testing.T) {
	r, _, _, _ := createExecutorEnv()
	emptyvc, _ := newVCursorImpl(NewSafeSession(&vtgatepb.Session{TargetString: "@unknown"}), makeComments(""), r, nil, r.vm, r.VSchema(), r.resolver.resolver, nil, false, pv)
	unshardedvc, _ := newVCursorImpl(NewSafeSession(&vtgatepb.Session{TargetString: KsTestUnsharded + "@unknown"}), makeComments(""), r, nil, r.vm, r.VSchema(), r.resolver.resolver, nil, false, pv)

	query1 := "select * from music_user_map where id = 1"
	plan1, logStats1 := getPlanCached(t, r, emptyvc, query1, makeComments(" /* comment */"), map[string]*querypb.BindVariable{}, false)
	wantSQL := query1 + " /* comment */"
	if logStats1.SQL != wantSQL {
		t.Errorf("logstats sql want \"%s\" got \"%s\"", wantSQL, logStats1.SQL)
	}

	plan2, logStats2 := getPlanCached(t, r, emptyvc, query1, makeComments(" /* comment */"), map[string]*querypb.BindVariable{}, false)
	if plan1 != plan2 {
		t.Errorf("getPlan(query1): plans must be equal: %p %p", plan1, plan2)
	}
	assertCacheContains(t, r, emptyvc, query1)
	if logStats2.SQL != wantSQL {
		t.Errorf("logstats sql want \"%s\" got \"%s\"", wantSQL, logStats2.SQL)
	}
	plan3, logStats3 := getPlanCached(t, r, unshardedvc, query1, makeComments(" /* comment */"), map[string]*querypb.BindVariable{}, false)
	if plan1 == plan3 {
		t.Errorf("getPlan(query1, ks): plans must not be equal: %p %p", plan1, plan3)
	}
	if logStats3.SQL != wantSQL {
		t.Errorf("logstats sql want \"%s\" got \"%s\"", wantSQL, logStats3.SQL)
	}
	plan4, logStats4 := getPlanCached(t, r, unshardedvc, query1, makeComments(" /* comment */"), map[string]*querypb.BindVariable{}, false)
	if plan3 != plan4 {
		t.Errorf("getPlan(query1, ks): plans must be equal: %p %p", plan3, plan4)
	}
	assertCacheContains(t, r, emptyvc, query1)
	assertCacheContains(t, r, unshardedvc, query1)
	if logStats4.SQL != wantSQL {
		t.Errorf("logstats sql want \"%s\" got \"%s\"", wantSQL, logStats4.SQL)
	}
}

func assertCacheSize(t *testing.T, c cache.Cache, expected int) {
	t.Helper()
	var size int
	c.ForEach(func(_ any) bool {
		size++
		return true
	})
	if size != expected {
		t.Errorf("getPlan() expected cache to have size %d, but got: %d", expected, size)
	}
}

func assertCacheContains(t *testing.T, e *Executor, vc *vcursorImpl, sql string) *engine.Plan {
	t.Helper()

	var plan *engine.Plan
	if vc == nil {
		e.plans.ForEach(func(x any) bool {
			p := x.(*engine.Plan)
			if p.Original == sql {
				plan = p
			}
			return true
		})
	} else {
		h := e.hashPlan(context.Background(), vc, sql)
		if p, ok := e.plans.Get(h); ok {
			plan = p.(*engine.Plan)
		}
	}
	require.Truef(t, plan != nil, "plan not found for query: %s", sql)
	return plan
}

func getPlanCached(t *testing.T, e *Executor, vcursor *vcursorImpl, sql string, comments sqlparser.MarginComments, bindVars map[string]*querypb.BindVariable, skipQueryPlanCache bool) (*engine.Plan, *logstats.LogStats) {
	logStats := logstats.NewLogStats(ctx, "Test", "", "", nil)
	vcursor.safeSession = &SafeSession{
		Session: &vtgatepb.Session{
			Options: &querypb.ExecuteOptions{SkipQueryPlanCache: skipQueryPlanCache}},
	}

	stmt, reservedVars, err := parseAndValidateQuery(sql)
	require.NoError(t, err)
	plan, err := e.getPlan(context.Background(), vcursor, sql, stmt, comments, bindVars, reservedVars /* normalize */, e.normalize, logStats)
	require.NoError(t, err)

	// Wait for cache to settle
	e.plans.Wait()
	return plan, logStats
}

func TestGetPlanCacheUnnormalized(t *testing.T) {
	r, _, _, _ := createExecutorEnv()
	emptyvc, _ := newVCursorImpl(NewSafeSession(&vtgatepb.Session{TargetString: "@unknown"}), makeComments(""), r, nil, r.vm, r.VSchema(), r.resolver.resolver, nil, false, pv)
	query1 := "select * from music_user_map where id = 1"

	_, logStats1 := getPlanCached(t, r, emptyvc, query1, makeComments(" /* comment */"), map[string]*querypb.BindVariable{}, true)
	assertCacheSize(t, r.plans, 0)

	wantSQL := query1 + " /* comment */"
	if logStats1.SQL != wantSQL {
		t.Errorf("logstats sql want \"%s\" got \"%s\"", wantSQL, logStats1.SQL)
	}

	_, logStats2 := getPlanCached(t, r, emptyvc, query1, makeComments(" /* comment 2 */"), map[string]*querypb.BindVariable{}, false)
	assertCacheSize(t, r.plans, 1)

	wantSQL = query1 + " /* comment 2 */"
	if logStats2.SQL != wantSQL {
		t.Errorf("logstats sql want \"%s\" got \"%s\"", wantSQL, logStats2.SQL)
	}

	// Skip cache using directive
	r, _, _, _ = createExecutorEnv()
	unshardedvc, _ := newVCursorImpl(NewSafeSession(&vtgatepb.Session{TargetString: KsTestUnsharded + "@unknown"}), makeComments(""), r, nil, r.vm, r.VSchema(), r.resolver.resolver, nil, false, pv)

	query1 = "insert /*vt+ SKIP_QUERY_PLAN_CACHE=1 */ into user(id) values (1), (2)"
	getPlanCached(t, r, unshardedvc, query1, makeComments(" /* comment */"), map[string]*querypb.BindVariable{}, false)
	assertCacheSize(t, r.plans, 0)

	query1 = "insert into user(id) values (1), (2)"
	getPlanCached(t, r, unshardedvc, query1, makeComments(" /* comment */"), map[string]*querypb.BindVariable{}, false)
	assertCacheSize(t, r.plans, 1)

	// the target string will be resolved and become part of the plan cache key, which adds a new entry
	ksIDVc1, _ := newVCursorImpl(NewSafeSession(&vtgatepb.Session{TargetString: KsTestUnsharded + "[deadbeef]"}), makeComments(""), r, nil, r.vm, r.VSchema(), r.resolver.resolver, nil, false, pv)
	getPlanCached(t, r, ksIDVc1, query1, makeComments(" /* comment */"), map[string]*querypb.BindVariable{}, false)
	assertCacheSize(t, r.plans, 2)

	// the target string will be resolved and become part of the plan cache key, as it's an unsharded ks, it will be the same entry as above
	ksIDVc2, _ := newVCursorImpl(NewSafeSession(&vtgatepb.Session{TargetString: KsTestUnsharded + "[beefdead]"}), makeComments(""), r, nil, r.vm, r.VSchema(), r.resolver.resolver, nil, false, pv)
	getPlanCached(t, r, ksIDVc2, query1, makeComments(" /* comment */"), map[string]*querypb.BindVariable{}, false)
	assertCacheSize(t, r.plans, 2)
}

func TestGetPlanCacheNormalized(t *testing.T) {
	r, _, _, _ := createExecutorEnv()
	r.normalize = true
	emptyvc, _ := newVCursorImpl(NewSafeSession(&vtgatepb.Session{TargetString: "@unknown"}), makeComments(""), r, nil, r.vm, r.VSchema(), r.resolver.resolver, nil, false, pv)

	query1 := "select * from music_user_map where id = 1"
	_, logStats1 := getPlanCached(t, r, emptyvc, query1, makeComments(" /* comment */"), map[string]*querypb.BindVariable{}, true /* skipQueryPlanCache */)
	assertCacheSize(t, r.plans, 0)
	wantSQL := "select * from music_user_map where id = :id /* INT64 */ /* comment */"
	assert.Equal(t, wantSQL, logStats1.SQL)

	_, logStats2 := getPlanCached(t, r, emptyvc, query1, makeComments(" /* comment */"), map[string]*querypb.BindVariable{}, false /* skipQueryPlanCache */)
	assertCacheSize(t, r.plans, 1)
	assert.Equal(t, wantSQL, logStats2.SQL)

	// Skip cache using directive
	r, _, _, _ = createExecutorEnv()
	r.normalize = true
	unshardedvc, _ := newVCursorImpl(NewSafeSession(&vtgatepb.Session{TargetString: KsTestUnsharded + "@unknown"}), makeComments(""), r, nil, r.vm, r.VSchema(), r.resolver.resolver, nil, false, pv)

	query1 = "insert /*vt+ SKIP_QUERY_PLAN_CACHE=1 */ into user(id) values (1), (2)"
	getPlanCached(t, r, unshardedvc, query1, makeComments(" /* comment */"), map[string]*querypb.BindVariable{}, false)
	assertCacheSize(t, r.plans, 0)

	query1 = "insert into user(id) values (1), (2)"
	getPlanCached(t, r, unshardedvc, query1, makeComments(" /* comment */"), map[string]*querypb.BindVariable{}, false)
	assertCacheSize(t, r.plans, 1)

	// the target string will be resolved and become part of the plan cache key, which adds a new entry
	ksIDVc1, _ := newVCursorImpl(NewSafeSession(&vtgatepb.Session{TargetString: KsTestUnsharded + "[deadbeef]"}), makeComments(""), r, nil, r.vm, r.VSchema(), r.resolver.resolver, nil, false, pv)
	getPlanCached(t, r, ksIDVc1, query1, makeComments(" /* comment */"), map[string]*querypb.BindVariable{}, false)
	assertCacheSize(t, r.plans, 2)

	// the target string will be resolved and become part of the plan cache key, as it's an unsharded ks, it will be the same entry as above
	ksIDVc2, _ := newVCursorImpl(NewSafeSession(&vtgatepb.Session{TargetString: KsTestUnsharded + "[beefdead]"}), makeComments(""), r, nil, r.vm, r.VSchema(), r.resolver.resolver, nil, false, pv)
	getPlanCached(t, r, ksIDVc2, query1, makeComments(" /* comment */"), map[string]*querypb.BindVariable{}, false)
	assertCacheSize(t, r.plans, 2)
}

func TestGetPlanNormalized(t *testing.T) {
	r, _, _, _ := createExecutorEnv()
	r.normalize = true
	emptyvc, _ := newVCursorImpl(NewSafeSession(&vtgatepb.Session{TargetString: "@unknown"}), makeComments(""), r, nil, r.vm, r.VSchema(), r.resolver.resolver, nil, false, pv)
	unshardedvc, _ := newVCursorImpl(NewSafeSession(&vtgatepb.Session{TargetString: KsTestUnsharded + "@unknown"}), makeComments(""), r, nil, r.vm, r.VSchema(), r.resolver.resolver, nil, false, pv)

	query1 := "select * from music_user_map where id = 1"
	query2 := "select * from music_user_map where id = 2"
	normalized := "select * from music_user_map where id = :id /* INT64 */"

	plan1, logStats1 := getPlanCached(t, r, emptyvc, query1, makeComments(" /* comment 1 */"), map[string]*querypb.BindVariable{}, false)
	plan2, logStats2 := getPlanCached(t, r, emptyvc, query1, makeComments(" /* comment 2 */"), map[string]*querypb.BindVariable{}, false)

	assert.Equal(t, plan1, plan2)
	assertCacheContains(t, r, emptyvc, normalized)

	wantSQL := normalized + " /* comment 1 */"
	assert.Equal(t, wantSQL, logStats1.SQL)
	wantSQL = normalized + " /* comment 2 */"
	assert.Equal(t, wantSQL, logStats2.SQL)

	plan3, logStats3 := getPlanCached(t, r, emptyvc, query2, makeComments(" /* comment 3 */"), map[string]*querypb.BindVariable{}, false)
	assert.Equal(t, plan1, plan3)
	wantSQL = normalized + " /* comment 3 */"
	assert.Equal(t, wantSQL, logStats3.SQL)

	var logStats5 *logstats.LogStats
	plan3, logStats5 = getPlanCached(t, r, unshardedvc, query1, makeComments(" /* comment 5 */"), map[string]*querypb.BindVariable{}, false)
	assert.Equal(t, plan1, plan3)
	wantSQL = normalized + " /* comment 5 */"
	assert.Equal(t, wantSQL, logStats5.SQL)

	plan4, _ := getPlanCached(t, r, unshardedvc, query1, makeComments(" /* comment 6 */"), map[string]*querypb.BindVariable{}, false)
	assert.Equal(t, plan1, plan4)
	assertCacheContains(t, r, emptyvc, normalized)
	assertCacheContains(t, r, unshardedvc, normalized)
}

func TestGetPlanPriority(t *testing.T) {

	testCases := []struct {
		name             string
		sql              string
		expectedPriority string
		expectedError    error
	}{
		{name: "Invalid priority", sql: "select /*vt+ PRIORITY=something */ * from music_user_map", expectedPriority: "", expectedError: sqlparser.ErrInvalidPriority},
		{name: "Valid priority", sql: "select /*vt+ PRIORITY=33 */ * from music_user_map", expectedPriority: "33", expectedError: nil},
		{name: "empty priority", sql: "select * from music_user_map", expectedPriority: "", expectedError: nil},
	}

	session := NewSafeSession(&vtgatepb.Session{TargetString: "@unknown", Options: &querypb.ExecuteOptions{}})

	for _, aTestCase := range testCases {
		testCase := aTestCase

		t.Run(testCase.name, func(t *testing.T) {
			r, _, _, _ := createExecutorEnv()
			r.normalize = true
			logStats := logstats.NewLogStats(ctx, "Test", "", "", nil)
			vCursor, err := newVCursorImpl(session, makeComments(""), r, nil, r.vm, r.VSchema(), r.resolver.resolver, nil, false, pv)
			assert.NoError(t, err)

			stmt, err := sqlparser.Parse(testCase.sql)
			assert.NoError(t, err)
			crticalityFromStatement, _ := sqlparser.GetPriorityFromStatement(stmt)

			_, err = r.getPlan(context.Background(), vCursor, testCase.sql, stmt, makeComments("/* some comment */"), map[string]*querypb.BindVariable{}, nil, true, logStats)
			if testCase.expectedError != nil {
				assert.ErrorIs(t, err, testCase.expectedError)
			} else {
				assert.NoError(t, err)
				assert.Equal(t, testCase.expectedPriority, crticalityFromStatement)
				assert.Equal(t, testCase.expectedPriority, vCursor.safeSession.Options.Priority)
			}
		})
	}

}

func TestPassthroughDDL(t *testing.T) {
	executor, sbc1, sbc2, _ := createExecutorEnv()
	primarySession.TargetString = "TestExecutor"

	alterDDL := "/* leading */ alter table passthrough_ddl add columne col bigint default 123 /* trailing */"
	_, err := executorExec(executor, alterDDL, nil)
	require.NoError(t, err)
	wantQueries := []*querypb.BoundQuery{{
		Sql:           alterDDL,
		BindVariables: map[string]*querypb.BindVariable{},
	}}
	if !reflect.DeepEqual(sbc1.Queries, wantQueries) {
		t.Errorf("sbc1.Queries: %+v, want %+v\n", sbc1.Queries, wantQueries)
	}
	if !reflect.DeepEqual(sbc2.Queries, wantQueries) {
		t.Errorf("sbc2.Queries: %+v, want %+v\n", sbc2.Queries, wantQueries)
	}
	sbc1.Queries = nil
	sbc2.Queries = nil

	// Force the query to go to only one shard. Normalization doesn't make any difference.
	primarySession.TargetString = "TestExecutor/40-60"
	executor.normalize = true

	_, err = executorExec(executor, alterDDL, nil)
	require.NoError(t, err)
	require.Nil(t, sbc1.Queries)
	if !reflect.DeepEqual(sbc2.Queries, wantQueries) {
		t.Errorf("sbc2.Queries: %+v, want %+v\n", sbc2.Queries, wantQueries)
	}
	sbc2.Queries = nil
	primarySession.TargetString = ""

	// Use range query
	primarySession.TargetString = "TestExecutor[-]"
	executor.normalize = true

	_, err = executorExec(executor, alterDDL, nil)
	require.NoError(t, err)
	if !reflect.DeepEqual(sbc1.Queries, wantQueries) {
		t.Errorf("sbc2.Queries: %+v, want %+v\n", sbc1.Queries, wantQueries)
	}
	if !reflect.DeepEqual(sbc2.Queries, wantQueries) {
		t.Errorf("sbc2.Queries: %+v, want %+v\n", sbc2.Queries, wantQueries)
	}
	sbc2.Queries = nil
	primarySession.TargetString = ""
}

func TestParseEmptyTargetSingleKeyspace(t *testing.T) {
	r, _, _, _ := createExecutorEnv()
	altVSchema := &vindexes.VSchema{
		Keyspaces: map[string]*vindexes.KeyspaceSchema{
			KsTestUnsharded: r.vschema.Keyspaces[KsTestUnsharded],
		},
	}
	r.vschema = altVSchema

	destKeyspace, destTabletType, _, _ := r.ParseDestinationTarget("")
	if destKeyspace != KsTestUnsharded || destTabletType != topodatapb.TabletType_PRIMARY {
		t.Errorf(
			"parseDestinationTarget(%s): got (%v, %v), want (%v, %v)",
			"@primary",
			destKeyspace,
			destTabletType,
			KsTestUnsharded,
			topodatapb.TabletType_PRIMARY,
		)
	}
}

func TestParseEmptyTargetMultiKeyspace(t *testing.T) {
	r, _, _, _ := createExecutorEnv()
	altVSchema := &vindexes.VSchema{
		Keyspaces: map[string]*vindexes.KeyspaceSchema{
			KsTestUnsharded: r.vschema.Keyspaces[KsTestUnsharded],
			KsTestSharded:   r.vschema.Keyspaces[KsTestSharded],
		},
	}
	r.vschema = altVSchema

	destKeyspace, destTabletType, _, _ := r.ParseDestinationTarget("")
	if destKeyspace != "" || destTabletType != topodatapb.TabletType_PRIMARY {
		t.Errorf(
			"parseDestinationTarget(%s): got (%v, %v), want (%v, %v)",
			"@primary",
			destKeyspace,
			destTabletType,
			"",
			topodatapb.TabletType_PRIMARY,
		)
	}
}

func TestParseTargetSingleKeyspace(t *testing.T) {
	r, _, _, _ := createExecutorEnv()
	altVSchema := &vindexes.VSchema{
		Keyspaces: map[string]*vindexes.KeyspaceSchema{
			KsTestUnsharded: r.vschema.Keyspaces[KsTestUnsharded],
		},
	}
	r.vschema = altVSchema

	destKeyspace, destTabletType, _, _ := r.ParseDestinationTarget("@replica")
	if destKeyspace != KsTestUnsharded || destTabletType != topodatapb.TabletType_REPLICA {
		t.Errorf(
			"parseDestinationTarget(%s): got (%v, %v), want (%v, %v)",
			"@replica",
			destKeyspace,
			destTabletType,
			KsTestUnsharded,
			topodatapb.TabletType_REPLICA,
		)
	}
}

func TestDebugVSchema(t *testing.T) {
	resp := httptest.NewRecorder()
	req, _ := http.NewRequest("GET", "/debug/vschema", nil)

	executor, _, _, _ := createExecutorEnv()
	executor.ServeHTTP(resp, req)
	v := make(map[string]any)
	if err := json.Unmarshal(resp.Body.Bytes(), &v); err != nil {
		t.Fatalf("Unmarshal on %s failed: %v", resp.Body.String(), err)
	}
	if _, ok := v["routing_rules"]; !ok {
		t.Errorf("routing rules missing: %v", resp.Body.String())
	}
	if _, ok := v["keyspaces"]; !ok {
		t.Errorf("keyspaces missing: %v", resp.Body.String())
	}
}

func TestExecutorMaxPayloadSizeExceeded(t *testing.T) {
	saveMax := maxPayloadSize
	saveWarn := warnPayloadSize
	maxPayloadSize = 10
	warnPayloadSize = 5
	defer func() {
		maxPayloadSize = saveMax
		warnPayloadSize = saveWarn
	}()

	executor, _, _, _ := createExecutorEnv()
	session := NewSafeSession(&vtgatepb.Session{TargetString: "@primary"})
	warningCount := warnings.Counts()["WarnPayloadSizeExceeded"]
	testMaxPayloadSizeExceeded := []string{
		"select * from main1",
		"insert into main1(id) values (1), (2)",
		"update main1 set id=1",
		"delete from main1 where id=1",
	}
	for _, query := range testMaxPayloadSizeExceeded {
		_, err := executor.Execute(context.Background(), "TestExecutorMaxPayloadSizeExceeded", session, query, nil)
		require.NotNil(t, err)
		assert.EqualError(t, err, "query payload size above threshold")
	}
	assert.Equal(t, warningCount, warnings.Counts()["WarnPayloadSizeExceeded"], "warnings count")

	testMaxPayloadSizeOverride := []string{
		"select /*vt+ IGNORE_MAX_PAYLOAD_SIZE=1 */ * from main1",
		"insert /*vt+ IGNORE_MAX_PAYLOAD_SIZE=1 */ into main1(id) values (1), (2)",
		"update /*vt+ IGNORE_MAX_PAYLOAD_SIZE=1 */ main1 set id=1",
		"delete /*vt+ IGNORE_MAX_PAYLOAD_SIZE=1 */ from main1 where id=1",
	}
	for _, query := range testMaxPayloadSizeOverride {
		_, err := executor.Execute(context.Background(), "TestExecutorMaxPayloadSizeWithOverride", session, query, nil)
		assert.Equal(t, nil, err, "err should be nil")
	}
	assert.Equal(t, warningCount, warnings.Counts()["WarnPayloadSizeExceeded"], "warnings count")

	maxPayloadSize = 1000
	for _, query := range testMaxPayloadSizeExceeded {
		_, err := executor.Execute(context.Background(), "TestExecutorMaxPayloadSizeExceeded", session, query, nil)
		assert.Equal(t, nil, err, "err should be nil")
	}
	assert.Equal(t, warningCount+4, warnings.Counts()["WarnPayloadSizeExceeded"], "warnings count")
}

func TestOlapSelectDatabase(t *testing.T) {
	executor, _, _, _ := createExecutorEnv()
	executor.normalize = true

	session := &vtgatepb.Session{Autocommit: true}

	sql := `select database()`
	cbInvoked := false
	cb := func(r *sqltypes.Result) error {
		cbInvoked = true
		return nil
	}
	err := executor.StreamExecute(context.Background(), "TestExecute", NewSafeSession(session), sql, nil, cb)
	assert.NoError(t, err)
	assert.True(t, cbInvoked)
}

func TestExecutorClearsWarnings(t *testing.T) {
	executor, _, _, _ := createExecutorEnv()
	session := NewSafeSession(&vtgatepb.Session{
		Warnings: []*querypb.QueryWarning{{Code: 234, Message: "oh noes"}},
	})
	_, err := executor.Execute(context.Background(), "TestExecute", session, "select 42", nil)
	require.NoError(t, err)
	require.Empty(t, session.Warnings)
}

func TestExecutorOtherRead(t *testing.T) {
	executor, sbc1, sbc2, sbclookup := createExecutorEnv()

	type cnts struct {
		Sbc1Cnt      int64
		Sbc2Cnt      int64
		SbcLookupCnt int64
	}

	tcs := []struct {
		targetStr string

		hasNoKeyspaceErr       bool
		hasDestinationShardErr bool
		wantCnts               cnts
	}{
		{
			targetStr:        "",
			hasNoKeyspaceErr: true,
		},
		{
			targetStr:              "TestExecutor[-]",
			hasDestinationShardErr: true,
		},
		{
			targetStr: KsTestUnsharded,
			wantCnts: cnts{
				Sbc1Cnt:      0,
				Sbc2Cnt:      0,
				SbcLookupCnt: 1,
			},
		},
		{
			targetStr: "TestExecutor",
			wantCnts: cnts{
				Sbc1Cnt:      1,
				Sbc2Cnt:      0,
				SbcLookupCnt: 0,
			},
		},
	}

	stmts := []string{
		"analyze table t1",
		"describe select * from t1",
		"explain select * from t1",
		"do 1",
	}

	for _, stmt := range stmts {
		for _, tc := range tcs {
			t.Run(stmt+tc.targetStr, func(t *testing.T) {
				sbc1.ExecCount.Store(0)
				sbc2.ExecCount.Store(0)
				sbclookup.ExecCount.Store(0)

				_, err := executor.Execute(context.Background(), "TestExecute", NewSafeSession(&vtgatepb.Session{TargetString: tc.targetStr}), stmt, nil)
				if tc.hasNoKeyspaceErr {
					assert.EqualError(t, err, errNoKeyspace.Error())
				} else if tc.hasDestinationShardErr {
					assert.Errorf(t, err, "Destination can only be a single shard for statement: %s, got: DestinationExactKeyRange(-)", stmt)
				} else {
					assert.NoError(t, err)
				}

				utils.MustMatch(t, tc.wantCnts, cnts{
					Sbc1Cnt:      sbc1.ExecCount.Load(),
					Sbc2Cnt:      sbc2.ExecCount.Load(),
					SbcLookupCnt: sbclookup.ExecCount.Load(),
				}, "count did not match")
			})
		}
	}
}

func TestExecutorVExplain(t *testing.T) {
	executor, _, _, _ := createExecutorEnv()
	executor.normalize = true
	logChan := QueryLogger.Subscribe("Test")
	defer QueryLogger.Unsubscribe(logChan)

	bindVars := map[string]*querypb.BindVariable{}
	result, err := executorExec(executor, "vexplain plan select * from user", bindVars)
	require.NoError(t, err)

	require.Equal(t,
		`[[VARCHAR("{\n\t\"OperatorType\": \"Route\",\n\t\"Variant\": \"Scatter\",\n\t\"Keyspace\": {\n\t\t\"Name\": \"TestExecutor\",\n\t\t\"Sharded\": true\n\t},\n\t\"FieldQuery\": \"select * from `+"`user`"+` where 1 != 1\",\n\t\"Query\": \"select * from `+"`user`"+`\",\n\t\"Table\": \"`+"`user`"+`\"\n}")]]`,
		fmt.Sprintf("%v", result.Rows))

	result, err = executorExec(executor, "vexplain plan select 42", bindVars)
	require.NoError(t, err)
	expected := `[[VARCHAR("{\n\t\"OperatorType\": \"Projection\",\n\t\"Expressions\": [\n\t\t\"INT64(42) as 42\"\n\t],\n\t\"Inputs\": [\n\t\t{\n\t\t\t\"OperatorType\": \"SingleRow\"\n\t\t}\n\t]\n}")]]`
	require.Equal(t, expected, fmt.Sprintf("%v", result.Rows))
}

func TestExecutorOtherAdmin(t *testing.T) {
	executor, sbc1, sbc2, sbclookup := createExecutorEnv()

	type cnts struct {
		Sbc1Cnt      int64
		Sbc2Cnt      int64
		SbcLookupCnt int64
	}

	tcs := []struct {
		targetStr string

		hasNoKeyspaceErr       bool
		hasDestinationShardErr bool
		wantCnts               cnts
	}{
		{
			targetStr:        "",
			hasNoKeyspaceErr: true,
		},
		{
			targetStr:              "TestExecutor[-]",
			hasDestinationShardErr: true,
		},
		{
			targetStr: KsTestUnsharded,
			wantCnts: cnts{
				Sbc1Cnt:      0,
				Sbc2Cnt:      0,
				SbcLookupCnt: 1,
			},
		},
		{
			targetStr: "TestExecutor",
			wantCnts: cnts{
				Sbc1Cnt:      1,
				Sbc2Cnt:      0,
				SbcLookupCnt: 0,
			},
		},
	}

	stmts := []string{
		"repair table t1",
		"optimize table t1",
	}

	for _, stmt := range stmts {
		for _, tc := range tcs {
			sbc1.ExecCount.Store(0)
			sbc2.ExecCount.Store(0)
			sbclookup.ExecCount.Store(0)

			_, err := executor.Execute(context.Background(), "TestExecute", NewSafeSession(&vtgatepb.Session{TargetString: tc.targetStr}), stmt, nil)
			if tc.hasNoKeyspaceErr {
				assert.Error(t, err, errNoKeyspace)
			} else if tc.hasDestinationShardErr {
				assert.Errorf(t, err, "Destination can only be a single shard for statement: %s, got: DestinationExactKeyRange(-)", stmt)
			} else {
				assert.NoError(t, err)
			}

			diff := cmp.Diff(tc.wantCnts, cnts{
				Sbc1Cnt:      sbc1.ExecCount.Load(),
				Sbc2Cnt:      sbc2.ExecCount.Load(),
				SbcLookupCnt: sbclookup.ExecCount.Load(),
			})
			if diff != "" {
				t.Errorf("stmt: %s\ntc: %+v\n-want,+got:\n%s", stmt, tc, diff)
			}
		}
	}
}

func TestExecutorSavepointInTx(t *testing.T) {
	executor, sbc1, sbc2, _ := createExecutorEnv()
	logChan := QueryLogger.Subscribe("TestExecutorSavepoint")
	defer QueryLogger.Unsubscribe(logChan)

	session := NewSafeSession(&vtgatepb.Session{Autocommit: false, TargetString: "@primary"})
	_, err := exec(executor, session, "savepoint a")
	require.NoError(t, err)
	_, err = exec(executor, session, "rollback to a")
	require.NoError(t, err)
	_, err = exec(executor, session, "release savepoint a")
	require.NoError(t, err)
	_, err = exec(executor, session, "select id from user where id = 1")
	require.NoError(t, err)
	_, err = exec(executor, session, "savepoint b")
	require.NoError(t, err)
	_, err = exec(executor, session, "rollback to b")
	require.NoError(t, err)
	_, err = exec(executor, session, "release savepoint b")
	require.NoError(t, err)
	_, err = exec(executor, session, "select id from user where id = 3")
	require.NoError(t, err)
	_, err = exec(executor, session, "rollback")
	require.NoError(t, err)
	sbc1WantQueries := []*querypb.BoundQuery{{
		Sql:           "savepoint a",
		BindVariables: map[string]*querypb.BindVariable{},
	}, {
		Sql:           "rollback to a",
		BindVariables: map[string]*querypb.BindVariable{},
	}, {
		Sql:           "release savepoint a",
		BindVariables: map[string]*querypb.BindVariable{},
	}, {
		Sql:           "select id from `user` where id = 1",
		BindVariables: map[string]*querypb.BindVariable{},
	}, {
		Sql:           "savepoint b",
		BindVariables: map[string]*querypb.BindVariable{},
	}, {
		Sql:           "rollback to b",
		BindVariables: map[string]*querypb.BindVariable{},
	}, {
		Sql:           "release savepoint b",
		BindVariables: map[string]*querypb.BindVariable{},
	}}

	sbc2WantQueries := []*querypb.BoundQuery{{
		Sql:           "savepoint a",
		BindVariables: map[string]*querypb.BindVariable{},
	}, {
		Sql:           "rollback to a",
		BindVariables: map[string]*querypb.BindVariable{},
	}, {
		Sql:           "release savepoint a",
		BindVariables: map[string]*querypb.BindVariable{},
	}, {
		Sql:           "savepoint b",
		BindVariables: map[string]*querypb.BindVariable{},
	}, {
		Sql:           "rollback to b",
		BindVariables: map[string]*querypb.BindVariable{},
	}, {
		Sql:           "release savepoint b",
		BindVariables: map[string]*querypb.BindVariable{},
	}, {
		Sql:           "select id from `user` where id = 3",
		BindVariables: map[string]*querypb.BindVariable{},
	}}
	utils.MustMatch(t, sbc1WantQueries, sbc1.Queries, "")
	utils.MustMatch(t, sbc2WantQueries, sbc2.Queries, "")
	testQueryLog(t, logChan, "TestExecute", "SAVEPOINT", "savepoint a", 0)
	testQueryLog(t, logChan, "TestExecute", "SAVEPOINT_ROLLBACK", "rollback to a", 0)
	testQueryLog(t, logChan, "TestExecute", "RELEASE", "release savepoint a", 0)
	testQueryLog(t, logChan, "TestExecute", "SELECT", "select id from `user` where id = 1", 1)
	testQueryLog(t, logChan, "TestExecute", "SAVEPOINT", "savepoint b", 1)
	testQueryLog(t, logChan, "TestExecute", "SAVEPOINT_ROLLBACK", "rollback to b", 1)
	testQueryLog(t, logChan, "TestExecute", "RELEASE", "release savepoint b", 1)
	testQueryLog(t, logChan, "TestExecute", "SELECT", "select id from `user` where id = 3", 1)
	testQueryLog(t, logChan, "TestExecute", "ROLLBACK", "rollback", 2)
}

func TestExecutorSavepointInTxWithReservedConn(t *testing.T) {
	executor, sbc1, sbc2, _ := createExecutorEnv()
	logChan := QueryLogger.Subscribe("TestExecutorSavepoint")
	defer QueryLogger.Unsubscribe(logChan)

	session := NewSafeSession(&vtgatepb.Session{Autocommit: true, TargetString: "TestExecutor", EnableSystemSettings: true})
	sbc1.SetResults([]*sqltypes.Result{
		sqltypes.MakeTestResult(sqltypes.MakeTestFields("orig|new", "varchar|varchar"), "a|"),
	})
	_, err := exec(executor, session, "set sql_mode = ''")
	require.NoError(t, err)

	_, err = exec(executor, session, "begin")
	require.NoError(t, err)
	_, err = exec(executor, session, "savepoint a")
	require.NoError(t, err)
	_, err = exec(executor, session, "select id from user where id = 1")
	require.NoError(t, err)
	_, err = exec(executor, session, "savepoint b")
	require.NoError(t, err)
	_, err = exec(executor, session, "release savepoint a")
	require.NoError(t, err)
	_, err = exec(executor, session, "select id from user where id = 3")
	require.NoError(t, err)
	_, err = exec(executor, session, "commit")
	require.NoError(t, err)
	emptyBV := map[string]*querypb.BindVariable{}

	sbc1WantQueries := []*querypb.BoundQuery{{
		Sql: "select @@sql_mode orig, '' new", BindVariables: emptyBV,
	}, {
		Sql: "set sql_mode = ''", BindVariables: emptyBV,
	}, {
		Sql: "savepoint a", BindVariables: emptyBV,
	}, {
		Sql: "select id from `user` where id = 1", BindVariables: emptyBV,
	}, {
		Sql: "savepoint b", BindVariables: emptyBV,
	}, {
		Sql: "release savepoint a", BindVariables: emptyBV,
	}}

	sbc2WantQueries := []*querypb.BoundQuery{{
		Sql: "set sql_mode = ''", BindVariables: emptyBV,
	}, {
		Sql: "savepoint a", BindVariables: emptyBV,
	}, {
		Sql: "savepoint b", BindVariables: emptyBV,
	}, {
		Sql: "release savepoint a", BindVariables: emptyBV,
	}, {
		Sql: "select id from `user` where id = 3", BindVariables: emptyBV,
	}}

	utils.MustMatch(t, sbc1WantQueries, sbc1.Queries, "")
	utils.MustMatch(t, sbc2WantQueries, sbc2.Queries, "")
	testQueryLog(t, logChan, "TestExecute", "SET", "set @@sql_mode = ''", 1)
	testQueryLog(t, logChan, "TestExecute", "BEGIN", "begin", 0)
	testQueryLog(t, logChan, "TestExecute", "SAVEPOINT", "savepoint a", 0)
	testQueryLog(t, logChan, "TestExecute", "SELECT", "select id from `user` where id = 1", 1)
	testQueryLog(t, logChan, "TestExecute", "SAVEPOINT", "savepoint b", 1)
	testQueryLog(t, logChan, "TestExecute", "RELEASE", "release savepoint a", 1)
	testQueryLog(t, logChan, "TestExecute", "SELECT", "select id from `user` where id = 3", 1)
	testQueryLog(t, logChan, "TestExecute", "COMMIT", "commit", 2)
}

func TestExecutorSavepointWithoutTx(t *testing.T) {
	executor, sbc1, sbc2, _ := createExecutorEnv()
	logChan := QueryLogger.Subscribe("TestExecutorSavepoint")
	defer QueryLogger.Unsubscribe(logChan)

	session := NewSafeSession(&vtgatepb.Session{Autocommit: true, TargetString: "@primary", InTransaction: false})
	_, err := exec(executor, session, "savepoint a")
	require.NoError(t, err)
	_, err = exec(executor, session, "rollback to a")
	require.Error(t, err)
	_, err = exec(executor, session, "release savepoint a")
	require.Error(t, err)
	_, err = exec(executor, session, "select id from user where id = 1")
	require.NoError(t, err)
	_, err = exec(executor, session, "savepoint b")
	require.NoError(t, err)
	_, err = exec(executor, session, "rollback to b")
	require.Error(t, err)
	_, err = exec(executor, session, "release savepoint b")
	require.Error(t, err)
	_, err = exec(executor, session, "select id from user where id = 3")
	require.NoError(t, err)
	sbc1WantQueries := []*querypb.BoundQuery{{
		Sql:           "select id from `user` where id = 1",
		BindVariables: map[string]*querypb.BindVariable{},
	}}

	sbc2WantQueries := []*querypb.BoundQuery{{
		Sql:           "select id from `user` where id = 3",
		BindVariables: map[string]*querypb.BindVariable{},
	}}
	utils.MustMatch(t, sbc1WantQueries, sbc1.Queries, "")
	utils.MustMatch(t, sbc2WantQueries, sbc2.Queries, "")
	testQueryLog(t, logChan, "TestExecute", "SAVEPOINT", "savepoint a", 0)
	testQueryLog(t, logChan, "TestExecute", "SAVEPOINT_ROLLBACK", "rollback to a", 0)
	testQueryLog(t, logChan, "TestExecute", "RELEASE", "release savepoint a", 0)
	testQueryLog(t, logChan, "TestExecute", "SELECT", "select id from `user` where id = 1", 1)
	testQueryLog(t, logChan, "TestExecute", "SAVEPOINT", "savepoint b", 0)
	testQueryLog(t, logChan, "TestExecute", "SAVEPOINT_ROLLBACK", "rollback to b", 0)
	testQueryLog(t, logChan, "TestExecute", "RELEASE", "release savepoint b", 0)
	testQueryLog(t, logChan, "TestExecute", "SELECT", "select id from `user` where id = 3", 1)
}

func TestExecutorCallProc(t *testing.T) {
	executor, sbc1, sbc2, sbcUnsharded := createExecutorEnv()

	type cnts struct {
		Sbc1Cnt      int64
		Sbc2Cnt      int64
		SbcUnsharded int64
	}

	tcs := []struct {
		name, targetStr string

		hasNoKeyspaceErr bool
		unshardedOnlyErr bool
		wantCnts         cnts
	}{{
		name:             "simple call with no keyspace set",
		targetStr:        "",
		hasNoKeyspaceErr: true,
	}, {
		name:      "keyrange targeted keyspace",
		targetStr: "TestExecutor[-]",
		wantCnts: cnts{
			Sbc1Cnt:      1,
			Sbc2Cnt:      1,
			SbcUnsharded: 0,
		},
	}, {
		name:      "unsharded call proc",
		targetStr: KsTestUnsharded,
		wantCnts: cnts{
			Sbc1Cnt:      0,
			Sbc2Cnt:      0,
			SbcUnsharded: 1,
		},
	}, {
		name:             "should fail with sharded call proc",
		targetStr:        "TestExecutor",
		unshardedOnlyErr: true,
	}}

	for _, tc := range tcs {
		t.Run(tc.name, func(t *testing.T) {
			sbc1.ExecCount.Store(0)
			sbc2.ExecCount.Store(0)
			sbcUnsharded.ExecCount.Store(0)

			_, err := executor.Execute(context.Background(), "TestExecute", NewSafeSession(&vtgatepb.Session{TargetString: tc.targetStr}), "CALL proc()", nil)
			if tc.hasNoKeyspaceErr {
				assert.EqualError(t, err, errNoKeyspace.Error())
			} else if tc.unshardedOnlyErr {
				require.EqualError(t, err, "CALL is not supported for sharded keyspace")
			} else {
				assert.NoError(t, err)
			}

			utils.MustMatch(t, tc.wantCnts, cnts{
				Sbc1Cnt:      sbc1.ExecCount.Load(),
				Sbc2Cnt:      sbc2.ExecCount.Load(),
				SbcUnsharded: sbcUnsharded.ExecCount.Load(),
			}, "count did not match")
		})
	}
}

func TestExecutorTempTable(t *testing.T) {
	executor, _, _, sbcUnsharded := createExecutorEnv()
	executor.warnShardedOnly = true
	creatQuery := "create temporary table temp_t(id bigint primary key)"
	session := NewSafeSession(&vtgatepb.Session{TargetString: KsTestUnsharded})
	ctx := context.Background()
	_, err := executor.Execute(ctx, "TestExecutorTempTable", session, creatQuery, nil)
	require.NoError(t, err)
	assert.EqualValues(t, 1, sbcUnsharded.ExecCount.Load())
	assert.NotEmpty(t, session.Warnings)

	before := executor.plans.Len()

	_, err = executor.Execute(ctx, "TestExecutorTempTable", session, "select * from temp_t", nil)
	require.NoError(t, err)

	assert.Equal(t, before, executor.plans.Len())
}

func TestExecutorShowVitessMigrations(t *testing.T) {
	executor, sbc1, sbc2, _ := createExecutorEnv()
	showQuery := "show vitess_migrations"
	session := NewSafeSession(&vtgatepb.Session{TargetString: "TestExecutor"})
	ctx := context.Background()
	_, err := executor.Execute(ctx, "", session, showQuery, nil)
	require.NoError(t, err)
	assert.Contains(t, sbc1.StringQueries(), "SELECT * FROM _vt.schema_migrations")
	assert.Contains(t, sbc2.StringQueries(), "SELECT * FROM _vt.schema_migrations")
}

func TestExecutorDescHash(t *testing.T) {
	executor, _, _, _ := createExecutorEnv()
	showQuery := "desc hash_index"
	session := NewSafeSession(&vtgatepb.Session{TargetString: "TestExecutor"})
	ctx := context.Background()
	_, err := executor.Execute(ctx, "", session, showQuery, nil)
	require.NoError(t, err)
}

func TestExecutorVExplainQueries(t *testing.T) {
	executor, _, _, sbclookup := createExecutorEnv()
	session := NewAutocommitSession(&vtgatepb.Session{})

	sbclookup.SetResults([]*sqltypes.Result{
		sqltypes.MakeTestResult(sqltypes.MakeTestFields("name|user_id", "varchar|int64"), "apa|1", "apa|2"),
	})
	qr, err := executor.Execute(ctx, "TestExecutorVExplainQueries", session, "vexplain queries select * from user where name = 'apa'", nil)
	require.NoError(t, err)
	txt := fmt.Sprintf("%v\n", qr.Rows)
	lookupQuery := "select `name`, user_id from name_user_map where `name` in"
	require.Contains(t, txt, lookupQuery)

	// Test the streaming side as well
	var results []sqltypes.Row
	session = NewAutocommitSession(&vtgatepb.Session{})
	err = executor.StreamExecute(ctx, "TestExecutorVExplainQueries", session, "vexplain queries select * from user where name = 'apa'", nil, func(result *sqltypes.Result) error {
		results = append(results, result.Rows...)
		return nil
	})
	require.NoError(t, err)
	txt = fmt.Sprintf("%v\n", results)
	require.Contains(t, txt, lookupQuery)
}

func TestExecutorStartTxnStmt(t *testing.T) {
	executor, _, _, _ := createExecutorEnv()
	session := NewAutocommitSession(&vtgatepb.Session{})

	tcases := []struct {
		beginSQL        string
		expTxAccessMode []querypb.ExecuteOptions_TransactionAccessMode
	}{{
		beginSQL: "begin",
	}, {
		beginSQL: "start transaction",
	}, {
		beginSQL:        "start transaction with consistent snapshot",
		expTxAccessMode: []querypb.ExecuteOptions_TransactionAccessMode{querypb.ExecuteOptions_CONSISTENT_SNAPSHOT},
	}, {
		beginSQL:        "start transaction read only",
		expTxAccessMode: []querypb.ExecuteOptions_TransactionAccessMode{querypb.ExecuteOptions_READ_ONLY},
	}, {
		beginSQL:        "start transaction read write",
		expTxAccessMode: []querypb.ExecuteOptions_TransactionAccessMode{querypb.ExecuteOptions_READ_WRITE},
	}, {
		beginSQL:        "start transaction with consistent snapshot, read only",
		expTxAccessMode: []querypb.ExecuteOptions_TransactionAccessMode{querypb.ExecuteOptions_CONSISTENT_SNAPSHOT, querypb.ExecuteOptions_READ_ONLY},
	}, {
		beginSQL:        "start transaction with consistent snapshot, read write",
		expTxAccessMode: []querypb.ExecuteOptions_TransactionAccessMode{querypb.ExecuteOptions_CONSISTENT_SNAPSHOT, querypb.ExecuteOptions_READ_WRITE},
	}, {
		beginSQL:        "start transaction read only, with consistent snapshot",
		expTxAccessMode: []querypb.ExecuteOptions_TransactionAccessMode{querypb.ExecuteOptions_READ_ONLY, querypb.ExecuteOptions_CONSISTENT_SNAPSHOT},
	}}

	for _, tcase := range tcases {
		t.Run(tcase.beginSQL, func(t *testing.T) {
			_, err := executor.Execute(ctx, "TestExecutorStartTxnStmt", session, tcase.beginSQL, nil)
			require.NoError(t, err)

			assert.Equal(t, tcase.expTxAccessMode, session.GetOrCreateOptions().TransactionAccessMode)

			_, err = executor.Execute(ctx, "TestExecutorStartTxnStmt", session, "rollback", nil)
			require.NoError(t, err)

		})
	}
}

func TestExecutorPrepareExecute(t *testing.T) {
	executor, _, _, _ := createExecutorEnv()
	executor.normalize = true
	session := NewAutocommitSession(&vtgatepb.Session{})

	// prepare statement.
	_, err := executor.Execute(context.Background(),
		"TestExecutorPrepareExecute",
		session,
		"prepare prep_user from 'select * from user where id = ?'",
		nil)
	require.NoError(t, err)
	prepData := session.PrepareStatement["prep_user"]
	require.NotNil(t, prepData)
	require.Equal(t, "select * from `user` where id = :v1", prepData.PrepareStatement)
	require.EqualValues(t, 1, prepData.ParamsCount)

	// prepare statement using user defined variable
	_, err = executor.Execute(context.Background(),
		"TestExecutorPrepareExecute",
		session,
		"set @udv_query = 'select * from user where id in (?,?,?)'",
		nil)
	require.NoError(t, err)

	_, err = executor.Execute(context.Background(),
		"TestExecutorPrepareExecute",
		session,
		"prepare prep_user2 from @udv_query",
		nil)
	require.NoError(t, err)
	prepData = session.PrepareStatement["prep_user2"]
	require.NotNil(t, prepData)
	require.Equal(t, "select * from `user` where id in (:v1, :v2, :v3)", prepData.PrepareStatement)
	require.EqualValues(t, 3, prepData.ParamsCount)

	// syntax error on prepared query
	_, err = executor.Execute(context.Background(),
		"TestExecutorPrepareExecute",
		session,
		"prepare prep_user2 from 'select'",
		nil)
	require.Error(t, err)
	require.Nil(t, session.PrepareStatement["prep_user2"]) // prepared statement is cleared from the session.

	// user defined variable does not exists on prepared query
	_, err = executor.Execute(context.Background(),
		"TestExecutorPrepareExecute",
		session,
		"prepare prep_user from @foo",
		nil)
	require.Error(t, err)
	require.Nil(t, session.PrepareStatement["prep_user"]) // prepared statement is cleared from the session.

	// empty prepared query
	_, err = executor.Execute(context.Background(),
		"TestExecutorPrepareExecute",
		session,
		"prepare prep_user from ''",
		nil)
	require.Error(t, err)
}

<<<<<<< HEAD
func TestExecutorTruncateErrors(t *testing.T) {
	save := truncateErrorLen
	truncateErrorLen = 32
	defer func() { truncateErrorLen = save }()

	executor, _, _, _ := createExecutorEnv()
	session := NewSafeSession(&vtgatepb.Session{})
	fn := func(r *sqltypes.Result) error {
		return nil
	}

	_, err := executor.Execute(ctx, "TestExecute", session, "invalid statement", nil)
	assert.EqualError(t, err, "syntax error at posi [TRUNCATED]")

	err = executor.StreamExecute(ctx, "TestExecute", session, "invalid statement", nil, fn)
	assert.EqualError(t, err, "syntax error at posi [TRUNCATED]")

	_, err = executor.Prepare(context.Background(), "TestExecute", session, "invalid statement", nil)
	assert.EqualError(t, err, "[BUG] unrecognized p [TRUNCATED]")
=======
func TestExecutorFlushStmt(t *testing.T) {
	executor, _, _, _ := createExecutorEnv()

	tcs := []struct {
		targetStr string
		query     string

		expectedErr string
	}{{
		targetStr: KsTestUnsharded,
		query:     "flush status",
	}, {
		targetStr: KsTestUnsharded,
		query:     "flush tables user",
	}, {
		targetStr:   "TestUnsharded@replica",
		query:       "flush tables user",
		expectedErr: "VT09012: FLUSH statement with REPLICA tablet not allowed",
	}, {
		targetStr:   "TestUnsharded@replica",
		query:       "flush binary logs",
		expectedErr: "VT09012: FLUSH statement with REPLICA tablet not allowed",
	}, {
		targetStr: "TestUnsharded@replica",
		query:     "flush NO_WRITE_TO_BINLOG binary logs",
	}, {
		targetStr: KsTestUnsharded,
		query:     "flush NO_WRITE_TO_BINLOG tables user",
	}, {
		targetStr: "TestUnsharded@replica",
		query:     "flush LOCAL binary logs",
	}, {
		targetStr: KsTestUnsharded,
		query:     "flush LOCAL tables user",
	}, {
		targetStr:   "",
		query:       "flush LOCAL binary logs",
		expectedErr: "VT09005: no database selected", // no database selected error.
	}, {
		targetStr: "",
		query:     "flush LOCAL tables user",
	}}

	for _, tc := range tcs {
		t.Run(tc.query+tc.targetStr, func(t *testing.T) {
			_, err := executor.Execute(context.Background(), "TestExecutorFlushStmt", NewSafeSession(&vtgatepb.Session{TargetString: tc.targetStr}), tc.query, nil)
			if tc.expectedErr == "" {
				require.NoError(t, err)
			} else {
				require.Error(t, err)
				require.ErrorContains(t, err, tc.expectedErr)
			}
		})
	}
>>>>>>> 19366e73
}

func exec(executor *Executor, session *SafeSession, sql string) (*sqltypes.Result, error) {
	return executor.Execute(context.Background(), "TestExecute", session, sql, nil)
}

func makeComments(text string) sqlparser.MarginComments {
	return sqlparser.MarginComments{Trailing: text}
}<|MERGE_RESOLUTION|>--- conflicted
+++ resolved
@@ -2665,7 +2665,6 @@
 	require.Error(t, err)
 }
 
-<<<<<<< HEAD
 func TestExecutorTruncateErrors(t *testing.T) {
 	save := truncateErrorLen
 	truncateErrorLen = 32
@@ -2685,7 +2684,8 @@
 
 	_, err = executor.Prepare(context.Background(), "TestExecute", session, "invalid statement", nil)
 	assert.EqualError(t, err, "[BUG] unrecognized p [TRUNCATED]")
-=======
+}
+  
 func TestExecutorFlushStmt(t *testing.T) {
 	executor, _, _, _ := createExecutorEnv()
 
@@ -2740,7 +2740,6 @@
 			}
 		})
 	}
->>>>>>> 19366e73
 }
 
 func exec(executor *Executor, session *SafeSession, sql string) (*sqltypes.Result, error) {
