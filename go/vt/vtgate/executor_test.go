--- conflicted
+++ resolved
@@ -435,15 +435,12 @@
 func TestExecutorShow(t *testing.T) {
 	executor, _, _, sbclookup := createLegacyExecutorEnv()
 	session := NewSafeSession(&vtgatepb.Session{TargetString: "TestExecutor"})
-<<<<<<< HEAD
-=======
 
 	for _, query := range []string{"show vitess_keyspaces", "show keyspaces"} {
 		qr, err := executor.Execute(ctx, "TestExecute", session, query, nil)
 		require.NoError(t, err)
 		require.EqualValues(t, 5, len(qr.Rows), fmt.Sprintf("unexpected results running query: %s", query))
 	}
->>>>>>> fc784709
 
 	for _, query := range []string{"show databases", "show DATABASES", "show schemas", "show SCHEMAS"} {
 		qr, err := executor.Execute(ctx, "TestExecute", session, query, nil)
