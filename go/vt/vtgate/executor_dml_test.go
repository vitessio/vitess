--- conflicted
+++ resolved
@@ -1741,12 +1741,7 @@
 	defer QueryLogger.Unsubscribe(logChan)
 
 	ctx := context.Background()
-<<<<<<< HEAD
-	*sysVarSetEnabled = true
-	session := NewAutocommitSession(&vtgatepb.Session{})
-=======
 	session := NewAutocommitSession(&vtgatepb.Session{EnableSystemSettings: true})
->>>>>>> fc784709
 
 	_, err := executor.Execute(ctx, "TestReservedConnDML", session, "use "+KsTestUnsharded, nil)
 	require.NoError(t, err)
@@ -1777,11 +1772,7 @@
 	_, err = executor.Execute(ctx, "TestReservedConnDML", session, "begin", nil)
 	require.NoError(t, err)
 
-<<<<<<< HEAD
-	sbc.EphemeralShardErr = mysql.NewSQLError(mysql.CRServerGone, mysql.SSUnknownSQLState, "connection gone")
-=======
 	sbc.EphemeralShardErr = mysql.NewSQLError(mysql.CRServerGone, mysql.SSNetError, "connection gone")
->>>>>>> fc784709
 	// as the first time the query fails due to connection loss i.e. reserved conn lost. It will be recreated to set statement will be executed again.
 	wantQueries = append(wantQueries,
 		&querypb.BoundQuery{Sql: "set @@default_week_format = 1", BindVariables: map[string]*querypb.BindVariable{}},
