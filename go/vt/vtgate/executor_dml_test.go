/*
Copyright 2019 The Vitess Authors.

Licensed under the Apache License, Version 2.0 (the "License");
you may not use this file except in compliance with the License.
You may obtain a copy of the License at

    http://www.apache.org/licenses/LICENSE-2.0

Unless required by applicable law or agreed to in writing, software
distributed under the License is distributed on an "AS IS" BASIS,
WITHOUT WARRANTIES OR CONDITIONS OF ANY KIND, either express or implied.
See the License for the specific language governing permissions and
limitations under the License.
*/

package vtgate

import (
	"reflect"
	"strings"
	"testing"

	"github.com/stretchr/testify/assert"

	"vitess.io/vitess/go/mysql"

	"vitess.io/vitess/go/test/utils"

	"github.com/stretchr/testify/require"

	"context"

	"vitess.io/vitess/go/sqltypes"
	_ "vitess.io/vitess/go/vt/vtgate/vindexes"
	"vitess.io/vitess/go/vt/vttablet/sandboxconn"

	querypb "vitess.io/vitess/go/vt/proto/query"
	vtgatepb "vitess.io/vitess/go/vt/proto/vtgate"
	vtrpcpb "vitess.io/vitess/go/vt/proto/vtrpc"
)

func TestUpdateEqual(t *testing.T) {
	executor, sbc1, sbc2, sbclookup := createLegacyExecutorEnv()

	logChan := QueryLogger.Subscribe("Test")
	defer QueryLogger.Unsubscribe(logChan)

	// Update by primary vindex.
	_, err := executorExec(executor, "update user set a=2 where id = 1", nil)
	require.NoError(t, err)
	wantQueries := []*querypb.BoundQuery{{
		Sql:           "update `user` set a = 2 where id = 1",
		BindVariables: map[string]*querypb.BindVariable{},
	}}
	if !reflect.DeepEqual(sbc1.Queries, wantQueries) {
		t.Errorf("sbc1.Queries: %+v, want %+v\n", sbc1.Queries, wantQueries)
	}
	if sbc2.Queries != nil {
		t.Errorf("sbc2.Queries: %+v, want nil\n", sbc2.Queries)
	}
	testQueryLog(t, logChan, "TestExecute", "UPDATE", "update user set a=2 where id = 1", 1)

	sbc1.Queries = nil
	_, err = executorExec(executor, "update user set a=2 where id = 3", nil)
	require.NoError(t, err)
	wantQueries = []*querypb.BoundQuery{{
		Sql:           "update `user` set a = 2 where id = 3",
		BindVariables: map[string]*querypb.BindVariable{},
	}}
	if !reflect.DeepEqual(sbc2.Queries, wantQueries) {
		t.Errorf("sbc2.Queries: %+v, want %+v\n", sbc2.Queries, wantQueries)
	}
	if sbc1.Queries != nil {
		t.Errorf("sbc1.Queries: %+v, want nil\n", sbc1.Queries)
	}

	// Update by secondary vindex.
	sbc1.Queries = nil
	sbc2.Queries = nil
	sbclookup.SetResults([]*sqltypes.Result{{}})
	_, err = executorExec(executor, "update music set a=2 where id = 2", nil)
	require.NoError(t, err)
	vars, err := sqltypes.BuildBindVariable([]interface{}{sqltypes.NewInt64(2)})
	require.NoError(t, err)
	wantQueries = []*querypb.BoundQuery{{
		Sql: "select music_id, user_id from music_user_map where music_id in ::music_id for update",
		BindVariables: map[string]*querypb.BindVariable{
			"music_id": vars,
		},
	}}
	if !reflect.DeepEqual(sbclookup.Queries, wantQueries) {
		t.Errorf("sbclookup.Queries: %+v, want %+v\n", sbclookup.Queries, wantQueries)
	}
	if sbc2.Queries != nil {
		t.Errorf("sbc2.Queries: %+v, want nil\n", sbc2.Queries)
	}
	if sbc1.Queries != nil {
		t.Errorf("sbc1.Queries: %+v, want nil\n", sbc1.Queries)
	}

	// Update changes lookup vindex values.
	sbc1.Queries = nil
	sbc2.Queries = nil
	sbclookup.Queries = nil
	sbc1.SetResults([]*sqltypes.Result{sqltypes.MakeTestResult(
		sqltypes.MakeTestFields("id|name|lastname|name_lastname_keyspace_id_map", "int64|int32|varchar|int64"),
		"1|1|foo|0",
	),
	})

	_, err = executorExec(executor, "update user2 set `name`='myname', lastname='mylastname' where id = 1", nil)
	require.NoError(t, err)
	wantQueries = []*querypb.BoundQuery{
		{
			Sql:           "select id, `name`, lastname, `name` = 'myname' and lastname = 'mylastname' from user2 where id = 1 for update",
			BindVariables: map[string]*querypb.BindVariable{},
		},
		{
			Sql:           "update user2 set `name` = 'myname', lastname = 'mylastname' where id = 1",
			BindVariables: map[string]*querypb.BindVariable{},
		},
	}
	if !reflect.DeepEqual(sbc1.Queries, wantQueries) {
		t.Errorf("sbc1.Queries: %+v, want %+v\n", sbc1.Queries, wantQueries)
	}
	if sbc2.Queries != nil {
		t.Errorf("sbc2.Queries: %+v, want nil\n", sbc2.Queries)
	}

	wantQueries = []*querypb.BoundQuery{
		{
			Sql: "delete from name_lastname_keyspace_id_map where `name` = :name and lastname = :lastname and keyspace_id = :keyspace_id",
			BindVariables: map[string]*querypb.BindVariable{
				"lastname":    sqltypes.ValueBindVariable(sqltypes.NewVarChar("foo")),
				"name":        sqltypes.Int32BindVariable(1),
				"keyspace_id": sqltypes.BytesBindVariable([]byte("\x16k@\xb4J\xbaK\xd6")),
			},
		},
		{
			Sql: "insert into name_lastname_keyspace_id_map(`name`, lastname, keyspace_id) values (:name_0, :lastname_0, :keyspace_id_0)",
			BindVariables: map[string]*querypb.BindVariable{
				"name_0":        sqltypes.BytesBindVariable([]byte("myname")),
				"lastname_0":    sqltypes.BytesBindVariable([]byte("mylastname")),
				"keyspace_id_0": sqltypes.BytesBindVariable([]byte("\x16k@\xb4J\xbaK\xd6")),
			},
		},
	}

	if !reflect.DeepEqual(sbclookup.Queries, wantQueries) {
		t.Errorf("sbclookup.Queries: %+v, want %+v\n", sbclookup.Queries, wantQueries)
	}
}

func TestUpdateMultiOwned(t *testing.T) {
	vschema := `
{
	"sharded": true,
	"vindexes": {
		"hash_index": {
			"type": "hash"
		},
		"lookup1": {
			"type": "lookup_hash_unique",
			"owner": "user",
			"params": {
				"table": "music_user_map",
				"from": "from1,from2",
				"to": "user_id"
			}
		},
		"lookup2": {
			"type": "lookup_hash_unique",
			"owner": "user",
			"params": {
				"table": "music_user_map",
				"from": "from1,from2",
				"to": "user_id"
			}
		},
		"lookup3": {
			"type": "lookup_hash_unique",
			"owner": "user",
			"params": {
				"table": "music_user_map",
				"from": "from1,from2",
				"to": "user_id"
			}
		}
	},
	"tables": {
		"user": {
			"column_vindexes": [
				{
					"column": "id",
					"name": "hash_index"
				},
				{
					"columns": ["a", "b"],
					"name": "lookup1"
				},
				{
					"columns": ["c", "d"],
					"name": "lookup2"
				},
				{
					"columns": ["e", "f"],
					"name": "lookup3"
				}
			]
		}
	}
}
`
	executor, sbc1, sbc2, sbclookup := createCustomExecutor(vschema)

	sbc1.SetResults([]*sqltypes.Result{
		sqltypes.MakeTestResult(
			sqltypes.MakeTestFields("id|a|b|c|d|e|f|lookup1|lookup3", "int64|int64|int64|int64|int64|int64|int64|int64|int64"),
			"1|10|20|30|40|50|60|0|0",
		),
	})
	_, err := executorExec(executor, "update user set a=1, b=2, f=4, e=3 where id=1", nil)
	if err != nil {
		t.Fatal(err)
	}
	wantQueries := []*querypb.BoundQuery{{
		Sql:           "select id, a, b, c, d, e, f, a = 1 and b = 2, e = 3 and f = 4 from `user` where id = 1 for update",
		BindVariables: map[string]*querypb.BindVariable{},
	}, {
		Sql:           "update `user` set a = 1, b = 2, f = 4, e = 3 where id = 1",
		BindVariables: map[string]*querypb.BindVariable{},
	}}
	if !reflect.DeepEqual(sbc1.Queries, wantQueries) {
		t.Errorf("sbc1.Queries:\n%+v, want\n%+v\n", sbc1.Queries, wantQueries)
	}
	if sbc2.Queries != nil {
		t.Errorf("sbc2.Queries: %+v, want nil\n", sbc2.Queries)
	}

	wantQueries = []*querypb.BoundQuery{{
		Sql: "delete from music_user_map where from1 = :from1 and from2 = :from2 and user_id = :user_id",
		BindVariables: map[string]*querypb.BindVariable{
			"from1":   sqltypes.Int64BindVariable(10),
			"from2":   sqltypes.Int64BindVariable(20),
			"user_id": sqltypes.Uint64BindVariable(1),
		},
	}, {
		Sql: "insert into music_user_map(from1, from2, user_id) values (:from1_0, :from2_0, :user_id_0)",
		BindVariables: map[string]*querypb.BindVariable{
			"from1_0":   sqltypes.Int64BindVariable(1),
			"from2_0":   sqltypes.Int64BindVariable(2),
			"user_id_0": sqltypes.Uint64BindVariable(1),
		},
	}, {
		Sql: "delete from music_user_map where from1 = :from1 and from2 = :from2 and user_id = :user_id",
		BindVariables: map[string]*querypb.BindVariable{
			"from1":   sqltypes.Int64BindVariable(50),
			"from2":   sqltypes.Int64BindVariable(60),
			"user_id": sqltypes.Uint64BindVariable(1),
		},
	}, {
		Sql: "insert into music_user_map(from1, from2, user_id) values (:from1_0, :from2_0, :user_id_0)",
		BindVariables: map[string]*querypb.BindVariable{
			"from1_0":   sqltypes.Int64BindVariable(3),
			"from2_0":   sqltypes.Int64BindVariable(4),
			"user_id_0": sqltypes.Uint64BindVariable(1),
		},
	}}

	utils.MustMatch(t, wantQueries, sbclookup.Queries, "sbclookup.Queries")
}

func TestUpdateComments(t *testing.T) {
	executor, sbc1, sbc2, _ := createLegacyExecutorEnv()

	_, err := executorExec(executor, "update user set a=2 where id = 1 /* trailing */", nil)
	require.NoError(t, err)
	wantQueries := []*querypb.BoundQuery{{
		Sql:           "update `user` set a = 2 where id = 1 /* trailing */",
		BindVariables: map[string]*querypb.BindVariable{},
	}}
	if !reflect.DeepEqual(sbc1.Queries, wantQueries) {
		t.Errorf("sbc1.Queries: %+v, want %+v\n", sbc1.Queries, wantQueries)
	}
	if sbc2.Queries != nil {
		t.Errorf("sbc2.Queries: %+v, want nil\n", sbc2.Queries)
	}
}

func TestUpdateNormalize(t *testing.T) {
	executor, sbc1, sbc2, _ := createLegacyExecutorEnv()

	executor.normalize = true
	_, err := executorExec(executor, "/* leading */ update user set a=2 where id = 1 /* trailing */", nil)
	require.NoError(t, err)
	wantQueries := []*querypb.BoundQuery{{
		Sql: "/* leading */ update `user` set a = :vtg1 where id = :vtg2 /* trailing */",
		BindVariables: map[string]*querypb.BindVariable{
			"vtg1": sqltypes.TestBindVariable(int64(2)),
			"vtg2": sqltypes.TestBindVariable(int64(1)),
		},
	}}
	if !reflect.DeepEqual(sbc1.Queries, wantQueries) {
		t.Errorf("sbc1.Queries: %+v, want %+v\n", sbc1.Queries, wantQueries)
	}
	if sbc2.Queries != nil {
		t.Errorf("sbc2.Queries: %+v, want nil\n", sbc2.Queries)
	}
	sbc1.Queries = nil

	// Force the query to go to the "wrong" shard and ensure that normalization still happens
	masterSession.TargetString = "TestExecutor/40-60"
	_, err = executorExec(executor, "/* leading */ update user set a=2 where id = 1 /* trailing */", nil)
	require.NoError(t, err)
	wantQueries = []*querypb.BoundQuery{{
		Sql: "/* leading */ update `user` set a = :vtg1 where id = :vtg2 /* trailing */",
		BindVariables: map[string]*querypb.BindVariable{
			"vtg1": sqltypes.TestBindVariable(int64(2)),
			"vtg2": sqltypes.TestBindVariable(int64(1)),
		},
	}}
	assert.Empty(t, sbc1.Queries)
	utils.MustMatch(t, sbc2.Queries, wantQueries, "didn't get expected queries")
	sbc2.Queries = nil
	masterSession.TargetString = ""
}

func TestDeleteEqual(t *testing.T) {
	executor, sbc, _, sbclookup := createLegacyExecutorEnv()

	sbc.SetResults([]*sqltypes.Result{{
		Fields: []*querypb.Field{
			{Name: "Id", Type: sqltypes.Int64},
			{Name: "name", Type: sqltypes.VarChar},
		},
		RowsAffected: 1,
		InsertID:     0,
		Rows: [][]sqltypes.Value{{
			sqltypes.NewInt64(1),
			sqltypes.NewVarChar("myname"),
		}},
	}})
	_, err := executorExec(executor, "delete from user where id = 1", nil)
	require.NoError(t, err)
	wantQueries := []*querypb.BoundQuery{{
		Sql:           "select Id, `name` from `user` where id = 1 for update",
		BindVariables: map[string]*querypb.BindVariable{},
	}, {
		Sql:           "delete from `user` where id = 1",
		BindVariables: map[string]*querypb.BindVariable{},
	}}
	if !reflect.DeepEqual(sbc.Queries, wantQueries) {
		t.Errorf("sbc.Queries:\n%+v, want\n%+v\n", sbc.Queries, wantQueries)
	}

	wantQueries = []*querypb.BoundQuery{{
		Sql: "delete from name_user_map where `name` = :name and user_id = :user_id",
		BindVariables: map[string]*querypb.BindVariable{
			"user_id": sqltypes.Uint64BindVariable(1),
			"name":    sqltypes.ValueBindVariable(sqltypes.NewVarChar("myname")),
		},
	}}
	if !reflect.DeepEqual(sbclookup.Queries, wantQueries) {
		t.Errorf("sbclookup.Queries:\n%+v, want\n%+v\n", sbclookup.Queries, wantQueries)
	}

	sbc.Queries = nil
	sbclookup.Queries = nil
	sbc.SetResults([]*sqltypes.Result{{}})
	_, err = executorExec(executor, "delete from user where id = 1", nil)
	require.NoError(t, err)
	wantQueries = []*querypb.BoundQuery{{
		Sql:           "select Id, `name` from `user` where id = 1 for update",
		BindVariables: map[string]*querypb.BindVariable{},
	}, {
		Sql:           "delete from `user` where id = 1",
		BindVariables: map[string]*querypb.BindVariable{},
	}}
	if !reflect.DeepEqual(sbc.Queries, wantQueries) {
		t.Errorf("sbc.Queries:\n%+v, want\n%+v\n", sbc.Queries, wantQueries)
	}
	if sbclookup.Queries != nil {
		t.Errorf("sbclookup.Queries: %+v, want nil\n", sbclookup.Queries)
	}

	sbc.Queries = nil
	sbclookup.Queries = nil
	sbclookup.SetResults([]*sqltypes.Result{{}})
	_, err = executorExec(executor, "delete from music where id = 1", nil)
	require.NoError(t, err)
	vars, err := sqltypes.BuildBindVariable([]interface{}{sqltypes.NewInt64(1)})
	require.NoError(t, err)
	wantQueries = []*querypb.BoundQuery{{
		Sql: "select music_id, user_id from music_user_map where music_id in ::music_id for update",
		BindVariables: map[string]*querypb.BindVariable{
			"music_id": vars,
		},
	}}
	if !reflect.DeepEqual(sbclookup.Queries, wantQueries) {
		t.Errorf("sbclookup.Queries: %+v, want %+v\n", sbclookup.Queries, wantQueries)
	}
	if sbc.Queries != nil {
		t.Errorf("sbc.Queries: %+v, want nil\n", sbc.Queries)
	}

	sbc.Queries = nil
	sbclookup.Queries = nil
	sbclookup.SetResults([]*sqltypes.Result{{}})
	_, err = executorExec(executor, "delete from user_extra where user_id = 1", nil)
	require.NoError(t, err)
	wantQueries = []*querypb.BoundQuery{{
		Sql:           "delete from user_extra where user_id = 1",
		BindVariables: map[string]*querypb.BindVariable{},
	}}
	if !reflect.DeepEqual(sbc.Queries, wantQueries) {
		t.Errorf("sbc.Queries:\n%+v, want\n%+v\n", sbc.Queries, wantQueries)
	}
	if sbclookup.Queries != nil {
		t.Errorf("sbc.Queries: %+v, want nil\n", sbc.Queries)
	}

	sbc.Queries = nil
	sbclookup.Queries = nil
	sbc.SetResults([]*sqltypes.Result{sqltypes.MakeTestResult(
		sqltypes.MakeTestFields("id|name|lastname", "int64|int32|varchar"),
		"1|1|foo",
	),
	})
	_, err = executorExec(executor, "delete from user2 where id = 1", nil)
	require.NoError(t, err)
	wantQueries = []*querypb.BoundQuery{
		{
			Sql:           "select id, `name`, lastname from user2 where id = 1 for update",
			BindVariables: map[string]*querypb.BindVariable{},
		},
		{
			Sql:           "delete from user2 where id = 1",
			BindVariables: map[string]*querypb.BindVariable{},
		},
	}
	if !reflect.DeepEqual(sbc.Queries, wantQueries) {
		t.Errorf("sbc.Queries: %+v, want %+v\n", sbc.Queries, wantQueries)
	}

	wantQueries = []*querypb.BoundQuery{
		{
			Sql: "delete from name_lastname_keyspace_id_map where `name` = :name and lastname = :lastname and keyspace_id = :keyspace_id",
			BindVariables: map[string]*querypb.BindVariable{
				"lastname":    sqltypes.ValueBindVariable(sqltypes.NewVarChar("foo")),
				"name":        sqltypes.Int32BindVariable(1),
				"keyspace_id": sqltypes.BytesBindVariable([]byte("\x16k@\xb4J\xbaK\xd6")),
			},
		},
	}

	if !reflect.DeepEqual(sbclookup.Queries, wantQueries) {
		t.Errorf("sbclookup.Queries: %+v, want %+v\n", sbclookup.Queries, wantQueries)
	}
}

func TestUpdateScatter(t *testing.T) {
	executor, sbc1, sbc2, _ := createLegacyExecutorEnv()
	_, err := executorExec(executor, "update user_extra set col = 2", nil)
	require.NoError(t, err)
	// Queries get annotatted.
	wantQueries := []*querypb.BoundQuery{{
		Sql:           "update user_extra set col = 2",
		BindVariables: map[string]*querypb.BindVariable{},
	}}
	if !reflect.DeepEqual(sbc1.Queries, wantQueries) {
		t.Errorf("sbc.Queries:\n%+v, want\n%+v\n", sbc1.Queries, wantQueries)
	}
	if !reflect.DeepEqual(sbc2.Queries, wantQueries) {
		t.Errorf("sbc.Queries:\n%+v, want\n%+v\n", sbc2.Queries, wantQueries)
	}
}

func TestDeleteScatter(t *testing.T) {
	executor, sbc1, sbc2, _ := createLegacyExecutorEnv()
	_, err := executorExec(executor, "delete from user_extra", nil)
	require.NoError(t, err)
	// Queries get annotatted.
	wantQueries := []*querypb.BoundQuery{{
		Sql:           "delete from user_extra",
		BindVariables: map[string]*querypb.BindVariable{},
	}}
	if !reflect.DeepEqual(sbc1.Queries, wantQueries) {
		t.Errorf("sbc.Queries:\n%+v, want\n%+v\n", sbc1.Queries, wantQueries)
	}
	if !reflect.DeepEqual(sbc2.Queries, wantQueries) {
		t.Errorf("sbc.Queries:\n%+v, want\n%+v\n", sbc2.Queries, wantQueries)
	}
}

func TestDeleteByDestination(t *testing.T) {
	executor, sbc1, sbc2, _ := createLegacyExecutorEnv()
	// This query is not supported in v3, so we know for sure is taking the DeleteByDestination route
	_, err := executorExec(executor, "delete from `TestExecutor[-]`.user_extra limit 10", nil)
	require.NoError(t, err)
	// Queries get annotatted.
	wantQueries := []*querypb.BoundQuery{{
		Sql:           "delete from user_extra limit 10",
		BindVariables: map[string]*querypb.BindVariable{},
	}}
	if !reflect.DeepEqual(sbc1.Queries, wantQueries) {
		t.Errorf("sbc.Queries:\n%+v, want\n%+v\n", sbc1.Queries, wantQueries)
	}
	if !reflect.DeepEqual(sbc2.Queries, wantQueries) {
		t.Errorf("sbc.Queries:\n%+v, want\n%+v\n", sbc2.Queries, wantQueries)
	}
}

func TestDeleteComments(t *testing.T) {
	executor, sbc, _, sbclookup := createLegacyExecutorEnv()

	sbc.SetResults([]*sqltypes.Result{{
		Fields: []*querypb.Field{
			{Name: "Id", Type: sqltypes.Int64},
			{Name: "name", Type: sqltypes.VarChar},
		},
		RowsAffected: 1,
		InsertID:     0,
		Rows: [][]sqltypes.Value{{
			sqltypes.NewInt64(1),
			sqltypes.NewVarChar("myname"),
		}},
	}})
	_, err := executorExec(executor, "delete from user where id = 1 /* trailing */", nil)
	require.NoError(t, err)
	wantQueries := []*querypb.BoundQuery{{
		Sql:           "select Id, `name` from `user` where id = 1 for update /* trailing */",
		BindVariables: map[string]*querypb.BindVariable{},
	}, {
		Sql:           "delete from `user` where id = 1 /* trailing */",
		BindVariables: map[string]*querypb.BindVariable{},
	}}
	if !reflect.DeepEqual(sbc.Queries, wantQueries) {
		t.Errorf("sbc.Queries:\n%+v, want\n%+v\n", sbc.Queries, wantQueries)
	}

	wantQueries = []*querypb.BoundQuery{{
		Sql: "delete from name_user_map where `name` = :name and user_id = :user_id /* trailing */",
		BindVariables: map[string]*querypb.BindVariable{
			"user_id": sqltypes.Uint64BindVariable(1),
			"name":    sqltypes.ValueBindVariable(sqltypes.NewVarChar("myname")),
		},
	}}
	if !reflect.DeepEqual(sbclookup.Queries, wantQueries) {
		t.Errorf("sbclookup.Queries:\n%+v, want\n%+v\n", sbclookup.Queries, wantQueries)
	}
}

func TestInsertSharded(t *testing.T) {
	executor, sbc1, sbc2, sbclookup := createLegacyExecutorEnv()

	logChan := QueryLogger.Subscribe("Test")
	defer QueryLogger.Unsubscribe(logChan)

	_, err := executorExec(executor, "insert into user(id, v, name) values (1, 2, 'myname')", nil)
	require.NoError(t, err)
	wantQueries := []*querypb.BoundQuery{{
		Sql: "insert into `user`(id, v, `name`) values (:_Id_0, 2, :_name_0)",
		BindVariables: map[string]*querypb.BindVariable{
			"_Id_0":   sqltypes.Int64BindVariable(1),
			"_name_0": sqltypes.BytesBindVariable([]byte("myname")),
			"__seq0":  sqltypes.Int64BindVariable(1),
		},
	}}
	if !reflect.DeepEqual(sbc1.Queries, wantQueries) {
		t.Errorf("sbc1.Queries:\n%+v, want\n%+v\n", sbc1.Queries, wantQueries)
	}
	if sbc2.Queries != nil {
		t.Errorf("sbc2.Queries: %+v, want nil\n", sbc2.Queries)
	}
	wantQueries = []*querypb.BoundQuery{{
		Sql: "insert into name_user_map(`name`, user_id) values (:name_0, :user_id_0)",
		BindVariables: map[string]*querypb.BindVariable{
			"name_0":    sqltypes.BytesBindVariable([]byte("myname")),
			"user_id_0": sqltypes.Uint64BindVariable(1),
		},
	}}
	if !reflect.DeepEqual(sbclookup.Queries, wantQueries) {
		t.Errorf("sbclookup.Queries: \n%+v, want \n%+v", sbclookup.Queries, wantQueries)
	}

	testQueryLog(t, logChan, "VindexCreate", "INSERT", "insert into name_user_map(name, user_id) values(:name_0, :user_id_0)", 1)
	testQueryLog(t, logChan, "TestExecute", "INSERT", "insert into user(id, v, name) values (1, 2, 'myname')", 1)

	sbc1.Queries = nil
	sbclookup.Queries = nil
	_, err = executorExec(executor, "insert into user(id, v, name) values (3, 2, 'myname2')", nil)
	require.NoError(t, err)
	wantQueries = []*querypb.BoundQuery{{
		Sql: "insert into `user`(id, v, `name`) values (:_Id_0, 2, :_name_0)",
		BindVariables: map[string]*querypb.BindVariable{
			"_Id_0":   sqltypes.Int64BindVariable(3),
			"__seq0":  sqltypes.Int64BindVariable(3),
			"_name_0": sqltypes.BytesBindVariable([]byte("myname2")),
		},
	}}
	if !reflect.DeepEqual(sbc2.Queries, wantQueries) {
		t.Errorf("sbc2.Queries:\n%+v, want\n%+v\n", sbc2.Queries, wantQueries)
	}
	if sbc1.Queries != nil {
		t.Errorf("sbc1.Queries: %+v, want nil\n", sbc1.Queries)
	}
	wantQueries = []*querypb.BoundQuery{{
		Sql: "insert into name_user_map(`name`, user_id) values (:name_0, :user_id_0)",
		BindVariables: map[string]*querypb.BindVariable{
			"name_0":    sqltypes.BytesBindVariable([]byte("myname2")),
			"user_id_0": sqltypes.Uint64BindVariable(3),
		},
	}}
	if !reflect.DeepEqual(sbclookup.Queries, wantQueries) {
		t.Errorf("sbclookup.Queries: \n%+v, want \n%+v\n", sbclookup.Queries, wantQueries)
	}

	sbc1.Queries = nil
	_, err = executorExec(executor, "insert into user2(id, name, lastname) values (2, 'myname', 'mylastname')", nil)
	require.NoError(t, err)
	wantQueries = []*querypb.BoundQuery{{
		Sql: "insert into user2(id, `name`, lastname) values (:_id_0, :_name_0, :_lastname_0)",
		BindVariables: map[string]*querypb.BindVariable{
			"_id_0":       sqltypes.Int64BindVariable(2),
			"_name_0":     sqltypes.BytesBindVariable([]byte("myname")),
			"_lastname_0": sqltypes.BytesBindVariable([]byte("mylastname")),
		},
	}}
	if !reflect.DeepEqual(sbc1.Queries, wantQueries) {
		t.Errorf("sbc1.Queries:\n%+v, want\n%+v\n", sbc1.Queries, wantQueries)
	}
}

func TestInsertShardedKeyrange(t *testing.T) {
	executor, _, _, _ := createLegacyExecutorEnv()

	// If a unique vindex returns a keyrange, we fail the insert
	_, err := executorExec(executor, "insert into keyrange_table(krcol_unique, krcol) values(1, 1)", nil)
	require.EqualError(t, err, "could not map [INT64(1)] to a unique keyspace id: DestinationKeyRange(-10)")
}

func TestInsertShardedAutocommitLookup(t *testing.T) {

	vschema := `
{
	"sharded": true,
	"vindexes": {
		"hash_index": {
			"type": "hash"
		},
		"name_user_map": {
			"type": "lookup_hash",
			"owner": "user",
			"params": {
				"table": "name_user_map",
				"from": "name",
				"to": "user_id",
				"autocommit": "true"
			}
		}
	},
	"tables": {
		"user": {
			"column_vindexes": [
				{
					"column": "Id",
					"name": "hash_index"
				},
				{
					"column": "name",
					"name": "name_user_map"
				}
			],
			"auto_increment": {
				"column": "id",
				"sequence": "user_seq"
			},
			"columns": [
				{
					"name": "textcol",
					"type": "VARCHAR"
				}
			]
		}
	}
}
`
	executor, sbc1, sbc2, sbclookup := createCustomExecutor(vschema)

	_, err := executorExec(executor, "insert into user(id, v, name) values (1, 2, 'myname')", nil)
	require.NoError(t, err)
	wantQueries := []*querypb.BoundQuery{{
		Sql: "insert into `user`(id, v, `name`) values (:_Id_0, 2, :_name_0)",
		BindVariables: map[string]*querypb.BindVariable{
			"_Id_0":   sqltypes.Int64BindVariable(1),
			"_name_0": sqltypes.BytesBindVariable([]byte("myname")),
			"__seq0":  sqltypes.Int64BindVariable(1),
		},
	}}
	if !reflect.DeepEqual(sbc1.Queries, wantQueries) {
		t.Errorf("sbc1.Queries:\n%+v, want\n%+v\n", sbc1.Queries, wantQueries)
	}
	if sbc2.Queries != nil {
		t.Errorf("sbc2.Queries: %+v, want nil\n", sbc2.Queries)
	}
	wantQueries = []*querypb.BoundQuery{{
		Sql: "insert into name_user_map(`name`, user_id) values (:name_0, :user_id_0) on duplicate key update `name` = values(`name`), user_id = values(user_id)",
		BindVariables: map[string]*querypb.BindVariable{
			"name_0":    sqltypes.BytesBindVariable([]byte("myname")),
			"user_id_0": sqltypes.Uint64BindVariable(1),
		},
	}}
	// autocommit should go as ExecuteBatch
	if !reflect.DeepEqual(sbclookup.Queries, wantQueries) {
		t.Errorf("sbclookup.BatchQueries[0]: \n%+v, want \n%+v", sbclookup.BatchQueries[0], wantQueries)
	}
}

func TestInsertShardedIgnore(t *testing.T) {
	executor, sbc1, sbc2, sbclookup := createLegacyExecutorEnv()

	// Build the sequence of responses for sbclookup. This should
	// match the sequence of queries we validate below.
	fields := sqltypes.MakeTestFields("b|a", "int64|int64")
	field := sqltypes.MakeTestFields("a", "int64")
	sbclookup.SetResults([]*sqltypes.Result{
		// select music_id
		sqltypes.MakeTestResult(fields, "1|1", "3|1", "4|1", "5|1", "6|3"),
		// insert ins_lookup
		{},
		// select ins_lookup 1
		sqltypes.MakeTestResult(field, "1"),
		// select ins_lookup 3
		{},
		// select ins_lookup 4
		sqltypes.MakeTestResult(field, "4"),
		// select ins_lookup 5
		sqltypes.MakeTestResult(field, "5"),
		// select ins_lookup 6
		sqltypes.MakeTestResult(field, "6"),
	})
	// First row: first shard.
	// Second row: will fail because primary vindex will fail to map.
	// Third row: will fail because verification will fail on owned vindex after Create.
	// Fourth row: will fail because verification will fail on unowned hash vindex.
	// Fifth row: first shard.
	// Sixth row: second shard (because 3 hash maps to 40-60).
	query := "insert ignore into insert_ignore_test(pv, owned, verify) values (1, 1, 1), (2, 2, 2), (3, 3, 1), (4, 4, 4), (5, 5, 1), (6, 6, 3)"
	_, err := executorExec(executor, query, nil)
	require.NoError(t, err)
	wantQueries := []*querypb.BoundQuery{{
		Sql: "insert ignore into insert_ignore_test(pv, owned, verify) values (:_pv_0, :_owned_0, :_verify_0),(:_pv_4, :_owned_4, :_verify_4)",
		BindVariables: map[string]*querypb.BindVariable{
			"_pv_0":     sqltypes.Int64BindVariable(1),
			"_pv_4":     sqltypes.Int64BindVariable(5),
			"_pv_5":     sqltypes.Int64BindVariable(6),
			"_owned_0":  sqltypes.Int64BindVariable(1),
			"_owned_4":  sqltypes.Int64BindVariable(5),
			"_owned_5":  sqltypes.Int64BindVariable(6),
			"_verify_0": sqltypes.Int64BindVariable(1),
			"_verify_4": sqltypes.Int64BindVariable(1),
			"_verify_5": sqltypes.Int64BindVariable(3),
		},
	}}
	if !reflect.DeepEqual(sbc1.Queries, wantQueries) {
		t.Errorf("sbc1.Queries:\n%+v, want\n%+v\n", sbc1.Queries, wantQueries)
	}
	wantQueries = []*querypb.BoundQuery{{
		Sql: "insert ignore into insert_ignore_test(pv, owned, verify) values (:_pv_5, :_owned_5, :_verify_5)",
		BindVariables: map[string]*querypb.BindVariable{
			"_pv_0":     sqltypes.Int64BindVariable(1),
			"_pv_4":     sqltypes.Int64BindVariable(5),
			"_pv_5":     sqltypes.Int64BindVariable(6),
			"_owned_0":  sqltypes.Int64BindVariable(1),
			"_owned_4":  sqltypes.Int64BindVariable(5),
			"_owned_5":  sqltypes.Int64BindVariable(6),
			"_verify_0": sqltypes.Int64BindVariable(1),
			"_verify_4": sqltypes.Int64BindVariable(1),
			"_verify_5": sqltypes.Int64BindVariable(3),
		},
	}}
	if !reflect.DeepEqual(sbc2.Queries, wantQueries) {
		t.Errorf("sbc2.Queries:\n%+v, want\n%+v\n", sbc2.Queries, wantQueries)
	}

	vars, err := sqltypes.BuildBindVariable([]interface{}{
		sqltypes.NewInt64(1),
		sqltypes.NewInt64(2),
		sqltypes.NewInt64(3),
		sqltypes.NewInt64(4),
		sqltypes.NewInt64(5),
		sqltypes.NewInt64(6),
	})
	require.NoError(t, err)
	wantQueries = []*querypb.BoundQuery{{
		Sql: "select music_id, user_id from music_user_map where music_id in ::music_id for update",
		BindVariables: map[string]*querypb.BindVariable{
			"music_id": vars,
		},
	}, {
		Sql: "insert ignore into ins_lookup(fromcol, tocol) values (:fromcol_0, :tocol_0), (:fromcol_1, :tocol_1), (:fromcol_2, :tocol_2), (:fromcol_3, :tocol_3), (:fromcol_4, :tocol_4)",
		BindVariables: map[string]*querypb.BindVariable{
			"fromcol_0": sqltypes.Int64BindVariable(1),
			"tocol_0":   sqltypes.Uint64BindVariable(1),
			"fromcol_1": sqltypes.Int64BindVariable(3),
			"tocol_1":   sqltypes.Uint64BindVariable(1),
			"fromcol_2": sqltypes.Int64BindVariable(4),
			"tocol_2":   sqltypes.Uint64BindVariable(1),
			"fromcol_3": sqltypes.Int64BindVariable(5),
			"tocol_3":   sqltypes.Uint64BindVariable(1),
			"fromcol_4": sqltypes.Int64BindVariable(6),
			"tocol_4":   sqltypes.Uint64BindVariable(3),
		},
	}, {
		Sql: "select fromcol from ins_lookup where fromcol = :fromcol and tocol = :tocol",
		BindVariables: map[string]*querypb.BindVariable{
			"fromcol": sqltypes.Int64BindVariable(1),
			"tocol":   sqltypes.Uint64BindVariable(1),
		},
	}, {
		Sql: "select fromcol from ins_lookup where fromcol = :fromcol and tocol = :tocol",
		BindVariables: map[string]*querypb.BindVariable{
			"fromcol": sqltypes.Int64BindVariable(3),
			"tocol":   sqltypes.Uint64BindVariable(1),
		},
	}, {
		Sql: "select fromcol from ins_lookup where fromcol = :fromcol and tocol = :tocol",
		BindVariables: map[string]*querypb.BindVariable{
			"fromcol": sqltypes.Int64BindVariable(4),
			"tocol":   sqltypes.Uint64BindVariable(1),
		},
	}, {
		Sql: "select fromcol from ins_lookup where fromcol = :fromcol and tocol = :tocol",
		BindVariables: map[string]*querypb.BindVariable{
			"fromcol": sqltypes.Int64BindVariable(5),
			"tocol":   sqltypes.Uint64BindVariable(1),
		},
	}, {
		Sql: "select fromcol from ins_lookup where fromcol = :fromcol and tocol = :tocol",
		BindVariables: map[string]*querypb.BindVariable{
			"fromcol": sqltypes.Int64BindVariable(6),
			"tocol":   sqltypes.Uint64BindVariable(3),
		},
	}}
	if !reflect.DeepEqual(sbclookup.Queries, wantQueries) {
		t.Errorf("sbclookup.Queries: \n%+v, want \n%+v", sbclookup.Queries, wantQueries)
	}

	// Test the 0 rows case,
	sbc1.Queries = nil
	sbc2.Queries = nil
	sbclookup.Queries = nil
	sbclookup.SetResults([]*sqltypes.Result{
		{},
	})
	query = "insert ignore into insert_ignore_test(pv, owned, verify) values (1, 1, 1)"
	qr, err := executorExec(executor, query, nil)
	require.NoError(t, err)
	if !reflect.DeepEqual(qr, &sqltypes.Result{}) {
		t.Errorf("qr: %v, want empty result", qr)
	}
	if sbc1.Queries != nil {
		t.Errorf("sbc1.Queries: %+v, want nil\n", sbc1.Queries)
	}
	if sbc2.Queries != nil {
		t.Errorf("sbc2.Queries: %+v, want nil\n", sbc2.Queries)
	}
	vars, err = sqltypes.BuildBindVariable([]interface{}{sqltypes.NewInt64(1)})
	require.NoError(t, err)
	wantQueries = []*querypb.BoundQuery{{
		Sql: "select music_id, user_id from music_user_map where music_id in ::music_id for update",
		BindVariables: map[string]*querypb.BindVariable{
			"music_id": vars,
		},
	}}
	if !reflect.DeepEqual(sbclookup.Queries, wantQueries) {
		t.Errorf("sbclookup.Queries: \n%+v, want \n%+v", sbclookup.Queries, wantQueries)
	}
}

func TestInsertOnDupKey(t *testing.T) {
	// This test just sanity checks that the statement is getting passed through
	// correctly. The full set of use cases are covered by TestInsertShardedIgnore.
	executor, sbc1, sbc2, sbclookup := createLegacyExecutorEnv()
	sbclookup.SetResults([]*sqltypes.Result{sqltypes.MakeTestResult(
		sqltypes.MakeTestFields("b|a", "int64|varbinary"),
		"1|1",
	)})
	query := "insert into insert_ignore_test(pv, owned, verify) values (1, 1, 1) on duplicate key update col = 2"
	_, err := executorExec(executor, query, nil)
	require.NoError(t, err)
	wantQueries := []*querypb.BoundQuery{{
		Sql: "insert into insert_ignore_test(pv, owned, verify) values (:_pv_0, :_owned_0, :_verify_0) on duplicate key update col = 2",
		BindVariables: map[string]*querypb.BindVariable{
			"_pv_0":     sqltypes.Int64BindVariable(1),
			"_owned_0":  sqltypes.Int64BindVariable(1),
			"_verify_0": sqltypes.Int64BindVariable(1),
		},
	}}
	if !reflect.DeepEqual(sbc1.Queries, wantQueries) {
		t.Errorf("sbc1.Queries:\n%+v, want\n%+v\n", sbc1.Queries, wantQueries)
	}
	if sbc2.Queries != nil {
		t.Errorf("sbc2.Queries: %+v, want nil\n", sbc2.Queries)
	}
	vars, err := sqltypes.BuildBindVariable([]interface{}{sqltypes.NewInt64(1)})
	require.NoError(t, err)
	wantQueries = []*querypb.BoundQuery{{
		Sql: "select music_id, user_id from music_user_map where music_id in ::music_id for update",
		BindVariables: map[string]*querypb.BindVariable{
			"music_id": vars,
		},
	}, {
		Sql: "insert ignore into ins_lookup(fromcol, tocol) values (:fromcol_0, :tocol_0)",
		BindVariables: map[string]*querypb.BindVariable{
			"fromcol_0": sqltypes.Int64BindVariable(1),
			"tocol_0":   sqltypes.Uint64BindVariable(1),
		},
	}, {
		Sql: "select fromcol from ins_lookup where fromcol = :fromcol and tocol = :tocol",
		BindVariables: map[string]*querypb.BindVariable{
			"fromcol": sqltypes.Int64BindVariable(1),
			"tocol":   sqltypes.Uint64BindVariable(1),
		},
	}}
	if !reflect.DeepEqual(sbclookup.Queries, wantQueries) {
		t.Errorf("sbclookup.Queries: \n%+v, want \n%+v", sbclookup.Queries, wantQueries)
	}
}

func TestAutocommitFail(t *testing.T) {
	executor, sbc1, _, _ := createLegacyExecutorEnv()

	query := "insert into user (id) values (1)"
	sbc1.MustFailCodes[vtrpcpb.Code_ALREADY_EXISTS] = 1
	masterSession.Reset()
	masterSession.Autocommit = true
	defer func() {
		masterSession.Autocommit = false
	}()
	_, err := executorExec(executor, query, nil)
	require.Error(t, err)

	// make sure we have closed and rolled back any transactions started
	assert.False(t, masterSession.InTransaction, "left with tx open")
}

func TestInsertComments(t *testing.T) {
	executor, sbc1, sbc2, sbclookup := createLegacyExecutorEnv()

	_, err := executorExec(executor, "insert into user(id, v, name) values (1, 2, 'myname') /* trailing */", nil)
	require.NoError(t, err)
	wantQueries := []*querypb.BoundQuery{{
		Sql: "insert into `user`(id, v, `name`) values (:_Id_0, 2, :_name_0) /* trailing */",
		BindVariables: map[string]*querypb.BindVariable{
			"_Id_0":   sqltypes.Int64BindVariable(1),
			"_name_0": sqltypes.BytesBindVariable([]byte("myname")),
			"__seq0":  sqltypes.Int64BindVariable(1),
		},
	}}
	if !reflect.DeepEqual(sbc1.Queries, wantQueries) {
		t.Errorf("sbc1.Queries:\n%+v, want\n%+v\n", sbc1.Queries, wantQueries)
	}
	if sbc2.Queries != nil {
		t.Errorf("sbc2.Queries: %+v, want nil\n", sbc2.Queries)
	}
	wantQueries = []*querypb.BoundQuery{{
		Sql: "insert into name_user_map(`name`, user_id) values (:name_0, :user_id_0) /* trailing */",
		BindVariables: map[string]*querypb.BindVariable{
			"name_0":    sqltypes.BytesBindVariable([]byte("myname")),
			"user_id_0": sqltypes.Uint64BindVariable(1),
		},
	}}
	if !reflect.DeepEqual(sbclookup.Queries, wantQueries) {
		t.Errorf("sbclookup.Queries: \n%+v, want \n%+v", sbclookup.Queries, wantQueries)
	}
}

func TestInsertGeneratorSharded(t *testing.T) {
	executor, sbc, _, sbclookup := createLegacyExecutorEnv()

	sbclookup.SetResults([]*sqltypes.Result{{
		Rows: [][]sqltypes.Value{{
			sqltypes.NewInt64(1),
		}},
		RowsAffected: 1,
		InsertID:     1,
	}})
	result, err := executorExec(executor, "insert into user(v, `name`) values (2, 'myname')", nil)
	require.NoError(t, err)
	wantQueries := []*querypb.BoundQuery{{
		Sql: "insert into `user`(v, `name`, id) values (2, :_name_0, :_Id_0)",
		BindVariables: map[string]*querypb.BindVariable{
			"_Id_0":   sqltypes.Int64BindVariable(1),
			"__seq0":  sqltypes.Int64BindVariable(1),
			"_name_0": sqltypes.BytesBindVariable([]byte("myname")),
		},
	}}
	if !reflect.DeepEqual(sbc.Queries, wantQueries) {
		t.Errorf("sbc.Queries: %+v, want %+v\n", sbc.Queries, wantQueries)
	}
	wantQueries = []*querypb.BoundQuery{{
		Sql:           "select next :n values from user_seq",
		BindVariables: map[string]*querypb.BindVariable{"n": sqltypes.Int64BindVariable(1)},
	}, {
		Sql: "insert into name_user_map(`name`, user_id) values (:name_0, :user_id_0)",
		BindVariables: map[string]*querypb.BindVariable{
			"name_0":    sqltypes.BytesBindVariable([]byte("myname")),
			"user_id_0": sqltypes.Uint64BindVariable(1),
		},
	}}
	utils.MustMatch(t, wantQueries, sbclookup.Queries, "sbclookup.Queries")
	wantResult := &sqltypes.Result{
		InsertID:     1,
		RowsAffected: 1,
	}
	utils.MustMatch(t, wantResult, result)
}

func TestInsertAutoincSharded(t *testing.T) {
	router, sbc, _, _ := createLegacyExecutorEnv()

	// Fake a mysql auto-inc response.
	wantResult := &sqltypes.Result{
		Rows: [][]sqltypes.Value{{
			sqltypes.NewInt64(1),
		}},
		RowsAffected: 1,
		InsertID:     2,
	}
	sbc.SetResults([]*sqltypes.Result{wantResult})
	result, err := executorExec(router, "insert into user_extra(user_id) values (2)", nil)
	require.NoError(t, err)
	wantQueries := []*querypb.BoundQuery{{
		Sql: "insert into user_extra(user_id) values (:_user_id_0)",
		BindVariables: map[string]*querypb.BindVariable{
			"_user_id_0": sqltypes.Int64BindVariable(2),
		},
	}}
	if !reflect.DeepEqual(sbc.Queries, wantQueries) {
		t.Errorf("sbc.Queries:\n%+v, want\n%+v\n", sbc.Queries, wantQueries)
	}
	if !result.Equal(wantResult) {
		t.Errorf("result: %+v, want %+v", result, wantResult)
	}
	assert.Equal(t, masterSession.LastInsertId, uint64(2))
}

func TestInsertGeneratorUnsharded(t *testing.T) {
	executor, _, _, sbclookup := createLegacyExecutorEnv()
	result, err := executorExec(executor, "insert into main1(id, name) values (null, 'myname')", nil)
	require.NoError(t, err)
	wantQueries := []*querypb.BoundQuery{{
		Sql:           "select next :n values from user_seq",
		BindVariables: map[string]*querypb.BindVariable{"n": sqltypes.Int64BindVariable(1)},
	}, {
		Sql: "insert into main1(id, `name`) values (:__seq0, 'myname')",
		BindVariables: map[string]*querypb.BindVariable{
			"__seq0": sqltypes.Int64BindVariable(1),
		},
	}}
	if !reflect.DeepEqual(sbclookup.Queries, wantQueries) {
		t.Errorf("sbclookup.Queries: \n%#v, want \n%#v\n", sbclookup.Queries, wantQueries)
	}
	wantResult := &sqltypes.Result{
		InsertID:     1,
		RowsAffected: 1,
	}
	utils.MustMatch(t, wantResult, result)
}

func TestInsertAutoincUnsharded(t *testing.T) {
	router, _, _, sbclookup := createLegacyExecutorEnv()

	// Fake a mysql auto-inc response.
	query := "insert into simple(val) values ('val')"
	wantResult := &sqltypes.Result{
		Rows: [][]sqltypes.Value{{
			sqltypes.NewInt64(1),
		}},
		RowsAffected: 1,
		InsertID:     2,
	}
	sbclookup.SetResults([]*sqltypes.Result{wantResult})

	result, err := executorExec(router, query, nil)
	require.NoError(t, err)
	wantQueries := []*querypb.BoundQuery{{
		Sql:           query,
		BindVariables: map[string]*querypb.BindVariable{},
	}}
	if !reflect.DeepEqual(sbclookup.Queries, wantQueries) {
		t.Errorf("sbclookup.Queries: \n%#v, want \n%#v\n", sbclookup.Queries, wantQueries)
	}
	if !result.Equal(wantResult) {
		t.Errorf("result: %+v, want %+v", result, wantResult)
	}
}

func TestInsertLookupOwned(t *testing.T) {
	executor, sbc, _, sbclookup := createLegacyExecutorEnv()

	_, err := executorExec(executor, "insert into music(user_id, id) values (2, 3)", nil)
	require.NoError(t, err)
	wantQueries := []*querypb.BoundQuery{{
		Sql: "insert into music(user_id, id) values (:_user_id_0, :_id_0)",
		BindVariables: map[string]*querypb.BindVariable{
			"_user_id_0": sqltypes.Int64BindVariable(2),
			"_id_0":      sqltypes.Int64BindVariable(3),
			"__seq0":     sqltypes.Int64BindVariable(3),
		},
	}}
	if !reflect.DeepEqual(sbc.Queries, wantQueries) {
		t.Errorf("sbc.Queries:\n%+v, want\n%+v\n", sbc.Queries, wantQueries)
	}
	wantQueries = []*querypb.BoundQuery{{
		Sql: "insert into music_user_map(music_id, user_id) values (:music_id_0, :user_id_0)",
		BindVariables: map[string]*querypb.BindVariable{
			"music_id_0": sqltypes.Int64BindVariable(3),
			"user_id_0":  sqltypes.Uint64BindVariable(2),
		},
	}}
	utils.MustMatch(t, wantQueries, sbclookup.Queries, "sbclookup.Queries")
}

func TestInsertLookupOwnedGenerator(t *testing.T) {
	executor, sbc, _, sbclookup := createLegacyExecutorEnv()

	sbclookup.SetResults([]*sqltypes.Result{{
		Rows: [][]sqltypes.Value{{
			sqltypes.NewInt64(4),
		}},
		RowsAffected: 1,
		InsertID:     1,
	}})
	result, err := executorExec(executor, "insert into music(user_id) values (2)", nil)
	require.NoError(t, err)
	wantQueries := []*querypb.BoundQuery{{
		Sql: "insert into music(user_id, id) values (:_user_id_0, :_id_0)",
		BindVariables: map[string]*querypb.BindVariable{
			"_user_id_0": sqltypes.Int64BindVariable(2),
			"_id_0":      sqltypes.Int64BindVariable(4),
			"__seq0":     sqltypes.Int64BindVariable(4),
		},
	}}
	if !reflect.DeepEqual(sbc.Queries, wantQueries) {
		t.Errorf("sbc.Queries:\n%+v, want\n%+v\n", sbc.Queries, wantQueries)
	}
	wantQueries = []*querypb.BoundQuery{{
		Sql:           "select next :n values from user_seq",
		BindVariables: map[string]*querypb.BindVariable{"n": sqltypes.Int64BindVariable(1)},
	}, {
		Sql: "insert into music_user_map(music_id, user_id) values (:music_id_0, :user_id_0)",
		BindVariables: map[string]*querypb.BindVariable{
			"music_id_0": sqltypes.Int64BindVariable(4),
			"user_id_0":  sqltypes.Uint64BindVariable(2),
		},
	}}
	if !reflect.DeepEqual(sbclookup.Queries, wantQueries) {
		t.Errorf("sbclookup.Queries:\n%+v, want\n%+v\n", sbclookup.Queries, wantQueries)
	}
	wantResult := &sqltypes.Result{
		InsertID:     4,
		RowsAffected: 1,
	}
	utils.MustMatch(t, wantResult, result)
}

func TestInsertLookupUnowned(t *testing.T) {
	executor, sbc, _, sbclookup := createLegacyExecutorEnv()

	_, err := executorExec(executor, "insert into music_extra(user_id, music_id) values (2, 3)", nil)
	require.NoError(t, err)
	wantQueries := []*querypb.BoundQuery{{
		Sql: "insert into music_extra(user_id, music_id) values (:_user_id_0, :_music_id_0)",
		BindVariables: map[string]*querypb.BindVariable{
			"_user_id_0":  sqltypes.Int64BindVariable(2),
			"_music_id_0": sqltypes.Int64BindVariable(3),
		},
	}}
	if !reflect.DeepEqual(sbc.Queries, wantQueries) {
		t.Errorf("sbc.Queries: %+v, want %+v\n", sbc.Queries, wantQueries)
	}
	wantQueries = []*querypb.BoundQuery{{
		Sql: "select music_id from music_user_map where music_id = :music_id and user_id = :user_id",
		BindVariables: map[string]*querypb.BindVariable{
			"music_id": sqltypes.Int64BindVariable(3),
			"user_id":  sqltypes.Uint64BindVariable(2),
		},
	}}
	if !reflect.DeepEqual(sbclookup.Queries, wantQueries) {
		t.Errorf("sbclookup.Queries:\n%v, want\n%v\n", sbclookup.Queries, wantQueries)
	}
}

func TestInsertLookupUnownedUnsupplied(t *testing.T) {
	executor, sbc, _, sbclookup := createLegacyExecutorEnv()
	sbclookup.SetResults([]*sqltypes.Result{sqltypes.MakeTestResult(
		sqltypes.MakeTestFields("b|a", "int64|varbinary"),
		"3|1",
	)})
	_, err := executorExec(executor, "insert into music_extra_reversed(music_id) values (3)", nil)
	require.NoError(t, err)
	wantQueries := []*querypb.BoundQuery{{
		Sql: "insert into music_extra_reversed(music_id, user_id) values (:_music_id_0, :_user_id_0)",
		BindVariables: map[string]*querypb.BindVariable{
			"_user_id_0":  sqltypes.Uint64BindVariable(1),
			"_music_id_0": sqltypes.Int64BindVariable(3),
		},
	}}
	if !reflect.DeepEqual(sbc.Queries, wantQueries) {
		t.Errorf("sbc.Queries:\n%+v, want\n%+v\n", sbc.Queries, wantQueries)
	}
	vars, err := sqltypes.BuildBindVariable([]interface{}{sqltypes.NewInt64(3)})
	require.NoError(t, err)
	wantQueries = []*querypb.BoundQuery{{
		Sql: "select music_id, user_id from music_user_map where music_id in ::music_id for update",
		BindVariables: map[string]*querypb.BindVariable{
			"music_id": vars,
		},
	}}
	if !reflect.DeepEqual(sbclookup.Queries, wantQueries) {
		t.Errorf("sbclookup.Queries: %+v, want %+v\n", sbclookup.Queries, wantQueries)
	}
}

// If a statement gets broken up into two, and the first one fails,
// then an error should be returned normally.
func TestInsertPartialFail1(t *testing.T) {
	executor, _, _, sbclookup := createLegacyExecutorEnv()

	// Make the first DML fail, there should be no rollback.
	sbclookup.MustFailCodes[vtrpcpb.Code_INVALID_ARGUMENT] = 1

	_, err := executor.Execute(
		context.Background(),
		"TestExecute",
		NewSafeSession(&vtgatepb.Session{InTransaction: true}),
		"insert into user(id, v, name) values (1, 2, 'myname')",
		nil,
	)
	require.Error(t, err)
}

// If a statement gets broken up into two, and the second one fails
// after successful execution of the first, then the transaction must
// be rolled back due to partial execution.
func TestInsertPartialFail2(t *testing.T) {
	executor, sbc1, _, _ := createLegacyExecutorEnv()

	// Make the second DML fail, it should result in a rollback.
	sbc1.MustFailCodes[vtrpcpb.Code_INVALID_ARGUMENT] = 1

	_, err := executor.Execute(
		context.Background(),
		"TestExecute",
		NewSafeSession(&vtgatepb.Session{InTransaction: true}),
		"insert into user(id, v, name) values (1, 2, 'myname')",
		nil,
	)
	want := "transaction rolled back"
	if err == nil || !strings.HasPrefix(err.Error(), want) {
		t.Errorf("insert first DML fail: %v, must start with %s", err, want)
	}
}

func TestMultiInsertSharded(t *testing.T) {
	executor, sbc1, sbc2, sbclookup := createLegacyExecutorEnv()

	_, err := executorExec(executor, "insert into user(id, v, name) values (1, 1, 'myname1'),(3, 3, 'myname3')", nil)
	require.NoError(t, err)
	wantQueries1 := []*querypb.BoundQuery{{
		Sql: "insert into `user`(id, v, `name`) values (:_Id_0, 1, :_name_0)",
		BindVariables: map[string]*querypb.BindVariable{
			"_Id_0":   sqltypes.Int64BindVariable(1),
			"_name_0": sqltypes.BytesBindVariable([]byte("myname1")),
			"__seq0":  sqltypes.Int64BindVariable(1),
			"_Id_1":   sqltypes.Int64BindVariable(3),
			"_name_1": sqltypes.BytesBindVariable([]byte("myname3")),
			"__seq1":  sqltypes.Int64BindVariable(3),
		},
	}}

	wantQueries2 := []*querypb.BoundQuery{{
		Sql: "insert into `user`(id, v, `name`) values (:_Id_1, 3, :_name_1)",
		BindVariables: map[string]*querypb.BindVariable{
			"_Id_0":   sqltypes.Int64BindVariable(1),
			"_name_0": sqltypes.BytesBindVariable([]byte("myname1")),
			"__seq0":  sqltypes.Int64BindVariable(1),
			"_Id_1":   sqltypes.Int64BindVariable(3),
			"_name_1": sqltypes.BytesBindVariable([]byte("myname3")),
			"__seq1":  sqltypes.Int64BindVariable(3),
		},
	}}
	if !reflect.DeepEqual(sbc1.Queries, wantQueries1) {
		t.Errorf("sbc1.Queries:\n%+v, want\n%+v\n", sbc1.Queries, wantQueries1)
	}

	if !reflect.DeepEqual(sbc2.Queries, wantQueries2) {
		t.Errorf("sbc2.Queries:\n%+v, want\n%+v\n", sbc2.Queries, wantQueries2)
	}

	wantQueries1 = []*querypb.BoundQuery{{
		Sql: "insert into name_user_map(`name`, user_id) values (:name_0, :user_id_0), (:name_1, :user_id_1)",
		BindVariables: map[string]*querypb.BindVariable{
			"name_0":    sqltypes.BytesBindVariable([]byte("myname1")),
			"user_id_0": sqltypes.Uint64BindVariable(1),
			"name_1":    sqltypes.BytesBindVariable([]byte("myname3")),
			"user_id_1": sqltypes.Uint64BindVariable(3),
		},
	}}
	if !reflect.DeepEqual(sbclookup.Queries, wantQueries1) {
		t.Errorf("sbclookup.Queries: \n%+v, want \n%+v", sbclookup.Queries, wantQueries1)
	}

	sbc1.Queries = nil
	sbclookup.Queries = nil
	sbc2.Queries = nil
	_, err = executorExec(executor, "insert into user(id, v, name) values (1, 1, 'myname1'),(2, 2, 'myname2')", nil)
	require.NoError(t, err)
	wantQueries := []*querypb.BoundQuery{{
		Sql: "insert into `user`(id, v, `name`) values (:_Id_0, 1, :_name_0),(:_Id_1, 2, :_name_1)",
		BindVariables: map[string]*querypb.BindVariable{
			"_Id_0":   sqltypes.Int64BindVariable(1),
			"__seq0":  sqltypes.Int64BindVariable(1),
			"_name_0": sqltypes.BytesBindVariable([]byte("myname1")),
			"_Id_1":   sqltypes.Int64BindVariable(2),
			"__seq1":  sqltypes.Int64BindVariable(2),
			"_name_1": sqltypes.BytesBindVariable([]byte("myname2")),
		},
	}}

	if !reflect.DeepEqual(sbc1.Queries, wantQueries) {
		t.Errorf("sbc1.Queries:\n%+v, want\n%+v\n", sbc1.Queries, wantQueries)
	}
	if sbc2.Queries != nil {
		t.Errorf("sbc2.Queries: %+v, want nil\n", sbc2.Queries)
	}
	wantQueries = []*querypb.BoundQuery{{
		Sql: "insert into name_user_map(`name`, user_id) values (:name_0, :user_id_0), (:name_1, :user_id_1)",
		BindVariables: map[string]*querypb.BindVariable{
			"name_0":    sqltypes.BytesBindVariable([]byte("myname1")),
			"user_id_0": sqltypes.Uint64BindVariable(1),
			"name_1":    sqltypes.BytesBindVariable([]byte("myname2")),
			"user_id_1": sqltypes.Uint64BindVariable(2),
		},
	}}
	if !reflect.DeepEqual(sbclookup.Queries, wantQueries) {
		t.Errorf("sbclookup.Queries: \n%+v, want \n%+v\n", sbclookup.Queries, wantQueries)
	}

	// Insert multiple rows in a multi column vindex
	sbc1.Queries = nil
	sbclookup.Queries = nil
	sbc2.Queries = nil
	_, err = executorExec(executor, "insert into user2(id, `name`, lastname) values (2, 'myname', 'mylastname'), (3, 'myname2', 'mylastname2')", nil)
	require.NoError(t, err)
	wantQueries = []*querypb.BoundQuery{{
		Sql: "insert into user2(id, `name`, lastname) values (:_id_0, :_name_0, :_lastname_0)",
		BindVariables: map[string]*querypb.BindVariable{
			"_id_0":       sqltypes.Int64BindVariable(2),
			"_name_0":     sqltypes.BytesBindVariable([]byte("myname")),
			"_lastname_0": sqltypes.BytesBindVariable([]byte("mylastname")),
			"_id_1":       sqltypes.Int64BindVariable(3),
			"_name_1":     sqltypes.BytesBindVariable([]byte("myname2")),
			"_lastname_1": sqltypes.BytesBindVariable([]byte("mylastname2")),
		},
	}}
	if !reflect.DeepEqual(sbc1.Queries, wantQueries) {
		t.Errorf("sbc1.Queries:\n%+v, want\n%+v\n", sbc1.Queries, wantQueries)
	}
	wantQueries = []*querypb.BoundQuery{{
		Sql: "insert into name_lastname_keyspace_id_map(`name`, lastname, keyspace_id) values (:name_0, :lastname_0, :keyspace_id_0), (:name_1, :lastname_1, :keyspace_id_1)",
		BindVariables: map[string]*querypb.BindVariable{
			"name_0":        sqltypes.BytesBindVariable([]byte("myname")),
			"lastname_0":    sqltypes.BytesBindVariable([]byte("mylastname")),
			"keyspace_id_0": sqltypes.BytesBindVariable([]byte("\x06\xe7\xea\"Βp\x8f")),
			"name_1":        sqltypes.BytesBindVariable([]byte("myname2")),
			"lastname_1":    sqltypes.BytesBindVariable([]byte("mylastname2")),
			"keyspace_id_1": sqltypes.BytesBindVariable([]byte("N\xb1\x90ɢ\xfa\x16\x9c")),
		},
	}}
	if !reflect.DeepEqual(sbclookup.Queries, wantQueries) {
		t.Errorf("sbclookup.Queries: \n%+v, want \n%+v\n", sbclookup.Queries, wantQueries)
	}
}

func TestMultiInsertGenerator(t *testing.T) {
	executor, sbc, _, sbclookup := createLegacyExecutorEnv()

	sbclookup.SetResults([]*sqltypes.Result{{
		Rows: [][]sqltypes.Value{{
			sqltypes.NewInt64(1),
		}},
		RowsAffected: 1,
		InsertID:     1,
	}})
	result, err := executorExec(executor, "insert into music(user_id, `name`) values (:u, 'myname1'),(:u, 'myname2')", map[string]*querypb.BindVariable{"u": sqltypes.Int64BindVariable(2)})
	require.NoError(t, err)
	wantQueries := []*querypb.BoundQuery{{
		Sql: "insert into music(user_id, `name`, id) values (:_user_id_0, 'myname1', :_id_0),(:_user_id_1, 'myname2', :_id_1)",
		BindVariables: map[string]*querypb.BindVariable{
			"u":          sqltypes.Int64BindVariable(2),
			"_id_0":      sqltypes.Int64BindVariable(1),
			"__seq0":     sqltypes.Int64BindVariable(1),
			"_user_id_0": sqltypes.Int64BindVariable(2),
			"_id_1":      sqltypes.Int64BindVariable(2),
			"__seq1":     sqltypes.Int64BindVariable(2),
			"_user_id_1": sqltypes.Int64BindVariable(2),
		},
	}}
	if !reflect.DeepEqual(sbc.Queries, wantQueries) {
		t.Errorf("sbc.Queries:\n%+v, want\n%+v\n", sbc.Queries, wantQueries)
	}
	wantQueries = []*querypb.BoundQuery{{
		Sql:           "select next :n values from user_seq",
		BindVariables: map[string]*querypb.BindVariable{"n": sqltypes.Int64BindVariable(2)},
	}, {
		Sql: "insert into music_user_map(music_id, user_id) values (:music_id_0, :user_id_0), (:music_id_1, :user_id_1)",
		BindVariables: map[string]*querypb.BindVariable{
			"user_id_0":  sqltypes.Uint64BindVariable(2),
			"music_id_0": sqltypes.Int64BindVariable(1),
			"user_id_1":  sqltypes.Uint64BindVariable(2),
			"music_id_1": sqltypes.Int64BindVariable(2),
		},
	}}
	utils.MustMatch(t, wantQueries, sbclookup.Queries, "sbclookup.Queries")
	wantResult := &sqltypes.Result{
		InsertID:     1,
		RowsAffected: 1,
	}
	utils.MustMatch(t, wantResult, result)
}

func TestMultiInsertGeneratorSparse(t *testing.T) {
	executor, sbc, _, sbclookup := createLegacyExecutorEnv()

	sbclookup.SetResults([]*sqltypes.Result{{
		Rows: [][]sqltypes.Value{{
			sqltypes.NewInt64(1),
		}},
		RowsAffected: 1,
		InsertID:     1,
	}})
	result, err := executorExec(executor, "insert into music(id, user_id, name) values (NULL, :u, 'myname1'),(2, :u, 'myname2'), (NULL, :u, 'myname3')", map[string]*querypb.BindVariable{"u": sqltypes.Int64BindVariable(2)})
	require.NoError(t, err)
	wantQueries := []*querypb.BoundQuery{{
		Sql: "insert into music(id, user_id, `name`) values (:_id_0, :_user_id_0, 'myname1'),(:_id_1, :_user_id_1, 'myname2'),(:_id_2, :_user_id_2, 'myname3')",
		BindVariables: map[string]*querypb.BindVariable{
			"u":          sqltypes.Int64BindVariable(2),
			"_id_0":      sqltypes.Int64BindVariable(1),
			"__seq0":     sqltypes.Int64BindVariable(1),
			"_user_id_0": sqltypes.Int64BindVariable(2),
			"_id_1":      sqltypes.Int64BindVariable(2),
			"__seq1":     sqltypes.Int64BindVariable(2),
			"_user_id_1": sqltypes.Int64BindVariable(2),
			"_id_2":      sqltypes.Int64BindVariable(2),
			"__seq2":     sqltypes.Int64BindVariable(2),
			"_user_id_2": sqltypes.Int64BindVariable(2),
		},
	}}
	if !reflect.DeepEqual(sbc.Queries, wantQueries) {
		t.Errorf("sbc.Queries:\n%+v, want\n%+v\n", sbc.Queries, wantQueries)
	}
	wantQueries = []*querypb.BoundQuery{{
		Sql:           "select next :n values from user_seq",
		BindVariables: map[string]*querypb.BindVariable{"n": sqltypes.Int64BindVariable(2)},
	}, {
		Sql: "insert into music_user_map(music_id, user_id) values (:music_id_0, :user_id_0), (:music_id_1, :user_id_1), (:music_id_2, :user_id_2)",
		BindVariables: map[string]*querypb.BindVariable{
			"user_id_0":  sqltypes.Uint64BindVariable(2),
			"music_id_0": sqltypes.Int64BindVariable(1),
			"user_id_1":  sqltypes.Uint64BindVariable(2),
			"music_id_1": sqltypes.Int64BindVariable(2),
			"user_id_2":  sqltypes.Uint64BindVariable(2),
			"music_id_2": sqltypes.Int64BindVariable(2),
		},
	}}
	utils.MustMatch(t, wantQueries, sbclookup.Queries, "sbclookup.Queries")
	wantResult := &sqltypes.Result{
		InsertID:     1,
		RowsAffected: 1,
	}
	utils.MustMatch(t, wantResult, result)
}

func TestInsertBadAutoInc(t *testing.T) {
	vschema := `
{
	"sharded": true,
	"vindexes": {
		"hash_index": {
			"type": "hash"
		}
	},
	"tables": {
		"bad_auto": {
			"column_vindexes": [
				{
					"column": "id",
					"name": "hash_index"
				}
			],
			"auto_increment": {
				"column": "id",
				"sequence": "absent"
			}
		}
	}
}
`
	executor, _, _, _ := createCustomExecutor(vschema)

	// If auto inc table cannot be found, the table should not be added to vschema.
	_, err := executorExec(executor, "insert into bad_auto(v, name) values (1, 'myname')", nil)
	want := "table bad_auto not found"
	if err == nil || err.Error() != want {
		t.Errorf("bad auto inc err: %v, want %v", err, want)
	}
}

func TestKeyDestRangeQuery(t *testing.T) {

	type testCase struct {
		inputQuery, targetString string
		expectedSbc1Query        string
		expectedSbc2Query        string
	}
	deleteInput := "DELETE FROM sharded_user_msgs LIMIT 1000"
	deleteOutput := "delete from sharded_user_msgs limit 1000"

	selectInput := "SELECT * FROM sharded_user_msgs LIMIT 1"
	selectOutput := "select * from sharded_user_msgs limit 1"
	updateInput := "UPDATE sharded_user_msgs set message='test' LIMIT 1"
	updateOutput := "update sharded_user_msgs set message = 'test' limit 1"
	insertInput := "INSERT INTO sharded_user_msgs(message) VALUES('test')"
	insertOutput := "insert into sharded_user_msgs(message) values ('test')"
	tests := []testCase{
		{
			inputQuery:        deleteInput,
			targetString:      "TestExecutor[-60]",
			expectedSbc1Query: deleteOutput,
			expectedSbc2Query: deleteOutput,
		},
		{
			inputQuery:        deleteInput,
			targetString:      "TestExecutor[40-60]",
			expectedSbc2Query: deleteOutput,
		},
		{
			inputQuery:        deleteInput,
			targetString:      "TestExecutor[-]",
			expectedSbc1Query: deleteOutput,
			expectedSbc2Query: deleteOutput,
		},
		{
			inputQuery:        selectInput,
			targetString:      "TestExecutor[-]",
			expectedSbc1Query: selectOutput,
			expectedSbc2Query: selectOutput,
		},
		{
			inputQuery:        updateInput,
			targetString:      "TestExecutor[-]",
			expectedSbc1Query: updateOutput,
			expectedSbc2Query: updateOutput,
		},
		{
			inputQuery:        insertInput,
			targetString:      "TestExecutor:40-60",
			expectedSbc2Query: insertOutput,
		},
		{
			inputQuery:        insertInput,
			targetString:      "TestExecutor:-20",
			expectedSbc1Query: insertOutput,
		},
	}

	for _, tc := range tests {
		t.Run(tc.targetString+" - "+tc.inputQuery, func(t *testing.T) {
			executor, sbc1, sbc2, _ := createLegacyExecutorEnv()

			masterSession.TargetString = tc.targetString
			_, err := executorExec(executor, tc.inputQuery, nil)
			require.NoError(t, err)

			if tc.expectedSbc1Query == "" {
				require.Empty(t, sbc1.BatchQueries, "sbc1")
			} else {
				assertQueriesContain(t, tc.expectedSbc1Query, "sbc1", sbc1)
			}

			if tc.expectedSbc2Query == "" {
				require.Empty(t, sbc2.BatchQueries)
			} else {
				assertQueriesContain(t, tc.expectedSbc2Query, "sbc2", sbc2)
			}
		})
	}

	// it does not work for inserts
	executor, _, _, _ := createLegacyExecutorEnv()
	masterSession.TargetString = "TestExecutor[-]"
	_, err := executorExec(executor, insertInput, nil)

<<<<<<< HEAD
	require.EqualError(t, err, "range queries are not allowed for insert statement: TestExecutor[-]")
=======
	require.EqualError(t, err, "INSERT not supported when targeting a key range: TestExecutor[-]")
>>>>>>> cb142eea

	masterSession.TargetString = ""
}

func assertQueriesContain(t *testing.T, sql, sbcName string, sbc *sandboxconn.SandboxConn) {
	t.Helper()
	expectedQuery := []*querypb.BoundQuery{{
		Sql:           sql,
		BindVariables: map[string]*querypb.BindVariable{},
	}}
	testQueries(t, sbcName, sbc, expectedQuery)
}

// Prepared statement tests
func TestUpdateEqualWithPrepare(t *testing.T) {
	executor, sbc1, sbc2, sbclookup := createLegacyExecutorEnv()

	logChan := QueryLogger.Subscribe("Test")
	defer QueryLogger.Unsubscribe(logChan)

	_, err := executorPrepare(executor, "update music set a = :a0 where id = :id0", map[string]*querypb.BindVariable{
		"a0":  sqltypes.Int64BindVariable(3),
		"id0": sqltypes.Int64BindVariable(2),
	})
	require.NoError(t, err)

	var wantQueries []*querypb.BoundQuery

	if !reflect.DeepEqual(sbclookup.Queries, wantQueries) {
		t.Errorf("sbclookup.Queries: %+v, want %+v\n", sbclookup.Queries, wantQueries)
	}
	if sbc2.Queries != nil {
		t.Errorf("sbc2.Queries: %+v, want nil\n", sbc2.Queries)
	}
	if sbc1.Queries != nil {
		t.Errorf("sbc1.Queries: %+v, want nil\n", sbc1.Queries)
	}
}
func TestInsertShardedWithPrepare(t *testing.T) {
	executor, sbc1, sbc2, sbclookup := createLegacyExecutorEnv()

	logChan := QueryLogger.Subscribe("Test")
	defer QueryLogger.Unsubscribe(logChan)

	_, err := executorPrepare(executor, "insert into user(id, v, name) values (:_Id0, 2, ':_name_0')", map[string]*querypb.BindVariable{
		"_Id0":    sqltypes.Int64BindVariable(1),
		"_name_0": sqltypes.BytesBindVariable([]byte("myname")),
		"__seq0":  sqltypes.Int64BindVariable(1),
	})
	require.NoError(t, err)

	var wantQueries []*querypb.BoundQuery

	if !reflect.DeepEqual(sbc1.Queries, wantQueries) {
		t.Errorf("sbc1.Queries:\n%+v, want\n%+v\n", sbc1.Queries, wantQueries)
	}
	if sbc2.Queries != nil {
		t.Errorf("sbc2.Queries: %+v, want nil\n", sbc2.Queries)
	}

	if !reflect.DeepEqual(sbclookup.Queries, wantQueries) {
		t.Errorf("sbclookup.Queries: \n%+v, want \n%+v", sbclookup.Queries, wantQueries)
	}
}

func TestDeleteEqualWithPrepare(t *testing.T) {
	executor, sbc, _, sbclookup := createLegacyExecutorEnv()
	_, err := executorPrepare(executor, "delete from user where id = :id0", map[string]*querypb.BindVariable{
		"id0": sqltypes.Int64BindVariable(1),
	})
	require.NoError(t, err)

	var wantQueries []*querypb.BoundQuery

	if !reflect.DeepEqual(sbc.Queries, wantQueries) {
		t.Errorf("sbc.Queries:\n%+v, want\n%+v\n", sbc.Queries, wantQueries)
	}

	if !reflect.DeepEqual(sbclookup.Queries, wantQueries) {
		t.Errorf("sbclookup.Queries:\n%+v, want\n%+v\n", sbclookup.Queries, wantQueries)
	}
}

func TestUpdateLastInsertID(t *testing.T) {
	executor, sbc1, _, _ := createLegacyExecutorEnv()
	executor.normalize = true

	sql := "update user set a = last_insert_id() where id = 1"
	masterSession.LastInsertId = 43
	_, err := executorExec(executor, sql, map[string]*querypb.BindVariable{})
	require.NoError(t, err)
	wantQueries := []*querypb.BoundQuery{{
		Sql: "update `user` set a = :__lastInsertId where id = :vtg1",
		BindVariables: map[string]*querypb.BindVariable{
			"__lastInsertId": sqltypes.Uint64BindVariable(43),
			"vtg1":           sqltypes.Int64BindVariable(1)},
	}}

	require.Equal(t, wantQueries, sbc1.Queries)
}

func TestDeleteLookupOwnedEqual(t *testing.T) {
	executor, sbc1, sbc2, _ := createLegacyExecutorEnv()

	sbc1.SetResults([]*sqltypes.Result{
		sqltypes.MakeTestResult(sqltypes.MakeTestFields("uniq_col|keyspace_id", "int64|varbinary"), "1|N±\u0090ɢú\u0016\u009C"),
	})
	_, err := executorExec(executor, "delete from t1 where unq_col = 1", nil)
	require.NoError(t, err)
	tupleBindVar, _ := sqltypes.BuildBindVariable([]int64{1})
	sbc1wantQueries := []*querypb.BoundQuery{{
		Sql: "select unq_col, keyspace_id from t1_lkp_idx where unq_col in ::__vals for update",
		BindVariables: map[string]*querypb.BindVariable{
			"__vals":  tupleBindVar,
			"unq_col": tupleBindVar,
		},
	}}
	sbc2wantQueries := []*querypb.BoundQuery{{
		Sql:           "select id, unq_col from t1 where unq_col = 1 for update",
		BindVariables: map[string]*querypb.BindVariable{},
	}, {
		Sql:           "delete from t1 where unq_col = 1",
		BindVariables: map[string]*querypb.BindVariable{},
	}}
	utils.MustMatch(t, sbc1.Queries, sbc1wantQueries, "")
	utils.MustMatch(t, sbc2.Queries, sbc2wantQueries, "")
}

func TestReservedConnDML(t *testing.T) {
	executor, _, _, sbc := createExecutorEnv()

	logChan := QueryLogger.Subscribe("TestReservedConnDML")
	defer QueryLogger.Unsubscribe(logChan)

	ctx := context.Background()
	session := NewAutocommitSession(&vtgatepb.Session{EnableSystemSettings: true})

	_, err := executor.Execute(ctx, "TestReservedConnDML", session, "use "+KsTestUnsharded, nil)
	require.NoError(t, err)

	wantQueries := []*querypb.BoundQuery{
		{Sql: "select 1 from dual where @@default_week_format != 1", BindVariables: map[string]*querypb.BindVariable{}},
	}
	sbc.SetResults([]*sqltypes.Result{
		sqltypes.MakeTestResult(sqltypes.MakeTestFields("id", "int64"), "1"),
	})
	_, err = executor.Execute(ctx, "TestReservedConnDML", session, "set default_week_format = 1", nil)
	require.NoError(t, err)
	utils.MustMatch(t, wantQueries, sbc.Queries)

	_, err = executor.Execute(ctx, "TestReservedConnDML", session, "begin", nil)
	require.NoError(t, err)

	wantQueries = append(wantQueries,
		&querypb.BoundQuery{Sql: "set @@default_week_format = 1", BindVariables: map[string]*querypb.BindVariable{}},
		&querypb.BoundQuery{Sql: "insert into simple values ()", BindVariables: map[string]*querypb.BindVariable{}})
	_, err = executor.Execute(ctx, "TestReservedConnDML", session, "insert into simple() values ()", nil)
	require.NoError(t, err)
	utils.MustMatch(t, wantQueries, sbc.Queries)

	_, err = executor.Execute(ctx, "TestReservedConnDML", session, "commit", nil)
	require.NoError(t, err)

	_, err = executor.Execute(ctx, "TestReservedConnDML", session, "begin", nil)
	require.NoError(t, err)

	sbc.EphemeralShardErr = mysql.NewSQLError(mysql.CRServerGone, mysql.SSNetError, "connection gone")
	// as the first time the query fails due to connection loss i.e. reserved conn lost. It will be recreated to set statement will be executed again.
	wantQueries = append(wantQueries,
		&querypb.BoundQuery{Sql: "set @@default_week_format = 1", BindVariables: map[string]*querypb.BindVariable{}},
		&querypb.BoundQuery{Sql: "insert into simple values ()", BindVariables: map[string]*querypb.BindVariable{}})
	_, err = executor.Execute(ctx, "TestReservedConnDML", session, "insert into simple() values ()", nil)
	require.NoError(t, err)
	utils.MustMatch(t, wantQueries, sbc.Queries)

	_, err = executor.Execute(ctx, "TestReservedConnDML", session, "commit", nil)
	require.NoError(t, err)
}<|MERGE_RESOLUTION|>--- conflicted
+++ resolved
@@ -17,6 +17,7 @@
 package vtgate
 
 import (
+	"context"
 	"reflect"
 	"strings"
 	"testing"
@@ -28,8 +29,6 @@
 	"vitess.io/vitess/go/test/utils"
 
 	"github.com/stretchr/testify/require"
-
-	"context"
 
 	"vitess.io/vitess/go/sqltypes"
 	_ "vitess.io/vitess/go/vt/vtgate/vindexes"
@@ -1605,11 +1604,7 @@
 	masterSession.TargetString = "TestExecutor[-]"
 	_, err := executorExec(executor, insertInput, nil)
 
-<<<<<<< HEAD
-	require.EqualError(t, err, "range queries are not allowed for insert statement: TestExecutor[-]")
-=======
 	require.EqualError(t, err, "INSERT not supported when targeting a key range: TestExecutor[-]")
->>>>>>> cb142eea
 
 	masterSession.TargetString = ""
 }
