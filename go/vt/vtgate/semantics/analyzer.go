--- conflicted
+++ resolved
@@ -108,11 +108,7 @@
 		columns[union] = info.exprs
 	}
 
-<<<<<<< HEAD
-	childFks, parentFks, err := a.getInvolvedForeignKeys(statement, fkChecksState)
-=======
-	childFks, parentFks, childFkToUpdExprs, err := a.getInvolvedForeignKeys(statement)
->>>>>>> 0fd0b361
+	childFks, parentFks, childFkToUpdExprs, err := a.getInvolvedForeignKeys(statement, fkChecksState)
 	if err != nil {
 		return nil, err
 	}
@@ -322,14 +318,10 @@
 }
 
 // getInvolvedForeignKeys gets the foreign keys that might require taking care off when executing the given statement.
-<<<<<<< HEAD
-func (a *analyzer) getInvolvedForeignKeys(statement sqlparser.Statement, fkChecksState sqlparser.FkChecksState) (map[TableSet][]vindexes.ChildFKInfo, map[TableSet][]vindexes.ParentFKInfo, error) {
+func (a *analyzer) getInvolvedForeignKeys(statement sqlparser.Statement, fkChecksState sqlparser.FkChecksState) (map[TableSet][]vindexes.ChildFKInfo, map[TableSet][]vindexes.ParentFKInfo, map[string]sqlparser.UpdateExprs, error) {
 	if fkChecksState == sqlparser.FkChecksOff {
-		return nil, nil, nil
-	}
-=======
-func (a *analyzer) getInvolvedForeignKeys(statement sqlparser.Statement) (map[TableSet][]vindexes.ChildFKInfo, map[TableSet][]vindexes.ParentFKInfo, map[string]sqlparser.UpdateExprs, error) {
->>>>>>> 0fd0b361
+		return nil, nil, nil, nil
+	}
 	// There are only the DML statements that require any foreign keys handling.
 	switch stmt := statement.(type) {
 	case *sqlparser.Delete:
