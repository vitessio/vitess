/*
Copyright 2020 The Vitess Authors.

Licensed under the Apache License, Version 2.0 (the "License");
you may not use this file except in compliance with the License.
You may obtain a copy of the License at

    http://www.apache.org/licenses/LICENSE-2.0

Unless required by applicable law or agreed to in writing, software
distributed under the License is distributed on an "AS IS" BASIS,
WITHOUT WARRANTIES OR CONDITIONS OF ANY KIND, either express or implied.
See the License for the specific language governing permissions and
limitations under the License.
*/

package semantics

import (
	"fmt"
	"runtime/debug"
	"strconv"
	"strings"

	querypb "vitess.io/vitess/go/vt/proto/query"

	"vitess.io/vitess/go/vt/vtgate/vindexes"

	vtrpcpb "vitess.io/vitess/go/vt/proto/vtrpc"
	"vitess.io/vitess/go/vt/sqlparser"
	"vitess.io/vitess/go/vt/vterrors"
)

type (
	// analyzer is a struct to work with analyzing the query.
	analyzer struct {
		si SchemaInformation

		Tables            []TableInfo
		scopes            []*scope
		exprRecursiveDeps ExprDependencies
		exprDeps          ExprDependencies
		exprTypes         map[sqlparser.Expr]querypb.Type
		err               error
		currentDb         string
		inProjection      []bool

		rScope  map[*sqlparser.Select]*scope
		wScope  map[*sqlparser.Select]*scope
		projErr error
	}
)

// newAnalyzer create the semantic analyzer
func newAnalyzer(dbName string, si SchemaInformation) *analyzer {
	return &analyzer{
		exprRecursiveDeps: map[sqlparser.Expr]TableSet{},
		exprDeps:          map[sqlparser.Expr]TableSet{},
		exprTypes:         map[sqlparser.Expr]querypb.Type{},
		rScope:            map[*sqlparser.Select]*scope{},
		wScope:            map[*sqlparser.Select]*scope{},
		currentDb:         dbName,
		si:                si,
	}
}

// Analyze analyzes the parsed query.
func Analyze(statement sqlparser.SelectStatement, currentDb string, si SchemaInformation) (*SemTable, error) {
	analyzer := newAnalyzer(currentDb, si)
	// Initial scope
	err := analyzer.analyze(statement)
	if err != nil {
		return nil, err
	}
	return &SemTable{
		ExprBaseTableDeps: analyzer.exprRecursiveDeps,
		ExprDeps:          analyzer.exprDeps,
		exprTypes:         analyzer.exprTypes,
		Tables:            analyzer.Tables,
		selectScope:       analyzer.rScope,
		ProjectionErr:     analyzer.projErr,
		Comments:          statement.GetComments(),
	}, nil
}

func (a *analyzer) setError(err error) {
	if len(a.inProjection) > 0 && (vterrors.ErrState(err) == vterrors.NonUniqError || vterrors.ErrState(err) == vterrors.BadFieldError) {
		a.projErr = err
	} else {
		a.err = err
	}
}

// analyzeDown pushes new scopes when we encounter sub queries,
// and resolves the table a column is using
func (a *analyzer) analyzeDown(cursor *sqlparser.Cursor) bool {
	// If we have an error we keep on going down the tree without checking for anything else
	// this way we can abort when we come back up.
	if !a.shouldContinue() {
		return true
	}
	current := a.currentScope()
	n := cursor.Node()
	switch node := n.(type) {
	case *sqlparser.Select:
		if node.Having != nil {
			a.setError(Gen4NotSupportedF("HAVING"))
		}

		currScope := newScope(current)
		a.push(currScope)

		// Needed for order by with Literal to find the Expression.
		currScope.selectExprs = node.SelectExprs

		a.rScope[node] = currScope
		a.wScope[node] = newScope(nil)
	case *sqlparser.Subquery:
		a.setError(Gen4NotSupportedF("subquery"))
	case sqlparser.TableExpr:
		if isParentSelect(cursor) {
			a.push(newScope(nil))
		}
	case *sqlparser.Union:
		a.push(newScope(current))
	case sqlparser.SelectExprs:
		sel, ok := cursor.Parent().(*sqlparser.Select)
		if !ok {
			break
		}

		a.inProjection = append(a.inProjection, true)
		wScope, exists := a.wScope[sel]
		if !exists {
			break
		}

		wScope.tables = append(wScope.tables, a.createVTableInfoForExpressions(node))
	case sqlparser.OrderBy:
		a.changeScopeForOrderBy(cursor)
	case *sqlparser.Order:
		a.analyzeOrderByGroupByExprForLiteral(node.Expr, "order clause")
	case sqlparser.GroupBy:
		a.changeScopeForOrderBy(cursor)
		for _, grpExpr := range node {
			a.analyzeOrderByGroupByExprForLiteral(grpExpr, "group statement")
		}
	case *sqlparser.ColName:
		tsRecursive, ts, qt, err := a.resolveColumn(node, current)
		if err != nil {
			a.setError(err)
		} else {
			a.exprRecursiveDeps[node] = tsRecursive
			a.exprDeps[node] = ts
			if qt != nil {
				a.exprTypes[node] = *qt
			}
		}
	case *sqlparser.FuncExpr:
		if node.Distinct {
			err := vterrors.Errorf(vtrpcpb.Code_INVALID_ARGUMENT, "syntax error: %s", sqlparser.String(node))
			if len(node.Exprs) != 1 {
				a.setError(err)
			} else if _, ok := node.Exprs[0].(*sqlparser.AliasedExpr); !ok {
				a.setError(err)
			}
		}
		if sqlparser.IsLockingFunc(node) {
			a.setError(Gen4NotSupportedF("locking functions"))
		}
	}

	// this is the visitor going down the tree. Returning false here would just not visit the children
	// to the current node, but that is not what we want if we have encountered an error.
	// In order to abort the whole visitation, we have to return true here and then return false in the `analyzeUp` method
	return true
}

func (a *analyzer) analyzeOrderByGroupByExprForLiteral(input sqlparser.Expr, caller string) {
	l, ok := input.(*sqlparser.Literal)
	if !ok {
		return
	}
	if l.Type != sqlparser.IntVal {
		return
	}
	currScope := a.currentScope()
	num, err := strconv.Atoi(l.Val)
	if err != nil {
		a.err = vterrors.Errorf(vtrpcpb.Code_INVALID_ARGUMENT, "error parsing column number: %s", l.Val)
		return
	}
	if num < 1 || num > len(currScope.selectExprs) {
		a.err = vterrors.NewErrorf(vtrpcpb.Code_INVALID_ARGUMENT, vterrors.BadFieldError, "Unknown column '%d' in '%s'", num, caller)
		return
	}

	expr, ok := currScope.selectExprs[num-1].(*sqlparser.AliasedExpr)
	if !ok {
		return
	}

	var deps TableSet
	_ = sqlparser.Walk(func(node sqlparser.SQLNode) (kontinue bool, err error) {
		expr, ok := node.(sqlparser.Expr)
		if ok {
			deps = deps.Merge(a.exprRecursiveDeps[expr])
		}
		return true, nil
	}, expr.Expr)

	a.exprRecursiveDeps[input] = deps
}

func (a *analyzer) changeScopeForOrderBy(cursor *sqlparser.Cursor) {
	sel, ok := cursor.Parent().(*sqlparser.Select)
	if !ok {
		return
	}
	// In ORDER BY, we can see both the scope in the FROM part of the query, and the SELECT columns created
	// so before walking the rest of the tree, we change the scope to match this behaviour
	incomingScope := a.currentScope()
	nScope := newScope(incomingScope)
	a.push(nScope)
	wScope := a.wScope[sel]
	nScope.tables = append(nScope.tables, wScope.tables...)
	nScope.selectExprs = incomingScope.selectExprs

	if a.rScope[sel] != incomingScope {
		panic("BUG: scope counts did not match")
	}
}

func isParentSelect(cursor *sqlparser.Cursor) bool {
	_, isSelect := cursor.Parent().(*sqlparser.Select)
	return isSelect
}

func (a *analyzer) resolveColumn(colName *sqlparser.ColName, current *scope) (TableSet, TableSet, *querypb.Type, error) {
	if colName.Qualifier.IsEmpty() {
		return a.resolveUnQualifiedColumn(current, colName)
	}
	return a.resolveQualifiedColumn(current, colName)
}

// tableInfoFor returns the table info for the table set. It should contains only single table.
func (a *analyzer) tableInfoFor(id TableSet) (TableInfo, error) {
	numberOfTables := id.NumberOfTables()
	if numberOfTables == 0 {
		return nil, nil
	}
	if numberOfTables > 1 {
		return nil, vterrors.Errorf(vtrpcpb.Code_INTERNAL, "[BUG] should only be used for single tables")
	}
	return a.Tables[id.TableOffset()], nil
}

// resolveQualifiedColumn handles `tabl.col` expressions
func (a *analyzer) resolveQualifiedColumn(current *scope, expr *sqlparser.ColName) (TableSet, TableSet, *querypb.Type, error) {
	// search up the scope stack until we find a match
	for current != nil {
		for _, table := range current.tables {
			if !table.Matches(expr.Qualifier) {
				continue
			}
			if table.IsActualTable() {
				actualTable, ts, typ := a.resolveQualifiedColumnOnActualTable(table, expr)
				return actualTable, ts, typ, nil
			}
			recursiveTs, typ, err := table.RecursiveDepsFor(expr, a, len(current.tables) == 1)
			if err != nil {
				return 0, 0, nil, err
			}
			if recursiveTs == nil {
				return 0, 0, nil, vterrors.NewErrorf(vtrpcpb.Code_INVALID_ARGUMENT, vterrors.BadFieldError, "symbol %s not found", sqlparser.String(expr))
			}

			ts, err := table.DepsFor(expr, a, len(current.tables) == 1)
			if err != nil {
				return 0, 0, nil, err
			}
			return *recursiveTs, *ts, typ, nil
		}
		current = current.parent
	}
	return 0, 0, nil, vterrors.NewErrorf(vtrpcpb.Code_INVALID_ARGUMENT, vterrors.BadFieldError, "symbol %s not found", sqlparser.String(expr))
}

func (a *analyzer) resolveQualifiedColumnOnActualTable(table TableInfo, expr *sqlparser.ColName) (TableSet, TableSet, *querypb.Type) {
	ts := a.tableSetFor(table.GetExpr())
	for _, colInfo := range table.GetColumns() {
		if expr.Name.EqualString(colInfo.Name) {
			// A column can't be of type NULL, that is the default value indicating that we dont know the actual type
			// But expressions can be of NULL type, so we use nil to represent an unknown type
			if colInfo.Type == querypb.Type_NULL_TYPE {
				return ts, ts, nil
			}
			return ts, ts, &colInfo.Type
		}
	}
	return ts, ts, nil
}

type originable interface {
	tableSetFor(t *sqlparser.AliasedTableExpr) TableSet
	depsForExpr(expr sqlparser.Expr) (TableSet, *querypb.Type)
}

func (a *analyzer) depsForExpr(expr sqlparser.Expr) (TableSet, *querypb.Type) {
	ts := a.exprRecursiveDeps.Dependencies(expr)
	qt, isFound := a.exprTypes[expr]
	if !isFound {
		return ts, nil
	}
	return ts, &qt
}

// resolveUnQualifiedColumn
func (a *analyzer) resolveUnQualifiedColumn(current *scope, expr *sqlparser.ColName) (TableSet, TableSet, *querypb.Type, error) {
	var tspRecursive, tsp *TableSet
	var typp *querypb.Type

	for current != nil && tspRecursive == nil {
		for _, tbl := range current.tables {
			recursiveTs, typ, err := tbl.RecursiveDepsFor(expr, a, len(current.tables) == 1)
			if err != nil {
				return 0, 0, nil, err
			}
			if recursiveTs != nil && tspRecursive != nil {
				return 0, 0, nil, vterrors.NewErrorf(vtrpcpb.Code_INVALID_ARGUMENT, vterrors.NonUniqError, fmt.Sprintf("Column '%s' in field list is ambiguous", sqlparser.String(expr)))
			}
			if recursiveTs != nil {
				tspRecursive = recursiveTs
				typp = typ
			}
			if tbl.IsActualTable() {
				continue
			}
			ts, err := tbl.DepsFor(expr, a, len(current.tables) == 1)
			if err != nil {
				return 0, 0, nil, err
			}
			if ts != nil {
				tsp = ts
			}
		}

		current = current.parent
	}

	if tspRecursive == nil {
		return 0, 0, nil, nil
	}
	if tsp == nil {
<<<<<<< HEAD
		return 0, vterrors.NewErrorf(vtrpcpb.Code_INVALID_ARGUMENT, vterrors.BadFieldError, fmt.Sprintf("Unknown column '%s' in 'field list'", sqlparser.String(expr)))
=======
		return *tspRecursive, 0, typp, nil
>>>>>>> 0df3babe
	}
	return *tspRecursive, *tsp, typp, nil
}

func (a *analyzer) tableSetFor(t *sqlparser.AliasedTableExpr) TableSet {
	for i, t2 := range a.Tables {
		if t == t2.GetExpr() {
			return TableSet(1 << i)
		}
	}
	panic("unknown table")
}

func (a *analyzer) createTable(t sqlparser.TableName, alias *sqlparser.AliasedTableExpr, tbl *vindexes.Table, isInfSchema bool) TableInfo {
	dbName := t.Qualifier.String()
	if dbName == "" {
		dbName = a.currentDb
	}
	if alias.As.IsEmpty() {
		return &RealTable{
			dbName:      dbName,
			tableName:   t.Name.String(),
			ASTNode:     alias,
			Table:       tbl,
			isInfSchema: isInfSchema,
		}
	}
	return &AliasedTable{
		tableName:   alias.As.String(),
		ASTNode:     alias,
		Table:       tbl,
		isInfSchema: isInfSchema,
	}
}

func (a *analyzer) bindTable(alias *sqlparser.AliasedTableExpr, expr sqlparser.SimpleTableExpr) error {
	switch t := expr.(type) {
	case *sqlparser.DerivedTable:
		sel, isSelect := t.Select.(*sqlparser.Select)
		if !isSelect {
			return Gen4NotSupportedF("union in derived table")
		}

		tableInfo := a.createVTableInfoForExpressions(sel.SelectExprs)
		if err := tableInfo.checkForDuplicates(); err != nil {
			return err
		}

		tableInfo.ASTNode = alias
		tableInfo.tableName = alias.As.String()

		a.Tables = append(a.Tables, tableInfo)
		scope := a.currentScope()
		return scope.addTable(tableInfo)
	case sqlparser.TableName:
		var tbl *vindexes.Table
		var isInfSchema bool
		if sqlparser.SystemSchema(t.Qualifier.String()) {
			isInfSchema = true
		} else {
			table, vdx, _, _, _, err := a.si.FindTableOrVindex(t)
			if err != nil {
				return err
			}
			tbl = table
			if tbl == nil && vdx != nil {
				return Gen4NotSupportedF("vindex in FROM")
			}
		}
		scope := a.currentScope()
		tableInfo := a.createTable(t, alias, tbl, isInfSchema)

		a.Tables = append(a.Tables, tableInfo)
		return scope.addTable(tableInfo)
	}
	return nil
}

func (v *vTableInfo) checkForDuplicates() error {
	for i, name := range v.columnNames {
		for j, name2 := range v.columnNames {
			if i == j {
				continue
			}
			if name == name2 {
				return vterrors.NewErrorf(vtrpcpb.Code_INVALID_ARGUMENT, vterrors.DupFieldName, "Duplicate column name '%s'", name)
			}
		}
	}
	return nil
}

func (a *analyzer) analyze(statement sqlparser.Statement) error {
	_ = sqlparser.Rewrite(statement, a.analyzeDown, a.analyzeUp)
	return a.err
}

func (a *analyzer) analyzeUp(cursor *sqlparser.Cursor) bool {
	if !a.shouldContinue() {
		return false
	}
	switch node := cursor.Node().(type) {
	case sqlparser.SelectExprs:
		if isParentSelect(cursor) {
			a.popProjection()
		}
	case *sqlparser.Union, *sqlparser.Select, sqlparser.OrderBy, sqlparser.GroupBy:
		a.popScope()
	case sqlparser.TableExpr:
		if isParentSelect(cursor) {
			curScope := a.currentScope()
			a.popScope()
			earlierScope := a.currentScope()
			// copy curScope into the earlierScope
			for _, table := range curScope.tables {
				err := earlierScope.addTable(table)
				if err != nil {
					a.setError(err)
					break
				}
			}
		}
		switch node := node.(type) {
		case *sqlparser.AliasedTableExpr:
			a.setError(a.bindTable(node, node.Expr))
		case *sqlparser.JoinTableExpr:
			if node.Condition.Using != nil {
				a.setError(vterrors.New(vtrpcpb.Code_UNIMPLEMENTED, "unsupported: join with USING(column_list) clause for complex queries"))
			}
			if node.Join == sqlparser.NaturalJoinType || node.Join == sqlparser.NaturalRightJoinType || node.Join == sqlparser.NaturalLeftJoinType {
				a.setError(vterrors.New(vtrpcpb.Code_UNIMPLEMENTED, "unsupported: "+node.Join.ToString()))
			}
		}
	}

	return a.shouldContinue()
}

func (a *analyzer) createVTableInfoForExpressions(expressions sqlparser.SelectExprs) *vTableInfo {
	vTbl := &vTableInfo{}
	for _, selectExpr := range expressions {
		expr, ok := selectExpr.(*sqlparser.AliasedExpr)
		if !ok {
			continue
		}
		vTbl.cols = append(vTbl.cols, expr.Expr)
		if expr.As.IsEmpty() {
			switch expr := expr.Expr.(type) {
			case *sqlparser.ColName:
				// for projections, we strip out the qualifier and keep only the column name
				vTbl.columnNames = append(vTbl.columnNames, expr.Name.String())
			default:
				vTbl.columnNames = append(vTbl.columnNames, sqlparser.String(expr))
			}
		} else {
			vTbl.columnNames = append(vTbl.columnNames, expr.As.String())
		}
	}
	return vTbl
}

func (a *analyzer) popProjection() {
	a.inProjection = a.inProjection[:len(a.inProjection)-1]
}

func (a *analyzer) shouldContinue() bool {
	return a.err == nil
}

func (a *analyzer) push(s *scope) {
	a.scopes = append(a.scopes, s)
}

func (a *analyzer) popScope() {
	l := len(a.scopes) - 1
	a.scopes = a.scopes[:l]
}

func (a *analyzer) currentScope() *scope {
	size := len(a.scopes)
	if size == 0 {
		return nil
	}
	return a.scopes[size-1]
}

// Gen4NotSupportedF returns a common error for shortcomings in the gen4 planner
func Gen4NotSupportedF(format string, args ...interface{}) error {
	message := fmt.Sprintf("gen4 does not yet support: "+format, args...)

	// add the line that this happens in so it is easy to find it
	stack := string(debug.Stack())
	lines := strings.Split(stack, "\n")
	message += "\n" + lines[6]
	return vterrors.New(vtrpcpb.Code_UNIMPLEMENTED, message)
}<|MERGE_RESOLUTION|>--- conflicted
+++ resolved
@@ -349,14 +349,10 @@
 	}
 
 	if tspRecursive == nil {
-		return 0, 0, nil, nil
+		return 0, 0, nil, vterrors.NewErrorf(vtrpcpb.Code_INVALID_ARGUMENT, vterrors.BadFieldError, fmt.Sprintf("Unknown column '%s' in 'field list'", sqlparser.String(expr)))
 	}
 	if tsp == nil {
-<<<<<<< HEAD
-		return 0, vterrors.NewErrorf(vtrpcpb.Code_INVALID_ARGUMENT, vterrors.BadFieldError, fmt.Sprintf("Unknown column '%s' in 'field list'", sqlparser.String(expr)))
-=======
 		return *tspRecursive, 0, typp, nil
->>>>>>> 0df3babe
 	}
 	return *tspRecursive, *tsp, typp, nil
 }
