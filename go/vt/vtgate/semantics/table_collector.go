/*
Copyright 2021 The Vitess Authors.

Licensed under the Apache License, Version 2.0 (the "License");
you may not use this file except in compliance with the License.
You may obtain a copy of the License at

    http://www.apache.org/licenses/LICENSE-2.0

Unless required by applicable law or agreed to in writing, software
distributed under the License is distributed on an "AS IS" BASIS,
WITHOUT WARRANTIES OR CONDITIONS OF ANY KIND, either express or implied.
See the License for the specific language governing permissions and
limitations under the License.
*/

package semantics

import (
	"vitess.io/vitess/go/vt/sqlparser"
	"vitess.io/vitess/go/vt/vtgate/vindexes"
)

// tableCollector is responsible for gathering information about the tables listed in the FROM clause,
// and adding them to the current scope, plus keeping the global list of tables used in the query
type tableCollector struct {
	Tables    []TableInfo
	scoper    *scoper
	si        SchemaInformation
	currentDb string
}

func newTableCollector(scoper *scoper, si SchemaInformation, currentDb string) *tableCollector {
	return &tableCollector{
		scoper:    scoper,
		si:        si,
		currentDb: currentDb,
	}
}

func (tc *tableCollector) up(cursor *sqlparser.Cursor) error {
	node, ok := cursor.Node().(*sqlparser.AliasedTableExpr)
	if !ok {
		return nil
	}

	switch t := node.Expr.(type) {
	case *sqlparser.DerivedTable:
		switch sel := t.Select.(type) {
		case *sqlparser.Select:
			tableInfo := createVTableInfoForExpressions(sel.SelectExprs)
			if err := tableInfo.checkForDuplicates(); err != nil {
				return err
			}

<<<<<<< HEAD
		tables := tc.scoper.wScope[sel]
		tableInfo := createVTableInfoForExpressions(sel.SelectExprs, tables.tables)
		if err := tableInfo.checkForDuplicates(); err != nil {
			return err
		}
=======
			tableInfo.ASTNode = node
			tableInfo.tableName = node.As.String()
>>>>>>> 1be00ff2

			tc.Tables = append(tc.Tables, tableInfo)
			scope := tc.scoper.currentScope()
			return scope.addTable(tableInfo)

		case *sqlparser.Union:
			tableInfo := createVTableInfoForExpressions(sqlparser.GetFirstSelect(sel).SelectExprs)
			if err := tableInfo.checkForDuplicates(); err != nil {
				return err
			}
			tableInfo.ASTNode = node
			tableInfo.tableName = node.As.String()

			tc.Tables = append(tc.Tables, tableInfo)
			scope := tc.scoper.currentScope()
			return scope.addTable(tableInfo)

		default:
			return Gen4NotSupportedF("union in derived table")
		}

	case sqlparser.TableName:
		var tbl *vindexes.Table
		var vindex vindexes.Vindex
		var isInfSchema bool
		if sqlparser.SystemSchema(t.Qualifier.String()) {
			isInfSchema = true
		} else {
			var err error
			tbl, vindex, _, _, _, err = tc.si.FindTableOrVindex(t)
			if err != nil {
				return err
			}
			if tbl == nil && vindex != nil {
				tbl = newVindexTable(t.Name)
			}
		}
		scope := tc.scoper.currentScope()
		tableInfo := tc.createTable(t, node, tbl, isInfSchema, vindex)

		tc.Tables = append(tc.Tables, tableInfo)
		return scope.addTable(tableInfo)
	}
	return nil
}

func newVindexTable(t sqlparser.TableIdent) *vindexes.Table {
	vindexCols := []vindexes.Column{
		{Name: sqlparser.NewColIdent("id")},
		{Name: sqlparser.NewColIdent("keyspace_id")},
		{Name: sqlparser.NewColIdent("range_start")},
		{Name: sqlparser.NewColIdent("range_end")},
		{Name: sqlparser.NewColIdent("hex_keyspace_id")},
		{Name: sqlparser.NewColIdent("shard")},
	}

	return &vindexes.Table{
		Name:                    t,
		Columns:                 vindexCols,
		ColumnListAuthoritative: true,
	}
}

// tabletSetFor implements the originable interface, and that is why it lives on the analyser struct.
// The code lives in this file since it is only touching tableCollector data
func (tc *tableCollector) tableSetFor(t *sqlparser.AliasedTableExpr) TableSet {
	for i, t2 := range tc.Tables {
		if t == t2.GetExpr() {
			return TableSet(1 << i)
		}
	}
	panic("unknown table")
}

func (tc *tableCollector) createTable(
	t sqlparser.TableName,
	alias *sqlparser.AliasedTableExpr,
	tbl *vindexes.Table,
	isInfSchema bool,
	vindex vindexes.Vindex,
) TableInfo {
	dbName := t.Qualifier.String()
	if dbName == "" {
		dbName = tc.currentDb
	}
	var table TableInfo
	if alias.As.IsEmpty() {
		table = &RealTable{
			dbName:      dbName,
			tableName:   t.Name.String(),
			ASTNode:     alias,
			Table:       tbl,
			isInfSchema: isInfSchema,
		}
	} else {
		table = &AliasedTable{
			tableName:   alias.As.String(),
			ASTNode:     alias,
			Table:       tbl,
			isInfSchema: isInfSchema,
		}
	}

	if vindex != nil {
		return &VindexTable{
			Table:  table,
			Vindex: vindex,
		}
	}
	return table
}<|MERGE_RESOLUTION|>--- conflicted
+++ resolved
@@ -48,28 +48,22 @@
 	case *sqlparser.DerivedTable:
 		switch sel := t.Select.(type) {
 		case *sqlparser.Select:
-			tableInfo := createVTableInfoForExpressions(sel.SelectExprs)
+			tables := tc.scoper.wScope[sel]
+			tableInfo := createVTableInfoForExpressions(sqlparser.GetFirstSelect(sel).SelectExprs, tables.tables)
 			if err := tableInfo.checkForDuplicates(); err != nil {
 				return err
 			}
 
-<<<<<<< HEAD
-		tables := tc.scoper.wScope[sel]
-		tableInfo := createVTableInfoForExpressions(sel.SelectExprs, tables.tables)
-		if err := tableInfo.checkForDuplicates(); err != nil {
-			return err
-		}
-=======
 			tableInfo.ASTNode = node
 			tableInfo.tableName = node.As.String()
->>>>>>> 1be00ff2
 
 			tc.Tables = append(tc.Tables, tableInfo)
 			scope := tc.scoper.currentScope()
 			return scope.addTable(tableInfo)
 
 		case *sqlparser.Union:
-			tableInfo := createVTableInfoForExpressions(sqlparser.GetFirstSelect(sel).SelectExprs)
+			tables := tc.scoper.wScope[sel.FirstStatement.(*sqlparser.Select)]
+			tableInfo := createVTableInfoForExpressions(sqlparser.GetFirstSelect(sel).SelectExprs, tables.tables)
 			if err := tableInfo.checkForDuplicates(); err != nil {
 				return err
 			}
