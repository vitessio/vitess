/*
Copyright 2021 The Vitess Authors.

Licensed under the Apache License, Version 2.0 (the "License");
you may not use this file except in compliance with the License.
You may obtain a copy of the License at

    http://www.apache.org/licenses/LICENSE-2.0

Unless required by applicable law or agreed to in writing, software
distributed under the License is distributed on an "AS IS" BASIS,
WITHOUT WARRANTIES OR CONDITIONS OF ANY KIND, either express or implied.
See the License for the specific language governing permissions and
limitations under the License.
*/

package semantics

import (
	"fmt"
	"testing"

	"github.com/stretchr/testify/assert"
	"github.com/stretchr/testify/require"

	querypb "vitess.io/vitess/go/vt/proto/query"
	"vitess.io/vitess/go/vt/sqlparser"
	"vitess.io/vitess/go/vt/vtgate/engine/opcode"
	"vitess.io/vitess/go/vt/vtgate/vindexes"
)

var T0 TableSet

var (
	// Just here to make outputs more readable
	None = EmptyTableSet()
	T1   = SingleTableSet(0)
	T2   = SingleTableSet(1)
	T3   = SingleTableSet(2)
	T4   = SingleTableSet(3)
	T5   = SingleTableSet(4)
)

func extract(in *sqlparser.Select, idx int) sqlparser.Expr {
	return in.SelectExprs[idx].(*sqlparser.AliasedExpr).Expr
}

func TestBindingSingleTablePositive(t *testing.T) {
	queries := []string{
		"select col from tabl",
		"select uid from t2",
		"select tabl.col from tabl",
		"select d.tabl.col from tabl",
		"select col from d.tabl",
		"select tabl.col from d.tabl",
		"select d.tabl.col from d.tabl",
		"select col+col from tabl",
		"select max(col1+col2) from d.tabl",
		"select max(id) from t1",
	}
	for _, query := range queries {
		t.Run(query, func(t *testing.T) {
			stmt, semTable := parseAndAnalyze(t, query, "d")
			sel, _ := stmt.(*sqlparser.Select)
			t1 := sel.From[0].(*sqlparser.AliasedTableExpr)
			ts := semTable.TableSetFor(t1)
			assert.Equal(t, SingleTableSet(0), ts)

			recursiveDeps := semTable.RecursiveDeps(extract(sel, 0))
			assert.Equal(t, T1, recursiveDeps, query)
			assert.Equal(t, T1, semTable.DirectDeps(extract(sel, 0)), query)
			assert.Equal(t, 1, recursiveDeps.NumberOfTables(), "number of tables is wrong")
		})
	}
}

func TestInformationSchemaColumnInfo(t *testing.T) {
	stmt, semTable := parseAndAnalyze(t, "select table_comment, file_name from information_schema.`TABLES`, information_schema.`FILES`", "d")

	sel, _ := stmt.(*sqlparser.Select)
	tables := SingleTableSet(0)
	files := SingleTableSet(1)

	assert.Equal(t, tables, semTable.RecursiveDeps(extract(sel, 0)))
	assert.Equal(t, files, semTable.DirectDeps(extract(sel, 1)))
}

func TestBindingSingleAliasedTablePositive(t *testing.T) {
	queries := []string{
		"select col from tabl as X",
		"select tabl.col from X as tabl",
		"select col from d.X as tabl",
		"select tabl.col from d.X as tabl",
		"select col+col from tabl as X",
		"select max(tabl.col1 + tabl.col2) from d.X as tabl",
		"select max(t.id) from t1 as t",
	}
	for _, query := range queries {
		t.Run(query, func(t *testing.T) {
			stmt, semTable := parseAndAnalyze(t, query, "")
			sel, _ := stmt.(*sqlparser.Select)
			t1 := sel.From[0].(*sqlparser.AliasedTableExpr)
			ts := semTable.TableSetFor(t1)
			assert.Equal(t, SingleTableSet(0), ts)

			recursiveDeps := semTable.RecursiveDeps(extract(sel, 0))
			require.Equal(t, T1, recursiveDeps, query)
			assert.Equal(t, 1, recursiveDeps.NumberOfTables(), "number of tables is wrong")
		})
	}
}

func TestBindingSingleTableNegative(t *testing.T) {
	queries := []string{
		"select foo.col from tabl",
		"select ks.tabl.col from tabl",
		"select ks.tabl.col from d.tabl",
		"select d.tabl.col from ks.tabl",
		"select foo.col from d.tabl",
		"select tabl.col from d.tabl as t",
	}
	for _, query := range queries {
		t.Run(query, func(t *testing.T) {
			parse, err := sqlparser.Parse(query)
			require.NoError(t, err)
<<<<<<< HEAD
			st, err := Analyze(parse, "d", &FakeSI{})
			require.NoError(t, err)
			require.ErrorContains(t, st.NotUnshardedErr, "symbol")
			require.ErrorContains(t, st.NotUnshardedErr, "not found")
=======
			_, err = Analyze(parse, "d", &FakeSI{})
			require.Error(t, err)
			require.Contains(t, err.Error(), "column")
			require.Contains(t, err.Error(), "not found")
>>>>>>> d061b2b7
		})
	}
}

func TestBindingSingleAliasedTableNegative(t *testing.T) {
	queries := []string{
		"select tabl.col from tabl as X",
		"select d.X.col from d.X as tabl",
		"select d.tabl.col from X as tabl",
		"select d.tabl.col from ks.X as tabl",
		"select d.tabl.col from d.X as tabl",
	}
	for _, query := range queries {
		t.Run(query, func(t *testing.T) {
			parse, err := sqlparser.Parse(query)
			require.NoError(t, err)
			st, err := Analyze(parse, "", &FakeSI{
				Tables: map[string]*vindexes.Table{
					"t": {Name: sqlparser.NewIdentifierCS("t")},
				},
			})
			require.NoError(t, err)
			require.Error(t, st.NotUnshardedErr)
		})
	}
}

func TestBindingMultiTablePositive(t *testing.T) {
	type testCase struct {
		query          string
		deps           TableSet
		numberOfTables int
	}
	queries := []testCase{{
		query:          "select t.col from t, s",
		deps:           T1,
		numberOfTables: 1,
	}, {
		query:          "select s.col from t join s",
		deps:           T2,
		numberOfTables: 1,
	}, {
		query:          "select max(t.col+s.col) from t, s",
		deps:           MergeTableSets(T1, T2),
		numberOfTables: 2,
	}, {
		query:          "select max(t.col+s.col) from t join s",
		deps:           MergeTableSets(T1, T2),
		numberOfTables: 2,
	}, {
		query:          "select case t.col when s.col then r.col else u.col end from t, s, r, w, u",
		deps:           MergeTableSets(T1, T2, T3, T5),
		numberOfTables: 4,
		// }, {
		// TODO: move to subquery
		// make sure that we don't let sub-query dependencies leak out by mistake
		// query: "select t.col + (select 42 from s) from t",
		// deps:  T1,
		// }, {
		// 	query: "select (select 42 from s where r.id = s.id) from r",
		// 	deps:  T1 | T2,
	}, {
		query:          "select u1.a + u2.a from u1, u2",
		deps:           MergeTableSets(T1, T2),
		numberOfTables: 2,
	}}
	for _, query := range queries {
		t.Run(query.query, func(t *testing.T) {
			stmt, semTable := parseAndAnalyze(t, query.query, "user")
			sel, _ := stmt.(*sqlparser.Select)
			recursiveDeps := semTable.RecursiveDeps(extract(sel, 0))
			assert.Equal(t, query.deps, recursiveDeps, query.query)
			assert.Equal(t, query.numberOfTables, recursiveDeps.NumberOfTables(), "number of tables is wrong")
		})
	}
}

func TestBindingMultiAliasedTablePositive(t *testing.T) {
	type testCase struct {
		query          string
		deps           TableSet
		numberOfTables int
	}
	queries := []testCase{{
		query:          "select X.col from t as X, s as S",
		deps:           T1,
		numberOfTables: 1,
	}, {
		query:          "select X.col+S.col from t as X, s as S",
		deps:           MergeTableSets(T1, T2),
		numberOfTables: 2,
	}, {
		query:          "select max(X.col+S.col) from t as X, s as S",
		deps:           MergeTableSets(T1, T2),
		numberOfTables: 2,
	}, {
		query:          "select max(X.col+s.col) from t as X, s",
		deps:           MergeTableSets(T1, T2),
		numberOfTables: 2,
	}}
	for _, query := range queries {
		t.Run(query.query, func(t *testing.T) {
			stmt, semTable := parseAndAnalyze(t, query.query, "user")
			sel, _ := stmt.(*sqlparser.Select)
			recursiveDeps := semTable.RecursiveDeps(extract(sel, 0))
			assert.Equal(t, query.deps, recursiveDeps, query.query)
			assert.Equal(t, query.numberOfTables, recursiveDeps.NumberOfTables(), "number of tables is wrong")
		})
	}
}

func TestBindingMultiTableNegative(t *testing.T) {
	queries := []string{
		"select 1 from d.tabl, d.tabl",
		"select 1 from d.tabl, tabl",
		"select t.col from k.t, t",
		"select b.t.col from b.t, t",
	}
	for _, query := range queries {
		t.Run(query, func(t *testing.T) {
			parse, err := sqlparser.Parse(query)
			require.NoError(t, err)
			_, err = Analyze(parse, "d", &FakeSI{
				Tables: map[string]*vindexes.Table{
					"tabl": {Name: sqlparser.NewIdentifierCS("tabl")},
					"foo":  {Name: sqlparser.NewIdentifierCS("foo")},
				},
			})
			require.Error(t, err)
		})
	}
}

func TestBindingMultiAliasedTableNegative(t *testing.T) {
	queries := []string{
		"select 1 from d.tabl as tabl, d.tabl",
		"select 1 from d.tabl as tabl, tabl",
		"select 1 from d.tabl as a, tabl as a",
		"select 1 from user join user_extra user",
		"select t.col from k.t as t, t",
		"select b.t.col from b.t as t, t",
	}
	for _, query := range queries {
		t.Run(query, func(t *testing.T) {
			parse, err := sqlparser.Parse(query)
			require.NoError(t, err)
			_, err = Analyze(parse, "d", &FakeSI{
				Tables: map[string]*vindexes.Table{
					"tabl": {Name: sqlparser.NewIdentifierCS("tabl")},
					"foo":  {Name: sqlparser.NewIdentifierCS("foo")},
				},
			})
			require.Error(t, err)
		})
	}
}

func TestNotUniqueTableName(t *testing.T) {
	queries := []string{
		"select * from t, t",
		"select * from t, (select 1 from x) as t",
		"select * from t join t",
		"select * from t join (select 1 from x) as t",
	}

	for _, query := range queries {
		t.Run(query, func(t *testing.T) {
			parse, _ := sqlparser.Parse(query)
			_, err := Analyze(parse, "test", &FakeSI{})
			require.Error(t, err)
			require.Contains(t, err.Error(), "VT03013: not unique table/alias")
		})
	}
}

func TestMissingTable(t *testing.T) {
	queries := []string{
		"select t.col from a",
	}

	for _, query := range queries {
		t.Run(query, func(t *testing.T) {
			parse, _ := sqlparser.Parse(query)
<<<<<<< HEAD
			st, err := Analyze(parse, "", &FakeSI{})
			require.NoError(t, err)
			require.ErrorContains(t, st.NotUnshardedErr, "symbol t.col not found")
=======
			_, err := Analyze(parse, "", &FakeSI{})
			require.Error(t, err)
			require.Contains(t, err.Error(), "column 't.col' not found")
>>>>>>> d061b2b7
		})
	}
}

func TestUnknownColumnMap2(t *testing.T) {
	varchar := querypb.Type_VARCHAR
	int := querypb.Type_INT32

	authoritativeTblA := vindexes.Table{
		Name: sqlparser.NewIdentifierCS("a"),
		Columns: []vindexes.Column{{
			Name: sqlparser.NewIdentifierCI("col2"),
			Type: varchar,
		}},
		ColumnListAuthoritative: true,
	}
	authoritativeTblB := vindexes.Table{
		Name: sqlparser.NewIdentifierCS("b"),
		Columns: []vindexes.Column{{
			Name: sqlparser.NewIdentifierCI("col"),
			Type: varchar,
		}},
		ColumnListAuthoritative: true,
	}
	nonAuthoritativeTblA := authoritativeTblA
	nonAuthoritativeTblA.ColumnListAuthoritative = false
	nonAuthoritativeTblB := authoritativeTblB
	nonAuthoritativeTblB.ColumnListAuthoritative = false
	authoritativeTblAWithConflict := vindexes.Table{
		Name: sqlparser.NewIdentifierCS("a"),
		Columns: []vindexes.Column{{
			Name: sqlparser.NewIdentifierCI("col"),
			Type: int,
		}},
		ColumnListAuthoritative: true,
	}
	authoritativeTblBWithInt := vindexes.Table{
		Name: sqlparser.NewIdentifierCS("b"),
		Columns: []vindexes.Column{{
			Name: sqlparser.NewIdentifierCI("col"),
			Type: int,
		}},
		ColumnListAuthoritative: true,
	}

	tests := []struct {
		name   string
		schema map[string]*vindexes.Table
		err    bool
		typ    *querypb.Type
	}{{
		name:   "no info about tables",
		schema: map[string]*vindexes.Table{"a": {}, "b": {}},
		err:    true,
	}, {
		name:   "non authoritative columns",
		schema: map[string]*vindexes.Table{"a": &nonAuthoritativeTblA, "b": &nonAuthoritativeTblA},
		err:    true,
	}, {
		name:   "non authoritative columns - one authoritative and one not",
		schema: map[string]*vindexes.Table{"a": &nonAuthoritativeTblA, "b": &authoritativeTblB},
		err:    false,
		typ:    &varchar,
	}, {
		name:   "non authoritative columns - one authoritative and one not",
		schema: map[string]*vindexes.Table{"a": &authoritativeTblA, "b": &nonAuthoritativeTblB},
		err:    false,
		typ:    &varchar,
	}, {
		name:   "authoritative columns",
		schema: map[string]*vindexes.Table{"a": &authoritativeTblA, "b": &authoritativeTblB},
		err:    false,
		typ:    &varchar,
	}, {
		name:   "authoritative columns",
		schema: map[string]*vindexes.Table{"a": &authoritativeTblA, "b": &authoritativeTblBWithInt},
		err:    false,
		typ:    &int,
	}, {
		name:   "authoritative columns with overlap",
		schema: map[string]*vindexes.Table{"a": &authoritativeTblAWithConflict, "b": &authoritativeTblB},
		err:    true,
	}}

	queries := []string{"select col from a, b", "select col from a as user, b as extra"}
	for _, query := range queries {
		t.Run(query, func(t *testing.T) {
			parse, _ := sqlparser.Parse(query)
			expr := extract(parse.(*sqlparser.Select), 0)

			for _, test := range tests {
				t.Run(test.name, func(t *testing.T) {
					si := &FakeSI{Tables: test.schema}
					tbl, err := Analyze(parse, "", si)
					if test.err {
						require.True(t, err != nil || tbl.NotSingleRouteErr != nil)
					} else {
						require.NoError(t, err)
						require.NoError(t, tbl.NotSingleRouteErr)
						typ := tbl.TypeFor(expr)
						assert.Equal(t, test.typ, typ)
					}
				})
			}
		})
	}
}

func TestUnknownPredicate(t *testing.T) {
	query := "select 1 from a, b where col = 1"
	authoritativeTblA := &vindexes.Table{
		Name: sqlparser.NewIdentifierCS("a"),
	}
	authoritativeTblB := &vindexes.Table{
		Name: sqlparser.NewIdentifierCS("b"),
	}

	parse, _ := sqlparser.Parse(query)

	tests := []struct {
		name   string
		schema map[string]*vindexes.Table
		err    bool
	}{
		{
			name:   "no info about tables",
			schema: map[string]*vindexes.Table{"a": authoritativeTblA, "b": authoritativeTblB},
			err:    false,
		},
	}
	for _, test := range tests {
		t.Run(test.name, func(t *testing.T) {
			si := &FakeSI{Tables: test.schema}
			_, err := Analyze(parse, "", si)
			if test.err {
				require.Error(t, err)
			} else {
				require.NoError(t, err)
			}
		})
	}
}

func TestScoping(t *testing.T) {
	queries := []struct {
		query        string
		errorMessage string
	}{
		{
			query:        "select 1 from u1, u2 left join u3 on u1.a = u2.a",
			errorMessage: "column 'u1.a' not found",
		},
	}
	for _, query := range queries {
		t.Run(query.query, func(t *testing.T) {
			parse, err := sqlparser.Parse(query.query)
			require.NoError(t, err)
			st, err := Analyze(parse, "user", &FakeSI{
				Tables: map[string]*vindexes.Table{
					"t": {Name: sqlparser.NewIdentifierCS("t")},
				},
			})
			require.NoError(t, err)
			require.EqualError(t, st.NotUnshardedErr, query.errorMessage)
		})
	}
}

func TestScopeForSubqueries(t *testing.T) {
	tcases := []struct {
		sql  string
		deps TableSet
	}{
		{
			sql:  `select t.col1, (select t.col2 from z as t) from x as t`,
			deps: T2,
		}, {
			sql:  `select t.col1, (select t.col2 from z) from x as t`,
			deps: T1,
		}, {
			sql:  `select t.col1, (select (select z.col2 from y) from z) from x as t`,
			deps: T2,
		}, {
			sql:  `select t.col1, (select (select y.col2 from y) from z) from x as t`,
			deps: None,
		}, {
			sql:  `select t.col1, (select (select (select (select w.col2 from w) from x) from y) from z) from x as t`,
			deps: None,
		}, {
			sql:  `select t.col1, (select id from t) from x as t`,
			deps: T2,
		},
	}
	for _, tc := range tcases {
		t.Run(tc.sql, func(t *testing.T) {
			stmt, semTable := parseAndAnalyze(t, tc.sql, "d")
			sel, _ := stmt.(*sqlparser.Select)

			// extract the first expression from the subquery (which should be the second expression in the outer query)
			sel2 := sel.SelectExprs[1].(*sqlparser.AliasedExpr).Expr.(*sqlparser.Subquery).Select.(*sqlparser.Select)
			exp := extract(sel2, 0)
			s1 := semTable.RecursiveDeps(exp)
			require.NoError(t, semTable.NotSingleRouteErr)
			// if scoping works as expected, we should be able to see the inner table being used by the inner expression
			assert.Equal(t, tc.deps, s1)
		})
	}
}

func TestSubqueriesMappingWhereClause(t *testing.T) {
	tcs := []struct {
		sql           string
		opCode        opcode.PulloutOpcode
		otherSideName string
	}{
		{
			sql:           "select id from t1 where id in (select uid from t2)",
			opCode:        opcode.PulloutIn,
			otherSideName: "id",
		},
		{
			sql:           "select id from t1 where id not in (select uid from t2)",
			opCode:        opcode.PulloutNotIn,
			otherSideName: "id",
		},
		{
			sql:           "select id from t where col1 = (select uid from t2 order by uid desc limit 1)",
			opCode:        opcode.PulloutValue,
			otherSideName: "col1",
		},
		{
			sql:           "select id from t where exists (select uid from t2 where uid = 42)",
			opCode:        opcode.PulloutExists,
			otherSideName: "",
		},
		{
			sql:           "select id from t where col1 >= (select uid from t2 where uid = 42)",
			opCode:        opcode.PulloutValue,
			otherSideName: "col1",
		},
	}

	for i, tc := range tcs {
		t.Run(fmt.Sprintf("%d_%s", i+1, tc.sql), func(t *testing.T) {
			stmt, semTable := parseAndAnalyze(t, tc.sql, "d")
			sel, _ := stmt.(*sqlparser.Select)

			var subq *sqlparser.Subquery
			switch whereExpr := sel.Where.Expr.(type) {
			case *sqlparser.ComparisonExpr:
				subq = whereExpr.Right.(*sqlparser.Subquery)
			case *sqlparser.ExistsExpr:
				subq = whereExpr.Subquery
			}

			extractedSubq := semTable.SubqueryRef[subq]
			assert.True(t, sqlparser.Equals.Expr(extractedSubq.Subquery, subq))
			assert.True(t, sqlparser.Equals.Expr(extractedSubq.Original, sel.Where.Expr))
			assert.EqualValues(t, tc.opCode, extractedSubq.OpCode)
			if tc.otherSideName == "" {
				assert.Nil(t, extractedSubq.OtherSide)
			} else {
				assert.True(t, sqlparser.Equals.Expr(extractedSubq.OtherSide, sqlparser.NewColName(tc.otherSideName)))
			}
		})
	}
}

func TestSubqueriesMappingSelectExprs(t *testing.T) {
	tcs := []struct {
		sql        string
		selExprIdx int
	}{
		{
			sql:        "select (select id from t1)",
			selExprIdx: 0,
		},
		{
			sql:        "select id, (select id from t1) from t1",
			selExprIdx: 1,
		},
	}

	for i, tc := range tcs {
		t.Run(fmt.Sprintf("%d_%s", i+1, tc.sql), func(t *testing.T) {
			stmt, semTable := parseAndAnalyze(t, tc.sql, "d")
			sel, _ := stmt.(*sqlparser.Select)

			subq := sel.SelectExprs[tc.selExprIdx].(*sqlparser.AliasedExpr).Expr.(*sqlparser.Subquery)
			extractedSubq := semTable.SubqueryRef[subq]
			assert.True(t, sqlparser.Equals.Expr(extractedSubq.Subquery, subq))
			assert.True(t, sqlparser.Equals.Expr(extractedSubq.Original, subq))
			assert.EqualValues(t, opcode.PulloutValue, extractedSubq.OpCode)
		})
	}
}

func TestSubqueryOrderByBinding(t *testing.T) {
	queries := []struct {
		query    string
		expected TableSet
	}{{
		query:    "select * from user u where exists (select * from user order by col)",
		expected: T2,
	}, {
		query:    "select * from user u where exists (select * from user order by user.col)",
		expected: T2,
	}, {
		query:    "select * from user u where exists (select * from user order by u.col)",
		expected: T1,
	}, {
		query:    "select * from dbName.user as u where exists (select * from dbName.user order by u.col)",
		expected: T1,
	}, {
		query:    "select * from dbName.user where exists (select * from otherDb.user order by dbName.user.col)",
		expected: T1,
	}, {
		query:    "select id from dbName.t1 where exists (select * from dbName.t2 order by dbName.t1.id)",
		expected: T1,
	}}

	for _, tc := range queries {
		t.Run(tc.query, func(t *testing.T) {
			ast, err := sqlparser.Parse(tc.query)
			require.NoError(t, err)

			sel := ast.(*sqlparser.Select)
			st, err := Analyze(sel, "dbName", fakeSchemaInfo())
			require.NoError(t, err)
			exists := sel.Where.Expr.(*sqlparser.ExistsExpr)
			expr := exists.Subquery.Select.(*sqlparser.Select).OrderBy[0].Expr
			require.Equal(t, tc.expected, st.DirectDeps(expr))
			require.Equal(t, tc.expected, st.RecursiveDeps(expr))
		})
	}
}

func TestOrderByBindingTable(t *testing.T) {
	tcases := []struct {
		sql  string
		deps TableSet
	}{{
		"select col from tabl order by col",
		T1,
	}, {
		"select tabl.col from d.tabl order by col",
		T1,
	}, {
		"select d.tabl.col from d.tabl order by col",
		T1,
	}, {
		"select col from tabl order by tabl.col",
		T1,
	}, {
		"select col from tabl order by d.tabl.col",
		T1,
	}, {
		"select col from tabl order by 1",
		T1,
	}, {
		"select col as c from tabl order by c",
		T1,
	}, {
		"select 1 as c from tabl order by c",
		T0,
	}, {
		"select name, name from t1, t2 order by name",
		T2,
	}, {
		"(select id from t1) union (select uid from t2) order by id",
		MergeTableSets(T1, T2),
	}, {
		"select id from t1 union (select uid from t2) order by 1",
		MergeTableSets(T1, T2),
	}, {
		"select id from t1 union select uid from t2 union (select name from t) order by 1",
		MergeTableSets(T1, T2, T3),
	}, {
		"select a.id from t1 as a union (select uid from t2) order by 1",
		MergeTableSets(T1, T2),
	}, {
		"select b.id as a from t1 as b union (select uid as c from t2) order by 1",
		MergeTableSets(T1, T2),
	}, {
		"select a.id from t1 as a union (select uid from t2, t union (select name from t) order by 1) order by 1",
		MergeTableSets(T1, T2, T4),
	}, {
		"select a.id from t1 as a union (select uid from t2, t union (select name from t) order by 1) order by id",
		MergeTableSets(T1, T2, T4),
	}}
	for _, tc := range tcases {
		t.Run(tc.sql, func(t *testing.T) {
			stmt, semTable := parseAndAnalyze(t, tc.sql, "d")

			var order sqlparser.Expr
			switch stmt := stmt.(type) {
			case *sqlparser.Select:
				order = stmt.OrderBy[0].Expr
			case *sqlparser.Union:
				order = stmt.OrderBy[0].Expr
			default:
				t.Fail()
			}
			d := semTable.RecursiveDeps(order)
			require.Equal(t, tc.deps, d, tc.sql)
		})
	}
}

func TestGroupByBinding(t *testing.T) {
	tcases := []struct {
		sql  string
		deps TableSet
	}{{
		"select col from tabl group by col",
		T1,
	}, {
		"select col from tabl group by tabl.col",
		T1,
	}, {
		"select col from tabl group by d.tabl.col",
		T1,
	}, {
		"select tabl.col as x from tabl group by x",
		T1,
	}, {
		"select tabl.col as x from tabl group by col",
		T1,
	}, {
		"select d.tabl.col as x from tabl group by x",
		T1,
	}, {
		"select d.tabl.col as x from tabl group by col",
		T1,
	}, {
		"select col from tabl group by 1",
		T1,
	}, {
		"select col as c from tabl group by c",
		T1,
	}, {
		"select 1 as c from tabl group by c",
		T0,
	}, {
		"select t1.id from t1, t2 group by id",
		T1,
	}, {
		"select id from t, t1 group by id",
		T2,
	}, {
		"select id from t, t1 group by id",
		T2,
	}, {
		"select a.id from t as a, t1 group by id",
		T1,
	}, {
		"select a.id from t, t1 as a group by id",
		T2,
	}}
	for _, tc := range tcases {
		t.Run(tc.sql, func(t *testing.T) {
			stmt, semTable := parseAndAnalyze(t, tc.sql, "d")
			sel, _ := stmt.(*sqlparser.Select)
			grp := sel.GroupBy[0]
			d := semTable.RecursiveDeps(grp)
			require.Equal(t, tc.deps, d, tc.sql)
		})
	}
}

func TestHavingBinding(t *testing.T) {
	tcases := []struct {
		sql  string
		deps TableSet
	}{{
		"select col from tabl having col = 1",
		T1,
	}, {
		"select col from tabl having tabl.col = 1",
		T1,
	}, {
		"select col from tabl having d.tabl.col = 1",
		T1,
	}, {
		"select tabl.col as x from tabl having x = 1",
		T1,
	}, {
		"select tabl.col as x from tabl having col",
		T1,
	}, {
		"select col from tabl having 1 = 1",
		T0,
	}, {
		"select col as c from tabl having c = 1",
		T1,
	}, {
		"select 1 as c from tabl having c = 1",
		T0,
	}, {
		"select t1.id from t1, t2 having id = 1",
		T1,
	}, {
		"select t.id from t, t1 having id = 1",
		T1,
	}, {
		"select t.id, count(*) as a from t, t1 group by t.id having a = 1",
		MergeTableSets(T1, T2),
	}, {
		"select t.id, sum(t2.name) as a from t, t2 group by t.id having a = 1",
		T2,
	}, {
		sql:  "select u2.a, u1.a from u1, u2 having u2.a = 2",
		deps: T2,
	}}
	for _, tc := range tcases {
		t.Run(tc.sql, func(t *testing.T) {
			stmt, semTable := parseAndAnalyze(t, tc.sql, "d")
			sel, _ := stmt.(*sqlparser.Select)
			hvng := sel.Having.Expr
			d := semTable.RecursiveDeps(hvng)
			require.Equal(t, tc.deps, d, tc.sql)
		})
	}
}

func TestUnionCheckFirstAndLastSelectsDeps(t *testing.T) {
	query := "select col1 from tabl1 union select col2 from tabl2"

	stmt, semTable := parseAndAnalyze(t, query, "")
	union, _ := stmt.(*sqlparser.Union)
	sel1 := union.Left.(*sqlparser.Select)
	sel2 := union.Right.(*sqlparser.Select)

	t1 := sel1.From[0].(*sqlparser.AliasedTableExpr)
	t2 := sel2.From[0].(*sqlparser.AliasedTableExpr)
	ts1 := semTable.TableSetFor(t1)
	ts2 := semTable.TableSetFor(t2)
	assert.Equal(t, SingleTableSet(0), ts1)
	assert.Equal(t, SingleTableSet(1), ts2)

	d1 := semTable.RecursiveDeps(extract(sel1, 0))
	d2 := semTable.RecursiveDeps(extract(sel2, 0))
	assert.Equal(t, T1, d1)
	assert.Equal(t, T2, d2)
}

func TestUnionOrderByRewrite(t *testing.T) {
	query := "select tabl1.id from tabl1 union select 1 order by 1"

	stmt, _ := parseAndAnalyze(t, query, "")
	assert.Equal(t, "select tabl1.id from tabl1 union select 1 from dual order by id asc", sqlparser.String(stmt))
}

func TestInvalidQueries(t *testing.T) {
	tcases := []struct {
		sql             string
		serr            string
		err             error
		notUnshardedErr string
	}{{
		sql: "select t1.id, t1.col1 from t1 union select t2.uid from t2",
		err: &UnionColumnsDoNotMatchError{FirstProj: 2, SecondProj: 1},
	}, {
		sql: "select t1.id from t1 union select t2.uid, t2.price from t2",
		err: &UnionColumnsDoNotMatchError{FirstProj: 1, SecondProj: 2},
	}, {
		sql: "select t1.id from t1 union select t2.uid, t2.price from t2",
		err: &UnionColumnsDoNotMatchError{FirstProj: 1, SecondProj: 2},
	}, {
		sql: "(select 1,2 union select 3,4) union (select 5,6 union select 7)",
		err: &UnionColumnsDoNotMatchError{FirstProj: 2, SecondProj: 1},
	}, {
		sql:  "select id from a union select 3 order by a.id",
		err:  &QualifiedOrderInUnionError{Table: "a"},
		serr: "Table `a` from one of the SELECTs cannot be used in global ORDER clause",
	}, {
		sql:  "select a.id, b.id from a, b union select 1, 2 order by id",
		serr: "Column 'id' in field list is ambiguous",
	}, {
		sql:  "select sql_calc_found_rows id from a union select 1 limit 109",
		err:  &UnionWithSQLCalcFoundRowsError{},
		serr: "VT12001: unsupported: SQL_CALC_FOUND_ROWS not supported with union",
	}, {
		sql:  "select * from (select sql_calc_found_rows id from a) as t",
		serr: "Incorrect usage/placement of 'SQL_CALC_FOUND_ROWS'",
	}, {
		sql:  "select (select sql_calc_found_rows id from a) as t",
		serr: "Incorrect usage/placement of 'SQL_CALC_FOUND_ROWS'",
	}, {
		sql:  "select id from t1 natural join t2",
		serr: "VT12001: unsupported: natural join",
	}, {
		sql: "select * from music where user_id IN (select sql_calc_found_rows * from music limit 10)",
		err: &SQLCalcFoundRowsUsageError{},
	}, {
		sql:  "select is_free_lock('xyz') from user",
		serr: "is_free_lock('xyz') allowed only with dual",
	}, {
		sql: "SELECT * FROM JSON_TABLE('[ {\"c1\": null} ]','$[*]' COLUMNS( c1 INT PATH '$.c1' ERROR ON ERROR )) as jt",
		err: &JSONTablesError{},
	}, {
<<<<<<< HEAD
		sql:             "select does_not_exist from t1",
		notUnshardedErr: "symbol t1.does_not_exist not found",
	}, {
		sql:             "select t1.does_not_exist from t1, t2",
		notUnshardedErr: "symbol t1.does_not_exist not found",
=======
		sql:  "select does_not_exist from t1",
		serr: "column 'does_not_exist' not found in table 't1'",
	}, {
		sql:  "select t1.does_not_exist from t1, t2",
		serr: "column 't1.does_not_exist' not found",
>>>>>>> d061b2b7
	}}

	for _, tc := range tcases {
		t.Run(tc.sql, func(t *testing.T) {
			parse, err := sqlparser.Parse(tc.sql)
			require.NoError(t, err)

			st, err := Analyze(parse, "dbName", fakeSchemaInfo())

			switch {
			case tc.err != nil:
				require.Error(t, err)
				require.Equal(t, tc.err, err)
			case tc.serr != "":
				require.EqualError(t, err, tc.serr)
			case tc.notUnshardedErr != "":
				require.EqualError(t, st.NotUnshardedErr, tc.notUnshardedErr)
			}
		})
	}
}

func TestUnionWithOrderBy(t *testing.T) {
	query := "select col1 from tabl1 union (select col2 from tabl2) order by 1"

	stmt, semTable := parseAndAnalyze(t, query, "")
	union, _ := stmt.(*sqlparser.Union)
	sel1 := sqlparser.GetFirstSelect(union)
	sel2 := sqlparser.GetFirstSelect(union.Right)

	t1 := sel1.From[0].(*sqlparser.AliasedTableExpr)
	t2 := sel2.From[0].(*sqlparser.AliasedTableExpr)
	ts1 := semTable.TableSetFor(t1)
	ts2 := semTable.TableSetFor(t2)
	assert.Equal(t, SingleTableSet(0), ts1)
	assert.Equal(t, SingleTableSet(1), ts2)

	d1 := semTable.RecursiveDeps(extract(sel1, 0))
	d2 := semTable.RecursiveDeps(extract(sel2, 0))
	assert.Equal(t, T1, d1)
	assert.Equal(t, T2, d2)
}

func TestScopingWDerivedTables(t *testing.T) {
	queries := []struct {
		query                string
		errorMessage         string
		recursiveExpectation TableSet
		expectation          TableSet
	}{
		{
			query:                "select id from (select x as id from user) as t",
			recursiveExpectation: T1,
			expectation:          T2,
		}, {
			query:                "select id from (select foo as id from user) as t",
			recursiveExpectation: T1,
			expectation:          T2,
		}, {
			query:                "select id from (select foo as id from (select x as foo from user) as c) as t",
			recursiveExpectation: T1,
			expectation:          T3,
		}, {
			query:                "select t.id from (select foo as id from user) as t",
			recursiveExpectation: T1,
			expectation:          T2,
		}, {
			query:        "select t.id2 from (select foo as id from user) as t",
			errorMessage: "column 't.id2' not found",
		}, {
			query:                "select id from (select 42 as id) as t",
			recursiveExpectation: T0,
			expectation:          T2,
		}, {
			query:                "select t.id from (select 42 as id) as t",
			recursiveExpectation: T0,
			expectation:          T2,
		}, {
			query:        "select ks.t.id from (select 42 as id) as t",
			errorMessage: "column 'ks.t.id' not found",
		}, {
			query:        "select * from (select id, id from user) as t",
			errorMessage: "Duplicate column name 'id'",
		}, {
			query:                "select t.baz = 1 from (select id as baz from user) as t",
			expectation:          T2,
			recursiveExpectation: T1,
		}, {
			query:                "select t.id from (select * from user, music) as t",
			expectation:          T3,
			recursiveExpectation: MergeTableSets(T1, T2),
		}, {
			query:                "select t.id from (select * from user, music) as t order by t.id",
			expectation:          T3,
			recursiveExpectation: MergeTableSets(T1, T2),
		}, {
			query:                "select t.id from (select * from user) as t join user as u on t.id = u.id",
			expectation:          T2,
			recursiveExpectation: T1,
		}, {
			query:                "select t.col1 from t3 ua join (select t1.id, t1.col1 from t1 join t2) as t",
			expectation:          T4,
			recursiveExpectation: T2,
		}, {
			query:        "select uu.test from (select id from t1) uu",
			errorMessage: "column 'uu.test' not found",
		}, {
			query:        "select uu.id from (select id as col from t1) uu",
			errorMessage: "column 'uu.id' not found",
		}, {
			query:        "select uu.id from (select id as col from t1) uu",
			errorMessage: "column 'uu.id' not found",
		}, {
			query:                "select uu.id from (select id from t1) as uu where exists (select * from t2 as uu where uu.id = uu.uid)",
			expectation:          T2,
			recursiveExpectation: T1,
		}, {
			query:                "select 1 from user uu where exists (select 1 from user where exists (select 1 from (select 1 from t1) uu where uu.user_id = uu.id))",
			expectation:          T0,
			recursiveExpectation: T0,
		}}
	for _, query := range queries {
		t.Run(query.query, func(t *testing.T) {
			parse, err := sqlparser.Parse(query.query)
			require.NoError(t, err)
			st, err := Analyze(parse, "user", &FakeSI{
				Tables: map[string]*vindexes.Table{
					"t": {Name: sqlparser.NewIdentifierCS("t")},
				},
			})

			switch {
			case query.errorMessage != "" && err != nil:
				require.EqualError(t, err, query.errorMessage)
			case query.errorMessage != "":
				require.EqualError(t, st.NotUnshardedErr, query.errorMessage)
			default:
				require.NoError(t, err)
				sel := parse.(*sqlparser.Select)
				assert.Equal(t, query.recursiveExpectation, st.RecursiveDeps(extract(sel, 0)), "RecursiveDeps")
				assert.Equal(t, query.expectation, st.DirectDeps(extract(sel, 0)), "DirectDeps")
			}
		})
	}
}

func TestDerivedTablesOrderClause(t *testing.T) {
	queries := []struct {
		query                string
		recursiveExpectation TableSet
		expectation          TableSet
	}{{
		query:                "select 1 from (select id from user) as t order by id",
		recursiveExpectation: T1,
		expectation:          T2,
	}, {
		query:                "select id from (select id from user) as t order by id",
		recursiveExpectation: T1,
		expectation:          T2,
	}, {
		query:                "select id from (select id from user) as t order by t.id",
		recursiveExpectation: T1,
		expectation:          T2,
	}, {
		query:                "select id as foo from (select id from user) as t order by foo",
		recursiveExpectation: T1,
		expectation:          T2,
	}, {
		query:                "select bar from (select id as bar from user) as t order by bar",
		recursiveExpectation: T1,
		expectation:          T2,
	}, {
		query:                "select bar as foo from (select id as bar from user) as t order by bar",
		recursiveExpectation: T1,
		expectation:          T2,
	}, {
		query:                "select bar as foo from (select id as bar from user) as t order by foo",
		recursiveExpectation: T1,
		expectation:          T2,
	}, {
		query:                "select bar as foo from (select id as bar, oo from user) as t order by oo",
		recursiveExpectation: T1,
		expectation:          T2,
	}, {
		query:                "select bar as foo from (select id, oo from user) as t(bar,oo) order by bar",
		recursiveExpectation: T1,
		expectation:          T2,
	}}
	si := &FakeSI{Tables: map[string]*vindexes.Table{"t": {Name: sqlparser.NewIdentifierCS("t")}}}
	for _, query := range queries {
		t.Run(query.query, func(t *testing.T) {
			parse, err := sqlparser.Parse(query.query)
			require.NoError(t, err)

			st, err := Analyze(parse, "user", si)
			require.NoError(t, err)

			sel := parse.(*sqlparser.Select)
			assert.Equal(t, query.recursiveExpectation, st.RecursiveDeps(sel.OrderBy[0].Expr), "RecursiveDeps")
			assert.Equal(t, query.expectation, st.DirectDeps(sel.OrderBy[0].Expr), "DirectDeps")

		})
	}
}

func TestScopingWComplexDerivedTables(t *testing.T) {
	queries := []struct {
		query            string
		errorMessage     string
		rightExpectation TableSet
		leftExpectation  TableSet
	}{
		{
			query:            "select 1 from user uu where exists (select 1 from user where exists (select 1 from (select 1 from t1) uu where uu.user_id = uu.id))",
			rightExpectation: T1,
			leftExpectation:  T1,
		},
		{
			query:            "select 1 from user.user uu where exists (select 1 from user.user as uu where exists (select 1 from (select 1 from user.t1) uu where uu.user_id = uu.id))",
			rightExpectation: T2,
			leftExpectation:  T2,
		},
	}
	for _, query := range queries {
		t.Run(query.query, func(t *testing.T) {
			parse, err := sqlparser.Parse(query.query)
			require.NoError(t, err)
			st, err := Analyze(parse, "user", &FakeSI{
				Tables: map[string]*vindexes.Table{
					"t": {Name: sqlparser.NewIdentifierCS("t")},
				},
			})
			if query.errorMessage != "" {
				require.EqualError(t, err, query.errorMessage)
			} else {
				require.NoError(t, err)
				sel := parse.(*sqlparser.Select)
				comparisonExpr := sel.Where.Expr.(*sqlparser.ExistsExpr).Subquery.Select.(*sqlparser.Select).Where.Expr.(*sqlparser.ExistsExpr).Subquery.Select.(*sqlparser.Select).Where.Expr.(*sqlparser.ComparisonExpr)
				left := comparisonExpr.Left
				right := comparisonExpr.Right
				assert.Equal(t, query.leftExpectation, st.RecursiveDeps(left), "Left RecursiveDeps")
				assert.Equal(t, query.rightExpectation, st.RecursiveDeps(right), "Right RecursiveDeps")
			}
		})
	}
}

func TestScopingWVindexTables(t *testing.T) {
	queries := []struct {
		query                string
		errorMessage         string
		recursiveExpectation TableSet
		expectation          TableSet
	}{
		{
			query:                "select id from user_index where id = 1",
			recursiveExpectation: T1,
			expectation:          T1,
		}, {
			query:                "select u.id + t.id from t as t join user_index as u where u.id = 1 and u.id = t.id",
			recursiveExpectation: MergeTableSets(T1, T2),
			expectation:          MergeTableSets(T1, T2),
		},
	}
	for _, query := range queries {
		t.Run(query.query, func(t *testing.T) {
			parse, err := sqlparser.Parse(query.query)
			require.NoError(t, err)
			hash, _ := vindexes.NewHash("user_index", nil)
			st, err := Analyze(parse, "user", &FakeSI{
				Tables: map[string]*vindexes.Table{
					"t": {Name: sqlparser.NewIdentifierCS("t")},
				},
				VindexTables: map[string]vindexes.Vindex{
					"user_index": hash,
				},
			})
			if query.errorMessage != "" {
				require.EqualError(t, err, query.errorMessage)
			} else {
				require.NoError(t, err)
				sel := parse.(*sqlparser.Select)
				assert.Equal(t, query.recursiveExpectation, st.RecursiveDeps(extract(sel, 0)))
				assert.Equal(t, query.expectation, st.DirectDeps(extract(sel, 0)))
			}
		})
	}
}

func BenchmarkAnalyzeMultipleDifferentQueries(b *testing.B) {
	queries := []string{
		"select col from tabl",
		"select t.col from t, s",
		"select max(tabl.col1 + tabl.col2) from d.X as tabl",
		"select max(X.col + S.col) from t as X, s as S",
		"select case t.col when s.col then r.col else u.col end from t, s, r, w, u",
		"select t.col1, (select t.col2 from z as t) from x as t",
		"select * from user u where exists (select * from user order by col)",
		"select id from dbName.t1 where exists (select * from dbName.t2 order by dbName.t1.id)",
		"select d.tabl.col from d.tabl order by col",
		"select a.id from t1 as a union (select uid from t2, t union (select name from t) order by 1) order by 1",
		"select a.id from t, t1 as a group by id",
		"select tabl.col as x from tabl having x = 1",
		"select id from (select foo as id from (select x as foo from user) as c) as t",
	}

	for i := 0; i < b.N; i++ {
		for _, query := range queries {
			parse, err := sqlparser.Parse(query)
			require.NoError(b, err)

			_, _ = Analyze(parse, "d", fakeSchemaInfo())
		}
	}
}

func BenchmarkAnalyzeUnionQueries(b *testing.B) {
	queries := []string{
		"select id from t1 union select uid from t2",
		"select col1 from tabl1 union (select col2 from tabl2)",
		"select t1.id, t1.col1 from t1 union select t2.uid from t2",
		"select a.id from t1 as a union (select uid from t2, t union (select name from t) order by 1) order by 1",
		"select b.id as a from t1 as b union (select uid as c from t2) order by 1",
		"select a.id from t1 as a union (select uid from t2) order by 1",
		"select id from t1 union select uid from t2 union (select name from t)",
		"select id from t1 union (select uid from t2) order by 1",
		"(select id from t1) union (select uid from t2) order by id",
		"select a.id from t1 as a union (select uid from t2, t union (select name from t) order by 1) order by 1",
	}

	for i := 0; i < b.N; i++ {
		for _, query := range queries {
			parse, err := sqlparser.Parse(query)
			require.NoError(b, err)

			_, _ = Analyze(parse, "d", fakeSchemaInfo())
		}
	}
}

func BenchmarkAnalyzeSubQueries(b *testing.B) {
	queries := []string{
		"select * from user u where exists (select * from user order by col)",
		"select * from user u where exists (select * from user order by user.col)",
		"select * from user u where exists (select * from user order by u.col)",
		"select * from dbName.user as u where exists (select * from dbName.user order by u.col)",
		"select * from dbName.user where exists (select * from otherDb.user order by dbName.user.col)",
		"select id from dbName.t1 where exists (select * from dbName.t2 order by dbName.t1.id)",
		"select t.col1, (select t.col2 from z as t) from x as t",
		"select t.col1, (select t.col2 from z) from x as t",
		"select t.col1, (select (select z.col2 from y) from z) from x as t",
		"select t.col1, (select (select y.col2 from y) from z) from x as t",
		"select t.col1, (select (select (select (select w.col2 from w) from x) from y) from z) from x as t",
		"select t.col1, (select id from t) from x as t",
	}

	for i := 0; i < b.N; i++ {
		for _, query := range queries {
			parse, err := sqlparser.Parse(query)
			require.NoError(b, err)

			_, _ = Analyze(parse, "d", fakeSchemaInfo())
		}
	}
}

func BenchmarkAnalyzeDerivedTableQueries(b *testing.B) {
	queries := []string{
		"select id from (select x as id from user) as t",
		"select id from (select foo as id from user) as t",
		"select id from (select foo as id from (select x as foo from user) as c) as t",
		"select t.id from (select foo as id from user) as t",
		"select t.id2 from (select foo as id from user) as t",
		"select id from (select 42 as id) as t",
		"select t.id from (select 42 as id) as t",
		"select ks.t.id from (select 42 as id) as t",
		"select * from (select id, id from user) as t",
		"select t.baz = 1 from (select id as baz from user) as t",
		"select t.id from (select * from user, music) as t",
		"select t.id from (select * from user, music) as t order by t.id",
		"select t.id from (select * from user) as t join user as u on t.id = u.id",
		"select t.col1 from t3 ua join (select t1.id, t1.col1 from t1 join t2) as t",
		"select uu.id from (select id from t1) as uu where exists (select * from t2 as uu where uu.id = uu.uid)",
		"select 1 from user uu where exists (select 1 from user where exists (select 1 from (select 1 from t1) uu where uu.user_id = uu.id))",
	}

	for i := 0; i < b.N; i++ {
		for _, query := range queries {
			parse, err := sqlparser.Parse(query)
			require.NoError(b, err)

			_, _ = Analyze(parse, "d", fakeSchemaInfo())
		}
	}
}

func BenchmarkAnalyzeHavingQueries(b *testing.B) {
	queries := []string{
		"select col from tabl having col = 1",
		"select col from tabl having tabl.col = 1",
		"select col from tabl having d.tabl.col = 1",
		"select tabl.col as x from tabl having x = 1",
		"select tabl.col as x from tabl having col",
		"select col from tabl having 1 = 1",
		"select col as c from tabl having c = 1",
		"select 1 as c from tabl having c = 1",
		"select t1.id from t1, t2 having id = 1",
		"select t.id from t, t1 having id = 1",
		"select t.id, count(*) as a from t, t1 group by t.id having a = 1",
		"select u2.a, u1.a from u1, u2 having u2.a = 2",
	}

	for i := 0; i < b.N; i++ {
		for _, query := range queries {
			parse, err := sqlparser.Parse(query)
			require.NoError(b, err)

			_, _ = Analyze(parse, "d", fakeSchemaInfo())
		}
	}
}

func BenchmarkAnalyzeGroupByQueries(b *testing.B) {
	queries := []string{
		"select col from tabl group by col",
		"select col from tabl group by tabl.col",
		"select col from tabl group by d.tabl.col",
		"select tabl.col as x from tabl group by x",
		"select tabl.col as x from tabl group by col",
		"select d.tabl.col as x from tabl group by x",
		"select d.tabl.col as x from tabl group by col",
		"select col from tabl group by 1",
		"select col as c from tabl group by c",
		"select 1 as c from tabl group by c",
		"select t1.id from t1, t2 group by id",
		"select id from t, t1 group by id",
		"select id from t, t1 group by id",
		"select a.id from t as a, t1 group by id",
		"select a.id from t, t1 as a group by id",
	}

	for i := 0; i < b.N; i++ {
		for _, query := range queries {
			parse, err := sqlparser.Parse(query)
			require.NoError(b, err)

			_, _ = Analyze(parse, "d", fakeSchemaInfo())
		}
	}
}

func BenchmarkAnalyzeOrderByQueries(b *testing.B) {
	queries := []string{
		"select col from tabl order by col",
		"select tabl.col from d.tabl order by col",
		"select d.tabl.col from d.tabl order by col",
		"select col from tabl order by tabl.col",
		"select col from tabl order by d.tabl.col",
		"select col from tabl order by 1",
		"select col as c from tabl order by c",
		"select 1 as c from tabl order by c",
		"select name, name from t1, t2 order by name",
	}

	for i := 0; i < b.N; i++ {
		for _, query := range queries {
			parse, err := sqlparser.Parse(query)
			require.NoError(b, err)

			_, _ = Analyze(parse, "d", fakeSchemaInfo())
		}
	}
}

func parseAndAnalyze(t *testing.T, query, dbName string) (sqlparser.Statement, *SemTable) {
	t.Helper()
	parse, err := sqlparser.Parse(query)
	require.NoError(t, err)

	semTable, err := Analyze(parse, dbName, fakeSchemaInfo())
	require.NoError(t, err)
	return parse, semTable
}

func TestSingleUnshardedKeyspace(t *testing.T) {
	tests := []struct {
		query     string
		unsharded *vindexes.Keyspace
		tables    []*vindexes.Table
	}{
		{
			query:     "select 1 from t, t1",
			unsharded: nil, // both tables are unsharded, but from different keyspaces
			tables:    nil,
		}, {
			query:     "select 1 from t2",
			unsharded: nil,
			tables:    nil,
		}, {
			query:     "select 1 from t, t2",
			unsharded: nil,
			tables:    nil,
		}, {
			query:     "select 1 from t as A, t as B",
			unsharded: ks1,
			tables: []*vindexes.Table{
				{Keyspace: ks1, Name: sqlparser.NewIdentifierCS("t")},
				{Keyspace: ks1, Name: sqlparser.NewIdentifierCS("t")},
			},
		},
	}

	for _, test := range tests {
		t.Run(test.query, func(t *testing.T) {
			_, semTable := parseAndAnalyze(t, test.query, "d")
			queryIsUnsharded, tables := semTable.SingleUnshardedKeyspace()
			assert.Equal(t, test.unsharded, queryIsUnsharded)
			assert.Equal(t, test.tables, tables)
		})
	}
}

func TestNextErrors(t *testing.T) {
	tests := []struct {
		query, expectedError string
	}{
		{
			query:         "select next 2 values from dual",
			expectedError: "Table information is not provided in vschema for table `dual`",
		}, {
			query:         "select next 2 values from t1",
			expectedError: "NEXT used on a non-sequence table `t1`",
		}, {
			query:         "select * from (select next 2 values from t1) dt",
			expectedError: "Incorrect usage/placement of 'NEXT'",
		},
	}

	for _, test := range tests {
		t.Run(test.query, func(t *testing.T) {
			parse, err := sqlparser.Parse(test.query)
			require.NoError(t, err)

			_, err = Analyze(parse, "d", fakeSchemaInfo())
			assert.EqualError(t, err, test.expectedError)
		})
	}
}

func TestUpdateErrors(t *testing.T) {
	tests := []struct {
		query, expectedError string
	}{
		{
			query:         "update t1, t2 set id = 12",
			expectedError: "VT12001: unsupported: multiple (2) tables in update",
		}, {
			query:         "update (select 1 from dual) dt set id = 1",
			expectedError: "The target table dt of the UPDATE is not updatable",
		},
	}

	for _, test := range tests {
		t.Run(test.query, func(t *testing.T) {
			parse, err := sqlparser.Parse(test.query)
			require.NoError(t, err)

			st, err := Analyze(parse, "d", fakeSchemaInfo())
			if err == nil {
				err = st.NotUnshardedErr
			}
			assert.EqualError(t, err, test.expectedError)
		})
	}
}

var ks1 = &vindexes.Keyspace{
	Name:    "ks1",
	Sharded: false,
}
var ks2 = &vindexes.Keyspace{
	Name:    "ks2",
	Sharded: false,
}
var ks3 = &vindexes.Keyspace{
	Name:    "ks3",
	Sharded: true,
}

func fakeSchemaInfo() *FakeSI {
	cols1 := []vindexes.Column{{
		Name: sqlparser.NewIdentifierCI("id"),
		Type: querypb.Type_INT64,
	}}
	cols2 := []vindexes.Column{{
		Name: sqlparser.NewIdentifierCI("uid"),
		Type: querypb.Type_INT64,
	}, {
		Name: sqlparser.NewIdentifierCI("name"),
		Type: querypb.Type_VARCHAR,
	}}

	si := &FakeSI{
		Tables: map[string]*vindexes.Table{
			"t":  {Name: sqlparser.NewIdentifierCS("t"), Keyspace: ks1},
			"t1": {Name: sqlparser.NewIdentifierCS("t1"), Columns: cols1, ColumnListAuthoritative: true, Keyspace: ks2},
			"t2": {Name: sqlparser.NewIdentifierCS("t2"), Columns: cols2, ColumnListAuthoritative: true, Keyspace: ks3},
		},
	}
	return si
}<|MERGE_RESOLUTION|>--- conflicted
+++ resolved
@@ -123,17 +123,10 @@
 		t.Run(query, func(t *testing.T) {
 			parse, err := sqlparser.Parse(query)
 			require.NoError(t, err)
-<<<<<<< HEAD
 			st, err := Analyze(parse, "d", &FakeSI{})
 			require.NoError(t, err)
-			require.ErrorContains(t, st.NotUnshardedErr, "symbol")
+			require.ErrorContains(t, st.NotUnshardedErr, "column")
 			require.ErrorContains(t, st.NotUnshardedErr, "not found")
-=======
-			_, err = Analyze(parse, "d", &FakeSI{})
-			require.Error(t, err)
-			require.Contains(t, err.Error(), "column")
-			require.Contains(t, err.Error(), "not found")
->>>>>>> d061b2b7
 		})
 	}
 }
@@ -317,15 +310,9 @@
 	for _, query := range queries {
 		t.Run(query, func(t *testing.T) {
 			parse, _ := sqlparser.Parse(query)
-<<<<<<< HEAD
 			st, err := Analyze(parse, "", &FakeSI{})
 			require.NoError(t, err)
-			require.ErrorContains(t, st.NotUnshardedErr, "symbol t.col not found")
-=======
-			_, err := Analyze(parse, "", &FakeSI{})
-			require.Error(t, err)
-			require.Contains(t, err.Error(), "column 't.col' not found")
->>>>>>> d061b2b7
+			require.ErrorContains(t, st.NotUnshardedErr, "column 't.col' not found")
 		})
 	}
 }
@@ -927,19 +914,11 @@
 		sql: "SELECT * FROM JSON_TABLE('[ {\"c1\": null} ]','$[*]' COLUMNS( c1 INT PATH '$.c1' ERROR ON ERROR )) as jt",
 		err: &JSONTablesError{},
 	}, {
-<<<<<<< HEAD
 		sql:             "select does_not_exist from t1",
-		notUnshardedErr: "symbol t1.does_not_exist not found",
+		notUnshardedErr: "column 'does_not_exist' not found in table 't1'",
 	}, {
 		sql:             "select t1.does_not_exist from t1, t2",
-		notUnshardedErr: "symbol t1.does_not_exist not found",
-=======
-		sql:  "select does_not_exist from t1",
-		serr: "column 'does_not_exist' not found in table 't1'",
-	}, {
-		sql:  "select t1.does_not_exist from t1, t2",
-		serr: "column 't1.does_not_exist' not found",
->>>>>>> d061b2b7
+		notUnshardedErr: "column 't1.does_not_exist' not found",
 	}}
 
 	for _, tc := range tcases {
