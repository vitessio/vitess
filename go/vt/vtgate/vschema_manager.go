--- conflicted
+++ resolved
@@ -212,11 +212,10 @@
 
 func (vm *VSchemaManager) updateViewInfo(ks *vindexes.KeyspaceSchema, ksName string) {
 	views := vm.schema.Views(ksName)
-<<<<<<< HEAD
 	if views == nil {
 		return
 	}
-	ks.Views = make(map[string]sqlparser.SelectStatement, len(views))
+	ks.Views = make(map[string]sqlparser.TableStatement, len(views))
 	for name, def := range views {
 		ks.Views[name] = sqlparser.Clone(def)
 		vTbl, ok := ks.Tables[name]
@@ -229,12 +228,6 @@
 				Name:     sqlparser.NewIdentifierCS(name),
 				Keyspace: ks.Keyspace,
 			}
-=======
-	if views != nil {
-		ks.Views = make(map[string]sqlparser.TableStatement, len(views))
-		for name, def := range views {
-			ks.Views[name] = sqlparser.Clone(def)
->>>>>>> e207a446
 		}
 	}
 }
