--- conflicted
+++ resolved
@@ -137,7 +137,6 @@
 	DebugHandler(w http.ResponseWriter, r *http.Request)
 }
 
-<<<<<<< HEAD
 // PickOpts are balancer options that are passed into Pick.
 type PickOpts struct {
 	// InvalidTablets is a set of tablets that should not be picked.
@@ -147,9 +146,6 @@
 	SessionUUID string
 }
 
-func NewTabletBalancer(localCell string, vtGateCells []string) TabletBalancer {
-	return &tabletBalancer{
-=======
 // NewTabletBalancer creates a new tablet balancer based on the specified mode.
 // Supported modes:
 //   - "prefer-cell": Flow-based balancer that maintains cell affinity while balancing load
@@ -174,7 +170,6 @@
 
 func newFlowBalancer(localCell string, vtGateCells []string) TabletBalancer {
 	return &flowBalancer{
->>>>>>> 3dd1516d
 		localCell:   localCell,
 		vtGateCells: vtGateCells,
 		allocations: map[discovery.KeyspaceShardTabletType]*targetAllocation{},
@@ -244,11 +239,7 @@
 // Given the total allocation for the set of tablets, choose the best target
 // by a weighted random sample so that over time the system will achieve the
 // desired balanced allocation.
-<<<<<<< HEAD
-func (b *tabletBalancer) Pick(target *querypb.Target, tablets []*discovery.TabletHealth, _ PickOpts) *discovery.TabletHealth {
-=======
-func (b *flowBalancer) Pick(target *querypb.Target, tablets []*discovery.TabletHealth) *discovery.TabletHealth {
->>>>>>> 3dd1516d
+func (b *flowBalancer) Pick(target *querypb.Target, tablets []*discovery.TabletHealth, _ PickOpts) *discovery.TabletHealth {
 	numTablets := len(tablets)
 	if numTablets == 0 {
 		return nil
