/*
Copyright 2019 The Vitess Authors.

Licensed under the Apache License, Version 2.0 (the "License");
you may not use this file except in compliance with the License.
You may obtain a copy of the License at

    http://www.apache.org/licenses/LICENSE-2.0

Unless required by applicable law or agreed to in writing, software
distributed under the License is distributed on an "AS IS" BASIS,
WITHOUT WARRANTIES OR CONDITIONS OF ANY KIND, either express or implied.
See the License for the specific language governing permissions and
limitations under the License.
*/

package vtgate

import (
	"context"
	"fmt"
	"math/rand/v2"
	"net/http"
	"runtime/debug"
	"slices"
	"sort"
	"strings"
	"sync"
	"sync/atomic"
	"time"

	"github.com/spf13/pflag"

	"vitess.io/vitess/go/mysql/collations"
	"vitess.io/vitess/go/vt/discovery"
	"vitess.io/vitess/go/vt/log"
	"vitess.io/vitess/go/vt/logutil"
	"vitess.io/vitess/go/vt/servenv"
	"vitess.io/vitess/go/vt/srvtopo"
	"vitess.io/vitess/go/vt/topo"
	"vitess.io/vitess/go/vt/topo/topoproto"
	"vitess.io/vitess/go/vt/utils"
	"vitess.io/vitess/go/vt/vterrors"
	"vitess.io/vitess/go/vt/vtgate/balancer"
	"vitess.io/vitess/go/vt/vtgate/buffer"
	"vitess.io/vitess/go/vt/vttablet/queryservice"

	querypb "vitess.io/vitess/go/vt/proto/query"
	topodatapb "vitess.io/vitess/go/vt/proto/topodata"
	vtrpcpb "vitess.io/vitess/go/vt/proto/vtrpc"
)

var (
	_ discovery.HealthCheck = (*discovery.HealthCheckImpl)(nil)
	// CellsToWatch is the list of cells the healthcheck operates over. If it is empty, only the local cell is watched
	CellsToWatch string

	initialTabletTimeout = 30 * time.Second
	// retryCount is the number of times a query will be retried on error
	retryCount = 2

	// configuration flags for the tablet balancer
	balancerEnabled     bool // deprecated: use balancerMode instead
	balancerModeFlag    string
	balancerVtgateCells []string
	balancerKeyspaces   []string
	balancerType        string

	logCollations = logutil.NewThrottledLogger("CollationInconsistent", 1*time.Minute)
)

func registerTabletGatewayFlags(fs *pflag.FlagSet) {
	utils.SetFlagStringVar(fs, &CellsToWatch, "cells-to-watch", "", "comma-separated list of cells for watching tablets")
	utils.SetFlagDurationVar(fs, &initialTabletTimeout, "gateway-initial-tablet-timeout", 30*time.Second, "At startup, the tabletGateway will wait up to this duration to get at least one tablet per keyspace/shard/tablet type")
	fs.IntVar(&retryCount, "retry-count", 2, "retry count")
	fs.BoolVar(&balancerEnabled, "enable-balancer", false, "(DEPRECATED: use --vtgate-balancer-mode instead) Enable the tablet balancer to evenly spread query load for a given tablet type")
	fs.StringVar(&balancerModeFlag, "vtgate-balancer-mode", "", fmt.Sprintf("Tablet balancer mode (options: %s). Defaults to 'cell' which shuffles tablets in the local cell.", strings.Join(balancer.GetAvailableModeNames(), ", ")))
	fs.StringSliceVar(&balancerVtgateCells, "balancer-vtgate-cells", []string{}, "Comma-separated list of cells that contain vttablets. For 'prefer-cell' mode, this is required. For 'random' mode, this is optional and filters tablets to those cells.")
	fs.StringSliceVar(&balancerKeyspaces, "balancer-keyspaces", []string{}, "Comma-separated list of keyspaces for which to use the balancer (optional). If empty, applies to all keyspaces.")
}

func registerVtcomboTabletGatewayFlags(fs *pflag.FlagSet) {
	utils.SetFlagDurationVar(fs, &initialTabletTimeout, "gateway-initial-tablet-timeout", 30*time.Second, "At startup, the tabletGateway will wait up to this duration to get at least one tablet per keyspace/shard/tablet type")
}

func init() {
<<<<<<< HEAD
	servenv.OnParseFor("vtgate", func(fs *pflag.FlagSet) {
		fs.StringVar(&CellsToWatch, "cells_to_watch", "", "comma-separated list of cells for watching tablets")
		fs.DurationVar(&initialTabletTimeout, "gateway_initial_tablet_timeout", 30*time.Second, "At startup, the tabletGateway will wait up to this duration to get at least one tablet per keyspace/shard/tablet type")
		fs.IntVar(&retryCount, "retry-count", 2, "retry count")
		fs.BoolVar(&balancerEnabled, "enable-balancer", false, "Enable the tablet balancer to evenly spread query load for a given tablet type")
		fs.StringSliceVar(&balancerVtgateCells, "balancer-vtgate-cells", []string{}, "When in balanced mode, a comma-separated list of cells that contain vtgates (required)")
		fs.StringSliceVar(&balancerKeyspaces, "balancer-keyspaces", []string{}, "When in balanced mode, a comma-separated list of keyspaces for which to use the balancer (optional)")
		fs.StringVar(&balancerType, "balancer-type", "balanced", `When in balanced mode, selects the type of balancer to use. "balanced" balances connections evenly, "session" pins a connection to a given tablet for its duration. (default: "balanced") (optional)`)
	})
=======
	servenv.OnParseFor("vtgate", registerTabletGatewayFlags)
	servenv.OnParseFor("vtcombo", registerVtcomboTabletGatewayFlags)
>>>>>>> 3dd1516d
}

// TabletGateway implements the Gateway interface.
// This implementation uses the new healthcheck module.
type TabletGateway struct {
	queryservice.QueryService
	hc                   discovery.HealthCheck
	kev                  *discovery.KeyspaceEventWatcher
	srvTopoServer        srvtopo.Server
	localCell            string
	retryCount           int
	defaultConnCollation atomic.Uint32

	// mu protects the fields of this group.
	mu sync.Mutex
	// statusAggregators is a map indexed by the key
	// keyspace/shard/tablet_type.
	statusAggregators map[string]*TabletStatusAggregator

	// buffer, if enabled, buffers requests during a detected PRIMARY failover.
	buffer *buffer.Buffer

	// balancer used for routing to tablets
	balancer balancer.TabletBalancer
}

func createHealthCheck(ctx context.Context, retryDelay, timeout time.Duration, ts *topo.Server, cell, cellsToWatch string) discovery.HealthCheck {
	filters, err := discovery.NewVTGateHealthCheckFilters()
	if err != nil {
		log.Exit(err)
	}
	return discovery.NewHealthCheck(ctx, retryDelay, timeout, ts, cell, cellsToWatch, filters)
}

// NewTabletGateway creates and returns a new TabletGateway
func NewTabletGateway(ctx context.Context, hc discovery.HealthCheck, serv srvtopo.Server, localCell string) *TabletGateway {
	// hack to accommodate various users of gateway + tests
	if hc == nil {
		var topoServer *topo.Server
		if serv != nil {
			var err error
			topoServer, err = serv.GetTopoServer()
			if err != nil {
				log.Exitf("Unable to create new TabletGateway: %v", err)
			}
		}
		hc = createHealthCheck(ctx, healthCheckRetryDelay, healthCheckTimeout, topoServer, localCell, CellsToWatch)
	}
	gw := &TabletGateway{
		hc:                hc,
		srvTopoServer:     serv,
		localCell:         localCell,
		retryCount:        retryCount,
		statusAggregators: make(map[string]*TabletStatusAggregator),
	}
	gw.setupBuffering(ctx)
<<<<<<< HEAD
	if balancerEnabled {
		gw.setupBalancer()
	}
=======
	gw.setupBalancer()
>>>>>>> 3dd1516d
	gw.QueryService = queryservice.Wrap(nil, gw.withRetry)
	return gw
}

func (gw *TabletGateway) setupBuffering(ctx context.Context) {
	cfg := buffer.NewConfigFromFlags()
	if !cfg.Enabled {
		log.Info("Query buffering is disabled")
		return
	}
	gw.buffer = buffer.New(cfg)

	gw.kev = discovery.NewKeyspaceEventWatcher(ctx, gw.srvTopoServer, gw.hc, gw.localCell)
	ksChan := gw.kev.Subscribe()
	bufferCtx, bufferCancel := context.WithCancel(ctx)

	go func(ctx context.Context, c chan *discovery.KeyspaceEvent, buffer *buffer.Buffer) {
		defer bufferCancel()

		for {
			select {
			case <-ctx.Done():
				return
			case result := <-ksChan:
				if result == nil {
					return
				}
				buffer.HandleKeyspaceEvent(result)
			}
		}
	}(bufferCtx, ksChan, gw.buffer)
}

func (gw *TabletGateway) setupBalancer() {
<<<<<<< HEAD
	if len(balancerVtgateCells) == 0 {
		log.Exitf("balancer-vtgate-cells is required for balanced mode")
	}

	switch balancerType {
	case "session":
		gw.balancer = balancer.NewSessionBalancer(gw.localCell)
	default:
		if balancerType != "balanced" {
			log.Warningf("Unrecognized balancer type %q, using default \"balanced\"", balancerType)
			balancerType = "balanced"
		}

		gw.balancer = balancer.NewTabletBalancer(gw.localCell, balancerVtgateCells)
	}
=======
	// Check for conflicting flags
	if balancerEnabled && balancerModeFlag != "" {
		log.Exitf("Cannot use both --enable-balancer and --vtgate-balancer-mode flags. Please use --vtgate-balancer-mode only.")
	}

	// Determine the effective mode: new flag takes precedence, then deprecated flag, then default
	var mode balancer.Mode
	if balancerModeFlag != "" {
		// Explicit new flag
		mode = balancer.ParseMode(balancerModeFlag)
	} else if balancerEnabled {
		// Deprecated flag for backwards compatibility
		log.Warning("Flag --enable-balancer is deprecated. Please use --vtgate-balancer-mode=prefer-cell instead.")
		mode = balancer.ModePreferCell
	} else {
		// Default: no flags set
		mode = balancer.ModeCell
	}

	// Cell mode uses the default shuffleTablets behavior, no balancer needed
	if mode == balancer.ModeCell {
		log.Info("Tablet balancer using 'cell' mode (shuffle tablets in local cell)")
		return
	}

	// Validate mode-specific requirements
	if mode == balancer.ModePreferCell && len(balancerVtgateCells) == 0 {
		log.Exitf("--balancer-vtgate-cells is required when using --vtgate-balancer-mode=prefer-cell")
	}

	// Create the balancer for prefer-cell or random modes
	var err error
	gw.balancer, err = balancer.NewTabletBalancer(mode, gw.localCell, balancerVtgateCells)
	if err != nil {
		log.Exitf("Failed to create tablet balancer: %v", err)
	}

	log.Infof("Tablet balancer enabled with mode: %s", mode)
>>>>>>> 3dd1516d
}

// QueryServiceByAlias satisfies the Gateway interface
func (gw *TabletGateway) QueryServiceByAlias(ctx context.Context, alias *topodatapb.TabletAlias, target *querypb.Target) (queryservice.QueryService, error) {
	qs, err := gw.hc.TabletConnection(ctx, alias, target)
	return queryservice.Wrap(qs, gw.withShardError), NewShardError(err, target)
}

// GetServingKeyspaces returns list of serving keyspaces.
func (gw *TabletGateway) GetServingKeyspaces() []string {
	if gw.kev == nil {
		return nil
	}
	return gw.kev.GetServingKeyspaces()
}

// RegisterStats registers the stats to export the lag since the last refresh
// and the checksum of the topology
func (gw *TabletGateway) RegisterStats() {
	gw.hc.RegisterStats()
}

// WaitForTablets is part of the Gateway interface.
func (gw *TabletGateway) WaitForTablets(ctx context.Context, tabletTypesToWait []topodatapb.TabletType) (err error) {
	log.Infof("Gateway waiting for serving tablets of types %v ...", tabletTypesToWait)
	ctx, cancel := context.WithTimeout(ctx, initialTabletTimeout)
	defer cancel()

	defer func() {
		switch err {
		case nil:
			// Log so we know everything is fine.
			log.Infof("Waiting for tablets completed")
		case context.DeadlineExceeded:
			// In this scenario, we were able to reach the
			// topology service, but some tablets may not be
			// ready. We just warn and keep going.
			log.Warningf("Timeout waiting for all keyspaces / shards to have healthy tablets of types %v, may be in degraded mode", tabletTypesToWait)
			err = nil
		}
	}()

	// Skip waiting for tablets if we are not told to do so.
	if len(tabletTypesToWait) == 0 {
		return nil
	}

	// Finds the targets to look for.
	targets, keyspaces, err := srvtopo.FindAllTargetsAndKeyspaces(ctx, gw.srvTopoServer, gw.localCell, discovery.KeyspacesToWatch, tabletTypesToWait)
	if err != nil {
		return err
	}
	err = gw.hc.WaitForAllServingTablets(ctx, targets)
	if err != nil {
		return err
	}
	// After having waited for all serving tablets. We should also wait for the keyspace event watcher to have seen
	// the updates and marked all the keyspaces as consistent (if we want to wait for primary tablets).
	// Otherwise, we could be in a situation where even though the healthchecks have arrived, the keyspace event watcher hasn't finished processing them.
	// So, if a primary tablet goes non-serving (because of a PRS or some other reason), we won't be able to start buffering.
	// Waiting for the keyspaces to become consistent ensures that all the primary tablets for all the shards should be serving as seen by the keyspace event watcher
	// and any disruption from now on, will make sure we start buffering properly.
	if topoproto.IsTypeInList(topodatapb.TabletType_PRIMARY, tabletTypesToWait) && gw.kev != nil {
		return gw.kev.WaitForConsistentKeyspaces(ctx, keyspaces)
	}
	return nil
}

// Close shuts down underlying connections.
// This function hides the inner implementation.
func (gw *TabletGateway) Close(_ context.Context) error {
	if gw.buffer != nil {
		gw.buffer.Shutdown()
	}
	return gw.hc.Close()
}

// CacheStatus returns a list of TabletCacheStatus per
// keyspace/shard/tablet_type.
func (gw *TabletGateway) CacheStatus() TabletCacheStatusList {
	gw.mu.Lock()
	res := make(TabletCacheStatusList, 0, len(gw.statusAggregators))
	for _, aggr := range gw.statusAggregators {
		res = append(res, aggr.GetCacheStatus())
	}
	gw.mu.Unlock()
	sort.Sort(res)
	return res
}

func (gw *TabletGateway) DebugBalancerHandler(w http.ResponseWriter, r *http.Request) {
	if gw.balancer != nil {
		gw.balancer.DebugHandler(w, r)
	} else {
		w.Header().Set("Content-Type", "text/plain")
		w.Write([]byte("Balancer mode: cell (default shuffle, no balancer instance)"))
	}
}

// withRetry gets available connections and executes the action. If there are retryable errors,
// it retries retryCount times before failing. It does not retry if the connection is in
// the middle of a transaction. While returning the error check if it maybe a result of
// a resharding event, and set the re-resolve bit and let the upper layers
// re-resolve and retry.
//
// withRetry also adds shard information to errors returned from the inner QueryService, so
// withShardError should not be combined with withRetry.
func (gw *TabletGateway) withRetry(ctx context.Context, target *querypb.Target, _ queryservice.QueryService,
<<<<<<< HEAD
	_ string, opts queryservice.WrapOpts, inner func(ctx context.Context, target *querypb.Target, conn queryservice.QueryService) (bool, error),
) error {
=======
	_ string, inTransaction bool, inner func(ctx context.Context, target *querypb.Target, conn queryservice.QueryService) (bool, error)) error {
>>>>>>> 3dd1516d
	// for transactions, we connect to a specific tablet instead of letting gateway choose one
	if opts.InTransaction && target.TabletType != topodatapb.TabletType_PRIMARY {
		return vterrors.Errorf(vtrpcpb.Code_INTERNAL, "tabletGateway's query service can only be used for non-transactional queries on replicas")
	}
	var tabletLastUsed *topodatapb.Tablet
	var err error
	invalidTablets := make(map[string]bool)

	if len(discovery.AllowedTabletTypes) > 0 {
		var match bool
		for _, allowed := range discovery.AllowedTabletTypes {
			if allowed == target.TabletType {
				match = true
				break
			}
		}
		if !match {
			return vterrors.Errorf(vtrpcpb.Code_FAILED_PRECONDITION, "requested tablet type %v is not part of the allowed tablet types for this vtgate: %+v", target.TabletType.String(), discovery.AllowedTabletTypes)
		}
	}

	bufferedOnce := false
	for i := 0; i < gw.retryCount+1; i++ {
		// Check if we should buffer PRIMARY queries which failed due to an ongoing failover.
		// Note: We only buffer once and only "!inTransaction" queries i.e.
		// a) no transaction is necessary (e.g. critical reads) or
		// b) no transaction was created yet.
		if gw.buffer != nil && !bufferedOnce && !opts.InTransaction && target.TabletType == topodatapb.TabletType_PRIMARY {
			// The next call blocks if we should buffer during a failover.
			retryDone, bufferErr := gw.buffer.WaitForFailoverEnd(ctx, target.Keyspace, target.Shard, gw.kev, err)

			// Request may have been buffered.
			if retryDone != nil {
				// We're going to retry this request as part of a buffer drain.
				// Notify the buffer after we retried.
				defer retryDone()
				bufferedOnce = true
			}

			if bufferErr != nil {
				err = vterrors.Wrapf(bufferErr,
					"failed to automatically buffer and retry failed request during failover. original err (type=%T): %v",
					err, err)
				break
			}
		}

		tablets := gw.hc.GetHealthyTabletStats(target)
		if len(tablets) == 0 {
			// if we have a keyspace event watcher, check if the reason why our primary is not available is that it's currently being resharded
			// or if a reparent operation is in progress.
			// We only check for whether reshard is ongoing or primary is serving or not, only if the target is primary. We don't want to buffer
			// replica queries, so it doesn't make any sense to check for resharding or reparenting in that case.
			if kev := gw.kev; kev != nil && target.TabletType == topodatapb.TabletType_PRIMARY {
				if kev.TargetIsBeingResharded(ctx, target) {
					log.V(2).Infof("current keyspace is being resharded, retrying: %s: %s", target.Keyspace, debug.Stack())
					err = vterrors.Errorf(vtrpcpb.Code_CLUSTER_EVENT, buffer.ClusterEventReshardingInProgress)
					continue
				}
				primary, shouldBuffer := kev.ShouldStartBufferingForTarget(ctx, target)
				if shouldBuffer {
					err = vterrors.Errorf(vtrpcpb.Code_CLUSTER_EVENT, buffer.ClusterEventReparentInProgress)
					continue
				}
				// if the keyspace event manager doesn't think we should buffer queries, and also sees a primary tablet,
				// but we initially found no tablet, we're in an inconsistent state
				// we then retry the entire loop
				if primary != nil {
					err = vterrors.Errorf(vtrpcpb.Code_UNAVAILABLE, "inconsistent state detected, primary is serving but initially found no available tablet")
					continue
				}
			}

			// fail fast if there is no tablet
			err = vterrors.Errorf(vtrpcpb.Code_UNAVAILABLE, "no healthy tablet available for '%s'", target.String())
			break
		}

<<<<<<< HEAD
		th := gw.getBalancerTablet(target, tablets, invalidTablets, opts)
=======
		var th *discovery.TabletHealth

		// Determine if we should use the balancer for this target
		useBalancer := gw.balancer != nil
		if useBalancer && len(balancerKeyspaces) > 0 {
			useBalancer = slices.Contains(balancerKeyspaces, target.Keyspace)
		}

		if useBalancer {
			// Filter out the tablets that we've tried before (if any)
			if len(invalidTablets) > 0 {
				tablets = slices.DeleteFunc(tablets, func(t *discovery.TabletHealth) bool {
					_, isInvalid := invalidTablets[topoproto.TabletAliasString(t.Tablet.Alias)]
					return isInvalid
				})
			}

			th = gw.balancer.Pick(target, tablets)
		} else {
			gw.shuffleTablets(gw.localCell, tablets)

			// skip tablets we tried before
			for _, t := range tablets {
				if _, ok := invalidTablets[topoproto.TabletAliasString(t.Tablet.Alias)]; !ok {
					th = t
					break
				}
			}
		}

>>>>>>> 3dd1516d
		if th == nil {
			// do not override error from last attempt.
			if err == nil {
				err = vterrors.VT14002()
			}
			break
		}

		tabletLastUsed = th.Tablet
		// execute
		if th.Conn == nil {
			err = vterrors.VT14003(tabletLastUsed)
			invalidTablets[topoproto.TabletAliasString(tabletLastUsed.Alias)] = true
			continue
		}

		gw.updateDefaultConnCollation(tabletLastUsed)

		startTime := time.Now()
		var canRetry bool
		canRetry, err = inner(ctx, target, th.Conn)
		gw.updateStats(target, startTime, err)
		if canRetry {
			invalidTablets[topoproto.TabletAliasString(tabletLastUsed.Alias)] = true
			continue
		}
		break
	}
	return NewShardError(err, target)
}

// getBalancerTablet selects a tablet for the given query target, using the configured balancer if enabled. Otherwise, it will
// select a random tablet, with preference to the local cell.
func (gw *TabletGateway) getBalancerTablet(target *querypb.Target, tablets []*discovery.TabletHealth, invalidTablets map[string]bool, opts queryservice.WrapOpts) *discovery.TabletHealth {
	var tablet *discovery.TabletHealth

	useBalancer := balancerEnabled
	if balancerEnabled && len(balancerKeyspaces) > 0 {
		useBalancer = slices.Contains(balancerKeyspaces, target.Keyspace)
	}

	// Get the tablet from the balancer if enabled
	if useBalancer {
		// filter out the tablets that we've tried before (if any), then pick the best one
		if len(invalidTablets) > 0 {
			tablets = slices.DeleteFunc(tablets, func(t *discovery.TabletHealth) bool {
				_, isInvalid := invalidTablets[topoproto.TabletAliasString(t.Tablet.Alias)]
				return isInvalid
			})
		}

		var sessionUUID string
		if opts.Options != nil {
			sessionUUID = opts.Options.SessionUUID
		}

		opts := balancer.PickOpts{SessionUUID: sessionUUID, InvalidTablets: invalidTablets}
		tablet = gw.balancer.Pick(target, tablets, opts)
	}

	if tablet != nil {
		return tablet
	}

	// If the balancer isn't enabled, or it didn't return a tablet, randomly select a
	// tablet, with preference to the local cell
	gw.shuffleTablets(gw.localCell, tablets)

	// skip tablets we tried before
	for _, t := range tablets {
		if _, ok := invalidTablets[topoproto.TabletAliasString(t.Tablet.Alias)]; !ok {
			return t
		}
	}

	return nil
}

// withShardError adds shard information to errors returned from the inner QueryService.
func (gw *TabletGateway) withShardError(ctx context.Context, target *querypb.Target, conn queryservice.QueryService,
	_ string, _ queryservice.WrapOpts, inner func(ctx context.Context, target *querypb.Target, conn queryservice.QueryService) (bool, error),
) error {
	_, err := inner(ctx, target, conn)
	return NewShardError(err, target)
}

func (gw *TabletGateway) updateStats(target *querypb.Target, startTime time.Time, err error) {
	elapsed := time.Since(startTime)
	aggr := gw.getStatsAggregator(target)
	aggr.UpdateQueryInfo("", target.TabletType, elapsed, err != nil)
}

func (gw *TabletGateway) getStatsAggregator(target *querypb.Target) *TabletStatusAggregator {
	key := fmt.Sprintf("%v/%v/%v", target.Keyspace, target.Shard, target.TabletType.String())

	// get existing aggregator
	gw.mu.Lock()
	defer gw.mu.Unlock()
	aggr, ok := gw.statusAggregators[key]
	if ok {
		return aggr
	}
	// create a new one if it doesn't exist yet
	aggr = NewTabletStatusAggregator(target.Keyspace, target.Shard, target.TabletType, key)
	gw.statusAggregators[key] = aggr
	return aggr
}

func (gw *TabletGateway) shuffleTablets(cell string, tablets []*discovery.TabletHealth) {
	// Randomly shuffle the list of tablets, putting the same-cell hosts at the front
	// of the list and the other-cell hosts at the back
	//
	// Only need to do n-1 swaps since the last tablet is always in the right place.
	n := len(tablets)
	head := 0
	tail := n - 1
	for i := 0; i < n-1; i++ {
		j := head + rand.IntN(tail-head+1)

		if tablets[j].Tablet.Alias.Cell == cell {
			tablets[head], tablets[j] = tablets[j], tablets[head]
			head++
		} else {
			tablets[tail], tablets[j] = tablets[j], tablets[tail]
			tail--
		}
	}
}

// TabletsCacheStatus returns a displayable version of the health check cache.
func (gw *TabletGateway) TabletsCacheStatus() discovery.TabletsCacheStatusList {
	return gw.hc.CacheStatus()
}

// TabletsHealthyStatus returns a displayable version of the health check healthy list.
func (gw *TabletGateway) TabletsHealthyStatus() discovery.TabletsCacheStatusList {
	return gw.hc.HealthyStatus()
}

func (gw *TabletGateway) updateDefaultConnCollation(tablet *topodatapb.Tablet) {
	if gw.defaultConnCollation.CompareAndSwap(0, tablet.DefaultConnCollation) {
		return
	}
	if gw.defaultConnCollation.Load() != tablet.DefaultConnCollation {
		logCollations.Warningf("this Vitess cluster has tablets with different default connection collations")
	}
}

// DefaultConnCollation returns the default connection collation of this TabletGateway
func (gw *TabletGateway) DefaultConnCollation() collations.ID {
	return collations.ID(gw.defaultConnCollation.Load())
}

// NewShardError returns a new error with the shard info amended.
func NewShardError(in error, target *querypb.Target) error {
	if in == nil {
		return nil
	}
	if target != nil {
		return vterrors.Wrapf(in, "target: %s.%s.%s", target.Keyspace, target.Shard, topoproto.TabletTypeLString(target.TabletType))
	}
	return in
}<|MERGE_RESOLUTION|>--- conflicted
+++ resolved
@@ -64,7 +64,6 @@
 	balancerModeFlag    string
 	balancerVtgateCells []string
 	balancerKeyspaces   []string
-	balancerType        string
 
 	logCollations = logutil.NewThrottledLogger("CollationInconsistent", 1*time.Minute)
 )
@@ -84,20 +83,8 @@
 }
 
 func init() {
-<<<<<<< HEAD
-	servenv.OnParseFor("vtgate", func(fs *pflag.FlagSet) {
-		fs.StringVar(&CellsToWatch, "cells_to_watch", "", "comma-separated list of cells for watching tablets")
-		fs.DurationVar(&initialTabletTimeout, "gateway_initial_tablet_timeout", 30*time.Second, "At startup, the tabletGateway will wait up to this duration to get at least one tablet per keyspace/shard/tablet type")
-		fs.IntVar(&retryCount, "retry-count", 2, "retry count")
-		fs.BoolVar(&balancerEnabled, "enable-balancer", false, "Enable the tablet balancer to evenly spread query load for a given tablet type")
-		fs.StringSliceVar(&balancerVtgateCells, "balancer-vtgate-cells", []string{}, "When in balanced mode, a comma-separated list of cells that contain vtgates (required)")
-		fs.StringSliceVar(&balancerKeyspaces, "balancer-keyspaces", []string{}, "When in balanced mode, a comma-separated list of keyspaces for which to use the balancer (optional)")
-		fs.StringVar(&balancerType, "balancer-type", "balanced", `When in balanced mode, selects the type of balancer to use. "balanced" balances connections evenly, "session" pins a connection to a given tablet for its duration. (default: "balanced") (optional)`)
-	})
-=======
 	servenv.OnParseFor("vtgate", registerTabletGatewayFlags)
 	servenv.OnParseFor("vtcombo", registerVtcomboTabletGatewayFlags)
->>>>>>> 3dd1516d
 }
 
 // TabletGateway implements the Gateway interface.
@@ -154,13 +141,7 @@
 		statusAggregators: make(map[string]*TabletStatusAggregator),
 	}
 	gw.setupBuffering(ctx)
-<<<<<<< HEAD
-	if balancerEnabled {
-		gw.setupBalancer()
-	}
-=======
 	gw.setupBalancer()
->>>>>>> 3dd1516d
 	gw.QueryService = queryservice.Wrap(nil, gw.withRetry)
 	return gw
 }
@@ -195,23 +176,6 @@
 }
 
 func (gw *TabletGateway) setupBalancer() {
-<<<<<<< HEAD
-	if len(balancerVtgateCells) == 0 {
-		log.Exitf("balancer-vtgate-cells is required for balanced mode")
-	}
-
-	switch balancerType {
-	case "session":
-		gw.balancer = balancer.NewSessionBalancer(gw.localCell)
-	default:
-		if balancerType != "balanced" {
-			log.Warningf("Unrecognized balancer type %q, using default \"balanced\"", balancerType)
-			balancerType = "balanced"
-		}
-
-		gw.balancer = balancer.NewTabletBalancer(gw.localCell, balancerVtgateCells)
-	}
-=======
 	// Check for conflicting flags
 	if balancerEnabled && balancerModeFlag != "" {
 		log.Exitf("Cannot use both --enable-balancer and --vtgate-balancer-mode flags. Please use --vtgate-balancer-mode only.")
@@ -250,7 +214,6 @@
 	}
 
 	log.Infof("Tablet balancer enabled with mode: %s", mode)
->>>>>>> 3dd1516d
 }
 
 // QueryServiceByAlias satisfies the Gateway interface
@@ -359,12 +322,7 @@
 // withRetry also adds shard information to errors returned from the inner QueryService, so
 // withShardError should not be combined with withRetry.
 func (gw *TabletGateway) withRetry(ctx context.Context, target *querypb.Target, _ queryservice.QueryService,
-<<<<<<< HEAD
-	_ string, opts queryservice.WrapOpts, inner func(ctx context.Context, target *querypb.Target, conn queryservice.QueryService) (bool, error),
-) error {
-=======
-	_ string, inTransaction bool, inner func(ctx context.Context, target *querypb.Target, conn queryservice.QueryService) (bool, error)) error {
->>>>>>> 3dd1516d
+	_ string, opts queryservice.WrapOpts, inner func(ctx context.Context, target *querypb.Target, conn queryservice.QueryService) (bool, error)) error {
 	// for transactions, we connect to a specific tablet instead of letting gateway choose one
 	if opts.InTransaction && target.TabletType != topodatapb.TabletType_PRIMARY {
 		return vterrors.Errorf(vtrpcpb.Code_INTERNAL, "tabletGateway's query service can only be used for non-transactional queries on replicas")
@@ -443,40 +401,7 @@
 			break
 		}
 
-<<<<<<< HEAD
 		th := gw.getBalancerTablet(target, tablets, invalidTablets, opts)
-=======
-		var th *discovery.TabletHealth
-
-		// Determine if we should use the balancer for this target
-		useBalancer := gw.balancer != nil
-		if useBalancer && len(balancerKeyspaces) > 0 {
-			useBalancer = slices.Contains(balancerKeyspaces, target.Keyspace)
-		}
-
-		if useBalancer {
-			// Filter out the tablets that we've tried before (if any)
-			if len(invalidTablets) > 0 {
-				tablets = slices.DeleteFunc(tablets, func(t *discovery.TabletHealth) bool {
-					_, isInvalid := invalidTablets[topoproto.TabletAliasString(t.Tablet.Alias)]
-					return isInvalid
-				})
-			}
-
-			th = gw.balancer.Pick(target, tablets)
-		} else {
-			gw.shuffleTablets(gw.localCell, tablets)
-
-			// skip tablets we tried before
-			for _, t := range tablets {
-				if _, ok := invalidTablets[topoproto.TabletAliasString(t.Tablet.Alias)]; !ok {
-					th = t
-					break
-				}
-			}
-		}
-
->>>>>>> 3dd1516d
 		if th == nil {
 			// do not override error from last attempt.
 			if err == nil {
@@ -513,8 +438,9 @@
 func (gw *TabletGateway) getBalancerTablet(target *querypb.Target, tablets []*discovery.TabletHealth, invalidTablets map[string]bool, opts queryservice.WrapOpts) *discovery.TabletHealth {
 	var tablet *discovery.TabletHealth
 
-	useBalancer := balancerEnabled
-	if balancerEnabled && len(balancerKeyspaces) > 0 {
+	// Determine if we should use the balancer for this target
+	useBalancer := gw.balancer != nil
+	if useBalancer && len(balancerKeyspaces) > 0 {
 		useBalancer = slices.Contains(balancerKeyspaces, target.Keyspace)
 	}
 
@@ -533,8 +459,8 @@
 			sessionUUID = opts.Options.SessionUUID
 		}
 
-		opts := balancer.PickOpts{SessionUUID: sessionUUID, InvalidTablets: invalidTablets}
-		tablet = gw.balancer.Pick(target, tablets, opts)
+		pickOpts := balancer.PickOpts{SessionUUID: sessionUUID, InvalidTablets: invalidTablets}
+		tablet = gw.balancer.Pick(target, tablets, pickOpts)
 	}
 
 	if tablet != nil {
