/*
Copyright 2019 The Vitess Authors.

Licensed under the Apache License, Version 2.0 (the "License");
you may not use this file except in compliance with the License.
You may obtain a copy of the License at

    http://www.apache.org/licenses/LICENSE-2.0

Unless required by applicable law or agreed to in writing, software
distributed under the License is distributed on an "AS IS" BASIS,
WITHOUT WARRANTIES OR CONDITIONS OF ANY KIND, either express or implied.
See the License for the specific language governing permissions and
limitations under the License.
*/

package vtgate

import (
	"context"
	"io"
	"runtime/debug"
	"sync"
	"sync/atomic"
	"time"

	"google.golang.org/protobuf/proto"

	"vitess.io/vitess/go/mysql/sqlerror"
	"vitess.io/vitess/go/sqltypes"
	"vitess.io/vitess/go/stats"
	"vitess.io/vitess/go/vt/concurrency"
	"vitess.io/vitess/go/vt/discovery"
	"vitess.io/vitess/go/vt/log"
	querypb "vitess.io/vitess/go/vt/proto/query"
	topodatapb "vitess.io/vitess/go/vt/proto/topodata"
	vtgatepb "vitess.io/vitess/go/vt/proto/vtgate"
	vtrpcpb "vitess.io/vitess/go/vt/proto/vtrpc"
	"vitess.io/vitess/go/vt/sqlparser"
	"vitess.io/vitess/go/vt/srvtopo"
	"vitess.io/vitess/go/vt/topo/topoproto"
	"vitess.io/vitess/go/vt/vterrors"
	"vitess.io/vitess/go/vt/vtgate/engine"
	econtext "vitess.io/vitess/go/vt/vtgate/executorcontext"
	"vitess.io/vitess/go/vt/vttablet/queryservice"
)

// ScatterConn is used for executing queries across
// multiple shard level connections.
type ScatterConn struct {
	timings              *stats.MultiTimings
	tabletCallErrorCount *stats.CountersWithMultiLabels
	txConn               *TxConn
	gateway              *TabletGateway
}

// shardActionFunc defines the contract for a shard action
// outside of a transaction. Every such function executes the
// necessary action on a shard, sends the results to sResults, and
// return an error if any.  multiGo is capable of executing
// multiple shardActionFunc actions in parallel and
// consolidating the results and errors for the caller.
type shardActionFunc func(rs *srvtopo.ResolvedShard, i int) error

// shardActionTransactionFunc defines the contract for a shard action
// that may be in a transaction. Every such function executes the
// necessary action on a shard (with an optional Begin call), aggregates
// the results, and return an error if any.
// multiGoTransaction is capable of executing multiple
// shardActionTransactionFunc actions in parallel and consolidating
// the results and errors for the caller.
type shardActionTransactionFunc func(rs *srvtopo.ResolvedShard, i int, shardActionInfo *shardActionInfo) (*shardActionInfo, error)

type (
	nullResultsObserver struct{}
)

func (nullResultsObserver) Observe(*sqltypes.Result) {}

// NewScatterConn creates a new ScatterConn.
func NewScatterConn(statsName string, txConn *TxConn, gw *TabletGateway) *ScatterConn {
	// this only works with TabletGateway
	tabletCallErrorCountStatsName := ""
	if statsName != "" {
		tabletCallErrorCountStatsName = statsName + "ErrorCount"
	}
	return &ScatterConn{
		timings: stats.NewMultiTimings(
			statsName,
			"Scatter connection timings",
			[]string{"Operation", "Keyspace", "ShardName", "DbType"}),
		tabletCallErrorCount: stats.NewCountersWithMultiLabels(
			tabletCallErrorCountStatsName,
			"Error count from tablet calls in scatter conns",
			[]string{"Operation", "Keyspace", "ShardName", "DbType"}),
		txConn:  txConn,
		gateway: gw,
	}
}

func (stc *ScatterConn) startAction(name string, target *querypb.Target) (time.Time, []string) {
	statsKey := []string{name, target.Keyspace, target.Shard, topoproto.TabletTypeLString(target.TabletType)}
	startTime := time.Now()
	return startTime, statsKey
}

func (stc *ScatterConn) endAction(startTime time.Time, allErrors *concurrency.AllErrorRecorder, statsKey []string, err *error, session *econtext.SafeSession) {
	if *err != nil {
		allErrors.RecordError(*err)
		// Don't increment the error counter for duplicate
		// keys or bad queries, as those errors are caused by
		// client queries and are not VTGate's fault.
		ec := vterrors.Code(*err)
		if ec != vtrpcpb.Code_ALREADY_EXISTS && ec != vtrpcpb.Code_INVALID_ARGUMENT {
			stc.tabletCallErrorCount.Add(statsKey, 1)
		}
		if ec == vtrpcpb.Code_RESOURCE_EXHAUSTED || ec == vtrpcpb.Code_ABORTED {
			session.SetRollback()
		}
	}
	stc.timings.Record(statsKey, startTime)
}

func (stc *ScatterConn) endLockAction(startTime time.Time, allErrors *concurrency.AllErrorRecorder, statsKey []string, err *error) {
	if *err != nil {
		allErrors.RecordError(*err)
		stc.tabletCallErrorCount.Add(statsKey, 1)
	}
	stc.timings.Record(statsKey, startTime)
}

type reset int

const (
	none reset = iota
	shard
	newQS
)

// ExecuteMultiShard is like Execute,
// but each shard gets its own Sql Queries and BindVariables.
//
// It always returns a non-nil query result and an array of
// shard errors which may be nil so that callers can optionally
// process a partially-successful operation.
func (stc *ScatterConn) ExecuteMultiShard(
	ctx context.Context,
	primitive engine.Primitive,
	rss []*srvtopo.ResolvedShard,
	queries []*querypb.BoundQuery,
	session *econtext.SafeSession,
	autocommit bool,
	ignoreMaxMemoryRows bool,
	resultsObserver econtext.ResultsObserver,
	fetchLastInsertID bool,
) (qr *sqltypes.Result, errs []error) {
	if len(rss) != len(queries) {
		return nil, []error{vterrors.Errorf(vtrpcpb.Code_INTERNAL, "[BUG] got mismatched number of queries and shards")}
	}

	// mu protects qr
	var mu sync.Mutex
	qr = new(sqltypes.Result)

	if session.InLockSession() && triggerLockHeartBeat(session) {
		go stc.runLockQuery(ctx, session)
	}

	if session.Options != nil {
		session.Options.FetchLastInsertId = fetchLastInsertID
	}

	allErrors := stc.multiGoTransaction(
		ctx,
		"Execute",
		rss,
		session,
		autocommit,
		func(rs *srvtopo.ResolvedShard, i int, info *shardActionInfo) (*shardActionInfo, error) {
			var (
				innerqr *sqltypes.Result
				err     error
				opts    *querypb.ExecuteOptions
				alias   *topodatapb.TabletAlias
				qs      queryservice.QueryService
			)
			transactionID := info.transactionID
			reservedID := info.reservedID

			if session != nil && session.Session != nil {
				opts = session.Options
			}

			if opts == nil && fetchLastInsertID {
				opts = &querypb.ExecuteOptions{FetchLastInsertId: fetchLastInsertID}
				session = econtext.NewSafeSession(&vtgatepb.Session{Options: opts})
			}

			if autocommit {
				// As this is auto-commit, the transactionID is supposed to be zero.
				if transactionID != int64(0) {
					return nil, vterrors.Errorf(vtrpcpb.Code_FAILED_PRECONDITION, "in autocommit mode, transactionID should be zero but was: %d", transactionID)
				}
			}

			qs, err = getQueryService(ctx, rs, info, session, false)
			if err != nil {
				return nil, err
			}

			retryRequest := func(exec func()) {
				retry := checkAndResetShardSession(info, err, session, rs.Target)
				switch retry {
				case newQS:
					// Current tablet is not available, try querying new tablet using gateway.
					qs = rs.Gateway
					fallthrough
				case shard:
					// if we need to reset a reserved connection, here is our chance to try executing again,
					// against a new connection
					exec()
				}
			}

			switch info.actionNeeded {
			case nothing:
				innerqr, err = qs.Execute(ctx, session, rs.Target, queries[i].Sql, queries[i].BindVariables, info.transactionID, info.reservedID)
				if err != nil {
					retryRequest(func() {
						// we seem to have lost our connection. it was a reserved connection, let's try to recreate it
						info.actionNeeded = reserve
						info.ignoreOldSession = true
						var state queryservice.ReservedState
						state, innerqr, err = qs.ReserveExecute(ctx, session, rs.Target, session.SetPreQueries(), queries[i].Sql, queries[i].BindVariables, 0 /*transactionId*/)
						reservedID = state.ReservedID
						alias = state.TabletAlias
					})
				}
			case begin:
				var state queryservice.TransactionState
				state, innerqr, err = qs.BeginExecute(ctx, session, rs.Target, session.SavePoints(), queries[i].Sql, queries[i].BindVariables, reservedID)
				transactionID = state.TransactionID
				alias = state.TabletAlias
				if err != nil {
					retryRequest(func() {
						// we seem to have lost our connection. it was a reserved connection, let's try to recreate it
						info.actionNeeded = reserveBegin
						info.ignoreOldSession = true
						var state queryservice.ReservedTransactionState
						state, innerqr, err = qs.ReserveBeginExecute(ctx, session, rs.Target, session.SetPreQueries(), session.SavePoints(), queries[i].Sql, queries[i].BindVariables)
						transactionID = state.TransactionID
						reservedID = state.ReservedID
						alias = state.TabletAlias
					})
				}
			case reserve:
				var state queryservice.ReservedState
				state, innerqr, err = qs.ReserveExecute(ctx, session, rs.Target, session.SetPreQueries(), queries[i].Sql, queries[i].BindVariables, transactionID)
				reservedID = state.ReservedID
				alias = state.TabletAlias
			case reserveBegin:
				var state queryservice.ReservedTransactionState
				state, innerqr, err = qs.ReserveBeginExecute(ctx, session, rs.Target, session.SetPreQueries(), session.SavePoints(), queries[i].Sql, queries[i].BindVariables)
				transactionID = state.TransactionID
				reservedID = state.ReservedID
				alias = state.TabletAlias
			default:
				return nil, vterrors.Errorf(vtrpcpb.Code_INTERNAL, "[BUG] unexpected actionNeeded on query execution: %v", info.actionNeeded)
			}
			session.Log(primitive, rs.Target, rs.Gateway, queries[i].Sql, info.actionNeeded == begin || info.actionNeeded == reserveBegin, queries[i].BindVariables)

			// We need to new shard info irrespective of the error.
			newInfo := info.updateTransactionAndReservedID(transactionID, reservedID, alias, innerqr)
			if err != nil {
				return newInfo, err
			}
			mu.Lock()
			defer mu.Unlock()

			if innerqr != nil {
				resultsObserver.Observe(innerqr)
			}

			// Don't append more rows if row count is exceeded.
			if ignoreMaxMemoryRows || len(qr.Rows) <= maxMemoryRows {
				qr.AppendResult(innerqr)
			}
			return newInfo, nil
		},
	)

	if !ignoreMaxMemoryRows && len(qr.Rows) > maxMemoryRows {
		return nil, []error{vterrors.NewErrorf(vtrpcpb.Code_RESOURCE_EXHAUSTED, vterrors.NetPacketTooLarge, "in-memory row count exceeded allowed limit of %d", maxMemoryRows)}
	}

	return qr, allErrors.GetErrors()
}

func triggerLockHeartBeat(session *econtext.SafeSession) bool {
	now := time.Now().Unix()
	lastHeartbeat := session.GetLockHeartbeat()
	return now-lastHeartbeat >= int64(lockHeartbeatTime.Seconds())
}

func (stc *ScatterConn) runLockQuery(ctx context.Context, session *econtext.SafeSession) {
	rs := &srvtopo.ResolvedShard{Target: session.LockSession.Target, Gateway: stc.gateway}
	query := &querypb.BoundQuery{Sql: "select 1", BindVariables: nil}
	_, lockErr := stc.ExecuteLock(ctx, rs, query, session, sqlparser.IsUsedLock)
	if lockErr != nil {
		log.Warningf("Locking heartbeat failed, held locks might be released: %s", lockErr.Error())
	}
}

func checkAndResetShardSession(info *shardActionInfo, err error, session *econtext.SafeSession, target *querypb.Target) reset {
	retry := none
	if info.reservedID != 0 && info.transactionID == 0 {
		if wasConnectionClosed(err) {
			retry = shard
		}
		if requireNewQS(err, target) {
			retry = newQS
		}
	}
	if retry != none {
		_ = session.ResetShard(info.alias)
	}
	return retry
}

func getQueryService(ctx context.Context, rs *srvtopo.ResolvedShard, info *shardActionInfo, session *econtext.SafeSession, skipReset bool) (queryservice.QueryService, error) {
	if info.alias == nil {
		return rs.Gateway, nil
	}
	qs, err := rs.Gateway.QueryServiceByAlias(ctx, info.alias, rs.Target)
	if err != nil && info.transactionID != 0 {
		err = vterrors.VT15001(vterrors.Code(err), err.Error())
	}

	if err == nil || skipReset {
		return qs, err
	}
	// If the session info has only reserved connection and no transaction then we will route it through gateway
	// Otherwise, we will fail.
	if info.reservedID == 0 || info.transactionID != 0 {
		return nil, err
	}
	err = session.ResetShard(info.alias)
	if err != nil {
		return nil, err
	}
	// Returning rs.Gateway will make the gateway to choose new healthy tablet for the targeted tablet type.
	return rs.Gateway, nil
}

func (stc *ScatterConn) processOneStreamingResult(mu *sync.Mutex, fieldSent *bool, qr *sqltypes.Result, callback func(*sqltypes.Result) error) error {
	mu.Lock()
	defer mu.Unlock()
	if *fieldSent {
		if len(qr.Rows) == 0 {
			// It's another field info result. Don't send.
			return nil
		}
	} else {
		if len(qr.Fields) == 0 {
			// Unreachable: this can happen only if vttablet misbehaves.
			return vterrors.VT13001("received rows before fields")
		}
		*fieldSent = true
	}

	return callback(qr)
}

// StreamExecuteMulti is like StreamExecute,
// but each shard gets its own bindVars. If len(shards) is not equal to
// len(bindVars), the function panics.
// Note we guarantee the callback will not be called concurrently
// by multiple go routines, through processOneStreamingResult.
func (stc *ScatterConn) StreamExecuteMulti(
	ctx context.Context,
	primitive engine.Primitive,
	query string,
	rss []*srvtopo.ResolvedShard,
	bindVars []map[string]*querypb.BindVariable,
	session *econtext.SafeSession,
	autocommit bool,
	callback func(reply *sqltypes.Result) error,
	resultsObserver econtext.ResultsObserver,
	fetchLastInsertID bool,
) []error {
	if session.InLockSession() && triggerLockHeartBeat(session) {
		go stc.runLockQuery(ctx, session)
	}

	observedCallback := func(reply *sqltypes.Result) error {
		if reply != nil {
			resultsObserver.Observe(reply)
		}
		return callback(reply)
	}

	if session.Options != nil {
		session.Options.FetchLastInsertId = fetchLastInsertID
	}

	allErrors := stc.multiGoTransaction(
		ctx,
		"StreamExecute",
		rss,
		session,
		autocommit,
		func(rs *srvtopo.ResolvedShard, i int, info *shardActionInfo) (*shardActionInfo, error) {
			var (
				err   error
				opts  *querypb.ExecuteOptions
				alias *topodatapb.TabletAlias
				qs    queryservice.QueryService
			)
			transactionID := info.transactionID
			reservedID := info.reservedID

			if session != nil && session.Session != nil {
				opts = session.Options
			}

			if opts == nil && fetchLastInsertID {
				opts = &querypb.ExecuteOptions{FetchLastInsertId: fetchLastInsertID}
				session = econtext.NewSafeSession(&vtgatepb.Session{Options: opts})
			}

			if autocommit {
				// As this is auto-commit, the transactionID is supposed to be zero.
				if transactionID != int64(0) {
					return nil, vterrors.Errorf(vtrpcpb.Code_FAILED_PRECONDITION, "in autocommit mode, transactionID should be zero but was: %d", transactionID)
				}
			}

			qs, err = getQueryService(ctx, rs, info, session, false)
			if err != nil {
				return nil, err
			}

			retryRequest := func(exec func()) {
				retry := checkAndResetShardSession(info, err, session, rs.Target)
				switch retry {
				case newQS:
					// Current tablet is not available, try querying new tablet using gateway.
					qs = rs.Gateway
					fallthrough
				case shard:
					// if we need to reset a reserved connection, here is our chance to try executing again,
					// against a new connection
					exec()
				}
			}

			switch info.actionNeeded {
			case nothing:
				err = qs.StreamExecute(ctx, session, rs.Target, query, bindVars[i], transactionID, reservedID, observedCallback)
				if err != nil {
					retryRequest(func() {
						// we seem to have lost our connection. it was a reserved connection, let's try to recreate it
						info.actionNeeded = reserve
						var state queryservice.ReservedState
						state, err = qs.ReserveStreamExecute(ctx, session, rs.Target, session.SetPreQueries(), query, bindVars[i], 0 /*transactionId*/, observedCallback)
						reservedID = state.ReservedID
						alias = state.TabletAlias
					})
				}
			case begin:
				var state queryservice.TransactionState
				state, err = qs.BeginStreamExecute(ctx, session, rs.Target, session.SavePoints(), query, bindVars[i], reservedID, observedCallback)
				transactionID = state.TransactionID
				alias = state.TabletAlias
				if err != nil {
					retryRequest(func() {
						// we seem to have lost our connection. it was a reserved connection, let's try to recreate it
						info.actionNeeded = reserveBegin
						var state queryservice.ReservedTransactionState
						state, err = qs.ReserveBeginStreamExecute(ctx, session, rs.Target, session.SetPreQueries(), session.SavePoints(), query, bindVars[i], observedCallback)
						transactionID = state.TransactionID
						reservedID = state.ReservedID
						alias = state.TabletAlias
					})
				}
			case reserve:
				var state queryservice.ReservedState
				state, err = qs.ReserveStreamExecute(ctx, session, rs.Target, session.SetPreQueries(), query, bindVars[i], transactionID, observedCallback)
				reservedID = state.ReservedID
				alias = state.TabletAlias
			case reserveBegin:
				var state queryservice.ReservedTransactionState
				state, err = qs.ReserveBeginStreamExecute(ctx, session, rs.Target, session.SetPreQueries(), session.SavePoints(), query, bindVars[i], observedCallback)
				transactionID = state.TransactionID
				reservedID = state.ReservedID
				alias = state.TabletAlias
			default:
				return nil, vterrors.Errorf(vtrpcpb.Code_INTERNAL, "[BUG] unexpected actionNeeded on query execution: %v", info.actionNeeded)
			}
			session.Log(primitive, rs.Target, rs.Gateway, query, info.actionNeeded == begin || info.actionNeeded == reserveBegin, bindVars[i])

			// We need the new shard info irrespective of the error.
			newInfo := info.updateTransactionAndReservedID(transactionID, reservedID, alias, nil)
			if err != nil {
				return newInfo, err
			}

			return newInfo, nil
		},
	)
	return allErrors.GetErrors()
}

// timeTracker is a convenience wrapper used by MessageStream
// to track how long a stream has been unavailable.
type timeTracker struct {
	mu         sync.Mutex
	timestamps map[*querypb.Target]time.Time
}

func newTimeTracker() *timeTracker {
	return &timeTracker{
		timestamps: make(map[*querypb.Target]time.Time),
	}
}

// Reset resets the timestamp set by Record.
func (tt *timeTracker) Reset(target *querypb.Target) {
	tt.mu.Lock()
	defer tt.mu.Unlock()
	delete(tt.timestamps, target)
}

// Record records the time to Now if there was no previous timestamp,
// and it keeps returning that value until the next Reset.
func (tt *timeTracker) Record(target *querypb.Target) time.Time {
	tt.mu.Lock()
	defer tt.mu.Unlock()
	last, ok := tt.timestamps[target]
	if !ok {
		last = time.Now()
		tt.timestamps[target] = last
	}
	return last
}

// MessageStream streams messages from the specified shards.
// Note we guarantee the callback will not be called concurrently
// by multiple go routines, through processOneStreamingResult.
func (stc *ScatterConn) MessageStream(ctx context.Context, rss []*srvtopo.ResolvedShard, name string, callback func(*sqltypes.Result) error) error {
	// The cancelable context is used for handling errors
	// from individual streams.
	ctx, cancel := context.WithCancel(ctx)
	defer cancel()

	// mu is used to merge multiple callback calls into one.
	var mu sync.Mutex
	fieldSent := false
	lastErrors := newTimeTracker()
	allErrors := stc.multiGo("MessageStream", rss, func(rs *srvtopo.ResolvedShard, i int) error {
		// This loop handles the case where a reparent happens, which can cause
		// an individual stream to end. If we don't succeed on the retries for
		// messageStreamGracePeriod, we abort and return an error.
		for {
			err := rs.Gateway.MessageStream(ctx, rs.Target, name, func(qr *sqltypes.Result) error {
				lastErrors.Reset(rs.Target)
				return stc.processOneStreamingResult(&mu, &fieldSent, qr, callback)
			})
			// nil and EOF are equivalent. UNAVAILABLE can be returned by vttablet if it's demoted
			// from primary to replica. For any of these conditions, we have to retry.
			if err != nil && err != io.EOF && vterrors.Code(err) != vtrpcpb.Code_UNAVAILABLE {
				cancel()
				return err
			}

			// There was no error. We have to see if we need to retry.
			// If context was canceled, likely due to client disconnect,
			// return normally without retrying.
			select {
			case <-ctx.Done():
				return nil
			default:
			}
			firstErrorTimeStamp := lastErrors.Record(rs.Target)
			if time.Since(firstErrorTimeStamp) >= messageStreamGracePeriod {
				// Cancel all streams and return an error.
				cancel()
				return vterrors.Errorf(vtrpcpb.Code_DEADLINE_EXCEEDED, "message stream from %v has repeatedly failed for longer than %v", rs.Target, messageStreamGracePeriod)
			}

			// It's not been too long since our last good send. Wait and retry.
			select {
			case <-ctx.Done():
				return nil
			case <-time.After(messageStreamGracePeriod / 5):
			}
		}
	})
	return allErrors.AggrError(vterrors.Aggregate)
}

// Close closes the underlying Gateway.
func (stc *ScatterConn) Close() error {
	return stc.gateway.Close(context.Background())
}

// GetGatewayCacheStatus returns a displayable version of the Gateway cache.
func (stc *ScatterConn) GetGatewayCacheStatus() TabletCacheStatusList {
	return stc.gateway.CacheStatus()
}

// GetHealthCheckCacheStatus returns a displayable version of the HealthCheck cache.
func (stc *ScatterConn) GetHealthCheckCacheStatus() discovery.TabletsCacheStatusList {
	return stc.gateway.TabletsCacheStatus()
}

// multiGo performs the requested 'action' on the specified
// shards in parallel. This does not handle any transaction state.
// The action function must match the shardActionFunc2 signature.
func (stc *ScatterConn) multiGo(
	name string,
	rss []*srvtopo.ResolvedShard,
	action shardActionFunc,
) (allErrors *concurrency.AllErrorRecorder) {
	allErrors = new(concurrency.AllErrorRecorder)
	if len(rss) == 0 {
		return allErrors
	}

	oneShard := func(rs *srvtopo.ResolvedShard, i int) {
		var err error
		startTime, statsKey := stc.startAction(name, rs.Target)
		// Send a dummy session.
		// TODO(sougou): plumb a real session through this call.
		defer stc.endAction(startTime, allErrors, statsKey, &err, econtext.NewSafeSession(nil))
		err = action(rs, i)
	}

	if len(rss) == 1 {
		// only one shard, do it synchronously.
		oneShard(rss[0], 0)
		return allErrors
	}

	var wg sync.WaitGroup
	for i, rs := range rss {
		wg.Add(1)
		go func(rs *srvtopo.ResolvedShard, i int) {
			defer wg.Done()
			oneShard(rs, i)
		}(rs, i)
	}
	wg.Wait()
	return allErrors
}

// panicData is used to capture panics during parallel execution.
type panicData struct {
	p     any
	trace []byte
}

// multiGoTransaction performs the requested 'action' on the specified
// ResolvedShards in parallel. For each shard, if the requested
// session is in a transaction, it opens a new transactions on the connection,
// and updates the Session with the transaction id. If the session already
// contains a transaction id for the shard, it reuses it.
// The action function must match the shardActionTransactionFunc signature.
//
// It returns an error recorder in which each shard error is recorded positionally,
// i.e. if rss[2] had an error, then the error recorder will store that error
// in the second position.
func (stc *ScatterConn) multiGoTransaction(
	ctx context.Context,
	name string,
	rss []*srvtopo.ResolvedShard,
	session *econtext.SafeSession,
	autocommit bool,
	action shardActionTransactionFunc,
) (allErrors *concurrency.AllErrorRecorder) {
	numShards := len(rss)
	allErrors = new(concurrency.AllErrorRecorder)

	if numShards == 0 {
		return allErrors
	}
	oneShard := func(rs *srvtopo.ResolvedShard, i int) {
		var err error
		startTime, statsKey := stc.startAction(name, rs.Target)
		defer stc.endAction(startTime, allErrors, statsKey, &err, session)

		info, shardSession, err := actionInfo(ctx, rs.Target, session, autocommit, stc.txConn.txMode.TransactionMode())
		if err != nil {
			return
		}
		info, err = action(rs, i, info)
		if info == nil {
			return
		}
		if info.ignoreOldSession {
			shardSession = nil
		}
		if shardSession != nil && info.rowsAffected {
			// We might not always update or append in the session.
			// We need to track if rows were affected in the transaction.
			shardSession.RowsAffected = info.rowsAffected
		}
		if info.actionNeeded != nothing && (info.transactionID != 0 || info.reservedID != 0) {
			appendErr := session.AppendOrUpdate(rs.Target, info, shardSession, stc.txConn.txMode.TransactionMode())
			if appendErr != nil {
				err = appendErr
			}
		}
	}

	if numShards == 1 {
		// only one shard, do it synchronously.
		for i, rs := range rss {
			oneShard(rs, i)
		}
	} else {
		var panicRecord atomic.Value
		var wg sync.WaitGroup
		for i, rs := range rss {
			wg.Add(1)
			go func(rs *srvtopo.ResolvedShard, i int) {
				defer wg.Done()
				defer func() {
					if r := recover(); r != nil {
						panicRecord.Store(&panicData{
							p:     r,
							trace: debug.Stack(),
						})
					}
				}()
				oneShard(rs, i)
			}(rs, i)
		}
		wg.Wait()
		if pr, ok := panicRecord.Load().(*panicData); ok {
			log.Errorf("caught a panic during parallel execution:\n%s", string(pr.trace))
			panic(pr.p) // rethrow the captured panic in the main thread
		}
	}

	if session.MustRollback() {
		_ = stc.txConn.Rollback(ctx, session)
	}
	return allErrors
}

// ExecuteLock performs the requested 'action' on the specified
// ResolvedShard. If the lock session already has a reserved connection,
// it reuses it. Otherwise open a new reserved connection.
// The action function must match the shardActionTransactionFunc signature.
//
// It returns an error recorder in which each shard error is recorded positionally,
// i.e. if rss[2] had an error, then the error recorder will store that error
// in the second position.
func (stc *ScatterConn) ExecuteLock(ctx context.Context, rs *srvtopo.ResolvedShard, query *querypb.BoundQuery, session *econtext.SafeSession, lockFuncType sqlparser.LockingFuncType) (*sqltypes.Result, error) {
	var (
		qr    *sqltypes.Result
		err   error
		alias *topodatapb.TabletAlias
	)
	allErrors := new(concurrency.AllErrorRecorder)
	startTime, statsKey := stc.startAction("ExecuteLock", rs.Target)
	defer stc.endLockAction(startTime, allErrors, statsKey, &err)

	if session == nil || session.Session == nil {
		return nil, vterrors.VT13001("session cannot be nil")
	}

<<<<<<< HEAD
=======
	opts = session.Options
>>>>>>> 865a7b3d
	info, err := lockInfo(rs.Target, session, lockFuncType)
	// Lock session is created on alphabetic sorted keyspace.
	// This error will occur if the existing session target does not match the current target.
	// This will happen either due to re-sharding or a new keyspace which comes before the existing order.
	// In which case, we will try to release old locks and return error.
	if err != nil {
		_ = stc.txConn.ReleaseLock(ctx, session)
		return nil, vterrors.Wrap(err, "Any previous held locks are released")
	}
	qs, err := getQueryService(ctx, rs, info, nil, true)
	if err != nil {
		return nil, err
	}
	reservedID := info.reservedID

	switch info.actionNeeded {
	case nothing:
		qr, err = qs.Execute(ctx, session, rs.Target, query.Sql, query.BindVariables, 0 /* transactionID */, reservedID)
		if err != nil && wasConnectionClosed(err) {
			// TODO: try to acquire lock again.
			session.ResetLock()
			err = vterrors.Wrap(err, "held locks released")
		}
		if reservedID != 0 {
			session.UpdateLockHeartbeat()
		}
	case reserve:
		var state queryservice.ReservedState
		state, qr, err = qs.ReserveExecute(ctx, session, rs.Target, session.SetPreQueries(), query.Sql, query.BindVariables, 0 /* transactionID */)
		reservedID = state.ReservedID
		alias = state.TabletAlias
		if err != nil && reservedID != 0 {
			_ = stc.txConn.ReleaseLock(ctx, session)
		}

		if reservedID != 0 {
			session.SetLockSession(&vtgatepb.Session_ShardSession{
				Target:      rs.Target,
				ReservedId:  reservedID,
				TabletAlias: alias,
			})
		}
	default:
		return nil, vterrors.Errorf(vtrpcpb.Code_INTERNAL, "[BUG] unexpected actionNeeded on lock execution: %v", info.actionNeeded)
	}

	if err != nil {
		return nil, err
	}
	return qr, err
}

func wasConnectionClosed(err error) bool {
	sqlErr := sqlerror.NewSQLErrorFromError(err).(*sqlerror.SQLError)
	message := sqlErr.Error()

	switch sqlErr.Number() {
	case sqlerror.CRServerGone, sqlerror.CRServerLost:
		return true
	case sqlerror.ERQueryInterrupted:
		return vterrors.TxClosed.MatchString(message)
	default:
		return false
	}
}

// requireNewQS this checks if we need to fallback to new tablet.
func requireNewQS(err error, target *querypb.Target) bool {
	code := vterrors.Code(err)
	msg := err.Error()
	switch code {
	// when the tablet or mysql is unavailable for any reason.
	case vtrpcpb.Code_UNAVAILABLE:
		return true
	// when received wrong tablet error message.
	case vtrpcpb.Code_FAILED_PRECONDITION:
		return vterrors.RxWrongTablet.MatchString(msg)
	// when received cluster_event from tablet and tablet is not operational.
	// this will also help in buffering the query if needed.
	case vtrpcpb.Code_CLUSTER_EVENT:
		return (target != nil && target.TabletType == topodatapb.TabletType_PRIMARY) || vterrors.RxOp.MatchString(msg)
	}
	return false
}

// actionInfo looks at the current session, and returns information about what needs to be done for this tablet
func actionInfo(ctx context.Context, target *querypb.Target, session *econtext.SafeSession, autocommit bool, txMode vtgatepb.TransactionMode) (*shardActionInfo, *vtgatepb.Session_ShardSession, error) {
	if !session.InTransaction() && !session.InReservedConn() {
		return &shardActionInfo{}, nil, nil
	}
	ignoreSession := ctx.Value(engine.IgnoreReserveTxn)
	if ignoreSession != nil {
		return &shardActionInfo{}, nil, nil
	}
	// No need to protect ourselves from the race condition between
	// Find and AppendOrUpdate. The higher level functions ensure that no
	// duplicate (target) tuples can execute
	// this at the same time.
	shardSession, err := session.FindAndChangeSessionIfInSingleTxMode(target.Keyspace, target.Shard, target.TabletType, txMode)
	if err != nil {
		return nil, nil, err
	}

	shouldReserve := session.InReservedConn() && (shardSession == nil || shardSession.ReservedId == 0)
	shouldBegin := session.InTransaction() && (shardSession == nil || shardSession.TransactionId == 0) && !autocommit

	act := nothing
	switch {
	case shouldBegin && shouldReserve:
		act = reserveBegin
	case shouldReserve:
		act = reserve
	case shouldBegin:
		act = begin
	}

	info := &shardActionInfo{
		actionNeeded: act,
	}
	if shardSession != nil {
		info.transactionID = shardSession.TransactionId
		info.reservedID = shardSession.ReservedId
		info.alias = shardSession.TabletAlias
		info.rowsAffected = shardSession.RowsAffected
	}
	return info, shardSession, nil
}

// lockInfo looks at the current session, and returns information about what needs to be done for this tablet
func lockInfo(target *querypb.Target, session *econtext.SafeSession, lockFuncType sqlparser.LockingFuncType) (*shardActionInfo, error) {
	info := &shardActionInfo{actionNeeded: nothing}
	if session.LockSession != nil {
		if !proto.Equal(target, session.LockSession.Target) {
			return nil, vterrors.Errorf(vtrpcpb.Code_NOT_FOUND, "target does match the existing lock session target: (%v, %v)", target, session.LockSession.Target)
		}
		info.reservedID = session.LockSession.ReservedId
		info.alias = session.LockSession.TabletAlias
	}
	// Only GetLock needs to start a reserved connection.
	// Once in reserved connection, it will be used for other calls as well.
	// But, we don't want to start a reserved connection for other calls like IsFreeLock, IsUsedLock, etc.
	if lockFuncType != sqlparser.GetLock {
		return info, nil
	}
	if info.reservedID == 0 {
		info.actionNeeded = reserve
	}
	return info, nil
}

type shardActionInfo struct {
	actionNeeded              actionNeeded
	reservedID, transactionID int64
	alias                     *topodatapb.TabletAlias

	// ignoreOldSession is used when there is a retry on the same shard due to connection loss for a reserved connection.
	// The old reference should be ignored and new shard session should be added to the session.
	ignoreOldSession bool
	rowsAffected     bool
}

func (sai *shardActionInfo) TransactionID() int64 {
	return sai.transactionID
}

func (sai *shardActionInfo) ReservedID() int64 {
	return sai.reservedID
}

func (sai *shardActionInfo) RowsAffected() bool {
	return sai.rowsAffected
}

func (sai *shardActionInfo) Alias() *topodatapb.TabletAlias {
	return sai.alias
}

func (sai *shardActionInfo) updateTransactionAndReservedID(txID int64, rID int64, alias *topodatapb.TabletAlias, qr *sqltypes.Result) *shardActionInfo {
	firstTimeRowsAffected := false
	if txID != 0 && qr != nil && !sai.rowsAffected {
		firstTimeRowsAffected = qr.RowsAffected > 0
	}
	if txID == sai.transactionID && rID == sai.reservedID && !firstTimeRowsAffected {
		// As transaction id and reserved id have not changed, there is nothing to update in session shard sessions.
		return nil
	}
	newInfo := *sai
	newInfo.reservedID = rID
	newInfo.transactionID = txID
	newInfo.alias = alias
	newInfo.rowsAffected = firstTimeRowsAffected
	return &newInfo
}

type actionNeeded int

const (
	nothing actionNeeded = iota
	reserveBegin
	reserve
	begin
)<|MERGE_RESOLUTION|>--- conflicted
+++ resolved
@@ -771,10 +771,6 @@
 		return nil, vterrors.VT13001("session cannot be nil")
 	}
 
-<<<<<<< HEAD
-=======
-	opts = session.Options
->>>>>>> 865a7b3d
 	info, err := lockInfo(rs.Target, session, lockFuncType)
 	// Lock session is created on alphabetic sorted keyspace.
 	// This error will occur if the existing session target does not match the current target.
