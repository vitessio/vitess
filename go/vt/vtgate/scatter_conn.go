/*
Copyright 2019 The Vitess Authors.

Licensed under the Apache License, Version 2.0 (the "License");
you may not use this file except in compliance with the License.
You may obtain a copy of the License at

    http://www.apache.org/licenses/LICENSE-2.0

Unless required by applicable law or agreed to in writing, software
distributed under the License is distributed on an "AS IS" BASIS,
WITHOUT WARRANTIES OR CONDITIONS OF ANY KIND, either express or implied.
See the License for the specific language governing permissions and
limitations under the License.
*/

package vtgate

import (
	"context"
	"io"
	"runtime/debug"
	"sync"
	"sync/atomic"
	"time"

	"google.golang.org/protobuf/proto"

	"vitess.io/vitess/go/mysql/sqlerror"
	"vitess.io/vitess/go/sqltypes"
	"vitess.io/vitess/go/stats"
	"vitess.io/vitess/go/vt/concurrency"
	"vitess.io/vitess/go/vt/discovery"
	"vitess.io/vitess/go/vt/log"
	querypb "vitess.io/vitess/go/vt/proto/query"
	topodatapb "vitess.io/vitess/go/vt/proto/topodata"
	vtgatepb "vitess.io/vitess/go/vt/proto/vtgate"
	vtrpcpb "vitess.io/vitess/go/vt/proto/vtrpc"
	"vitess.io/vitess/go/vt/sqlparser"
	"vitess.io/vitess/go/vt/srvtopo"
	"vitess.io/vitess/go/vt/topo/topoproto"
	"vitess.io/vitess/go/vt/vterrors"
	"vitess.io/vitess/go/vt/vtgate/engine"
	econtext "vitess.io/vitess/go/vt/vtgate/executorcontext"
	"vitess.io/vitess/go/vt/vttablet/queryservice"
)

// ScatterConn is used for executing queries across
// multiple shard level connections.
type ScatterConn struct {
	timings              *stats.MultiTimings
	tabletCallErrorCount *stats.CountersWithMultiLabels
	txConn               *TxConn
	gateway              *TabletGateway
}

// shardActionFunc defines the contract for a shard action
// outside of a transaction. Every such function executes the
// necessary action on a shard, sends the results to sResults, and
// return an error if any.  multiGo is capable of executing
// multiple shardActionFunc actions in parallel and
// consolidating the results and errors for the caller.
type shardActionFunc func(rs *srvtopo.ResolvedShard, i int) error

// shardActionTransactionFunc defines the contract for a shard action
// that may be in a transaction. Every such function executes the
// necessary action on a shard (with an optional Begin call), aggregates
// the results, and return an error if any.
// multiGoTransaction is capable of executing multiple
// shardActionTransactionFunc actions in parallel and consolidating
// the results and errors for the caller.
type shardActionTransactionFunc func(rs *srvtopo.ResolvedShard, i int, shardActionInfo *shardActionInfo) (*shardActionInfo, error)

type (
	nullResultsObserver struct{}
)

func (nullResultsObserver) Observe(*sqltypes.Result) {}

// NewScatterConn creates a new ScatterConn.
func NewScatterConn(statsName string, txConn *TxConn, gw *TabletGateway) *ScatterConn {
	// this only works with TabletGateway
	tabletCallErrorCountStatsName := ""
	if statsName != "" {
		tabletCallErrorCountStatsName = statsName + "ErrorCount"
	}
	return &ScatterConn{
		timings: stats.NewMultiTimings(
			statsName,
			"Scatter connection timings",
			[]string{"Operation", "Keyspace", "ShardName", "DbType"}),
		tabletCallErrorCount: stats.NewCountersWithMultiLabels(
			tabletCallErrorCountStatsName,
			"Error count from tablet calls in scatter conns",
			[]string{"Operation", "Keyspace", "ShardName", "DbType"}),
		txConn:  txConn,
		gateway: gw,
	}
}

func (stc *ScatterConn) startAction(name string, target *querypb.Target) (time.Time, []string) {
	statsKey := []string{name, target.Keyspace, target.Shard, topoproto.TabletTypeLString(target.TabletType)}
	startTime := time.Now()
	return startTime, statsKey
}

func (stc *ScatterConn) endAction(startTime time.Time, allErrors *concurrency.AllErrorRecorder, statsKey []string, err *error, session *econtext.SafeSession) {
	if *err != nil {
		allErrors.RecordError(*err)
		// Don't increment the error counter for duplicate
		// keys or bad queries, as those errors are caused by
		// client queries and are not VTGate's fault.
		ec := vterrors.Code(*err)
		if ec != vtrpcpb.Code_ALREADY_EXISTS && ec != vtrpcpb.Code_INVALID_ARGUMENT {
			stc.tabletCallErrorCount.Add(statsKey, 1)
		}
		if ec == vtrpcpb.Code_RESOURCE_EXHAUSTED || ec == vtrpcpb.Code_ABORTED {
			session.SetRollback()
		}
	}
	stc.timings.Record(statsKey, startTime)
}

func (stc *ScatterConn) endLockAction(startTime time.Time, allErrors *concurrency.AllErrorRecorder, statsKey []string, err *error) {
	if *err != nil {
		allErrors.RecordError(*err)
		stc.tabletCallErrorCount.Add(statsKey, 1)
	}
	stc.timings.Record(statsKey, startTime)
}

type reset int

const (
	none reset = iota
	shard
	newQS
)

// ExecuteMultiShard is like Execute,
// but each shard gets its own Sql Queries and BindVariables.
//
// It always returns a non-nil query result and an array of
// shard errors which may be nil so that callers can optionally
// process a partially-successful operation.
func (stc *ScatterConn) ExecuteMultiShard(
	ctx context.Context,
	primitive engine.Primitive,
	rss []*srvtopo.ResolvedShard,
	queries []*querypb.BoundQuery,
	session *econtext.SafeSession,
	autocommit bool,
	ignoreMaxMemoryRows bool,
	resultsObserver econtext.ResultsObserver,
) (qr *sqltypes.Result, errs []error) {

	if len(rss) != len(queries) {
		return nil, []error{vterrors.Errorf(vtrpcpb.Code_INTERNAL, "[BUG] got mismatched number of queries and shards")}
	}

	// mu protects qr
	var mu sync.Mutex
	qr = new(sqltypes.Result)

	if session.InLockSession() && triggerLockHeartBeat(session) {
		go stc.runLockQuery(ctx, session)
	}

	allErrors := stc.multiGoTransaction(
		ctx,
		"Execute",
		rss,
		session,
		autocommit,
		func(rs *srvtopo.ResolvedShard, i int, info *shardActionInfo) (*shardActionInfo, error) {
			var (
				innerqr *sqltypes.Result
				err     error
				opts    *querypb.ExecuteOptions
				alias   *topodatapb.TabletAlias
				qs      queryservice.QueryService
			)
			transactionID := info.transactionID
			reservedID := info.reservedID

			if session != nil && session.Session != nil {
				opts = session.Session.Options
			}

			if autocommit {
				// As this is auto-commit, the transactionID is supposed to be zero.
				if transactionID != int64(0) {
					return nil, vterrors.Errorf(vtrpcpb.Code_FAILED_PRECONDITION, "in autocommit mode, transactionID should be zero but was: %d", transactionID)
				}
			}

			qs, err = getQueryService(ctx, rs, info, session, false)
			if err != nil {
				return nil, err
			}

			retryRequest := func(exec func()) {
				retry := checkAndResetShardSession(info, err, session, rs.Target)
				switch retry {
				case newQS:
					// Current tablet is not available, try querying new tablet using gateway.
					qs = rs.Gateway
					fallthrough
				case shard:
					// if we need to reset a reserved connection, here is our chance to try executing again,
					// against a new connection
					exec()
				}
			}

			switch info.actionNeeded {
			case nothing:
				innerqr, err = qs.Execute(ctx, rs.Target, queries[i].Sql, queries[i].BindVariables, info.transactionID, info.reservedID, opts)
				if err != nil {
					retryRequest(func() {
						// we seem to have lost our connection. it was a reserved connection, let's try to recreate it
						info.actionNeeded = reserve
						info.ignoreOldSession = true
						var state queryservice.ReservedState
						state, innerqr, err = qs.ReserveExecute(ctx, rs.Target, session.SetPreQueries(), queries[i].Sql, queries[i].BindVariables, 0 /*transactionId*/, opts)
						reservedID = state.ReservedID
						alias = state.TabletAlias
					})
				}
			case begin:
				var state queryservice.TransactionState
				state, innerqr, err = qs.BeginExecute(ctx, rs.Target, session.SavePoints(), queries[i].Sql, queries[i].BindVariables, reservedID, opts)
				transactionID = state.TransactionID
				alias = state.TabletAlias
				if err != nil {
					retryRequest(func() {
						// we seem to have lost our connection. it was a reserved connection, let's try to recreate it
						info.actionNeeded = reserveBegin
						info.ignoreOldSession = true
						var state queryservice.ReservedTransactionState
						state, innerqr, err = qs.ReserveBeginExecute(ctx, rs.Target, session.SetPreQueries(), session.SavePoints(), queries[i].Sql, queries[i].BindVariables, opts)
						transactionID = state.TransactionID
						reservedID = state.ReservedID
						alias = state.TabletAlias
					})
				}
			case reserve:
				var state queryservice.ReservedState
				state, innerqr, err = qs.ReserveExecute(ctx, rs.Target, session.SetPreQueries(), queries[i].Sql, queries[i].BindVariables, transactionID, opts)
				reservedID = state.ReservedID
				alias = state.TabletAlias
			case reserveBegin:
				var state queryservice.ReservedTransactionState
				state, innerqr, err = qs.ReserveBeginExecute(ctx, rs.Target, session.SetPreQueries(), session.SavePoints(), queries[i].Sql, queries[i].BindVariables, opts)
				transactionID = state.TransactionID
				reservedID = state.ReservedID
				alias = state.TabletAlias
			default:
				return nil, vterrors.Errorf(vtrpcpb.Code_INTERNAL, "[BUG] unexpected actionNeeded on query execution: %v", info.actionNeeded)
			}
			session.Log(primitive, rs.Target, rs.Gateway, queries[i].Sql, info.actionNeeded == begin || info.actionNeeded == reserveBegin, queries[i].BindVariables)

			// We need to new shard info irrespective of the error.
			newInfo := info.updateTransactionAndReservedID(transactionID, reservedID, alias, innerqr)
			if err != nil {
				return newInfo, err
			}
			mu.Lock()
			defer mu.Unlock()

			if innerqr != nil {
				resultsObserver.Observe(innerqr)
			}

			// Don't append more rows if row count is exceeded.
			if ignoreMaxMemoryRows || len(qr.Rows) <= maxMemoryRows {
				qr.AppendResult(innerqr)
			}
			return newInfo, nil
		},
	)

	if !ignoreMaxMemoryRows && len(qr.Rows) > maxMemoryRows {
		return nil, []error{vterrors.NewErrorf(vtrpcpb.Code_RESOURCE_EXHAUSTED, vterrors.NetPacketTooLarge, "in-memory row count exceeded allowed limit of %d", maxMemoryRows)}
	}

	return qr, allErrors.GetErrors()
}

func triggerLockHeartBeat(session *econtext.SafeSession) bool {
	now := time.Now().Unix()
	lastHeartbeat := session.GetLockHeartbeat()
	return now-lastHeartbeat >= int64(lockHeartbeatTime.Seconds())
}

func (stc *ScatterConn) runLockQuery(ctx context.Context, session *econtext.SafeSession) {
	rs := &srvtopo.ResolvedShard{Target: session.LockSession.Target, Gateway: stc.gateway}
	query := &querypb.BoundQuery{Sql: "select 1", BindVariables: nil}
	_, lockErr := stc.ExecuteLock(ctx, rs, query, session, sqlparser.IsUsedLock)
	if lockErr != nil {
		log.Warningf("Locking heartbeat failed, held locks might be released: %s", lockErr.Error())
	}
}

func checkAndResetShardSession(info *shardActionInfo, err error, session *econtext.SafeSession, target *querypb.Target) reset {
	retry := none
	if info.reservedID != 0 && info.transactionID == 0 {
		if wasConnectionClosed(err) {
			retry = shard
		}
		if requireNewQS(err, target) {
			retry = newQS
		}
	}
	if retry != none {
		_ = session.ResetShard(info.alias)
	}
	return retry
}

func getQueryService(ctx context.Context, rs *srvtopo.ResolvedShard, info *shardActionInfo, session *econtext.SafeSession, skipReset bool) (queryservice.QueryService, error) {
	if info.alias == nil {
		return rs.Gateway, nil
	}
	qs, err := rs.Gateway.QueryServiceByAlias(ctx, info.alias, rs.Target)
	if err == nil || skipReset {
		return qs, err
	}
	// If the session info has only reserved connection and no transaction then we will route it through gateway
	// Otherwise, we will fail.
	if info.reservedID == 0 || info.transactionID != 0 {
		return nil, err
	}
	err = session.ResetShard(info.alias)
	if err != nil {
		return nil, err
	}
	// Returning rs.Gateway will make the gateway to choose new healthy tablet for the targeted tablet type.
	return rs.Gateway, nil
}

func (stc *ScatterConn) processOneStreamingResult(mu *sync.Mutex, fieldSent *bool, qr *sqltypes.Result, callback func(*sqltypes.Result) error) error {
	mu.Lock()
	defer mu.Unlock()
	if *fieldSent {
		if len(qr.Rows) == 0 {
			// It's another field info result. Don't send.
			return nil
		}
	} else {
		if len(qr.Fields) == 0 {
			// Unreachable: this can happen only if vttablet misbehaves.
			return vterrors.VT13001("received rows before fields")
		}
		*fieldSent = true
	}

	return callback(qr)
}

// StreamExecuteMulti is like StreamExecute,
// but each shard gets its own bindVars. If len(shards) is not equal to
// len(bindVars), the function panics.
// Note we guarantee the callback will not be called concurrently
// by multiple go routines, through processOneStreamingResult.
func (stc *ScatterConn) StreamExecuteMulti(
	ctx context.Context,
	primitive engine.Primitive,
	query string,
	rss []*srvtopo.ResolvedShard,
	bindVars []map[string]*querypb.BindVariable,
	session *econtext.SafeSession,
	autocommit bool,
	callback func(reply *sqltypes.Result) error,
	resultsObserver econtext.ResultsObserver,
) []error {
	if session.InLockSession() && triggerLockHeartBeat(session) {
		go stc.runLockQuery(ctx, session)
	}

	observedCallback := func(reply *sqltypes.Result) error {
		if reply != nil {
			resultsObserver.Observe(reply)
		}
		return callback(reply)
	}
	allErrors := stc.multiGoTransaction(
		ctx,
		"StreamExecute",
		rss,
		session,
		autocommit,
		func(rs *srvtopo.ResolvedShard, i int, info *shardActionInfo) (*shardActionInfo, error) {
			var (
				err   error
				opts  *querypb.ExecuteOptions
				alias *topodatapb.TabletAlias
				qs    queryservice.QueryService
			)
			transactionID := info.transactionID
			reservedID := info.reservedID

			if session != nil && session.Session != nil {
				opts = session.Session.Options
			}

			if autocommit {
				// As this is auto-commit, the transactionID is supposed to be zero.
				if transactionID != int64(0) {
					return nil, vterrors.Errorf(vtrpcpb.Code_FAILED_PRECONDITION, "in autocommit mode, transactionID should be zero but was: %d", transactionID)
				}
			}

			qs, err = getQueryService(ctx, rs, info, session, false)
			if err != nil {
				return nil, err
			}

			retryRequest := func(exec func()) {
				retry := checkAndResetShardSession(info, err, session, rs.Target)
				switch retry {
				case newQS:
					// Current tablet is not available, try querying new tablet using gateway.
					qs = rs.Gateway
					fallthrough
				case shard:
					// if we need to reset a reserved connection, here is our chance to try executing again,
					// against a new connection
					exec()
				}
			}

			switch info.actionNeeded {
			case nothing:
				err = qs.StreamExecute(ctx, rs.Target, query, bindVars[i], transactionID, reservedID, opts, observedCallback)
				if err != nil {
					retryRequest(func() {
						// we seem to have lost our connection. it was a reserved connection, let's try to recreate it
						info.actionNeeded = reserve
						var state queryservice.ReservedState
						state, err = qs.ReserveStreamExecute(ctx, rs.Target, session.SetPreQueries(), query, bindVars[i], 0 /*transactionId*/, opts, observedCallback)
						reservedID = state.ReservedID
						alias = state.TabletAlias
					})
				}
			case begin:
				var state queryservice.TransactionState
				state, err = qs.BeginStreamExecute(ctx, rs.Target, session.SavePoints(), query, bindVars[i], reservedID, opts, observedCallback)
				transactionID = state.TransactionID
				alias = state.TabletAlias
				if err != nil {
					retryRequest(func() {
						// we seem to have lost our connection. it was a reserved connection, let's try to recreate it
						info.actionNeeded = reserveBegin
						var state queryservice.ReservedTransactionState
						state, err = qs.ReserveBeginStreamExecute(ctx, rs.Target, session.SetPreQueries(), session.SavePoints(), query, bindVars[i], opts, observedCallback)
						transactionID = state.TransactionID
						reservedID = state.ReservedID
						alias = state.TabletAlias
					})
				}
			case reserve:
				var state queryservice.ReservedState
				state, err = qs.ReserveStreamExecute(ctx, rs.Target, session.SetPreQueries(), query, bindVars[i], transactionID, opts, observedCallback)
				reservedID = state.ReservedID
				alias = state.TabletAlias
			case reserveBegin:
				var state queryservice.ReservedTransactionState
				state, err = qs.ReserveBeginStreamExecute(ctx, rs.Target, session.SetPreQueries(), session.SavePoints(), query, bindVars[i], opts, observedCallback)
				transactionID = state.TransactionID
				reservedID = state.ReservedID
				alias = state.TabletAlias
			default:
				return nil, vterrors.Errorf(vtrpcpb.Code_INTERNAL, "[BUG] unexpected actionNeeded on query execution: %v", info.actionNeeded)
			}
			session.Log(primitive, rs.Target, rs.Gateway, query, info.actionNeeded == begin || info.actionNeeded == reserveBegin, bindVars[i])

			// We need the new shard info irrespective of the error.
			newInfo := info.updateTransactionAndReservedID(transactionID, reservedID, alias, nil)
			if err != nil {
				return newInfo, err
			}

			return newInfo, nil
		},
	)
	return allErrors.GetErrors()
}

// timeTracker is a convenience wrapper used by MessageStream
// to track how long a stream has been unavailable.
type timeTracker struct {
	mu         sync.Mutex
	timestamps map[*querypb.Target]time.Time
}

func newTimeTracker() *timeTracker {
	return &timeTracker{
		timestamps: make(map[*querypb.Target]time.Time),
	}
}

// Reset resets the timestamp set by Record.
func (tt *timeTracker) Reset(target *querypb.Target) {
	tt.mu.Lock()
	defer tt.mu.Unlock()
	delete(tt.timestamps, target)
}

// Record records the time to Now if there was no previous timestamp,
// and it keeps returning that value until the next Reset.
func (tt *timeTracker) Record(target *querypb.Target) time.Time {
	tt.mu.Lock()
	defer tt.mu.Unlock()
	last, ok := tt.timestamps[target]
	if !ok {
		last = time.Now()
		tt.timestamps[target] = last
	}
	return last
}

// MessageStream streams messages from the specified shards.
// Note we guarantee the callback will not be called concurrently
// by multiple go routines, through processOneStreamingResult.
func (stc *ScatterConn) MessageStream(ctx context.Context, rss []*srvtopo.ResolvedShard, name string, callback func(*sqltypes.Result) error) error {
	// The cancelable context is used for handling errors
	// from individual streams.
	ctx, cancel := context.WithCancel(ctx)
	defer cancel()

	// mu is used to merge multiple callback calls into one.
	var mu sync.Mutex
	fieldSent := false
	lastErrors := newTimeTracker()
	allErrors := stc.multiGo("MessageStream", rss, func(rs *srvtopo.ResolvedShard, i int) error {
		// This loop handles the case where a reparent happens, which can cause
		// an individual stream to end. If we don't succeed on the retries for
		// messageStreamGracePeriod, we abort and return an error.
		for {
			err := rs.Gateway.MessageStream(ctx, rs.Target, name, func(qr *sqltypes.Result) error {
				lastErrors.Reset(rs.Target)
				return stc.processOneStreamingResult(&mu, &fieldSent, qr, callback)
			})
			// nil and EOF are equivalent. UNAVAILABLE can be returned by vttablet if it's demoted
			// from primary to replica. For any of these conditions, we have to retry.
			if err != nil && err != io.EOF && vterrors.Code(err) != vtrpcpb.Code_UNAVAILABLE {
				cancel()
				return err
			}

			// There was no error. We have to see if we need to retry.
			// If context was canceled, likely due to client disconnect,
			// return normally without retrying.
			select {
			case <-ctx.Done():
				return nil
			default:
			}
			firstErrorTimeStamp := lastErrors.Record(rs.Target)
			if time.Since(firstErrorTimeStamp) >= messageStreamGracePeriod {
				// Cancel all streams and return an error.
				cancel()
				return vterrors.Errorf(vtrpcpb.Code_DEADLINE_EXCEEDED, "message stream from %v has repeatedly failed for longer than %v", rs.Target, messageStreamGracePeriod)
			}

			// It's not been too long since our last good send. Wait and retry.
			select {
			case <-ctx.Done():
				return nil
			case <-time.After(messageStreamGracePeriod / 5):
			}
		}
	})
	return allErrors.AggrError(vterrors.Aggregate)
}

// Close closes the underlying Gateway.
func (stc *ScatterConn) Close() error {
	return stc.gateway.Close(context.Background())
}

// GetGatewayCacheStatus returns a displayable version of the Gateway cache.
func (stc *ScatterConn) GetGatewayCacheStatus() TabletCacheStatusList {
	return stc.gateway.CacheStatus()
}

// GetHealthCheckCacheStatus returns a displayable version of the HealthCheck cache.
func (stc *ScatterConn) GetHealthCheckCacheStatus() discovery.TabletsCacheStatusList {
	return stc.gateway.TabletsCacheStatus()
}

// multiGo performs the requested 'action' on the specified
// shards in parallel. This does not handle any transaction state.
// The action function must match the shardActionFunc2 signature.
func (stc *ScatterConn) multiGo(
	name string,
	rss []*srvtopo.ResolvedShard,
	action shardActionFunc,
) (allErrors *concurrency.AllErrorRecorder) {
	allErrors = new(concurrency.AllErrorRecorder)
	if len(rss) == 0 {
		return allErrors
	}

	oneShard := func(rs *srvtopo.ResolvedShard, i int) {
		var err error
		startTime, statsKey := stc.startAction(name, rs.Target)
		// Send a dummy session.
		// TODO(sougou): plumb a real session through this call.
		defer stc.endAction(startTime, allErrors, statsKey, &err, econtext.NewSafeSession(nil))
		err = action(rs, i)
	}

	if len(rss) == 1 {
		// only one shard, do it synchronously.
		oneShard(rss[0], 0)
		return allErrors
	}

	var wg sync.WaitGroup
	for i, rs := range rss {
		wg.Add(1)
		go func(rs *srvtopo.ResolvedShard, i int) {
			defer wg.Done()
			oneShard(rs, i)
		}(rs, i)
	}
	wg.Wait()
	return allErrors
}

// panicData is used to capture panics during parallel execution.
type panicData struct {
	p     any
	trace []byte
}

// multiGoTransaction performs the requested 'action' on the specified
// ResolvedShards in parallel. For each shard, if the requested
// session is in a transaction, it opens a new transactions on the connection,
// and updates the Session with the transaction id. If the session already
// contains a transaction id for the shard, it reuses it.
// The action function must match the shardActionTransactionFunc signature.
//
// It returns an error recorder in which each shard error is recorded positionally,
// i.e. if rss[2] had an error, then the error recorder will store that error
// in the second position.
func (stc *ScatterConn) multiGoTransaction(
	ctx context.Context,
	name string,
	rss []*srvtopo.ResolvedShard,
	session *econtext.SafeSession,
	autocommit bool,
	action shardActionTransactionFunc,
) (allErrors *concurrency.AllErrorRecorder) {

	numShards := len(rss)
	allErrors = new(concurrency.AllErrorRecorder)

	if numShards == 0 {
		return allErrors
	}
	oneShard := func(rs *srvtopo.ResolvedShard, i int) {
		var err error
		startTime, statsKey := stc.startAction(name, rs.Target)
		defer stc.endAction(startTime, allErrors, statsKey, &err, session)

		info, shardSession, err := actionInfo(ctx, rs.Target, session, autocommit, stc.txConn.mode)
		if err != nil {
			return
		}
		info, err = action(rs, i, info)
		if info == nil {
			return
		}
		if info.ignoreOldSession {
			shardSession = nil
		}
		if shardSession != nil && info.rowsAffected {
			// We might not always update or append in the session.
			// We need to track if rows were affected in the transaction.
			shardSession.RowsAffected = info.rowsAffected
		}
		if info.actionNeeded != nothing && (info.transactionID != 0 || info.reservedID != 0) {
			appendErr := session.AppendOrUpdate(rs.Target, info, shardSession, stc.txConn.mode)
			if appendErr != nil {
				err = appendErr
			}
		}
	}

	if numShards == 1 {
		// only one shard, do it synchronously.
		for i, rs := range rss {
			oneShard(rs, i)
		}
	} else {
		var panicRecord atomic.Value
		var wg sync.WaitGroup
		for i, rs := range rss {
			wg.Add(1)
			go func(rs *srvtopo.ResolvedShard, i int) {
				defer wg.Done()
				defer func() {
					if r := recover(); r != nil {
						panicRecord.Store(&panicData{
							p:     r,
							trace: debug.Stack(),
						})
					}
				}()
				oneShard(rs, i)
			}(rs, i)
		}
		wg.Wait()
		if pr, ok := panicRecord.Load().(*panicData); ok {
			log.Errorf("caught a panic during parallel execution:\n%s", string(pr.trace))
			panic(pr.p) // rethrow the captured panic in the main thread
		}
	}

	if session.MustRollback() {
		_ = stc.txConn.Rollback(ctx, session)
	}
	return allErrors
}

// ExecuteLock performs the requested 'action' on the specified
// ResolvedShard. If the lock session already has a reserved connection,
// it reuses it. Otherwise open a new reserved connection.
// The action function must match the shardActionTransactionFunc signature.
//
// It returns an error recorder in which each shard error is recorded positionally,
// i.e. if rss[2] had an error, then the error recorder will store that error
// in the second position.
func (stc *ScatterConn) ExecuteLock(ctx context.Context, rs *srvtopo.ResolvedShard, query *querypb.BoundQuery, session *econtext.SafeSession, lockFuncType sqlparser.LockingFuncType) (*sqltypes.Result, error) {

	var (
		qr    *sqltypes.Result
		err   error
		opts  *querypb.ExecuteOptions
		alias *topodatapb.TabletAlias
	)
	allErrors := new(concurrency.AllErrorRecorder)
	startTime, statsKey := stc.startAction("ExecuteLock", rs.Target)
	defer stc.endLockAction(startTime, allErrors, statsKey, &err)

	if session == nil || session.Session == nil {
		return nil, vterrors.VT13001("session cannot be nil")
	}

	opts = session.Session.Options
	info, err := lockInfo(rs.Target, session, lockFuncType)
	// Lock session is created on alphabetic sorted keyspace.
	// This error will occur if the existing session target does not match the current target.
	// This will happen either due to re-sharding or a new keyspace which comes before the existing order.
	// In which case, we will try to release old locks and return error.
	if err != nil {
		_ = stc.txConn.ReleaseLock(ctx, session)
		return nil, vterrors.Wrap(err, "Any previous held locks are released")
	}
	qs, err := getQueryService(ctx, rs, info, nil, true)
	if err != nil {
		return nil, err
	}
	reservedID := info.reservedID

	switch info.actionNeeded {
	case nothing:
		qr, err = qs.Execute(ctx, rs.Target, query.Sql, query.BindVariables, 0 /* transactionID */, reservedID, opts)
		if err != nil && wasConnectionClosed(err) {
			// TODO: try to acquire lock again.
			session.ResetLock()
			err = vterrors.Wrap(err, "held locks released")
		}
		if reservedID != 0 {
			session.UpdateLockHeartbeat()
		}
	case reserve:
		var state queryservice.ReservedState
		state, qr, err = qs.ReserveExecute(ctx, rs.Target, session.SetPreQueries(), query.Sql, query.BindVariables, 0 /* transactionID */, opts)
		reservedID = state.ReservedID
		alias = state.TabletAlias
		if err != nil && reservedID != 0 {
			_ = stc.txConn.ReleaseLock(ctx, session)
		}

		if reservedID != 0 {
			session.SetLockSession(&vtgatepb.Session_ShardSession{
				Target:      rs.Target,
				ReservedId:  reservedID,
				TabletAlias: alias,
			})
		}
	default:
		return nil, vterrors.Errorf(vtrpcpb.Code_INTERNAL, "[BUG] unexpected actionNeeded on lock execution: %v", info.actionNeeded)
	}

	if err != nil {
		return nil, err
	}
	return qr, err
}

func wasConnectionClosed(err error) bool {
	sqlErr := sqlerror.NewSQLErrorFromError(err).(*sqlerror.SQLError)
	message := sqlErr.Error()

	switch sqlErr.Number() {
	case sqlerror.CRServerGone, sqlerror.CRServerLost:
		return true
	case sqlerror.ERQueryInterrupted:
		return vterrors.TxClosed.MatchString(message)
	default:
		return false
	}
}

// requireNewQS this checks if we need to fallback to new tablet.
func requireNewQS(err error, target *querypb.Target) bool {
	code := vterrors.Code(err)
	msg := err.Error()
	switch code {
	// when the tablet or mysql is unavailable for any reason.
	case vtrpcpb.Code_UNAVAILABLE:
		return true
	// when received wrong tablet error message.
	case vtrpcpb.Code_FAILED_PRECONDITION:
		return vterrors.RxWrongTablet.MatchString(msg)
	// when received cluster_event from tablet and tablet is not operational.
	// this will also help in buffering the query if needed.
	case vtrpcpb.Code_CLUSTER_EVENT:
		return (target != nil && target.TabletType == topodatapb.TabletType_PRIMARY) || vterrors.RxOp.MatchString(msg)
	}
	return false
}

// actionInfo looks at the current session, and returns information about what needs to be done for this tablet
<<<<<<< HEAD
func actionInfo(ctx context.Context, target *querypb.Target, session *econtext.SafeSession, autocommit bool, txMode vtgatepb.TransactionMode) (*shardActionInfo, error) {
=======
func actionInfo(ctx context.Context, target *querypb.Target, session *SafeSession, autocommit bool, txMode vtgatepb.TransactionMode) (*shardActionInfo, *vtgatepb.Session_ShardSession, error) {
>>>>>>> 1cb39b0d
	if !(session.InTransaction() || session.InReservedConn()) {
		return &shardActionInfo{}, nil, nil
	}
	ignoreSession := ctx.Value(engine.IgnoreReserveTxn)
	if ignoreSession != nil {
		return &shardActionInfo{}, nil, nil
	}
	// No need to protect ourselves from the race condition between
	// Find and AppendOrUpdate. The higher level functions ensure that no
	// duplicate (target) tuples can execute
	// this at the same time.
	shardSession, err := session.FindAndChangeSessionIfInSingleTxMode(target.Keyspace, target.Shard, target.TabletType, txMode)
	if err != nil {
		return nil, nil, err
	}

	shouldReserve := session.InReservedConn() && (shardSession == nil || shardSession.ReservedId == 0)
	shouldBegin := session.InTransaction() && (shardSession == nil || shardSession.TransactionId == 0) && !autocommit

	var act = nothing
	switch {
	case shouldBegin && shouldReserve:
		act = reserveBegin
	case shouldReserve:
		act = reserve
	case shouldBegin:
		act = begin
	}

	info := &shardActionInfo{
		actionNeeded: act,
	}
	if shardSession != nil {
		info.transactionID = shardSession.TransactionId
		info.reservedID = shardSession.ReservedId
		info.alias = shardSession.TabletAlias
		info.rowsAffected = shardSession.RowsAffected
	}
	return info, shardSession, nil
}

// lockInfo looks at the current session, and returns information about what needs to be done for this tablet
func lockInfo(target *querypb.Target, session *econtext.SafeSession, lockFuncType sqlparser.LockingFuncType) (*shardActionInfo, error) {
	info := &shardActionInfo{actionNeeded: nothing}
	if session.LockSession != nil {
		if !proto.Equal(target, session.LockSession.Target) {
			return nil, vterrors.Errorf(vtrpcpb.Code_NOT_FOUND, "target does match the existing lock session target: (%v, %v)", target, session.LockSession.Target)
		}
		info.reservedID = session.LockSession.ReservedId
		info.alias = session.LockSession.TabletAlias
	}
	// Only GetLock needs to start a reserved connection.
	// Once in reserved connection, it will be used for other calls as well.
	// But, we don't want to start a reserved connection for other calls like IsFreeLock, IsUsedLock, etc.
	if lockFuncType != sqlparser.GetLock {
		return info, nil
	}
	if info.reservedID == 0 {
		info.actionNeeded = reserve
	}
	return info, nil
}

type shardActionInfo struct {
	actionNeeded              actionNeeded
	reservedID, transactionID int64
	alias                     *topodatapb.TabletAlias

	// ignoreOldSession is used when there is a retry on the same shard due to connection loss for a reserved connection.
	// The old reference should be ignored and new shard session should be added to the session.
	ignoreOldSession bool
	rowsAffected     bool
}

func (sai *shardActionInfo) updateTransactionAndReservedID(txID int64, rID int64, alias *topodatapb.TabletAlias, qr *sqltypes.Result) *shardActionInfo {
	firstTimeRowsAffected := false
	if txID != 0 && qr != nil && !sai.rowsAffected {
		firstTimeRowsAffected = qr.RowsAffected > 0
	}
	if txID == sai.transactionID && rID == sai.reservedID && !firstTimeRowsAffected {
		// As transaction id and reserved id have not changed, there is nothing to update in session shard sessions.
		return nil
	}
	newInfo := *sai
	newInfo.reservedID = rID
	newInfo.transactionID = txID
	newInfo.alias = alias
	newInfo.rowsAffected = firstTimeRowsAffected
	return &newInfo
}

type actionNeeded int

const (
	nothing actionNeeded = iota
	reserveBegin
	reserve
	begin
)<|MERGE_RESOLUTION|>--- conflicted
+++ resolved
@@ -837,11 +837,7 @@
 }
 
 // actionInfo looks at the current session, and returns information about what needs to be done for this tablet
-<<<<<<< HEAD
-func actionInfo(ctx context.Context, target *querypb.Target, session *econtext.SafeSession, autocommit bool, txMode vtgatepb.TransactionMode) (*shardActionInfo, error) {
-=======
-func actionInfo(ctx context.Context, target *querypb.Target, session *SafeSession, autocommit bool, txMode vtgatepb.TransactionMode) (*shardActionInfo, *vtgatepb.Session_ShardSession, error) {
->>>>>>> 1cb39b0d
+func actionInfo(ctx context.Context, target *querypb.Target, session *econtext.SafeSession, autocommit bool, txMode vtgatepb.TransactionMode) (*shardActionInfo, *vtgatepb.Session_ShardSession, error) {
 	if !(session.InTransaction() || session.InReservedConn()) {
 		return &shardActionInfo{}, nil, nil
 	}
