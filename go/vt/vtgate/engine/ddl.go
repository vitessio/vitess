/*
Copyright 2020 The Vitess Authors.

Licensed under the Apache License, Version 2.0 (the "License");
you may not use this file except in compliance with the License.
You may obtain a copy of the License at

    http://www.apache.org/licenses/LICENSE-2.0

Unless required by applicable law or agreed to in writing, software
distributed under the License is distributed on an "AS IS" BASIS,
WITHOUT WARRANTIES OR CONDITIONS OF ANY KIND, either express or implied.
See the License for the specific language governing permissions and
limitations under the License.
*/

package engine

import (
	"vitess.io/vitess/go/sqltypes"
	"vitess.io/vitess/go/vt/proto/query"
	vtrpcpb "vitess.io/vitess/go/vt/proto/vtrpc"
	"vitess.io/vitess/go/vt/schema"
	"vitess.io/vitess/go/vt/sqlparser"
	"vitess.io/vitess/go/vt/vterrors"
	"vitess.io/vitess/go/vt/vtgate/vindexes"
)

var _ Primitive = (*DDL)(nil)

// DDL represents a DDL statement, either normal or online DDL
type DDL struct {
	Keyspace *vindexes.Keyspace
	SQL      string
	DDL      sqlparser.DDLStatement

	NormalDDL *Send
	OnlineDDL *OnlineDDL

<<<<<<< HEAD
=======
	DirectDDLEnabled bool
>>>>>>> cb142eea
	OnlineDDLEnabled bool

	CreateTempTable bool

	noTxNeeded

	noInputs
}

func (ddl *DDL) description() PrimitiveDescription {
	other := map[string]interface{}{
		"Query": ddl.SQL,
	}
	if ddl.CreateTempTable {
		other["TempTable"] = true
	}
	return PrimitiveDescription{
		OperatorType: "DDL",
		Keyspace:     ddl.Keyspace,
		Other:        other,
	}
}

// RouteType implements the Primitive interface
func (ddl *DDL) RouteType() string {
	return "DDL"
}

// GetKeyspaceName implements the Primitive interface
func (ddl *DDL) GetKeyspaceName() string {
	return ddl.Keyspace.Name
}

// GetTableName implements the Primitive interface
func (ddl *DDL) GetTableName() string {
	return ddl.DDL.GetTable().Name.String()
}

// IsOnlineSchemaDDL returns true if the query is an online schema change DDL
func (ddl *DDL) isOnlineSchemaDDL() bool {
	switch ddl.DDL.GetAction() {
	case sqlparser.CreateDDLAction, sqlparser.DropDDLAction, sqlparser.AlterDDLAction:
<<<<<<< HEAD
		return !ddl.OnlineDDL.Strategy.IsDirect()
=======
		return !ddl.OnlineDDL.DDLStrategySetting.Strategy.IsDirect()
>>>>>>> cb142eea
	}
	return false
}

// Execute implements the Primitive interface
func (ddl *DDL) Execute(vcursor VCursor, bindVars map[string]*query.BindVariable, wantfields bool) (result *sqltypes.Result, err error) {
	if ddl.CreateTempTable {
		vcursor.Session().HasCreatedTempTable()
		vcursor.Session().NeedsReservedConn()
		return ddl.NormalDDL.Execute(vcursor, bindVars, wantfields)
	}

<<<<<<< HEAD
	strategy, options, err := schema.ParseDDLStrategy(vcursor.Session().GetDDLStrategy())
	if err != nil {
		return nil, err
	}
	ddl.OnlineDDL.Strategy = strategy
	ddl.OnlineDDL.Options = options

	if ddl.isOnlineSchemaDDL() {
=======
	ddlStrategySetting, err := schema.ParseDDLStrategy(vcursor.Session().GetDDLStrategy())
	if err != nil {
		return nil, err
	}
	ddl.OnlineDDL.DDLStrategySetting = ddlStrategySetting

	switch {
	case ddl.isOnlineSchemaDDL():
>>>>>>> cb142eea
		if !ddl.OnlineDDLEnabled {
			return nil, schema.ErrOnlineDDLDisabled
		}
		return ddl.OnlineDDL.Execute(vcursor, bindVars, wantfields)
<<<<<<< HEAD
	}

	return ddl.NormalDDL.Execute(vcursor, bindVars, wantfields)
=======
	default: // non online-ddl
		if !ddl.DirectDDLEnabled {
			return nil, schema.ErrDirectDDLDisabled
		}
		return ddl.NormalDDL.Execute(vcursor, bindVars, wantfields)
	}
>>>>>>> cb142eea
}

// StreamExecute implements the Primitive interface
func (ddl *DDL) StreamExecute(vcursor VCursor, bindVars map[string]*query.BindVariable, wantfields bool, callback func(*sqltypes.Result) error) error {
	results, err := ddl.Execute(vcursor, bindVars, wantfields)
	if err != nil {
		return err
	}
	return callback(results)
}

// GetFields implements the Primitive interface
func (ddl *DDL) GetFields(vcursor VCursor, bindVars map[string]*query.BindVariable) (*sqltypes.Result, error) {
	return nil, vterrors.Errorf(vtrpcpb.Code_INTERNAL, "[BUG] GetFields in not reachable")
}<|MERGE_RESOLUTION|>--- conflicted
+++ resolved
@@ -37,10 +37,7 @@
 	NormalDDL *Send
 	OnlineDDL *OnlineDDL
 
-<<<<<<< HEAD
-=======
 	DirectDDLEnabled bool
->>>>>>> cb142eea
 	OnlineDDLEnabled bool
 
 	CreateTempTable bool
@@ -83,11 +80,7 @@
 func (ddl *DDL) isOnlineSchemaDDL() bool {
 	switch ddl.DDL.GetAction() {
 	case sqlparser.CreateDDLAction, sqlparser.DropDDLAction, sqlparser.AlterDDLAction:
-<<<<<<< HEAD
-		return !ddl.OnlineDDL.Strategy.IsDirect()
-=======
 		return !ddl.OnlineDDL.DDLStrategySetting.Strategy.IsDirect()
->>>>>>> cb142eea
 	}
 	return false
 }
@@ -100,16 +93,6 @@
 		return ddl.NormalDDL.Execute(vcursor, bindVars, wantfields)
 	}
 
-<<<<<<< HEAD
-	strategy, options, err := schema.ParseDDLStrategy(vcursor.Session().GetDDLStrategy())
-	if err != nil {
-		return nil, err
-	}
-	ddl.OnlineDDL.Strategy = strategy
-	ddl.OnlineDDL.Options = options
-
-	if ddl.isOnlineSchemaDDL() {
-=======
 	ddlStrategySetting, err := schema.ParseDDLStrategy(vcursor.Session().GetDDLStrategy())
 	if err != nil {
 		return nil, err
@@ -118,23 +101,16 @@
 
 	switch {
 	case ddl.isOnlineSchemaDDL():
->>>>>>> cb142eea
 		if !ddl.OnlineDDLEnabled {
 			return nil, schema.ErrOnlineDDLDisabled
 		}
 		return ddl.OnlineDDL.Execute(vcursor, bindVars, wantfields)
-<<<<<<< HEAD
-	}
-
-	return ddl.NormalDDL.Execute(vcursor, bindVars, wantfields)
-=======
 	default: // non online-ddl
 		if !ddl.DirectDDLEnabled {
 			return nil, schema.ErrDirectDDLDisabled
 		}
 		return ddl.NormalDDL.Execute(vcursor, bindVars, wantfields)
 	}
->>>>>>> cb142eea
 }
 
 // StreamExecute implements the Primitive interface
