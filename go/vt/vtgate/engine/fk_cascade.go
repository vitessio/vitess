--- conflicted
+++ resolved
@@ -106,15 +106,12 @@
 		Type: querypb.Type_TUPLE,
 	}
 	for _, row := range selectionRes.Rows {
-		// Create a tuple from each Row.
-		tuple := &querypb.Value{
-			Type: querypb.Type_TUPLE,
-		}
+		var tupleValues []sqltypes.Value
+
 		for _, colIdx := range child.Cols {
-			tuple.Values = append(tuple.Values,
-				sqltypes.ValueToProto(row[colIdx]))
-		}
-		bv.Values = append(bv.Values, tuple)
+			tupleValues = append(tupleValues, row[colIdx])
+		}
+		bv.Values = append(bv.Values, sqltypes.TupleToProto(tupleValues))
 	}
 	// Execute the child primitive, and bail out incase of failure.
 	// Since this Primitive is always executed in a transaction, the changes should
@@ -153,24 +150,12 @@
 		bv := &querypb.BindVariable{
 			Type: querypb.Type_TUPLE,
 		}
-<<<<<<< HEAD
 		// Create a tuple from each Row.
-		tuple := &querypb.Value{
-			Type: querypb.Type_TUPLE,
-		}
+		var tupleValues []sqltypes.Value
 		for _, colIdx := range child.Cols {
-			tuple.Values = append(tuple.Values,
-				sqltypes.ValueToProto(row[colIdx]))
-=======
-		for _, row := range selectionRes.Rows {
-			var tupleValues []sqltypes.Value
-			for _, colIdx := range child.Cols {
-				tupleValues = append(tupleValues, row[colIdx])
-			}
-			bv.Values = append(bv.Values, sqltypes.TupleToProto(tupleValues))
->>>>>>> 9c47e636
-		}
-		bv.Values = append(bv.Values, tuple)
+			tupleValues = append(tupleValues, row[colIdx])
+		}
+		bv.Values = append(bv.Values, sqltypes.TupleToProto(tupleValues))
 		// Execute the child primitive, and bail out incase of failure.
 		// Since this Primitive is always executed in a transaction, the changes should
 		// be rolled back incase of an error.
