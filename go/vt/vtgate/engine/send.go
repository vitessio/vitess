/*
Copyright 2020 The Vitess Authors.

Licensed under the Apache License, Version 2.0 (the "License");
you may not use this file except in compliance with the License.
You may obtain a copy of the License at

    http://www.apache.org/licenses/LICENSE-2.0

Unless required by applicable law or agreed to in writing, software
distributed under the License is distributed on an "AS IS" BASIS,
WITHOUT WARRANTIES OR CONDITIONS OF ANY KIND, either express or implied.
See the License for the specific language governing permissions and
limitations under the License.
*/

package engine

import (
	"context"

	"vitess.io/vitess/go/sqltypes"
	"vitess.io/vitess/go/vt/key"
	vtrpcpb "vitess.io/vitess/go/vt/proto/vtrpc"
	"vitess.io/vitess/go/vt/srvtopo"
	"vitess.io/vitess/go/vt/vterrors"
	"vitess.io/vitess/go/vt/vtgate/vindexes"

	querypb "vitess.io/vitess/go/vt/proto/query"
)

var _ Primitive = (*Send)(nil)

// Send is an operator to send query to the specific keyspace, tabletType and destination
type Send struct {
	noInputs

	// Keyspace specifies the keyspace to send the query to.
	Keyspace *vindexes.Keyspace

	// TargetDestination specifies an explicit target destination to send the query to.
	TargetDestination key.Destination

	// Query specifies the query to be executed.
	Query string

	// IsDML specifies how to deal with autocommit behaviour
	IsDML bool

	IsDDL bool

	// SingleShardOnly specifies that the query must be send to only single shard
	SingleShardOnly bool

	// ShardNameNeeded specified that the shard name is added to the bind variables
	ShardNameNeeded bool

	// MultishardAutocommit specifies that a multishard transaction query can autocommit
	MultishardAutocommit bool

	ReservedConnectionNeeded bool

	// QueryTimeout contains the optional timeout (in milliseconds) to apply to this query
	QueryTimeout int
}

// ShardName as key for setting shard name in bind variables map
const ShardName = "__vt_shard"

// NeedsTransaction implements the Primitive interface
func (s *Send) NeedsTransaction() bool {
	return s.IsDML
}

// RouteType implements Primitive interface
func (s *Send) RouteType() string {
	if s.IsDML {
		return "SendDML"
	}

	return "Send"
}

// GetKeyspaceName implements Primitive interface
func (s *Send) GetKeyspaceName() string {
	return s.Keyspace.Name
}

// GetTableName implements Primitive interface
func (s *Send) GetTableName() string {
	return ""
}

// TryExecute implements Primitive interface
func (s *Send) TryExecute(ctx context.Context, vcursor VCursor, bindVars map[string]*querypb.BindVariable, wantfields bool) (*sqltypes.Result, error) {
<<<<<<< HEAD
=======
	ctx, cancelFunc := addQueryTimeout(ctx, vcursor, s.QueryTimeout)
	defer cancelFunc()

	if err := s.commitIfDDL(ctx, vcursor); err != nil {
		return nil, err
	}

>>>>>>> e0a5069c
	rss, err := s.checkAndReturnShards(ctx, vcursor)
	if err != nil {
		return nil, err
	}

	queries := make([]*querypb.BoundQuery, len(rss))
	for i, rs := range rss {
		bv := bindVars
		if s.ShardNameNeeded {
			bv = copyBindVars(bindVars)
			bv[ShardName] = sqltypes.StringBindVariable(rs.Target.Shard)
		}
		queries[i] = &querypb.BoundQuery{
			Sql:           s.Query,
			BindVariables: bv,
		}
	}

	rollbackOnError := s.IsDML // for non-dml queries, there's no need to do a rollback
	result, errs := vcursor.ExecuteMultiShard(ctx, s, rss, queries, rollbackOnError, s.canAutoCommit(vcursor, rss))
	err = vterrors.Aggregate(errs)
	if err != nil {
		return nil, err
	}
	return result, nil
}

func (s *Send) checkAndReturnShards(ctx context.Context, vcursor VCursor) ([]*srvtopo.ResolvedShard, error) {
	rss, _, err := vcursor.ResolveDestinations(ctx, s.Keyspace.Name, nil, []key.Destination{s.TargetDestination})
	if err != nil {
		return nil, err
	}

	if !s.Keyspace.Sharded && len(rss) != 1 {
		return nil, vterrors.Errorf(vtrpcpb.Code_FAILED_PRECONDITION, "Keyspace does not have exactly one shard: %v", rss)
	}

	if s.SingleShardOnly && len(rss) != 1 {
		return nil, vterrors.Errorf(vtrpcpb.Code_INVALID_ARGUMENT, "Unexpected error, DestinationKeyspaceID mapping to multiple shards: %s, got: %v", s.Query, s.TargetDestination)
	}

	if s.ReservedConnectionNeeded {
		vcursor.Session().NeedsReservedConn()
	}
	return rss, nil
}

func (s *Send) canAutoCommit(vcursor VCursor, rss []*srvtopo.ResolvedShard) bool {
	if s.IsDML {
		return (len(rss) == 1 || s.MultishardAutocommit) && vcursor.AutocommitApproval()
	}
	return false
}

func copyBindVars(in map[string]*querypb.BindVariable) map[string]*querypb.BindVariable {
	out := make(map[string]*querypb.BindVariable, len(in)+1)
	for k, v := range in {
		out[k] = v
	}
	return out
}

// TryStreamExecute implements Primitive interface
func (s *Send) TryStreamExecute(ctx context.Context, vcursor VCursor, bindVars map[string]*querypb.BindVariable, wantfields bool, callback func(*sqltypes.Result) error) error {
	if err := s.commitIfDDL(ctx, vcursor); err != nil {
		return err
	}

	rss, err := s.checkAndReturnShards(ctx, vcursor)
	if err != nil {
		return err
	}

	multiBindVars := make([]map[string]*querypb.BindVariable, len(rss))
	for i, rs := range rss {
		bv := bindVars
		if s.ShardNameNeeded {
			bv = copyBindVars(bindVars)
			bv[ShardName] = sqltypes.StringBindVariable(rs.Target.Shard)
		}
		multiBindVars[i] = bv
	}
	errors := vcursor.StreamExecuteMulti(ctx, s, s.Query, rss, multiBindVars, s.IsDML, s.canAutoCommit(vcursor, rss), callback)
	return vterrors.Aggregate(errors)
}

// GetFields implements Primitive interface
func (s *Send) GetFields(ctx context.Context, vcursor VCursor, bindVars map[string]*querypb.BindVariable) (*sqltypes.Result, error) {
	qr, err := vcursor.ExecutePrimitive(ctx, s, bindVars, false)
	if err != nil {
		return nil, err
	}
	qr.Rows = nil
	return qr, nil
}

func (s *Send) description() PrimitiveDescription {
	other := map[string]any{
		"Query":                    s.Query,
		"Table":                    s.GetTableName(),
		"IsDML":                    s.IsDML,
		"SingleShardOnly":          s.SingleShardOnly,
		"ShardNameNeeded":          s.ShardNameNeeded,
		"MultishardAutocommit":     s.MultishardAutocommit,
		"ReservedConnectionNeeded": s.ReservedConnectionNeeded,
		"QueryTimeout":             s.QueryTimeout,
	}
	return PrimitiveDescription{
		OperatorType:      "Send",
		Keyspace:          s.Keyspace,
		TargetDestination: s.TargetDestination,
		Other:             other,
	}
}

// commitIfDDL commits any open transaction before executing the ddl query.
func (s *Send) commitIfDDL(ctx context.Context, vcursor VCursor) error {
	if s.IsDDL {
		return vcursor.Session().Commit(ctx)
	}
	return nil
}<|MERGE_RESOLUTION|>--- conflicted
+++ resolved
@@ -93,16 +93,10 @@
 
 // TryExecute implements Primitive interface
 func (s *Send) TryExecute(ctx context.Context, vcursor VCursor, bindVars map[string]*querypb.BindVariable, wantfields bool) (*sqltypes.Result, error) {
-<<<<<<< HEAD
-=======
-	ctx, cancelFunc := addQueryTimeout(ctx, vcursor, s.QueryTimeout)
-	defer cancelFunc()
-
 	if err := s.commitIfDDL(ctx, vcursor); err != nil {
 		return nil, err
 	}
 
->>>>>>> e0a5069c
 	rss, err := s.checkAndReturnShards(ctx, vcursor)
 	if err != nil {
 		return nil, err
