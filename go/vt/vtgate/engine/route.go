--- conflicted
+++ resolved
@@ -94,8 +94,8 @@
 	ScatterErrorsAsWarnings bool
 
 	// The following two fields are used when routing information_schema queries
-	SysTableTableSchema []evalengine.Expr
-	SysTableTableName   []evalengine.Expr
+	SysTableTableSchema evalengine.Expr
+	SysTableTableName   evalengine.Expr
 
 	// Route does not take inputs
 	noInputs
@@ -411,7 +411,7 @@
 		return destinations, vterrors.Wrapf(err, "failed to find information about keyspace `%s`", ks)
 	}
 
-	if len(route.SysTableTableName) == 0 && len(route.SysTableTableSchema) == 0 {
+	if route.SysTableTableName == nil && route.SysTableTableSchema == nil {
 		return defaultRoute()
 	}
 
@@ -421,10 +421,6 @@
 	}
 
 	var specifiedKS string
-<<<<<<< HEAD
-	for _, tableSchema := range route.SysTableTableSchema {
-		result, err := tableSchema.Evaluate(env)
-=======
 	if route.SysTableTableSchema != nil {
 		result, err := route.SysTableTableSchema.Evaluate(env)
 		if err != nil {
@@ -441,48 +437,6 @@
 			return nil, err
 		}
 		tableName = val.Value().ToString()
-		bindVars[BvTableName] = sqltypes.StringBindVariable(tableName)
-	}
-
-	// if the table_schema is system system, route to default keyspace.
-	if sqlparser.SystemSchema(specifiedKS) {
-		return defaultRoute()
-	}
-
-	// the use has specified a table_name - let's check if it's a routed table
-	if tableName != "" {
-		rss, err := route.paramsRoutedTable(vcursor, bindVars, specifiedKS, tableName)
->>>>>>> fc784709
-		if err != nil {
-			return nil, err
-		}
-		ks := result.Value().ToString()
-		if specifiedKS == "" {
-			specifiedKS = ks
-		}
-		if specifiedKS != ks {
-			return nil, vterrors.Errorf(vtrpcpb.Code_UNIMPLEMENTED, "specifying two different database in the query is not supported")
-		}
-	}
-	if specifiedKS != "" {
-		bindVars[sqltypes.BvSchemaName] = sqltypes.StringBindVariable(specifiedKS)
-	}
-
-	var tableName string
-	for _, sysTableName := range route.SysTableTableName {
-		val, err := sysTableName.Evaluate(env)
-		if err != nil {
-			return nil, err
-		}
-		tabName := val.Value().ToString()
-		if tableName == "" {
-			tableName = tabName
-		}
-		if tableName != tabName {
-			return nil, vterrors.Errorf(vtrpcpb.Code_UNIMPLEMENTED, "two predicates for table_name not supported")
-		}
-	}
-	if tableName != "" {
 		bindVars[BvTableName] = sqltypes.StringBindVariable(tableName)
 	}
 
@@ -776,27 +730,11 @@
 	if len(route.Values) > 0 {
 		other["Values"] = route.Values
 	}
-	if len(route.SysTableTableSchema) != 0 {
-		sysTabSchema := "["
-		for idx, tableSchema := range route.SysTableTableSchema {
-			if idx != 0 {
-				sysTabSchema += ", "
-			}
-			sysTabSchema += tableSchema.String()
-		}
-		sysTabSchema += "]"
-		other["SysTableTableSchema"] = sysTabSchema
-	}
-	if len(route.SysTableTableName) != 0 {
-		sysTableName := "["
-		for idx, tableName := range route.SysTableTableName {
-			if idx != 0 {
-				sysTableName += ", "
-			}
-			sysTableName += tableName.String()
-		}
-		sysTableName += "]"
-		other["SysTableTableName"] = sysTableName
+	if route.SysTableTableSchema != nil {
+		other["SysTableTableSchema"] = route.SysTableTableSchema.String()
+	}
+	if route.SysTableTableName != nil {
+		other["SysTableTableName"] = route.SysTableTableName.String()
 	}
 	orderBy := GenericJoin(route.OrderBy, orderByToString)
 	if orderBy != "" {
