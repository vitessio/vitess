/*
Copyright 2019 The Vitess Authors.

Licensed under the Apache License, Version 2.0 (the "License");
you may not use this file except in compliance with the License.
You may obtain a copy of the License at

    http://www.apache.org/licenses/LICENSE-2.0

Unless required by applicable law or agreed to in writing, software
distributed under the License is distributed on an "AS IS" BASIS,
WITHOUT WARRANTIES OR CONDITIONS OF ANY KIND, either express or implied.
See the License for the specific language governing permissions and
limitations under the License.
*/

package engine

import (
	"context"
	"fmt"
	"sort"
	"strconv"
	"strings"
	"time"

	"vitess.io/vitess/go/mysql/collations"
	"vitess.io/vitess/go/vt/vtgate/evalengine"

	"vitess.io/vitess/go/mysql"
	"vitess.io/vitess/go/sqltypes"
	"vitess.io/vitess/go/stats"
	"vitess.io/vitess/go/vt/key"
	"vitess.io/vitess/go/vt/srvtopo"
	"vitess.io/vitess/go/vt/vterrors"
	"vitess.io/vitess/go/vt/vtgate/vindexes"

	querypb "vitess.io/vitess/go/vt/proto/query"
	topodatapb "vitess.io/vitess/go/vt/proto/topodata"
)

var _ Primitive = (*Route)(nil)

// Route represents the instructions to route a read query to
// one or many vttablets.
type Route struct {
	// TargetTabletType specifies an explicit target destination tablet type
	// this is only used in conjunction with TargetDestination
	TargetTabletType topodatapb.TabletType

	// Query specifies the query to be executed.
	Query string

	// TableName specifies the table to send the query to.
	TableName string

	// FieldQuery specifies the query to be executed for a GetFieldInfo request.
	FieldQuery string

	// OrderBy specifies the key order for merge sorting. This will be
	// set only for scatter queries that need the results to be
	// merge-sorted.
	OrderBy []OrderByParams

	// TruncateColumnCount specifies the number of columns to return
	// in the final result. Rest of the columns are truncated
	// from the result received. If 0, no truncation happens.
	TruncateColumnCount int

	// QueryTimeout contains the optional timeout (in milliseconds) to apply to this query
	QueryTimeout int

	// ScatterErrorsAsWarnings is true if results should be returned even if some shards have an error
	ScatterErrorsAsWarnings bool

	// RoutingParameters parameters required for query routing.
	*RoutingParameters

	// NoRoutesSpecialHandling will make the route send a query to arbitrary shard if the routing logic can't find
	// the correct shard. This is important for queries where no matches does not mean empty result - examples would be:
	// select count(*) from tbl where lookupColumn = 'not there'
	// select exists(<subq>)
	NoRoutesSpecialHandling bool

	// Route does not take inputs
	noInputs

	// Route does not need transaction handling
	noTxNeeded
}

// NewSimpleRoute creates a Route with the bare minimum of parameters.
func NewSimpleRoute(opcode Opcode, keyspace *vindexes.Keyspace) *Route {
	return &Route{
		RoutingParameters: &RoutingParameters{
			Opcode:   opcode,
			Keyspace: keyspace,
		},
	}
}

// NewRoute creates a Route.
func NewRoute(opcode Opcode, keyspace *vindexes.Keyspace, query, fieldQuery string) *Route {
	return &Route{
		RoutingParameters: &RoutingParameters{
			Opcode:   opcode,
			Keyspace: keyspace,
		},
		Query:      query,
		FieldQuery: fieldQuery,
	}
}

// OrderByParams specifies the parameters for ordering.
// This is used for merge-sorting scatter queries.
type OrderByParams struct {
	Col int
	// WeightStringCol is the weight_string column that will be used for sorting.
	// It is set to -1 if such a column is not added to the query
	WeightStringCol   int
	Desc              bool
	StarColFixedIndex int
	// v3 specific boolean. Used to also add weight strings originating from GroupBys to the Group by clause
	FromGroupBy bool
	// Collation ID for comparison using collation
	CollationID collations.ID
}

// String returns a string. Used for plan descriptions
func (obp OrderByParams) String() string {
	val := strconv.Itoa(obp.Col)
	if obp.StarColFixedIndex > obp.Col {
		val = strconv.Itoa(obp.StarColFixedIndex)
	}
	if obp.WeightStringCol != -1 && obp.WeightStringCol != obp.Col {
		val = fmt.Sprintf("(%s|%d)", val, obp.WeightStringCol)
	}
	if obp.Desc {
		val += " DESC"
	} else {
		val += " ASC"
	}
	if obp.CollationID != collations.Unknown {
		collation := collations.Local().LookupByID(obp.CollationID)
		val += " COLLATE " + collation.Name()
	}
	return val
}

var (
	partialSuccessScatterQueries = stats.NewCounter("PartialSuccessScatterQueries", "Count of partially successful scatter queries")
)

// RouteType returns a description of the query routing type used by the primitive
func (route *Route) RouteType() string {
	return route.Opcode.String()
}

// GetKeyspaceName specifies the Keyspace that this primitive routes to.
func (route *Route) GetKeyspaceName() string {
	return route.Keyspace.Name
}

// GetTableName specifies the table that this primitive routes to.
func (route *Route) GetTableName() string {
	return route.TableName
}

// SetTruncateColumnCount sets the truncate column count.
func (route *Route) SetTruncateColumnCount(count int) {
	route.TruncateColumnCount = count
}

// TryExecute performs a non-streaming exec.
func (route *Route) TryExecute(ctx context.Context, vcursor VCursor, bindVars map[string]*querypb.BindVariable, wantfields bool) (*sqltypes.Result, error) {
	if route.QueryTimeout != 0 {
		var cancel context.CancelFunc
		ctx, cancel = context.WithTimeout(ctx, time.Duration(route.QueryTimeout)*time.Millisecond)
		defer cancel()
	}
	qr, err := route.executeInternal(ctx, vcursor, bindVars, wantfields)
	if err != nil {
		return nil, err
	}
	return qr.Truncate(route.TruncateColumnCount), nil
}

type cxtKey int

const (
	IgnoreReserveTxn cxtKey = iota
)

func (route *Route) executeInternal(ctx context.Context, vcursor VCursor, bindVars map[string]*querypb.BindVariable, wantfields bool) (*sqltypes.Result, error) {
	rss, bvs, err := route.findRoute(ctx, vcursor, bindVars)
	if err != nil {
		return nil, err
	}

	return route.executeShards(vcursor, bindVars, wantfields, rss, bvs, err)
}

func (route *Route) executeShards(vcursor VCursor, bindVars map[string]*querypb.BindVariable, wantfields bool, rss []*srvtopo.ResolvedShard, bvs []map[string]*querypb.BindVariable, err error) (*sqltypes.Result, error) {
	// Select Next - sequence query does not need to be executed in a dedicated connection (reserved or transaction)
	if route.Opcode == Next {
		ctx = context.WithValue(ctx, IgnoreReserveTxn, true)
	}

	// No route.
	if len(rss) == 0 {
		if !route.NoRoutesSpecialHandling {
			if wantfields {
				return route.GetFields(ctx, vcursor, bindVars)
			}
			return &sqltypes.Result{}, nil
		}
		// Here we were earlier returning no rows back.
		// But this was incorrect for queries like select count(*) from user where name='x'
		// If the lookup_vindex for name, returns no shards, we still want a result from here
		// with a single row with 0 as the output.
		// However, at this level it is hard to distinguish between the cases that need a result
		// and the ones that don't. So, we are sending the query to any shard! This is safe because
		// the query contains a predicate that make it not match any rows on that shard. (If they did,
		// we should have gotten that shard back already from findRoute)
		rss, bvs, err = route.anyShard(ctx, vcursor, bindVars)
		if err != nil {
			return nil, err
		}
	}

	queries := getQueries(route.Query, bvs)
	result, errs := vcursor.ExecuteMultiShard(ctx, rss, queries, false /* rollbackOnError */, false /* canAutocommit */)

	if errs != nil {
		errs = filterOutNilErrors(errs)
		if !route.ScatterErrorsAsWarnings || len(errs) == len(rss) {
			return nil, vterrors.Aggregate(errs)
		}

		partialSuccessScatterQueries.Add(1)

		for _, err := range errs {
			serr := mysql.NewSQLErrorFromError(err).(*mysql.SQLError)
			vcursor.Session().RecordWarning(&querypb.QueryWarning{Code: uint32(serr.Num), Message: err.Error()})
		}
	}

	if len(route.OrderBy) == 0 {
		return result, nil
	}

	return route.sort(result)
}

func filterOutNilErrors(errs []error) []error {
	var errors []error
	for _, err := range errs {
		if err != nil {
			errors = append(errors, err)
		}
	}
	return errors
}

// TryStreamExecute performs a streaming exec.
func (route *Route) TryStreamExecute(ctx context.Context, vcursor VCursor, bindVars map[string]*querypb.BindVariable, wantfields bool, callback func(*sqltypes.Result) error) error {
	if route.QueryTimeout != 0 {
		var cancel context.CancelFunc
		ctx, cancel = context.WithTimeout(ctx, time.Duration(route.QueryTimeout)*time.Millisecond)
		defer cancel()
	}
	rss, bvs, err := route.findRoute(ctx, vcursor, bindVars)
	if err != nil {
		return err
	}

	// No route.
	if len(rss) == 0 {
		if !route.NoRoutesSpecialHandling {
			if wantfields {
				r, err := route.GetFields(ctx, vcursor, bindVars)
				if err != nil {
					return err
				}
				return callback(r)
			}
			return nil
		}
		// Here we were earlier returning no rows back.
		// But this was incorrect for queries like select count(*) from user where name='x'
		// If the lookup_vindex for name, returns no shards, we still want a result from here
		// with a single row with 0 as the output.
		// However, at this level it is hard to distinguish between the cases that need a result
		// and the ones that don't. So, we are sending the query to any shard! This is safe because
		// the query contains a predicate that make it not match any rows on that shard. (If they did,
		// we should have gotten that shard back already from findRoute)
		rss, bvs, err = route.anyShard(ctx, vcursor, bindVars)
		if err != nil {
			return err
		}
	}

	if len(route.OrderBy) == 0 {
		errs := vcursor.StreamExecuteMulti(ctx, route.Query, rss, bvs, false /* rollbackOnError */, false /* autocommit */, func(qr *sqltypes.Result) error {
			return callback(qr.Truncate(route.TruncateColumnCount))
		})
		if len(errs) > 0 {
			if !route.ScatterErrorsAsWarnings || len(errs) == len(rss) {
				return vterrors.Aggregate(errs)
			}
			partialSuccessScatterQueries.Add(1)
			for _, err := range errs {
				sErr := mysql.NewSQLErrorFromError(err).(*mysql.SQLError)
				vcursor.Session().RecordWarning(&querypb.QueryWarning{Code: uint32(sErr.Num), Message: err.Error()})
			}
		}
		return nil
	}

	// There is an order by. We have to merge-sort.
	return route.mergeSort(ctx, vcursor, bindVars, wantfields, callback, rss, bvs)
}

func (route *Route) mergeSort(ctx context.Context, vcursor VCursor, bindVars map[string]*querypb.BindVariable, wantfields bool, callback func(*sqltypes.Result) error, rss []*srvtopo.ResolvedShard, bvs []map[string]*querypb.BindVariable) error {
	prims := make([]StreamExecutor, 0, len(rss))
	for i, rs := range rss {
		prims = append(prims, &shardRoute{
			query: route.Query,
			rs:    rs,
			bv:    bvs[i],
		})
	}
	ms := MergeSort{
		Primitives:              prims,
		OrderBy:                 route.OrderBy,
		ScatterErrorsAsWarnings: route.ScatterErrorsAsWarnings,
	}
	return vcursor.StreamExecutePrimitive(ctx, &ms, bindVars, wantfields, func(qr *sqltypes.Result) error {
		return callback(qr.Truncate(route.TruncateColumnCount))
	})
}

// GetFields fetches the field info.
func (route *Route) GetFields(ctx context.Context, vcursor VCursor, bindVars map[string]*querypb.BindVariable) (*sqltypes.Result, error) {
	rss, _, err := vcursor.ResolveDestinations(ctx, route.Keyspace.Name, nil, []key.Destination{key.DestinationAnyShard{}})
	if err != nil {
		return nil, err
	}
	if len(rss) != 1 {
		// This code is unreachable. It's just a sanity check.
		return nil, fmt.Errorf("no shards for keyspace: %s", route.Keyspace.Name)
	}
	qr, err := execShard(ctx, vcursor, route.FieldQuery, bindVars, rss[0], false /* rollbackOnError */, false /* canAutocommit */)
	if err != nil {
		return nil, err
	}
	return qr.Truncate(route.TruncateColumnCount), nil
}

func (route *Route) sort(in *sqltypes.Result) (*sqltypes.Result, error) {
	var err error
	// Since Result is immutable, we make a copy.
	// The copy can be shallow because we won't be changing
	// the contents of any row.
	out := &sqltypes.Result{
		Fields:       in.Fields,
		Rows:         in.Rows,
		RowsAffected: in.RowsAffected,
		InsertID:     in.InsertID,
	}

	comparers := extractSlices(route.OrderBy)

	sort.Slice(out.Rows, func(i, j int) bool {
		var cmp int
		if err != nil {
			return true
		}
		// If there are any errors below, the function sets
		// the external err and returns true. Once err is set,
		// all subsequent calls return true. This will make
		// Slice think that all elements are in the correct
		// order and return more quickly.
		for _, c := range comparers {
			cmp, err = c.compare(out.Rows[i], out.Rows[j])
			if err != nil {
				return true
			}
			if cmp == 0 {
				continue
			}
			return cmp < 0
		}
		return true
	})

	return out, err
}

func (route *Route) description() PrimitiveDescription {
	other := map[string]any{
		"Query":      route.Query,
		"Table":      route.TableName,
		"FieldQuery": route.FieldQuery,
	}
	if route.Vindex != nil {
		other["Vindex"] = route.Vindex.String()
	}
	if route.Values != nil {
		formattedValues := make([]string, 0, len(route.Values))
		for _, value := range route.Values {
			formattedValues = append(formattedValues, evalengine.FormatExpr(value))
		}
		other["Values"] = formattedValues
	}
	if len(route.SysTableTableSchema) != 0 {
		sysTabSchema := "["
		for idx, tableSchema := range route.SysTableTableSchema {
			if idx != 0 {
				sysTabSchema += ", "
			}
			sysTabSchema += evalengine.FormatExpr(tableSchema)
		}
		sysTabSchema += "]"
		other["SysTableTableSchema"] = sysTabSchema
	}
	if len(route.SysTableTableName) != 0 {
		var sysTableName []string
		for k, v := range route.SysTableTableName {
			sysTableName = append(sysTableName, k+":"+evalengine.FormatExpr(v))
		}
		sort.Strings(sysTableName)
		other["SysTableTableName"] = "[" + strings.Join(sysTableName, ", ") + "]"
	}
	orderBy := GenericJoin(route.OrderBy, orderByToString)
	if orderBy != "" {
		other["OrderBy"] = orderBy
	}
	if route.TruncateColumnCount > 0 {
		other["ResultColumns"] = route.TruncateColumnCount
	}
	if route.ScatterErrorsAsWarnings {
		other["ScatterErrorsAsWarnings"] = true
	}
	if route.QueryTimeout > 0 {
		other["QueryTimeout"] = route.QueryTimeout
	}
	return PrimitiveDescription{
		OperatorType:      "Route",
		Variant:           route.Opcode.String(),
		Keyspace:          route.Keyspace,
		TargetDestination: route.TargetDestination,
		Other:             other,
	}
}

<<<<<<< HEAD
func (route *Route) executeAfterLookup(vcursor VCursor, bindVars map[string]*querypb.BindVariable, wantfields bool, ids []sqltypes.Value, dest []key.Destination) (*sqltypes.Result, error) {
	protoIds := make([]*querypb.Value, 0, len(ids))
	for _, id := range ids {
		protoIds = append(protoIds, sqltypes.ValueToProto(id))
	}
	rss, _, err := vcursor.ResolveDestinations(route.Keyspace.Name, protoIds, dest)
	if err != nil {
		return nil, err
	}
	bvs := make([]map[string]*querypb.BindVariable, len(rss))
	for i := range bvs {
		bvs[i] = bindVars
	}
	return route.executeShards(vcursor, bindVars, wantfields, rss, bvs, err)
}

func execShard(vcursor VCursor, query string, bindVars map[string]*querypb.BindVariable, rs *srvtopo.ResolvedShard, rollbackOnError, canAutocommit bool) (*sqltypes.Result, error) {
=======
func execShard(ctx context.Context, vcursor VCursor, query string, bindVars map[string]*querypb.BindVariable, rs *srvtopo.ResolvedShard, rollbackOnError, canAutocommit bool) (*sqltypes.Result, error) {
>>>>>>> 22406441
	autocommit := canAutocommit && vcursor.AutocommitApproval()
	result, errs := vcursor.ExecuteMultiShard(ctx, []*srvtopo.ResolvedShard{rs}, []*querypb.BoundQuery{
		{
			Sql:           query,
			BindVariables: bindVars,
		},
	}, rollbackOnError, autocommit)
	return result, vterrors.Aggregate(errs)
}

func getQueries(query string, bvs []map[string]*querypb.BindVariable) []*querypb.BoundQuery {
	queries := make([]*querypb.BoundQuery, len(bvs))
	for i, bv := range bvs {
		queries[i] = &querypb.BoundQuery{
			Sql:           query,
			BindVariables: bv,
		}
	}
	return queries
}

func orderByToString(in any) string {
	return in.(OrderByParams).String()
}<|MERGE_RESOLUTION|>--- conflicted
+++ resolved
@@ -197,10 +197,10 @@
 		return nil, err
 	}
 
-	return route.executeShards(vcursor, bindVars, wantfields, rss, bvs, err)
-}
-
-func (route *Route) executeShards(vcursor VCursor, bindVars map[string]*querypb.BindVariable, wantfields bool, rss []*srvtopo.ResolvedShard, bvs []map[string]*querypb.BindVariable, err error) (*sqltypes.Result, error) {
+	return route.executeShards(ctx, vcursor, bindVars, wantfields, rss, bvs, err)
+}
+
+func (route *Route) executeShards(ctx context.Context, vcursor VCursor, bindVars map[string]*querypb.BindVariable, wantfields bool, rss []*srvtopo.ResolvedShard, bvs []map[string]*querypb.BindVariable, err error) (*sqltypes.Result, error) {
 	// Select Next - sequence query does not need to be executed in a dedicated connection (reserved or transaction)
 	if route.Opcode == Next {
 		ctx = context.WithValue(ctx, IgnoreReserveTxn, true)
@@ -454,13 +454,12 @@
 	}
 }
 
-<<<<<<< HEAD
-func (route *Route) executeAfterLookup(vcursor VCursor, bindVars map[string]*querypb.BindVariable, wantfields bool, ids []sqltypes.Value, dest []key.Destination) (*sqltypes.Result, error) {
+func (route *Route) executeAfterLookup(ctx context.Context, vcursor VCursor, bindVars map[string]*querypb.BindVariable, wantfields bool, ids []sqltypes.Value, dest []key.Destination) (*sqltypes.Result, error) {
 	protoIds := make([]*querypb.Value, 0, len(ids))
 	for _, id := range ids {
 		protoIds = append(protoIds, sqltypes.ValueToProto(id))
 	}
-	rss, _, err := vcursor.ResolveDestinations(route.Keyspace.Name, protoIds, dest)
+	rss, _, err := vcursor.ResolveDestinations(ctx, route.Keyspace.Name, protoIds, dest)
 	if err != nil {
 		return nil, err
 	}
@@ -468,13 +467,10 @@
 	for i := range bvs {
 		bvs[i] = bindVars
 	}
-	return route.executeShards(vcursor, bindVars, wantfields, rss, bvs, err)
-}
-
-func execShard(vcursor VCursor, query string, bindVars map[string]*querypb.BindVariable, rs *srvtopo.ResolvedShard, rollbackOnError, canAutocommit bool) (*sqltypes.Result, error) {
-=======
+	return route.executeShards(nil, vcursor, bindVars, wantfields, rss, bvs, err)
+}
+
 func execShard(ctx context.Context, vcursor VCursor, query string, bindVars map[string]*querypb.BindVariable, rs *srvtopo.ResolvedShard, rollbackOnError, canAutocommit bool) (*sqltypes.Result, error) {
->>>>>>> 22406441
 	autocommit := canAutocommit && vcursor.AutocommitApproval()
 	result, errs := vcursor.ExecuteMultiShard(ctx, []*srvtopo.ResolvedShard{rs}, []*querypb.BoundQuery{
 		{
