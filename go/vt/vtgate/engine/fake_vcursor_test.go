/*
Copyright 2019 The Vitess Authors.

Licensed under the Apache License, Version 2.0 (the "License");
you may not use this file except in compliance with the License.
You may obtain a copy of the License at

    http://www.apache.org/licenses/LICENSE-2.0

Unless required by applicable law or agreed to in writing, software
distributed under the License is distributed on an "AS IS" BASIS,
WITHOUT WARRANTIES OR CONDITIONS OF ANY KIND, either express or implied.
See the License for the specific language governing permissions and
limitations under the License.
*/

package engine

import (
	"bytes"
	"context"
	"fmt"
	"reflect"
	"slices"
	"sort"
	"strings"
	"sync"
	"testing"
	"time"

	"github.com/google/go-cmp/cmp"

	"vitess.io/vitess/go/mysql/collations"
	"vitess.io/vitess/go/mysql/config"
	"vitess.io/vitess/go/sqltypes"
	"vitess.io/vitess/go/test/utils"
	"vitess.io/vitess/go/vt/key"
	"vitess.io/vitess/go/vt/sqlparser"
	"vitess.io/vitess/go/vt/srvtopo"
	"vitess.io/vitess/go/vt/vtenv"
	"vitess.io/vitess/go/vt/vtgate/vindexes"

	binlogdatapb "vitess.io/vitess/go/vt/proto/binlogdata"
	querypb "vitess.io/vitess/go/vt/proto/query"
	topodatapb "vitess.io/vitess/go/vt/proto/topodata"
	vtgatepb "vitess.io/vitess/go/vt/proto/vtgate"
)

var testMaxMemoryRows = 100
var testIgnoreMaxMemoryRows = false

var _ VCursor = (*noopVCursor)(nil)
var _ SessionActions = (*noopVCursor)(nil)

// noopVCursor is used to build other vcursors.
type noopVCursor struct {
	inTx bool
}

// MySQLVersion implements VCursor.
func (t *noopVCursor) Commit(ctx context.Context) error {
	return nil
}

func (t *noopVCursor) GetUDV(key string) *querypb.BindVariable {
	// TODO implement me
	panic("implement me")
}

func (t *noopVCursor) InTransaction() bool {
	return t.inTx
}

func (t *noopVCursor) SetCommitOrder(co vtgatepb.CommitOrder) {
	// TODO implement me
	panic("implement me")
}

func (t *noopVCursor) StreamExecutePrimitiveStandalone(ctx context.Context, primitive Primitive, bindVars map[string]*querypb.BindVariable, wantfields bool, callback func(result *sqltypes.Result) error) error {
	return primitive.TryStreamExecute(ctx, t, bindVars, wantfields, callback)
}

func (t *noopVCursor) AnyAdvisoryLockTaken() bool {
	// TODO implement me
	panic("implement me")
}

func (t *noopVCursor) AddAdvisoryLock(name string) {
	// TODO implement me
	panic("implement me")
}

func (t *noopVCursor) RemoveAdvisoryLock(name string) {
	// TODO implement me
	panic("implement me")
}

func (t *noopVCursor) ReleaseLock(context.Context) error {
	// TODO implement me
	panic("implement me")
}

func (t *noopVCursor) GetWarmingReadsPercent() int {
	panic("implement me")
}

func (t *noopVCursor) GetWarmingReadsChannel() chan bool {
	panic("implement me")
}

func (t *noopVCursor) CloneForReplicaWarming(ctx context.Context) VCursor {
	panic("implement me")
}

<<<<<<< HEAD
func (t *noopVCursor) CloneForMirroring(ctx context.Context) VCursor {
=======
func (t *noopVCursor) ReadTransaction(ctx context.Context, transactionID string) (*querypb.TransactionMetadata, error) {
>>>>>>> fab90717
	panic("implement me")
}

func (t *noopVCursor) SetExec(ctx context.Context, name string, value string) error {
	panic("implement me")
}

func (t *noopVCursor) ThrottleApp(ctx context.Context, throttleAppRule *topodatapb.ThrottledAppRule) error {
	panic("implement me")
}

func (t *noopVCursor) ShowExec(ctx context.Context, command sqlparser.ShowCommandType, filter *sqlparser.ShowFilter) (*sqltypes.Result, error) {
	panic("implement me")
}

// SetContextWithValue implements VCursor interface.
func (t *noopVCursor) SetContextWithValue(key, value interface{}) func() {
	return func() {}
}

// ConnCollation implements VCursor
func (t *noopVCursor) ConnCollation() collations.ID {
	return collations.MySQL8().DefaultConnectionCharset()
}

// CollationEnv implements VCursor
func (t *noopVCursor) Environment() *vtenv.Environment {
	return vtenv.NewTestEnv()
}

func (t *noopVCursor) TimeZone() *time.Location {
	return nil
}

func (t *noopVCursor) SQLMode() string {
	return config.DefaultSQLMode
}

func (t *noopVCursor) ExecutePrimitive(ctx context.Context, primitive Primitive, bindVars map[string]*querypb.BindVariable, wantfields bool) (*sqltypes.Result, error) {
	return primitive.TryExecute(ctx, t, bindVars, wantfields)
}

func (t *noopVCursor) ExecutePrimitiveStandalone(ctx context.Context, primitive Primitive, bindVars map[string]*querypb.BindVariable, wantfields bool) (*sqltypes.Result, error) {
	return primitive.TryExecute(ctx, t, bindVars, wantfields)
}

func (t *noopVCursor) StreamExecutePrimitive(ctx context.Context, primitive Primitive, bindVars map[string]*querypb.BindVariable, wantfields bool, callback func(*sqltypes.Result) error) error {
	return primitive.TryStreamExecute(ctx, t, bindVars, wantfields, callback)
}

func (t *noopVCursor) HasSystemVariables() bool {
	panic("implement me")
}

func (t *noopVCursor) GetSystemVariables(func(k string, v string)) {
	panic("implement me")
}

func (t *noopVCursor) GetWarnings() []*querypb.QueryWarning {
	panic("implement me")
}

func (t *noopVCursor) VStream(ctx context.Context, rss []*srvtopo.ResolvedShard, filter *binlogdatapb.Filter, gtid string, callback func(evs []*binlogdatapb.VEvent) error) error {
	panic("implement me")
}

func (t *noopVCursor) MessageStream(ctx context.Context, rss []*srvtopo.ResolvedShard, tableName string, callback func(*sqltypes.Result) error) error {
	panic("implement me")
}

func (t *noopVCursor) KeyspaceAvailable(ks string) bool {
	panic("implement me")
}

func (t *noopVCursor) SetDDLStrategy(strategy string) {
	panic("implement me")
}

func (t *noopVCursor) GetDDLStrategy() string {
	return ""
}

func (t *noopVCursor) SetMigrationContext(migrationContext string) {
	panic("implement me")
}

func (t *noopVCursor) GetMigrationContext() string {
	panic("implement me")
}

func (t *noopVCursor) GetSessionUUID() string {
	panic("implement me")
}

func (t *noopVCursor) SetReadAfterWriteGTID(s string) {
	panic("implement me")
}

func (t *noopVCursor) SetSessionEnableSystemSettings(ctx context.Context, allow bool) error {
	panic("implement me")
}

func (t *noopVCursor) GetSessionEnableSystemSettings() bool {
	panic("implement me")
}

func (t *noopVCursor) CanUseSetVar() bool {
	panic("implement me")
}

func (t *noopVCursor) SetReadAfterWriteTimeout(f float64) {
	panic("implement me")
}

func (t *noopVCursor) SetSessionTrackGTIDs(b bool) {
	panic("implement me")
}

func (t *noopVCursor) HasCreatedTempTable() {
	panic("implement me")
}

func (t *noopVCursor) LookupRowLockShardSession() vtgatepb.CommitOrder {
	panic("implement me")
}

func (t *noopVCursor) SetFoundRows(u uint64) {
	panic("implement me")
}

func (t *noopVCursor) InTransactionAndIsDML() bool {
	panic("implement me")
}

func (t *noopVCursor) FindRoutedTable(sqlparser.TableName) (*vindexes.Table, error) {
	panic("implement me")
}

func (t *noopVCursor) ExecuteLock(ctx context.Context, rs *srvtopo.ResolvedShard, query *querypb.BoundQuery, lockFuncType sqlparser.LockingFuncType) (*sqltypes.Result, error) {
	panic("implement me")
}

func (t *noopVCursor) NeedsReservedConn() {
}

func (t *noopVCursor) SetUDV(key string, value any) error {
	panic("implement me")
}

func (t *noopVCursor) SetSysVar(name string, expr string) {
	// panic("implement me")
}

func (t *noopVCursor) InReservedConn() bool {
	panic("implement me")
}

func (t *noopVCursor) ShardSession() []*srvtopo.ResolvedShard {
	panic("implement me")
}

func (t *noopVCursor) ExecuteVSchema(ctx context.Context, keyspace string, vschemaDDL *sqlparser.AlterVschema) error {
	panic("implement me")
}

func (t *noopVCursor) Session() SessionActions {
	return t
}

func (t *noopVCursor) SetAutocommit(context.Context, bool) error {
	panic("implement me")
}

func (t *noopVCursor) SetClientFoundRows(context.Context, bool) error {
	panic("implement me")
}

func (t *noopVCursor) SetQueryTimeout(maxExecutionTime int64) {
}

func (t *noopVCursor) GetQueryTimeout(queryTimeoutFromComments int) int {
	return queryTimeoutFromComments
}

func (t *noopVCursor) SetSkipQueryPlanCache(context.Context, bool) error {
	panic("implement me")
}

func (t *noopVCursor) SetSQLSelectLimit(int64) error {
	panic("implement me")
}

func (t *noopVCursor) SetTransactionMode(vtgatepb.TransactionMode) {
	panic("implement me")
}

func (t *noopVCursor) SetWorkload(querypb.ExecuteOptions_Workload) {
	panic("implement me")
}

func (t *noopVCursor) SetWorkloadName(string) {
	panic("implement me")
}

func (t *noopVCursor) SetPlannerVersion(querypb.ExecuteOptions_PlannerVersion) {
	panic("implement me")
}

func (t *noopVCursor) SetPriority(string) {
	panic("implement me")
}

func (t *noopVCursor) SetConsolidator(querypb.ExecuteOptions_Consolidator) {
	panic("implement me")
}

func (t *noopVCursor) SetTarget(string) error {
	panic("implement me")
}

func (t *noopVCursor) MaxMemoryRows() int {
	return testMaxMemoryRows
}

func (t *noopVCursor) ExceedsMaxMemoryRows(numRows int) bool {
	return !testIgnoreMaxMemoryRows && numRows > testMaxMemoryRows
}

func (t *noopVCursor) GetKeyspace() string {
	return ""
}

func (t *noopVCursor) RecordWarning(warning *querypb.QueryWarning) {
}

func (t *noopVCursor) Execute(ctx context.Context, method string, query string, bindvars map[string]*querypb.BindVariable, rollbackOnError bool, co vtgatepb.CommitOrder) (*sqltypes.Result, error) {
	panic("unimplemented")
}

func (t *noopVCursor) ExecuteMultiShard(ctx context.Context, primitive Primitive, rss []*srvtopo.ResolvedShard, queries []*querypb.BoundQuery, rollbackOnError, canAutocommit bool) (*sqltypes.Result, []error) {
	panic("unimplemented")
}

func (t *noopVCursor) AutocommitApproval() bool {
	panic("unimplemented")
}

func (t *noopVCursor) ExecuteStandalone(ctx context.Context, primitive Primitive, query string, bindvars map[string]*querypb.BindVariable, rs *srvtopo.ResolvedShard) (*sqltypes.Result, error) {
	panic("unimplemented")
}

func (t *noopVCursor) StreamExecuteMulti(ctx context.Context, primitive Primitive, query string, rss []*srvtopo.ResolvedShard, bindVars []map[string]*querypb.BindVariable, rollbackOnError bool, autocommit bool, callback func(reply *sqltypes.Result) error) []error {
	panic("unimplemented")
}

func (t *noopVCursor) ExecuteKeyspaceID(ctx context.Context, keyspace string, ksid []byte, query string, bindVars map[string]*querypb.BindVariable, rollbackOnError, autocommit bool) (*sqltypes.Result, error) {
	panic("unimplemented")
}

func (t *noopVCursor) ResolveDestinations(ctx context.Context, keyspace string, ids []*querypb.Value, destinations []key.Destination) ([]*srvtopo.ResolvedShard, [][]*querypb.Value, error) {
	return nil, nil, nil
}

func (t *noopVCursor) ResolveDestinationsMultiCol(ctx context.Context, keyspace string, ids [][]sqltypes.Value, destinations []key.Destination) ([]*srvtopo.ResolvedShard, [][][]sqltypes.Value, error) {
	panic("unimplemented")
}

func (t *noopVCursor) GetDBDDLPluginName() string {
	panic("unimplemented")
}

var _ VCursor = (*loggingVCursor)(nil)
var _ SessionActions = (*loggingVCursor)(nil)

// loggingVCursor logs requests and allows you to verify
// that the correct requests were made.
type loggingVCursor struct {
	noopVCursor

	shards          []string
	shardForKsid    []string
	curShardForKsid int
	shardErr        error

	results   []*sqltypes.Result
	curResult int
	resultErr error

	warnings                []*querypb.QueryWarning
	transactionStatusOutput *querypb.TransactionMetadata

	// Optional errors that can be returned from nextResult() alongside the results for
	// multi-shard queries
	multiShardErrs []error

	log []string
	mu  sync.Mutex

	resolvedTargetTabletType topodatapb.TabletType

	tableRoutes     tableRoutes
	dbDDLPlugin     string
	ksAvailable     bool
	inReservedConn  bool
	systemVariables map[string]string
	disableSetVar   bool

	// map different shards to keyspaces in the test.
	ksShardMap map[string][]string

	shardSession []*srvtopo.ResolvedShard

	parser *sqlparser.Parser

	handleMirrorClonesFn   func(context.Context) VCursor
	onExecuteMultiShardFn  func(context.Context, Primitive, []*srvtopo.ResolvedShard, []*querypb.BoundQuery, bool, bool)
	onStreamExecuteMultiFn func(context.Context, Primitive, string, []*srvtopo.ResolvedShard, []map[string]*querypb.BindVariable, bool, bool, func(*sqltypes.Result) error)
}

func (f *loggingVCursor) HasCreatedTempTable() {
	f.log = append(f.log, "temp table getting created")
}

func (f *loggingVCursor) Commit(_ context.Context) error {
	f.log = append(f.log, "commit")
	return nil
}

func (f *loggingVCursor) GetUDV(key string) *querypb.BindVariable {
	// TODO implement me
	panic("implement me")
}

type tableRoutes struct {
	tbl *vindexes.Table
}

func (f *loggingVCursor) ExecutePrimitive(ctx context.Context, primitive Primitive, bindVars map[string]*querypb.BindVariable, wantfields bool) (*sqltypes.Result, error) {
	return primitive.TryExecute(ctx, f, bindVars, wantfields)
}

func (f *loggingVCursor) ExecutePrimitiveStandalone(ctx context.Context, primitive Primitive, bindVars map[string]*querypb.BindVariable, wantfields bool) (*sqltypes.Result, error) {
	return primitive.TryExecute(ctx, f, bindVars, wantfields)
}

func (f *loggingVCursor) StreamExecutePrimitive(ctx context.Context, primitive Primitive, bindVars map[string]*querypb.BindVariable, wantfields bool, callback func(*sqltypes.Result) error) error {
	return primitive.TryStreamExecute(ctx, f, bindVars, wantfields, callback)
}

func (f *loggingVCursor) StreamExecutePrimitiveStandalone(ctx context.Context, primitive Primitive, bindVars map[string]*querypb.BindVariable, wantfields bool, callback func(result *sqltypes.Result) error) error {
	return primitive.TryStreamExecute(ctx, f, bindVars, wantfields, callback)
}

func (f *loggingVCursor) KeyspaceAvailable(ks string) bool {
	return f.ksAvailable
}

func (f *loggingVCursor) HasSystemVariables() bool {
	return len(f.systemVariables) > 0
}

func (f *loggingVCursor) GetSystemVariables(func(k string, v string)) {
	panic("implement me")
}

func (f *loggingVCursor) SetFoundRows(u uint64) {
	panic("implement me")
}

func (f *loggingVCursor) InTransactionAndIsDML() bool {
	return false
}

func (f *loggingVCursor) LookupRowLockShardSession() vtgatepb.CommitOrder {
	panic("implement me")
}

func (f *loggingVCursor) SetUDV(key string, value any) error {
	f.log = append(f.log, fmt.Sprintf("UDV set with (%s,%v)", key, value))
	return nil
}

func (f *loggingVCursor) SetSysVar(name string, expr string) {
	f.log = append(f.log, fmt.Sprintf("SysVar set with (%s,%v)", name, expr))
}

func (f *loggingVCursor) NeedsReservedConn() {
	f.log = append(f.log, "Needs Reserved Conn")
	f.inReservedConn = true
}

func (f *loggingVCursor) InReservedConn() bool {
	return f.inReservedConn
}

func (f *loggingVCursor) ShardSession() []*srvtopo.ResolvedShard {
	return f.shardSession
}

func (f *loggingVCursor) ExecuteVSchema(context.Context, string, *sqlparser.AlterVschema) error {
	panic("implement me")
}

func (f *loggingVCursor) Session() SessionActions {
	return f
}

func (f *loggingVCursor) SetTarget(target string) error {
	f.log = append(f.log, fmt.Sprintf("Target set to %s", target))
	return nil
}

func (f *loggingVCursor) GetKeyspace() string {
	return ""
}

func (f *loggingVCursor) RecordWarning(warning *querypb.QueryWarning) {
	f.warnings = append(f.warnings, warning)
}

func (f *loggingVCursor) GetWarmingReadsPercent() int {
	return 0
}

func (f *loggingVCursor) GetWarmingReadsChannel() chan bool {
	return make(chan bool)
}

func (f *loggingVCursor) CloneForReplicaWarming(ctx context.Context) VCursor {
	return f
}

func (f *loggingVCursor) CloneForMirroring(ctx context.Context) VCursor {
	if f.handleMirrorClonesFn != nil {
		return f.handleMirrorClonesFn(ctx)
	}
	panic("no mirror clones available")
}

func (f *loggingVCursor) Execute(ctx context.Context, method string, query string, bindvars map[string]*querypb.BindVariable, rollbackOnError bool, co vtgatepb.CommitOrder) (*sqltypes.Result, error) {
	name := "Unknown"
	switch co {
	case vtgatepb.CommitOrder_NORMAL:
		name = "Execute"
	case vtgatepb.CommitOrder_PRE:
		name = "ExecutePre"
	case vtgatepb.CommitOrder_POST:
		name = "ExecutePost"
	case vtgatepb.CommitOrder_AUTOCOMMIT:
		name = "ExecuteAutocommit"
	}
	f.log = append(f.log, fmt.Sprintf("%s %s %v %v", name, query, printBindVars(bindvars), rollbackOnError))
	return f.nextResult()
}

func (f *loggingVCursor) ExecuteMultiShard(ctx context.Context, primitive Primitive, rss []*srvtopo.ResolvedShard, queries []*querypb.BoundQuery, rollbackOnError, canAutocommit bool) (*sqltypes.Result, []error) {
	f.mu.Lock()
	defer f.mu.Unlock()
	f.log = append(f.log, fmt.Sprintf("ExecuteMultiShard %v%v %v", printResolvedShardQueries(rss, queries), rollbackOnError, canAutocommit))
	if f.onExecuteMultiShardFn != nil {
		f.onExecuteMultiShardFn(ctx, primitive, rss, queries, rollbackOnError, canAutocommit)
	}
	res, err := f.nextResult()
	if err != nil {
		return nil, []error{err}
	}

	return res, f.multiShardErrs
}

func (f *loggingVCursor) AutocommitApproval() bool {
	return true
}

func (f *loggingVCursor) ExecuteStandalone(ctx context.Context, primitive Primitive, query string, bindvars map[string]*querypb.BindVariable, rs *srvtopo.ResolvedShard) (*sqltypes.Result, error) {
	f.log = append(f.log, fmt.Sprintf("ExecuteStandalone %s %v %s %s", query, printBindVars(bindvars), rs.Target.Keyspace, rs.Target.Shard))
	return f.nextResult()
}

func (f *loggingVCursor) StreamExecuteMulti(ctx context.Context, primitive Primitive, query string, rss []*srvtopo.ResolvedShard, bindVars []map[string]*querypb.BindVariable, rollbackOnError bool, autocommit bool, callback func(reply *sqltypes.Result) error) []error {
	f.mu.Lock()
	f.log = append(f.log, fmt.Sprintf("StreamExecuteMulti %s %s", query, printResolvedShardsBindVars(rss, bindVars)))
	if f.onStreamExecuteMultiFn != nil {
		f.onStreamExecuteMultiFn(ctx, primitive, query, rss, bindVars, rollbackOnError, autocommit, callback)
	}
	r, err := f.nextResult()
	f.mu.Unlock()
	if err != nil {
		return []error{err}
	}

	return []error{callback(r)}
}

func (f *loggingVCursor) ResolveDestinations(ctx context.Context, keyspace string, ids []*querypb.Value, destinations []key.Destination) ([]*srvtopo.ResolvedShard, [][]*querypb.Value, error) {
	f.log = append(f.log, fmt.Sprintf("ResolveDestinations %v %v %v", keyspace, ids, key.DestinationsString(destinations)))
	if f.shardErr != nil {
		return nil, nil, f.shardErr
	}

	var rss []*srvtopo.ResolvedShard
	var values [][]*querypb.Value
	visited := make(map[string]int)
	for i, destination := range destinations {
		var shards []string

		switch d := destination.(type) {
		case key.DestinationAllShards:
			if f.ksShardMap != nil {
				if ksShards, exists := f.ksShardMap[keyspace]; exists {
					shards = ksShards
					break
				}
			}
			shards = f.shards
		case key.DestinationKeyRange:
			shards = f.shardForKsid
		case key.DestinationKeyspaceID:
			if f.shardForKsid == nil || f.curShardForKsid >= len(f.shardForKsid) {
				shards = []string{"-20"}
			} else {
				shards = []string{f.shardForKsid[f.curShardForKsid]}
				f.curShardForKsid++
			}
		case key.DestinationKeyspaceIDs:
			for _, ksid := range d {
				if string(ksid) < "\x20" {
					shards = append(shards, "-20")
				} else {
					shards = append(shards, "20-")
				}
			}
		case key.DestinationAnyShard:
			// Take the first shard.
			shards = f.shards[:1]
		case key.DestinationNone:
			// Nothing to do here.
		case key.DestinationShard:
			shards = []string{destination.String()}
		default:
			return nil, nil, fmt.Errorf("unsupported destination: %v", destination)
		}

		for _, shard := range shards {
			vi, ok := visited[shard]
			if !ok {
				vi = len(rss)
				visited[shard] = vi
				rss = append(rss, &srvtopo.ResolvedShard{
					Target: &querypb.Target{
						Keyspace:   keyspace,
						Shard:      shard,
						TabletType: f.resolvedTargetTabletType,
					},
				})
				if ids != nil {
					values = append(values, nil)
				}
			}
			if ids != nil {
				values[vi] = append(values[vi], ids[i])
			}
		}
	}
	return rss, values, nil
}

func (f *loggingVCursor) ResolveDestinationsMultiCol(ctx context.Context, keyspace string, ids [][]sqltypes.Value, destinations []key.Destination) ([]*srvtopo.ResolvedShard, [][][]sqltypes.Value, error) {
	f.log = append(f.log, fmt.Sprintf("ResolveDestinationsMultiCol %v %v %v", keyspace, ids, key.DestinationsString(destinations)))
	if f.shardErr != nil {
		return nil, nil, f.shardErr
	}

	var rss []*srvtopo.ResolvedShard
	var values [][][]sqltypes.Value
	visited := make(map[string]int)
	for i, destination := range destinations {
		var shards []string

		switch d := destination.(type) {
		case key.DestinationAllShards:
			shards = f.shards
		case key.DestinationKeyRange:
			shards = f.shardForKsid
		case key.DestinationKeyspaceID:
			if f.shardForKsid == nil || f.curShardForKsid >= len(f.shardForKsid) {
				shards = []string{"-20"}
			} else {
				shards = []string{f.shardForKsid[f.curShardForKsid]}
				f.curShardForKsid++
			}
		case key.DestinationKeyspaceIDs:
			for _, ksid := range d {
				if string(ksid) < "\x20" {
					shards = append(shards, "-20")
				} else {
					shards = append(shards, "20-")
				}
			}
		case key.DestinationAnyShard:
			// Take the first shard.
			shards = f.shards[:1]
		case key.DestinationNone:
			// Nothing to do here.
		case key.DestinationShard:
			shards = []string{destination.String()}
		default:
			return nil, nil, fmt.Errorf("unsupported destination: %v", destination)
		}

		for _, shard := range shards {
			vi, ok := visited[shard]
			if !ok {
				vi = len(rss)
				visited[shard] = vi
				rss = append(rss, &srvtopo.ResolvedShard{
					Target: &querypb.Target{
						Keyspace:   keyspace,
						Shard:      shard,
						TabletType: f.resolvedTargetTabletType,
					},
				})
				if ids != nil {
					values = append(values, nil)
				}
			}
			if ids != nil {
				values[vi] = append(values[vi], ids[i])
			}
		}
	}
	return rss, values, nil
}

func (f *loggingVCursor) ExpectLog(t *testing.T, want []string) {
	t.Helper()
	f.mu.Lock()
	defer f.mu.Unlock()
	if len(f.log) == 0 && len(want) == 0 {
		return
	}
	if !reflect.DeepEqual(f.log, want) {
		t.Errorf("got:\n%s\nwant:\n%s", strings.Join(f.log, "\n"), strings.Join(want, "\n"))
	}
	utils.MustMatch(t, want, f.log, "")
}

func (f *loggingVCursor) ExpectWarnings(t *testing.T, want []*querypb.QueryWarning) {
	t.Helper()
	if !reflect.DeepEqual(f.warnings, want) {
		t.Errorf("vc.warnings:\n%+v\nwant:\n%+v", f.warnings, want)
	}
}

func (f *loggingVCursor) Rewind() {
	f.mu.Lock()
	defer f.mu.Unlock()
	f.curShardForKsid = 0
	f.curResult = 0
	f.log = nil
	f.warnings = nil
}

func (f *loggingVCursor) SetAutocommit(context.Context, bool) error {
	panic("implement me")
}

func (f *loggingVCursor) SetClientFoundRows(context.Context, bool) error {
	panic("implement me")
}

func (f *loggingVCursor) SetSkipQueryPlanCache(context.Context, bool) error {
	panic("implement me")
}

func (f *loggingVCursor) SetSQLSelectLimit(int64) error {
	panic("implement me")
}

func (f *loggingVCursor) SetTransactionMode(vtgatepb.TransactionMode) {
	panic("implement me")
}

func (f *loggingVCursor) SetWorkload(querypb.ExecuteOptions_Workload) {
	panic("implement me")
}

func (f *loggingVCursor) SetWorkloadName(string) {
	panic("implement me")
}

func (f *loggingVCursor) SetPlannerVersion(querypb.ExecuteOptions_PlannerVersion) {
	panic("implement me")
}

func (f *loggingVCursor) SetPriority(string) {
	panic("implement me")
}

func (f *loggingVCursor) FindRoutedTable(tbl sqlparser.TableName) (*vindexes.Table, error) {
	f.log = append(f.log, fmt.Sprintf("FindTable(%s)", sqlparser.String(tbl)))
	return f.tableRoutes.tbl, nil
}

func (f *loggingVCursor) GetDBDDLPluginName() string {
	return f.dbDDLPlugin
}

func (f *loggingVCursor) nextResult() (*sqltypes.Result, error) {
	if f.results == nil || f.curResult >= len(f.results) {
		return &sqltypes.Result{}, f.resultErr
	}

	r := f.results[f.curResult]
	f.curResult++
	if r == nil {
		return &sqltypes.Result{}, f.resultErr
	}
	return r.Copy(), nil
}

func (f *loggingVCursor) CanUseSetVar() bool {
	useSetVar := f.SQLParser().IsMySQL80AndAbove() && !f.disableSetVar
	if useSetVar {
		f.log = append(f.log, "SET_VAR can be used")
	}
	return useSetVar
}

func (f *loggingVCursor) ReadTransaction(_ context.Context, _ string) (*querypb.TransactionMetadata, error) {
	if f.resultErr != nil {
		return nil, f.resultErr
	}
	return f.transactionStatusOutput, nil
}

// SQLParser implements VCursor
func (t *loggingVCursor) SQLParser() *sqlparser.Parser {
	if t.parser == nil {
		return sqlparser.NewTestParser()
	}
	return t.parser
}

func (t *noopVCursor) VExplainLogging() {}
func (t *noopVCursor) DisableLogging()  {}
func (t *noopVCursor) GetVExplainLogs() []ExecuteEntry {
	return nil
}
func (t *noopVCursor) GetLogs() ([]ExecuteEntry, error) {
	return nil, nil
}

func expectResult(t *testing.T, result, want *sqltypes.Result) {
	t.Helper()
	fieldsResult := fmt.Sprintf("%v", result.Fields)
	fieldsWant := fmt.Sprintf("%v", want.Fields)
	if fieldsResult != fieldsWant {
		t.Errorf("mismatch in Fields\n%s\nwant:\n%s", fieldsResult, fieldsWant)
	}

	rowsResult := fmt.Sprintf("%v", result.Rows)
	rowsWant := fmt.Sprintf("%v", want.Rows)
	if rowsResult != rowsWant {
		t.Errorf("mismatch in Rows:\n%s\nwant:\n%s", rowsResult, rowsWant)
	}
}

func expectResultAnyOrder(t *testing.T, result, want *sqltypes.Result) {
	t.Helper()
	f := func(a, b sqltypes.Row) int {
		for i := range a {
			l := a[i].RawStr()
			r := b[i].RawStr()
			x := strings.Compare(l, r)
			if x == 0 {
				continue
			}
			return x
		}
		return 0
	}
	slices.SortFunc(result.Rows, f)
	slices.SortFunc(want.Rows, f)
	if diff := cmp.Diff(want, result); diff != "" {
		t.Errorf("result: %+v, want %+v\ndiff: %s", result, want, diff)
	}
}

func printBindVars(bindvars map[string]*querypb.BindVariable) string {
	var keys []string
	for k := range bindvars {
		keys = append(keys, k)
	}
	sort.Strings(keys)
	buf := &bytes.Buffer{}
	for i, k := range keys {
		if i > 0 {
			fmt.Fprintf(buf, " ")
		}
		fmt.Fprintf(buf, "%s: %v", k, bindvars[k])
	}
	return buf.String()
}

func printResolvedShardQueries(rss []*srvtopo.ResolvedShard, queries []*querypb.BoundQuery) string {
	buf := &bytes.Buffer{}
	for i, rs := range rss {
		fmt.Fprintf(buf, "%s.%s: %s {%s} ", rs.Target.Keyspace, rs.Target.Shard, queries[i].Sql, printBindVars(queries[i].BindVariables))
	}
	return buf.String()
}

func printResolvedShardsBindVars(rss []*srvtopo.ResolvedShard, bvs []map[string]*querypb.BindVariable) string {
	buf := &bytes.Buffer{}
	for i, rs := range rss {
		fmt.Fprintf(buf, "%s.%s: {%v} ", rs.Target.Keyspace, rs.Target.Shard, printBindVars(bvs[i]))
	}
	return buf.String()
}<|MERGE_RESOLUTION|>--- conflicted
+++ resolved
@@ -46,11 +46,15 @@
 	vtgatepb "vitess.io/vitess/go/vt/proto/vtgate"
 )
 
-var testMaxMemoryRows = 100
-var testIgnoreMaxMemoryRows = false
-
-var _ VCursor = (*noopVCursor)(nil)
-var _ SessionActions = (*noopVCursor)(nil)
+var (
+	testMaxMemoryRows       = 100
+	testIgnoreMaxMemoryRows = false
+)
+
+var (
+	_ VCursor        = (*noopVCursor)(nil)
+	_ SessionActions = (*noopVCursor)(nil)
+)
 
 // noopVCursor is used to build other vcursors.
 type noopVCursor struct {
@@ -112,11 +116,11 @@
 	panic("implement me")
 }
 
-<<<<<<< HEAD
 func (t *noopVCursor) CloneForMirroring(ctx context.Context) VCursor {
-=======
+	panic("implement me")
+}
+
 func (t *noopVCursor) ReadTransaction(ctx context.Context, transactionID string) (*querypb.TransactionMetadata, error) {
->>>>>>> fab90717
 	panic("implement me")
 }
 
@@ -388,8 +392,10 @@
 	panic("unimplemented")
 }
 
-var _ VCursor = (*loggingVCursor)(nil)
-var _ SessionActions = (*loggingVCursor)(nil)
+var (
+	_ VCursor        = (*loggingVCursor)(nil)
+	_ SessionActions = (*loggingVCursor)(nil)
+)
 
 // loggingVCursor logs requests and allows you to verify
 // that the correct requests were made.
@@ -866,6 +872,7 @@
 func (t *noopVCursor) GetVExplainLogs() []ExecuteEntry {
 	return nil
 }
+
 func (t *noopVCursor) GetLogs() ([]ExecuteEntry, error) {
 	return nil, nil
 }
