/*
Copyright 2023 The Vitess Authors.

Licensed under the Apache License, Version 2.0 (the "License");
you may not use this file except in compliance with the License.
You may obtain a copy of the License at

    http://www.apache.org/licenses/LICENSE-2.0

Unless required by applicable law or agreed to in writing, software
distributed under the License is distributed on an "AS IS" BASIS,
WITHOUT WARRANTIES OR CONDITIONS OF ANY KIND, either express or implied.
See the License for the specific language governing permissions and
limitations under the License.
*/

package opcode

import (
	"fmt"

	"vitess.io/vitess/go/sqltypes"
	querypb "vitess.io/vitess/go/vt/proto/query"
)

// PulloutOpcode is a number representing the opcode
// for the PulloutSubquery primitive.
type PulloutOpcode int

// This is the list of PulloutOpcode values.
const (
	PulloutValue = PulloutOpcode(iota)
	PulloutIn
	PulloutNotIn
	PulloutExists
)

var pulloutName = map[PulloutOpcode]string{
	PulloutValue:  "PulloutValue",
	PulloutIn:     "PulloutIn",
	PulloutNotIn:  "PulloutNotIn",
	PulloutExists: "PulloutExists",
}

func (code PulloutOpcode) String() string {
	return pulloutName[code]
}

// MarshalJSON serializes the PulloutOpcode as a JSON string.
// It's used for testing and diagnostics.
func (code PulloutOpcode) MarshalJSON() ([]byte, error) {
	return ([]byte)(fmt.Sprintf("\"%s\"", code.String())), nil
}

// AggregateOpcode is the aggregation Opcode.
type AggregateOpcode int

// These constants list the possible aggregate opcodes.
const (
	AggregateUnassigned = AggregateOpcode(iota)
	AggregateCount
	AggregateSum
	AggregateMin
	AggregateMax
	AggregateCountDistinct
	AggregateSumDistinct
	AggregateGtid
	AggregateAnyValue
	AggregateCountStar
	AggregateGroupConcat
)

var (
	// OpcodeType keeps track of the known output types for different aggregate functions
	OpcodeType = map[AggregateOpcode]querypb.Type{
		AggregateCountDistinct: sqltypes.Int64,
		AggregateCount:         sqltypes.Int64,
		AggregateCountStar:     sqltypes.Int64,
		AggregateSumDistinct:   sqltypes.Decimal,
		AggregateSum:           sqltypes.Decimal,
		AggregateGtid:          sqltypes.VarChar,
	}
)

// SupportedAggregates maps the list of supported aggregate
// functions to their opcodes.
var SupportedAggregates = map[string]AggregateOpcode{
	"count": AggregateCount,
	"sum":   AggregateSum,
	"min":   AggregateMin,
	"max":   AggregateMax,
	// These functions don't exist in mysql, but are used
	// to display the plan.
	"count_distinct": AggregateCountDistinct,
	"sum_distinct":   AggregateSumDistinct,
	"vgtid":          AggregateGtid,
	"count_star":     AggregateCountStar,
<<<<<<< HEAD
	"any_value":      AggregateAnyValue,
}

var AggregateName = map[AggregateOpcode]string{
	AggregateCount:         "count",
	AggregateSum:           "sum",
	AggregateMin:           "min",
	AggregateMax:           "max",
	AggregateCountDistinct: "count_distinct",
	AggregateSumDistinct:   "sum_distinct",
	AggregateGtid:          "vgtid",
	AggregateCountStar:     "count_star",
	AggregateAnyValue:      "any_value",
=======
	"random":         AggregateRandom,
	"group_concat":   AggregateGroupConcat,
>>>>>>> 96bc5ac5
}

func (code AggregateOpcode) String() string {
	name := AggregateName[code]
	if name == "" {
		name = "ERROR"
	}
	return name
}

// MarshalJSON serializes the AggregateOpcode as a JSON string.
// It's used for testing and diagnostics.
func (code AggregateOpcode) MarshalJSON() ([]byte, error) {
	return ([]byte)(fmt.Sprintf("\"%s\"", code.String())), nil
}

// Type returns the opcode return sql type.
func (code AggregateOpcode) Type(field *querypb.Field) querypb.Type {
	switch code {
	case AggregateGroupConcat:
		if sqltypes.IsBinary(field.Type) {
			return sqltypes.Blob
		}
		return sqltypes.Text
	default:
		return OpcodeType[code]
	}
}<|MERGE_RESOLUTION|>--- conflicted
+++ resolved
@@ -65,9 +65,9 @@
 	AggregateCountDistinct
 	AggregateSumDistinct
 	AggregateGtid
-	AggregateAnyValue
 	AggregateCountStar
 	AggregateGroupConcat
+	AggregateAnyValue
 )
 
 var (
@@ -95,8 +95,8 @@
 	"sum_distinct":   AggregateSumDistinct,
 	"vgtid":          AggregateGtid,
 	"count_star":     AggregateCountStar,
-<<<<<<< HEAD
 	"any_value":      AggregateAnyValue,
+	"group_concat":   AggregateGroupConcat,
 }
 
 var AggregateName = map[AggregateOpcode]string{
@@ -108,11 +108,8 @@
 	AggregateSumDistinct:   "sum_distinct",
 	AggregateGtid:          "vgtid",
 	AggregateCountStar:     "count_star",
+	AggregateGroupConcat:   "group_concat",
 	AggregateAnyValue:      "any_value",
-=======
-	"random":         AggregateRandom,
-	"group_concat":   AggregateGroupConcat,
->>>>>>> 96bc5ac5
 }
 
 func (code AggregateOpcode) String() string {
