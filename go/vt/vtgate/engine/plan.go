--- conflicted
+++ resolved
@@ -23,25 +23,24 @@
 	"sync/atomic"
 	"time"
 
-<<<<<<< HEAD
 	"vitess.io/vitess/go/cache/theine"
 	"vitess.io/vitess/go/mysql/collations"
-=======
 	"vitess.io/vitess/go/vt/key"
->>>>>>> 79dc8e37
 	"vitess.io/vitess/go/vt/proto/query"
 	"vitess.io/vitess/go/vt/sqlparser"
 	"vitess.io/vitess/go/vt/vthash"
 )
 
-<<<<<<< HEAD
 type (
+	PlanType int8
+
 	// Plan represents the execution strategy for a given query in Vitess. It is
 	// primarily a wrapper around Primitives (the execution instructions). Each
 	// Primitive may form a subtree, combining results from its children to
 	// achieve the overall query result.
 	Plan struct {
-		Type         sqlparser.StatementType // Type indicates the SQL statement type (SELECT, UPDATE, etc.).
+		Type         PlanType                // Type of plan (Passthrough, Scatter, JoinOp, Complex, etc.)
+		QueryType    sqlparser.StatementType // QueryType indicates the SQL statement type (SELECT, UPDATE, etc.)
 		Original     string                  // Original holds the raw query text
 		Instructions Primitive               // Instructions define how the query is executed.
 		BindVarNeeds *sqlparser.BindVarNeeds // BindVarNeeds lists required bind vars discovered during planning.
@@ -66,50 +65,6 @@
 		Query           string        // Query is the original or normalized SQL statement used to build the plan.
 		SetVarComment   string        // SetVarComment holds any embedded SET_VAR hints within the query.
 		Collation       collations.ID // Collation is the character collation ID that governs string comparison.
-	}
-)
-
-func (pk PlanKey) DebugString() string {
-	return fmt.Sprintf("CurrentKeyspace: %s, Destination: %s, Query: %s, SetVarComment: %s, Collation: %d", pk.CurrentKeyspace, pk.Destination, pk.Query, pk.SetVarComment, pk.Collation)
-}
-
-func (pk PlanKey) Hash() theine.HashKey256 {
-	hasher := vthash.New256()
-	_, _ = hasher.WriteUint16(uint16(pk.Collation))
-	_, _ = hasher.WriteString(pk.CurrentKeyspace)
-	_, _ = hasher.WriteString(pk.Destination)
-	_, _ = hasher.WriteString(pk.SetVarComment)
-	_, _ = hasher.WriteString(pk.Query)
-
-	var planKey theine.HashKey256
-	hasher.Sum(planKey[:0])
-	return planKey
-}
-=======
-// Plan represents the execution strategy for a given query.
-// For now it's a simple wrapper around the real instructions.
-// An instruction (aka Primitive) is typically a tree where
-// each node does its part by combining the results of the
-// sub-nodes.
-type (
-	PlanType int8
->>>>>>> 79dc8e37
-
-	Plan struct {
-		Type         PlanType                // Type of plan
-		QueryType    sqlparser.StatementType // Type of query
-		Original     string                  // Original is the original query.
-		Instructions Primitive               // Instructions contains the instructions needed to fulfil the query.
-		BindVarNeeds *sqlparser.BindVarNeeds // Stores BindVars needed to be provided as part of expression rewriting
-		Warnings     []*query.QueryWarning   // Warnings that need to be yielded every time this query runs
-		TablesUsed   []string                // TablesUsed is the list of tables that this plan will query
-
-		ExecCount    uint64 // Count of times this plan was executed
-		ExecTime     uint64 // Total execution time
-		ShardQueries uint64 // Total number of shard queries
-		RowsReturned uint64 // Total number of rows
-		RowsAffected uint64 // Total number of rows
-		Errors       uint64 // Total number of errors
 	}
 )
 
@@ -134,62 +89,6 @@
 		return a
 	}
 	return b
-}
-
-func NewPlan(query string, stmt sqlparser.Statement, primitive Primitive, bindVarNeeds *sqlparser.BindVarNeeds, tablesUsed []string) *Plan {
-	return &Plan{
-		Type:         getPlanType(primitive),
-		QueryType:    sqlparser.ASTToStatementType(stmt),
-		Original:     query,
-		Instructions: primitive,
-		BindVarNeeds: bindVarNeeds,
-		TablesUsed:   tablesUsed,
-	}
-}
-
-// MarshalJSON serializes the plan into a JSON representation.
-func (p *Plan) MarshalJSON() ([]byte, error) {
-	var instructions *PrimitiveDescription
-	if p.Instructions != nil {
-		description := PrimitiveToPlanDescription(p.Instructions, nil)
-		instructions = &description
-	}
-
-	marshalPlan := struct {
-		Type         string
-		QueryType    string
-		Original     string                `json:",omitempty"`
-		Instructions *PrimitiveDescription `json:",omitempty"`
-		ExecCount    uint64                `json:",omitempty"`
-		ExecTime     time.Duration         `json:",omitempty"`
-		ShardQueries uint64                `json:",omitempty"`
-		RowsAffected uint64                `json:",omitempty"`
-		RowsReturned uint64                `json:",omitempty"`
-		Errors       uint64                `json:",omitempty"`
-		TablesUsed   []string              `json:",omitempty"`
-	}{
-		Type:         p.Type.String(),
-		QueryType:    p.QueryType.String(),
-		Original:     p.Original,
-		Instructions: instructions,
-		ExecCount:    atomic.LoadUint64(&p.ExecCount),
-		ExecTime:     time.Duration(atomic.LoadUint64(&p.ExecTime)),
-		ShardQueries: atomic.LoadUint64(&p.ShardQueries),
-		RowsAffected: atomic.LoadUint64(&p.RowsAffected),
-		RowsReturned: atomic.LoadUint64(&p.RowsReturned),
-		Errors:       atomic.LoadUint64(&p.Errors),
-		TablesUsed:   p.TablesUsed,
-	}
-
-	b := new(bytes.Buffer)
-	enc := json.NewEncoder(b)
-	enc.SetEscapeHTML(false)
-	err := enc.Encode(marshalPlan)
-	if err != nil {
-		return nil, err
-	}
-
-	return b.Bytes(), nil
 }
 
 func (p PlanType) String() string {
@@ -352,6 +251,79 @@
 	return finalPlanType
 }
 
+func (pk PlanKey) DebugString() string {
+	return fmt.Sprintf("CurrentKeyspace: %s, Destination: %s, Query: %s, SetVarComment: %s, Collation: %d", pk.CurrentKeyspace, pk.Destination, pk.Query, pk.SetVarComment, pk.Collation)
+}
+
+func (pk PlanKey) Hash() theine.HashKey256 {
+	hasher := vthash.New256()
+	_, _ = hasher.WriteUint16(uint16(pk.Collation))
+	_, _ = hasher.WriteString(pk.CurrentKeyspace)
+	_, _ = hasher.WriteString(pk.Destination)
+	_, _ = hasher.WriteString(pk.SetVarComment)
+	_, _ = hasher.WriteString(pk.Query)
+
+	var planKey theine.HashKey256
+	hasher.Sum(planKey[:0])
+	return planKey
+}
+
+func NewPlan(query string, stmt sqlparser.Statement, primitive Primitive, bindVarNeeds *sqlparser.BindVarNeeds, tablesUsed []string) *Plan {
+	return &Plan{
+		Type:         getPlanType(primitive),
+		QueryType:    sqlparser.ASTToStatementType(stmt),
+		Original:     query,
+		Instructions: primitive,
+		BindVarNeeds: bindVarNeeds,
+		TablesUsed:   tablesUsed,
+	}
+}
+
+// MarshalJSON serializes the plan into a JSON representation.
+func (p *Plan) MarshalJSON() ([]byte, error) {
+	var instructions *PrimitiveDescription
+	if p.Instructions != nil {
+		description := PrimitiveToPlanDescription(p.Instructions, nil)
+		instructions = &description
+	}
+
+	marshalPlan := struct {
+		Type         string
+		QueryType    string
+		Original     string                `json:",omitempty"`
+		Instructions *PrimitiveDescription `json:",omitempty"`
+		ExecCount    uint64                `json:",omitempty"`
+		ExecTime     time.Duration         `json:",omitempty"`
+		ShardQueries uint64                `json:",omitempty"`
+		RowsAffected uint64                `json:",omitempty"`
+		RowsReturned uint64                `json:",omitempty"`
+		Errors       uint64                `json:",omitempty"`
+		TablesUsed   []string              `json:",omitempty"`
+	}{
+		Type:         p.Type.String(),
+		QueryType:    p.QueryType.String(),
+		Original:     p.Original,
+		Instructions: instructions,
+		ExecCount:    atomic.LoadUint64(&p.ExecCount),
+		ExecTime:     time.Duration(atomic.LoadUint64(&p.ExecTime)),
+		ShardQueries: atomic.LoadUint64(&p.ShardQueries),
+		RowsAffected: atomic.LoadUint64(&p.RowsAffected),
+		RowsReturned: atomic.LoadUint64(&p.RowsReturned),
+		Errors:       atomic.LoadUint64(&p.Errors),
+		TablesUsed:   p.TablesUsed,
+	}
+
+	b := new(bytes.Buffer)
+	enc := json.NewEncoder(b)
+	enc.SetEscapeHTML(false)
+	err := enc.Encode(marshalPlan)
+	if err != nil {
+		return nil, err
+	}
+
+	return b.Bytes(), nil
+}
+
 // AddStats updates the plan execution statistics
 func (p *Plan) AddStats(execCount uint64, execTime time.Duration, shardQueries, rowsAffected, rowsReturned, errors uint64) {
 	atomic.AddUint64(&p.ExecCount, execCount)
