/*
Copyright 2019 The Vitess Authors.

Licensed under the Apache License, Version 2.0 (the "License");
you may not use this file except in compliance with the License.
You may obtain a copy of the License at

    http://www.apache.org/licenses/LICENSE-2.0

Unless required by applicable law or agreed to in writing, software
distributed under the License is distributed on an "AS IS" BASIS,
WITHOUT WARRANTIES OR CONDITIONS OF ANY KIND, either express or implied.
See the License for the specific language governing permissions and
limitations under the License.
*/

package vtgate

import (
	"reflect"
	"sort"
	"testing"
	"time"

	"vitess.io/vitess/go/vt/callerid"
	querypb "vitess.io/vitess/go/vt/proto/query"
	vtrpcpb "vitess.io/vitess/go/vt/proto/vtrpc"

	"context"

	"vitess.io/vitess/go/sqltypes"
	"vitess.io/vitess/go/vt/vtgate/vschemaacl"

	"github.com/stretchr/testify/assert"
	"github.com/stretchr/testify/require"

	vschemapb "vitess.io/vitess/go/vt/proto/vschema"
	vtgatepb "vitess.io/vitess/go/vt/proto/vtgate"
)

func waitForVindex(t *testing.T, ks, name string, watch chan *vschemapb.SrvVSchema, executor *Executor) (*vschemapb.SrvVSchema, *vschemapb.Vindex) {
	t.Helper()

	// Wait up to 10ms until the watch gets notified of the update
	ok := false
	for i := 0; i < 10; i++ {
		select {
		case vschema := <-watch:
			_, ok = vschema.Keyspaces[ks].Vindexes[name]
			if !ok {
				t.Errorf("updated vschema did not contain %s", name)
			}
		default:
			time.Sleep(time.Millisecond)
		}
	}
	if !ok {
		t.Errorf("vschema was not updated as expected")
	}

	// Wait up to 100ms until the vindex manager gets notified of the update
	for i := 0; i < 10; i++ {
		vschema := executor.vm.GetCurrentSrvVschema()
		vindex, ok := vschema.Keyspaces[ks].Vindexes[name]
		if ok {
			return vschema, vindex
		}
		time.Sleep(10 * time.Millisecond)
	}

	t.Fatalf("updated vschema did not contain %s", name)
	return nil, nil
}

func waitForVschemaTables(t *testing.T, ks string, tables []string, executor *Executor) *vschemapb.SrvVSchema {
	t.Helper()

	// Wait up to 100ms until the vindex manager gets notified of the update
	for i := 0; i < 10; i++ {
		vschema := executor.vm.GetCurrentSrvVschema()
		gotTables := []string{}
		for t := range vschema.Keyspaces[ks].Tables {
			gotTables = append(gotTables, t)
		}
		sort.Strings(tables)
		sort.Strings(gotTables)
		if reflect.DeepEqual(tables, gotTables) {
			return vschema
		}
		time.Sleep(10 * time.Millisecond)
	}

	t.Fatalf("updated vschema did not contain tables %v", tables)
	return nil
}

//nolint
func waitForColVindexes(t *testing.T, ks, table string, names []string, executor *Executor) *vschemapb.SrvVSchema {
	t.Helper()

	// Wait up to 10ms until the vindex manager gets notified of the update
	for i := 0; i < 10; i++ {

		vschema := executor.vm.GetCurrentSrvVschema()
		table, ok := vschema.Keyspaces[ks].Tables[table]

		// The table is removed from the vschema when there are no
		// vindexes defined
		if !ok == (len(names) == 0) {
			return vschema
		} else if ok && (len(names) == len(table.ColumnVindexes)) {
			match := true
			for i, name := range names {
				if name != table.ColumnVindexes[i].Name {
					match = false
					break
				}
			}
			if match {
				return vschema
			}
		}

		time.Sleep(time.Millisecond)

	}

	t.Fatalf("updated vschema did not contain vindexes %v on table %s", names, table)
	return nil
}

func TestPlanExecutorAlterVSchemaKeyspace(t *testing.T) {
	*vschemaacl.AuthorizedDDLUsers = "%"
	defer func() {
		*vschemaacl.AuthorizedDDLUsers = ""
	}()
	executor, _, _, _ := createLegacyExecutorEnv()
	session := NewSafeSession(&vtgatepb.Session{TargetString: "@master", Autocommit: true})

	vschemaUpdates := make(chan *vschemapb.SrvVSchema, 2)
	executor.serv.WatchSrvVSchema(context.Background(), "aa", func(vschema *vschemapb.SrvVSchema, err error) {
		vschemaUpdates <- vschema
	})

	vschema := <-vschemaUpdates
	_, ok := vschema.Keyspaces["TestExecutor"].Vindexes["test_vindex"]
	if ok {
		t.Fatalf("test_vindex should not exist in original vschema")
	}

	stmt := "alter vschema create vindex TestExecutor.test_vindex using hash"
	_, err := executor.Execute(context.Background(), "TestExecute", session, stmt, nil)
	require.NoError(t, err)

	_, vindex := waitForVindex(t, "TestExecutor", "test_vindex", vschemaUpdates, executor)
	assert.Equal(t, vindex.Type, "hash")
}

func TestPlanExecutorCreateVindexDDL(t *testing.T) {
	*vschemaacl.AuthorizedDDLUsers = "%"
	defer func() {
		*vschemaacl.AuthorizedDDLUsers = ""
	}()
	executor, _, _, _ := createLegacyExecutorEnv()
	ks := "TestExecutor"

	vschemaUpdates := make(chan *vschemapb.SrvVSchema, 4)
	executor.serv.WatchSrvVSchema(context.Background(), "aa", func(vschema *vschemapb.SrvVSchema, err error) {
		vschemaUpdates <- vschema
	})

	vschema := <-vschemaUpdates
	_, ok := vschema.Keyspaces[ks].Vindexes["test_vindex"]
	if ok {
		t.Fatalf("test_vindex should not exist in original vschema")
	}

	session := NewSafeSession(&vtgatepb.Session{TargetString: ks})
	stmt := "alter vschema create vindex test_vindex using hash"
	_, err := executor.Execute(context.Background(), "TestExecute", session, stmt, nil)
	require.NoError(t, err)

	_, vindex := waitForVindex(t, ks, "test_vindex", vschemaUpdates, executor)
	if vindex == nil || vindex.Type != "hash" {
		t.Errorf("updated vschema did not contain test_vindex")
	}

	_, err = executor.Execute(context.Background(), "TestExecute", session, stmt, nil)
	wantErr := "vindex test_vindex already exists in keyspace TestExecutor"
	if err == nil || err.Error() != wantErr {
		t.Errorf("create duplicate vindex: %v, want %s", err, wantErr)
	}
	select {
	case <-vschemaUpdates:
		t.Error("vschema should not be updated on error")
	default:
	}
}

func TestPlanExecutorDropVindexDDL(t *testing.T) {
	*vschemaacl.AuthorizedDDLUsers = "%"
	defer func() {
		*vschemaacl.AuthorizedDDLUsers = ""
	}()
	executor, _, _, _ := createLegacyExecutorEnv()
	ks := "TestExecutor"

	vschemaUpdates := make(chan *vschemapb.SrvVSchema, 4)
	executor.serv.WatchSrvVSchema(context.Background(), "aa", func(vschema *vschemapb.SrvVSchema, err error) {
		vschemaUpdates <- vschema
	})

	vschema := <-vschemaUpdates
	_, ok := vschema.Keyspaces[ks].Vindexes["test_vindex"]
	if ok {
		t.Fatalf("test_vindex should not exist in original vschema")
	}

	session := NewSafeSession(&vtgatepb.Session{TargetString: ks})
	stmt := "alter vschema drop vindex test_vindex"
	_, err := executor.Execute(context.Background(), "TestExecute", session, stmt, nil)
	wantErr := "vindex test_vindex does not exists in keyspace TestExecutor"
	if err == nil || err.Error() != wantErr {
		t.Errorf("want error %v got %v", wantErr, err)
	}

	stmt = "alter vschema drop vindex TestExecutor.test_vindex"
	_, err = executor.Execute(context.Background(), "TestExecute", session, stmt, nil)
	wantErr = "vindex test_vindex does not exists in keyspace TestExecutor"
	if err == nil || err.Error() != wantErr {
		t.Errorf("want error %v got %v", wantErr, err)
	}

	//add one vindex that has never been used by the tables
	stmt = "alter vschema create vindex test_vindex using hash"
	_, err = executor.Execute(context.Background(), "TestExecute", session, stmt, nil)
	require.NoError(t, err)

	_, vindex := waitForVindex(t, ks, "test_vindex", vschemaUpdates, executor)
	if vindex == nil || vindex.Type != "hash" {
		t.Errorf("updated vschema did not contain test_vindex")
	}

	//drop an existing vindex that has never been used by the tables
	stmt = "alter vschema drop vindex TestExecutor.test_vindex"
	_, err = executor.Execute(context.Background(), "TestExecute", session, stmt, nil)
	require.NoError(t, err)
	vschema = <-vschemaUpdates
	_, ok = vschema.Keyspaces[ks].Vindexes["test_vindex"]
	if ok {
		t.Fatalf("test_vindex should not exist after droping it")
	}

	//drop an existing vindex that is used by at least one table
	stmt = "alter vschema drop vindex TestExecutor.keyspace_id"
	_, err = executor.Execute(context.Background(), "TestExecute", session, stmt, nil)
	wantErr = "can not drop vindex cause keyspace_id still defined on table ksid_table"
	if err == nil || err.Error() != wantErr {
		t.Errorf("drop vindex still defined: %v, want %s", err, wantErr)
	}
	select {
	case <-vschemaUpdates:
		t.Error("vschema should not be updated on error")
	default:
	}
}

func TestPlanExecutorAddDropVschemaTableDDL(t *testing.T) {
	*vschemaacl.AuthorizedDDLUsers = "%"
	defer func() {
		*vschemaacl.AuthorizedDDLUsers = ""
	}()
	executor, sbc1, sbc2, sbclookup := createLegacyExecutorEnv()
	ks := KsTestUnsharded

	vschemaUpdates := make(chan *vschemapb.SrvVSchema, 4)
	executor.serv.WatchSrvVSchema(context.Background(), "aa", func(vschema *vschemapb.SrvVSchema, err error) {
		vschemaUpdates <- vschema
	})

	vschema := <-vschemaUpdates
	_, ok := vschema.Keyspaces[ks].Tables["test_table"]
	if ok {
		t.Fatalf("test_table should not exist in original vschema")
	}

	vschemaTables := []string{}
	for t := range vschema.Keyspaces[ks].Tables {
		vschemaTables = append(vschemaTables, t)
	}

	session := NewSafeSession(&vtgatepb.Session{TargetString: ks})
	stmt := "alter vschema add table test_table"
	_, err := executor.Execute(context.Background(), "TestExecute", session, stmt, nil)
	require.NoError(t, err)
	_ = waitForVschemaTables(t, ks, append(vschemaTables, "test_table"), executor)

	stmt = "alter vschema add table test_table2"
	_, err = executor.Execute(context.Background(), "TestExecute", session, stmt, nil)
	require.NoError(t, err)
	_ = waitForVschemaTables(t, ks, append(vschemaTables, []string{"test_table", "test_table2"}...), executor)

	// Should fail adding a table on a sharded keyspace
	session = NewSafeSession(&vtgatepb.Session{TargetString: "TestExecutor"})
	stmt = "alter vschema add table test_table"
	_, err = executor.Execute(context.Background(), "TestExecute", session, stmt, nil)
	wantErr := "add vschema table: unsupported on sharded keyspace TestExecutor"
	if err == nil || err.Error() != wantErr {
		t.Errorf("want error %v got %v", wantErr, err)
	}

	// No queries should have gone to any tablets
	wantCount := []int64{0, 0, 0}
	gotCount := []int64{
		sbc1.ExecCount.Get(),
		sbc2.ExecCount.Get(),
		sbclookup.ExecCount.Get(),
	}
	if !reflect.DeepEqual(gotCount, wantCount) {
		t.Errorf("Exec %s: %v, want %v", stmt, gotCount, wantCount)
	}
}

func TestExecutorAddSequenceDDL(t *testing.T) {
	*vschemaacl.AuthorizedDDLUsers = "%"
	defer func() {
		*vschemaacl.AuthorizedDDLUsers = ""
	}()
	executor, _, _, _ := createLegacyExecutorEnv()
	ks := KsTestUnsharded

	vschema := executor.vm.GetCurrentSrvVschema()

	var vschemaTables []string
	for t := range vschema.Keyspaces[ks].Tables {
		vschemaTables = append(vschemaTables, t)
	}

	session := NewSafeSession(&vtgatepb.Session{TargetString: ks})
	stmt := "alter vschema add sequence test_seq"
	_, err := executor.Execute(context.Background(), "TestExecute", session, stmt, nil)
	require.NoError(t, err)
	_ = waitForVschemaTables(t, ks, append(vschemaTables, []string{"test_seq"}...), executor)
	vschema = executor.vm.GetCurrentSrvVschema()
	table := vschema.Keyspaces[ks].Tables["test_seq"]
	wantType := "sequence"
	if table.Type != wantType {
		t.Errorf("want table type sequence got %v", table)
	}

	// Should fail adding a table on a sharded keyspace
	ksSharded := "TestExecutor"
	session = NewSafeSession(&vtgatepb.Session{TargetString: ksSharded})

	stmt = "alter vschema add sequence sequence_table"
	_, err = executor.Execute(context.Background(), "TestExecute", session, stmt, nil)

	wantErr := "add sequence table: unsupported on sharded keyspace TestExecutor"
	if err == nil || err.Error() != wantErr {
		t.Errorf("want error %v got %v", wantErr, err)
	}

	// Should be able to add autoincrement to table in sharded keyspace
	stmt = "alter vschema on test_table add vindex hash_index (id)"
	if _, err = executor.Execute(context.Background(), "TestExecute", session, stmt, nil); err != nil {
		t.Error(err)
	}
	time.Sleep(10 * time.Millisecond)

	stmt = "alter vschema on test_table add auto_increment id using test_seq"
	if _, err = executor.Execute(context.Background(), "TestExecute", session, stmt, nil); err != nil {
		t.Error(err)
	}
	time.Sleep(10 * time.Millisecond)

	wantAutoInc := &vschemapb.AutoIncrement{Column: "id", Sequence: "test_seq"}
	gotAutoInc := executor.vm.GetCurrentSrvVschema().Keyspaces[ksSharded].Tables["test_table"].AutoIncrement

	if !reflect.DeepEqual(wantAutoInc, gotAutoInc) {
		t.Errorf("want autoinc %v, got autoinc %v", wantAutoInc, gotAutoInc)
	}
}

func TestExecutorAddDropVindexDDL(t *testing.T) {
	*vschemaacl.AuthorizedDDLUsers = "%"
	defer func() {
		*vschemaacl.AuthorizedDDLUsers = ""
	}()
	executor, sbc1, sbc2, sbclookup := createLegacyExecutorEnv() //nolint
	ks := "TestExecutor"
	session := NewSafeSession(&vtgatepb.Session{TargetString: ks})
	vschemaUpdates := make(chan *vschemapb.SrvVSchema, 4)
	executor.serv.WatchSrvVSchema(context.Background(), "aa", func(vschema *vschemapb.SrvVSchema, err error) {
		vschemaUpdates <- vschema
	})

	vschema := <-vschemaUpdates
	_, ok := vschema.Keyspaces[ks].Vindexes["test_hash"]
	if ok {
		t.Fatalf("test_hash should not exist in original vschema")
	}

	// Create a new vindex implicitly with the statement
	stmt := "alter vschema on test add vindex test_hash (id) using hash "
	_, err := executor.Execute(context.Background(), "TestExecute", session, stmt, nil)
	if err != nil {
		t.Fatalf("error in %s: %v", stmt, err)
	}

	_, vindex := waitForVindex(t, ks, "test_hash", vschemaUpdates, executor)
	if vindex.Type != "hash" {
		t.Errorf("vindex type %s not hash", vindex.Type)
	}

	t.Skip("not yet planned")

	_ = waitForColVindexes(t, ks, "test", []string{"test_hash"}, executor)
	qr, err := executor.Execute(context.Background(), "TestExecute", session, "show vschema vindexes on TestExecutor.test", nil)
	if err != nil {
		t.Fatalf("error in show vschema vindexes on TestExecutor.test: %v", err)
	}
	wantqr := &sqltypes.Result{
		Fields: buildVarCharFields("Columns", "Name", "Type", "Params", "Owner"),
		Rows: [][]sqltypes.Value{
			buildVarCharRow("id", "test_hash", "hash", "", ""),
		},
		RowsAffected: 1,
	}
	if !reflect.DeepEqual(qr, wantqr) {
		t.Errorf("show vschema vindexes on TestExecutor.test:\n%+v, want\n%+v", qr, wantqr)
	}

	// Drop it
	stmt = "alter vschema on test drop vindex test_hash"
	_, err = executor.Execute(context.Background(), "TestExecute", session, stmt, nil)
	if err != nil {
		t.Fatalf("error in %s: %v", stmt, err)
	}

	_, _ = waitForVindex(t, ks, "test_hash", vschemaUpdates, executor)
	_ = waitForColVindexes(t, ks, "test", []string{}, executor)
	_, err = executor.Execute(context.Background(), "TestExecute", session, "show vschema vindexes on TestExecutor.test", nil)
	wantErr := "table `test` does not exist in keyspace `TestExecutor`"
	if err == nil || err.Error() != wantErr {
		t.Fatalf("expected error in show vschema vindexes on TestExecutor.test %v: got %v", wantErr, err)
	}

	// add it again using the same syntax
	stmt = "alter vschema on test add vindex test_hash (id) using hash "
	_, err = executor.Execute(context.Background(), "TestExecute", session, stmt, nil)
	if err != nil {
		t.Fatalf("error in %s: %v", stmt, err)
	}

	_, vindex = waitForVindex(t, ks, "test_hash", vschemaUpdates, executor)
	if vindex.Type != "hash" {
		t.Errorf("vindex type %s not hash", vindex.Type)
	}

	_ = waitForColVindexes(t, ks, "test", []string{"test_hash"}, executor)

	qr, err = executor.Execute(context.Background(), "TestExecute", session, "show vschema vindexes on TestExecutor.test", nil)
	if err != nil {
		t.Fatalf("error in show vschema vindexes on TestExecutor.test: %v", err)
	}
	wantqr = &sqltypes.Result{
		Fields: buildVarCharFields("Columns", "Name", "Type", "Params", "Owner"),
		Rows: [][]sqltypes.Value{
			buildVarCharRow("id", "test_hash", "hash", "", ""),
		},
		RowsAffected: 1,
	}
	if !reflect.DeepEqual(qr, wantqr) {
		t.Errorf("show vschema vindexes on TestExecutor.test:\n%+v, want\n%+v", qr, wantqr)
	}

	// add another
	stmt = "alter vschema on test add vindex test_lookup (c1,c2) using lookup with owner=`test`, from=`c1,c2`, table=test_lookup, to=keyspace_id"
	_, err = executor.Execute(context.Background(), "TestExecute", session, stmt, nil)
	if err != nil {
		t.Fatalf("error in %s: %v", stmt, err)
	}

	vschema, vindex = waitForVindex(t, ks, "test_lookup", vschemaUpdates, executor)
	if vindex.Type != "lookup" {
		t.Errorf("vindex type %s not hash", vindex.Type)
	}

	if table, ok := vschema.Keyspaces[ks].Tables["test"]; ok {
		if len(table.ColumnVindexes) != 2 {
			t.Fatalf("table vindexes want 1 got %d", len(table.ColumnVindexes))
		}
		if table.ColumnVindexes[1].Name != "test_lookup" {
			t.Fatalf("table vindexes didn't contain test_lookup")
		}
	} else {
		t.Fatalf("table test not defined in vschema")
	}

	qr, err = executor.Execute(context.Background(), "TestExecute", session, "show vschema vindexes on TestExecutor.test", nil)
	if err != nil {
		t.Fatalf("error in show vschema vindexes on TestExecutor.test: %v", err)
	}
	wantqr = &sqltypes.Result{
		Fields: buildVarCharFields("Columns", "Name", "Type", "Params", "Owner"),
		Rows: [][]sqltypes.Value{
			buildVarCharRow("id", "test_hash", "hash", "", ""),
			buildVarCharRow("c1, c2", "test_lookup", "lookup", "from=c1,c2; table=test_lookup; to=keyspace_id", "test"),
		},
		RowsAffected: 2,
	}
	if !reflect.DeepEqual(qr, wantqr) {
		t.Errorf("show vschema vindexes on TestExecutor.test:\n%+v, want\n%+v", qr, wantqr)
	}

	stmt = "alter vschema on test add vindex test_hash_id2 (id2) using hash"
	_, err = executor.Execute(context.Background(), "TestExecute", session, stmt, nil)
	if err != nil {
		t.Fatalf("error in %s: %v", stmt, err)
	}

	vschema, vindex = waitForVindex(t, ks, "test_hash_id2", vschemaUpdates, executor)
	if vindex.Type != "hash" {
		t.Errorf("vindex type %s not hash", vindex.Type)
	}

	if table, ok := vschema.Keyspaces[ks].Tables["test"]; ok {
		if len(table.ColumnVindexes) != 3 {
			t.Fatalf("table vindexes want 1 got %d", len(table.ColumnVindexes))
		}
		if table.ColumnVindexes[2].Name != "test_hash_id2" {
			t.Fatalf("table vindexes didn't contain test_hash_id2")
		}
	} else {
		t.Fatalf("table test not defined in vschema")
	}

	qr, err = executor.Execute(context.Background(), "TestExecute", session, "show vschema vindexes on TestExecutor.test", nil)
	if err != nil {
		t.Fatalf("error in show vschema vindexes on TestExecutor.test: %v", err)
	}
	wantqr = &sqltypes.Result{
		Fields: buildVarCharFields("Columns", "Name", "Type", "Params", "Owner"),
		Rows: [][]sqltypes.Value{
			buildVarCharRow("id", "test_hash", "hash", "", ""),
			buildVarCharRow("c1, c2", "test_lookup", "lookup", "from=c1,c2; table=test_lookup; to=keyspace_id", "test"),
			buildVarCharRow("id2", "test_hash_id2", "hash", "", ""),
		},
		RowsAffected: 3,
	}
	if !reflect.DeepEqual(qr, wantqr) {
		t.Errorf("show vschema vindexes on TestExecutor.test:\n%+v, want\n%+v", qr, wantqr)
	}

	// drop one
	stmt = "alter vschema on test drop vindex test_lookup"
	_, err = executor.Execute(context.Background(), "TestExecute", session, stmt, nil)
	if err != nil {
		t.Fatalf("error in %s: %v", stmt, err)
	}

	// wait for up to 50ms for it to disappear
	deadline := time.Now().Add(50 * time.Millisecond)
	for {
		qr, err = executor.Execute(context.Background(), "TestExecute", session, "show vschema vindexes on TestExecutor.test", nil)
		if err != nil {
			t.Fatalf("error in show vschema vindexes on TestExecutor.test: %v", err)
		}
		wantqr = &sqltypes.Result{
			Fields: buildVarCharFields("Columns", "Name", "Type", "Params", "Owner"),
			Rows: [][]sqltypes.Value{
				buildVarCharRow("id", "test_hash", "hash", "", ""),
				buildVarCharRow("id2", "test_hash_id2", "hash", "", ""),
			},
			RowsAffected: 2,
		}
		if reflect.DeepEqual(qr, wantqr) {
			break
		}

		if time.Now().After(deadline) {
			t.Errorf("timed out waiting for test_lookup vindex to be removed")
		}
		time.Sleep(1 * time.Millisecond)
	}

	// use the newly created vindex on a new table
	stmt = "alter vschema on test2 add vindex test_hash (id)"
	_, err = executor.Execute(context.Background(), "TestExecute", session, stmt, nil)
	if err != nil {
		t.Fatalf("error in %s: %v", stmt, err)
	}

	vschema, vindex = waitForVindex(t, ks, "test_hash", vschemaUpdates, executor)
	if vindex.Type != "hash" {
		t.Errorf("vindex type %s not hash", vindex.Type)
	}

	if table, ok := vschema.Keyspaces[ks].Tables["test2"]; ok {
		if len(table.ColumnVindexes) != 1 {
			t.Fatalf("table vindexes want 1 got %d", len(table.ColumnVindexes))
		}
		if table.ColumnVindexes[0].Name != "test_hash" {
			t.Fatalf("table vindexes didn't contain test_hash")
		}
	} else {
		t.Fatalf("table test2 not defined in vschema")
	}

	// create an identical vindex definition on a different table
	stmt = "alter vschema on test2 add vindex test_lookup (c1,c2) using lookup with owner=`test`, from=`c1,c2`, table=test_lookup, to=keyspace_id"
	_, err = executor.Execute(context.Background(), "TestExecute", session, stmt, nil)
	if err != nil {
		t.Fatalf("error in %s: %v", stmt, err)
	}

	vschema, vindex = waitForVindex(t, ks, "test_lookup", vschemaUpdates, executor)
	if vindex.Type != "lookup" {
		t.Errorf("vindex type %s not hash", vindex.Type)
	}

	if table, ok := vschema.Keyspaces[ks].Tables["test2"]; ok {
		if len(table.ColumnVindexes) != 2 {
			t.Fatalf("table vindexes want 1 got %d", len(table.ColumnVindexes))
		}
		if table.ColumnVindexes[1].Name != "test_lookup" {
			t.Fatalf("table vindexes didn't contain test_lookup")
		}
	} else {
		t.Fatalf("table test2 not defined in vschema")
	}

	qr, err = executor.Execute(context.Background(), "TestExecute", session, "show vschema vindexes on TestExecutor.test2", nil)
	if err != nil {
		t.Fatalf("error in show vschema vindexes on TestExecutor.test2: %v", err)
	}
	wantqr = &sqltypes.Result{
		Fields: buildVarCharFields("Columns", "Name", "Type", "Params", "Owner"),
		Rows: [][]sqltypes.Value{
			buildVarCharRow("id", "test_hash", "hash", "", ""),
			buildVarCharRow("c1, c2", "test_lookup", "lookup", "from=c1,c2; table=test_lookup; to=keyspace_id", "test"),
		},
		RowsAffected: 2,
	}
	if !reflect.DeepEqual(qr, wantqr) {
		t.Errorf("show vschema vindexes on TestExecutor.test:\n%+v, want\n%+v", qr, wantqr)
	}

	stmt = "alter vschema on test2 add vindex nonexistent (c1,c2)"
	_, err = executor.Execute(context.Background(), "TestExecute", session, stmt, nil)
	wantErr = "vindex nonexistent does not exist in keyspace TestExecutor"
	if err == nil || err.Error() != wantErr {
		t.Errorf("got %v want err %s", err, wantErr)
	}

	stmt = "alter vschema on test2 add vindex test_hash (c1,c2) using lookup"
	_, err = executor.Execute(context.Background(), "TestExecute", session, stmt, nil)
	wantErr = "vindex test_hash defined with type hash not lookup"
	if err == nil || err.Error() != wantErr {
		t.Errorf("got %v want err %s", err, wantErr)
	}

	stmt = "alter vschema on test2 add vindex test_lookup (c1,c2) using lookup with owner=xyz"
	_, err = executor.Execute(context.Background(), "TestExecute", session, stmt, nil)
	wantErr = "vindex test_lookup defined with owner test not xyz"
	if err == nil || err.Error() != wantErr {
		t.Errorf("got %v want err %s", err, wantErr)
	}

	stmt = "alter vschema on test2 add vindex test_lookup (c1,c2) using lookup with owner=`test`, foo=bar"
	_, err = executor.Execute(context.Background(), "TestExecute", session, stmt, nil)
	wantErr = "vindex test_lookup defined with different parameters"
	if err == nil || err.Error() != wantErr {
		t.Errorf("got %v want err %s", err, wantErr)
	}

	stmt = "alter vschema on nonexistent drop vindex test_lookup"
	_, err = executor.Execute(context.Background(), "TestExecute", session, stmt, nil)
	wantErr = "table TestExecutor.nonexistent not defined in vschema"
	if err == nil || err.Error() != wantErr {
		t.Errorf("got %v want err %s", err, wantErr)
	}

	stmt = "alter vschema on nonexistent drop vindex test_lookup"
	_, err = executor.Execute(context.Background(), "TestExecute", NewSafeSession(&vtgatepb.Session{TargetString: "InvalidKeyspace"}), stmt, nil)
	wantErr = "table InvalidKeyspace.nonexistent not defined in vschema"
	if err == nil || err.Error() != wantErr {
		t.Errorf("got %v want err %s", err, wantErr)
	}

	stmt = "alter vschema on nowhere.nohow drop vindex test_lookup"
	_, err = executor.Execute(context.Background(), "TestExecute", session, stmt, nil)
	wantErr = "table nowhere.nohow not defined in vschema"
	if err == nil || err.Error() != wantErr {
		t.Errorf("got %v want err %s", err, wantErr)
	}

	stmt = "alter vschema on test drop vindex test_lookup"
	_, err = executor.Execute(context.Background(), "TestExecute", session, stmt, nil)
	wantErr = "vindex test_lookup not defined in table TestExecutor.test"
	if err == nil || err.Error() != wantErr {
		t.Errorf("got %v want err %s", err, wantErr)
	}

	// no queries should have gone to any tablets
	wantCount := []int64{0, 0, 0}
	gotCount := []int64{
		sbc1.ExecCount.Get(),
		sbc2.ExecCount.Get(),
		sbclookup.ExecCount.Get(),
	}
	if !reflect.DeepEqual(gotCount, wantCount) {
		t.Errorf("Exec %s: %v, want %v", "", gotCount, wantCount)
	}
}

func TestPlanExecutorVindexDDLACL(t *testing.T) {
	//t.Skip("not yet planned")
	executor, _, _, _ := createLegacyExecutorEnv()
	ks := "TestExecutor"
	session := NewSafeSession(&vtgatepb.Session{TargetString: ks})

	ctxRedUser := callerid.NewContext(context.Background(), &vtrpcpb.CallerID{}, &querypb.VTGateCallerID{Username: "redUser"})
	ctxBlueUser := callerid.NewContext(context.Background(), &vtrpcpb.CallerID{}, &querypb.VTGateCallerID{Username: "blueUser"})

	// test that by default no users can perform the operation
	stmt := "alter vschema create vindex test_hash using hash"
	_, err := executor.Execute(ctxRedUser, "TestExecute", session, stmt, nil)
<<<<<<< HEAD
	require.EqualError(t, err, `User 'redUser' is not allowed to perform vschema operations`)

	_, err = executor.Execute(ctxBlueUser, "TestExecute", session, stmt, nil)
	require.EqualError(t, err, `User 'blueUser' is not allowed to perform vschema operations`)
=======
	require.EqualError(t, err, `User 'redUser' is not authorized to perform vschema operations`)

	_, err = executor.Execute(ctxBlueUser, "TestExecute", session, stmt, nil)
	require.EqualError(t, err, `User 'blueUser' is not authorized to perform vschema operations`)
>>>>>>> cb142eea

	// test when all users are enabled
	*vschemaacl.AuthorizedDDLUsers = "%"
	vschemaacl.Init()
	_, err = executor.Execute(ctxRedUser, "TestExecute", session, stmt, nil)
	if err != nil {
		t.Errorf("unexpected error '%v'", err)
	}
	stmt = "alter vschema create vindex test_hash2 using hash"
	_, err = executor.Execute(ctxBlueUser, "TestExecute", session, stmt, nil)
	if err != nil {
		t.Errorf("unexpected error '%v'", err)
	}

	// test when only one user is enabled
	*vschemaacl.AuthorizedDDLUsers = "orangeUser, blueUser, greenUser"
	vschemaacl.Init()
	_, err = executor.Execute(ctxRedUser, "TestExecute", session, stmt, nil)
<<<<<<< HEAD
	require.EqualError(t, err, `User 'redUser' is not allowed to perform vschema operations`)
=======
	require.EqualError(t, err, `User 'redUser' is not authorized to perform vschema operations`)
>>>>>>> cb142eea

	stmt = "alter vschema create vindex test_hash3 using hash"
	_, err = executor.Execute(ctxBlueUser, "TestExecute", session, stmt, nil)
	if err != nil {
		t.Errorf("unexpected error '%v'", err)
	}

	// restore the disallowed state
	*vschemaacl.AuthorizedDDLUsers = ""
}<|MERGE_RESOLUTION|>--- conflicted
+++ resolved
@@ -726,17 +726,10 @@
 	// test that by default no users can perform the operation
 	stmt := "alter vschema create vindex test_hash using hash"
 	_, err := executor.Execute(ctxRedUser, "TestExecute", session, stmt, nil)
-<<<<<<< HEAD
-	require.EqualError(t, err, `User 'redUser' is not allowed to perform vschema operations`)
-
-	_, err = executor.Execute(ctxBlueUser, "TestExecute", session, stmt, nil)
-	require.EqualError(t, err, `User 'blueUser' is not allowed to perform vschema operations`)
-=======
 	require.EqualError(t, err, `User 'redUser' is not authorized to perform vschema operations`)
 
 	_, err = executor.Execute(ctxBlueUser, "TestExecute", session, stmt, nil)
 	require.EqualError(t, err, `User 'blueUser' is not authorized to perform vschema operations`)
->>>>>>> cb142eea
 
 	// test when all users are enabled
 	*vschemaacl.AuthorizedDDLUsers = "%"
@@ -755,11 +748,7 @@
 	*vschemaacl.AuthorizedDDLUsers = "orangeUser, blueUser, greenUser"
 	vschemaacl.Init()
 	_, err = executor.Execute(ctxRedUser, "TestExecute", session, stmt, nil)
-<<<<<<< HEAD
-	require.EqualError(t, err, `User 'redUser' is not allowed to perform vschema operations`)
-=======
 	require.EqualError(t, err, `User 'redUser' is not authorized to perform vschema operations`)
->>>>>>> cb142eea
 
 	stmt = "alter vschema create vindex test_hash3 using hash"
 	_, err = executor.Execute(ctxBlueUser, "TestExecute", session, stmt, nil)
