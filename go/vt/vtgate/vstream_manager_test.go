/*
Copyright 2019 The Vitess Authors.

Licensed under the Apache License, Version 2.0 (the "License");
you may not use this file except in compliance with the License.
You may obtain a copy of the License at

    http://www.apache.org/licenses/LICENSE-2.0

Unless required by applicable law or agreed to in writing, software
distributed under the License is distributed on an "AS IS" BASIS,
WITHOUT WARRANTIES OR CONDITIONS OF ANY KIND, either express or implied.
See the License for the specific language governing permissions and
limitations under the License.
*/

package vtgate

import (
	"context"
	"fmt"
<<<<<<< HEAD
	"os"
	"runtime/pprof"
=======
	"reflect"
>>>>>>> 5290b86d
	"strings"
	"sync"
	"sync/atomic"
	"testing"
	"time"

	"github.com/stretchr/testify/assert"
	"github.com/stretchr/testify/require"
	"google.golang.org/protobuf/proto"

	"vitess.io/vitess/go/stats"
	"vitess.io/vitess/go/test/utils"
	"vitess.io/vitess/go/vt/discovery"
	"vitess.io/vitess/go/vt/log"
	"vitess.io/vitess/go/vt/logutil"
	"vitess.io/vitess/go/vt/srvtopo"
	"vitess.io/vitess/go/vt/topo"
	"vitess.io/vitess/go/vt/topo/topoproto"
	"vitess.io/vitess/go/vt/vterrors"
	"vitess.io/vitess/go/vt/vttablet/sandboxconn"

	binlogdatapb "vitess.io/vitess/go/vt/proto/binlogdata"
	querypb "vitess.io/vitess/go/vt/proto/query"
	topodatapb "vitess.io/vitess/go/vt/proto/topodata"
	vtgatepb "vitess.io/vitess/go/vt/proto/vtgate"
	vtrpcpb "vitess.io/vitess/go/vt/proto/vtrpc"
)

var mu sync.Mutex

func TestVStreamSkew(t *testing.T) {
	stream := func(conn *sandboxconn.SandboxConn, keyspace, shard string, count, idx int64) {
		vevents := getVEvents(keyspace, shard, count, idx)
		for _, ev := range vevents {
			conn.VStreamCh <- ev
			time.Sleep(time.Duration(idx*100) * time.Millisecond)
		}
	}
	type skewTestCase struct {
		numEventsPerShard    int64
		shard0idx, shard1idx int64
		expectedDelays       int64
	}
	tcases := []*skewTestCase{
		// shard0 events are all attempted to be sent first along with the first event of shard1 due to the increased sleep
		// for shard1 in stream(). Third event and fourth events of shard0 need to wait for shard1 to catch up
		{numEventsPerShard: 4, shard0idx: 1, shard1idx: 2, expectedDelays: 2},

		// no delays if streams are aligned or if only one stream is present
		{numEventsPerShard: 4, shard0idx: 1, shard1idx: 1, expectedDelays: 0},
		{numEventsPerShard: 4, shard0idx: 0, shard1idx: 1, expectedDelays: 0},
		{numEventsPerShard: 4, shard0idx: 1, shard1idx: 0, expectedDelays: 0},
	}
	previousDelays := int64(0)
	if vstreamSkewDelayCount == nil {
		// HACK: without a mutex we are not guaranteed that this will avoid the panic caused by a race
		// between this initialization and the one in vtgate.go
		vstreamSkewDelayCount = stats.NewCounter("VStreamEventsDelayedBySkewAlignment",
			"Number of events that had to wait because the skew across shards was too high")
	}

	cell := "aa"
	for idx, tcase := range tcases {
		t.Run("", func(t *testing.T) {
			ctx, cancel := context.WithCancel(context.Background())
			defer cancel()

			ks := fmt.Sprintf("TestVStreamSkew-%d", idx)
			_ = createSandbox(ks)
			hc := discovery.NewFakeHealthCheck(nil)
			st := getSandboxTopo(ctx, cell, ks, []string{"-20", "20-40"})
			vsm := newTestVStreamManager(ctx, hc, st, cell)
			vgtid := &binlogdatapb.VGtid{ShardGtids: []*binlogdatapb.ShardGtid{}}
			want := int64(0)
			var sbc0, sbc1 *sandboxconn.SandboxConn
			if tcase.shard0idx != 0 {
				sbc0 = hc.AddTestTablet(cell, "1.1.1.1", 1001, ks, "-20", topodatapb.TabletType_PRIMARY, true, 1, nil)
				addTabletToSandboxTopo(t, ctx, st, ks, "-20", sbc0.Tablet())
				sbc0.VStreamCh = make(chan *binlogdatapb.VEvent)
				want += 2 * tcase.numEventsPerShard
				vgtid.ShardGtids = append(vgtid.ShardGtids, &binlogdatapb.ShardGtid{Keyspace: ks, Gtid: "pos", Shard: "-20"})
				go stream(sbc0, ks, "-20", tcase.numEventsPerShard, tcase.shard0idx)
			}
			if tcase.shard1idx != 0 {
				sbc1 = hc.AddTestTablet(cell, "1.1.1.1", 1002, ks, "20-40", topodatapb.TabletType_PRIMARY, true, 1, nil)
				addTabletToSandboxTopo(t, ctx, st, ks, "20-40", sbc1.Tablet())
				sbc1.VStreamCh = make(chan *binlogdatapb.VEvent)
				want += 2 * tcase.numEventsPerShard
				vgtid.ShardGtids = append(vgtid.ShardGtids, &binlogdatapb.ShardGtid{Keyspace: ks, Gtid: "pos", Shard: "20-40"})
				go stream(sbc1, ks, "20-40", tcase.numEventsPerShard, tcase.shard1idx)
			}
			ch := startVStream(ctx, t, vsm, vgtid, &vtgatepb.VStreamFlags{MinimizeSkew: true})
			var receivedEvents []*binlogdatapb.VEvent
			for len(receivedEvents) < int(want) {
				select {
				case <-time.After(1 * time.Minute):
					require.FailNow(t, "test timed out")
				case response := <-ch:
					receivedEvents = append(receivedEvents, response.Events...)
				}
			}
			require.Equal(t, int(want), int(len(receivedEvents)))
			require.Equal(t, tcase.expectedDelays, vsm.GetTotalStreamDelay()-previousDelays)
			previousDelays = vsm.GetTotalStreamDelay()
		})
	}
}

func TestVStreamEventsExcludeKeyspaceFromTableName(t *testing.T) {
	ctx, cancel := context.WithCancel(context.Background())
	defer cancel()
	cell := "aa"
	ks := "TestVStream"
	_ = createSandbox(ks)
	hc := discovery.NewFakeHealthCheck(nil)
	st := getSandboxTopo(ctx, cell, ks, []string{"-20"})

	vsm := newTestVStreamManager(ctx, hc, st, cell)
	sbc0 := hc.AddTestTablet(cell, "1.1.1.1", 1001, ks, "-20", topodatapb.TabletType_PRIMARY, true, 1, nil)
	addTabletToSandboxTopo(t, ctx, st, ks, "-20", sbc0.Tablet())

	send1 := []*binlogdatapb.VEvent{
		{Type: binlogdatapb.VEventType_GTID, Gtid: "gtid01"},
		{Type: binlogdatapb.VEventType_FIELD, FieldEvent: &binlogdatapb.FieldEvent{TableName: "f0"}},
		{Type: binlogdatapb.VEventType_ROW, RowEvent: &binlogdatapb.RowEvent{TableName: "t0"}},
		{Type: binlogdatapb.VEventType_COMMIT},
	}
	want1 := &binlogdatapb.VStreamResponse{Events: []*binlogdatapb.VEvent{
		{Type: binlogdatapb.VEventType_VGTID, Vgtid: &binlogdatapb.VGtid{
			ShardGtids: []*binlogdatapb.ShardGtid{{
				Keyspace: ks,
				Shard:    "-20",
				Gtid:     "gtid01",
			}},
		}},
		// Verify that the table names lack the keyspace
		{Type: binlogdatapb.VEventType_FIELD, FieldEvent: &binlogdatapb.FieldEvent{TableName: "f0"}},
		{Type: binlogdatapb.VEventType_ROW, RowEvent: &binlogdatapb.RowEvent{TableName: "t0"}},
		{Type: binlogdatapb.VEventType_COMMIT},
	}}
	sbc0.AddVStreamEvents(send1, nil)

	send2 := []*binlogdatapb.VEvent{
		{Type: binlogdatapb.VEventType_GTID, Gtid: "gtid02"},
		{Type: binlogdatapb.VEventType_DDL},
	}
	want2 := &binlogdatapb.VStreamResponse{Events: []*binlogdatapb.VEvent{
		{Type: binlogdatapb.VEventType_VGTID, Vgtid: &binlogdatapb.VGtid{
			ShardGtids: []*binlogdatapb.ShardGtid{{
				Keyspace: ks,
				Shard:    "-20",
				Gtid:     "gtid02",
			}},
		}},
		{Type: binlogdatapb.VEventType_DDL},
	}}
	sbc0.AddVStreamEvents(send2, nil)

	vgtid := &binlogdatapb.VGtid{
		ShardGtids: []*binlogdatapb.ShardGtid{{
			Keyspace: ks,
			Shard:    "-20",
			Gtid:     "pos",
		}},
	}
	ch := make(chan *binlogdatapb.VStreamResponse)
	go func() {
		err := vsm.VStream(ctx, topodatapb.TabletType_PRIMARY, vgtid, nil, &vtgatepb.VStreamFlags{ExcludeKeyspaceFromTableName: true}, func(events []*binlogdatapb.VEvent) error {
			ch <- &binlogdatapb.VStreamResponse{Events: events}
			return nil
		})
		wantErr := "context canceled"
		if err == nil || !strings.Contains(err.Error(), wantErr) {
			t.Errorf("vstream end: %v, must contain %v", err.Error(), wantErr)
		}
		ch <- nil
	}()
	verifyEvents(t, ch, want1, want2)

	// Ensure the go func error return was verified.
	cancel()
	<-ch
}

func TestVStreamEvents(t *testing.T) {
	ctx, cancel := context.WithCancel(context.Background())
	defer cancel()
	cell := "aa"
	ks := "TestVStream"
	_ = createSandbox(ks)
	hc := discovery.NewFakeHealthCheck(nil)
	st := getSandboxTopo(ctx, cell, ks, []string{"-20"})

	vsm := newTestVStreamManager(ctx, hc, st, cell)
	sbc0 := hc.AddTestTablet(cell, "1.1.1.1", 1001, ks, "-20", topodatapb.TabletType_PRIMARY, true, 1, nil)
	addTabletToSandboxTopo(t, ctx, st, ks, "-20", sbc0.Tablet())

	send1 := []*binlogdatapb.VEvent{
		{Type: binlogdatapb.VEventType_GTID, Gtid: "gtid01"},
		{Type: binlogdatapb.VEventType_FIELD, FieldEvent: &binlogdatapb.FieldEvent{TableName: "f0"}},
		{Type: binlogdatapb.VEventType_ROW, RowEvent: &binlogdatapb.RowEvent{TableName: "t0"}},
		{Type: binlogdatapb.VEventType_COMMIT},
	}
	want1 := &binlogdatapb.VStreamResponse{Events: []*binlogdatapb.VEvent{
		{Type: binlogdatapb.VEventType_VGTID, Vgtid: &binlogdatapb.VGtid{
			ShardGtids: []*binlogdatapb.ShardGtid{{
				Keyspace: ks,
				Shard:    "-20",
				Gtid:     "gtid01",
			}},
		}},
		{Type: binlogdatapb.VEventType_FIELD, FieldEvent: &binlogdatapb.FieldEvent{TableName: "TestVStream.f0"}},
		{Type: binlogdatapb.VEventType_ROW, RowEvent: &binlogdatapb.RowEvent{TableName: "TestVStream.t0"}},
		{Type: binlogdatapb.VEventType_COMMIT},
	}}
	sbc0.AddVStreamEvents(send1, nil)

	send2 := []*binlogdatapb.VEvent{
		{Type: binlogdatapb.VEventType_GTID, Gtid: "gtid02"},
		{Type: binlogdatapb.VEventType_DDL},
	}
	want2 := &binlogdatapb.VStreamResponse{Events: []*binlogdatapb.VEvent{
		{Type: binlogdatapb.VEventType_VGTID, Vgtid: &binlogdatapb.VGtid{
			ShardGtids: []*binlogdatapb.ShardGtid{{
				Keyspace: ks,
				Shard:    "-20",
				Gtid:     "gtid02",
			}},
		}},
		{Type: binlogdatapb.VEventType_DDL},
	}}
	sbc0.AddVStreamEvents(send2, nil)

	vgtid := &binlogdatapb.VGtid{
		ShardGtids: []*binlogdatapb.ShardGtid{{
			Keyspace: ks,
			Shard:    "-20",
			Gtid:     "pos",
		}},
	}
	ch := make(chan *binlogdatapb.VStreamResponse)
	go func() {
		err := vsm.VStream(ctx, topodatapb.TabletType_PRIMARY, vgtid, nil, &vtgatepb.VStreamFlags{}, func(events []*binlogdatapb.VEvent) error {
			ch <- &binlogdatapb.VStreamResponse{Events: events}
			return nil
		})
		wantErr := "context canceled"
		if err == nil || !strings.Contains(err.Error(), wantErr) {
			t.Errorf("vstream end: %v, must contain %v", err.Error(), wantErr)
		}
		ch <- nil
	}()
	verifyEvents(t, ch, want1, want2)

	// Ensure the go func error return was verified.
	cancel()
	<-ch
}

func BenchmarkVStreamEvents(b *testing.B) {
	tests := []struct {
		name                         string
		excludeKeyspaceFromTableName bool
	}{
		{"ExcludeKeyspaceFromTableName=true", true},
		{"ExcludeKeyspaceFromTableName=false", false},
	}
	for _, tt := range tests {
		b.Run(tt.name, func(b *testing.B) {
			f, err := os.Create("cpu.prof")
			if err != nil {
				b.Fatal(err)
			}
			defer f.Close()
			ctx, cancel := context.WithCancel(context.Background())
			defer cancel()
			cell := "aa"
			ks := "TestVStream"
			_ = createSandbox(ks)
			hc := discovery.NewFakeHealthCheck(nil)
			st := getSandboxTopo(ctx, cell, ks, []string{"-20"})

			vsm := newTestVStreamManager(ctx, hc, st, cell)
			sbc0 := hc.AddTestTablet(cell, "1.1.1.1", 1001, ks, "-20", topodatapb.TabletType_PRIMARY, true, 1, nil)
			addTabletToSandboxTopo(b, ctx, st, ks, "-20", sbc0.Tablet())

			const totalEvents = 20_000_000
			batchSize := 100_000
			for i := 0; i < totalEvents; i += batchSize {
				var events []*binlogdatapb.VEvent
				events = append(events, &binlogdatapb.VEvent{
					Type: binlogdatapb.VEventType_GTID,
					Gtid: fmt.Sprintf("gtid-%d", i),
				})
				for j := 0; j < batchSize-2; j++ {
					events = append(events, &binlogdatapb.VEvent{
						Type: binlogdatapb.VEventType_ROW,
						RowEvent: &binlogdatapb.RowEvent{
							TableName: fmt.Sprintf("t%d", j),
						},
					})
				}
				events = append(events, &binlogdatapb.VEvent{Type: binlogdatapb.VEventType_COMMIT})
				sbc0.AddVStreamEvents(events, nil)
			}

			vgtid := &binlogdatapb.VGtid{
				ShardGtids: []*binlogdatapb.ShardGtid{{
					Keyspace: ks,
					Shard:    "-20",
					Gtid:     "pos",
				}},
			}
			start := make(chan struct{})
			ch := make(chan *binlogdatapb.VStreamResponse)
			go func() {
				close(start)
				err := vsm.VStream(ctx, topodatapb.TabletType_PRIMARY, vgtid, nil,
					&vtgatepb.VStreamFlags{ExcludeKeyspaceFromTableName: tt.excludeKeyspaceFromTableName}, func(events []*binlogdatapb.VEvent) error {
						ch <- &binlogdatapb.VStreamResponse{Events: events}
						return nil
					})
				wantErr := "context canceled"
				if err == nil || !strings.Contains(err.Error(), wantErr) {
					b.Errorf("vstream end: %v, must contain %v", err.Error(), wantErr)
				}
				ch <- nil
			}()

			// Start the timer when the VStream begins
			<-start
			b.ResetTimer()
			pprof.StartCPUProfile(f)

			received := 0
			for {
				resp := <-ch
				if resp == nil {
					close(ch)
					break
				}
				received += len(resp.Events)
				if received >= totalEvents {
					b.Logf("Received events %d, expected total %d", received, totalEvents)
					b.StopTimer()
					pprof.StopCPUProfile()
					cancel()
				}
			}

			if received < totalEvents {
				b.Errorf("expected at least %d events, got %d", totalEvents, received)
			}

			cancel()
			<-ch
		})
	}
}

// TestVStreamChunks ensures that a transaction that's broken
// into chunks is sent together.
func TestVStreamChunks(t *testing.T) {
	ctx, cancel := context.WithCancel(context.Background())
	defer cancel()

	ks := "TestVStream"
	cell := "aa"
	_ = createSandbox(ks)
	hc := discovery.NewFakeHealthCheck(nil)
	st := getSandboxTopo(ctx, cell, ks, []string{"-20", "20-40"})
	vsm := newTestVStreamManager(ctx, hc, st, cell)
	sbc0 := hc.AddTestTablet("aa", "1.1.1.1", 1001, ks, "-20", topodatapb.TabletType_PRIMARY, true, 1, nil)
	addTabletToSandboxTopo(t, ctx, st, ks, "-20", sbc0.Tablet())
	sbc1 := hc.AddTestTablet("aa", "1.1.1.1", 1002, ks, "20-40", topodatapb.TabletType_PRIMARY, true, 1, nil)
	addTabletToSandboxTopo(t, ctx, st, ks, "20-40", sbc1.Tablet())

	for i := 0; i < 100; i++ {
		sbc0.AddVStreamEvents([]*binlogdatapb.VEvent{{Type: binlogdatapb.VEventType_DDL}}, nil)
		sbc1.AddVStreamEvents([]*binlogdatapb.VEvent{{Type: binlogdatapb.VEventType_ROW, RowEvent: &binlogdatapb.RowEvent{TableName: "t0"}}}, nil)
	}
	sbc1.AddVStreamEvents([]*binlogdatapb.VEvent{{Type: binlogdatapb.VEventType_COMMIT}}, nil)

	rowEncountered := false
	doneCounting := false
	var rowCount, ddlCount atomic.Int32
	vgtid := &binlogdatapb.VGtid{
		ShardGtids: []*binlogdatapb.ShardGtid{{
			Keyspace: ks,
			Shard:    "-20",
			Gtid:     "pos",
		}, {
			Keyspace: ks,
			Shard:    "20-40",
			Gtid:     "pos",
		}},
	}
	_ = vsm.VStream(ctx, topodatapb.TabletType_PRIMARY, vgtid, nil, &vtgatepb.VStreamFlags{}, func(events []*binlogdatapb.VEvent) error {
		switch events[0].Type {
		case binlogdatapb.VEventType_ROW:
			if doneCounting {
				t.Errorf("Unexpected event, only expecting DDL: %v", events[0])
				return fmt.Errorf("unexpected event: %v", events[0])
			}
			rowEncountered = true
			rowCount.Add(1)
		case binlogdatapb.VEventType_COMMIT:
			if !rowEncountered {
				t.Errorf("Unexpected event, COMMIT after non-rows: %v", events[0])
				return fmt.Errorf("unexpected event: %v", events[0])
			}
			doneCounting = true
		case binlogdatapb.VEventType_DDL:
			if !doneCounting && rowEncountered {
				t.Errorf("Unexpected event, DDL during ROW events: %v", events[0])
				return fmt.Errorf("unexpected event: %v", events[0])
			}
			ddlCount.Add(1)
		default:
			t.Errorf("Unexpected event: %v", events[0])
			return fmt.Errorf("unexpected event: %v", events[0])
		}
		if rowCount.Load() == int32(100) && ddlCount.Load() == int32(100) {
			cancel()
		}
		return nil
	})
	assert.Equal(t, int32(100), rowCount.Load())
	assert.Equal(t, int32(100), ddlCount.Load())
}

func TestVStreamMulti(t *testing.T) {
	ctx, cancel := context.WithCancel(context.Background())
	defer cancel()
	cell := "aa"
	ks := "TestVStream"
	_ = createSandbox(ks)
	hc := discovery.NewFakeHealthCheck(nil)
	st := getSandboxTopo(ctx, cell, ks, []string{"-20", "20-40"})
	vsm := newTestVStreamManager(ctx, hc, st, "aa")
	sbc0 := hc.AddTestTablet(cell, "1.1.1.1", 1001, ks, "-20", topodatapb.TabletType_PRIMARY, true, 1, nil)
	addTabletToSandboxTopo(t, ctx, st, ks, "-20", sbc0.Tablet())
	sbc1 := hc.AddTestTablet(cell, "1.1.1.1", 1002, ks, "20-40", topodatapb.TabletType_PRIMARY, true, 1, nil)
	addTabletToSandboxTopo(t, ctx, st, ks, "20-40", sbc1.Tablet())

	send0 := []*binlogdatapb.VEvent{
		{Type: binlogdatapb.VEventType_GTID, Gtid: "gtid01"},
		{Type: binlogdatapb.VEventType_COMMIT},
	}
	sbc0.AddVStreamEvents(send0, nil)

	send1 := []*binlogdatapb.VEvent{
		{Type: binlogdatapb.VEventType_GTID, Gtid: "gtid02"},
		{Type: binlogdatapb.VEventType_COMMIT},
	}
	sbc1.AddVStreamEvents(send1, nil)

	vgtid := &binlogdatapb.VGtid{
		ShardGtids: []*binlogdatapb.ShardGtid{{
			Keyspace: ks,
			Shard:    "-20",
			Gtid:     "pos",
		}, {
			Keyspace: ks,
			Shard:    "20-40",
			Gtid:     "pos",
		}},
	}
	ch := startVStream(ctx, t, vsm, vgtid, nil)
	<-ch
	response := <-ch
	var got *binlogdatapb.VGtid
	for _, ev := range response.Events {
		if ev.Type == binlogdatapb.VEventType_VGTID {
			got = ev.Vgtid
		}
	}
	want := &binlogdatapb.VGtid{
		ShardGtids: []*binlogdatapb.ShardGtid{{
			Keyspace: ks,
			Shard:    "-20",
			Gtid:     "gtid01",
		}, {
			Keyspace: ks,
			Shard:    "20-40",
			Gtid:     "gtid02",
		}},
	}
	if !proto.Equal(got, want) {
		t.Errorf("VGtid:\n%v, want\n%v", got, want)
	}
}

func TestVStreamsMetrics(t *testing.T) {
	ctx, cancel := context.WithCancel(context.Background())
	defer cancel()
	cell := "aa"
	ks := "TestVStream"
	_ = createSandbox(ks)
	hc := discovery.NewFakeHealthCheck(nil)
	st := getSandboxTopo(ctx, cell, ks, []string{"-20", "20-40"})
	vsm := newTestVStreamManager(ctx, hc, st, cell)
	vsm.vstreamsCreated.ResetAll()
	vsm.vstreamsLag.ResetAll()
	vsm.vstreamsCount.ResetAll()
	vsm.vstreamsEventsStreamed.ResetAll()
	vsm.vstreamsEndedWithErrors.ResetAll()
	sbc0 := hc.AddTestTablet(cell, "1.1.1.1", 1001, ks, "-20", topodatapb.TabletType_PRIMARY, true, 1, nil)
	addTabletToSandboxTopo(t, ctx, st, ks, "-20", sbc0.Tablet())
	sbc1 := hc.AddTestTablet(cell, "1.1.1.2", 1002, ks, "20-40", topodatapb.TabletType_PRIMARY, true, 1, nil)
	addTabletToSandboxTopo(t, ctx, st, ks, "20-40", sbc1.Tablet())

	send0 := []*binlogdatapb.VEvent{
		{Type: binlogdatapb.VEventType_GTID, Gtid: "gtid01"},
		{Type: binlogdatapb.VEventType_COMMIT, Timestamp: 10, CurrentTime: 15 * 1e9},
	}
	sbc0.AddVStreamEvents(send0, nil)

	send1 := []*binlogdatapb.VEvent{
		{Type: binlogdatapb.VEventType_GTID, Gtid: "gtid02"},
		{Type: binlogdatapb.VEventType_COMMIT, Timestamp: 10, CurrentTime: 17 * 1e9},
	}
	sbc1.AddVStreamEvents(send1, nil)

	vgtid := &binlogdatapb.VGtid{
		ShardGtids: []*binlogdatapb.ShardGtid{{
			Keyspace: ks,
			Shard:    "-20",
			Gtid:     "pos",
		}, {
			Keyspace: ks,
			Shard:    "20-40",
			Gtid:     "pos",
		}},
	}
	ch := startVStream(ctx, t, vsm, vgtid, nil)
	<-ch
	<-ch
	expectedLabels1 := "TestVStream.-20.PRIMARY"
	expectedLabels2 := "TestVStream.20-40.PRIMARY"

	wantVStreamsCreated := map[string]int64{
		expectedLabels1: 1,
		expectedLabels2: 1,
	}
	waitForMetricsMatch(t, vsm.vstreamsCreated.Counts, wantVStreamsCreated)

	wantVStreamsLag := map[string]int64{
		expectedLabels1: 5,
		expectedLabels2: 7,
	}
	waitForMetricsMatch(t, vsm.vstreamsLag.Counts, wantVStreamsLag)

	wantVStreamsCount := map[string]int64{
		expectedLabels1: 1,
		expectedLabels2: 1,
	}
	waitForMetricsMatch(t, vsm.vstreamsCount.Counts, wantVStreamsCount)

	wantVEventsCount := map[string]int64{
		expectedLabels1: 2,
		expectedLabels2: 2,
	}
	waitForMetricsMatch(t, vsm.vstreamsEventsStreamed.Counts, wantVEventsCount)

	wantVStreamsEndedWithErrors := map[string]int64{
		expectedLabels1: 0,
		expectedLabels2: 0,
	}
	waitForMetricsMatch(t, vsm.vstreamsEndedWithErrors.Counts, wantVStreamsEndedWithErrors)
}

func waitForMetricsMatch(t *testing.T, getActual func() map[string]int64, want map[string]int64) {
	deadline := time.Now().Add(1 * time.Second)
	for time.Now().Before(deadline) {
		if reflect.DeepEqual(getActual(), want) {
			return
		}
		time.Sleep(10 * time.Millisecond)
	}
	assert.Equal(t, want, getActual(), "metrics did not match within timeout")
}

func TestVStreamsMetricsErrors(t *testing.T) {
	ctx, cancel := context.WithCancel(context.Background())
	defer cancel()
	cell := "aa"
	ks := "TestVStream"
	_ = createSandbox(ks)
	hc := discovery.NewFakeHealthCheck(nil)
	st := getSandboxTopo(ctx, cell, ks, []string{"-20", "20-40"})
	vsm := newTestVStreamManager(ctx, hc, st, cell)
	vsm.vstreamsCreated.ResetAll()
	vsm.vstreamsLag.ResetAll()
	vsm.vstreamsCount.ResetAll()
	vsm.vstreamsEventsStreamed.ResetAll()
	vsm.vstreamsEndedWithErrors.ResetAll()
	sbc0 := hc.AddTestTablet(cell, "1.1.1.1", 1001, ks, "-20", topodatapb.TabletType_PRIMARY, true, 1, nil)
	addTabletToSandboxTopo(t, ctx, st, ks, "-20", sbc0.Tablet())
	sbc1 := hc.AddTestTablet(cell, "1.1.1.2", 1002, ks, "20-40", topodatapb.TabletType_PRIMARY, true, 1, nil)
	addTabletToSandboxTopo(t, ctx, st, ks, "20-40", sbc1.Tablet())

	const wantErr = "Invalid arg message"
	sbc0.AddVStreamEvents(nil, vterrors.Errorf(vtrpcpb.Code_INVALID_ARGUMENT, wantErr))

	send1 := []*binlogdatapb.VEvent{
		{Type: binlogdatapb.VEventType_GTID, Gtid: "gtid02"},
		{Type: binlogdatapb.VEventType_COMMIT, Timestamp: 10, CurrentTime: 17 * 1e9},
	}
	sbc1.AddVStreamEvents(send1, nil)

	vgtid := &binlogdatapb.VGtid{
		ShardGtids: []*binlogdatapb.ShardGtid{{
			Keyspace: ks,
			Shard:    "-20",
			Gtid:     "pos",
		}, {
			Keyspace: ks,
			Shard:    "20-40",
			Gtid:     "pos",
		}},
	}
	ch := make(chan *binlogdatapb.VStreamResponse)
	done := make(chan struct{})
	var err error
	go func() {
		err = vsm.VStream(ctx, topodatapb.TabletType_PRIMARY, vgtid, nil, &vtgatepb.VStreamFlags{}, func(events []*binlogdatapb.VEvent) error {
			ch <- &binlogdatapb.VStreamResponse{Events: events}
			return nil
		})
		close(done)
	}()
	<-ch
	<-done

	if err == nil || !strings.Contains(err.Error(), wantErr) {
		require.ErrorContains(t, err, wantErr)
	}

	expectedLabels1 := "TestVStream.-20.PRIMARY"
	expectedLabels2 := "TestVStream.20-40.PRIMARY"

	wantVStreamsEndedWithErrors := make(map[string]int64)
	wantVStreamsEndedWithErrors[expectedLabels1] = 1
	wantVStreamsEndedWithErrors[expectedLabels2] = 0
	assert.Equal(t, wantVStreamsEndedWithErrors, vsm.vstreamsEndedWithErrors.Counts(), "vstreamsEndedWithErrors matches")
}

func TestVStreamRetriableErrors(t *testing.T) {
	type testCase struct {
		name         string
		code         vtrpcpb.Code
		msg          string
		shouldRetry  bool
		ignoreTablet bool
	}

	tcases := []testCase{
		{
			name:         "failed precondition",
			code:         vtrpcpb.Code_FAILED_PRECONDITION,
			msg:          "",
			shouldRetry:  true,
			ignoreTablet: false,
		},
		{
			name:         "gtid mismatch",
			code:         vtrpcpb.Code_INVALID_ARGUMENT,
			msg:          "GTIDSet Mismatch aa",
			shouldRetry:  true,
			ignoreTablet: true,
		},
		{
			name:         "unavailable",
			code:         vtrpcpb.Code_UNAVAILABLE,
			msg:          "",
			shouldRetry:  true,
			ignoreTablet: false,
		},
		{
			name:         "invalid argument",
			code:         vtrpcpb.Code_INVALID_ARGUMENT,
			msg:          "final error",
			shouldRetry:  false,
			ignoreTablet: false,
		},
		{
			name:         "query interrupted",
			code:         vtrpcpb.Code_UNKNOWN,
			msg:          "vttablet: rpc error: code = Unknown desc = Query execution was interrupted, maximum statement execution time exceeded (errno 3024) (sqlstate HY000)",
			shouldRetry:  true,
			ignoreTablet: false,
		},
	}

	commit := []*binlogdatapb.VEvent{
		{Type: binlogdatapb.VEventType_COMMIT},
	}

	want := &binlogdatapb.VStreamResponse{Events: commit}

	for _, tcase := range tcases {
		t.Run(tcase.name, func(t *testing.T) {
			ctx, cancel := context.WithCancel(context.Background())
			defer cancel()

			// aa will be the local cell for this test, but that tablet will have a vstream error.
			cells := []string{"aa", "ab"}

			ks := "TestVStream"
			_ = createSandbox(ks)
			hc := discovery.NewFakeHealthCheck(nil)

			st := getSandboxTopoMultiCell(ctx, cells, ks, []string{"-20"})

			sbc0 := hc.AddTestTablet(cells[0], "1.1.1.1", 1001, ks, "-20", topodatapb.TabletType_REPLICA, true, 1, nil)
			sbc1 := hc.AddTestTablet(cells[1], "1.1.1.1", 1002, ks, "-20", topodatapb.TabletType_REPLICA, true, 1, nil)

			addTabletToSandboxTopo(t, ctx, st, ks, "-20", sbc0.Tablet())
			addTabletToSandboxTopo(t, ctx, st, ks, "-20", sbc1.Tablet())

			vsm := newTestVStreamManager(ctx, hc, st, cells[0])

			// Always have the local cell tablet error so it's ignored on retry and we pick the other one
			// if the error requires ignoring the tablet on retry.
			sbc0.AddVStreamEvents(nil, vterrors.New(tcase.code, tcase.msg))

			if tcase.ignoreTablet {
				sbc1.AddVStreamEvents(commit, nil)
			} else {
				sbc0.AddVStreamEvents(commit, nil)
			}

			vgtid := &binlogdatapb.VGtid{
				ShardGtids: []*binlogdatapb.ShardGtid{{
					Keyspace: ks,
					Shard:    "-20",
					Gtid:     "pos",
				}},
			}

			ch := make(chan *binlogdatapb.VStreamResponse)
			done := make(chan struct{})
			go func() {
				err := vsm.VStream(ctx, topodatapb.TabletType_REPLICA, vgtid, nil, &vtgatepb.VStreamFlags{Cells: strings.Join(cells, ",")}, func(events []*binlogdatapb.VEvent) error {
					ch <- &binlogdatapb.VStreamResponse{Events: events}
					return nil
				})
				wantErr := "context canceled"

				if !tcase.shouldRetry {
					wantErr = tcase.msg
				}

				if err == nil || !strings.Contains(err.Error(), wantErr) {
					t.Errorf("vstream end: %v, must contain %v", err.Error(), wantErr)
				}
				close(done)
			}()

		Loop:
			for {
				if tcase.shouldRetry {
					select {
					case event := <-ch:
						got := event.CloneVT()
						if !proto.Equal(got, want) {
							t.Errorf("got different vstream event than expected")
						}
						cancel()
					case <-done:
						// The goroutine has completed, so break out of the loop
						break Loop
					}
				} else {
					<-done
					break Loop
				}
			}
		})
	}

}

func TestVStreamShouldNotSendSourceHeartbeats(t *testing.T) {
	ctx, cancel := context.WithCancel(context.Background())
	defer cancel()
	cell := "aa"
	ks := "TestVStream"
	_ = createSandbox(ks)
	hc := discovery.NewFakeHealthCheck(nil)
	st := getSandboxTopo(ctx, cell, ks, []string{"-20"})
	vsm := newTestVStreamManager(ctx, hc, st, cell)
	sbc0 := hc.AddTestTablet(cell, "1.1.1.1", 1001, ks, "-20", topodatapb.TabletType_PRIMARY, true, 1, nil)
	addTabletToSandboxTopo(t, ctx, st, ks, "-20", sbc0.Tablet())

	send0 := []*binlogdatapb.VEvent{
		{Type: binlogdatapb.VEventType_HEARTBEAT},
	}
	sbc0.AddVStreamEvents(send0, nil)

	send1 := []*binlogdatapb.VEvent{
		{Type: binlogdatapb.VEventType_HEARTBEAT},
		{Type: binlogdatapb.VEventType_GTID, Gtid: "gtid01"},
		{Type: binlogdatapb.VEventType_FIELD, FieldEvent: &binlogdatapb.FieldEvent{TableName: "f0"}},
		{Type: binlogdatapb.VEventType_HEARTBEAT},
		{Type: binlogdatapb.VEventType_ROW, RowEvent: &binlogdatapb.RowEvent{TableName: "t0"}},
		{Type: binlogdatapb.VEventType_COMMIT},
	}
	want := &binlogdatapb.VStreamResponse{Events: []*binlogdatapb.VEvent{
		{Type: binlogdatapb.VEventType_VGTID, Vgtid: &binlogdatapb.VGtid{
			ShardGtids: []*binlogdatapb.ShardGtid{{
				Keyspace: ks,
				Shard:    "-20",
				Gtid:     "gtid01",
			}},
		}},
		{Type: binlogdatapb.VEventType_FIELD, FieldEvent: &binlogdatapb.FieldEvent{TableName: "TestVStream.f0"}},
		{Type: binlogdatapb.VEventType_ROW, RowEvent: &binlogdatapb.RowEvent{TableName: "TestVStream.t0"}},
		{Type: binlogdatapb.VEventType_COMMIT},
	}}
	sbc0.AddVStreamEvents(send1, nil)

	vgtid := &binlogdatapb.VGtid{
		ShardGtids: []*binlogdatapb.ShardGtid{{
			Keyspace: ks,
			Shard:    "-20",
			Gtid:     "pos",
		}},
	}
	ch := startVStream(ctx, t, vsm, vgtid, nil)
	verifyEvents(t, ch, want)
}

func TestVStreamJournalOneToMany(t *testing.T) {
	ctx, cancel := context.WithCancel(context.Background())
	defer cancel()
	cell := "aa"
	ks := "TestVStream"
	_ = createSandbox(ks)
	hc := discovery.NewFakeHealthCheck(nil)
	st := getSandboxTopo(ctx, cell, ks, []string{"-20", "-10", "10-20"})
	vsm := newTestVStreamManager(ctx, hc, st, "aa")
	sbc0 := hc.AddTestTablet(cell, "1.1.1.1", 1001, ks, "-20", topodatapb.TabletType_PRIMARY, true, 1, nil)
	addTabletToSandboxTopo(t, ctx, st, ks, "-20", sbc0.Tablet())
	sbc1 := hc.AddTestTablet(cell, "1.1.1.1", 1002, ks, "-10", topodatapb.TabletType_PRIMARY, true, 1, nil)
	addTabletToSandboxTopo(t, ctx, st, ks, "-10", sbc1.Tablet())
	sbc2 := hc.AddTestTablet(cell, "1.1.1.1", 1003, ks, "10-20", topodatapb.TabletType_PRIMARY, true, 1, nil)
	addTabletToSandboxTopo(t, ctx, st, ks, "10-20", sbc2.Tablet())

	send1 := []*binlogdatapb.VEvent{
		{Type: binlogdatapb.VEventType_GTID, Gtid: "gtid01"},
		{Type: binlogdatapb.VEventType_FIELD, FieldEvent: &binlogdatapb.FieldEvent{TableName: "f0"}},
		{Type: binlogdatapb.VEventType_ROW, RowEvent: &binlogdatapb.RowEvent{TableName: "t0"}},
		{Type: binlogdatapb.VEventType_COMMIT},
	}
	want1 := &binlogdatapb.VStreamResponse{Events: []*binlogdatapb.VEvent{
		{Type: binlogdatapb.VEventType_VGTID, Vgtid: &binlogdatapb.VGtid{
			ShardGtids: []*binlogdatapb.ShardGtid{{
				Keyspace: ks,
				Shard:    "-20",
				Gtid:     "gtid01",
			}},
		}},
		{Type: binlogdatapb.VEventType_FIELD, FieldEvent: &binlogdatapb.FieldEvent{TableName: "TestVStream.f0"}},
		{Type: binlogdatapb.VEventType_ROW, RowEvent: &binlogdatapb.RowEvent{TableName: "TestVStream.t0"}},
		{Type: binlogdatapb.VEventType_COMMIT},
	}}
	sbc0.AddVStreamEvents(send1, nil)

	send2 := []*binlogdatapb.VEvent{
		{Type: binlogdatapb.VEventType_JOURNAL, Journal: &binlogdatapb.Journal{
			Id:            1,
			MigrationType: binlogdatapb.MigrationType_SHARDS,
			ShardGtids: []*binlogdatapb.ShardGtid{{
				Keyspace: ks,
				Shard:    "-10",
				Gtid:     "pos10",
			}, {
				Keyspace: ks,
				Shard:    "10-20",
				Gtid:     "pos1020",
			}},
			Participants: []*binlogdatapb.KeyspaceShard{{
				Keyspace: ks,
				Shard:    "-20",
			}},
		}},
		{Type: binlogdatapb.VEventType_GTID, Gtid: "gtid02"},
		{Type: binlogdatapb.VEventType_COMMIT},
	}
	sbc0.AddVStreamEvents(send2, nil)

	send3 := []*binlogdatapb.VEvent{
		{Type: binlogdatapb.VEventType_GTID, Gtid: "gtid03"},
		{Type: binlogdatapb.VEventType_ROW, RowEvent: &binlogdatapb.RowEvent{TableName: "t3"}},
		{Type: binlogdatapb.VEventType_COMMIT},
	}
	sbc1.ExpectVStreamStartPos("pos10")
	sbc1.AddVStreamEvents(send3, nil)

	send4 := []*binlogdatapb.VEvent{
		{Type: binlogdatapb.VEventType_GTID, Gtid: "gtid04"},
		{Type: binlogdatapb.VEventType_ROW, RowEvent: &binlogdatapb.RowEvent{TableName: "t4"}},
		{Type: binlogdatapb.VEventType_COMMIT},
	}
	sbc2.ExpectVStreamStartPos("pos1020")
	sbc2.AddVStreamEvents(send4, nil)

	vgtid := &binlogdatapb.VGtid{
		ShardGtids: []*binlogdatapb.ShardGtid{{
			Keyspace: ks,
			Shard:    "-20",
			Gtid:     "pos",
		}},
	}
	ch := startVStream(ctx, t, vsm, vgtid, nil)
	verifyEvents(t, ch, want1)

	// The following two events from the different shards can come in any order.
	// But the resulting VGTID should be the same after both are received.
	<-ch
	got := <-ch
	wantevent := &binlogdatapb.VEvent{
		Type: binlogdatapb.VEventType_VGTID,
		Vgtid: &binlogdatapb.VGtid{
			ShardGtids: []*binlogdatapb.ShardGtid{{
				Keyspace: ks,
				Shard:    "-10",
				Gtid:     "gtid03",
			}, {
				Keyspace: ks,
				Shard:    "10-20",
				Gtid:     "gtid04",
			}},
		},
	}
	gotEvent := got.Events[0]
	gotEvent.Keyspace = ""
	gotEvent.Shard = ""
	if !proto.Equal(gotEvent, wantevent) {
		t.Errorf("vgtid: %v, want %v", got.Events[0], wantevent)
	}
}

func TestVStreamJournalManyToOne(t *testing.T) {
	ctx, cancel := context.WithCancel(context.Background())
	defer cancel()

	// Variable names are maintained like in OneToMany, but order is different.
	ks := "TestVStream"
	cell := "aa"
	_ = createSandbox(ks)
	hc := discovery.NewFakeHealthCheck(nil)
	st := getSandboxTopo(ctx, cell, ks, []string{"-20", "-10", "10-20"})
	vsm := newTestVStreamManager(ctx, hc, st, cell)
	sbc0 := hc.AddTestTablet(cell, "1.1.1.1", 1001, ks, "-20", topodatapb.TabletType_PRIMARY, true, 1, nil)
	addTabletToSandboxTopo(t, ctx, st, ks, "-20", sbc0.Tablet())
	sbc1 := hc.AddTestTablet(cell, "1.1.1.1", 1002, ks, "-10", topodatapb.TabletType_PRIMARY, true, 1, nil)
	addTabletToSandboxTopo(t, ctx, st, ks, "-10", sbc1.Tablet())
	sbc2 := hc.AddTestTablet(cell, "1.1.1.1", 1003, ks, "10-20", topodatapb.TabletType_PRIMARY, true, 1, nil)
	addTabletToSandboxTopo(t, ctx, st, ks, "10-20", sbc2.Tablet())

	send3 := []*binlogdatapb.VEvent{
		{Type: binlogdatapb.VEventType_GTID, Gtid: "gtid03"},
		{Type: binlogdatapb.VEventType_ROW, RowEvent: &binlogdatapb.RowEvent{TableName: "t3"}},
		{Type: binlogdatapb.VEventType_COMMIT},
	}
	sbc1.ExpectVStreamStartPos("pos10")
	sbc1.AddVStreamEvents(send3, nil)

	send4 := []*binlogdatapb.VEvent{
		{Type: binlogdatapb.VEventType_GTID, Gtid: "gtid04"},
		{Type: binlogdatapb.VEventType_ROW, RowEvent: &binlogdatapb.RowEvent{TableName: "t4"}},
		{Type: binlogdatapb.VEventType_COMMIT},
	}
	sbc2.ExpectVStreamStartPos("pos1020")
	sbc2.AddVStreamEvents(send4, nil)

	send2 := []*binlogdatapb.VEvent{
		{Type: binlogdatapb.VEventType_JOURNAL, Journal: &binlogdatapb.Journal{
			Id:            1,
			MigrationType: binlogdatapb.MigrationType_SHARDS,
			ShardGtids: []*binlogdatapb.ShardGtid{{
				Keyspace: ks,
				Shard:    "-20",
				Gtid:     "pos20",
			}},
			Participants: []*binlogdatapb.KeyspaceShard{{
				Keyspace: ks,
				Shard:    "-10",
			}, {
				Keyspace: ks,
				Shard:    "10-20",
			}},
		}},
		{Type: binlogdatapb.VEventType_GTID, Gtid: "gtid02"},
		{Type: binlogdatapb.VEventType_COMMIT},
	}
	// Journal event has to be sent by both shards.
	sbc1.AddVStreamEvents(send2, nil)
	sbc2.AddVStreamEvents(send2, nil)

	send1 := []*binlogdatapb.VEvent{
		{Type: binlogdatapb.VEventType_GTID, Gtid: "gtid01"},
		{Type: binlogdatapb.VEventType_FIELD, FieldEvent: &binlogdatapb.FieldEvent{TableName: "f0"}},
		{Type: binlogdatapb.VEventType_ROW, RowEvent: &binlogdatapb.RowEvent{TableName: "t0"}},
		{Type: binlogdatapb.VEventType_COMMIT},
	}
	want1 := &binlogdatapb.VStreamResponse{Events: []*binlogdatapb.VEvent{
		{Type: binlogdatapb.VEventType_VGTID, Vgtid: &binlogdatapb.VGtid{
			ShardGtids: []*binlogdatapb.ShardGtid{{
				Keyspace: ks,
				Shard:    "-20",
				Gtid:     "gtid01",
			}},
		}},
		{Type: binlogdatapb.VEventType_FIELD, FieldEvent: &binlogdatapb.FieldEvent{TableName: "TestVStream.f0"}},
		{Type: binlogdatapb.VEventType_ROW, RowEvent: &binlogdatapb.RowEvent{TableName: "TestVStream.t0"}},
		{Type: binlogdatapb.VEventType_COMMIT},
	}}
	sbc0.ExpectVStreamStartPos("pos20")
	sbc0.AddVStreamEvents(send1, nil)

	vgtid := &binlogdatapb.VGtid{
		ShardGtids: []*binlogdatapb.ShardGtid{{
			Keyspace: ks,
			Shard:    "-10",
			Gtid:     "pos10",
		}, {
			Keyspace: ks,
			Shard:    "10-20",
			Gtid:     "pos1020",
		}},
	}
	ch := startVStream(ctx, t, vsm, vgtid, nil)
	// The following two events from the different shards can come in any order.
	// But the resulting VGTID should be the same after both are received.
	<-ch
	got := <-ch
	wantevent := &binlogdatapb.VEvent{
		Type: binlogdatapb.VEventType_VGTID,
		Vgtid: &binlogdatapb.VGtid{
			ShardGtids: []*binlogdatapb.ShardGtid{{
				Keyspace: ks,
				Shard:    "-10",
				Gtid:     "gtid03",
			}, {
				Keyspace: ks,
				Shard:    "10-20",
				Gtid:     "gtid04",
			}},
		},
	}
	gotEvent := got.Events[0]
	gotEvent.Keyspace = ""
	gotEvent.Shard = ""
	if !proto.Equal(gotEvent, wantevent) {
		t.Errorf("vgtid: %v, want %v", got.Events[0], wantevent)
	}
	verifyEvents(t, ch, want1)
}

func TestVStreamJournalNoMatch(t *testing.T) {
	ctx, cancel := context.WithCancel(context.Background())
	defer cancel()

	ks := "TestVStream"
	cell := "aa"
	_ = createSandbox(ks)
	hc := discovery.NewFakeHealthCheck(nil)
	st := getSandboxTopo(ctx, cell, ks, []string{"-20"})
	vsm := newTestVStreamManager(ctx, hc, st, "aa")
	sbc0 := hc.AddTestTablet("aa", "1.1.1.1", 1001, ks, "-20", topodatapb.TabletType_PRIMARY, true, 1, nil)
	addTabletToSandboxTopo(t, ctx, st, ks, "-20", sbc0.Tablet())

	send1 := []*binlogdatapb.VEvent{
		{Type: binlogdatapb.VEventType_GTID, Gtid: "gtid01"},
		{Type: binlogdatapb.VEventType_FIELD, FieldEvent: &binlogdatapb.FieldEvent{TableName: "f0"}},
		{Type: binlogdatapb.VEventType_ROW, RowEvent: &binlogdatapb.RowEvent{TableName: "t0"}},
		{Type: binlogdatapb.VEventType_COMMIT},
	}
	want1 := &binlogdatapb.VStreamResponse{Events: []*binlogdatapb.VEvent{
		{Type: binlogdatapb.VEventType_VGTID, Vgtid: &binlogdatapb.VGtid{
			ShardGtids: []*binlogdatapb.ShardGtid{{
				Keyspace: ks,
				Shard:    "-20",
				Gtid:     "gtid01",
			}},
		}},
		{Type: binlogdatapb.VEventType_FIELD, FieldEvent: &binlogdatapb.FieldEvent{TableName: "TestVStream.f0"}},
		{Type: binlogdatapb.VEventType_ROW, RowEvent: &binlogdatapb.RowEvent{TableName: "TestVStream.t0"}},
		{Type: binlogdatapb.VEventType_COMMIT},
	}}
	sbc0.AddVStreamEvents(send1, nil)

	tableJournal := []*binlogdatapb.VEvent{
		{Type: binlogdatapb.VEventType_JOURNAL, Journal: &binlogdatapb.Journal{
			Id:            1,
			MigrationType: binlogdatapb.MigrationType_TABLES,
		}},
		{Type: binlogdatapb.VEventType_GTID, Gtid: "jn1"},
		{Type: binlogdatapb.VEventType_COMMIT},
	}
	wantjn1 := &binlogdatapb.VStreamResponse{Events: []*binlogdatapb.VEvent{
		{Type: binlogdatapb.VEventType_VGTID, Vgtid: &binlogdatapb.VGtid{
			ShardGtids: []*binlogdatapb.ShardGtid{{
				Keyspace: ks,
				Shard:    "-20",
				Gtid:     "jn1",
			}},
		}},
		{Type: binlogdatapb.VEventType_COMMIT},
	}}
	sbc0.AddVStreamEvents(tableJournal, nil)

	send2 := []*binlogdatapb.VEvent{
		{Type: binlogdatapb.VEventType_GTID, Gtid: "gtid02"},
		{Type: binlogdatapb.VEventType_DDL},
	}
	want2 := &binlogdatapb.VStreamResponse{Events: []*binlogdatapb.VEvent{
		{Type: binlogdatapb.VEventType_VGTID, Vgtid: &binlogdatapb.VGtid{
			ShardGtids: []*binlogdatapb.ShardGtid{{
				Keyspace: ks,
				Shard:    "-20",
				Gtid:     "gtid02",
			}},
		}},
		{Type: binlogdatapb.VEventType_DDL},
	}}
	sbc0.AddVStreamEvents(send2, nil)

	shardJournal := []*binlogdatapb.VEvent{
		{Type: binlogdatapb.VEventType_JOURNAL, Journal: &binlogdatapb.Journal{
			Id:            2,
			MigrationType: binlogdatapb.MigrationType_SHARDS,
			ShardGtids: []*binlogdatapb.ShardGtid{{
				Keyspace: ks,
				Shard:    "c0-",
				Gtid:     "posc0",
			}},
			Participants: []*binlogdatapb.KeyspaceShard{{
				Keyspace: ks,
				Shard:    "c0-e0",
			}, {
				Keyspace: ks,
				Shard:    "e0-",
			}},
		}},
		{Type: binlogdatapb.VEventType_GTID, Gtid: "jn2"},
		{Type: binlogdatapb.VEventType_COMMIT},
	}
	wantjn2 := &binlogdatapb.VStreamResponse{Events: []*binlogdatapb.VEvent{
		{Type: binlogdatapb.VEventType_VGTID, Vgtid: &binlogdatapb.VGtid{
			ShardGtids: []*binlogdatapb.ShardGtid{{
				Keyspace: ks,
				Shard:    "-20",
				Gtid:     "jn2",
			}},
		}},
		{Type: binlogdatapb.VEventType_COMMIT},
	}}
	sbc0.AddVStreamEvents(shardJournal, nil)

	send3 := []*binlogdatapb.VEvent{
		{Type: binlogdatapb.VEventType_GTID, Gtid: "gtid03"},
		{Type: binlogdatapb.VEventType_DDL},
	}
	want3 := &binlogdatapb.VStreamResponse{Events: []*binlogdatapb.VEvent{
		{Type: binlogdatapb.VEventType_VGTID, Vgtid: &binlogdatapb.VGtid{
			ShardGtids: []*binlogdatapb.ShardGtid{{
				Keyspace: ks,
				Shard:    "-20",
				Gtid:     "gtid03",
			}},
		}},
		{Type: binlogdatapb.VEventType_DDL},
	}}
	sbc0.AddVStreamEvents(send3, nil)

	vgtid := &binlogdatapb.VGtid{
		ShardGtids: []*binlogdatapb.ShardGtid{{
			Keyspace: ks,
			Shard:    "-20",
			Gtid:     "pos",
		}},
	}
	ch := startVStream(ctx, t, vsm, vgtid, nil)
	verifyEvents(t, ch, want1, wantjn1, want2, wantjn2, want3)
}

func TestVStreamJournalPartialMatch(t *testing.T) {
	ctx, cancel := context.WithCancel(context.Background())
	defer cancel()

	// Variable names are maintained like in OneToMany, but order is different.
	ks := "TestVStream"
	cell := "aa"
	_ = createSandbox(ks)
	hc := discovery.NewFakeHealthCheck(nil)
	st := getSandboxTopo(ctx, cell, ks, []string{"-20", "-10", "10-20"})
	vsm := newTestVStreamManager(ctx, hc, st, "aa")
	sbc1 := hc.AddTestTablet("aa", "1.1.1.1", 1002, ks, "-10", topodatapb.TabletType_PRIMARY, true, 1, nil)
	addTabletToSandboxTopo(t, ctx, st, ks, "-10", sbc1.Tablet())
	sbc2 := hc.AddTestTablet("aa", "1.1.1.1", 1003, ks, "10-20", topodatapb.TabletType_PRIMARY, true, 1, nil)
	addTabletToSandboxTopo(t, ctx, st, ks, "10-20", sbc2.Tablet())

	send := []*binlogdatapb.VEvent{
		{Type: binlogdatapb.VEventType_JOURNAL, Journal: &binlogdatapb.Journal{
			Id:            1,
			MigrationType: binlogdatapb.MigrationType_SHARDS,
			ShardGtids: []*binlogdatapb.ShardGtid{{
				Keyspace: ks,
				Shard:    "10-30",
				Gtid:     "pos1040",
			}},
			Participants: []*binlogdatapb.KeyspaceShard{{
				Keyspace: ks,
				Shard:    "10-20",
			}, {
				Keyspace: ks,
				Shard:    "20-30",
			}},
		}},
	}
	sbc2.AddVStreamEvents(send, nil)

	vgtid := &binlogdatapb.VGtid{
		ShardGtids: []*binlogdatapb.ShardGtid{{
			Keyspace: ks,
			Shard:    "-10",
			Gtid:     "pos10",
		}, {
			Keyspace: ks,
			Shard:    "10-20",
			Gtid:     "pos1020",
		}},
	}
	err := vsm.VStream(ctx, topodatapb.TabletType_PRIMARY, vgtid, nil, &vtgatepb.VStreamFlags{}, func(events []*binlogdatapb.VEvent) error {
		t.Errorf("unexpected events: %v", events)
		return nil
	})
	wantErr := "not all journaling participants are in the stream"
	if err == nil || !strings.Contains(err.Error(), wantErr) {
		t.Errorf("vstream end: %v, must contain %v", err, wantErr)
	}

	// Try a different order (different code path)
	send = []*binlogdatapb.VEvent{
		{Type: binlogdatapb.VEventType_JOURNAL, Journal: &binlogdatapb.Journal{
			Id:            1,
			MigrationType: binlogdatapb.MigrationType_SHARDS,
			ShardGtids: []*binlogdatapb.ShardGtid{{
				Keyspace: ks,
				Shard:    "10-30",
				Gtid:     "pos1040",
			}},
			Participants: []*binlogdatapb.KeyspaceShard{{
				Keyspace: ks,
				Shard:    "20-30",
			}, {
				Keyspace: ks,
				Shard:    "10-20",
			}},
		}},
	}
	sbc2.AddVStreamEvents(send, nil)
	err = vsm.VStream(ctx, topodatapb.TabletType_PRIMARY, vgtid, nil, &vtgatepb.VStreamFlags{}, func(events []*binlogdatapb.VEvent) error {
		t.Errorf("unexpected events: %v", events)
		return nil
	})
	if err == nil || !strings.Contains(err.Error(), wantErr) {
		t.Errorf("vstream end: %v, must contain %v", err, wantErr)
	}
	cancel()
}

func TestResolveVStreamParams(t *testing.T) {
	ctx, cancel := context.WithCancel(context.Background())
	defer cancel()

	name := "TestVStream"
	_ = createSandbox(name)
	hc := discovery.NewFakeHealthCheck(nil)
	vsm := newTestVStreamManager(ctx, hc, newSandboxForCells(ctx, []string{"aa"}), "aa")
	testcases := []struct {
		input  *binlogdatapb.VGtid
		output *binlogdatapb.VGtid
		err    string
	}{{
		input: nil,
		err:   "vgtid must have at least one value with a starting position",
	}, {
		input: &binlogdatapb.VGtid{
			ShardGtids: []*binlogdatapb.ShardGtid{{}},
		},
		err: "for an empty keyspace, the Gtid value must be 'current'",
	}, {
		input: &binlogdatapb.VGtid{
			ShardGtids: []*binlogdatapb.ShardGtid{{
				Keyspace: "TestVStream",
				Gtid:     "other",
			}},
		},
		err: "if shards are unspecified, the Gtid value must be 'current' or empty",
	}, {
		// Verify that the function maps the input missing the shard to a list of all shards in the topology.
		input: &binlogdatapb.VGtid{
			ShardGtids: []*binlogdatapb.ShardGtid{{
				Keyspace: "TestVStream",
			}},
		},
		output: &binlogdatapb.VGtid{
			ShardGtids: []*binlogdatapb.ShardGtid{{
				Keyspace: "TestVStream",
				Shard:    "-20",
			}, {
				Keyspace: "TestVStream",
				Shard:    "20-40",
			}, {
				Keyspace: "TestVStream",
				Shard:    "40-60",
			}, {
				Keyspace: "TestVStream",
				Shard:    "60-80",
			}, {
				Keyspace: "TestVStream",
				Shard:    "80-a0",
			}, {
				Keyspace: "TestVStream",
				Shard:    "a0-c0",
			}, {
				Keyspace: "TestVStream",
				Shard:    "c0-e0",
			}, {
				Keyspace: "TestVStream",
				Shard:    "e0-",
			}},
		},
	}, {
		input: &binlogdatapb.VGtid{
			ShardGtids: []*binlogdatapb.ShardGtid{{
				Keyspace: "TestVStream",
				Gtid:     "current",
			}},
		},
		output: &binlogdatapb.VGtid{
			ShardGtids: []*binlogdatapb.ShardGtid{{
				Keyspace: "TestVStream",
				Shard:    "-20",
				Gtid:     "current",
			}, {
				Keyspace: "TestVStream",
				Shard:    "20-40",
				Gtid:     "current",
			}, {
				Keyspace: "TestVStream",
				Shard:    "40-60",
				Gtid:     "current",
			}, {
				Keyspace: "TestVStream",
				Shard:    "60-80",
				Gtid:     "current",
			}, {
				Keyspace: "TestVStream",
				Shard:    "80-a0",
				Gtid:     "current",
			}, {
				Keyspace: "TestVStream",
				Shard:    "a0-c0",
				Gtid:     "current",
			}, {
				Keyspace: "TestVStream",
				Shard:    "c0-e0",
				Gtid:     "current",
			}, {
				Keyspace: "TestVStream",
				Shard:    "e0-",
				Gtid:     "current",
			}},
		},
	}, {
		input: &binlogdatapb.VGtid{
			ShardGtids: []*binlogdatapb.ShardGtid{{
				Keyspace: "TestVStream",
				Shard:    "-20",
				Gtid:     "current",
			}},
		},
		output: &binlogdatapb.VGtid{
			ShardGtids: []*binlogdatapb.ShardGtid{{
				Keyspace: "TestVStream",
				Shard:    "-20",
				Gtid:     "current",
			}},
		},
	}, {
		input: &binlogdatapb.VGtid{
			ShardGtids: []*binlogdatapb.ShardGtid{{
				Keyspace: "TestVStream",
				Shard:    "-20",
				Gtid:     "other",
			}},
		},
		output: &binlogdatapb.VGtid{
			ShardGtids: []*binlogdatapb.ShardGtid{{
				Keyspace: "TestVStream",
				Shard:    "-20",
				Gtid:     "other",
			}},
		},
	}}
	wantFilter := &binlogdatapb.Filter{
		Rules: []*binlogdatapb.Rule{{
			Match: "/.*",
		}},
	}
	for _, tcase := range testcases {
		vgtid, filter, flags, err := vsm.resolveParams(context.Background(), topodatapb.TabletType_REPLICA, tcase.input, nil, nil)
		if tcase.err != "" {
			if err == nil || !strings.Contains(err.Error(), tcase.err) {
				t.Errorf("resolve(%v) err: %v, must contain %v", tcase.input, err, tcase.err)
			}
			continue
		}
		require.NoError(t, err, tcase.input)
		assert.Equal(t, tcase.output, vgtid, tcase.input)
		assert.Equal(t, wantFilter, filter, tcase.input)
		require.False(t, flags.MinimizeSkew)
	}

	// Special-case: empty keyspace or keyspace containing wildcards because output is too big.
	// Verify that the function resolves input for multiple keyspaces into a list of all corresponding shards.
	// Ensure that the number of shards returned is greater than the number of shards in a single keyspace named 'TestVStream.'
	specialCases := []struct {
		input *binlogdatapb.ShardGtid
	}{
		{
			input: &binlogdatapb.ShardGtid{
				Gtid: "current",
			},
		},
		{
			input: &binlogdatapb.ShardGtid{
				Keyspace: "/.*",
			},
		},
		{
			input: &binlogdatapb.ShardGtid{
				Keyspace: "/.*",
				Gtid:     "current",
			},
		},
		{
			input: &binlogdatapb.ShardGtid{
				Keyspace: "/Test.*",
			},
		},
	}
	for _, tcase := range specialCases {
		input := &binlogdatapb.VGtid{
			ShardGtids: []*binlogdatapb.ShardGtid{tcase.input},
		}
		vgtid, _, _, err := vsm.resolveParams(context.Background(), topodatapb.TabletType_REPLICA, input, nil, nil)
		require.NoError(t, err, tcase.input)
		if got, expectTestVStreamShardNumber := len(vgtid.ShardGtids), 8; expectTestVStreamShardNumber >= got {
			t.Errorf("len(vgtid.ShardGtids): %v, must be >%d", got, expectTestVStreamShardNumber)
		}
		for _, s := range vgtid.ShardGtids {
			require.Equal(t, tcase.input.Gtid, s.Gtid)
		}
	}

	for _, minimizeSkew := range []bool{true, false} {
		t.Run(fmt.Sprintf("resolveParams MinimizeSkew %t", minimizeSkew), func(t *testing.T) {
			flags := &vtgatepb.VStreamFlags{MinimizeSkew: minimizeSkew}
			vgtid := &binlogdatapb.VGtid{
				ShardGtids: []*binlogdatapb.ShardGtid{{
					Keyspace: "TestVStream",
					Shard:    "-20",
					Gtid:     "current",
				}},
			}
			_, _, flags2, err := vsm.resolveParams(context.Background(), topodatapb.TabletType_REPLICA, vgtid, nil, flags)
			require.NoError(t, err)
			require.Equal(t, minimizeSkew, flags2.MinimizeSkew)
		})
	}

}

func TestVStreamIdleHeartbeat(t *testing.T) {
	ctx := utils.LeakCheckContext(t)

	cell := "aa"
	ks := "TestVStream"
	_ = createSandbox(ks)
	hc := discovery.NewFakeHealthCheck(nil)
	st := getSandboxTopo(ctx, cell, ks, []string{"-20"})
	vsm := newTestVStreamManager(ctx, hc, st, cell)
	sbc0 := hc.AddTestTablet("aa", "1.1.1.1", 1001, ks, "-20", topodatapb.TabletType_PRIMARY, true, 1, nil)
	addTabletToSandboxTopo(t, ctx, st, ks, "-20", sbc0.Tablet())
	vgtid := &binlogdatapb.VGtid{
		ShardGtids: []*binlogdatapb.ShardGtid{{
			Keyspace: ks,
			Shard:    "-20",
			Gtid:     "pos",
		}},
	}

	type testcase struct {
		name              string
		heartbeatInterval uint32
		want              int
	}
	// each test waits for 4.5 seconds, hence expected #heartbeats = floor(4.5/heartbeatInterval)
	testcases := []testcase{
		{"off", 0, 0},
		{"on:1s", 1, 4},
		{"on:2s", 2, 2},
	}
	for _, tcase := range testcases {
		t.Run(tcase.name, func(t *testing.T) {
			var mu sync.Mutex
			var heartbeatCount int
			ctx, cancel := context.WithCancel(ctx)
			go func() {
				vsm.VStream(ctx, topodatapb.TabletType_PRIMARY, vgtid, nil, &vtgatepb.VStreamFlags{HeartbeatInterval: tcase.heartbeatInterval},
					func(events []*binlogdatapb.VEvent) error {
						mu.Lock()
						defer mu.Unlock()
						for _, event := range events {
							if event.Type == binlogdatapb.VEventType_HEARTBEAT {
								heartbeatCount++
							}
						}
						return nil
					})
			}()
			time.Sleep(time.Duration(4500) * time.Millisecond)
			mu.Lock()
			defer mu.Unlock()
			require.Equalf(t, heartbeatCount, tcase.want, "got %d, want %d", heartbeatCount, tcase.want)
			cancel()
		})
	}
}

func TestKeyspaceHasBeenSharded(t *testing.T) {
	ctx := utils.LeakCheckContext(t)

	cell := "zone1"
	ks := "testks"

	type testcase struct {
		name            string
		oldshards       []string
		newshards       []string
		vgtid           *binlogdatapb.VGtid
		trafficSwitched bool
		want            bool
		wantErr         string
	}
	testcases := []testcase{
		{
			name: "2 to 4, split both, traffic not switched",
			oldshards: []string{
				"-80",
				"80-",
			},
			newshards: []string{
				"-40",
				"40-80",
				"80-c0",
				"c0-",
			},
			vgtid: &binlogdatapb.VGtid{
				ShardGtids: []*binlogdatapb.ShardGtid{
					{
						Keyspace: ks,
						Shard:    "-80",
					},
					{
						Keyspace: ks,
						Shard:    "80-",
					},
				},
			},
			trafficSwitched: false,
			want:            false,
		},
		{
			name: "2 to 4, split both, traffic not switched",
			oldshards: []string{
				"-80",
				"80-",
			},
			newshards: []string{
				"-40",
				"40-80",
				"80-c0",
				"c0-",
			},
			vgtid: &binlogdatapb.VGtid{
				ShardGtids: []*binlogdatapb.ShardGtid{
					{
						Keyspace: ks,
						Shard:    "-80",
					},
					{
						Keyspace: ks,
						Shard:    "80-",
					},
				},
			},
			trafficSwitched: false,
			want:            false,
		},
		{
			name: "2 to 8, split both, traffic switched",
			oldshards: []string{
				"-80",
				"80-",
			},
			newshards: []string{
				"-20",
				"20-40",
				"40-60",
				"60-80",
				"80-a0",
				"a0-c0",
				"c0-e0",
				"e0-",
			},
			vgtid: &binlogdatapb.VGtid{
				ShardGtids: []*binlogdatapb.ShardGtid{
					{
						Keyspace: ks,
						Shard:    "-80",
					},
					{
						Keyspace: ks,
						Shard:    "80-",
					},
				},
			},
			trafficSwitched: true,
			want:            true,
		},
		{
			name: "2 to 4, split only first shard, traffic switched",
			oldshards: []string{
				"-80",
				"80-",
			},
			newshards: []string{
				"-20",
				"20-40",
				"40-60",
				"60-80",
				// 80- is not being resharded.
			},
			vgtid: &binlogdatapb.VGtid{
				ShardGtids: []*binlogdatapb.ShardGtid{
					{
						Keyspace: ks,
						Shard:    "-80",
					},
					{
						Keyspace: ks,
						Shard:    "80-",
					},
				},
			},
			trafficSwitched: true,
			want:            true,
		},
		{
			name: "4 to 2, merge both shards, traffic switched",
			oldshards: []string{
				"-40",
				"40-80",
				"80-c0",
				"c0-",
			},
			newshards: []string{
				"-80",
				"80-",
			},
			vgtid: &binlogdatapb.VGtid{
				ShardGtids: []*binlogdatapb.ShardGtid{
					{
						Keyspace: ks,
						Shard:    "-40",
					},
					{
						Keyspace: ks,
						Shard:    "40-80",
					},
					{
						Keyspace: ks,
						Shard:    "80-c0",
					},
					{
						Keyspace: ks,
						Shard:    "c0-",
					},
				},
			},
			trafficSwitched: true,
			want:            true,
		},
		{
			name: "4 to 3, merge second half, traffic not switched",
			oldshards: []string{
				"-40",
				"40-80",
				"80-c0",
				"c0-",
			},
			newshards: []string{
				// -40 and 40-80 are not being resharded.
				"80-", // Merge of 80-c0 and c0-
			},
			vgtid: &binlogdatapb.VGtid{
				ShardGtids: []*binlogdatapb.ShardGtid{
					{
						Keyspace: ks,
						Shard:    "-40",
					},
					{
						Keyspace: ks,
						Shard:    "40-80",
					},
					{
						Keyspace: ks,
						Shard:    "80-c0",
					},
					{
						Keyspace: ks,
						Shard:    "c0-",
					},
				},
			},
			trafficSwitched: false,
			want:            false,
		},
		{
			name: "4 to 3, merge second half, traffic switched",
			oldshards: []string{
				"-40",
				"40-80",
				"80-c0",
				"c0-",
			},
			newshards: []string{
				// -40 and 40-80 are not being resharded.
				"80-", // Merge of 80-c0 and c0-
			},
			vgtid: &binlogdatapb.VGtid{
				ShardGtids: []*binlogdatapb.ShardGtid{
					{
						Keyspace: ks,
						Shard:    "-40",
					},
					{
						Keyspace: ks,
						Shard:    "40-80",
					},
					{
						Keyspace: ks,
						Shard:    "80-c0",
					},
					{
						Keyspace: ks,
						Shard:    "c0-",
					},
				},
			},
			trafficSwitched: true,
			want:            true,
		},
	}

	addTablet := func(t *testing.T, ctx context.Context, host string, port int32, cell, ks, shard string, ts *topo.Server, hc *discovery.FakeHealthCheck, serving bool) {
		tabletconn := hc.AddTestTablet(cell, host, port, ks, shard, topodatapb.TabletType_PRIMARY, serving, 0, nil)
		err := ts.CreateTablet(ctx, tabletconn.Tablet())
		require.NoError(t, err)
		var alias *topodatapb.TabletAlias
		if serving {
			alias = tabletconn.Tablet().Alias
		}
		_, err = ts.UpdateShardFields(ctx, ks, shard, func(si *topo.ShardInfo) error {
			si.PrimaryAlias = alias
			si.IsPrimaryServing = serving
			return nil
		})
		require.NoError(t, err)
	}

	for _, tc := range testcases {
		t.Run(tc.name, func(t *testing.T) {
			hc := discovery.NewFakeHealthCheck(nil)
			_ = createSandbox(ks)
			st := getSandboxTopo(ctx, cell, ks, append(tc.oldshards, tc.newshards...))
			vsm := newTestVStreamManager(ctx, hc, st, cell)
			vs := vstream{
				vgtid:      tc.vgtid,
				tabletType: topodatapb.TabletType_PRIMARY,
				optCells:   cell,
				vsm:        vsm,
				ts:         st.topoServer,
			}
			for i, shard := range tc.oldshards {
				addTablet(t, ctx, fmt.Sprintf("1.1.0.%d", i), int32(1000+i), cell, ks, shard, st.topoServer, hc, !tc.trafficSwitched)
			}
			for i, shard := range tc.newshards {
				addTablet(t, ctx, fmt.Sprintf("1.1.1.%d", i), int32(2000+i), cell, ks, shard, st.topoServer, hc, tc.trafficSwitched)
			}
			got, err := vs.keyspaceHasBeenResharded(ctx, ks)
			if tc.wantErr != "" {
				require.EqualError(t, err, tc.wantErr)
			} else {
				require.NoError(t, err)
			}
			require.Equal(t, tc.want, got)
		})
	}
}

// TestVStreamManagerHealthCheckResponseHandling tests the handling of healthcheck responses by
// the vstream manager to confirm that we are correctly restarting the vstream when we should.
func TestVStreamManagerHealthCheckResponseHandling(t *testing.T) {
	ctx := utils.LeakCheckContext(t)

	// Capture the vstream warning log. Otherwise we need to re-implement the vstream error
	// handling in SandboxConn's implementation and then we're not actually testing the
	// production code.
	logger := logutil.NewMemoryLogger()
	log.Warningf = logger.Warningf

	cell := "aa"
	ks := "TestVStream"
	shard := "0"
	tabletType := topodatapb.TabletType_REPLICA
	_ = createSandbox(ks)
	hc := discovery.NewFakeHealthCheck(nil)
	st := getSandboxTopo(ctx, cell, ks, []string{shard})
	vsm := newTestVStreamManager(ctx, hc, st, cell)
	vgtid := &binlogdatapb.VGtid{
		ShardGtids: []*binlogdatapb.ShardGtid{{
			Keyspace: ks,
			Shard:    shard,
		}},
	}
	source := hc.AddTestTablet(cell, "1.1.1.1", 1001, ks, shard, tabletType, true, 0, nil)
	tabletAlias := topoproto.TabletAliasString(source.Tablet().Alias)
	addTabletToSandboxTopo(t, ctx, st, ks, shard, source.Tablet())
	target := &querypb.Target{
		Cell:       cell,
		Keyspace:   ks,
		Shard:      shard,
		TabletType: tabletType,
	}
	highLag := uint32(discovery.GetLowReplicationLag().Seconds()) + 1

	type testcase struct {
		name    string
		hcRes   *querypb.StreamHealthResponse
		wantErr string
	}
	testcases := []testcase{
		{
			name: "all healthy", // Will hit the context timeout
		},
		{
			name: "failure",
			hcRes: &querypb.StreamHealthResponse{
				TabletAlias: source.Tablet().Alias,
				Target:      nil, // This is seen as a healthcheck stream failure
			},
			wantErr: fmt.Sprintf("health check failed on %s", tabletAlias),
		},
		{
			name: "tablet type changed",
			hcRes: &querypb.StreamHealthResponse{
				TabletAlias: source.Tablet().Alias,
				Target: &querypb.Target{
					Cell:       cell,
					Keyspace:   ks,
					Shard:      shard,
					TabletType: topodatapb.TabletType_PRIMARY,
				},
				PrimaryTermStartTimestamp: time.Now().Unix(),
				RealtimeStats:             &querypb.RealtimeStats{},
			},
			wantErr: fmt.Sprintf("tablet %s type has changed from %s to %s",
				tabletAlias, tabletType, topodatapb.TabletType_PRIMARY.String()),
		},
		{
			name: "unhealthy",
			hcRes: &querypb.StreamHealthResponse{
				TabletAlias: source.Tablet().Alias,
				Target:      target,
				RealtimeStats: &querypb.RealtimeStats{
					HealthError: "unhealthy",
				},
			},
			wantErr: fmt.Sprintf("tablet %s is no longer healthy", tabletAlias),
		},
		{
			name: "replication lag too high",
			hcRes: &querypb.StreamHealthResponse{
				TabletAlias: source.Tablet().Alias,
				Target:      target,
				RealtimeStats: &querypb.RealtimeStats{
					ReplicationLagSeconds: highLag,
				},
			},
			wantErr: fmt.Sprintf("%s has a replication lag of %d seconds which is beyond the value provided",
				tabletAlias, highLag),
		},
	}

	for _, tc := range testcases {
		t.Run(tc.name, func(t *testing.T) {
			done := make(chan struct{})
			go func() {
				sctx, cancel := context.WithTimeout(ctx, 5*time.Second)
				defer cancel()
				defer close(done)
				// SandboxConn's VStream implementation always waits for the context to timeout.
				err := vsm.VStream(sctx, tabletType, vgtid, nil, nil, func(events []*binlogdatapb.VEvent) error {
					require.Fail(t, "unexpected event", "Received unexpected events: %v", events)
					return nil
				})
				if tc.wantErr != "" { // Otherwise we simply expect the context to timeout
					if !strings.Contains(logger.String(), tc.wantErr) {
						require.Fail(t, "unexpected vstream error", "vstream ended with error: %v, which did not contain: %s", err, tc.wantErr)
					}
				}
			}()
			if tc.wantErr != "" {
				source.SetStreamHealthResponse(tc.hcRes)
			}
			<-done
			logger.Clear()
		})
	}
}

func newTestVStreamManager(ctx context.Context, hc discovery.HealthCheck, serv srvtopo.Server, cell string) *vstreamManager {
	gw := NewTabletGateway(ctx, hc, serv, cell)
	srvResolver := srvtopo.NewResolver(serv, gw, cell)
	return newVStreamManager(srvResolver, serv, cell)
}

func startVStream(ctx context.Context, t *testing.T, vsm *vstreamManager, vgtid *binlogdatapb.VGtid, flags *vtgatepb.VStreamFlags) <-chan *binlogdatapb.VStreamResponse {
	t.Helper()
	if flags == nil {
		flags = &vtgatepb.VStreamFlags{}
	}
	ch := make(chan *binlogdatapb.VStreamResponse)
	go func() {
		_ = vsm.VStream(ctx, topodatapb.TabletType_PRIMARY, vgtid, nil, flags, func(events []*binlogdatapb.VEvent) error {
			ch <- &binlogdatapb.VStreamResponse{Events: events}
			return nil
		})
	}()
	return ch
}

func verifyEvents(t *testing.T, ch <-chan *binlogdatapb.VStreamResponse, wants ...*binlogdatapb.VStreamResponse) {
	t.Helper()
	for i, want := range wants {
		val := <-ch
		got := val.CloneVT()
		require.NotNil(t, got)
		for _, event := range got.Events {
			event.Timestamp = 0
		}
		if !proto.Equal(got, want) {
			t.Errorf("vstream(%d):\n%v, want\n%v", i, got, want)
		}
	}
}

func getVEvents(keyspace, shard string, count, idx int64) []*binlogdatapb.VEvent {
	mu.Lock()
	defer mu.Unlock()
	var vevents []*binlogdatapb.VEvent
	var i int64
	currentTime := time.Now().Unix()
	for i = count; i > 0; i-- {
		j := i + idx
		vevents = append(vevents, &binlogdatapb.VEvent{
			Type: binlogdatapb.VEventType_GTID, Gtid: fmt.Sprintf("gtid-%s-%d", shard, j),
			Timestamp:   currentTime - j,
			CurrentTime: currentTime * 1e9,
			Keyspace:    keyspace,
			Shard:       shard,
		})

		vevents = append(vevents, &binlogdatapb.VEvent{
			Type:        binlogdatapb.VEventType_COMMIT,
			Timestamp:   currentTime - j,
			CurrentTime: currentTime * 1e9,
			Keyspace:    keyspace,
			Shard:       shard,
		})
	}
	return vevents
}

func getSandboxTopo(ctx context.Context, cell string, keyspace string, shards []string) *sandboxTopo {
	st := newSandboxForCells(ctx, []string{cell})
	ts := st.topoServer
	ts.CreateCellInfo(ctx, cell, &topodatapb.CellInfo{})
	ts.CreateKeyspace(ctx, keyspace, &topodatapb.Keyspace{})
	for _, shard := range shards {
		ts.CreateShard(ctx, keyspace, shard)
	}
	return st
}

func getSandboxTopoMultiCell(ctx context.Context, cells []string, keyspace string, shards []string) *sandboxTopo {
	st := newSandboxForCells(ctx, cells)
	ts := st.topoServer

	for _, cell := range cells {
		ts.CreateCellInfo(ctx, cell, &topodatapb.CellInfo{})
	}

	ts.CreateKeyspace(ctx, keyspace, &topodatapb.Keyspace{})

	for _, shard := range shards {
		ts.CreateShard(ctx, keyspace, shard)
	}
	return st
}

func addTabletToSandboxTopo(tb testing.TB, ctx context.Context, st *sandboxTopo, ks, shard string, tablet *topodatapb.Tablet) {
	_, err := st.topoServer.UpdateShardFields(ctx, ks, shard, func(si *topo.ShardInfo) error {
		si.PrimaryAlias = tablet.Alias
		return nil
	})
	require.NoError(tb, err)
	err = st.topoServer.CreateTablet(ctx, tablet)
	require.NoError(tb, err)
}<|MERGE_RESOLUTION|>--- conflicted
+++ resolved
@@ -19,12 +19,9 @@
 import (
 	"context"
 	"fmt"
-<<<<<<< HEAD
 	"os"
+	"reflect"
 	"runtime/pprof"
-=======
-	"reflect"
->>>>>>> 5290b86d
 	"strings"
 	"sync"
 	"sync/atomic"
