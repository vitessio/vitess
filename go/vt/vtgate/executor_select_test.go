/*
Copyright 2019 The Vitess Authors.

Licensed under the Apache License, Version 2.0 (the "License");
you may not use this file except in compliance with the License.
You may obtain a copy of the License at

    http://www.apache.org/licenses/LICENSE-2.0

Unless required by applicable law or agreed to in writing, software
distributed under the License is distributed on an "AS IS" BASIS,
WITHOUT WARRANTIES OR CONDITIONS OF ANY KIND, either express or implied.
See the License for the specific language governing permissions and
limitations under the License.
*/

package vtgate

import (
	"context"
	"fmt"
	"os"
	"runtime"
	"strconv"
	"strings"
	"testing"
	"time"

	_flag "vitess.io/vitess/go/internal/flag"
	"vitess.io/vitess/go/mysql/collations"

	"vitess.io/vitess/go/vt/sqlparser"

	"github.com/google/go-cmp/cmp"
	"github.com/stretchr/testify/assert"
	"github.com/stretchr/testify/require"
	"google.golang.org/protobuf/proto"

	"vitess.io/vitess/go/cache"
	"vitess.io/vitess/go/sqltypes"
	"vitess.io/vitess/go/test/utils"
	"vitess.io/vitess/go/vt/discovery"
	"vitess.io/vitess/go/vt/vterrors"
	_ "vitess.io/vitess/go/vt/vtgate/vindexes"
	"vitess.io/vitess/go/vt/vttablet/sandboxconn"

	querypb "vitess.io/vitess/go/vt/proto/query"
	topodatapb "vitess.io/vitess/go/vt/proto/topodata"
	vtgatepb "vitess.io/vitess/go/vt/proto/vtgate"
	vtrpcpb "vitess.io/vitess/go/vt/proto/vtrpc"
)

func TestSelectNext(t *testing.T) {
	executor, _, _, sbclookup := createExecutorEnv()

	query := "select next :n values from user_seq"
	bv := map[string]*querypb.BindVariable{"n": sqltypes.Int64BindVariable(2)}
	wantQueries := []*querypb.BoundQuery{{
		Sql:           query,
		BindVariables: map[string]*querypb.BindVariable{"n": sqltypes.Int64BindVariable(2)},
	}}

	// Autocommit
	session := NewAutocommitSession(&vtgatepb.Session{})
	_, err := executor.Execute(context.Background(), nil, "TestSelectNext", session, query, bv)
	require.NoError(t, err)

	utils.MustMatch(t, wantQueries, sbclookup.Queries)
	assert.Zero(t, sbclookup.BeginCount.Load())
	assert.Zero(t, sbclookup.ReserveCount.Load())
	sbclookup.Queries = nil

	// Txn
	session = NewAutocommitSession(&vtgatepb.Session{})
	session.Session.InTransaction = true
	_, err = executor.Execute(context.Background(), nil, "TestSelectNext", session, query, bv)
	require.NoError(t, err)

	utils.MustMatch(t, wantQueries, sbclookup.Queries)
	assert.Zero(t, sbclookup.BeginCount.Load())
	assert.Zero(t, sbclookup.ReserveCount.Load())
	sbclookup.Queries = nil

	// Reserve
	session = NewAutocommitSession(&vtgatepb.Session{})
	session.Session.InReservedConn = true
	_, err = executor.Execute(context.Background(), nil, "TestSelectNext", session, query, bv)
	require.NoError(t, err)

	utils.MustMatch(t, wantQueries, sbclookup.Queries)
	assert.Zero(t, sbclookup.BeginCount.Load())
	assert.Zero(t, sbclookup.ReserveCount.Load())
	sbclookup.Queries = nil

	// Reserve and Txn
	session = NewAutocommitSession(&vtgatepb.Session{})
	session.Session.InReservedConn = true
	session.Session.InTransaction = true
	_, err = executor.Execute(context.Background(), nil, "TestSelectNext", session, query, bv)
	require.NoError(t, err)

	utils.MustMatch(t, wantQueries, sbclookup.Queries)
	assert.Zero(t, sbclookup.BeginCount.Load())
	assert.Zero(t, sbclookup.ReserveCount.Load())
}

func TestSelectDBA(t *testing.T) {
	executor, sbc1, _, _ := createExecutorEnv()

	query := "select * from INFORMATION_SCHEMA.foo"
	_, err := executor.Execute(context.Background(), nil, "TestSelectDBA",
		NewSafeSession(&vtgatepb.Session{TargetString: "TestExecutor"}),
		query, map[string]*querypb.BindVariable{},
	)
	require.NoError(t, err)
	wantQueries := []*querypb.BoundQuery{{Sql: query, BindVariables: map[string]*querypb.BindVariable{}}}
	utils.MustMatch(t, wantQueries, sbc1.Queries)

	sbc1.Queries = nil
	query = "SELECT COUNT(*) FROM INFORMATION_SCHEMA.TABLES ist WHERE ist.table_schema = 'performance_schema' AND ist.table_name = 'foo'"
	_, err = executor.Execute(context.Background(), nil, "TestSelectDBA",
		NewSafeSession(&vtgatepb.Session{TargetString: "TestExecutor"}),
		query, map[string]*querypb.BindVariable{},
	)
	require.NoError(t, err)
	wantQueries = []*querypb.BoundQuery{{Sql: "select count(*) from INFORMATION_SCHEMA.`TABLES` as ist where ist.table_schema = :__vtschemaname /* VARCHAR */ and ist.table_name = :ist_table_name /* VARCHAR */",
		BindVariables: map[string]*querypb.BindVariable{
			"__vtschemaname": sqltypes.StringBindVariable("performance_schema"),
			"ist_table_name": sqltypes.StringBindVariable("foo"),
		}}}
	utils.MustMatch(t, wantQueries, sbc1.Queries)

	sbc1.Queries = nil
	query = "select 1 from information_schema.table_constraints where constraint_schema = 'vt_ks' and table_name = 'user'"
	_, err = executor.Execute(context.Background(), nil, "TestSelectDBA",
		NewSafeSession(&vtgatepb.Session{TargetString: "TestExecutor"}),
		query, map[string]*querypb.BindVariable{},
	)
	require.NoError(t, err)
	wantQueries = []*querypb.BoundQuery{{Sql: "select 1 from information_schema.table_constraints where constraint_schema = :__vtschemaname /* VARCHAR */ and table_name = :table_name /* VARCHAR */",
		BindVariables: map[string]*querypb.BindVariable{
			"__vtschemaname": sqltypes.StringBindVariable("vt_ks"),
			"table_name":     sqltypes.StringBindVariable("user"),
		}}}
	utils.MustMatch(t, wantQueries, sbc1.Queries)

	sbc1.Queries = nil
	query = "select 1 from information_schema.table_constraints where constraint_schema = 'vt_ks'"
	_, err = executor.Execute(context.Background(), nil, "TestSelectDBA",
		NewSafeSession(&vtgatepb.Session{TargetString: "TestExecutor"}),
		query, map[string]*querypb.BindVariable{},
	)
	require.NoError(t, err)
	wantQueries = []*querypb.BoundQuery{{Sql: "select 1 from information_schema.table_constraints where constraint_schema = :__vtschemaname /* VARCHAR */",
		BindVariables: map[string]*querypb.BindVariable{
			"__vtschemaname": sqltypes.StringBindVariable("vt_ks"),
		}}}
	utils.MustMatch(t, wantQueries, sbc1.Queries)
}

func TestSystemVariablesMySQLBelow80(t *testing.T) {
	executor, sbc1, _, _ := createExecutorEnv()
	executor.normalize = true

	sqlparser.SetParserVersion("57000")
	setVarEnabled = true

	session := NewAutocommitSession(&vtgatepb.Session{EnableSystemSettings: true, TargetString: "TestExecutor"})

	sbc1.SetResults([]*sqltypes.Result{{
		Fields: []*querypb.Field{
			{Name: "orig", Type: sqltypes.VarChar, Charset: uint32(collations.Default())},
			{Name: "new", Type: sqltypes.VarChar, Charset: uint32(collations.Default())},
		},
		Rows: [][]sqltypes.Value{{
			sqltypes.NewVarChar(""),
			sqltypes.NewVarChar("only_full_group_by"),
		}},
	}})

	_, err := executor.Execute(context.Background(), nil, "TestSetStmt", session, "set @@sql_mode = only_full_group_by", map[string]*querypb.BindVariable{})
	require.NoError(t, err)

	_, err = executor.Execute(context.Background(), nil, "TestSelect", session, "select 1 from information_schema.table", map[string]*querypb.BindVariable{})
	require.NoError(t, err)
	require.True(t, session.InReservedConn())

	wantQueries := []*querypb.BoundQuery{
		{Sql: "select @@sql_mode orig, 'only_full_group_by' new"},
		{Sql: "set sql_mode = 'only_full_group_by'", BindVariables: map[string]*querypb.BindVariable{"vtg1": {Type: sqltypes.Int64, Value: []byte("1")}}},
		{Sql: "select :vtg1 /* INT64 */ from information_schema.`table`", BindVariables: map[string]*querypb.BindVariable{"vtg1": {Type: sqltypes.Int64, Value: []byte("1")}}},
	}

	utils.MustMatch(t, wantQueries, sbc1.Queries)
}

func TestSystemVariablesWithSetVarDisabled(t *testing.T) {
	executor, sbc1, _, _ := createExecutorEnv()
	executor.normalize = true

	sqlparser.SetParserVersion("80000")
	setVarEnabled = false
	defer func() {
		setVarEnabled = true
	}()
	session := NewAutocommitSession(&vtgatepb.Session{EnableSystemSettings: true, TargetString: "TestExecutor"})

	sbc1.SetResults([]*sqltypes.Result{{
		Fields: []*querypb.Field{
			{Name: "orig", Type: sqltypes.VarChar, Charset: uint32(collations.Default())},
			{Name: "new", Type: sqltypes.VarChar, Charset: uint32(collations.Default())},
		},
		Rows: [][]sqltypes.Value{{
			sqltypes.NewVarChar(""),
			sqltypes.NewVarChar("only_full_group_by"),
		}},
	}})

	_, err := executor.Execute(context.Background(), nil, "TestSetStmt", session, "set @@sql_mode = only_full_group_by", map[string]*querypb.BindVariable{})
	require.NoError(t, err)

	_, err = executor.Execute(context.Background(), nil, "TestSelect", session, "select 1 from information_schema.table", map[string]*querypb.BindVariable{})
	require.NoError(t, err)
	require.True(t, session.InReservedConn())

	wantQueries := []*querypb.BoundQuery{
		{Sql: "select @@sql_mode orig, 'only_full_group_by' new"},
		{Sql: "set sql_mode = 'only_full_group_by'", BindVariables: map[string]*querypb.BindVariable{"vtg1": {Type: sqltypes.Int64, Value: []byte("1")}}},
		{Sql: "select :vtg1 /* INT64 */ from information_schema.`table`", BindVariables: map[string]*querypb.BindVariable{"vtg1": {Type: sqltypes.Int64, Value: []byte("1")}}},
	}

	utils.MustMatch(t, wantQueries, sbc1.Queries)
}

func TestSetSystemVariablesTx(t *testing.T) {
	executor, sbc1, _, _ := createExecutorEnv()
	executor.normalize = true

	sqlparser.SetParserVersion("80001")

	session := NewAutocommitSession(&vtgatepb.Session{EnableSystemSettings: true, TargetString: "TestExecutor"})

	_, err := executor.Execute(context.Background(), nil, "TestBegin", session, "begin", map[string]*querypb.BindVariable{})
	require.NoError(t, err)

	_, err = executor.Execute(context.Background(), nil, "TestSelect", session, "select 1 from information_schema.table", map[string]*querypb.BindVariable{})
	require.NoError(t, err)
	require.NotZero(t, session.ShardSessions)

	sbc1.SetResults([]*sqltypes.Result{{
		Fields: []*querypb.Field{
			{Name: "orig", Type: sqltypes.VarChar, Charset: uint32(collations.Default())},
			{Name: "new", Type: sqltypes.VarChar, Charset: uint32(collations.Default())},
		},
		Rows: [][]sqltypes.Value{{
			sqltypes.NewVarChar(""),
			sqltypes.NewVarChar("only_full_group_by"),
		}},
	}})

	_, err = executor.Execute(context.Background(), nil, "TestSetStmt", session, "set @@sql_mode = only_full_group_by", map[string]*querypb.BindVariable{})
	require.NoError(t, err)
	require.False(t, session.InReservedConn())

	_, err = executor.Execute(context.Background(), nil, "TestSelect", session, "select 1 from information_schema.table", map[string]*querypb.BindVariable{})
	require.NoError(t, err)

	_, err = executor.Execute(context.Background(), nil, "TestCommit", session, "commit", map[string]*querypb.BindVariable{})
	require.NoError(t, err)
	require.False(t, session.InReservedConn())

	require.Zero(t, session.ShardSessions)

	wantQueries := []*querypb.BoundQuery{
		{Sql: "select :vtg1 /* INT64 */ from information_schema.`table`", BindVariables: map[string]*querypb.BindVariable{"vtg1": {Type: sqltypes.Int64, Value: []byte("1")}}},
		{Sql: "select @@sql_mode orig, 'only_full_group_by' new"},
		{Sql: "select /*+ SET_VAR(sql_mode = 'only_full_group_by') */ :vtg1 /* INT64 */ from information_schema.`table`", BindVariables: map[string]*querypb.BindVariable{"vtg1": {Type: sqltypes.Int64, Value: []byte("1")}}},
	}

	utils.MustMatch(t, wantQueries, sbc1.Queries)
}

func TestSetSystemVariables(t *testing.T) {
	executor, _, _, lookup := createExecutorEnv()
	executor.normalize = true

	sqlparser.SetParserVersion("80001")

	session := NewAutocommitSession(&vtgatepb.Session{EnableSystemSettings: true, TargetString: KsTestUnsharded, SystemVariables: map[string]string{}})

	// Set @@sql_mode and execute a select statement. We should have SET_VAR in the select statement

	lookup.SetResults([]*sqltypes.Result{{
		Fields: []*querypb.Field{
			{Name: "orig", Type: sqltypes.VarChar, Charset: uint32(collations.Default())},
			{Name: "new", Type: sqltypes.VarChar, Charset: uint32(collations.Default())},
		},
		Rows: [][]sqltypes.Value{{
			sqltypes.NewVarChar(""),
			sqltypes.NewVarChar("only_full_group_by"),
		}},
	}})
	_, err := executor.Execute(context.Background(), nil, "TestSetStmt", session, "set @@sql_mode = only_full_group_by", map[string]*querypb.BindVariable{})
	require.NoError(t, err)

	_, err = executor.Execute(context.Background(), nil, "TestSelect", session, "select 1 from information_schema.table", map[string]*querypb.BindVariable{})
	require.NoError(t, err)
	require.False(t, session.InReservedConn())
	wantQueries := []*querypb.BoundQuery{
		{Sql: "select @@sql_mode orig, 'only_full_group_by' new"},
		{Sql: "select /*+ SET_VAR(sql_mode = 'only_full_group_by') */ :vtg1 /* INT64 */ from information_schema.`table`", BindVariables: map[string]*querypb.BindVariable{"vtg1": {Type: sqltypes.Int64, Value: []byte("1")}}},
	}
	utils.MustMatch(t, wantQueries, lookup.Queries)
	lookup.Queries = nil

	// Execute a select with a comment that needs a query hint

	_, err = executor.Execute(context.Background(), nil, "TestSelect", session, "select /* comment */ 1 from information_schema.table", map[string]*querypb.BindVariable{})
	require.NoError(t, err)
	require.False(t, session.InReservedConn())
	wantQueries = []*querypb.BoundQuery{
		{Sql: "select /*+ SET_VAR(sql_mode = 'only_full_group_by') */ /* comment */ :vtg1 /* INT64 */ from information_schema.`table`", BindVariables: map[string]*querypb.BindVariable{"vtg1": {Type: sqltypes.Int64, Value: []byte("1")}}},
	}
	utils.MustMatch(t, wantQueries, lookup.Queries)
	lookup.Queries = nil

	lookup.SetResults([]*sqltypes.Result{{
		Fields: []*querypb.Field{
			{Name: "sql_safe_updates", Type: sqltypes.VarChar, Charset: uint32(collations.Default())},
		},
		Rows: [][]sqltypes.Value{{
			sqltypes.NewVarChar("0"),
		}},
	}})
	_, err = executor.Execute(context.Background(), nil, "TestSetStmt", session, "set @@sql_safe_updates = 0", map[string]*querypb.BindVariable{})
	require.NoError(t, err)
	require.False(t, session.InReservedConn())
	wantQueries = []*querypb.BoundQuery{
		{Sql: "select 0 from dual where @@sql_safe_updates != 0"},
	}
	utils.MustMatch(t, wantQueries, lookup.Queries)
	lookup.Queries = nil

	_, err = executor.Execute(context.Background(), nil, "TestSetStmt", session, "set @var = @@sql_mode", map[string]*querypb.BindVariable{})
	require.NoError(t, err)
	require.False(t, session.InReservedConn())
	require.Nil(t, lookup.Queries)
	require.Equal(t, "only_full_group_by", string(session.UserDefinedVariables["var"].GetValue()))

	lookup.SetResults([]*sqltypes.Result{{
		Fields: []*querypb.Field{
			{Name: "max_tmp_tables", Type: sqltypes.VarChar, Charset: uint32(collations.Default())},
		},
		Rows: [][]sqltypes.Value{{
			sqltypes.NewVarChar("4"),
		}},
	}})
	_, err = executor.Execute(context.Background(), nil, "TestSetStmt", session, "set @x = @@sql_mode, @y = @@max_tmp_tables", map[string]*querypb.BindVariable{})
	require.NoError(t, err)
	require.False(t, session.InReservedConn())
	wantQueries = []*querypb.BoundQuery{
		{Sql: "select @@max_tmp_tables from dual", BindVariables: map[string]*querypb.BindVariable{"__vtsql_mode": sqltypes.StringBindVariable("only_full_group_by")}},
	}
	utils.MustMatch(t, wantQueries, lookup.Queries)
	require.Equal(t, "only_full_group_by", string(session.UserDefinedVariables["var"].GetValue()))
	require.Equal(t, "only_full_group_by", string(session.UserDefinedVariables["x"].GetValue()))
	require.Equal(t, "4", string(session.UserDefinedVariables["y"].GetValue()))
	lookup.Queries = nil

	// Set system variable that is not supported by SET_VAR
	// We expect the next select to not have any SET_VAR query hint, instead it will use set statements

	lookup.SetResults([]*sqltypes.Result{{
		Fields: []*querypb.Field{
			{Name: "max_tmp_tables", Type: sqltypes.VarChar, Charset: uint32(collations.Default())},
		},
		Rows: [][]sqltypes.Value{{
			sqltypes.NewVarChar("1"),
		}},
	}})
	_, err = executor.Execute(context.Background(), nil, "TestSetStmt", session, "set @@max_tmp_tables = 1", map[string]*querypb.BindVariable{})
	require.NoError(t, err)
	require.True(t, session.InReservedConn())

	_, err = executor.Execute(context.Background(), nil, "TestSelect", session, "select 1 from information_schema.table", map[string]*querypb.BindVariable{})
	require.NoError(t, err)

	wantQueries = []*querypb.BoundQuery{
		{Sql: "select 1 from dual where @@max_tmp_tables != 1"},
		{Sql: "set max_tmp_tables = '1', sql_mode = 'only_full_group_by', sql_safe_updates = '0'", BindVariables: map[string]*querypb.BindVariable{"vtg1": {Type: sqltypes.Int64, Value: []byte("1")}}},
		{Sql: "select :vtg1 /* INT64 */ from information_schema.`table`", BindVariables: map[string]*querypb.BindVariable{"vtg1": {Type: sqltypes.Int64, Value: []byte("1")}}},
	}
	utils.MustMatch(t, wantQueries, lookup.Queries)
}

func TestSetSystemVariablesWithReservedConnection(t *testing.T) {
	executor, sbc1, _, _ := createExecutorEnv()
	executor.normalize = true

	session := NewAutocommitSession(&vtgatepb.Session{EnableSystemSettings: true, SystemVariables: map[string]string{}})

	sbc1.SetResults([]*sqltypes.Result{{
		Fields: []*querypb.Field{
			{Name: "orig", Type: sqltypes.VarChar, Charset: uint32(collations.Default())},
			{Name: "new", Type: sqltypes.VarChar, Charset: uint32(collations.Default())},
		},
		Rows: [][]sqltypes.Value{{
			sqltypes.NewVarChar("only_full_group_by"),
			sqltypes.NewVarChar(""),
		}},
	}})
	_, err := executor.Execute(context.Background(), nil, "TestSetStmt", session, "set @@sql_mode = ''", map[string]*querypb.BindVariable{})
	require.NoError(t, err)

	_, err = executor.Execute(context.Background(), nil, "TestSelect", session, "select age, city from user group by age", map[string]*querypb.BindVariable{})
	require.NoError(t, err)
	require.True(t, session.InReservedConn())
	wantQueries := []*querypb.BoundQuery{
		{Sql: "select @@sql_mode orig, '' new"},
		{Sql: "set sql_mode = ''"},
		{Sql: "select age, city, weight_string(age) from `user` group by age, weight_string(age) order by age asc"},
	}
	utils.MustMatch(t, wantQueries, sbc1.Queries)

	_, err = executor.Execute(context.Background(), nil, "TestSelect", session, "select age, city+1 from user group by age", map[string]*querypb.BindVariable{})
	require.NoError(t, err)
	require.True(t, session.InReservedConn())
	wantQueries = []*querypb.BoundQuery{
		{Sql: "select @@sql_mode orig, '' new"},
		{Sql: "set sql_mode = ''"},
		{Sql: "select age, city, weight_string(age) from `user` group by age, weight_string(age) order by age asc"},
		{Sql: "select age, city + :vtg1 /* INT64 */, weight_string(age) from `user` group by age, weight_string(age) order by age asc", BindVariables: map[string]*querypb.BindVariable{"vtg1": {Type: sqltypes.Int64, Value: []byte("1")}}},
	}
	utils.MustMatch(t, wantQueries, sbc1.Queries)
	require.Equal(t, "''", session.SystemVariables["sql_mode"])
	sbc1.Queries = nil
}

func TestCreateTableValidTimestamp(t *testing.T) {
	executor, sbc1, _, _ := createExecutorEnv()
	executor.normalize = true

	session := NewSafeSession(&vtgatepb.Session{TargetString: "TestExecutor", SystemVariables: map[string]string{"sql_mode": "ALLOW_INVALID_DATES"}})

	query := "create table aa(t timestamp default 0)"
	_, err := executor.Execute(context.Background(), nil, "TestSelect", session, query, map[string]*querypb.BindVariable{})
	require.NoError(t, err)
	require.True(t, session.InReservedConn())

	wantQueries := []*querypb.BoundQuery{
		{Sql: "set sql_mode = ALLOW_INVALID_DATES", BindVariables: map[string]*querypb.BindVariable{}},
		{Sql: "create table aa (\n\tt timestamp default 0\n)", BindVariables: map[string]*querypb.BindVariable{}},
	}

	utils.MustMatch(t, wantQueries, sbc1.Queries)
}

func TestGen4SelectDBA(t *testing.T) {
	executor, sbc1, _, _ := createExecutorEnv()
	executor.normalize = true
	executor.pv = querypb.ExecuteOptions_Gen4

	query := "select * from INFORMATION_SCHEMA.TABLE_CONSTRAINTS"
	_, err := executor.Execute(context.Background(), nil, "TestSelectDBA",
		NewSafeSession(&vtgatepb.Session{TargetString: "TestExecutor"}),
		query, map[string]*querypb.BindVariable{},
	)
	require.NoError(t, err)
	expected := "select CONSTRAINT_CATALOG, CONSTRAINT_SCHEMA, CONSTRAINT_NAME, TABLE_SCHEMA, TABLE_NAME, CONSTRAINT_TYPE, `ENFORCED` from INFORMATION_SCHEMA.TABLE_CONSTRAINTS"
	wantQueries := []*querypb.BoundQuery{{Sql: expected, BindVariables: map[string]*querypb.BindVariable{}}}
	utils.MustMatch(t, wantQueries, sbc1.Queries)

	sbc1.Queries = nil
	query = "SELECT COUNT(*) FROM INFORMATION_SCHEMA.TABLES ist WHERE ist.table_schema = 'performance_schema' AND ist.table_name = 'foo'"
	_, err = executor.Execute(context.Background(), nil, "TestSelectDBA",
		NewSafeSession(&vtgatepb.Session{TargetString: "TestExecutor"}),
		query, map[string]*querypb.BindVariable{},
	)
	require.NoError(t, err)
	wantQueries = []*querypb.BoundQuery{{Sql: "select count(*) from INFORMATION_SCHEMA.`TABLES` as ist where ist.table_schema = :__vtschemaname /* VARCHAR */ and ist.table_name = :ist_table_name1 /* VARCHAR */",
		BindVariables: map[string]*querypb.BindVariable{
			"ist_table_schema": sqltypes.StringBindVariable("performance_schema"),
			"__vtschemaname":   sqltypes.StringBindVariable("performance_schema"),
			"ist_table_name":   sqltypes.StringBindVariable("foo"),
			"ist_table_name1":  sqltypes.StringBindVariable("foo"),
		}}}
	utils.MustMatch(t, wantQueries, sbc1.Queries)

	sbc1.Queries = nil
	query = "select 1 from information_schema.table_constraints where constraint_schema = 'vt_ks' and table_name = 'user'"
	_, err = executor.Execute(context.Background(), nil, "TestSelectDBA",
		NewSafeSession(&vtgatepb.Session{TargetString: "TestExecutor"}),
		query, map[string]*querypb.BindVariable{},
	)
	require.NoError(t, err)
	wantQueries = []*querypb.BoundQuery{{Sql: "select :vtg1 /* INT64 */ from information_schema.table_constraints where constraint_schema = :__vtschemaname /* VARCHAR */ and table_name = :table_name1 /* VARCHAR */",
		BindVariables: map[string]*querypb.BindVariable{
			"vtg1":              sqltypes.Int64BindVariable(1),
			"constraint_schema": sqltypes.StringBindVariable("vt_ks"),
			"table_name":        sqltypes.StringBindVariable("user"),
			"__vtschemaname":    sqltypes.StringBindVariable("vt_ks"),
			"table_name1":       sqltypes.StringBindVariable("user"),
		}}}
	utils.MustMatch(t, wantQueries, sbc1.Queries)

	sbc1.Queries = nil
	query = "select 1 from information_schema.table_constraints where constraint_schema = 'vt_ks'"
	_, err = executor.Execute(context.Background(), nil, "TestSelectDBA", NewSafeSession(&vtgatepb.Session{TargetString: "TestExecutor"}), query, map[string]*querypb.BindVariable{})
	require.NoError(t, err)
	wantQueries = []*querypb.BoundQuery{{Sql: "select :vtg1 /* INT64 */ from information_schema.table_constraints where constraint_schema = :__vtschemaname /* VARCHAR */",
		BindVariables: map[string]*querypb.BindVariable{
			"vtg1":              sqltypes.Int64BindVariable(1),
			"constraint_schema": sqltypes.StringBindVariable("vt_ks"),
			"__vtschemaname":    sqltypes.StringBindVariable("vt_ks"),
		}}}
	utils.MustMatch(t, wantQueries, sbc1.Queries)

	sbc1.Queries = nil
	query = "select t.table_schema,t.table_name,c.column_name,c.column_type from tables t join columns c on c.table_schema = t.table_schema and c.table_name = t.table_name where t.table_schema = 'TestExecutor' and c.table_schema = 'TestExecutor' order by t.table_schema,t.table_name,c.column_name"
	_, err = executor.Execute(context.Background(), nil, "TestSelectDBA",
		NewSafeSession(&vtgatepb.Session{TargetString: "information_schema"}),
		query, map[string]*querypb.BindVariable{},
	)
	require.NoError(t, err)
	wantQueries = []*querypb.BoundQuery{{Sql: "select t.table_schema, t.table_name, c.column_name, c.column_type from information_schema.`tables` as t, information_schema.`columns` as c where t.table_schema = :__vtschemaname /* VARCHAR */ and c.table_schema = :__vtschemaname /* VARCHAR */ and c.table_schema = t.table_schema and c.table_name = t.table_name order by t.table_schema asc, t.table_name asc, c.column_name asc",
		BindVariables: map[string]*querypb.BindVariable{
			"t_table_schema":        sqltypes.StringBindVariable("TestExecutor"),
			"__replacevtschemaname": sqltypes.Int64BindVariable(1),
		}}}
	utils.MustMatch(t, wantQueries, sbc1.Queries)
}

func TestUnsharded(t *testing.T) {
	executor, _, _, sbclookup := createExecutorEnv()

	_, err := executorExec(executor, "select id from music_user_map where id = 1", nil)
	require.NoError(t, err)
	wantQueries := []*querypb.BoundQuery{{
		Sql:           "select id from music_user_map where id = 1",
		BindVariables: map[string]*querypb.BindVariable{},
	}}
	utils.MustMatch(t, wantQueries, sbclookup.Queries)
}

func TestUnshardedComments(t *testing.T) {
	executor, _, _, sbclookup := createExecutorEnv()

	_, err := executorExec(executor, "/* leading */ select id from music_user_map where id = 1 /* trailing */", nil)
	require.NoError(t, err)
	wantQueries := []*querypb.BoundQuery{{
		Sql:           "/* leading */ select id from music_user_map where id = 1 /* trailing */",
		BindVariables: map[string]*querypb.BindVariable{},
	}}
	utils.MustMatch(t, wantQueries, sbclookup.Queries)

	_, err = executorExec(executor, "update music_user_map set id = 1 /* trailing */", nil)
	require.NoError(t, err)
	wantQueries = []*querypb.BoundQuery{{
		Sql:           "/* leading */ select id from music_user_map where id = 1 /* trailing */",
		BindVariables: map[string]*querypb.BindVariable{},
	}, {
		Sql:           "update music_user_map set id = 1 /* trailing */",
		BindVariables: map[string]*querypb.BindVariable{},
	}}
	assertQueries(t, sbclookup, wantQueries)

	sbclookup.Queries = nil
	_, err = executorExec(executor, "delete from music_user_map /* trailing */", nil)
	require.NoError(t, err)
	wantQueries = []*querypb.BoundQuery{{
		Sql:           "delete from music_user_map /* trailing */",
		BindVariables: map[string]*querypb.BindVariable{},
	}}
	assertQueries(t, sbclookup, wantQueries)

	sbclookup.Queries = nil
	_, err = executorExec(executor, "insert into music_user_map values (1) /* trailing */", nil)
	require.NoError(t, err)
	wantQueries = []*querypb.BoundQuery{{
		Sql:           "insert into music_user_map values (1) /* trailing */",
		BindVariables: map[string]*querypb.BindVariable{},
	}}
	assertQueries(t, sbclookup, wantQueries)
}

func TestStreamUnsharded(t *testing.T) {
	executor, _, _, _ := createExecutorEnv()
	logChan := QueryLogger.Subscribe("Test")
	defer QueryLogger.Unsubscribe(logChan)

	sql := "select id from music_user_map where id = 1"
	result, err := executorStream(executor, sql)
	require.NoError(t, err)
	wantResult := sandboxconn.StreamRowResult
	if !result.Equal(wantResult) {
		diff := cmp.Diff(wantResult, result)
		t.Errorf("result: %+v, want %+v\ndiff: %s", result, wantResult, diff)
	}
	testQueryLog(t, logChan, "TestExecuteStream", "SELECT", sql, 1)
}

func TestStreamBuffering(t *testing.T) {
	executor, _, _, sbclookup := createExecutorEnv()

	// This test is similar to TestStreamUnsharded except that it returns a Result > 10 bytes,
	// such that the splitting of the Result into multiple Result responses gets tested.
	sbclookup.SetResults([]*sqltypes.Result{{
		Fields: []*querypb.Field{
			{Name: "id", Type: sqltypes.Int32, Charset: collations.CollationBinaryID, Flags: uint32(querypb.MySqlFlag_NUM_FLAG)},
			{Name: "col", Type: sqltypes.VarChar, Charset: uint32(collations.Default())},
		},
		Rows: [][]sqltypes.Value{{
			sqltypes.NewInt32(1),
			sqltypes.NewVarChar("01234567890123456789"),
		}, {
			sqltypes.NewInt32(2),
			sqltypes.NewVarChar("12345678901234567890"),
		}},
	}})

	var results []*sqltypes.Result
	err := executor.StreamExecute(
		context.Background(),
		nil,
		"TestStreamBuffering",
		NewSafeSession(primarySession),
		"select id from music_user_map where id = 1",
		nil,
		func(qr *sqltypes.Result) error {
			results = append(results, qr)
			return nil
		},
	)
	require.NoError(t, err)
	wantResults := []*sqltypes.Result{{
		Fields: []*querypb.Field{
			{Name: "id", Type: sqltypes.Int32, Charset: collations.CollationBinaryID, Flags: uint32(querypb.MySqlFlag_NUM_FLAG)},
			{Name: "col", Type: sqltypes.VarChar, Charset: uint32(collations.Default())},
		},
	}, {
		Rows: [][]sqltypes.Value{{
			sqltypes.NewInt32(1),
			sqltypes.NewVarChar("01234567890123456789"),
		}},
	}, {
		Rows: [][]sqltypes.Value{{
			sqltypes.NewInt32(2),
			sqltypes.NewVarChar("12345678901234567890"),
		}},
	}}
	utils.MustMatch(t, wantResults, results)
}

func TestStreamLimitOffset(t *testing.T) {
	executor, sbc1, sbc2, _ := createExecutorEnv()

	// This test is similar to TestStreamUnsharded except that it returns a Result > 10 bytes,
	// such that the splitting of the Result into multiple Result responses gets tested.
	sbc1.SetResults([]*sqltypes.Result{{
		Fields: []*querypb.Field{
			{Name: "id", Type: sqltypes.Int32, Charset: collations.CollationBinaryID, Flags: uint32(querypb.MySqlFlag_NUM_FLAG)},
			{Name: "textcol", Type: sqltypes.VarChar, Charset: uint32(collations.Default())},
			{Name: "weight_string(id)", Type: sqltypes.VarBinary, Charset: collations.CollationBinaryID, Flags: uint32(querypb.MySqlFlag_BINARY_FLAG)},
		},
		Rows: [][]sqltypes.Value{{
			sqltypes.NewInt32(1),
			sqltypes.NewVarChar("1234"),
			sqltypes.NULL,
		}, {
			sqltypes.NewInt32(4),
			sqltypes.NewVarChar("4567"),
			sqltypes.NULL,
		}},
	}})

	sbc2.SetResults([]*sqltypes.Result{{
		Fields: []*querypb.Field{
			{Name: "id", Type: sqltypes.Int32, Charset: collations.CollationBinaryID, Flags: uint32(querypb.MySqlFlag_NUM_FLAG)},
			{Name: "textcol", Type: sqltypes.VarChar, Charset: uint32(collations.Default())},
			{Name: "weight_string(id)", Type: sqltypes.VarBinary, Charset: collations.CollationBinaryID, Flags: uint32(querypb.MySqlFlag_BINARY_FLAG)},
		},
		Rows: [][]sqltypes.Value{{
			sqltypes.NewInt32(2),
			sqltypes.NewVarChar("2345"),
			sqltypes.NULL,
		}},
	}})

	results := make(chan *sqltypes.Result, 10)
	err := executor.StreamExecute(
		context.Background(),
		nil,
		"TestStreamLimitOffset",
		NewSafeSession(primarySession),
		"select id, textcol from user order by id limit 2 offset 2",
		nil,
		func(qr *sqltypes.Result) error {
			results <- qr
			return nil
		},
	)
	close(results)
	require.NoError(t, err)
	wantResult := &sqltypes.Result{
		Fields: []*querypb.Field{
			{Name: "id", Type: sqltypes.Int32, Charset: collations.CollationBinaryID, Flags: uint32(querypb.MySqlFlag_NUM_FLAG)},
			{Name: "textcol", Type: sqltypes.VarChar, Charset: uint32(collations.Default())},
		},

		Rows: [][]sqltypes.Value{{
			sqltypes.NewInt32(1),
			sqltypes.NewVarChar("1234"),
		}, {
			sqltypes.NewInt32(1),
			sqltypes.NewVarChar("foo"),
		}},
	}
	var gotResults []*sqltypes.Result
	for r := range results {
		gotResults = append(gotResults, r)
	}
	res := gotResults[0]
	for i := 1; i < len(gotResults); i++ {
		res.Rows = append(res.Rows, gotResults[i].Rows...)
	}
	utils.MustMatch(t, wantResult, res, "")
}

func TestSelectLastInsertId(t *testing.T) {
	executor, _, _, _ := createExecutorEnv()
	primarySession.LastInsertId = 52
	executor.normalize = true
	logChan := QueryLogger.Subscribe("Test")
	defer QueryLogger.Unsubscribe(logChan)

	sql := "select last_insert_id()"
	result, err := executorExec(executor, sql, map[string]*querypb.BindVariable{})
	wantResult := &sqltypes.Result{
		Fields: []*querypb.Field{
			{Name: "last_insert_id()", Type: sqltypes.Uint64, Charset: collations.CollationBinaryID, Flags: uint32(querypb.MySqlFlag_NOT_NULL_FLAG | querypb.MySqlFlag_NUM_FLAG | querypb.MySqlFlag_UNSIGNED_FLAG)},
		},
		Rows: [][]sqltypes.Value{{
			sqltypes.NewUint64(52),
		}},
	}
	require.NoError(t, err)
	utils.MustMatch(t, wantResult, result, "Mismatch")
}

func TestSelectSystemVariables(t *testing.T) {
	executor, _, _, _ := createExecutorEnv()
	primarySession.ReadAfterWrite = &vtgatepb.ReadAfterWrite{
		ReadAfterWriteGtid:    "a fine gtid",
		ReadAfterWriteTimeout: 13,
		SessionTrackGtids:     true,
	}
	executor.normalize = true
	logChan := QueryLogger.Subscribe("Test")
	defer QueryLogger.Unsubscribe(logChan)

	sql := "select @@autocommit, @@client_found_rows, @@skip_query_plan_cache, @@enable_system_settings, " +
		"@@sql_select_limit, @@transaction_mode, @@workload, @@read_after_write_gtid, " +
		"@@read_after_write_timeout, @@session_track_gtids, @@ddl_strategy, @@socket, @@query_timeout"

	result, err := executorExec(executor, sql, map[string]*querypb.BindVariable{})
	wantResult := &sqltypes.Result{
		Fields: []*querypb.Field{
			{Name: "@@autocommit", Type: sqltypes.Int64, Charset: collations.CollationBinaryID, Flags: uint32(querypb.MySqlFlag_NOT_NULL_FLAG | querypb.MySqlFlag_NUM_FLAG)},
			{Name: "@@client_found_rows", Type: sqltypes.Int64, Charset: collations.CollationBinaryID, Flags: uint32(querypb.MySqlFlag_NOT_NULL_FLAG | querypb.MySqlFlag_NUM_FLAG)},
			{Name: "@@skip_query_plan_cache", Type: sqltypes.Int64, Charset: collations.CollationBinaryID, Flags: uint32(querypb.MySqlFlag_NOT_NULL_FLAG | querypb.MySqlFlag_NUM_FLAG)},
			{Name: "@@enable_system_settings", Type: sqltypes.Int64, Charset: collations.CollationBinaryID, Flags: uint32(querypb.MySqlFlag_NOT_NULL_FLAG | querypb.MySqlFlag_NUM_FLAG)},
			{Name: "@@sql_select_limit", Type: sqltypes.Int64, Charset: collations.CollationBinaryID, Flags: uint32(querypb.MySqlFlag_NOT_NULL_FLAG | querypb.MySqlFlag_NUM_FLAG)},
			{Name: "@@transaction_mode", Type: sqltypes.VarChar, Charset: uint32(collations.Default()), Flags: uint32(querypb.MySqlFlag_NOT_NULL_FLAG)},
			{Name: "@@workload", Type: sqltypes.VarChar, Charset: uint32(collations.Default()), Flags: uint32(querypb.MySqlFlag_NOT_NULL_FLAG)},
			{Name: "@@read_after_write_gtid", Type: sqltypes.VarChar, Charset: uint32(collations.Default()), Flags: uint32(querypb.MySqlFlag_NOT_NULL_FLAG)},
			{Name: "@@read_after_write_timeout", Type: sqltypes.Float64, Charset: collations.CollationBinaryID, Flags: uint32(querypb.MySqlFlag_NOT_NULL_FLAG | querypb.MySqlFlag_NUM_FLAG)},
			{Name: "@@session_track_gtids", Type: sqltypes.VarChar, Charset: uint32(collations.Default()), Flags: uint32(querypb.MySqlFlag_NOT_NULL_FLAG)},
			{Name: "@@ddl_strategy", Type: sqltypes.VarChar, Charset: uint32(collations.Default()), Flags: uint32(querypb.MySqlFlag_NOT_NULL_FLAG)},
			{Name: "@@socket", Type: sqltypes.VarChar, Charset: uint32(collations.Default()), Flags: uint32(querypb.MySqlFlag_NOT_NULL_FLAG)},
			{Name: "@@query_timeout", Type: sqltypes.Int64, Charset: collations.CollationBinaryID, Flags: uint32(querypb.MySqlFlag_NOT_NULL_FLAG | querypb.MySqlFlag_NUM_FLAG)},
		},
		Rows: [][]sqltypes.Value{{
			// the following are the uninitialised session values
			sqltypes.NewInt64(0),
			sqltypes.NewInt64(0),
			sqltypes.NewInt64(0),
			sqltypes.NewInt64(0),
			sqltypes.NewInt64(0),
			sqltypes.NewVarChar("UNSPECIFIED"),
			sqltypes.NewVarChar(""),
			// these have been set at the beginning of the test
			sqltypes.NewVarChar("a fine gtid"),
			sqltypes.NewFloat64(13),
			sqltypes.NewVarChar("own_gtid"),
			sqltypes.NewVarChar(""),
			sqltypes.NewVarChar(""),
			sqltypes.NewInt64(0),
		}},
	}
	require.NoError(t, err)
	utils.MustMatch(t, wantResult, result, "Mismatch")
}

func TestSelectInitializedVitessAwareVariable(t *testing.T) {
	executor, _, _, _ := createExecutorEnv()
	executor.normalize = true
	logChan := QueryLogger.Subscribe("Test")
	defer QueryLogger.Unsubscribe(logChan)

	primarySession.Autocommit = true
	primarySession.EnableSystemSettings = true
	primarySession.QueryTimeout = 75

	defer func() {
		primarySession.Autocommit = false
		primarySession.EnableSystemSettings = false
		primarySession.QueryTimeout = 0
	}()

	sql := "select @@autocommit, @@enable_system_settings, @@query_timeout"

	result, err := executorExec(executor, sql, nil)
	wantResult := &sqltypes.Result{
		Fields: []*querypb.Field{
			{Name: "@@autocommit", Type: sqltypes.Int64, Charset: collations.CollationBinaryID, Flags: uint32(querypb.MySqlFlag_NOT_NULL_FLAG | querypb.MySqlFlag_NUM_FLAG)},
			{Name: "@@enable_system_settings", Type: sqltypes.Int64, Charset: collations.CollationBinaryID, Flags: uint32(querypb.MySqlFlag_NOT_NULL_FLAG | querypb.MySqlFlag_NUM_FLAG)},
			{Name: "@@query_timeout", Type: sqltypes.Int64, Charset: collations.CollationBinaryID, Flags: uint32(querypb.MySqlFlag_NOT_NULL_FLAG | querypb.MySqlFlag_NUM_FLAG)},
		},
		Rows: [][]sqltypes.Value{{
			sqltypes.NewInt64(1),
			sqltypes.NewInt64(1),
			sqltypes.NewInt64(75),
		}},
	}
	require.NoError(t, err)
	utils.MustMatch(t, wantResult, result, "Mismatch")
}

func TestSelectUserDefinedVariable(t *testing.T) {
	executor, _, _, _ := createExecutorEnv()
	executor.normalize = true
	logChan := QueryLogger.Subscribe("Test")
	defer QueryLogger.Unsubscribe(logChan)

	sql := "select @foo"
	result, err := executorExec(executor, sql, map[string]*querypb.BindVariable{})
	require.NoError(t, err)
	wantResult := &sqltypes.Result{
		Fields: []*querypb.Field{
			{Name: "@foo", Type: sqltypes.Null, Charset: collations.CollationBinaryID},
		},
		Rows: [][]sqltypes.Value{{
			sqltypes.NULL,
		}},
	}
	utils.MustMatch(t, wantResult, result, "Mismatch")

	primarySession = &vtgatepb.Session{UserDefinedVariables: createMap([]string{"foo"}, []any{"bar"})}
	result, err = executorExec(executor, sql, map[string]*querypb.BindVariable{})
	require.NoError(t, err)
	wantResult = &sqltypes.Result{
		Fields: []*querypb.Field{
			{Name: "@foo", Type: sqltypes.VarChar, Charset: uint32(collations.Default()), Flags: uint32(querypb.MySqlFlag_NOT_NULL_FLAG)},
		},
		Rows: [][]sqltypes.Value{{
			sqltypes.NewVarChar("bar"),
		}},
	}
	utils.MustMatch(t, wantResult, result, "Mismatch")
}

func TestFoundRows(t *testing.T) {
	executor, _, _, _ := createExecutorEnv()
	executor.normalize = true
	logChan := QueryLogger.Subscribe("Test")
	defer QueryLogger.Unsubscribe(logChan)

	// run this extra query so we can assert on the number of rows found
	_, err := executorExec(executor, "select 42", map[string]*querypb.BindVariable{})
	require.NoError(t, err)

	sql := "select found_rows()"
	result, err := executorExec(executor, sql, map[string]*querypb.BindVariable{})
	wantResult := &sqltypes.Result{
		Fields: []*querypb.Field{
			{Name: "found_rows()", Type: sqltypes.Int64, Charset: collations.CollationBinaryID, Flags: uint32(querypb.MySqlFlag_NOT_NULL_FLAG | querypb.MySqlFlag_NUM_FLAG)},
		},
		Rows: [][]sqltypes.Value{{
			sqltypes.NewInt64(1),
		}},
	}
	require.NoError(t, err)
	utils.MustMatch(t, wantResult, result, "Mismatch")
}

func TestRowCount(t *testing.T) {
	executor, _, _, _ := createExecutorEnv()
	executor.normalize = true
	logChan := QueryLogger.Subscribe("Test")
	defer QueryLogger.Unsubscribe(logChan)

	_, err := executorExec(executor, "select 42", map[string]*querypb.BindVariable{})
	require.NoError(t, err)
	testRowCount(t, executor, -1)

	_, err = executorExec(executor, "delete from user where id in (42, 24)", map[string]*querypb.BindVariable{})
	require.NoError(t, err)
	testRowCount(t, executor, 2)
}

func testRowCount(t *testing.T, executor *Executor, wantRowCount int64) {
	t.Helper()
	result, err := executorExec(executor, "select row_count()", map[string]*querypb.BindVariable{})
	wantResult := &sqltypes.Result{
		Fields: []*querypb.Field{
			{Name: "row_count()", Type: sqltypes.Int64, Charset: collations.CollationBinaryID, Flags: uint32(querypb.MySqlFlag_NOT_NULL_FLAG | querypb.MySqlFlag_NUM_FLAG)},
		},
		Rows: [][]sqltypes.Value{{
			sqltypes.NewInt64(wantRowCount),
		}},
	}
	require.NoError(t, err)
	utils.MustMatch(t, wantResult, result, "Mismatch")
}

func TestSelectLastInsertIdInUnion(t *testing.T) {
	executor, sbc1, _, _ := createExecutorEnv()
	executor.normalize = true
	primarySession.LastInsertId = 52

	result1 := []*sqltypes.Result{{
		Fields: []*querypb.Field{
			{Name: "id", Type: sqltypes.Int32, Charset: collations.CollationBinaryID, Flags: uint32(querypb.MySqlFlag_NOT_NULL_FLAG | querypb.MySqlFlag_NUM_FLAG)},
		},
		InsertID: 0,
		Rows: [][]sqltypes.Value{{
			sqltypes.NewInt32(52),
		}},
	}}
	sbc1.SetResults(result1)

	sql := "select last_insert_id() as id union select last_insert_id() as id"
	got, err := executorExec(executor, sql, map[string]*querypb.BindVariable{})
	require.NoError(t, err)
	wantResult := &sqltypes.Result{
		Fields: []*querypb.Field{
			{Name: "id", Type: sqltypes.Int32, Charset: collations.CollationBinaryID, Flags: uint32(querypb.MySqlFlag_NOT_NULL_FLAG | querypb.MySqlFlag_NUM_FLAG)},
		},
		Rows: [][]sqltypes.Value{{
			sqltypes.NewInt32(52),
		}},
	}
	utils.MustMatch(t, wantResult, got, "mismatch")
}

func TestSelectLastInsertIdInWhere(t *testing.T) {
	executor, _, _, lookup := createExecutorEnv()
	executor.normalize = true
	logChan := QueryLogger.Subscribe("Test")
	defer QueryLogger.Unsubscribe(logChan)

	sql := "select id from music_user_map where id = last_insert_id()"
	_, err := executorExec(executor, sql, map[string]*querypb.BindVariable{})
	require.NoError(t, err)
	wantQueries := []*querypb.BoundQuery{{
		Sql:           "select id from music_user_map where id = :__lastInsertId",
		BindVariables: map[string]*querypb.BindVariable{"__lastInsertId": sqltypes.Uint64BindVariable(0)},
	}}

	assert.Equal(t, wantQueries, lookup.Queries)
}

func TestLastInsertIDInVirtualTable(t *testing.T) {
	executor, sbc1, _, _ := createExecutorEnv()
	executor.normalize = true
	result1 := []*sqltypes.Result{{
		Fields: []*querypb.Field{
			{Name: "id", Type: sqltypes.Int32, Charset: collations.CollationBinaryID, Flags: uint32(querypb.MySqlFlag_NUM_FLAG)},
			{Name: "col", Type: sqltypes.Int32, Charset: collations.CollationBinaryID, Flags: uint32(querypb.MySqlFlag_NUM_FLAG)},
		},
		InsertID: 0,
		Rows: [][]sqltypes.Value{{
			sqltypes.NewInt32(1),
			sqltypes.NewInt32(3),
		}},
	}}
	sbc1.SetResults(result1)
	_, err := executorExec(executor, "select * from (select last_insert_id()) as t", nil)
	require.NoError(t, err)
	wantQueries := []*querypb.BoundQuery{{
		Sql:           "select t.`last_insert_id()` from (select :__lastInsertId as `last_insert_id()` from dual) as t",
		BindVariables: map[string]*querypb.BindVariable{"__lastInsertId": sqltypes.Uint64BindVariable(0)},
	}}

	assert.Equal(t, wantQueries, sbc1.Queries)
}

func TestLastInsertIDInSubQueryExpression(t *testing.T) {
	executor, sbc1, sbc2, _ := createExecutorEnv()
	executor.normalize = true
	primarySession.LastInsertId = 12345
	defer func() {
		// clean up global state
		primarySession.LastInsertId = 0
	}()
	rs, err := executorExec(executor, "select (select last_insert_id()) as x", nil)
	require.NoError(t, err)
	wantResult := &sqltypes.Result{
		Fields: []*querypb.Field{
			{Name: "x", Type: sqltypes.Uint64, Charset: collations.CollationBinaryID, Flags: uint32(querypb.MySqlFlag_NOT_NULL_FLAG | querypb.MySqlFlag_NUM_FLAG | querypb.MySqlFlag_UNSIGNED_FLAG)},
		},
		Rows: [][]sqltypes.Value{{
			sqltypes.NewUint64(12345),
		}},
	}
	utils.MustMatch(t, rs, wantResult, "Mismatch")

	// the query will get rewritten into a simpler query that can be run entirely on the vtgate
	assert.Empty(t, sbc1.Queries)
	assert.Empty(t, sbc2.Queries)
}

func TestSelectDatabase(t *testing.T) {
	executor, _, _, _ := createExecutorEnv()
	executor.normalize = true
	sql := "select database()"
	newSession := proto.Clone(primarySession).(*vtgatepb.Session)
	session := NewSafeSession(newSession)
	session.TargetString = "TestExecutor@primary"
	result, err := executor.Execute(
		context.Background(),
		nil,
		"TestExecute",
		session,
		sql,
		map[string]*querypb.BindVariable{})
	wantResult := &sqltypes.Result{
		Fields: []*querypb.Field{
			{Name: "database()", Type: sqltypes.VarChar, Charset: uint32(collations.Default()), Flags: uint32(querypb.MySqlFlag_NOT_NULL_FLAG)},
		},
		Rows: [][]sqltypes.Value{{
			sqltypes.NewVarChar("TestExecutor@primary"),
		}},
	}
	require.NoError(t, err)
	utils.MustMatch(t, wantResult, result, "Mismatch")

}

func TestSelectBindvars(t *testing.T) {
	executor, sbc1, sbc2, lookup := createExecutorEnv()
	logChan := QueryLogger.Subscribe("Test")
	defer QueryLogger.Unsubscribe(logChan)

	lookup.SetResults([]*sqltypes.Result{sqltypes.MakeTestResult(
		sqltypes.MakeTestFields("b|a", "varbinary|varbinary"),
		"foo1|1",
	), sqltypes.MakeTestResult(
		sqltypes.MakeTestFields("b|a", "varbinary|varbinary"),
		"foo2|1",
	)})

	sql := "select id from `user` where id = :id"
	_, err := executorExec(executor, sql, map[string]*querypb.BindVariable{
		"id": sqltypes.Int64BindVariable(1),
	})
	require.NoError(t, err)
	wantQueries := []*querypb.BoundQuery{{
		Sql:           "select id from `user` where id = :id",
		BindVariables: map[string]*querypb.BindVariable{"id": sqltypes.Int64BindVariable(1)},
	}}
	utils.MustMatch(t, sbc1.Queries, wantQueries)
	assert.Empty(t, sbc2.Queries)
	sbc1.Queries = nil
	testQueryLog(t, logChan, "TestExecute", "SELECT", sql, 1)

	// Test with StringBindVariable
	sql = "select id from `user` where `name` in (:name1, :name2)"
	_, err = executorExec(executor, sql, map[string]*querypb.BindVariable{
		"name1": sqltypes.StringBindVariable("foo1"),
		"name2": sqltypes.StringBindVariable("foo2"),
	})
	require.NoError(t, err)
	wantQueries = []*querypb.BoundQuery{{
		Sql: "select id from `user` where `name` in ::__vals",
		BindVariables: map[string]*querypb.BindVariable{
			"name1":  sqltypes.StringBindVariable("foo1"),
			"name2":  sqltypes.StringBindVariable("foo2"),
			"__vals": sqltypes.TestBindVariable([]any{"foo1", "foo2"}),
		},
	}}
	utils.MustMatch(t, wantQueries, sbc1.Queries)
	sbc1.Queries = nil
	testQueryLog(t, logChan, "TestExecute", "SELECT", "select id from `user` where `name` in (:name1, :name2)", 3)

	// Test with BytesBindVariable
	sql = "select id from `user` where `name` in (:name1, :name2)"
	_, err = executorExec(executor, sql, map[string]*querypb.BindVariable{
		"name1": sqltypes.BytesBindVariable([]byte("foo1")),
		"name2": sqltypes.BytesBindVariable([]byte("foo2")),
	})
	require.NoError(t, err)
	wantQueries = []*querypb.BoundQuery{{
		Sql: "select id from `user` where 1 != 1",
		BindVariables: map[string]*querypb.BindVariable{
			"__vals": sqltypes.TestBindVariable([]any{[]byte("foo1"), []byte("foo2")}),
			"name1":  sqltypes.BytesBindVariable([]byte("foo1")),
			"name2":  sqltypes.BytesBindVariable([]byte("foo2")),
		},
	}}
	utils.MustMatch(t, wantQueries, sbc1.Queries)
	testQueryLog(t, logChan, "TestExecute", "SELECT", sql, 3)

	// Test no match in the lookup vindex
	sbc1.Queries = nil
	lookup.Queries = nil
	lookup.SetResults([]*sqltypes.Result{{
		Fields: []*querypb.Field{
			{Name: "user_id", Type: sqltypes.Int32, Charset: collations.CollationBinaryID, Flags: uint32(querypb.MySqlFlag_NUM_FLAG)},
		},
		RowsAffected: 0,
		InsertID:     0,
		Rows:         [][]sqltypes.Value{},
	}})

	sql = "select id from user where name = :name"
	_, err = executorExec(executor, sql, map[string]*querypb.BindVariable{
		"name": sqltypes.StringBindVariable("nonexistent"),
	})
	require.NoError(t, err)

	// When there are no matching rows in the vindex, vtgate still needs the field info
	wantQueries = []*querypb.BoundQuery{{
		Sql: "select id from `user` where 1 != 1",
		BindVariables: map[string]*querypb.BindVariable{
			"name": sqltypes.StringBindVariable("nonexistent"),
		},
	}}
	utils.MustMatch(t, wantQueries, sbc1.Queries)

	vars, err := sqltypes.BuildBindVariable([]any{sqltypes.NewVarChar("nonexistent")})
	require.NoError(t, err)
	wantLookupQueries := []*querypb.BoundQuery{{
		Sql: "select `name`, user_id from name_user_map where `name` in ::name",
		BindVariables: map[string]*querypb.BindVariable{
			"name": vars,
		},
	}}

	utils.MustMatch(t, wantLookupQueries, lookup.Queries)
	testQueryLog(t, logChan, "TestExecute", "SELECT", "select id from `user` where `name` = :name", 2)
}

func TestSelectEqual(t *testing.T) {
	executor, sbc1, sbc2, sbclookup := createExecutorEnv()

	_, err := executorExec(executor, "select id from user where id = 1", nil)
	require.NoError(t, err)
	wantQueries := []*querypb.BoundQuery{{
		Sql:           "select id from `user` where id = 1",
		BindVariables: map[string]*querypb.BindVariable{},
	}}
	utils.MustMatch(t, wantQueries, sbc1.Queries)
	if sbc2.Queries != nil {
		t.Errorf("sbc2.Queries: %+v, want nil\n", sbc2.Queries)
	}
	sbc1.Queries = nil

	_, err = executorExec(executor, "select id from user where id = 3", nil)
	require.NoError(t, err)
	wantQueries = []*querypb.BoundQuery{{
		Sql:           "select id from `user` where id = 3",
		BindVariables: map[string]*querypb.BindVariable{},
	}}
	utils.MustMatch(t, wantQueries, sbc2.Queries)
	if execCount := sbc1.ExecCount.Load(); execCount != 1 {
		t.Errorf("sbc1.ExecCount: %v, want 1\n", execCount)
	}
	if sbc1.Queries != nil {
		t.Errorf("sbc1.Queries: %+v, want nil\n", sbc1.Queries)
	}
	sbc2.Queries = nil

	_, err = executorExec(executor, "select id from user where id = '3'", nil)
	require.NoError(t, err)
	wantQueries = []*querypb.BoundQuery{{
		Sql:           "select id from `user` where id = '3'",
		BindVariables: map[string]*querypb.BindVariable{},
	}}
	utils.MustMatch(t, wantQueries, sbc2.Queries)
	if execCount := sbc1.ExecCount.Load(); execCount != 1 {
		t.Errorf("sbc1.ExecCount: %v, want 1\n", execCount)
	}
	if sbc1.Queries != nil {
		t.Errorf("sbc1.Queries: %+v, want nil\n", sbc1.Queries)
	}
	sbc2.Queries = nil

	sbclookup.SetResults([]*sqltypes.Result{sqltypes.MakeTestResult(
		sqltypes.MakeTestFields("b|a", "varbinary|varbinary"),
		"foo|1",
	)})
	_, err = executorExec(executor, "select id from user where name = 'foo'", nil)
	require.NoError(t, err)
	wantQueries = []*querypb.BoundQuery{{
		Sql:           "select id from `user` where `name` = 'foo'",
		BindVariables: map[string]*querypb.BindVariable{},
	}}
	utils.MustMatch(t, wantQueries, sbc1.Queries)
	vars, err := sqltypes.BuildBindVariable([]any{sqltypes.NewVarChar("foo")})
	require.NoError(t, err)
	wantQueries = []*querypb.BoundQuery{{
		Sql: "select `name`, user_id from name_user_map where `name` in ::name",
		BindVariables: map[string]*querypb.BindVariable{
			"name": vars,
		},
	}}
	utils.MustMatch(t, wantQueries, sbclookup.Queries)
}

func TestSelectINFromOR(t *testing.T) {
	executor, sbc1, _, _ := createExecutorEnv()
	executor.pv = querypb.ExecuteOptions_Gen4

	_, err := executorExec(executor, "select 1 from user where id = 1 and name = 'apa' or id = 2 and name = 'toto'", nil)
	require.NoError(t, err)
	wantQueries := []*querypb.BoundQuery{{
		Sql: "select 1 from `user` where id = 1 and `name` = 'apa' or id = 2 and `name` = 'toto'",
		BindVariables: map[string]*querypb.BindVariable{
			"__vals": sqltypes.TestBindVariable([]any{int64(1), int64(2)}),
		},
	}}
	utils.MustMatch(t, wantQueries, sbc1.Queries)
}

func TestSelectDual(t *testing.T) {
	executor, sbc1, _, lookup := createExecutorEnv()

	_, err := executorExec(executor, "select @@aa.bb from dual", nil)
	require.NoError(t, err)
	wantQueries := []*querypb.BoundQuery{{
		Sql:           "select @@`aa.bb` from dual",
		BindVariables: map[string]*querypb.BindVariable{},
	}}
	utils.MustMatch(t, wantQueries, sbc1.Queries)

	_, err = executorExec(executor, "select @@aa.bb from TestUnsharded.dual", nil)
	require.NoError(t, err)
	utils.MustMatch(t, wantQueries, lookup.Queries)
}

func TestSelectComments(t *testing.T) {
	executor, sbc1, sbc2, _ := createExecutorEnv()

	_, err := executorExec(executor, "/* leading */ select id from user where id = 1 /* trailing */", nil)
	require.NoError(t, err)
	wantQueries := []*querypb.BoundQuery{{
		Sql:           "/* leading */ select id from `user` where id = 1 /* trailing */",
		BindVariables: map[string]*querypb.BindVariable{},
	}}
	utils.MustMatch(t, wantQueries, sbc1.Queries)
	if sbc2.Queries != nil {
		t.Errorf("sbc2.Queries: %+v, want nil\n", sbc2.Queries)
	}
	sbc1.Queries = nil
}

func TestSelectNormalize(t *testing.T) {
	executor, sbc1, sbc2, _ := createExecutorEnv()
	executor.normalize = true

	_, err := executorExec(executor, "/* leading */ select id from user where id = 1 /* trailing */", nil)
	require.NoError(t, err)
	wantQueries := []*querypb.BoundQuery{{
		Sql: "/* leading */ select id from `user` where id = :id /* INT64 */ /* trailing */",
		BindVariables: map[string]*querypb.BindVariable{
			"id": sqltypes.TestBindVariable(int64(1)),
		},
	}}
	utils.MustMatch(t, wantQueries, sbc1.Queries)
	if sbc2.Queries != nil {
		t.Errorf("sbc2.Queries: %+v, want nil\n", sbc2.Queries)
	}
	sbc1.Queries = nil

	// Force the query to go to the "wrong" shard and ensure that normalization still happens
	primarySession.TargetString = "TestExecutor/40-60"
	_, err = executorExec(executor, "/* leading */ select id from user where id = 1 /* trailing */", nil)
	require.NoError(t, err)
	wantQueries = []*querypb.BoundQuery{{
		Sql: "/* leading */ select id from `user` where id = :id /* INT64 */ /* trailing */",
		BindVariables: map[string]*querypb.BindVariable{
			"id": sqltypes.TestBindVariable(int64(1)),
		},
	}}
	require.Empty(t, sbc1.Queries)
	utils.MustMatch(t, wantQueries, sbc2.Queries, "sbc2.Queries")
	sbc2.Queries = nil
	primarySession.TargetString = ""
}

func TestSelectCaseSensitivity(t *testing.T) {
	executor, sbc1, sbc2, _ := createExecutorEnv()

	_, err := executorExec(executor, "select Id from user where iD = 1", nil)
	require.NoError(t, err)
	wantQueries := []*querypb.BoundQuery{{
		Sql:           "select Id from `user` where iD = 1",
		BindVariables: map[string]*querypb.BindVariable{},
	}}
	utils.MustMatch(t, wantQueries, sbc1.Queries)
	if sbc2.Queries != nil {
		t.Errorf("sbc2.Queries: %+v, want nil\n", sbc2.Queries)
	}
	sbc1.Queries = nil
}

func TestStreamSelectEqual(t *testing.T) {
	executor, _, _, _ := createExecutorEnv()

	sql := "select id from user where id = 1"
	result, err := executorStream(executor, sql)
	require.NoError(t, err)
	wantResult := sandboxconn.StreamRowResult
	if !result.Equal(wantResult) {
		t.Errorf("result: %+v, want %+v", result, wantResult)
	}
}

func TestSelectKeyRange(t *testing.T) {
	executor, sbc1, sbc2, _ := createExecutorEnv()

	_, err := executorExec(executor, "select krcol_unique, krcol from keyrange_table where krcol = 1", nil)
	require.NoError(t, err)
	wantQueries := []*querypb.BoundQuery{{
		Sql:           "select krcol_unique, krcol from keyrange_table where krcol = 1",
		BindVariables: map[string]*querypb.BindVariable{},
	}}
	utils.MustMatch(t, wantQueries, sbc1.Queries)
	if sbc2.Queries != nil {
		t.Errorf("sbc2.Queries: %+v, want nil\n", sbc2.Queries)
	}
	sbc1.Queries = nil
}

func TestSelectKeyRangeUnique(t *testing.T) {
	executor, sbc1, sbc2, _ := createExecutorEnv()

	_, err := executorExec(executor, "select krcol_unique, krcol from keyrange_table where krcol_unique = 1", nil)
	require.NoError(t, err)
	wantQueries := []*querypb.BoundQuery{{
		Sql:           "select krcol_unique, krcol from keyrange_table where krcol_unique = 1",
		BindVariables: map[string]*querypb.BindVariable{},
	}}
	utils.MustMatch(t, wantQueries, sbc1.Queries)
	if sbc2.Queries != nil {
		t.Errorf("sbc2.Queries: %+v, want nil\n", sbc2.Queries)
	}
	sbc1.Queries = nil
}

func TestSelectIN(t *testing.T) {
	executor, sbc1, sbc2, sbclookup := createExecutorEnv()

	// Constant in IN clause is just a number, not a bind variable.
	_, err := executorExec(executor, "select id from user where id in (1)", nil)
	require.NoError(t, err)
	wantQueries := []*querypb.BoundQuery{{
		Sql:           "select id from `user` where id in (1)",
		BindVariables: map[string]*querypb.BindVariable{},
	}}
	utils.MustMatch(t, wantQueries, sbc1.Queries)
	if sbc2.Queries != nil {
		t.Errorf("sbc2.Queries: %+v, want nil\n", sbc2.Queries)
	}

	// Constants in IN clause are just numbers, not bind variables.
	// They result in two different queries on two shards.
	sbc1.Queries = nil
	sbc2.Queries = nil
	_, err = executorExec(executor, "select id from user where id in (1, 3)", nil)
	require.NoError(t, err)
	wantQueries = []*querypb.BoundQuery{{
		Sql: "select id from `user` where id in ::__vals",
		BindVariables: map[string]*querypb.BindVariable{
			"__vals": sqltypes.TestBindVariable([]any{int64(1)}),
		},
	}}
	utils.MustMatch(t, wantQueries, sbc1.Queries)
	wantQueries = []*querypb.BoundQuery{{
		Sql: "select id from `user` where id in ::__vals",
		BindVariables: map[string]*querypb.BindVariable{
			"__vals": sqltypes.TestBindVariable([]any{int64(3)}),
		},
	}}
	utils.MustMatch(t, wantQueries, sbc2.Queries)

	// In is a bind variable list, that will end up on two shards.
	// This is using []any for the bind variable list.
	sbc1.Queries = nil
	sbc2.Queries = nil
	_, err = executorExec(executor, "select id from user where id in ::vals", map[string]*querypb.BindVariable{
		"vals": sqltypes.TestBindVariable([]any{int64(1), int64(3)}),
	})
	require.NoError(t, err)
	wantQueries = []*querypb.BoundQuery{{
		Sql: "select id from `user` where id in ::__vals",
		BindVariables: map[string]*querypb.BindVariable{
			"__vals": sqltypes.TestBindVariable([]any{int64(1)}),
			"vals":   sqltypes.TestBindVariable([]any{int64(1), int64(3)}),
		},
	}}
	utils.MustMatch(t, wantQueries, sbc1.Queries)
	wantQueries = []*querypb.BoundQuery{{
		Sql: "select id from `user` where id in ::__vals",
		BindVariables: map[string]*querypb.BindVariable{
			"__vals": sqltypes.TestBindVariable([]any{int64(3)}),
			"vals":   sqltypes.TestBindVariable([]any{int64(1), int64(3)}),
		},
	}}
	utils.MustMatch(t, wantQueries, sbc2.Queries)

	// Convert a non-list bind variable.
	sbc1.Queries = nil
	sbc2.Queries = nil
	sbclookup.SetResults([]*sqltypes.Result{sqltypes.MakeTestResult(
		sqltypes.MakeTestFields("b|a", "varbinary|varbinary"),
		"foo|1",
	)})
	_, err = executorExec(executor, "select id from user where name = 'foo'", nil)
	require.NoError(t, err)
	wantQueries = []*querypb.BoundQuery{{
		Sql:           "select id from `user` where `name` = 'foo'",
		BindVariables: map[string]*querypb.BindVariable{},
	}}
	utils.MustMatch(t, wantQueries, sbc1.Queries)
	vars, err := sqltypes.BuildBindVariable([]any{sqltypes.NewVarChar("foo")})
	require.NoError(t, err)
	wantQueries = []*querypb.BoundQuery{{
		Sql: "select `name`, user_id from name_user_map where `name` in ::name",
		BindVariables: map[string]*querypb.BindVariable{
			"name": vars,
		},
	}}
	utils.MustMatch(t, wantQueries, sbclookup.Queries)
}

func TestStreamSelectIN(t *testing.T) {
	executor, _, _, sbclookup := createExecutorEnv()

	sql := "select id from user where id in (1)"
	result, err := executorStream(executor, sql)
	require.NoError(t, err)
	wantResult := sandboxconn.StreamRowResult
	if !result.Equal(wantResult) {
		t.Errorf("result: %+v, want %+v", result, wantResult)
	}

	sql = "select id from user where id in (1, 3)"
	result, err = executorStream(executor, sql)
	require.NoError(t, err)
	wantResult = &sqltypes.Result{
		Fields: sandboxconn.StreamRowResult.Fields,
		Rows: [][]sqltypes.Value{
			sandboxconn.StreamRowResult.Rows[0],
			sandboxconn.StreamRowResult.Rows[0],
		},
		RowsAffected: 0,
	}
	if !result.Equal(wantResult) {
		t.Errorf("result: %+v, want %+v", result, wantResult)
	}

	sql = "select id from user where name = 'foo'"
	result, err = executorStream(executor, sql)
	require.NoError(t, err)
	wantResult = sandboxconn.StreamRowResult
	if !result.Equal(wantResult) {
		t.Errorf("result: %+v, want %+v", result, wantResult)
	}

	vars, err := sqltypes.BuildBindVariable([]any{sqltypes.NewVarChar("foo")})
	require.NoError(t, err)
	wantQueries := []*querypb.BoundQuery{{
		Sql: "select `name`, user_id from name_user_map where `name` in ::name",
		BindVariables: map[string]*querypb.BindVariable{
			"name": vars,
		},
	}}
	utils.MustMatch(t, wantQueries, sbclookup.Queries)
}

func createExecutor(serv *sandboxTopo, cell string, resolver *Resolver) *Executor {
	return NewExecutor(context.Background(), serv, cell, resolver, false, false, testBufferSize, cache.DefaultConfig, nil, false, querypb.ExecuteOptions_Gen4)
}

func TestSelectScatter(t *testing.T) {
	// Special setup: Don't use createExecutorEnv.
	cell := "aa"
	hc := discovery.NewFakeHealthCheck(nil)
	s := createSandbox(KsTestSharded)
	s.VSchema = executorVSchema
	getSandbox(KsTestUnsharded).VSchema = unshardedVSchema
	serv := newSandboxForCells([]string{cell})
	resolver := newTestResolver(hc, serv, cell)
	shards := []string{"-20", "20-40", "40-60", "60-80", "80-a0", "a0-c0", "c0-e0", "e0-"}
	var conns []*sandboxconn.SandboxConn
	for _, shard := range shards {
		sbc := hc.AddTestTablet(cell, shard, 1, "TestExecutor", shard, topodatapb.TabletType_PRIMARY, true, 1, nil)
		conns = append(conns, sbc)
	}
	executor := createExecutor(serv, cell, resolver)
	logChan := QueryLogger.Subscribe("Test")
	defer QueryLogger.Unsubscribe(logChan)

	sql := "select id from `user`"
	_, err := executorExec(executor, sql, nil)
	require.NoError(t, err)
	wantQueries := []*querypb.BoundQuery{{
		Sql:           "select id from `user`",
		BindVariables: map[string]*querypb.BindVariable{},
	}}
	for _, conn := range conns {
		utils.MustMatch(t, wantQueries, conn.Queries)
	}
	testQueryLog(t, logChan, "TestExecute", "SELECT", sql, 8)
}

func TestSelectScatterPartial(t *testing.T) {
	// Special setup: Don't use createExecutorEnv.
	primarySession = &vtgatepb.Session{
		TargetString: "@primary",
	}
	cell := "aa"
	hc := discovery.NewFakeHealthCheck(nil)
	s := createSandbox(KsTestSharded)
	s.VSchema = executorVSchema
	getSandbox(KsTestUnsharded).VSchema = unshardedVSchema
	serv := newSandboxForCells([]string{cell})
	resolver := newTestResolver(hc, serv, cell)
	shards := []string{"-20", "20-40", "40-60", "60-80", "80-a0", "a0-c0", "c0-e0", "e0-"}
	var conns []*sandboxconn.SandboxConn
	for _, shard := range shards {
		sbc := hc.AddTestTablet(cell, shard, 1, "TestExecutor", shard, topodatapb.TabletType_PRIMARY, true, 1, nil)
		conns = append(conns, sbc)
	}

	executor := createExecutor(serv, cell, resolver)
	logChan := QueryLogger.Subscribe("Test")
	defer QueryLogger.Unsubscribe(logChan)

	// Fail 1 of N without the directive fails the whole operation
	conns[2].MustFailCodes[vtrpcpb.Code_RESOURCE_EXHAUSTED] = 1000
	results, err := executorExec(executor, "select id from `user`", nil)
	wantErr := "TestExecutor.40-60.primary"
	if err == nil || !strings.Contains(err.Error(), wantErr) {
		t.Errorf("want error %v, got %v", wantErr, err)
	}
	if vterrors.Code(err) != vtrpcpb.Code_RESOURCE_EXHAUSTED {
		t.Errorf("want error code Code_RESOURCE_EXHAUSTED, but got %v", vterrors.Code(err))
	}
	if results != nil {
		t.Errorf("want nil results, got %v", results)
	}
	testQueryLog(t, logChan, "TestExecute", "SELECT", "select id from `user`", 8)

	// Fail 1 of N with the directive succeeds with 7 rows
	results, err = executorExec(executor, "select /*vt+ SCATTER_ERRORS_AS_WARNINGS=1 */ id from user", nil)
	require.NoError(t, err)
	if results == nil || len(results.Rows) != 7 {
		t.Errorf("want 7 results, got %v", results)
	}
	testQueryLog(t, logChan, "TestExecute", "SELECT", "select /*vt+ SCATTER_ERRORS_AS_WARNINGS=1 */ id from `user`", 8)

	// When all shards fail, the execution should also fail
	conns[0].MustFailCodes[vtrpcpb.Code_RESOURCE_EXHAUSTED] = 1000
	conns[1].MustFailCodes[vtrpcpb.Code_RESOURCE_EXHAUSTED] = 1000
	conns[3].MustFailCodes[vtrpcpb.Code_RESOURCE_EXHAUSTED] = 1000
	conns[4].MustFailCodes[vtrpcpb.Code_RESOURCE_EXHAUSTED] = 1000
	conns[5].MustFailCodes[vtrpcpb.Code_RESOURCE_EXHAUSTED] = 1000
	conns[6].MustFailCodes[vtrpcpb.Code_RESOURCE_EXHAUSTED] = 1000
	conns[7].MustFailCodes[vtrpcpb.Code_RESOURCE_EXHAUSTED] = 1000

	_, err = executorExec(executor, "select /*vt+ SCATTER_ERRORS_AS_WARNINGS=1 */ id from user", nil)
	require.Error(t, err)
	testQueryLog(t, logChan, "TestExecute", "SELECT", "select /*vt+ SCATTER_ERRORS_AS_WARNINGS=1 */ id from `user`", 8)

	_, err = executorExec(executor, "select /*vt+ SCATTER_ERRORS_AS_WARNINGS=1 */ id from user order by id", nil)
	require.Error(t, err)
}

func TestSelectScatterPartialOLAP(t *testing.T) {
	// Special setup: Don't use createExecutorEnv.
	cell := "aa"
	hc := discovery.NewFakeHealthCheck(nil)
	s := createSandbox(KsTestSharded)
	s.VSchema = executorVSchema
	getSandbox(KsTestUnsharded).VSchema = unshardedVSchema
	serv := newSandboxForCells([]string{cell})
	resolver := newTestResolver(hc, serv, cell)
	shards := []string{"-20", "20-40", "40-60", "60-80", "80-a0", "a0-c0", "c0-e0", "e0-"}
	var conns []*sandboxconn.SandboxConn
	for _, shard := range shards {
		sbc := hc.AddTestTablet(cell, shard, 1, "TestExecutor", shard, topodatapb.TabletType_PRIMARY, true, 1, nil)
		conns = append(conns, sbc)
	}

	executor := createExecutor(serv, cell, resolver)
	logChan := QueryLogger.Subscribe("Test")
	defer QueryLogger.Unsubscribe(logChan)

	// Fail 1 of N without the directive fails the whole operation
	conns[2].MustFailCodes[vtrpcpb.Code_RESOURCE_EXHAUSTED] = 1000
	results, err := executorStream(executor, "select id from `user`")
	assert.EqualError(t, err, "target: TestExecutor.40-60.primary: RESOURCE_EXHAUSTED error")
	assert.Equal(t, vtrpcpb.Code_RESOURCE_EXHAUSTED, vterrors.Code(err))
	assert.Nil(t, results)
	testQueryLog(t, logChan, "TestExecuteStream", "SELECT", "select id from `user`", 8)

	// Fail 1 of N with the directive succeeds with 7 rows
	results, err = executorStream(executor, "select /*vt+ SCATTER_ERRORS_AS_WARNINGS=1 */ id from user")
	require.NoError(t, err)
	assert.EqualValues(t, 7, len(results.Rows))
	testQueryLog(t, logChan, "TestExecuteStream", "SELECT", "select /*vt+ SCATTER_ERRORS_AS_WARNINGS=1 */ id from `user`", 8)

	// If all shards fail, the operation should also fail
	conns[0].MustFailCodes[vtrpcpb.Code_RESOURCE_EXHAUSTED] = 1000
	conns[1].MustFailCodes[vtrpcpb.Code_RESOURCE_EXHAUSTED] = 1000
	conns[3].MustFailCodes[vtrpcpb.Code_RESOURCE_EXHAUSTED] = 1000
	conns[4].MustFailCodes[vtrpcpb.Code_RESOURCE_EXHAUSTED] = 1000
	conns[5].MustFailCodes[vtrpcpb.Code_RESOURCE_EXHAUSTED] = 1000
	conns[6].MustFailCodes[vtrpcpb.Code_RESOURCE_EXHAUSTED] = 1000
	conns[7].MustFailCodes[vtrpcpb.Code_RESOURCE_EXHAUSTED] = 1000

	_, err = executorStream(executor, "select /*vt+ SCATTER_ERRORS_AS_WARNINGS=1 */ id from user")
	require.Error(t, err)
	testQueryLog(t, logChan, "TestExecuteStream", "SELECT", "select /*vt+ SCATTER_ERRORS_AS_WARNINGS=1 */ id from `user`", 8)

	_, err = executorStream(executor, "select /*vt+ SCATTER_ERRORS_AS_WARNINGS=1 */ id from user order by id")
	require.Error(t, err)
}

func TestSelectScatterPartialOLAP2(t *testing.T) {
	// Special setup: Don't use createExecutorEnv.
	cell := "aa"
	hc := discovery.NewFakeHealthCheck(nil)
	s := createSandbox(KsTestSharded)
	s.VSchema = executorVSchema
	getSandbox(KsTestUnsharded).VSchema = unshardedVSchema
	serv := newSandboxForCells([]string{cell})
	resolver := newTestResolver(hc, serv, cell)
	shards := []string{"-20", "20-40", "40-60", "60-80", "80-a0", "a0-c0", "c0-e0", "e0-"}
	var conns []*sandboxconn.SandboxConn
	for _, shard := range shards {
		sbc := hc.AddTestTablet(cell, shard, 1, "TestExecutor", shard, topodatapb.TabletType_PRIMARY, true, 1, nil)
		conns = append(conns, sbc)
	}

	executor := createExecutor(serv, cell, resolver)
	logChan := QueryLogger.Subscribe("Test")
	defer QueryLogger.Unsubscribe(logChan)

	// Fail 1 of N without the directive fails the whole operation
	tablet0 := conns[2].Tablet()
	ths := hc.GetHealthyTabletStats(&querypb.Target{
		Keyspace:   tablet0.GetKeyspace(),
		Shard:      tablet0.GetShard(),
		TabletType: tablet0.GetType(),
	})
	sbc0Th := ths[0]
	sbc0Th.Serving = false

	results, err := executorStream(executor, "select id from `user`")
	require.Error(t, err)
	assert.Contains(t, err.Error(), `no healthy tablet available for 'keyspace:"TestExecutor" shard:"40-60"`)
	assert.Equal(t, vtrpcpb.Code_UNAVAILABLE, vterrors.Code(err))
	assert.Nil(t, results)
	testQueryLog(t, logChan, "TestExecuteStream", "SELECT", "select id from `user`", 8)

	// Fail 1 of N with the directive succeeds with 7 rows
	results, err = executorStream(executor, "select /*vt+ SCATTER_ERRORS_AS_WARNINGS=1 */ id from user")
	require.NoError(t, err)
	assert.EqualValues(t, 7, len(results.Rows))
	testQueryLog(t, logChan, "TestExecuteStream", "SELECT", "select /*vt+ SCATTER_ERRORS_AS_WARNINGS=1 */ id from `user`", 8)

	// order by
	results, err = executorStream(executor, "select /*vt+ SCATTER_ERRORS_AS_WARNINGS=1 */ id from user order by id")
	require.NoError(t, err)
	assert.EqualValues(t, 7, len(results.Rows))
	testQueryLog(t, logChan, "TestExecuteStream", "SELECT", "select /*vt+ SCATTER_ERRORS_AS_WARNINGS=1 */ id from `user` order by id asc", 8)

	// order by and limit
	results, err = executorStream(executor, "select /*vt+ SCATTER_ERRORS_AS_WARNINGS=1 */ id from user order by id limit 5")
	require.NoError(t, err)
	assert.EqualValues(t, 5, len(results.Rows))
	testQueryLog(t, logChan, "TestExecuteStream", "SELECT", "select /*vt+ SCATTER_ERRORS_AS_WARNINGS=1 */ id from `user` order by id asc limit 5", 8)
}

func TestStreamSelectScatter(t *testing.T) {
	// Special setup: Don't use createExecutorEnv.
	cell := "aa"
	hc := discovery.NewFakeHealthCheck(nil)
	s := createSandbox(KsTestSharded)
	s.VSchema = executorVSchema
	getSandbox(KsTestUnsharded).VSchema = unshardedVSchema
	serv := newSandboxForCells([]string{cell})
	resolver := newTestResolver(hc, serv, cell)
	shards := []string{"-20", "20-40", "40-60", "60-80", "80-a0", "a0-c0", "c0-e0", "e0-"}
	for _, shard := range shards {
		_ = hc.AddTestTablet(cell, shard, 1, "TestExecutor", shard, topodatapb.TabletType_PRIMARY, true, 1, nil)
	}
	executor := createExecutor(serv, cell, resolver)

	sql := "select id from `user`"
	result, err := executorStream(executor, sql)
	require.NoError(t, err)
	wantResult := &sqltypes.Result{
		Fields: sandboxconn.SingleRowResult.Fields,
		Rows: [][]sqltypes.Value{
			sandboxconn.StreamRowResult.Rows[0],
			sandboxconn.StreamRowResult.Rows[0],
			sandboxconn.StreamRowResult.Rows[0],
			sandboxconn.StreamRowResult.Rows[0],
			sandboxconn.StreamRowResult.Rows[0],
			sandboxconn.StreamRowResult.Rows[0],
			sandboxconn.StreamRowResult.Rows[0],
			sandboxconn.StreamRowResult.Rows[0],
		},
	}
	utils.MustMatch(t, wantResult, result)
}

// TestSelectScatterOrderBy will run an ORDER BY query that will scatter out to 8 shards and return the 8 rows (one per shard) sorted.
func TestSelectScatterOrderBy(t *testing.T) {
	// Special setup: Don't use createExecutorEnv.
	cell := "aa"
	hc := discovery.NewFakeHealthCheck(nil)
	s := createSandbox(KsTestSharded)
	s.VSchema = executorVSchema
	getSandbox(KsTestUnsharded).VSchema = unshardedVSchema
	serv := newSandboxForCells([]string{cell})
	resolver := newTestResolver(hc, serv, cell)
	shards := []string{"-20", "20-40", "40-60", "60-80", "80-a0", "a0-c0", "c0-e0", "e0-"}
	var conns []*sandboxconn.SandboxConn
	for i, shard := range shards {
		sbc := hc.AddTestTablet(cell, shard, 1, "TestExecutor", shard, topodatapb.TabletType_PRIMARY, true, 1, nil)
		sbc.SetResults([]*sqltypes.Result{{
			Fields: []*querypb.Field{
				{Name: "col1", Type: sqltypes.Int32, Charset: collations.CollationBinaryID, Flags: uint32(querypb.MySqlFlag_NUM_FLAG)},
				{Name: "col2", Type: sqltypes.Int32, Charset: collations.CollationBinaryID, Flags: uint32(querypb.MySqlFlag_NUM_FLAG)},
				{Name: "weight_string(col2)", Type: sqltypes.VarBinary, Charset: collations.CollationBinaryID, Flags: uint32(querypb.MySqlFlag_BINARY_FLAG)},
			},
			InsertID: 0,
			Rows: [][]sqltypes.Value{{
				sqltypes.NewInt32(1),
				// i%4 ensures that there are duplicates across shards.
				// This will allow us to test that cross-shard ordering
				// still works correctly.
				sqltypes.NewInt32(int32(i % 4)),
				sqltypes.NULL,
			}},
		}})
		conns = append(conns, sbc)
	}
	executor := createExecutor(serv, cell, resolver)

	query := "select col1, col2 from user order by col2 desc"
	gotResult, err := executorExec(executor, query, nil)
	require.NoError(t, err)

	wantQueries := []*querypb.BoundQuery{{
		Sql:           "select col1, col2, weight_string(col2) from `user` order by col2 desc",
		BindVariables: map[string]*querypb.BindVariable{},
	}}
	for _, conn := range conns {
		utils.MustMatch(t, wantQueries, conn.Queries)
	}

	wantResult := &sqltypes.Result{
		Fields: []*querypb.Field{
			{Name: "col1", Type: sqltypes.Int32, Charset: collations.CollationBinaryID, Flags: uint32(querypb.MySqlFlag_NUM_FLAG)},
			{Name: "col2", Type: sqltypes.Int32, Charset: collations.CollationBinaryID, Flags: uint32(querypb.MySqlFlag_NUM_FLAG)},
		},
		InsertID: 0,
	}
	for i := 0; i < 4; i++ {
		// There should be a duplicate for each row returned.
		for j := 0; j < 2; j++ {
			row := []sqltypes.Value{
				sqltypes.NewInt32(1),
				sqltypes.NewInt32(int32(3 - i)),
			}
			wantResult.Rows = append(wantResult.Rows, row)
		}
	}
	utils.MustMatch(t, wantResult, gotResult)
}

// TestSelectScatterOrderByVarChar will run an ORDER BY query that will scatter out to 8 shards and return the 8 rows (one per shard) sorted.
func TestSelectScatterOrderByVarChar(t *testing.T) {
	// Special setup: Don't use createExecutorEnv.
	cell := "aa"
	hc := discovery.NewFakeHealthCheck(nil)
	s := createSandbox(KsTestSharded)
	s.VSchema = executorVSchema
	getSandbox(KsTestUnsharded).VSchema = unshardedVSchema
	serv := newSandboxForCells([]string{cell})
	resolver := newTestResolver(hc, serv, cell)
	shards := []string{"-20", "20-40", "40-60", "60-80", "80-a0", "a0-c0", "c0-e0", "e0-"}
	var conns []*sandboxconn.SandboxConn
	for i, shard := range shards {
		sbc := hc.AddTestTablet(cell, shard, 1, "TestExecutor", shard, topodatapb.TabletType_PRIMARY, true, 1, nil)
		sbc.SetResults([]*sqltypes.Result{{
			Fields: []*querypb.Field{
				{Name: "col1", Type: sqltypes.Int32, Charset: collations.CollationBinaryID, Flags: uint32(querypb.MySqlFlag_NUM_FLAG)},
				{Name: "textcol", Type: sqltypes.VarChar, Charset: uint32(collations.Default())},
			},
			InsertID: 0,
			Rows: [][]sqltypes.Value{{
				sqltypes.NewInt32(1),
				// i%4 ensures that there are duplicates across shards.
				// This will allow us to test that cross-shard ordering
				// still works correctly.
				sqltypes.NewVarChar(fmt.Sprintf("%d", i%4)),
				sqltypes.NewVarBinary(fmt.Sprintf("%d", i%4)),
			}},
		}})
		conns = append(conns, sbc)
	}
	executor := createExecutor(serv, cell, resolver)

	query := "select col1, textcol from user order by textcol desc"
	gotResult, err := executorExec(executor, query, nil)
	require.NoError(t, err)

	wantQueries := []*querypb.BoundQuery{{
		Sql:           "select col1, textcol, weight_string(textcol) from `user` order by textcol desc",
		BindVariables: map[string]*querypb.BindVariable{},
	}}
	for _, conn := range conns {
		utils.MustMatch(t, wantQueries, conn.Queries)
	}

	wantResult := &sqltypes.Result{
		Fields: []*querypb.Field{
			{Name: "col1", Type: sqltypes.Int32, Charset: collations.CollationBinaryID, Flags: uint32(querypb.MySqlFlag_NUM_FLAG)},
			{Name: "textcol", Type: sqltypes.VarChar, Charset: uint32(collations.Default())},
		},
		InsertID: 0,
	}
	for i := 0; i < 4; i++ {
		// There should be a duplicate for each row returned.
		for j := 0; j < 2; j++ {
			row := []sqltypes.Value{
				sqltypes.NewInt32(1),
				sqltypes.NewVarChar(fmt.Sprintf("%d", 3-i)),
			}
			wantResult.Rows = append(wantResult.Rows, row)
		}
	}
	utils.MustMatch(t, wantResult, gotResult)
}

func TestStreamSelectScatterOrderBy(t *testing.T) {
	// Special setup: Don't use createExecutorEnv.
	cell := "aa"
	hc := discovery.NewFakeHealthCheck(nil)
	s := createSandbox(KsTestSharded)
	s.VSchema = executorVSchema
	getSandbox(KsTestUnsharded).VSchema = unshardedVSchema
	serv := newSandboxForCells([]string{cell})
	resolver := newTestResolver(hc, serv, cell)
	shards := []string{"-20", "20-40", "40-60", "60-80", "80-a0", "a0-c0", "c0-e0", "e0-"}
	var conns []*sandboxconn.SandboxConn
	for i, shard := range shards {
		sbc := hc.AddTestTablet(cell, shard, 1, "TestExecutor", shard, topodatapb.TabletType_PRIMARY, true, 1, nil)
		sbc.SetResults([]*sqltypes.Result{{
			Fields: []*querypb.Field{
				{Name: "id", Type: sqltypes.Int32, Charset: collations.CollationBinaryID, Flags: uint32(querypb.MySqlFlag_NUM_FLAG)},
				{Name: "col", Type: sqltypes.Int32, Charset: collations.CollationBinaryID, Flags: uint32(querypb.MySqlFlag_NUM_FLAG)},
				{Name: "weight_string(col)", Type: sqltypes.VarBinary, Charset: collations.CollationBinaryID, Flags: uint32(querypb.MySqlFlag_BINARY_FLAG)},
			},
			InsertID: 0,
			Rows: [][]sqltypes.Value{{
				sqltypes.NewInt32(1),
				sqltypes.NewInt32(int32(i % 4)),
				sqltypes.NULL,
			}},
		}})
		conns = append(conns, sbc)
	}
	executor := createExecutor(serv, cell, resolver)

	query := "select id, col from user order by col desc"
	gotResult, err := executorStream(executor, query)
	require.NoError(t, err)

	wantQueries := []*querypb.BoundQuery{{
		Sql:           "select id, col, weight_string(col) from `user` order by col desc",
		BindVariables: map[string]*querypb.BindVariable{},
	}}
	for _, conn := range conns {
		utils.MustMatch(t, wantQueries, conn.Queries)
	}

	wantResult := &sqltypes.Result{
		Fields: []*querypb.Field{
			{Name: "id", Type: sqltypes.Int32, Charset: collations.CollationBinaryID, Flags: uint32(querypb.MySqlFlag_NUM_FLAG)},
			{Name: "col", Type: sqltypes.Int32, Charset: collations.CollationBinaryID, Flags: uint32(querypb.MySqlFlag_NUM_FLAG)},
		},
	}
	for i := 0; i < 4; i++ {
		row := []sqltypes.Value{
			sqltypes.NewInt32(1),
			sqltypes.NewInt32(int32(3 - i)),
		}
		wantResult.Rows = append(wantResult.Rows, row, row)
	}
	utils.MustMatch(t, wantResult, gotResult)
}

func TestStreamSelectScatterOrderByVarChar(t *testing.T) {
	// Special setup: Don't use createExecutorEnv.
	cell := "aa"
	hc := discovery.NewFakeHealthCheck(nil)
	s := createSandbox(KsTestSharded)
	s.VSchema = executorVSchema
	getSandbox(KsTestUnsharded).VSchema = unshardedVSchema
	serv := newSandboxForCells([]string{cell})
	resolver := newTestResolver(hc, serv, cell)
	shards := []string{"-20", "20-40", "40-60", "60-80", "80-a0", "a0-c0", "c0-e0", "e0-"}
	var conns []*sandboxconn.SandboxConn
	for i, shard := range shards {
		sbc := hc.AddTestTablet(cell, shard, 1, "TestExecutor", shard, topodatapb.TabletType_PRIMARY, true, 1, nil)
		sbc.SetResults([]*sqltypes.Result{{
			Fields: []*querypb.Field{
				{Name: "id", Type: sqltypes.Int32, Charset: collations.CollationBinaryID, Flags: uint32(querypb.MySqlFlag_NUM_FLAG)},
				{Name: "textcol", Type: sqltypes.VarChar, Charset: uint32(collations.Default())},
			},
			InsertID: 0,
			Rows: [][]sqltypes.Value{{
				sqltypes.NewInt32(1),
				sqltypes.NewVarChar(fmt.Sprintf("%d", i%4)),
				sqltypes.NewVarBinary(fmt.Sprintf("%d", i%4)),
			}},
		}})
		conns = append(conns, sbc)
	}
	executor := createExecutor(serv, cell, resolver)

	query := "select id, textcol from user order by textcol desc"
	gotResult, err := executorStream(executor, query)
	require.NoError(t, err)

	wantQueries := []*querypb.BoundQuery{{
		Sql:           "select id, textcol, weight_string(textcol) from `user` order by textcol desc",
		BindVariables: map[string]*querypb.BindVariable{},
	}}
	for _, conn := range conns {
		utils.MustMatch(t, wantQueries, conn.Queries)
	}

	wantResult := &sqltypes.Result{
		Fields: []*querypb.Field{
			{Name: "id", Type: sqltypes.Int32, Charset: collations.CollationBinaryID, Flags: uint32(querypb.MySqlFlag_NUM_FLAG)},
			{Name: "textcol", Type: sqltypes.VarChar, Charset: uint32(collations.Default())},
		},
	}
	for i := 0; i < 4; i++ {
		row := []sqltypes.Value{
			sqltypes.NewInt32(1),
			sqltypes.NewVarChar(fmt.Sprintf("%d", 3-i)),
		}
		wantResult.Rows = append(wantResult.Rows, row, row)
	}
	utils.MustMatch(t, wantResult, gotResult)
}

// TestSelectScatterAggregate will run an aggregate query that will scatter out to 8 shards and return 4 aggregated rows.
func TestSelectScatterAggregate(t *testing.T) {
	// Special setup: Don't use createExecutorEnv.
	cell := "aa"
	hc := discovery.NewFakeHealthCheck(nil)
	s := createSandbox(KsTestSharded)
	s.VSchema = executorVSchema
	getSandbox(KsTestUnsharded).VSchema = unshardedVSchema
	serv := newSandboxForCells([]string{cell})
	resolver := newTestResolver(hc, serv, cell)
	shards := []string{"-20", "20-40", "40-60", "60-80", "80-a0", "a0-c0", "c0-e0", "e0-"}
	var conns []*sandboxconn.SandboxConn
	for i, shard := range shards {
		sbc := hc.AddTestTablet(cell, shard, 1, "TestExecutor", shard, topodatapb.TabletType_PRIMARY, true, 1, nil)
		sbc.SetResults([]*sqltypes.Result{{
			Fields: []*querypb.Field{
				{Name: "col", Type: sqltypes.Int32, Charset: collations.CollationBinaryID, Flags: uint32(querypb.MySqlFlag_NUM_FLAG)},
				{Name: "sum(foo)", Type: sqltypes.Int32, Charset: collations.CollationBinaryID, Flags: uint32(querypb.MySqlFlag_NUM_FLAG)},
				{Name: "weight_string(col)", Type: sqltypes.VarBinary, Charset: collations.CollationBinaryID, Flags: uint32(querypb.MySqlFlag_BINARY_FLAG)},
			},
			InsertID: 0,
			Rows: [][]sqltypes.Value{{
				sqltypes.NewInt32(int32(i % 4)),
				sqltypes.NewInt32(int32(i)),
				sqltypes.NULL,
			}},
		}})
		conns = append(conns, sbc)
	}
	executor := createExecutor(serv, cell, resolver)

	query := "select col, sum(foo) from user group by col"
	gotResult, err := executorExec(executor, query, nil)
	require.NoError(t, err)

	wantQueries := []*querypb.BoundQuery{{
		Sql:           "select col, sum(foo), weight_string(col) from `user` group by col, weight_string(col) order by col asc",
		BindVariables: map[string]*querypb.BindVariable{},
	}}
	for _, conn := range conns {
		utils.MustMatch(t, wantQueries, conn.Queries)
	}

	wantResult := &sqltypes.Result{
		Fields: []*querypb.Field{
			{Name: "col", Type: sqltypes.Int32, Charset: collations.CollationBinaryID, Flags: uint32(querypb.MySqlFlag_NUM_FLAG)},
			{Name: "sum(foo)", Type: sqltypes.Decimal, Charset: collations.CollationBinaryID, Flags: uint32(querypb.MySqlFlag_NUM_FLAG)},
		},
		InsertID: 0,
	}
	for i := 0; i < 4; i++ {
		row := []sqltypes.Value{
			sqltypes.NewInt32(int32(i)),
			sqltypes.NewDecimal(fmt.Sprintf("%d", i*2+4)),
		}
		wantResult.Rows = append(wantResult.Rows, row)
	}
	utils.MustMatch(t, wantResult, gotResult)
}

func TestStreamSelectScatterAggregate(t *testing.T) {
	// Special setup: Don't use createExecutorEnv.
	cell := "aa"
	hc := discovery.NewFakeHealthCheck(nil)
	s := createSandbox(KsTestSharded)
	s.VSchema = executorVSchema
	getSandbox(KsTestUnsharded).VSchema = unshardedVSchema
	serv := newSandboxForCells([]string{cell})
	resolver := newTestResolver(hc, serv, cell)
	shards := []string{"-20", "20-40", "40-60", "60-80", "80-a0", "a0-c0", "c0-e0", "e0-"}
	var conns []*sandboxconn.SandboxConn
	for i, shard := range shards {
		sbc := hc.AddTestTablet(cell, shard, 1, "TestExecutor", shard, topodatapb.TabletType_PRIMARY, true, 1, nil)
		sbc.SetResults([]*sqltypes.Result{{
			Fields: []*querypb.Field{
				{Name: "col", Type: sqltypes.Int32, Charset: collations.CollationBinaryID, Flags: uint32(querypb.MySqlFlag_NUM_FLAG)},
				{Name: "sum(foo)", Type: sqltypes.Int32, Charset: collations.CollationBinaryID, Flags: uint32(querypb.MySqlFlag_NUM_FLAG)},
				{Name: "weight_string(col)", Type: sqltypes.VarBinary, Charset: collations.CollationBinaryID, Flags: uint32(querypb.MySqlFlag_BINARY_FLAG)},
			},
			InsertID: 0,
			Rows: [][]sqltypes.Value{{
				sqltypes.NewInt32(int32(i % 4)),
				sqltypes.NewInt32(int32(i)),
				sqltypes.NULL,
			}},
		}})
		conns = append(conns, sbc)
	}
	executor := createExecutor(serv, cell, resolver)

	query := "select col, sum(foo) from user group by col"
	gotResult, err := executorStream(executor, query)
	require.NoError(t, err)

	wantQueries := []*querypb.BoundQuery{{
		Sql:           "select col, sum(foo), weight_string(col) from `user` group by col, weight_string(col) order by col asc",
		BindVariables: map[string]*querypb.BindVariable{},
	}}
	for _, conn := range conns {
		utils.MustMatch(t, wantQueries, conn.Queries)
	}

	wantResult := &sqltypes.Result{
		Fields: []*querypb.Field{
			{Name: "col", Type: sqltypes.Int32, Charset: collations.CollationBinaryID, Flags: uint32(querypb.MySqlFlag_NUM_FLAG)},
			{Name: "sum(foo)", Type: sqltypes.Decimal, Charset: collations.CollationBinaryID, Flags: uint32(querypb.MySqlFlag_NUM_FLAG)},
		},
	}
	for i := 0; i < 4; i++ {
		row := []sqltypes.Value{
			sqltypes.NewInt32(int32(i)),
			sqltypes.NewDecimal(fmt.Sprintf("%d", i*2+4)),
		}
		wantResult.Rows = append(wantResult.Rows, row)
	}
	utils.MustMatch(t, wantResult, gotResult)
}

// TestSelectScatterLimit will run a limit query (ordered for consistency) against
// a scatter route and verify that the limit primitive works as intended.
func TestSelectScatterLimit(t *testing.T) {
	// Special setup: Don't use createExecutorEnv.
	cell := "aa"
	hc := discovery.NewFakeHealthCheck(nil)
	s := createSandbox(KsTestSharded)
	s.VSchema = executorVSchema
	getSandbox(KsTestUnsharded).VSchema = unshardedVSchema
	serv := newSandboxForCells([]string{cell})
	resolver := newTestResolver(hc, serv, cell)
	shards := []string{"-20", "20-40", "40-60", "60-80", "80-a0", "a0-c0", "c0-e0", "e0-"}
	var conns []*sandboxconn.SandboxConn
	for i, shard := range shards {
		sbc := hc.AddTestTablet(cell, shard, 1, "TestExecutor", shard, topodatapb.TabletType_PRIMARY, true, 1, nil)
		sbc.SetResults([]*sqltypes.Result{{
			Fields: []*querypb.Field{
				{Name: "col1", Type: sqltypes.Int32, Charset: collations.CollationBinaryID, Flags: uint32(querypb.MySqlFlag_NUM_FLAG)},
				{Name: "col2", Type: sqltypes.Int32, Charset: collations.CollationBinaryID, Flags: uint32(querypb.MySqlFlag_NUM_FLAG)},
				{Name: "weight_string(col2)", Type: sqltypes.VarBinary, Charset: collations.CollationBinaryID, Flags: uint32(querypb.MySqlFlag_BINARY_FLAG)},
			},
			InsertID: 0,
			Rows: [][]sqltypes.Value{{
				sqltypes.NewInt32(1),
				sqltypes.NewInt32(int32(i % 4)),
				sqltypes.NULL,
			}},
		}})
		conns = append(conns, sbc)
	}
	executor := createExecutor(serv, cell, resolver)

	query := "select col1, col2 from user order by col2 desc limit 3"
	gotResult, err := executorExec(executor, query, nil)
	require.NoError(t, err)

	wantQueries := []*querypb.BoundQuery{{
		Sql:           "select col1, col2, weight_string(col2) from `user` order by col2 desc limit :__upper_limit",
		BindVariables: map[string]*querypb.BindVariable{"__upper_limit": sqltypes.Int64BindVariable(3)},
	}}
	for _, conn := range conns {
		utils.MustMatch(t, wantQueries, conn.Queries)
	}

	wantResult := &sqltypes.Result{
		Fields: []*querypb.Field{
			{Name: "col1", Type: sqltypes.Int32, Charset: collations.CollationBinaryID, Flags: uint32(querypb.MySqlFlag_NUM_FLAG)},
			{Name: "col2", Type: sqltypes.Int32, Charset: collations.CollationBinaryID, Flags: uint32(querypb.MySqlFlag_NUM_FLAG)},
		},
		InsertID: 0,
	}
	wantResult.Rows = append(wantResult.Rows,
		[]sqltypes.Value{
			sqltypes.NewInt32(1),
			sqltypes.NewInt32(3),
		},
		[]sqltypes.Value{
			sqltypes.NewInt32(1),
			sqltypes.NewInt32(3),
		},
		[]sqltypes.Value{
			sqltypes.NewInt32(1),
			sqltypes.NewInt32(2),
		})

	utils.MustMatch(t, wantResult, gotResult)
}

// TestStreamSelectScatterLimit will run a streaming limit query (ordered for consistency) against
// a scatter route and verify that the limit primitive works as intended.
func TestStreamSelectScatterLimit(t *testing.T) {
	// Special setup: Don't use createExecutorEnv.
	cell := "aa"
	hc := discovery.NewFakeHealthCheck(nil)
	s := createSandbox(KsTestSharded)
	s.VSchema = executorVSchema
	getSandbox(KsTestUnsharded).VSchema = unshardedVSchema
	serv := newSandboxForCells([]string{cell})
	resolver := newTestResolver(hc, serv, cell)
	shards := []string{"-20", "20-40", "40-60", "60-80", "80-a0", "a0-c0", "c0-e0", "e0-"}
	var conns []*sandboxconn.SandboxConn
	for i, shard := range shards {
		sbc := hc.AddTestTablet(cell, shard, 1, "TestExecutor", shard, topodatapb.TabletType_PRIMARY, true, 1, nil)
		sbc.SetResults([]*sqltypes.Result{{
			Fields: []*querypb.Field{
				{Name: "col1", Type: sqltypes.Int32, Charset: collations.CollationBinaryID, Flags: uint32(querypb.MySqlFlag_NUM_FLAG)},
				{Name: "col2", Type: sqltypes.Int32, Charset: collations.CollationBinaryID, Flags: uint32(querypb.MySqlFlag_NUM_FLAG)},
				{Name: "weight_string(col2)", Type: sqltypes.VarBinary, Charset: collations.CollationBinaryID, Flags: uint32(querypb.MySqlFlag_BINARY_FLAG)},
			},
			InsertID: 0,
			Rows: [][]sqltypes.Value{{
				sqltypes.NewInt32(1),
				sqltypes.NewInt32(int32(i % 4)),
				sqltypes.NULL,
			}},
		}})
		conns = append(conns, sbc)
	}
	executor := createExecutor(serv, cell, resolver)

	query := "select col1, col2 from user order by col2 desc limit 3"
	gotResult, err := executorStream(executor, query)
	require.NoError(t, err)

	wantQueries := []*querypb.BoundQuery{{
		Sql:           "select col1, col2, weight_string(col2) from `user` order by col2 desc limit :__upper_limit",
		BindVariables: map[string]*querypb.BindVariable{"__upper_limit": sqltypes.Int64BindVariable(3)},
	}}
	for _, conn := range conns {
		utils.MustMatch(t, wantQueries, conn.Queries)
	}

	wantResult := &sqltypes.Result{
		Fields: []*querypb.Field{
			{Name: "col1", Type: sqltypes.Int32, Charset: collations.CollationBinaryID, Flags: uint32(querypb.MySqlFlag_NUM_FLAG)},
			{Name: "col2", Type: sqltypes.Int32, Charset: collations.CollationBinaryID, Flags: uint32(querypb.MySqlFlag_NUM_FLAG)},
		},
	}
	wantResult.Rows = append(wantResult.Rows,
		[]sqltypes.Value{
			sqltypes.NewInt32(1),
			sqltypes.NewInt32(3),
		},
		[]sqltypes.Value{
			sqltypes.NewInt32(1),
			sqltypes.NewInt32(3),
		},
		[]sqltypes.Value{
			sqltypes.NewInt32(1),
			sqltypes.NewInt32(2),
		})

	utils.MustMatch(t, wantResult, gotResult)
}

// TODO(sougou): stream and non-stream testing are very similar.
// Could reuse code,
func TestSimpleJoin(t *testing.T) {
	executor, sbc1, sbc2, _ := createExecutorEnv()
	logChan := QueryLogger.Subscribe("Test")
	defer QueryLogger.Unsubscribe(logChan)

	sql := "select u1.id, u2.id from user u1 join user u2 where u1.id = 1 and u2.id = 3"
	result, err := executorExec(executor, sql, nil)
	require.NoError(t, err)
	wantQueries := []*querypb.BoundQuery{{
		Sql:           "select u1.id from `user` as u1 where u1.id = 1",
		BindVariables: map[string]*querypb.BindVariable{},
	}}
	utils.MustMatch(t, wantQueries, sbc1.Queries)
	wantQueries = []*querypb.BoundQuery{{
		Sql:           "select u2.id from `user` as u2 where u2.id = 3",
		BindVariables: map[string]*querypb.BindVariable{},
	}}
	utils.MustMatch(t, wantQueries, sbc2.Queries)
	wantResult := &sqltypes.Result{
		Fields: []*querypb.Field{
			sandboxconn.SingleRowResult.Fields[0],
			sandboxconn.SingleRowResult.Fields[0],
		},
		Rows: [][]sqltypes.Value{
			{
				sandboxconn.SingleRowResult.Rows[0][0],
				sandboxconn.SingleRowResult.Rows[0][0],
			},
		},
	}
	if !result.Equal(wantResult) {
		t.Errorf("result: %+v, want %+v", result, wantResult)
	}

	testQueryLog(t, logChan, "TestExecute", "SELECT", "select u1.id, u2.id from `user` as u1 join `user` as u2 where u1.id = 1 and u2.id = 3", 2)
}

func TestJoinComments(t *testing.T) {
	executor, sbc1, sbc2, _ := createExecutorEnv()
	logChan := QueryLogger.Subscribe("Test")
	defer QueryLogger.Unsubscribe(logChan)

	sql := "select u1.id, u2.id from user u1 join user u2 where u1.id = 1 and u2.id = 3 /* trailing */"
	_, err := executorExec(executor, sql, nil)
	require.NoError(t, err)
	wantQueries := []*querypb.BoundQuery{{
		Sql:           "select u1.id from `user` as u1 where u1.id = 1 /* trailing */",
		BindVariables: map[string]*querypb.BindVariable{},
	}}
	utils.MustMatch(t, wantQueries, sbc1.Queries)
	wantQueries = []*querypb.BoundQuery{{
		Sql:           "select u2.id from `user` as u2 where u2.id = 3 /* trailing */",
		BindVariables: map[string]*querypb.BindVariable{},
	}}
	utils.MustMatch(t, wantQueries, sbc2.Queries)

	testQueryLog(t, logChan, "TestExecute", "SELECT", "select u1.id, u2.id from `user` as u1 join `user` as u2 where u1.id = 1 and u2.id = 3 /* trailing */", 2)
}

func TestSimpleJoinStream(t *testing.T) {
	executor, sbc1, sbc2, _ := createExecutorEnv()
	logChan := QueryLogger.Subscribe("Test")
	defer QueryLogger.Unsubscribe(logChan)

	sql := "select u1.id, u2.id from user u1 join user u2 where u1.id = 1 and u2.id = 3"
	result, err := executorStream(executor, sql)
	require.NoError(t, err)
	wantQueries := []*querypb.BoundQuery{{
		Sql:           "select u1.id from `user` as u1 where u1.id = 1",
		BindVariables: map[string]*querypb.BindVariable{},
	}}
	utils.MustMatch(t, wantQueries, sbc1.Queries)
	wantQueries = []*querypb.BoundQuery{{
		Sql:           "select u2.id from `user` as u2 where u2.id = 3",
		BindVariables: map[string]*querypb.BindVariable{},
	}}
	utils.MustMatch(t, wantQueries, sbc2.Queries)
	wantResult := &sqltypes.Result{
		Fields: []*querypb.Field{
			sandboxconn.SingleRowResult.Fields[0],
			sandboxconn.SingleRowResult.Fields[0],
		},
		Rows: [][]sqltypes.Value{
			{
				sandboxconn.SingleRowResult.Rows[0][0],
				sandboxconn.SingleRowResult.Rows[0][0],
			},
		},
		RowsAffected: 0,
	}
	if !result.Equal(wantResult) {
		t.Errorf("result: %+v, want %+v", result, wantResult)
	}

	testQueryLog(t, logChan, "TestExecuteStream", "SELECT", "select u1.id, u2.id from `user` as u1 join `user` as u2 where u1.id = 1 and u2.id = 3", 2)
}

func TestVarJoin(t *testing.T) {
	executor, sbc1, sbc2, _ := createExecutorEnv()
	logChan := QueryLogger.Subscribe("Test")
	defer QueryLogger.Unsubscribe(logChan)

	result1 := []*sqltypes.Result{{
		Fields: []*querypb.Field{
			{Name: "id", Type: sqltypes.Int32, Charset: collations.CollationBinaryID, Flags: uint32(querypb.MySqlFlag_NUM_FLAG)},
			{Name: "col", Type: sqltypes.Int32, Charset: collations.CollationBinaryID, Flags: uint32(querypb.MySqlFlag_NUM_FLAG)},
		},
		InsertID: 0,
		Rows: [][]sqltypes.Value{{
			sqltypes.NewInt32(1),
			sqltypes.NewInt32(3),
		}},
	}}
	sbc1.SetResults(result1)
	sql := "select u1.id, u2.id from user u1 join user u2 on u2.id = u1.col where u1.id = 1"
	_, err := executorExec(executor, sql, nil)
	require.NoError(t, err)
	wantQueries := []*querypb.BoundQuery{{
		Sql:           "select u1.id, u1.col from `user` as u1 where u1.id = 1",
		BindVariables: map[string]*querypb.BindVariable{},
	}}
	utils.MustMatch(t, wantQueries, sbc1.Queries)
	// We have to use string representation because bindvars type is too complex.
	got := fmt.Sprintf("%+v", sbc2.Queries)
	want := `[sql:"select u2.id from ` + "`user`" + ` as u2 where u2.id = :u1_col" bind_variables:{key:"u1_col" value:{type:INT32 value:"3"}}]`
	if got != want {
		t.Errorf("sbc2.Queries: %s, want %s\n", got, want)
	}

	testQueryLog(t, logChan, "TestExecute", "SELECT", "select u1.id, u2.id from `user` as u1 join `user` as u2 on u2.id = u1.col where u1.id = 1", 2)
}

func TestVarJoinStream(t *testing.T) {
	executor, sbc1, sbc2, _ := createExecutorEnv()
	logChan := QueryLogger.Subscribe("Test")
	defer QueryLogger.Unsubscribe(logChan)

	result1 := []*sqltypes.Result{{
		Fields: []*querypb.Field{
			{Name: "id", Type: sqltypes.Int32, Charset: collations.CollationBinaryID, Flags: uint32(querypb.MySqlFlag_NUM_FLAG)},
			{Name: "col", Type: sqltypes.Int32, Charset: collations.CollationBinaryID, Flags: uint32(querypb.MySqlFlag_NUM_FLAG)},
		},
		InsertID: 0,
		Rows: [][]sqltypes.Value{{
			sqltypes.NewInt32(1),
			sqltypes.NewInt32(3),
		}},
	}}
	sbc1.SetResults(result1)
	sql := "select u1.id, u2.id from user u1 join user u2 on u2.id = u1.col where u1.id = 1"
	_, err := executorStream(executor, sql)
	require.NoError(t, err)
	wantQueries := []*querypb.BoundQuery{{
		Sql:           "select u1.id, u1.col from `user` as u1 where u1.id = 1",
		BindVariables: map[string]*querypb.BindVariable{},
	}}
	utils.MustMatch(t, wantQueries, sbc1.Queries)
	// We have to use string representation because bindvars type is too complex.
	got := fmt.Sprintf("%+v", sbc2.Queries)
	want := `[sql:"select u2.id from ` + "`user`" + ` as u2 where u2.id = :u1_col" bind_variables:{key:"u1_col" value:{type:INT32 value:"3"}}]`
	if got != want {
		t.Errorf("sbc2.Queries: %s, want %s\n", got, want)
	}

	testQueryLog(t, logChan, "TestExecuteStream", "SELECT", "select u1.id, u2.id from `user` as u1 join `user` as u2 on u2.id = u1.col where u1.id = 1", 2)
}

func TestLeftJoin(t *testing.T) {
	executor, sbc1, sbc2, _ := createExecutorEnv()
	logChan := QueryLogger.Subscribe("Test")
	defer QueryLogger.Unsubscribe(logChan)
	result1 := []*sqltypes.Result{{
		Fields: []*querypb.Field{
			{Name: "id", Type: sqltypes.Int32, Charset: collations.CollationBinaryID, Flags: uint32(querypb.MySqlFlag_NUM_FLAG)},
			{Name: "col", Type: sqltypes.Int32, Charset: collations.CollationBinaryID, Flags: uint32(querypb.MySqlFlag_NUM_FLAG)},
		},
		InsertID: 0,
		Rows: [][]sqltypes.Value{{
			sqltypes.NewInt32(1),
			sqltypes.NewInt32(3),
		}},
	}}
	emptyResult := []*sqltypes.Result{{
		Fields: []*querypb.Field{
			{Name: "id", Type: sqltypes.Int32, Charset: collations.CollationBinaryID, Flags: uint32(querypb.MySqlFlag_NUM_FLAG)},
		},
	}}
	sbc1.SetResults(result1)
	sbc2.SetResults(emptyResult)
	sql := "select u1.id, u2.id from user u1 left join user u2 on u2.id = u1.col where u1.id = 1"
	result, err := executorExec(executor, sql, nil)
	require.NoError(t, err)
	wantResult := &sqltypes.Result{
		Fields: []*querypb.Field{
			sandboxconn.SingleRowResult.Fields[0],
			sandboxconn.SingleRowResult.Fields[0],
		},
		Rows: [][]sqltypes.Value{
			{
				sandboxconn.SingleRowResult.Rows[0][0],
				{},
			},
		},
	}
	if !result.Equal(wantResult) {
		t.Errorf("result: \n%+v, want \n%+v", result, wantResult)
	}
	testQueryLog(t, logChan, "TestExecute", "SELECT", "select u1.id, u2.id from `user` as u1 left join `user` as u2 on u2.id = u1.col where u1.id = 1", 2)
}

func TestLeftJoinStream(t *testing.T) {
	executor, sbc1, sbc2, _ := createExecutorEnv()
	result1 := []*sqltypes.Result{{
		Fields: []*querypb.Field{
			{Name: "id", Type: sqltypes.Int32, Charset: collations.CollationBinaryID, Flags: uint32(querypb.MySqlFlag_NUM_FLAG)},
			{Name: "col", Type: sqltypes.Int32, Charset: collations.CollationBinaryID, Flags: uint32(querypb.MySqlFlag_NUM_FLAG)},
		},
		InsertID: 0,
		Rows: [][]sqltypes.Value{{
			sqltypes.NewInt32(1),
			sqltypes.NewInt32(3),
		}},
	}}
	emptyResult := []*sqltypes.Result{{
		Fields: []*querypb.Field{
			{Name: "id", Type: sqltypes.Int32, Charset: collations.CollationBinaryID, Flags: uint32(querypb.MySqlFlag_NUM_FLAG)},
		},
	}}
	sbc1.SetResults(result1)
	sbc2.SetResults(emptyResult)
	result, err := executorStream(executor, "select u1.id, u2.id from user u1 left join user u2 on u2.id = u1.col where u1.id = 1")
	require.NoError(t, err)
	wantResult := &sqltypes.Result{
		Fields: []*querypb.Field{
			sandboxconn.SingleRowResult.Fields[0],
			sandboxconn.SingleRowResult.Fields[0],
		},
		Rows: [][]sqltypes.Value{
			{
				sandboxconn.SingleRowResult.Rows[0][0],
				{},
			},
		},
		RowsAffected: 0,
	}
	if !result.Equal(wantResult) {
		t.Errorf("result: %+v, want %+v", result, wantResult)
	}
}

func TestEmptyJoin(t *testing.T) {
	executor, sbc1, _, _ := createExecutorEnv()
	// Empty result requires a field query for the second part of join,
	// which is sent to shard 0.
	sbc1.SetResults([]*sqltypes.Result{{
		Fields: []*querypb.Field{
			{Name: "id", Type: sqltypes.Int32, Charset: collations.CollationBinaryID, Flags: uint32(querypb.MySqlFlag_NUM_FLAG)},
			{Name: "col", Type: sqltypes.Int32, Charset: collations.CollationBinaryID, Flags: uint32(querypb.MySqlFlag_NUM_FLAG)},
		},
	}, {
		Fields: []*querypb.Field{
			{Name: "id", Type: sqltypes.Int32, Charset: collations.CollationBinaryID, Flags: uint32(querypb.MySqlFlag_NUM_FLAG)},
			{Name: "col", Type: sqltypes.Int32, Charset: collations.CollationBinaryID, Flags: uint32(querypb.MySqlFlag_NUM_FLAG)},
		},
	}})
	result, err := executorExec(executor, "select u1.id, u2.id from user u1 join user u2 on u2.id = u1.col where u1.id = 1", nil)
	require.NoError(t, err)
	wantQueries := []*querypb.BoundQuery{{
		Sql:           "select u1.id, u1.col from `user` as u1 where u1.id = 1",
		BindVariables: map[string]*querypb.BindVariable{},
	}, {
		Sql: "select u2.id from `user` as u2 where 1 != 1",
		BindVariables: map[string]*querypb.BindVariable{
			"u1_col": sqltypes.Int32BindVariable(0),
		},
	}}
	utils.MustMatch(t, wantQueries, sbc1.Queries)
	wantResult := &sqltypes.Result{
		Fields: []*querypb.Field{
			{Name: "id", Type: sqltypes.Int32, Charset: collations.CollationBinaryID, Flags: uint32(querypb.MySqlFlag_NUM_FLAG)},
			{Name: "id", Type: sqltypes.Int32, Charset: collations.CollationBinaryID, Flags: uint32(querypb.MySqlFlag_NUM_FLAG)},
		},
	}
	if !result.Equal(wantResult) {
		t.Errorf("result: %+v, want %+v", result, wantResult)
	}
}

func TestEmptyJoinStream(t *testing.T) {
	executor, sbc1, _, _ := createExecutorEnv()
	// Empty result requires a field query for the second part of join,
	// which is sent to shard 0.
	sbc1.SetResults([]*sqltypes.Result{{
		Fields: []*querypb.Field{
			{Name: "id", Type: sqltypes.Int32, Charset: collations.CollationBinaryID, Flags: uint32(querypb.MySqlFlag_NUM_FLAG)},
		},
	}, {
		Fields: []*querypb.Field{
			{Name: "id", Type: sqltypes.Int32, Charset: collations.CollationBinaryID, Flags: uint32(querypb.MySqlFlag_NUM_FLAG)},
		},
	}})
	result, err := executorStream(executor, "select u1.id, u2.id from user u1 join user u2 on u2.id = u1.col where u1.id = 1")
	require.NoError(t, err)
	wantQueries := []*querypb.BoundQuery{{
		Sql:           "select u1.id, u1.col from `user` as u1 where u1.id = 1",
		BindVariables: map[string]*querypb.BindVariable{},
	}, {
		Sql: "select u2.id from `user` as u2 where 1 != 1",
		BindVariables: map[string]*querypb.BindVariable{
			"u1_col": sqltypes.NullBindVariable,
		},
	}}
	utils.MustMatch(t, wantQueries, sbc1.Queries)
	wantResult := &sqltypes.Result{
		Fields: []*querypb.Field{
			{Name: "id", Type: sqltypes.Int32, Charset: collations.CollationBinaryID, Flags: uint32(querypb.MySqlFlag_NUM_FLAG)},
			{Name: "id", Type: sqltypes.Int32, Charset: collations.CollationBinaryID, Flags: uint32(querypb.MySqlFlag_NUM_FLAG)},
		},
	}
	if !result.Equal(wantResult) {
		t.Errorf("result: %+v, want %+v", result, wantResult)
	}
}

func TestEmptyJoinRecursive(t *testing.T) {
	executor, sbc1, _, _ := createExecutorEnv()
	// Make sure it also works recursively.
	sbc1.SetResults([]*sqltypes.Result{{
		Fields: []*querypb.Field{
			{Name: "id", Type: sqltypes.Int32, Charset: collations.CollationBinaryID, Flags: uint32(querypb.MySqlFlag_NUM_FLAG)},
		},
	}, {
		Fields: []*querypb.Field{
			{Name: "id", Type: sqltypes.Int32, Charset: collations.CollationBinaryID, Flags: uint32(querypb.MySqlFlag_NUM_FLAG)},
			{Name: "col", Type: sqltypes.Int32, Charset: collations.CollationBinaryID, Flags: uint32(querypb.MySqlFlag_NUM_FLAG)},
		},
	}, {
		Fields: []*querypb.Field{
			{Name: "id", Type: sqltypes.Int32, Charset: collations.CollationBinaryID, Flags: uint32(querypb.MySqlFlag_NUM_FLAG)},
		},
	}})
	result, err := executorExec(executor, "select u1.id, u2.id, u3.id from user u1 join (user u2 join user u3 on u3.id = u2.col) where u1.id = 1", nil)
	require.NoError(t, err)
	wantQueries := []*querypb.BoundQuery{{
		Sql:           "select u1.id from `user` as u1 where u1.id = 1",
		BindVariables: map[string]*querypb.BindVariable{},
	}, {
		Sql:           "select u2.id, u2.col from `user` as u2 where 1 != 1",
		BindVariables: map[string]*querypb.BindVariable{},
	}, {
		Sql: "select u3.id from `user` as u3 where 1 != 1",
		BindVariables: map[string]*querypb.BindVariable{
			"u2_col": sqltypes.NullBindVariable,
		},
	}}
	utils.MustMatch(t, wantQueries, sbc1.Queries)
	wantResult := &sqltypes.Result{
		Fields: []*querypb.Field{
			{Name: "id", Type: sqltypes.Int32, Charset: collations.CollationBinaryID, Flags: uint32(querypb.MySqlFlag_NUM_FLAG)},
			{Name: "id", Type: sqltypes.Int32, Charset: collations.CollationBinaryID, Flags: uint32(querypb.MySqlFlag_NUM_FLAG)},
			{Name: "id", Type: sqltypes.Int32, Charset: collations.CollationBinaryID, Flags: uint32(querypb.MySqlFlag_NUM_FLAG)},
		},
	}
	if !result.Equal(wantResult) {
		t.Errorf("result: %+v, want %+v", result, wantResult)
	}
}

func TestEmptyJoinRecursiveStream(t *testing.T) {
	executor, sbc1, _, _ := createExecutorEnv()
	// Make sure it also works recursively.
	sbc1.SetResults([]*sqltypes.Result{{
		Fields: []*querypb.Field{
			{Name: "id", Type: sqltypes.Int32, Charset: collations.CollationBinaryID, Flags: uint32(querypb.MySqlFlag_NUM_FLAG)},
		},
	}, {
		Fields: []*querypb.Field{
			{Name: "id", Type: sqltypes.Int32, Charset: collations.CollationBinaryID, Flags: uint32(querypb.MySqlFlag_NUM_FLAG)},
			{Name: "col", Type: sqltypes.Int32, Charset: collations.CollationBinaryID, Flags: uint32(querypb.MySqlFlag_NUM_FLAG)},
		},
	}, {
		Fields: []*querypb.Field{
			{Name: "id", Type: sqltypes.Int32, Charset: collations.CollationBinaryID, Flags: uint32(querypb.MySqlFlag_NUM_FLAG)},
		},
	}})
	result, err := executorStream(executor, "select u1.id, u2.id, u3.id from user u1 join (user u2 join user u3 on u3.id = u2.col) where u1.id = 1")
	require.NoError(t, err)
	wantQueries := []*querypb.BoundQuery{{
		Sql:           "select u1.id from `user` as u1 where u1.id = 1",
		BindVariables: map[string]*querypb.BindVariable{},
	}, {
		Sql:           "select u2.id, u2.col from `user` as u2 where 1 != 1",
		BindVariables: map[string]*querypb.BindVariable{},
	}, {
		Sql: "select u3.id from `user` as u3 where 1 != 1",
		BindVariables: map[string]*querypb.BindVariable{
			"u2_col": sqltypes.NullBindVariable,
		},
	}}
	utils.MustMatch(t, wantQueries, sbc1.Queries)
	wantResult := &sqltypes.Result{
		Fields: []*querypb.Field{
			{Name: "id", Type: sqltypes.Int32, Charset: collations.CollationBinaryID, Flags: uint32(querypb.MySqlFlag_NUM_FLAG)},
			{Name: "id", Type: sqltypes.Int32, Charset: collations.CollationBinaryID, Flags: uint32(querypb.MySqlFlag_NUM_FLAG)},
			{Name: "id", Type: sqltypes.Int32, Charset: collations.CollationBinaryID, Flags: uint32(querypb.MySqlFlag_NUM_FLAG)},
		},
	}
	if !result.Equal(wantResult) {
		t.Errorf("result: %+v, want %+v", result, wantResult)
	}
}

func TestCrossShardSubquery(t *testing.T) {
	executor, sbc1, sbc2, _ := createExecutorEnv()
	result1 := []*sqltypes.Result{{
		Fields: []*querypb.Field{
			{Name: "id", Type: sqltypes.Int32, Charset: collations.CollationBinaryID, Flags: uint32(querypb.MySqlFlag_NUM_FLAG)},
			{Name: "col", Type: sqltypes.Int32, Charset: collations.CollationBinaryID, Flags: uint32(querypb.MySqlFlag_NUM_FLAG)},
		},
		InsertID: 0,
		Rows: [][]sqltypes.Value{{
			sqltypes.NewInt32(1),
			sqltypes.NewInt32(3),
		}},
	}}
	sbc1.SetResults(result1)
	result, err := executorExec(executor, "select id1 from (select u1.id id1, u2.id from user u1 join user u2 on u2.id = u1.col where u1.id = 1) as t", nil)
	require.NoError(t, err)
	wantQueries := []*querypb.BoundQuery{{
		Sql:           "select id1, t.`u1.col` from (select u1.id as id1, u1.col as `u1.col` from `user` as u1 where u1.id = 1) as t",
		BindVariables: map[string]*querypb.BindVariable{},
	}}
	utils.MustMatch(t, wantQueries, sbc1.Queries)

<<<<<<< HEAD
	wantResult := &sqltypes.Result{
		Fields: []*querypb.Field{
			{Name: "id", Type: sqltypes.Int32, Charset: collations.CollationBinaryID, Flags: uint32(querypb.MySqlFlag_NUM_FLAG)},
		},
		Rows: [][]sqltypes.Value{{
			sqltypes.NewInt32(1),
		}},
	}
=======
	wantQueries = []*querypb.BoundQuery{{
		Sql:           "select 1 from (select u2.id from `user` as u2 where u2.id = :u1_col) as t",
		BindVariables: map[string]*querypb.BindVariable{"u1_col": sqltypes.Int32BindVariable(3)},
	}}
	utils.MustMatch(t, wantQueries, sbc2.Queries)

	wantResult := sqltypes.MakeTestResult(sqltypes.MakeTestFields("id", "int32"), "1")
>>>>>>> fb7a30d2
	if !result.Equal(wantResult) {
		t.Errorf("result: %+v, want %+v", result, wantResult)
	}
}

func TestSubQueryAndQueryWithLimit(t *testing.T) {
	executor, sbc1, sbc2, _ := createExecutorEnv()
	result1 := []*sqltypes.Result{{
		Fields: []*querypb.Field{
			{Name: "id", Type: sqltypes.Int32, Charset: collations.CollationBinaryID, Flags: uint32(querypb.MySqlFlag_NUM_FLAG)},
			{Name: "col", Type: sqltypes.Int32, Charset: collations.CollationBinaryID, Flags: uint32(querypb.MySqlFlag_NUM_FLAG)},
		},
		InsertID: 0,
		Rows: [][]sqltypes.Value{{
			sqltypes.NewInt32(1),
			sqltypes.NewInt32(3),
		}},
	}}
	result2 := []*sqltypes.Result{{
		Fields: []*querypb.Field{
			{Name: "id", Type: sqltypes.Int32, Charset: collations.CollationBinaryID, Flags: uint32(querypb.MySqlFlag_NUM_FLAG)},
			{Name: "col", Type: sqltypes.Int32, Charset: collations.CollationBinaryID, Flags: uint32(querypb.MySqlFlag_NUM_FLAG)},
		},
		InsertID: 0,
		Rows: [][]sqltypes.Value{{
			sqltypes.NewInt32(111),
			sqltypes.NewInt32(333),
		}},
	}}
	sbc1.SetResults(result1)
	sbc2.SetResults(result2)

	exec(executor, NewSafeSession(&vtgatepb.Session{
		TargetString: "@primary",
	}), "select id1, id2 from t1 where id1 >= ( select id1 from t1 order by id1 asc limit 1) limit 100")
	require.Equal(t, 2, len(sbc1.Queries))
	require.Equal(t, 2, len(sbc2.Queries))

	// sub query is evaluated first, and sees a limit of 1
	assert.Equal(t, `type:INT64 value:"1"`, sbc1.Queries[0].BindVariables["__upper_limit"].String())
	assert.Equal(t, `type:INT64 value:"1"`, sbc2.Queries[0].BindVariables["__upper_limit"].String())

	// outer limit is only applied to the outer query
	assert.Equal(t, `type:INT64 value:"100"`, sbc1.Queries[1].BindVariables["__upper_limit"].String())
	assert.Equal(t, `type:INT64 value:"100"`, sbc2.Queries[1].BindVariables["__upper_limit"].String())
}

func TestCrossShardSubqueryStream(t *testing.T) {
	executor, sbc1, sbc2, _ := createExecutorEnv()
	result1 := []*sqltypes.Result{{
		Fields: []*querypb.Field{
			{Name: "id", Type: sqltypes.Int32, Charset: collations.CollationBinaryID, Flags: uint32(querypb.MySqlFlag_NUM_FLAG)},
			{Name: "col", Type: sqltypes.Int32, Charset: collations.CollationBinaryID, Flags: uint32(querypb.MySqlFlag_NUM_FLAG)},
		},
		InsertID: 0,
		Rows: [][]sqltypes.Value{{
			sqltypes.NewInt32(1),
			sqltypes.NewInt32(3),
		}},
	}}
	sbc1.SetResults(result1)
	result, err := executorStream(executor, "select id1 from (select u1.id id1, u2.id from user u1 join user u2 on u2.id = u1.col where u1.id = 1) as t")
	require.NoError(t, err)
	wantQueries := []*querypb.BoundQuery{{
		Sql:           "select id1, t.`u1.col` from (select u1.id as id1, u1.col as `u1.col` from `user` as u1 where u1.id = 1) as t",
		BindVariables: map[string]*querypb.BindVariable{},
	}}
	utils.MustMatch(t, wantQueries, sbc1.Queries)
	wantQueries = []*querypb.BoundQuery{{
		Sql:           "select 1 from (select u2.id from `user` as u2 where u2.id = :u1_col) as t",
		BindVariables: map[string]*querypb.BindVariable{"u1_col": sqltypes.Int32BindVariable(3)},
	}}
	utils.MustMatch(t, wantQueries, sbc2.Queries)

<<<<<<< HEAD
	wantResult := &sqltypes.Result{
		Fields: []*querypb.Field{
			{Name: "id", Type: sqltypes.Int32, Charset: collations.CollationBinaryID, Flags: uint32(querypb.MySqlFlag_NUM_FLAG)},
		},
		Rows: [][]sqltypes.Value{{
			sqltypes.NewInt32(1),
		}},
	}
	if !result.Equal(wantResult) {
		t.Errorf("result: %+v, want %+v", result, wantResult)
	}
=======
	wantResult := sqltypes.MakeTestResult(sqltypes.MakeTestFields("id", "int32"), "1")
	utils.MustMatch(t, wantResult, result)
>>>>>>> fb7a30d2
}

func TestCrossShardSubqueryGetFields(t *testing.T) {
	executor, sbc1, _, sbclookup := createExecutorEnv()
	sbclookup.SetResults([]*sqltypes.Result{{
		Fields: []*querypb.Field{
			{Name: "col", Type: sqltypes.Int32, Charset: collations.CollationBinaryID, Flags: uint32(querypb.MySqlFlag_NUM_FLAG)},
		},
	}})
	result1 := []*sqltypes.Result{{
		Fields: []*querypb.Field{
			{Name: "id", Type: sqltypes.Int32, Charset: collations.CollationBinaryID, Flags: uint32(querypb.MySqlFlag_NUM_FLAG)},
			{Name: "col", Type: sqltypes.Int32, Charset: collations.CollationBinaryID, Flags: uint32(querypb.MySqlFlag_NUM_FLAG)},
		},
	}}
	sbc1.SetResults(result1)
	result, err := executorExec(executor, "select main1.col, t.id1 from main1 join (select u1.id id1, u2.id from user u1 join user u2 on u2.id = u1.col where u1.id = 1) as t", nil)
	require.NoError(t, err)
	wantQueries := []*querypb.BoundQuery{{
		Sql:           "select t.id1, t.`u1.col` from (select u1.id as id1, u1.col as `u1.col` from `user` as u1 where 1 != 1) as t where 1 != 1",
		BindVariables: map[string]*querypb.BindVariable{},
	}, {
		Sql: "select 1 from (select u2.id from `user` as u2 where 1 != 1) as t where 1 != 1",
		BindVariables: map[string]*querypb.BindVariable{
			"u1_col": sqltypes.NullBindVariable,
		},
	}}
	utils.MustMatch(t, wantQueries, sbc1.Queries)

	wantResult := &sqltypes.Result{
		Fields: []*querypb.Field{
			{Name: "col", Type: sqltypes.Int32, Charset: collations.CollationBinaryID, Flags: uint32(querypb.MySqlFlag_NUM_FLAG)},
			{Name: "id", Type: sqltypes.Int32, Charset: collations.CollationBinaryID, Flags: uint32(querypb.MySqlFlag_NUM_FLAG)},
		},
	}
	if !result.Equal(wantResult) {
		t.Errorf("result: %+v, want %+v", result, wantResult)
	}
}

func TestSelectBindvarswithPrepare(t *testing.T) {
	executor, sbc1, sbc2, _ := createExecutorEnv()
	logChan := QueryLogger.Subscribe("Test")
	defer QueryLogger.Unsubscribe(logChan)

	sql := "select id from `user` where id = :id"
	_, err := executorPrepare(executor, sql, map[string]*querypb.BindVariable{
		"id": sqltypes.Int64BindVariable(1),
	})
	require.NoError(t, err)

	wantQueries := []*querypb.BoundQuery{{
		Sql:           "select id from `user` where 1 != 1",
		BindVariables: map[string]*querypb.BindVariable{"id": sqltypes.Int64BindVariable(1)},
	}}
	utils.MustMatch(t, wantQueries, sbc1.Queries)
	if sbc2.Queries != nil {
		t.Errorf("sbc2.Queries: %+v, want nil\n", sbc2.Queries)
	}
}

func TestSelectDatabasePrepare(t *testing.T) {
	executor, _, _, _ := createExecutorEnv()
	executor.normalize = true
	logChan := QueryLogger.Subscribe("Test")
	defer QueryLogger.Unsubscribe(logChan)

	sql := "select database()"
	_, err := executorPrepare(executor, sql, map[string]*querypb.BindVariable{})
	require.NoError(t, err)
}

func TestSelectWithUnionAll(t *testing.T) {
	executor, sbc1, sbc2, _ := createExecutorEnv()
	executor.normalize = true
	sql := "select id from user where id in (1, 2, 3) union all select id from user where id in (1, 2, 3)"
	bv, _ := sqltypes.BuildBindVariable([]int64{1, 2, 3})
	bv1, _ := sqltypes.BuildBindVariable([]int64{1, 2})
	bv2, _ := sqltypes.BuildBindVariable([]int64{3})
	sbc1WantQueries := []*querypb.BoundQuery{{
		Sql: "select id from `user` where id in ::__vals",
		BindVariables: map[string]*querypb.BindVariable{
			"__vals": bv1,
			"vtg1":   bv,
			"vtg2":   bv,
		},
	}, {
		Sql: "select id from `user` where id in ::__vals",
		BindVariables: map[string]*querypb.BindVariable{
			"__vals": bv1,
			"vtg1":   bv,
			"vtg2":   bv,
		},
	}}
	sbc2WantQueries := []*querypb.BoundQuery{{
		Sql: "select id from `user` where id in ::__vals",
		BindVariables: map[string]*querypb.BindVariable{
			"__vals": bv2,
			"vtg1":   bv,
			"vtg2":   bv,
		},
	}, {
		Sql: "select id from `user` where id in ::__vals",
		BindVariables: map[string]*querypb.BindVariable{
			"__vals": bv2,
			"vtg1":   bv,
			"vtg2":   bv,
		},
	}}
	_, err := executorExec(executor, sql, map[string]*querypb.BindVariable{})
	require.NoError(t, err)
	utils.MustMatch(t, sbc1WantQueries, sbc1.Queries, "sbc1")
	utils.MustMatch(t, sbc2WantQueries, sbc2.Queries, "sbc2")

	// Reset
	sbc1.Queries = nil
	sbc2.Queries = nil

	_, err = executorStream(executor, sql)
	require.NoError(t, err)
	utils.MustMatch(t, sbc1WantQueries, sbc1.Queries, "sbc1")
	utils.MustMatch(t, sbc2WantQueries, sbc2.Queries, "sbc2")
}

func TestSelectLock(t *testing.T) {
	executor, sbc1, _, _ := createExecutorEnv()
	session := NewSafeSession(nil)
	session.Session.InTransaction = true
	session.ShardSessions = []*vtgatepb.Session_ShardSession{{
		Target: &querypb.Target{
			Keyspace:   "TestExecutor",
			Shard:      "-20",
			TabletType: topodatapb.TabletType_PRIMARY,
		},
		TransactionId: 12345,
		TabletAlias:   sbc1.Tablet().Alias,
	}}

	wantQueries := []*querypb.BoundQuery{{
		Sql:           "select get_lock('lock name', 10) from dual",
		BindVariables: map[string]*querypb.BindVariable{},
	}}
	wantSession := &vtgatepb.Session{
		InTransaction: true,
		ShardSessions: []*vtgatepb.Session_ShardSession{{
			Target: &querypb.Target{
				Keyspace:   "TestExecutor",
				Shard:      "-20",
				TabletType: topodatapb.TabletType_PRIMARY,
			},
			TransactionId: 12345,
			TabletAlias:   sbc1.Tablet().Alias,
		}},
		LockSession: &vtgatepb.Session_ShardSession{
			Target:      &querypb.Target{Keyspace: "TestExecutor", Shard: "-20", TabletType: topodatapb.TabletType_PRIMARY},
			TabletAlias: sbc1.Tablet().Alias,
			ReservedId:  1,
		},
		AdvisoryLock: map[string]int64{"lock name": 1},
		FoundRows:    1,
		RowCount:     -1,
	}

	_, err := exec(executor, session, "select get_lock('lock name', 10) from dual")
	require.NoError(t, err)
	wantSession.LastLockHeartbeat = session.Session.LastLockHeartbeat // copying as this is current timestamp value.
	utils.MustMatch(t, wantSession, session.Session, "")
	utils.MustMatch(t, wantQueries, sbc1.Queries, "")

	wantQueries = append(wantQueries, &querypb.BoundQuery{
		Sql:           "select release_lock('lock name') from dual",
		BindVariables: map[string]*querypb.BindVariable{},
	})
	wantSession.AdvisoryLock = nil
	wantSession.LockSession = nil

	_, err = exec(executor, session, "select release_lock('lock name') from dual")
	require.NoError(t, err)
	wantSession.LastLockHeartbeat = session.Session.LastLockHeartbeat // copying as this is current timestamp value.
	utils.MustMatch(t, wantQueries, sbc1.Queries, "")
	utils.MustMatch(t, wantSession, session.Session, "")
}

func TestLockReserve(t *testing.T) {
	// no connection should be reserved for these queries.
	tcases := []string{
		"select is_free_lock('lock name') from dual",
		"select is_used_lock('lock name') from dual",
		"select release_all_locks() from dual",
		"select release_lock('lock name') from dual",
	}

	executor, _, _, _ := createExecutorEnv()
	session := NewAutocommitSession(&vtgatepb.Session{})

	for _, sql := range tcases {
		t.Run(sql, func(t *testing.T) {
			_, err := exec(executor, session, sql)
			require.NoError(t, err)
			require.Nil(t, session.LockSession)
		})
	}

	// get_lock should reserve a connection.
	_, err := exec(executor, session, "select get_lock('lock name', 10) from dual")
	require.NoError(t, err)
	require.NotNil(t, session.LockSession)

}

func TestSelectFromInformationSchema(t *testing.T) {
	executor, sbc1, _, _ := createExecutorEnv()
	session := NewSafeSession(nil)

	// check failure when trying to query two keyspaces
	_, err := exec(executor, session, "SELECT B.TABLE_NAME FROM INFORMATION_SCHEMA.TABLES AS A, INFORMATION_SCHEMA.COLUMNS AS B WHERE A.TABLE_SCHEMA = 'TestExecutor' AND A.TABLE_SCHEMA = 'TestXBadSharding'")
	require.Error(t, err)
	require.Contains(t, err.Error(), "specifying two different database in the query is not supported")

	// we pick a keyspace and query for table_schema = database(). should be routed to the picked keyspace
	session.TargetString = "TestExecutor"
	_, err = exec(executor, session, "SELECT * FROM INFORMATION_SCHEMA.TABLES WHERE TABLE_SCHEMA = database()")
	require.NoError(t, err)
	assert.Equal(t, []string{"select TABLE_CATALOG, TABLE_SCHEMA, TABLE_NAME, TABLE_TYPE, `ENGINE`, VERSION, `ROW_FORMAT`, TABLE_ROWS, `AVG_ROW_LENGTH`, DATA_LENGTH, MAX_DATA_LENGTH, INDEX_LENGTH, DATA_FREE, `AUTO_INCREMENT`, CREATE_TIME, UPDATE_TIME, CHECK_TIME, TABLE_COLLATION, `CHECKSUM`, CREATE_OPTIONS, TABLE_COMMENT from INFORMATION_SCHEMA.`TABLES` where TABLE_SCHEMA = database()"},
		sbc1.StringQueries())

	// `USE TestXBadSharding` and then query info_schema about TestExecutor - should target TestExecutor and not use the default keyspace
	sbc1.Queries = nil
	session.TargetString = "TestXBadSharding"
	_, err = exec(executor, session, "SELECT * FROM INFORMATION_SCHEMA.TABLES WHERE TABLE_SCHEMA = 'TestExecutor'")
	require.NoError(t, err)
	assert.Equal(t, []string{"select TABLE_CATALOG, TABLE_SCHEMA, TABLE_NAME, TABLE_TYPE, `ENGINE`, VERSION, `ROW_FORMAT`, TABLE_ROWS, `AVG_ROW_LENGTH`, DATA_LENGTH, MAX_DATA_LENGTH, INDEX_LENGTH, DATA_FREE, `AUTO_INCREMENT`, CREATE_TIME, UPDATE_TIME, CHECK_TIME, TABLE_COLLATION, `CHECKSUM`, CREATE_OPTIONS, TABLE_COMMENT from INFORMATION_SCHEMA.`TABLES` where TABLE_SCHEMA = :__vtschemaname /* VARCHAR */"},
		sbc1.StringQueries())
}

func TestStreamOrderByLimitWithMultipleResults(t *testing.T) {
	// Special setup: Don't use createExecutorEnv.
	cell := "aa"
	hc := discovery.NewFakeHealthCheck(nil)
	s := createSandbox(KsTestSharded)
	s.VSchema = executorVSchema
	getSandbox(KsTestUnsharded).VSchema = unshardedVSchema
	serv := newSandboxForCells([]string{cell})
	resolver := newTestResolver(hc, serv, cell)
	shards := []string{"-20", "20-40", "40-60", "60-80", "80-a0", "a0-c0", "c0-e0", "e0-"}
	count := 1
	for _, shard := range shards {
		sbc := hc.AddTestTablet(cell, shard, 1, "TestExecutor", shard, topodatapb.TabletType_PRIMARY, true, 1, nil)
		sbc.SetResults([]*sqltypes.Result{
			sqltypes.MakeTestResult(sqltypes.MakeTestFields("id|col|weight_string(id)", "int32|int32|varchar"), fmt.Sprintf("%d|%d|NULL", count, count)),
			sqltypes.MakeTestResult(sqltypes.MakeTestFields("id|col|weight_string(id)", "int32|int32|varchar"), fmt.Sprintf("%d|%d|NULL", count+10, count)),
		})
		count++
	}

	executor := NewExecutor(context.Background(), serv, cell, resolver, true, false, testBufferSize, cache.DefaultConfig, nil, false, querypb.ExecuteOptions_Gen4)
	before := runtime.NumGoroutine()

	query := "select id, col from user order by id limit 2"
	gotResult, err := executorStream(executor, query)
	require.NoError(t, err)

	wantResult := sqltypes.MakeTestResult(sqltypes.MakeTestFields("id|col", "int32|int32"), "1|1", "2|2")
	utils.MustMatch(t, wantResult, gotResult)
	// some sleep to close all goroutines.
	time.Sleep(100 * time.Millisecond)
	assert.GreaterOrEqual(t, before, runtime.NumGoroutine(), "left open goroutines lingering")
}

func TestSelectScatterFails(t *testing.T) {
	sess := &vtgatepb.Session{}
	cell := "aa"
	hc := discovery.NewFakeHealthCheck(nil)
	s := createSandbox(KsTestSharded)
	s.VSchema = executorVSchema
	getSandbox(KsTestUnsharded).VSchema = unshardedVSchema
	serv := newSandboxForCells([]string{cell})
	resolver := newTestResolver(hc, serv, cell)

	shards := []string{"-20", "20-40", "40-60", "60-80", "80-a0", "a0-c0", "c0-e0", "e0-"}
	for i, shard := range shards {
		sbc := hc.AddTestTablet(cell, shard, 1, "TestExecutor", shard, topodatapb.TabletType_PRIMARY, true, 1, nil)
		sbc.SetResults([]*sqltypes.Result{{
			Fields: []*querypb.Field{
				{Name: "col1", Type: sqltypes.Int32, Charset: collations.CollationBinaryID, Flags: uint32(querypb.MySqlFlag_NUM_FLAG)},
				{Name: "col2", Type: sqltypes.Int32, Charset: collations.CollationBinaryID, Flags: uint32(querypb.MySqlFlag_NUM_FLAG)},
				{Name: "weight_string(col2)", Type: sqltypes.VarBinary, Charset: collations.CollationBinaryID, Flags: uint32(querypb.MySqlFlag_BINARY_FLAG)},
			},
			InsertID: 0,
			Rows: [][]sqltypes.Value{{
				sqltypes.NewInt32(1),
				sqltypes.NewInt32(int32(i % 4)),
				sqltypes.NULL,
			}},
		}})
	}

	executor := createExecutor(serv, cell, resolver)
	executor.allowScatter = false
	logChan := QueryLogger.Subscribe("Test")
	defer QueryLogger.Unsubscribe(logChan)

	_, err := executorExecSession(executor, "select id from `user`", nil, sess)
	require.Error(t, err)
	assert.Contains(t, err.Error(), "scatter")

	// Run the test again, to ensure it behaves the same for a cached query
	_, err = executorExecSession(executor, "select id from `user`", nil, sess)
	require.Error(t, err)
	assert.Contains(t, err.Error(), "scatter")

	_, err = executorExecSession(executor, "select /*vt+ ALLOW_SCATTER */ id from user", nil, sess)
	require.NoError(t, err)

	_, err = executorExecSession(executor, "begin", nil, sess)
	require.NoError(t, err)

	_, err = executorExecSession(executor, "commit", nil, sess)
	require.NoError(t, err)

	_, err = executorExecSession(executor, "savepoint a", nil, sess)
	require.NoError(t, err)
}

func TestGen4SelectStraightJoin(t *testing.T) {
	executor, sbc1, _, _ := createExecutorEnv()
	executor.normalize = true
	executor.pv = querypb.ExecuteOptions_Gen4
	session := NewSafeSession(&vtgatepb.Session{TargetString: "TestExecutor"})
	query := "select u.id from user u straight_join user2 u2 on u.id = u2.id"
	_, err := executor.Execute(context.Background(), nil,
		"TestGen4SelectStraightJoin",
		session,
		query, map[string]*querypb.BindVariable{},
	)
	require.NoError(t, err)
	wantQueries := []*querypb.BoundQuery{
		{
			Sql:           "select u.id from `user` as u, user2 as u2 where u.id = u2.id",
			BindVariables: map[string]*querypb.BindVariable{},
		},
	}
	wantWarnings := []*querypb.QueryWarning{
		{
			Code:    1235,
			Message: "straight join is converted to normal join",
		},
	}
	utils.MustMatch(t, wantQueries, sbc1.Queries)
	utils.MustMatch(t, wantWarnings, session.Warnings)
}

func TestGen4MultiColumnVindexEqual(t *testing.T) {
	executor, sbc1, sbc2, _ := createExecutorEnv()
	executor.normalize = true
	executor.pv = querypb.ExecuteOptions_Gen4

	session := NewSafeSession(&vtgatepb.Session{TargetString: "TestExecutor"})
	query := "select * from user_region where cola = 1 and colb = 2"
	_, err := executor.Execute(context.Background(), nil, "TestGen4MultiColumnVindex", session, query, map[string]*querypb.BindVariable{})
	require.NoError(t, err)
	wantQueries := []*querypb.BoundQuery{
		{
			Sql: "select * from user_region where cola = :cola /* INT64 */ and colb = :colb /* INT64 */",
			BindVariables: map[string]*querypb.BindVariable{
				"cola": sqltypes.Int64BindVariable(1),
				"colb": sqltypes.Int64BindVariable(2),
			},
		},
	}
	utils.MustMatch(t, wantQueries, sbc1.Queries)
	require.Nil(t, sbc2.Queries)

	sbc1.Queries = nil

	query = "select * from user_region where cola = 17984 and colb = 1"
	_, err = executor.Execute(context.Background(), nil, "TestGen4MultiColumnVindex", session, query, map[string]*querypb.BindVariable{})
	require.NoError(t, err)
	wantQueries = []*querypb.BoundQuery{
		{
			Sql: "select * from user_region where cola = :cola /* INT64 */ and colb = :colb /* INT64 */",
			BindVariables: map[string]*querypb.BindVariable{
				"cola": sqltypes.Int64BindVariable(17984),
				"colb": sqltypes.Int64BindVariable(1),
			},
		},
	}
	utils.MustMatch(t, wantQueries, sbc2.Queries)
	require.Nil(t, sbc1.Queries)
}

func TestGen4MultiColumnVindexIn(t *testing.T) {
	executor, sbc1, sbc2, _ := createExecutorEnv()
	executor.normalize = true
	executor.pv = querypb.ExecuteOptions_Gen4

	session := NewSafeSession(&vtgatepb.Session{TargetString: "TestExecutor"})
	query := "select * from user_region where cola IN (1,17984) and colb IN (2,3,4)"
	_, err := executor.Execute(context.Background(), nil, "TestGen4MultiColumnVindex", session, query, map[string]*querypb.BindVariable{})
	require.NoError(t, err)
	bv1, _ := sqltypes.BuildBindVariable([]int64{1})
	bv2, _ := sqltypes.BuildBindVariable([]int64{17984})
	bvtg1, _ := sqltypes.BuildBindVariable([]int64{1, 17984})
	bvtg2, _ := sqltypes.BuildBindVariable([]int64{2, 3, 4})
	wantQueries := []*querypb.BoundQuery{
		{
			Sql: "select * from user_region where cola in ::__vals0 and colb in ::__vals1",
			BindVariables: map[string]*querypb.BindVariable{
				"__vals0": bv1,
				"__vals1": bvtg2,
				"vtg1":    bvtg1,
				"vtg2":    bvtg2,
			},
		},
	}
	utils.MustMatch(t, wantQueries, sbc1.Queries)
	wantQueries = []*querypb.BoundQuery{
		{
			Sql: "select * from user_region where cola in ::__vals0 and colb in ::__vals1",
			BindVariables: map[string]*querypb.BindVariable{
				"__vals0": bv2,
				"__vals1": bvtg2,
				"vtg1":    bvtg1,
				"vtg2":    bvtg2,
			},
		},
	}
	utils.MustMatch(t, wantQueries, sbc2.Queries)
}

func TestGen4MultiColMixedColComparision(t *testing.T) {
	executor, sbc1, sbc2, _ := createExecutorEnv()
	executor.normalize = true
	executor.pv = querypb.ExecuteOptions_Gen4

	session := NewSafeSession(&vtgatepb.Session{TargetString: "TestExecutor"})
	query := "select * from user_region where colb = 2 and cola IN (1,17984)"
	_, err := executor.Execute(context.Background(), nil, "TestGen4MultiColMixedColComparision", session, query, map[string]*querypb.BindVariable{})
	require.NoError(t, err)
	bvtg1 := sqltypes.Int64BindVariable(2)
	bvtg2, _ := sqltypes.BuildBindVariable([]int64{1, 17984})
	vals0sbc1, _ := sqltypes.BuildBindVariable([]int64{1})
	vals0sbc2, _ := sqltypes.BuildBindVariable([]int64{17984})
	wantQueries := []*querypb.BoundQuery{
		{
			Sql: "select * from user_region where colb = :colb /* INT64 */ and cola in ::__vals0",
			BindVariables: map[string]*querypb.BindVariable{
				"__vals0": vals0sbc1,
				"colb":    bvtg1,
				"vtg1":    bvtg2,
			},
		},
	}
	utils.MustMatch(t, wantQueries, sbc1.Queries)
	wantQueries = []*querypb.BoundQuery{
		{
			Sql: "select * from user_region where colb = :colb /* INT64 */ and cola in ::__vals0",
			BindVariables: map[string]*querypb.BindVariable{
				"__vals0": vals0sbc2,
				"colb":    bvtg1,
				"vtg1":    bvtg2,
			},
		},
	}
	utils.MustMatch(t, wantQueries, sbc2.Queries)
}

func TestGen4MultiColBestVindexSel(t *testing.T) {
	executor, sbc1, sbc2, _ := createExecutorEnv()
	executor.normalize = true
	executor.pv = querypb.ExecuteOptions_Gen4

	session := NewSafeSession(&vtgatepb.Session{TargetString: "TestExecutor"})
	query := "select * from user_region where colb = 2 and cola IN (1,17984) and cola = 1"
	_, err := executor.Execute(context.Background(), nil, "TestGen4MultiColBestVindexSel", session, query, map[string]*querypb.BindVariable{})
	require.NoError(t, err)
	bvtg2, _ := sqltypes.BuildBindVariable([]int64{1, 17984})
	wantQueries := []*querypb.BoundQuery{
		{
			Sql: "select * from user_region where colb = :colb /* INT64 */ and cola in ::vtg1 and cola = :cola /* INT64 */",
			BindVariables: map[string]*querypb.BindVariable{
				"colb": sqltypes.Int64BindVariable(2),
				"vtg1": bvtg2,
				"cola": sqltypes.Int64BindVariable(1),
			},
		},
	}
	utils.MustMatch(t, wantQueries, sbc1.Queries)
	require.Nil(t, sbc2.Queries)

	// reset
	sbc1.Queries = nil

	query = "select * from user_region where colb in (10,20) and cola IN (1,17984) and cola = 1 and colb = 2"
	_, err = executor.Execute(context.Background(), nil, "TestGen4MultiColBestVindexSel", session, query, map[string]*querypb.BindVariable{})
	require.NoError(t, err)

	bvtg1, _ := sqltypes.BuildBindVariable([]int64{10, 20})
	wantQueries = []*querypb.BoundQuery{
		{
			Sql: "select * from user_region where colb in ::vtg1 and cola in ::vtg2 and cola = :cola /* INT64 */ and colb = :colb /* INT64 */",
			BindVariables: map[string]*querypb.BindVariable{
				"vtg1": bvtg1,
				"vtg2": bvtg2,
				"cola": sqltypes.Int64BindVariable(1),
				"colb": sqltypes.Int64BindVariable(2),
			},
		},
	}
	utils.MustMatch(t, wantQueries, sbc1.Queries)
	require.Nil(t, sbc2.Queries)
}

func TestGen4MultiColMultiEqual(t *testing.T) {
	executor, sbc1, sbc2, _ := createExecutorEnv()
	executor.normalize = true
	executor.pv = querypb.ExecuteOptions_Gen4

	session := NewSafeSession(&vtgatepb.Session{TargetString: "TestExecutor"})
	query := "select * from user_region where (cola,colb) in ((17984,2),(17984,3))"
	_, err := executor.Execute(context.Background(), nil, "TestGen4MultiColMultiEqual", session, query, map[string]*querypb.BindVariable{})
	require.NoError(t, err)
	wantQueries := []*querypb.BoundQuery{
		{
			Sql: "select * from user_region where (cola, colb) in ((:vtg1 /* INT64 */, :vtg2 /* INT64 */), (:vtg1 /* INT64 */, :vtg3 /* INT64 */))",
			BindVariables: map[string]*querypb.BindVariable{
				"vtg1": sqltypes.Int64BindVariable(17984),
				"vtg2": sqltypes.Int64BindVariable(2),
				"vtg3": sqltypes.Int64BindVariable(3),
			},
		},
	}
	require.Nil(t, sbc1.Queries)
	utils.MustMatch(t, wantQueries, sbc2.Queries)
}

func TestGen4SelectUnqualifiedReferenceTable(t *testing.T) {
	executor, sbc1, sbc2, sbclookup := createExecutorEnv()
	executor.pv = querypb.ExecuteOptions_Gen4

	query := "select * from zip_detail"
	_, err := executorExec(executor, query, nil)
	require.NoError(t, err)
	wantQueries := []*querypb.BoundQuery{
		{
			Sql:           query,
			BindVariables: map[string]*querypb.BindVariable{},
		},
	}
	utils.MustMatch(t, wantQueries, sbclookup.Queries)
	require.Nil(t, sbc1.Queries)
	require.Nil(t, sbc2.Queries)
}

func TestGen4SelectQualifiedReferenceTable(t *testing.T) {
	executor, sbc1, sbc2, sbclookup := createExecutorEnv()
	executor.pv = querypb.ExecuteOptions_Gen4

	query := fmt.Sprintf("select * from %s.zip_detail", KsTestSharded)
	_, err := executorExec(executor, query, nil)
	require.NoError(t, err)
	wantQueries := []*querypb.BoundQuery{
		{
			Sql:           "select * from zip_detail",
			BindVariables: map[string]*querypb.BindVariable{},
		},
	}
	require.Nil(t, sbclookup.Queries)
	utils.MustMatch(t, wantQueries, sbc1.Queries)
	require.Nil(t, sbc2.Queries)
}

func TestGen4JoinUnqualifiedReferenceTable(t *testing.T) {
	executor, sbc1, sbc2, sbclookup := createExecutorEnv()
	executor.pv = querypb.ExecuteOptions_Gen4

	query := "select * from user join zip_detail on user.zip_detail_id = zip_detail.id"
	_, err := executorExec(executor, query, nil)
	require.NoError(t, err)
	wantQueries := []*querypb.BoundQuery{
		{
			Sql:           "select * from `user`, zip_detail where `user`.zip_detail_id = zip_detail.id",
			BindVariables: map[string]*querypb.BindVariable{},
		},
	}
	require.Nil(t, sbclookup.Queries)
	utils.MustMatch(t, wantQueries, sbc1.Queries)
	utils.MustMatch(t, wantQueries, sbc2.Queries)

	sbc1.Queries = nil
	sbc2.Queries = nil

	query = "select * from simple join zip_detail on simple.zip_detail_id = zip_detail.id"
	_, err = executorExec(executor, query, nil)
	require.NoError(t, err)
	wantQueries = []*querypb.BoundQuery{
		{
			Sql:           "select * from `simple` join zip_detail on `simple`.zip_detail_id = zip_detail.id",
			BindVariables: map[string]*querypb.BindVariable{},
		},
	}
	utils.MustMatch(t, wantQueries, sbclookup.Queries)
	require.Nil(t, sbc1.Queries)
	require.Nil(t, sbc2.Queries)
}

func TestGen4CrossShardJoinQualifiedReferenceTable(t *testing.T) {
	executor, sbc1, sbc2, sbclookup := createExecutorEnv()
	executor.pv = querypb.ExecuteOptions_Gen4

	query := "select user.id from user join TestUnsharded.zip_detail on user.zip_detail_id = TestUnsharded.zip_detail.id"
	_, err := executorExec(executor, query, nil)
	require.NoError(t, err)

	shardedWantQueries := []*querypb.BoundQuery{
		{
			Sql:           "select `user`.id from `user`, zip_detail where `user`.zip_detail_id = zip_detail.id",
			BindVariables: map[string]*querypb.BindVariable{},
		},
	}
	require.Nil(t, sbclookup.Queries)
	utils.MustMatch(t, shardedWantQueries, sbc1.Queries)
	utils.MustMatch(t, shardedWantQueries, sbc2.Queries)

	sbclookup.Queries = nil
	sbc1.Queries = nil
	sbc2.Queries = nil

	query = "select simple.id from simple join TestExecutor.zip_detail on simple.zip_detail_id = TestExecutor.zip_detail.id"
	_, err = executorExec(executor, query, nil)
	require.NoError(t, err)
	unshardedWantQueries := []*querypb.BoundQuery{
		{
			Sql:           "select `simple`.id from `simple` join zip_detail on `simple`.zip_detail_id = zip_detail.id",
			BindVariables: map[string]*querypb.BindVariable{},
		},
	}
	utils.MustMatch(t, unshardedWantQueries, sbclookup.Queries)
	require.Nil(t, sbc1.Queries)
	require.Nil(t, sbc2.Queries)
}

func TestRegionRange(t *testing.T) {
	// Special setup: Don't use createExecutorEnv.

	cell := "regioncell"
	ks := "TestExecutor"
	hc := discovery.NewFakeHealthCheck(nil)
	s := createSandbox(ks)
	s.ShardSpec = "-20-20a0-"
	s.VSchema = executorVSchema
	serv := newSandboxForCells([]string{cell})
	resolver := newTestResolver(hc, serv, cell)
	shards := []string{"-20", "20-20a0", "20a0-"}
	var conns []*sandboxconn.SandboxConn
	for _, shard := range shards {
		sbc := hc.AddTestTablet(cell, shard, 1, ks, shard, topodatapb.TabletType_PRIMARY, true, 1, nil)
		conns = append(conns, sbc)
	}
	executor := createExecutor(serv, cell, resolver)
	executor.pv = querypb.ExecuteOptions_Gen4

	tcases := []struct {
		regionID          int
		noOfShardsTouched int
	}{{
		regionID:          31,
		noOfShardsTouched: 1,
	}, {
		regionID:          32,
		noOfShardsTouched: 2,
	}, {
		regionID:          33,
		noOfShardsTouched: 1,
	}}
	for _, tcase := range tcases {
		t.Run(strconv.Itoa(tcase.regionID), func(t *testing.T) {
			sql := fmt.Sprintf("select * from user_region where cola = %d", tcase.regionID)
			_, err := executor.Execute(context.Background(), nil, "TestRegionRange", NewAutocommitSession(&vtgatepb.Session{}), sql, nil)
			require.NoError(t, err)
			count := 0
			for _, sbc := range conns {
				count = count + len(sbc.Queries)
				sbc.Queries = nil
			}
			require.Equal(t, tcase.noOfShardsTouched, count)
		})
	}
}

func TestMultiCol(t *testing.T) {
	// Special setup: Don't use createLegacyExecutorEnv.
	cell := "multicol"
	ks := "TestMultiCol"
	hc := discovery.NewFakeHealthCheck(nil)
	s := createSandbox(ks)
	s.ShardSpec = "-20-20a0-"
	s.VSchema = multiColVschema
	serv := newSandboxForCells([]string{cell})
	resolver := newTestResolver(hc, serv, cell)
	shards := []string{"-20", "20-20a0", "20a0-"}
	var conns []*sandboxconn.SandboxConn
	for _, shard := range shards {
		sbc := hc.AddTestTablet(cell, shard, 1, ks, shard, topodatapb.TabletType_PRIMARY, true, 1, nil)
		conns = append(conns, sbc)
	}
	executor := createExecutor(serv, cell, resolver)
	executor.pv = querypb.ExecuteOptions_Gen4

	tcases := []struct {
		cola, colb, colc int
		shards           []string
	}{{
		cola: 202, colb: 1, colc: 1,
		shards: []string{"-20"},
	}, {
		cola: 203, colb: 1, colc: 1,
		shards: []string{"20-20a0"},
	}, {
		cola: 204, colb: 1, colc: 1,
		shards: []string{"20a0-"},
	}}

	ctx := context.Background()
	session := NewAutocommitSession(&vtgatepb.Session{})

	for _, tcase := range tcases {
		t.Run(fmt.Sprintf("%d_%d_%d", tcase.cola, tcase.colb, tcase.colc), func(t *testing.T) {
			sql := fmt.Sprintf("select * from multicoltbl where cola = %d and colb = %d and colc = '%d'", tcase.cola, tcase.colb, tcase.colc)
			_, err := executor.Execute(ctx, nil, "TestMultiCol", session, sql, nil)
			require.NoError(t, err)
			var shards []string
			for _, sbc := range conns {
				if len(sbc.Queries) > 0 {
					shards = append(shards, sbc.Tablet().Shard)
					sbc.Queries = nil
				}
			}
			require.Equal(t, tcase.shards, shards)
		})
	}
}

var multiColVschema = `
{
	"sharded": true,
	"vindexes": {
		"multicol_vdx": {
			"type": "multicol",
			"params": {
				"column_count": "3",
				"column_bytes": "1,3,4",
				"column_vindex": "hash,binary,unicode_loose_xxhash"
			}
        }
	},
	"tables": {
		"multicoltbl": {
			"column_vindexes": [
				{
					"columns": ["cola","colb","colc"],
					"name": "multicol_vdx"
				}
			]
		}
	}
}
`

func TestMultiColPartial(t *testing.T) {
	// Special setup: Don't use createLegacyExecutorEnv.
	cell := "multicol"
	ks := "TestMultiCol"
	hc := discovery.NewFakeHealthCheck(nil)
	s := createSandbox(ks)
	s.ShardSpec = "-20-20a0c0-"
	s.VSchema = multiColVschema
	serv := newSandboxForCells([]string{cell})
	resolver := newTestResolver(hc, serv, cell)
	shards := []string{"-20", "20-20a0c0", "20a0c0-"}
	var conns []*sandboxconn.SandboxConn
	for _, shard := range shards {
		sbc := hc.AddTestTablet(cell, shard, 1, ks, shard, topodatapb.TabletType_PRIMARY, true, 1, nil)
		conns = append(conns, sbc)
	}
	executor := createExecutor(serv, cell, resolver)
	executor.pv = querypb.ExecuteOptions_Gen4

	tcases := []struct {
		where  string
		shards []string
	}{{
		where:  "cola = 252",
		shards: []string{"-20"},
	}, {
		where:  "cola = 289",
		shards: []string{"20a0c0-"},
	}, {
		where:  "cola = 606",
		shards: []string{"20-20a0c0", "20a0c0-"},
	}, {
		where:  "cola = 606 and colb = _binary '\x1f'",
		shards: []string{"20-20a0c0"},
	}, {
		where:  "cola = 606 and colb = _binary '\xa0'",
		shards: []string{"20-20a0c0", "20a0c0-"},
	}, {
		where:  "cola = 606 and colb = _binary '\xa1'",
		shards: []string{"20a0c0-"},
	}}

	ctx := context.Background()
	session := NewAutocommitSession(&vtgatepb.Session{})

	for _, tcase := range tcases {
		t.Run(tcase.where, func(t *testing.T) {
			sql := fmt.Sprintf("select * from multicoltbl where %s", tcase.where)
			_, err := executor.Execute(ctx, nil, "TestMultiCol", session, sql, nil)
			require.NoError(t, err)
			var shards []string
			for _, sbc := range conns {
				if len(sbc.Queries) > 0 {
					shards = append(shards, sbc.Tablet().Shard)
					sbc.Queries = nil
				}
			}
			require.Equal(t, tcase.shards, shards)
		})
	}
}

func TestSelectAggregationNoData(t *testing.T) {
	// Special setup: Don't use createExecutorEnv.
	cell := "aa"
	hc := discovery.NewFakeHealthCheck(nil)
	createSandbox(KsTestSharded).VSchema = executorVSchema
	getSandbox(KsTestUnsharded).VSchema = unshardedVSchema
	serv := newSandboxForCells([]string{cell})
	resolver := newTestResolver(hc, serv, cell)
	shards := []string{"-20", "20-40", "40-60", "60-80", "80-a0", "a0-c0", "c0-e0", "e0-"}
	var conns []*sandboxconn.SandboxConn
	for _, shard := range shards {
		sbc := hc.AddTestTablet(cell, shard, 1, KsTestSharded, shard, topodatapb.TabletType_PRIMARY, true, 1, nil)
		conns = append(conns, sbc)
	}
	executor := createExecutor(serv, cell, resolver)
	executor.pv = querypb.ExecuteOptions_Gen4

	tcases := []struct {
		sql         string
		sandboxRes  *sqltypes.Result
		expSandboxQ string
		expField    string
		expRow      string
	}{
		{
			sql:         `select count(distinct col) from user`,
			sandboxRes:  sqltypes.MakeTestResult(sqltypes.MakeTestFields("col", "int64")),
			expSandboxQ: "select col, weight_string(col) from `user` group by col, weight_string(col) order by col asc",
			expField:    `[name:"count(distinct col)" type:INT64]`,
			expRow:      `[[INT64(0)]]`,
		},
		{
			sql:         `select count(*) from user`,
			sandboxRes:  sqltypes.MakeTestResult(sqltypes.MakeTestFields("count(*)", "int64"), "0"),
			expSandboxQ: "select count(*) from `user`",
			expField:    `[name:"count(*)" type:INT64]`,
			expRow:      `[[INT64(0)]]`,
		},
		{
			sql:         `select col, count(*) from user group by col`,
			sandboxRes:  sqltypes.MakeTestResult(sqltypes.MakeTestFields("col|count(*)", "int64|int64")),
			expSandboxQ: "select col, count(*), weight_string(col) from `user` group by col, weight_string(col) order by col asc",
			expField:    `[name:"col" type:INT64 name:"count(*)" type:INT64]`,
			expRow:      `[]`,
		},
		{
			sql:         `select col, count(*) from user group by col limit 2`,
			sandboxRes:  sqltypes.MakeTestResult(sqltypes.MakeTestFields("col|count(*)", "int64|int64")),
			expSandboxQ: "select col, count(*), weight_string(col) from `user` group by col, weight_string(col) order by col asc",
			expField:    `[name:"col" type:INT64 name:"count(*)" type:INT64]`,
			expRow:      `[]`,
		},
		{
			sql:         `select count(*) from (select col1, col2 from user limit 2) x`,
			sandboxRes:  sqltypes.MakeTestResult(sqltypes.MakeTestFields("col1", "int64")),
			expSandboxQ: "select 1 from (select col1, col2 from `user`) as x limit :__upper_limit",
			expField:    `[name:"count(*)" type:INT64]`,
			expRow:      `[[INT64(0)]]`,
		},
		{
			sql:         `select col2, count(*) from (select col1, col2 from user limit 2) x group by col2`,
			sandboxRes:  sqltypes.MakeTestResult(sqltypes.MakeTestFields("col2|1|weight_string(col2)", "int64|int64|varbinary")),
			expSandboxQ: "select col2, 1, weight_string(col2) from (select col1, col2 from `user`) as x limit :__upper_limit",
			expField:    `[name:"col2" type:INT64 name:"count(*)" type:INT64]`,
			expRow:      `[]`,
		},
	}

	for _, tc := range tcases {
		t.Run(tc.sql, func(t *testing.T) {
			for _, sbc := range conns {
				sbc.SetResults([]*sqltypes.Result{tc.sandboxRes})
				sbc.Queries = nil
			}
			qr, err := executorExec(executor, tc.sql, nil)
			require.NoError(t, err)
			assert.Equal(t, tc.expField, fmt.Sprintf("%v", qr.Fields))
			assert.Equal(t, tc.expRow, fmt.Sprintf("%v", qr.Rows))
			require.Len(t, conns[0].Queries, 1)
			assert.Equal(t, tc.expSandboxQ, conns[0].Queries[0].Sql)
		})
	}
}

func TestSelectAggregationData(t *testing.T) {
	// Special setup: Don't use createExecutorEnv.
	cell := "aa"
	hc := discovery.NewFakeHealthCheck(nil)
	createSandbox(KsTestSharded).VSchema = executorVSchema
	getSandbox(KsTestUnsharded).VSchema = unshardedVSchema
	serv := newSandboxForCells([]string{cell})
	resolver := newTestResolver(hc, serv, cell)
	shards := []string{"-20", "20-40", "40-60", "60-80", "80-a0", "a0-c0", "c0-e0", "e0-"}
	var conns []*sandboxconn.SandboxConn
	for _, shard := range shards {
		sbc := hc.AddTestTablet(cell, shard, 1, KsTestSharded, shard, topodatapb.TabletType_PRIMARY, true, 1, nil)
		conns = append(conns, sbc)
	}
	executor := createExecutor(serv, cell, resolver)
	executor.pv = querypb.ExecuteOptions_Gen4

	tcases := []struct {
		sql         string
		sandboxRes  *sqltypes.Result
		expSandboxQ string
		expField    string
		expRow      string
	}{
		{
			sql:         `select count(distinct col) from user`,
			sandboxRes:  sqltypes.MakeTestResult(sqltypes.MakeTestFields("col|weight_string(col)", "int64|varbinary"), "1|NULL", "2|NULL", "2|NULL", "3|NULL"),
			expSandboxQ: "select col, weight_string(col) from `user` group by col, weight_string(col) order by col asc",
			expField:    `[name:"count(distinct col)" type:INT64]`,
			expRow:      `[[INT64(3)]]`,
		},
		{
			sql:         `select count(*) from user`,
			sandboxRes:  sqltypes.MakeTestResult(sqltypes.MakeTestFields("count(*)", "int64"), "3"),
			expSandboxQ: "select count(*) from `user`",
			expField:    `[name:"count(*)" type:INT64]`,
			expRow:      `[[INT64(24)]]`,
		},
		{
			sql:         `select col, count(*) from user group by col`,
			sandboxRes:  sqltypes.MakeTestResult(sqltypes.MakeTestFields("col|count(*)|weight_string(col)", "int64|int64|varbinary"), "1|3|NULL"),
			expSandboxQ: "select col, count(*), weight_string(col) from `user` group by col, weight_string(col) order by col asc",
			expField:    `[name:"col" type:INT64 name:"count(*)" type:INT64]`,
			expRow:      `[[INT64(1) INT64(24)]]`,
		},
		{
			sql:         `select col, count(*) from user group by col limit 2`,
			sandboxRes:  sqltypes.MakeTestResult(sqltypes.MakeTestFields("col|count(*)|weight_string(col)", "int64|int64|varbinary"), "1|2|NULL", "2|1|NULL", "3|4|NULL"),
			expSandboxQ: "select col, count(*), weight_string(col) from `user` group by col, weight_string(col) order by col asc",
			expField:    `[name:"col" type:INT64 name:"count(*)" type:INT64]`,
			expRow:      `[[INT64(1) INT64(16)] [INT64(2) INT64(8)]]`,
		},
		{
			sql:         `select count(*) from (select col1, col2 from user limit 2) x`,
			sandboxRes:  sqltypes.MakeTestResult(sqltypes.MakeTestFields("1", "int64"), "1", "1"),
			expSandboxQ: "select 1 from (select col1, col2 from `user`) as x limit :__upper_limit",
			expField:    `[name:"count(*)" type:INT64]`,
			expRow:      `[[INT64(2)]]`,
		},
		{
			sql:         `select col2, count(*) from (select col1, col2 from user limit 9) x group by col2`,
			sandboxRes:  sqltypes.MakeTestResult(sqltypes.MakeTestFields("col2|1|weight_string(col2)", "int64|int64|varbinary"), "3|1|NULL", "2|1|NULL"),
			expSandboxQ: "select col2, 1, weight_string(col2) from (select col1, col2 from `user`) as x limit :__upper_limit",
			expField:    `[name:"col2" type:INT64 name:"count(*)" type:INT64]`,
			expRow:      `[[INT64(2) INT64(4)] [INT64(3) INT64(5)]]`,
		},
		{
			sql:         `select count(col1) from (select id, col1 from user limit 2) x`,
			sandboxRes:  sqltypes.MakeTestResult(sqltypes.MakeTestFields("col1", "varchar"), "a", "b"),
			expSandboxQ: "select col1 from (select id, col1 from `user`) as x limit :__upper_limit",
			expField:    `[name:"count(col1)" type:INT64]`,
			expRow:      `[[INT64(2)]]`,
		},
		{
			sql:         `select count(col1), col2 from (select col2, col1 from user limit 9) x group by col2`,
			sandboxRes:  sqltypes.MakeTestResult(sqltypes.MakeTestFields("col1|col2|weight_string(col2)", "varchar|int64|varbinary"), "a|3|NULL", "b|2|NULL"),
			expSandboxQ: "select col1, col2, weight_string(col2) from (select col2, col1 from `user`) as x limit :__upper_limit",
			expField:    `[name:"count(col1)" type:INT64 name:"col2" type:INT64]`,
			expRow:      `[[INT64(4) INT64(2)] [INT64(5) INT64(3)]]`,
		},
		{
			sql:         `select col1, count(col2) from (select col1, col2 from user limit 9) x group by col1`,
			sandboxRes:  sqltypes.MakeTestResult(sqltypes.MakeTestFields("col1|col2|weight_string(col1)", "varchar|int64|varbinary"), "a|1|a", "b|null|b"),
			expSandboxQ: "select col1, col2, weight_string(col1) from (select col1, col2 from `user`) as x limit :__upper_limit",
			expField:    `[name:"col1" type:VARCHAR name:"count(col2)" type:INT64]`,
			expRow:      `[[VARCHAR("a") INT64(5)] [VARCHAR("b") INT64(0)]]`,
		},
		{
			sql:         `select col1, count(col2) from (select col1, col2 from user limit 32) x group by col1`,
			sandboxRes:  sqltypes.MakeTestResult(sqltypes.MakeTestFields("col1|col2|weight_string(col1)", "varchar|int64|varbinary"), "null|1|null", "null|null|null", "a|1|a", "b|null|b"),
			expSandboxQ: "select col1, col2, weight_string(col1) from (select col1, col2 from `user`) as x limit :__upper_limit",
			expField:    `[name:"col1" type:VARCHAR name:"count(col2)" type:INT64]`,
			expRow:      `[[NULL INT64(8)] [VARCHAR("a") INT64(8)] [VARCHAR("b") INT64(0)]]`,
		},
		{
			sql:         `select col1, sum(col2) from (select col1, col2 from user limit 4) x group by col1`,
			sandboxRes:  sqltypes.MakeTestResult(sqltypes.MakeTestFields("col1|col2|weight_string(col1)", "varchar|int64|varbinary"), "a|3|a"),
			expSandboxQ: "select col1, col2, weight_string(col1) from (select col1, col2 from `user`) as x limit :__upper_limit",
			expField:    `[name:"col1" type:VARCHAR name:"sum(col2)" type:DECIMAL]`,
			expRow:      `[[VARCHAR("a") DECIMAL(12)]]`,
		},
		{
			sql:         `select col1, sum(col2) from (select col1, col2 from user limit 4) x group by col1`,
			sandboxRes:  sqltypes.MakeTestResult(sqltypes.MakeTestFields("col1|col2|weight_string(col1)", "varchar|varchar|varbinary"), "a|2|a"),
			expSandboxQ: "select col1, col2, weight_string(col1) from (select col1, col2 from `user`) as x limit :__upper_limit",
			expField:    `[name:"col1" type:VARCHAR name:"sum(col2)" type:FLOAT64]`,
			expRow:      `[[VARCHAR("a") FLOAT64(8)]]`,
		},
		{
			sql:         `select col1, sum(col2) from (select col1, col2 from user limit 4) x group by col1`,
			sandboxRes:  sqltypes.MakeTestResult(sqltypes.MakeTestFields("col1|col2|weight_string(col1)", "varchar|varchar|varbinary"), "a|x|a"),
			expSandboxQ: "select col1, col2, weight_string(col1) from (select col1, col2 from `user`) as x limit :__upper_limit",
			expField:    `[name:"col1" type:VARCHAR name:"sum(col2)" type:FLOAT64]`,
			expRow:      `[[VARCHAR("a") FLOAT64(0)]]`,
		},
		{
			sql:         `select col1, sum(col2) from (select col1, col2 from user limit 4) x group by col1`,
			sandboxRes:  sqltypes.MakeTestResult(sqltypes.MakeTestFields("col1|col2|weight_string(col1)", "varchar|varchar|varbinary"), "a|null|a"),
			expSandboxQ: "select col1, col2, weight_string(col1) from (select col1, col2 from `user`) as x limit :__upper_limit",
			expField:    `[name:"col1" type:VARCHAR name:"sum(col2)" type:FLOAT64]`,
			expRow:      `[[VARCHAR("a") NULL]]`,
		},
	}

	for _, tc := range tcases {
		t.Run(tc.sql, func(t *testing.T) {
			for _, sbc := range conns {
				sbc.SetResults([]*sqltypes.Result{tc.sandboxRes})
				sbc.Queries = nil
			}
			qr, err := executorExec(executor, tc.sql, nil)
			require.NoError(t, err)
			assert.Equal(t, tc.expField, fmt.Sprintf("%v", qr.Fields))
			assert.Equal(t, tc.expRow, fmt.Sprintf("%v", qr.Rows))
			require.Len(t, conns[0].Queries, 1)
			assert.Equal(t, tc.expSandboxQ, conns[0].Queries[0].Sql)
		})
	}
}

func TestSelectAggregationRandom(t *testing.T) {
	cell := "aa"
	hc := discovery.NewFakeHealthCheck(nil)
	createSandbox(KsTestSharded).VSchema = executorVSchema
	getSandbox(KsTestUnsharded).VSchema = unshardedVSchema
	serv := newSandboxForCells([]string{cell})
	resolver := newTestResolver(hc, serv, cell)
	shards := []string{"-20", "20-40", "40-60", "60-80", "80-a0", "a0-c0", "c0-e0", "e0-"}
	var conns []*sandboxconn.SandboxConn
	for _, shard := range shards {
		sbc := hc.AddTestTablet(cell, shard, 1, KsTestSharded, shard, topodatapb.TabletType_PRIMARY, true, 1, nil)
		conns = append(conns, sbc)

		sbc.SetResults([]*sqltypes.Result{sqltypes.MakeTestResult(
			sqltypes.MakeTestFields("a|b", "int64|int64"),
			"null|null",
		)})
	}

	conns[0].SetResults([]*sqltypes.Result{sqltypes.MakeTestResult(
		sqltypes.MakeTestFields("a|b", "int64|int64"),
		"10|1",
	)})

	executor := createExecutor(serv, cell, resolver)
	executor.pv = querypb.ExecuteOptions_Gen4
	session := NewAutocommitSession(&vtgatepb.Session{})

	rs, err := executor.Execute(context.Background(), nil, "TestSelectCFC", session, "select /*vt+ PLANNER=gen4 */ A.a, A.b, (A.a / A.b) as c from (select sum(a) as a, sum(b) as b from user) A", nil)
	require.NoError(t, err)
	assert.Equal(t, `[[DECIMAL(10) DECIMAL(1) DECIMAL(10.0000)]]`, fmt.Sprintf("%v", rs.Rows))
}

func TestSelectHexAndBit(t *testing.T) {
	executor, _, _, _ := createExecutorEnv()
	executor.normalize = true
	session := NewAutocommitSession(&vtgatepb.Session{})

	qr, err := executor.Execute(context.Background(), nil, "TestSelectHexAndBit", session, "select 0b1001, b'1001', 0x9, x'09'", nil)
	require.NoError(t, err)
	require.Equal(t, `[[VARBINARY("\t") VARBINARY("\t") VARBINARY("\t") VARBINARY("\t")]]`, fmt.Sprintf("%v", qr.Rows))

	qr, err = executor.Execute(context.Background(), nil, "TestSelectHexAndBit", session, "select 1 + 0b1001, 1 + b'1001', 1 + 0x9, 1 + x'09'", nil)
	require.NoError(t, err)
	require.Equal(t, `[[UINT64(10) UINT64(10) UINT64(10) UINT64(10)]]`, fmt.Sprintf("%v", qr.Rows))
}

// TestSelectCFC tests validates that cfc vindex plan gets cached and same plan is getting reused.
// This also validates that cache_size is able to calculate the cfc vindex plan size.
func TestSelectCFC(t *testing.T) {
	executor, _, _, _ := createExecutorEnv()
	executor.normalize = true
	session := NewAutocommitSession(&vtgatepb.Session{})

	_, err := executor.Execute(context.Background(), nil, "TestSelectCFC", session, "select /*vt+ PLANNER=gen4 */ c2 from tbl_cfc where c1 like 'A%'", nil)
	require.NoError(t, err)

	timeout := time.After(10 * time.Second)
	for {
		select {
		case <-timeout:
			t.Fatal("not able to cache a plan withing 10 seconds.")
		case <-time.After(5 * time.Millisecond):
			// should be able to find cache entry before the timeout.
			cacheItems := executor.debugCacheEntries()
			for _, item := range cacheItems {
				if strings.Contains(item.Key, "c2 from tbl_cfc where c1 like") {
					return
				}
			}
		}
	}
}

func TestSelectView(t *testing.T) {
	executor, sbc, _, _ := createExecutorEnv()
	// add the view to local vschema
	err := executor.vschema.AddView(KsTestSharded, "user_details_view", "select user.id, user_extra.col from user join user_extra on user.id = user_extra.user_id")
	require.NoError(t, err)

	executor.normalize = true
	session := NewAutocommitSession(&vtgatepb.Session{})

	_, err = executor.Execute(context.Background(), nil, "TestSelectView", session, "select * from user_details_view", nil)
	require.NoError(t, err)
	wantQueries := []*querypb.BoundQuery{{
		Sql:           "select user_details_view.id, user_details_view.col from (select `user`.id, user_extra.col from `user`, user_extra where `user`.id = user_extra.user_id) as user_details_view",
		BindVariables: map[string]*querypb.BindVariable{},
	}}
	utils.MustMatch(t, wantQueries, sbc.Queries)

	sbc.Queries = nil
	_, err = executor.Execute(context.Background(), nil, "TestSelectView", session, "select * from user_details_view where id = 2", nil)
	require.NoError(t, err)
	wantQueries = []*querypb.BoundQuery{{
		Sql: "select user_details_view.id, user_details_view.col from (select `user`.id, user_extra.col from `user`, user_extra where `user`.id = :id /* INT64 */ and `user`.id = user_extra.user_id) as user_details_view",
		BindVariables: map[string]*querypb.BindVariable{
			"id": sqltypes.Int64BindVariable(2),
		},
	}}
	utils.MustMatch(t, wantQueries, sbc.Queries)

	sbc.Queries = nil
	_, err = executor.Execute(context.Background(), nil, "TestSelectView", session, "select * from user_details_view where id in (1,2,3,4,5)", nil)
	require.NoError(t, err)
	bvtg1, _ := sqltypes.BuildBindVariable([]int64{1, 2, 3, 4, 5})
	bvals, _ := sqltypes.BuildBindVariable([]int64{1, 2})
	wantQueries = []*querypb.BoundQuery{{
		Sql: "select user_details_view.id, user_details_view.col from (select `user`.id, user_extra.col from `user`, user_extra where `user`.id in ::__vals and `user`.id = user_extra.user_id) as user_details_view",
		BindVariables: map[string]*querypb.BindVariable{
			"vtg1":   bvtg1,
			"__vals": bvals,
		},
	}}
	utils.MustMatch(t, wantQueries, sbc.Queries)
}

func TestMain(m *testing.M) {
	_flag.ParseFlagsForTest()
	os.Exit(m.Run())
}<|MERGE_RESOLUTION|>--- conflicted
+++ resolved
@@ -1834,7 +1834,7 @@
 	require.NoError(t, err)
 
 	wantQueries := []*querypb.BoundQuery{{
-		Sql:           "select col1, textcol, weight_string(textcol) from `user` order by textcol desc",
+		Sql:           "select col1, textcol from `user` order by textcol desc",
 		BindVariables: map[string]*querypb.BindVariable{},
 	}}
 	for _, conn := range conns {
@@ -1953,7 +1953,7 @@
 	require.NoError(t, err)
 
 	wantQueries := []*querypb.BoundQuery{{
-		Sql:           "select id, textcol, weight_string(textcol) from `user` order by textcol desc",
+		Sql:           "select id, textcol from `user` order by textcol desc",
 		BindVariables: map[string]*querypb.BindVariable{},
 	}}
 	for _, conn := range conns {
@@ -2647,8 +2647,8 @@
 	executor, sbc1, sbc2, _ := createExecutorEnv()
 	result1 := []*sqltypes.Result{{
 		Fields: []*querypb.Field{
-			{Name: "id", Type: sqltypes.Int32, Charset: collations.CollationBinaryID, Flags: uint32(querypb.MySqlFlag_NUM_FLAG)},
-			{Name: "col", Type: sqltypes.Int32, Charset: collations.CollationBinaryID, Flags: uint32(querypb.MySqlFlag_NUM_FLAG)},
+			{Name: "id", Type: sqltypes.Int32},
+			{Name: "col", Type: sqltypes.Int32},
 		},
 		InsertID: 0,
 		Rows: [][]sqltypes.Value{{
@@ -2665,16 +2665,6 @@
 	}}
 	utils.MustMatch(t, wantQueries, sbc1.Queries)
 
-<<<<<<< HEAD
-	wantResult := &sqltypes.Result{
-		Fields: []*querypb.Field{
-			{Name: "id", Type: sqltypes.Int32, Charset: collations.CollationBinaryID, Flags: uint32(querypb.MySqlFlag_NUM_FLAG)},
-		},
-		Rows: [][]sqltypes.Value{{
-			sqltypes.NewInt32(1),
-		}},
-	}
-=======
 	wantQueries = []*querypb.BoundQuery{{
 		Sql:           "select 1 from (select u2.id from `user` as u2 where u2.id = :u1_col) as t",
 		BindVariables: map[string]*querypb.BindVariable{"u1_col": sqltypes.Int32BindVariable(3)},
@@ -2682,7 +2672,6 @@
 	utils.MustMatch(t, wantQueries, sbc2.Queries)
 
 	wantResult := sqltypes.MakeTestResult(sqltypes.MakeTestFields("id", "int32"), "1")
->>>>>>> fb7a30d2
 	if !result.Equal(wantResult) {
 		t.Errorf("result: %+v, want %+v", result, wantResult)
 	}
@@ -2757,7 +2746,6 @@
 	}}
 	utils.MustMatch(t, wantQueries, sbc2.Queries)
 
-<<<<<<< HEAD
 	wantResult := &sqltypes.Result{
 		Fields: []*querypb.Field{
 			{Name: "id", Type: sqltypes.Int32, Charset: collations.CollationBinaryID, Flags: uint32(querypb.MySqlFlag_NUM_FLAG)},
@@ -2769,10 +2757,6 @@
 	if !result.Equal(wantResult) {
 		t.Errorf("result: %+v, want %+v", result, wantResult)
 	}
-=======
-	wantResult := sqltypes.MakeTestResult(sqltypes.MakeTestFields("id", "int32"), "1")
-	utils.MustMatch(t, wantResult, result)
->>>>>>> fb7a30d2
 }
 
 func TestCrossShardSubqueryGetFields(t *testing.T) {
