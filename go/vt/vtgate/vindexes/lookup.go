--- conflicted
+++ resolved
@@ -256,12 +256,7 @@
 }
 
 // Map can map ids to key.Destination objects.
-<<<<<<< HEAD
-func (lu *LookupUnique) Map(vcursor VCursor, ids []sqltypes.Value) ([]key.Destination, error) {
-=======
 func (lu *LookupUnique) Map(ctx context.Context, vcursor VCursor, ids []sqltypes.Value) ([]key.Destination, error) {
-	out := make([]key.Destination, 0, len(ids))
->>>>>>> 22406441
 	if lu.writeOnly {
 		out := make([]key.Destination, 0, len(ids))
 		for range ids {
