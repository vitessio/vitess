--- conflicted
+++ resolved
@@ -629,9 +629,8 @@
 		global: globalSchema{
 			keyspaceNames: map[string]any{},
 			tables: map[string]*Table{
-				"t1":   t1,
-				"t2":   t2,
-				"dual": dual1,
+				"t1": t1,
+				"t2": t2,
 			},
 			vindexes: map[string]Vindex{
 				"stfu1": vindex1,
@@ -663,16 +662,6 @@
 				Error: errors.New("table t2 not found"),
 			},
 		},
-<<<<<<< HEAD
-=======
-		globalTables: map[string]*Table{
-			"t1": t1,
-			"t2": t2,
-		},
-		uniqueVindexes: map[string]Vindex{
-			"stfu1": vindex1,
-		},
->>>>>>> 43e4222e
 		Keyspaces: map[string]*KeyspaceSchema{
 			"ks1": {
 				Keyspace: ks1,
@@ -1057,24 +1046,14 @@
 		t1.ColumnVindexes[0],
 	}
 	want := &VSchema{
-<<<<<<< HEAD
 		global: globalSchema{
 			keyspaceNames: map[string]any{},
 			tables: map[string]*Table{
-				"t1":   t1,
-				"dual": dual,
+				"t1": t1,
 			},
 			vindexes: map[string]Vindex{
 				"stfu1": vindex1,
 			},
-=======
-		RoutingRules: map[string]*RoutingRule{},
-		globalTables: map[string]*Table{
-			"t1": t1,
-		},
-		uniqueVindexes: map[string]Vindex{
-			"stfu1": vindex1,
->>>>>>> 43e4222e
 		},
 		RoutingRules: map[string]*RoutingRule{},
 		Keyspaces: map[string]*KeyspaceSchema{
@@ -1145,26 +1124,16 @@
 		t1.ColumnVindexes[0]}
 	want := &VSchema{
 		RoutingRules: map[string]*RoutingRule{},
-<<<<<<< HEAD
 		global: globalSchema{
 			keyspaceNames: map[string]any{},
 			tables: map[string]*Table{
-				"t1":   t1,
-				"dual": dual,
+				"t1": t1,
 			},
 			vindexes: map[string]Vindex{
 				"stlu1": vindex1,
 				"stfu1": vindex2,
 			},
 		},
-=======
-		globalTables: map[string]*Table{
-			"t1": t1,
-		},
-		uniqueVindexes: map[string]Vindex{
-			"stlu1": vindex1,
-			"stfu1": vindex2},
->>>>>>> 43e4222e
 		Keyspaces: map[string]*KeyspaceSchema{
 			"sharded": {
 				Keyspace: ks,
@@ -1263,13 +1232,6 @@
 		Type:     "sequence"}
 	want := &VSchema{
 		RoutingRules: map[string]*RoutingRule{},
-<<<<<<< HEAD
-=======
-		globalTables: map[string]*Table{
-			"t1": nil,
-		},
-		uniqueVindexes: map[string]Vindex{},
->>>>>>> 43e4222e
 		Keyspaces: map[string]*KeyspaceSchema{
 			"ksa": {
 				Keyspace: ksa,
@@ -1281,23 +1243,16 @@
 			"ksb": {
 				Keyspace: ksb,
 				Tables: map[string]*Table{
-<<<<<<< HEAD
-					"t1":   t1b,
-					"dual": dualb},
+					"t1": t1b,
+				},
 				Vindexes: map[string]Vindex{}}},
 		global: globalSchema{
 			keyspaceNames: map[string]any{},
 			tables: map[string]*Table{
-				"t1":   nil,
-				"dual": duala,
+				"t1": nil,
 			},
 			vindexes: map[string]Vindex{},
 		}}
-=======
-					"t1": t1b,
-				},
-				Vindexes: map[string]Vindex{}}}}
->>>>>>> 43e4222e
 	if !reflect.DeepEqual(got, want) {
 		gotjson, _ := json.Marshal(got)
 		wantjson, _ := json.Marshal(want)
@@ -1336,19 +1291,12 @@
 		Keyspace: ksb,
 	}
 	want := &VSchema{
-<<<<<<< HEAD
 		global: globalSchema{
 			keyspaceNames: map[string]any{},
 			tables: map[string]*Table{
-				"t1":   nil,
-				"dual": duala,
+				"t1": nil,
 			},
 			vindexes: map[string]Vindex{},
-=======
-		RoutingRules: map[string]*RoutingRule{},
-		globalTables: map[string]*Table{
-			"t1": nil,
->>>>>>> 43e4222e
 		},
 		RoutingRules: map[string]*RoutingRule{},
 		Keyspaces: map[string]*KeyspaceSchema{
@@ -1471,24 +1419,14 @@
 		t2.ColumnVindexes[0],
 	}
 	want := &VSchema{
-<<<<<<< HEAD
 		global: globalSchema{
 			keyspaceNames: map[string]any{},
 			tables: map[string]*Table{
-				"t1":   nil,
-				"dual": duala,
+				"t1": nil,
 			},
 			vindexes: map[string]Vindex{
 				"stlu1": nil,
 			},
-=======
-		RoutingRules: map[string]*RoutingRule{},
-		globalTables: map[string]*Table{
-			"t1": nil,
-		},
-		uniqueVindexes: map[string]Vindex{
-			"stlu1": nil,
->>>>>>> 43e4222e
 		},
 		RoutingRules: map[string]*RoutingRule{},
 		Keyspaces: map[string]*KeyspaceSchema{
@@ -2057,28 +1995,16 @@
 		t2.ColumnVindexes[0],
 	}
 	want := &VSchema{
-<<<<<<< HEAD
 		global: globalSchema{
 			keyspaceNames: map[string]any{},
 			tables: map[string]*Table{
-				"seq":  seq,
-				"t1":   t1,
-				"t2":   t2,
-				"dual": dualb,
+				"seq": seq,
+				"t1":  t1,
+				"t2":  t2,
 			},
 			vindexes: map[string]Vindex{
 				"stfu1": vindex1,
 			},
-=======
-		RoutingRules: map[string]*RoutingRule{},
-		globalTables: map[string]*Table{
-			"seq": seq,
-			"t1":  t1,
-			"t2":  t2,
-		},
-		uniqueVindexes: map[string]Vindex{
-			"stfu1": vindex1,
->>>>>>> 43e4222e
 		},
 		RoutingRules: map[string]*RoutingRule{},
 		Keyspaces: map[string]*KeyspaceSchema{
