--- conflicted
+++ resolved
@@ -35,26 +35,17 @@
 )
 
 var (
-<<<<<<< HEAD
 	_ SingleColumn    = (*LookupUnicodeLooseMD5Hash)(nil)
 	_ Lookup          = (*LookupUnicodeLooseMD5Hash)(nil)
-	_ LookupPlanable  = (*LookupUnicodeLooseMD5Hash)(nil)
 	_ ParamValidating = (*LookupUnicodeLooseMD5Hash)(nil)
 	_ SingleColumn    = (*LookupUnicodeLooseMD5HashUnique)(nil)
 	_ Lookup          = (*LookupUnicodeLooseMD5HashUnique)(nil)
-	_ LookupPlanable  = (*LookupUnicodeLooseMD5HashUnique)(nil)
 	_ ParamValidating = (*LookupUnicodeLooseMD5HashUnique)(nil)
 
 	lookupUnicodeLooseMD5HashParams = append(
 		append(make([]string, 0), lookupCommonParams...),
 		lookupUnicodeLooseMD5HashParamWriteOnly,
 	)
-=======
-	_ SingleColumn = (*LookupUnicodeLooseMD5Hash)(nil)
-	_ Lookup       = (*LookupUnicodeLooseMD5Hash)(nil)
-	_ SingleColumn = (*LookupUnicodeLooseMD5HashUnique)(nil)
-	_ Lookup       = (*LookupUnicodeLooseMD5HashUnique)(nil)
->>>>>>> bb26a7df
 )
 
 func init() {
