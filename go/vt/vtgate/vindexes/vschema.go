--- conflicted
+++ resolved
@@ -59,22 +59,15 @@
 // VSchema represents the denormalized version of SrvVSchema,
 // used for building routing plans.
 type VSchema struct {
-<<<<<<< HEAD
 	RoutingRules map[string]*RoutingRule `json:"routing_rules"`
 
 	// uniqueTables contains the name of all tables in all keyspaces. if the table is uniquely named, the value will
 	// be the name of the keyspace where this table exists. if multiple keyspaces have a table with the same name, the
 	// value will be a `nil` value
-	uniqueTables   map[string]*string
-	uniqueVindexes map[string]Vindex
-	Keyspaces      map[string]*KeyspaceSchema `json:"keyspaces"`
-=======
-	RoutingRules      map[string]*RoutingRule `json:"routing_rules"`
-	uniqueTables      map[string]*Table
+	uniqueTables      map[string]*string
 	uniqueVindexes    map[string]Vindex
 	Keyspaces         map[string]*KeyspaceSchema `json:"keyspaces"`
 	ShardRoutingRules map[string]string          `json:"shard_routing_rules"`
->>>>>>> e25c152f
 }
 
 // RoutingRule represents one routing rule.
