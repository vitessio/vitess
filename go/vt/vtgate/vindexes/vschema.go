--- conflicted
+++ resolved
@@ -830,16 +830,7 @@
 	}
 	ks, ok := vschema.Keyspaces[keyspace]
 	if !ok {
-<<<<<<< HEAD
 		return nil, vterrors.VT05003(keyspace)
-=======
-		return nil, vterrors.NewErrorf(
-			vtrpcpb.Code_NOT_FOUND,
-			vterrors.BadDb,
-			"Unknown database '%s' in vschema",
-			keyspace,
-		)
->>>>>>> e64b03ef
 	}
 	table := ks.Tables[tablename]
 	if table == nil {
@@ -952,16 +943,7 @@
 	}
 	ks, ok := vschema.Keyspaces[keyspace]
 	if !ok {
-<<<<<<< HEAD
 		return nil, vterrors.VT05003(keyspace)
-=======
-		return nil, vterrors.NewErrorf(
-			vtrpcpb.Code_NOT_FOUND,
-			vterrors.BadDb,
-			"Unknown database '%s' in vschema",
-			keyspace,
-		)
->>>>>>> e64b03ef
 	}
 	return ks.Vindexes[name], nil
 }
