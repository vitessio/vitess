/*
Copyright 2022 The Vitess Authors.

Licensed under the Apache License, Version 2.0 (the "License");
you may not use this file except in compliance with the License.
You may obtain a copy of the License at

    http://www.apache.org/licenses/LICENSE-2.0

Unless required by applicable law or agreed to in writing, software
distributed under the License is distributed on an "AS IS" BASIS,
WITHOUT WARRANTIES OR CONDITIONS OF ANY KIND, either express or implied.
See the License for the specific language governing permissions and
limitations under the License.
*/

package plancontext

import (
	"io"

	"vitess.io/vitess/go/sqltypes"
	querypb "vitess.io/vitess/go/vt/proto/query"
	"vitess.io/vitess/go/vt/sqlparser"
	"vitess.io/vitess/go/vt/vterrors"
	"vitess.io/vitess/go/vt/vtgate/engine/opcode"
	"vitess.io/vitess/go/vt/vtgate/evalengine"
	"vitess.io/vitess/go/vt/vtgate/semantics"
)

type PlanningContext struct {
	ReservedVars *sqlparser.ReservedVars
	SemTable     *semantics.SemTable
	VSchema      VSchema

	// joinPredicates maps each original join predicate (key) to a slice of
	// variations of the RHS predicates (value). This map is used to handle
	// different scenarios in join planning, where the RHS predicates are
	// modified to accommodate dependencies from the LHS, represented as Arguments.
	joinPredicates map[sqlparser.Expr][]sqlparser.Expr

	// skipPredicates tracks predicates that should be skipped, typically when
	// a join predicate is reverted to its original form during planning.
	skipPredicates map[sqlparser.Expr]any

	PlannerVersion querypb.ExecuteOptions_PlannerVersion

	// If we during planning have turned this expression into an argument name,
	// we can continue using the same argument name
	ReservedArguments map[sqlparser.Expr]string

	// VerifyAllFKs tells whether we need verification for all the fk constraints on VTGate.
	// This is required for queries we are running with /*+ SET_VAR(foreign_key_checks=OFF) */
	VerifyAllFKs bool

	// Projected subqueries that have been merged
	MergedSubqueries []*sqlparser.Subquery

	// CurrentPhase keeps track of how far we've gone in the planning process
	// The type should be operators.Phase, but depending on that would lead to circular dependencies
	CurrentPhase int

	// Statement contains the originally parsed statement
	Statement sqlparser.Statement

	// OuterTables contains the tables that are outer to the current query
	// Used to set the nullable flag on the columns
	OuterTables semantics.TableSet
}

// CreatePlanningContext initializes a new PlanningContext with the given parameters.
// It analyzes the SQL statement within the given virtual schema context,
// handling default keyspace settings and semantic analysis.
// Returns an error if semantic analysis fails.
func CreatePlanningContext(stmt sqlparser.Statement,
	reservedVars *sqlparser.ReservedVars,
	vschema VSchema,
	version querypb.ExecuteOptions_PlannerVersion,
) (*PlanningContext, error) {
	ksName := ""
	if ks, _ := vschema.DefaultKeyspace(); ks != nil {
		ksName = ks.Name
	}

	semTable, err := semantics.Analyze(stmt, ksName, vschema)
	if err != nil {
		return nil, err
	}

	// record any warning as planner warning.
	vschema.PlannerWarning(semTable.Warning)

	return &PlanningContext{
		ReservedVars:      reservedVars,
		SemTable:          semTable,
		VSchema:           vschema,
		joinPredicates:    map[sqlparser.Expr][]sqlparser.Expr{},
		skipPredicates:    map[sqlparser.Expr]any{},
		PlannerVersion:    version,
		ReservedArguments: map[sqlparser.Expr]string{},
		Statement:         stmt,
	}, nil
}

// GetReservedArgumentFor retrieves a reserved argument name for a given expression.
// If the expression already has a reserved argument, it returns that name;
// otherwise, it reserves a new name based on the expression type.
func (ctx *PlanningContext) GetReservedArgumentFor(expr sqlparser.Expr) string {
	for key, name := range ctx.ReservedArguments {
		if ctx.SemTable.EqualsExpr(key, expr) {
			return name
		}
	}
	var bvName string
	switch expr := expr.(type) {
	case *sqlparser.ColName:
		bvName = ctx.ReservedVars.ReserveColName(expr)
	case *sqlparser.Subquery:
		bvName = ctx.ReservedVars.ReserveSubQuery()
	default:
		bvName = ctx.ReservedVars.ReserveVariable(sqlparser.CompliantString(expr))
	}
	ctx.ReservedArguments[expr] = bvName

	return bvName
}

// ShouldSkip determines if a given expression should be ignored in the SQL output building.
// It checks against expressions that have been marked to be excluded from further processing.
func (ctx *PlanningContext) ShouldSkip(expr sqlparser.Expr) bool {
	for k := range ctx.skipPredicates {
		if ctx.SemTable.EqualsExpr(expr, k) {
			return true
		}
	}
	return false
}

// AddJoinPredicates associates additional RHS predicates with an existing join predicate.
// This is used to dynamically adjust the RHS predicates based on evolving join conditions.
func (ctx *PlanningContext) AddJoinPredicates(joinPred sqlparser.Expr, predicates ...sqlparser.Expr) {
	fn := func(original sqlparser.Expr, rhsExprs []sqlparser.Expr) {
		ctx.joinPredicates[original] = append(rhsExprs, predicates...)
	}
	if ctx.execOnJoinPredicateEqual(joinPred, fn) {
		return
	}

	// we didn't find an existing entry
	ctx.joinPredicates[joinPred] = predicates
}

// SkipJoinPredicates marks the predicates related to a specific join predicate as irrelevant
// for the current planning stage. This is used when a join has been pushed under a route and
// the original predicate will be used.
func (ctx *PlanningContext) SkipJoinPredicates(joinPred sqlparser.Expr) error {
	fn := func(_ sqlparser.Expr, rhsExprs []sqlparser.Expr) {
		ctx.skipThesePredicates(rhsExprs...)
	}
	if ctx.execOnJoinPredicateEqual(joinPred, fn) {
		return nil
	}
	return vterrors.VT13001("predicate does not exist: " + sqlparser.String(joinPred))
}

// KeepPredicateInfo transfers join predicate information from another context.
// This is useful when nesting queries, ensuring consistent predicate handling across contexts.
func (ctx *PlanningContext) KeepPredicateInfo(other *PlanningContext) {
	for k, v := range other.joinPredicates {
		ctx.AddJoinPredicates(k, v...)
	}
	for expr := range other.skipPredicates {
		ctx.skipThesePredicates(expr)
	}
}

// skipThesePredicates is a utility function to exclude certain predicates from SQL building
func (ctx *PlanningContext) skipThesePredicates(preds ...sqlparser.Expr) {
outer:
	for _, expr := range preds {
		for k := range ctx.skipPredicates {
			if ctx.SemTable.EqualsExpr(expr, k) {
				// already skipped
				continue outer
			}
		}
		ctx.skipPredicates[expr] = nil
	}
}

func (ctx *PlanningContext) execOnJoinPredicateEqual(joinPred sqlparser.Expr, fn func(original sqlparser.Expr, rhsExprs []sqlparser.Expr)) bool {
	for key, values := range ctx.joinPredicates {
		if ctx.SemTable.EqualsExpr(joinPred, key) {
			fn(key, values)
			return true
		}
	}
	return false
}

func (ctx *PlanningContext) RewriteDerivedTableExpression(expr sqlparser.Expr, tableInfo semantics.TableInfo) sqlparser.Expr {
	modifiedExpr := semantics.RewriteDerivedTableExpression(expr, tableInfo)
	for key, exprs := range ctx.joinPredicates {
		for _, rhsExpr := range exprs {
			if ctx.SemTable.EqualsExpr(expr, rhsExpr) {
				ctx.joinPredicates[key] = append(ctx.joinPredicates[key], modifiedExpr)
				return modifiedExpr
			}
		}
	}
	return modifiedExpr
}

// TypeForExpr returns the type of the given expression, with nullable set if the expression is from an outer table.
func (ctx *PlanningContext) TypeForExpr(e sqlparser.Expr) (evalengine.Type, bool) {
	t, found := ctx.SemTable.TypeForExpr(e)
	if !found {
		typ := ctx.calculateTypeFor(e)
		if typ.Valid() {
			ctx.SemTable.ExprTypes[e] = typ
			return typ, true
		}
		return evalengine.NewUnknownType(), false
	}
	deps := ctx.SemTable.RecursiveDeps(e)
	// If the expression is from an outer table, it should be nullable
	// There are some exceptions to this, where an expression depending on the outer side
	// will never return NULL, but it's better to be conservative here.
	if deps.IsOverlapping(ctx.OuterTables) {
		t.SetNullability(true)
	}
	return t, true
}

func (ctx *PlanningContext) calculateTypeFor(e sqlparser.Expr) evalengine.Type {
	cfg := &evalengine.Config{
		ResolveType: func(expr sqlparser.Expr) (evalengine.Type, bool) {
			col, isCol := expr.(*sqlparser.ColName)
			if !isCol {
				return evalengine.NewUnknownType(), false
			}
			return ctx.SemTable.TypeForExpr(col)
		},
		Collation:   ctx.SemTable.Collation,
		Environment: ctx.VSchema.Environment(),
		ResolveColumn: func(name *sqlparser.ColName) (int, error) {
			// We don't need to resolve the column for type calculation
			return 0, nil
		},
	}
	env := evalengine.EmptyExpressionEnv(ctx.VSchema.Environment())

	// We need to rewrite the aggregate functions to their corresponding types
	// The evaluation engine compiler doesn't handle them, so we replace them with Arguments before
	// asking the compiler for the type

	// TODO: put this back in when we can calculate the aggregation types correctly
	// expr, unknown := ctx.replaceAggrWithArg(e, cfg, env)
	// if unknown {
	// 	return evalengine.NewUnknownType()
	// }

	translatedExpr, err := evalengine.Translate(e, cfg)
	if err != nil {
		return evalengine.NewUnknownType()
	}

	typ, err := env.TypeOf(translatedExpr)
	if err != nil {
		return evalengine.NewUnknownType()
	}
	return typ
}

// replaceAggrWithArg replaces aggregate functions with Arguments in the given expression.
// this is to prepare for sending the expression to the evalengine compiler to figure out the type
func (ctx *PlanningContext) replaceAggrWithArg(e sqlparser.Expr, cfg *evalengine.Config, env *evalengine.ExpressionEnv) (expr sqlparser.Expr, unknown bool) {
	expr = sqlparser.CopyOnRewrite(e, nil, func(cursor *sqlparser.CopyOnWriteCursor) {
		agg, ok := cursor.Node().(sqlparser.AggrFunc)
		if !ok {
			return
		}
		code, ok := opcode.SupportedAggregates[agg.AggrName()]
		if !ok {
			// We don't know the type of this aggregate function
			// The type calculation will be set to unknown
			unknown = true
			cursor.StopTreeWalk()
			return
		}
		var inputType evalengine.Type
		if arg := agg.GetArg(); arg != nil {
			translatedExpr, err := evalengine.Translate(arg, cfg)
			if err != nil {
				unknown = true
				cursor.StopTreeWalk()
				return
			}

			inputType, err = env.TypeOf(translatedExpr)
			if err != nil {
				unknown = true
				cursor.StopTreeWalk()
				return
			}
		}
		typ := code.ResolveType(inputType, ctx.VSchema.Environment().CollationEnv())
		cursor.Replace(&sqlparser.Argument{
			Name:  "arg",
			Type:  typ.Type(),
			Size:  typ.Size(),
			Scale: typ.Scale(),
		})
	}, nil).(sqlparser.Expr)
	return expr, unknown
}

// SQLTypeForExpr returns the sql type of the given expression, with nullable set if the expression is from an outer table.
func (ctx *PlanningContext) SQLTypeForExpr(e sqlparser.Expr) sqltypes.Type {
	t, found := ctx.TypeForExpr(e)
	if !found {
		return sqltypes.Unknown
	}
	return t.Type()
}

<<<<<<< HEAD
func (ctx *PlanningContext) NeedsWeightString(e sqlparser.Expr) bool {
	switch e := e.(type) {
	case *sqlparser.WeightStringFuncExpr, *sqlparser.Literal:
		return false
	default:
		typ, found := ctx.TypeForExpr(e)
		if !found {
			return true
		}

		if !sqltypes.IsText(typ.Type()) {
			return false
		}

		return !ctx.VSchema.Environment().CollationEnv().IsSupported(typ.Collation())
	}
=======
func (ctx *PlanningContext) IsAggr(e sqlparser.SQLNode) bool {
	switch node := e.(type) {
	case sqlparser.AggrFunc:
		return true
	case *sqlparser.FuncExpr:
		return node.Name.EqualsAnyString(ctx.VSchema.GetAggregateUDFs())
	}

	return false
}

func (ctx *PlanningContext) ContainsAggr(e sqlparser.SQLNode) (hasAggr bool) {
	_ = sqlparser.Walk(func(node sqlparser.SQLNode) (kontinue bool, err error) {
		switch node.(type) {
		case *sqlparser.Offset:
			// offsets here indicate that a possible aggregation has already been handled by an input,
			// so we don't need to worry about aggregation in the original
			return false, nil
		case sqlparser.AggrFunc:
			hasAggr = true
			return false, io.EOF
		case *sqlparser.Subquery:
			return false, nil
		case *sqlparser.FuncExpr:
			if ctx.IsAggr(node) {
				hasAggr = true
				return false, io.EOF
			}
		}

		return true, nil
	}, e)
	return
>>>>>>> 694a0cf8
}<|MERGE_RESOLUTION|>--- conflicted
+++ resolved
@@ -324,7 +324,6 @@
 	return t.Type()
 }
 
-<<<<<<< HEAD
 func (ctx *PlanningContext) NeedsWeightString(e sqlparser.Expr) bool {
 	switch e := e.(type) {
 	case *sqlparser.WeightStringFuncExpr, *sqlparser.Literal:
@@ -341,7 +340,8 @@
 
 		return !ctx.VSchema.Environment().CollationEnv().IsSupported(typ.Collation())
 	}
-=======
+}
+
 func (ctx *PlanningContext) IsAggr(e sqlparser.SQLNode) bool {
 	switch node := e.(type) {
 	case sqlparser.AggrFunc:
@@ -375,5 +375,4 @@
 		return true, nil
 	}, e)
 	return
->>>>>>> 694a0cf8
 }