--- conflicted
+++ resolved
@@ -67,17 +67,15 @@
 	// Used to set the nullable flag on the columns
 	OuterTables semantics.TableSet
 
-<<<<<<< HEAD
-	// mirror contains a mirrored clone of this planning context.
-	mirror *PlanningContext
-
-	// isMirrored indicates that mirrored tables should be used.
-	isMirrored bool
-=======
 	// This is a stack of CTEs being built. It's used when we have CTEs inside CTEs,
 	// to remember which is the CTE currently being assembled
 	CurrentCTE []*ContextCTE
->>>>>>> fae75406
+
+	// mirror contains a mirrored clone of this planning context.
+	mirror *PlanningContext
+
+	// isMirrored indicates that mirrored tables should be used.
+	isMirrored bool
 }
 
 // CreatePlanningContext initializes a new PlanningContext with the given parameters.
@@ -389,9 +387,48 @@
 	return
 }
 
-<<<<<<< HEAD
 func (ctx *PlanningContext) IsMirrored() bool {
 	return ctx.isMirrored
+}
+
+type ContextCTE struct {
+	*semantics.CTE
+	Id         semantics.TableSet
+	Predicates []*RecurseExpression
+}
+
+type RecurseExpression struct {
+	Original  sqlparser.Expr
+	RightExpr sqlparser.Expr
+	LeftExprs []BindVarExpr
+}
+
+type BindVarExpr struct {
+	Name string
+	Expr *sqlparser.ColName
+}
+
+func (ctx *PlanningContext) PushCTE(def *semantics.CTE, id semantics.TableSet) {
+	ctx.CurrentCTE = append(ctx.CurrentCTE, &ContextCTE{
+		CTE: def,
+		Id:  id,
+	})
+}
+
+func (ctx *PlanningContext) PopCTE() (*ContextCTE, error) {
+	if len(ctx.CurrentCTE) == 0 {
+		return nil, vterrors.VT13001("no CTE to pop")
+	}
+	activeCTE := ctx.CurrentCTE[len(ctx.CurrentCTE)-1]
+	ctx.CurrentCTE = ctx.CurrentCTE[:len(ctx.CurrentCTE)-1]
+	return activeCTE, nil
+}
+
+func (ctx *PlanningContext) ActiveCTE() *ContextCTE {
+	if len(ctx.CurrentCTE) == 0 {
+		return nil
+	}
+	return ctx.CurrentCTE[len(ctx.CurrentCTE)-1]
 }
 
 func (ctx *PlanningContext) UseMirror() *PlanningContext {
@@ -414,48 +451,9 @@
 		ctx.CurrentPhase,
 		ctx.Statement,
 		ctx.OuterTables,
+		ctx.CurrentCTE,
 		nil,
 		true,
 	}
 	return ctx.mirror
-=======
-type ContextCTE struct {
-	*semantics.CTE
-	Id         semantics.TableSet
-	Predicates []*RecurseExpression
-}
-
-type RecurseExpression struct {
-	Original  sqlparser.Expr
-	RightExpr sqlparser.Expr
-	LeftExprs []BindVarExpr
-}
-
-type BindVarExpr struct {
-	Name string
-	Expr *sqlparser.ColName
-}
-
-func (ctx *PlanningContext) PushCTE(def *semantics.CTE, id semantics.TableSet) {
-	ctx.CurrentCTE = append(ctx.CurrentCTE, &ContextCTE{
-		CTE: def,
-		Id:  id,
-	})
-}
-
-func (ctx *PlanningContext) PopCTE() (*ContextCTE, error) {
-	if len(ctx.CurrentCTE) == 0 {
-		return nil, vterrors.VT13001("no CTE to pop")
-	}
-	activeCTE := ctx.CurrentCTE[len(ctx.CurrentCTE)-1]
-	ctx.CurrentCTE = ctx.CurrentCTE[:len(ctx.CurrentCTE)-1]
-	return activeCTE, nil
-}
-
-func (ctx *PlanningContext) ActiveCTE() *ContextCTE {
-	if len(ctx.CurrentCTE) == 0 {
-		return nil
-	}
-	return ctx.CurrentCTE[len(ctx.CurrentCTE)-1]
->>>>>>> fae75406
 }