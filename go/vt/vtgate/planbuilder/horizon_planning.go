--- conflicted
+++ resolved
@@ -500,13 +500,8 @@
 		if distinctExpr == nil {
 			distinctExpr = innerWS
 		} else {
-<<<<<<< HEAD
-			if !sqlparser.EqualsExpr(distinctExpr, innerWS) {
+			if !ctx.SemTable.EqualsExpr(distinctExpr, innerWS) {
 				err = vterrors.VT12001(fmt.Sprintf("only one distinct aggregation allowed in a select: %s", sqlparser.String(expr.Original)))
-=======
-			if !ctx.SemTable.EqualsExpr(distinctExpr, innerWS) {
-				err = vterrors.Errorf(vtrpcpb.Code_UNIMPLEMENTED, "unsupported: only one distinct aggregation allowed in a select: %s", sqlparser.String(expr.Original))
->>>>>>> 0e300fc0
 				return nil, nil, nil, err
 			}
 		}
