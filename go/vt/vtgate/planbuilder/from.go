--- conflicted
+++ resolved
@@ -32,11 +32,7 @@
 // This file has functions to analyze the FROM clause.
 
 // processDMLTable analyzes the FROM clause for DMLs and returns a route.
-<<<<<<< HEAD
-func (pb *primitiveBuilder) processDMLTable(tableExprs sqlparser.TableExprs, reservedVars sqlparser.BindVars, where sqlparser.Expr) (*route, error) {
-=======
 func (pb *primitiveBuilder) processDMLTable(tableExprs sqlparser.TableExprs, reservedVars *sqlparser.ReservedVars, where sqlparser.Expr) (*route, error) {
->>>>>>> cb142eea
 	if err := pb.processTableExprs(tableExprs, reservedVars, where); err != nil {
 		return nil, err
 	}
@@ -52,11 +48,7 @@
 
 // processTableExprs analyzes the FROM clause. It produces a logicalPlan
 // with all the routes identified.
-<<<<<<< HEAD
-func (pb *primitiveBuilder) processTableExprs(tableExprs sqlparser.TableExprs, reservedVars sqlparser.BindVars, where sqlparser.Expr) error {
-=======
 func (pb *primitiveBuilder) processTableExprs(tableExprs sqlparser.TableExprs, reservedVars *sqlparser.ReservedVars, where sqlparser.Expr) error {
->>>>>>> cb142eea
 	if len(tableExprs) == 1 {
 		return pb.processTableExpr(tableExprs[0], reservedVars, where)
 	}
@@ -72,11 +64,7 @@
 }
 
 // processTableExpr produces a logicalPlan subtree for the given TableExpr.
-<<<<<<< HEAD
-func (pb *primitiveBuilder) processTableExpr(tableExpr sqlparser.TableExpr, reservedVars sqlparser.BindVars, where sqlparser.Expr) error {
-=======
 func (pb *primitiveBuilder) processTableExpr(tableExpr sqlparser.TableExpr, reservedVars *sqlparser.ReservedVars, where sqlparser.Expr) error {
->>>>>>> cb142eea
 	switch tableExpr := tableExpr.(type) {
 	case *sqlparser.AliasedTableExpr:
 		return pb.processAliasedTable(tableExpr, reservedVars)
@@ -107,11 +95,7 @@
 // versatile than a subquery. If a subquery becomes a route, then any result
 // columns that represent underlying vindex columns are also exposed as
 // vindex columns.
-<<<<<<< HEAD
-func (pb *primitiveBuilder) processAliasedTable(tableExpr *sqlparser.AliasedTableExpr, reservedVars sqlparser.BindVars) error {
-=======
 func (pb *primitiveBuilder) processAliasedTable(tableExpr *sqlparser.AliasedTableExpr, reservedVars *sqlparser.ReservedVars) error {
->>>>>>> cb142eea
 	switch expr := tableExpr.Expr.(type) {
 	case sqlparser.TableName:
 		return pb.buildTablePrimitive(tableExpr, expr)
@@ -284,11 +268,7 @@
 // processJoin produces a logicalPlan subtree for the given Join.
 // If the left and right nodes can be part of the same route,
 // then it's a route. Otherwise, it's a join.
-<<<<<<< HEAD
-func (pb *primitiveBuilder) processJoin(ajoin *sqlparser.JoinTableExpr, reservedVars sqlparser.BindVars, where sqlparser.Expr) error {
-=======
 func (pb *primitiveBuilder) processJoin(ajoin *sqlparser.JoinTableExpr, reservedVars *sqlparser.ReservedVars, where sqlparser.Expr) error {
->>>>>>> cb142eea
 	switch ajoin.Join {
 	case sqlparser.NormalJoinType, sqlparser.StraightJoinType, sqlparser.LeftJoinType:
 	case sqlparser.RightJoinType:
@@ -320,11 +300,7 @@
 	ajoin.Join = sqlparser.LeftJoinType
 }
 
-<<<<<<< HEAD
-func (pb *primitiveBuilder) join(rpb *primitiveBuilder, ajoin *sqlparser.JoinTableExpr, reservedVars sqlparser.BindVars, where sqlparser.Expr) error {
-=======
 func (pb *primitiveBuilder) join(rpb *primitiveBuilder, ajoin *sqlparser.JoinTableExpr, reservedVars *sqlparser.ReservedVars, where sqlparser.Expr) error {
->>>>>>> cb142eea
 	// Merge the symbol tables. In the case of a left join, we have to
 	// ideally create new symbols that originate from the join primitive.
 	// However, this is not worth it for now, because the Push functions
