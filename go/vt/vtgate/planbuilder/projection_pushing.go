/*
Copyright 2022 The Vitess Authors.

Licensed under the Apache License, Version 2.0 (the "License");
you may not use this file except in compliance with the License.
You may obtain a copy of the License at

    http://www.apache.org/licenses/LICENSE-2.0

Unless required by applicable law or agreed to in writing, software
distributed under the License is distributed on an "AS IS" BASIS,
WITHOUT WARRANTIES OR CONDITIONS OF ANY KIND, either express or implied.
See the License for the specific language governing permissions and
limitations under the License.
*/

package planbuilder

import (
	"fmt"

	"vitess.io/vitess/go/vt/sqlparser"
	"vitess.io/vitess/go/vt/vterrors"
	"vitess.io/vitess/go/vt/vtgate/engine"
	"vitess.io/vitess/go/vt/vtgate/planbuilder/operators"
	"vitess.io/vitess/go/vt/vtgate/planbuilder/plancontext"
	"vitess.io/vitess/go/vt/vtgate/semantics"
)

// pushProjection pushes a projection to the plan.
func pushProjection(
	ctx *plancontext.PlanningContext,
	expr *sqlparser.AliasedExpr,
	plan logicalPlan,
	inner, reuseCol, hasAggregation bool,
) (offset int, added bool, err error) {
	switch node := plan.(type) {
	case *limit, *projection, *pulloutSubquery, *distinct, *filter:
		// All of these either push to the single source, or push to the LHS
		src := node.Inputs()[0]
		return pushProjection(ctx, expr, src, inner, reuseCol, hasAggregation)
	case *routeGen4:
		return addExpressionToRoute(ctx, node, expr, reuseCol)
	case *hashJoin:
		return pushProjectionIntoHashJoin(ctx, expr, node, reuseCol, inner, hasAggregation)
	case *joinGen4:
		return pushProjectionIntoJoin(ctx, expr, node, reuseCol, inner, hasAggregation)
	case *simpleProjection:
		return pushProjectionIntoSimpleProj(ctx, expr, node, inner, hasAggregation, reuseCol)
	case *orderedAggregate:
		return pushProjectionIntoOA(ctx, expr, node, inner, hasAggregation)
	case *vindexFunc:
		return pushProjectionIntoVindexFunc(node, expr, reuseCol)
	case *semiJoin:
		return pushProjectionIntoSemiJoin(ctx, expr, reuseCol, node, inner, hasAggregation)
	case *concatenateGen4:
		return pushProjectionIntoConcatenate(ctx, expr, hasAggregation, node, inner, reuseCol)
	default:
		return 0, false, vterrors.VT13001(fmt.Sprintf("push projection does not yet support: %T", node))
	}
}

func pushProjectionIntoVindexFunc(node *vindexFunc, expr *sqlparser.AliasedExpr, reuseCol bool) (int, bool, error) {
	colsBefore := len(node.eVindexFunc.Cols)
	i, err := node.SupplyProjection(expr, reuseCol)
	if err != nil {
		return 0, false, err
	}
	return i /* col added */, len(node.eVindexFunc.Cols) > colsBefore, nil
}

func pushProjectionIntoConcatenate(ctx *plancontext.PlanningContext, expr *sqlparser.AliasedExpr, hasAggregation bool, node *concatenateGen4, inner bool, reuseCol bool) (int, bool, error) {
	if hasAggregation {
		return 0, false, vterrors.VT12001("aggregation on unions")
	}
	offset, added, err := pushProjection(ctx, expr, node.sources[0], inner, reuseCol, hasAggregation)
	if err != nil {
		return 0, false, err
	}
<<<<<<< HEAD
	if added && ctx.SemTable.DirectDeps(expr.Expr).NumberOfTables() > 0 {
		return 0, false, vterrors.VT13001(fmt.Sprintf("pushing projection %v on concatenate should reference an existing column", sqlparser.String(expr)))
=======
	if added && ctx.SemTable.DirectDeps(expr.Expr).NonEmpty() {
		return 0, false, vterrors.Errorf(vtrpcpb.Code_INTERNAL, "pushing projection %v on concatenate should reference an existing column", sqlparser.String(expr))
>>>>>>> 22067c7a
	}
	if added {
		for _, source := range node.sources[1:] {
			_, _, err := pushProjection(ctx, expr, source, inner, reuseCol, hasAggregation)
			if err != nil {
				return 0, false, err
			}
		}
	}
	return offset, added, nil
}

func pushProjectionIntoSemiJoin(
	ctx *plancontext.PlanningContext,
	expr *sqlparser.AliasedExpr,
	reuseCol bool,
	node *semiJoin,
	inner, hasAggregation bool,
) (int, bool, error) {
	passDownReuseCol := reuseCol
	if !reuseCol {
		passDownReuseCol = expr.As.IsEmpty()
	}
	offset, added, err := pushProjection(ctx, expr, node.lhs, inner, passDownReuseCol, hasAggregation)
	if err != nil {
		return 0, false, err
	}
	column := -(offset + 1)
	if reuseCol && !added {
		for idx, col := range node.cols {
			if column == col {
				return idx, false, nil
			}
		}
	}
	node.cols = append(node.cols, column)
	return len(node.cols) - 1, true, nil
}

func pushProjectionIntoOA(ctx *plancontext.PlanningContext, expr *sqlparser.AliasedExpr, node *orderedAggregate, inner, hasAggregation bool) (int, bool, error) {
	colName, isColName := expr.Expr.(*sqlparser.ColName)
	for _, aggregate := range node.aggregates {
		if ctx.SemTable.EqualsExpr(aggregate.Expr, expr.Expr) {
			return aggregate.Col, false, nil
		}
		if isColName && colName.Name.EqualString(aggregate.Alias) {
			return aggregate.Col, false, nil
		}
	}
	for _, key := range node.groupByKeys {
		if ctx.SemTable.EqualsExpr(key.Expr, expr.Expr) {
			return key.KeyCol, false, nil
		}
	}
	offset, _, err := pushProjection(ctx, expr, node.input, inner, true, hasAggregation)
	if err != nil {
		return 0, false, err
	}
	node.aggregates = append(node.aggregates, &engine.AggregateParams{
		Opcode:   engine.AggregateRandom,
		Col:      offset,
		Alias:    expr.ColumnName(),
		Expr:     expr.Expr,
		Original: expr,
	})
	return offset, true, nil
}

func pushProjectionIntoSimpleProj(
	ctx *plancontext.PlanningContext,
	expr *sqlparser.AliasedExpr,
	node *simpleProjection,
	inner, hasAggregation, reuseCol bool,
) (int, bool, error) {
	offset, _, err := pushProjection(ctx, expr, node.input, inner, true, hasAggregation)
	if err != nil {
		return 0, false, err
	}
	for i, value := range node.eSimpleProj.Cols {
		// we return early if we already have the column in the simple projection's
		// output list so we do not add it again.
		if reuseCol && value == offset {
			return i, false, nil
		}
	}
	node.eSimpleProj.Cols = append(node.eSimpleProj.Cols, offset)
	return len(node.eSimpleProj.Cols) - 1, true, nil
}

func pushProjectionIntoJoin(
	ctx *plancontext.PlanningContext,
	expr *sqlparser.AliasedExpr,
	node *joinGen4,
	reuseCol, inner, hasAggregation bool,
) (int, bool, error) {
	lhsSolves := node.Left.ContainsTables()
	rhsSolves := node.Right.ContainsTables()
	deps := ctx.SemTable.RecursiveDeps(expr.Expr)
	var column int
	var appended bool
	passDownReuseCol := reuseCol
	if !reuseCol {
		passDownReuseCol = expr.As.IsEmpty()
	}
	switch {
	case deps.IsSolvedBy(lhsSolves):
		offset, added, err := pushProjection(ctx, expr, node.Left, inner, passDownReuseCol, hasAggregation)
		if err != nil {
			return 0, false, err
		}
		column = -(offset + 1)
		appended = added
	case deps.IsSolvedBy(rhsSolves):
		offset, added, err := pushProjection(ctx, expr, node.Right, inner && node.Opcode != engine.LeftJoin, passDownReuseCol, hasAggregation)
		if err != nil {
			return 0, false, err
		}
		column = offset + 1
		appended = added
	default:
		// if an expression has aggregation, then it should not be split up and pushed to both sides,
		// for example an expression like count(*) will have dependencies on both sides, but we should not push it
		// instead we should return an error
		if hasAggregation {
			return 0, false, vterrors.VT12001("cross-shard query with aggregates")
		}
		// now we break the expression into left and right side dependencies and rewrite the left ones to bind variables
		bvName, cols, rewrittenExpr, err := operators.BreakExpressionInLHSandRHS(ctx, expr.Expr, lhsSolves)
		if err != nil {
			return 0, false, err
		}
		// go over all the columns coming from the left side of the tree and push them down. While at it, also update the bind variable map.
		// It is okay to reuse the columns on the left side since
		// the final expression which will be selected will be pushed into the right side.
		for i, col := range cols {
			colOffset, _, err := pushProjection(ctx, &sqlparser.AliasedExpr{Expr: col}, node.Left, inner, true, false)
			if err != nil {
				return 0, false, err
			}
			node.Vars[bvName[i]] = colOffset
		}
		// push the rewritten expression on the right side of the tree. Here we should take care whether we want to reuse the expression or not.
		expr.Expr = rewrittenExpr
		offset, added, err := pushProjection(ctx, expr, node.Right, inner && node.Opcode != engine.LeftJoin, passDownReuseCol, false)
		if err != nil {
			return 0, false, err
		}
		column = offset + 1
		appended = added
	}
	if reuseCol && !appended {
		for idx, col := range node.Cols {
			if column == col {
				return idx, false, nil
			}
		}
		// the column was not appended to either child, but we could not find it in out cols list,
		// so we'll still add it
	}
	node.Cols = append(node.Cols, column)
	return len(node.Cols) - 1, true, nil
}

func pushProjectionIntoHashJoin(
	ctx *plancontext.PlanningContext,
	expr *sqlparser.AliasedExpr,
	node *hashJoin,
	reuseCol, inner, hasAggregation bool,
) (int, bool, error) {
	lhsSolves := node.Left.ContainsTables()
	rhsSolves := node.Right.ContainsTables()
	deps := ctx.SemTable.RecursiveDeps(expr.Expr)
	var column int
	var appended bool
	passDownReuseCol := reuseCol
	if !reuseCol {
		passDownReuseCol = expr.As.IsEmpty()
	}
	switch {
	case deps.IsSolvedBy(lhsSolves):
		offset, added, err := pushProjection(ctx, expr, node.Left, inner, passDownReuseCol, hasAggregation)
		if err != nil {
			return 0, false, err
		}
		column = -(offset + 1)
		appended = added
	case deps.IsSolvedBy(rhsSolves):
		offset, added, err := pushProjection(ctx, expr, node.Right, inner && node.Opcode != engine.LeftJoin, passDownReuseCol, hasAggregation)
		if err != nil {
			return 0, false, err
		}
		column = offset + 1
		appended = added
	default:
		// if an expression has aggregation, then it should not be split up and pushed to both sides,
		// for example an expression like count(*) will have dependencies on both sides, but we should not push it
		// instead we should return an error
		if hasAggregation {
			return 0, false, vterrors.VT12001("cross-shard query with aggregates")
		}
		return 0, false, vterrors.VT12001("hash join with projection from both sides of the join")
	}
	if reuseCol && !appended {
		for idx, col := range node.Cols {
			if column == col {
				return idx, false, nil
			}
		}
		// the column was not appended to either child, but we could not find it in out cols list,
		// so we'll still add it
	}
	node.Cols = append(node.Cols, column)
	return len(node.Cols) - 1, true, nil
}

func addExpressionToRoute(ctx *plancontext.PlanningContext, rb *routeGen4, expr *sqlparser.AliasedExpr, reuseCol bool) (int, bool, error) {
	if reuseCol {
		if i := checkIfAlreadyExists(expr, rb.Select, ctx.SemTable); i != -1 {
			return i, false, nil
		}
	}
	expr.Expr = sqlparser.RemoveKeyspaceFromColName(expr.Expr)
	sel, isSel := rb.Select.(*sqlparser.Select)
	if !isSel {
		return 0, false, vterrors.VT12001(fmt.Sprintf("pushing projection '%s' on %T", sqlparser.String(expr), rb.Select))
	}

	if ctx.RewriteDerivedExpr {
		// if we are trying to push a projection that belongs to a DerivedTable
		// we rewrite that expression, so it matches the column name used inside
		// that derived table.
		err := rewriteProjectionOfDerivedTable(expr, ctx.SemTable)
		if err != nil {
			return 0, false, err
		}
	}

	offset := len(sel.SelectExprs)
	sel.SelectExprs = append(sel.SelectExprs, expr)
	return offset, true, nil
}

func rewriteProjectionOfDerivedTable(expr *sqlparser.AliasedExpr, semTable *semantics.SemTable) error {
	ti, err := semTable.TableInfoForExpr(expr.Expr)
	if err != nil && err != semantics.ErrMultipleTables {
		return err
	}
	_, isDerivedTable := ti.(*semantics.DerivedTable)
	if isDerivedTable {
		expr.Expr, err = semantics.RewriteDerivedTableExpression(expr.Expr, ti)
		if err != nil {
			return err
		}
	}
	return nil
}<|MERGE_RESOLUTION|>--- conflicted
+++ resolved
@@ -77,13 +77,8 @@
 	if err != nil {
 		return 0, false, err
 	}
-<<<<<<< HEAD
-	if added && ctx.SemTable.DirectDeps(expr.Expr).NumberOfTables() > 0 {
+	if added && ctx.SemTable.DirectDeps(expr.Expr).NonEmpty() {
 		return 0, false, vterrors.VT13001(fmt.Sprintf("pushing projection %v on concatenate should reference an existing column", sqlparser.String(expr)))
-=======
-	if added && ctx.SemTable.DirectDeps(expr.Expr).NonEmpty() {
-		return 0, false, vterrors.Errorf(vtrpcpb.Code_INTERNAL, "pushing projection %v on concatenate should reference an existing column", sqlparser.String(expr))
->>>>>>> 22067c7a
 	}
 	if added {
 		for _, source := range node.sources[1:] {
