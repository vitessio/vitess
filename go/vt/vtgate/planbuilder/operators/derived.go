/*
Copyright 2022 The Vitess Authors.

Licensed under the Apache License, Version 2.0 (the "License");
you may not use this file except in compliance with the License.
You may obtain a copy of the License at

    http://www.apache.org/licenses/LICENSE-2.0

Unless required by applicable law or agreed to in writing, software
distributed under the License is distributed on an "AS IS" BASIS,
WITHOUT WARRANTIES OR CONDITIONS OF ANY KIND, either express or implied.
See the License for the specific language governing permissions and
limitations under the License.
*/

package operators

import (
	"fmt"

	"golang.org/x/exp/slices"

	"vitess.io/vitess/go/vt/vtgate/planbuilder/operators/ops"

	"vitess.io/vitess/go/vt/sqlparser"
	"vitess.io/vitess/go/vt/vterrors"
	"vitess.io/vitess/go/vt/vtgate/planbuilder/plancontext"
	"vitess.io/vitess/go/vt/vtgate/semantics"
)

type Derived struct {
	Source ops.Operator

	Query         sqlparser.SelectStatement
	Alias         string
	ColumnAliases sqlparser.Columns

	// Columns needed to feed other plans
	Columns       []*sqlparser.ColName
	ColumnsOffset []int
}

var _ ops.PhysicalOperator = (*Derived)(nil)

// IPhysical implements the PhysicalOperator interface
func (d *Derived) IPhysical() {}

// Clone implements the Operator interface
func (d *Derived) Clone(inputs []ops.Operator) ops.Operator {
	return &Derived{
		Source:        inputs[0],
		Query:         d.Query,
		Alias:         d.Alias,
		ColumnAliases: sqlparser.CloneColumns(d.ColumnAliases),
		Columns:       slices.Clone(d.Columns),
		ColumnsOffset: slices.Clone(d.ColumnsOffset),
	}
}

// findOutputColumn returns the index on which the given name is found in the slice of
// *sqlparser.SelectExprs of the derivedTree. The *sqlparser.SelectExpr must be of type
// *sqlparser.AliasedExpr and match the given name.
// If name is not present but the query's select expressions contain a *sqlparser.StarExpr
// the function will return no error and an index equal to -1.
// If name is not present and the query does not have a *sqlparser.StarExpr, the function
// will return an unknown column error.
func (d *Derived) findOutputColumn(name *sqlparser.ColName) (int, error) {
	hasStar := false
	for j, exp := range sqlparser.GetFirstSelect(d.Query).SelectExprs {
		switch exp := exp.(type) {
		case *sqlparser.AliasedExpr:
			if !exp.As.IsEmpty() && exp.As.Equal(name.Name) {
				return j, nil
			}
			if exp.As.IsEmpty() {
				col, ok := exp.Expr.(*sqlparser.ColName)
				if !ok {
					return 0, vterrors.VT12001("complex expression needs column alias: %s", sqlparser.String(exp))
				}
				if name.Name.Equal(col.Name) {
					return j, nil
				}
			}
		case *sqlparser.StarExpr:
			hasStar = true
		}
	}

	// we have found a star but no matching *sqlparser.AliasedExpr, thus we return -1 with no error.
	if hasStar {
		return -1, nil
	}
	return 0, vterrors.VT03014(name.Name.String(), "field list")
}

// IsMergeable is not a great name for this function. Suggestions for a better one are welcome!
// This function will return false if the derived table inside it has to run on the vtgate side, and so can't be merged with subqueries
// This logic can also be used to check if this is a derived table that can be had on the left hand side of a vtgate join.
// Since vtgate joins are always nested loop joins, we can't execute them on the RHS
// if they do some things, like LIMIT or GROUP BY on wrong columns
func (d *Derived) IsMergeable(ctx *plancontext.PlanningContext) bool {
	return isMergeable(ctx, d.Query, d)
}

// Inputs implements the Operator interface
func (d *Derived) Inputs() []ops.Operator {
	return []ops.Operator{d.Source}
}

func (d *Derived) AddPredicate(ctx *plancontext.PlanningContext, expr sqlparser.Expr) (ops.Operator, error) {
	if _, isUNion := d.Source.(*Union); isUNion {
		// If we have a derived table on top of a UNION, we can let the UNION do the expression rewriting
		var err error
		d.Source, err = d.Source.AddPredicate(ctx, expr)
		return d, err
	}
	tableInfo, err := ctx.SemTable.TableInfoForExpr(expr)
	if err != nil {
<<<<<<< HEAD
		if err == semantics.ErrMultipleTables {
			return nil, semantics.ProjError{Inner: vterrors.VT12001(fmt.Sprintf("unable to push predicates to derived table: %s", sqlparser.String(expr)))}
=======
		if err == semantics.ErrNotSingleTable {
			return &Filter{
				Source:     d,
				Predicates: []sqlparser.Expr{expr},
			}, nil
>>>>>>> 1cdc0cf8
		}
		return nil, err
	}

	newExpr, err := semantics.RewriteDerivedTableExpression(expr, tableInfo)
	if err != nil {
		return nil, err
	}
	d.Source, err = d.Source.AddPredicate(ctx, newExpr)
	if err != nil {
		return nil, err
	}
	return d, nil
}

func (d *Derived) AddColumn(ctx *plancontext.PlanningContext, expr sqlparser.Expr) (int, error) {
	col, ok := expr.(*sqlparser.ColName)
	if !ok {
		return 0, vterrors.VT13001("cannot push non-colname expression to a derived table")
	}

	i, err := d.findOutputColumn(col)
	if err != nil {
		return 0, err
	}
	var pos int
	d.ColumnsOffset, pos = addToIntSlice(d.ColumnsOffset, i)

	// add it to the source if we were not already passing it through
	if i <= -1 {
		d.Columns = append(d.Columns, col)
		_, err := d.Source.AddColumn(ctx, sqlparser.NewColName(col.Name.String()))
		if err != nil {
			return 0, err
		}
	}
	return pos, nil
}

func addToIntSlice(columnOffset []int, valToAdd int) ([]int, int) {
	for idx, val := range columnOffset {
		if val == valToAdd {
			return columnOffset, idx
		}
	}
	columnOffset = append(columnOffset, valToAdd)
	return columnOffset, len(columnOffset) - 1
}<|MERGE_RESOLUTION|>--- conflicted
+++ resolved
@@ -17,8 +17,6 @@
 package operators
 
 import (
-	"fmt"
-
 	"golang.org/x/exp/slices"
 
 	"vitess.io/vitess/go/vt/vtgate/planbuilder/operators/ops"
@@ -117,16 +115,11 @@
 	}
 	tableInfo, err := ctx.SemTable.TableInfoForExpr(expr)
 	if err != nil {
-<<<<<<< HEAD
-		if err == semantics.ErrMultipleTables {
-			return nil, semantics.ProjError{Inner: vterrors.VT12001(fmt.Sprintf("unable to push predicates to derived table: %s", sqlparser.String(expr)))}
-=======
 		if err == semantics.ErrNotSingleTable {
 			return &Filter{
 				Source:     d,
 				Predicates: []sqlparser.Expr{expr},
 			}, nil
->>>>>>> 1cdc0cf8
 		}
 		return nil, err
 	}
