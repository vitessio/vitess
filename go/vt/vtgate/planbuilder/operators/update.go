--- conflicted
+++ resolved
@@ -605,13 +605,9 @@
 				Right:    sqlparser.NewColNameWithQualifier(pFK.ChildColumns[idx].String(), childTbl),
 			}
 		} else {
-<<<<<<< HEAD
+			notEqualColNames = append(notEqualColNames, prefixColNames(ctx, childTbl, matchedExpr.Name))
 			prefixedMatchExpr := prefixColNames(ctx, childTbl, matchedExpr.Expr)
-=======
-			notEqualColNames = append(notEqualColNames, prefixColNames(childTbl, matchedExpr.Name))
-			prefixedMatchExpr := prefixColNames(childTbl, matchedExpr.Expr)
 			notEqualExprs = append(notEqualExprs, prefixedMatchExpr)
->>>>>>> 543e7616
 			joinExpr = &sqlparser.ComparisonExpr{
 				Operator: sqlparser.EqualOp,
 				Left:     sqlparser.NewColNameWithQualifier(pFK.ParentColumns[idx].String(), parentTbl),
