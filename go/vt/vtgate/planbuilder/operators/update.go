--- conflicted
+++ resolved
@@ -114,21 +114,8 @@
 		return nil, err
 	}
 
-<<<<<<< HEAD
-	ksMode, err := ctx.VSchema.ForeignKeyMode(vindexTable.Keyspace.Name)
-	if err != nil {
-		return nil, err
-	}
-	// Unmanaged foreign-key-mode, we don't need to do anything.
-	if ksMode != vschemapb.Keyspace_managed {
-		return updOp, nil
-	}
-
-	parentFks, childFks := getFKRequirementsForUpdate(ctx, updStmt.Exprs, vindexTable)
-=======
 	parentFks := ctx.SemTable.GetParentForeignKeysList()
 	childFks := ctx.SemTable.GetChildForeignKeysList()
->>>>>>> a44d7997
 	if len(childFks) == 0 && len(parentFks) == 0 {
 		return updOp, nil
 	}
