/*
Copyright 2021 The Vitess Authors.

Licensed under the Apache License, Version 2.0 (the "License");
you may not use this file except in compliance with the License.
You may obtain a copy of the License at

    http://www.apache.org/licenses/LICENSE-2.0

Unless required by applicable law or agreed to in writing, software
distributed under the License is distributed on an "AS IS" BASIS,
WITHOUT WARRANTIES OR CONDITIONS OF ANY KIND, either express or implied.
See the License for the specific language governing permissions and
limitations under the License.
*/

package operators

import (
	"bytes"
	"fmt"
	"io"

	"vitess.io/vitess/go/vt/vtgate/planbuilder/operators/rewrite"

	"vitess.io/vitess/go/vt/vtgate/planbuilder/operators/ops"

	"vitess.io/vitess/go/vt/key"
	"vitess.io/vitess/go/vt/sqlparser"
	"vitess.io/vitess/go/vt/vterrors"
	"vitess.io/vitess/go/vt/vtgate/engine"
	"vitess.io/vitess/go/vt/vtgate/evalengine"
	"vitess.io/vitess/go/vt/vtgate/planbuilder/plancontext"
	"vitess.io/vitess/go/vt/vtgate/semantics"
	"vitess.io/vitess/go/vt/vtgate/vindexes"

	querypb "vitess.io/vitess/go/vt/proto/query"
	topodatapb "vitess.io/vitess/go/vt/proto/topodata"
)

type (
	tableSetPair struct {
		left, right semantics.TableSet
	}

	opCacheMap map[tableSetPair]ops.Operator
)

// TransformToPhysical takes an operator tree and rewrites any parts that have not yet been planned as physical operators.
// This is where a lot of the optimisations of the query plans are done.
// Here we try to merge query parts into the same route primitives. At the end of this process,
// all the operators in the tree are guaranteed to be PhysicalOperators
func transformToPhysical(ctx *plancontext.PlanningContext, in ops.Operator) (ops.Operator, error) {
	op, err := rewrite.BottomUp(in, func(operator ops.Operator) (ops.Operator, rewrite.TreeIdentity, error) {
		switch op := operator.(type) {
		case *QueryGraph:
			return optimizeQueryGraph(ctx, op)
		case *Join:
			return optimizeJoin(ctx, op)
		case *Derived:
			return optimizeDerived(ctx, op)
		case *SubQuery:
			return optimizeSubQuery(ctx, op)
		case *Filter:
			return optimizeFilter(op)
		default:
			return operator, rewrite.SameTree, nil
		}
	})

	if err != nil {
		return nil, err
	}

<<<<<<< HEAD
	err = VisitTopDown(op, func(op Operator) error {
		if _, isPhys := op.(PhysicalOperator); !isPhys {
			return vterrors.VT13001(fmt.Sprintf("failed to transform %T to a physical operator", op))
=======
	err = rewrite.Visit(op, func(op ops.Operator) error {
		if _, isPhys := op.(ops.PhysicalOperator); !isPhys {
			return vterrors.Errorf(vtrpcpb.Code_INTERNAL, "failed to transform %T to a physical operator", op)
>>>>>>> 22067c7a
		}
		return nil
	})
	if err != nil {
		return nil, err
	}

	return Compact(ctx, op)
}

func optimizeFilter(op *Filter) (ops.Operator, rewrite.TreeIdentity, error) {
	if route, ok := op.Source.(*Route); ok {
		// let's push the filter into the route
		op.Source = route.Source
		route.Source = op
		return route, rewrite.NewTree, nil
	}

	return op, rewrite.SameTree, nil
}

func optimizeDerived(ctx *plancontext.PlanningContext, op *Derived) (ops.Operator, rewrite.TreeIdentity, error) {
	innerRoute, ok := op.Source.(*Route)
	if !ok {
		return op, rewrite.SameTree, nil
	}

	if !(innerRoute.RouteOpCode == engine.EqualUnique) && !op.IsMergeable(ctx) {
		// no need to check anything if we are sure that we will only hit a single shard
		return op, rewrite.SameTree, nil
	}

	op.Source = innerRoute.Source
	innerRoute.Source = op

	return innerRoute, rewrite.NewTree, nil
}

func optimizeJoin(ctx *plancontext.PlanningContext, op *Join) (ops.Operator, rewrite.TreeIdentity, error) {
	join, err := mergeOrJoin(ctx, op.LHS, op.RHS, sqlparser.SplitAndExpression(nil, op.Predicate), !op.LeftJoin)
	if err != nil {
		return nil, rewrite.SameTree, err
	}
	return join, rewrite.NewTree, nil
}

func optimizeQueryGraph(ctx *plancontext.PlanningContext, op *QueryGraph) (result ops.Operator, changed rewrite.TreeIdentity, err error) {
	changed = rewrite.NewTree
	switch {
	case ctx.PlannerVersion == querypb.ExecuteOptions_Gen4Left2Right:
		result, err = leftToRightSolve(ctx, op)
	default:
		result, err = greedySolve(ctx, op)
	}

	unresolved := op.UnsolvedPredicates(ctx.SemTable)
	if len(unresolved) > 0 {
		// if we have any predicates that none of the joins or tables took care of,
		// we add a single filter on top, so we don't lose it. This is used for sub-query planning
		result = newFilter(result, sqlparser.AndExpressions(unresolved...))
	}

	return
}

func buildVindexTableForDML(ctx *plancontext.PlanningContext, tableInfo semantics.TableInfo, table *QueryTable, dmlType string) (*vindexes.Table, engine.Opcode, key.Destination, error) {
	vindexTable := tableInfo.GetVindexTable()
	opCode := engine.Unsharded
	if vindexTable.Keyspace.Sharded {
		opCode = engine.Scatter
	}

	var dest key.Destination
	var typ topodatapb.TabletType
	var err error
	tblName, ok := table.Alias.Expr.(sqlparser.TableName)
	if ok {
		_, _, _, typ, dest, err = ctx.VSchema.FindTableOrVindex(tblName)
		if err != nil {
			return nil, 0, nil, err
		}
		if dest != nil {
			if typ != topodatapb.TabletType_PRIMARY {
				return nil, 0, nil, vterrors.VT09002(dmlType)
			}
			// we are dealing with an explicitly targeted UPDATE
			opCode = engine.ByDestination
		}
	}
	return vindexTable, opCode, dest, nil
}

func generateOwnedVindexQuery(tblExpr sqlparser.TableExpr, del *sqlparser.Delete, table *vindexes.Table, ksidCols []sqlparser.IdentifierCI) string {
	buf := sqlparser.NewTrackedBuffer(nil)
	for idx, col := range ksidCols {
		if idx == 0 {
			buf.Myprintf("select %v", col)
		} else {
			buf.Myprintf(", %v", col)
		}
	}
	for _, cv := range table.Owned {
		for _, column := range cv.Columns {
			buf.Myprintf(", %v", column)
		}
	}
	buf.Myprintf(" from %v%v%v%v for update", tblExpr, del.Where, del.OrderBy, del.Limit)
	return buf.String()
}

func getUpdateVindexInformation(
	updStmt *sqlparser.Update,
	vindexTable *vindexes.Table,
	tableID semantics.TableSet,
	predicates []sqlparser.Expr,
) ([]*VindexPlusPredicates, map[string]*engine.VindexValues, string, error) {
	if !vindexTable.Keyspace.Sharded {
		return nil, nil, "", nil
	}

	primaryVindex, vindexAndPredicates, err := getVindexInformation(tableID, predicates, vindexTable)
	if err != nil {
		return nil, nil, "", err
	}

	changedVindexValues, ownedVindexQuery, err := buildChangedVindexesValues(updStmt, vindexTable, primaryVindex.Columns)
	if err != nil {
		return nil, nil, "", err
	}
	return vindexAndPredicates, changedVindexValues, ownedVindexQuery, nil
}

/*
		The greedy planner will plan a query by finding first finding the best route plan for every table.
	    Then, iteratively, it finds the cheapest join that can be produced between the remaining plans,
		and removes the two inputs to this cheapest plan and instead adds the join.
		As an optimization, it first only considers joining tables that have predicates defined between them
*/
func greedySolve(ctx *plancontext.PlanningContext, qg *QueryGraph) (ops.Operator, error) {
	routeOps, err := seedOperatorList(ctx, qg)
	planCache := opCacheMap{}
	if err != nil {
		return nil, err
	}

	op, err := mergeRoutes(ctx, qg, routeOps, planCache, false)
	if err != nil {
		return nil, err
	}
	return op, nil
}

func leftToRightSolve(ctx *plancontext.PlanningContext, qg *QueryGraph) (ops.Operator, error) {
	plans, err := seedOperatorList(ctx, qg)
	if err != nil {
		return nil, err
	}

	var acc ops.Operator
	for _, plan := range plans {
		if acc == nil {
			acc = plan
			continue
		}
		joinPredicates := qg.GetPredicates(TableID(acc), TableID(plan))
		acc, err = mergeOrJoin(ctx, acc, plan, joinPredicates, true)
		if err != nil {
			return nil, err
		}
	}

	return acc, nil
}

// seedOperatorList returns a route for each table in the qg
func seedOperatorList(ctx *plancontext.PlanningContext, qg *QueryGraph) ([]ops.Operator, error) {
	plans := make([]ops.Operator, len(qg.Tables))

	// we start by seeding the table with the single routes
	for i, table := range qg.Tables {
		solves := ctx.SemTable.TableSetFor(table.Alias)
		plan, err := createRoute(ctx, table, solves)
		if err != nil {
			return nil, err
		}
		if qg.NoDeps != nil {
			plan.Source, err = plan.Source.AddPredicate(ctx, qg.NoDeps)
			if err != nil {
				return nil, err
			}
		}
		plans[i] = plan
	}
	return plans, nil
}

func createInfSchemaRoute(ctx *plancontext.PlanningContext, table *QueryTable) (*Route, error) {
	ks, err := ctx.VSchema.AnyKeyspace()
	if err != nil {
		return nil, err
	}
	var src ops.Operator = &Table{
		QTable: table,
		VTable: &vindexes.Table{
			Name:     table.Table.Name,
			Keyspace: ks,
		},
	}
	r := &Route{
		RouteOpCode: engine.DBA,
		Source:      src,
		Keyspace:    ks,
	}
	for _, pred := range table.Predicates {
		isTableSchema, bvName, out, err := extractInfoSchemaRoutingPredicate(pred, ctx.ReservedVars)
		if err != nil {
			return nil, err
		}
		if out == nil {
			// we didn't find a predicate to use for routing, continue to look for next predicate
			continue
		}

		if isTableSchema {
			r.SysTableTableSchema = append(r.SysTableTableSchema, out)
		} else {
			if r.SysTableTableName == nil {
				r.SysTableTableName = map[string]evalengine.Expr{}
			}
			r.SysTableTableName[bvName] = out
		}
	}
	return r, nil
}

func mergeRoutes(ctx *plancontext.PlanningContext, qg *QueryGraph, physicalOps []ops.Operator, planCache opCacheMap, crossJoinsOK bool) (ops.Operator, error) {
	if len(physicalOps) == 0 {
		return nil, nil
	}
	for len(physicalOps) > 1 {
		bestTree, lIdx, rIdx, err := findBestJoin(ctx, qg, physicalOps, planCache, crossJoinsOK)
		if err != nil {
			return nil, err
		}
		// if we found a plan, we'll replace the two plans that were joined with the join plan created
		if bestTree != nil {
			// we remove one plan, and replace the other
			if rIdx > lIdx {
				physicalOps = removeAt(physicalOps, rIdx)
				physicalOps = removeAt(physicalOps, lIdx)
			} else {
				physicalOps = removeAt(physicalOps, lIdx)
				physicalOps = removeAt(physicalOps, rIdx)
			}
			physicalOps = append(physicalOps, bestTree)
		} else {
			if crossJoinsOK {
				return nil, vterrors.VT13001("should not happen: we should be able to merge cross joins")
			}
			// we will only fail to find a join plan when there are only cross joins left
			// when that happens, we switch over to allow cross joins as well.
			// this way we prioritize joining physicalOps with predicates first
			crossJoinsOK = true
		}
	}
	return physicalOps[0], nil
}

func removeAt(plans []ops.Operator, idx int) []ops.Operator {
	return append(plans[:idx], plans[idx+1:]...)
}

func findBestJoin(
	ctx *plancontext.PlanningContext,
	qg *QueryGraph,
	plans []ops.Operator,
	planCache opCacheMap,
	crossJoinsOK bool,
) (bestPlan ops.Operator, lIdx int, rIdx int, err error) {
	for i, lhs := range plans {
		for j, rhs := range plans {
			if i == j {
				continue
			}
			joinPredicates := qg.GetPredicates(TableID(lhs), TableID(rhs))
			if len(joinPredicates) == 0 && !crossJoinsOK {
				// if there are no predicates joining the two tables,
				// creating a join between them would produce a
				// cartesian product, which is almost always a bad idea
				continue
			}
			plan, err := getJoinFor(ctx, planCache, lhs, rhs, joinPredicates)
			if err != nil {
				return nil, 0, 0, err
			}
			if bestPlan == nil || CostOf(plan) < CostOf(bestPlan) {
				bestPlan = plan
				// remember which plans we based on, so we can remove them later
				lIdx = i
				rIdx = j
			}
		}
	}
	return bestPlan, lIdx, rIdx, nil
}

func getJoinFor(ctx *plancontext.PlanningContext, cm opCacheMap, lhs, rhs ops.Operator, joinPredicates []sqlparser.Expr) (ops.Operator, error) {
	solves := tableSetPair{left: TableID(lhs), right: TableID(rhs)}
	cachedPlan := cm[solves]
	if cachedPlan != nil {
		return cachedPlan, nil
	}

	join, err := mergeOrJoin(ctx, lhs, rhs, joinPredicates, true)
	if err != nil {
		return nil, err
	}
	cm[solves] = join
	return join, nil
}

// requiresSwitchingSides will return true if any of the operators with the root from the given operator tree
// is of the type that should not be on the RHS of a join
func requiresSwitchingSides(ctx *plancontext.PlanningContext, op ops.Operator) bool {
	required := false

	_ = rewrite.Visit(op, func(current ops.Operator) error {
		derived, isDerived := current.(*Derived)

		if isDerived && !derived.IsMergeable(ctx) {
			required = true
			return io.EOF
		}

		return nil
	})

	return required
}

func mergeOrJoin(ctx *plancontext.PlanningContext, lhs, rhs ops.Operator, joinPredicates []sqlparser.Expr, inner bool) (ops.Operator, error) {
	merger := func(a, b *Route) (*Route, error) {
		return createRouteOperatorForJoin(a, b, joinPredicates, inner)
	}

	newPlan, _ := tryMerge(ctx, lhs, rhs, joinPredicates, merger)
	if newPlan != nil {
		return newPlan, nil
	}

	if len(joinPredicates) > 0 && requiresSwitchingSides(ctx, rhs) {
		if !inner {
			return nil, vterrors.VT12001("LEFT JOIN not supported for derived tables")
		}

		if requiresSwitchingSides(ctx, lhs) {
			return nil, vterrors.VT12001("JOIN not supported between derived tables")
		}

		join := NewApplyJoin(Clone(rhs), Clone(lhs), nil, !inner)
		return pushJoinPredicates(ctx, joinPredicates, join)
	}

	join := NewApplyJoin(Clone(lhs), Clone(rhs), nil, !inner)
	return pushJoinPredicates(ctx, joinPredicates, join)
}

func createRouteOperatorForJoin(aRoute, bRoute *Route, joinPredicates []sqlparser.Expr, inner bool) (*Route, error) {
	// append system table names from both the routes.
	sysTableName := aRoute.SysTableTableName
	if sysTableName == nil {
		sysTableName = bRoute.SysTableTableName
	} else {
		for k, v := range bRoute.SysTableTableName {
			sysTableName[k] = v
		}
	}

	join := NewApplyJoin(aRoute.Source, bRoute.Source, sqlparser.AndExpressions(joinPredicates...), !inner)
	r := &Route{
		RouteOpCode:         aRoute.RouteOpCode,
		Keyspace:            aRoute.Keyspace,
		VindexPreds:         append(aRoute.VindexPreds, bRoute.VindexPreds...),
		SysTableTableSchema: append(aRoute.SysTableTableSchema, bRoute.SysTableTableSchema...),
		SeenPredicates:      append(aRoute.SeenPredicates, bRoute.SeenPredicates...),
		SysTableTableName:   sysTableName,
		Source:              join,
	}

	if aRoute.SelectedVindex() == bRoute.SelectedVindex() {
		r.Selected = aRoute.Selected
	}

	return r, nil
}

type mergeFunc func(a, b *Route) (*Route, error)

func operatorsToRoutes(a, b ops.Operator) (*Route, *Route) {
	aRoute, ok := a.(*Route)
	if !ok {
		return nil, nil
	}
	bRoute, ok := b.(*Route)
	if !ok {
		return nil, nil
	}
	return aRoute, bRoute
}

func tryMerge(
	ctx *plancontext.PlanningContext,
	a, b ops.Operator,
	joinPredicates []sqlparser.Expr,
	merger mergeFunc,
) (ops.Operator, error) {
	aRoute, bRoute := operatorsToRoutes(Clone(a), Clone(b))
	if aRoute == nil || bRoute == nil {
		return nil, nil
	}

	sameKeyspace := aRoute.Keyspace == bRoute.Keyspace

	if sameKeyspace || (isDualTable(aRoute) || isDualTable(bRoute)) {
		tree, err := tryMergeReferenceTable(aRoute, bRoute, merger)
		if tree != nil || err != nil {
			return tree, err
		}
	}

	switch aRoute.RouteOpCode {
	case engine.Unsharded, engine.DBA:
		if aRoute.RouteOpCode == bRoute.RouteOpCode && sameKeyspace {
			return merger(aRoute, bRoute)
		}
	case engine.EqualUnique:
		// If the two routes fully match, they can be merged together.
		if bRoute.RouteOpCode == engine.EqualUnique {
			aVdx := aRoute.SelectedVindex()
			bVdx := bRoute.SelectedVindex()
			aExpr := aRoute.VindexExpressions()
			bExpr := bRoute.VindexExpressions()
			if aVdx == bVdx && gen4ValuesEqual(ctx, aExpr, bExpr) {
				return merger(aRoute, bRoute)
			}
		}

		// If the two routes don't match, fall through to the next case and see if we
		// can merge via join predicates instead.
		fallthrough

	case engine.Scatter, engine.IN, engine.None:
		if len(joinPredicates) == 0 {
			// If we are doing two Scatters, we have to make sure that the
			// joins are on the correct vindex to allow them to be merged
			// no join predicates - no vindex
			return nil, nil
		}

		if !sameKeyspace {
			return nil, vterrors.VT12001("cross-shard correlated subquery")
		}

		canMerge := canMergeOnFilters(ctx, aRoute, bRoute, joinPredicates)
		if !canMerge {
			return nil, nil
		}
		r, err := merger(aRoute, bRoute)
		if err != nil {
			return nil, err
		}

		// If we have a `None` route opcode, we want to keep it -
		// we only try to find a better Vindex for other route opcodes
		if aRoute.RouteOpCode != engine.None {
			r.PickBestAvailableVindex()
		}

		return r, nil
	}
	return nil, nil
}

func isDualTable(route *Route) bool {
	sources := leaves(route)
	if len(sources) > 1 {
		return false
	}
	src, ok := sources[0].(*Table)
	if !ok {
		return false
	}
	return src.VTable.Name.String() == "dual" && src.QTable.Table.Qualifier.IsEmpty()
}

func leaves(op ops.Operator) (sources []ops.Operator) {
	switch op := op.(type) {
	// these are the leaves
	case *Table:
		return []ops.Operator{op}
		// physical
	case *ApplyJoin:
		return []ops.Operator{op.LHS, op.RHS}
	case *Filter:
		return []ops.Operator{op.Source}
	case *Route:
		return []ops.Operator{op.Source}
	}

	panic(fmt.Sprintf("leaves unknown type: %T", op))
}

func tryMergeReferenceTable(aRoute, bRoute *Route, merger mergeFunc) (*Route, error) {
	var (
		// if either side is a reference table, we can just merge it and use the opcode of the other side
		opCode engine.Opcode
		vindex *VindexOption
		ks     *vindexes.Keyspace
	)

	switch {
	case aRoute.RouteOpCode == engine.Reference:
		vindex = bRoute.Selected
		opCode = bRoute.RouteOpCode
		ks = bRoute.Keyspace
	case bRoute.RouteOpCode == engine.Reference:
		vindex = aRoute.Selected
		opCode = aRoute.RouteOpCode
		ks = aRoute.Keyspace
	default:
		return nil, nil
	}

	r, err := merger(aRoute, bRoute)
	if err != nil {
		return nil, err
	}
	r.RouteOpCode = opCode
	r.Selected = vindex
	r.Keyspace = ks
	return r, nil
}

func canMergeOnFilter(ctx *plancontext.PlanningContext, a, b *Route, predicate sqlparser.Expr) bool {
	comparison, ok := predicate.(*sqlparser.ComparisonExpr)
	if !ok {
		return false
	}
	if comparison.Operator != sqlparser.EqualOp {
		return false
	}
	left := comparison.Left
	right := comparison.Right

	lVindex := findColumnVindex(ctx, a, left)
	if lVindex == nil {
		left, right = right, left
		lVindex = findColumnVindex(ctx, a, left)
	}
	if lVindex == nil || !lVindex.IsUnique() {
		return false
	}
	rVindex := findColumnVindex(ctx, b, right)
	if rVindex == nil {
		return false
	}
	return rVindex == lVindex
}

func findColumnVindex(ctx *plancontext.PlanningContext, a ops.Operator, exp sqlparser.Expr) vindexes.SingleColumn {
	_, isCol := exp.(*sqlparser.ColName)
	if !isCol {
		return nil
	}

	exp = unwrapDerivedTables(ctx, exp)
	if exp == nil {
		return nil
	}

	var singCol vindexes.SingleColumn

	// for each equality expression that exp has with other column name, we check if it
	// can be solved by any table in our routeTree. If an equality expression can be solved,
	// we check if the equality expression and our table share the same vindex, if they do:
	// the method will return the associated vindexes.SingleColumn.
	for _, expr := range ctx.SemTable.GetExprAndEqualities(exp) {
		col, isCol := expr.(*sqlparser.ColName)
		if !isCol {
			continue
		}

		deps := ctx.SemTable.RecursiveDeps(expr)

		_ = rewrite.Visit(a, func(rel ops.Operator) error {
			to, isTableOp := rel.(TableIDIntroducer)
			if !isTableOp {
				return nil
			}
			id := to.Introduces()
			if deps.IsSolvedBy(id) {
				tableInfo, err := ctx.SemTable.TableInfoFor(id)
				if err != nil {
					// an error here is OK, we just can't ask this operator about its column vindexes
					return nil
				}
				vtable := tableInfo.GetVindexTable()
				if vtable != nil {
					for _, vindex := range vtable.ColumnVindexes {
						sC, isSingle := vindex.Vindex.(vindexes.SingleColumn)
						if isSingle && vindex.Columns[0].Equal(col.Name) {
							singCol = sC
							return io.EOF
						}
					}
				}
			}
			return nil
		})
		if singCol != nil {
			return singCol
		}
	}

	return singCol
}

// unwrapDerivedTables we want to find the bottom layer of derived tables
// nolint
func unwrapDerivedTables(ctx *plancontext.PlanningContext, exp sqlparser.Expr) sqlparser.Expr {
	for {
		// if we are dealing with derived tables in derived tables
		tbl, err := ctx.SemTable.TableInfoForExpr(exp)
		if err != nil {
			return nil
		}
		_, ok := tbl.(*semantics.DerivedTable)
		if !ok {
			break
		}

		exp, err = semantics.RewriteDerivedTableExpression(exp, tbl)
		if err != nil {
			return nil
		}
		exp = getColName(exp)
		if exp == nil {
			return nil
		}
	}
	return exp
}

func getColName(exp sqlparser.Expr) *sqlparser.ColName {
	switch exp := exp.(type) {
	case *sqlparser.ColName:
		return exp
	case *sqlparser.Max, *sqlparser.Min:
		aggr := exp.(sqlparser.AggrFunc).GetArg()
		colName, ok := aggr.(*sqlparser.ColName)
		if ok {
			return colName
		}
	}
	// for any other expression than a column, or the extremum of a column, we return nil
	return nil
}

func canMergeOnFilters(ctx *plancontext.PlanningContext, a, b *Route, joinPredicates []sqlparser.Expr) bool {
	for _, predicate := range joinPredicates {
		for _, expr := range sqlparser.SplitAndExpression(nil, predicate) {
			if canMergeOnFilter(ctx, a, b, expr) {
				return true
			}
		}
	}
	return false
}

func gen4ValuesEqual(ctx *plancontext.PlanningContext, a, b []sqlparser.Expr) bool {
	if len(a) != len(b) {
		return false
	}

	// TODO: check SemTable's columnEqualities for better plan

	for i, aExpr := range a {
		bExpr := b[i]
		if !gen4ValEqual(ctx, aExpr, bExpr) {
			return false
		}
	}
	return true
}

func gen4ValEqual(ctx *plancontext.PlanningContext, a, b sqlparser.Expr) bool {
	switch a := a.(type) {
	case *sqlparser.ColName:
		if b, ok := b.(*sqlparser.ColName); ok {
			if !a.Name.Equal(b.Name) {
				return false
			}

			return ctx.SemTable.DirectDeps(a) == ctx.SemTable.DirectDeps(b)
		}
	case sqlparser.Argument:
		b, ok := b.(sqlparser.Argument)
		if !ok {
			return false
		}
		return a == b
	case *sqlparser.Literal:
		b, ok := b.(*sqlparser.Literal)
		if !ok {
			return false
		}
		switch a.Type {
		case sqlparser.StrVal:
			switch b.Type {
			case sqlparser.StrVal:
				return a.Val == b.Val
			case sqlparser.HexVal:
				return hexEqual(b, a)
			}
		case sqlparser.HexVal:
			return hexEqual(a, b)
		case sqlparser.IntVal:
			if b.Type == (sqlparser.IntVal) {
				return a.Val == b.Val
			}
		}
	}
	return false
}

func hexEqual(a, b *sqlparser.Literal) bool {
	v, err := a.HexDecode()
	if err != nil {
		return false
	}
	switch b.Type {
	case sqlparser.StrVal:
		return bytes.Equal(v, b.Bytes())
	case sqlparser.HexVal:
		v2, err := b.HexDecode()
		if err != nil {
			return false
		}
		return bytes.Equal(v, v2)
	}
	return false
}

func pushJoinPredicates(ctx *plancontext.PlanningContext, exprs []sqlparser.Expr, op *ApplyJoin) (ops.Operator, error) {
	if len(exprs) == 0 {
		return op, nil
	}

	for _, expr := range exprs {
		_, err := AddPredicate(op, ctx, expr, true, newFilter)
		if err != nil {
			return nil, err
		}
	}

	return op, nil
}<|MERGE_RESOLUTION|>--- conflicted
+++ resolved
@@ -72,15 +72,9 @@
 		return nil, err
 	}
 
-<<<<<<< HEAD
-	err = VisitTopDown(op, func(op Operator) error {
-		if _, isPhys := op.(PhysicalOperator); !isPhys {
-			return vterrors.VT13001(fmt.Sprintf("failed to transform %T to a physical operator", op))
-=======
 	err = rewrite.Visit(op, func(op ops.Operator) error {
 		if _, isPhys := op.(ops.PhysicalOperator); !isPhys {
-			return vterrors.Errorf(vtrpcpb.Code_INTERNAL, "failed to transform %T to a physical operator", op)
->>>>>>> 22067c7a
+			return vterrors.VT13001(fmt.Sprintf("failed to transform %T to a physical operator", op))
 		}
 		return nil
 	})
