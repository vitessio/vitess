--- conflicted
+++ resolved
@@ -62,11 +62,6 @@
 	return to.QTable.ID
 }
 
-<<<<<<< HEAD
-// PushPredicate implements the PhysicalOperator interface
-func (to *Table) PushPredicate(expr sqlparser.Expr, semTable *semantics.SemTable) error {
-	return vterrors.VT13001("we should not push Predicates into a Table. It is meant to be immutable")
-=======
 // AddPredicate implements the PhysicalOperator interface
 func (to *Table) AddPredicate(_ *plancontext.PlanningContext, expr sqlparser.Expr) (Operator, error) {
 	return newFilter(to, expr), nil
@@ -86,7 +81,7 @@
 func addColumn(op ColNameColumns, e sqlparser.Expr) (int, error) {
 	col, ok := e.(*sqlparser.ColName)
 	if !ok {
-		return 0, vterrors.Errorf(vtrpcpb.Code_INTERNAL, "can't push this expression to a table/vindex")
+		return 0, vterrors.VT13001("can't push this expression to a table/vindex")
 	}
 	cols := op.GetColumns()
 	for idx, column := range cols {
@@ -97,5 +92,4 @@
 	offset := len(cols)
 	op.AddCol(col)
 	return offset, nil
->>>>>>> 0e300fc0
 }