/*
Copyright 2021 The Vitess Authors.

Licensed under the Apache License, Version 2.0 (the "License");
you may not use this file except in compliance with the License.
You may obtain a copy of the License at

    http://www.apache.org/licenses/LICENSE-2.0

Unless required by applicable law or agreed to in writing, software
distributed under the License is distributed on an "AS IS" BASIS,
WITHOUT WARRANTIES OR CONDITIONS OF ANY KIND, either express or implied.
See the License for the specific language governing permissions and
limitations under the License.
*/

// Package operators contains the operators used to plan queries.
/*
The operators go through a few phases while planning:
1. Logical
   In this first pass, we build an operator tree from the incoming parsed query.
   It will contain logical joins - we still haven't decided on the join algorithm to use yet.
   At the leaves, it will contain QueryGraphs - these are the tables in the FROM clause
   that we can easily do join ordering on. The logical tree will represent the full query,
   including projections, grouping, ordering and so on.
2. Physical
   Once the logical plan has been fully built, we go bottom up and plan which routes that will be used.
   During this phase, we will also decide which join algorithms should be used on the vtgate level
3. Columns & Aggregation
   Once we know which queries will be sent to the tablets, we go over the tree and decide which
   columns each operator should output. At this point, we also do offset lookups,
   so we know at runtime from which columns in the input table we need to read.
*/
package operators

import (
	"fmt"

	vtrpcpb "vitess.io/vitess/go/vt/proto/vtrpc"
	"vitess.io/vitess/go/vt/sqlparser"
	"vitess.io/vitess/go/vt/vterrors"
	"vitess.io/vitess/go/vt/vtgate/planbuilder/operators/ops"
	"vitess.io/vitess/go/vt/vtgate/planbuilder/plancontext"
)

type (
	// helper type that implements Inputs() returning nil
	noInputs struct{}

	// helper type that implements AddColumn() returning an error
	noColumns struct{}

	// helper type that implements AddPredicate() returning an error
	noPredicates struct{}
)

<<<<<<< HEAD
// Inputs implements the Operator interface
func (noInputs) Inputs() []Operator {
	return nil
}

// AddColumn implements the Operator interface
func (noColumns) AddColumn(*plancontext.PlanningContext, sqlparser.Expr) (int, error) {
	return 0, vterrors.Errorf(vtrpcpb.Code_INTERNAL, "this operator cannot accept columns")
}

// AddPredicate implements the Operator interface
func (noPredicates) AddPredicate(ctx *plancontext.PlanningContext, expr sqlparser.Expr) (Operator, error) {
	return nil, vterrors.Errorf(vtrpcpb.Code_INTERNAL, "this operator cannot accept predicates")
}

func getOperatorFromTableExpr(ctx *plancontext.PlanningContext, tableExpr sqlparser.TableExpr) (Operator, error) {
	switch tableExpr := tableExpr.(type) {
	case *sqlparser.AliasedTableExpr:
		return getOperatorFromAliasedTableExpr(ctx, tableExpr)
	case *sqlparser.JoinTableExpr:
		return getOperatorFromJoinTableExpr(ctx, tableExpr)
	case *sqlparser.ParenTableExpr:
		return crossJoin(ctx, tableExpr.Exprs)
	default:
		return nil, vterrors.VT13001(fmt.Sprintf("unable to use: %T table type", tableExpr))
	}
}

func getOperatorFromJoinTableExpr(ctx *plancontext.PlanningContext, tableExpr *sqlparser.JoinTableExpr) (Operator, error) {
	lhs, err := getOperatorFromTableExpr(ctx, tableExpr.LeftExpr)
	if err != nil {
		return nil, err
	}
	rhs, err := getOperatorFromTableExpr(ctx, tableExpr.RightExpr)
	if err != nil {
		return nil, err
	}

	switch tableExpr.Join {
	case sqlparser.NormalJoinType:
		return createInnerJoin(ctx, tableExpr, lhs, rhs)
	case sqlparser.LeftJoinType, sqlparser.RightJoinType:
		return createOuterJoin(tableExpr, lhs, rhs)
	default:
		return nil, vterrors.VT13001(tableExpr.Join.ToString())
	}
}

func getOperatorFromAliasedTableExpr(ctx *plancontext.PlanningContext, tableExpr *sqlparser.AliasedTableExpr) (Operator, error) {
	switch tbl := tableExpr.Expr.(type) {
	case sqlparser.TableName:
		tableID := ctx.SemTable.TableSetFor(tableExpr)
		tableInfo, err := ctx.SemTable.TableInfoFor(tableID)
		if err != nil {
			return nil, err
		}

		if vt, isVindex := tableInfo.(*semantics.VindexTable); isVindex {
			solves := ctx.SemTable.TableSetFor(tableExpr)
			return &Vindex{
				Table: VindexTable{
					TableID: tableID,
					Alias:   tableExpr,
					Table:   tbl,
					VTable:  vt.Table.GetVindexTable(),
				},
				Vindex: vt.Vindex,
				Solved: solves,
			}, nil
		}
		qg := newQueryGraph()
		isInfSchema := tableInfo.IsInfSchema()
		qt := &QueryTable{Alias: tableExpr, Table: tbl, ID: tableID, IsInfSchema: isInfSchema}
		qg.Tables = append(qg.Tables, qt)
		return qg, nil
	case *sqlparser.DerivedTable:
		inner, err := CreateLogicalOperatorFromAST(ctx, tbl.Select)
		if err != nil {
			return nil, err
		}
		return &Derived{Alias: tableExpr.As.String(), Source: inner, Query: tbl.Select, ColumnAliases: tableExpr.Columns}, nil
	default:
		return nil, vterrors.VT13001(fmt.Sprintf("unable to use: %T", tbl))
	}
}

func crossJoin(ctx *plancontext.PlanningContext, exprs sqlparser.TableExprs) (Operator, error) {
	var output Operator
	for _, tableExpr := range exprs {
		op, err := getOperatorFromTableExpr(ctx, tableExpr)
		if err != nil {
			return nil, err
		}
		if output == nil {
			output = op
		} else {
			output = createJoin(output, op)
		}
	}
	return output, nil
}

func getSelect(s sqlparser.SelectStatement) *sqlparser.Select {
	switch s := s.(type) {
	case *sqlparser.Select:
		return s
	default:
		return nil
	}
}

// CreateLogicalOperatorFromAST creates an operator tree that represents the input SELECT or UNION query
func CreateLogicalOperatorFromAST(ctx *plancontext.PlanningContext, selStmt sqlparser.Statement) (op Operator, err error) {
	switch node := selStmt.(type) {
	case *sqlparser.Select:
		op, err = createOperatorFromSelect(ctx, node)
	case *sqlparser.Union:
		op, err = createOperatorFromUnion(ctx, node)
	case *sqlparser.Update:
		op, err = createOperatorFromUpdate(ctx, node)
	case *sqlparser.Delete:
		op, err = createOperatorFromDelete(ctx, node)
	default:
		err = vterrors.VT12001(fmt.Sprintf("operator: %T", selStmt))
	}
	if err != nil {
		return nil, err
	}

	if op, err = compact(ctx, op); err != nil {
		return nil, err
	}

	if err = checkValid(op); err != nil {
		return nil, err
	}

	return op, nil
}

func createOperatorFromUnion(ctx *plancontext.PlanningContext, node *sqlparser.Union) (Operator, error) {
	opLHS, err := CreateLogicalOperatorFromAST(ctx, node.Left)
	if err != nil {
		return nil, err
	}

	_, isRHSUnion := node.Right.(*sqlparser.Union)
	if isRHSUnion {
		return nil, vterrors.VT12001("nesting of UNIONs on the right-hand side is not yet supported")
	}
	opRHS, err := CreateLogicalOperatorFromAST(ctx, node.Right)
=======
func PlanQuery(ctx *plancontext.PlanningContext, selStmt sqlparser.Statement) (ops.Operator, error) {
	op, err := createLogicalOperatorFromAST(ctx, selStmt)
>>>>>>> 22067c7a
	if err != nil {
		return nil, err
	}

	if err = CheckValid(op); err != nil {
		return nil, err
	}

	op, err = transformToPhysical(ctx, op)
	if err != nil {
		return nil, err
	}

	backup := Clone(op)

	op, err = planHorizons(op)
	if err == errNotHorizonPlanned {
		op = backup
	} else if err != nil {
		return nil, err
	}

	if op, err = Compact(ctx, op); err != nil {
		return nil, err
	}

<<<<<<< HEAD
	r := &Route{
		Source: &Update{
			QTable:              qt,
			VTable:              vindexTable,
			Assignments:         assignments,
			ChangedVindexValues: cvv,
			OwnedVindexQuery:    ovq,
			AST:                 updStmt,
		},
		RouteOpCode:       opCode,
		Keyspace:          vindexTable.Keyspace,
		VindexPreds:       vp,
		TargetDestination: dest,
	}

	for _, predicate := range qt.Predicates {
		err := r.UpdateRoutingLogic(ctx, predicate)
		if err != nil {
			return nil, err
		}
	}

	if r.RouteOpCode == engine.Scatter && updStmt.Limit != nil {
		// TODO systay: we should probably check for other op code types - IN could also hit multiple shards (2022-04-07)
		return nil, vterrors.VT12001("multi-shard UPDATE with LIMIT is not supported")
	}

	subq, err := createSubqueryFromStatement(ctx, updStmt)
	if err != nil {
		return nil, err
	}
	if subq == nil {
		return r, nil
	}
	subq.Outer = r
	return subq, nil
}

func createQueryTableForDML(ctx *plancontext.PlanningContext, tableExpr sqlparser.TableExpr, whereClause *sqlparser.Where) (semantics.TableInfo, *QueryTable, error) {
	alTbl, ok := tableExpr.(*sqlparser.AliasedTableExpr)
	if !ok {
		return nil, nil, vterrors.VT13001("expected AliasedTableExpr")
	}
	tblName, ok := alTbl.Expr.(sqlparser.TableName)
	if !ok {
		return nil, nil, vterrors.VT13001("expected TableName")
	}

	tableID := ctx.SemTable.TableSetFor(alTbl)
	tableInfo, err := ctx.SemTable.TableInfoFor(tableID)
	if err != nil {
		return nil, nil, err
	}

	if tableInfo.IsInfSchema() {
		return nil, nil, vterrors.VT12001("can't update information schema tables")
	}

	var predicates []sqlparser.Expr
	if whereClause != nil {
		predicates = sqlparser.SplitAndExpression(nil, whereClause.Expr)
	}
	qt := &QueryTable{
		ID:          tableID,
		Alias:       alTbl,
		Table:       tblName,
		Predicates:  predicates,
		IsInfSchema: false,
	}
	return tableInfo, qt, nil
}

func createOperatorFromDelete(ctx *plancontext.PlanningContext, deleteStmt *sqlparser.Delete) (Operator, error) {
	tableInfo, qt, err := createQueryTableForDML(ctx, deleteStmt.TableExprs[0], deleteStmt.Where)
	if err != nil {
		return nil, err
	}

	vindexTable, opCode, dest, err := buildVindexTableForDML(ctx, tableInfo, qt, "delete")
	if err != nil {
		return nil, err
	}

	del := &Delete{
		QTable: qt,
		VTable: vindexTable,
		AST:    deleteStmt,
	}
	route := &Route{
		Source:            del,
		RouteOpCode:       opCode,
		Keyspace:          vindexTable.Keyspace,
		TargetDestination: dest,
	}

	if !vindexTable.Keyspace.Sharded {
		return route, nil
	}

	primaryVindex, vindexAndPredicates, err := getVindexInformation(qt.ID, qt.Predicates, vindexTable)
	if err != nil {
		return nil, err
	}

	route.VindexPreds = vindexAndPredicates

	var ovq string
	if len(vindexTable.Owned) > 0 {
		tblExpr := &sqlparser.AliasedTableExpr{Expr: sqlparser.TableName{Name: vindexTable.Name}, As: qt.Alias.As}
		ovq = generateOwnedVindexQuery(tblExpr, deleteStmt, vindexTable, primaryVindex.Columns)
	}

	del.OwnedVindexQuery = ovq

	for _, predicate := range qt.Predicates {
		err := route.UpdateRoutingLogic(ctx, predicate)
		if err != nil {
			return nil, err
		}
	}

	if route.RouteOpCode == engine.Scatter && deleteStmt.Limit != nil {
		// TODO systay: we should probably check for other op code types - IN could also hit multiple shards (2022-04-07)
		return nil, vterrors.VT12001("multi shard delete with limit is not supported")
	}

	subq, err := createSubqueryFromStatement(ctx, deleteStmt)
	if err != nil {
		return nil, err
	}
	if subq == nil {
		return route, nil
	}
	subq.Outer = route
	return subq, nil
=======
	return op, err
}

// Inputs implements the Operator interface
func (noInputs) Inputs() []ops.Operator {
	return nil
}

// AddColumn implements the Operator interface
func (noColumns) AddColumn(*plancontext.PlanningContext, sqlparser.Expr) (int, error) {
	return 0, vterrors.Errorf(vtrpcpb.Code_INTERNAL, "this operator cannot accept columns")
>>>>>>> 22067c7a
}

// AddPredicate implements the Operator interface
func (noPredicates) AddPredicate(*plancontext.PlanningContext, sqlparser.Expr) (ops.Operator, error) {
	return nil, vterrors.Errorf(vtrpcpb.Code_INTERNAL, "this operator cannot accept predicates")
}<|MERGE_RESOLUTION|>--- conflicted
+++ resolved
@@ -34,9 +34,6 @@
 package operators
 
 import (
-	"fmt"
-
-	vtrpcpb "vitess.io/vitess/go/vt/proto/vtrpc"
 	"vitess.io/vitess/go/vt/sqlparser"
 	"vitess.io/vitess/go/vt/vterrors"
 	"vitess.io/vitess/go/vt/vtgate/planbuilder/operators/ops"
@@ -54,162 +51,8 @@
 	noPredicates struct{}
 )
 
-<<<<<<< HEAD
-// Inputs implements the Operator interface
-func (noInputs) Inputs() []Operator {
-	return nil
-}
-
-// AddColumn implements the Operator interface
-func (noColumns) AddColumn(*plancontext.PlanningContext, sqlparser.Expr) (int, error) {
-	return 0, vterrors.Errorf(vtrpcpb.Code_INTERNAL, "this operator cannot accept columns")
-}
-
-// AddPredicate implements the Operator interface
-func (noPredicates) AddPredicate(ctx *plancontext.PlanningContext, expr sqlparser.Expr) (Operator, error) {
-	return nil, vterrors.Errorf(vtrpcpb.Code_INTERNAL, "this operator cannot accept predicates")
-}
-
-func getOperatorFromTableExpr(ctx *plancontext.PlanningContext, tableExpr sqlparser.TableExpr) (Operator, error) {
-	switch tableExpr := tableExpr.(type) {
-	case *sqlparser.AliasedTableExpr:
-		return getOperatorFromAliasedTableExpr(ctx, tableExpr)
-	case *sqlparser.JoinTableExpr:
-		return getOperatorFromJoinTableExpr(ctx, tableExpr)
-	case *sqlparser.ParenTableExpr:
-		return crossJoin(ctx, tableExpr.Exprs)
-	default:
-		return nil, vterrors.VT13001(fmt.Sprintf("unable to use: %T table type", tableExpr))
-	}
-}
-
-func getOperatorFromJoinTableExpr(ctx *plancontext.PlanningContext, tableExpr *sqlparser.JoinTableExpr) (Operator, error) {
-	lhs, err := getOperatorFromTableExpr(ctx, tableExpr.LeftExpr)
-	if err != nil {
-		return nil, err
-	}
-	rhs, err := getOperatorFromTableExpr(ctx, tableExpr.RightExpr)
-	if err != nil {
-		return nil, err
-	}
-
-	switch tableExpr.Join {
-	case sqlparser.NormalJoinType:
-		return createInnerJoin(ctx, tableExpr, lhs, rhs)
-	case sqlparser.LeftJoinType, sqlparser.RightJoinType:
-		return createOuterJoin(tableExpr, lhs, rhs)
-	default:
-		return nil, vterrors.VT13001(tableExpr.Join.ToString())
-	}
-}
-
-func getOperatorFromAliasedTableExpr(ctx *plancontext.PlanningContext, tableExpr *sqlparser.AliasedTableExpr) (Operator, error) {
-	switch tbl := tableExpr.Expr.(type) {
-	case sqlparser.TableName:
-		tableID := ctx.SemTable.TableSetFor(tableExpr)
-		tableInfo, err := ctx.SemTable.TableInfoFor(tableID)
-		if err != nil {
-			return nil, err
-		}
-
-		if vt, isVindex := tableInfo.(*semantics.VindexTable); isVindex {
-			solves := ctx.SemTable.TableSetFor(tableExpr)
-			return &Vindex{
-				Table: VindexTable{
-					TableID: tableID,
-					Alias:   tableExpr,
-					Table:   tbl,
-					VTable:  vt.Table.GetVindexTable(),
-				},
-				Vindex: vt.Vindex,
-				Solved: solves,
-			}, nil
-		}
-		qg := newQueryGraph()
-		isInfSchema := tableInfo.IsInfSchema()
-		qt := &QueryTable{Alias: tableExpr, Table: tbl, ID: tableID, IsInfSchema: isInfSchema}
-		qg.Tables = append(qg.Tables, qt)
-		return qg, nil
-	case *sqlparser.DerivedTable:
-		inner, err := CreateLogicalOperatorFromAST(ctx, tbl.Select)
-		if err != nil {
-			return nil, err
-		}
-		return &Derived{Alias: tableExpr.As.String(), Source: inner, Query: tbl.Select, ColumnAliases: tableExpr.Columns}, nil
-	default:
-		return nil, vterrors.VT13001(fmt.Sprintf("unable to use: %T", tbl))
-	}
-}
-
-func crossJoin(ctx *plancontext.PlanningContext, exprs sqlparser.TableExprs) (Operator, error) {
-	var output Operator
-	for _, tableExpr := range exprs {
-		op, err := getOperatorFromTableExpr(ctx, tableExpr)
-		if err != nil {
-			return nil, err
-		}
-		if output == nil {
-			output = op
-		} else {
-			output = createJoin(output, op)
-		}
-	}
-	return output, nil
-}
-
-func getSelect(s sqlparser.SelectStatement) *sqlparser.Select {
-	switch s := s.(type) {
-	case *sqlparser.Select:
-		return s
-	default:
-		return nil
-	}
-}
-
-// CreateLogicalOperatorFromAST creates an operator tree that represents the input SELECT or UNION query
-func CreateLogicalOperatorFromAST(ctx *plancontext.PlanningContext, selStmt sqlparser.Statement) (op Operator, err error) {
-	switch node := selStmt.(type) {
-	case *sqlparser.Select:
-		op, err = createOperatorFromSelect(ctx, node)
-	case *sqlparser.Union:
-		op, err = createOperatorFromUnion(ctx, node)
-	case *sqlparser.Update:
-		op, err = createOperatorFromUpdate(ctx, node)
-	case *sqlparser.Delete:
-		op, err = createOperatorFromDelete(ctx, node)
-	default:
-		err = vterrors.VT12001(fmt.Sprintf("operator: %T", selStmt))
-	}
-	if err != nil {
-		return nil, err
-	}
-
-	if op, err = compact(ctx, op); err != nil {
-		return nil, err
-	}
-
-	if err = checkValid(op); err != nil {
-		return nil, err
-	}
-
-	return op, nil
-}
-
-func createOperatorFromUnion(ctx *plancontext.PlanningContext, node *sqlparser.Union) (Operator, error) {
-	opLHS, err := CreateLogicalOperatorFromAST(ctx, node.Left)
-	if err != nil {
-		return nil, err
-	}
-
-	_, isRHSUnion := node.Right.(*sqlparser.Union)
-	if isRHSUnion {
-		return nil, vterrors.VT12001("nesting of UNIONs on the right-hand side is not yet supported")
-	}
-	opRHS, err := CreateLogicalOperatorFromAST(ctx, node.Right)
-=======
 func PlanQuery(ctx *plancontext.PlanningContext, selStmt sqlparser.Statement) (ops.Operator, error) {
 	op, err := createLogicalOperatorFromAST(ctx, selStmt)
->>>>>>> 22067c7a
 	if err != nil {
 		return nil, err
 	}
@@ -236,143 +79,6 @@
 		return nil, err
 	}
 
-<<<<<<< HEAD
-	r := &Route{
-		Source: &Update{
-			QTable:              qt,
-			VTable:              vindexTable,
-			Assignments:         assignments,
-			ChangedVindexValues: cvv,
-			OwnedVindexQuery:    ovq,
-			AST:                 updStmt,
-		},
-		RouteOpCode:       opCode,
-		Keyspace:          vindexTable.Keyspace,
-		VindexPreds:       vp,
-		TargetDestination: dest,
-	}
-
-	for _, predicate := range qt.Predicates {
-		err := r.UpdateRoutingLogic(ctx, predicate)
-		if err != nil {
-			return nil, err
-		}
-	}
-
-	if r.RouteOpCode == engine.Scatter && updStmt.Limit != nil {
-		// TODO systay: we should probably check for other op code types - IN could also hit multiple shards (2022-04-07)
-		return nil, vterrors.VT12001("multi-shard UPDATE with LIMIT is not supported")
-	}
-
-	subq, err := createSubqueryFromStatement(ctx, updStmt)
-	if err != nil {
-		return nil, err
-	}
-	if subq == nil {
-		return r, nil
-	}
-	subq.Outer = r
-	return subq, nil
-}
-
-func createQueryTableForDML(ctx *plancontext.PlanningContext, tableExpr sqlparser.TableExpr, whereClause *sqlparser.Where) (semantics.TableInfo, *QueryTable, error) {
-	alTbl, ok := tableExpr.(*sqlparser.AliasedTableExpr)
-	if !ok {
-		return nil, nil, vterrors.VT13001("expected AliasedTableExpr")
-	}
-	tblName, ok := alTbl.Expr.(sqlparser.TableName)
-	if !ok {
-		return nil, nil, vterrors.VT13001("expected TableName")
-	}
-
-	tableID := ctx.SemTable.TableSetFor(alTbl)
-	tableInfo, err := ctx.SemTable.TableInfoFor(tableID)
-	if err != nil {
-		return nil, nil, err
-	}
-
-	if tableInfo.IsInfSchema() {
-		return nil, nil, vterrors.VT12001("can't update information schema tables")
-	}
-
-	var predicates []sqlparser.Expr
-	if whereClause != nil {
-		predicates = sqlparser.SplitAndExpression(nil, whereClause.Expr)
-	}
-	qt := &QueryTable{
-		ID:          tableID,
-		Alias:       alTbl,
-		Table:       tblName,
-		Predicates:  predicates,
-		IsInfSchema: false,
-	}
-	return tableInfo, qt, nil
-}
-
-func createOperatorFromDelete(ctx *plancontext.PlanningContext, deleteStmt *sqlparser.Delete) (Operator, error) {
-	tableInfo, qt, err := createQueryTableForDML(ctx, deleteStmt.TableExprs[0], deleteStmt.Where)
-	if err != nil {
-		return nil, err
-	}
-
-	vindexTable, opCode, dest, err := buildVindexTableForDML(ctx, tableInfo, qt, "delete")
-	if err != nil {
-		return nil, err
-	}
-
-	del := &Delete{
-		QTable: qt,
-		VTable: vindexTable,
-		AST:    deleteStmt,
-	}
-	route := &Route{
-		Source:            del,
-		RouteOpCode:       opCode,
-		Keyspace:          vindexTable.Keyspace,
-		TargetDestination: dest,
-	}
-
-	if !vindexTable.Keyspace.Sharded {
-		return route, nil
-	}
-
-	primaryVindex, vindexAndPredicates, err := getVindexInformation(qt.ID, qt.Predicates, vindexTable)
-	if err != nil {
-		return nil, err
-	}
-
-	route.VindexPreds = vindexAndPredicates
-
-	var ovq string
-	if len(vindexTable.Owned) > 0 {
-		tblExpr := &sqlparser.AliasedTableExpr{Expr: sqlparser.TableName{Name: vindexTable.Name}, As: qt.Alias.As}
-		ovq = generateOwnedVindexQuery(tblExpr, deleteStmt, vindexTable, primaryVindex.Columns)
-	}
-
-	del.OwnedVindexQuery = ovq
-
-	for _, predicate := range qt.Predicates {
-		err := route.UpdateRoutingLogic(ctx, predicate)
-		if err != nil {
-			return nil, err
-		}
-	}
-
-	if route.RouteOpCode == engine.Scatter && deleteStmt.Limit != nil {
-		// TODO systay: we should probably check for other op code types - IN could also hit multiple shards (2022-04-07)
-		return nil, vterrors.VT12001("multi shard delete with limit is not supported")
-	}
-
-	subq, err := createSubqueryFromStatement(ctx, deleteStmt)
-	if err != nil {
-		return nil, err
-	}
-	if subq == nil {
-		return route, nil
-	}
-	subq.Outer = route
-	return subq, nil
-=======
 	return op, err
 }
 
@@ -383,11 +89,10 @@
 
 // AddColumn implements the Operator interface
 func (noColumns) AddColumn(*plancontext.PlanningContext, sqlparser.Expr) (int, error) {
-	return 0, vterrors.Errorf(vtrpcpb.Code_INTERNAL, "this operator cannot accept columns")
->>>>>>> 22067c7a
+	return 0, vterrors.VT13001("this operator cannot accept columns")
 }
 
 // AddPredicate implements the Operator interface
 func (noPredicates) AddPredicate(*plancontext.PlanningContext, sqlparser.Expr) (ops.Operator, error) {
-	return nil, vterrors.Errorf(vtrpcpb.Code_INTERNAL, "this operator cannot accept predicates")
+	return nil, vterrors.VT13001("this operator cannot accept columns")
 }