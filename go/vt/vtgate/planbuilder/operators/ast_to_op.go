--- conflicted
+++ resolved
@@ -290,34 +290,26 @@
 
 			qg := newQueryGraph()
 			isInfSchema := tableInfo.IsInfSchema()
+			if ctx.IsMirrored() {
+				if mr := tableInfo.GetMirrorRule(); mr != nil {
+					newTbl := sqlparser.Clone(tbl)
+					newTbl.Qualifier = sqlparser.NewIdentifierCS(mr.Table.Keyspace.Name)
+					newTbl.Name = mr.Table.Name
+					if newTbl.Name.String() != tbl.Name.String() {
+						tableExpr = sqlparser.Clone(tableExpr)
+						tableExpr.As = tbl.Name
+					}
+					tbl = newTbl
+				} else {
+					panic(vterrors.VT13001(fmt.Sprintf("unable to find mirror rule for table: %T", tbl)))
+				}
+			}
 			qt := &QueryTable{Alias: tableExpr, Table: tbl, ID: tableID, IsInfSchema: isInfSchema}
 			qg.Tables = append(qg.Tables, qt)
 			return qg
 		default:
 			panic(vterrors.VT13001(fmt.Sprintf("unknown table type %T", tableInfo)))
 		}
-<<<<<<< HEAD
-		qg := newQueryGraph()
-		isInfSchema := tableInfo.IsInfSchema()
-		if ctx.IsMirrored() {
-			if mr := tableInfo.GetMirrorRule(); mr != nil {
-				newTbl := sqlparser.Clone(tbl)
-				newTbl.Qualifier = sqlparser.NewIdentifierCS(mr.Table.Keyspace.Name)
-				newTbl.Name = mr.Table.Name
-				if newTbl.Name.String() != tbl.Name.String() {
-					tableExpr = sqlparser.Clone(tableExpr)
-					tableExpr.As = tbl.Name
-				}
-				tbl = newTbl
-			} else {
-				panic(vterrors.VT13001(fmt.Sprintf("unable to find mirror rule for table: %T", tbl)))
-			}
-		}
-		qt := &QueryTable{Alias: tableExpr, Table: tbl, ID: tableID, IsInfSchema: isInfSchema}
-		qg.Tables = append(qg.Tables, qt)
-		return qg
-=======
->>>>>>> fae75406
 	case *sqlparser.DerivedTable:
 		if onlyTable && tbl.Select.GetLimit() == nil {
 			tbl.Select.SetOrderBy(nil)
