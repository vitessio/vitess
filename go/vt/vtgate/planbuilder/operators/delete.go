--- conflicted
+++ resolved
@@ -91,22 +91,7 @@
 		return nil, err
 	}
 
-<<<<<<< HEAD
-	// Now we check for the foreign key mode and make changes if required.
-	ksMode, err := ctx.VSchema.ForeignKeyMode(vindexTable.Keyspace.Name)
-	if err != nil {
-		return nil, err
-	}
-
-	// Unmanaged foreign-key-mode, we don't need to do anything.
-	if ksMode != vschemapb.Keyspace_managed {
-		return delOp, nil
-	}
-
-	childFks := vindexTable.ChildFKsNeedsHandling(ctx.VerifyAllFKs, vindexes.DeleteAction)
-=======
 	childFks := ctx.SemTable.GetChildForeignKeysList()
->>>>>>> a44d7997
 	// If there are no foreign key constraints, then we don't need to do anything.
 	if len(childFks) == 0 {
 		return delOp, nil
