/*
Copyright 2022 The Vitess Authors.

Licensed under the Apache License, Version 2.0 (the "License");
you may not use this file except in compliance with the License.
You may obtain a copy of the License at

    http://www.apache.org/licenses/LICENSE-2.0

Unless required by applicable law or agreed to in writing, software
distributed under the License is distributed on an "AS IS" BASIS,
WITHOUT WARRANTIES OR CONDITIONS OF ANY KIND, either express or implied.
See the License for the specific language governing permissions and
limitations under the License.
*/

package operators

import (
	"fmt"

	"vitess.io/vitess/go/vt/sqlparser"
	"vitess.io/vitess/go/vt/vterrors"
	"vitess.io/vitess/go/vt/vtgate/engine"
	"vitess.io/vitess/go/vt/vtgate/planbuilder/plancontext"
	"vitess.io/vitess/go/vt/vtgate/semantics"
	"vitess.io/vitess/go/vt/vtgate/vindexes"
)

type Delete struct {
	*DMLCommon

	noColumns
	noPredicates
}

type TargetTable struct {
	ID     semantics.TableSet
	VTable *vindexes.Table
	Name   sqlparser.TableName
}

// Introduces implements the PhysicalOperator interface
func (d *Delete) introducesTableID() semantics.TableSet {
	return d.Target.ID
}

// Clone implements the Operator interface
func (d *Delete) Clone(inputs []Operator) Operator {
	newD := *d
	newD.SetInputs(inputs)
	return &newD
}

func (d *Delete) Inputs() []Operator {
	return []Operator{d.Source}
}

func (d *Delete) SetInputs(inputs []Operator) {
	if len(inputs) != 1 {
		panic(vterrors.VT13001("unexpected number of inputs for Delete operator"))
	}
	d.Source = inputs[0]
}

func (d *Delete) TablesUsed() []string {
	return SingleQualifiedIdentifier(d.Target.VTable.Keyspace, d.Target.VTable.Name)
}

func (d *Delete) GetOrdering(*plancontext.PlanningContext) []OrderBy {
	return nil
}

func (d *Delete) ShortDescription() string {
	ovq := ""
	if d.OwnedVindexQuery != nil {
		ovq = " vindexQuery:%s" + sqlparser.String(d.OwnedVindexQuery)
	}
	return fmt.Sprintf("%s.%s%s", d.Target.VTable.Keyspace.Name, d.Target.VTable.Name.String(), ovq)
}

func createOperatorFromDelete(ctx *plancontext.PlanningContext, deleteStmt *sqlparser.Delete) (op Operator) {
	childFks := ctx.SemTable.GetChildForeignKeysForTable(deleteStmt.Targets[0])

<<<<<<< HEAD
	// We check if delete with input plan is required. Delete with input planning is generally
	// slower, because it does a selection and then creates a delete statement wherein we have to
	// list all the primary key values.
	if deleteWithInputPlanningRequired(childFks, deleteStmt) {
		return deleteWithInputPlanningForFk(ctx, deleteStmt)
=======
	// If the delete statement has a limit and has foreign keys, we will use a DMLWithInput
	// operator wherein we do a selection first and use that output for the subsequent deletes.
	if len(childFks) > 0 && deleteStmt.Limit != nil {
		return deletePlanningForLimitFk(ctx, deleteStmt)
>>>>>>> a404807d
	}

	delClone := sqlparser.CloneRefOfDelete(deleteStmt)
	delOp := createDeleteOperator(ctx, deleteStmt)
	op = delOp

	if deleteStmt.Comments != nil {
		op = &LockAndComment{
			Source:   op,
			Comments: deleteStmt.Comments,
		}
	}

	// If there are no foreign key constraints, then we don't need to do anything special.
	if len(childFks) == 0 {
		return op
	}

	return createFkCascadeOpForDelete(ctx, op, delClone, childFks, delOp.Target.VTable)
}

func deleteWithInputPlanningRequired(childFks []vindexes.ChildFKInfo, deleteStmt *sqlparser.Delete) bool {
	// If there are no foreign keys, we don't need to use delete with input.
	if len(childFks) == 0 {
		return false
	}
	// Limit requires delete with input.
	if deleteStmt.Limit != nil {
		return true
	}
	// If there are no limit clauses, and it is not a multi-delete, we don't need delete with input.
	// TODO: In the future, we can check if the tables involved in the multi-table delete are related by foreign keys or not.
	// If they aren't then we don't need the multi-table delete. But this check isn't so straight-forward. We need to check if the two
	// tables are connected in the undirected graph built from the tables related by foreign keys.
	return !deleteStmt.IsSingleAliasExpr()
}

func deleteWithInputPlanningForFk(ctx *plancontext.PlanningContext, del *sqlparser.Delete) Operator {
	delClone := ctx.SemTable.Clone(del).(*sqlparser.Delete)
	del.Limit = nil
	del.OrderBy = nil

	selectStmt := &sqlparser.Select{
		From:    delClone.TableExprs,
		Where:   delClone.Where,
		OrderBy: delClone.OrderBy,
		Limit:   delClone.Limit,
		Lock:    sqlparser.ForUpdateLock,
	}
	ts := ctx.SemTable.Targets[del.Targets[0].Name]
	ti, err := ctx.SemTable.TableInfoFor(ts)
	if err != nil {
		panic(vterrors.VT13001(err.Error()))
	}
	vTbl := ti.GetVindexTable()

	var leftComp sqlparser.ValTuple
	cols := make([]*sqlparser.ColName, 0, len(vTbl.PrimaryKey))
	for _, col := range vTbl.PrimaryKey {
		colName := sqlparser.NewColName(col.String())
		selectStmt.SelectExprs = append(selectStmt.SelectExprs, aeWrap(colName))
		cols = append(cols, colName)
		leftComp = append(leftComp, colName)
		ctx.SemTable.Recursive[colName] = ts
	}
	// optimize for case when there is only single column on left hand side.
	var lhs sqlparser.Expr = leftComp
	if len(leftComp) == 1 {
		lhs = leftComp[0]
	}
<<<<<<< HEAD
	compExpr := sqlparser.NewComparisonExpr(sqlparser.InOp, lhs, sqlparser.ListArg(engine.DmVals), nil)

	del.Targets = sqlparser.TableNames{del.Targets[0]}
	del.TableExprs = sqlparser.TableExprs{ti.GetAliasedTableExpr()}
=======
	compExpr := sqlparser.NewComparisonExpr(sqlparser.InOp, lhs, sqlparser.ListArg(engine.DmlVals), nil)
>>>>>>> a404807d
	del.Where = sqlparser.NewWhere(sqlparser.WhereClause, compExpr)

	return &DMLWithInput{
		DML:    createOperatorFromDelete(ctx, del),
		Source: createOperatorFromSelect(ctx, selectStmt),
		cols:   cols,
	}
}

func createDeleteOperator(ctx *plancontext.PlanningContext, del *sqlparser.Delete) *Delete {
	op := crossJoin(ctx, del.TableExprs)

	if del.Where != nil {
		op = addWherePredicates(ctx, del.Where.Expr, op)
	}

	target := del.Targets[0]
	tblID, exists := ctx.SemTable.Targets[target.Name]
	if !exists {
		panic(vterrors.VT13001("delete target table should be part of semantic analyzer"))
	}
	tblInfo, err := ctx.SemTable.TableInfoFor(tblID)
	if err != nil {
		panic(err)
	}

	vTbl := tblInfo.GetVindexTable()
	// Reference table should delete from the source table.
	if vTbl.Type == vindexes.TypeReference && vTbl.Source != nil {
		vTbl = updateQueryGraphWithSource(ctx, op, tblID, vTbl)
	}

	name, err := tblInfo.Name()
	if err != nil {
		panic(err)
	}

	targetTbl := TargetTable{
		ID:     tblID,
		VTable: vTbl,
		Name:   name,
	}

	var ovq *sqlparser.Select
	if vTbl.Keyspace.Sharded && vTbl.Type == vindexes.TypeTable {
		primaryVindex, _ := getVindexInformation(tblID, vTbl)
		ate := tblInfo.GetAliasedTableExpr()
		if len(vTbl.Owned) > 0 {
			ovq = generateOwnedVindexQuery(ate, del, targetTbl, primaryVindex.Columns)
		}
	}

	delOp := &Delete{
		DMLCommon: &DMLCommon{
			Ignore:           del.Ignore,
			Target:           targetTbl,
			OwnedVindexQuery: ovq,
			Source:           op,
		},
	}

	if del.Limit == nil {
		return delOp
	}

	addOrdering(ctx, del.OrderBy, delOp)

	delOp.Source = &Limit{
		Source: delOp.Source,
		AST:    del.Limit,
	}

	return delOp
}

func generateOwnedVindexQuery(tblExpr sqlparser.TableExpr, del *sqlparser.Delete, table TargetTable, ksidCols []sqlparser.IdentifierCI) *sqlparser.Select {
	var selExprs sqlparser.SelectExprs
	for _, col := range ksidCols {
		colName := makeColName(col, table, sqlparser.MultiTable(del.TableExprs))
		selExprs = append(selExprs, sqlparser.NewAliasedExpr(colName, ""))
	}
	for _, cv := range table.VTable.Owned {
		for _, col := range cv.Columns {
			colName := makeColName(col, table, sqlparser.MultiTable(del.TableExprs))
			selExprs = append(selExprs, sqlparser.NewAliasedExpr(colName, ""))
		}
	}
	sqlparser.RemoveKeyspaceInTables(tblExpr)
	return &sqlparser.Select{
		SelectExprs: selExprs,
		From:        del.TableExprs,
		Where:       del.Where,
		OrderBy:     del.OrderBy,
		Limit:       del.Limit,
		Lock:        sqlparser.ForUpdateLock,
	}
}

func makeColName(col sqlparser.IdentifierCI, table TargetTable, isMultiTbl bool) *sqlparser.ColName {
	if isMultiTbl {
		return sqlparser.NewColNameWithQualifier(col.String(), table.Name)
	}
	return sqlparser.NewColName(col.String())
}

func addOrdering(ctx *plancontext.PlanningContext, orderBy sqlparser.OrderBy, op Operator) {
	es := &expressionSet{}
	ordering := &Ordering{}
	ordering.SetInputs(op.Inputs())
	for _, order := range orderBy {
		if sqlparser.IsNull(order.Expr) {
			// ORDER BY null can safely be ignored
			continue
		}
		if !es.add(ctx, order.Expr) {
			continue
		}
		ordering.Order = append(ordering.Order, OrderBy{
			Inner:          sqlparser.CloneRefOfOrder(order),
			SimplifiedExpr: order.Expr,
		})
	}
	if len(ordering.Order) > 0 {
		op.SetInputs([]Operator{ordering})
	}
}

func updateQueryGraphWithSource(ctx *plancontext.PlanningContext, input Operator, tblID semantics.TableSet, vTbl *vindexes.Table) *vindexes.Table {
	sourceTable, _, _, _, _, err := ctx.VSchema.FindTableOrVindex(vTbl.Source.TableName)
	if err != nil {
		panic(err)
	}
	vTbl = sourceTable
	TopDown(input, TableID, func(op Operator, lhsTables semantics.TableSet, isRoot bool) (Operator, *ApplyResult) {
		qg, ok := op.(*QueryGraph)
		if !ok {
			return op, NoRewrite
		}
		if len(qg.Tables) > 1 {
			panic(vterrors.VT12001("DELETE on reference table with join"))
		}
		for _, tbl := range qg.Tables {
			if tbl.ID != tblID {
				continue
			}
			tbl.Alias = sqlparser.NewAliasedTableExpr(sqlparser.NewTableName(vTbl.Name.String()), tbl.Alias.As.String())
			tbl.Table, _ = tbl.Alias.TableName()
		}
		return op, Rewrote("change query table point to source table")
	}, func(operator Operator) VisitRule {
		_, ok := operator.(*QueryGraph)
		return VisitRule(ok)
	})
	return vTbl
}

func createFkCascadeOpForDelete(ctx *plancontext.PlanningContext, parentOp Operator, delStmt *sqlparser.Delete, childFks []vindexes.ChildFKInfo, deletedTbl *vindexes.Table) Operator {
	var fkChildren []*FkChild
	var selectExprs []sqlparser.SelectExpr
	for _, fk := range childFks {
		// Any RESTRICT type foreign keys that arrive here,
		// are cross-shard/cross-keyspace RESTRICT cases, which we don't currently support.
		if fk.OnDelete.IsRestrict() {
			panic(vterrors.VT12002())
		}

		// We need to select all the parent columns for the foreign key constraint, to use in the update of the child table.
		var offsets []int
		offsets, selectExprs = addColumns(ctx, fk.ParentColumns, selectExprs, deletedTbl.GetTableName())

		fkChildren = append(fkChildren,
			createFkChildForDelete(ctx, fk, offsets))
	}
	selectionOp := createSelectionOp(ctx, selectExprs, delStmt.TableExprs, delStmt.Where, nil, nil, getUpdateLock(deletedTbl))

	return &FkCascade{
		Selection: selectionOp,
		Children:  fkChildren,
		Parent:    parentOp,
	}
}

func createFkChildForDelete(ctx *plancontext.PlanningContext, fk vindexes.ChildFKInfo, cols []int) *FkChild {
	bvName := ctx.ReservedVars.ReserveVariable(foreignKeyConstraintValues)
	parsedComments := getParsedCommentsForFkChecks(ctx)
	var childStmt sqlparser.Statement
	switch fk.OnDelete {
	case sqlparser.Cascade:
		// We now construct the delete query for the child table.
		// The query looks something like this - `DELETE FROM <child_table> WHERE <child_columns_in_fk> IN (<bind variable for the output from SELECT>)`
		var valTuple sqlparser.ValTuple
		for _, column := range fk.ChildColumns {
			valTuple = append(valTuple, sqlparser.NewColName(column.String()))
		}
		compExpr := sqlparser.NewComparisonExpr(sqlparser.InOp, valTuple, sqlparser.NewListArg(bvName), nil)
		childStmt = &sqlparser.Delete{
			Comments:   parsedComments,
			TableExprs: []sqlparser.TableExpr{sqlparser.NewAliasedTableExpr(fk.Table.GetTableName(), "")},
			Where:      &sqlparser.Where{Type: sqlparser.WhereClause, Expr: compExpr},
		}
	case sqlparser.SetNull:
		// We now construct the update query for the child table.
		// The query looks something like this - `UPDATE <child_table> SET <child_column_in_fk> = NULL [AND <another_child_column_in_fk> = NULL]... WHERE <child_columns_in_fk> IN (<bind variable for the output from SELECT>)`
		var valTuple sqlparser.ValTuple
		var updExprs sqlparser.UpdateExprs
		for _, column := range fk.ChildColumns {
			valTuple = append(valTuple, sqlparser.NewColName(column.String()))
			updExprs = append(updExprs, &sqlparser.UpdateExpr{
				Name: sqlparser.NewColName(column.String()),
				Expr: &sqlparser.NullVal{},
			})
		}
		compExpr := sqlparser.NewComparisonExpr(sqlparser.InOp, valTuple, sqlparser.NewListArg(bvName), nil)
		childStmt = &sqlparser.Update{
			Exprs:      updExprs,
			Comments:   parsedComments,
			TableExprs: []sqlparser.TableExpr{sqlparser.NewAliasedTableExpr(fk.Table.GetTableName(), "")},
			Where:      &sqlparser.Where{Type: sqlparser.WhereClause, Expr: compExpr},
		}
	case sqlparser.SetDefault:
		panic(vterrors.VT09016())
	}

	// For the child statement of a DELETE query, we don't need to verify all the FKs on VTgate or ignore any foreign key explicitly.
	childOp := createOpFromStmt(ctx, childStmt, false /* verifyAllFKs */, "" /* fkToIgnore */)

	return &FkChild{
		BVName: bvName,
		Cols:   cols,
		Op:     childOp,
	}
}<|MERGE_RESOLUTION|>--- conflicted
+++ resolved
@@ -82,18 +82,11 @@
 func createOperatorFromDelete(ctx *plancontext.PlanningContext, deleteStmt *sqlparser.Delete) (op Operator) {
 	childFks := ctx.SemTable.GetChildForeignKeysForTable(deleteStmt.Targets[0])
 
-<<<<<<< HEAD
-	// We check if delete with input plan is required. Delete with input planning is generally
+	// We check if delete with input plan is required. DML with input planning is generally
 	// slower, because it does a selection and then creates a delete statement wherein we have to
 	// list all the primary key values.
 	if deleteWithInputPlanningRequired(childFks, deleteStmt) {
 		return deleteWithInputPlanningForFk(ctx, deleteStmt)
-=======
-	// If the delete statement has a limit and has foreign keys, we will use a DMLWithInput
-	// operator wherein we do a selection first and use that output for the subsequent deletes.
-	if len(childFks) > 0 && deleteStmt.Limit != nil {
-		return deletePlanningForLimitFk(ctx, deleteStmt)
->>>>>>> a404807d
 	}
 
 	delClone := sqlparser.CloneRefOfDelete(deleteStmt)
@@ -164,14 +157,10 @@
 	if len(leftComp) == 1 {
 		lhs = leftComp[0]
 	}
-<<<<<<< HEAD
-	compExpr := sqlparser.NewComparisonExpr(sqlparser.InOp, lhs, sqlparser.ListArg(engine.DmVals), nil)
+	compExpr := sqlparser.NewComparisonExpr(sqlparser.InOp, lhs, sqlparser.ListArg(engine.DmlVals), nil)
 
 	del.Targets = sqlparser.TableNames{del.Targets[0]}
 	del.TableExprs = sqlparser.TableExprs{ti.GetAliasedTableExpr()}
-=======
-	compExpr := sqlparser.NewComparisonExpr(sqlparser.InOp, lhs, sqlparser.ListArg(engine.DmlVals), nil)
->>>>>>> a404807d
 	del.Where = sqlparser.NewWhere(sqlparser.WhereClause, compExpr)
 
 	return &DMLWithInput{
