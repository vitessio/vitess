/*
Copyright 2022 The Vitess Authors.

Licensed under the Apache License, Version 2.0 (the "License");
you may not use this file except in compliance with the License.
You may obtain a copy of the License at

    http://www.apache.org/licenses/LICENSE-2.0

Unless required by applicable law or agreed to in writing, software
distributed under the License is distributed on an "AS IS" BASIS,
WITHOUT WARRANTIES OR CONDITIONS OF ANY KIND, either express or implied.
See the License for the specific language governing permissions and
limitations under the License.
*/

package operators

import (
	"fmt"
	"io"

	"vitess.io/vitess/go/vt/sqlparser"
	"vitess.io/vitess/go/vt/vterrors"
	"vitess.io/vitess/go/vt/vtgate/engine"
	"vitess.io/vitess/go/vt/vtgate/planbuilder/plancontext"
	"vitess.io/vitess/go/vt/vtgate/semantics"
)

type (
	projector struct {
		columns               []*ProjExpr
		columnAliases         sqlparser.Columns
		explicitColumnAliases bool
	}
)

func planQuery(ctx *plancontext.PlanningContext, root Operator) Operator {
	output := runPhases(ctx, root)
	output = planOffsets(ctx, output)

	if DebugOperatorTree {
		fmt.Println("After offset planning:")
		fmt.Println(ToTree(output))
	}

	output = compact(ctx, output)

	return addTruncationOrProjectionToReturnOutput(ctx, root, output)
}

// runPhases is the process of figuring out how to perform the operations in the Horizon
// If we can push it under a route - done.
// If we can't, we will instead expand the Horizon into
// smaller operators and try to push these down as far as possible
func runPhases(ctx *plancontext.PlanningContext, root Operator) Operator {
	op := root

	p := phaser{}
	for phase := p.next(ctx); phase != DONE; phase = p.next(ctx) {
		ctx.CurrentPhase = int(phase)
		if DebugOperatorTree {
			fmt.Printf("PHASE: %s\n", phase.String())
		}

		op = phase.act(ctx, op)
		op = runRewriters(ctx, op)
		op = compact(ctx, op)
	}

	return addGroupByOnRHSOfJoin(op)
}

func runRewriters(ctx *plancontext.PlanningContext, root Operator) Operator {
	visitor := func(in Operator, _ semantics.TableSet, isRoot bool) (Operator, *ApplyResult) {
		switch in := in.(type) {
		case *Horizon:
			return pushOrExpandHorizon(ctx, in)
		case *Join:
			return optimizeJoin(ctx, in)
		case *Projection:
			return tryPushProjection(ctx, in)
		case *Limit:
			return tryPushLimit(in)
		case *Ordering:
			return tryPushOrdering(ctx, in)
		case *Aggregator:
			return tryPushAggregator(ctx, in)
		case *Filter:
			return tryPushFilter(ctx, in)
		case *Distinct:
			return tryPushDistinct(in)
		case *Union:
			return tryPushUnion(ctx, in)
		case *SubQueryContainer:
			return pushOrMergeSubQueryContainer(ctx, in)
		case *QueryGraph:
			return optimizeQueryGraph(ctx, in)
		case *LockAndComment:
			return pushLockAndComment(in)
		case *Delete:
			return tryPushDelete(in)
		default:
			return in, NoRewrite
		}
	}

	return FixedPointBottomUp(root, TableID, visitor, stopAtRoute)
}

func tryPushDelete(in *Delete) (Operator, *ApplyResult) {
	if src, ok := in.Source.(*Route); ok {
		return pushDeleteUnderRoute(in, src)
	}
	return in, NoRewrite
}

func pushDeleteUnderRoute(in *Delete, src *Route) (Operator, *ApplyResult) {
	switch r := src.Routing.(type) {
	case *SequenceRouting:
		// Sequences are just unsharded routes
		src.Routing = &AnyShardRouting{
			keyspace: r.keyspace,
		}
	case *AnyShardRouting:
		// References would have an unsharded source
		// Alternates are not required.
		r.Alternates = nil
	}
	return Swap(in, src, "pushed delete under route")
}

<<<<<<< HEAD
		switch r := src.Routing.(type) {
		case *SequenceRouting:
			// Sequences are just unsharded routes
			src.Routing = &AnyShardRouting{
				keyspace: r.keyspace,
			}
		case *ReferenceRouting:
			// References would have an unsharded source
			// Alternates are not required.
			r.SetReferenceRoutes(nil)
=======
func createDeleteWithInput(ctx *plancontext.PlanningContext, in *Delete, src Operator) (Operator, *ApplyResult) {
	if len(in.Target.VTable.PrimaryKey) == 0 {
		panic(vterrors.VT09015())
	}
	dm := &DeleteWithInput{}
	var leftComp sqlparser.ValTuple
	proj := newAliasedProjection(src)
	for _, col := range in.Target.VTable.PrimaryKey {
		colName := sqlparser.NewColNameWithQualifier(col.String(), in.Target.Name)
		proj.AddColumn(ctx, true, false, aeWrap(colName))
		dm.cols = append(dm.cols, colName)
		leftComp = append(leftComp, colName)
		ctx.SemTable.Recursive[colName] = in.Target.ID
	}

	dm.Source = proj

	var targetTable *Table
	_ = Visit(src, func(operator Operator) error {
		if tbl, ok := operator.(*Table); ok && tbl.QTable.ID == in.Target.ID {
			targetTable = tbl
			return io.EOF
>>>>>>> 6e7645c2
		}
		return nil
	})
	if targetTable == nil {
		panic(vterrors.VT13001("target DELETE table not found"))
	}

	// optimize for case when there is only single column on left hand side.
	var lhs sqlparser.Expr = leftComp
	if len(leftComp) == 1 {
		lhs = leftComp[0]
	}
	compExpr := sqlparser.NewComparisonExpr(sqlparser.InOp, lhs, sqlparser.ListArg(engine.DmVals), nil)
	targetQT := targetTable.QTable
	qt := &QueryTable{
		ID:         targetQT.ID,
		Alias:      sqlparser.CloneRefOfAliasedTableExpr(targetQT.Alias),
		Table:      sqlparser.CloneTableName(targetQT.Table),
		Predicates: []sqlparser.Expr{compExpr},
	}

	qg := &QueryGraph{Tables: []*QueryTable{qt}}
	in.Source = qg

	if in.OwnedVindexQuery != nil {
		in.OwnedVindexQuery.From = sqlparser.TableExprs{targetQT.Alias}
		in.OwnedVindexQuery.Where = sqlparser.NewWhere(sqlparser.WhereClause, compExpr)
	}
	dm.Delete = in

	return dm, Rewrote("changed Delete to DeleteWithInput")
}

func pushLockAndComment(l *LockAndComment) (Operator, *ApplyResult) {
	switch src := l.Source.(type) {
	case *Horizon, *QueryGraph:
		// we want to wait until the horizons have been pushed under a route or expanded
		// that way we know that we've replaced the QueryGraphs with Routes
		return l, NoRewrite
	case *Route:
		src.Comments = l.Comments
		src.Lock = l.Lock
		return src, Rewrote("put lock and comment into route")
	default:
		inputs := src.Inputs()
		for i, op := range inputs {
			inputs[i] = &LockAndComment{
				Source:   op,
				Comments: l.Comments,
				Lock:     l.Lock,
			}
		}
		src.SetInputs(inputs)
		return src, Rewrote("pushed down lock and comments")
	}
}

func pushOrExpandHorizon(ctx *plancontext.PlanningContext, in *Horizon) (Operator, *ApplyResult) {
	if in.IsDerived() {
		newOp, result := pushDerived(ctx, in)
		if result != NoRewrite {
			return newOp, result
		}
	}

	if !reachedPhase(ctx, initialPlanning) {
		return in, NoRewrite
	}

	if ctx.SemTable.QuerySignature.SubQueries {
		return expandHorizon(ctx, in)
	}

	rb, isRoute := in.src().(*Route)
	if isRoute && rb.IsSingleShard() {
		return Swap(in, rb, "push horizon into single-shard route")
	}

	sel, isSel := in.selectStatement().(*sqlparser.Select)

	qp := in.getQP(ctx)

	needsOrdering := len(qp.OrderExprs) > 0
	hasHaving := isSel && sel.Having != nil

	canPush := isRoute &&
		!hasHaving &&
		!needsOrdering &&
		!qp.NeedsAggregation() &&
		!in.selectStatement().IsDistinct() &&
		in.selectStatement().GetLimit() == nil

	if canPush {
		return Swap(in, rb, "push horizon into simple select route")
	}

	return expandHorizon(ctx, in)
}

func tryPushProjection(
	ctx *plancontext.PlanningContext,
	p *Projection,
) (Operator, *ApplyResult) {
	switch src := p.Source.(type) {
	case *Route:
		return Swap(p, src, "push projection under route")
	case *ApplyJoin:
		if p.FromAggr || !p.canPush(ctx) {
			return p, NoRewrite
		}
		return pushProjectionInApplyJoin(ctx, p, src)
	case *HashJoin:
		if !p.canPush(ctx) {
			return p, NoRewrite
		}
		return pushProjectionThroughHashJoin(ctx, p, src)
	case *Vindex:
		if !p.canPush(ctx) {
			return p, NoRewrite
		}
		return pushProjectionInVindex(ctx, p, src)
	case *SubQueryContainer:
		if !p.canPush(ctx) {
			return p, NoRewrite
		}
		return pushProjectionToOuterContainer(ctx, p, src)
	case *SubQuery:
		return pushProjectionToOuter(ctx, p, src)
	case *Limit:
		return Swap(p, src, "push projection under limit")
	default:
		return p, NoRewrite
	}
}

func pushProjectionThroughHashJoin(ctx *plancontext.PlanningContext, p *Projection, hj *HashJoin) (Operator, *ApplyResult) {
	cols := p.Columns.(AliasedProjections)
	for _, col := range cols {
		if !col.isSameInAndOut(ctx) {
			return p, NoRewrite
		}
		hj.columns.add(col.ColExpr)
	}
	return hj, Rewrote("merged projection into hash join")
}

func pushProjectionToOuter(ctx *plancontext.PlanningContext, p *Projection, sq *SubQuery) (Operator, *ApplyResult) {
	ap, err := p.GetAliasedProjections()
	if err != nil {
		return p, NoRewrite
	}

	if !reachedPhase(ctx, subquerySettling) {
		return p, NoRewrite
	}

	outer := TableID(sq.Outer)
	for _, pe := range ap {
		_, isOffset := pe.Info.(*Offset)
		if isOffset {
			continue
		}

		if !ctx.SemTable.RecursiveDeps(pe.EvalExpr).IsSolvedBy(outer) {
			return p, NoRewrite
		}

		se, ok := pe.Info.(SubQueryExpression)
		if ok {
			pe.EvalExpr = rewriteColNameToArgument(ctx, pe.EvalExpr, se, sq)
		}
	}
	// all projections can be pushed to the outer
	sq.Outer, p.Source = p, sq.Outer
	return sq, Rewrote("push projection into outer side of subquery")
}

func pushProjectionInVindex(
	ctx *plancontext.PlanningContext,
	p *Projection,
	src *Vindex,
) (Operator, *ApplyResult) {
	ap, err := p.GetAliasedProjections()
	if err != nil {
		panic(err)
	}
	for _, pe := range ap {
		src.AddColumn(ctx, true, false, aeWrap(pe.EvalExpr))
	}
	return src, Rewrote("push projection into vindex")
}

func (p *projector) add(pe *ProjExpr, col *sqlparser.IdentifierCI) {
	p.columns = append(p.columns, pe)
	if col != nil {
		p.columnAliases = append(p.columnAliases, *col)
	}
}

// pushProjectionInApplyJoin pushes down a projection operation into an ApplyJoin operation.
// It processes each input column and creates new JoinPredicates for the ApplyJoin operation based on
// the input column's expression. It also creates new Projection operators for the left and right
// children of the ApplyJoin operation, if needed.
func pushProjectionInApplyJoin(
	ctx *plancontext.PlanningContext,
	p *Projection,
	src *ApplyJoin,
) (Operator, *ApplyResult) {
	ap, err := p.GetAliasedProjections()
	if src.LeftJoin || err != nil {
		// we can't push down expression evaluation to the rhs if we are not sure if it will even be executed
		return p, NoRewrite
	}
	lhs, rhs := &projector{}, &projector{}
	if p.DT != nil && len(p.DT.Columns) > 0 {
		lhs.explicitColumnAliases = true
		rhs.explicitColumnAliases = true
	}

	src.JoinColumns = &applyJoinColumns{}
	for idx, pe := range ap {
		var col *sqlparser.IdentifierCI
		if p.DT != nil && idx < len(p.DT.Columns) {
			col = &p.DT.Columns[idx]
		}
		splitProjectionAcrossJoin(ctx, src, lhs, rhs, pe, col)
	}

	if p.isDerived() {
		exposeColumnsThroughDerivedTable(ctx, p, src, lhs)
	}

	// Create and update the Projection operators for the left and right children, if needed.
	src.LHS = createProjectionWithTheseColumns(ctx, src.LHS, lhs, p.DT)
	src.RHS = createProjectionWithTheseColumns(ctx, src.RHS, rhs, p.DT)

	return src, Rewrote("split projection to either side of join")
}

// splitProjectionAcrossJoin creates JoinPredicates for all projections,
// and pushes down columns as needed between the LHS and RHS of a join
func splitProjectionAcrossJoin(
	ctx *plancontext.PlanningContext,
	join *ApplyJoin,
	lhs, rhs *projector,
	pe *ProjExpr,
	colAlias *sqlparser.IdentifierCI,
) {

	// Check if the current expression can reuse an existing column in the ApplyJoin.
	if _, found := canReuseColumn(ctx, join.JoinColumns.columns, pe.EvalExpr, joinColumnToExpr); found {
		return
	}

	// Add the new applyJoinColumn to the ApplyJoin's JoinPredicates.
	join.JoinColumns.add(splitUnexploredExpression(ctx, join, lhs, rhs, pe, colAlias))
}

func splitUnexploredExpression(
	ctx *plancontext.PlanningContext,
	join *ApplyJoin,
	lhs, rhs *projector,
	pe *ProjExpr,
	colAlias *sqlparser.IdentifierCI,
) applyJoinColumn {
	// Get a applyJoinColumn for the current expression.
	col := join.getJoinColumnFor(ctx, pe.Original, pe.ColExpr, false)

	// Update the left and right child columns and names based on the applyJoinColumn type.
	switch {
	case col.IsPureLeft():
		lhs.add(pe, colAlias)
	case col.IsPureRight():
		rhs.add(pe, colAlias)
	case col.IsMixedLeftAndRight():
		for _, lhsExpr := range col.LHSExprs {
			var lhsAlias *sqlparser.IdentifierCI
			if colAlias != nil {
				// we need to add an explicit column alias here. let's try just the ColName as is first
				ci := sqlparser.NewIdentifierCI(sqlparser.String(lhsExpr.Expr))
				lhsAlias = &ci
			}
			lhs.add(newProjExpr(aeWrap(lhsExpr.Expr)), lhsAlias)
		}
		innerPE := newProjExprWithInner(pe.Original, col.RHSExpr)
		innerPE.ColExpr = col.RHSExpr
		innerPE.Info = pe.Info
		rhs.add(innerPE, colAlias)
	}
	return col
}

// exposeColumnsThroughDerivedTable rewrites expressions within a join that is inside a derived table
// in order to make them accessible outside the derived table. This is necessary when swapping the
// positions of the derived table and join operation.
//
// For example, consider the input query:
// select ... from (select T1.foo from T1 join T2 on T1.id = T2.id) as t
// If we push the derived table under the join, with T1 on the LHS of the join, we need to expose
// the values of T1.id through the derived table, or they will not be accessible on the RHS.
//
// The function iterates through each join predicate, rewriting the expressions in the predicate's
// LHS expressions to include the derived table. This allows the expressions to be accessed outside
// the derived table.
func exposeColumnsThroughDerivedTable(ctx *plancontext.PlanningContext, p *Projection, src *ApplyJoin, lhs *projector) {
	derivedTbl, err := ctx.SemTable.TableInfoFor(p.DT.TableID)
	if err != nil {
		panic(err)
	}
	derivedTblName, err := derivedTbl.Name()
	if err != nil {
		panic(err)
	}
	for _, predicate := range src.JoinPredicates.columns {
		for idx, bve := range predicate.LHSExprs {
			expr := bve.Expr
			tbl, err := ctx.SemTable.TableInfoForExpr(expr)
			if err != nil {
				panic(err)
			}
			tblName, err := tbl.Name()
			if err != nil {
				panic(err)
			}

			expr = semantics.RewriteDerivedTableExpression(expr, derivedTbl)
			out := prefixColNames(ctx, tblName, expr)

			alias := sqlparser.UnescapedString(out)
			predicate.LHSExprs[idx].Expr = sqlparser.NewColNameWithQualifier(alias, derivedTblName)
			identifierCI := sqlparser.NewIdentifierCI(alias)
			projExpr := newProjExprWithInner(&sqlparser.AliasedExpr{Expr: out, As: identifierCI}, out)
			var colAlias *sqlparser.IdentifierCI
			if lhs.explicitColumnAliases {
				colAlias = &identifierCI
			}
			lhs.add(projExpr, colAlias)
		}
	}
}

// prefixColNames adds qualifier prefixes to all ColName:s.
// We want to be more explicit than the user was to make sure we never produce invalid SQL
func prefixColNames(ctx *plancontext.PlanningContext, tblName sqlparser.TableName, e sqlparser.Expr) sqlparser.Expr {
	return sqlparser.CopyOnRewrite(e, nil, func(cursor *sqlparser.CopyOnWriteCursor) {
		col, ok := cursor.Node().(*sqlparser.ColName)
		if !ok {
			return
		}
		cursor.Replace(sqlparser.NewColNameWithQualifier(col.Name.String(), tblName))
	}, ctx.SemTable.CopySemanticInfo).(sqlparser.Expr)
}

func createProjectionWithTheseColumns(
	ctx *plancontext.PlanningContext,
	src Operator,
	p *projector,
	dt *DerivedTable,
) Operator {
	if len(p.columns) == 0 {
		return src
	}
	proj := createProjection(ctx, src)
	proj.Columns = AliasedProjections(p.columns)
	if dt != nil {
		kopy := *dt
		kopy.Columns = p.columnAliases
		proj.DT = &kopy
	}

	return proj
}

func tryPushLimit(in *Limit) (Operator, *ApplyResult) {
	switch src := in.Source.(type) {
	case *Route:
		return tryPushingDownLimitInRoute(in, src)
	case *Aggregator:
		return in, NoRewrite
	default:
		return setUpperLimit(in)
	}
}

func tryPushingDownLimitInRoute(in *Limit, src *Route) (Operator, *ApplyResult) {
	if src.IsSingleShardOrByDestination() {
		return Swap(in, src, "push limit under route")
	}

	return setUpperLimit(in)
}

func setUpperLimit(in *Limit) (Operator, *ApplyResult) {
	if in.Pushed {
		return in, NoRewrite
	}
	in.Pushed = true
	visitor := func(op Operator, _ semantics.TableSet, _ bool) (Operator, *ApplyResult) {
		return op, NoRewrite
	}
	var result *ApplyResult
	shouldVisit := func(op Operator) VisitRule {
		switch op := op.(type) {
		case *Join, *ApplyJoin, *SubQueryContainer, *SubQuery:
			// we can't push limits down on either side
			return SkipChildren
		case *Route:
			newSrc := &Limit{
				Source: op.Source,
				AST:    &sqlparser.Limit{Rowcount: sqlparser.NewArgument("__upper_limit")},
				Pushed: false,
			}
			op.Source = newSrc
			result = result.Merge(Rewrote("push limit under route"))
			return SkipChildren
		default:
			return VisitChildren
		}
	}

	TopDown(in.Source, TableID, visitor, shouldVisit)

	return in, result
}

func tryPushOrdering(ctx *plancontext.PlanningContext, in *Ordering) (Operator, *ApplyResult) {
	switch src := in.Source.(type) {
	case *Route:
		return Swap(in, src, "push ordering under route")
	case *Filter:
		return Swap(in, src, "push ordering under filter")
	case *ApplyJoin:
		if canPushLeft(ctx, src, in.Order) {
			// ApplyJoin is stable in regard to the columns coming from the LHS,
			// so if all the ordering columns come from the LHS, we can push down the Ordering there
			src.LHS, in.Source = in, src.LHS
			return src, Rewrote("push down ordering on the LHS of a join")
		}
	case *Ordering:
		// we'll just remove the order underneath. The top order replaces whatever was incoming
		in.Source = src.Source
		return in, Rewrote("remove double ordering")
	case *Projection:
		// we can move ordering under a projection if it's not introducing a column we're sorting by
		for _, by := range in.Order {
			if !mustFetchFromInput(by.SimplifiedExpr) {
				return in, NoRewrite
			}
		}
		return Swap(in, src, "push ordering under projection")
	case *Aggregator:
		if !src.QP.AlignGroupByAndOrderBy(ctx) && !overlaps(ctx, in.Order, src.Grouping) {
			return in, NoRewrite
		}

		return pushOrderingUnderAggr(ctx, in, src)
	case *SubQueryContainer:
		outerTableID := TableID(src.Outer)
		for _, order := range in.Order {
			deps := ctx.SemTable.RecursiveDeps(order.Inner.Expr)
			if !deps.IsSolvedBy(outerTableID) {
				return in, NoRewrite
			}
		}
		src.Outer, in.Source = in, src.Outer
		return src, Rewrote("push ordering into outer side of subquery")
	case *SubQuery:
		outerTableID := TableID(src.Outer)
		for _, order := range in.Order {
			deps := ctx.SemTable.RecursiveDeps(order.Inner.Expr)
			if !deps.IsSolvedBy(outerTableID) {
				return in, NoRewrite
			}
		}
		src.Outer, in.Source = in, src.Outer
		return src, Rewrote("push ordering into outer side of subquery")
	}
	return in, NoRewrite
}

func overlaps(ctx *plancontext.PlanningContext, order []OrderBy, grouping []GroupBy) bool {
ordering:
	for _, orderBy := range order {
		for _, groupBy := range grouping {
			if ctx.SemTable.EqualsExprWithDeps(orderBy.SimplifiedExpr, groupBy.Inner) {
				continue ordering
			}
		}
		return false
	}

	return true
}

func pushOrderingUnderAggr(ctx *plancontext.PlanningContext, order *Ordering, aggregator *Aggregator) (Operator, *ApplyResult) {
	// If Aggregator is a derived table, then we should rewrite the ordering before pushing.
	if aggregator.isDerived() {
		for idx, orderExpr := range order.Order {
			ti, err := ctx.SemTable.TableInfoFor(aggregator.DT.TableID)
			if err != nil {
				panic(err)
			}
			newOrderExpr := orderExpr.Map(func(expr sqlparser.Expr) sqlparser.Expr {
				return semantics.RewriteDerivedTableExpression(expr, ti)
			})
			order.Order[idx] = newOrderExpr
		}
	}

	// Step 1: Align the GROUP BY and ORDER BY.
	//         Reorder the GROUP BY columns to match the ORDER BY columns.
	//         Since the GB clause is a set, we can reorder these columns freely.
	var newGrouping []GroupBy
	used := make([]bool, len(aggregator.Grouping))
	for _, orderExpr := range order.Order {
		for grpIdx, by := range aggregator.Grouping {
			if !used[grpIdx] && ctx.SemTable.EqualsExprWithDeps(by.Inner, orderExpr.SimplifiedExpr) {
				newGrouping = append(newGrouping, by)
				used[grpIdx] = true
			}
		}
	}

	// Step 2: Add any missing columns from the ORDER BY.
	//         The ORDER BY column is not a set, but we can add more elements
	//         to the end without changing the semantics of the query.
	if len(newGrouping) != len(aggregator.Grouping) {
		// we are missing some groupings. We need to add them both to the new groupings list, but also to the ORDER BY
		for i, added := range used {
			if !added {
				groupBy := aggregator.Grouping[i]
				newGrouping = append(newGrouping, groupBy)
				order.Order = append(order.Order, groupBy.AsOrderBy())
			}
		}
	}

	aggregator.Grouping = newGrouping
	aggrSource, isOrdering := aggregator.Source.(*Ordering)
	if isOrdering {
		// Transform the query plan tree:
		// From:   Ordering(1)      To: Aggregation
		//               |                 |
		//         Aggregation          Ordering(1)
		//               |                 |
		//         Ordering(2)          <Inputs>
		//               |
		//           <Inputs>
		//
		// Remove Ordering(2) from the plan tree, as it's redundant
		// after pushing down the higher ordering.
		order.Source = aggrSource.Source
		aggrSource.Source = nil // removing from plan tree
		aggregator.Source = order
		return aggregator, Rewrote("push ordering under aggregation, removing extra ordering")
	}
	return Swap(order, aggregator, "push ordering under aggregation")
}

func canPushLeft(ctx *plancontext.PlanningContext, aj *ApplyJoin, order []OrderBy) bool {
	lhs := TableID(aj.LHS)
	for _, order := range order {
		deps := ctx.SemTable.DirectDeps(order.Inner.Expr)
		if !deps.IsSolvedBy(lhs) {
			return false
		}
	}
	return true
}

func isOuterTable(op Operator, ts semantics.TableSet) bool {
	aj, ok := op.(*ApplyJoin)
	if ok && aj.LeftJoin && TableID(aj.RHS).IsOverlapping(ts) {
		return true
	}

	for _, op := range op.Inputs() {
		if isOuterTable(op, ts) {
			return true
		}
	}

	return false
}

func tryPushFilter(ctx *plancontext.PlanningContext, in *Filter) (Operator, *ApplyResult) {
	switch src := in.Source.(type) {
	case *Projection:
		return pushFilterUnderProjection(ctx, in, src)
	case *Route:
		for _, pred := range in.Predicates {
			deps := ctx.SemTable.RecursiveDeps(pred)
			if !isOuterTable(src, deps) {
				// we can only update based on predicates on inner tables
				src.Routing = src.Routing.updateRoutingLogic(ctx, pred)
			}
		}
		return Swap(in, src, "push filter into Route")
	case *SubQuery:
		outerTableID := TableID(src.Outer)
		for _, pred := range in.Predicates {
			deps := ctx.SemTable.RecursiveDeps(pred)
			if !deps.IsSolvedBy(outerTableID) {
				return in, NoRewrite
			}
		}
		src.Outer, in.Source = in, src.Outer
		return src, Rewrote("push filter to outer query in subquery container")
	}

	return in, NoRewrite
}

func pushFilterUnderProjection(ctx *plancontext.PlanningContext, filter *Filter, projection *Projection) (Operator, *ApplyResult) {
	for _, p := range filter.Predicates {
		cantPush := false
		_ = sqlparser.Walk(func(node sqlparser.SQLNode) (kontinue bool, err error) {
			if !mustFetchFromInput(node) {
				return true, nil
			}

			if projection.needsEvaluation(ctx, node.(sqlparser.Expr)) {
				cantPush = true
				return false, io.EOF
			}

			return true, nil
		}, p)

		if cantPush {
			return filter, NoRewrite
		}
	}
	return Swap(filter, projection, "push filter under projection")

}

func tryPushDistinct(in *Distinct) (Operator, *ApplyResult) {
	if in.Required && in.PushedPerformance {
		return in, NoRewrite
	}
	switch src := in.Source.(type) {
	case *Route:
		if isDistinct(src.Source) && src.IsSingleShard() {
			return src, Rewrote("distinct not needed")
		}
		if src.IsSingleShard() || !in.Required {
			return Swap(in, src, "push distinct under route")
		}

		if isDistinct(src.Source) {
			return in, NoRewrite
		}

		src.Source = &Distinct{Source: src.Source}
		in.PushedPerformance = true

		return in, Rewrote("added distinct under route - kept original")
	case *Distinct:
		src.Required = false
		src.PushedPerformance = false
		return src, Rewrote("remove double distinct")
	case *Union:
		for i := range src.Sources {
			src.Sources[i] = &Distinct{Source: src.Sources[i]}
		}
		in.PushedPerformance = true

		return in, Rewrote("push down distinct under union")
	case JoinOp:
		src.SetLHS(&Distinct{Source: src.GetLHS()})
		src.SetRHS(&Distinct{Source: src.GetRHS()})
		in.PushedPerformance = true

		if in.Required {
			return in, Rewrote("push distinct under join - kept original")
		}

		return in.Source, Rewrote("push distinct under join")
	case *Ordering:
		in.Source = src.Source
		return in, Rewrote("remove ordering under distinct")
	}

	return in, NoRewrite
}

func isDistinct(op Operator) bool {
	switch op := op.(type) {
	case *Distinct:
		return true
	case *Union:
		return op.distinct
	case *Horizon:
		return op.Query.IsDistinct()
	case *Limit:
		return isDistinct(op.Source)
	default:
		return false
	}
}

func tryPushUnion(ctx *plancontext.PlanningContext, op *Union) (Operator, *ApplyResult) {
	if res := compactUnion(op); res != NoRewrite {
		return op, res
	}

	var sources []Operator
	var selects []sqlparser.SelectExprs

	if op.distinct {
		sources, selects = mergeUnionInputInAnyOrder(ctx, op)
	} else {
		sources, selects = mergeUnionInputsInOrder(ctx, op)
	}

	if len(sources) == 1 {
		result := sources[0].(*Route)
		if result.IsSingleShard() || !op.distinct {
			return result, Rewrote("push union under route")
		}

		return &Distinct{
			Source:   result,
			Required: true,
		}, Rewrote("push union under route")
	}

	if len(sources) == len(op.Sources) {
		return op, NoRewrite
	}
	return newUnion(sources, selects, op.unionColumns, op.distinct), Rewrote("merge union inputs")
}

// addTruncationOrProjectionToReturnOutput uses the original Horizon to make sure that the output columns line up with what the user asked for
func addTruncationOrProjectionToReturnOutput(ctx *plancontext.PlanningContext, oldHorizon Operator, output Operator) Operator {
	horizon, ok := oldHorizon.(*Horizon)
	if !ok {
		return output
	}

	cols := output.GetSelectExprs(ctx)
	sel := sqlparser.GetFirstSelect(horizon.Query)
	if len(sel.SelectExprs) == len(cols) {
		return output
	}

	if tryTruncateColumnsAt(output, len(sel.SelectExprs)) {
		return output
	}

	qp := horizon.getQP(ctx)
	proj := createSimpleProjection(ctx, qp, output)
	return proj
}

func stopAtRoute(operator Operator) VisitRule {
	_, isRoute := operator.(*Route)
	return VisitRule(!isRoute)
}

func aeWrap(e sqlparser.Expr) *sqlparser.AliasedExpr {
	return &sqlparser.AliasedExpr{Expr: e}
}<|MERGE_RESOLUTION|>--- conflicted
+++ resolved
@@ -130,18 +130,6 @@
 	return Swap(in, src, "pushed delete under route")
 }
 
-<<<<<<< HEAD
-		switch r := src.Routing.(type) {
-		case *SequenceRouting:
-			// Sequences are just unsharded routes
-			src.Routing = &AnyShardRouting{
-				keyspace: r.keyspace,
-			}
-		case *ReferenceRouting:
-			// References would have an unsharded source
-			// Alternates are not required.
-			r.SetReferenceRoutes(nil)
-=======
 func createDeleteWithInput(ctx *plancontext.PlanningContext, in *Delete, src Operator) (Operator, *ApplyResult) {
 	if len(in.Target.VTable.PrimaryKey) == 0 {
 		panic(vterrors.VT09015())
@@ -164,7 +152,6 @@
 		if tbl, ok := operator.(*Table); ok && tbl.QTable.ID == in.Target.ID {
 			targetTable = tbl
 			return io.EOF
->>>>>>> 6e7645c2
 		}
 		return nil
 	})
