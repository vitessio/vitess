--- conflicted
+++ resolved
@@ -254,15 +254,7 @@
 }
 
 // createFkChildForUpdate creates the update query operator for the child table based on the foreign key constraints.
-<<<<<<< HEAD
-func createFkChildForUpdate(ctx *plancontext.PlanningContext, fk vindexes.ChildFKInfo, updStmt *sqlparser.Update, cols []int) (*FkChild, error) {
-	// Reserve a bind variable name
-	bvName := ctx.ReservedVars.ReserveVariable(foreignKeyConstraintValues)
-
-	// Create child update operator
-=======
 func createFkChildForUpdate(ctx *plancontext.PlanningContext, fk vindexes.ChildFKInfo, updStmt *sqlparser.Update, cols []int, updatedTable *vindexes.Table) (*FkChild, error) {
->>>>>>> 974579d2
 	// Create a ValTuple of child column names
 	var valTuple sqlparser.ValTuple
 	for _, column := range fk.ChildColumns {
@@ -270,7 +262,7 @@
 	}
 
 	// Reserve a bind variable name
-	bvName := ctx.ReservedVars.ReserveVariable(foriegnKeyContraintValues)
+	bvName := ctx.ReservedVars.ReserveVariable(foreignKeyConstraintValues)
 	// Create a comparison expression for WHERE clause
 	compExpr := sqlparser.NewComparisonExpr(sqlparser.InOp, valTuple, sqlparser.NewListArg(bvName), nil)
 	var childWhereExpr sqlparser.Expr = compExpr
