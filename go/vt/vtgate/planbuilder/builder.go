/*
Copyright 2019 The Vitess Authors.

Licensed under the Apache License, Version 2.0 (the "License");
you may not use this file except in compliance with the License.
You may obtain a copy of the License at

    http://www.apache.org/licenses/LICENSE-2.0

Unless required by applicable law or agreed to in writing, software
distributed under the License is distributed on an "AS IS" BASIS,
WITHOUT WARRANTIES OR CONDITIONS OF ANY KIND, either express or implied.
See the License for the specific language governing permissions and
limitations under the License.
*/

package planbuilder

import (
	"context"
	"fmt"
	"sort"

	"vitess.io/vitess/go/sqltypes"
	"vitess.io/vitess/go/test/vschemawrapper"
	"vitess.io/vitess/go/vt/key"
	querypb "vitess.io/vitess/go/vt/proto/query"
	topodatapb "vitess.io/vitess/go/vt/proto/topodata"
	"vitess.io/vitess/go/vt/sqlparser"
	"vitess.io/vitess/go/vt/vterrors"
	"vitess.io/vitess/go/vt/vtgate/engine"
	"vitess.io/vitess/go/vt/vtgate/planbuilder/operators"
	"vitess.io/vitess/go/vt/vtgate/planbuilder/plancontext"
	"vitess.io/vitess/go/vt/vtgate/vindexes"
)

const (
	// Gen4 uses the default Gen4 planner, which is the greedy planner
	Gen4 = querypb.ExecuteOptions_Gen4
	// Gen4GreedyOnly uses only the faster greedy planner
	Gen4GreedyOnly = querypb.ExecuteOptions_Gen4Greedy
	// Gen4Left2Right joins table in the order they are listed in the FROM-clause
	Gen4Left2Right = querypb.ExecuteOptions_Gen4Left2Right
)

var (
	plannerVersions = []plancontext.PlannerVersion{Gen4, Gen4GreedyOnly, Gen4Left2Right}
)

type (
	truncater interface {
		SetTruncateColumnCount(int)
	}

	planResult struct {
		primitive engine.Primitive
		tables    sqlparser.TableNames
	}

	stmtPlanner func(sqlparser.Statement, *sqlparser.ReservedVars, plancontext.VSchema) (*planResult, error)
)

func newPlanResult(prim engine.Primitive, tablesUsed ...sqlparser.TableName) *planResult {
	return &planResult{primitive: prim, tables: tablesUsed}
}

func singleTable(ks, tbl string) string {
	return fmt.Sprintf("%s.%s", ks, tbl)
}

// TestBuilder builds a plan for a query based on the specified vschema.
// This method is only used from tests
func TestBuilder(query string, vschema plancontext.VSchema, keyspace string) (*engine.Plan, error) {
	stmt, reserved, err := vschema.Environment().Parser().Parse2(query)
	if err != nil {
		return nil, err
	}
	// Store the foreign key mode like we do for vcursor.
	vw, isVw := vschema.(*vschemawrapper.VSchemaWrapper)
	if isVw {
		fkState := sqlparser.ForeignKeyChecksState(stmt)
		if fkState != nil {
			// Restore the old volue of ForeignKeyChecksState to not interfere with the next test cases.
			oldVal := vw.ForeignKeyChecksState
			vw.ForeignKeyChecksState = fkState
			defer func() {
				vw.ForeignKeyChecksState = oldVal
			}()
		}
	}
	result, err := sqlparser.RewriteAST(stmt, keyspace, sqlparser.SQLSelectLimitUnset, "", nil, vschema.GetForeignKeyChecksState(), vschema)
	if err != nil {
		return nil, err
	}

	reservedVars := sqlparser.NewReservedVars("vtg", reserved)
	return BuildFromStmt(context.Background(), query, result.AST, reservedVars, vschema, result.BindVarNeeds, true, true)
}

// BuildFromStmt builds a plan based on the AST provided.
func BuildFromStmt(ctx context.Context, query string, stmt sqlparser.Statement, reservedVars *sqlparser.ReservedVars, vschema plancontext.VSchema, bindVarNeeds *sqlparser.BindVarNeeds, enableOnlineDDL, enableDirectDDL bool) (*engine.Plan, error) {
	planResult, err := createInstructionFor(ctx, query, stmt, reservedVars, vschema, enableOnlineDDL, enableDirectDDL)
	if err != nil {
		return nil, err
	}

	var primitive engine.Primitive
	var tablesUsed []sqlparser.TableName
	if planResult != nil {
		primitive = planResult.primitive
		tablesUsed = planResult.tables
	}
	plan := &engine.Plan{
		Type:         sqlparser.ASTToStatementType(stmt),
		Original:     query,
		Instructions: primitive,
		BindVarNeeds: bindVarNeeds,
		TablesUsed:   tablesUsed,
	}
	return plan, nil
}

func buildMirrorPlan(ctx context.Context, from *planResult, query string, stmt sqlparser.Statement, reservedVars *sqlparser.ReservedVars, vschema plancontext.VSchema, enableOnlineDDL, enableDirectDDL bool) (*planResult, error) {
	// Collect keyspaces and validate tables.
	fromKeyspaces := make(map[string]any)
	toKeyspaces := make(map[string]float32)

	for _, table := range from.tables {
		// Record the from keyspace.
		fromKeyspace := table.Qualifier.String()
		fromKeyspaces[fromKeyspace] = true

		// Find the mirror rule for the from keyspace.
		mirrorRule, err := vschema.FindMirrorRule(fromKeyspace)
		if err != nil {
			return nil, err
		}
		if mirrorRule == nil {
			return nil, nil
		}

		// Record the to keyspace.
		toKeyspaces[mirrorRule.ToKeyspace] = mirrorRule.Percent

		// Validate that the to table exists in the vschema (always true if the
		// keyspace is unsharded).
		table, err := vschema.GetVSchema().FindTable(mirrorRule.ToKeyspace, table.Name.String())
		if err != nil {
			return nil, err
		}
		if table == nil {
			return nil, nil
		}
	}

	// Nothing to mirror if we can't identify any to keyspaces.
	if len(toKeyspaces) == 0 {
		return nil, nil
	}

	// Use the smallest mirror percent.
	var i int
	var percent float32
	for _, p := range toKeyspaces {
		if i == 0 || p < percent {
			percent = p
		}
		i++
	}

	mirrorVSchema := plancontext.ForMirroring(vschema)
	target, err := createInstructionFor(ctx, query, stmt, reservedVars, mirrorVSchema, enableOnlineDDL, enableDirectDDL)
	if err != nil {
		return nil, err
	}

	target.primitive = engine.NewMirror(
		from.primitive,
		engine.NewPercentMirrorTarget(percent, target.primitive),
	)
	tables := append(from.tables, target.tables...)
	operators.SortTableNames(tables)
	target.tables = tables

	return target, nil
}

func getConfiguredPlanner(vschema plancontext.VSchema, stmt sqlparser.Statement, query string) (stmtPlanner, error) {
	planner, found := getPlannerFromQueryHint(stmt)
	if !found {
		// if the query doesn't specify the planner, we check what the configuration is
		planner = vschema.Planner()
	}
	switch planner {
	case Gen4Left2Right, Gen4GreedyOnly, Gen4:
	default:
		// default is gen4 plan
		planner = Gen4
	}
	return gen4Planner(query, planner), nil
}

func getPlannerFromQueryHint(stmt sqlparser.Statement) (plancontext.PlannerVersion, bool) {
	cm, isCom := stmt.(sqlparser.Commented)
	if !isCom {
		return plancontext.PlannerVersion(0), false
	}

	d := cm.GetParsedComments().Directives()
	val, ok := d.GetString(sqlparser.DirectiveQueryPlanner, "")
	if !ok {
		return plancontext.PlannerVersion(0), false
	}
	return plancontext.PlannerNameToVersion(val)
}

func buildRoutePlan(stmt sqlparser.Statement, reservedVars *sqlparser.ReservedVars, vschema plancontext.VSchema, f func(statement sqlparser.Statement, reservedVars *sqlparser.ReservedVars, schema plancontext.VSchema) (*planResult, error)) (*planResult, error) {
	if vschema.Destination() != nil {
		return buildPlanForBypass(stmt, reservedVars, vschema)
	}
	return f(stmt, reservedVars, vschema)
}

func buildMirroredRoutePlan(ctx context.Context, query string, stmt sqlparser.Statement, reservedVars *sqlparser.ReservedVars, vschema plancontext.VSchema, enableOnlineDDL, enableDirectDDL bool) (*planResult, error) {
	// Building the query changes the statement. Clone the statement in case we
	// need to mirror it.
	var mirrorStmt sqlparser.Statement

	// TODO(maxeng): find a more precise way to skip mirroring work when
	// statement cannot be mirrored for one reason or another.
	if vschema.HasMirrorRules() {
		mirrorStmt = sqlparser.CloneStatement(stmt)
	}

	configuredPlanner, err := getConfiguredPlanner(vschema, stmt, query)
	if err != nil {
		return nil, err
	}
	plan, err := buildRoutePlan(stmt, reservedVars, vschema, configuredPlanner)
	if err != nil {
		return nil, err
	}

	if len(plan.tables) > 0 && vschema.HasMirrorRules() {
		mirrorPlan, err := buildMirrorPlan(ctx, plan, query, mirrorStmt, reservedVars, vschema, enableOnlineDDL, enableDirectDDL)
		if err != nil {
			// TODO(maxeng): logs? metrics?
		} else if mirrorPlan != nil {
			plan = mirrorPlan
		}
	}

	return plan, nil
}

func createInstructionFor(ctx context.Context, query string, stmt sqlparser.Statement, reservedVars *sqlparser.ReservedVars, vschema plancontext.VSchema, enableOnlineDDL, enableDirectDDL bool) (*planResult, error) {
	switch stmt := stmt.(type) {
<<<<<<< HEAD
	case *sqlparser.Select:
		return buildMirroredRoutePlan(ctx, query, stmt, reservedVars, vschema, enableOnlineDDL, enableDirectDDL)
	case *sqlparser.Insert:
		configuredPlanner, err := getConfiguredPlanner(vschema, stmt, query)
		if err != nil {
			return nil, err
		}
		return buildRoutePlan(stmt, reservedVars, vschema, configuredPlanner)
	case *sqlparser.Update:
		configuredPlanner, err := getConfiguredPlanner(vschema, stmt, query)
		if err != nil {
			return nil, err
		}
		return buildRoutePlan(stmt, reservedVars, vschema, configuredPlanner)
	case *sqlparser.Delete:
=======
	case *sqlparser.Select, *sqlparser.Insert, *sqlparser.Update, *sqlparser.Delete:
>>>>>>> 6e7645c2
		configuredPlanner, err := getConfiguredPlanner(vschema, stmt, query)
		if err != nil {
			return nil, err
		}
		return buildRoutePlan(stmt, reservedVars, vschema, configuredPlanner)
	case *sqlparser.Union:
		configuredPlanner, err := getConfiguredPlanner(vschema, stmt, query)
		if err != nil {
			return nil, err
		}
		return buildRoutePlan(stmt, reservedVars, vschema, configuredPlanner)
	case sqlparser.DDLStatement:
		return buildGeneralDDLPlan(ctx, query, stmt, reservedVars, vschema, enableOnlineDDL, enableDirectDDL)
	case *sqlparser.AlterMigration:
		return buildAlterMigrationPlan(query, stmt, vschema, enableOnlineDDL)
	case *sqlparser.RevertMigration:
		return buildRevertMigrationPlan(query, stmt, vschema, enableOnlineDDL)
	case *sqlparser.ShowMigrationLogs:
		return buildShowMigrationLogsPlan(query, vschema, enableOnlineDDL)
	case *sqlparser.ShowThrottledApps:
		return buildShowThrottledAppsPlan(query, vschema)
	case *sqlparser.ShowThrottlerStatus:
		return buildShowThrottlerStatusPlan(query, vschema)
	case *sqlparser.AlterVschema:
		return buildVSchemaDDLPlan(stmt, vschema)
	case *sqlparser.Use:
		return buildUsePlan(stmt)
	case *sqlparser.ExplainTab:
		return explainTabPlan(stmt, vschema)
	case *sqlparser.ExplainStmt:
		return buildRoutePlan(stmt, reservedVars, vschema, buildExplainStmtPlan)
	case *sqlparser.VExplainStmt:
		return buildVExplainPlan(ctx, stmt, reservedVars, vschema, enableOnlineDDL, enableDirectDDL)
	case *sqlparser.OtherAdmin:
		return buildOtherReadAndAdmin(query, vschema)
	case *sqlparser.Analyze:
		return buildRoutePlan(stmt, reservedVars, vschema, buildAnalyzePlan)
	case *sqlparser.Set:
		return buildSetPlan(stmt, vschema)
	case *sqlparser.Load:
		return buildLoadPlan(query, vschema)
	case sqlparser.DBDDLStatement:
		return buildRoutePlan(stmt, reservedVars, vschema, buildDBDDLPlan)
	case *sqlparser.Begin, *sqlparser.Commit, *sqlparser.Rollback,
		*sqlparser.Savepoint, *sqlparser.SRollback, *sqlparser.Release,
		*sqlparser.Kill:
		// Empty by design. Not executed by a plan
		return nil, nil
	case *sqlparser.Show:
		return buildShowPlan(query, stmt, reservedVars, vschema)
	case *sqlparser.LockTables:
		return buildRoutePlan(stmt, reservedVars, vschema, buildLockPlan)
	case *sqlparser.UnlockTables:
		return buildRoutePlan(stmt, reservedVars, vschema, buildUnlockPlan)
	case *sqlparser.Flush:
		return buildFlushPlan(stmt, vschema)
	case *sqlparser.CallProc:
		return buildCallProcPlan(stmt, vschema)
	case *sqlparser.Stream:
		return buildStreamPlan(stmt, vschema)
	case *sqlparser.VStream:
		return buildVStreamPlan(stmt, vschema)
	case *sqlparser.PrepareStmt:
		return prepareStmt(ctx, vschema, stmt)
	case *sqlparser.DeallocateStmt:
		return dropPreparedStatement(vschema, stmt)
	case *sqlparser.ExecuteStmt:
		return buildExecuteStmtPlan(ctx, vschema, stmt)
	case *sqlparser.CommentOnly:
		// There is only a comment in the input.
		// This is essentially a No-op
		return newPlanResult(engine.NewRowsPrimitive(nil, nil)), nil
	}

	return nil, vterrors.VT13001(fmt.Sprintf("unexpected statement type: %T", stmt))
}

func buildAnalyzePlan(stmt sqlparser.Statement, _ *sqlparser.ReservedVars, vschema plancontext.VSchema) (*planResult, error) {
	analyzeStmt := stmt.(*sqlparser.Analyze)

	var ks *vindexes.Keyspace
	var err error
	dest := key.Destination(key.DestinationAllShards{})

	if analyzeStmt.Table.Qualifier.NotEmpty() && sqlparser.SystemSchema(analyzeStmt.Table.Qualifier.String()) {
		ks, err = vschema.AnyKeyspace()
		if err != nil {
			return nil, err
		}
	} else {
		tbl, _, _, _, destKs, err := vschema.FindTableOrVindex(analyzeStmt.Table)
		if err != nil {
			return nil, err
		}
		if tbl == nil {
			return nil, vterrors.VT05004(sqlparser.String(analyzeStmt.Table))
		}

		ks = tbl.Keyspace
		if destKs != nil {
			dest = destKs
		}
		analyzeStmt.Table.Name = tbl.Name
	}
	analyzeStmt.Table.Qualifier = sqlparser.NewIdentifierCS("")

	prim := &engine.Send{
		Keyspace:          ks,
		TargetDestination: dest,
		Query:             sqlparser.String(analyzeStmt),
	}
	return newPlanResult(prim, analyzeStmt.Table), nil
}

func buildDBDDLPlan(stmt sqlparser.Statement, _ *sqlparser.ReservedVars, vschema plancontext.VSchema) (*planResult, error) {
	dbDDLstmt := stmt.(sqlparser.DBDDLStatement)
	ksName := dbDDLstmt.GetDatabaseName()
	if ksName == "" {
		ks, err := vschema.DefaultKeyspace()
		if err != nil {
			return nil, err
		}
		ksName = ks.Name
	}
	ksExists := vschema.KeyspaceExists(ksName)

	switch dbDDL := dbDDLstmt.(type) {
	case *sqlparser.DropDatabase:
		if dbDDL.IfExists && !ksExists {
			return newPlanResult(engine.NewRowsPrimitive(make([][]sqltypes.Value, 0), make([]*querypb.Field, 0))), nil
		}
		if !ksExists {
			return nil, vterrors.VT05001(ksName)
		}
		return newPlanResult(engine.NewDBDDL(ksName, false, queryTimeout(dbDDL.Comments.Directives()))), nil
	case *sqlparser.AlterDatabase:
		if !ksExists {
			return nil, vterrors.VT05002(ksName)
		}
		return nil, vterrors.VT12001("ALTER DATABASE")
	case *sqlparser.CreateDatabase:
		if dbDDL.IfNotExists && ksExists {
			return newPlanResult(engine.NewRowsPrimitive(make([][]sqltypes.Value, 0), make([]*querypb.Field, 0))), nil
		}
		if !dbDDL.IfNotExists && ksExists {
			return nil, vterrors.VT06001(ksName)
		}
		return newPlanResult(engine.NewDBDDL(ksName, true, queryTimeout(dbDDL.Comments.Directives()))), nil
	}
	return nil, vterrors.VT13001(fmt.Sprintf("database DDL not recognized: %s", sqlparser.String(dbDDLstmt)))
}

func buildLoadPlan(query string, vschema plancontext.VSchema) (*planResult, error) {
	keyspace, err := vschema.DefaultKeyspace()
	if err != nil {
		return nil, err
	}

	destination := vschema.Destination()
	if destination == nil {
		if err := vschema.ErrorIfShardedF(keyspace, "LOAD", "LOAD is not supported on sharded keyspace"); err != nil {
			return nil, err
		}
		destination = key.DestinationAnyShard{}
	}

	return newPlanResult(&engine.Send{
		Keyspace:          keyspace,
		TargetDestination: destination,
		Query:             query,
		IsDML:             true,
		SingleShardOnly:   true,
	}), nil
}

func buildVSchemaDDLPlan(stmt *sqlparser.AlterVschema, vschema plancontext.VSchema) (*planResult, error) {
	_, keyspace, _, err := vschema.TargetDestination(stmt.Table.Qualifier.String())
	if err != nil {
		return nil, err
	}
	return newPlanResult(&engine.AlterVSchema{
		Keyspace:        keyspace,
		AlterVschemaDDL: stmt,
	}, sqlparser.NewTableNameWithQualifier(stmt.Table.Name.String(), keyspace.Name)), nil
}

func buildFlushPlan(stmt *sqlparser.Flush, vschema plancontext.VSchema) (*planResult, error) {
	if len(stmt.TableNames) == 0 {
		return buildFlushOptions(stmt, vschema)
	}
	return buildFlushTables(stmt, vschema)
}

func buildFlushOptions(stmt *sqlparser.Flush, vschema plancontext.VSchema) (*planResult, error) {
	if !stmt.IsLocal && vschema.TabletType() != topodatapb.TabletType_PRIMARY {
		return nil, vterrors.VT09012("FLUSH", vschema.TabletType().String())
	}

	keyspace, err := vschema.DefaultKeyspace()
	if err != nil {
		return nil, err
	}

	dest := vschema.Destination()
	if dest == nil {
		dest = key.DestinationAllShards{}
	}

	return newPlanResult(&engine.Send{
		Keyspace:                 keyspace,
		TargetDestination:        dest,
		Query:                    sqlparser.String(stmt),
		ReservedConnectionNeeded: stmt.WithLock,
	}), nil
}

func buildFlushTables(stmt *sqlparser.Flush, vschema plancontext.VSchema) (*planResult, error) {
	if !stmt.IsLocal && vschema.TabletType() != topodatapb.TabletType_PRIMARY {
		return nil, vterrors.VT09012("FLUSH", vschema.TabletType().String())
	}
	tc := &tableCollector{}
	type sendDest struct {
		ks   *vindexes.Keyspace
		dest key.Destination
	}

	dest := vschema.Destination()
	if dest == nil {
		dest = key.DestinationAllShards{}
	}

	tablesMap := make(map[sendDest]sqlparser.TableNames)
	var keys []sendDest
	for i, tab := range stmt.TableNames {
		var ksTab *vindexes.Keyspace

		tbl, _, _, _, _, err := vschema.FindTableOrVindex(tab)
		if err != nil {
			return nil, err
		}
		if tbl == nil {
			return nil, vindexes.NotFoundError{TableName: tab.Name.String()}
		}
		tc.addTable(sqlparser.NewTableNameWithQualifier(tbl.Name.String(), tbl.Keyspace.Name))
		ksTab = tbl.Keyspace
		stmt.TableNames[i] = sqlparser.TableName{
			Name: tbl.Name,
		}

		key := sendDest{ksTab, dest}
		tables, isAvail := tablesMap[key]
		if !isAvail {
			keys = append(keys, key)
		}
		tables = append(tables, stmt.TableNames[i])
		tablesMap[key] = tables
	}

	if len(tablesMap) == 1 {
		for sendDest, tables := range tablesMap {
			return newPlanResult(&engine.Send{
				Keyspace:                 sendDest.ks,
				TargetDestination:        sendDest.dest,
				Query:                    sqlparser.String(newFlushStmt(stmt, tables)),
				ReservedConnectionNeeded: stmt.WithLock,
			}, tc.getTables()...), nil
		}
	}

	sort.Slice(keys, func(i, j int) bool {
		return keys[i].ks.Name < keys[j].ks.Name
	})

	var sources []engine.Primitive
	for _, sendDest := range keys {
		plan := &engine.Send{
			Keyspace:                 sendDest.ks,
			TargetDestination:        sendDest.dest,
			Query:                    sqlparser.String(newFlushStmt(stmt, tablesMap[sendDest])),
			ReservedConnectionNeeded: stmt.WithLock,
		}
		sources = append(sources, plan)
	}
	return newPlanResult(engine.NewConcatenate(sources, nil), tc.getTables()...), nil
}

type tableCollector struct {
	tables map[sqlparser.TableName]any
}

func (tc *tableCollector) addTable(t sqlparser.TableName) {
	if tc.tables == nil {
		tc.tables = map[sqlparser.TableName]any{}
	}
	tc.tables[t] = nil
}

func (tc *tableCollector) getTables() []sqlparser.TableName {
	tables := make([]sqlparser.TableName, 0, len(tc.tables))
	for t := range tc.tables {
		tables = append(tables, t)
	}
	operators.SortTableNames(tables)
	return tables
}

func newFlushStmt(stmt *sqlparser.Flush, tables sqlparser.TableNames) *sqlparser.Flush {
	return &sqlparser.Flush{
		IsLocal:    stmt.IsLocal,
		TableNames: tables,
		WithLock:   stmt.WithLock,
		ForExport:  stmt.ForExport,
	}
}<|MERGE_RESOLUTION|>--- conflicted
+++ resolved
@@ -255,25 +255,9 @@
 
 func createInstructionFor(ctx context.Context, query string, stmt sqlparser.Statement, reservedVars *sqlparser.ReservedVars, vschema plancontext.VSchema, enableOnlineDDL, enableDirectDDL bool) (*planResult, error) {
 	switch stmt := stmt.(type) {
-<<<<<<< HEAD
 	case *sqlparser.Select:
 		return buildMirroredRoutePlan(ctx, query, stmt, reservedVars, vschema, enableOnlineDDL, enableDirectDDL)
-	case *sqlparser.Insert:
-		configuredPlanner, err := getConfiguredPlanner(vschema, stmt, query)
-		if err != nil {
-			return nil, err
-		}
-		return buildRoutePlan(stmt, reservedVars, vschema, configuredPlanner)
-	case *sqlparser.Update:
-		configuredPlanner, err := getConfiguredPlanner(vschema, stmt, query)
-		if err != nil {
-			return nil, err
-		}
-		return buildRoutePlan(stmt, reservedVars, vschema, configuredPlanner)
-	case *sqlparser.Delete:
-=======
-	case *sqlparser.Select, *sqlparser.Insert, *sqlparser.Update, *sqlparser.Delete:
->>>>>>> 6e7645c2
+	case *sqlparser.Insert, *sqlparser.Update, *sqlparser.Delete:
 		configuredPlanner, err := getConfiguredPlanner(vschema, stmt, query)
 		if err != nil {
 			return nil, err
