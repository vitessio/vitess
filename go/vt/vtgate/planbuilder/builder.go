--- conflicted
+++ resolved
@@ -18,10 +18,6 @@
 
 import (
 	"errors"
-<<<<<<< HEAD
-	"flag"
-=======
->>>>>>> cb142eea
 	"sort"
 
 	"vitess.io/vitess/go/sqltypes"
@@ -37,10 +33,6 @@
 
 	topodatapb "vitess.io/vitess/go/vt/proto/topodata"
 	vtrpcpb "vitess.io/vitess/go/vt/proto/vtrpc"
-)
-
-var (
-	enableOnlineDDL = flag.Bool("enable_online_ddl", true, "Allow users to submit, review and control Online DDL")
 )
 
 // ContextVSchema defines the interface for this package to fetch
@@ -97,11 +89,7 @@
 // TestBuilder builds a plan for a query based on the specified vschema.
 // This method is only used from tests
 func TestBuilder(query string, vschema ContextVSchema) (*engine.Plan, error) {
-<<<<<<< HEAD
-	stmt, reservedVars, err := sqlparser.Parse2(query)
-=======
 	stmt, reserved, err := sqlparser.Parse2(query)
->>>>>>> cb142eea
 	if err != nil {
 		return nil, err
 	}
@@ -110,25 +98,16 @@
 		return nil, err
 	}
 
-<<<<<<< HEAD
-	return BuildFromStmt(query, result.AST, reservedVars, vschema, result.BindVarNeeds)
-=======
 	reservedVars := sqlparser.NewReservedVars("vtg", reserved)
 	return BuildFromStmt(query, result.AST, reservedVars, vschema, result.BindVarNeeds, true, true)
->>>>>>> cb142eea
 }
 
 // ErrPlanNotSupported is an error for plan building not supported
 var ErrPlanNotSupported = errors.New("plan building not supported")
 
 // BuildFromStmt builds a plan based on the AST provided.
-<<<<<<< HEAD
-func BuildFromStmt(query string, stmt sqlparser.Statement, reservedVars sqlparser.BindVars, vschema ContextVSchema, bindVarNeeds *sqlparser.BindVarNeeds) (*engine.Plan, error) {
-	instruction, err := createInstructionFor(query, stmt, reservedVars, vschema)
-=======
 func BuildFromStmt(query string, stmt sqlparser.Statement, reservedVars *sqlparser.ReservedVars, vschema ContextVSchema, bindVarNeeds *sqlparser.BindVarNeeds, enableOnlineDDL, enableDirectDDL bool) (*engine.Plan, error) {
 	instruction, err := createInstructionFor(query, stmt, reservedVars, vschema, enableOnlineDDL, enableDirectDDL)
->>>>>>> cb142eea
 	if err != nil {
 		return nil, err
 	}
@@ -157,26 +136,16 @@
 	}
 }
 
-<<<<<<< HEAD
-func buildRoutePlan(stmt sqlparser.Statement, reservedVars sqlparser.BindVars, vschema ContextVSchema, f func(statement sqlparser.Statement, reservedVars sqlparser.BindVars, schema ContextVSchema) (engine.Primitive, error)) (engine.Primitive, error) {
-=======
 func buildRoutePlan(stmt sqlparser.Statement, reservedVars *sqlparser.ReservedVars, vschema ContextVSchema, f func(statement sqlparser.Statement, reservedVars *sqlparser.ReservedVars, schema ContextVSchema) (engine.Primitive, error)) (engine.Primitive, error) {
->>>>>>> cb142eea
 	if vschema.Destination() != nil {
 		return buildPlanForBypass(stmt, reservedVars, vschema)
 	}
 	return f(stmt, reservedVars, vschema)
 }
 
-<<<<<<< HEAD
-type selectPlanner func(query string) func(sqlparser.Statement, sqlparser.BindVars, ContextVSchema) (engine.Primitive, error)
-
-func createInstructionFor(query string, stmt sqlparser.Statement, reservedVars sqlparser.BindVars, vschema ContextVSchema) (engine.Primitive, error) {
-=======
 type selectPlanner func(query string) func(sqlparser.Statement, *sqlparser.ReservedVars, ContextVSchema) (engine.Primitive, error)
 
 func createInstructionFor(query string, stmt sqlparser.Statement, reservedVars *sqlparser.ReservedVars, vschema ContextVSchema, enableOnlineDDL, enableDirectDDL bool) (engine.Primitive, error) {
->>>>>>> cb142eea
 	switch stmt := stmt.(type) {
 	case *sqlparser.Select:
 		configuredPlanner, err := getConfiguredPlanner(vschema)
@@ -193,13 +162,6 @@
 	case *sqlparser.Union:
 		return buildRoutePlan(stmt, reservedVars, vschema, buildUnionPlan)
 	case sqlparser.DDLStatement:
-<<<<<<< HEAD
-		return buildGeneralDDLPlan(query, stmt, reservedVars, vschema)
-	case *sqlparser.AlterMigration:
-		return buildAlterMigrationPlan(query, vschema)
-	case *sqlparser.RevertMigration:
-		return buildRevertMigrationPlan(query, stmt, vschema)
-=======
 		return buildGeneralDDLPlan(query, stmt, reservedVars, vschema, enableOnlineDDL, enableDirectDDL)
 	case *sqlparser.AlterMigration:
 		return buildAlterMigrationPlan(query, vschema, enableOnlineDDL)
@@ -207,17 +169,12 @@
 		return buildRevertMigrationPlan(query, stmt, vschema, enableOnlineDDL)
 	case *sqlparser.ShowMigrationLogs:
 		return buildShowMigrationLogsPlan(query, vschema, enableOnlineDDL)
->>>>>>> cb142eea
 	case *sqlparser.AlterVschema:
 		return buildVSchemaDDLPlan(stmt, vschema)
 	case *sqlparser.Use:
 		return buildUsePlan(stmt, vschema)
 	case sqlparser.Explain:
-<<<<<<< HEAD
-		return buildExplainPlan(stmt, reservedVars, vschema)
-=======
 		return buildExplainPlan(stmt, reservedVars, vschema, enableOnlineDDL, enableDirectDDL)
->>>>>>> cb142eea
 	case *sqlparser.OtherRead, *sqlparser.OtherAdmin:
 		return buildOtherReadAndAdmin(query, vschema)
 	case *sqlparser.Set:
@@ -241,23 +198,16 @@
 		return buildFlushPlan(stmt, vschema)
 	case *sqlparser.CallProc:
 		return buildCallProcPlan(stmt, vschema)
-<<<<<<< HEAD
-=======
 	case *sqlparser.Stream:
 		return buildStreamPlan(stmt, vschema)
 	case *sqlparser.VStream:
 		return buildVStreamPlan(stmt, vschema)
->>>>>>> cb142eea
 	}
 
 	return nil, vterrors.Errorf(vtrpcpb.Code_INTERNAL, "BUG: unexpected statement type: %T", stmt)
 }
 
-<<<<<<< HEAD
-func buildDBDDLPlan(stmt sqlparser.Statement, reservedVars sqlparser.BindVars, vschema ContextVSchema) (engine.Primitive, error) {
-=======
 func buildDBDDLPlan(stmt sqlparser.Statement, _ *sqlparser.ReservedVars, vschema ContextVSchema) (engine.Primitive, error) {
->>>>>>> cb142eea
 	dbDDLstmt := stmt.(sqlparser.DBDDLStatement)
 	ksName := dbDDLstmt.GetDatabaseName()
 	if ksName == "" {
