--- conflicted
+++ resolved
@@ -105,31 +105,6 @@
 	return nil
 }
 
-<<<<<<< HEAD
-// TODO: Handle all this in semantic analysis.
-func fkManagementRequiredForInsert(ctx *plancontext.PlanningContext, vTbl *vindexes.Table, updateExprs sqlparser.UpdateExprs, replace bool) bool {
-	ksMode, err := ctx.VSchema.ForeignKeyMode(vTbl.Keyspace.Name)
-	if err != nil || ksMode != vschemapb.Keyspace_managed {
-		return false
-	}
-
-	if len(vTbl.ParentFKsNeedsHandling(ctx.VerifyAllFKs, "")) > 0 {
-		return true
-	}
-
-	childFks := vTbl.ChildFKsNeedsHandling(ctx.VerifyAllFKs, vindexes.UpdateAction)
-	if len(childFks) > 0 && replace {
-		return true
-	}
-
-	// Check if any column in the parent table is being updated which has a child foreign key.
-	return columnModified(updateExprs, func(expr *sqlparser.UpdateExpr) ([]vindexes.ParentFKInfo, []vindexes.ChildFKInfo) {
-		return nil, childFks
-	})
-}
-
-=======
->>>>>>> a44d7997
 func insertUnshardedShortcut(stmt *sqlparser.Insert, ks *vindexes.Keyspace, tables []*vindexes.Table) logicalPlan {
 	eIns := &engine.Insert{}
 	eIns.Keyspace = ks
