--- conflicted
+++ resolved
@@ -54,14 +54,10 @@
 }
 
 func buildRevertMigrationPlan(query string, stmt *sqlparser.RevertMigration, vschema ContextVSchema) (engine.Primitive, error) {
-<<<<<<< HEAD
-	dest, ks, tabletType, err := vschema.TargetDestination("")
-=======
 	if !*enableOnlineDDL {
 		return nil, schema.ErrOnlineDDLDisabled
 	}
-	_, ks, tabletType, err := vschema.TargetDestination("")
->>>>>>> eae01ce9
+	dest, ks, tabletType, err := vschema.TargetDestination("")
 	if err != nil {
 		return nil, err
 	}
