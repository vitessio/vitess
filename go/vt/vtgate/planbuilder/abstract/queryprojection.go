/*
Copyright 2021 The Vitess Authors.

Licensed under the Apache License, Version 2.0 (the "License");
you may not use this file except in compliance with the License.
You may obtain a copy of the License at

    http://www.apache.org/licenses/LICENSE-2.0

Unless required by applicable law or agreed to in writing, software
distributed under the License is distributed on an "AS IS" BASIS,
WITHOUT WARRANTIES OR CONDITIONS OF ANY KIND, either express or implied.
See the License for the specific language governing permissions and
limitations under the License.
*/

package abstract

import (
	"encoding/json"
	"sort"
	"strings"

	"vitess.io/vitess/go/vt/vtgate/engine"

	vtrpcpb "vitess.io/vitess/go/vt/proto/vtrpc"
	"vitess.io/vitess/go/vt/sqlparser"
	"vitess.io/vitess/go/vt/vterrors"
)

type (
	// SelectExpr provides whether the columns is aggregation expression or not.
	SelectExpr struct {
		Col  sqlparser.SelectExpr
		Aggr bool
	}

	// QueryProjection contains the information about the projections, group by and order by expressions used to do horizon planning.
	QueryProjection struct {
		// If you change the contents here, please update the toString() method
		SelectExprs        []SelectExpr
		HasAggr            bool
		Distinct           bool
		groupByExprs       []GroupBy
		OrderExprs         []OrderBy
		CanPushDownSorting bool
		HasStar            bool

		// AddedColumn keeps a counter for expressions added to solve HAVING expressions the user is not selecting
		AddedColumn int
	}

	// OrderBy contains the expression to used in order by and also if ordering is needed at VTGate level then what the weight_string function expression to be sent down for evaluation.
	OrderBy struct {
		Inner         *sqlparser.Order
		WeightStrExpr sqlparser.Expr
	}

	// GroupBy contains the expression to used in group by and also if grouping is needed at VTGate level then what the weight_string function expression to be sent down for evaluation.
	GroupBy struct {
		Inner         sqlparser.Expr
		WeightStrExpr sqlparser.Expr

		// The index at which the user expects to see this column. Set to nil, if the user does not ask for it
		InnerIndex *int

		// The original aliased expression that this group by is referring
		aliasedExpr *sqlparser.AliasedExpr
	}

	// Aggr encodes all information needed for aggregation functions
	Aggr struct {
		Original *sqlparser.AliasedExpr
		Func     sqlparser.AggrFunc
		OpCode   engine.AggregateOpcode
		Alias    string
		// The index at which the user expects to see this aggregated function. Set to nil, if the user does not ask for it
		Index    *int
		Distinct bool
	}

	AggrRewriter struct {
		qp  *QueryProjection
		Err error
	}
)

func (b GroupBy) AsOrderBy() OrderBy {
	return OrderBy{
		Inner: &sqlparser.Order{
			Expr:      b.Inner,
			Direction: sqlparser.AscOrder,
		},
		WeightStrExpr: b.WeightStrExpr,
	}
}

func (b GroupBy) AsAliasedExpr() *sqlparser.AliasedExpr {
	if b.aliasedExpr != nil {
		return b.aliasedExpr
	}
	col, isColName := b.Inner.(*sqlparser.ColName)
	if isColName && b.WeightStrExpr != b.Inner {
		return &sqlparser.AliasedExpr{
			Expr: b.WeightStrExpr,
			As:   col.Name,
		}
	}
	if !isColName && b.WeightStrExpr != b.Inner {
		panic("this should not happen - different inner and weighStringExpr and not a column alias")
	}

	return &sqlparser.AliasedExpr{
		Expr: b.WeightStrExpr,
	}
}

// GetExpr returns the underlying sqlparser.Expr of our SelectExpr
func (s SelectExpr) GetExpr() (sqlparser.Expr, error) {
	switch sel := s.Col.(type) {
	case *sqlparser.AliasedExpr:
		return sel.Expr, nil
	default:
		return nil, vterrors.Errorf(vtrpcpb.Code_INTERNAL, "[BUG] %T does not have expr", s.Col)
	}
}

// GetAliasedExpr returns the SelectExpr as a *sqlparser.AliasedExpr if its type allows it,
// otherwise an error is returned.
func (s SelectExpr) GetAliasedExpr() (*sqlparser.AliasedExpr, error) {
	switch expr := s.Col.(type) {
	case *sqlparser.AliasedExpr:
		return expr, nil
	case *sqlparser.StarExpr:
		return nil, vterrors.Errorf(vtrpcpb.Code_UNIMPLEMENTED, "unsupported: '*' expression in cross-shard query")
	default:
		return nil, vterrors.Errorf(vtrpcpb.Code_UNIMPLEMENTED, "not an aliased expression: %T", expr)
	}
}

// CreateQPFromSelect creates the QueryProjection for the input *sqlparser.Select
func CreateQPFromSelect(sel *sqlparser.Select) (*QueryProjection, error) {
	qp := &QueryProjection{
		Distinct: sel.Distinct,
	}

	err := qp.addSelectExpressions(sel)
	if err != nil {
		return nil, err
	}
	for _, group := range sel.GroupBy {
		selectExprIdx, aliasExpr := qp.FindSelectExprIndexForExpr(group)
		expr, weightStrExpr, err := qp.GetSimplifiedExpr(group)
		if err != nil {
			return nil, err
		}
		err = checkForInvalidGroupingExpressions(weightStrExpr)
		if err != nil {
			return nil, err
		}

		groupBy := GroupBy{
			Inner:         expr,
			WeightStrExpr: weightStrExpr,
			InnerIndex:    selectExprIdx,
			aliasedExpr:   aliasExpr,
		}

		qp.groupByExprs = append(qp.groupByExprs, groupBy)
	}

	err = qp.addOrderBy(sel.OrderBy)
	if err != nil {
		return nil, err
	}

	if qp.Distinct && !qp.HasAggr {
		qp.groupByExprs = nil
	}

	return qp, nil
}

// Rewrite will go through an expression, add aggregations to the QP, and rewrite them to use column offset
func (ar *AggrRewriter) Rewrite() func(*sqlparser.Cursor) bool {
	return func(cursor *sqlparser.Cursor) bool {
		if ar.Err != nil {
			return false
		}
		sqlNode := cursor.Node()
		if fExp, ok := sqlNode.(sqlparser.AggrFunc); ok {
			for offset, expr := range ar.qp.SelectExprs {
				ae, err := expr.GetAliasedExpr()
				if err != nil {
					ar.Err = err
					return false
				}
				if sqlparser.EqualsExpr(ae.Expr, fExp) {
					cursor.Replace(sqlparser.NewOffset(offset, fExp))
					return false // no need to visit aggregation children
				}
			}

			col := SelectExpr{
				Aggr: true,
				Col:  &sqlparser.AliasedExpr{Expr: fExp},
			}
			ar.qp.HasAggr = true

			cursor.Replace(sqlparser.NewOffset(len(ar.qp.SelectExprs), fExp))
			ar.qp.SelectExprs = append(ar.qp.SelectExprs, col)
			ar.qp.AddedColumn++
		}

		return true
	}
}

// AggrRewriter extracts
func (qp *QueryProjection) AggrRewriter() *AggrRewriter {
	return &AggrRewriter{qp: qp}
}

func (qp *QueryProjection) addSelectExpressions(sel *sqlparser.Select) error {
	for _, selExp := range sel.SelectExprs {
		switch selExp := selExp.(type) {
		case *sqlparser.AliasedExpr:
			err := checkForInvalidAggregations(selExp)
			if err != nil {
				return err
			}
			col := SelectExpr{
				Col: selExp,
			}
			if sqlparser.ContainsAggregation(selExp.Expr) {
				col.Aggr = true
				qp.HasAggr = true
			}

			qp.SelectExprs = append(qp.SelectExprs, col)
		case *sqlparser.StarExpr:
			qp.HasStar = true
			col := SelectExpr{
				Col: selExp,
			}
			qp.SelectExprs = append(qp.SelectExprs, col)
		default:
			return vterrors.Errorf(vtrpcpb.Code_INTERNAL, "[BUG] %T in select list", selExp)
		}
	}
	return nil
}

// CreateQPFromUnion creates the QueryProjection for the input *sqlparser.Union
func CreateQPFromUnion(union *sqlparser.Union) (*QueryProjection, error) {
	qp := &QueryProjection{}

	sel := sqlparser.GetFirstSelect(union)
	err := qp.addSelectExpressions(sel)
	if err != nil {
		return nil, err
	}

	err = qp.addOrderBy(union.OrderBy)
	if err != nil {
		return nil, err
	}

	return qp, nil
}

func (qp *QueryProjection) addOrderBy(orderBy sqlparser.OrderBy) error {
	canPushDownSorting := true
	for _, order := range orderBy {
		expr, weightStrExpr, err := qp.GetSimplifiedExpr(order.Expr)
		if err != nil {
			return err
		}
		if sqlparser.IsNull(weightStrExpr) {
			// ORDER BY null can safely be ignored
			continue
		}
		qp.OrderExprs = append(qp.OrderExprs, OrderBy{
			Inner: &sqlparser.Order{
				Expr:      expr,
				Direction: order.Direction,
			},
			WeightStrExpr: weightStrExpr,
		})
		canPushDownSorting = canPushDownSorting && !sqlparser.ContainsAggregation(weightStrExpr)
	}
	qp.CanPushDownSorting = canPushDownSorting
	return nil
}

// GetGrouping returns a copy of the grouping parameters of the QP
func (qp *QueryProjection) GetGrouping() []GroupBy {
	out := make([]GroupBy, len(qp.groupByExprs))
	copy(out, qp.groupByExprs)
	return out
}

func checkForInvalidAggregations(exp *sqlparser.AliasedExpr) error {
	return sqlparser.Walk(func(node sqlparser.SQLNode) (kontinue bool, err error) {
		fExpr, ok := node.(sqlparser.Expr)
		if ok {
			if aggrFunc, isAggregate := fExpr.(sqlparser.AggrFunc); isAggregate {
				if aggrFunc.GetArgs() != nil &&
					len(aggrFunc.GetArgs()) != 1 {
					return false, vterrors.NewErrorf(vtrpcpb.Code_INVALID_ARGUMENT, vterrors.SyntaxError, "aggregate functions take a single argument '%s'", sqlparser.String(fExpr))
				}
				return true, nil
			}
		}

		return true, nil
	}, exp.Expr)
}

func (qp *QueryProjection) getNonAggrExprNotMatchingGroupByExprs() sqlparser.SelectExpr {
	for _, expr := range qp.SelectExprs {
		if expr.Aggr {
			continue
		}
		if !qp.isExprInGroupByExprs(expr) {
			return expr.Col
		}
	}
	for _, order := range qp.OrderExprs {
		if !qp.isOrderByExprInGroupBy(order) {
			return &sqlparser.AliasedExpr{
				Expr: order.Inner.Expr,
			}
		}
	}
	return nil
}

func (qp *QueryProjection) isOrderByExprInGroupBy(order OrderBy) bool {
	// ORDER BY NULL or Aggregation functions need not be present in group by
	_, isAggregate := order.WeightStrExpr.(sqlparser.AggrFunc)
	if sqlparser.IsNull(order.Inner.Expr) || isAggregate {
		return true
	}
	for _, groupByExpr := range qp.groupByExprs {
		if sqlparser.EqualsExpr(groupByExpr.WeightStrExpr, order.WeightStrExpr) {
			return true
		}
	}
	return false
}

func (qp *QueryProjection) isExprInGroupByExprs(expr SelectExpr) bool {
	for _, groupByExpr := range qp.groupByExprs {
		exp, err := expr.GetExpr()
		if err != nil {
			return false
		}
		if sqlparser.EqualsExpr(groupByExpr.WeightStrExpr, exp) {
			return true
		}
	}
	return false
}

// GetSimplifiedExpr takes an expression used in ORDER BY or GROUP BY, and returns an expression that is simpler to evaluate
func (qp *QueryProjection) GetSimplifiedExpr(e sqlparser.Expr) (expr sqlparser.Expr, weightStrExpr sqlparser.Expr, err error) {
	// If the ORDER BY is against a column alias, we need to remember the expression
	// behind the alias. The weightstring(.) calls needs to be done against that expression and not the alias.
	// Eg - select music.foo as bar, weightstring(music.foo) from music order by bar

	colExpr, isColName := e.(*sqlparser.ColName)
	if !isColName {
		return e, e, nil
	}

	if sqlparser.IsNull(e) {
		return e, nil, nil
	}

	if colExpr.Qualifier.IsEmpty() {
		for _, selectExpr := range qp.SelectExprs {
			aliasedExpr, isAliasedExpr := selectExpr.Col.(*sqlparser.AliasedExpr)
			if !isAliasedExpr {
				continue
			}
			isAliasExpr := !aliasedExpr.As.IsEmpty()
			if isAliasExpr && colExpr.Name.Equal(aliasedExpr.As) {
				return e, aliasedExpr.Expr, nil
			}
		}
	}

	return e, e, nil
}

// toString should only be used for tests
func (qp *QueryProjection) toString() string {
	type output struct {
		Select   []string
		Grouping []string
		OrderBy  []string
		Distinct bool
	}
	out := output{
		Select:   []string{},
		Grouping: []string{},
		OrderBy:  []string{},
		Distinct: qp.NeedsDistinct(),
	}

	for _, expr := range qp.SelectExprs {
		e := sqlparser.String(expr.Col)

		if expr.Aggr {
			e = "aggr: " + e
		}
		out.Select = append(out.Select, e)
	}

	for _, expr := range qp.groupByExprs {
		out.Grouping = append(out.Grouping, sqlparser.String(expr.Inner))
	}
	for _, expr := range qp.OrderExprs {
		out.OrderBy = append(out.OrderBy, sqlparser.String(expr.Inner))
	}

	bytes, _ := json.MarshalIndent(out, "", "  ")
	return string(bytes)
}

// NeedsAggregation returns true if we either have aggregate functions or grouping defined
func (qp *QueryProjection) NeedsAggregation() bool {
	return qp.HasAggr || len(qp.groupByExprs) > 0
}

func (qp QueryProjection) onlyAggr() bool {
	if !qp.HasAggr {
		return false
	}
	for _, expr := range qp.SelectExprs {
		if !expr.Aggr {
			return false
		}
	}
	return true
}

// NeedsDistinct returns true if the query needs explicit distinct
func (qp *QueryProjection) NeedsDistinct() bool {
	if !qp.Distinct {
		return false
	}
	if qp.onlyAggr() && len(qp.groupByExprs) == 0 {
		return false
	}
	return true
}

func (qp *QueryProjection) AggregationExpressions() (out []Aggr, err error) {
orderBy:
	for _, orderExpr := range qp.OrderExprs {
		if qp.isOrderByExprInGroupBy(orderExpr) {
			continue orderBy
		}
		orderExpr := orderExpr.Inner.Expr
		for _, expr := range qp.SelectExprs {
			col, ok := expr.Col.(*sqlparser.AliasedExpr)
			if !ok {
				continue
			}
			if sqlparser.EqualsExpr(col.Expr, orderExpr) {
				continue orderBy // we found the expression we were looking for!
			}
		}
		qp.SelectExprs = append(qp.SelectExprs, SelectExpr{
			Col:  &sqlparser.AliasedExpr{Expr: orderExpr},
			Aggr: sqlparser.ContainsAggregation(orderExpr),
		})
		qp.AddedColumn++
	}

	for idx, expr := range qp.SelectExprs {
		aliasedExpr, err := expr.GetAliasedExpr()
		if err != nil {
			return nil, err
		}

		idxCopy := idx

		if !sqlparser.ContainsAggregation(expr.Col) {
			if !qp.isExprInGroupByExprs(expr) {
				out = append(out, Aggr{
					Original: aliasedExpr,
					OpCode:   engine.AggregateRandom,
					Alias:    aliasedExpr.ColumnName(),
					Index:    &idxCopy,
				})
			}
			continue
		}
		fnc, isAggregate := aliasedExpr.Expr.(sqlparser.AggrFunc)
		if !isAggregate {
			return nil, vterrors.Errorf(vtrpcpb.Code_UNIMPLEMENTED, "unsupported: in scatter query: complex aggregate expression")
		}

		opcode, found := engine.SupportedAggregates[strings.ToLower(fnc.AggrName())]
		if !found {
			return nil, vterrors.Errorf(vtrpcpb.Code_UNIMPLEMENTED, "unsupported: in scatter query: aggregation function '%s'", fnc.AggrName())
		}

<<<<<<< HEAD
		if _, isStar := fnc.(*sqlparser.CountStar); isStar {
			opcode = engine.AggregateCountStar
=======
		if opcode == engine.AggregateCount {
			if _, isStar := fExpr.Exprs[0].(*sqlparser.StarExpr); isStar {
				opcode = engine.AggregateCountStar
			}
>>>>>>> beaed6ab
		}

		if sqlparser.IsDistinct(aliasedExpr.Expr) {
			switch opcode {
			case engine.AggregateCount:
				opcode = engine.AggregateCountDistinct
			case engine.AggregateSum:
				opcode = engine.AggregateSumDistinct
			}
		}

		out = append(out, Aggr{
			Original: aliasedExpr,
			Func:     aliasedExpr.Expr.(sqlparser.AggrFunc),
			OpCode:   opcode,
			Alias:    aliasedExpr.ColumnName(),
			Index:    &idxCopy,
			Distinct: sqlparser.IsDistinct(aliasedExpr.Expr),
		})
	}
	return
}

// FindSelectExprIndexForExpr returns the index of the given expression in the select expressions, if it is part of it
// returns -1 otherwise.
func (qp *QueryProjection) FindSelectExprIndexForExpr(expr sqlparser.Expr) (*int, *sqlparser.AliasedExpr) {
	colExpr, isCol := expr.(*sqlparser.ColName)

	for idx, selectExpr := range qp.SelectExprs {
		aliasedExpr, isAliasedExpr := selectExpr.Col.(*sqlparser.AliasedExpr)
		if !isAliasedExpr {
			continue
		}
		if isCol {
			isAliasExpr := !aliasedExpr.As.IsEmpty()
			if isAliasExpr && colExpr.Name.Equal(aliasedExpr.As) {
				return &idx, aliasedExpr
			}
		}
		if sqlparser.EqualsExpr(aliasedExpr.Expr, expr) {
			return &idx, aliasedExpr
		}
	}
	return nil, nil
}

// AlignGroupByAndOrderBy aligns the group by and order by columns, so they are in the same order
// The GROUP BY clause is a set - the order between the elements does not make any difference,
// so we can simply re-arrange the column order
// We are also free to add more ORDER BY columns than the user asked for which we leverage,
// so the input is already ordered according to the GROUP BY columns used
func (qp *QueryProjection) AlignGroupByAndOrderBy() {
	// The ORDER BY can be performed before the OA

	var newGrouping []GroupBy
	if len(qp.OrderExprs) == 0 {
		// The query didn't ask for any particular order, so we are free to add arbitrary ordering.
		// We'll align the grouping and ordering by the output columns
		newGrouping = qp.GetGrouping()
		SortGrouping(newGrouping)
		for _, groupBy := range newGrouping {
			qp.OrderExprs = append(qp.OrderExprs, groupBy.AsOrderBy())
		}
	} else {
		// Here we align the GROUP BY and ORDER BY.
		// First step is to make sure that the GROUP BY is in the same order as the ORDER BY
		used := make([]bool, len(qp.groupByExprs))
		for _, orderExpr := range qp.OrderExprs {
			for i, groupingExpr := range qp.groupByExprs {
				if !used[i] && sqlparser.EqualsExpr(groupingExpr.WeightStrExpr, orderExpr.WeightStrExpr) {
					newGrouping = append(newGrouping, groupingExpr)
					used[i] = true
				}
			}
		}
		if len(newGrouping) != len(qp.groupByExprs) {
			// we are missing some groupings. We need to add them both to the new groupings list, but also to the ORDER BY
			for i, added := range used {
				if !added {
					groupBy := qp.groupByExprs[i]
					newGrouping = append(newGrouping, groupBy)
					qp.OrderExprs = append(qp.OrderExprs, groupBy.AsOrderBy())
				}
			}
		}
	}

	qp.groupByExprs = newGrouping
}

// AddGroupBy does just that
func (qp *QueryProjection) AddGroupBy(by GroupBy) {
	qp.groupByExprs = append(qp.groupByExprs, by)
}

func (qp *QueryProjection) GetColumnCount() int {
	return len(qp.SelectExprs) - qp.AddedColumn
}

func checkForInvalidGroupingExpressions(expr sqlparser.Expr) error {
	return sqlparser.Walk(func(node sqlparser.SQLNode) (bool, error) {
		if _, isAggregate := node.(sqlparser.AggrFunc); isAggregate {
			return false, vterrors.NewErrorf(vtrpcpb.Code_INVALID_ARGUMENT, vterrors.WrongGroupField, "Can't group on '%s'", sqlparser.String(expr))
		}
		_, isSubQ := node.(*sqlparser.Subquery)
		arg, isArg := node.(sqlparser.Argument)
		if isSubQ || (isArg && strings.HasPrefix(string(arg), "__sq")) {
			return false, vterrors.Errorf(vtrpcpb.Code_UNIMPLEMENTED, "unsupported: subqueries disallowed in GROUP BY")
		}
		return true, nil
	}, expr)
}

func SortAggregations(a []Aggr) {
	sort.Slice(a, func(i, j int) bool {
		return CompareRefInt(a[i].Index, a[j].Index)
	})
}

func SortGrouping(a []GroupBy) {
	sort.Slice(a, func(i, j int) bool {
		return CompareRefInt(a[i].InnerIndex, a[j].InnerIndex)
	})
}

// CompareRefInt compares two references of integers.
// In case either one is nil, it is considered to be smaller
func CompareRefInt(a *int, b *int) bool {
	if a == nil {
		return false
	}
	if b == nil {
		return true
	}
	return *a < *b
}<|MERGE_RESOLUTION|>--- conflicted
+++ resolved
@@ -509,15 +509,10 @@
 			return nil, vterrors.Errorf(vtrpcpb.Code_UNIMPLEMENTED, "unsupported: in scatter query: aggregation function '%s'", fnc.AggrName())
 		}
 
-<<<<<<< HEAD
-		if _, isStar := fnc.(*sqlparser.CountStar); isStar {
-			opcode = engine.AggregateCountStar
-=======
 		if opcode == engine.AggregateCount {
-			if _, isStar := fExpr.Exprs[0].(*sqlparser.StarExpr); isStar {
+			if _, isStar := fnc.(*sqlparser.CountStar); isStar {
 				opcode = engine.AggregateCountStar
 			}
->>>>>>> beaed6ab
 		}
 
 		if sqlparser.IsDistinct(aliasedExpr.Expr) {
