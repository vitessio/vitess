/*
Copyright 2019 The Vitess Authors.

Licensed under the Apache License, Version 2.0 (the "License");
you may not use this file except in compliance with the License.
You may obtain a copy of the License at

    http://www.apache.org/licenses/LICENSE-2.0

Unless required by applicable law or agreed to in writing, software
distributed under the License is distributed on an "AS IS" BASIS,
WITHOUT WARRANTIES OR CONDITIONS OF ANY KIND, either express or implied.
See the License for the specific language governing permissions and
limitations under the License.
*/

package planbuilder

import (
	"fmt"
	"strconv"

	"vitess.io/vitess/go/mysql/collations"

	"vitess.io/vitess/go/sqltypes"

	vtrpcpb "vitess.io/vitess/go/vt/proto/vtrpc"
	"vitess.io/vitess/go/vt/vterrors"

	"vitess.io/vitess/go/vt/vtgate/semantics"

	"vitess.io/vitess/go/vt/sqlparser"
	"vitess.io/vitess/go/vt/vtgate/engine"
)

var _ logicalPlan = (*orderedAggregate)(nil)

// orderedAggregate is the logicalPlan for engine.OrderedAggregate.
// This gets built if there are aggregations on a SelectScatter
// route. The primitive requests the underlying route to order
// the results by the grouping columns. This will allow the
// engine code to aggregate the results as they come.
// For example: 'select col1, col2, count(*) from t group by col1, col2'
// will be sent to the scatter route as:
// 'select col1, col2, count(*) from t group by col1, col2 order by col1, col2`
// The orderAggregate primitive built for this will be:
//    &engine.OrderedAggregate {
//      // Aggregates has one column. It computes the count
//      // using column 2 of the underlying route.
//      Aggregates: []AggregateParams{{
//        Opcode: AggregateCount,
//        Col: 2,
//      }},
//
//      // Keys has the two group by values for col1 and col2.
//      // The column numbers are from the underlying route.
//      // These values will be used to perform the grouping
//      // of the ordered results as they come from the underlying
//      // route.
//      Keys: []int{0, 1},
//      Input: (Scatter Route with the order by request),
//    }
type orderedAggregate struct {
	resultsBuilder
	extraDistinct *sqlparser.ColName

	// preProcess is true if one of the aggregates needs preprocessing.
	preProcess bool

	aggrOnEngine bool

	// aggregates specifies the aggregation parameters for each
	// aggregation function: function opcode and input column number.
	aggregates []*engine.AggregateParams

	// groupByKeys specifies the input values that must be used for
	// the aggregation key.
	groupByKeys []*engine.GroupByParams

	truncateColumnCount int
}

// checkAggregates analyzes the select expression for aggregates. If it determines
// that a primitive is needed to handle the aggregation, it builds an orderedAggregate
// primitive and returns it. It returns a groupByHandler if there is aggregation it
// can handle.
func (pb *primitiveBuilder) checkAggregates(sel *sqlparser.Select) error {
	rb, isRoute := pb.plan.(*route)
	if isRoute && rb.isSingleShard() {
		// since we can push down all of the aggregation to the route,
		// we don't need to do anything else here
		return nil
	}

	// Check if we can allow aggregates.
	hasAggregates := sqlparser.ContainsAggregation(sel.SelectExprs) || len(sel.GroupBy) > 0
	if !hasAggregates && !sel.Distinct {
		return nil
	}

	// The query has aggregates. We can proceed only
	// if the underlying primitive is a route because
	// we need the ability to push down group by and
	// order by clauses.
	if !isRoute {
		if hasAggregates {
			return vterrors.New(vtrpcpb.Code_UNIMPLEMENTED, "unsupported: cross-shard query with aggregates")
		}
		pb.plan = newDistinctV3(pb.plan)
		return nil
	}

	// If there is a distinct clause, we can check the select list
	// to see if it has a unique vindex reference. For example,
	// if the query was 'select distinct id, col from t' (with id
	// as a unique vindex), then the distinct operation can be
	// safely pushed down because the unique vindex guarantees
	// that each id can only be in a single shard. Without the
	// unique vindex property, the id could come from multiple
	// shards, which will require us to perform the grouping
	// at the vtgate level.
	if sel.Distinct {
		for _, selectExpr := range sel.SelectExprs {
			switch selectExpr := selectExpr.(type) {
			case *sqlparser.AliasedExpr:
				vindex := pb.st.Vindex(selectExpr.Expr, rb)
				if vindex != nil && vindex.IsUnique() {
					return nil
				}
			}
		}
	}

	// The group by clause could also reference a unique vindex. The above
	// example could itself have been written as
	// 'select id, col from t group by id, col', or a query could be like
	// 'select id, count(*) from t group by id'. In the above cases,
	// the grouping can be done at the shard level, which allows the entire query
	// to be pushed down. In order to perform this analysis, we're going to look
	// ahead at the group by clause to see if it references a unique vindex.
	if pb.groupByHasUniqueVindex(sel, rb) {
		return nil
	}

	// We need an aggregator primitive.
	oa := &orderedAggregate{}
	oa.resultsBuilder = newResultsBuilder(rb, oa)
	pb.plan = oa
	pb.plan.Reorder(0)
	return nil
}

// groupbyHasUniqueVindex looks ahead at the group by expression to see if
// it references a unique vindex.
//
// The vitess group by rules are different from MySQL because it's not possible
// to match the MySQL behavior without knowing the schema. For example:
// 'select id as val from t group by val' will have different interpretations
// under MySQL depending on whether t has a val column or not.
// In vitess, we always assume that 'val' references 'id'. This is achieved
// by the symbol table resolving against the select list before searching
// the tables.
//
// In order to look ahead, we have to overcome the chicken-and-egg problem:
// group by needs the select aliases to be built. Select aliases are built
// on push-down. But push-down decision depends on whether group by expressions
// reference a vindex.
// To overcome this, the look-ahead has to perform a search that matches
// the group by analyzer. The flow is similar to oa.PushGroupBy, except that
// we don't search the ResultColumns because they're not created yet. Also,
// error conditions are treated as no match for simplicity; They will be
// subsequently caught downstream.
func (pb *primitiveBuilder) groupByHasUniqueVindex(sel *sqlparser.Select, rb *route) bool {
	for _, expr := range sel.GroupBy {
		var matchedExpr sqlparser.Expr
		switch node := expr.(type) {
		case *sqlparser.ColName:
			if expr := findAlias(node, sel.SelectExprs); expr != nil {
				matchedExpr = expr
			} else {
				matchedExpr = node
			}
		case *sqlparser.Literal:
			if node.Type != sqlparser.IntVal {
				continue
			}
			num, err := strconv.ParseInt(string(node.Val), 0, 64)
			if err != nil {
				continue
			}
			if num < 1 || num > int64(len(sel.SelectExprs)) {
				continue
			}
			expr, ok := sel.SelectExprs[num-1].(*sqlparser.AliasedExpr)
			if !ok {
				continue
			}
			matchedExpr = expr.Expr
		default:
			continue
		}
		vindex := pb.st.Vindex(matchedExpr, rb)
		if vindex != nil && vindex.IsUnique() {
			return true
		}
	}
	return false
}

func findAlias(colname *sqlparser.ColName, selects sqlparser.SelectExprs) sqlparser.Expr {
	// Qualified column names cannot match an (unqualified) alias.
	if !colname.Qualifier.IsEmpty() {
		return nil
	}
	// See if this references an alias.
	for _, selectExpr := range selects {
		selectExpr, ok := selectExpr.(*sqlparser.AliasedExpr)
		if !ok {
			continue
		}
		if colname.Name.Equal(selectExpr.As) {
			return selectExpr.Expr
		}
	}
	return nil
}

// Primitive implements the logicalPlan interface
func (oa *orderedAggregate) Primitive() engine.Primitive {
	colls := map[int]collations.ID{}
	for _, key := range oa.aggregates {
		if key.CollationID != collations.Unknown {
			colls[key.KeyCol] = key.CollationID
		}
	}
	for _, key := range oa.groupByKeys {
		if key.CollationID != collations.Unknown {
			colls[key.KeyCol] = key.CollationID
		}
	}

	input := oa.input.Primitive()
	if len(oa.groupByKeys) == 0 {
		return &engine.ScalarAggregate{
			PreProcess:          oa.preProcess,
			AggrOnEngine:        oa.aggrOnEngine,
			Aggregates:          oa.aggregates,
			TruncateColumnCount: oa.truncateColumnCount,
			Collations:          colls,
			Input:               input,
		}
	}

	return &engine.OrderedAggregate{
		PreProcess:          oa.preProcess,
		AggrOnEngine:        oa.aggrOnEngine,
		Aggregates:          oa.aggregates,
		GroupByKeys:         oa.groupByKeys,
		TruncateColumnCount: oa.truncateColumnCount,
		Collations:          colls,
		Input:               input,
	}
}

func (oa *orderedAggregate) pushAggr(pb *primitiveBuilder, expr *sqlparser.AliasedExpr, origin logicalPlan) (rc *resultColumn, colNumber int, err error) {
	_, aggName := sqlparser.IsAggregation(expr.Expr)
	opcode := engine.SupportedAggregates[aggName]

	aggrFunc := expr.Expr.(sqlparser.AggrFunc)
	if aggrFunc != nil &&
		aggrFunc.GetArgs() != nil &&
		len(aggrFunc.GetArgs()) != 1 {
		return nil, 0, fmt.Errorf("unsupported: only one expression allowed inside aggregates: %s", sqlparser.String(expr))
	}
	//TODO: how to fix this
	/*funcExpr := expr.Expr.(*sqlparser.FuncExpr)
	opcode := engine.SupportedAggregates[funcExpr.Name.Lowered()]
	if len(funcExpr.Exprs) != 1 {
		return nil, 0, fmt.Errorf("unsupported: only one expression allowed inside aggregates: %s", sqlparser.String(funcExpr))
	}*/

	handleDistinct, innerAliased, err := oa.needDistinctHandling(pb, expr, opcode)
	if err != nil {
		return nil, 0, err
	}
	if handleDistinct {
		if oa.extraDistinct != nil {
			return nil, 0, fmt.Errorf("unsupported: only one distinct aggregation allowed in a select: %s", sqlparser.String(expr))
		}
		// Push the expression that's inside the aggregate.
		// The column will eventually get added to the group by and order by clauses.
		newBuilder, _, innerCol, err := planProjection(pb, oa.input, innerAliased, origin)
		if err != nil {
			return nil, 0, err
		}
		pb.plan = newBuilder
		col, err := BuildColName(oa.input.ResultColumns(), innerCol)
		if err != nil {
			return nil, 0, err
		}
		oa.extraDistinct = col
		oa.preProcess = true
		switch opcode {
		case engine.AggregateCount:
			opcode = engine.AggregateCountDistinct
		case engine.AggregateSum:
			opcode = engine.AggregateSumDistinct
		}
		oa.aggregates = append(oa.aggregates, &engine.AggregateParams{
			Opcode: opcode,
			Col:    innerCol,
			Alias:  expr.ColumnName(),
		})
	} else {
		newBuilder, _, innerCol, err := planProjection(pb, oa.input, expr, origin)
		if err != nil {
			return nil, 0, err
		}
		pb.plan = newBuilder
		oa.aggregates = append(oa.aggregates, &engine.AggregateParams{
			Opcode: opcode,
			Col:    innerCol,
		})
	}

	// Build a new rc with oa as origin because it's semantically different
	// from the expression we pushed down.
	rc = newResultColumn(expr, oa)
	oa.resultColumns = append(oa.resultColumns, rc)
	return rc, len(oa.resultColumns) - 1, nil
}

// needDistinctHandling returns true if oa needs to handle the distinct clause.
// If true, it will also return the aliased expression that needs to be pushed
// down into the underlying route.
func (oa *orderedAggregate) needDistinctHandling(pb *primitiveBuilder, expr *sqlparser.AliasedExpr, opcode engine.AggregateOpcode) (bool, *sqlparser.AliasedExpr, error) {
	if !sqlparser.IsDistinct(expr.Expr) {
		return false, nil, nil
	}
	if opcode != engine.AggregateCount && opcode != engine.AggregateSum {
		return false, nil, nil
	}

	var innerAliased *sqlparser.AliasedExpr
	if aggr, ok := expr.Expr.(sqlparser.AggrFunc); ok {
		// add isDistinct in interface
		if cStar, ok := aggr.(*sqlparser.CountStar); ok {
			if cStar.Distinct {
				return false, nil, fmt.Errorf("syntax error: %s", sqlparser.String(cStar))
			}
		}
		innerAliased = &sqlparser.AliasedExpr{Expr: aggr.GetArg() /*As: expr.As*/}
	}

	//TODO: how to fix this
	/*if !ok {
		return false, nil, fmt.Errorf("syntax error: %s", sqlparser.String(funcExpr))
	}*/
	rb, ok := oa.input.(*route)
	if !ok {
		// Unreachable
		return true, innerAliased, nil
	}
	vindex := pb.st.Vindex(innerAliased.Expr, rb)
	if vindex != nil && vindex.IsUnique() {
		return false, nil, nil
	}
	return true, innerAliased, nil
}

// needDistinctHandling returns true if oa needs to handle the distinct clause.
// If true, it will also return the aliased expression that needs to be pushed
// down into the underlying route.
/*func (oa *orderedAggregate) needDistinctHandling(pb *primitiveBuilder, funcExpr *sqlparser.FuncExpr, opcode engine.AggregateOpcode) (bool, *sqlparser.AliasedExpr, error) {
	if !funcExpr.Distinct {
		return false, nil, nil
	}
	if opcode != engine.AggregateCount && opcode != engine.AggregateSum && opcode != engine.AggregateCountStar {
		return false, nil, nil
	}
	innerAliased, ok := funcExpr.Exprs[0].(*sqlparser.AliasedExpr)
	if !ok {
		return false, nil, fmt.Errorf("syntax error: %s", sqlparser.String(funcExpr))
	}
	rb, ok := oa.input.(*route)
	if !ok {
		// Unreachable
		return true, innerAliased, nil
	}
	vindex := pb.st.Vindex(innerAliased.Expr, rb)
	if vindex != nil && vindex.IsUnique() {
		return false, nil, nil
	}
	return true, innerAliased, nil
}*/

// Wireup implements the logicalPlan interface
// If text columns are detected in the keys, then the function modifies
// the primitive to pull a corresponding weight_string from mysql and
// compare those instead. This is because we currently don't have the
// ability to mimic mysql's collation behavior.
func (oa *orderedAggregate) Wireup(plan logicalPlan, jt *jointab) error {
	fmt.Printf("ordered_agg wireup %d \n", len(oa.groupByKeys))
	for i, gbk := range oa.groupByKeys {
		rc := oa.resultColumns[gbk.KeyCol]
		fmt.Printf("ordered_agg rc: %v \n", rc)
		if sqltypes.IsText(rc.column.typ) {
			weightcolNumber, err := oa.input.SupplyWeightString(gbk.KeyCol, gbk.FromGroupBy)
			if err != nil {
				_, isUnsupportedErr := err.(UnsupportedSupplyWeightString)
				if isUnsupportedErr {
					continue
				}
				return err
			}
			oa.weightStrings[rc] = weightcolNumber
			oa.groupByKeys[i].WeightStringCol = weightcolNumber
			oa.groupByKeys[i].KeyCol = weightcolNumber
			oa.truncateColumnCount = len(oa.resultColumns)
		}
	}
	for _, key := range oa.aggregates {
		switch key.Opcode {
		case engine.AggregateCount:
			if key.Alias == "" {
				key.Alias = key.Opcode.String()
			}
			key.Opcode = engine.AggregateSum
		}
	}

	return oa.input.Wireup(plan, jt)
}

func (oa *orderedAggregate) WireupGen4(semTable *semantics.SemTable) error {
	return oa.input.WireupGen4(semTable)
}

// OutputColumns implements the logicalPlan interface
func (oa *orderedAggregate) OutputColumns() []sqlparser.SelectExpr {
	outputCols := sqlparser.CloneSelectExprs(oa.input.OutputColumns())
	for _, aggr := range oa.aggregates {
		outputCols[aggr.Col] = &sqlparser.AliasedExpr{Expr: aggr.Expr, As: sqlparser.NewColIdent(aggr.Alias)}
	}
	if oa.truncateColumnCount > 0 {
		return outputCols[:oa.truncateColumnCount]
	}
	return outputCols
}

// SetTruncateColumnCount sets the truncate column count.
func (oa *orderedAggregate) SetTruncateColumnCount(count int) {
	oa.truncateColumnCount = count
<<<<<<< HEAD
}

// rewriteAggrExpressions is used when our predicate expression contains aggregation.
// In these cases, we need to rewrite it, so it uses the column output from the ordered aggregate
func (oa *orderedAggregate) rewriteAggrExpressions() func(*sqlparser.Cursor) bool {
	return func(cursor *sqlparser.Cursor) bool {
		sqlNode := cursor.Node()
		if isAggregate, _ := sqlparser.IsAggregation(sqlNode); isAggregate {
			fExp := sqlNode.(sqlparser.Expr)
			for _, aggregate := range oa.aggregates {
				if sqlparser.EqualsExpr(aggregate.Expr, fExp) {
					cursor.Replace(sqlparser.Offset(aggregate.Col))
				}
			}
		}
		return true
	}
=======
>>>>>>> 49d92c53
}<|MERGE_RESOLUTION|>--- conflicted
+++ resolved
@@ -451,24 +451,4 @@
 // SetTruncateColumnCount sets the truncate column count.
 func (oa *orderedAggregate) SetTruncateColumnCount(count int) {
 	oa.truncateColumnCount = count
-<<<<<<< HEAD
-}
-
-// rewriteAggrExpressions is used when our predicate expression contains aggregation.
-// In these cases, we need to rewrite it, so it uses the column output from the ordered aggregate
-func (oa *orderedAggregate) rewriteAggrExpressions() func(*sqlparser.Cursor) bool {
-	return func(cursor *sqlparser.Cursor) bool {
-		sqlNode := cursor.Node()
-		if isAggregate, _ := sqlparser.IsAggregation(sqlNode); isAggregate {
-			fExp := sqlNode.(sqlparser.Expr)
-			for _, aggregate := range oa.aggregates {
-				if sqlparser.EqualsExpr(aggregate.Expr, fExp) {
-					cursor.Replace(sqlparser.Offset(aggregate.Col))
-				}
-			}
-		}
-		return true
-	}
-=======
->>>>>>> 49d92c53
 }