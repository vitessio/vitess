--- conflicted
+++ resolved
@@ -264,19 +264,11 @@
 }
 
 func (oa *orderedAggregate) pushAggr(pb *primitiveBuilder, expr *sqlparser.AliasedExpr, origin logicalPlan) (rc *resultColumn, colNumber int, err error) {
-<<<<<<< HEAD
 	aggrFunc, _ := expr.Expr.(sqlparser.AggrFunc)
-	opcode := engine.SupportedAggregates[strings.ToLower(aggrFunc.AggrName())]
-
+	origOpcode := engine.SupportedAggregates[strings.ToLower(aggrFunc.AggrName())]
+	opcode := origOpcode
 	if len(aggrFunc.GetArgs()) != 1 {
 		return nil, 0, fmt.Errorf("unsupported: only one expression allowed inside aggregates: %s", sqlparser.String(expr))
-=======
-	funcExpr := expr.Expr.(*sqlparser.FuncExpr)
-	origOpcode := engine.SupportedAggregates[funcExpr.Name.Lowered()]
-	opcode := origOpcode
-	if len(funcExpr.Exprs) != 1 {
-		return nil, 0, fmt.Errorf("unsupported: only one expression allowed inside aggregates: %s", sqlparser.String(funcExpr))
->>>>>>> 1edcc64f
 	}
 
 	handleDistinct, innerAliased, err := oa.needDistinctHandling(pb, expr, opcode)
