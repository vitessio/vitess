/*
Copyright 2019 The Vitess Authors.

Licensed under the Apache License, Version 2.0 (the "License");
you may not use this file except in compliance with the License.
You may obtain a copy of the License at

    http://www.apache.org/licenses/LICENSE-2.0

Unless required by applicable law or agreed to in writing, software
distributed under the License is distributed on an "AS IS" BASIS,
WITHOUT WARRANTIES OR CONDITIONS OF ANY KIND, either express or implied.
See the License for the specific language governing permissions and
limitations under the License.
*/

package planbuilder

import (
	vtrpcpb "vitess.io/vitess/go/vt/proto/vtrpc"
	"vitess.io/vitess/go/vt/vterrors"
	"vitess.io/vitess/go/vt/vtgate/semantics"

	"vitess.io/vitess/go/sqltypes"
	"vitess.io/vitess/go/vt/sqlparser"
	"vitess.io/vitess/go/vt/vtgate/engine"
	"vitess.io/vitess/go/vt/vtgate/vindexes"
)

var _ logicalPlan = (*route)(nil)

// route is used to build a Route primitive.
// It's used to build one of the Select routes like
// SelectScatter, etc. Portions of the original Select AST
// are moved into this node, which will be used to build
// the final SQL for this route.
type route struct {
	order int

	// Redirect may point to another route if this route
	// was merged with it. The Resolve function chases
	// this pointer till the last un-redirected route.
	Redirect *route

	// Select is the AST for the query fragment that will be
	// executed by this route.
	Select sqlparser.SelectStatement

	// resultColumns represent the columns returned by this route.
	resultColumns []*resultColumn

	// weight_string keeps track of the weight_string expressions
	// that were added additionally for each column. These expressions
	// are added to be used for collation of text columns.
	weightStrings map[*resultColumn]int

	// substitutions contain the list of table expressions that
	// have to be substituted in the route's query.
	substitutions []*tableSubstitution

	// condition stores the AST condition that will be used
	// to resolve the ERoute Values field.
	condition sqlparser.Expr

	// eroute is the primitive being built.
	eroute *engine.Route

<<<<<<< HEAD
	// solvedTables keeps track of which tables this route is covering
	solvedTables semantics.TableSet
=======
	// tables keeps track of which tables this route is covering
	tables semantics.TableSet
>>>>>>> 0d242a87
}

type tableSubstitution struct {
	newExpr, oldExpr *sqlparser.AliasedTableExpr
}

func newRoute(stmt sqlparser.SelectStatement) (*route, *symtab) {
	rb := &route{
		Select:        stmt,
		order:         1,
		weightStrings: make(map[*resultColumn]int),
	}
	return rb, newSymtabWithRoute(rb)
}

// Resolve resolves redirects, and returns the last
// un-redirected route.
func (rb *route) Resolve() *route {
	for rb.Redirect != nil {
		rb = rb.Redirect
	}
	return rb
}

// Order implements the logicalPlan interface
func (rb *route) Order() int {
	return rb.order
}

// Reorder implements the logicalPlan interface
func (rb *route) Reorder(order int) {
	rb.order = order + 1
}

// Primitive implements the logicalPlan interface
func (rb *route) Primitive() engine.Primitive {
	return rb.eroute
}

// ResultColumns implements the logicalPlan interface
func (rb *route) ResultColumns() []*resultColumn {
	return rb.resultColumns
}

// PushAnonymous pushes an anonymous expression like '*' or NEXT VALUES
// into the select expression list of the route. This function is
// similar to PushSelect.
func (rb *route) PushAnonymous(expr sqlparser.SelectExpr) *resultColumn {
	// TODO: we should not assume that the query is a SELECT
	sel := rb.Select.(*sqlparser.Select)
	sel.SelectExprs = append(sel.SelectExprs, expr)

	// We just create a place-holder resultColumn. It won't
	// match anything.
	rc := &resultColumn{column: &column{origin: rb}}
	rb.resultColumns = append(rb.resultColumns, rc)

	return rc
}

// SetLimit adds a LIMIT clause to the route.
func (rb *route) SetLimit(limit *sqlparser.Limit) {
	rb.Select.SetLimit(limit)
}

// Wireup2 implements the logicalPlan interface
<<<<<<< HEAD
func (rb *route) Wireup2(semTable *semantics.SemTable) error {
=======
func (rb *route) WireupV4(semTable *semantics.SemTable) error {
>>>>>>> 0d242a87
	rb.prepareTheAST()

	rb.eroute.Query = sqlparser.String(rb.Select)
	buffer := sqlparser.NewTrackedBuffer(nil)
	sqlparser.FormatImpossibleQuery(buffer, rb.Select)
	rb.eroute.FieldQuery = buffer.ParsedQuery().Query

	return nil
}

// Solves implements the logicalPlan interface
<<<<<<< HEAD
func (rb *route) Solves() semantics.TableSet {
	return rb.solvedTables
=======
func (rb *route) ContainsTables() semantics.TableSet {
	return rb.tables
>>>>>>> 0d242a87
}

// Wireup implements the logicalPlan interface
func (rb *route) Wireup(plan logicalPlan, jt *jointab) error {
	// Precaution: update ERoute.Values only if it's not set already.
	if rb.eroute.Values == nil {
		// Resolve values stored in the logical plan.
		switch vals := rb.condition.(type) {
		case *sqlparser.ComparisonExpr:
			pv, err := rb.procureValues(plan, jt, vals.Right)
			if err != nil {
				return err
			}
			rb.eroute.Values = []sqltypes.PlanValue{pv}
			vals.Right = sqlparser.ListArg("::" + engine.ListVarName)
		case nil:
			// no-op.
		default:
			pv, err := rb.procureValues(plan, jt, vals)
			if err != nil {
				return err
			}
			rb.eroute.Values = []sqltypes.PlanValue{pv}
		}
	}

	// Fix up the AST.
	_ = sqlparser.Walk(func(node sqlparser.SQLNode) (bool, error) {
		switch node := node.(type) {
		case *sqlparser.Select:
			if len(node.SelectExprs) == 0 {
				node.SelectExprs = sqlparser.SelectExprs([]sqlparser.SelectExpr{
					&sqlparser.AliasedExpr{
						Expr: sqlparser.NewIntLiteral([]byte{'1'}),
					},
				})
			}
		case *sqlparser.ComparisonExpr:
			if node.Operator == sqlparser.EqualOp {
				if rb.exprIsValue(node.Left) && !rb.exprIsValue(node.Right) {
					node.Left, node.Right = node.Right, node.Left
				}
			}
		}
		return true, nil
	}, rb.Select)

	// Substitute table names
	for _, sub := range rb.substitutions {
		*sub.oldExpr = *sub.newExpr
	}

	// Generate query while simultaneously resolving values.
	varFormatter := func(buf *sqlparser.TrackedBuffer, node sqlparser.SQLNode) {
		switch node := node.(type) {
		case *sqlparser.ColName:
			if !rb.isLocal(node) {
				joinVar := jt.Procure(plan, node, rb.Order())
				buf.Myprintf("%a", ":"+joinVar)
				return
			}
		case sqlparser.TableName:
			if !sqlparser.SystemSchema(node.Qualifier.String()) {
				node.Name.Format(buf)
				return
			}
			node.Format(buf)
			return
		}
		node.Format(buf)
	}
	buf := sqlparser.NewTrackedBuffer(varFormatter)
	varFormatter(buf, rb.Select)
	rb.eroute.Query = buf.ParsedQuery().Query
	rb.eroute.FieldQuery = rb.generateFieldQuery(rb.Select, jt)
	return nil
}

// prepareTheAST does minor fixups of the SELECT struct before producing the query string
func (rb *route) prepareTheAST() {
	_ = sqlparser.Walk(func(node sqlparser.SQLNode) (bool, error) {
		switch node := node.(type) {
		case *sqlparser.Select:
			if len(node.SelectExprs) == 0 {
				node.SelectExprs = []sqlparser.SelectExpr{
					&sqlparser.AliasedExpr{
						Expr: sqlparser.NewIntLiteral([]byte{'1'}),
					},
				}
			}
		}
		return true, nil
	}, rb.Select)
}

// procureValues procures and converts the input into
// the expected types for rb.Values.
func (rb *route) procureValues(plan logicalPlan, jt *jointab, val sqlparser.Expr) (sqltypes.PlanValue, error) {
	switch val := val.(type) {
	case sqlparser.ValTuple:
		pv := sqltypes.PlanValue{}
		for _, val := range val {
			v, err := rb.procureValues(plan, jt, val)
			if err != nil {
				return pv, err
			}
			pv.Values = append(pv.Values, v)
		}
		return pv, nil
	case *sqlparser.ColName:
		joinVar := jt.Procure(plan, val, rb.Order())
		return sqltypes.PlanValue{Key: joinVar}, nil
	default:
		return sqlparser.NewPlanValue(val)
	}
}

func (rb *route) isLocal(col *sqlparser.ColName) bool {
	return col.Metadata.(*column).Origin() == rb
}

// generateFieldQuery generates a query with an impossible where.
// This will be used on the RHS node to fetch field info if the LHS
// returns no result.
func (rb *route) generateFieldQuery(sel sqlparser.SelectStatement, jt *jointab) string {
	formatter := func(buf *sqlparser.TrackedBuffer, node sqlparser.SQLNode) {
		switch node := node.(type) {
		case *sqlparser.ColName:
			if !rb.isLocal(node) {
				_, joinVar := jt.Lookup(node)
				buf.Myprintf("%a", ":"+joinVar)
				return
			}
		case sqlparser.TableName:
			if !sqlparser.SystemSchema(node.Qualifier.String()) {
				node.Name.Format(buf)
				return
			}
			node.Format(buf)
			return
		}
		sqlparser.FormatImpossibleQuery(buf, node)
	}

	buffer := sqlparser.NewTrackedBuffer(formatter)
	node := buffer.WriteNode(sel)
	query := node.ParsedQuery()
	return query.Query
}

// SupplyVar implements the logicalPlan interface
func (rb *route) SupplyVar(from, to int, col *sqlparser.ColName, varname string) {
	// route is an atomic primitive. So, SupplyVar cannot be
	// called on it.
	panic("BUG: route is an atomic node.")
}

// SupplyCol implements the logicalPlan interface
func (rb *route) SupplyCol(col *sqlparser.ColName) (rc *resultColumn, colNumber int) {
	c := col.Metadata.(*column)
	for i, rc := range rb.resultColumns {
		if rc.column == c {
			return rc, i
		}
	}

	// A new result has to be returned.
	rc = &resultColumn{column: c}
	rb.resultColumns = append(rb.resultColumns, rc)
	// TODO: we should not assume that the query is a SELECT query
	sel := rb.Select.(*sqlparser.Select)
	sel.SelectExprs = append(sel.SelectExprs, &sqlparser.AliasedExpr{Expr: col})
	return rc, len(rb.resultColumns) - 1
}

// SupplyWeightString implements the logicalPlan interface
func (rb *route) SupplyWeightString(colNumber int) (weightcolNumber int, err error) {
	rc := rb.resultColumns[colNumber]
	if weightcolNumber, ok := rb.weightStrings[rc]; ok {
		return weightcolNumber, nil
	}
	s, ok := rb.Select.(*sqlparser.Select)
	if !ok {
		return 0, vterrors.Errorf(vtrpcpb.Code_INTERNAL, "unexpected AST struct for query")
	}

	aliasExpr, ok := s.SelectExprs[colNumber].(*sqlparser.AliasedExpr)
	if !ok {
		return 0, vterrors.Errorf(vtrpcpb.Code_INTERNAL, "unexpected AST struct for query %T", s.SelectExprs[colNumber])
	}
	expr := &sqlparser.AliasedExpr{
		Expr: &sqlparser.FuncExpr{
			Name: sqlparser.NewColIdent("weight_string"),
			Exprs: []sqlparser.SelectExpr{
				&sqlparser.AliasedExpr{
					Expr: aliasExpr.Expr,
				},
			},
		},
	}
	// It's ok to pass nil for pb and logicalPlan because PushSelect doesn't use them.
	// TODO: we are ignoring a potential error here. need to clean this up
	_, _, weightcolNumber, err = planProjection(nil, rb, expr, nil)
	if err != nil {
		return 0, err
	}
	rb.weightStrings[rc] = weightcolNumber
	return weightcolNumber, nil
}

// Rewrite implements the logicalPlan interface
func (rb *route) Rewrite(inputs ...logicalPlan) error {
	if len(inputs) != 0 {
		return vterrors.Errorf(vtrpcpb.Code_INTERNAL, "route: wrong number of inputs")
	}
	return nil
}

// Inputs implements the logicalPlan interface
func (rb *route) Inputs() []logicalPlan {
	return []logicalPlan{}
}

// MergeSubquery returns true if the subquery route could successfully be merged
// with the outer route.
func (rb *route) MergeSubquery(pb *primitiveBuilder, inner *route) bool {
	if rb.SubqueryCanMerge(pb, inner) {
		rb.substitutions = append(rb.substitutions, inner.substitutions...)
		inner.Redirect = rb
		return true
	}
	return false
}

// MergeUnion returns true if the rhs route could successfully be merged
// with the rb route.
func (rb *route) MergeUnion(right *route, isDistinct bool) bool {
	if rb.unionCanMerge(right, isDistinct) {
		rb.substitutions = append(rb.substitutions, right.substitutions...)
		right.Redirect = rb
		return true
	}
	return false
}

func (rb *route) isSingleShard() bool {
	switch rb.eroute.Opcode {
	case engine.SelectUnsharded, engine.SelectDBA, engine.SelectNext, engine.SelectEqualUnique, engine.SelectReference:
		return true
	}
	return false
}

// JoinCanMerge, SubqueryCanMerge and unionCanMerge have subtly different behaviors.
// The difference in behavior is around SelectReference.
// It's not worth trying to reuse the code between them.
func (rb *route) JoinCanMerge(pb *primitiveBuilder, rrb *route, ajoin *sqlparser.JoinTableExpr, where sqlparser.Expr) bool {
	if rb.eroute.Keyspace.Name != rrb.eroute.Keyspace.Name {
		return false
	}
	if rrb.eroute.Opcode == engine.SelectReference {
		// Any opcode can join with a reference table.
		return true
	}
	switch rb.eroute.Opcode {
	case engine.SelectUnsharded:
		return rb.eroute.Opcode == rrb.eroute.Opcode
	case engine.SelectEqualUnique:
		// Check if they target the same shard.
		if rrb.eroute.Opcode == engine.SelectEqualUnique && rb.eroute.Vindex == rrb.eroute.Vindex && valEqual(rb.condition, rrb.condition) {
			return true
		}
	case engine.SelectReference:
		return true
	case engine.SelectNext:
		return false
	case engine.SelectDBA:
		if rrb.eroute.Opcode != engine.SelectDBA {
			return false
		}
		if where == nil {
			return true
		}
		hasRuntimeRoutingPredicates := false
		_ = sqlparser.Walk(func(node sqlparser.SQLNode) (kontinue bool, err error) {
			col, ok := node.(*sqlparser.ColName)
			if ok {
				hasRuntimeRoutingPredicates = hasRuntimeRoutingPredicates || isTableNameCol(col) || isDbNameCol(col)
			}
			return !hasRuntimeRoutingPredicates, nil
		}, where)
		return !hasRuntimeRoutingPredicates
	}
	if ajoin == nil {
		return false
	}
	for _, filter := range splitAndExpression(nil, ajoin.Condition.On) {
		if rb.canMergeOnFilter(pb, rrb, filter) {
			return true
		}
	}
	return false
}

func (rb *route) SubqueryCanMerge(pb *primitiveBuilder, inner *route) bool {
	if rb.eroute.Keyspace.Name != inner.eroute.Keyspace.Name {
		return false
	}
	switch rb.eroute.Opcode {
	case engine.SelectUnsharded, engine.SelectDBA, engine.SelectReference:
		return rb.eroute.Opcode == inner.eroute.Opcode || inner.eroute.Opcode == engine.SelectReference
	case engine.SelectEqualUnique:
		// Check if they target the same shard.
		if inner.eroute.Opcode == engine.SelectEqualUnique && rb.eroute.Vindex == inner.eroute.Vindex && valEqual(rb.condition, inner.condition) {
			return true
		}
	case engine.SelectNext:
		return false
	}
	// Any sharded plan (including SelectEqualUnique) can merge on a reference table subquery.
	// This excludes the case of SelectReference with a sharded subquery.
	if inner.eroute.Opcode == engine.SelectReference {
		return true
	}
	switch vals := inner.condition.(type) {
	case *sqlparser.ColName:
		if pb.st.Vindex(vals, rb) == inner.eroute.Vindex {
			return true
		}
	}
	return false
}

func (rb *route) unionCanMerge(other *route, distinct bool) bool {
	if rb.eroute.Keyspace.Name != other.eroute.Keyspace.Name {
		return false
	}
	switch rb.eroute.Opcode {
	case engine.SelectUnsharded, engine.SelectDBA, engine.SelectReference:
		return rb.eroute.Opcode == other.eroute.Opcode
	case engine.SelectEqualUnique:
		// Check if they target the same shard.
		if other.eroute.Opcode == engine.SelectEqualUnique && rb.eroute.Vindex == other.eroute.Vindex && valEqual(rb.condition, other.condition) {
			return true
		}
	case engine.SelectScatter:
		return other.eroute.Opcode == engine.SelectScatter && !distinct
	case engine.SelectNext:
		return false
	}
	return false
}

// canMergeOnFilter returns true if the join constraint makes the routes
// mergeable by unique vindex. The constraint has to be an equality
// like a.id = b.id where both columns have the same unique vindex.
func (rb *route) canMergeOnFilter(pb *primitiveBuilder, rrb *route, filter sqlparser.Expr) bool {
	comparison, ok := filter.(*sqlparser.ComparisonExpr)
	if !ok {
		return false
	}
	if comparison.Operator != sqlparser.EqualOp {
		return false
	}
	left := comparison.Left
	right := comparison.Right
	lVindex := pb.st.Vindex(left, rb)
	if lVindex == nil {
		left, right = right, left
		lVindex = pb.st.Vindex(left, rb)
	}
	if lVindex == nil || !lVindex.IsUnique() {
		return false
	}
	rVindex := pb.st.Vindex(right, rrb)
	if rVindex == nil {
		return false
	}
	return rVindex == lVindex
}

// UpdatePlan evaluates the primitive against the specified
// filter. If it's an improvement, the primitive is updated.
// We assume that the filter has already been pushed into
// the route.
func (rb *route) UpdatePlan(pb *primitiveBuilder, filter sqlparser.Expr) {
	switch rb.eroute.Opcode {
	// For these opcodes, a new filter will not make any difference, so we can just exit early
	case engine.SelectUnsharded, engine.SelectNext, engine.SelectDBA, engine.SelectReference, engine.SelectNone:
		return
	}
	opcode, vindex, values := rb.computePlan(pb, filter)
	if opcode == engine.SelectScatter {
		return
	}
	// If we get SelectNone in next filters, override the previous route plan.
	if opcode == engine.SelectNone {
		rb.updateRoute(opcode, vindex, values)
		return
	}
	switch rb.eroute.Opcode {
	case engine.SelectEqualUnique:
		if opcode == engine.SelectEqualUnique && vindex.Cost() < rb.eroute.Vindex.Cost() {
			rb.updateRoute(opcode, vindex, values)
		}
	case engine.SelectEqual:
		switch opcode {
		case engine.SelectEqualUnique:
			rb.updateRoute(opcode, vindex, values)
		case engine.SelectEqual:
			if vindex.Cost() < rb.eroute.Vindex.Cost() {
				rb.updateRoute(opcode, vindex, values)
			}
		}
	case engine.SelectIN:
		switch opcode {
		case engine.SelectEqualUnique, engine.SelectEqual:
			rb.updateRoute(opcode, vindex, values)
		case engine.SelectIN:
			if vindex.Cost() < rb.eroute.Vindex.Cost() {
				rb.updateRoute(opcode, vindex, values)
			}
		}
	case engine.SelectMultiEqual:
		switch opcode {
		case engine.SelectEqualUnique, engine.SelectEqual, engine.SelectIN:
			rb.updateRoute(opcode, vindex, values)
		case engine.SelectMultiEqual:
			if vindex.Cost() < rb.eroute.Vindex.Cost() {
				rb.updateRoute(opcode, vindex, values)
			}
		}
	case engine.SelectScatter:
		switch opcode {
		case engine.SelectEqualUnique, engine.SelectEqual, engine.SelectIN, engine.SelectMultiEqual, engine.SelectNone:
			rb.updateRoute(opcode, vindex, values)
		}
	}
}

func (rb *route) updateRoute(opcode engine.RouteOpcode, vindex vindexes.SingleColumn, condition sqlparser.Expr) {
	rb.eroute.Opcode = opcode
	rb.eroute.Vindex = vindex
	rb.condition = condition
}

// computePlan computes the plan for the specified filter.
func (rb *route) computePlan(pb *primitiveBuilder, filter sqlparser.Expr) (opcode engine.RouteOpcode, vindex vindexes.SingleColumn, condition sqlparser.Expr) {
	switch node := filter.(type) {
	case *sqlparser.ComparisonExpr:
		switch node.Operator {
		case sqlparser.EqualOp:
			return rb.computeEqualPlan(pb, node)
		case sqlparser.InOp:
			return rb.computeINPlan(pb, node)
		case sqlparser.NotInOp:
			return rb.computeNotInPlan(node.Right), nil, nil
		}
	case *sqlparser.IsExpr:
		return rb.computeISPlan(pb, node)
	}
	return engine.SelectScatter, nil, nil
}

// computeEqualPlan computes the plan for an equality constraint.
func (rb *route) computeEqualPlan(pb *primitiveBuilder, comparison *sqlparser.ComparisonExpr) (opcode engine.RouteOpcode, vindex vindexes.SingleColumn, condition sqlparser.Expr) {
	left := comparison.Left
	right := comparison.Right

	if sqlparser.IsNull(right) {
		return engine.SelectNone, nil, nil
	}

	vindex = pb.st.Vindex(left, rb)
	if vindex == nil {
		left, right = right, left
		vindex = pb.st.Vindex(left, rb)
		if vindex == nil {
			return engine.SelectScatter, nil, nil
		}
	}
	if !rb.exprIsValue(right) {
		return engine.SelectScatter, nil, nil
	}
	if vindex.IsUnique() {
		return engine.SelectEqualUnique, vindex, right
	}
	return engine.SelectEqual, vindex, right
}

// computeIS computes the plan for an equality constraint.
func (rb *route) computeISPlan(pb *primitiveBuilder, comparison *sqlparser.IsExpr) (opcode engine.RouteOpcode, vindex vindexes.SingleColumn, expr sqlparser.Expr) {
	// we only handle IS NULL correct. IsExpr can contain other expressions as well
	if comparison.Operator != sqlparser.IsNullOp {
		return engine.SelectScatter, nil, nil
	}

	vindex = pb.st.Vindex(comparison.Expr, rb)
	// fallback to scatter gather if there is no vindex
	if vindex == nil {
		return engine.SelectScatter, nil, nil
	}
	if vindex.IsUnique() {
		return engine.SelectEqualUnique, vindex, &sqlparser.NullVal{}
	}
	return engine.SelectEqual, vindex, &sqlparser.NullVal{}
}

// computeINPlan computes the plan for an IN constraint.
func (rb *route) computeINPlan(pb *primitiveBuilder, comparison *sqlparser.ComparisonExpr) (opcode engine.RouteOpcode, vindex vindexes.SingleColumn, expr sqlparser.Expr) {
	switch comparison.Left.(type) {
	case *sqlparser.ColName:
		return rb.computeSimpleINPlan(pb, comparison)
	case sqlparser.ValTuple:
		return rb.computeCompositeINPlan(pb, comparison)
	}
	return engine.SelectScatter, nil, nil
}

// computeSimpleINPlan computes the plan for a simple IN constraint.
func (rb *route) computeSimpleINPlan(pb *primitiveBuilder, comparison *sqlparser.ComparisonExpr) (opcode engine.RouteOpcode, vindex vindexes.SingleColumn, expr sqlparser.Expr) {
	vindex = pb.st.Vindex(comparison.Left, rb)
	if vindex == nil {
		return engine.SelectScatter, nil, nil
	}
	switch node := comparison.Right.(type) {
	case sqlparser.ValTuple:
		if len(node) == 1 && sqlparser.IsNull(node[0]) {
			return engine.SelectNone, nil, nil
		}

		for _, n := range node {
			if !rb.exprIsValue(n) {
				return engine.SelectScatter, nil, nil
			}
		}
		return engine.SelectIN, vindex, comparison
	case sqlparser.ListArg:
		return engine.SelectIN, vindex, comparison
	}
	return engine.SelectScatter, nil, nil
}

// computeCompositeINPlan computes the plan for a composite IN constraint.
func (rb *route) computeCompositeINPlan(pb *primitiveBuilder, comparison *sqlparser.ComparisonExpr) (opcode engine.RouteOpcode, vindex vindexes.SingleColumn, values sqlparser.Expr) {
	leftTuple := comparison.Left.(sqlparser.ValTuple)
	return rb.iterateCompositeIN(pb, comparison, nil, leftTuple)
}

// iterateCompositeIN recursively walks the LHS tuple of the IN clause looking
// for column names. For those that match a vindex, it builds a multi-value plan
// using the corresponding values in the RHS. It returns the best of the plans built.
func (rb *route) iterateCompositeIN(pb *primitiveBuilder, comparison *sqlparser.ComparisonExpr, coordinates []int, tuple sqlparser.ValTuple) (opcode engine.RouteOpcode, vindex vindexes.SingleColumn, values sqlparser.Expr) {
	opcode = engine.SelectScatter

	cindex := len(coordinates)
	coordinates = append(coordinates, 0)
	for idx, expr := range tuple {
		coordinates[cindex] = idx
		switch expr := expr.(type) {
		case sqlparser.ValTuple:
			newOpcode, newVindex, newValues := rb.iterateCompositeIN(pb, comparison, coordinates, expr)
			opcode, vindex, values = bestOfComposite(opcode, newOpcode, vindex, newVindex, values, newValues)
		case *sqlparser.ColName:
			newVindex := pb.st.Vindex(expr, rb)
			if newVindex != nil {
				newOpcode, newValues := rb.compositePlanForCol(pb, comparison, coordinates)
				opcode, vindex, values = bestOfComposite(opcode, newOpcode, vindex, newVindex, values, newValues)
			}
		}
	}
	return opcode, vindex, values
}

// compositePlanForCol builds a plan for a matched column in the LHS
// of a composite IN clause.
func (rb *route) compositePlanForCol(pb *primitiveBuilder, comparison *sqlparser.ComparisonExpr, coordinates []int) (opcode engine.RouteOpcode, values sqlparser.Expr) {
	rightTuple, ok := comparison.Right.(sqlparser.ValTuple)
	if !ok {
		return engine.SelectScatter, nil
	}
	retVal := make(sqlparser.ValTuple, len(rightTuple))
	for i, rval := range rightTuple {
		val := tupleAccess(rval, coordinates)
		if val == nil {
			return engine.SelectScatter, nil
		}
		if !rb.exprIsValue(val) {
			return engine.SelectScatter, nil
		}
		retVal[i] = val
	}
	return engine.SelectMultiEqual, retVal
}

// tupleAccess returns the value of the expression that corresponds
// to the specified coordinates.
func tupleAccess(expr sqlparser.Expr, coordinates []int) sqlparser.Expr {
	tuple, _ := expr.(sqlparser.ValTuple)
	for _, idx := range coordinates {
		if idx >= len(tuple) {
			return nil
		}
		expr = tuple[idx]
		tuple, _ = expr.(sqlparser.ValTuple)
	}
	return expr
}

// bestOfComposite returns the best of two composite IN clause plans.
func bestOfComposite(opcode1, opcode2 engine.RouteOpcode, vindex1, vindex2 vindexes.SingleColumn, values1, values2 sqlparser.Expr) (opcode engine.RouteOpcode, vindex vindexes.SingleColumn, values sqlparser.Expr) {
	if opcode1 == engine.SelectScatter {
		return opcode2, vindex2, values2
	}
	if opcode2 == engine.SelectScatter {
		return opcode1, vindex1, values1
	}
	if vindex1.Cost() < vindex2.Cost() {
		return opcode1, vindex1, values1
	}
	return opcode2, vindex2, values2
}

// computeNotInPlan looks for null values to produce a SelectNone if found
func (rb *route) computeNotInPlan(right sqlparser.Expr) engine.RouteOpcode {
	switch node := right.(type) {
	case sqlparser.ValTuple:
		for _, n := range node {
			if sqlparser.IsNull(n) {
				return engine.SelectNone
			}
		}
	}

	return engine.SelectScatter
}

// exprIsValue returns true if the expression can be treated as a value
// for the routeOption. External references are treated as value.
func (rb *route) exprIsValue(expr sqlparser.Expr) bool {
	if node, ok := expr.(*sqlparser.ColName); ok {
		return node.Metadata.(*column).Origin() != rb
	}
	return sqlparser.IsValue(expr)
}

// queryTimeout returns DirectiveQueryTimeout value if set, otherwise returns 0.
func queryTimeout(d sqlparser.CommentDirectives) int {
	if d == nil {
		return 0
	}

	val, ok := d[sqlparser.DirectiveQueryTimeout]
	if !ok {
		return 0
	}

	intVal, ok := val.(int)
	if ok {
		return intVal
	}
	return 0
}<|MERGE_RESOLUTION|>--- conflicted
+++ resolved
@@ -65,13 +65,8 @@
 	// eroute is the primitive being built.
 	eroute *engine.Route
 
-<<<<<<< HEAD
-	// solvedTables keeps track of which tables this route is covering
-	solvedTables semantics.TableSet
-=======
 	// tables keeps track of which tables this route is covering
 	tables semantics.TableSet
->>>>>>> 0d242a87
 }
 
 type tableSubstitution struct {
@@ -138,11 +133,7 @@
 }
 
 // Wireup2 implements the logicalPlan interface
-<<<<<<< HEAD
-func (rb *route) Wireup2(semTable *semantics.SemTable) error {
-=======
 func (rb *route) WireupV4(semTable *semantics.SemTable) error {
->>>>>>> 0d242a87
 	rb.prepareTheAST()
 
 	rb.eroute.Query = sqlparser.String(rb.Select)
@@ -154,13 +145,8 @@
 }
 
 // Solves implements the logicalPlan interface
-<<<<<<< HEAD
-func (rb *route) Solves() semantics.TableSet {
-	return rb.solvedTables
-=======
 func (rb *route) ContainsTables() semantics.TableSet {
 	return rb.tables
->>>>>>> 0d242a87
 }
 
 // Wireup implements the logicalPlan interface
