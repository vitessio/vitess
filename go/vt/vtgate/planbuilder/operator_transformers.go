/*
Copyright 2021 The Vitess Authors.

Licensed under the Apache License, Version 2.0 (the "License");
you may not use this file except in compliance with the License.
You may obtain a copy of the License at

    http://www.apache.org/licenses/LICENSE-2.0

Unless required by applicable law or agreed to in writing, software
distributed under the License is distributed on an "AS IS" BASIS,
WITHOUT WARRANTIES OR CONDITIONS OF ANY KIND, either express or implied.
See the License for the specific language governing permissions and
limitations under the License.
*/

package planbuilder

import (
	"fmt"
	"sort"
	"strconv"
	"strings"

	"vitess.io/vitess/go/mysql/collations"
	"vitess.io/vitess/go/slice"
	"vitess.io/vitess/go/sqltypes"
	"vitess.io/vitess/go/vt/sqlparser"
	"vitess.io/vitess/go/vt/sysvars"
	"vitess.io/vitess/go/vt/vtenv"
	"vitess.io/vitess/go/vt/vterrors"
	"vitess.io/vitess/go/vt/vtgate/engine"
	"vitess.io/vitess/go/vt/vtgate/engine/opcode"
	"vitess.io/vitess/go/vt/vtgate/evalengine"
	"vitess.io/vitess/go/vt/vtgate/planbuilder/operators"
	"vitess.io/vitess/go/vt/vtgate/planbuilder/plancontext"
	"vitess.io/vitess/go/vt/vtgate/vindexes"
)

func transformToPrimitive(ctx *plancontext.PlanningContext, op operators.Operator) (engine.Primitive, error) {
	switch op := op.(type) {
	case *operators.Route:
		return transformRoutePlan(ctx, op)
	case *operators.ApplyJoin:
		return transformApplyJoinPlan(ctx, op)
	case *operators.Union:
		return transformUnionPlan(ctx, op)
	case *operators.Vindex:
		return transformVindexPlan(ctx, op)
	case *operators.SubQuery:
		return transformSubQuery(ctx, op)
	case *operators.Filter:
		return transformFilter(ctx, op)
	case *operators.Horizon:
		panic("should have been solved in the operator")
	case *operators.Projection:
		return transformProjection(ctx, op)
	case *operators.Limit:
		return transformLimit(ctx, op)
	case *operators.Ordering:
		return transformOrdering(ctx, op)
	case *operators.Aggregator:
		return transformAggregator(ctx, op)
	case *operators.Distinct:
		return transformDistinct(ctx, op)
	case *operators.FkCascade:
		return transformFkCascade(ctx, op)
	case *operators.FkVerify:
		return transformFkVerify(ctx, op)
	case *operators.InsertSelection:
		return transformInsertionSelection(ctx, op)
	case *operators.Upsert:
		return transformUpsert(ctx, op)
	case *operators.HashJoin:
		return transformHashJoin(ctx, op)
	case *operators.Sequential:
		return transformSequential(ctx, op)
	case *operators.DMLWithInput:
		return transformDMLWithInput(ctx, op)
<<<<<<< HEAD
	case *operators.PercentBasedMirror:
		return transformPercentBasedMirror(ctx, op)
=======
	case *operators.RecurseCTE:
		return transformRecurseCTE(ctx, op)
>>>>>>> fae75406
	}

	return nil, vterrors.VT13001(fmt.Sprintf("unknown type encountered: %T (transformToPrimitive)", op))
}

func transformPercentBasedMirror(ctx *plancontext.PlanningContext, op *operators.PercentBasedMirror) (engine.Primitive, error) {
	primitive, err := transformToPrimitive(ctx, op.Operator)
	if err != nil {
		return nil, err
	}

	target, err := transformToPrimitive(ctx.UseMirror(), op.Target)
	// Mirroring is best-effort. If we encounter an error while building the
	// mirror target primitive, proceed without mirroring.
	if err != nil {
		return primitive, nil
	}

	return engine.NewPercentBasedMirror(op.Percent, primitive, target), nil
}

func transformDMLWithInput(ctx *plancontext.PlanningContext, op *operators.DMLWithInput) (engine.Primitive, error) {
	input, err := transformToPrimitive(ctx, op.Source)
	if err != nil {
		return nil, err
	}

	var dmls []engine.Primitive
	for _, dml := range op.DML {
		del, err := transformToPrimitive(ctx, dml)
		if err != nil {
			return nil, err
		}
		dmls = append(dmls, del)
	}

	return &engine.DMLWithInput{
		DMLs:       dmls,
		Input:      input,
		OutputCols: op.Offsets,
		BVList:     op.BvList,
	}, nil
}

func transformUpsert(ctx *plancontext.PlanningContext, op *operators.Upsert) (engine.Primitive, error) {
	upsert := &engine.Upsert{}
	for _, source := range op.Sources {
		iLp, uLp, err := transformOneUpsert(ctx, source)
		if err != nil {
			return nil, err
		}
		upsert.AddUpsert(iLp, uLp)
	}
	return upsert, nil
}

func transformOneUpsert(ctx *plancontext.PlanningContext, source operators.UpsertSource) (iLp, uLp engine.Primitive, err error) {
	iLp, err = transformToPrimitive(ctx, source.Insert)
	if err != nil {
		return
	}
	ins, ok := iLp.(*engine.Insert)
	if ok {
		ins.PreventAutoCommit = true
	}
	uLp, err = transformToPrimitive(ctx, source.Update)
	return
}

func transformSequential(ctx *plancontext.PlanningContext, op *operators.Sequential) (engine.Primitive, error) {
	var prims []engine.Primitive
	for _, source := range op.Sources {
		prim, err := transformToPrimitive(ctx, source)
		if err != nil {
			return nil, err
		}
		ins, ok := prim.(*engine.Insert)
		if ok {
			ins.PreventAutoCommit = true
		}

		prims = append(prims, prim)
	}

	return engine.NewSequential(prims), nil
}

func transformInsertionSelection(ctx *plancontext.PlanningContext, op *operators.InsertSelection) (engine.Primitive, error) {
	rb, isRoute := op.Insert.(*operators.Route)
	if !isRoute {
		return nil, vterrors.VT13001(fmt.Sprintf("Incorrect type encountered: %T (transformInsertionSelection)", op.Insert))
	}

	stmt, dmlOp, err := operators.ToSQL(ctx, rb.Source)
	if err != nil {
		return nil, err
	}

	if stmtWithComments, ok := stmt.(sqlparser.Commented); ok && rb.Comments != nil {
		stmtWithComments.SetComments(rb.Comments.GetComments())
	}

	ins := dmlOp.(*operators.Insert)
	eins := &engine.InsertSelect{
		InsertCommon: engine.InsertCommon{
			Keyspace:          rb.Routing.Keyspace(),
			TableName:         ins.VTable.Name.String(),
			Ignore:            ins.Ignore,
			ForceNonStreaming: op.ForceNonStreaming,
			Generate:          autoIncGenerate(ins.AutoIncrement),
			ColVindexes:       ins.ColVindexes,
		},
		VindexValueOffset: ins.VindexValueOffset,
	}

	eins.Prefix, _, eins.Suffix = generateInsertShardedQuery(ins.AST)

	selectionPlan, err := transformToPrimitive(ctx, op.Select)
	if err != nil {
		return nil, err
	}

	eins.Input = selectionPlan
	return eins, nil
}

// transformFkCascade transforms a FkCascade operator into an engine primitive
func transformFkCascade(ctx *plancontext.PlanningContext, fkc *operators.FkCascade) (engine.Primitive, error) {
	// We convert the parent operator to a primitive
	parentLP, err := transformToPrimitive(ctx, fkc.Parent)
	if err != nil {
		return nil, nil
	}

	// Once we have the parent primitive, we can create the selection primitive and the primitives for the children operators.
	// For all of these, we don't need the semTable anymore. We set it to nil, to avoid using an incorrect one.
	ctx.SemTable = nil
	selLP, err := transformToPrimitive(ctx, fkc.Selection)
	if err != nil {
		return nil, err
	}

	// Go over the children and convert them to Primitives too.
	var children []*engine.FkChild
	for _, child := range fkc.Children {
		childLP, err := transformToPrimitive(ctx, child.Op)
		if err != nil {
			return nil, err
		}

		childEngine := childLP
		children = append(children, &engine.FkChild{
			BVName:         child.BVName,
			Cols:           child.Cols,
			NonLiteralInfo: child.NonLiteralInfo,
			Exec:           childEngine,
		})
	}

	return &engine.FkCascade{
		Selection: selLP,
		Children:  children,
		Parent:    parentLP,
	}, nil
}

func transformSubQuery(ctx *plancontext.PlanningContext, op *operators.SubQuery) (engine.Primitive, error) {
	outer, err := transformToPrimitive(ctx, op.Outer)
	if err != nil {
		return nil, err
	}

	inner, err := transformToPrimitive(ctx, op.Subquery)
	if err != nil {
		return nil, err
	}

	cols, err := op.GetJoinColumns(ctx, op.Outer)
	if err != nil {
		return nil, err
	}
	if len(cols) == 0 {
		// no correlation, so uncorrelated it is
		return &engine.UncorrelatedSubquery{
			Opcode:         op.FilterType,
			SubqueryResult: op.SubqueryValueName,
			HasValues:      op.HasValuesName,
			Subquery:       inner,
			Outer:          outer,
		}, nil
	}

	return &engine.SemiJoin{
		Left:  outer,
		Right: inner,
		Vars:  op.Vars,
	}, nil
}

// transformFkVerify transforms a FkVerify operator into a engine primitive
func transformFkVerify(ctx *plancontext.PlanningContext, fkv *operators.FkVerify) (engine.Primitive, error) {
	inputLP, err := transformToPrimitive(ctx, fkv.Input)
	if err != nil {
		return nil, err
	}

	// Once we have the input primitive, we can create the primitives for the verification operators.
	// For all of these, we don't need the semTable anymore. We set it to nil, to avoid using an incorrect one.
	ctx.SemTable = nil

	// Go over the children and convert them to Primitives too.
	var verify []*engine.Verify
	for _, v := range fkv.Verify {
		lp, err := transformToPrimitive(ctx, v.Op)
		if err != nil {
			return nil, err
		}
		verify = append(verify, &engine.Verify{
			Exec: lp,
			Typ:  v.Typ,
		})
	}

	return &engine.FkVerify{
		Verify: verify,
		Exec:   inputLP,
	}, nil
}

func transformAggregator(ctx *plancontext.PlanningContext, op *operators.Aggregator) (engine.Primitive, error) {
	if op.WithRollup {
		return nil, vterrors.VT12001("GROUP BY WITH ROLLUP not supported for sharded queries")
	}
	src, err := transformToPrimitive(ctx, op.Source)
	if err != nil {
		return nil, err
	}

	var aggregates []*engine.AggregateParams
	var groupByKeys []*engine.GroupByParams

	for _, aggr := range op.Aggregations {
		switch aggr.OpCode {
		case opcode.AggregateUnassigned:
			return nil, vterrors.VT12001(fmt.Sprintf("in scatter query: aggregation function '%s'", sqlparser.String(aggr.Original)))
		case opcode.AggregateUDF:
			message := fmt.Sprintf("Aggregate UDF '%s' must be pushed down to MySQL", sqlparser.String(aggr.Original.Expr))
			return nil, vterrors.VT12001(message)
		}

		aggrParam := engine.NewAggregateParam(aggr.OpCode, aggr.ColOffset, aggr.Alias, ctx.VSchema.Environment().CollationEnv())
		aggrParam.Func = aggr.Func
		if gcFunc, isGc := aggrParam.Func.(*sqlparser.GroupConcatExpr); isGc && gcFunc.Separator == "" {
			gcFunc.Separator = sqlparser.GroupConcatDefaultSeparator
		}
		aggrParam.Original = aggr.Original
		aggrParam.OrigOpcode = aggr.OriginalOpCode
		aggrParam.WCol = aggr.WSOffset
		aggrParam.Type = aggr.GetTypeCollation(ctx)
		aggregates = append(aggregates, aggrParam)
	}

	for _, groupBy := range op.Grouping {
		typ, _ := ctx.TypeForExpr(groupBy.Inner)
		groupByKeys = append(groupByKeys, &engine.GroupByParams{
			KeyCol:          groupBy.ColOffset,
			WeightStringCol: groupBy.WSOffset,
			Expr:            groupBy.Inner,
			Type:            typ,
			CollationEnv:    ctx.VSchema.Environment().CollationEnv(),
		})
	}

	if len(groupByKeys) == 0 {
		return &engine.ScalarAggregate{
			Aggregates:          aggregates,
			TruncateColumnCount: op.ResultColumns,
			Input:               src,
		}, nil
	}

	return &engine.OrderedAggregate{
		Aggregates:          aggregates,
		GroupByKeys:         groupByKeys,
		TruncateColumnCount: op.ResultColumns,
		Input:               src,
	}, nil
}

func transformDistinct(ctx *plancontext.PlanningContext, op *operators.Distinct) (engine.Primitive, error) {
	src, err := transformToPrimitive(ctx, op.Source)
	if err != nil {
		return nil, err
	}

	return &engine.Distinct{
		Source:    src,
		CheckCols: op.Columns,
		Truncate:  op.ResultColumns,
	}, nil
}

func transformOrdering(ctx *plancontext.PlanningContext, op *operators.Ordering) (engine.Primitive, error) {
	plan, err := transformToPrimitive(ctx, op.Source)
	if err != nil {
		return nil, err
	}

	return createMemorySort(ctx, plan, op)
}

func createMemorySort(ctx *plancontext.PlanningContext, src engine.Primitive, ordering *operators.Ordering) (engine.Primitive, error) {
	prim := &engine.MemorySort{
		Input:               src,
		TruncateColumnCount: ordering.ResultColumns,
	}

	for idx, order := range ordering.Order {
		typ, _ := ctx.TypeForExpr(order.SimplifiedExpr)
		prim.OrderBy = append(prim.OrderBy, evalengine.OrderByParams{
			Col:             ordering.Offset[idx],
			WeightStringCol: ordering.WOffset[idx],
			Desc:            order.Inner.Direction == sqlparser.DescOrder,
			Type:            typ,
			CollationEnv:    ctx.VSchema.Environment().CollationEnv(),
		})
	}

	return prim, nil
}

func transformProjection(ctx *plancontext.PlanningContext, op *operators.Projection) (engine.Primitive, error) {
	src, err := transformToPrimitive(ctx, op.Source)
	if err != nil {
		return nil, err
	}

	if cols, colNames := op.AllOffsets(); cols != nil {
		// if all this op is doing is passing through columns from the input, we
		// can use the faster SimpleProjection
		if len(op.Source.GetColumns(ctx)) == len(cols) && offsetInInputOrder(cols) {
			cols = nil
		}
		return newSimpleProjection(cols, colNames, src), nil
	}

	ap, err := op.GetAliasedProjections()
	if err != nil {
		return nil, err
	}

	var evalengineExprs []evalengine.Expr
	var columnNames []string
	for _, pe := range ap {
		ee, err := getEvalEngineExpr(ctx, pe)
		if err != nil {
			return nil, err
		}
		evalengineExprs = append(evalengineExprs, ee)
		columnNames = append(columnNames, pe.Original.ColumnName())
	}

	return &engine.Projection{
		Input: src,
		Cols:  columnNames,
		Exprs: evalengineExprs,
	}, nil
}

// offsetInInputOrder returns true if the columns are in the same order as the input
func offsetInInputOrder(cols []int) bool {
	for i, c := range cols {
		if c != i {
			return false
		}
	}
	return true
}

func getEvalEngineExpr(ctx *plancontext.PlanningContext, pe *operators.ProjExpr) (evalengine.Expr, error) {
	switch e := pe.Info.(type) {
	case *operators.EvalEngine:
		return e.EExpr, nil
	case operators.Offset:
		typ, _ := ctx.TypeForExpr(pe.EvalExpr)
		return evalengine.NewColumn(int(e), typ, pe.EvalExpr), nil
	default:
		return nil, vterrors.VT13001("project not planned for: %s", pe.String())
	}
}

// newSimpleProjection creates a simple projections
func newSimpleProjection(cols []int, colNames []string, src engine.Primitive) engine.Primitive {
	return &engine.SimpleProjection{
		Input:    src,
		Cols:     cols,
		ColNames: colNames,
	}
}

func transformFilter(ctx *plancontext.PlanningContext, op *operators.Filter) (engine.Primitive, error) {
	src, err := transformToPrimitive(ctx, op.Source)
	if err != nil {
		return nil, err
	}

	predicate := op.PredicateWithOffsets
	if predicate == nil {
		panic("this should have already been done")
	}

	return &engine.Filter{
		Input:        src,
		Predicate:    predicate,
		ASTPredicate: ctx.SemTable.AndExpressions(op.Predicates...),
		Truncate:     op.ResultColumns,
	}, nil
}

func transformApplyJoinPlan(ctx *plancontext.PlanningContext, n *operators.ApplyJoin) (engine.Primitive, error) {
	lhs, err := transformToPrimitive(ctx, n.LHS)
	if err != nil {
		return nil, err
	}
	rhs, err := transformToPrimitive(ctx, n.RHS)
	if err != nil {
		return nil, err
	}
	opCode := engine.InnerJoin
	if !n.JoinType.IsInner() {
		opCode = engine.LeftJoin
	}

	return &engine.Join{
		Opcode: opCode,
		Left:   lhs,
		Right:  rhs,
		Cols:   n.Columns,
		Vars:   n.Vars,
	}, nil
}

func routeToEngineRoute(ctx *plancontext.PlanningContext, op *operators.Route, hints *queryHints) (*engine.Route, error) {
	tableNames, err := getAllTableNames(op)
	if err != nil {
		return nil, err
	}

	rp := newRoutingParams(ctx, op.Routing.OpCode())
	op.Routing.UpdateRoutingParams(ctx, rp)

	e := &engine.Route{
		TableName:           strings.Join(tableNames, ", "),
		RoutingParameters:   rp,
		TruncateColumnCount: op.ResultColumns,
	}
	if hints != nil {
		e.ScatterErrorsAsWarnings = hints.scatterErrorsAsWarnings
		e.QueryTimeout = hints.queryTimeout
	}
	return e, nil
}

func newRoutingParams(ctx *plancontext.PlanningContext, opCode engine.Opcode) *engine.RoutingParameters {
	ks, _ := ctx.VSchema.DefaultKeyspace()
	if ks == nil {
		// if we don't have a selected keyspace, any keyspace will do
		// this is used by operators that do not set the keyspace
		ks, _ = ctx.VSchema.AnyKeyspace()
	}
	return &engine.RoutingParameters{
		Opcode:   opCode,
		Keyspace: ks,
	}
}

type queryHints struct {
	scatterErrorsAsWarnings,
	multiShardAutocommit bool
	queryTimeout int
}

func getHints(cmt *sqlparser.ParsedComments) *queryHints {
	if cmt == nil {
		return nil
	}
	directives := cmt.Directives()
	scatterAsWarns := directives.IsSet(sqlparser.DirectiveScatterErrorsAsWarnings)
	timeout := queryTimeout(directives)
	multiShardAutoCommit := directives.IsSet(sqlparser.DirectiveMultiShardAutocommit)
	return &queryHints{
		scatterErrorsAsWarnings: scatterAsWarns,
		multiShardAutocommit:    multiShardAutoCommit,
		queryTimeout:            timeout,
	}
}

func transformRoutePlan(ctx *plancontext.PlanningContext, op *operators.Route) (engine.Primitive, error) {
	stmt, dmlOp, err := operators.ToSQL(ctx, op.Source)
	if err != nil {
		return nil, err
	}

	if stmtWithComments, ok := stmt.(sqlparser.Commented); ok && op.Comments != nil {
		comments := op.Comments.GetComments()
		stmtWithComments.SetComments(comments)
	}

	hints := getHints(op.Comments)
	switch stmt := stmt.(type) {
	case sqlparser.SelectStatement:
		if op.Lock != sqlparser.NoLock {
			stmt.SetLock(op.Lock)
		}
		return buildRoutePrimitive(ctx, op, stmt, hints)
	case *sqlparser.Update:
		return buildUpdatePrimitive(ctx, op, dmlOp, stmt, hints)
	case *sqlparser.Delete:
		return buildDeletePrimitive(ctx, op, dmlOp, stmt, hints)
	case *sqlparser.Insert:
		return buildInsertPrimitive(op, dmlOp, stmt, hints)
	default:
		return nil, vterrors.VT13001(fmt.Sprintf("dont know how to %T", stmt))
	}
}

func buildRoutePrimitive(ctx *plancontext.PlanningContext, op *operators.Route, stmt sqlparser.SelectStatement, hints *queryHints) (engine.Primitive, error) {
	_ = updateSelectedVindexPredicate(op.Routing)

	eroute, err := routeToEngineRoute(ctx, op, hints)
	if err != nil {
		return nil, err
	}

	for _, order := range op.Ordering {
		typ, _ := ctx.TypeForExpr(order.AST)
		eroute.OrderBy = append(eroute.OrderBy, evalengine.OrderByParams{
			Col:             order.Offset,
			WeightStringCol: order.WOffset,
			Desc:            order.Direction == sqlparser.DescOrder,
			Type:            typ,
			CollationEnv:    ctx.VSchema.Environment().CollationEnv(),
		})
	}

	prepareTheAST(stmt)

	res, err := WireupRoute(ctx, eroute, stmt)
	if err != nil {
		return nil, err
	}

	return res, nil
}

func buildInsertPrimitive(
	rb *operators.Route, op operators.Operator, stmt *sqlparser.Insert,
	hints *queryHints,
) (engine.Primitive, error) {
	ins := op.(*operators.Insert)

	ic := engine.InsertCommon{
		Opcode:      mapToInsertOpCode(rb.Routing.OpCode()),
		Keyspace:    rb.Routing.Keyspace(),
		TableName:   ins.VTable.Name.String(),
		Ignore:      ins.Ignore,
		Generate:    autoIncGenerate(ins.AutoIncrement),
		ColVindexes: ins.ColVindexes,
	}
	if hints != nil {
		ic.MultiShardAutocommit = hints.multiShardAutocommit
		ic.QueryTimeout = hints.queryTimeout
	}

	eins := &engine.Insert{
		InsertCommon: ic,
		VindexValues: ins.VindexValues,
	}

	// we would need to generate the query on the fly. The only exception here is
	// when unsharded query with autoincrement for that there is no input operator.
	if eins.Opcode != engine.InsertUnsharded {
		eins.Prefix, eins.Mid, eins.Suffix = generateInsertShardedQuery(ins.AST)
		if ins.AST.RowAlias != nil {
			eins.Alias = sqlparser.String(ins.AST.RowAlias)
		}
	}

	eins.Query = generateQuery(stmt)
	return eins, nil
}

func mapToInsertOpCode(code engine.Opcode) engine.InsertOpcode {
	if code == engine.Unsharded {
		return engine.InsertUnsharded
	}
	return engine.InsertSharded
}

func autoIncGenerate(gen *operators.Generate) *engine.Generate {
	if gen == nil {
		return nil
	}
	selNext := &sqlparser.Select{
		From:        []sqlparser.TableExpr{&sqlparser.AliasedTableExpr{Expr: gen.TableName}},
		SelectExprs: sqlparser.SelectExprs{&sqlparser.Nextval{Expr: &sqlparser.Argument{Name: "n", Type: sqltypes.Int64}}},
	}
	return &engine.Generate{
		Keyspace: gen.Keyspace,
		Query:    sqlparser.String(selNext),
		Values:   gen.Values,
		Offset:   gen.Offset,
	}
}

func generateInsertShardedQuery(ins *sqlparser.Insert) (prefix string, mids sqlparser.Values, suffix sqlparser.OnDup) {
	mids, isValues := ins.Rows.(sqlparser.Values)
	prefixFormat := "insert %v%sinto %v%v "
	if isValues {
		// the mid values are filled differently
		// with select uses sqlparser.String for sqlparser.Values
		// with rows uses string.
		prefixFormat += "values "
	}
	prefixBuf := sqlparser.NewTrackedBuffer(dmlFormatter)
	prefixBuf.Myprintf(prefixFormat,
		ins.Comments, ins.Ignore.ToString(),
		ins.Table, ins.Columns, ins.RowAlias)
	prefix = prefixBuf.String()

	suffix = sqlparser.CopyOnRewrite(ins.OnDup, nil, func(cursor *sqlparser.CopyOnWriteCursor) {
		if tblName, ok := cursor.Node().(sqlparser.TableName); ok {
			if tblName.Qualifier != sqlparser.NewIdentifierCS("") {
				cursor.Replace(sqlparser.NewTableName(tblName.Name.String()))
			}
		}
	}, nil).(sqlparser.OnDup)
	return
}

// dmlFormatter strips out keyspace name from dmls.
func dmlFormatter(buf *sqlparser.TrackedBuffer, node sqlparser.SQLNode) {
	switch node := node.(type) {
	case sqlparser.TableName:
		node.Name.Format(buf)
		return
	}
	node.Format(buf)
}

func buildUpdatePrimitive(
	ctx *plancontext.PlanningContext,
	rb *operators.Route,
	dmlOp operators.Operator,
	stmt *sqlparser.Update,
	hints *queryHints,
) (engine.Primitive, error) {
	upd := dmlOp.(*operators.Update)
	var vindexes []*vindexes.ColumnVindex
	vQuery := ""
	if len(upd.ChangedVindexValues) > 0 {
		upd.OwnedVindexQuery.From = stmt.GetFrom()
		upd.OwnedVindexQuery.Where = stmt.Where
		vQuery = sqlparser.String(upd.OwnedVindexQuery)
		vindexes = upd.Target.VTable.ColumnVindexes
		if upd.OwnedVindexQuery.Limit != nil && len(upd.OwnedVindexQuery.OrderBy) == 0 {
			return nil, vterrors.VT12001("Vindex update should have ORDER BY clause when using LIMIT")
		}
	}
	if upd.VerifyAll {
		stmt.SetComments(stmt.GetParsedComments().SetMySQLSetVarValue(sysvars.ForeignKeyChecks, "OFF"))
	}
	_ = updateSelectedVindexPredicate(rb.Routing)
	edml := createDMLPrimitive(ctx, rb, hints, upd.Target.VTable, generateQuery(stmt), vindexes, vQuery)

	return &engine.Update{
		DML:                 edml,
		ChangedVindexValues: upd.ChangedVindexValues,
	}, nil
}

func buildDeletePrimitive(ctx *plancontext.PlanningContext, rb *operators.Route, dmlOp operators.Operator, stmt *sqlparser.Delete, hints *queryHints) (engine.Primitive, error) {
	del := dmlOp.(*operators.Delete)

	var vindexes []*vindexes.ColumnVindex
	vQuery := ""
	if del.OwnedVindexQuery != nil {
		del.OwnedVindexQuery.From = stmt.GetFrom()
		del.OwnedVindexQuery.Where = stmt.Where
		vQuery = sqlparser.String(del.OwnedVindexQuery)
		vindexes = del.Target.VTable.Owned
	}
	_ = updateSelectedVindexPredicate(rb.Routing)
	edml := createDMLPrimitive(ctx, rb, hints, del.Target.VTable, generateQuery(stmt), vindexes, vQuery)

	return &engine.Delete{DML: edml}, nil
}

func createDMLPrimitive(ctx *plancontext.PlanningContext, rb *operators.Route, hints *queryHints, vTbl *vindexes.Table, query string, colVindexes []*vindexes.ColumnVindex, vindexQuery string) *engine.DML {
	rp := newRoutingParams(ctx, rb.Routing.OpCode())
	rb.Routing.UpdateRoutingParams(ctx, rp)
	edml := &engine.DML{
		Query:             query,
		TableNames:        []string{vTbl.Name.String()},
		Vindexes:          colVindexes,
		OwnedVindexQuery:  vindexQuery,
		RoutingParameters: rp,
	}

	if rb.Routing.OpCode() != engine.Unsharded && vindexQuery != "" {
		primary := vTbl.ColumnVindexes[0]
		edml.KsidVindex = primary.Vindex
		edml.KsidLength = len(primary.Columns)
	}

	if hints != nil {
		edml.MultiShardAutocommit = hints.multiShardAutocommit
		edml.QueryTimeout = hints.queryTimeout
	}
	return edml
}

func updateSelectedVindexPredicate(routing operators.Routing) sqlparser.Expr {
	tr, ok := routing.(*operators.ShardedRouting)
	if !ok || tr.Selected == nil {
		return nil
	}

	_, isMultiColumn := tr.Selected.FoundVindex.(vindexes.MultiColumn)
	for idx, expr := range tr.Selected.Predicates {
		cmp, ok := expr.(*sqlparser.ComparisonExpr)
		if !ok || cmp.Operator != sqlparser.InOp {
			continue
		}
		_, ok = cmp.Left.(*sqlparser.ColName)
		if !ok {
			continue
		}
		if sqlparser.Equals.Expr(cmp.Right, sqlparser.ListArg(engine.DmlVals)) {
			continue
		}
		var argName string
		if isMultiColumn {
			argName = engine.ListVarName + strconv.Itoa(idx)
		} else {
			argName = engine.ListVarName
		}

		cmp.Right = sqlparser.ListArg(argName)
	}
	return nil
}

func getAllTableNames(op *operators.Route) ([]string, error) {
	tableNameMap := map[string]any{}
	err := operators.Visit(op, func(op operators.Operator) error {
		tbl, isTbl := op.(*operators.Table)
		var name string
		if isTbl {
			if tbl.QTable.IsInfSchema {
				name = sqlparser.String(tbl.QTable.Table)
			} else {
				name = sqlparser.String(tbl.QTable.Table.Name)
			}
			tableNameMap[name] = nil
		}
		return nil
	})
	if err != nil {
		return nil, err
	}
	var tableNames []string
	for name := range tableNameMap {
		tableNames = append(tableNames, name)
	}
	sort.Strings(tableNames)
	return tableNames, nil
}

func transformUnionPlan(ctx *plancontext.PlanningContext, op *operators.Union) (engine.Primitive, error) {
	sources, err := slice.MapWithError(op.Sources, func(src operators.Operator) (engine.Primitive, error) {
		primitive, err := transformToPrimitive(ctx, src)
		if err != nil {
			return nil, err
		}
		return primitive, nil
	})
	if err != nil {
		return nil, err
	}

	if len(sources) == 1 {
		return sources[0], nil
	}

	return engine.NewConcatenate(sources, nil), nil
}

func transformLimit(ctx *plancontext.PlanningContext, op *operators.Limit) (engine.Primitive, error) {
	plan, err := transformToPrimitive(ctx, op.Source)
	if err != nil {
		return nil, err
	}

	return createLimit(plan, op.AST, ctx.VSchema.Environment(), ctx.VSchema.ConnCollation())
}

func createLimit(input engine.Primitive, limit *sqlparser.Limit, env *vtenv.Environment, coll collations.ID) (engine.Primitive, error) {
	cfg := &evalengine.Config{
		Collation:   coll,
		Environment: env,
	}
	count, err := evalengine.Translate(limit.Rowcount, cfg)
	if err != nil {
		return nil, vterrors.Wrap(err, "unexpected expression in LIMIT")
	}
	var offset evalengine.Expr
	if limit.Offset != nil {
		offset, err = evalengine.Translate(limit.Offset, cfg)
		if err != nil {
			return nil, vterrors.Wrap(err, "unexpected expression in OFFSET")
		}
	}

	return &engine.Limit{
		Input:  input,
		Count:  count,
		Offset: offset,
	}, nil
}

func transformHashJoin(ctx *plancontext.PlanningContext, op *operators.HashJoin) (engine.Primitive, error) {
	lhs, err := transformToPrimitive(ctx, op.LHS)
	if err != nil {
		return nil, err
	}
	rhs, err := transformToPrimitive(ctx, op.RHS)
	if err != nil {
		return nil, err
	}

	if len(op.LHSKeys) != 1 {
		return nil, vterrors.VT12001("hash joins must have exactly one join predicate")
	}

	joinOp := engine.InnerJoin
	if op.LeftJoin {
		joinOp = engine.LeftJoin
	}

	var missingTypes []string

	ltyp, found := ctx.TypeForExpr(op.JoinComparisons[0].LHS)
	if !found {
		missingTypes = append(missingTypes, sqlparser.String(op.JoinComparisons[0].LHS))
	}
	rtyp, found := ctx.TypeForExpr(op.JoinComparisons[0].RHS)
	if !found {
		missingTypes = append(missingTypes, sqlparser.String(op.JoinComparisons[0].RHS))
	}

	if len(missingTypes) > 0 {
		return nil, vterrors.VT12001(
			fmt.Sprintf("missing type information for [%s]", strings.Join(missingTypes, ", ")))
	}

	comparisonType, err := evalengine.CoerceTypes(ltyp, rtyp, ctx.VSchema.Environment().CollationEnv())
	if err != nil {
		return nil, err
	}

	return &engine.HashJoin{
		Left:           lhs,
		Right:          rhs,
		Opcode:         joinOp,
		Cols:           op.ColumnOffsets,
		LHSKey:         op.LHSKeys[0],
		RHSKey:         op.RHSKeys[0],
		ASTPred:        op.JoinPredicate(),
		Collation:      comparisonType.Collation(),
		ComparisonType: comparisonType.Type(),
		CollationEnv:   ctx.VSchema.Environment().CollationEnv(),
		Values:         comparisonType.Values(),
	}, nil
}

func transformVindexPlan(ctx *plancontext.PlanningContext, op *operators.Vindex) (engine.Primitive, error) {
	single, ok := op.Vindex.(vindexes.SingleColumn)
	if !ok {
		return nil, vterrors.VT12001("multi-column vindexes not supported")
	}

	expr, err := evalengine.Translate(op.Value, &evalengine.Config{
		Collation:   ctx.SemTable.Collation,
		ResolveType: ctx.TypeForExpr,
		Environment: ctx.VSchema.Environment(),
	})
	if err != nil {
		return nil, err
	}
	prim := &engine.VindexFunc{
		Opcode: op.OpCode,
		Vindex: single,
		Value:  expr,
	}

	for _, col := range op.Columns {
		err := SupplyProjection(prim, &sqlparser.AliasedExpr{
			Expr: col,
			As:   sqlparser.IdentifierCI{},
		}, false)
		if err != nil {
			return nil, err
		}
	}
	return prim, nil
}

func transformRecurseCTE(ctx *plancontext.PlanningContext, op *operators.RecurseCTE) (engine.Primitive, error) {
	seed, err := transformToPrimitive(ctx, op.Seed)
	if err != nil {
		return nil, err
	}
	term, err := transformToPrimitive(ctx, op.Term)
	if err != nil {
		return nil, err
	}
	return &engine.RecurseCTE{
		Seed: seed,
		Term: term,
		Vars: op.Vars,
	}, nil
}

func generateQuery(statement sqlparser.Statement) string {
	buf := sqlparser.NewTrackedBuffer(dmlFormatter)
	statement.Format(buf)
	return buf.String()
}<|MERGE_RESOLUTION|>--- conflicted
+++ resolved
@@ -77,13 +77,10 @@
 		return transformSequential(ctx, op)
 	case *operators.DMLWithInput:
 		return transformDMLWithInput(ctx, op)
-<<<<<<< HEAD
+	case *operators.RecurseCTE:
+		return transformRecurseCTE(ctx, op)
 	case *operators.PercentBasedMirror:
 		return transformPercentBasedMirror(ctx, op)
-=======
-	case *operators.RecurseCTE:
-		return transformRecurseCTE(ctx, op)
->>>>>>> fae75406
 	}
 
 	return nil, vterrors.VT13001(fmt.Sprintf("unknown type encountered: %T (transformToPrimitive)", op))
