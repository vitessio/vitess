/*
Copyright 2021 The Vitess Authors.

Licensed under the Apache License, Version 2.0 (the "License");
you may not use this file except in compliance with the License.
You may obtain a copy of the License at

    http://www.apache.org/licenses/LICENSE-2.0

Unless required by applicable law or agreed to in writing, software
distributed under the License is distributed on an "AS IS" BASIS,
WITHOUT WARRANTIES OR CONDITIONS OF ANY KIND, either express or implied.
See the License for the specific language governing permissions and
limitations under the License.
*/

package planbuilder

import (
	"fmt"
	"sort"
	"strconv"
	"strings"

	"vitess.io/vitess/go/slice"
	"vitess.io/vitess/go/sqltypes"
	"vitess.io/vitess/go/vt/sqlparser"
	"vitess.io/vitess/go/vt/sysvars"
	"vitess.io/vitess/go/vt/vterrors"
	"vitess.io/vitess/go/vt/vtgate/engine"
	"vitess.io/vitess/go/vt/vtgate/engine/opcode"
	"vitess.io/vitess/go/vt/vtgate/evalengine"
	"vitess.io/vitess/go/vt/vtgate/planbuilder/operators"
	"vitess.io/vitess/go/vt/vtgate/planbuilder/plancontext"
	"vitess.io/vitess/go/vt/vtgate/vindexes"
)

func transformToPrimitive(ctx *plancontext.PlanningContext, op operators.Operator) (engine.Primitive, error) {
	prim, err := recursiveTransform(ctx, op)
	if err != nil {
		return nil, err
	}
	if len(ctx.Conditions) > 0 {
		prim = &engine.PlanSwitcher{
			Conditions: ctx.Conditions,
			Optimized:  prim,
		}
	}
	return prim, nil
}

func recursiveTransform(ctx *plancontext.PlanningContext, op operators.Operator) (engine.Primitive, error) {
	switch op := op.(type) {
	case *operators.Route:
		return transformRoutePlan(ctx, op)
	case *operators.ApplyJoin:
		return transformApplyJoinPlan(ctx, op)
	case *operators.Union:
		return transformUnionPlan(ctx, op)
	case *operators.Vindex:
		return transformVindexPlan(ctx, op)
	case *operators.SubQuery:
		return transformSubQuery(ctx, op)
	case *operators.Filter:
		return transformFilter(ctx, op)
	case *operators.Projection:
		return transformProjection(ctx, op)
	case *operators.Limit:
		return transformLimit(ctx, op)
	case *operators.Ordering:
		return transformOrdering(ctx, op)
	case *operators.Aggregator:
		return transformAggregator(ctx, op)
	case *operators.Distinct:
		return transformDistinct(ctx, op)
	case *operators.FkCascade:
		return transformFkCascade(ctx, op)
	case *operators.FkVerify:
		return transformFkVerify(ctx, op)
	case *operators.InsertSelection:
		return transformInsertionSelection(ctx, op)
	case *operators.Upsert:
		return transformUpsert(ctx, op)
	case *operators.HashJoin:
		return transformHashJoin(ctx, op)
	case *operators.Sequential:
		return transformSequential(ctx, op)
	case *operators.DMLWithInput:
		return transformDMLWithInput(ctx, op)
	case *operators.RecurseCTE:
		return transformRecurseCTE(ctx, op)
	case *operators.PercentBasedMirror:
		return transformPercentBasedMirror(ctx, op)
	case *operators.BlockJoin:
		return transformBlockJoin(ctx, op)
	case *operators.BlockBuild:
		panic("should have been pushed under a route")
	case *operators.Horizon:
		panic("should have been solved in the operator")
	}

	return nil, vterrors.VT13001(fmt.Sprintf("unknown type encountered: %T (transformToPrimitive)", op))
}

func transformBlockJoin(ctx *plancontext.PlanningContext, op *operators.BlockJoin) (engine.Primitive, error) {
	lhs, err := transformToPrimitive(ctx, op.LHS)
	if err != nil {
		return nil, err
	}
	rhs, err := transformToPrimitive(ctx, op.RHS)
	if err != nil {
		return nil, err
	}

	return &engine.BlockJoin{
		Left:        lhs,
		Right:       rhs,
		BindVarName: op.Destination,
	}, nil
}

func transformPercentBasedMirror(ctx *plancontext.PlanningContext, op *operators.PercentBasedMirror) (engine.Primitive, error) {
	primitive, err := transformToPrimitive(ctx, op.Operator())
	if err != nil {
		return nil, err
	}

	target, err := transformToPrimitive(ctx.UseMirror(), op.Target())
	// Mirroring is best-effort. If we encounter an error while building the
	// mirror target primitive, proceed without mirroring.
	if err != nil {
		return primitive, nil
	}

	return engine.NewPercentBasedMirror(op.Percent, primitive, target), nil
}

func transformDMLWithInput(ctx *plancontext.PlanningContext, op *operators.DMLWithInput) (engine.Primitive, error) {
	input, err := transformToPrimitive(ctx, op.Source)
	if err != nil {
		return nil, err
	}

	var dmls []engine.Primitive
	for _, dml := range op.DML {
		del, err := transformToPrimitive(ctx, dml)
		if err != nil {
			return nil, err
		}
		dmls = append(dmls, del)
	}

	return &engine.DMLWithInput{
		DMLs:       dmls,
		Input:      input,
		OutputCols: op.Offsets,
		BVList:     op.BvList,
	}, nil
}

func transformUpsert(ctx *plancontext.PlanningContext, op *operators.Upsert) (engine.Primitive, error) {
	upsert := &engine.Upsert{}
	for _, source := range op.Sources {
		iLp, uLp, err := transformOneUpsert(ctx, source)
		if err != nil {
			return nil, err
		}
		upsert.AddUpsert(iLp, uLp)
	}
	return upsert, nil
}

func transformOneUpsert(ctx *plancontext.PlanningContext, source operators.UpsertSource) (iLp, uLp engine.Primitive, err error) {
	iLp, err = transformToPrimitive(ctx, source.Insert)
	if err != nil {
		return
	}
	ins, ok := iLp.(*engine.Insert)
	if ok {
		ins.PreventAutoCommit = true
	}
	uLp, err = transformToPrimitive(ctx, source.Update)
	return
}

func transformSequential(ctx *plancontext.PlanningContext, op *operators.Sequential) (engine.Primitive, error) {
	var prims []engine.Primitive
	for _, source := range op.Sources {
		prim, err := transformToPrimitive(ctx, source)
		if err != nil {
			return nil, err
		}
		ins, ok := prim.(*engine.Insert)
		if ok {
			ins.PreventAutoCommit = true
		}

		prims = append(prims, prim)
	}

	return engine.NewSequential(prims), nil
}

func transformInsertionSelection(ctx *plancontext.PlanningContext, op *operators.InsertSelection) (engine.Primitive, error) {
	rb, isRoute := op.Insert().(*operators.Route)
	if !isRoute {
		return nil, vterrors.VT13001(fmt.Sprintf("Incorrect type encountered: %T (transformInsertionSelection)", op.Insert))
	}

	stmt, dmlOp, err := operators.ToAST(ctx, rb.Source)
	if err != nil {
		return nil, err
	}

	if stmtWithComments, ok := stmt.(sqlparser.Commented); ok && rb.Comments != nil {
		stmtWithComments.SetComments(rb.Comments.GetComments())
	}

	ins := dmlOp.(*operators.Insert)
	eins := &engine.InsertSelect{
		InsertCommon: engine.InsertCommon{
			Keyspace:          rb.Routing.Keyspace(),
			TableName:         ins.VTable.Name.String(),
			Ignore:            ins.Ignore,
			ForceNonStreaming: op.ForceNonStreaming,
			Generate:          autoIncGenerate(ins.AutoIncrement),
			ColVindexes:       ins.ColVindexes,
			FetchLastInsertID: ctx.SemTable.ShouldFetchLastInsertID(),
		},
		VindexValueOffset: ins.VindexValueOffset,
	}

	eins.Prefix, _, eins.Suffix = generateInsertShardedQuery(ins.AST)

	selectionPlan, err := transformToPrimitive(ctx, op.Select())
	if err != nil {
		return nil, err
	}

	eins.Input = selectionPlan
	return eins, nil
}

// transformFkCascade transforms a FkCascade operator into an engine primitive
func transformFkCascade(ctx *plancontext.PlanningContext, fkc *operators.FkCascade) (engine.Primitive, error) {
	// We convert the parent operator to a primitive
	parentLP, err := transformToPrimitive(ctx, fkc.Parent)
	if err != nil {
		return nil, nil
	}

	// Once we have the parent primitive, we can create the selection primitive and the primitives for the children operators.
	// For all of these, we don't need the semTable anymore. We set it to nil, to avoid using an incorrect one.
	ctx.SemTable = nil
	selLP, err := transformToPrimitive(ctx, fkc.Selection)
	if err != nil {
		return nil, err
	}

	// Go over the children and convert them to Primitives too.
	var children []*engine.FkChild
	for _, child := range fkc.Children {
		childLP, err := transformToPrimitive(ctx, child.Op)
		if err != nil {
			return nil, err
		}

		childEngine := childLP
		children = append(children, &engine.FkChild{
			BVName:         child.BVName,
			Cols:           child.Cols,
			NonLiteralInfo: child.NonLiteralInfo,
			Exec:           childEngine,
		})
	}

	return &engine.FkCascade{
		Selection: selLP,
		Children:  children,
		Parent:    parentLP,
	}, nil
}

func transformSubQuery(ctx *plancontext.PlanningContext, op *operators.SubQuery) (engine.Primitive, error) {
	outer, err := transformToPrimitive(ctx, op.Outer)
	if err != nil {
		return nil, err
	}

	inner, err := transformToPrimitive(ctx, op.Subquery)
	if err != nil {
		return nil, err
	}

	cols, err := op.GetJoinColumns(ctx, op.Outer)
	if err != nil {
		return nil, err
	}
	if len(cols) == 0 {
		// no correlation, so uncorrelated it is
		return &engine.UncorrelatedSubquery{
			Opcode:         op.FilterType,
			SubqueryResult: op.SubqueryValueName,
			HasValues:      op.HasValuesName,
			Subquery:       inner,
			Outer:          outer,
		}, nil
	}

	return &engine.SemiJoin{
		Left:  outer,
		Right: inner,
		Vars:  op.Vars,
	}, nil
}

// transformFkVerify transforms a FkVerify operator into a engine primitive
func transformFkVerify(ctx *plancontext.PlanningContext, fkv *operators.FkVerify) (engine.Primitive, error) {
	inputLP, err := transformToPrimitive(ctx, fkv.Input)
	if err != nil {
		return nil, err
	}

	// Once we have the input primitive, we can create the primitives for the verification operators.
	// For all of these, we don't need the semTable anymore. We set it to nil, to avoid using an incorrect one.
	ctx.SemTable = nil

	// Go over the children and convert them to Primitives too.
	var verify []*engine.Verify
	for _, v := range fkv.Verify {
		lp, err := transformToPrimitive(ctx, v.Op)
		if err != nil {
			return nil, err
		}
		verify = append(verify, &engine.Verify{
			Exec: lp,
			Typ:  v.Typ,
		})
	}

	return &engine.FkVerify{
		Verify: verify,
		Exec:   inputLP,
	}, nil
}

func transformAggregator(ctx *plancontext.PlanningContext, op *operators.Aggregator) (engine.Primitive, error) {
	if op.WithRollup {
		return nil, vterrors.VT12001("GROUP BY WITH ROLLUP not supported for sharded queries")
	}
	src, err := transformToPrimitive(ctx, op.Source)
	if err != nil {
		return nil, err
	}

	var aggregates []*engine.AggregateParams
	var groupByKeys []*engine.GroupByParams

	for _, aggr := range op.Aggregations {
		switch aggr.OpCode {
		case opcode.AggregateUnassigned:
			return nil, vterrors.VT12001(fmt.Sprintf("in scatter query: aggregation function '%s'", sqlparser.String(aggr.Original)))
		case opcode.AggregateUDF:
			message := fmt.Sprintf("Aggregate UDF '%s' must be pushed down to MySQL", sqlparser.String(aggr.Original.Expr))
			return nil, vterrors.VT12001(message)
		}

		aggrParam := engine.NewAggregateParam(aggr.OpCode, aggr.ColOffset, aggr.Alias, ctx.VSchema.Environment().CollationEnv())
		aggrParam.Func = aggr.Func
		if gcFunc, isGc := aggrParam.Func.(*sqlparser.GroupConcatExpr); isGc && gcFunc.Separator == "" {
			gcFunc.Separator = sqlparser.GroupConcatDefaultSeparator
		}
		aggrParam.Original = aggr.Original
		aggrParam.OrigOpcode = aggr.OriginalOpCode
		aggrParam.WCol = aggr.WSOffset
		aggrParam.Type = aggr.GetTypeCollation(ctx)
		aggregates = append(aggregates, aggrParam)
	}

	for _, groupBy := range op.Grouping {
		typ, _ := ctx.TypeForExpr(groupBy.Inner)
		groupByKeys = append(groupByKeys, &engine.GroupByParams{
			KeyCol:          groupBy.ColOffset,
			WeightStringCol: groupBy.WSOffset,
			Expr:            groupBy.Inner,
			Type:            typ,
			CollationEnv:    ctx.VSchema.Environment().CollationEnv(),
		})
	}

	if len(groupByKeys) == 0 {
		return &engine.ScalarAggregate{
			Aggregates:          aggregates,
			TruncateColumnCount: op.ResultColumns,
			Input:               src,
		}, nil
	}

	return &engine.OrderedAggregate{
		Aggregates:          aggregates,
		GroupByKeys:         groupByKeys,
		TruncateColumnCount: op.ResultColumns,
		Input:               src,
	}, nil
}

func transformDistinct(ctx *plancontext.PlanningContext, op *operators.Distinct) (engine.Primitive, error) {
	src, err := transformToPrimitive(ctx, op.Source)
	if err != nil {
		return nil, err
	}

	return &engine.Distinct{
		Source:    src,
		CheckCols: op.Columns,
		Truncate:  op.ResultColumns,
	}, nil
}

func transformOrdering(ctx *plancontext.PlanningContext, op *operators.Ordering) (engine.Primitive, error) {
	plan, err := transformToPrimitive(ctx, op.Source)
	if err != nil {
		return nil, err
	}

	return createMemorySort(ctx, plan, op)
}

func createMemorySort(ctx *plancontext.PlanningContext, src engine.Primitive, ordering *operators.Ordering) (engine.Primitive, error) {
	prim := &engine.MemorySort{
		Input:               src,
		TruncateColumnCount: ordering.ResultColumns,
	}

	for idx, order := range ordering.Order {
		typ, _ := ctx.TypeForExpr(order.SimplifiedExpr)
		prim.OrderBy = append(prim.OrderBy, evalengine.OrderByParams{
			Col:             ordering.Offset[idx],
			WeightStringCol: ordering.WOffset[idx],
			Desc:            order.Inner.Direction == sqlparser.DescOrder,
			Type:            typ,
			CollationEnv:    ctx.VSchema.Environment().CollationEnv(),
		})
	}

	return prim, nil
}

func transformProjection(ctx *plancontext.PlanningContext, op *operators.Projection) (engine.Primitive, error) {
	src, err := transformToPrimitive(ctx, op.Source)
	if err != nil {
		return nil, err
	}

	if cols, colNames := op.AllOffsets(); cols != nil {
		// if all this op is doing is passing through columns from the input, we
		// can use the faster SimpleProjection
		if len(op.Source.GetColumns(ctx)) == len(cols) && offsetInInputOrder(cols) {
			cols = nil
		}
		return newSimpleProjection(cols, colNames, src), nil
	}

	ap, err := op.GetAliasedProjections()
	if err != nil {
		return nil, err
	}

	var evalengineExprs []evalengine.Expr
	var columnNames []string
	for _, pe := range ap {
		ee, err := getEvalEngineExpr(ctx, pe)
		if err != nil {
			return nil, err
		}
		evalengineExprs = append(evalengineExprs, ee)
		columnNames = append(columnNames, pe.Original.ColumnName())
	}

	return &engine.Projection{
		Input: src,
		Cols:  columnNames,
		Exprs: evalengineExprs,
	}, nil
}

// offsetInInputOrder returns true if the columns are in the same order as the input
func offsetInInputOrder(cols []int) bool {
	for i, c := range cols {
		if c != i {
			return false
		}
	}
	return true
}

func getEvalEngineExpr(ctx *plancontext.PlanningContext, pe *operators.ProjExpr) (evalengine.Expr, error) {
	switch e := pe.Info.(type) {
	case *operators.EvalEngine:
		return e.EExpr, nil
	case operators.Offset:
		typ, _ := ctx.TypeForExpr(pe.EvalExpr)
		return evalengine.NewColumn(int(e), typ, pe.EvalExpr), nil
	default:
		return nil, vterrors.VT13001("project not planned for: %s", pe.String())
	}
}

// newSimpleProjection creates a simple projections
func newSimpleProjection(cols []int, colNames []string, src engine.Primitive) engine.Primitive {
	return &engine.SimpleProjection{
		Input:    src,
		Cols:     cols,
		ColNames: colNames,
	}
}

func transformFilter(ctx *plancontext.PlanningContext, op *operators.Filter) (engine.Primitive, error) {
	src, err := transformToPrimitive(ctx, op.Source)
	if err != nil {
		return nil, err
	}

	predicate := op.PredicateWithOffsets
	if predicate == nil {
		panic("this should have already been done")
	}

	return &engine.Filter{
		Input:        src,
		Predicate:    predicate,
		ASTPredicate: ctx.SemTable.AndExpressions(op.Predicates...),
		Truncate:     op.ResultColumns,
	}, nil
}

func transformApplyJoinPlan(ctx *plancontext.PlanningContext, n *operators.ApplyJoin) (engine.Primitive, error) {
	lhs, err := transformToPrimitive(ctx, n.LHS)
	if err != nil {
		return nil, err
	}
	rhs, err := transformToPrimitive(ctx, n.RHS)
	if err != nil {
		return nil, err
	}
	opCode := engine.InnerJoin
	if !n.JoinType.IsInner() {
		opCode = engine.LeftJoin
	}

	return &engine.Join{
		Opcode: opCode,
		Left:   lhs,
		Right:  rhs,
		Cols:   n.Columns,
		Vars:   n.Vars,
	}, nil
}

func routeToEngineRoute(ctx *plancontext.PlanningContext, op *operators.Route, hints *queryHints) (*engine.Route, error) {
	tableNames, err := getAllTableNames(op)
	if err != nil {
		return nil, err
	}

	rp := newRoutingParams(ctx, op.Routing.OpCode())
	op.Routing.UpdateRoutingParams(ctx, rp)

	e := &engine.Route{
		TableName:           strings.Join(tableNames, ", "),
		RoutingParameters:   rp,
		TruncateColumnCount: op.ResultColumns,
		FetchLastInsertID:   ctx.SemTable.ShouldFetchLastInsertID(),
	}
	if hints != nil {
		e.ScatterErrorsAsWarnings = hints.scatterErrorsAsWarnings
		e.QueryTimeout = hints.queryTimeout
	}
	return e, nil
}

func newRoutingParams(ctx *plancontext.PlanningContext, opCode engine.Opcode) *engine.RoutingParameters {
	ks, _ := ctx.VSchema.SelectedKeyspace()
	if ks == nil {
		// if we don't have a selected keyspace, any keyspace will do
		// this is used by operators that do not set the keyspace
		ks, _ = ctx.VSchema.AnyKeyspace()
	}
	return &engine.RoutingParameters{
		Opcode:   opCode,
		Keyspace: ks,
	}
}

type queryHints struct {
	scatterErrorsAsWarnings,
	multiShardAutocommit bool
	queryTimeout int
}

func getHints(cmt *sqlparser.ParsedComments) *queryHints {
	if cmt == nil {
		return nil
	}
	directives := cmt.Directives()
	scatterAsWarns := directives.IsSet(sqlparser.DirectiveScatterErrorsAsWarnings)
	timeout := queryTimeout(directives)
	multiShardAutoCommit := directives.IsSet(sqlparser.DirectiveMultiShardAutocommit)
	return &queryHints{
		scatterErrorsAsWarnings: scatterAsWarns,
		multiShardAutocommit:    multiShardAutoCommit,
		queryTimeout:            timeout,
	}
}

func transformRoutePlan(ctx *plancontext.PlanningContext, op *operators.Route) (engine.Primitive, error) {
<<<<<<< HEAD
	stmt, dmlOp, err := operators.ToAST(ctx, op.Source)
=======
	ctx.CollectConditions(op.Conditions)

	stmt, dmlOp, err := operators.ToSQL(ctx, op.Source)
>>>>>>> adee0bc5
	if err != nil {
		return nil, err
	}

	if stmtWithComments, ok := stmt.(sqlparser.Commented); ok && op.Comments != nil {
		comments := op.Comments.GetComments()
		stmtWithComments.SetComments(comments)
	}

	hints := getHints(op.Comments)
	switch stmt := stmt.(type) {
	case sqlparser.SelectStatement:
		if op.Lock != sqlparser.NoLock {
			stmt.SetLock(op.Lock)
		}
		return buildRoutePrimitive(ctx, op, stmt, hints)
	case *sqlparser.Update:
		return buildUpdatePrimitive(ctx, op, dmlOp, stmt, hints)
	case *sqlparser.Delete:
		return buildDeletePrimitive(ctx, op, dmlOp, stmt, hints)
	case *sqlparser.Insert:
		return buildInsertPrimitive(ctx, op, dmlOp, stmt, hints)
	default:
		return nil, vterrors.VT13001(fmt.Sprintf("dont know how to %T", stmt))
	}
}

func buildRoutePrimitive(ctx *plancontext.PlanningContext, op *operators.Route, stmt sqlparser.SelectStatement, hints *queryHints) (engine.Primitive, error) {
	_ = updateSelectedVindexPredicate(op.Routing)

	eroute, err := routeToEngineRoute(ctx, op, hints)
	if err != nil {
		return nil, err
	}

	for _, order := range op.Ordering {
		typ, _ := ctx.TypeForExpr(order.AST)
		eroute.OrderBy = append(eroute.OrderBy, evalengine.OrderByParams{
			Col:             order.Offset,
			WeightStringCol: order.WOffset,
			Desc:            order.Direction == sqlparser.DescOrder,
			Type:            typ,
			CollationEnv:    ctx.VSchema.Environment().CollationEnv(),
		})
	}

	prepareTheAST(stmt)

	res, err := WireupRoute(ctx, eroute, stmt)
	if err != nil {
		return nil, err
	}

	return res, nil
}

func buildInsertPrimitive(
	ctx *plancontext.PlanningContext,
	rb *operators.Route,
	op operators.Operator,
	stmt *sqlparser.Insert,
	hints *queryHints,
) (engine.Primitive, error) {
	ins := op.(*operators.Insert)

	ic := engine.InsertCommon{
		Opcode:            mapToInsertOpCode(rb.Routing.OpCode()),
		Keyspace:          rb.Routing.Keyspace(),
		TableName:         ins.VTable.Name.String(),
		Ignore:            ins.Ignore,
		Generate:          autoIncGenerate(ins.AutoIncrement),
		ColVindexes:       ins.ColVindexes,
		FetchLastInsertID: ctx.SemTable.ShouldFetchLastInsertID(),
	}
	if hints != nil {
		ic.MultiShardAutocommit = hints.multiShardAutocommit
		ic.QueryTimeout = hints.queryTimeout
	}

	eins := &engine.Insert{
		InsertCommon: ic,
		VindexValues: ins.VindexValues,
	}

	// we would need to generate the query on the fly. The only exception here is
	// when unsharded query with autoincrement for that there is no input operator.
	if eins.Opcode != engine.InsertUnsharded {
		eins.Prefix, eins.Mid, eins.Suffix = generateInsertShardedQuery(ins.AST)
		if ins.AST.RowAlias != nil {
			eins.Alias = sqlparser.String(ins.AST.RowAlias)
		}
	}

	eins.Query = generateQuery(stmt)
	return eins, nil
}

func mapToInsertOpCode(code engine.Opcode) engine.InsertOpcode {
	if code == engine.Unsharded {
		return engine.InsertUnsharded
	}
	return engine.InsertSharded
}

func autoIncGenerate(gen *operators.Generate) *engine.Generate {
	if gen == nil {
		return nil
	}
	selNext := &sqlparser.Select{
		From: []sqlparser.TableExpr{&sqlparser.AliasedTableExpr{Expr: gen.TableName}},
	}
	selNext.AddSelectExpr(&sqlparser.Nextval{Expr: &sqlparser.Argument{Name: "n", Type: sqltypes.Int64}})
	return &engine.Generate{
		Keyspace: gen.Keyspace,
		Query:    sqlparser.String(selNext),
		Values:   gen.Values,
		Offset:   gen.Offset,
	}
}

func generateInsertShardedQuery(ins *sqlparser.Insert) (prefix string, mids sqlparser.Values, suffix sqlparser.OnDup) {
	mids, isValues := ins.Rows.(sqlparser.Values)
	prefixFormat := "insert %v%sinto %v%v "
	if isValues {
		// the mid values are filled differently
		// with select uses sqlparser.String for sqlparser.Values
		// with rows uses string.
		prefixFormat += "values "
	}
	prefixBuf := sqlparser.NewTrackedBuffer(dmlFormatter)
	prefixBuf.Myprintf(prefixFormat,
		ins.Comments, ins.Ignore.ToString(),
		ins.Table, ins.Columns, ins.RowAlias)
	prefix = prefixBuf.String()

	suffix = sqlparser.CopyOnRewrite(ins.OnDup, nil, func(cursor *sqlparser.CopyOnWriteCursor) {
		if tblName, ok := cursor.Node().(sqlparser.TableName); ok {
			if tblName.Qualifier != sqlparser.NewIdentifierCS("") {
				cursor.Replace(sqlparser.NewTableName(tblName.Name.String()))
			}
		}
	}, nil).(sqlparser.OnDup)
	return
}

// dmlFormatter strips out keyspace name from dmls.
func dmlFormatter(buf *sqlparser.TrackedBuffer, node sqlparser.SQLNode) {
	switch node := node.(type) {
	case sqlparser.TableName:
		node.Name.Format(buf)
		return
	}
	node.Format(buf)
}

func buildUpdatePrimitive(
	ctx *plancontext.PlanningContext,
	rb *operators.Route,
	dmlOp operators.Operator,
	stmt *sqlparser.Update,
	hints *queryHints,
) (engine.Primitive, error) {
	upd := dmlOp.(*operators.Update)
	var vindexes []*vindexes.ColumnVindex
	vQuery := ""
	if len(upd.ChangedVindexValues) > 0 {
		upd.OwnedVindexQuery.From = stmt.GetFrom()
		upd.OwnedVindexQuery.Where = stmt.Where
		vQuery = sqlparser.String(upd.OwnedVindexQuery)
		vindexes = upd.Target.VTable.ColumnVindexes
		if upd.OwnedVindexQuery.Limit != nil && len(upd.OwnedVindexQuery.OrderBy) == 0 {
			return nil, vterrors.VT12001("Vindex update should have ORDER BY clause when using LIMIT")
		}
	}
	if upd.VerifyAll {
		stmt.SetComments(stmt.GetParsedComments().SetMySQLSetVarValue(sysvars.ForeignKeyChecks, "OFF"))
	}
	_ = updateSelectedVindexPredicate(rb.Routing)
	edml := createDMLPrimitive(ctx, rb, hints, upd.Target.VTable, generateQuery(stmt), vindexes, vQuery)

	return &engine.Update{
		DML:                 edml,
		ChangedVindexValues: upd.ChangedVindexValues,
	}, nil
}

func buildDeletePrimitive(ctx *plancontext.PlanningContext, rb *operators.Route, dmlOp operators.Operator, stmt *sqlparser.Delete, hints *queryHints) (engine.Primitive, error) {
	del := dmlOp.(*operators.Delete)

	var vindexes []*vindexes.ColumnVindex
	vQuery := ""
	if del.OwnedVindexQuery != nil {
		del.OwnedVindexQuery.From = stmt.GetFrom()
		del.OwnedVindexQuery.Where = stmt.Where
		vQuery = sqlparser.String(del.OwnedVindexQuery)
		vindexes = del.Target.VTable.Owned
	}
	_ = updateSelectedVindexPredicate(rb.Routing)
	edml := createDMLPrimitive(ctx, rb, hints, del.Target.VTable, generateQuery(stmt), vindexes, vQuery)

	return &engine.Delete{DML: edml}, nil
}

func createDMLPrimitive(ctx *plancontext.PlanningContext, rb *operators.Route, hints *queryHints, vTbl *vindexes.BaseTable, query string, colVindexes []*vindexes.ColumnVindex, vindexQuery string) *engine.DML {
	rp := newRoutingParams(ctx, rb.Routing.OpCode())
	rb.Routing.UpdateRoutingParams(ctx, rp)
	edml := &engine.DML{
		Query:             query,
		TableNames:        []string{vTbl.Name.String()},
		Vindexes:          colVindexes,
		OwnedVindexQuery:  vindexQuery,
		RoutingParameters: rp,
		FetchLastInsertID: ctx.SemTable.ShouldFetchLastInsertID(),
	}

	if rb.Routing.OpCode() != engine.Unsharded && vindexQuery != "" {
		primary := vTbl.ColumnVindexes[0]
		edml.KsidVindex = primary.Vindex
		edml.KsidLength = len(primary.Columns)
	}

	if hints != nil {
		edml.MultiShardAutocommit = hints.multiShardAutocommit
		edml.QueryTimeout = hints.queryTimeout
	}
	return edml
}

func updateSelectedVindexPredicate(routing operators.Routing) sqlparser.Expr {
	tr, ok := routing.(*operators.ShardedRouting)
	if !ok || tr.Selected == nil {
		return nil
	}

	_, isMultiColumn := tr.Selected.FoundVindex.(vindexes.MultiColumn)
	for idx, expr := range tr.Selected.Predicates {
		cmp, ok := expr.(*sqlparser.ComparisonExpr)
		if !ok || cmp.Operator != sqlparser.InOp {
			continue
		}
		_, ok = cmp.Left.(*sqlparser.ColName)
		if !ok {
			continue
		}
		if sqlparser.Equals.Expr(cmp.Right, sqlparser.ListArg(engine.DmlVals)) {
			continue
		}
		var argName string
		if isMultiColumn {
			argName = engine.ListVarName + strconv.Itoa(idx)
		} else {
			argName = engine.ListVarName
		}

		cmp.Right = sqlparser.ListArg(argName)
	}
	return nil
}

func getAllTableNames(op *operators.Route) ([]string, error) {
	tableNameMap := map[string]any{}
	err := operators.Visit(op, func(op operators.Operator) error {
		tbl, isTbl := op.(*operators.Table)
		var name string
		if isTbl {
			if tbl.QTable.IsInfSchema {
				name = sqlparser.String(tbl.QTable.Table)
			} else {
				name = sqlparser.String(tbl.QTable.Table.Name)
			}
			tableNameMap[name] = nil
		}
		return nil
	})
	if err != nil {
		return nil, err
	}
	var tableNames []string
	for name := range tableNameMap {
		tableNames = append(tableNames, name)
	}
	sort.Strings(tableNames)
	return tableNames, nil
}

func transformUnionPlan(ctx *plancontext.PlanningContext, op *operators.Union) (engine.Primitive, error) {
	sources, err := slice.MapWithError(op.Sources, func(src operators.Operator) (engine.Primitive, error) {
		primitive, err := transformToPrimitive(ctx, src)
		if err != nil {
			return nil, err
		}
		return primitive, nil
	})
	if err != nil {
		return nil, err
	}

	if len(sources) == 1 {
		return sources[0], nil
	}

	return engine.NewConcatenate(sources, nil), nil
}

func transformLimit(ctx *plancontext.PlanningContext, op *operators.Limit) (engine.Primitive, error) {
	input, err := transformToPrimitive(ctx, op.Source)
	if err != nil {
		return nil, err
	}

	return createLimit(ctx, input, op.AST)
}

func createLimit(ctx *plancontext.PlanningContext, input engine.Primitive, limit *sqlparser.Limit) (engine.Primitive, error) {
	cfg := &evalengine.Config{
		Collation:   ctx.VSchema.ConnCollation(),
		Environment: ctx.VSchema.Environment(),
	}
	count, err := evalengine.Translate(limit.Rowcount, cfg)
	if err != nil {
		return nil, vterrors.Wrap(err, "unexpected expression in LIMIT")
	}
	var offset evalengine.Expr
	if limit.Offset != nil {
		offset, err = evalengine.Translate(limit.Offset, cfg)
		if err != nil {
			return nil, vterrors.Wrap(err, "unexpected expression in OFFSET")
		}
	}

	return &engine.Limit{
		Count:                count,
		Offset:               offset,
		RequireCompleteInput: ctx.SemTable.ShouldFetchLastInsertID(),
		Input:                input,
	}, nil
}

func transformHashJoin(ctx *plancontext.PlanningContext, op *operators.HashJoin) (engine.Primitive, error) {
	lhs, err := transformToPrimitive(ctx, op.LHS)
	if err != nil {
		return nil, err
	}
	rhs, err := transformToPrimitive(ctx, op.RHS)
	if err != nil {
		return nil, err
	}

	if len(op.LHSKeys) != 1 {
		return nil, vterrors.VT12001("hash joins must have exactly one join predicate")
	}

	joinOp := engine.InnerJoin
	if op.LeftJoin {
		joinOp = engine.LeftJoin
	}

	var missingTypes []string

	ltyp, found := ctx.TypeForExpr(op.JoinComparisons[0].LHS)
	if !found {
		missingTypes = append(missingTypes, sqlparser.String(op.JoinComparisons[0].LHS))
	}
	rtyp, found := ctx.TypeForExpr(op.JoinComparisons[0].RHS)
	if !found {
		missingTypes = append(missingTypes, sqlparser.String(op.JoinComparisons[0].RHS))
	}

	if len(missingTypes) > 0 {
		return nil, vterrors.VT12001(
			fmt.Sprintf("missing type information for [%s]", strings.Join(missingTypes, ", ")))
	}

	comparisonType, err := evalengine.CoerceTypes(ltyp, rtyp, ctx.VSchema.Environment().CollationEnv())
	if err != nil {
		return nil, err
	}

	return &engine.HashJoin{
		Left:           lhs,
		Right:          rhs,
		Opcode:         joinOp,
		Cols:           op.ColumnOffsets,
		LHSKey:         op.LHSKeys[0],
		RHSKey:         op.RHSKeys[0],
		ASTPred:        op.JoinPredicate(),
		Collation:      comparisonType.Collation(),
		ComparisonType: comparisonType.Type(),
		CollationEnv:   ctx.VSchema.Environment().CollationEnv(),
		Values:         comparisonType.Values(),
	}, nil
}

func transformVindexPlan(ctx *plancontext.PlanningContext, op *operators.Vindex) (engine.Primitive, error) {
	single, ok := op.Vindex.(vindexes.SingleColumn)
	if !ok {
		return nil, vterrors.VT12001("multi-column vindexes not supported")
	}

	expr, err := evalengine.Translate(op.Value, &evalengine.Config{
		Collation:   ctx.SemTable.Collation,
		ResolveType: ctx.TypeForExpr,
		Environment: ctx.VSchema.Environment(),
	})
	if err != nil {
		return nil, err
	}
	prim := &engine.VindexFunc{
		Opcode: op.OpCode,
		Vindex: single,
		Value:  expr,
	}

	for _, col := range op.Columns {
		err := SupplyProjection(prim, &sqlparser.AliasedExpr{
			Expr: col,
			As:   sqlparser.IdentifierCI{},
		}, false)
		if err != nil {
			return nil, err
		}
	}
	return prim, nil
}

func transformRecurseCTE(ctx *plancontext.PlanningContext, op *operators.RecurseCTE) (engine.Primitive, error) {
	seed, err := transformToPrimitive(ctx, op.Seed())
	if err != nil {
		return nil, err
	}
	term, err := transformToPrimitive(ctx, op.Term())
	if err != nil {
		return nil, err
	}
	return &engine.RecurseCTE{
		Seed: seed,
		Term: term,
		Vars: op.Vars,
	}, nil
}

func generateQuery(statement sqlparser.Statement) string {
	buf := sqlparser.NewTrackedBuffer(dmlFormatter)
	statement.Format(buf)
	return buf.String()
}<|MERGE_RESOLUTION|>--- conflicted
+++ resolved
@@ -614,13 +614,9 @@
 }
 
 func transformRoutePlan(ctx *plancontext.PlanningContext, op *operators.Route) (engine.Primitive, error) {
-<<<<<<< HEAD
+	ctx.CollectConditions(op.Conditions)
+
 	stmt, dmlOp, err := operators.ToAST(ctx, op.Source)
-=======
-	ctx.CollectConditions(op.Conditions)
-
-	stmt, dmlOp, err := operators.ToSQL(ctx, op.Source)
->>>>>>> adee0bc5
 	if err != nil {
 		return nil, err
 	}
