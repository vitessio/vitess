--- conflicted
+++ resolved
@@ -109,35 +109,36 @@
 	return newFkCascade(parentLP, selLP, children), nil
 }
 
-<<<<<<< HEAD
 func transformSubQueryFilter(ctx *plancontext.PlanningContext, op *operators.SubQuery) (logicalPlan, error) {
 	outer, err := transformToLogicalPlan(ctx, op.Outer)
-=======
+	if err != nil {
+		return nil, err
+	}
+
+	inner, err := transformToLogicalPlan(ctx, op.Subquery)
+	if err != nil {
+		return nil, err
+	}
+
+	if len(op.JoinColumns) == 0 {
+		// no correlation, so uncorrelated it is
+		return newUncorrelatedSubquery(op.FilterType, op.SubqueryValueName, op.HasValuesName, inner, outer), nil
+	}
+
+	lhsCols, err := op.OuterExpressionsNeeded(ctx, op.Outer)
+	if err != nil {
+		return nil, err
+	}
+	return newSemiJoin(outer, inner, op.Vars, lhsCols), nil
+}
+
 // transformFkVerify transforms a FkVerify operator into a logical plan.
 func transformFkVerify(ctx *plancontext.PlanningContext, fkv *operators.FkVerify) (logicalPlan, error) {
 	inputLP, err := transformToLogicalPlan(ctx, fkv.Input)
->>>>>>> 974579d2
-	if err != nil {
-		return nil, err
-	}
-
-<<<<<<< HEAD
-	inner, err := transformToLogicalPlan(ctx, op.Subquery)
-	if err != nil {
-		return nil, err
-	}
-
-	if len(op.JoinColumns) == 0 {
-		// no correlation, so uncorrelated it is
-		return newUncorrelatedSubquery(op.FilterType, op.SubqueryValueName, op.HasValuesName, inner, outer), nil
-	}
-
-	lhsCols, err := op.OuterExpressionsNeeded(ctx, op.Outer)
-	if err != nil {
-		return nil, err
-	}
-	return newSemiJoin(outer, inner, op.Vars, lhsCols), nil
-=======
+	if err != nil {
+		return nil, err
+	}
+
 	// Once we have the input logical plan, we can create the primitives for the verification operators.
 	// For all of these, we don't need the semTable anymore. We set it to nil, to avoid using an incorrect one.
 	ctx.SemTable = nil
@@ -156,7 +157,6 @@
 	}
 
 	return newFkVerify(inputLP, verify), nil
->>>>>>> 974579d2
 }
 
 func transformAggregator(ctx *plancontext.PlanningContext, op *operators.Aggregator) (logicalPlan, error) {
@@ -453,35 +453,18 @@
 }
 
 func transformRoutePlan(ctx *plancontext.PlanningContext, op *operators.Route) (logicalPlan, error) {
-<<<<<<< HEAD
-	switch src := op.Source.(type) {
-	case *operators.Insert:
-		return transformInsertPlan(ctx, op, src)
-	case *operators.Update:
-		return transformUpdatePlan(ctx, op, src)
-	case *operators.Delete:
-		return transformDeletePlan(ctx, op, src)
-	}
-	condition := getVindexPredicate(op)
-	sel, err := operators.ToSQL(ctx, op.Source)
-=======
 	stmt, dmlOp, err := operators.ToSQL(ctx, op.Source)
->>>>>>> 974579d2
-	if err != nil {
-		return nil, err
-	}
-
-<<<<<<< HEAD
-=======
-	replaceSubQuery(ctx, stmt)
+	if err != nil {
+		return nil, err
+	}
 
 	switch stmt := stmt.(type) {
 	case sqlparser.SelectStatement:
 		return buildRouteLogicalPlan(ctx, op, stmt)
 	case *sqlparser.Update:
-		return buildUpdateLogicalPlan(ctx, op, dmlOp, stmt)
+		return buildUpdateLogicalPlan(ctx, op, dmlOp)
 	case *sqlparser.Delete:
-		return buildDeleteLogicalPlan(ctx, op, dmlOp, stmt)
+		return buildDeleteLogicalPlan(ctx, op, dmlOp)
 	case *sqlparser.Insert:
 		return buildInsertLogicalPlan(ctx, op, dmlOp, stmt)
 	default:
@@ -490,8 +473,7 @@
 }
 
 func buildRouteLogicalPlan(ctx *plancontext.PlanningContext, op *operators.Route, stmt sqlparser.SelectStatement) (logicalPlan, error) {
-	condition := getVindexPredicate(ctx, op)
->>>>>>> 974579d2
+	condition := getVindexPredicate(op)
 	eroute, err := routeToEngineRoute(ctx, op)
 	for _, order := range op.Ordering {
 		typ, collation, _ := ctx.SemTable.TypeForExpr(order.AST)
@@ -619,32 +601,26 @@
 	node.Format(buf)
 }
 
-<<<<<<< HEAD
-func transformUpdatePlan(ctx *plancontext.PlanningContext, op *operators.Route, upd *operators.Update) (logicalPlan, error) {
-	ast := upd.AST
-=======
 func buildUpdateLogicalPlan(
 	ctx *plancontext.PlanningContext,
-	op *operators.Route,
+	rb *operators.Route,
 	dmlOp ops.Operator,
-	stmt *sqlparser.Update,
 ) (logicalPlan, error) {
 	upd := dmlOp.(*operators.Update)
->>>>>>> 974579d2
-	rp := newRoutingParams(ctx, op.Routing.OpCode())
-	err := op.Routing.UpdateRoutingParams(ctx, rp)
+	rp := newRoutingParams(ctx, rb.Routing.OpCode())
+	err := rb.Routing.UpdateRoutingParams(ctx, rp)
 	if err != nil {
 		return nil, err
 	}
 	edml := &engine.DML{
-		Query:             generateQuery(stmt),
+		Query:             generateQuery(upd.AST),
 		TableNames:        []string{upd.VTable.Name.String()},
 		Vindexes:          upd.VTable.ColumnVindexes,
 		OwnedVindexQuery:  upd.OwnedVindexQuery,
 		RoutingParameters: rp,
 	}
 
-	transformDMLPlan(upd.VTable, edml, op.Routing, len(upd.ChangedVindexValues) > 0)
+	transformDMLPlan(upd.VTable, edml, rb.Routing, len(upd.ChangedVindexValues) > 0)
 
 	e := &engine.Update{
 		ChangedVindexValues: upd.ChangedVindexValues,
@@ -654,27 +630,19 @@
 	return &primitiveWrapper{prim: e}, nil
 }
 
-<<<<<<< HEAD
-func transformDeletePlan(ctx *plancontext.PlanningContext, op *operators.Route, del *operators.Delete) (logicalPlan, error) {
-	ast := del.AST
-	rp := newRoutingParams(ctx, op.Routing.OpCode())
-	err := op.Routing.UpdateRoutingParams(ctx, rp)
-=======
 func buildDeleteLogicalPlan(
 	ctx *plancontext.PlanningContext,
 	rb *operators.Route,
 	dmlOp ops.Operator,
-	ast *sqlparser.Delete,
 ) (logicalPlan, error) {
 	del := dmlOp.(*operators.Delete)
 	rp := newRoutingParams(ctx, rb.Routing.OpCode())
 	err := rb.Routing.UpdateRoutingParams(ctx, rp)
->>>>>>> 974579d2
 	if err != nil {
 		return nil, err
 	}
 	edml := &engine.DML{
-		Query:             generateQuery(ast),
+		Query:             generateQuery(del.AST),
 		TableNames:        []string{del.VTable.Name.String()},
 		Vindexes:          del.VTable.Owned,
 		OwnedVindexQuery:  del.OwnedVindexQuery,
