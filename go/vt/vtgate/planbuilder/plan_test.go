/*
Copyright 2019 The Vitess Authors.

Licensed under the Apache License, Version 2.0 (the "License");
you may not use this file except in compliance with the License.
You may obtain a copy of the License at

    http://www.apache.org/licenses/LICENSE-2.0

Unless required by applicable law or agreed to in writing, software
distributed under the License is distributed on an "AS IS" BASIS,
WITHOUT WARRANTIES OR CONDITIONS OF ANY KIND, either express or implied.
See the License for the specific language governing permissions and
limitations under the License.
*/

package planbuilder

import (
	"bufio"
	"encoding/json"
	"errors"
	"fmt"
	"io"
	"io/ioutil"
	"math/rand"
	"os"
	"runtime/debug"
	"strings"
	"testing"

	"vitess.io/vitess/go/vt/vtgate/semantics"

	"github.com/google/go-cmp/cmp"

	vtrpcpb "vitess.io/vitess/go/vt/proto/vtrpc"
	"vitess.io/vitess/go/vt/vterrors"

	"github.com/stretchr/testify/require"

	"vitess.io/vitess/go/sqltypes"
	"vitess.io/vitess/go/vt/key"
	"vitess.io/vitess/go/vt/sqlparser"
	"vitess.io/vitess/go/vt/topo/topoproto"
	"vitess.io/vitess/go/vt/vtgate/engine"
	"vitess.io/vitess/go/vt/vtgate/vindexes"

	topodatapb "vitess.io/vitess/go/vt/proto/topodata"
)

// hashIndex is a functional, unique Vindex.
type hashIndex struct{ name string }

func (v *hashIndex) String() string   { return v.name }
func (*hashIndex) Cost() int          { return 1 }
func (*hashIndex) IsUnique() bool     { return true }
func (*hashIndex) NeedsVCursor() bool { return false }
func (*hashIndex) Verify(vindexes.VCursor, []sqltypes.Value, [][]byte) ([]bool, error) {
	return []bool{}, nil
}
func (*hashIndex) Map(cursor vindexes.VCursor, ids []sqltypes.Value) ([]key.Destination, error) {
	return nil, nil
}

func newHashIndex(name string, _ map[string]string) (vindexes.Vindex, error) {
	return &hashIndex{name: name}, nil
}

// lookupIndex is a unique Vindex, and satisfies Lookup.
type lookupIndex struct{ name string }

func (v *lookupIndex) String() string   { return v.name }
func (*lookupIndex) Cost() int          { return 2 }
func (*lookupIndex) IsUnique() bool     { return true }
func (*lookupIndex) NeedsVCursor() bool { return false }
func (*lookupIndex) Verify(vindexes.VCursor, []sqltypes.Value, [][]byte) ([]bool, error) {
	return []bool{}, nil
}
func (*lookupIndex) Map(cursor vindexes.VCursor, ids []sqltypes.Value) ([]key.Destination, error) {
	return nil, nil
}
func (*lookupIndex) Create(vindexes.VCursor, [][]sqltypes.Value, [][]byte, bool) error { return nil }
func (*lookupIndex) Delete(vindexes.VCursor, [][]sqltypes.Value, []byte) error         { return nil }
func (*lookupIndex) Update(vindexes.VCursor, []sqltypes.Value, []byte, []sqltypes.Value) error {
	return nil
}

func newLookupIndex(name string, _ map[string]string) (vindexes.Vindex, error) {
	return &lookupIndex{name: name}, nil
}

var _ vindexes.Lookup = (*lookupIndex)(nil)

// multiIndex satisfies Lookup, NonUnique.
type multiIndex struct{ name string }

func (v *multiIndex) String() string   { return v.name }
func (*multiIndex) Cost() int          { return 3 }
func (*multiIndex) IsUnique() bool     { return false }
func (*multiIndex) NeedsVCursor() bool { return false }
func (*multiIndex) Verify(vindexes.VCursor, []sqltypes.Value, [][]byte) ([]bool, error) {
	return []bool{}, nil
}
func (*multiIndex) Map(cursor vindexes.VCursor, ids []sqltypes.Value) ([]key.Destination, error) {
	return nil, nil
}
func (*multiIndex) Create(vindexes.VCursor, [][]sqltypes.Value, [][]byte, bool) error { return nil }
func (*multiIndex) Delete(vindexes.VCursor, [][]sqltypes.Value, []byte) error         { return nil }
func (*multiIndex) Update(vindexes.VCursor, []sqltypes.Value, []byte, []sqltypes.Value) error {
	return nil
}

func newMultiIndex(name string, _ map[string]string) (vindexes.Vindex, error) {
	return &multiIndex{name: name}, nil
}

var _ vindexes.Vindex = (*multiIndex)(nil)
var _ vindexes.Lookup = (*multiIndex)(nil)

// costlyIndex satisfies Lookup, NonUnique.
type costlyIndex struct{ name string }

func (v *costlyIndex) String() string   { return v.name }
func (*costlyIndex) Cost() int          { return 10 }
func (*costlyIndex) IsUnique() bool     { return false }
func (*costlyIndex) NeedsVCursor() bool { return false }
func (*costlyIndex) Verify(vindexes.VCursor, []sqltypes.Value, [][]byte) ([]bool, error) {
	return []bool{}, nil
}
func (*costlyIndex) Map(cursor vindexes.VCursor, ids []sqltypes.Value) ([]key.Destination, error) {
	return nil, nil
}
func (*costlyIndex) Create(vindexes.VCursor, [][]sqltypes.Value, [][]byte, bool) error { return nil }
func (*costlyIndex) Delete(vindexes.VCursor, [][]sqltypes.Value, []byte) error         { return nil }
func (*costlyIndex) Update(vindexes.VCursor, []sqltypes.Value, []byte, []sqltypes.Value) error {
	return nil
}

func newCostlyIndex(name string, _ map[string]string) (vindexes.Vindex, error) {
	return &costlyIndex{name: name}, nil
}

var _ vindexes.Vindex = (*costlyIndex)(nil)
var _ vindexes.Lookup = (*costlyIndex)(nil)

func init() {
	vindexes.Register("hash_test", newHashIndex)
	vindexes.Register("lookup_test", newLookupIndex)
	vindexes.Register("multi", newMultiIndex)
	vindexes.Register("costly", newCostlyIndex)
}

const samePlanMarker = "Gen4 plan same as above\n"

func TestPlan(t *testing.T) {
	vschemaWrapper := &vschemaWrapper{
		v:             loadSchema(t, "schema_test.json"),
		sysVarEnabled: true,
	}

	testOutputTempDir, err := ioutil.TempDir("", "plan_test")
	require.NoError(t, err)
	defer func() {
		if !t.Failed() {
			os.RemoveAll(testOutputTempDir)
		}
	}()
	// You will notice that some tests expect user.Id instead of user.id.
	// This is because we now pre-create vindex columns in the symbol
	// table, which come from vschema. In the test vschema,
	// the column is named as Id. This is to make sure that
	// column names are case-preserved, but treated as
	// case-insensitive even if they come from the vschema.
	testFile(t, "aggr_cases.txt", testOutputTempDir, vschemaWrapper, true)
	testFile(t, "dml_cases.txt", testOutputTempDir, vschemaWrapper, true)
	testFile(t, "from_cases.txt", testOutputTempDir, vschemaWrapper, true)
	testFile(t, "filter_cases.txt", testOutputTempDir, vschemaWrapper, true)
	testFile(t, "postprocess_cases.txt", testOutputTempDir, vschemaWrapper, true)
	testFile(t, "select_cases.txt", testOutputTempDir, vschemaWrapper, true)
	testFile(t, "symtab_cases.txt", testOutputTempDir, vschemaWrapper, true)
	testFile(t, "unsupported_cases.txt", testOutputTempDir, vschemaWrapper, true)
	testFile(t, "vindex_func_cases.txt", testOutputTempDir, vschemaWrapper, true)
	testFile(t, "wireup_cases.txt", testOutputTempDir, vschemaWrapper, true)
	testFile(t, "memory_sort_cases.txt", testOutputTempDir, vschemaWrapper, true)
	testFile(t, "use_cases.txt", testOutputTempDir, vschemaWrapper, true)
	testFile(t, "set_cases.txt", testOutputTempDir, vschemaWrapper, true)
	testFile(t, "union_cases.txt", testOutputTempDir, vschemaWrapper, true)
	testFile(t, "transaction_cases.txt", testOutputTempDir, vschemaWrapper, true)
	testFile(t, "lock_cases.txt", testOutputTempDir, vschemaWrapper, true)
	testFile(t, "large_cases.txt", testOutputTempDir, vschemaWrapper, true)
	testFile(t, "ddl_cases_no_default_keyspace.txt", testOutputTempDir, vschemaWrapper, false)
	testFile(t, "flush_cases_no_default_keyspace.txt", testOutputTempDir, vschemaWrapper, false)
	testFile(t, "show_cases_no_default_keyspace.txt", testOutputTempDir, vschemaWrapper, false)
}

func TestSysVarSetDisabled(t *testing.T) {
	vschemaWrapper := &vschemaWrapper{
		v:             loadSchema(t, "schema_test.json"),
		sysVarEnabled: false,
	}

	testOutputTempDir, err := ioutil.TempDir("", "plan_test")
	require.NoError(t, err)
	defer os.RemoveAll(testOutputTempDir)
	testFile(t, "set_sysvar_disabled_cases.txt", testOutputTempDir, vschemaWrapper, false)
}

func TestOne(t *testing.T) {
	vschema := &vschemaWrapper{
		v: loadSchema(t, "schema_test.json"),
	}

	testFile(t, "onecase.txt", "", vschema, true)
}

func TestBypassPlanningShardTargetFromFile(t *testing.T) {
	testOutputTempDir, err := ioutil.TempDir("", "plan_test")
	require.NoError(t, err)
	defer os.RemoveAll(testOutputTempDir)

	vschema := &vschemaWrapper{
		v: loadSchema(t, "schema_test.json"),
		keyspace: &vindexes.Keyspace{
			Name:    "main",
			Sharded: false,
		},
		tabletType: topodatapb.TabletType_MASTER,
		dest:       key.DestinationShard("-80")}

	testFile(t, "bypass_shard_cases.txt", testOutputTempDir, vschema)
}
func TestBypassPlanningKeyrangeTargetFromFile(t *testing.T) {
	testOutputTempDir, err := ioutil.TempDir("", "plan_test")
	require.NoError(t, err)
	defer os.RemoveAll(testOutputTempDir)

	keyRange, _ := key.ParseShardingSpec("-")

	vschema := &vschemaWrapper{
		v: loadSchema(t, "schema_test.json"),
		keyspace: &vindexes.Keyspace{
			Name:    "main",
			Sharded: false,
		},
		tabletType: topodatapb.TabletType_MASTER,
		dest:       key.DestinationExactKeyRange{KeyRange: keyRange[0]},
	}

<<<<<<< HEAD
	testFile(t, "bypass_keyrange_cases.txt", testOutputTempDir, vschema)
=======
	testFile(t, "bypass_cases.txt", testOutputTempDir, vschema, true)
>>>>>>> fc784709
}

func TestWithDefaultKeyspaceFromFile(t *testing.T) {
	// We are testing this separately so we can set a default keyspace
	testOutputTempDir, err := ioutil.TempDir("", "plan_test")
	require.NoError(t, err)
	defer os.RemoveAll(testOutputTempDir)
	vschema := &vschemaWrapper{
		v: loadSchema(t, "schema_test.json"),
		keyspace: &vindexes.Keyspace{
			Name:    "main",
			Sharded: false,
		},
		tabletType: topodatapb.TabletType_MASTER,
	}

	testFile(t, "alterVschema_cases.txt", testOutputTempDir, vschema, false)
	testFile(t, "ddl_cases.txt", testOutputTempDir, vschema, false)
	testFile(t, "migration_cases.txt", testOutputTempDir, vschema, false)
	testFile(t, "flush_cases.txt", testOutputTempDir, vschema, false)
	testFile(t, "show_cases.txt", testOutputTempDir, vschema, false)
	testFile(t, "call_cases.txt", testOutputTempDir, vschema, false)
}

func TestWithSystemSchemaAsDefaultKeyspace(t *testing.T) {
	// We are testing this separately so we can set a default keyspace
	testOutputTempDir, err := ioutil.TempDir("", "plan_test")
	require.NoError(t, err)
	defer os.RemoveAll(testOutputTempDir)
	vschema := &vschemaWrapper{
		v:          loadSchema(t, "schema_test.json"),
		keyspace:   &vindexes.Keyspace{Name: "mysql"},
		tabletType: topodatapb.TabletType_MASTER,
	}

	testFile(t, "sysschema_default.txt", testOutputTempDir, vschema, false)
}

func TestOtherPlanningFromFile(t *testing.T) {
	// We are testing this separately so we can set a default keyspace
	testOutputTempDir, err := ioutil.TempDir("", "plan_test")
	defer os.RemoveAll(testOutputTempDir)
	require.NoError(t, err)
	vschema := &vschemaWrapper{
		v: loadSchema(t, "schema_test.json"),
		keyspace: &vindexes.Keyspace{
			Name:    "main",
			Sharded: false,
		},
		tabletType: topodatapb.TabletType_MASTER,
	}

	testFile(t, "other_read_cases.txt", testOutputTempDir, vschema, false)
	testFile(t, "other_admin_cases.txt", testOutputTempDir, vschema, false)
}

func loadSchema(t testing.TB, filename string) *vindexes.VSchema {
	formal, err := vindexes.LoadFormal(locateFile(filename))
	if err != nil {
		t.Fatal(err)
	}
	vschema, err := vindexes.BuildVSchema(formal)
	if err != nil {
		t.Fatal(err)
	}
	for _, ks := range vschema.Keyspaces {
		if ks.Error != nil {
			t.Fatal(ks.Error)
		}
	}
	return vschema
}

var _ ContextVSchema = (*vschemaWrapper)(nil)

type vschemaWrapper struct {
	v             *vindexes.VSchema
	keyspace      *vindexes.Keyspace
	tabletType    topodatapb.TabletType
	dest          key.Destination
	sysVarEnabled bool
	version       PlannerVersion
}

func (vw *vschemaWrapper) ForeignKeyMode() string {
	return "allow"
}

func (vw *vschemaWrapper) AllKeyspace() ([]*vindexes.Keyspace, error) {
	if vw.keyspace == nil {
		return nil, errors.New("keyspace not available")
	}
	return []*vindexes.Keyspace{vw.keyspace}, nil
}

func (vw *vschemaWrapper) Planner() PlannerVersion {
	return vw.version
}
func (vw *vschemaWrapper) GetSemTable() *semantics.SemTable {
	return nil
}

func (vw *vschemaWrapper) KeyspaceExists(keyspace string) bool {
	if vw.keyspace != nil {
		return vw.keyspace.Name == keyspace
	}
	return false
}

func (vw *vschemaWrapper) SysVarSetEnabled() bool {
	return vw.sysVarEnabled
}

func (vw *vschemaWrapper) TargetDestination(qualifier string) (key.Destination, *vindexes.Keyspace, topodatapb.TabletType, error) {
	var keyspaceName string
	if vw.keyspace != nil {
		keyspaceName = vw.keyspace.Name
	}
	if vw.dest == nil && qualifier != "" {
		keyspaceName = qualifier
	}
	if keyspaceName == "" {
		return nil, nil, 0, vterrors.New(vtrpcpb.Code_INVALID_ARGUMENT, "keyspace not specified")
	}
	keyspace := vw.v.Keyspaces[keyspaceName]
	if keyspace == nil {
		return nil, nil, 0, vterrors.NewErrorf(vtrpcpb.Code_NOT_FOUND, vterrors.BadDb, "Unknown database '%s' in vschema", keyspaceName)
	}
	return vw.dest, keyspace.Keyspace, vw.tabletType, nil

}

func (vw *vschemaWrapper) TabletType() topodatapb.TabletType {
	return vw.tabletType
}

func (vw *vschemaWrapper) Destination() key.Destination {
	return vw.dest
}

func (vw *vschemaWrapper) FindTable(tab sqlparser.TableName) (*vindexes.Table, string, topodatapb.TabletType, key.Destination, error) {
	destKeyspace, destTabletType, destTarget, err := topoproto.ParseDestination(tab.Qualifier.String(), topodatapb.TabletType_MASTER)
	if err != nil {
		return nil, destKeyspace, destTabletType, destTarget, err
	}
	table, err := vw.v.FindTable(destKeyspace, tab.Name.String())
	if err != nil {
		return nil, destKeyspace, destTabletType, destTarget, err
	}
	return table, destKeyspace, destTabletType, destTarget, nil
}

func (vw *vschemaWrapper) FindTableOrVindex(tab sqlparser.TableName) (*vindexes.Table, vindexes.Vindex, string, topodatapb.TabletType, key.Destination, error) {
	destKeyspace, destTabletType, destTarget, err := topoproto.ParseDestination(tab.Qualifier.String(), topodatapb.TabletType_MASTER)
	if err != nil {
		return nil, nil, destKeyspace, destTabletType, destTarget, err
	}
	if destKeyspace == "" {
		destKeyspace = vw.getActualKeyspace()
	}
	table, vindex, err := vw.v.FindTableOrVindex(destKeyspace, tab.Name.String(), topodatapb.TabletType_MASTER)
	if err != nil {
		return nil, nil, destKeyspace, destTabletType, destTarget, err
	}
	return table, vindex, destKeyspace, destTabletType, destTarget, nil
}

func (vw *vschemaWrapper) getActualKeyspace() string {
	if vw.keyspace == nil {
		return ""
	}
	if !sqlparser.SystemSchema(vw.keyspace.Name) {
		return vw.keyspace.Name
	}
	ks, err := vw.AnyKeyspace()
	if err != nil {
		return ""
	}
	return ks.Name
}

func (vw *vschemaWrapper) DefaultKeyspace() (*vindexes.Keyspace, error) {
	return vw.v.Keyspaces["main"].Keyspace, nil
}

func (vw *vschemaWrapper) AnyKeyspace() (*vindexes.Keyspace, error) {
	return vw.DefaultKeyspace()
}

func (vw *vschemaWrapper) FirstSortedKeyspace() (*vindexes.Keyspace, error) {
	return vw.v.Keyspaces["main"].Keyspace, nil
}

func (vw *vschemaWrapper) TargetString() string {
	return "targetString"
}

func (vw *vschemaWrapper) WarnUnshardedOnly(_ string, _ ...interface{}) {

}

func (vw *vschemaWrapper) ErrorIfShardedF(keyspace *vindexes.Keyspace, _, errFmt string, params ...interface{}) error {
	if keyspace.Sharded {
		return fmt.Errorf(errFmt, params...)
	}
	return nil
}

func escapeNewLines(in string) string {
	return strings.ReplaceAll(in, "\n", "\\n")
}

func testFile(t *testing.T, filename, tempDir string, vschema *vschemaWrapper, checkV4equalPlan bool) {
	var checkAllTests = false
	t.Run(filename, func(t *testing.T) {
		expected := &strings.Builder{}
		fail := checkAllTests
		var outFirstPlanner string
		for tcase := range iterateExecFile(filename) {
			t.Run(fmt.Sprintf("%d V3: %s", tcase.lineno, tcase.comments), func(t *testing.T) {
				vschema.version = V3
				plan, err := TestBuilder(tcase.input, vschema)
				out := getPlanOrErrorOutput(err, plan)

				if out != tcase.output {
					fail = true
					t.Errorf("V3 - File: %s, Line: %d\nDiff:\n%s\n[%s] \n[%s]", filename, tcase.lineno, cmp.Diff(tcase.output, out), tcase.output, out)
				}
				if err != nil {
					out = `"` + out + `"`
				}
				outFirstPlanner = out

				expected.WriteString(fmt.Sprintf("%s\"%s\"\n%s\n", tcase.comments, escapeNewLines(tcase.input), out))
			})

			empty := false
			if tcase.output2ndPlanner == "" {
				empty = true
			}

			vschema.version = Gen4
			out, err := getPlanOutput(tcase, vschema)

			// our expectation for the new planner on this query is one of three
			//  - it produces the same plan as V3 - this is shown using empty brackets: {\n}
			//  - it produces a different but accepted plan - this is shown using the accepted plan
			//  - or it produces a different plan that has not yet been accepted, or it fails to produce a plan
			//       this is shown by not having any info at all after the result for the V3 planner
			//       with this last expectation, it is an error if the V4 planner
			//       produces the same plan as the V3 planner does
			testName := fmt.Sprintf("%d V4: %s", tcase.lineno, tcase.comments)
			if !empty || checkAllTests {
				t.Run(testName, func(t *testing.T) {
					if out != tcase.output2ndPlanner {
						fail = true
						t.Errorf("V4 - %s:%d\nDiff:\n%s\n[%s] \n[%s]", filename, tcase.lineno, cmp.Diff(tcase.output2ndPlanner, out), tcase.output, out)

					}
					if err != nil {
						out = `"` + out + `"`
					}

					if outFirstPlanner == out {
						expected.WriteString(samePlanMarker)
					} else {
						expected.WriteString(fmt.Sprintf("%s\n", out))
					}
				})
			} else {
				if out == tcase.output && checkV4equalPlan {
					t.Run(testName, func(t *testing.T) {
						t.Errorf("V4 - %s:%d\nplanner produces same output as V3", filename, tcase.lineno)
					})
				}
			}

			expected.WriteString("\n")
		}

		if fail && tempDir != "" {
			gotFile := fmt.Sprintf("%s/%s", tempDir, filename)
			_ = ioutil.WriteFile(gotFile, []byte(strings.TrimSpace(expected.String())+"\n"), 0644)
			fmt.Println(fmt.Sprintf("Errors found in plantests. If the output is correct, run `cp %s/* testdata/` to update test expectations", tempDir)) //nolint
		}
	})
}

func getPlanOutput(tcase testCase, vschema *vschemaWrapper) (out string, err error) {
	defer func() {
		if r := recover(); r != nil {
			out = fmt.Sprintf("panicked: %v\n%s", r, string(debug.Stack()))
		}
	}()
	plan, err := TestBuilder(tcase.input, vschema)
	out = getPlanOrErrorOutput(err, plan)
	return out, err
}

func getPlanOrErrorOutput(err error, plan *engine.Plan) string {
	if err != nil {
		return err.Error()
	}
	bout, _ := json.MarshalIndent(plan, "", "  ")
	return string(bout)
}

type testCase struct {
	file             string
	lineno           int
	input            string
	output           string
	output2ndPlanner string
	comments         string
}

func iterateExecFile(name string) (testCaseIterator chan testCase) {
	name = locateFile(name)
	fd, err := os.OpenFile(name, os.O_RDONLY, 0)
	if err != nil {
		panic(fmt.Sprintf("Could not open file %s", name))
	}
	testCaseIterator = make(chan testCase)
	var comments string
	go func() {
		defer close(testCaseIterator)

		r := bufio.NewReader(fd)
		lineno := 0
		for {
			binput, err := r.ReadBytes('\n')
			if err != nil {
				if err != io.EOF {
					panic(fmt.Errorf("error reading file %s: line %d: %s", name, lineno, err.Error()))
				}
				break
			}
			lineno++
			input := string(binput)
			if input == "" || input == "\n" || strings.HasPrefix(input, "Length:") {
				continue
			}
			if input[0] == '#' {
				comments = comments + input
				continue
			}
			err = json.Unmarshal(binput, &input)
			if err != nil {
				panic(fmt.Sprintf("Line: %d, input: %s, error: %v\n", lineno, binput, err))
			}
			input = strings.Trim(input, "\"")
			var output []byte
			for {
				l, err := r.ReadBytes('\n')
				lineno++
				if err != nil {
					panic(fmt.Sprintf("error reading file %s line# %d: %s", name, lineno, err.Error()))
				}
				output = append(output, l...)
				if l[0] == '}' {
					output = output[:len(output)-1]
					break
				}
				if l[0] == '"' {
					output = output[1 : len(output)-2]
					break
				}
			}

			binput, err = r.ReadBytes('\n')
			lineno++
			var output2Planner []byte
			if err != nil && err != io.EOF {
				panic(fmt.Sprintf("error reading file %s line# %d: %s", name, lineno, err.Error()))
			}
			if len(binput) > 0 && string(binput) == samePlanMarker {
				output2Planner = output
			} else if len(binput) > 0 && (binput[0] == '"' || binput[0] == '{') {
				output2Planner = append(output2Planner, binput...)
				for {
					l, err := r.ReadBytes('\n')
					lineno++
					if err != nil {
						panic(fmt.Sprintf("error reading file %s line# %d: %s", name, lineno, err.Error()))
					}
					output2Planner = append(output2Planner, l...)
					if l[0] == '}' {
						output2Planner = output2Planner[:len(output2Planner)-1]
						break
					}
					if l[0] == '"' {
						output2Planner = output2Planner[1 : len(output2Planner)-2]
						break
					}
				}
			}

			testCaseIterator <- testCase{
				file:             name,
				lineno:           lineno,
				input:            input,
				output:           string(output),
				output2ndPlanner: string(output2Planner),
				comments:         comments,
			}
			comments = ""
		}
	}()
	return testCaseIterator
}

func locateFile(name string) string {
	return "testdata/" + name
}

func BenchmarkPlanner(b *testing.B) {
	filenames := []string{"from_cases.txt", "filter_cases.txt", "large_cases.txt", "aggr_cases.txt", "select_cases.txt", "union_cases.txt"}
	vschema := &vschemaWrapper{
		v:             loadSchema(b, "schema_test.json"),
		sysVarEnabled: true,
	}
	for _, filename := range filenames {
		var testCases []testCase
		for tc := range iterateExecFile(filename) {
			testCases = append(testCases, tc)
		}
		b.Run(filename+"-v3", func(b *testing.B) {
			benchmarkPlanner(b, V3, testCases, vschema)
		})
		b.Run(filename+"-v4", func(b *testing.B) {
			benchmarkPlanner(b, Gen4, testCases, vschema)
		})
		b.Run(filename+"-v4left2right", func(b *testing.B) {
			benchmarkPlanner(b, Gen4Left2Right, testCases, vschema)
		})
	}
}

func BenchmarkSelectVsDML(b *testing.B) {
	vschema := &vschemaWrapper{
		v:             loadSchema(b, "schema_test.json"),
		sysVarEnabled: true,
		version:       V3,
	}

	var dmlCases []testCase
	var selectCases []testCase

	for tc := range iterateExecFile("dml_cases.txt") {
		dmlCases = append(dmlCases, tc)
	}

	for tc := range iterateExecFile("select_cases.txt") {
		if tc.output2ndPlanner != "" {
			selectCases = append(selectCases, tc)
		}
	}

	rand.Shuffle(len(dmlCases), func(i, j int) {
		dmlCases[i], dmlCases[j] = dmlCases[j], dmlCases[i]
	})

	rand.Shuffle(len(selectCases), func(i, j int) {
		selectCases[i], selectCases[j] = selectCases[j], selectCases[i]
	})

	b.Run("DML (random sample, N=32)", func(b *testing.B) {
		benchmarkPlanner(b, V3, dmlCases[:32], vschema)
	})

	b.Run("Select (random sample, N=32)", func(b *testing.B) {
		benchmarkPlanner(b, V3, selectCases[:32], vschema)
	})
}

func benchmarkPlanner(b *testing.B, version PlannerVersion, testCases []testCase, vschema *vschemaWrapper) {
	b.ReportAllocs()
	for n := 0; n < b.N; n++ {
		for _, tcase := range testCases {
			if tcase.output2ndPlanner != "" {
				vschema.version = version
				_, _ = TestBuilder(tcase.input, vschema)
			}
		}
	}
}<|MERGE_RESOLUTION|>--- conflicted
+++ resolved
@@ -227,7 +227,7 @@
 		tabletType: topodatapb.TabletType_MASTER,
 		dest:       key.DestinationShard("-80")}
 
-	testFile(t, "bypass_shard_cases.txt", testOutputTempDir, vschema)
+	testFile(t, "bypass_shard_cases.txt", testOutputTempDir, vschema, true)
 }
 func TestBypassPlanningKeyrangeTargetFromFile(t *testing.T) {
 	testOutputTempDir, err := ioutil.TempDir("", "plan_test")
@@ -246,11 +246,7 @@
 		dest:       key.DestinationExactKeyRange{KeyRange: keyRange[0]},
 	}
 
-<<<<<<< HEAD
-	testFile(t, "bypass_keyrange_cases.txt", testOutputTempDir, vschema)
-=======
-	testFile(t, "bypass_cases.txt", testOutputTempDir, vschema, true)
->>>>>>> fc784709
+	testFile(t, "bypass_keyrange_cases.txt", testOutputTempDir, vschema, true)
 }
 
 func TestWithDefaultKeyspaceFromFile(t *testing.T) {
