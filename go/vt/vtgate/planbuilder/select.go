--- conflicted
+++ resolved
@@ -47,21 +47,15 @@
 			return p, nil
 		}
 
-<<<<<<< HEAD
 		getPlan := func(sel *sqlparser.Select) (logicalPlan, error) {
-			pb := newPrimitiveBuilder(vschema, newJointab(sqlparser.GetBindvars(sel)))
-			if err := pb.processSelect(sel, nil, query); err != nil {
+			pb := newPrimitiveBuilder(vschema, newJointab(reservedVars))
+			if err := pb.processSelect(sel, reservedVars, nil, query); err != nil {
 				return nil, err
 			}
 			if err := pb.plan.Wireup(pb.plan, pb.jt); err != nil {
 				return nil, err
 			}
 			return pb.plan, nil
-=======
-		pb := newPrimitiveBuilder(vschema, newJointab(reservedVars))
-		if err := pb.processSelect(sel, reservedVars, nil, query); err != nil {
-			return nil, err
->>>>>>> 31e437d7
 		}
 
 		plan, err := getPlan(sel)
