--- conflicted
+++ resolved
@@ -68,18 +68,8 @@
 		rc := ms.resultColumns[orderby.Col]
 		// Add a weight_string column if we know that the column is a textual column or if its type is unknown
 		if sqltypes.IsText(rc.column.typ) || rc.column.typ == sqltypes.Null {
-<<<<<<< HEAD
-			// If a weight string was previously requested, reuse it.
-			if colNumber, ok := ms.weightStrings[rc]; ok {
-				rb.eroute.OrderBy[i].WeightStringCol = colNumber
-				continue
-			}
-			var err error
-			rb.eroute.OrderBy[i].WeightStringCol, err = rb.SupplyWeightString(orderby.Col)
-=======
 			var err error
 			rb.eroute.OrderBy[i].WeightStringCol, err = rb.SupplyWeightString(orderby.Col, orderby.FromGroupBy)
->>>>>>> cb142eea
 			if err != nil {
 				_, isUnsupportedErr := err.(UnsupportedSupplyWeightString)
 				if isUnsupportedErr {
@@ -94,11 +84,6 @@
 	return ms.input.Wireup(plan, jt)
 }
 
-<<<<<<< HEAD
-func (ms *mergeSort) WireupV4(semTable *semantics.SemTable) error {
-	return ms.input.WireupV4(semTable)
-=======
 func (ms *mergeSort) WireupGen4(semTable *semantics.SemTable) error {
 	return ms.input.WireupGen4(semTable)
->>>>>>> cb142eea
 }