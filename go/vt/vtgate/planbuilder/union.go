--- conflicted
+++ resolved
@@ -29,11 +29,7 @@
 	"vitess.io/vitess/go/vt/vtgate/engine"
 )
 
-<<<<<<< HEAD
-func buildUnionPlan(stmt sqlparser.Statement, reservedVars sqlparser.BindVars, vschema ContextVSchema) (engine.Primitive, error) {
-=======
 func buildUnionPlan(stmt sqlparser.Statement, reservedVars *sqlparser.ReservedVars, vschema ContextVSchema) (engine.Primitive, error) {
->>>>>>> cb142eea
 	union := stmt.(*sqlparser.Union)
 	// For unions, create a pb with anonymous scope.
 	pb := newPrimitiveBuilder(vschema, newJointab(reservedVars))
@@ -46,11 +42,7 @@
 	return pb.plan.Primitive(), nil
 }
 
-<<<<<<< HEAD
-func (pb *primitiveBuilder) processUnion(union *sqlparser.Union, reservedVars sqlparser.BindVars, outer *symtab) error {
-=======
 func (pb *primitiveBuilder) processUnion(union *sqlparser.Union, reservedVars *sqlparser.ReservedVars, outer *symtab) error {
->>>>>>> cb142eea
 	if err := pb.processPart(union.FirstStatement, reservedVars, outer, false); err != nil {
 		return err
 	}
@@ -95,11 +87,7 @@
 	return pb.pushLimit(union.Limit)
 }
 
-<<<<<<< HEAD
-func (pb *primitiveBuilder) processPart(part sqlparser.SelectStatement, reservedVars sqlparser.BindVars, outer *symtab, hasParens bool) error {
-=======
 func (pb *primitiveBuilder) processPart(part sqlparser.SelectStatement, reservedVars *sqlparser.ReservedVars, outer *symtab, hasParens bool) error {
->>>>>>> cb142eea
 	switch part := part.(type) {
 	case *sqlparser.Union:
 		return pb.processUnion(part, reservedVars, outer)
