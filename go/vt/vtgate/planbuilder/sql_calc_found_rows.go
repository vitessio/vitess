--- conflicted
+++ resolved
@@ -41,21 +41,12 @@
 }
 
 //Wireup2 implements the logicalPlan interface
-<<<<<<< HEAD
-func (s *sqlCalcFoundRows) WireupV4(semTable *semantics.SemTable) error {
-	err := s.LimitQuery.WireupV4(semTable)
-	if err != nil {
-		return err
-	}
-	return s.CountQuery.WireupV4(semTable)
-=======
 func (s *sqlCalcFoundRows) WireupGen4(semTable *semantics.SemTable) error {
 	err := s.LimitQuery.WireupGen4(semTable)
 	if err != nil {
 		return err
 	}
 	return s.CountQuery.WireupGen4(semTable)
->>>>>>> cb142eea
 }
 
 // Solves implements the logicalPlan interface
@@ -99,11 +90,7 @@
 }
 
 //SupplyWeightString implements the logicalPlan interface
-<<<<<<< HEAD
-func (s *sqlCalcFoundRows) SupplyWeightString(int) (weightcolNumber int, err error) {
-=======
 func (s *sqlCalcFoundRows) SupplyWeightString(int, bool) (weightcolNumber int, err error) {
->>>>>>> cb142eea
 	return 0, UnsupportedSupplyWeightString{Type: "sqlCalcFoundRows"}
 }
 
