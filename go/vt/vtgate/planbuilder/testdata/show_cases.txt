--- conflicted
+++ resolved
@@ -232,20 +232,13 @@
           "Sharded": false
         },
         "TargetDestination": "AnyShard()",
-<<<<<<< HEAD
-        "IsDML": false,
-=======
->>>>>>> cb142eea
         "Query": "show variables",
         "SingleShardOnly": true
       }
     ]
   }
 }
-<<<<<<< HEAD
-=======
-Gen4 plan same as above
->>>>>>> cb142eea
+Gen4 plan same as above
 
 # show global variables
 "show global variables"
@@ -262,20 +255,13 @@
           "Sharded": false
         },
         "TargetDestination": "AnyShard()",
-<<<<<<< HEAD
-        "IsDML": false,
-=======
->>>>>>> cb142eea
         "Query": "show global variables",
         "SingleShardOnly": true
       }
     ]
   }
 }
-<<<<<<< HEAD
-=======
-Gen4 plan same as above
->>>>>>> cb142eea
+Gen4 plan same as above
 
 # show databases
 "show databases"
@@ -286,10 +272,7 @@
     "OperatorType": "Rows"
   }
 }
-<<<<<<< HEAD
-=======
-Gen4 plan same as above
->>>>>>> cb142eea
+Gen4 plan same as above
 
 # show create database
 "show create database user"
@@ -303,18 +286,11 @@
       "Sharded": true
     },
     "TargetDestination": "AnyShard()",
-<<<<<<< HEAD
-    "IsDML": false,
-=======
->>>>>>> cb142eea
     "Query": "show create database `user`",
     "SingleShardOnly": true
   }
 }
-<<<<<<< HEAD
-=======
-Gen4 plan same as above
->>>>>>> cb142eea
+Gen4 plan same as above
 
 # show create database system_schema
 "show create database mysql"
@@ -328,10 +304,6 @@
       "Sharded": false
     },
     "TargetDestination": "AnyShard()",
-<<<<<<< HEAD
-    "IsDML": false,
-=======
->>>>>>> cb142eea
     "Query": "show create database mysql",
     "SingleShardOnly": true
   }
@@ -350,18 +322,11 @@
       "Sharded": false
     },
     "TargetDestination": "AnyShard()",
-<<<<<<< HEAD
-    "IsDML": false,
-=======
->>>>>>> cb142eea
     "Query": "show create procedure proc",
     "SingleShardOnly": true
   }
 }
-<<<<<<< HEAD
-=======
-Gen4 plan same as above
->>>>>>> cb142eea
+Gen4 plan same as above
 
 # show create procedure from system_schema
 "show create procedure information_schema.proc"
@@ -375,18 +340,11 @@
       "Sharded": false
     },
     "TargetDestination": "AnyShard()",
-<<<<<<< HEAD
-    "IsDML": false,
-=======
->>>>>>> cb142eea
     "Query": "show create procedure information_schema.proc",
     "SingleShardOnly": true
   }
 }
-<<<<<<< HEAD
-=======
-Gen4 plan same as above
->>>>>>> cb142eea
+Gen4 plan same as above
 
 # show create table on table present in sharded but as unsharded is selected it goes to unsharded keyspace
 "show create table user_extra"
@@ -400,18 +358,11 @@
       "Sharded": false
     },
     "TargetDestination": "AnyShard()",
-<<<<<<< HEAD
-    "IsDML": false,
-=======
->>>>>>> cb142eea
     "Query": "show create table user_extra",
     "SingleShardOnly": true
   }
 }
-<<<<<<< HEAD
-=======
-Gen4 plan same as above
->>>>>>> cb142eea
+Gen4 plan same as above
 
 # show create table with qualifier
 "show create table user.user_extra"
@@ -425,18 +376,11 @@
       "Sharded": true
     },
     "TargetDestination": "AnyShard()",
-<<<<<<< HEAD
-    "IsDML": false,
-=======
->>>>>>> cb142eea
     "Query": "show create table user_extra",
     "SingleShardOnly": true
   }
 }
-<<<<<<< HEAD
-=======
-Gen4 plan same as above
->>>>>>> cb142eea
+Gen4 plan same as above
 
 # show create table with unsharded as default keyspace
 "show create table unknown"
@@ -450,26 +394,16 @@
       "Sharded": false
     },
     "TargetDestination": "AnyShard()",
-<<<<<<< HEAD
-    "IsDML": false,
-=======
->>>>>>> cb142eea
     "Query": "show create table unknown",
     "SingleShardOnly": true
   }
 }
-<<<<<<< HEAD
-=======
-Gen4 plan same as above
->>>>>>> cb142eea
+Gen4 plan same as above
 
 # show create table with table not present with qualifier
 "show create table user.unknown"
 "table unknown not found"
-<<<<<<< HEAD
-=======
-Gen4 plan same as above
->>>>>>> cb142eea
+Gen4 plan same as above
 
 # show create table from system_schema
 "show create table information_schema.tables"
@@ -483,18 +417,11 @@
       "Sharded": false
     },
     "TargetDestination": "AnyShard()",
-<<<<<<< HEAD
-    "IsDML": false,
-=======
->>>>>>> cb142eea
     "Query": "show create table information_schema.`tables`",
     "SingleShardOnly": true
   }
 }
-<<<<<<< HEAD
-=======
-Gen4 plan same as above
->>>>>>> cb142eea
+Gen4 plan same as above
 
 # show tables
 "show tables"
@@ -517,20 +444,13 @@
           "Sharded": false
         },
         "TargetDestination": "AnyShard()",
-<<<<<<< HEAD
-        "IsDML": false,
-=======
->>>>>>> cb142eea
         "Query": "show tables",
         "SingleShardOnly": true
       }
     ]
   }
 }
-<<<<<<< HEAD
-=======
-Gen4 plan same as above
->>>>>>> cb142eea
+Gen4 plan same as above
 
 # show tables from db
 "show tables from user"
@@ -553,20 +473,13 @@
           "Sharded": true
         },
         "TargetDestination": "AnyShard()",
-<<<<<<< HEAD
-        "IsDML": false,
-=======
->>>>>>> cb142eea
         "Query": "show tables",
         "SingleShardOnly": true
       }
     ]
   }
 }
-<<<<<<< HEAD
-=======
-Gen4 plan same as above
->>>>>>> cb142eea
+Gen4 plan same as above
 
 # show tables from system schema
 "show tables from performance_schema"
@@ -589,20 +502,13 @@
           "Sharded": false
         },
         "TargetDestination": "AnyShard()",
-<<<<<<< HEAD
-        "IsDML": false,
-=======
->>>>>>> cb142eea
         "Query": "show tables from performance_schema",
         "SingleShardOnly": true
       }
     ]
   }
 }
-<<<<<<< HEAD
-=======
-Gen4 plan same as above
->>>>>>> cb142eea
+Gen4 plan same as above
 
 # show migrations with db and like
 "show vitess_migrations from user like '%format'"
@@ -616,18 +522,10 @@
       "Sharded": true
     },
     "TargetDestination": "AllShards()",
-<<<<<<< HEAD
-    "IsDML": false,
-    "Query": "SELECT * FROM _vt.schema_migrations where migration_uuid LIKE '%format' OR migration_context LIKE '%format' OR migration_status LIKE '%format'",
-    "SingleShardOnly": false
-  }
-}
-=======
     "Query": "SELECT * FROM _vt.schema_migrations where migration_uuid LIKE '%format' OR migration_context LIKE '%format' OR migration_status LIKE '%format'"
   }
 }
 Gen4 plan same as above
->>>>>>> cb142eea
 
 # show migrations with db and where
 "show vitess_migrations from user where id = 5"
@@ -641,11 +539,6 @@
       "Sharded": true
     },
     "TargetDestination": "AllShards()",
-<<<<<<< HEAD
-    "IsDML": false,
-    "Query": "SELECT * FROM _vt.schema_migrations where id = 5",
-    "SingleShardOnly": false
-=======
     "Query": "SELECT * FROM _vt.schema_migrations where id = 5"
   }
 }
@@ -690,7 +583,6 @@
     "TargetDestination": "AllShards()",
     "Query": "select 'user' as db_name, @@global.gtid_executed as gtid_executed, :__vt_shard as shard",
     "ShardNameNeeded": true
->>>>>>> cb142eea
   }
 }
 Gen4 plan same as above
