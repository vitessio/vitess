# simple create table
"create table t1(id bigint, primary key(id))"
{
  "QueryType": "DDL",
  "Original": "create table t1(id bigint, primary key(id))",
  "Instructions": {
    "OperatorType": "DDL",
    "Keyspace": {
      "Name": "main",
      "Sharded": false
    },
    "Query": "create table t1 (\n\tid bigint,\n\tprimary key (id)\n)"
  }
}

# simple create table with keyspace
"create table user.t1(id bigint, primary key(id))"
{
  "QueryType": "DDL",
  "Original": "create table user.t1(id bigint, primary key(id))",
  "Instructions": {
    "OperatorType": "DDL",
    "Keyspace": {
      "Name": "user",
      "Sharded": true
    },
    "Query": "create table t1 (\n\tid bigint,\n\tprimary key (id)\n)"
  }
}

# DDL
"create table a(id int)"
{
  "QueryType": "DDL",
  "Original": "create table a(id int)",
  "Instructions": {
    "OperatorType": "DDL",
    "Keyspace": {
      "Name": "main",
      "Sharded": false
    },
    "Query": "create table a (\n\tid int\n)"
  }
}

# simple create table with table qualifier that does not exists
"create table a.b(id int)"
"Unknown database 'a' in vschema"

#Alter table
"alter table a ADD id int"
{
  "QueryType": "DDL",
  "Original": "alter table a ADD id int",
  "Instructions": {
    "OperatorType": "DDL",
    "Keyspace": {
      "Name": "main",
      "Sharded": false
    },
    "Query": "alter table a add column id int"
  }
}

#Alter table with qualifier
"alter table user.user ADD id int"
{
  "QueryType": "DDL",
  "Original": "alter table user.user ADD id int",
  "Instructions": {
    "OperatorType": "DDL",
    "Keyspace": {
      "Name": "user",
      "Sharded": true
    },
    "Query": "alter table `user` add column id int"
  }
}

#Alter table with qualifier and table not in vschema
"alter table user.a ADD id int"
{
  "QueryType": "DDL",
  "Original": "alter table user.a ADD id int",
  "Instructions": {
    "OperatorType": "DDL",
    "Keyspace": {
      "Name": "user",
      "Sharded": true
    },
    "Query": "alter table a add column id int"
  }
}

#Alter table with unknown qualifier
"alter table a.b ADD id int"
"keyspace a not found in vschema"

# create db foo
"create database foo"
{
  "QueryType": "DDL",
  "Original": "create database foo",
  "Instructions": {
    "OperatorType": "CREATEDB",
    "Keyspace": {
      "Name": "foo",
      "Sharded": false
    }
  }
}

# create db main
"create database main"
"Can't create database 'main'; database exists"

# create db if not exists main
"create database if not exists main"
{
  "QueryType": "DDL",
  "Original": "create database if not exists main",
  "Instructions": {
    "OperatorType": "Rows"
  }
}

# alter db foo
"alter database foo collate utf8"
"Can't alter database 'foo'; unknown database"

# alter db main
"alter database main collate utf8"
"alter database is not supported"

# drop db foo
"drop database foo"
"Can't drop database 'foo'; database doesn't exists"

# drop db main
"drop database main"
{
  "QueryType": "DDL",
  "Original": "drop database main",
  "Instructions": {
    "OperatorType": "DROPDB",
    "Keyspace": {
      "Name": "main",
      "Sharded": false
    }
  }
}

# drop db if exists main
"drop database if exists main"
{
  "QueryType": "DDL",
  "Original": "drop database if exists main",
  "Instructions": {
    "OperatorType": "DROPDB",
    "Keyspace": {
      "Name": "main",
      "Sharded": false
    }
  }
}

# drop db if exists foo
"drop schema if exists foo"
{
  "QueryType": "DDL",
  "Original": "drop schema if exists foo",
  "Instructions": {
    "OperatorType": "Rows"
  }
}

# DDL with qualifier
"create index a on user.user(id)"
{
  "QueryType": "DDL",
  "Original": "create index a on user.user(id)",
  "Instructions": {
    "OperatorType": "DDL",
    "Keyspace": {
      "Name": "user",
      "Sharded": true
    },
    "Query": "alter table `user` add index a (id)"
  }
}

# DDL with qualifier for a table not in vschema of an unsharded keyspace
"create index a on main.unknown(id)"
{
  "QueryType": "DDL",
  "Original": "create index a on main.unknown(id)",
  "Instructions": {
    "OperatorType": "DDL",
    "Keyspace": {
      "Name": "main",
      "Sharded": false
    },
    "Query": "alter table unknown add index a (id)"
  }
}

# create view with subquery in unsharded keyspace
"create view view_a as select * from (select col1, col2 from unsharded where id = 1 union select col1, col2 from unsharded where id = 3) a"
{
  "QueryType": "DDL",
  "Original": "create view view_a as select * from (select col1, col2 from unsharded where id = 1 union select col1, col2 from unsharded where id = 3) a",
  "Instructions": {
    "OperatorType": "DDL",
    "Keyspace": {
      "Name": "main",
      "Sharded": false
    },
    "Query": "create view view_a as select * from (select col1, col2 from unsharded where id = 1 union select col1, col2 from unsharded where id = 3) as a"
  }
}

# create view with subquery in unsharded keyspace with IN clause
"create view view_a as select id, name from unsharded where id in (select id from unsharded where id = 1 union select id from unsharded where id = 3)"
{
  "QueryType": "DDL",
  "Original": "create view view_a as select id, name from unsharded where id in (select id from unsharded where id = 1 union select id from unsharded where id = 3)",
  "Instructions": {
    "OperatorType": "DDL",
    "Keyspace": {
      "Name": "main",
      "Sharded": false
    },
    "Query": "create view view_a as select id, `name` from unsharded where id in (select id from unsharded where id = 1 union select id from unsharded where id = 3)"
  }
}

# create view with subquery in unsharded keyspace with UNION clause
"create view view_a as (select id from unsharded) union (select id from unsharded_auto) order by id limit 5"
{
  "QueryType": "DDL",
  "Original": "create view view_a as (select id from unsharded) union (select id from unsharded_auto) order by id limit 5",
  "Instructions": {
    "OperatorType": "DDL",
    "Keyspace": {
      "Name": "main",
      "Sharded": false
    },
    "Query": "create view view_a as (select id from unsharded) union (select id from unsharded_auto) order by id asc limit 5"
  }
}

# create view with subquery in unsharded keyspace with multiple UNION clauses
"create view view_a as select id from unsharded union select id from unsharded_auto union select id from unsharded_auto where id in (132)"
{
  "QueryType": "DDL",
  "Original": "create view view_a as select id from unsharded union select id from unsharded_auto union select id from unsharded_auto where id in (132)",
  "Instructions": {
    "OperatorType": "DDL",
    "Keyspace": {
      "Name": "main",
      "Sharded": false
    },
    "Query": "create view view_a as select id from unsharded union select id from unsharded_auto union select id from unsharded_auto where id in (132)"
  }
}

# create view with subquery in unsharded keyspace with UNION clauses in subqueries
"create view view_a as (select id from unsharded union select id from unsharded_auto) union (select id from unsharded_auto union select name from unsharded)"
{
  "QueryType": "DDL",
  "Original": "create view view_a as (select id from unsharded union select id from unsharded_auto) union (select id from unsharded_auto union select name from unsharded)",
  "Instructions": {
    "OperatorType": "DDL",
    "Keyspace": {
      "Name": "main",
      "Sharded": false
    },
    "Query": "create view view_a as (select id from unsharded union select id from unsharded_auto) union (select id from unsharded_auto union select `name` from unsharded)"
  }
}

# Alter View
"alter view user.user_extra as select* from user.user"
{
  "QueryType": "DDL",
  "Original": "alter view user.user_extra as select* from user.user",
  "Instructions": {
    "OperatorType": "DDL",
    "Keyspace": {
      "Name": "user",
      "Sharded": true
    },
    "Query": "alter view user_extra as select * from `user`"
  }
}

# drop table without qualifier
"drop table unsharded_a"
{
  "QueryType": "DDL",
  "Original": "drop table unsharded_a",
  "Instructions": {
    "OperatorType": "DDL",
    "Keyspace": {
      "Name": "main",
      "Sharded": false
    },
    "Query": "drop table unsharded_a"
  }
}

# Drop view
"drop view main.a"
{
  "QueryType": "DDL",
  "Original": "drop view main.a",
  "Instructions": {
    "OperatorType": "DDL",
    "Keyspace": {
      "Name": "main",
      "Sharded": false
    },
    "Query": "drop view a"
  }
}

<<<<<<< HEAD
# Truncate table with qualifier
"truncate user.user_extra"
{
  "QueryType": "DDL",
  "Original": "truncate user.user_extra",
  "Instructions": {
    "OperatorType": "DDL",
    "Keyspace": {
      "Name": "user",
      "Sharded": true
    },
    "Query": "truncate table user_extra"
  }
}

# Rename table
"rename table a to main.b"
{
  "QueryType": "DDL",
  "Original": "rename table a to main.b",
  "Instructions": {
    "OperatorType": "DDL",
    "Keyspace": {
      "Name": "main",
      "Sharded": false
    },
    "Query": "rename table a to b"
  }
}

# CREATE temp TABLE
"create temporary table a(id int)"
{
  "QueryType": "DDL",
  "Original": "create temporary table a(id int)",
  "Instructions": {
    "OperatorType": "DDL",
    "Keyspace": {
      "Name": "main",
      "Sharded": false
    },
    "Query": "create temporary table a (\n\tid int\n)",
    "TempTable": true
  }
}

# DROP temp TABLE
"drop temporary table a"
{
  "QueryType": "DDL",
  "Original": "drop temporary table a",
=======
# create table with function as a default value
"create table function_default (x varchar(25) DEFAULT (TRIM(' check ')))"
{
  "QueryType": "DDL",
  "Original": "create table function_default (x varchar(25) DEFAULT (TRIM(' check ')))",
>>>>>>> 3706e7d8
  "Instructions": {
    "OperatorType": "DDL",
    "Keyspace": {
      "Name": "main",
      "Sharded": false
    },
<<<<<<< HEAD
    "Query": "drop temporary table a",
    "TempTable": true
=======
    "Query": "create table function_default (\n\tx varchar(25) default (TRIM(' check '))\n)"
>>>>>>> 3706e7d8
  }
}<|MERGE_RESOLUTION|>--- conflicted
+++ resolved
@@ -324,7 +324,6 @@
   }
 }
 
-<<<<<<< HEAD
 # Truncate table with qualifier
 "truncate user.user_extra"
 {
@@ -376,24 +375,28 @@
 {
   "QueryType": "DDL",
   "Original": "drop temporary table a",
-=======
+  "Instructions": {
+    "OperatorType": "DDL",
+    "Keyspace": {
+      "Name": "main",
+      "Sharded": false
+    },
+    "Query": "drop temporary table a",
+    "TempTable": true
+  }
+}
+
 # create table with function as a default value
 "create table function_default (x varchar(25) DEFAULT (TRIM(' check ')))"
 {
   "QueryType": "DDL",
   "Original": "create table function_default (x varchar(25) DEFAULT (TRIM(' check ')))",
->>>>>>> 3706e7d8
-  "Instructions": {
-    "OperatorType": "DDL",
-    "Keyspace": {
-      "Name": "main",
-      "Sharded": false
-    },
-<<<<<<< HEAD
-    "Query": "drop temporary table a",
-    "TempTable": true
-=======
+  "Instructions": {
+    "OperatorType": "DDL",
+    "Keyspace": {
+      "Name": "main",
+      "Sharded": false
+    },
     "Query": "create table function_default (\n\tx varchar(25) default (TRIM(' check '))\n)"
->>>>>>> 3706e7d8
   }
 }