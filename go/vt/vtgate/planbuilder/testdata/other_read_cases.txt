--- conflicted
+++ resolved
@@ -10,10 +10,6 @@
       "Sharded": false
     },
     "TargetDestination": "AnyShard()",
-<<<<<<< HEAD
-    "IsDML": false,
-=======
->>>>>>> cb142eea
     "Query": "explain select * from `user`",
     "SingleShardOnly": true
   }
@@ -61,10 +57,6 @@
       "Sharded": false
     },
     "TargetDestination": "AnyShard()",
-<<<<<<< HEAD
-    "IsDML": false,
-=======
->>>>>>> cb142eea
     "Query": "explain select * from t",
     "SingleShardOnly": true
   }
@@ -83,10 +75,6 @@
       "Sharded": false
     },
     "TargetDestination": "AnyShard()",
-<<<<<<< HEAD
-    "IsDML": false,
-=======
->>>>>>> cb142eea
     "Query": "explain select * from t",
     "SingleShardOnly": true
   }
