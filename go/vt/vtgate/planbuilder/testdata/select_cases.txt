--- conflicted
+++ resolved
@@ -3473,19 +3473,11 @@
   }
 }
 
-<<<<<<< HEAD
-# gtid functions
-"select gtid_subset('3E11FA47-71CA-11E1-9E33-C80AA9429562:23','3E11FA47-71CA-11E1-9E33-C80AA9429562:21-57'), gtid_subtract('3E11FA47-71CA-11E1-9E33-C80AA9429562:23','3E11FA47-71CA-11E1-9E33-C80AA9429562:21-57')"
-{
-  "QueryType": "SELECT",
-  "Original": "select gtid_subset('3E11FA47-71CA-11E1-9E33-C80AA9429562:23','3E11FA47-71CA-11E1-9E33-C80AA9429562:21-57'), gtid_subtract('3E11FA47-71CA-11E1-9E33-C80AA9429562:23','3E11FA47-71CA-11E1-9E33-C80AA9429562:21-57')",
-=======
 # insert function not requiring any table
 "select insert('Quadratic', 3, 4, 'What')"
 {
   "QueryType": "SELECT",
   "Original": "select insert('Quadratic', 3, 4, 'What')",
->>>>>>> ded0d808
   "Instructions": {
     "OperatorType": "Route",
     "Variant": "Reference",
@@ -3493,19 +3485,12 @@
       "Name": "main",
       "Sharded": false
     },
-<<<<<<< HEAD
-    "FieldQuery": "select gtid_subset('3E11FA47-71CA-11E1-9E33-C80AA9429562:23', '3E11FA47-71CA-11E1-9E33-C80AA9429562:21-57'), gtid_subtract('3E11FA47-71CA-11E1-9E33-C80AA9429562:23', '3E11FA47-71CA-11E1-9E33-C80AA9429562:21-57') from dual where 1 != 1",
-    "Query": "select gtid_subset('3E11FA47-71CA-11E1-9E33-C80AA9429562:23', '3E11FA47-71CA-11E1-9E33-C80AA9429562:21-57'), gtid_subtract('3E11FA47-71CA-11E1-9E33-C80AA9429562:23', '3E11FA47-71CA-11E1-9E33-C80AA9429562:21-57') from dual",
-=======
     "FieldQuery": "select insert('Quadratic', 3, 4, 'What') from dual where 1 != 1",
     "Query": "select insert('Quadratic', 3, 4, 'What') from dual",
->>>>>>> ded0d808
     "Table": "dual"
   }
 }
 Gen4 plan same as above
-<<<<<<< HEAD
-=======
 
 # insert function using column names as arguments
 "select insert(tcol1, id, 3, tcol2) from user"
@@ -3525,4 +3510,22 @@
   }
 }
 Gen4 plan same as above
->>>>>>> ded0d808
+
+# gtid functions
+"select gtid_subset('3E11FA47-71CA-11E1-9E33-C80AA9429562:23','3E11FA47-71CA-11E1-9E33-C80AA9429562:21-57'), gtid_subtract('3E11FA47-71CA-11E1-9E33-C80AA9429562:23','3E11FA47-71CA-11E1-9E33-C80AA9429562:21-57')"
+{
+  "QueryType": "SELECT",
+  "Original": "select gtid_subset('3E11FA47-71CA-11E1-9E33-C80AA9429562:23','3E11FA47-71CA-11E1-9E33-C80AA9429562:21-57'), gtid_subtract('3E11FA47-71CA-11E1-9E33-C80AA9429562:23','3E11FA47-71CA-11E1-9E33-C80AA9429562:21-57')",
+  "Instructions": {
+    "OperatorType": "Route",
+    "Variant": "Reference",
+    "Keyspace": {
+      "Name": "main",
+      "Sharded": false
+    },
+    "FieldQuery": "select gtid_subset('3E11FA47-71CA-11E1-9E33-C80AA9429562:23', '3E11FA47-71CA-11E1-9E33-C80AA9429562:21-57'), gtid_subtract('3E11FA47-71CA-11E1-9E33-C80AA9429562:23', '3E11FA47-71CA-11E1-9E33-C80AA9429562:21-57') from dual where 1 != 1",
+    "Query": "select gtid_subset('3E11FA47-71CA-11E1-9E33-C80AA9429562:23', '3E11FA47-71CA-11E1-9E33-C80AA9429562:21-57'), gtid_subtract('3E11FA47-71CA-11E1-9E33-C80AA9429562:23', '3E11FA47-71CA-11E1-9E33-C80AA9429562:21-57') from dual",
+    "Table": "dual"
+  }
+}
+Gen4 plan same as above
