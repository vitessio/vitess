--- conflicted
+++ resolved
@@ -2966,7 +2966,43 @@
 }
 Gen4 plan same as above
 
-<<<<<<< HEAD
+# dual query with exists clause
+"select 1 from dual where exists (select 1 from information_schema.TABLES where information_schema.TABLES.TABLE_NAME = 'proc' and information_schema.TABLES.TABLE_SCHEMA = 'mysql')"
+{
+  "QueryType": "SELECT",
+  "Original": "select 1 from dual where exists (select 1 from information_schema.TABLES where information_schema.TABLES.TABLE_NAME = 'proc' and information_schema.TABLES.TABLE_SCHEMA = 'mysql')",
+  "Instructions": {
+    "OperatorType": "Route",
+    "Variant": "DBA",
+    "Keyspace": {
+      "Name": "main",
+      "Sharded": false
+    },
+    "FieldQuery": "select 1 from dual where 1 != 1",
+    "Query": "select 1 from dual where exists (select 1 from information_schema.`TABLES` where information_schema.`TABLES`.TABLE_NAME = :TABLES_TABLE_NAME and information_schema.`TABLES`.TABLE_SCHEMA = :__vtschemaname)",
+    "SysTableTableName": "[TABLES_TABLE_NAME:VARCHAR(\"proc\")]",
+    "SysTableTableSchema": "[VARCHAR(\"mysql\")]",
+    "Table": "dual"
+  }
+}
+{
+  "QueryType": "SELECT",
+  "Original": "select 1 from dual where exists (select 1 from information_schema.TABLES where information_schema.TABLES.TABLE_NAME = 'proc' and information_schema.TABLES.TABLE_SCHEMA = 'mysql')",
+  "Instructions": {
+    "OperatorType": "Route",
+    "Variant": "DBA",
+    "Keyspace": {
+      "Name": "main",
+      "Sharded": false
+    },
+    "FieldQuery": "select 1 from dual where 1 != 1",
+    "Query": "select 1 from dual where exists (select 1 from information_schema.`TABLES` where `TABLES`.TABLE_NAME = :TABLES_TABLE_NAME and `TABLES`.TABLE_SCHEMA = :__vtschemaname)",
+    "SysTableTableName": "[TABLES_TABLE_NAME:VARCHAR(\"proc\")]",
+    "SysTableTableSchema": "[VARCHAR(\"mysql\")]",
+    "Table": "dual"
+  }
+}
+
 "select (select id from user order by id limit 1) from user_extra"
 {
   "QueryType": "SELECT",
@@ -3010,30 +3046,10 @@
         "Table": "user_extra"
       }
     ]
-=======
-# dual query with exists clause
-"select 1 from dual where exists (select 1 from information_schema.TABLES where information_schema.TABLES.TABLE_NAME = 'proc' and information_schema.TABLES.TABLE_SCHEMA = 'mysql')"
-{
-  "QueryType": "SELECT",
-  "Original": "select 1 from dual where exists (select 1 from information_schema.TABLES where information_schema.TABLES.TABLE_NAME = 'proc' and information_schema.TABLES.TABLE_SCHEMA = 'mysql')",
-  "Instructions": {
-    "OperatorType": "Route",
-    "Variant": "DBA",
-    "Keyspace": {
-      "Name": "main",
-      "Sharded": false
-    },
-    "FieldQuery": "select 1 from dual where 1 != 1",
-    "Query": "select 1 from dual where exists (select 1 from information_schema.`TABLES` where information_schema.`TABLES`.TABLE_NAME = :TABLES_TABLE_NAME and information_schema.`TABLES`.TABLE_SCHEMA = :__vtschemaname)",
-    "SysTableTableName": "[TABLES_TABLE_NAME:VARCHAR(\"proc\")]",
-    "SysTableTableSchema": "[VARCHAR(\"mysql\")]",
-    "Table": "dual"
->>>>>>> 1b870c9c
-  }
-}
-{
-  "QueryType": "SELECT",
-<<<<<<< HEAD
+  }
+}
+{
+  "QueryType": "SELECT",
   "Original": "select (select id from user order by id limit 1) from user_extra",
   "Instructions": {
     "OperatorType": "Subquery",
@@ -3073,20 +3089,5 @@
         "Table": "user_extra"
       }
     ]
-=======
-  "Original": "select 1 from dual where exists (select 1 from information_schema.TABLES where information_schema.TABLES.TABLE_NAME = 'proc' and information_schema.TABLES.TABLE_SCHEMA = 'mysql')",
-  "Instructions": {
-    "OperatorType": "Route",
-    "Variant": "DBA",
-    "Keyspace": {
-      "Name": "main",
-      "Sharded": false
-    },
-    "FieldQuery": "select 1 from dual where 1 != 1",
-    "Query": "select 1 from dual where exists (select 1 from information_schema.`TABLES` where `TABLES`.TABLE_NAME = :TABLES_TABLE_NAME and `TABLES`.TABLE_SCHEMA = :__vtschemaname)",
-    "SysTableTableName": "[TABLES_TABLE_NAME:VARCHAR(\"proc\")]",
-    "SysTableTableSchema": "[VARCHAR(\"mysql\")]",
-    "Table": "dual"
->>>>>>> 1b870c9c
   }
 }