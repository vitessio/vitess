# No column referenced
"select 1 from user"
{
  "QueryType": "SELECT",
  "Original": "select 1 from user",
  "Instructions": {
    "OperatorType": "Route",
    "Variant": "Scatter",
    "Keyspace": {
      "Name": "user",
      "Sharded": true
    },
    "FieldQuery": "select 1 from `user` where 1 != 1",
    "Query": "select 1 from `user`",
    "Table": "`user`"
  }
}
Gen4 plan same as above

# '*' expression for simple route
"select user.* from user"
{
  "QueryType": "SELECT",
  "Original": "select user.* from user",
  "Instructions": {
    "OperatorType": "Route",
    "Variant": "Scatter",
    "Keyspace": {
      "Name": "user",
      "Sharded": true
    },
    "FieldQuery": "select `user`.* from `user` where 1 != 1",
    "Query": "select `user`.* from `user`",
    "Table": "`user`"
  }
}
Gen4 plan same as above

# unqualified '*' expression for simple route
"select * from user"
{
  "QueryType": "SELECT",
  "Original": "select * from user",
  "Instructions": {
    "OperatorType": "Route",
    "Variant": "Scatter",
    "Keyspace": {
      "Name": "user",
      "Sharded": true
    },
    "FieldQuery": "select * from `user` where 1 != 1",
    "Query": "select * from `user`",
    "Table": "`user`"
  }
}
Gen4 plan same as above

# select with timeout directive sets QueryTimeout in the route
"select /*vt+ QUERY_TIMEOUT_MS=1000 */ * from user"
{
  "QueryType": "SELECT",
  "Original": "select /*vt+ QUERY_TIMEOUT_MS=1000 */ * from user",
  "Instructions": {
    "OperatorType": "Route",
    "Variant": "Scatter",
    "Keyspace": {
      "Name": "user",
      "Sharded": true
    },
    "FieldQuery": "select * from `user` where 1 != 1",
    "Query": "select /*vt+ QUERY_TIMEOUT_MS=1000 */ * from `user`",
    "QueryTimeout": 1000,
    "Table": "`user`"
  }
}
Gen4 plan same as above

# select aggregation with timeout directive sets QueryTimeout in the route
"select /*vt+ QUERY_TIMEOUT_MS=1000 */ count(*) from user"
{
  "QueryType": "SELECT",
  "Original": "select /*vt+ QUERY_TIMEOUT_MS=1000 */ count(*) from user",
  "Instructions": {
    "OperatorType": "Aggregate",
    "Variant": "Scalar",
    "Aggregates": "count(0)",
    "Inputs": [
      {
        "OperatorType": "Route",
        "Variant": "Scatter",
        "Keyspace": {
          "Name": "user",
          "Sharded": true
        },
        "FieldQuery": "select count(*) from `user` where 1 != 1",
        "Query": "select /*vt+ QUERY_TIMEOUT_MS=1000 */ count(*) from `user`",
        "QueryTimeout": 1000,
        "Table": "`user`"
      }
    ]
  }
}
{
  "QueryType": "SELECT",
  "Original": "select /*vt+ QUERY_TIMEOUT_MS=1000 */ count(*) from user",
  "Instructions": {
    "OperatorType": "Aggregate",
    "Variant": "Scalar",
    "Aggregates": "sum(0) AS count(*)",
    "Inputs": [
      {
        "OperatorType": "Route",
        "Variant": "Scatter",
        "Keyspace": {
          "Name": "user",
          "Sharded": true
        },
        "FieldQuery": "select count(*) from `user` where 1 != 1",
        "Query": "select /*vt+ QUERY_TIMEOUT_MS=1000 */ count(*) from `user`",
        "QueryTimeout": 1000,
        "Table": "`user`"
      }
    ]
  }
}

# select limit with timeout directive sets QueryTimeout in the route
"select /*vt+ QUERY_TIMEOUT_MS=1000 */ * from user limit 10"
{
  "QueryType": "SELECT",
  "Original": "select /*vt+ QUERY_TIMEOUT_MS=1000 */ * from user limit 10",
  "Instructions": {
    "OperatorType": "Limit",
    "Count": "INT64(10)",
    "Inputs": [
      {
        "OperatorType": "Route",
        "Variant": "Scatter",
        "Keyspace": {
          "Name": "user",
          "Sharded": true
        },
        "FieldQuery": "select * from `user` where 1 != 1",
        "Query": "select /*vt+ QUERY_TIMEOUT_MS=1000 */ * from `user` limit :__upper_limit",
        "QueryTimeout": 1000,
        "Table": "`user`"
      }
    ]
  }
}
Gen4 plan same as above

# select with partial scatter directive
"select /*vt+ SCATTER_ERRORS_AS_WARNINGS */ * from user"
{
  "QueryType": "SELECT",
  "Original": "select /*vt+ SCATTER_ERRORS_AS_WARNINGS */ * from user",
  "Instructions": {
    "OperatorType": "Route",
    "Variant": "Scatter",
    "Keyspace": {
      "Name": "user",
      "Sharded": true
    },
    "FieldQuery": "select * from `user` where 1 != 1",
    "Query": "select /*vt+ SCATTER_ERRORS_AS_WARNINGS */ * from `user`",
    "ScatterErrorsAsWarnings": true,
    "Table": "`user`"
  }
}
Gen4 plan same as above

# select aggregation with partial scatter directive
"select /*vt+ SCATTER_ERRORS_AS_WARNINGS=1 */ count(*) from user"
{
  "QueryType": "SELECT",
  "Original": "select /*vt+ SCATTER_ERRORS_AS_WARNINGS=1 */ count(*) from user",
  "Instructions": {
    "OperatorType": "Aggregate",
    "Variant": "Scalar",
    "Aggregates": "count(0)",
    "Inputs": [
      {
        "OperatorType": "Route",
        "Variant": "Scatter",
        "Keyspace": {
          "Name": "user",
          "Sharded": true
        },
        "FieldQuery": "select count(*) from `user` where 1 != 1",
        "Query": "select /*vt+ SCATTER_ERRORS_AS_WARNINGS=1 */ count(*) from `user`",
        "ScatterErrorsAsWarnings": true,
        "Table": "`user`"
      }
    ]
  }
}
{
  "QueryType": "SELECT",
  "Original": "select /*vt+ SCATTER_ERRORS_AS_WARNINGS=1 */ count(*) from user",
  "Instructions": {
    "OperatorType": "Aggregate",
    "Variant": "Scalar",
    "Aggregates": "sum(0) AS count(*)",
    "Inputs": [
      {
        "OperatorType": "Route",
        "Variant": "Scatter",
        "Keyspace": {
          "Name": "user",
          "Sharded": true
        },
        "FieldQuery": "select count(*) from `user` where 1 != 1",
        "Query": "select /*vt+ SCATTER_ERRORS_AS_WARNINGS=1 */ count(*) from `user`",
        "ScatterErrorsAsWarnings": true,
        "Table": "`user`"
      }
    ]
  }
}

# select aggregation with partial scatter directive - added comments to try to confuse the hint extraction
"/*VT_SPAN_CONTEXT=123*/select /*vt+ SCATTER_ERRORS_AS_WARNINGS=1 */ count(*) from user"
{
  "QueryType": "SELECT",
  "Original": "/*VT_SPAN_CONTEXT=123*/select /*vt+ SCATTER_ERRORS_AS_WARNINGS=1 */ count(*) from user",
  "Instructions": {
    "OperatorType": "Aggregate",
    "Variant": "Scalar",
    "Aggregates": "count(0)",
    "Inputs": [
      {
        "OperatorType": "Route",
        "Variant": "Scatter",
        "Keyspace": {
          "Name": "user",
          "Sharded": true
        },
        "FieldQuery": "select count(*) from `user` where 1 != 1",
        "Query": "select /*vt+ SCATTER_ERRORS_AS_WARNINGS=1 */ count(*) from `user`",
        "ScatterErrorsAsWarnings": true,
        "Table": "`user`"
      }
    ]
  }
}
{
  "QueryType": "SELECT",
  "Original": "/*VT_SPAN_CONTEXT=123*/select /*vt+ SCATTER_ERRORS_AS_WARNINGS=1 */ count(*) from user",
  "Instructions": {
    "OperatorType": "Aggregate",
    "Variant": "Scalar",
    "Aggregates": "sum(0) AS count(*)",
    "Inputs": [
      {
        "OperatorType": "Route",
        "Variant": "Scatter",
        "Keyspace": {
          "Name": "user",
          "Sharded": true
        },
        "FieldQuery": "select count(*) from `user` where 1 != 1",
        "Query": "select /*vt+ SCATTER_ERRORS_AS_WARNINGS=1 */ count(*) from `user`",
        "ScatterErrorsAsWarnings": true,
        "Table": "`user`"
      }
    ]
  }
}

# select limit with partial scatter directive
"select /*vt+ SCATTER_ERRORS_AS_WARNINGS=1 */ * from user limit 10"
{
  "QueryType": "SELECT",
  "Original": "select /*vt+ SCATTER_ERRORS_AS_WARNINGS=1 */ * from user limit 10",
  "Instructions": {
    "OperatorType": "Limit",
    "Count": "INT64(10)",
    "Inputs": [
      {
        "OperatorType": "Route",
        "Variant": "Scatter",
        "Keyspace": {
          "Name": "user",
          "Sharded": true
        },
        "FieldQuery": "select * from `user` where 1 != 1",
        "Query": "select /*vt+ SCATTER_ERRORS_AS_WARNINGS=1 */ * from `user` limit :__upper_limit",
        "ScatterErrorsAsWarnings": true,
        "Table": "`user`"
      }
    ]
  }
}
Gen4 plan same as above

# qualified '*' expression for simple route
"select user.* from user"
{
  "QueryType": "SELECT",
  "Original": "select user.* from user",
  "Instructions": {
    "OperatorType": "Route",
    "Variant": "Scatter",
    "Keyspace": {
      "Name": "user",
      "Sharded": true
    },
    "FieldQuery": "select `user`.* from `user` where 1 != 1",
    "Query": "select `user`.* from `user`",
    "Table": "`user`"
  }
}
Gen4 plan same as above

# fully qualified '*' expression for simple route
"select user.user.* from user.user"
{
  "QueryType": "SELECT",
  "Original": "select user.user.* from user.user",
  "Instructions": {
    "OperatorType": "Route",
    "Variant": "Scatter",
    "Keyspace": {
      "Name": "user",
      "Sharded": true
    },
    "FieldQuery": "select `user`.* from `user` where 1 != 1",
    "Query": "select `user`.* from `user`",
    "Table": "`user`"
  }
}
Gen4 plan same as above

# select * from authoritative table
"select * from authoritative"
{
  "QueryType": "SELECT",
  "Original": "select * from authoritative",
  "Instructions": {
    "OperatorType": "Route",
    "Variant": "Scatter",
    "Keyspace": {
      "Name": "user",
      "Sharded": true
    },
    "FieldQuery": "select user_id, col1, col2 from authoritative where 1 != 1",
    "Query": "select user_id, col1, col2 from authoritative",
    "Table": "authoritative"
  }
}
Gen4 plan same as above

# select * from join of authoritative tables
"select * from authoritative a join authoritative b on a.user_id=b.user_id"
{
  "QueryType": "SELECT",
  "Original": "select * from authoritative a join authoritative b on a.user_id=b.user_id",
  "Instructions": {
    "OperatorType": "Route",
    "Variant": "Scatter",
    "Keyspace": {
      "Name": "user",
      "Sharded": true
    },
    "FieldQuery": "select a.user_id as user_id, a.col1 as col1, a.col2 as col2, b.user_id as user_id, b.col1 as col1, b.col2 as col2 from authoritative as a join authoritative as b on a.user_id = b.user_id where 1 != 1",
    "Query": "select a.user_id as user_id, a.col1 as col1, a.col2 as col2, b.user_id as user_id, b.col1 as col1, b.col2 as col2 from authoritative as a join authoritative as b on a.user_id = b.user_id",
    "Table": "authoritative"
  }
}
{
  "QueryType": "SELECT",
  "Original": "select * from authoritative a join authoritative b on a.user_id=b.user_id",
  "Instructions": {
    "OperatorType": "Route",
    "Variant": "Scatter",
    "Keyspace": {
      "Name": "user",
      "Sharded": true
    },
    "FieldQuery": "select a.user_id as user_id, a.col1 as col1, a.col2 as col2, b.user_id as user_id, b.col1 as col1, b.col2 as col2 from authoritative as a, authoritative as b where 1 != 1",
    "Query": "select a.user_id as user_id, a.col1 as col1, a.col2 as col2, b.user_id as user_id, b.col1 as col1, b.col2 as col2 from authoritative as a, authoritative as b where a.user_id = b.user_id",
    "Table": "authoritative"
  }
}

# test table lookup failure for authoritative code path
"select a.* from authoritative"
"table a not found"
Gen4 error: Unknown table 'a'

# select * from qualified authoritative table
"select a.* from authoritative a"
{
  "QueryType": "SELECT",
  "Original": "select a.* from authoritative a",
  "Instructions": {
    "OperatorType": "Route",
    "Variant": "Scatter",
    "Keyspace": {
      "Name": "user",
      "Sharded": true
    },
    "FieldQuery": "select a.user_id, a.col1, a.col2 from authoritative as a where 1 != 1",
    "Query": "select a.user_id, a.col1, a.col2 from authoritative as a",
    "Table": "authoritative"
  }
}
Gen4 plan same as above

# select * from intermixing of authoritative table with non-authoritative results in no expansion
"select * from authoritative join user on authoritative.user_id=user.id"
{
  "QueryType": "SELECT",
  "Original": "select * from authoritative join user on authoritative.user_id=user.id",
  "Instructions": {
    "OperatorType": "Route",
    "Variant": "Scatter",
    "Keyspace": {
      "Name": "user",
      "Sharded": true
    },
    "FieldQuery": "select * from authoritative join `user` on authoritative.user_id = `user`.id where 1 != 1",
    "Query": "select * from authoritative join `user` on authoritative.user_id = `user`.id",
    "Table": "authoritative, `user`"
  }
}
{
  "QueryType": "SELECT",
  "Original": "select * from authoritative join user on authoritative.user_id=user.id",
  "Instructions": {
    "OperatorType": "Route",
    "Variant": "Scatter",
    "Keyspace": {
      "Name": "user",
      "Sharded": true
    },
    "FieldQuery": "select * from authoritative, `user` where 1 != 1",
    "Query": "select * from authoritative, `user` where authoritative.user_id = `user`.id",
    "Table": "`user`, authoritative"
  }
}

# select authoritative.* with intermixing still expands
"select user.id, a.*, user.col1 from authoritative a join user on a.user_id=user.id"
{
  "QueryType": "SELECT",
  "Original": "select user.id, a.*, user.col1 from authoritative a join user on a.user_id=user.id",
  "Instructions": {
    "OperatorType": "Route",
    "Variant": "Scatter",
    "Keyspace": {
      "Name": "user",
      "Sharded": true
    },
    "FieldQuery": "select `user`.id, a.user_id, a.col1, a.col2, `user`.col1 from authoritative as a join `user` on a.user_id = `user`.id where 1 != 1",
    "Query": "select `user`.id, a.user_id, a.col1, a.col2, `user`.col1 from authoritative as a join `user` on a.user_id = `user`.id",
    "Table": "authoritative, `user`"
  }
}
{
  "QueryType": "SELECT",
  "Original": "select user.id, a.*, user.col1 from authoritative a join user on a.user_id=user.id",
  "Instructions": {
    "OperatorType": "Route",
    "Variant": "Scatter",
    "Keyspace": {
      "Name": "user",
      "Sharded": true
    },
    "FieldQuery": "select `user`.id, a.user_id as user_id, a.col1 as col1, a.col2 as col2, `user`.col1 from authoritative as a, `user` where 1 != 1",
    "Query": "select `user`.id, a.user_id as user_id, a.col1 as col1, a.col2 as col2, `user`.col1 from authoritative as a, `user` where a.user_id = `user`.id",
    "Table": "`user`, authoritative"
  }
}

# auto-resolve anonymous columns for simple route
"select anon_col from user join user_extra on user.id = user_extra.user_id"
{
  "QueryType": "SELECT",
  "Original": "select anon_col from user join user_extra on user.id = user_extra.user_id",
  "Instructions": {
    "OperatorType": "Route",
    "Variant": "Scatter",
    "Keyspace": {
      "Name": "user",
      "Sharded": true
    },
    "FieldQuery": "select anon_col from `user` join user_extra on `user`.id = user_extra.user_id where 1 != 1",
    "Query": "select anon_col from `user` join user_extra on `user`.id = user_extra.user_id",
    "Table": "`user`, user_extra"
  }
}
{
  "QueryType": "SELECT",
  "Original": "select anon_col from user join user_extra on user.id = user_extra.user_id",
  "Instructions": {
    "OperatorType": "Route",
    "Variant": "Scatter",
    "Keyspace": {
      "Name": "user",
      "Sharded": true
    },
    "FieldQuery": "select anon_col from `user`, user_extra where 1 != 1",
    "Query": "select anon_col from `user`, user_extra where `user`.id = user_extra.user_id",
    "Table": "`user`, user_extra"
  }
}

# Cannot auto-resolve for cross-shard joins
"select col from user join user_extra"
"symbol col not found"
Gen4 error: Column 'col' in field list is ambiguous

# Auto-resolve should work if unique vindex columns are referenced
"select id, user_id from user join user_extra"
{
  "QueryType": "SELECT",
  "Original": "select id, user_id from user join user_extra",
  "Instructions": {
    "OperatorType": "Join",
    "Variant": "Join",
    "JoinColumnIndexes": "L:0,R:0",
    "TableName": "`user`_user_extra",
    "Inputs": [
      {
        "OperatorType": "Route",
        "Variant": "Scatter",
        "Keyspace": {
          "Name": "user",
          "Sharded": true
        },
        "FieldQuery": "select id from `user` where 1 != 1",
        "Query": "select id from `user`",
        "Table": "`user`"
      },
      {
        "OperatorType": "Route",
        "Variant": "Scatter",
        "Keyspace": {
          "Name": "user",
          "Sharded": true
        },
        "FieldQuery": "select user_id from user_extra where 1 != 1",
        "Query": "select user_id from user_extra",
        "Table": "user_extra"
      }
    ]
  }
}
Gen4 plan same as above

# database calls should be substituted
"select database() from dual"
{
  "QueryType": "SELECT",
  "Original": "select database() from dual",
  "Instructions": {
    "OperatorType": "Projection",
    "Expressions": [
      ":__vtdbname as database()"
    ],
    "Inputs": [
      {
        "OperatorType": "SingleRow"
      }
    ]
  }
}
Gen4 plan same as above

# last_insert_id for unsharded route
"select last_insert_id() as x from main.unsharded"
{
  "QueryType": "SELECT",
  "Original": "select last_insert_id() as x from main.unsharded",
  "Instructions": {
    "OperatorType": "Route",
    "Variant": "Unsharded",
    "Keyspace": {
      "Name": "main",
      "Sharded": false
    },
    "FieldQuery": "select :__lastInsertId as x from unsharded where 1 != 1",
    "Query": "select :__lastInsertId as x from unsharded",
    "Table": "unsharded"
  }
}
Gen4 plan same as above

# select from dual on unqualified keyspace
"select @@session.auto_increment_increment from dual"
{
  "QueryType": "SELECT",
  "Original": "select @@session.auto_increment_increment from dual",
  "Instructions": {
    "OperatorType": "Route",
    "Variant": "Reference",
    "Keyspace": {
      "Name": "main",
      "Sharded": false
    },
    "FieldQuery": "select @@session.auto_increment_increment from dual where 1 != 1",
    "Query": "select @@session.auto_increment_increment from dual",
    "Table": "dual"
  }
}
Gen4 plan same as above

# select from pinned table
"select * from pin_test"
{
  "QueryType": "SELECT",
  "Original": "select * from pin_test",
  "Instructions": {
    "OperatorType": "Route",
    "Variant": "EqualUnique",
    "Keyspace": {
      "Name": "user",
      "Sharded": true
    },
    "FieldQuery": "select * from pin_test where 1 != 1",
    "Query": "select * from pin_test",
    "Table": "pin_test",
    "Values": [
      "VARCHAR(\"\\x80\")"
    ],
    "Vindex": "binary"
  }
}
Gen4 plan same as above

# select from dual on sharded keyspace
"select @@session.auto_increment_increment from user.dual"
{
  "QueryType": "SELECT",
  "Original": "select @@session.auto_increment_increment from user.dual",
  "Instructions": {
    "OperatorType": "Route",
    "Variant": "Reference",
    "Keyspace": {
      "Name": "user",
      "Sharded": true
    },
    "FieldQuery": "select @@session.auto_increment_increment from dual where 1 != 1",
    "Query": "select @@session.auto_increment_increment from dual",
    "Table": "dual"
  }
}
Gen4 plan same as above

# RHS route referenced
"select user_extra.id from user join user_extra"
{
  "QueryType": "SELECT",
  "Original": "select user_extra.id from user join user_extra",
  "Instructions": {
    "OperatorType": "Join",
    "Variant": "Join",
    "JoinColumnIndexes": "R:0",
    "TableName": "`user`_user_extra",
    "Inputs": [
      {
        "OperatorType": "Route",
        "Variant": "Scatter",
        "Keyspace": {
          "Name": "user",
          "Sharded": true
        },
        "FieldQuery": "select 1 from `user` where 1 != 1",
        "Query": "select 1 from `user`",
        "Table": "`user`"
      },
      {
        "OperatorType": "Route",
        "Variant": "Scatter",
        "Keyspace": {
          "Name": "user",
          "Sharded": true
        },
        "FieldQuery": "select user_extra.id from user_extra where 1 != 1",
        "Query": "select user_extra.id from user_extra",
        "Table": "user_extra"
      }
    ]
  }
}
Gen4 plan same as above

# Both routes referenced
"select user.col, user_extra.id from user join user_extra"
{
  "QueryType": "SELECT",
  "Original": "select user.col, user_extra.id from user join user_extra",
  "Instructions": {
    "OperatorType": "Join",
    "Variant": "Join",
    "JoinColumnIndexes": "L:0,R:0",
    "TableName": "`user`_user_extra",
    "Inputs": [
      {
        "OperatorType": "Route",
        "Variant": "Scatter",
        "Keyspace": {
          "Name": "user",
          "Sharded": true
        },
        "FieldQuery": "select `user`.col from `user` where 1 != 1",
        "Query": "select `user`.col from `user`",
        "Table": "`user`"
      },
      {
        "OperatorType": "Route",
        "Variant": "Scatter",
        "Keyspace": {
          "Name": "user",
          "Sharded": true
        },
        "FieldQuery": "select user_extra.id from user_extra where 1 != 1",
        "Query": "select user_extra.id from user_extra",
        "Table": "user_extra"
      }
    ]
  }
}
Gen4 plan same as above

# Expression with single-route reference
"select user.col, user_extra.id + user_extra.col from user join user_extra"
{
  "QueryType": "SELECT",
  "Original": "select user.col, user_extra.id + user_extra.col from user join user_extra",
  "Instructions": {
    "OperatorType": "Join",
    "Variant": "Join",
    "JoinColumnIndexes": "L:0,R:0",
    "TableName": "`user`_user_extra",
    "Inputs": [
      {
        "OperatorType": "Route",
        "Variant": "Scatter",
        "Keyspace": {
          "Name": "user",
          "Sharded": true
        },
        "FieldQuery": "select `user`.col from `user` where 1 != 1",
        "Query": "select `user`.col from `user`",
        "Table": "`user`"
      },
      {
        "OperatorType": "Route",
        "Variant": "Scatter",
        "Keyspace": {
          "Name": "user",
          "Sharded": true
        },
        "FieldQuery": "select user_extra.id + user_extra.col from user_extra where 1 != 1",
        "Query": "select user_extra.id + user_extra.col from user_extra",
        "Table": "user_extra"
      }
    ]
  }
}
Gen4 plan same as above

# Jumbled references
"select user.col, user_extra.id, user.col2 from user join user_extra"
{
  "QueryType": "SELECT",
  "Original": "select user.col, user_extra.id, user.col2 from user join user_extra",
  "Instructions": {
    "OperatorType": "Join",
    "Variant": "Join",
    "JoinColumnIndexes": "L:0,R:0,L:1",
    "TableName": "`user`_user_extra",
    "Inputs": [
      {
        "OperatorType": "Route",
        "Variant": "Scatter",
        "Keyspace": {
          "Name": "user",
          "Sharded": true
        },
        "FieldQuery": "select `user`.col, `user`.col2 from `user` where 1 != 1",
        "Query": "select `user`.col, `user`.col2 from `user`",
        "Table": "`user`"
      },
      {
        "OperatorType": "Route",
        "Variant": "Scatter",
        "Keyspace": {
          "Name": "user",
          "Sharded": true
        },
        "FieldQuery": "select user_extra.id from user_extra where 1 != 1",
        "Query": "select user_extra.id from user_extra",
        "Table": "user_extra"
      }
    ]
  }
}
Gen4 plan same as above

# Comments
"select /* comment */ user.col from user join user_extra"
{
  "QueryType": "SELECT",
  "Original": "select /* comment */ user.col from user join user_extra",
  "Instructions": {
    "OperatorType": "Join",
    "Variant": "Join",
    "JoinColumnIndexes": "L:0",
    "TableName": "`user`_user_extra",
    "Inputs": [
      {
        "OperatorType": "Route",
        "Variant": "Scatter",
        "Keyspace": {
          "Name": "user",
          "Sharded": true
        },
        "FieldQuery": "select `user`.col from `user` where 1 != 1",
        "Query": "select /* comment */ `user`.col from `user`",
        "Table": "`user`"
      },
      {
        "OperatorType": "Route",
        "Variant": "Scatter",
        "Keyspace": {
          "Name": "user",
          "Sharded": true
        },
        "FieldQuery": "select 1 from user_extra where 1 != 1",
        "Query": "select /* comment */ 1 from user_extra",
        "Table": "user_extra"
      }
    ]
  }
}
Gen4 plan same as above

# for update
"select user.col from user join user_extra for update"
{
  "QueryType": "SELECT",
  "Original": "select user.col from user join user_extra for update",
  "Instructions": {
    "OperatorType": "Join",
    "Variant": "Join",
    "JoinColumnIndexes": "L:0",
    "TableName": "`user`_user_extra",
    "Inputs": [
      {
        "OperatorType": "Route",
        "Variant": "Scatter",
        "Keyspace": {
          "Name": "user",
          "Sharded": true
        },
        "FieldQuery": "select `user`.col from `user` where 1 != 1",
        "Query": "select `user`.col from `user` for update",
        "Table": "`user`"
      },
      {
        "OperatorType": "Route",
        "Variant": "Scatter",
        "Keyspace": {
          "Name": "user",
          "Sharded": true
        },
        "FieldQuery": "select 1 from user_extra where 1 != 1",
        "Query": "select 1 from user_extra for update",
        "Table": "user_extra"
      }
    ]
  }
}
Gen4 plan same as above

# Field query should work for joins select bind vars
"select user.id, (select user.id+outm.m+unsharded.m from unsharded) from user join unsharded outm"
{
  "QueryType": "SELECT",
  "Original": "select user.id, (select user.id+outm.m+unsharded.m from unsharded) from user join unsharded outm",
  "Instructions": {
    "OperatorType": "Join",
    "Variant": "Join",
    "JoinColumnIndexes": "L:0,R:0",
    "JoinVars": {
      "user_id": 0
    },
    "TableName": "`user`_unsharded",
    "Inputs": [
      {
        "OperatorType": "Route",
        "Variant": "Scatter",
        "Keyspace": {
          "Name": "user",
          "Sharded": true
        },
        "FieldQuery": "select `user`.id from `user` where 1 != 1",
        "Query": "select `user`.id from `user`",
        "Table": "`user`"
      },
      {
        "OperatorType": "Route",
        "Variant": "Unsharded",
        "Keyspace": {
          "Name": "main",
          "Sharded": false
        },
        "FieldQuery": "select (select :user_id + outm.m + unsharded.m from unsharded where 1 != 1) from unsharded as outm where 1 != 1",
        "Query": "select (select :user_id + outm.m + unsharded.m from unsharded) from unsharded as outm",
        "Table": "unsharded"
      }
    ]
  }
}
Gen4 plan same as above

# Case preservation
"select user.Col, user_extra.Id from user join user_extra"
{
  "QueryType": "SELECT",
  "Original": "select user.Col, user_extra.Id from user join user_extra",
  "Instructions": {
    "OperatorType": "Join",
    "Variant": "Join",
    "JoinColumnIndexes": "L:0,R:0",
    "TableName": "`user`_user_extra",
    "Inputs": [
      {
        "OperatorType": "Route",
        "Variant": "Scatter",
        "Keyspace": {
          "Name": "user",
          "Sharded": true
        },
        "FieldQuery": "select `user`.Col from `user` where 1 != 1",
        "Query": "select `user`.Col from `user`",
        "Table": "`user`"
      },
      {
        "OperatorType": "Route",
        "Variant": "Scatter",
        "Keyspace": {
          "Name": "user",
          "Sharded": true
        },
        "FieldQuery": "select user_extra.Id from user_extra where 1 != 1",
        "Query": "select user_extra.Id from user_extra",
        "Table": "user_extra"
      }
    ]
  }
}
Gen4 plan same as above

# syntax error
"the quick brown fox"
"syntax error at position 4 near 'the'"
Gen4 plan same as above

# Hex number is not treated as a simple value
"select * from user where id = 0x04"
{
  "QueryType": "SELECT",
  "Original": "select * from user where id = 0x04",
  "Instructions": {
    "OperatorType": "Route",
    "Variant": "Scatter",
    "Keyspace": {
      "Name": "user",
      "Sharded": true
    },
    "FieldQuery": "select * from `user` where 1 != 1",
    "Query": "select * from `user` where id = 0x04",
    "Table": "`user`"
  }
}
{
  "QueryType": "SELECT",
  "Original": "select * from user where id = 0x04",
  "Instructions": {
    "OperatorType": "Route",
    "Variant": "EqualUnique",
    "Keyspace": {
      "Name": "user",
      "Sharded": true
    },
    "FieldQuery": "select * from `user` where 1 != 1",
    "Query": "select * from `user` where id = 0x04",
    "Table": "`user`",
    "Values": [
      "VARBINARY(\"\\x04\")"
    ],
    "Vindex": "user_index"
  }
}

# sharded limit offset
"select user_id from music order by user_id limit 10, 20"
{
  "QueryType": "SELECT",
  "Original": "select user_id from music order by user_id limit 10, 20",
  "Instructions": {
    "OperatorType": "Limit",
    "Count": "INT64(20)",
    "Offset": "INT64(10)",
    "Inputs": [
      {
        "OperatorType": "Route",
        "Variant": "Scatter",
        "Keyspace": {
          "Name": "user",
          "Sharded": true
        },
        "FieldQuery": "select user_id, weight_string(user_id) from music where 1 != 1",
        "OrderBy": "(0|1) ASC",
        "Query": "select user_id, weight_string(user_id) from music order by user_id asc limit :__upper_limit",
        "ResultColumns": 1,
        "Table": "music"
      }
    ]
  }
}
Gen4 plan same as above

# Sharding Key Condition in Parenthesis
"select * from user where name ='abc' AND (id = 4) limit 5"
{
  "QueryType": "SELECT",
  "Original": "select * from user where name ='abc' AND (id = 4) limit 5",
  "Instructions": {
    "OperatorType": "Route",
    "Variant": "EqualUnique",
    "Keyspace": {
      "Name": "user",
      "Sharded": true
    },
    "FieldQuery": "select * from `user` where 1 != 1",
    "Query": "select * from `user` where `name` = 'abc' and id = 4 limit 5",
    "Table": "`user`",
    "Values": [
      "INT64(4)"
    ],
    "Vindex": "user_index"
  }
}
Gen4 plan same as above

# Multiple parenthesized expressions
"select * from user where (id = 4) AND (name ='abc') limit 5"
{
  "QueryType": "SELECT",
  "Original": "select * from user where (id = 4) AND (name ='abc') limit 5",
  "Instructions": {
    "OperatorType": "Route",
    "Variant": "EqualUnique",
    "Keyspace": {
      "Name": "user",
      "Sharded": true
    },
    "FieldQuery": "select * from `user` where 1 != 1",
    "Query": "select * from `user` where id = 4 and `name` = 'abc' limit 5",
    "Table": "`user`",
    "Values": [
      "INT64(4)"
    ],
    "Vindex": "user_index"
  }
}
Gen4 plan same as above

# Multiple parenthesized expressions
"select * from user where (id = 4 and name ='abc') limit 5"
{
  "QueryType": "SELECT",
  "Original": "select * from user where (id = 4 and name ='abc') limit 5",
  "Instructions": {
    "OperatorType": "Route",
    "Variant": "EqualUnique",
    "Keyspace": {
      "Name": "user",
      "Sharded": true
    },
    "FieldQuery": "select * from `user` where 1 != 1",
    "Query": "select * from `user` where id = 4 and `name` = 'abc' limit 5",
    "Table": "`user`",
    "Values": [
      "INT64(4)"
    ],
    "Vindex": "user_index"
  }
}
Gen4 plan same as above

# Column Aliasing with Table.Column
"select user0_.col as col0_ from user user0_ where id = 1 order by user0_.col desc limit 2"
{
  "QueryType": "SELECT",
  "Original": "select user0_.col as col0_ from user user0_ where id = 1 order by user0_.col desc limit 2",
  "Instructions": {
    "OperatorType": "Route",
    "Variant": "EqualUnique",
    "Keyspace": {
      "Name": "user",
      "Sharded": true
    },
    "FieldQuery": "select user0_.col as col0_ from `user` as user0_ where 1 != 1",
    "Query": "select user0_.col as col0_ from `user` as user0_ where id = 1 order by user0_.col desc limit 2",
    "Table": "`user`",
    "Values": [
      "INT64(1)"
    ],
    "Vindex": "user_index"
  }
}
Gen4 plan same as above

# Column Aliasing with Column
"select user0_.col as col0_ from user user0_ where id = 1 order by col0_ desc limit 3"
{
  "QueryType": "SELECT",
  "Original": "select user0_.col as col0_ from user user0_ where id = 1 order by col0_ desc limit 3",
  "Instructions": {
    "OperatorType": "Route",
    "Variant": "EqualUnique",
    "Keyspace": {
      "Name": "user",
      "Sharded": true
    },
    "FieldQuery": "select user0_.col as col0_ from `user` as user0_ where 1 != 1",
    "Query": "select user0_.col as col0_ from `user` as user0_ where id = 1 order by col0_ desc limit 3",
    "Table": "`user`",
    "Values": [
      "INT64(1)"
    ],
    "Vindex": "user_index"
  }
}
Gen4 plan same as above

# Booleans and parenthesis
"select * from user where (id = 1) AND name = true limit 5"
{
  "QueryType": "SELECT",
  "Original": "select * from user where (id = 1) AND name = true limit 5",
  "Instructions": {
    "OperatorType": "Route",
    "Variant": "EqualUnique",
    "Keyspace": {
      "Name": "user",
      "Sharded": true
    },
    "FieldQuery": "select * from `user` where 1 != 1",
    "Query": "select * from `user` where id = 1 and `name` = true limit 5",
    "Table": "`user`",
    "Values": [
      "INT64(1)"
    ],
    "Vindex": "user_index"
  }
}
Gen4 plan same as above

# Column as boolean-ish
"select * from user where (id = 1) AND name limit 5"
{
  "QueryType": "SELECT",
  "Original": "select * from user where (id = 1) AND name limit 5",
  "Instructions": {
    "OperatorType": "Route",
    "Variant": "EqualUnique",
    "Keyspace": {
      "Name": "user",
      "Sharded": true
    },
    "FieldQuery": "select * from `user` where 1 != 1",
    "Query": "select * from `user` where id = 1 and `name` limit 5",
    "Table": "`user`",
    "Values": [
      "INT64(1)"
    ],
    "Vindex": "user_index"
  }
}
Gen4 plan same as above

# PK as fake boolean, and column as boolean-ish
"select * from user where (id = 5) AND name = true limit 5"
{
  "QueryType": "SELECT",
  "Original": "select * from user where (id = 5) AND name = true limit 5",
  "Instructions": {
    "OperatorType": "Route",
    "Variant": "EqualUnique",
    "Keyspace": {
      "Name": "user",
      "Sharded": true
    },
    "FieldQuery": "select * from `user` where 1 != 1",
    "Query": "select * from `user` where id = 5 and `name` = true limit 5",
    "Table": "`user`",
    "Values": [
      "INT64(5)"
    ],
    "Vindex": "user_index"
  }
}
Gen4 plan same as above

# top level subquery in select
"select a, (select col from user) from unsharded"
{
  "QueryType": "SELECT",
  "Original": "select a, (select col from user) from unsharded",
  "Instructions": {
    "OperatorType": "Subquery",
    "Variant": "PulloutValue",
    "PulloutVars": [
      "__sq_has_values1",
      "__sq1"
    ],
    "Inputs": [
      {
        "OperatorType": "Route",
        "Variant": "Scatter",
        "Keyspace": {
          "Name": "user",
          "Sharded": true
        },
        "FieldQuery": "select col from `user` where 1 != 1",
        "Query": "select col from `user`",
        "Table": "`user`"
      },
      {
        "OperatorType": "Route",
        "Variant": "Unsharded",
        "Keyspace": {
          "Name": "main",
          "Sharded": false
        },
        "FieldQuery": "select a, :__sq1 from unsharded where 1 != 1",
        "Query": "select a, :__sq1 from unsharded",
        "Table": "unsharded"
      }
    ]
  }
}
{
  "QueryType": "SELECT",
  "Original": "select a, (select col from user) from unsharded",
  "Instructions": {
    "OperatorType": "Subquery",
    "Variant": "PulloutValue",
    "PulloutVars": [
      "__sq1"
    ],
    "Inputs": [
      {
        "OperatorType": "Route",
        "Variant": "Scatter",
        "Keyspace": {
          "Name": "user",
          "Sharded": true
        },
        "FieldQuery": "select col from `user` where 1 != 1",
        "Query": "select col from `user`",
        "Table": "`user`"
      },
      {
        "OperatorType": "Route",
        "Variant": "Unsharded",
        "Keyspace": {
          "Name": "main",
          "Sharded": false
        },
        "FieldQuery": "select a, :__sq1 from unsharded where 1 != 1",
        "Query": "select a, :__sq1 from unsharded",
        "Table": "unsharded"
      }
    ]
  }
}

# sub-expression subquery in select
"select a, 1+(select col from user) from unsharded"
{
  "QueryType": "SELECT",
  "Original": "select a, 1+(select col from user) from unsharded",
  "Instructions": {
    "OperatorType": "Subquery",
    "Variant": "PulloutValue",
    "PulloutVars": [
      "__sq_has_values1",
      "__sq1"
    ],
    "Inputs": [
      {
        "OperatorType": "Route",
        "Variant": "Scatter",
        "Keyspace": {
          "Name": "user",
          "Sharded": true
        },
        "FieldQuery": "select col from `user` where 1 != 1",
        "Query": "select col from `user`",
        "Table": "`user`"
      },
      {
        "OperatorType": "Route",
        "Variant": "Unsharded",
        "Keyspace": {
          "Name": "main",
          "Sharded": false
        },
        "FieldQuery": "select a, 1 + :__sq1 from unsharded where 1 != 1",
        "Query": "select a, 1 + :__sq1 from unsharded",
        "Table": "unsharded"
      }
    ]
  }
}
{
  "QueryType": "SELECT",
  "Original": "select a, 1+(select col from user) from unsharded",
  "Instructions": {
    "OperatorType": "Subquery",
    "Variant": "PulloutValue",
    "PulloutVars": [
      "__sq1"
    ],
    "Inputs": [
      {
        "OperatorType": "Route",
        "Variant": "Scatter",
        "Keyspace": {
          "Name": "user",
          "Sharded": true
        },
        "FieldQuery": "select col from `user` where 1 != 1",
        "Query": "select col from `user`",
        "Table": "`user`"
      },
      {
        "OperatorType": "Route",
        "Variant": "Unsharded",
        "Keyspace": {
          "Name": "main",
          "Sharded": false
        },
        "FieldQuery": "select a, 1 + :__sq1 from unsharded where 1 != 1",
        "Query": "select a, 1 + :__sq1 from unsharded",
        "Table": "unsharded"
      }
    ]
  }
}

# select * from derived table expands specific columns
"select * from (select user.id id1, user_extra.id id2 from user join user_extra) as t"
{
  "QueryType": "SELECT",
  "Original": "select * from (select user.id id1, user_extra.id id2 from user join user_extra) as t",
  "Instructions": {
    "OperatorType": "SimpleProjection",
    "Columns": [
      0,
      1
    ],
    "Inputs": [
      {
        "OperatorType": "Join",
        "Variant": "Join",
        "JoinColumnIndexes": "L:0,R:0",
        "TableName": "`user`_user_extra",
        "Inputs": [
          {
            "OperatorType": "Route",
            "Variant": "Scatter",
            "Keyspace": {
              "Name": "user",
              "Sharded": true
            },
            "FieldQuery": "select `user`.id as id1 from `user` where 1 != 1",
            "Query": "select `user`.id as id1 from `user`",
            "Table": "`user`"
          },
          {
            "OperatorType": "Route",
            "Variant": "Scatter",
            "Keyspace": {
              "Name": "user",
              "Sharded": true
            },
            "FieldQuery": "select user_extra.id as id2 from user_extra where 1 != 1",
            "Query": "select user_extra.id as id2 from user_extra",
            "Table": "user_extra"
          }
        ]
      }
    ]
  }
}
Gen4 plan same as above

# duplicate columns not allowed in derived table
"select * from (select user.id, user_extra.id from user join user_extra) as t"
"duplicate column names in subquery: id"
Gen4 error: Duplicate column name 'id'

# non-existent symbol in cross-shard derived table
"select t.col from (select user.id from user join user_extra) as t"
"symbol t.col not found in table or subquery"
Gen4 error: symbol t.col not found

# union with the same target shard
"select * from music where user_id = 1 union select * from user where id = 1"
{
  "QueryType": "SELECT",
  "Original": "select * from music where user_id = 1 union select * from user where id = 1",
  "Instructions": {
    "OperatorType": "Route",
    "Variant": "EqualUnique",
    "Keyspace": {
      "Name": "user",
      "Sharded": true
    },
    "FieldQuery": "select * from music where 1 != 1 union select * from `user` where 1 != 1",
    "Query": "select * from music where user_id = 1 union select * from `user` where id = 1",
    "Table": "music",
    "Values": [
      "INT64(1)"
    ],
    "Vindex": "user_index"
  }
}
Gen4 plan same as above

# union with the same target shard last_insert_id
"select *, last_insert_id() from music where user_id = 1 union select * from user where id = 1"
{
  "QueryType": "SELECT",
  "Original": "select *, last_insert_id() from music where user_id = 1 union select * from user where id = 1",
  "Instructions": {
    "OperatorType": "Route",
    "Variant": "EqualUnique",
    "Keyspace": {
      "Name": "user",
      "Sharded": true
    },
    "FieldQuery": "select *, :__lastInsertId as `last_insert_id()` from music where 1 != 1 union select * from `user` where 1 != 1",
    "Query": "select *, :__lastInsertId as `last_insert_id()` from music where user_id = 1 union select * from `user` where id = 1",
    "Table": "music",
    "Values": [
      "INT64(1)"
    ],
    "Vindex": "user_index"
  }
}
Gen4 plan same as above

# unsharded union in derived table
"select * from (select col1, col2 from unsharded where id = 1 union select col1, col2 from unsharded where id = 3) a"
{
  "QueryType": "SELECT",
  "Original": "select * from (select col1, col2 from unsharded where id = 1 union select col1, col2 from unsharded where id = 3) a",
  "Instructions": {
    "OperatorType": "Route",
    "Variant": "Unsharded",
    "Keyspace": {
      "Name": "main",
      "Sharded": false
    },
    "FieldQuery": "select * from (select col1, col2 from unsharded where 1 != 1 union select col1, col2 from unsharded where 1 != 1) as a where 1 != 1",
    "Query": "select * from (select col1, col2 from unsharded where id = 1 union select col1, col2 from unsharded where id = 3) as a",
    "Table": "unsharded"
  }
}
{
  "QueryType": "SELECT",
  "Original": "select * from (select col1, col2 from unsharded where id = 1 union select col1, col2 from unsharded where id = 3) a",
  "Instructions": {
    "OperatorType": "Route",
    "Variant": "Unsharded",
    "Keyspace": {
      "Name": "main",
      "Sharded": false
    },
    "FieldQuery": "select a.col1, a.col2 from (select col1, col2 from unsharded where 1 != 1 union select col1, col2 from unsharded where 1 != 1) as a where 1 != 1",
    "Query": "select a.col1, a.col2 from (select col1, col2 from unsharded where id = 1 union select col1, col2 from unsharded where id = 3) as a",
    "Table": "unsharded"
  }
}

# unsharded union in subquery
"select id, name from unsharded where id in (select id from unsharded where id = 1 union select id from unsharded where id = 3)"
{
  "QueryType": "SELECT",
  "Original": "select id, name from unsharded where id in (select id from unsharded where id = 1 union select id from unsharded where id = 3)",
  "Instructions": {
    "OperatorType": "Route",
    "Variant": "Unsharded",
    "Keyspace": {
      "Name": "main",
      "Sharded": false
    },
    "FieldQuery": "select id, `name` from unsharded where 1 != 1",
    "Query": "select id, `name` from unsharded where id in (select id from unsharded where id = 1 union select id from unsharded where id = 3)",
    "Table": "unsharded"
  }
}
Gen4 plan same as above

"(select id from unsharded) union (select id from unsharded_auto) order by id limit 5"
{
  "QueryType": "SELECT",
  "Original": "(select id from unsharded) union (select id from unsharded_auto) order by id limit 5",
  "Instructions": {
    "OperatorType": "Route",
    "Variant": "Unsharded",
    "Keyspace": {
      "Name": "main",
      "Sharded": false
    },
    "FieldQuery": "select id from unsharded where 1 != 1 union select id from unsharded_auto where 1 != 1",
    "Query": "select id from unsharded union select id from unsharded_auto order by id asc limit 5",
    "Table": "unsharded"
  }
}
{
  "QueryType": "SELECT",
  "Original": "(select id from unsharded) union (select id from unsharded_auto) order by id limit 5",
  "Instructions": {
    "OperatorType": "Route",
    "Variant": "Unsharded",
    "Keyspace": {
      "Name": "main",
      "Sharded": false
    },
    "FieldQuery": "select id from unsharded where 1 != 1 union select id from unsharded_auto where 1 != 1",
    "Query": "select id from unsharded union select id from unsharded_auto order by id asc limit 5",
    "Table": "unsharded, unsharded_auto"
  }
}

# unsharded union
"select id from unsharded union select id from unsharded_auto union select id from unsharded_auto where id in (132)"
{
  "QueryType": "SELECT",
  "Original": "select id from unsharded union select id from unsharded_auto union select id from unsharded_auto where id in (132)",
  "Instructions": {
    "OperatorType": "Route",
    "Variant": "Unsharded",
    "Keyspace": {
      "Name": "main",
      "Sharded": false
    },
    "FieldQuery": "select id from unsharded where 1 != 1 union select id from unsharded_auto where 1 != 1 union select id from unsharded_auto where 1 != 1",
    "Query": "select id from unsharded union select id from unsharded_auto union select id from unsharded_auto where id in (132)",
    "Table": "unsharded"
  }
}
{
  "QueryType": "SELECT",
  "Original": "select id from unsharded union select id from unsharded_auto union select id from unsharded_auto where id in (132)",
  "Instructions": {
    "OperatorType": "Route",
    "Variant": "Unsharded",
    "Keyspace": {
      "Name": "main",
      "Sharded": false
    },
    "FieldQuery": "select id from unsharded where 1 != 1 union select id from unsharded_auto where 1 != 1 union select id from unsharded_auto where 1 != 1",
    "Query": "select id from unsharded union select id from unsharded_auto union select id from unsharded_auto where id in (132)",
    "Table": "unsharded, unsharded_auto"
  }
}

# unsharded nested union
"(select id from unsharded union select id from unsharded_auto) union (select id from unsharded_auto union select name from unsharded)"
{
  "QueryType": "SELECT",
  "Original": "(select id from unsharded union select id from unsharded_auto) union (select id from unsharded_auto union select name from unsharded)",
  "Instructions": {
    "OperatorType": "Route",
    "Variant": "Unsharded",
    "Keyspace": {
      "Name": "main",
      "Sharded": false
    },
    "FieldQuery": "select id from unsharded where 1 != 1 union select id from unsharded_auto where 1 != 1 union select id from unsharded_auto where 1 != 1 union select `name` from unsharded where 1 != 1",
    "Query": "select id from unsharded union select id from unsharded_auto union select id from unsharded_auto union select `name` from unsharded",
    "Table": "unsharded"
  }
}
{
  "QueryType": "SELECT",
  "Original": "(select id from unsharded union select id from unsharded_auto) union (select id from unsharded_auto union select name from unsharded)",
  "Instructions": {
    "OperatorType": "Route",
    "Variant": "Unsharded",
    "Keyspace": {
      "Name": "main",
      "Sharded": false
    },
    "FieldQuery": "select id from unsharded where 1 != 1 union select id from unsharded_auto where 1 != 1 union select id from unsharded_auto where 1 != 1 union select `name` from unsharded where 1 != 1",
    "Query": "select id from unsharded union select id from unsharded_auto union select id from unsharded_auto union select `name` from unsharded",
    "Table": "unsharded, unsharded_auto"
  }
}

# unsharded nested union with limit
"(select id from unsharded order by id asc limit 1) union (select id from unsharded order by id desc limit 1) order by id asc limit 1"
{
  "QueryType": "SELECT",
  "Original": "(select id from unsharded order by id asc limit 1) union (select id from unsharded order by id desc limit 1) order by id asc limit 1",
  "Instructions": {
    "OperatorType": "Route",
    "Variant": "Unsharded",
    "Keyspace": {
      "Name": "main",
      "Sharded": false
    },
    "FieldQuery": "(select id from unsharded where 1 != 1) union (select id from unsharded where 1 != 1)",
    "Query": "(select id from unsharded order by id asc limit 1) union (select id from unsharded order by id desc limit 1) order by id asc limit 1",
    "Table": "unsharded"
  }
}
Gen4 plan same as above

# routing rules: ensure directives are not lost
"select /*vt+ QUERY_TIMEOUT_MS=1000 */ * from route2"
{
  "QueryType": "SELECT",
  "Original": "select /*vt+ QUERY_TIMEOUT_MS=1000 */ * from route2",
  "Instructions": {
    "OperatorType": "Route",
    "Variant": "Unsharded",
    "Keyspace": {
      "Name": "main",
      "Sharded": false
    },
    "FieldQuery": "select * from unsharded as route2 where 1 != 1",
    "Query": "select /*vt+ QUERY_TIMEOUT_MS=1000 */ * from unsharded as route2",
    "QueryTimeout": 1000,
    "Table": "unsharded"
  }
}
Gen4 plan same as above

# testing SingleRow Projection
"select 42"
{
  "QueryType": "SELECT",
  "Original": "select 42",
  "Instructions": {
    "OperatorType": "Projection",
    "Expressions": [
      "INT64(42) as 42"
    ],
    "Inputs": [
      {
        "OperatorType": "SingleRow"
      }
    ]
  }
}
Gen4 plan same as above

# don't filter on the vtgate
"select 42 from dual where false"
{
  "QueryType": "SELECT",
  "Original": "select 42 from dual where false",
  "Instructions": {
    "OperatorType": "Route",
    "Variant": "Reference",
    "Keyspace": {
      "Name": "main",
      "Sharded": false
    },
    "FieldQuery": "select 42 from dual where 1 != 1",
    "Query": "select 42 from dual where false",
    "Table": "dual"
  }
}
Gen4 plan same as above

# testing SingleRow Projection with arithmetics
"select 42+2"
{
  "QueryType": "SELECT",
  "Original": "select 42+2",
  "Instructions": {
    "OperatorType": "Projection",
    "Expressions": [
      "INT64(44) as 42 + 2"
    ],
    "Inputs": [
      {
        "OperatorType": "SingleRow"
      }
    ]
  }
}
Gen4 plan same as above

# sql_calc_found_rows without limit
"select sql_calc_found_rows * from music where user_id = 1"
{
  "QueryType": "SELECT",
  "Original": "select sql_calc_found_rows * from music where user_id = 1",
  "Instructions": {
    "OperatorType": "Route",
    "Variant": "EqualUnique",
    "Keyspace": {
      "Name": "user",
      "Sharded": true
    },
    "FieldQuery": "select * from music where 1 != 1",
    "Query": "select * from music where user_id = 1",
    "Table": "music",
    "Values": [
      "INT64(1)"
    ],
    "Vindex": "user_index"
  }
}
Gen4 plan same as above

# sql_calc_found_rows with limit
"select sql_calc_found_rows * from music limit 100"
{
  "QueryType": "SELECT",
  "Original": "select sql_calc_found_rows * from music limit 100",
  "Instructions": {
    "OperatorType": "SQL_CALC_FOUND_ROWS",
    "Inputs": [
      {
        "OperatorType": "Limit",
        "Count": "INT64(100)",
        "Inputs": [
          {
            "OperatorType": "Route",
            "Variant": "Scatter",
            "Keyspace": {
              "Name": "user",
              "Sharded": true
            },
            "FieldQuery": "select * from music where 1 != 1",
            "Query": "select * from music limit :__upper_limit",
            "Table": "music"
          }
        ]
      },
      {
        "OperatorType": "Aggregate",
        "Variant": "Scalar",
        "Aggregates": "count(0)",
        "Inputs": [
          {
            "OperatorType": "Route",
            "Variant": "Scatter",
            "Keyspace": {
              "Name": "user",
              "Sharded": true
            },
            "FieldQuery": "select count(*) from music where 1 != 1",
            "Query": "select count(*) from music",
            "Table": "music"
          }
        ]
      }
    ]
  }
}
{
  "QueryType": "SELECT",
  "Original": "select sql_calc_found_rows * from music limit 100",
  "Instructions": {
    "OperatorType": "SQL_CALC_FOUND_ROWS",
    "Inputs": [
      {
        "OperatorType": "Limit",
        "Count": "INT64(100)",
        "Inputs": [
          {
            "OperatorType": "Route",
            "Variant": "Scatter",
            "Keyspace": {
              "Name": "user",
              "Sharded": true
            },
            "FieldQuery": "select * from music where 1 != 1",
            "Query": "select * from music limit :__upper_limit",
            "Table": "music"
          }
        ]
      },
      {
        "OperatorType": "Aggregate",
        "Variant": "Scalar",
        "Aggregates": "sum(0) AS count(*)",
        "Inputs": [
          {
            "OperatorType": "Route",
            "Variant": "Scatter",
            "Keyspace": {
              "Name": "user",
              "Sharded": true
            },
            "FieldQuery": "select count(*) from music where 1 != 1",
            "Query": "select count(*) from music",
            "Table": "music"
          }
        ]
      }
    ]
  }
}

# sql_calc_found_rows with SelectEqualUnique plans
"select sql_calc_found_rows * from music where user_id = 1 limit 2"
{
  "QueryType": "SELECT",
  "Original": "select sql_calc_found_rows * from music where user_id = 1 limit 2",
  "Instructions": {
    "OperatorType": "SQL_CALC_FOUND_ROWS",
    "Inputs": [
      {
        "OperatorType": "Route",
        "Variant": "EqualUnique",
        "Keyspace": {
          "Name": "user",
          "Sharded": true
        },
        "FieldQuery": "select * from music where 1 != 1",
        "Query": "select * from music where user_id = 1 limit 2",
        "Table": "music",
        "Values": [
          "INT64(1)"
        ],
        "Vindex": "user_index"
      },
      {
        "OperatorType": "Route",
        "Variant": "EqualUnique",
        "Keyspace": {
          "Name": "user",
          "Sharded": true
        },
        "FieldQuery": "select count(*) from music where 1 != 1",
        "Query": "select count(*) from music where user_id = 1",
        "Table": "music",
        "Values": [
          "INT64(1)"
        ],
        "Vindex": "user_index"
      }
    ]
  }
}
Gen4 plan same as above

# sql_calc_found_rows with group by and having
"select sql_calc_found_rows user_id, count(id) from music group by user_id having count(user_id) = 1 order by user_id limit 2"
{
  "QueryType": "SELECT",
  "Original": "select sql_calc_found_rows user_id, count(id) from music group by user_id having count(user_id) = 1 order by user_id limit 2",
  "Instructions": {
    "OperatorType": "SQL_CALC_FOUND_ROWS",
    "Inputs": [
      {
        "OperatorType": "Limit",
        "Count": "INT64(2)",
        "Inputs": [
          {
            "OperatorType": "Route",
            "Variant": "Scatter",
            "Keyspace": {
              "Name": "user",
              "Sharded": true
            },
            "FieldQuery": "select user_id, count(id), weight_string(user_id) from music where 1 != 1 group by user_id",
            "OrderBy": "(0|2) ASC",
            "Query": "select user_id, count(id), weight_string(user_id) from music group by user_id having count(user_id) = 1 order by user_id asc limit :__upper_limit",
            "ResultColumns": 2,
            "Table": "music"
          }
        ]
      },
      {
        "OperatorType": "Aggregate",
        "Variant": "Scalar",
        "Aggregates": "count(0)",
        "Inputs": [
          {
            "OperatorType": "Route",
            "Variant": "Scatter",
            "Keyspace": {
              "Name": "user",
              "Sharded": true
            },
            "FieldQuery": "select count(*) from (select user_id, count(id) from music where 1 != 1 group by user_id) as t where 1 != 1",
            "Query": "select count(*) from (select user_id, count(id) from music group by user_id having count(user_id) = 1) as t",
            "Table": "music"
          }
        ]
      }
    ]
  }
}
{
  "QueryType": "SELECT",
  "Original": "select sql_calc_found_rows user_id, count(id) from music group by user_id having count(user_id) = 1 order by user_id limit 2",
  "Instructions": {
    "OperatorType": "SQL_CALC_FOUND_ROWS",
    "Inputs": [
      {
        "OperatorType": "Limit",
        "Count": "INT64(2)",
        "Inputs": [
          {
            "OperatorType": "Route",
            "Variant": "Scatter",
            "Keyspace": {
              "Name": "user",
              "Sharded": true
            },
            "FieldQuery": "select user_id, count(id), weight_string(user_id) from music where 1 != 1 group by user_id",
            "OrderBy": "(0|2) ASC",
            "Query": "select user_id, count(id), weight_string(user_id) from music group by user_id having count(user_id) = 1 order by user_id asc limit :__upper_limit",
            "ResultColumns": 2,
            "Table": "music"
          }
        ]
      },
      {
        "OperatorType": "Aggregate",
        "Variant": "Scalar",
        "Aggregates": "sum(0) AS count(*)",
        "Inputs": [
          {
            "OperatorType": "Route",
            "Variant": "Scatter",
            "Keyspace": {
              "Name": "user",
              "Sharded": true
            },
            "FieldQuery": "select count(*) from (select user_id, count(id) from music where 1 != 1 group by user_id) as t where 1 != 1",
            "Query": "select count(*) from (select user_id, count(id) from music group by user_id having count(user_id) = 1) as t",
            "Table": "music"
          }
        ]
      }
    ]
  }
}

# sql_calc_found_rows in sub queries
"select * from music where user_id IN (select sql_calc_found_rows * from music limit 10)"
"Incorrect usage/placement of 'SQL_CALC_FOUND_ROWS'"
Gen4 plan same as above

# sql_calc_found_rows in derived table
"select sql_calc_found_rows * from (select sql_calc_found_rows * from music limit 10) t limit 1"
"Incorrect usage/placement of 'SQL_CALC_FOUND_ROWS'"
Gen4 plan same as above

# select from unsharded keyspace into dumpfile
"select * from main.unsharded into Dumpfile 'x.txt'"
{
  "QueryType": "SELECT",
  "Original": "select * from main.unsharded into Dumpfile 'x.txt'",
  "Instructions": {
    "OperatorType": "Route",
    "Variant": "Unsharded",
    "Keyspace": {
      "Name": "main",
      "Sharded": false
    },
    "FieldQuery": "select * from unsharded where 1 != 1",
    "Query": "select * from unsharded into dumpfile 'x.txt'",
    "Table": "unsharded"
  }
}
Gen4 plan same as above

# select from unsharded keyspace into outfile
"select * from main.unsharded into outfile 'x.txt' character set binary fields terminated by 'term' optionally enclosed by 'c' escaped by 'e' lines starting by 'a' terminated by '\n'"
{
  "QueryType": "SELECT",
  "Original": "select * from main.unsharded into outfile 'x.txt' character set binary fields terminated by 'term' optionally enclosed by 'c' escaped by 'e' lines starting by 'a' terminated by '\n'",
  "Instructions": {
    "OperatorType": "Route",
    "Variant": "Unsharded",
    "Keyspace": {
      "Name": "main",
      "Sharded": false
    },
    "FieldQuery": "select * from unsharded where 1 != 1",
    "Query": "select * from unsharded into outfile 'x.txt' character set binary fields terminated by 'term' optionally enclosed by 'c' escaped by 'e' lines starting by 'a' terminated by '\\n'",
    "Table": "unsharded"
  }
}
Gen4 plan same as above

# select from unsharded keyspace into outfile s3
"select * from main.unsharded into outfile s3 'out_file_name' character set binary format csv header fields terminated by 'term' optionally enclosed by 'c' escaped by 'e' lines starting by 'a' terminated by '\n' manifest on overwrite off"
{
  "QueryType": "SELECT",
  "Original": "select * from main.unsharded into outfile s3 'out_file_name' character set binary format csv header fields terminated by 'term' optionally enclosed by 'c' escaped by 'e' lines starting by 'a' terminated by '\n' manifest on overwrite off",
  "Instructions": {
    "OperatorType": "Route",
    "Variant": "Unsharded",
    "Keyspace": {
      "Name": "main",
      "Sharded": false
    },
    "FieldQuery": "select * from unsharded where 1 != 1",
    "Query": "select * from unsharded into outfile s3 'out_file_name' character set binary format csv header fields terminated by 'term' optionally enclosed by 'c' escaped by 'e' lines starting by 'a' terminated by '\\n' manifest on overwrite off",
    "Table": "unsharded"
  }
}
Gen4 plan same as above

# Union after into outfile is incorrect
"select id from user into outfile 'out_file_name' union all select id from music"
"syntax error at position 55 near 'union'"
Gen4 plan same as above

# Into outfile s3 in derived table is incorrect
"select id from (select id from user into outfile s3 'inner_outfile') as t2"
"syntax error at position 41 near 'into'"
Gen4 plan same as above

# Into outfile s3 in derived table with union incorrect
"select id from (select id from user into outfile s3 'inner_outfile' union select 1) as t2"
"syntax error at position 41 near 'into'"
Gen4 plan same as above

"select (select u.id from user as u where u.id = 1), a.id from user as a where a.id = 1"
{
  "QueryType": "SELECT",
  "Original": "select (select u.id from user as u where u.id = 1), a.id from user as a where a.id = 1",
  "Instructions": {
    "OperatorType": "Route",
    "Variant": "EqualUnique",
    "Keyspace": {
      "Name": "user",
      "Sharded": true
    },
    "FieldQuery": "select (select u.id from `user` as u where 1 != 1), a.id from `user` as a where 1 != 1",
    "Query": "select (select u.id from `user` as u where u.id = 1), a.id from `user` as a where a.id = 1",
    "Table": "`user`",
    "Values": [
      "INT64(1)"
    ],
    "Vindex": "user_index"
  }
}
Gen4 plan same as above

# Add two tables with the same column in a join
"select t.id, s.id from user t join user_extra s on t.id = s.user_id join unsharded"
{
  "QueryType": "SELECT",
  "Original": "select t.id, s.id from user t join user_extra s on t.id = s.user_id join unsharded",
  "Instructions": {
    "OperatorType": "Join",
    "Variant": "Join",
    "JoinColumnIndexes": "L:0,L:1",
    "TableName": "`user`, user_extra_unsharded",
    "Inputs": [
      {
        "OperatorType": "Route",
        "Variant": "Scatter",
        "Keyspace": {
          "Name": "user",
          "Sharded": true
        },
        "FieldQuery": "select t.id, s.id from `user` as t join user_extra as s on t.id = s.user_id where 1 != 1",
        "Query": "select t.id, s.id from `user` as t join user_extra as s on t.id = s.user_id",
        "Table": "`user`, user_extra"
      },
      {
        "OperatorType": "Route",
        "Variant": "Unsharded",
        "Keyspace": {
          "Name": "main",
          "Sharded": false
        },
        "FieldQuery": "select 1 from unsharded where 1 != 1",
        "Query": "select 1 from unsharded",
        "Table": "unsharded"
      }
    ]
  }
}
{
  "QueryType": "SELECT",
  "Original": "select t.id, s.id from user t join user_extra s on t.id = s.user_id join unsharded",
  "Instructions": {
    "OperatorType": "Join",
    "Variant": "Join",
    "JoinColumnIndexes": "R:0,R:1",
    "TableName": "unsharded_`user`, user_extra",
    "Inputs": [
      {
        "OperatorType": "Route",
        "Variant": "Unsharded",
        "Keyspace": {
          "Name": "main",
          "Sharded": false
        },
        "FieldQuery": "select 1 from unsharded where 1 != 1",
        "Query": "select 1 from unsharded",
        "Table": "unsharded"
      },
      {
        "OperatorType": "Route",
        "Variant": "Scatter",
        "Keyspace": {
          "Name": "user",
          "Sharded": true
        },
        "FieldQuery": "select t.id, s.id from `user` as t, user_extra as s where 1 != 1",
        "Query": "select t.id, s.id from `user` as t, user_extra as s where t.id = s.user_id",
        "Table": "`user`, user_extra"
      }
    ]
  }
}

"((((select 1))))"
{
  "QueryType": "SELECT",
  "Original": "((((select 1))))",
  "Instructions": {
    "OperatorType": "Projection",
    "Expressions": [
      "INT64(1) as 1"
    ],
    "Inputs": [
      {
        "OperatorType": "SingleRow"
      }
    ]
  }
}
Gen4 plan same as above

# Merging dual with user
"select 42, id from dual, user"
{
  "QueryType": "SELECT",
  "Original": "select 42, id from dual, user",
  "Instructions": {
    "OperatorType": "Join",
    "Variant": "Join",
    "JoinColumnIndexes": "L:0,R:0",
    "TableName": "dual_`user`",
    "Inputs": [
      {
        "OperatorType": "Route",
        "Variant": "Reference",
        "Keyspace": {
          "Name": "main",
          "Sharded": false
        },
        "FieldQuery": "select 42 from dual where 1 != 1",
        "Query": "select 42 from dual",
        "Table": "dual"
      },
      {
        "OperatorType": "Route",
        "Variant": "Scatter",
        "Keyspace": {
          "Name": "user",
          "Sharded": true
        },
        "FieldQuery": "select id from `user` where 1 != 1",
        "Query": "select id from `user`",
        "Table": "`user`"
      }
    ]
  }
}
{
  "QueryType": "SELECT",
  "Original": "select 42, id from dual, user",
  "Instructions": {
    "OperatorType": "Route",
    "Variant": "Scatter",
    "Keyspace": {
      "Name": "main",
      "Sharded": false
    },
    "FieldQuery": "select 42, id from dual, `user` where 1 != 1",
    "Query": "select 42, id from dual, `user`",
    "Table": "`user`, dual"
  }
}

# Table named "dual" with a qualifier joined on user should not be merged
"select 42, user.id from main.dual, user"
{
  "QueryType": "SELECT",
  "Original": "select 42, user.id from main.dual, user",
  "Instructions": {
    "OperatorType": "Join",
    "Variant": "Join",
    "JoinColumnIndexes": "L:0,R:0",
    "TableName": "dual_`user`",
    "Inputs": [
      {
        "OperatorType": "Route",
        "Variant": "Reference",
        "Keyspace": {
          "Name": "main",
          "Sharded": false
        },
        "FieldQuery": "select 42 from dual where 1 != 1",
        "Query": "select 42 from dual",
        "Table": "dual"
      },
      {
        "OperatorType": "Route",
        "Variant": "Scatter",
        "Keyspace": {
          "Name": "user",
          "Sharded": true
        },
        "FieldQuery": "select `user`.id from `user` where 1 != 1",
        "Query": "select `user`.id from `user`",
        "Table": "`user`"
      }
    ]
  }
}
Gen4 plan same as above

"select (select col from user limit 1) as a from user join user_extra order by a"
{
  "QueryType": "SELECT",
  "Original": "select (select col from user limit 1) as a from user join user_extra order by a",
  "Instructions": {
    "OperatorType": "Subquery",
    "Variant": "PulloutValue",
    "PulloutVars": [
      "__sq_has_values1",
      "__sq1"
    ],
    "Inputs": [
      {
        "OperatorType": "Limit",
        "Count": "INT64(1)",
        "Inputs": [
          {
            "OperatorType": "Route",
            "Variant": "Scatter",
            "Keyspace": {
              "Name": "user",
              "Sharded": true
            },
            "FieldQuery": "select col from `user` where 1 != 1",
            "Query": "select col from `user` limit :__upper_limit",
            "Table": "`user`"
          }
        ]
      },
      {
        "OperatorType": "Join",
        "Variant": "Join",
        "JoinColumnIndexes": "L:0",
        "TableName": "`user`_user_extra",
        "Inputs": [
          {
            "OperatorType": "Route",
            "Variant": "Scatter",
            "Keyspace": {
              "Name": "user",
              "Sharded": true
            },
            "FieldQuery": "select :__sq1 as a, weight_string(:__sq1) from `user` where 1 != 1",
            "OrderBy": "(0|1) ASC",
            "Query": "select :__sq1 as a, weight_string(:__sq1) from `user` order by a asc",
            "ResultColumns": 1,
            "Table": "`user`"
          },
          {
            "OperatorType": "Route",
            "Variant": "Scatter",
            "Keyspace": {
              "Name": "user",
              "Sharded": true
            },
            "FieldQuery": "select 1 from user_extra where 1 != 1",
            "Query": "select 1 from user_extra",
            "Table": "user_extra"
          }
        ]
      }
    ]
  }
}
{
  "QueryType": "SELECT",
  "Original": "select (select col from user limit 1) as a from user join user_extra order by a",
  "Instructions": {
    "OperatorType": "Subquery",
    "Variant": "PulloutValue",
    "PulloutVars": [
      "__sq1"
    ],
    "Inputs": [
      {
        "OperatorType": "Limit",
        "Count": "INT64(1)",
        "Inputs": [
          {
            "OperatorType": "Route",
            "Variant": "Scatter",
            "Keyspace": {
              "Name": "user",
              "Sharded": true
            },
            "FieldQuery": "select col from `user` where 1 != 1",
            "Query": "select col from `user` limit :__upper_limit",
            "Table": "`user`"
          }
        ]
      },
      {
        "OperatorType": "Join",
        "Variant": "Join",
        "JoinColumnIndexes": "L:0",
        "TableName": "`user`_user_extra",
        "Inputs": [
          {
            "OperatorType": "Route",
            "Variant": "Scatter",
            "Keyspace": {
              "Name": "user",
              "Sharded": true
            },
            "FieldQuery": "select :__sq1 as a, weight_string(:__sq1) from `user` where 1 != 1",
            "OrderBy": "(0|1) ASC",
            "Query": "select :__sq1 as a, weight_string(:__sq1) from `user` order by a asc",
            "Table": "`user`"
          },
          {
            "OperatorType": "Route",
            "Variant": "Scatter",
            "Keyspace": {
              "Name": "user",
              "Sharded": true
            },
            "FieldQuery": "select 1 from user_extra where 1 != 1",
            "Query": "select 1 from user_extra",
            "Table": "user_extra"
          }
        ]
      }
    ]
  }
}

"select t.a from (select (select col from user limit 1) as a from user join user_extra) t"
{
  "QueryType": "SELECT",
  "Original": "select t.a from (select (select col from user limit 1) as a from user join user_extra) t",
  "Instructions": {
    "OperatorType": "SimpleProjection",
    "Columns": [
      0
    ],
    "Inputs": [
      {
        "OperatorType": "Subquery",
        "Variant": "PulloutValue",
        "PulloutVars": [
          "__sq_has_values1",
          "__sq1"
        ],
        "Inputs": [
          {
            "OperatorType": "Limit",
            "Count": "INT64(1)",
            "Inputs": [
              {
                "OperatorType": "Route",
                "Variant": "Scatter",
                "Keyspace": {
                  "Name": "user",
                  "Sharded": true
                },
                "FieldQuery": "select col from `user` where 1 != 1",
                "Query": "select col from `user` limit :__upper_limit",
                "Table": "`user`"
              }
            ]
          },
          {
            "OperatorType": "Join",
            "Variant": "Join",
            "JoinColumnIndexes": "L:0",
            "TableName": "`user`_user_extra",
            "Inputs": [
              {
                "OperatorType": "Route",
                "Variant": "Scatter",
                "Keyspace": {
                  "Name": "user",
                  "Sharded": true
                },
                "FieldQuery": "select :__sq1 as a from `user` where 1 != 1",
                "Query": "select :__sq1 as a from `user`",
                "Table": "`user`"
              },
              {
                "OperatorType": "Route",
                "Variant": "Scatter",
                "Keyspace": {
                  "Name": "user",
                  "Sharded": true
                },
                "FieldQuery": "select 1 from user_extra where 1 != 1",
                "Query": "select 1 from user_extra",
                "Table": "user_extra"
              }
            ]
          }
        ]
      }
    ]
  }
}
{
  "QueryType": "SELECT",
  "Original": "select t.a from (select (select col from user limit 1) as a from user join user_extra) t",
  "Instructions": {
    "OperatorType": "SimpleProjection",
    "Columns": [
      0
    ],
    "Inputs": [
      {
        "OperatorType": "Subquery",
        "Variant": "PulloutValue",
        "PulloutVars": [
          "__sq1"
        ],
        "Inputs": [
          {
            "OperatorType": "Limit",
            "Count": "INT64(1)",
            "Inputs": [
              {
                "OperatorType": "Route",
                "Variant": "Scatter",
                "Keyspace": {
                  "Name": "user",
                  "Sharded": true
                },
                "FieldQuery": "select col from `user` where 1 != 1",
                "Query": "select col from `user` limit :__upper_limit",
                "Table": "`user`"
              }
            ]
          },
          {
            "OperatorType": "Join",
            "Variant": "Join",
            "JoinColumnIndexes": "L:0",
            "TableName": "`user`_user_extra",
            "Inputs": [
              {
                "OperatorType": "Route",
                "Variant": "Scatter",
                "Keyspace": {
                  "Name": "user",
                  "Sharded": true
                },
                "FieldQuery": "select :__sq1 as a from `user` where 1 != 1",
                "Query": "select :__sq1 as a from `user`",
                "Table": "`user`"
              },
              {
                "OperatorType": "Route",
                "Variant": "Scatter",
                "Keyspace": {
                  "Name": "user",
                  "Sharded": true
                },
                "FieldQuery": "select 1 from user_extra where 1 != 1",
                "Query": "select 1 from user_extra",
                "Table": "user_extra"
              }
            ]
          }
        ]
      }
    ]
  }
}

"select (select col from user where user_extra.id = 4 limit 1) as a from user join user_extra"
"unsupported: cross-shard correlated subquery"
Gen4 plan same as above

# plan test for a natural character set string
"select N'string' from dual"
{
  "QueryType": "SELECT",
  "Original": "select N'string' from dual",
  "Instructions": {
    "OperatorType": "Projection",
    "Expressions": [
      "VARCHAR(\"string\") as N'string'"
    ],
    "Inputs": [
      {
        "OperatorType": "SingleRow"
      }
    ]
  }
}
Gen4 plan same as above

# select expression having dependencies on both sides of a join
"select user.id * user_id as amount from user, user_extra"
{
  "QueryType": "SELECT",
  "Original": "select user.id * user_id as amount from user, user_extra",
  "Instructions": {
    "OperatorType": "Join",
    "Variant": "Join",
    "JoinColumnIndexes": "R:0",
    "JoinVars": {
      "user_id": 0
    },
    "TableName": "`user`_user_extra",
    "Inputs": [
      {
        "OperatorType": "Route",
        "Variant": "Scatter",
        "Keyspace": {
          "Name": "user",
          "Sharded": true
        },
        "FieldQuery": "select `user`.id from `user` where 1 != 1",
        "Query": "select `user`.id from `user`",
        "Table": "`user`"
      },
      {
        "OperatorType": "Route",
        "Variant": "Scatter",
        "Keyspace": {
          "Name": "user",
          "Sharded": true
        },
        "FieldQuery": "select :user_id * user_id as amount from user_extra where 1 != 1",
        "Query": "select :user_id * user_id as amount from user_extra",
        "Table": "user_extra"
      }
    ]
  }
}
Gen4 plan same as above

# correlated subquery in exists clause
"select col from user where exists(select user_id from user_extra where user_id = 3 and user_id < user.id)"
"unsupported: cross-shard correlated subquery"
{
  "QueryType": "SELECT",
  "Original": "select col from user where exists(select user_id from user_extra where user_id = 3 and user_id \u003c user.id)",
  "Instructions": {
    "OperatorType": "SemiJoin",
    "JoinVars": {
      "user_id": 0
    },
    "ProjectedIndexes": "-2",
    "TableName": "`user`_user_extra",
    "Inputs": [
      {
        "OperatorType": "Route",
        "Variant": "Scatter",
        "Keyspace": {
          "Name": "user",
          "Sharded": true
        },
        "FieldQuery": "select `user`.id, col from `user` where 1 != 1",
        "Query": "select `user`.id, col from `user`",
        "Table": "`user`"
      },
      {
        "OperatorType": "Route",
        "Variant": "EqualUnique",
        "Keyspace": {
          "Name": "user",
          "Sharded": true
        },
        "FieldQuery": "select 1 from user_extra where 1 != 1",
        "Query": "select 1 from user_extra where user_id = 3 and user_id \u003c :user_id",
        "Table": "user_extra",
        "Values": [
          "INT64(3)"
        ],
        "Vindex": "user_index"
      }
    ]
  }
}

# correlated subquery in exists clause with an order by
"select col from user where exists(select user_id from user_extra where user_id = 3 and user_id < user.id) order by col"
"unsupported: cross-shard correlated subquery"
{
  "QueryType": "SELECT",
  "Original": "select col from user where exists(select user_id from user_extra where user_id = 3 and user_id \u003c user.id) order by col",
  "Instructions": {
    "OperatorType": "SemiJoin",
    "JoinVars": {
      "user_id": 0
    },
    "ProjectedIndexes": "-2",
    "TableName": "`user`_user_extra",
    "Inputs": [
      {
        "OperatorType": "Route",
        "Variant": "Scatter",
        "Keyspace": {
          "Name": "user",
          "Sharded": true
        },
        "FieldQuery": "select `user`.id, col from `user` where 1 != 1",
        "OrderBy": "1 ASC",
        "Query": "select `user`.id, col from `user` order by col asc",
        "Table": "`user`"
      },
      {
        "OperatorType": "Route",
        "Variant": "EqualUnique",
        "Keyspace": {
          "Name": "user",
          "Sharded": true
        },
        "FieldQuery": "select 1 from user_extra where 1 != 1",
        "Query": "select 1 from user_extra where user_id = 3 and user_id \u003c :user_id",
        "Table": "user_extra",
        "Values": [
          "INT64(3)"
        ],
        "Vindex": "user_index"
      }
    ]
  }
}

# correlated subquery having dependencies on two tables
"select 1 from user u1, user u2 where exists (select 1 from user_extra ue where ue.col = u1.col and ue.col = u2.col)"
"unsupported: cross-shard correlated subquery"
{
  "QueryType": "SELECT",
  "Original": "select 1 from user u1, user u2 where exists (select 1 from user_extra ue where ue.col = u1.col and ue.col = u2.col)",
  "Instructions": {
    "OperatorType": "SemiJoin",
    "JoinVars": {
      "u1_col": 0,
      "u2_col": 1
    },
    "ProjectedIndexes": "-3",
    "TableName": "`user`_`user`_user_extra",
    "Inputs": [
      {
        "OperatorType": "Join",
        "Variant": "Join",
        "JoinColumnIndexes": "L:0,R:0,L:1",
        "TableName": "`user`_`user`",
        "Inputs": [
          {
            "OperatorType": "Route",
            "Variant": "Scatter",
            "Keyspace": {
              "Name": "user",
              "Sharded": true
            },
            "FieldQuery": "select u1.col, 1 from `user` as u1 where 1 != 1",
            "Query": "select u1.col, 1 from `user` as u1",
            "Table": "`user`"
          },
          {
            "OperatorType": "Route",
            "Variant": "Scatter",
            "Keyspace": {
              "Name": "user",
              "Sharded": true
            },
            "FieldQuery": "select u2.col from `user` as u2 where 1 != 1",
            "Query": "select u2.col from `user` as u2",
            "Table": "`user`"
          }
        ]
      },
      {
        "OperatorType": "Route",
        "Variant": "Scatter",
        "Keyspace": {
          "Name": "user",
          "Sharded": true
        },
        "FieldQuery": "select 1 from user_extra as ue where 1 != 1",
        "Query": "select 1 from user_extra as ue where ue.col = :u1_col and ue.col = :u2_col",
        "Table": "user_extra"
      }
    ]
  }
}

# correlated subquery using a column twice
"select 1 from user u where exists (select 1 from user_extra ue where ue.col = u.col and u.col = ue.col2)"
"unsupported: cross-shard correlated subquery"
{
  "QueryType": "SELECT",
  "Original": "select 1 from user u where exists (select 1 from user_extra ue where ue.col = u.col and u.col = ue.col2)",
  "Instructions": {
    "OperatorType": "SemiJoin",
    "JoinVars": {
      "u_col": 0
    },
    "ProjectedIndexes": "-2",
    "TableName": "`user`_user_extra",
    "Inputs": [
      {
        "OperatorType": "Route",
        "Variant": "Scatter",
        "Keyspace": {
          "Name": "user",
          "Sharded": true
        },
        "FieldQuery": "select u.col, 1 from `user` as u where 1 != 1",
        "Query": "select u.col, 1 from `user` as u",
        "Table": "`user`"
      },
      {
        "OperatorType": "Route",
        "Variant": "Scatter",
        "Keyspace": {
          "Name": "user",
          "Sharded": true
        },
        "FieldQuery": "select 1 from user_extra as ue where 1 != 1",
        "Query": "select 1 from user_extra as ue where ue.col = :u_col and ue.col2 = :u_col",
        "Table": "user_extra"
      }
    ]
  }
}

# correlated subquery part of an OR clause
"select 1 from user u where u.col = 6 or exists (select 1 from user_extra ue where ue.col = u.col and u.col = ue.col2)"
"unsupported: cross-shard correlated subquery"
Gen4 error: exists sub-queries are only supported with AND clause

# union as a derived table
"select found from (select id as found from user union all (select id from unsharded)) as t"
{
  "QueryType": "SELECT",
  "Original": "select found from (select id as found from user union all (select id from unsharded)) as t",
  "Instructions": {
    "OperatorType": "SimpleProjection",
    "Columns": [
      0
    ],
    "Inputs": [
      {
        "OperatorType": "Concatenate",
        "Inputs": [
          {
            "OperatorType": "Route",
            "Variant": "Scatter",
            "Keyspace": {
              "Name": "user",
              "Sharded": true
            },
            "FieldQuery": "select id as found from `user` where 1 != 1",
            "Query": "select id as found from `user`",
            "Table": "`user`"
          },
          {
            "OperatorType": "Route",
            "Variant": "Unsharded",
            "Keyspace": {
              "Name": "main",
              "Sharded": false
            },
            "FieldQuery": "select id from unsharded where 1 != 1",
            "Query": "select id from unsharded",
            "Table": "unsharded"
          }
        ]
      }
    ]
  }
}
Gen4 plan same as above

# use output column containing data from both sides of the join
"select user_extra.col + user.col from user join user_extra on user.id = user_extra.id"
{
  "QueryType": "SELECT",
  "Original": "select user_extra.col + user.col from user join user_extra on user.id = user_extra.id",
  "Instructions": {
    "OperatorType": "Join",
    "Variant": "Join",
    "JoinColumnIndexes": "R:0",
    "JoinVars": {
      "user_col": 0,
      "user_id": 1
    },
    "TableName": "`user`_user_extra",
    "Inputs": [
      {
        "OperatorType": "Route",
        "Variant": "Scatter",
        "Keyspace": {
          "Name": "user",
          "Sharded": true
        },
        "FieldQuery": "select `user`.col, `user`.id from `user` where 1 != 1",
        "Query": "select `user`.col, `user`.id from `user`",
        "Table": "`user`"
      },
      {
        "OperatorType": "Route",
        "Variant": "Scatter",
        "Keyspace": {
          "Name": "user",
          "Sharded": true
        },
        "FieldQuery": "select user_extra.col + :user_col from user_extra where 1 != 1",
        "Query": "select user_extra.col + :user_col from user_extra where user_extra.id = :user_id",
        "Table": "user_extra"
      }
    ]
  }
}
{
  "QueryType": "SELECT",
  "Original": "select user_extra.col + user.col from user join user_extra on user.id = user_extra.id",
  "Instructions": {
    "OperatorType": "Join",
    "Variant": "Join",
    "JoinColumnIndexes": "R:0",
    "JoinVars": {
      "user_extra_col": 1,
      "user_extra_id": 0
    },
    "TableName": "user_extra_`user`",
    "Inputs": [
      {
        "OperatorType": "Route",
        "Variant": "Scatter",
        "Keyspace": {
          "Name": "user",
          "Sharded": true
        },
        "FieldQuery": "select user_extra.id, user_extra.col from user_extra where 1 != 1",
        "Query": "select user_extra.id, user_extra.col from user_extra",
        "Table": "user_extra"
      },
      {
        "OperatorType": "Route",
        "Variant": "EqualUnique",
        "Keyspace": {
          "Name": "user",
          "Sharded": true
        },
        "FieldQuery": "select :user_extra_col + `user`.col from `user` where 1 != 1",
        "Query": "select :user_extra_col + `user`.col from `user` where `user`.id = :user_extra_id",
        "Table": "`user`",
        "Values": [
          ":user_extra_id"
        ],
        "Vindex": "user_index"
      }
    ]
  }
}

# mergeable derived table with order by and limit
"select 1 from (select col from main.unsharded order by main.unsharded.col1 desc limit 12 offset 0) as f left join unsharded as u on f.col = u.id"
{
  "QueryType": "SELECT",
  "Original": "select 1 from (select col from main.unsharded order by main.unsharded.col1 desc limit 12 offset 0) as f left join unsharded as u on f.col = u.id",
  "Instructions": {
    "OperatorType": "Route",
    "Variant": "Unsharded",
    "Keyspace": {
      "Name": "main",
      "Sharded": false
    },
    "FieldQuery": "select 1 from (select col from unsharded where 1 != 1) as f left join unsharded as u on f.col = u.id where 1 != 1",
    "Query": "select 1 from (select col from unsharded order by unsharded.col1 desc limit 0, 12) as f left join unsharded as u on f.col = u.id",
    "Table": "unsharded"
  }
}
Gen4 plan same as above

# mergeable derived table with group by and limit
"select 1 from (select col, count(*) as a from main.unsharded group by col having a > 0 limit 12 offset 0) as f left join unsharded as u on f.col = u.id"
{
  "QueryType": "SELECT",
  "Original": "select 1 from (select col, count(*) as a from main.unsharded group by col having a \u003e 0 limit 12 offset 0) as f left join unsharded as u on f.col = u.id",
  "Instructions": {
    "OperatorType": "Route",
    "Variant": "Unsharded",
    "Keyspace": {
      "Name": "main",
      "Sharded": false
    },
    "FieldQuery": "select 1 from (select col, count(*) as a from unsharded where 1 != 1 group by col) as f left join unsharded as u on f.col = u.id where 1 != 1",
    "Query": "select 1 from (select col, count(*) as a from unsharded group by col having a \u003e 0 limit 0, 12) as f left join unsharded as u on f.col = u.id",
    "Table": "unsharded"
  }
}
Gen4 plan same as above

"select user.id, trim(leading 'x' from user.name) from user"
{
  "QueryType": "SELECT",
  "Original": "select user.id, trim(leading 'x' from user.name) from user",
  "Instructions": {
    "OperatorType": "Route",
    "Variant": "Scatter",
    "Keyspace": {
      "Name": "user",
      "Sharded": true
    },
    "FieldQuery": "select `user`.id, trim(leading 'x' from `user`.`name`) from `user` where 1 != 1",
    "Query": "select `user`.id, trim(leading 'x' from `user`.`name`) from `user`",
    "Table": "`user`"
  }
}
Gen4 plan same as above

# json utility functions
"select jcol, JSON_STORAGE_SIZE(jcol), JSON_STORAGE_FREE(jcol), JSON_PRETTY(jcol) from user"
{
  "QueryType": "SELECT",
  "Original": "select jcol, JSON_STORAGE_SIZE(jcol), JSON_STORAGE_FREE(jcol), JSON_PRETTY(jcol) from user",
  "Instructions": {
    "OperatorType": "Route",
    "Variant": "Scatter",
    "Keyspace": {
      "Name": "user",
      "Sharded": true
    },
    "FieldQuery": "select jcol, json_storage_size(jcol), json_storage_free(jcol), json_pretty(jcol) from `user` where 1 != 1",
    "Query": "select jcol, json_storage_size(jcol), json_storage_free(jcol), json_pretty(jcol) from `user`",
    "Table": "`user`"
  }
}
Gen4 plan same as above

# dual query with exists clause
"select 1 from dual where exists (select 1 from information_schema.TABLES where information_schema.TABLES.TABLE_NAME = 'proc' and information_schema.TABLES.TABLE_SCHEMA = 'mysql')"
{
  "QueryType": "SELECT",
  "Original": "select 1 from dual where exists (select 1 from information_schema.TABLES where information_schema.TABLES.TABLE_NAME = 'proc' and information_schema.TABLES.TABLE_SCHEMA = 'mysql')",
  "Instructions": {
    "OperatorType": "Route",
    "Variant": "DBA",
    "Keyspace": {
      "Name": "main",
      "Sharded": false
    },
    "FieldQuery": "select 1 from dual where 1 != 1",
    "Query": "select 1 from dual where exists (select 1 from information_schema.`TABLES` where information_schema.`TABLES`.TABLE_NAME = :TABLES_TABLE_NAME and information_schema.`TABLES`.TABLE_SCHEMA = :__vtschemaname)",
    "SysTableTableName": "[TABLES_TABLE_NAME:VARCHAR(\"proc\")]",
    "SysTableTableSchema": "[VARCHAR(\"mysql\")]",
    "Table": "dual"
  }
}
{
  "QueryType": "SELECT",
  "Original": "select 1 from dual where exists (select 1 from information_schema.TABLES where information_schema.TABLES.TABLE_NAME = 'proc' and information_schema.TABLES.TABLE_SCHEMA = 'mysql')",
  "Instructions": {
    "OperatorType": "Route",
    "Variant": "DBA",
    "Keyspace": {
      "Name": "main",
      "Sharded": false
    },
    "FieldQuery": "select 1 from dual where 1 != 1",
    "Query": "select 1 from dual where exists (select 1 from information_schema.`TABLES` where `TABLES`.TABLE_NAME = :TABLES_TABLE_NAME and `TABLES`.TABLE_SCHEMA = :__vtschemaname)",
    "SysTableTableName": "[TABLES_TABLE_NAME:VARCHAR(\"proc\")]",
    "SysTableTableSchema": "[VARCHAR(\"mysql\")]",
    "Table": "dual"
  }
}

<<<<<<< HEAD
"select (select id from user order by id limit 1) from user_extra"
{
  "QueryType": "SELECT",
  "Original": "select (select id from user order by id limit 1) from user_extra",
  "Instructions": {
    "OperatorType": "Subquery",
    "Variant": "PulloutValue",
    "PulloutVars": [
      "__sq_has_values1",
      "__sq1"
    ],
    "Inputs": [
      {
        "OperatorType": "Limit",
        "Count": "INT64(1)",
        "Inputs": [
          {
            "OperatorType": "Route",
            "Variant": "Scatter",
            "Keyspace": {
              "Name": "user",
              "Sharded": true
            },
            "FieldQuery": "select id, weight_string(id) from `user` where 1 != 1",
            "OrderBy": "(0|1) ASC",
            "Query": "select id, weight_string(id) from `user` order by id asc limit :__upper_limit",
            "ResultColumns": 1,
            "Table": "`user`"
          }
        ]
      },
      {
        "OperatorType": "Route",
        "Variant": "Scatter",
        "Keyspace": {
          "Name": "user",
          "Sharded": true
        },
        "FieldQuery": "select :__sq1 from user_extra where 1 != 1",
        "Query": "select :__sq1 from user_extra",
        "Table": "user_extra"
      }
    ]
  }
}
{
  "QueryType": "SELECT",
  "Original": "select (select id from user order by id limit 1) from user_extra",
  "Instructions": {
    "OperatorType": "Subquery",
    "Variant": "PulloutValue",
    "PulloutVars": [
      "__sq1"
    ],
    "Inputs": [
      {
        "OperatorType": "Limit",
        "Count": "INT64(1)",
        "Inputs": [
          {
            "OperatorType": "Route",
            "Variant": "Scatter",
            "Keyspace": {
              "Name": "user",
              "Sharded": true
            },
            "FieldQuery": "select id, weight_string(id) from `user` where 1 != 1",
            "OrderBy": "(0|1) ASC",
            "Query": "select id, weight_string(id) from `user` order by id asc limit :__upper_limit",
            "ResultColumns": 1,
            "Table": "`user`"
          }
        ]
      },
      {
        "OperatorType": "Route",
        "Variant": "Scatter",
        "Keyspace": {
          "Name": "user",
          "Sharded": true
        },
        "FieldQuery": "select :__sq1 from user_extra where 1 != 1",
        "Query": "select :__sq1 from user_extra",
        "Table": "user_extra"
      }
    ]
  }
}
=======
# json_quote, json_object and json_array
"SELECT JSON_QUOTE('null'), JSON_QUOTE('\"null\"'), JSON_OBJECT(BIN(1),2,'abc',ASCII(4)), JSON_ARRAY(1, \"abc\", NULL, TRUE, CURTIME())"
{
  "QueryType": "SELECT",
  "Original": "SELECT JSON_QUOTE('null'), JSON_QUOTE('\"null\"'), JSON_OBJECT(BIN(1),2,'abc',ASCII(4)), JSON_ARRAY(1, \"abc\", NULL, TRUE, CURTIME())",
  "Instructions": {
    "OperatorType": "Route",
    "Variant": "Reference",
    "Keyspace": {
      "Name": "main",
      "Sharded": false
    },
    "FieldQuery": "select json_quote('null'), json_quote('\\\"null\\\"'), json_object(BIN(1), 2, 'abc', ASCII(4)), json_array(1, 'abc', null, true, CURTIME()) from dual where 1 != 1",
    "Query": "select json_quote('null'), json_quote('\\\"null\\\"'), json_object(BIN(1), 2, 'abc', ASCII(4)), json_array(1, 'abc', null, true, CURTIME()) from dual",
    "Table": "dual"
  }
}
Gen4 plan same as above
>>>>>>> 8ea42858
<|MERGE_RESOLUTION|>--- conflicted
+++ resolved
@@ -3003,7 +3003,25 @@
   }
 }
 
-<<<<<<< HEAD
+# json_quote, json_object and json_array
+"SELECT JSON_QUOTE('null'), JSON_QUOTE('\"null\"'), JSON_OBJECT(BIN(1),2,'abc',ASCII(4)), JSON_ARRAY(1, \"abc\", NULL, TRUE, CURTIME())"
+{
+  "QueryType": "SELECT",
+  "Original": "SELECT JSON_QUOTE('null'), JSON_QUOTE('\"null\"'), JSON_OBJECT(BIN(1),2,'abc',ASCII(4)), JSON_ARRAY(1, \"abc\", NULL, TRUE, CURTIME())",
+  "Instructions": {
+    "OperatorType": "Route",
+    "Variant": "Reference",
+    "Keyspace": {
+      "Name": "main",
+      "Sharded": false
+    },
+    "FieldQuery": "select json_quote('null'), json_quote('\\\"null\\\"'), json_object(BIN(1), 2, 'abc', ASCII(4)), json_array(1, 'abc', null, true, CURTIME()) from dual where 1 != 1",
+    "Query": "select json_quote('null'), json_quote('\\\"null\\\"'), json_object(BIN(1), 2, 'abc', ASCII(4)), json_array(1, 'abc', null, true, CURTIME()) from dual",
+    "Table": "dual"
+  }
+}
+Gen4 plan same as above
+
 "select (select id from user order by id limit 1) from user_extra"
 {
   "QueryType": "SELECT",
@@ -3091,24 +3109,4 @@
       }
     ]
   }
-}
-=======
-# json_quote, json_object and json_array
-"SELECT JSON_QUOTE('null'), JSON_QUOTE('\"null\"'), JSON_OBJECT(BIN(1),2,'abc',ASCII(4)), JSON_ARRAY(1, \"abc\", NULL, TRUE, CURTIME())"
-{
-  "QueryType": "SELECT",
-  "Original": "SELECT JSON_QUOTE('null'), JSON_QUOTE('\"null\"'), JSON_OBJECT(BIN(1),2,'abc',ASCII(4)), JSON_ARRAY(1, \"abc\", NULL, TRUE, CURTIME())",
-  "Instructions": {
-    "OperatorType": "Route",
-    "Variant": "Reference",
-    "Keyspace": {
-      "Name": "main",
-      "Sharded": false
-    },
-    "FieldQuery": "select json_quote('null'), json_quote('\\\"null\\\"'), json_object(BIN(1), 2, 'abc', ASCII(4)), json_array(1, 'abc', null, true, CURTIME()) from dual where 1 != 1",
-    "Query": "select json_quote('null'), json_quote('\\\"null\\\"'), json_object(BIN(1), 2, 'abc', ASCII(4)), json_array(1, 'abc', null, true, CURTIME()) from dual",
-    "Table": "dual"
-  }
-}
-Gen4 plan same as above
->>>>>>> 8ea42858
+}