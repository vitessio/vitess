--- conflicted
+++ resolved
@@ -3857,7 +3857,6 @@
   }
 }
 
-<<<<<<< HEAD
 # group_concat on single shards
 "select group_concat(user_id order by name), id from user group by id"
 {
@@ -3876,7 +3875,7 @@
   }
 }
 Gen4 plan same as above
-=======
+
 "select count(distinct user_id, name) from unsharded"
 {
   "QueryType": "SELECT",
@@ -3897,5 +3896,4 @@
 
 "select count(distinct user_id, name) from user"
 "unsupported: only one expression allowed inside aggregates: count(distinct user_id, `name`)"
-Gen4 error: aggregate functions take a single argument 'count(distinct user_id, `name`)'
->>>>>>> fa258df9
+Gen4 error: aggregate functions take a single argument 'count(distinct user_id, `name`)'