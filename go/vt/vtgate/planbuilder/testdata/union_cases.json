--- conflicted
+++ resolved
@@ -1263,17 +1263,10 @@
                       "Name": "main",
                       "Sharded": false
                     },
-<<<<<<< HEAD
                     "FieldQuery": "select CONSTRAINT_CATALOG, CONSTRAINT_SCHEMA, CONSTRAINT_NAME, TABLE_CATALOG, TABLE_SCHEMA, TABLE_NAME, COLUMN_NAME, ORDINAL_POSITION, POSITION_IN_UNIQUE_CONSTRAINT, REFERENCED_TABLE_SCHEMA, REFERENCED_TABLE_NAME, REFERENCED_COLUMN_NAME from information_schema.key_column_usage as kcu where 1 != 1",
                     "Query": "select distinct CONSTRAINT_CATALOG, CONSTRAINT_SCHEMA, CONSTRAINT_NAME, TABLE_CATALOG, TABLE_SCHEMA, TABLE_NAME, COLUMN_NAME, ORDINAL_POSITION, POSITION_IN_UNIQUE_CONSTRAINT, REFERENCED_TABLE_SCHEMA, REFERENCED_TABLE_NAME, REFERENCED_COLUMN_NAME from information_schema.key_column_usage as kcu where kcu.table_schema = :__vtschemaname /* VARCHAR */ and kcu.table_name = :kcu_table_name /* VARCHAR */",
-                    "SysTableTableName": "[kcu_table_name:VARCHAR(\"user_extra\")]",
-                    "SysTableTableSchema": "[VARCHAR(\"user\")]",
-=======
-                    "FieldQuery": "select kcu.CONSTRAINT_CATALOG, kcu.CONSTRAINT_SCHEMA, kcu.CONSTRAINT_NAME, kcu.TABLE_CATALOG, kcu.TABLE_SCHEMA, kcu.TABLE_NAME, kcu.COLUMN_NAME, kcu.ORDINAL_POSITION, kcu.POSITION_IN_UNIQUE_CONSTRAINT, kcu.REFERENCED_TABLE_SCHEMA, kcu.REFERENCED_TABLE_NAME, kcu.REFERENCED_COLUMN_NAME from information_schema.key_column_usage as kcu where 1 != 1",
-                    "Query": "select distinct kcu.CONSTRAINT_CATALOG, kcu.CONSTRAINT_SCHEMA, kcu.CONSTRAINT_NAME, kcu.TABLE_CATALOG, kcu.TABLE_SCHEMA, kcu.TABLE_NAME, kcu.COLUMN_NAME, kcu.ORDINAL_POSITION, kcu.POSITION_IN_UNIQUE_CONSTRAINT, kcu.REFERENCED_TABLE_SCHEMA, kcu.REFERENCED_TABLE_NAME, kcu.REFERENCED_COLUMN_NAME from information_schema.key_column_usage as kcu where kcu.table_schema = :__vtschemaname /* VARCHAR */ and kcu.table_name = :kcu_table_name /* VARCHAR */",
                     "SysTableTableName": "[kcu_table_name:'user_extra']",
                     "SysTableTableSchema": "['user']",
->>>>>>> 9c47e636
                     "Table": "information_schema.key_column_usage"
                   },
                   {
@@ -1283,17 +1276,10 @@
                       "Name": "main",
                       "Sharded": false
                     },
-<<<<<<< HEAD
                     "FieldQuery": "select CONSTRAINT_CATALOG, CONSTRAINT_SCHEMA, CONSTRAINT_NAME, TABLE_CATALOG, TABLE_SCHEMA, TABLE_NAME, COLUMN_NAME, ORDINAL_POSITION, POSITION_IN_UNIQUE_CONSTRAINT, REFERENCED_TABLE_SCHEMA, REFERENCED_TABLE_NAME, REFERENCED_COLUMN_NAME from information_schema.key_column_usage as kcu where 1 != 1",
                     "Query": "select distinct CONSTRAINT_CATALOG, CONSTRAINT_SCHEMA, CONSTRAINT_NAME, TABLE_CATALOG, TABLE_SCHEMA, TABLE_NAME, COLUMN_NAME, ORDINAL_POSITION, POSITION_IN_UNIQUE_CONSTRAINT, REFERENCED_TABLE_SCHEMA, REFERENCED_TABLE_NAME, REFERENCED_COLUMN_NAME from information_schema.key_column_usage as kcu where kcu.table_schema = :__vtschemaname /* VARCHAR */ and kcu.table_name = :kcu_table_name1 /* VARCHAR */",
-                    "SysTableTableName": "[kcu_table_name1:VARCHAR(\"music\")]",
-                    "SysTableTableSchema": "[VARCHAR(\"user\")]",
-=======
-                    "FieldQuery": "select kcu.CONSTRAINT_CATALOG, kcu.CONSTRAINT_SCHEMA, kcu.CONSTRAINT_NAME, kcu.TABLE_CATALOG, kcu.TABLE_SCHEMA, kcu.TABLE_NAME, kcu.COLUMN_NAME, kcu.ORDINAL_POSITION, kcu.POSITION_IN_UNIQUE_CONSTRAINT, kcu.REFERENCED_TABLE_SCHEMA, kcu.REFERENCED_TABLE_NAME, kcu.REFERENCED_COLUMN_NAME from information_schema.key_column_usage as kcu where 1 != 1",
-                    "Query": "select distinct kcu.CONSTRAINT_CATALOG, kcu.CONSTRAINT_SCHEMA, kcu.CONSTRAINT_NAME, kcu.TABLE_CATALOG, kcu.TABLE_SCHEMA, kcu.TABLE_NAME, kcu.COLUMN_NAME, kcu.ORDINAL_POSITION, kcu.POSITION_IN_UNIQUE_CONSTRAINT, kcu.REFERENCED_TABLE_SCHEMA, kcu.REFERENCED_TABLE_NAME, kcu.REFERENCED_COLUMN_NAME from information_schema.key_column_usage as kcu where kcu.table_schema = :__vtschemaname /* VARCHAR */ and kcu.table_name = :kcu_table_name1 /* VARCHAR */",
                     "SysTableTableName": "[kcu_table_name1:'music']",
                     "SysTableTableSchema": "['user']",
->>>>>>> 9c47e636
                     "Table": "information_schema.key_column_usage"
                   }
                 ]
