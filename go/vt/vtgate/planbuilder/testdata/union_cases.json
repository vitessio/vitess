--- conflicted
+++ resolved
@@ -330,47 +330,6 @@
       "Instructions": {
         "OperatorType": "Distinct",
         "Collations": [
-          "(0:1)"
-        ],
-        "ResultColumns": 1,
-        "Inputs": [
-          {
-            "OperatorType": "Concatenate",
-            "Inputs": [
-              {
-                "OperatorType": "Route",
-                "Variant": "DBA",
-                "Keyspace": {
-                  "Name": "main",
-                  "Sharded": false
-                },
-                "FieldQuery": "select CHARACTER_SET_NAME, weight_string(CHARACTER_SET_NAME) from information_schema.CHARACTER_SETS where 1 != 1",
-                "Query": "select distinct CHARACTER_SET_NAME, weight_string(CHARACTER_SET_NAME) from information_schema.CHARACTER_SETS",
-                "Table": "information_schema.CHARACTER_SETS"
-              },
-              {
-                "OperatorType": "Route",
-                "Variant": "Unsharded",
-                "Keyspace": {
-                  "Name": "main",
-                  "Sharded": false
-                },
-<<<<<<< HEAD
-                "FieldQuery": "select user_name from unsharded where 1 != 1",
-                "Query": "select user_name from unsharded",
-                "Table": "unsharded"
-              }
-            ]
-          }
-        ]
-      }
-    },
-    "gen4-plan": {
-      "QueryType": "SELECT",
-      "Original": "select CHARACTER_SET_NAME from information_schema.CHARACTER_SETS union select user_name from unsharded",
-      "Instructions": {
-        "OperatorType": "Distinct",
-        "Collations": [
           "0: utf8mb4_0900_ai_ci"
         ],
         "Inputs": [
@@ -397,10 +356,6 @@
                 },
                 "FieldQuery": "select user_name from unsharded where 1 != 1",
                 "Query": "select distinct user_name from unsharded",
-=======
-                "FieldQuery": "select user_name, weight_string(user_name) from unsharded where 1 != 1",
-                "Query": "select distinct user_name, weight_string(user_name) from unsharded",
->>>>>>> fb7a30d2
                 "Table": "unsharded"
               }
             ]
