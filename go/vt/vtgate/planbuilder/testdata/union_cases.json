--- conflicted
+++ resolved
@@ -904,7 +904,7 @@
         ]
       }
     },
-    "gen4-plan": "VT12001: unsupported: nesting of UNIONs on the right-hand side"
+    "gen4-plan": "nesting of unions at the right-hand side is not yet supported"
   },
   {
     "comment": "multi-shard union",
@@ -966,7 +966,7 @@
         ]
       }
     },
-    "gen4-plan": "VT12001: unsupported: nesting of UNIONs on the right-hand side"
+    "gen4-plan": "nesting of unions at the right-hand side is not yet supported"
   },
   {
     "comment": "union with the same target shard because of vindex",
@@ -1782,7 +1782,7 @@
   {
     "comment": "gen4 optimises away ORDER BY when it's safe to do",
     "query": "(select id from user union select id from music order by id) union select 1 from unsharded",
-    "v3-plan": "VT12001: unsupported: ORDER BY on top of UNION",
+    "v3-plan": "can't do ORDER BY on top of UNION",
     "gen4-plan": {
       "QueryType": "SELECT",
       "Original": "(select id from user union select id from music order by id) union select 1 from unsharded",
@@ -2277,18 +2277,18 @@
   {
     "comment": "union with invalid order by clause with table qualifier",
     "query": "select id from user union select 3 order by user.id",
-    "v3-plan": "VT12001: unsupported: ORDER BY on top of UNION",
-    "gen4-plan": "Table `user` from one of the SELECTs cannot be used in global ORDER clause"
+    "v3-plan": "can't do ORDER BY on top of UNION",
+    "gen4-plan": "Table 'user' from one of the SELECTs cannot be used in global ORDER clause"
   },
   {
     "comment": "union with invalid order by clause with table qualifier",
     "query": "select id from user union select 3 order by id",
-    "plan": "VT12001: unsupported: ORDER BY on top of UNION"
+    "plan": "can't do ORDER BY on top of UNION"
   },
   {
     "comment": "select 1 from (select id+42 as foo from user union select 1+id as foo from unsharded) as t",
     "query": "select 1 from (select id+42 as foo from user union select 1+id as foo from unsharded) as t",
-    "v3-plan": "VT12001: unsupported: expression on results of a cross-shard subquery",
+    "v3-plan": "unsupported: expression on results of a cross-shard subquery",
     "gen4-plan": {
       "QueryType": "SELECT",
       "Original": "select 1 from (select id+42 as foo from user union select 1+id as foo from unsharded) as t",
@@ -2343,13 +2343,8 @@
   },
   {
     "comment": "systable union query in derived table with constraint on outside (without star projection)",
-<<<<<<< HEAD
-    "query": "select id from (select id from `information_schema`.`key_column_usage` `kcu` where `kcu`.`table_schema` = 'user' and `kcu`.`table_name` = 'user_extra' union select id from `information_schema`.`key_column_usage` `kcu` where `kcu`.`table_schema` = 'user' and `kcu`.`table_name` = 'music') `kcu` where `id` = 'primary'",
-    "v3-plan": "VT12001: unsupported: filtering on results of cross-shard subquery",
-=======
     "query": "select * from (select kcu.`COLUMN_NAME` from `information_schema`.`key_column_usage` `kcu` where `kcu`.`table_schema` = 'user' and `kcu`.`table_name` = 'user_extra' union select kcu.`COLUMN_NAME` from `information_schema`.`key_column_usage` `kcu` where `kcu`.`table_schema` = 'user' and `kcu`.`table_name` = 'music') `kcu` where `COLUMN_NAME` = 'primary'",
     "v3-plan": "unsupported: filtering on results of cross-shard subquery",
->>>>>>> 397fbe2e
     "gen4-plan": {
       "QueryType": "SELECT",
       "Original": "select * from (select kcu.`COLUMN_NAME` from `information_schema`.`key_column_usage` `kcu` where `kcu`.`table_schema` = 'user' and `kcu`.`table_name` = 'user_extra' union select kcu.`COLUMN_NAME` from `information_schema`.`key_column_usage` `kcu` where `kcu`.`table_schema` = 'user' and `kcu`.`table_name` = 'music') `kcu` where `COLUMN_NAME` = 'primary'",
@@ -2371,7 +2366,7 @@
   {
     "comment": "pushes predicate on both sides of UNION",
     "query": "select * from (select name, id as foo from user union select 'extra', user_id from user_extra) X where X.foo = 3",
-    "v3-plan": "VT12001: unsupported: filtering on results of cross-shard subquery",
+    "v3-plan": "unsupported: filtering on results of cross-shard subquery",
     "gen4-plan": {
       "QueryType": "SELECT",
       "Original": "select * from (select name, id as foo from user union select 'extra', user_id from user_extra) X where X.foo = 3",
