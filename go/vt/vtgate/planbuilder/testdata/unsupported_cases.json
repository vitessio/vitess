--- conflicted
+++ resolved
@@ -424,12 +424,7 @@
   {
     "comment": "outer and inner subquery route reference the same \"uu.id\" name\n# but they refer to different things. The first reference is to the outermost query,\n# and the second reference is to the innermost 'from' subquery.\n# This query will never work as the inner derived table is only selecting one of the column",
     "query": "select id2 from user uu where id in (select id from user where id = uu.id and user.col in (select col from (select id from user_extra where user_id = 5) uu where uu.user_id = uu.id))",
-<<<<<<< HEAD
-    "v3-plan": "VT12001: unsupported: cross-shard correlated subquery",
-    "gen4-plan": "VT12001: unsupported: unable to push predicates to derived table: uu.user_id = uu.id"
-=======
-    "plan": "unsupported: cross-shard correlated subquery"
->>>>>>> 1cdc0cf8
+    "plan": "VT12001: unsupported: cross-shard correlated subquery"
   },
   {
     "comment": "outer and inner subquery route reference the same \"uu.id\" name\n# but they refer to different things. The first reference is to the outermost query,\n# and the second reference is to the innermost 'from' subquery.\n# changed to project all the columns from the derived tables.",
