[
  {
    "comment": "No where clause",
    "query": "select id from user",
    "v3-plan": {
      "QueryType": "SELECT",
      "Original": "select id from user",
      "Instructions": {
        "OperatorType": "Route",
        "Variant": "Scatter",
        "Keyspace": {
          "Name": "user",
          "Sharded": true
        },
        "FieldQuery": "select id from `user` where 1 != 1",
        "Query": "select id from `user`",
        "Table": "`user`"
      }
    },
    "gen4-plan": {
      "QueryType": "SELECT",
      "Original": "select id from user",
      "Instructions": {
        "OperatorType": "Route",
        "Variant": "Scatter",
        "Keyspace": {
          "Name": "user",
          "Sharded": true
        },
        "FieldQuery": "select id from `user` where 1 != 1",
        "Query": "select id from `user`",
        "Table": "`user`"
      },
      "TablesUsed": [
        "user.user"
      ]
    }
  },
  {
    "comment": "Query that always return empty",
    "query": "select id from user where someColumn = null",
    "v3-plan": {
      "QueryType": "SELECT",
      "Original": "select id from user where someColumn = null",
      "Instructions": {
        "OperatorType": "Route",
        "Variant": "None",
        "Keyspace": {
          "Name": "user",
          "Sharded": true
        },
        "FieldQuery": "select id from `user` where 1 != 1",
        "Query": "select id from `user` where someColumn = null",
        "Table": "`user`"
      }
    },
    "gen4-plan": {
      "QueryType": "SELECT",
      "Original": "select id from user where someColumn = null",
      "Instructions": {
        "OperatorType": "Route",
        "Variant": "None",
        "Keyspace": {
          "Name": "user",
          "Sharded": true
        },
        "FieldQuery": "select id from `user` where 1 != 1",
        "Query": "select id from `user` where someColumn = null",
        "Table": "`user`"
      },
      "TablesUsed": [
        "user.user"
      ]
    }
  },
  {
    "comment": "Null Safe Equality Operator is handled correctly",
    "query": "SELECT id from user where someColumn <=> null",
    "v3-plan": {
      "QueryType": "SELECT",
      "Original": "SELECT id from user where someColumn <=> null",
      "Instructions": {
        "OperatorType": "Route",
        "Variant": "Scatter",
        "Keyspace": {
          "Name": "user",
          "Sharded": true
        },
        "FieldQuery": "select id from `user` where 1 != 1",
        "Query": "select id from `user` where someColumn <=> null",
        "Table": "`user`"
      }
    },
    "gen4-plan": {
      "QueryType": "SELECT",
      "Original": "SELECT id from user where someColumn <=> null",
      "Instructions": {
        "OperatorType": "Route",
        "Variant": "Scatter",
        "Keyspace": {
          "Name": "user",
          "Sharded": true
        },
        "FieldQuery": "select id from `user` where 1 != 1",
        "Query": "select id from `user` where someColumn <=> null",
        "Table": "`user`"
      },
      "TablesUsed": [
        "user.user"
      ]
    }
  },
  {
    "comment": "Single table unique vindex route",
    "query": "select id from user where user.id = 5",
    "v3-plan": {
      "QueryType": "SELECT",
      "Original": "select id from user where user.id = 5",
      "Instructions": {
        "OperatorType": "Route",
        "Variant": "EqualUnique",
        "Keyspace": {
          "Name": "user",
          "Sharded": true
        },
        "FieldQuery": "select id from `user` where 1 != 1",
        "Query": "select id from `user` where `user`.id = 5",
        "Table": "`user`",
        "Values": [
          "INT64(5)"
        ],
        "Vindex": "user_index"
      }
    },
    "gen4-plan": {
      "QueryType": "SELECT",
      "Original": "select id from user where user.id = 5",
      "Instructions": {
        "OperatorType": "Route",
        "Variant": "EqualUnique",
        "Keyspace": {
          "Name": "user",
          "Sharded": true
        },
        "FieldQuery": "select id from `user` where 1 != 1",
        "Query": "select id from `user` where `user`.id = 5",
        "Table": "`user`",
        "Values": [
          "INT64(5)"
        ],
        "Vindex": "user_index"
      },
      "TablesUsed": [
        "user.user"
      ]
    }
  },
  {
    "comment": "Single table unique vindex route, but complex expr",
    "query": "select id from user where user.id = 5+5",
    "v3-plan": {
      "QueryType": "SELECT",
      "Original": "select id from user where user.id = 5+5",
      "Instructions": {
        "OperatorType": "Route",
        "Variant": "Scatter",
        "Keyspace": {
          "Name": "user",
          "Sharded": true
        },
        "FieldQuery": "select id from `user` where 1 != 1",
        "Query": "select id from `user` where `user`.id = 5 + 5",
        "Table": "`user`"
      }
    },
    "gen4-plan": {
      "QueryType": "SELECT",
      "Original": "select id from user where user.id = 5+5",
      "Instructions": {
        "OperatorType": "Route",
        "Variant": "EqualUnique",
        "Keyspace": {
          "Name": "user",
          "Sharded": true
        },
        "FieldQuery": "select id from `user` where 1 != 1",
        "Query": "select id from `user` where `user`.id = 5 + 5",
        "Table": "`user`",
        "Values": [
          "INT64(10)"
        ],
        "Vindex": "user_index"
      },
      "TablesUsed": [
        "user.user"
      ]
    }
  },
  {
    "comment": "Single table multiple unique vindex match",
    "query": "select id from music where id = 5 and user_id = 4",
    "v3-plan": {
      "QueryType": "SELECT",
      "Original": "select id from music where id = 5 and user_id = 4",
      "Instructions": {
        "OperatorType": "Route",
        "Variant": "EqualUnique",
        "Keyspace": {
          "Name": "user",
          "Sharded": true
        },
        "FieldQuery": "select id from music where 1 != 1",
        "Query": "select id from music where id = 5 and user_id = 4",
        "Table": "music",
        "Values": [
          "INT64(4)"
        ],
        "Vindex": "user_index"
      }
    },
    "gen4-plan": {
      "QueryType": "SELECT",
      "Original": "select id from music where id = 5 and user_id = 4",
      "Instructions": {
        "OperatorType": "Route",
        "Variant": "EqualUnique",
        "Keyspace": {
          "Name": "user",
          "Sharded": true
        },
        "FieldQuery": "select id from music where 1 != 1",
        "Query": "select id from music where id = 5 and user_id = 4",
        "Table": "music",
        "Values": [
          "INT64(4)"
        ],
        "Vindex": "user_index"
      },
      "TablesUsed": [
        "user.music"
      ]
    }
  },
  {
    "comment": "Single table multiple non-unique vindex match",
    "query": "select id from user where costly = 'aa' and name = 'bb'",
    "v3-plan": {
      "QueryType": "SELECT",
      "Original": "select id from user where costly = 'aa' and name = 'bb'",
      "Instructions": {
        "OperatorType": "Route",
        "Variant": "Equal",
        "Keyspace": {
          "Name": "user",
          "Sharded": true
        },
        "FieldQuery": "select id from `user` where 1 != 1",
        "Query": "select id from `user` where costly = 'aa' and `name` = 'bb'",
        "Table": "`user`",
        "Values": [
          "VARCHAR(\"bb\")"
        ],
        "Vindex": "name_user_map"
      }
    },
    "gen4-plan": {
      "QueryType": "SELECT",
      "Original": "select id from user where costly = 'aa' and name = 'bb'",
      "Instructions": {
        "OperatorType": "VindexLookup",
        "Variant": "Equal",
        "Keyspace": {
          "Name": "user",
          "Sharded": true
        },
        "Values": [
          "VARCHAR(\"bb\")"
        ],
        "Vindex": "name_user_map",
        "Inputs": [
          {
            "OperatorType": "Route",
            "Variant": "IN",
            "Keyspace": {
              "Name": "user",
              "Sharded": true
            },
            "FieldQuery": "select `name`, keyspace_id from name_user_vdx where 1 != 1",
            "Query": "select `name`, keyspace_id from name_user_vdx where `name` in ::__vals",
            "Table": "name_user_vdx",
            "Values": [
              ":name"
            ],
            "Vindex": "user_index"
          },
          {
            "OperatorType": "Route",
            "Variant": "ByDestination",
            "Keyspace": {
              "Name": "user",
              "Sharded": true
            },
            "FieldQuery": "select id from `user` where 1 != 1",
            "Query": "select id from `user` where costly = 'aa' and `name` = 'bb'",
            "Table": "`user`"
          }
        ]
      },
      "TablesUsed": [
        "user.user"
      ]
    }
  },
  {
    "comment": "Single table multiple non-unique vindex match for IN clause",
    "query": "select id from user where costly in ('aa', 'bb') and name in ('aa', 'bb')",
    "v3-plan": {
      "QueryType": "SELECT",
      "Original": "select id from user where costly in ('aa', 'bb') and name in ('aa', 'bb')",
      "Instructions": {
        "OperatorType": "Route",
        "Variant": "IN",
        "Keyspace": {
          "Name": "user",
          "Sharded": true
        },
        "FieldQuery": "select id from `user` where 1 != 1",
        "Query": "select id from `user` where costly in ('aa', 'bb') and `name` in ::__vals",
        "Table": "`user`",
        "Values": [
          "(VARCHAR(\"aa\"), VARCHAR(\"bb\"))"
        ],
        "Vindex": "name_user_map"
      }
    },
    "gen4-plan": {
      "QueryType": "SELECT",
      "Original": "select id from user where costly in ('aa', 'bb') and name in ('aa', 'bb')",
      "Instructions": {
        "OperatorType": "VindexLookup",
        "Variant": "IN",
        "Keyspace": {
          "Name": "user",
          "Sharded": true
        },
        "Values": [
          "(VARCHAR(\"aa\"), VARCHAR(\"bb\"))"
        ],
        "Vindex": "name_user_map",
        "Inputs": [
          {
            "OperatorType": "Route",
            "Variant": "IN",
            "Keyspace": {
              "Name": "user",
              "Sharded": true
            },
            "FieldQuery": "select `name`, keyspace_id from name_user_vdx where 1 != 1",
            "Query": "select `name`, keyspace_id from name_user_vdx where `name` in ::__vals",
            "Table": "name_user_vdx",
            "Values": [
              ":name"
            ],
            "Vindex": "user_index"
          },
          {
            "OperatorType": "Route",
            "Variant": "ByDestination",
            "Keyspace": {
              "Name": "user",
              "Sharded": true
            },
            "FieldQuery": "select id from `user` where 1 != 1",
            "Query": "select id from `user` where costly in ('aa', 'bb') and `name` in ::__vals",
            "Table": "`user`"
          }
        ]
      },
      "TablesUsed": [
        "user.user"
      ]
    }
  },
  {
    "comment": "Composite IN clause",
    "query": "select id from user where (name, col) in (('aa', 'bb'), ('cc', 'dd'))",
    "v3-plan": {
      "QueryType": "SELECT",
      "Original": "select id from user where (name, col) in (('aa', 'bb'), ('cc', 'dd'))",
      "Instructions": {
        "OperatorType": "Route",
        "Variant": "MultiEqual",
        "Keyspace": {
          "Name": "user",
          "Sharded": true
        },
        "FieldQuery": "select id from `user` where 1 != 1",
        "Query": "select id from `user` where (`name`, col) in (('aa', 'bb'), ('cc', 'dd'))",
        "Table": "`user`",
        "Values": [
          "(VARCHAR(\"aa\"), VARCHAR(\"cc\"))"
        ],
        "Vindex": "name_user_map"
      }
    },
    "gen4-plan": {
      "QueryType": "SELECT",
      "Original": "select id from user where (name, col) in (('aa', 'bb'), ('cc', 'dd'))",
      "Instructions": {
        "OperatorType": "VindexLookup",
        "Variant": "MultiEqual",
        "Keyspace": {
          "Name": "user",
          "Sharded": true
        },
        "Values": [
          "(VARCHAR(\"aa\"), VARCHAR(\"cc\"))"
        ],
        "Vindex": "name_user_map",
        "Inputs": [
          {
            "OperatorType": "Route",
            "Variant": "IN",
            "Keyspace": {
              "Name": "user",
              "Sharded": true
            },
            "FieldQuery": "select `name`, keyspace_id from name_user_vdx where 1 != 1",
            "Query": "select `name`, keyspace_id from name_user_vdx where `name` in ::__vals",
            "Table": "name_user_vdx",
            "Values": [
              ":name"
            ],
            "Vindex": "user_index"
          },
          {
            "OperatorType": "Route",
            "Variant": "ByDestination",
            "Keyspace": {
              "Name": "user",
              "Sharded": true
            },
            "FieldQuery": "select id from `user` where 1 != 1",
            "Query": "select id from `user` where (`name`, col) in (('aa', 'bb'), ('cc', 'dd'))",
            "Table": "`user`"
          }
        ]
      },
      "TablesUsed": [
        "user.user"
      ]
    }
  },
  {
    "comment": "Composite IN clause, swapped columns",
    "query": "select id from user where (col, name) in (('aa', 'bb'), ('cc', 'dd'))",
    "v3-plan": {
      "QueryType": "SELECT",
      "Original": "select id from user where (col, name) in (('aa', 'bb'), ('cc', 'dd'))",
      "Instructions": {
        "OperatorType": "Route",
        "Variant": "MultiEqual",
        "Keyspace": {
          "Name": "user",
          "Sharded": true
        },
        "FieldQuery": "select id from `user` where 1 != 1",
        "Query": "select id from `user` where (col, `name`) in (('aa', 'bb'), ('cc', 'dd'))",
        "Table": "`user`",
        "Values": [
          "(VARCHAR(\"bb\"), VARCHAR(\"dd\"))"
        ],
        "Vindex": "name_user_map"
      }
    },
    "gen4-plan": {
      "QueryType": "SELECT",
      "Original": "select id from user where (col, name) in (('aa', 'bb'), ('cc', 'dd'))",
      "Instructions": {
        "OperatorType": "VindexLookup",
        "Variant": "MultiEqual",
        "Keyspace": {
          "Name": "user",
          "Sharded": true
        },
        "Values": [
          "(VARCHAR(\"bb\"), VARCHAR(\"dd\"))"
        ],
        "Vindex": "name_user_map",
        "Inputs": [
          {
            "OperatorType": "Route",
            "Variant": "IN",
            "Keyspace": {
              "Name": "user",
              "Sharded": true
            },
            "FieldQuery": "select `name`, keyspace_id from name_user_vdx where 1 != 1",
            "Query": "select `name`, keyspace_id from name_user_vdx where `name` in ::__vals",
            "Table": "name_user_vdx",
            "Values": [
              ":name"
            ],
            "Vindex": "user_index"
          },
          {
            "OperatorType": "Route",
            "Variant": "ByDestination",
            "Keyspace": {
              "Name": "user",
              "Sharded": true
            },
            "FieldQuery": "select id from `user` where 1 != 1",
            "Query": "select id from `user` where (col, `name`) in (('aa', 'bb'), ('cc', 'dd'))",
            "Table": "`user`"
          }
        ]
      },
      "TablesUsed": [
        "user.user"
      ]
    }
  },
  {
    "comment": "Composite IN clause, choose cost within tuple",
    "query": "select id from user where (costly, name) in (('aa', 'bb'), ('cc', 'dd'))",
    "v3-plan": {
      "QueryType": "SELECT",
      "Original": "select id from user where (costly, name) in (('aa', 'bb'), ('cc', 'dd'))",
      "Instructions": {
        "OperatorType": "Route",
        "Variant": "MultiEqual",
        "Keyspace": {
          "Name": "user",
          "Sharded": true
        },
        "FieldQuery": "select id from `user` where 1 != 1",
        "Query": "select id from `user` where (costly, `name`) in (('aa', 'bb'), ('cc', 'dd'))",
        "Table": "`user`",
        "Values": [
          "(VARCHAR(\"bb\"), VARCHAR(\"dd\"))"
        ],
        "Vindex": "name_user_map"
      }
    },
    "gen4-plan": {
      "QueryType": "SELECT",
      "Original": "select id from user where (costly, name) in (('aa', 'bb'), ('cc', 'dd'))",
      "Instructions": {
        "OperatorType": "VindexLookup",
        "Variant": "MultiEqual",
        "Keyspace": {
          "Name": "user",
          "Sharded": true
        },
        "Values": [
          "(VARCHAR(\"bb\"), VARCHAR(\"dd\"))"
        ],
        "Vindex": "name_user_map",
        "Inputs": [
          {
            "OperatorType": "Route",
            "Variant": "IN",
            "Keyspace": {
              "Name": "user",
              "Sharded": true
            },
            "FieldQuery": "select `name`, keyspace_id from name_user_vdx where 1 != 1",
            "Query": "select `name`, keyspace_id from name_user_vdx where `name` in ::__vals",
            "Table": "name_user_vdx",
            "Values": [
              ":name"
            ],
            "Vindex": "user_index"
          },
          {
            "OperatorType": "Route",
            "Variant": "ByDestination",
            "Keyspace": {
              "Name": "user",
              "Sharded": true
            },
            "FieldQuery": "select id from `user` where 1 != 1",
            "Query": "select id from `user` where (costly, `name`) in (('aa', 'bb'), ('cc', 'dd'))",
            "Table": "`user`"
          }
        ]
      },
      "TablesUsed": [
        "user.user"
      ]
    }
  },
  {
    "comment": "Composite IN clause, choose cost within tuple, swapped",
    "query": "select id from user where (name, costly) in (('aa', 'bb'), ('cc', 'dd'))",
    "v3-plan": {
      "QueryType": "SELECT",
      "Original": "select id from user where (name, costly) in (('aa', 'bb'), ('cc', 'dd'))",
      "Instructions": {
        "OperatorType": "Route",
        "Variant": "MultiEqual",
        "Keyspace": {
          "Name": "user",
          "Sharded": true
        },
        "FieldQuery": "select id from `user` where 1 != 1",
        "Query": "select id from `user` where (`name`, costly) in (('aa', 'bb'), ('cc', 'dd'))",
        "Table": "`user`",
        "Values": [
          "(VARCHAR(\"aa\"), VARCHAR(\"cc\"))"
        ],
        "Vindex": "name_user_map"
      }
    },
    "gen4-plan": {
      "QueryType": "SELECT",
      "Original": "select id from user where (name, costly) in (('aa', 'bb'), ('cc', 'dd'))",
      "Instructions": {
        "OperatorType": "VindexLookup",
        "Variant": "MultiEqual",
        "Keyspace": {
          "Name": "user",
          "Sharded": true
        },
        "Values": [
          "(VARCHAR(\"aa\"), VARCHAR(\"cc\"))"
        ],
        "Vindex": "name_user_map",
        "Inputs": [
          {
            "OperatorType": "Route",
            "Variant": "IN",
            "Keyspace": {
              "Name": "user",
              "Sharded": true
            },
            "FieldQuery": "select `name`, keyspace_id from name_user_vdx where 1 != 1",
            "Query": "select `name`, keyspace_id from name_user_vdx where `name` in ::__vals",
            "Table": "name_user_vdx",
            "Values": [
              ":name"
            ],
            "Vindex": "user_index"
          },
          {
            "OperatorType": "Route",
            "Variant": "ByDestination",
            "Keyspace": {
              "Name": "user",
              "Sharded": true
            },
            "FieldQuery": "select id from `user` where 1 != 1",
            "Query": "select id from `user` where (`name`, costly) in (('aa', 'bb'), ('cc', 'dd'))",
            "Table": "`user`"
          }
        ]
      },
      "TablesUsed": [
        "user.user"
      ]
    }
  },
  {
    "comment": "Composite IN clause, choose cost",
    "query": "select id from user where (col, costly) in (('aa', 'bb')) and (col, name) in (('cc', 'dd'))",
    "v3-plan": {
      "QueryType": "SELECT",
      "Original": "select id from user where (col, costly) in (('aa', 'bb')) and (col, name) in (('cc', 'dd'))",
      "Instructions": {
        "OperatorType": "Route",
        "Variant": "MultiEqual",
        "Keyspace": {
          "Name": "user",
          "Sharded": true
        },
        "FieldQuery": "select id from `user` where 1 != 1",
        "Query": "select id from `user` where (col, costly) in (('aa', 'bb')) and (col, `name`) in (('cc', 'dd'))",
        "Table": "`user`",
        "Values": [
          "(VARCHAR(\"dd\"))"
        ],
        "Vindex": "name_user_map"
      }
    },
    "gen4-plan": {
      "QueryType": "SELECT",
      "Original": "select id from user where (col, costly) in (('aa', 'bb')) and (col, name) in (('cc', 'dd'))",
      "Instructions": {
        "OperatorType": "VindexLookup",
        "Variant": "MultiEqual",
        "Keyspace": {
          "Name": "user",
          "Sharded": true
        },
        "Values": [
          "(VARCHAR(\"dd\"))"
        ],
        "Vindex": "name_user_map",
        "Inputs": [
          {
            "OperatorType": "Route",
            "Variant": "IN",
            "Keyspace": {
              "Name": "user",
              "Sharded": true
            },
            "FieldQuery": "select `name`, keyspace_id from name_user_vdx where 1 != 1",
            "Query": "select `name`, keyspace_id from name_user_vdx where `name` in ::__vals",
            "Table": "name_user_vdx",
            "Values": [
              ":name"
            ],
            "Vindex": "user_index"
          },
          {
            "OperatorType": "Route",
            "Variant": "ByDestination",
            "Keyspace": {
              "Name": "user",
              "Sharded": true
            },
            "FieldQuery": "select id from `user` where 1 != 1",
            "Query": "select id from `user` where (col, costly) in (('aa', 'bb')) and (col, `name`) in (('cc', 'dd'))",
            "Table": "`user`"
          }
        ]
      },
      "TablesUsed": [
        "user.user"
      ]
    }
  },
  {
    "comment": "Composite IN clause vs equality",
    "query": "select id from user where (col, name) in (('aa', 'bb')) and id = 5",
    "v3-plan": {
      "QueryType": "SELECT",
      "Original": "select id from user where (col, name) in (('aa', 'bb')) and id = 5",
      "Instructions": {
        "OperatorType": "Route",
        "Variant": "EqualUnique",
        "Keyspace": {
          "Name": "user",
          "Sharded": true
        },
        "FieldQuery": "select id from `user` where 1 != 1",
        "Query": "select id from `user` where (col, `name`) in (('aa', 'bb')) and id = 5",
        "Table": "`user`",
        "Values": [
          "INT64(5)"
        ],
        "Vindex": "user_index"
      }
    },
    "gen4-plan": {
      "QueryType": "SELECT",
      "Original": "select id from user where (col, name) in (('aa', 'bb')) and id = 5",
      "Instructions": {
        "OperatorType": "Route",
        "Variant": "EqualUnique",
        "Keyspace": {
          "Name": "user",
          "Sharded": true
        },
        "FieldQuery": "select id from `user` where 1 != 1",
        "Query": "select id from `user` where (col, `name`) in (('aa', 'bb')) and id = 5",
        "Table": "`user`",
        "Values": [
          "INT64(5)"
        ],
        "Vindex": "user_index"
      },
      "TablesUsed": [
        "user.user"
      ]
    }
  },
  {
    "comment": "Composite IN: multiple vindex matches",
    "query": "select id from user where (costly, name) in (('aa', 'bb'), ('cc', 'dd'))",
    "v3-plan": {
      "QueryType": "SELECT",
      "Original": "select id from user where (costly, name) in (('aa', 'bb'), ('cc', 'dd'))",
      "Instructions": {
        "OperatorType": "Route",
        "Variant": "MultiEqual",
        "Keyspace": {
          "Name": "user",
          "Sharded": true
        },
        "FieldQuery": "select id from `user` where 1 != 1",
        "Query": "select id from `user` where (costly, `name`) in (('aa', 'bb'), ('cc', 'dd'))",
        "Table": "`user`",
        "Values": [
          "(VARCHAR(\"bb\"), VARCHAR(\"dd\"))"
        ],
        "Vindex": "name_user_map"
      }
    },
    "gen4-plan": {
      "QueryType": "SELECT",
      "Original": "select id from user where (costly, name) in (('aa', 'bb'), ('cc', 'dd'))",
      "Instructions": {
        "OperatorType": "VindexLookup",
        "Variant": "MultiEqual",
        "Keyspace": {
          "Name": "user",
          "Sharded": true
        },
        "Values": [
          "(VARCHAR(\"bb\"), VARCHAR(\"dd\"))"
        ],
        "Vindex": "name_user_map",
        "Inputs": [
          {
            "OperatorType": "Route",
            "Variant": "IN",
            "Keyspace": {
              "Name": "user",
              "Sharded": true
            },
            "FieldQuery": "select `name`, keyspace_id from name_user_vdx where 1 != 1",
            "Query": "select `name`, keyspace_id from name_user_vdx where `name` in ::__vals",
            "Table": "name_user_vdx",
            "Values": [
              ":name"
            ],
            "Vindex": "user_index"
          },
          {
            "OperatorType": "Route",
            "Variant": "ByDestination",
            "Keyspace": {
              "Name": "user",
              "Sharded": true
            },
            "FieldQuery": "select id from `user` where 1 != 1",
            "Query": "select id from `user` where (costly, `name`) in (('aa', 'bb'), ('cc', 'dd'))",
            "Table": "`user`"
          }
        ]
      },
      "TablesUsed": [
        "user.user"
      ]
    }
  },
  {
    "comment": "Composite IN: tuple inside tuple",
    "query": "select id from user where ((col1, name), col2) in ((('aa', 'bb'), 'cc'), (('dd', 'ee'), 'ff'))",
    "v3-plan": {
      "QueryType": "SELECT",
      "Original": "select id from user where ((col1, name), col2) in ((('aa', 'bb'), 'cc'), (('dd', 'ee'), 'ff'))",
      "Instructions": {
        "OperatorType": "Route",
        "Variant": "MultiEqual",
        "Keyspace": {
          "Name": "user",
          "Sharded": true
        },
        "FieldQuery": "select id from `user` where 1 != 1",
        "Query": "select id from `user` where ((col1, `name`), col2) in ((('aa', 'bb'), 'cc'), (('dd', 'ee'), 'ff'))",
        "Table": "`user`",
        "Values": [
          "(VARCHAR(\"bb\"), VARCHAR(\"ee\"))"
        ],
        "Vindex": "name_user_map"
      }
    },
    "gen4-plan": {
      "QueryType": "SELECT",
      "Original": "select id from user where ((col1, name), col2) in ((('aa', 'bb'), 'cc'), (('dd', 'ee'), 'ff'))",
      "Instructions": {
        "OperatorType": "VindexLookup",
        "Variant": "MultiEqual",
        "Keyspace": {
          "Name": "user",
          "Sharded": true
        },
        "Values": [
          "(VARCHAR(\"bb\"), VARCHAR(\"ee\"))"
        ],
        "Vindex": "name_user_map",
        "Inputs": [
          {
            "OperatorType": "Route",
            "Variant": "IN",
            "Keyspace": {
              "Name": "user",
              "Sharded": true
            },
            "FieldQuery": "select `name`, keyspace_id from name_user_vdx where 1 != 1",
            "Query": "select `name`, keyspace_id from name_user_vdx where `name` in ::__vals",
            "Table": "name_user_vdx",
            "Values": [
              ":name"
            ],
            "Vindex": "user_index"
          },
          {
            "OperatorType": "Route",
            "Variant": "ByDestination",
            "Keyspace": {
              "Name": "user",
              "Sharded": true
            },
            "FieldQuery": "select id from `user` where 1 != 1",
            "Query": "select id from `user` where ((col1, `name`), col2) in ((('aa', 'bb'), 'cc'), (('dd', 'ee'), 'ff'))",
            "Table": "`user`"
          }
        ]
      },
      "TablesUsed": [
        "user.user"
      ]
    }
  },
  {
    "comment": "Composite IN: tuple inside tuple, but no match in tuple",
    "query": "select id from user where (name, (col1, col2)) in (('aa', ('bb', 'cc')), ('dd', ('ee', 'ff')))",
    "v3-plan": {
      "QueryType": "SELECT",
      "Original": "select id from user where (name, (col1, col2)) in (('aa', ('bb', 'cc')), ('dd', ('ee', 'ff')))",
      "Instructions": {
        "OperatorType": "Route",
        "Variant": "MultiEqual",
        "Keyspace": {
          "Name": "user",
          "Sharded": true
        },
        "FieldQuery": "select id from `user` where 1 != 1",
        "Query": "select id from `user` where (`name`, (col1, col2)) in (('aa', ('bb', 'cc')), ('dd', ('ee', 'ff')))",
        "Table": "`user`",
        "Values": [
          "(VARCHAR(\"aa\"), VARCHAR(\"dd\"))"
        ],
        "Vindex": "name_user_map"
      }
    },
    "gen4-plan": {
      "QueryType": "SELECT",
      "Original": "select id from user where (name, (col1, col2)) in (('aa', ('bb', 'cc')), ('dd', ('ee', 'ff')))",
      "Instructions": {
        "OperatorType": "VindexLookup",
        "Variant": "MultiEqual",
        "Keyspace": {
          "Name": "user",
          "Sharded": true
        },
        "Values": [
          "(VARCHAR(\"aa\"), VARCHAR(\"dd\"))"
        ],
        "Vindex": "name_user_map",
        "Inputs": [
          {
            "OperatorType": "Route",
            "Variant": "IN",
            "Keyspace": {
              "Name": "user",
              "Sharded": true
            },
            "FieldQuery": "select `name`, keyspace_id from name_user_vdx where 1 != 1",
            "Query": "select `name`, keyspace_id from name_user_vdx where `name` in ::__vals",
            "Table": "name_user_vdx",
            "Values": [
              ":name"
            ],
            "Vindex": "user_index"
          },
          {
            "OperatorType": "Route",
            "Variant": "ByDestination",
            "Keyspace": {
              "Name": "user",
              "Sharded": true
            },
            "FieldQuery": "select id from `user` where 1 != 1",
            "Query": "select id from `user` where (`name`, (col1, col2)) in (('aa', ('bb', 'cc')), ('dd', ('ee', 'ff')))",
            "Table": "`user`"
          }
        ]
      },
      "TablesUsed": [
        "user.user"
      ]
    }
  },
  {
    "comment": "Composite IN: tuple inside tuple, mismiatched values",
    "query": "select id from user where ((col1, name), col2) in (('aa', 'bb', 'cc'), (('dd', 'ee'), 'ff'))",
    "v3-plan": {
      "QueryType": "SELECT",
      "Original": "select id from user where ((col1, name), col2) in (('aa', 'bb', 'cc'), (('dd', 'ee'), 'ff'))",
      "Instructions": {
        "OperatorType": "Route",
        "Variant": "Scatter",
        "Keyspace": {
          "Name": "user",
          "Sharded": true
        },
        "FieldQuery": "select id from `user` where 1 != 1",
        "Query": "select id from `user` where ((col1, `name`), col2) in (('aa', 'bb', 'cc'), (('dd', 'ee'), 'ff'))",
        "Table": "`user`"
      }
    },
    "gen4-plan": {
      "QueryType": "SELECT",
      "Original": "select id from user where ((col1, name), col2) in (('aa', 'bb', 'cc'), (('dd', 'ee'), 'ff'))",
      "Instructions": {
        "OperatorType": "Route",
        "Variant": "Scatter",
        "Keyspace": {
          "Name": "user",
          "Sharded": true
        },
        "FieldQuery": "select id from `user` where 1 != 1",
        "Query": "select id from `user` where ((col1, `name`), col2) in (('aa', 'bb', 'cc'), (('dd', 'ee'), 'ff'))",
        "Table": "`user`"
      },
      "TablesUsed": [
        "user.user"
      ]
    }
  },
  {
    "comment": "Composite IN: RHS not tuple",
    "query": "select id from user where (col1, name) in (select * from music where music.user_id=user.id)",
    "v3-plan": {
      "QueryType": "SELECT",
      "Original": "select id from user where (col1, name) in (select * from music where music.user_id=user.id)",
      "Instructions": {
        "OperatorType": "Route",
        "Variant": "Scatter",
        "Keyspace": {
          "Name": "user",
          "Sharded": true
        },
        "FieldQuery": "select id from `user` where 1 != 1",
        "Query": "select id from `user` where (col1, `name`) in (select * from music where music.user_id = `user`.id)",
        "Table": "`user`"
      }
    },
    "gen4-plan": {
      "QueryType": "SELECT",
      "Original": "select id from user where (col1, name) in (select * from music where music.user_id=user.id)",
      "Instructions": {
        "OperatorType": "Route",
        "Variant": "Scatter",
        "Keyspace": {
          "Name": "user",
          "Sharded": true
        },
        "FieldQuery": "select id from `user` where 1 != 1",
        "Query": "select id from `user` where (col1, `name`) in (select * from music where music.user_id = `user`.id)",
        "Table": "`user`"
      },
      "TablesUsed": [
        "user.music",
        "user.user"
      ]
    }
  },
  {
    "comment": "Composite IN: RHS has no simple values",
    "query": "select id from user where (col1, name) in (('aa', 1+1))",
    "v3-plan": {
      "QueryType": "SELECT",
      "Original": "select id from user where (col1, name) in (('aa', 1+1))",
      "Instructions": {
        "OperatorType": "Route",
        "Variant": "Scatter",
        "Keyspace": {
          "Name": "user",
          "Sharded": true
        },
        "FieldQuery": "select id from `user` where 1 != 1",
        "Query": "select id from `user` where (col1, `name`) in (('aa', 1 + 1))",
        "Table": "`user`"
      }
    },
    "gen4-plan": {
      "QueryType": "SELECT",
      "Original": "select id from user where (col1, name) in (('aa', 1+1))",
      "Instructions": {
        "OperatorType": "VindexLookup",
        "Variant": "MultiEqual",
        "Keyspace": {
          "Name": "user",
          "Sharded": true
        },
        "Values": [
          "(INT64(2))"
        ],
        "Vindex": "name_user_map",
        "Inputs": [
          {
            "OperatorType": "Route",
            "Variant": "IN",
            "Keyspace": {
              "Name": "user",
              "Sharded": true
            },
            "FieldQuery": "select `name`, keyspace_id from name_user_vdx where 1 != 1",
            "Query": "select `name`, keyspace_id from name_user_vdx where `name` in ::__vals",
            "Table": "name_user_vdx",
            "Values": [
              ":name"
            ],
            "Vindex": "user_index"
          },
          {
            "OperatorType": "Route",
            "Variant": "ByDestination",
            "Keyspace": {
              "Name": "user",
              "Sharded": true
            },
            "FieldQuery": "select id from `user` where 1 != 1",
            "Query": "select id from `user` where (col1, `name`) in (('aa', 1 + 1))",
            "Table": "`user`"
          }
        ]
      },
      "TablesUsed": [
        "user.user"
      ]
    }
  },
  {
    "comment": "IN clause: LHS is neither column nor composite tuple",
    "query": "select Id from user where 1 in ('aa', 'bb')",
    "v3-plan": {
      "QueryType": "SELECT",
      "Original": "select Id from user where 1 in ('aa', 'bb')",
      "Instructions": {
        "OperatorType": "Route",
        "Variant": "Scatter",
        "Keyspace": {
          "Name": "user",
          "Sharded": true
        },
        "FieldQuery": "select Id from `user` where 1 != 1",
        "Query": "select Id from `user` where 1 in ('aa', 'bb')",
        "Table": "`user`"
      }
    },
    "gen4-plan": {
      "QueryType": "SELECT",
      "Original": "select Id from user where 1 in ('aa', 'bb')",
      "Instructions": {
        "OperatorType": "Route",
        "Variant": "Scatter",
        "Keyspace": {
          "Name": "user",
          "Sharded": true
        },
        "FieldQuery": "select Id from `user` where 1 != 1",
        "Query": "select Id from `user` where 1 in ('aa', 'bb')",
        "Table": "`user`"
      },
      "TablesUsed": [
        "user.user"
      ]
    }
  },
  {
    "comment": "Single table complex in clause",
    "query": "select id from user where name in (col, 'bb')",
    "v3-plan": {
      "QueryType": "SELECT",
      "Original": "select id from user where name in (col, 'bb')",
      "Instructions": {
        "OperatorType": "Route",
        "Variant": "Scatter",
        "Keyspace": {
          "Name": "user",
          "Sharded": true
        },
        "FieldQuery": "select id from `user` where 1 != 1",
        "Query": "select id from `user` where `name` in (col, 'bb')",
        "Table": "`user`"
      }
    },
    "gen4-plan": {
      "QueryType": "SELECT",
      "Original": "select id from user where name in (col, 'bb')",
      "Instructions": {
        "OperatorType": "Route",
        "Variant": "Scatter",
        "Keyspace": {
          "Name": "user",
          "Sharded": true
        },
        "FieldQuery": "select id from `user` where 1 != 1",
        "Query": "select id from `user` where `name` in (col, 'bb')",
        "Table": "`user`"
      },
      "TablesUsed": [
        "user.user"
      ]
    }
  },
  {
    "comment": "Single table equality route with val arg",
    "query": "select id from user where name = :a",
    "v3-plan": {
      "QueryType": "SELECT",
      "Original": "select id from user where name = :a",
      "Instructions": {
        "OperatorType": "Route",
        "Variant": "Equal",
        "Keyspace": {
          "Name": "user",
          "Sharded": true
        },
        "FieldQuery": "select id from `user` where 1 != 1",
        "Query": "select id from `user` where `name` = :a",
        "Table": "`user`",
        "Values": [
          ":a"
        ],
        "Vindex": "name_user_map"
      }
    },
    "gen4-plan": {
      "QueryType": "SELECT",
      "Original": "select id from user where name = :a",
      "Instructions": {
        "OperatorType": "VindexLookup",
        "Variant": "Equal",
        "Keyspace": {
          "Name": "user",
          "Sharded": true
        },
        "Values": [
          ":a"
        ],
        "Vindex": "name_user_map",
        "Inputs": [
          {
            "OperatorType": "Route",
            "Variant": "IN",
            "Keyspace": {
              "Name": "user",
              "Sharded": true
            },
            "FieldQuery": "select `name`, keyspace_id from name_user_vdx where 1 != 1",
            "Query": "select `name`, keyspace_id from name_user_vdx where `name` in ::__vals",
            "Table": "name_user_vdx",
            "Values": [
              ":name"
            ],
            "Vindex": "user_index"
          },
          {
            "OperatorType": "Route",
            "Variant": "ByDestination",
            "Keyspace": {
              "Name": "user",
              "Sharded": true
            },
            "FieldQuery": "select id from `user` where 1 != 1",
            "Query": "select id from `user` where `name` = :a",
            "Table": "`user`"
          }
        ]
      },
      "TablesUsed": [
        "user.user"
      ]
    }
  },
  {
    "comment": "Single table equality route with unsigned value",
    "query": "select id from user where name = 18446744073709551615",
    "v3-plan": {
      "QueryType": "SELECT",
      "Original": "select id from user where name = 18446744073709551615",
      "Instructions": {
        "OperatorType": "Route",
        "Variant": "Equal",
        "Keyspace": {
          "Name": "user",
          "Sharded": true
        },
        "FieldQuery": "select id from `user` where 1 != 1",
        "Query": "select id from `user` where `name` = 18446744073709551615",
        "Table": "`user`",
        "Values": [
          "UINT64(18446744073709551615)"
        ],
        "Vindex": "name_user_map"
      }
    },
    "gen4-plan": {
      "QueryType": "SELECT",
      "Original": "select id from user where name = 18446744073709551615",
      "Instructions": {
        "OperatorType": "VindexLookup",
        "Variant": "Equal",
        "Keyspace": {
          "Name": "user",
          "Sharded": true
        },
        "Values": [
          "UINT64(18446744073709551615)"
        ],
        "Vindex": "name_user_map",
        "Inputs": [
          {
            "OperatorType": "Route",
            "Variant": "IN",
            "Keyspace": {
              "Name": "user",
              "Sharded": true
            },
            "FieldQuery": "select `name`, keyspace_id from name_user_vdx where 1 != 1",
            "Query": "select `name`, keyspace_id from name_user_vdx where `name` in ::__vals",
            "Table": "name_user_vdx",
            "Values": [
              ":name"
            ],
            "Vindex": "user_index"
          },
          {
            "OperatorType": "Route",
            "Variant": "ByDestination",
            "Keyspace": {
              "Name": "user",
              "Sharded": true
            },
            "FieldQuery": "select id from `user` where 1 != 1",
            "Query": "select id from `user` where `name` = 18446744073709551615",
            "Table": "`user`"
          }
        ]
      },
      "TablesUsed": [
        "user.user"
      ]
    }
  },
  {
    "comment": "Single table in clause list arg",
    "query": "select id from user where name in ::list",
    "v3-plan": {
      "QueryType": "SELECT",
      "Original": "select id from user where name in ::list",
      "Instructions": {
        "OperatorType": "Route",
        "Variant": "IN",
        "Keyspace": {
          "Name": "user",
          "Sharded": true
        },
        "FieldQuery": "select id from `user` where 1 != 1",
        "Query": "select id from `user` where `name` in ::__vals",
        "Table": "`user`",
        "Values": [
          ":list"
        ],
        "Vindex": "name_user_map"
      }
    },
    "gen4-plan": {
      "QueryType": "SELECT",
      "Original": "select id from user where name in ::list",
      "Instructions": {
        "OperatorType": "VindexLookup",
        "Variant": "IN",
        "Keyspace": {
          "Name": "user",
          "Sharded": true
        },
        "Values": [
          ":list"
        ],
        "Vindex": "name_user_map",
        "Inputs": [
          {
            "OperatorType": "Route",
            "Variant": "IN",
            "Keyspace": {
              "Name": "user",
              "Sharded": true
            },
            "FieldQuery": "select `name`, keyspace_id from name_user_vdx where 1 != 1",
            "Query": "select `name`, keyspace_id from name_user_vdx where `name` in ::__vals",
            "Table": "name_user_vdx",
            "Values": [
              ":name"
            ],
            "Vindex": "user_index"
          },
          {
            "OperatorType": "Route",
            "Variant": "ByDestination",
            "Keyspace": {
              "Name": "user",
              "Sharded": true
            },
            "FieldQuery": "select id from `user` where 1 != 1",
            "Query": "select id from `user` where `name` in ::__vals",
            "Table": "`user`"
          }
        ]
      },
      "TablesUsed": [
        "user.user"
      ]
    }
  },
  {
    "comment": "Multi-table unique vindex constraint",
    "query": "select user_extra.id from user join user_extra on user.id = user_extra.user_id where user.id = 5",
    "v3-plan": {
      "QueryType": "SELECT",
      "Original": "select user_extra.id from user join user_extra on user.id = user_extra.user_id where user.id = 5",
      "Instructions": {
        "OperatorType": "Route",
        "Variant": "EqualUnique",
        "Keyspace": {
          "Name": "user",
          "Sharded": true
        },
        "FieldQuery": "select user_extra.id from `user` join user_extra on `user`.id = user_extra.user_id where 1 != 1",
        "Query": "select user_extra.id from `user` join user_extra on `user`.id = user_extra.user_id where `user`.id = 5",
        "Table": "`user`, user_extra",
        "Values": [
          "INT64(5)"
        ],
        "Vindex": "user_index"
      }
    },
    "gen4-plan": {
      "QueryType": "SELECT",
      "Original": "select user_extra.id from user join user_extra on user.id = user_extra.user_id where user.id = 5",
      "Instructions": {
        "OperatorType": "Route",
        "Variant": "EqualUnique",
        "Keyspace": {
          "Name": "user",
          "Sharded": true
        },
        "FieldQuery": "select user_extra.id from `user`, user_extra where 1 != 1",
        "Query": "select user_extra.id from `user`, user_extra where `user`.id = 5 and `user`.id = user_extra.user_id",
        "Table": "`user`, user_extra",
        "Values": [
          "INT64(5)"
        ],
        "Vindex": "user_index"
      },
      "TablesUsed": [
        "user.user",
        "user.user_extra"
      ]
    }
  },
  {
    "comment": "Multi-table unique vindex constraint on right table",
    "query": "select user_extra.id from user join user_extra on user.id = user_extra.user_id where user_extra.user_id = 5",
    "v3-plan": {
      "QueryType": "SELECT",
      "Original": "select user_extra.id from user join user_extra on user.id = user_extra.user_id where user_extra.user_id = 5",
      "Instructions": {
        "OperatorType": "Route",
        "Variant": "EqualUnique",
        "Keyspace": {
          "Name": "user",
          "Sharded": true
        },
        "FieldQuery": "select user_extra.id from `user` join user_extra on `user`.id = user_extra.user_id where 1 != 1",
        "Query": "select user_extra.id from `user` join user_extra on `user`.id = user_extra.user_id where user_extra.user_id = 5",
        "Table": "`user`, user_extra",
        "Values": [
          "INT64(5)"
        ],
        "Vindex": "user_index"
      }
    },
    "gen4-plan": {
      "QueryType": "SELECT",
      "Original": "select user_extra.id from user join user_extra on user.id = user_extra.user_id where user_extra.user_id = 5",
      "Instructions": {
        "OperatorType": "Route",
        "Variant": "EqualUnique",
        "Keyspace": {
          "Name": "user",
          "Sharded": true
        },
        "FieldQuery": "select user_extra.id from `user`, user_extra where 1 != 1",
        "Query": "select user_extra.id from `user`, user_extra where user_extra.user_id = 5 and `user`.id = user_extra.user_id",
        "Table": "`user`, user_extra",
        "Values": [
          "INT64(5)"
        ],
        "Vindex": "user_index"
      },
      "TablesUsed": [
        "user.user",
        "user.user_extra"
      ]
    }
  },
  {
    "comment": "Multi-table unique vindex constraint on left table of left join",
    "query": "select user_extra.id from user left join user_extra on user.id = user_extra.user_id where user.id = 5",
    "plan": {
      "QueryType": "SELECT",
      "Original": "select user_extra.id from user left join user_extra on user.id = user_extra.user_id where user.id = 5",
      "Instructions": {
        "OperatorType": "Route",
        "Variant": "EqualUnique",
        "Keyspace": {
          "Name": "user",
          "Sharded": true
        },
        "FieldQuery": "select user_extra.id from `user` left join user_extra on `user`.id = user_extra.user_id where 1 != 1",
        "Query": "select user_extra.id from `user` left join user_extra on `user`.id = user_extra.user_id where `user`.id = 5",
        "Table": "`user`, user_extra",
        "Values": [
          "INT64(5)"
        ],
        "Vindex": "user_index"
      },
      "TablesUsed": [
        "user.user",
        "user.user_extra"
      ]
    }
  },
  {
    "comment": "Multi-table unique vindex constraint on left-joined right table",
    "query": "select user_extra.id from user left join user_extra on user.id = user_extra.user_id where user_extra.user_id = 5",
    "plan": {
      "QueryType": "SELECT",
      "Original": "select user_extra.id from user left join user_extra on user.id = user_extra.user_id where user_extra.user_id = 5",
      "Instructions": {
        "OperatorType": "Route",
        "Variant": "EqualUnique",
        "Keyspace": {
          "Name": "user",
          "Sharded": true
        },
        "FieldQuery": "select user_extra.id from `user`, user_extra where 1 != 1",
        "Query": "select user_extra.id from `user`, user_extra where user_extra.user_id = 5 and `user`.id = user_extra.user_id",
        "Table": "`user`, user_extra",
        "Values": [
          "INT64(5)"
        ],
        "Vindex": "user_index"
      },
      "TablesUsed": [
        "user.user",
        "user.user_extra"
      ]
    }
  },
  {
    "comment": "Multi-route unique vindex constraint",
    "query": "select user_extra.id from user join user_extra on user.col = user_extra.col where user.id = 5",
    "v3-plan": {
      "QueryType": "SELECT",
      "Original": "select user_extra.id from user join user_extra on user.col = user_extra.col where user.id = 5",
      "Instructions": {
        "OperatorType": "Join",
        "Variant": "Join",
        "JoinColumnIndexes": "R:0",
        "JoinVars": {
          "user_col": 0
        },
        "TableName": "`user`_user_extra",
        "Inputs": [
          {
            "OperatorType": "Route",
            "Variant": "EqualUnique",
            "Keyspace": {
              "Name": "user",
              "Sharded": true
            },
            "FieldQuery": "select `user`.col from `user` where 1 != 1",
            "Query": "select `user`.col from `user` where `user`.id = 5",
            "Table": "`user`",
            "Values": [
              "INT64(5)"
            ],
            "Vindex": "user_index"
          },
          {
            "OperatorType": "Route",
            "Variant": "Scatter",
            "Keyspace": {
              "Name": "user",
              "Sharded": true
            },
            "FieldQuery": "select user_extra.id from user_extra where 1 != 1",
            "Query": "select user_extra.id from user_extra where user_extra.col = :user_col",
            "Table": "user_extra"
          }
        ]
      }
    },
    "gen4-plan": {
      "QueryType": "SELECT",
      "Original": "select user_extra.id from user join user_extra on user.col = user_extra.col where user.id = 5",
      "Instructions": {
        "OperatorType": "Join",
        "Variant": "Join",
        "JoinColumnIndexes": "R:0",
        "JoinVars": {
          "user_col": 0
        },
        "TableName": "`user`_user_extra",
        "Inputs": [
          {
            "OperatorType": "Route",
            "Variant": "EqualUnique",
            "Keyspace": {
              "Name": "user",
              "Sharded": true
            },
            "FieldQuery": "select `user`.col from `user` where 1 != 1",
            "Query": "select `user`.col from `user` where `user`.id = 5",
            "Table": "`user`",
            "Values": [
              "INT64(5)"
            ],
            "Vindex": "user_index"
          },
          {
            "OperatorType": "Route",
            "Variant": "Scatter",
            "Keyspace": {
              "Name": "user",
              "Sharded": true
            },
            "FieldQuery": "select user_extra.id from user_extra where 1 != 1",
            "Query": "select user_extra.id from user_extra where user_extra.col = :user_col",
            "Table": "user_extra"
          }
        ]
      },
      "TablesUsed": [
        "user.user",
        "user.user_extra"
      ]
    }
  },
  {
    "comment": "Multi-route unique vindex route on both routes",
    "query": "select user_extra.id from user join user_extra on user.col = user_extra.col where user.id = 5 and user_extra.user_id = 5",
    "v3-plan": {
      "QueryType": "SELECT",
      "Original": "select user_extra.id from user join user_extra on user.col = user_extra.col where user.id = 5 and user_extra.user_id = 5",
      "Instructions": {
        "OperatorType": "Join",
        "Variant": "Join",
        "JoinColumnIndexes": "R:0",
        "JoinVars": {
          "user_col": 0
        },
        "TableName": "`user`_user_extra",
        "Inputs": [
          {
            "OperatorType": "Route",
            "Variant": "EqualUnique",
            "Keyspace": {
              "Name": "user",
              "Sharded": true
            },
            "FieldQuery": "select `user`.col from `user` where 1 != 1",
            "Query": "select `user`.col from `user` where `user`.id = 5",
            "Table": "`user`",
            "Values": [
              "INT64(5)"
            ],
            "Vindex": "user_index"
          },
          {
            "OperatorType": "Route",
            "Variant": "EqualUnique",
            "Keyspace": {
              "Name": "user",
              "Sharded": true
            },
            "FieldQuery": "select user_extra.id from user_extra where 1 != 1",
            "Query": "select user_extra.id from user_extra where user_extra.col = :user_col and user_extra.user_id = 5",
            "Table": "user_extra",
            "Values": [
              "INT64(5)"
            ],
            "Vindex": "user_index"
          }
        ]
      }
    },
    "gen4-plan": {
      "QueryType": "SELECT",
      "Original": "select user_extra.id from user join user_extra on user.col = user_extra.col where user.id = 5 and user_extra.user_id = 5",
      "Instructions": {
        "OperatorType": "Route",
        "Variant": "EqualUnique",
        "Keyspace": {
          "Name": "user",
          "Sharded": true
        },
        "FieldQuery": "select user_extra.id from `user`, user_extra where 1 != 1",
        "Query": "select user_extra.id from `user`, user_extra where `user`.id = 5 and user_extra.user_id = 5 and `user`.col = user_extra.col",
        "Table": "`user`, user_extra",
        "Values": [
          "INT64(5)"
        ],
        "Vindex": "user_index"
      },
      "TablesUsed": [
        "user.user",
        "user.user_extra"
      ]
    }
  },
  {
    "comment": "Multi-route with cross-route constraint",
    "query": "select user_extra.id from user join user_extra on user.col = user_extra.col where user_extra.user_id = user.col",
    "v3-plan": {
      "QueryType": "SELECT",
      "Original": "select user_extra.id from user join user_extra on user.col = user_extra.col where user_extra.user_id = user.col",
      "Instructions": {
        "OperatorType": "Join",
        "Variant": "Join",
        "JoinColumnIndexes": "R:0",
        "JoinVars": {
          "user_col": 0
        },
        "TableName": "`user`_user_extra",
        "Inputs": [
          {
            "OperatorType": "Route",
            "Variant": "Scatter",
            "Keyspace": {
              "Name": "user",
              "Sharded": true
            },
            "FieldQuery": "select `user`.col from `user` where 1 != 1",
            "Query": "select `user`.col from `user`",
            "Table": "`user`"
          },
          {
            "OperatorType": "Route",
            "Variant": "EqualUnique",
            "Keyspace": {
              "Name": "user",
              "Sharded": true
            },
            "FieldQuery": "select user_extra.id from user_extra where 1 != 1",
            "Query": "select user_extra.id from user_extra where user_extra.col = :user_col and user_extra.user_id = :user_col",
            "Table": "user_extra",
            "Values": [
              ":user_col"
            ],
            "Vindex": "user_index"
          }
        ]
      }
    },
    "gen4-plan": {
      "QueryType": "SELECT",
      "Original": "select user_extra.id from user join user_extra on user.col = user_extra.col where user_extra.user_id = user.col",
      "Instructions": {
        "OperatorType": "Join",
        "Variant": "Join",
        "JoinColumnIndexes": "R:0",
        "JoinVars": {
          "user_col": 0
        },
        "TableName": "`user`_user_extra",
        "Inputs": [
          {
            "OperatorType": "Route",
            "Variant": "Scatter",
            "Keyspace": {
              "Name": "user",
              "Sharded": true
            },
            "FieldQuery": "select `user`.col from `user` where 1 != 1",
            "Query": "select `user`.col from `user`",
            "Table": "`user`"
          },
          {
            "OperatorType": "Route",
            "Variant": "EqualUnique",
            "Keyspace": {
              "Name": "user",
              "Sharded": true
            },
            "FieldQuery": "select user_extra.id from user_extra where 1 != 1",
            "Query": "select user_extra.id from user_extra where user_extra.col = :user_col and user_extra.user_id = :user_col",
            "Table": "user_extra",
            "Values": [
              ":user_col"
            ],
            "Vindex": "user_index"
          }
        ]
      },
      "TablesUsed": [
        "user.user",
        "user.user_extra"
      ]
    }
  },
  {
    "comment": "Multi-route with non-route constraint, should use first route.",
    "query": "select user_extra.id from user join user_extra on user.col = user_extra.col where 1 = 1",
    "v3-plan": {
      "QueryType": "SELECT",
      "Original": "select user_extra.id from user join user_extra on user.col = user_extra.col where 1 = 1",
      "Instructions": {
        "OperatorType": "Join",
        "Variant": "Join",
        "JoinColumnIndexes": "R:0",
        "JoinVars": {
          "user_col": 0
        },
        "TableName": "`user`_user_extra",
        "Inputs": [
          {
            "OperatorType": "Route",
            "Variant": "Scatter",
            "Keyspace": {
              "Name": "user",
              "Sharded": true
            },
            "FieldQuery": "select `user`.col from `user` where 1 != 1",
            "Query": "select `user`.col from `user` where 1 = 1",
            "Table": "`user`"
          },
          {
            "OperatorType": "Route",
            "Variant": "Scatter",
            "Keyspace": {
              "Name": "user",
              "Sharded": true
            },
            "FieldQuery": "select user_extra.id from user_extra where 1 != 1",
            "Query": "select user_extra.id from user_extra where user_extra.col = :user_col",
            "Table": "user_extra"
          }
        ]
      }
    },
    "gen4-plan": {
      "QueryType": "SELECT",
      "Original": "select user_extra.id from user join user_extra on user.col = user_extra.col where 1 = 1",
      "Instructions": {
        "OperatorType": "Join",
        "Variant": "Join",
        "JoinColumnIndexes": "R:0",
        "JoinVars": {
          "user_col": 0
        },
        "TableName": "`user`_user_extra",
        "Inputs": [
          {
            "OperatorType": "Route",
            "Variant": "Scatter",
            "Keyspace": {
              "Name": "user",
              "Sharded": true
            },
            "FieldQuery": "select `user`.col from `user` where 1 != 1",
            "Query": "select `user`.col from `user` where 1 = 1",
            "Table": "`user`"
          },
          {
            "OperatorType": "Route",
            "Variant": "Scatter",
            "Keyspace": {
              "Name": "user",
              "Sharded": true
            },
            "FieldQuery": "select user_extra.id from user_extra where 1 != 1",
            "Query": "select user_extra.id from user_extra where 1 = 1 and user_extra.col = :user_col",
            "Table": "user_extra"
          }
        ]
      },
      "TablesUsed": [
        "user.user",
        "user.user_extra"
      ]
    }
  },
  {
    "comment": "Route with multiple route constraints, SelectIN is the best constraint.",
    "query": "select id from user where user.col = 5 and user.id in (1, 2)",
    "v3-plan": {
      "QueryType": "SELECT",
      "Original": "select id from user where user.col = 5 and user.id in (1, 2)",
      "Instructions": {
        "OperatorType": "Route",
        "Variant": "IN",
        "Keyspace": {
          "Name": "user",
          "Sharded": true
        },
        "FieldQuery": "select id from `user` where 1 != 1",
        "Query": "select id from `user` where `user`.col = 5 and `user`.id in ::__vals",
        "Table": "`user`",
        "Values": [
          "(INT64(1), INT64(2))"
        ],
        "Vindex": "user_index"
      }
    },
    "gen4-plan": {
      "QueryType": "SELECT",
      "Original": "select id from user where user.col = 5 and user.id in (1, 2)",
      "Instructions": {
        "OperatorType": "Route",
        "Variant": "IN",
        "Keyspace": {
          "Name": "user",
          "Sharded": true
        },
        "FieldQuery": "select id from `user` where 1 != 1",
        "Query": "select id from `user` where `user`.col = 5 and `user`.id in ::__vals",
        "Table": "`user`",
        "Values": [
          "(INT64(1), INT64(2))"
        ],
        "Vindex": "user_index"
      },
      "TablesUsed": [
        "user.user"
      ]
    }
  },
  {
    "comment": "Route with multiple route constraints and boolean, SelectIN is the best constraint.",
    "query": "select id from user where user.col = case user.col when 'foo' then true else false end and user.id in (1, 2)",
    "v3-plan": {
      "QueryType": "SELECT",
      "Original": "select id from user where user.col = case user.col when 'foo' then true else false end and user.id in (1, 2)",
      "Instructions": {
        "OperatorType": "Route",
        "Variant": "IN",
        "Keyspace": {
          "Name": "user",
          "Sharded": true
        },
        "FieldQuery": "select id from `user` where 1 != 1",
        "Query": "select id from `user` where `user`.col = case `user`.col when 'foo' then true else false end and `user`.id in ::__vals",
        "Table": "`user`",
        "Values": [
          "(INT64(1), INT64(2))"
        ],
        "Vindex": "user_index"
      }
    },
    "gen4-plan": {
      "QueryType": "SELECT",
      "Original": "select id from user where user.col = case user.col when 'foo' then true else false end and user.id in (1, 2)",
      "Instructions": {
        "OperatorType": "Route",
        "Variant": "IN",
        "Keyspace": {
          "Name": "user",
          "Sharded": true
        },
        "FieldQuery": "select id from `user` where 1 != 1",
        "Query": "select id from `user` where `user`.col = case `user`.col when 'foo' then true else false end and `user`.id in ::__vals",
        "Table": "`user`",
        "Values": [
          "(INT64(1), INT64(2))"
        ],
        "Vindex": "user_index"
      },
      "TablesUsed": [
        "user.user"
      ]
    }
  },
  {
    "comment": "Route with multiple route constraints and boolean, SelectEqual is the best constraint.",
    "query": "select (id or col) as val from user where user.col = 5 and user.id in (1, 2) and user.name = 'aa'",
    "v3-plan": {
      "QueryType": "SELECT",
      "Original": "select (id or col) as val from user where user.col = 5 and user.id in (1, 2) and user.name = 'aa'",
      "Instructions": {
        "OperatorType": "Route",
        "Variant": "Equal",
        "Keyspace": {
          "Name": "user",
          "Sharded": true
        },
        "FieldQuery": "select id or col as val from `user` where 1 != 1",
        "Query": "select id or col as val from `user` where `user`.col = 5 and `user`.id in (1, 2) and `user`.`name` = 'aa'",
        "Table": "`user`",
        "Values": [
          "VARCHAR(\"aa\")"
        ],
        "Vindex": "name_user_map"
      }
    },
    "gen4-plan": {
      "QueryType": "SELECT",
      "Original": "select (id or col) as val from user where user.col = 5 and user.id in (1, 2) and user.name = 'aa'",
      "Instructions": {
        "OperatorType": "VindexLookup",
        "Variant": "Equal",
        "Keyspace": {
          "Name": "user",
          "Sharded": true
        },
        "Values": [
          "VARCHAR(\"aa\")"
        ],
        "Vindex": "name_user_map",
        "Inputs": [
          {
            "OperatorType": "Route",
            "Variant": "IN",
            "Keyspace": {
              "Name": "user",
              "Sharded": true
            },
            "FieldQuery": "select `name`, keyspace_id from name_user_vdx where 1 != 1",
            "Query": "select `name`, keyspace_id from name_user_vdx where `name` in ::__vals",
            "Table": "name_user_vdx",
            "Values": [
              ":name"
            ],
            "Vindex": "user_index"
          },
          {
            "OperatorType": "Route",
            "Variant": "ByDestination",
            "Keyspace": {
              "Name": "user",
              "Sharded": true
            },
            "FieldQuery": "select id or col as val from `user` where 1 != 1",
            "Query": "select id or col as val from `user` where `user`.col = 5 and `user`.id in (1, 2) and `user`.`name` = 'aa'",
            "Table": "`user`"
          }
        ]
      },
      "TablesUsed": [
        "user.user"
      ]
    }
  },
  {
    "comment": "Route with multiple route constraints, SelectEqual is the best constraint.",
    "query": "select id from user where user.col = false and user.id in (1, 2) and user.name = 'aa'",
    "v3-plan": {
      "QueryType": "SELECT",
      "Original": "select id from user where user.col = false and user.id in (1, 2) and user.name = 'aa'",
      "Instructions": {
        "OperatorType": "Route",
        "Variant": "Equal",
        "Keyspace": {
          "Name": "user",
          "Sharded": true
        },
        "FieldQuery": "select id from `user` where 1 != 1",
        "Query": "select id from `user` where `user`.col = false and `user`.id in (1, 2) and `user`.`name` = 'aa'",
        "Table": "`user`",
        "Values": [
          "VARCHAR(\"aa\")"
        ],
        "Vindex": "name_user_map"
      }
    },
    "gen4-plan": {
      "QueryType": "SELECT",
      "Original": "select id from user where user.col = false and user.id in (1, 2) and user.name = 'aa'",
      "Instructions": {
        "OperatorType": "VindexLookup",
        "Variant": "Equal",
        "Keyspace": {
          "Name": "user",
          "Sharded": true
        },
        "Values": [
          "VARCHAR(\"aa\")"
        ],
        "Vindex": "name_user_map",
        "Inputs": [
          {
            "OperatorType": "Route",
            "Variant": "IN",
            "Keyspace": {
              "Name": "user",
              "Sharded": true
            },
            "FieldQuery": "select `name`, keyspace_id from name_user_vdx where 1 != 1",
            "Query": "select `name`, keyspace_id from name_user_vdx where `name` in ::__vals",
            "Table": "name_user_vdx",
            "Values": [
              ":name"
            ],
            "Vindex": "user_index"
          },
          {
            "OperatorType": "Route",
            "Variant": "ByDestination",
            "Keyspace": {
              "Name": "user",
              "Sharded": true
            },
            "FieldQuery": "select id from `user` where 1 != 1",
            "Query": "select id from `user` where `user`.col = false and `user`.id in (1, 2) and `user`.`name` = 'aa'",
            "Table": "`user`"
          }
        ]
      },
      "TablesUsed": [
        "user.user"
      ]
    }
  },
  {
    "comment": "Route with multiple route constraints, SelectEqualUnique is the best constraint.",
    "query": "select id from user where user.col = 5 and user.id in (1, 2) and user.name = 'aa' and user.id = 1",
    "v3-plan": {
      "QueryType": "SELECT",
      "Original": "select id from user where user.col = 5 and user.id in (1, 2) and user.name = 'aa' and user.id = 1",
      "Instructions": {
        "OperatorType": "Route",
        "Variant": "EqualUnique",
        "Keyspace": {
          "Name": "user",
          "Sharded": true
        },
        "FieldQuery": "select id from `user` where 1 != 1",
        "Query": "select id from `user` where `user`.col = 5 and `user`.id in (1, 2) and `user`.`name` = 'aa' and `user`.id = 1",
        "Table": "`user`",
        "Values": [
          "INT64(1)"
        ],
        "Vindex": "user_index"
      }
    },
    "gen4-plan": {
      "QueryType": "SELECT",
      "Original": "select id from user where user.col = 5 and user.id in (1, 2) and user.name = 'aa' and user.id = 1",
      "Instructions": {
        "OperatorType": "Route",
        "Variant": "EqualUnique",
        "Keyspace": {
          "Name": "user",
          "Sharded": true
        },
        "FieldQuery": "select id from `user` where 1 != 1",
        "Query": "select id from `user` where `user`.col = 5 and `user`.id in (1, 2) and `user`.`name` = 'aa' and `user`.id = 1",
        "Table": "`user`",
        "Values": [
          "INT64(1)"
        ],
        "Vindex": "user_index"
      },
      "TablesUsed": [
        "user.user"
      ]
    }
  },
  {
    "comment": "Route with multiple route constraints, SelectEqualUnique is the best constraint, order reversed.",
    "query": "select id from user where user.id = 1 and user.name = 'aa' and user.id in (1, 2) and user.col = 5",
    "v3-plan": {
      "QueryType": "SELECT",
      "Original": "select id from user where user.id = 1 and user.name = 'aa' and user.id in (1, 2) and user.col = 5",
      "Instructions": {
        "OperatorType": "Route",
        "Variant": "EqualUnique",
        "Keyspace": {
          "Name": "user",
          "Sharded": true
        },
        "FieldQuery": "select id from `user` where 1 != 1",
        "Query": "select id from `user` where `user`.id = 1 and `user`.`name` = 'aa' and `user`.id in (1, 2) and `user`.col = 5",
        "Table": "`user`",
        "Values": [
          "INT64(1)"
        ],
        "Vindex": "user_index"
      }
    },
    "gen4-plan": {
      "QueryType": "SELECT",
      "Original": "select id from user where user.id = 1 and user.name = 'aa' and user.id in (1, 2) and user.col = 5",
      "Instructions": {
        "OperatorType": "Route",
        "Variant": "EqualUnique",
        "Keyspace": {
          "Name": "user",
          "Sharded": true
        },
        "FieldQuery": "select id from `user` where 1 != 1",
        "Query": "select id from `user` where `user`.id = 1 and `user`.`name` = 'aa' and `user`.id in (1, 2) and `user`.col = 5",
        "Table": "`user`",
        "Values": [
          "INT64(1)"
        ],
        "Vindex": "user_index"
      },
      "TablesUsed": [
        "user.user"
      ]
    }
  },
  {
    "comment": "Route with OR and AND clause, must parenthesize correctly.",
    "query": "select id from user where user.id = 1 or user.name = 'aa' and user.id in (1, 2)",
    "v3-plan": {
      "QueryType": "SELECT",
      "Original": "select id from user where user.id = 1 or user.name = 'aa' and user.id in (1, 2)",
      "Instructions": {
        "OperatorType": "Route",
        "Variant": "Scatter",
        "Keyspace": {
          "Name": "user",
          "Sharded": true
        },
        "FieldQuery": "select id from `user` where 1 != 1",
        "Query": "select id from `user` where `user`.id = 1 or `user`.`name` = 'aa' and `user`.id in (1, 2)",
        "Table": "`user`"
      }
    },
    "gen4-plan": {
      "QueryType": "SELECT",
      "Original": "select id from user where user.id = 1 or user.name = 'aa' and user.id in (1, 2)",
      "Instructions": {
        "OperatorType": "Route",
        "Variant": "IN",
        "Keyspace": {
          "Name": "user",
          "Sharded": true
        },
        "FieldQuery": "select id from `user` where 1 != 1",
        "Query": "select id from `user` where (`user`.id = 1 or `user`.`name` = 'aa') and `user`.id in ::__vals",
        "Table": "`user`",
        "Values": [
          "(INT64(1), INT64(2))"
        ],
        "Vindex": "user_index"
      },
      "TablesUsed": [
        "user.user"
      ]
    }
  },
  {
    "comment": "Unsharded route",
    "query": "select unsharded.id from user join unsharded where unsharded.id = user.id",
    "v3-plan": {
      "QueryType": "SELECT",
      "Original": "select unsharded.id from user join unsharded where unsharded.id = user.id",
      "Instructions": {
        "OperatorType": "Join",
        "Variant": "Join",
        "JoinColumnIndexes": "R:0",
        "JoinVars": {
          "user_id": 0
        },
        "TableName": "`user`_unsharded",
        "Inputs": [
          {
            "OperatorType": "Route",
            "Variant": "Scatter",
            "Keyspace": {
              "Name": "user",
              "Sharded": true
            },
            "FieldQuery": "select `user`.id from `user` where 1 != 1",
            "Query": "select `user`.id from `user`",
            "Table": "`user`"
          },
          {
            "OperatorType": "Route",
            "Variant": "Unsharded",
            "Keyspace": {
              "Name": "main",
              "Sharded": false
            },
            "FieldQuery": "select unsharded.id from unsharded where 1 != 1",
            "Query": "select unsharded.id from unsharded where unsharded.id = :user_id",
            "Table": "unsharded"
          }
        ]
      }
    },
    "gen4-plan": {
      "QueryType": "SELECT",
      "Original": "select unsharded.id from user join unsharded where unsharded.id = user.id",
      "Instructions": {
        "OperatorType": "Join",
        "Variant": "Join",
        "JoinColumnIndexes": "L:0",
        "JoinVars": {
          "unsharded_id": 0
        },
        "TableName": "unsharded_`user`",
        "Inputs": [
          {
            "OperatorType": "Route",
            "Variant": "Unsharded",
            "Keyspace": {
              "Name": "main",
              "Sharded": false
            },
            "FieldQuery": "select unsharded.id from unsharded where 1 != 1",
            "Query": "select unsharded.id from unsharded",
            "Table": "unsharded"
          },
          {
            "OperatorType": "Route",
            "Variant": "EqualUnique",
            "Keyspace": {
              "Name": "user",
              "Sharded": true
            },
            "FieldQuery": "select 1 from `user` where 1 != 1",
            "Query": "select 1 from `user` where `user`.id = :unsharded_id",
            "Table": "`user`",
            "Values": [
              ":unsharded_id"
            ],
            "Vindex": "user_index"
          }
        ]
      },
      "TablesUsed": [
        "main.unsharded",
        "user.user"
      ]
    }
  },
  {
    "comment": "routing rules: choose the redirected table",
    "query": "select col from route1 where id = 1",
    "v3-plan": {
      "QueryType": "SELECT",
      "Original": "select col from route1 where id = 1",
      "Instructions": {
        "OperatorType": "Route",
        "Variant": "EqualUnique",
        "Keyspace": {
          "Name": "user",
          "Sharded": true
        },
        "FieldQuery": "select col from `user` as route1 where 1 != 1",
        "Query": "select col from `user` as route1 where id = 1",
        "Table": "`user`",
        "Values": [
          "INT64(1)"
        ],
        "Vindex": "user_index"
      }
    },
    "gen4-plan": {
      "QueryType": "SELECT",
      "Original": "select col from route1 where id = 1",
      "Instructions": {
        "OperatorType": "Route",
        "Variant": "EqualUnique",
        "Keyspace": {
          "Name": "user",
          "Sharded": true
        },
        "FieldQuery": "select col from `user` as route1 where 1 != 1",
        "Query": "select col from `user` as route1 where id = 1",
        "Table": "`user`",
        "Values": [
          "INT64(1)"
        ],
        "Vindex": "user_index"
      },
      "TablesUsed": [
        "user.user"
      ]
    }
  },
  {
    "comment": "subquery",
    "query": "select u.m from user_extra join user u where u.id in (select m2 from user where user.id = u.id and user_extra.col = user.col) and u.id in (user_extra.col, 1)",
    "v3-plan": {
      "QueryType": "SELECT",
      "Original": "select u.m from user_extra join user u where u.id in (select m2 from user where user.id = u.id and user_extra.col = user.col) and u.id in (user_extra.col, 1)",
      "Instructions": {
        "OperatorType": "Join",
        "Variant": "Join",
        "JoinColumnIndexes": "R:0",
        "JoinVars": {
          "user_extra_col": 0
        },
        "TableName": "user_extra_`user`",
        "Inputs": [
          {
            "OperatorType": "Route",
            "Variant": "Scatter",
            "Keyspace": {
              "Name": "user",
              "Sharded": true
            },
            "FieldQuery": "select user_extra.col from user_extra where 1 != 1",
            "Query": "select user_extra.col from user_extra",
            "Table": "user_extra"
          },
          {
            "OperatorType": "Route",
            "Variant": "IN",
            "Keyspace": {
              "Name": "user",
              "Sharded": true
            },
            "FieldQuery": "select u.m from `user` as u where 1 != 1",
            "Query": "select u.m from `user` as u where u.id in ::__vals and u.id in (select m2 from `user` where `user`.id = u.id and `user`.col = :user_extra_col)",
            "Table": "`user`",
            "Values": [
              "(:user_extra_col, INT64(1))"
            ],
            "Vindex": "user_index"
          }
        ]
      }
    },
    "gen4-plan": {
      "QueryType": "SELECT",
      "Original": "select u.m from user_extra join user u where u.id in (select m2 from user where user.id = u.id and user_extra.col = user.col) and u.id in (user_extra.col, 1)",
      "Instructions": {
        "OperatorType": "Join",
        "Variant": "Join",
        "JoinColumnIndexes": "R:0",
        "JoinVars": {
          "user_extra_col": 0
        },
        "TableName": "user_extra_`user`",
        "Inputs": [
          {
            "OperatorType": "Route",
            "Variant": "Scatter",
            "Keyspace": {
              "Name": "user",
              "Sharded": true
            },
            "FieldQuery": "select user_extra.col from user_extra where 1 != 1",
            "Query": "select user_extra.col from user_extra",
            "Table": "user_extra"
          },
          {
            "OperatorType": "Route",
            "Variant": "IN",
            "Keyspace": {
              "Name": "user",
              "Sharded": true
            },
            "FieldQuery": "select u.m from `user` as u where 1 != 1",
            "Query": "select u.m from `user` as u where u.id in (select m2 from `user` where `user`.id = u.id and `user`.col = :user_extra_col) and u.id in ::__vals",
            "Table": "`user`",
            "Values": [
              "(:user_extra_col, INT64(1))"
            ],
            "Vindex": "user_index"
          }
        ]
      },
      "TablesUsed": [
        "user.user",
        "user.user_extra"
      ]
    }
  },
  {
    "comment": "correlated subquery merge-able into a route of a join tree",
    "query": "select u.m from user_extra join user u where u.id in (select m2 from user where user.id = u.id) and u.id in (user_extra.col, 1)",
    "v3-plan": {
      "QueryType": "SELECT",
      "Original": "select u.m from user_extra join user u where u.id in (select m2 from user where user.id = u.id) and u.id in (user_extra.col, 1)",
      "Instructions": {
        "OperatorType": "Join",
        "Variant": "Join",
        "JoinColumnIndexes": "R:0",
        "JoinVars": {
          "user_extra_col": 0
        },
        "TableName": "user_extra_`user`",
        "Inputs": [
          {
            "OperatorType": "Route",
            "Variant": "Scatter",
            "Keyspace": {
              "Name": "user",
              "Sharded": true
            },
            "FieldQuery": "select user_extra.col from user_extra where 1 != 1",
            "Query": "select user_extra.col from user_extra",
            "Table": "user_extra"
          },
          {
            "OperatorType": "Route",
            "Variant": "IN",
            "Keyspace": {
              "Name": "user",
              "Sharded": true
            },
            "FieldQuery": "select u.m from `user` as u where 1 != 1",
            "Query": "select u.m from `user` as u where u.id in ::__vals and u.id in (select m2 from `user` where `user`.id = u.id)",
            "Table": "`user`",
            "Values": [
              "(:user_extra_col, INT64(1))"
            ],
            "Vindex": "user_index"
          }
        ]
      }
    },
    "gen4-plan": {
      "QueryType": "SELECT",
      "Original": "select u.m from user_extra join user u where u.id in (select m2 from user where user.id = u.id) and u.id in (user_extra.col, 1)",
      "Instructions": {
        "OperatorType": "Join",
        "Variant": "Join",
        "JoinColumnIndexes": "R:0",
        "JoinVars": {
          "user_extra_col": 0
        },
        "TableName": "user_extra_`user`",
        "Inputs": [
          {
            "OperatorType": "Route",
            "Variant": "Scatter",
            "Keyspace": {
              "Name": "user",
              "Sharded": true
            },
            "FieldQuery": "select user_extra.col from user_extra where 1 != 1",
            "Query": "select user_extra.col from user_extra",
            "Table": "user_extra"
          },
          {
            "OperatorType": "Route",
            "Variant": "IN",
            "Keyspace": {
              "Name": "user",
              "Sharded": true
            },
            "FieldQuery": "select u.m from `user` as u where 1 != 1",
            "Query": "select u.m from `user` as u where u.id in (select m2 from `user` where `user`.id = u.id) and u.id in ::__vals",
            "Table": "`user`",
            "Values": [
              "(:user_extra_col, INT64(1))"
            ],
            "Vindex": "user_index"
          }
        ]
      },
      "TablesUsed": [
        "user.user",
        "user.user_extra"
      ]
    }
  },
  {
    "comment": "ensure subquery reordering gets us a better plan",
    "query": "select u.m from user_extra join user u where u.id in (select m2 from user where user.id = 5) and u.id = 5",
    "v3-plan": {
      "QueryType": "SELECT",
      "Original": "select u.m from user_extra join user u where u.id in (select m2 from user where user.id = 5) and u.id = 5",
      "Instructions": {
        "OperatorType": "Join",
        "Variant": "Join",
        "JoinColumnIndexes": "R:0",
        "TableName": "user_extra_`user`",
        "Inputs": [
          {
            "OperatorType": "Route",
            "Variant": "Scatter",
            "Keyspace": {
              "Name": "user",
              "Sharded": true
            },
            "FieldQuery": "select 1 from user_extra where 1 != 1",
            "Query": "select 1 from user_extra",
            "Table": "user_extra"
          },
          {
            "OperatorType": "Route",
            "Variant": "EqualUnique",
            "Keyspace": {
              "Name": "user",
              "Sharded": true
            },
            "FieldQuery": "select u.m from `user` as u where 1 != 1",
            "Query": "select u.m from `user` as u where u.id = 5 and u.id in (select m2 from `user` where `user`.id = 5)",
            "Table": "`user`",
            "Values": [
              "INT64(5)"
            ],
            "Vindex": "user_index"
          }
        ]
      }
    },
    "gen4-plan": {
      "QueryType": "SELECT",
      "Original": "select u.m from user_extra join user u where u.id in (select m2 from user where user.id = 5) and u.id = 5",
      "Instructions": {
        "OperatorType": "Join",
        "Variant": "Join",
        "JoinColumnIndexes": "R:0",
        "TableName": "user_extra_`user`",
        "Inputs": [
          {
            "OperatorType": "Route",
            "Variant": "Scatter",
            "Keyspace": {
              "Name": "user",
              "Sharded": true
            },
            "FieldQuery": "select 1 from user_extra where 1 != 1",
            "Query": "select 1 from user_extra",
            "Table": "user_extra"
          },
          {
            "OperatorType": "Route",
            "Variant": "EqualUnique",
            "Keyspace": {
              "Name": "user",
              "Sharded": true
            },
            "FieldQuery": "select u.m from `user` as u where 1 != 1",
            "Query": "select u.m from `user` as u where u.id in (select m2 from `user` where `user`.id = 5) and u.id = 5",
            "Table": "`user`",
            "Values": [
              "INT64(5)"
            ],
            "Vindex": "user_index"
          }
        ]
      },
      "TablesUsed": [
        "user.user",
        "user.user_extra"
      ]
    }
  },
  {
    "comment": "nested subquery",
    "query": "select u.m from user_extra join user u where u.id in (select m2 from user where user.id = u.id and user_extra.col = user.col and user.id in (select m3 from user_extra where user_extra.user_id = user.id)) and u.id in (user_extra.col, 1)",
    "v3-plan": {
      "QueryType": "SELECT",
      "Original": "select u.m from user_extra join user u where u.id in (select m2 from user where user.id = u.id and user_extra.col = user.col and user.id in (select m3 from user_extra where user_extra.user_id = user.id)) and u.id in (user_extra.col, 1)",
      "Instructions": {
        "OperatorType": "Join",
        "Variant": "Join",
        "JoinColumnIndexes": "R:0",
        "JoinVars": {
          "user_extra_col": 0
        },
        "TableName": "user_extra_`user`",
        "Inputs": [
          {
            "OperatorType": "Route",
            "Variant": "Scatter",
            "Keyspace": {
              "Name": "user",
              "Sharded": true
            },
            "FieldQuery": "select user_extra.col from user_extra where 1 != 1",
            "Query": "select user_extra.col from user_extra",
            "Table": "user_extra"
          },
          {
            "OperatorType": "Route",
            "Variant": "IN",
            "Keyspace": {
              "Name": "user",
              "Sharded": true
            },
            "FieldQuery": "select u.m from `user` as u where 1 != 1",
            "Query": "select u.m from `user` as u where u.id in ::__vals and u.id in (select m2 from `user` where `user`.id = u.id and `user`.col = :user_extra_col and `user`.id in (select m3 from user_extra where user_extra.user_id = `user`.id))",
            "Table": "`user`",
            "Values": [
              "(:user_extra_col, INT64(1))"
            ],
            "Vindex": "user_index"
          }
        ]
      }
    },
    "gen4-plan": {
      "QueryType": "SELECT",
      "Original": "select u.m from user_extra join user u where u.id in (select m2 from user where user.id = u.id and user_extra.col = user.col and user.id in (select m3 from user_extra where user_extra.user_id = user.id)) and u.id in (user_extra.col, 1)",
      "Instructions": {
        "OperatorType": "Join",
        "Variant": "Join",
        "JoinColumnIndexes": "R:0",
        "JoinVars": {
          "user_extra_col": 0
        },
        "TableName": "user_extra_`user`",
        "Inputs": [
          {
            "OperatorType": "Route",
            "Variant": "Scatter",
            "Keyspace": {
              "Name": "user",
              "Sharded": true
            },
            "FieldQuery": "select user_extra.col from user_extra where 1 != 1",
            "Query": "select user_extra.col from user_extra",
            "Table": "user_extra"
          },
          {
            "OperatorType": "Route",
            "Variant": "IN",
            "Keyspace": {
              "Name": "user",
              "Sharded": true
            },
            "FieldQuery": "select u.m from `user` as u where 1 != 1",
            "Query": "select u.m from `user` as u where u.id in (select m2 from `user` where `user`.id = u.id and `user`.col = :user_extra_col and `user`.id in (select m3 from user_extra where user_extra.user_id = `user`.id)) and u.id in ::__vals",
            "Table": "`user`",
            "Values": [
              "(:user_extra_col, INT64(1))"
            ],
            "Vindex": "user_index"
          }
        ]
      },
      "TablesUsed": [
        "user.user",
        "user.user_extra"
      ]
    }
  },
  {
    "comment": "Correlated subquery in where clause",
    "query": "select id from user where user.col in (select user_extra.col from user_extra where user_extra.user_id = user.id)",
    "v3-plan": {
      "QueryType": "SELECT",
      "Original": "select id from user where user.col in (select user_extra.col from user_extra where user_extra.user_id = user.id)",
      "Instructions": {
        "OperatorType": "Route",
        "Variant": "Scatter",
        "Keyspace": {
          "Name": "user",
          "Sharded": true
        },
        "FieldQuery": "select id from `user` where 1 != 1",
        "Query": "select id from `user` where `user`.col in (select user_extra.col from user_extra where user_extra.user_id = `user`.id)",
        "Table": "`user`"
      }
    },
    "gen4-plan": {
      "QueryType": "SELECT",
      "Original": "select id from user where user.col in (select user_extra.col from user_extra where user_extra.user_id = user.id)",
      "Instructions": {
        "OperatorType": "Route",
        "Variant": "Scatter",
        "Keyspace": {
          "Name": "user",
          "Sharded": true
        },
        "FieldQuery": "select id from `user` where 1 != 1",
        "Query": "select id from `user` where `user`.col in (select user_extra.col from user_extra where user_extra.user_id = `user`.id)",
        "Table": "`user`"
      },
      "TablesUsed": [
        "user.user",
        "user.user_extra"
      ]
    }
  },
  {
    "comment": "outer and inner subquery route by same int val",
    "query": "select id from user where id = 5 and user.col in (select user_extra.col from user_extra where user_extra.user_id = 5)",
    "v3-plan": {
      "QueryType": "SELECT",
      "Original": "select id from user where id = 5 and user.col in (select user_extra.col from user_extra where user_extra.user_id = 5)",
      "Instructions": {
        "OperatorType": "Route",
        "Variant": "EqualUnique",
        "Keyspace": {
          "Name": "user",
          "Sharded": true
        },
        "FieldQuery": "select id from `user` where 1 != 1",
        "Query": "select id from `user` where id = 5 and `user`.col in (select user_extra.col from user_extra where user_extra.user_id = 5)",
        "Table": "`user`",
        "Values": [
          "INT64(5)"
        ],
        "Vindex": "user_index"
      }
    },
    "gen4-plan": {
      "QueryType": "SELECT",
      "Original": "select id from user where id = 5 and user.col in (select user_extra.col from user_extra where user_extra.user_id = 5)",
      "Instructions": {
        "OperatorType": "Route",
        "Variant": "EqualUnique",
        "Keyspace": {
          "Name": "user",
          "Sharded": true
        },
        "FieldQuery": "select id from `user` where 1 != 1",
        "Query": "select id from `user` where id = 5 and `user`.col in (select user_extra.col from user_extra where user_extra.user_id = 5)",
        "Table": "`user`",
        "Values": [
          "INT64(5)"
        ],
        "Vindex": "user_index"
      },
      "TablesUsed": [
        "user.user",
        "user.user_extra"
      ]
    }
  },
  {
    "comment": "outer and inner subquery route by same str val",
    "query": "select id from user where id = 'aa' and user.col in (select user_extra.col from user_extra where user_extra.user_id = 'aa')",
    "v3-plan": {
      "QueryType": "SELECT",
      "Original": "select id from user where id = 'aa' and user.col in (select user_extra.col from user_extra where user_extra.user_id = 'aa')",
      "Instructions": {
        "OperatorType": "Route",
        "Variant": "EqualUnique",
        "Keyspace": {
          "Name": "user",
          "Sharded": true
        },
        "FieldQuery": "select id from `user` where 1 != 1",
        "Query": "select id from `user` where id = 'aa' and `user`.col in (select user_extra.col from user_extra where user_extra.user_id = 'aa')",
        "Table": "`user`",
        "Values": [
          "VARCHAR(\"aa\")"
        ],
        "Vindex": "user_index"
      }
    },
    "gen4-plan": {
      "QueryType": "SELECT",
      "Original": "select id from user where id = 'aa' and user.col in (select user_extra.col from user_extra where user_extra.user_id = 'aa')",
      "Instructions": {
        "OperatorType": "Route",
        "Variant": "EqualUnique",
        "Keyspace": {
          "Name": "user",
          "Sharded": true
        },
        "FieldQuery": "select id from `user` where 1 != 1",
        "Query": "select id from `user` where id = 'aa' and `user`.col in (select user_extra.col from user_extra where user_extra.user_id = 'aa')",
        "Table": "`user`",
        "Values": [
          "VARCHAR(\"aa\")"
        ],
        "Vindex": "user_index"
      },
      "TablesUsed": [
        "user.user",
        "user.user_extra"
      ]
    }
  },
  {
    "comment": "outer and inner subquery route by same val arg",
    "query": "select id from user where id = :a and user.col in (select user_extra.col from user_extra where user_extra.user_id = :a)",
    "v3-plan": {
      "QueryType": "SELECT",
      "Original": "select id from user where id = :a and user.col in (select user_extra.col from user_extra where user_extra.user_id = :a)",
      "Instructions": {
        "OperatorType": "Route",
        "Variant": "EqualUnique",
        "Keyspace": {
          "Name": "user",
          "Sharded": true
        },
        "FieldQuery": "select id from `user` where 1 != 1",
        "Query": "select id from `user` where id = :a and `user`.col in (select user_extra.col from user_extra where user_extra.user_id = :a)",
        "Table": "`user`",
        "Values": [
          ":a"
        ],
        "Vindex": "user_index"
      }
    },
    "gen4-plan": {
      "QueryType": "SELECT",
      "Original": "select id from user where id = :a and user.col in (select user_extra.col from user_extra where user_extra.user_id = :a)",
      "Instructions": {
        "OperatorType": "Route",
        "Variant": "EqualUnique",
        "Keyspace": {
          "Name": "user",
          "Sharded": true
        },
        "FieldQuery": "select id from `user` where 1 != 1",
        "Query": "select id from `user` where id = :a and `user`.col in (select user_extra.col from user_extra where user_extra.user_id = :a)",
        "Table": "`user`",
        "Values": [
          ":a"
        ],
        "Vindex": "user_index"
      },
      "TablesUsed": [
        "user.user",
        "user.user_extra"
      ]
    }
  },
  {
    "comment": "unresolved symbol in inner subquery.",
    "query": "select id from user where id = :a and user.col in (select user_extra.col from user_extra where user_extra.user_id = :a and foo.id = 1)",
    "v3-plan": "VT03019: symbol foo.id not found",
    "gen4-plan": "symbol foo.id not found"
  },
  {
    "comment": "outer and inner subquery route by same outermost column value",
    "query": "select id2 from user uu where id in (select id from user where id = uu.id and user.col in (select user_extra.col from user_extra where user_extra.user_id = uu.id))",
    "v3-plan": {
      "QueryType": "SELECT",
      "Original": "select id2 from user uu where id in (select id from user where id = uu.id and user.col in (select user_extra.col from user_extra where user_extra.user_id = uu.id))",
      "Instructions": {
        "OperatorType": "Route",
        "Variant": "Scatter",
        "Keyspace": {
          "Name": "user",
          "Sharded": true
        },
        "FieldQuery": "select id2 from `user` as uu where 1 != 1",
        "Query": "select id2 from `user` as uu where id in (select id from `user` where id = uu.id and `user`.col in (select user_extra.col from user_extra where user_extra.user_id = uu.id))",
        "Table": "`user`"
      }
    },
    "gen4-plan": {
      "QueryType": "SELECT",
      "Original": "select id2 from user uu where id in (select id from user where id = uu.id and user.col in (select user_extra.col from user_extra where user_extra.user_id = uu.id))",
      "Instructions": {
        "OperatorType": "Route",
        "Variant": "Scatter",
        "Keyspace": {
          "Name": "user",
          "Sharded": true
        },
        "FieldQuery": "select id2 from `user` as uu where 1 != 1",
        "Query": "select id2 from `user` as uu where id in (select id from `user` where id = uu.id and `user`.col in (select user_extra.col from user_extra where user_extra.user_id = uu.id))",
        "Table": "`user`"
      },
      "TablesUsed": [
        "user.user",
        "user.user_extra"
      ]
    }
  },
  {
    "comment": "cross-shard subquery in IN clause.\n# Note the improved Underlying plan as SelectIN.",
    "query": "select id from user where id in (select col from user)",
    "v3-plan": {
      "QueryType": "SELECT",
      "Original": "select id from user where id in (select col from user)",
      "Instructions": {
        "OperatorType": "Subquery",
        "Variant": "PulloutIn",
        "PulloutVars": [
          "__sq_has_values1",
          "__sq1"
        ],
        "Inputs": [
          {
            "OperatorType": "Route",
            "Variant": "Scatter",
            "Keyspace": {
              "Name": "user",
              "Sharded": true
            },
            "FieldQuery": "select col from `user` where 1 != 1",
            "Query": "select col from `user`",
            "Table": "`user`"
          },
          {
            "OperatorType": "Route",
            "Variant": "IN",
            "Keyspace": {
              "Name": "user",
              "Sharded": true
            },
            "FieldQuery": "select id from `user` where 1 != 1",
            "Query": "select id from `user` where :__sq_has_values1 = 1 and id in ::__vals",
            "Table": "`user`",
            "Values": [
              ":__sq1"
            ],
            "Vindex": "user_index"
          }
        ]
      }
    },
    "gen4-plan": {
      "QueryType": "SELECT",
      "Original": "select id from user where id in (select col from user)",
      "Instructions": {
        "OperatorType": "Subquery",
        "Variant": "PulloutIn",
        "PulloutVars": [
          "__sq_has_values1",
          "__sq1"
        ],
        "Inputs": [
          {
            "OperatorType": "Route",
            "Variant": "Scatter",
            "Keyspace": {
              "Name": "user",
              "Sharded": true
            },
            "FieldQuery": "select col from `user` where 1 != 1",
            "Query": "select col from `user`",
            "Table": "`user`"
          },
          {
            "OperatorType": "Route",
            "Variant": "IN",
            "Keyspace": {
              "Name": "user",
              "Sharded": true
            },
            "FieldQuery": "select id from `user` where 1 != 1",
            "Query": "select id from `user` where :__sq_has_values1 = 1 and id in ::__vals",
            "Table": "`user`",
            "Values": [
              ":__sq1"
            ],
            "Vindex": "user_index"
          }
        ]
      },
      "TablesUsed": [
        "user.user"
      ]
    }
  },
  {
    "comment": "cross-shard subquery in NOT IN clause.",
    "query": "select id from user where id not in (select col from user)",
    "v3-plan": {
      "QueryType": "SELECT",
      "Original": "select id from user where id not in (select col from user)",
      "Instructions": {
        "OperatorType": "Subquery",
        "Variant": "PulloutNotIn",
        "PulloutVars": [
          "__sq_has_values1",
          "__sq1"
        ],
        "Inputs": [
          {
            "OperatorType": "Route",
            "Variant": "Scatter",
            "Keyspace": {
              "Name": "user",
              "Sharded": true
            },
            "FieldQuery": "select col from `user` where 1 != 1",
            "Query": "select col from `user`",
            "Table": "`user`"
          },
          {
            "OperatorType": "Route",
            "Variant": "Scatter",
            "Keyspace": {
              "Name": "user",
              "Sharded": true
            },
            "FieldQuery": "select id from `user` where 1 != 1",
            "Query": "select id from `user` where :__sq_has_values1 = 0 or id not in ::__sq1",
            "Table": "`user`"
          }
        ]
      }
    },
    "gen4-plan": {
      "QueryType": "SELECT",
      "Original": "select id from user where id not in (select col from user)",
      "Instructions": {
        "OperatorType": "Subquery",
        "Variant": "PulloutNotIn",
        "PulloutVars": [
          "__sq_has_values1",
          "__sq1"
        ],
        "Inputs": [
          {
            "OperatorType": "Route",
            "Variant": "Scatter",
            "Keyspace": {
              "Name": "user",
              "Sharded": true
            },
            "FieldQuery": "select col from `user` where 1 != 1",
            "Query": "select col from `user`",
            "Table": "`user`"
          },
          {
            "OperatorType": "Route",
            "Variant": "Scatter",
            "Keyspace": {
              "Name": "user",
              "Sharded": true
            },
            "FieldQuery": "select id from `user` where 1 != 1",
            "Query": "select id from `user` where :__sq_has_values1 = 0 or id not in ::__sq1",
            "Table": "`user`"
          }
        ]
      },
      "TablesUsed": [
        "user.user"
      ]
    }
  },
  {
    "comment": "cross-shard subquery in EXISTS clause.",
    "query": "select id from user where exists (select col from user)",
    "v3-plan": {
      "QueryType": "SELECT",
      "Original": "select id from user where exists (select col from user)",
      "Instructions": {
        "OperatorType": "Subquery",
        "Variant": "PulloutExists",
        "PulloutVars": [
          "__sq_has_values1",
          "__sq1"
        ],
        "Inputs": [
          {
            "OperatorType": "Limit",
            "Count": "INT64(1)",
            "Inputs": [
              {
                "OperatorType": "Route",
                "Variant": "Scatter",
                "Keyspace": {
                  "Name": "user",
                  "Sharded": true
                },
                "FieldQuery": "select 1 from `user` where 1 != 1",
                "Query": "select 1 from `user` limit :__upper_limit",
                "Table": "`user`"
              }
            ]
          },
          {
            "OperatorType": "Route",
            "Variant": "Scatter",
            "Keyspace": {
              "Name": "user",
              "Sharded": true
            },
            "FieldQuery": "select id from `user` where 1 != 1",
            "Query": "select id from `user` where :__sq_has_values1",
            "Table": "`user`"
          }
        ]
      }
    },
    "gen4-plan": {
      "QueryType": "SELECT",
      "Original": "select id from user where exists (select col from user)",
      "Instructions": {
        "OperatorType": "Subquery",
        "Variant": "PulloutExists",
        "PulloutVars": [
          "__sq_has_values1"
        ],
        "Inputs": [
          {
            "OperatorType": "Limit",
            "Count": "INT64(1)",
            "Inputs": [
              {
                "OperatorType": "Route",
                "Variant": "Scatter",
                "Keyspace": {
                  "Name": "user",
                  "Sharded": true
                },
                "FieldQuery": "select 1 from `user` where 1 != 1",
                "Query": "select 1 from `user` limit :__upper_limit",
                "Table": "`user`"
              }
            ]
          },
          {
            "OperatorType": "Route",
            "Variant": "Scatter",
            "Keyspace": {
              "Name": "user",
              "Sharded": true
            },
            "FieldQuery": "select id from `user` where 1 != 1",
            "Query": "select id from `user` where :__sq_has_values1",
            "Table": "`user`"
          }
        ]
      },
      "TablesUsed": [
        "user.user"
      ]
    }
  },
  {
    "comment": "cross-shard subquery as expression",
    "query": "select id from user where id = (select col from user)",
    "v3-plan": {
      "QueryType": "SELECT",
      "Original": "select id from user where id = (select col from user)",
      "Instructions": {
        "OperatorType": "Subquery",
        "Variant": "PulloutValue",
        "PulloutVars": [
          "__sq_has_values1",
          "__sq1"
        ],
        "Inputs": [
          {
            "OperatorType": "Route",
            "Variant": "Scatter",
            "Keyspace": {
              "Name": "user",
              "Sharded": true
            },
            "FieldQuery": "select col from `user` where 1 != 1",
            "Query": "select col from `user`",
            "Table": "`user`"
          },
          {
            "OperatorType": "Route",
            "Variant": "EqualUnique",
            "Keyspace": {
              "Name": "user",
              "Sharded": true
            },
            "FieldQuery": "select id from `user` where 1 != 1",
            "Query": "select id from `user` where id = :__sq1",
            "Table": "`user`",
            "Values": [
              ":__sq1"
            ],
            "Vindex": "user_index"
          }
        ]
      }
    },
    "gen4-plan": {
      "QueryType": "SELECT",
      "Original": "select id from user where id = (select col from user)",
      "Instructions": {
        "OperatorType": "Subquery",
        "Variant": "PulloutValue",
        "PulloutVars": [
          "__sq_has_values1",
          "__sq1"
        ],
        "Inputs": [
          {
            "OperatorType": "Route",
            "Variant": "Scatter",
            "Keyspace": {
              "Name": "user",
              "Sharded": true
            },
            "FieldQuery": "select col from `user` where 1 != 1",
            "Query": "select col from `user`",
            "Table": "`user`"
          },
          {
            "OperatorType": "Route",
            "Variant": "EqualUnique",
            "Keyspace": {
              "Name": "user",
              "Sharded": true
            },
            "FieldQuery": "select id from `user` where 1 != 1",
            "Query": "select id from `user` where id = :__sq1",
            "Table": "`user`",
            "Values": [
              ":__sq1"
            ],
            "Vindex": "user_index"
          }
        ]
      },
      "TablesUsed": [
        "user.user"
      ]
    }
  },
  {
    "comment": "multi-level pullout",
    "query": "select id1 from user where id = (select id2 from user where id2 in (select id3 from user))",
    "v3-plan": {
      "QueryType": "SELECT",
      "Original": "select id1 from user where id = (select id2 from user where id2 in (select id3 from user))",
      "Instructions": {
        "OperatorType": "Subquery",
        "Variant": "PulloutValue",
        "PulloutVars": [
          "__sq_has_values2",
          "__sq2"
        ],
        "Inputs": [
          {
            "OperatorType": "Subquery",
            "Variant": "PulloutIn",
            "PulloutVars": [
              "__sq_has_values1",
              "__sq1"
            ],
            "Inputs": [
              {
                "OperatorType": "Route",
                "Variant": "Scatter",
                "Keyspace": {
                  "Name": "user",
                  "Sharded": true
                },
                "FieldQuery": "select id3 from `user` where 1 != 1",
                "Query": "select id3 from `user`",
                "Table": "`user`"
              },
              {
                "OperatorType": "Route",
                "Variant": "Scatter",
                "Keyspace": {
                  "Name": "user",
                  "Sharded": true
                },
                "FieldQuery": "select id2 from `user` where 1 != 1",
                "Query": "select id2 from `user` where :__sq_has_values1 = 1 and id2 in ::__sq1",
                "Table": "`user`"
              }
            ]
          },
          {
            "OperatorType": "Route",
            "Variant": "EqualUnique",
            "Keyspace": {
              "Name": "user",
              "Sharded": true
            },
            "FieldQuery": "select id1 from `user` where 1 != 1",
            "Query": "select id1 from `user` where id = :__sq2",
            "Table": "`user`",
            "Values": [
              ":__sq2"
            ],
            "Vindex": "user_index"
          }
        ]
      }
    },
    "gen4-plan": {
      "QueryType": "SELECT",
      "Original": "select id1 from user where id = (select id2 from user where id2 in (select id3 from user))",
      "Instructions": {
        "OperatorType": "Subquery",
        "Variant": "PulloutValue",
        "PulloutVars": [
          "__sq_has_values1",
          "__sq1"
        ],
        "Inputs": [
          {
            "OperatorType": "Subquery",
            "Variant": "PulloutIn",
            "PulloutVars": [
              "__sq_has_values2",
              "__sq2"
            ],
            "Inputs": [
              {
                "OperatorType": "Route",
                "Variant": "Scatter",
                "Keyspace": {
                  "Name": "user",
                  "Sharded": true
                },
                "FieldQuery": "select id3 from `user` where 1 != 1",
                "Query": "select id3 from `user`",
                "Table": "`user`"
              },
              {
                "OperatorType": "Route",
                "Variant": "Scatter",
                "Keyspace": {
                  "Name": "user",
                  "Sharded": true
                },
                "FieldQuery": "select id2 from `user` where 1 != 1",
                "Query": "select id2 from `user` where :__sq_has_values2 = 1 and id2 in ::__sq2",
                "Table": "`user`"
              }
            ]
          },
          {
            "OperatorType": "Route",
            "Variant": "EqualUnique",
            "Keyspace": {
              "Name": "user",
              "Sharded": true
            },
            "FieldQuery": "select id1 from `user` where 1 != 1",
            "Query": "select id1 from `user` where id = :__sq1",
            "Table": "`user`",
            "Values": [
              ":__sq1"
            ],
            "Vindex": "user_index"
          }
        ]
      },
      "TablesUsed": [
        "user.user"
      ]
    }
  },
  {
    "comment": "routing rules subquery merge",
    "query": "select col from user where id = (select id from route1 where route1.id = user.id)",
    "v3-plan": {
      "QueryType": "SELECT",
      "Original": "select col from user where id = (select id from route1 where route1.id = user.id)",
      "Instructions": {
        "OperatorType": "Route",
        "Variant": "Scatter",
        "Keyspace": {
          "Name": "user",
          "Sharded": true
        },
        "FieldQuery": "select col from `user` where 1 != 1",
        "Query": "select col from `user` where id = (select id from `user` as route1 where route1.id = `user`.id)",
        "Table": "`user`"
      }
    },
    "gen4-plan": {
      "QueryType": "SELECT",
      "Original": "select col from user where id = (select id from route1 where route1.id = user.id)",
      "Instructions": {
        "OperatorType": "Route",
        "Variant": "Scatter",
        "Keyspace": {
          "Name": "user",
          "Sharded": true
        },
        "FieldQuery": "select col from `user` where 1 != 1",
        "Query": "select col from `user` where id = (select id from `user` as route1 where route1.id = `user`.id)",
        "Table": "`user`"
      },
      "TablesUsed": [
        "user.user"
      ]
    }
  },
  {
    "comment": "routing rules subquery pullout",
    "query": "select col from user where id = (select id from route2)",
    "v3-plan": {
      "QueryType": "SELECT",
      "Original": "select col from user where id = (select id from route2)",
      "Instructions": {
        "OperatorType": "Subquery",
        "Variant": "PulloutValue",
        "PulloutVars": [
          "__sq_has_values1",
          "__sq1"
        ],
        "Inputs": [
          {
            "OperatorType": "Route",
            "Variant": "Unsharded",
            "Keyspace": {
              "Name": "main",
              "Sharded": false
            },
            "FieldQuery": "select id from unsharded as route2 where 1 != 1",
            "Query": "select id from unsharded as route2",
            "Table": "unsharded"
          },
          {
            "OperatorType": "Route",
            "Variant": "EqualUnique",
            "Keyspace": {
              "Name": "user",
              "Sharded": true
            },
            "FieldQuery": "select col from `user` where 1 != 1",
            "Query": "select col from `user` where id = :__sq1",
            "Table": "`user`",
            "Values": [
              ":__sq1"
            ],
            "Vindex": "user_index"
          }
        ]
      }
    },
    "gen4-plan": {
      "QueryType": "SELECT",
      "Original": "select col from user where id = (select id from route2)",
      "Instructions": {
        "OperatorType": "Subquery",
        "Variant": "PulloutValue",
        "PulloutVars": [
          "__sq_has_values1",
          "__sq1"
        ],
        "Inputs": [
          {
            "OperatorType": "Route",
            "Variant": "Unsharded",
            "Keyspace": {
              "Name": "main",
              "Sharded": false
            },
            "FieldQuery": "select id from unsharded as route2 where 1 != 1",
            "Query": "select id from unsharded as route2",
            "Table": "unsharded"
          },
          {
            "OperatorType": "Route",
            "Variant": "EqualUnique",
            "Keyspace": {
              "Name": "user",
              "Sharded": true
            },
            "FieldQuery": "select col from `user` where 1 != 1",
            "Query": "select col from `user` where id = :__sq1",
            "Table": "`user`",
            "Values": [
              ":__sq1"
            ],
            "Vindex": "user_index"
          }
        ]
      },
      "TablesUsed": [
        "main.unsharded",
        "user.user"
      ]
    }
  },
  {
    "comment": "Case preservation test",
    "query": "select user_extra.Id from user join user_extra on user.iD = user_extra.User_Id where user.Id = 5",
    "v3-plan": {
      "QueryType": "SELECT",
      "Original": "select user_extra.Id from user join user_extra on user.iD = user_extra.User_Id where user.Id = 5",
      "Instructions": {
        "OperatorType": "Route",
        "Variant": "EqualUnique",
        "Keyspace": {
          "Name": "user",
          "Sharded": true
        },
        "FieldQuery": "select user_extra.Id from `user` join user_extra on `user`.iD = user_extra.User_Id where 1 != 1",
        "Query": "select user_extra.Id from `user` join user_extra on `user`.iD = user_extra.User_Id where `user`.Id = 5",
        "Table": "`user`, user_extra",
        "Values": [
          "INT64(5)"
        ],
        "Vindex": "user_index"
      }
    },
    "gen4-plan": {
      "QueryType": "SELECT",
      "Original": "select user_extra.Id from user join user_extra on user.iD = user_extra.User_Id where user.Id = 5",
      "Instructions": {
        "OperatorType": "Route",
        "Variant": "EqualUnique",
        "Keyspace": {
          "Name": "user",
          "Sharded": true
        },
        "FieldQuery": "select user_extra.Id from `user`, user_extra where 1 != 1",
        "Query": "select user_extra.Id from `user`, user_extra where `user`.Id = 5 and `user`.iD = user_extra.User_Id",
        "Table": "`user`, user_extra",
        "Values": [
          "INT64(5)"
        ],
        "Vindex": "user_index"
      },
      "TablesUsed": [
        "user.user",
        "user.user_extra"
      ]
    }
  },
  {
    "comment": "database() call in where clause.",
    "query": "select id from user where database()",
    "v3-plan": {
      "QueryType": "SELECT",
      "Original": "select id from user where database()",
      "Instructions": {
        "OperatorType": "Route",
        "Variant": "Scatter",
        "Keyspace": {
          "Name": "user",
          "Sharded": true
        },
        "FieldQuery": "select id from `user` where 1 != 1",
        "Query": "select id from `user` where database()",
        "Table": "`user`"
      }
    },
    "gen4-plan": {
      "QueryType": "SELECT",
      "Original": "select id from user where database()",
      "Instructions": {
        "OperatorType": "Route",
        "Variant": "Scatter",
        "Keyspace": {
          "Name": "user",
          "Sharded": true
        },
        "FieldQuery": "select id from `user` where 1 != 1",
        "Query": "select id from `user` where database()",
        "Table": "`user`"
      },
      "TablesUsed": [
        "user.user"
      ]
    }
  },
  {
    "comment": "Select with equals null",
    "query": "select id from music where id = null",
    "v3-plan": {
      "QueryType": "SELECT",
      "Original": "select id from music where id = null",
      "Instructions": {
        "OperatorType": "Route",
        "Variant": "None",
        "Keyspace": {
          "Name": "user",
          "Sharded": true
        },
        "FieldQuery": "select id from music where 1 != 1",
        "Query": "select id from music where id = null",
        "Table": "music"
      }
    },
    "gen4-plan": {
      "QueryType": "SELECT",
      "Original": "select id from music where id = null",
      "Instructions": {
        "OperatorType": "Route",
        "Variant": "None",
        "Keyspace": {
          "Name": "user",
          "Sharded": true
        },
        "FieldQuery": "select id from music where 1 != 1",
        "Query": "select id from music where id = null",
        "Table": "music"
      },
      "TablesUsed": [
        "user.music"
      ]
    }
  },
  {
    "comment": "SELECT with IS NULL",
    "query": "select id from music where id is null",
    "v3-plan": {
      "QueryType": "SELECT",
      "Original": "select id from music where id is null",
      "Instructions": {
        "OperatorType": "Route",
        "Variant": "Scatter",
        "Keyspace": {
          "Name": "user",
          "Sharded": true
        },
        "FieldQuery": "select id from music where 1 != 1",
        "Query": "select id from music where id is null",
        "Table": "music"
      }
    },
    "gen4-plan": {
      "QueryType": "SELECT",
      "Original": "select id from music where id is null",
      "Instructions": {
        "OperatorType": "Route",
        "Variant": "Scatter",
        "Keyspace": {
          "Name": "user",
          "Sharded": true
        },
        "FieldQuery": "select id from music where 1 != 1",
        "Query": "select id from music where id is null",
        "Table": "music"
      },
      "TablesUsed": [
        "user.music"
      ]
    }
  },
  {
    "comment": "SELECT with IS NOT NULL",
    "query": "select id from music where id is not null",
    "v3-plan": {
      "QueryType": "SELECT",
      "Original": "select id from music where id is not null",
      "Instructions": {
        "OperatorType": "Route",
        "Variant": "Scatter",
        "Keyspace": {
          "Name": "user",
          "Sharded": true
        },
        "FieldQuery": "select id from music where 1 != 1",
        "Query": "select id from music where id is not null",
        "Table": "music"
      }
    },
    "gen4-plan": {
      "QueryType": "SELECT",
      "Original": "select id from music where id is not null",
      "Instructions": {
        "OperatorType": "Route",
        "Variant": "Scatter",
        "Keyspace": {
          "Name": "user",
          "Sharded": true
        },
        "FieldQuery": "select id from music where 1 != 1",
        "Query": "select id from music where id is not null",
        "Table": "music"
      },
      "TablesUsed": [
        "user.music"
      ]
    }
  },
  {
    "comment": "Single table with unique vindex match and null match",
    "query": "select id from music where user_id = 4 and id = null",
    "v3-plan": {
      "QueryType": "SELECT",
      "Original": "select id from music where user_id = 4 and id = null",
      "Instructions": {
        "OperatorType": "Route",
        "Variant": "None",
        "Keyspace": {
          "Name": "user",
          "Sharded": true
        },
        "FieldQuery": "select id from music where 1 != 1",
        "Query": "select id from music where user_id = 4 and id = null",
        "Table": "music"
      }
    },
    "gen4-plan": {
      "QueryType": "SELECT",
      "Original": "select id from music where user_id = 4 and id = null",
      "Instructions": {
        "OperatorType": "Route",
        "Variant": "None",
        "Keyspace": {
          "Name": "user",
          "Sharded": true
        },
        "FieldQuery": "select id from music where 1 != 1",
        "Query": "select id from music where user_id = 4 and id = null",
        "Table": "music"
      },
      "TablesUsed": [
        "user.music"
      ]
    }
  },
  {
    "comment": "Single table with unique vindex match and IN (null)",
    "query": "select id from music where user_id = 4 and id IN (null)",
    "v3-plan": {
      "QueryType": "SELECT",
      "Original": "select id from music where user_id = 4 and id IN (null)",
      "Instructions": {
        "OperatorType": "Route",
        "Variant": "None",
        "Keyspace": {
          "Name": "user",
          "Sharded": true
        },
        "FieldQuery": "select id from music where 1 != 1",
        "Query": "select id from music where user_id = 4 and id in (null)",
        "Table": "music"
      }
    },
    "gen4-plan": {
      "QueryType": "SELECT",
      "Original": "select id from music where user_id = 4 and id IN (null)",
      "Instructions": {
        "OperatorType": "Route",
        "Variant": "None",
        "Keyspace": {
          "Name": "user",
          "Sharded": true
        },
        "FieldQuery": "select id from music where 1 != 1",
        "Query": "select id from music where user_id = 4 and id in (null)",
        "Table": "music"
      },
      "TablesUsed": [
        "user.music"
      ]
    }
  },
  {
    "comment": "Single table with unique vindex match and IN (null, 1, 2)",
    "query": "select id from music where user_id = 4 and id IN (null, 1, 2)",
    "v3-plan": {
      "QueryType": "SELECT",
      "Original": "select id from music where user_id = 4 and id IN (null, 1, 2)",
      "Instructions": {
        "OperatorType": "Route",
        "Variant": "EqualUnique",
        "Keyspace": {
          "Name": "user",
          "Sharded": true
        },
        "FieldQuery": "select id from music where 1 != 1",
        "Query": "select id from music where user_id = 4 and id in (null, 1, 2)",
        "Table": "music",
        "Values": [
          "INT64(4)"
        ],
        "Vindex": "user_index"
      }
    },
    "gen4-plan": {
      "QueryType": "SELECT",
      "Original": "select id from music where user_id = 4 and id IN (null, 1, 2)",
      "Instructions": {
        "OperatorType": "Route",
        "Variant": "EqualUnique",
        "Keyspace": {
          "Name": "user",
          "Sharded": true
        },
        "FieldQuery": "select id from music where 1 != 1",
        "Query": "select id from music where user_id = 4 and id in (null, 1, 2)",
        "Table": "music",
        "Values": [
          "INT64(4)"
        ],
        "Vindex": "user_index"
      },
      "TablesUsed": [
        "user.music"
      ]
    }
  },
  {
    "comment": "Single table with unique vindex match and NOT IN (null, 1, 2)",
    "query": "select id from music where user_id = 4 and id NOT IN (null, 1, 2)",
    "v3-plan": {
      "QueryType": "SELECT",
      "Original": "select id from music where user_id = 4 and id NOT IN (null, 1, 2)",
      "Instructions": {
        "OperatorType": "Route",
        "Variant": "None",
        "Keyspace": {
          "Name": "user",
          "Sharded": true
        },
        "FieldQuery": "select id from music where 1 != 1",
        "Query": "select id from music where user_id = 4 and id not in (null, 1, 2)",
        "Table": "music"
      }
    },
    "gen4-plan": {
      "QueryType": "SELECT",
      "Original": "select id from music where user_id = 4 and id NOT IN (null, 1, 2)",
      "Instructions": {
        "OperatorType": "Route",
        "Variant": "None",
        "Keyspace": {
          "Name": "user",
          "Sharded": true
        },
        "FieldQuery": "select id from music where 1 != 1",
        "Query": "select id from music where user_id = 4 and id not in (null, 1, 2)",
        "Table": "music"
      },
      "TablesUsed": [
        "user.music"
      ]
    }
  },
  {
    "comment": "Single table with unique vindex match and NOT IN (null, 1, 2) predicates inverted",
    "query": "select id from music where id NOT IN (null, 1, 2) and user_id = 4",
    "v3-plan": {
      "QueryType": "SELECT",
      "Original": "select id from music where id NOT IN (null, 1, 2) and user_id = 4",
      "Instructions": {
        "OperatorType": "Route",
        "Variant": "None",
        "Keyspace": {
          "Name": "user",
          "Sharded": true
        },
        "FieldQuery": "select id from music where 1 != 1",
        "Query": "select id from music where id not in (null, 1, 2) and user_id = 4",
        "Table": "music"
      }
    },
    "gen4-plan": {
      "QueryType": "SELECT",
      "Original": "select id from music where id NOT IN (null, 1, 2) and user_id = 4",
      "Instructions": {
        "OperatorType": "Route",
        "Variant": "None",
        "Keyspace": {
          "Name": "user",
          "Sharded": true
        },
        "FieldQuery": "select id from music where 1 != 1",
        "Query": "select id from music where id not in (null, 1, 2) and user_id = 4",
        "Table": "music"
      },
      "TablesUsed": [
        "user.music"
      ]
    }
  },
  {
    "comment": "pullout sq after pullout sq",
    "query": "select id from user where not id in (select user_extra.col from user_extra where user_extra.user_id = 42) and id in (select user_extra.col from user_extra where user_extra.user_id = 411)",
    "v3-plan": {
      "QueryType": "SELECT",
      "Original": "select id from user where not id in (select user_extra.col from user_extra where user_extra.user_id = 42) and id in (select user_extra.col from user_extra where user_extra.user_id = 411)",
      "Instructions": {
        "OperatorType": "Subquery",
        "Variant": "PulloutNotIn",
        "PulloutVars": [
          "__sq_has_values2",
          "__sq2"
        ],
        "Inputs": [
          {
            "OperatorType": "Route",
            "Variant": "EqualUnique",
            "Keyspace": {
              "Name": "user",
              "Sharded": true
            },
            "FieldQuery": "select user_extra.col from user_extra where 1 != 1",
            "Query": "select user_extra.col from user_extra where user_extra.user_id = 42",
            "Table": "user_extra",
            "Values": [
              "INT64(42)"
            ],
            "Vindex": "user_index"
          },
          {
            "OperatorType": "Subquery",
            "Variant": "PulloutIn",
            "PulloutVars": [
              "__sq_has_values1",
              "__sq1"
            ],
            "Inputs": [
              {
                "OperatorType": "Route",
                "Variant": "EqualUnique",
                "Keyspace": {
                  "Name": "user",
                  "Sharded": true
                },
                "FieldQuery": "select user_extra.col from user_extra where 1 != 1",
                "Query": "select user_extra.col from user_extra where user_extra.user_id = 411",
                "Table": "user_extra",
                "Values": [
                  "INT64(411)"
                ],
                "Vindex": "user_index"
              },
              {
                "OperatorType": "Route",
                "Variant": "IN",
                "Keyspace": {
                  "Name": "user",
                  "Sharded": true
                },
                "FieldQuery": "select id from `user` where 1 != 1",
                "Query": "select id from `user` where :__sq_has_values1 = 1 and id in ::__vals and (:__sq_has_values2 = 0 or id not in ::__sq2)",
                "Table": "`user`",
                "Values": [
                  ":__sq1"
                ],
                "Vindex": "user_index"
              }
            ]
          }
        ]
      }
    },
    "gen4-plan": {
      "QueryType": "SELECT",
      "Original": "select id from user where not id in (select user_extra.col from user_extra where user_extra.user_id = 42) and id in (select user_extra.col from user_extra where user_extra.user_id = 411)",
      "Instructions": {
        "OperatorType": "Subquery",
        "Variant": "PulloutIn",
        "PulloutVars": [
          "__sq_has_values2",
          "__sq2"
        ],
        "Inputs": [
          {
            "OperatorType": "Route",
            "Variant": "EqualUnique",
            "Keyspace": {
              "Name": "user",
              "Sharded": true
            },
            "FieldQuery": "select user_extra.col from user_extra where 1 != 1",
            "Query": "select user_extra.col from user_extra where user_extra.user_id = 411",
            "Table": "user_extra",
            "Values": [
              "INT64(411)"
            ],
            "Vindex": "user_index"
          },
          {
            "OperatorType": "Subquery",
            "Variant": "PulloutNotIn",
            "PulloutVars": [
              "__sq_has_values1",
              "__sq1"
            ],
            "Inputs": [
              {
                "OperatorType": "Route",
                "Variant": "EqualUnique",
                "Keyspace": {
                  "Name": "user",
                  "Sharded": true
                },
                "FieldQuery": "select user_extra.col from user_extra where 1 != 1",
                "Query": "select user_extra.col from user_extra where user_extra.user_id = 42",
                "Table": "user_extra",
                "Values": [
                  "INT64(42)"
                ],
                "Vindex": "user_index"
              },
              {
                "OperatorType": "Route",
                "Variant": "IN",
                "Keyspace": {
                  "Name": "user",
                  "Sharded": true
                },
                "FieldQuery": "select id from `user` where 1 != 1",
                "Query": "select id from `user` where (:__sq_has_values1 = 0 or id not in ::__sq1) and (:__sq_has_values2 = 1 and id in ::__vals)",
                "Table": "`user`",
                "Values": [
                  ":__sq2"
                ],
                "Vindex": "user_index"
              }
            ]
          }
        ]
      },
      "TablesUsed": [
        "user.user",
        "user.user_extra"
      ]
    }
  },
  {
    "comment": "solving LIKE query with a CFC prefix vindex",
    "query": "select c2 from cfc_vindex_col where c1 like 'A%'",
    "v3-plan": {
      "QueryType": "SELECT",
      "Original": "select c2 from cfc_vindex_col where c1 like 'A%'",
      "Instructions": {
        "OperatorType": "Route",
        "Variant": "Equal",
        "Keyspace": {
          "Name": "user",
          "Sharded": true
        },
        "FieldQuery": "select c2 from cfc_vindex_col where 1 != 1",
        "Query": "select c2 from cfc_vindex_col where c1 like 'A%'",
        "Table": "cfc_vindex_col",
        "Values": [
          "VARCHAR(\"A%\")"
        ],
        "Vindex": "cfc"
      }
    },
    "gen4-plan": {
      "QueryType": "SELECT",
      "Original": "select c2 from cfc_vindex_col where c1 like 'A%'",
      "Instructions": {
        "OperatorType": "Route",
        "Variant": "Equal",
        "Keyspace": {
          "Name": "user",
          "Sharded": true
        },
        "FieldQuery": "select c2 from cfc_vindex_col where 1 != 1",
        "Query": "select c2 from cfc_vindex_col where c1 like 'A%'",
        "Table": "cfc_vindex_col",
        "Values": [
          "VARCHAR(\"A%\")"
        ],
        "Vindex": "cfc"
      },
      "TablesUsed": [
        "user.cfc_vindex_col"
      ]
    }
  },
  {
    "comment": "select * from samecolvin where col = :col",
    "query": "select * from samecolvin where col = :col",
    "v3-plan": {
      "QueryType": "SELECT",
      "Original": "select * from samecolvin where col = :col",
      "Instructions": {
        "OperatorType": "Route",
        "Variant": "EqualUnique",
        "Keyspace": {
          "Name": "user",
          "Sharded": true
        },
        "FieldQuery": "select col from samecolvin where 1 != 1",
        "Query": "select col from samecolvin where col = :col",
        "Table": "samecolvin",
        "Values": [
          ":col"
        ],
        "Vindex": "vindex1"
      }
    },
    "gen4-plan": {
      "QueryType": "SELECT",
      "Original": "select * from samecolvin where col = :col",
      "Instructions": {
        "OperatorType": "Route",
        "Variant": "EqualUnique",
        "Keyspace": {
          "Name": "user",
          "Sharded": true
        },
        "FieldQuery": "select col from samecolvin where 1 != 1",
        "Query": "select col from samecolvin where col = :col",
        "Table": "samecolvin",
        "Values": [
          ":col"
        ],
        "Vindex": "vindex1"
      },
      "TablesUsed": [
        "user.samecolvin"
      ]
    }
  },
  {
    "comment": "non unique predicate on vindex",
    "query": "select id from user where user.id > 5",
    "v3-plan": {
      "QueryType": "SELECT",
      "Original": "select id from user where user.id > 5",
      "Instructions": {
        "OperatorType": "Route",
        "Variant": "Scatter",
        "Keyspace": {
          "Name": "user",
          "Sharded": true
        },
        "FieldQuery": "select id from `user` where 1 != 1",
        "Query": "select id from `user` where `user`.id > 5",
        "Table": "`user`"
      }
    },
    "gen4-plan": {
      "QueryType": "SELECT",
      "Original": "select id from user where user.id > 5",
      "Instructions": {
        "OperatorType": "Route",
        "Variant": "Scatter",
        "Keyspace": {
          "Name": "user",
          "Sharded": true
        },
        "FieldQuery": "select id from `user` where 1 != 1",
        "Query": "select id from `user` where `user`.id > 5",
        "Table": "`user`"
      },
      "TablesUsed": [
        "user.user"
      ]
    }
  },
  {
    "comment": "select from unsharded keyspace with uncorrelated subquery which should be merged to a single route",
    "query": "select unsharded.id from unsharded where unsharded.name in (select name from unsharded_a)",
    "v3-plan": {
      "QueryType": "SELECT",
      "Original": "select unsharded.id from unsharded where unsharded.name in (select name from unsharded_a)",
      "Instructions": {
        "OperatorType": "Route",
        "Variant": "Unsharded",
        "Keyspace": {
          "Name": "main",
          "Sharded": false
        },
        "FieldQuery": "select unsharded.id from unsharded where 1 != 1",
        "Query": "select unsharded.id from unsharded where unsharded.`name` in (select `name` from unsharded_a)",
        "Table": "unsharded"
      }
    },
    "gen4-plan": {
      "QueryType": "SELECT",
      "Original": "select unsharded.id from unsharded where unsharded.name in (select name from unsharded_a)",
      "Instructions": {
        "OperatorType": "Route",
        "Variant": "Unsharded",
        "Keyspace": {
          "Name": "main",
          "Sharded": false
        },
        "FieldQuery": "select unsharded.id from unsharded where 1 != 1",
        "Query": "select unsharded.id from unsharded where unsharded.`name` in (select `name` from unsharded_a)",
        "Table": "unsharded, unsharded_a"
      },
      "TablesUsed": [
        "main.unsharded",
        "main.unsharded_a"
      ]
    }
  },
  {
    "comment": "in subquery the id will be scoped to local table as there is no qualifier associated with it.",
    "query": "select id from user where id in (select col from unsharded where col = id)",
    "v3-plan": {
      "QueryType": "SELECT",
      "Original": "select id from user where id in (select col from unsharded where col = id)",
      "Instructions": {
        "OperatorType": "Subquery",
        "Variant": "PulloutIn",
        "PulloutVars": [
          "__sq_has_values1",
          "__sq1"
        ],
        "Inputs": [
          {
            "OperatorType": "Route",
            "Variant": "Unsharded",
            "Keyspace": {
              "Name": "main",
              "Sharded": false
            },
            "FieldQuery": "select col from unsharded where 1 != 1",
            "Query": "select col from unsharded where col = id",
            "Table": "unsharded"
          },
          {
            "OperatorType": "Route",
            "Variant": "IN",
            "Keyspace": {
              "Name": "user",
              "Sharded": true
            },
            "FieldQuery": "select id from `user` where 1 != 1",
            "Query": "select id from `user` where :__sq_has_values1 = 1 and id in ::__vals",
            "Table": "`user`",
            "Values": [
              ":__sq1"
            ],
            "Vindex": "user_index"
          }
        ]
      }
    },
    "gen4-plan": {
      "QueryType": "SELECT",
      "Original": "select id from user where id in (select col from unsharded where col = id)",
      "Instructions": {
        "OperatorType": "Subquery",
        "Variant": "PulloutIn",
        "PulloutVars": [
          "__sq_has_values1",
          "__sq1"
        ],
        "Inputs": [
          {
            "OperatorType": "Route",
            "Variant": "Unsharded",
            "Keyspace": {
              "Name": "main",
              "Sharded": false
            },
            "FieldQuery": "select col from unsharded where 1 != 1",
            "Query": "select col from unsharded where col = id",
            "Table": "unsharded"
          },
          {
            "OperatorType": "Route",
            "Variant": "IN",
            "Keyspace": {
              "Name": "user",
              "Sharded": true
            },
            "FieldQuery": "select id from `user` where 1 != 1",
            "Query": "select id from `user` where :__sq_has_values1 = 1 and id in ::__vals",
            "Table": "`user`",
            "Values": [
              ":__sq1"
            ],
            "Vindex": "user_index"
          }
        ]
      },
      "TablesUsed": [
        "main.unsharded",
        "user.user"
      ]
    }
  },
  {
    "comment": "correlated subquery with different keyspace tables involved",
    "query": "select id from user where id in (select col from unsharded where col = user.id)",
    "plan": "VT12001: unsupported: cross-shard correlated subquery"
  },
  {
    "comment": "correlated subquery with same keyspace",
    "query": "select u.id from user as u where u.col in (select ue.user_id from user_extra as ue where ue.user_id = u.id)",
    "v3-plan": {
      "QueryType": "SELECT",
      "Original": "select u.id from user as u where u.col in (select ue.user_id from user_extra as ue where ue.user_id = u.id)",
      "Instructions": {
        "OperatorType": "Route",
        "Variant": "Scatter",
        "Keyspace": {
          "Name": "user",
          "Sharded": true
        },
        "FieldQuery": "select u.id from `user` as u where 1 != 1",
        "Query": "select u.id from `user` as u where u.col in (select ue.user_id from user_extra as ue where ue.user_id = u.id)",
        "Table": "`user`"
      }
    },
    "gen4-plan": {
      "QueryType": "SELECT",
      "Original": "select u.id from user as u where u.col in (select ue.user_id from user_extra as ue where ue.user_id = u.id)",
      "Instructions": {
        "OperatorType": "Route",
        "Variant": "Scatter",
        "Keyspace": {
          "Name": "user",
          "Sharded": true
        },
        "FieldQuery": "select u.id from `user` as u where 1 != 1",
        "Query": "select u.id from `user` as u where u.col in (select ue.user_id from user_extra as ue where ue.user_id = u.id)",
        "Table": "`user`"
      },
      "TablesUsed": [
        "user.user",
        "user.user_extra"
      ]
    }
  },
  {
    "comment": "SelectDBA with uncorrelated subqueries",
    "query": "select t.table_schema from information_schema.tables as t where t.table_schema in (select c.column_name from information_schema.columns as c)",
    "plan": {
      "QueryType": "SELECT",
      "Original": "select t.table_schema from information_schema.tables as t where t.table_schema in (select c.column_name from information_schema.columns as c)",
      "Instructions": {
        "OperatorType": "Route",
        "Variant": "DBA",
        "Keyspace": {
          "Name": "main",
          "Sharded": false
        },
        "FieldQuery": "select t.table_schema from information_schema.`tables` as t where 1 != 1",
        "Query": "select t.table_schema from information_schema.`tables` as t where t.table_schema in (select c.column_name from information_schema.`columns` as c)",
        "Table": "information_schema.`tables`"
      }
    }
  },
  {
    "comment": "SelectReference with uncorrelated subqueries",
    "query": "select ref.col from ref where ref.col in (select ref.col from ref)",
    "v3-plan": {
      "QueryType": "SELECT",
      "Original": "select ref.col from ref where ref.col in (select ref.col from ref)",
      "Instructions": {
        "OperatorType": "Route",
        "Variant": "Reference",
        "Keyspace": {
          "Name": "user",
          "Sharded": true
        },
        "FieldQuery": "select ref.col from ref where 1 != 1",
        "Query": "select ref.col from ref where ref.col in (select ref.col from ref)",
        "Table": "ref"
      }
    },
    "gen4-plan": {
      "QueryType": "SELECT",
      "Original": "select ref.col from ref where ref.col in (select ref.col from ref)",
      "Instructions": {
        "OperatorType": "Route",
        "Variant": "Reference",
        "Keyspace": {
          "Name": "user",
          "Sharded": true
        },
        "FieldQuery": "select ref.col from ref where 1 != 1",
        "Query": "select ref.col from ref where ref.col in (select ref.col from ref)",
        "Table": "ref"
      },
      "TablesUsed": [
        "user.ref"
      ]
    }
  },
  {
    "comment": "SelectEqualUnique with uncorrelated subqueries",
    "query": "select u1.col from user as u1 where u1.id = 5 and u1.name in (select u2.name from user u2 where u2.id = 5)",
    "v3-plan": {
      "QueryType": "SELECT",
      "Original": "select u1.col from user as u1 where u1.id = 5 and u1.name in (select u2.name from user u2 where u2.id = 5)",
      "Instructions": {
        "OperatorType": "Route",
        "Variant": "EqualUnique",
        "Keyspace": {
          "Name": "user",
          "Sharded": true
        },
        "FieldQuery": "select u1.col from `user` as u1 where 1 != 1",
        "Query": "select u1.col from `user` as u1 where u1.id = 5 and u1.`name` in (select u2.`name` from `user` as u2 where u2.id = 5)",
        "Table": "`user`",
        "Values": [
          "INT64(5)"
        ],
        "Vindex": "user_index"
      }
    },
    "gen4-plan": {
      "QueryType": "SELECT",
      "Original": "select u1.col from user as u1 where u1.id = 5 and u1.name in (select u2.name from user u2 where u2.id = 5)",
      "Instructions": {
        "OperatorType": "Route",
        "Variant": "EqualUnique",
        "Keyspace": {
          "Name": "user",
          "Sharded": true
        },
        "FieldQuery": "select u1.col from `user` as u1 where 1 != 1",
        "Query": "select u1.col from `user` as u1 where u1.id = 5 and u1.`name` in (select u2.`name` from `user` as u2 where u2.id = 5)",
        "Table": "`user`",
        "Values": [
          "INT64(5)"
        ],
        "Vindex": "user_index"
      },
      "TablesUsed": [
        "user.user"
      ]
    }
  },
  {
    "comment": "SelectEqualUnique with EXISTS uncorrelated subquery",
    "query": "select u1.col from user as u1 where u1.id = 5 and exists (select u2.name from user u2 where u2.id = 5)",
    "v3-plan": {
      "QueryType": "SELECT",
      "Original": "select u1.col from user as u1 where u1.id = 5 and exists (select u2.name from user u2 where u2.id = 5)",
      "Instructions": {
        "OperatorType": "Route",
        "Variant": "EqualUnique",
        "Keyspace": {
          "Name": "user",
          "Sharded": true
        },
        "FieldQuery": "select u1.col from `user` as u1 where 1 != 1",
        "Query": "select u1.col from `user` as u1 where u1.id = 5 and exists (select 1 from `user` as u2 where u2.id = 5 limit 1)",
        "Table": "`user`",
        "Values": [
          "INT64(5)"
        ],
        "Vindex": "user_index"
      }
    },
    "gen4-plan": {
      "QueryType": "SELECT",
      "Original": "select u1.col from user as u1 where u1.id = 5 and exists (select u2.name from user u2 where u2.id = 5)",
      "Instructions": {
        "OperatorType": "Route",
        "Variant": "EqualUnique",
        "Keyspace": {
          "Name": "user",
          "Sharded": true
        },
        "FieldQuery": "select u1.col from `user` as u1 where 1 != 1",
        "Query": "select u1.col from `user` as u1 where u1.id = 5 and exists (select 1 from `user` as u2 where u2.id = 5 limit 1)",
        "Table": "`user`",
        "Values": [
          "INT64(5)"
        ],
        "Vindex": "user_index"
      },
      "TablesUsed": [
        "user.user"
      ]
    }
  },
  {
    "comment": "SelectEqualUnique with NOT EXISTS uncorrelated subquery",
    "query": "select u1.col from user as u1 where u1.id = 5 and not exists (select u2.name from user u2 where u2.id = 5)",
    "v3-plan": {
      "QueryType": "SELECT",
      "Original": "select u1.col from user as u1 where u1.id = 5 and not exists (select u2.name from user u2 where u2.id = 5)",
      "Instructions": {
        "OperatorType": "Route",
        "Variant": "EqualUnique",
        "Keyspace": {
          "Name": "user",
          "Sharded": true
        },
        "FieldQuery": "select u1.col from `user` as u1 where 1 != 1",
        "Query": "select u1.col from `user` as u1 where u1.id = 5 and not exists (select 1 from `user` as u2 where u2.id = 5 limit 1)",
        "Table": "`user`",
        "Values": [
          "INT64(5)"
        ],
        "Vindex": "user_index"
      }
    },
    "gen4-plan": {
      "QueryType": "SELECT",
      "Original": "select u1.col from user as u1 where u1.id = 5 and not exists (select u2.name from user u2 where u2.id = 5)",
      "Instructions": {
        "OperatorType": "Route",
        "Variant": "EqualUnique",
        "Keyspace": {
          "Name": "user",
          "Sharded": true
        },
        "FieldQuery": "select u1.col from `user` as u1 where 1 != 1",
        "Query": "select u1.col from `user` as u1 where u1.id = 5 and not exists (select 1 from `user` as u2 where u2.id = 5 limit 1)",
        "Table": "`user`",
        "Values": [
          "INT64(5)"
        ],
        "Vindex": "user_index"
      },
      "TablesUsed": [
        "user.user"
      ]
    }
  },
  {
    "comment": "SelectScatter with NOT EXISTS uncorrelated subquery",
    "query": "select u1.col from user as u1 where not exists (select u2.name from user u2 where u2.id = 5)",
    "v3-plan": {
      "QueryType": "SELECT",
      "Original": "select u1.col from user as u1 where not exists (select u2.name from user u2 where u2.id = 5)",
      "Instructions": {
        "OperatorType": "Subquery",
        "Variant": "PulloutExists",
        "PulloutVars": [
          "__sq_has_values1",
          "__sq1"
        ],
        "Inputs": [
          {
            "OperatorType": "Route",
            "Variant": "EqualUnique",
            "Keyspace": {
              "Name": "user",
              "Sharded": true
            },
            "FieldQuery": "select 1 from `user` as u2 where 1 != 1",
            "Query": "select 1 from `user` as u2 where u2.id = 5 limit 1",
            "Table": "`user`",
            "Values": [
              "INT64(5)"
            ],
            "Vindex": "user_index"
          },
          {
            "OperatorType": "Route",
            "Variant": "Scatter",
            "Keyspace": {
              "Name": "user",
              "Sharded": true
            },
            "FieldQuery": "select u1.col from `user` as u1 where 1 != 1",
            "Query": "select u1.col from `user` as u1 where not :__sq_has_values1",
            "Table": "`user`"
          }
        ]
      }
    },
    "gen4-plan": {
      "QueryType": "SELECT",
      "Original": "select u1.col from user as u1 where not exists (select u2.name from user u2 where u2.id = 5)",
      "Instructions": {
        "OperatorType": "Subquery",
        "Variant": "PulloutExists",
        "PulloutVars": [
          "__sq_has_values1"
        ],
        "Inputs": [
          {
            "OperatorType": "Route",
            "Variant": "EqualUnique",
            "Keyspace": {
              "Name": "user",
              "Sharded": true
            },
            "FieldQuery": "select 1 from `user` as u2 where 1 != 1",
            "Query": "select 1 from `user` as u2 where u2.id = 5 limit 1",
            "Table": "`user`",
            "Values": [
              "INT64(5)"
            ],
            "Vindex": "user_index"
          },
          {
            "OperatorType": "Route",
            "Variant": "Scatter",
            "Keyspace": {
              "Name": "user",
              "Sharded": true
            },
            "FieldQuery": "select u1.col from `user` as u1 where 1 != 1",
            "Query": "select u1.col from `user` as u1 where not :__sq_has_values1",
            "Table": "`user`"
          }
        ]
      },
      "TablesUsed": [
        "user.user"
      ]
    }
  },
  {
    "comment": "The outer and first inner are SelectEqualUnique with same Vindex value, the second inner has different Vindex value",
    "query": "select id from user where id = 5 and not id in (select user_extra.col from user_extra where user_extra.user_id = 5) and id in (select user_extra.col from user_extra where user_extra.user_id = 4)",
    "v3-plan": {
      "QueryType": "SELECT",
      "Original": "select id from user where id = 5 and not id in (select user_extra.col from user_extra where user_extra.user_id = 5) and id in (select user_extra.col from user_extra where user_extra.user_id = 4)",
      "Instructions": {
        "OperatorType": "Subquery",
        "Variant": "PulloutIn",
        "PulloutVars": [
          "__sq_has_values1",
          "__sq1"
        ],
        "Inputs": [
          {
            "OperatorType": "Route",
            "Variant": "EqualUnique",
            "Keyspace": {
              "Name": "user",
              "Sharded": true
            },
            "FieldQuery": "select user_extra.col from user_extra where 1 != 1",
            "Query": "select user_extra.col from user_extra where user_extra.user_id = 4",
            "Table": "user_extra",
            "Values": [
              "INT64(4)"
            ],
            "Vindex": "user_index"
          },
          {
            "OperatorType": "Route",
            "Variant": "EqualUnique",
            "Keyspace": {
              "Name": "user",
              "Sharded": true
            },
            "FieldQuery": "select id from `user` where 1 != 1",
            "Query": "select id from `user` where id = 5 and :__sq_has_values1 = 1 and id in ::__sq1 and id not in (select user_extra.col from user_extra where user_extra.user_id = 5)",
            "Table": "`user`",
            "Values": [
              "INT64(5)"
            ],
            "Vindex": "user_index"
          }
        ]
      }
    },
    "gen4-plan": {
      "QueryType": "SELECT",
      "Original": "select id from user where id = 5 and not id in (select user_extra.col from user_extra where user_extra.user_id = 5) and id in (select user_extra.col from user_extra where user_extra.user_id = 4)",
      "Instructions": {
        "OperatorType": "Subquery",
        "Variant": "PulloutIn",
        "PulloutVars": [
          "__sq_has_values2",
          "__sq2"
        ],
        "Inputs": [
          {
            "OperatorType": "Route",
            "Variant": "EqualUnique",
            "Keyspace": {
              "Name": "user",
              "Sharded": true
            },
            "FieldQuery": "select user_extra.col from user_extra where 1 != 1",
            "Query": "select user_extra.col from user_extra where user_extra.user_id = 4",
            "Table": "user_extra",
            "Values": [
              "INT64(4)"
            ],
            "Vindex": "user_index"
          },
          {
            "OperatorType": "Route",
            "Variant": "EqualUnique",
            "Keyspace": {
              "Name": "user",
              "Sharded": true
            },
            "FieldQuery": "select id from `user` where 1 != 1",
            "Query": "select id from `user` where id = 5 and id not in (select user_extra.col from user_extra where user_extra.user_id = 5) and (:__sq_has_values2 = 1 and id in ::__sq2)",
            "Table": "`user`",
            "Values": [
              "INT64(5)"
            ],
            "Vindex": "user_index"
          }
        ]
      },
      "TablesUsed": [
        "user.user",
        "user.user_extra"
      ]
    }
  },
  {
    "comment": "The outer and second inner are SelectEqualUnique with same Vindex value, the first inner has different Vindex value",
    "query": "select id from user where id = 5 and not id in (select user_extra.col from user_extra where user_extra.user_id = 4) and id in (select user_extra.col from user_extra where user_extra.user_id = 5)",
    "v3-plan": {
      "QueryType": "SELECT",
      "Original": "select id from user where id = 5 and not id in (select user_extra.col from user_extra where user_extra.user_id = 4) and id in (select user_extra.col from user_extra where user_extra.user_id = 5)",
      "Instructions": {
        "OperatorType": "Subquery",
        "Variant": "PulloutNotIn",
        "PulloutVars": [
          "__sq_has_values1",
          "__sq1"
        ],
        "Inputs": [
          {
            "OperatorType": "Route",
            "Variant": "EqualUnique",
            "Keyspace": {
              "Name": "user",
              "Sharded": true
            },
            "FieldQuery": "select user_extra.col from user_extra where 1 != 1",
            "Query": "select user_extra.col from user_extra where user_extra.user_id = 4",
            "Table": "user_extra",
            "Values": [
              "INT64(4)"
            ],
            "Vindex": "user_index"
          },
          {
            "OperatorType": "Route",
            "Variant": "EqualUnique",
            "Keyspace": {
              "Name": "user",
              "Sharded": true
            },
            "FieldQuery": "select id from `user` where 1 != 1",
            "Query": "select id from `user` where id = 5 and id in (select user_extra.col from user_extra where user_extra.user_id = 5) and (:__sq_has_values1 = 0 or id not in ::__sq1)",
            "Table": "`user`",
            "Values": [
              "INT64(5)"
            ],
            "Vindex": "user_index"
          }
        ]
      }
    },
    "gen4-plan": {
      "QueryType": "SELECT",
      "Original": "select id from user where id = 5 and not id in (select user_extra.col from user_extra where user_extra.user_id = 4) and id in (select user_extra.col from user_extra where user_extra.user_id = 5)",
      "Instructions": {
        "OperatorType": "Subquery",
        "Variant": "PulloutNotIn",
        "PulloutVars": [
          "__sq_has_values1",
          "__sq1"
        ],
        "Inputs": [
          {
            "OperatorType": "Route",
            "Variant": "EqualUnique",
            "Keyspace": {
              "Name": "user",
              "Sharded": true
            },
            "FieldQuery": "select user_extra.col from user_extra where 1 != 1",
            "Query": "select user_extra.col from user_extra where user_extra.user_id = 4",
            "Table": "user_extra",
            "Values": [
              "INT64(4)"
            ],
            "Vindex": "user_index"
          },
          {
            "OperatorType": "Route",
            "Variant": "EqualUnique",
            "Keyspace": {
              "Name": "user",
              "Sharded": true
            },
            "FieldQuery": "select id from `user` where 1 != 1",
            "Query": "select id from `user` where id = 5 and (:__sq_has_values1 = 0 or id not in ::__sq1) and id in (select user_extra.col from user_extra where user_extra.user_id = 5)",
            "Table": "`user`",
            "Values": [
              "INT64(5)"
            ],
            "Vindex": "user_index"
          }
        ]
      },
      "TablesUsed": [
        "user.user",
        "user.user_extra"
      ]
    }
  },
  {
    "comment": "two correlated subqueries that can be merge in a single route",
    "query": "select u.id from user as u where u.col in (select ue.user_id from user_extra as ue where ue.user_id = u.id) and u.col2 in (select ue.user_id from user_extra as ue where ue.user_id = u.id)",
    "v3-plan": {
      "QueryType": "SELECT",
      "Original": "select u.id from user as u where u.col in (select ue.user_id from user_extra as ue where ue.user_id = u.id) and u.col2 in (select ue.user_id from user_extra as ue where ue.user_id = u.id)",
      "Instructions": {
        "OperatorType": "Route",
        "Variant": "Scatter",
        "Keyspace": {
          "Name": "user",
          "Sharded": true
        },
        "FieldQuery": "select u.id from `user` as u where 1 != 1",
        "Query": "select u.id from `user` as u where u.col2 in (select ue.user_id from user_extra as ue where ue.user_id = u.id) and u.col in (select ue.user_id from user_extra as ue where ue.user_id = u.id)",
        "Table": "`user`"
      }
    },
    "gen4-plan": {
      "QueryType": "SELECT",
      "Original": "select u.id from user as u where u.col in (select ue.user_id from user_extra as ue where ue.user_id = u.id) and u.col2 in (select ue.user_id from user_extra as ue where ue.user_id = u.id)",
      "Instructions": {
        "OperatorType": "Route",
        "Variant": "Scatter",
        "Keyspace": {
          "Name": "user",
          "Sharded": true
        },
        "FieldQuery": "select u.id from `user` as u where 1 != 1",
        "Query": "select u.id from `user` as u where u.col in (select ue.user_id from user_extra as ue where ue.user_id = u.id) and u.col2 in (select ue.user_id from user_extra as ue where ue.user_id = u.id)",
        "Table": "`user`"
      },
      "TablesUsed": [
        "user.user",
        "user.user_extra"
      ]
    }
  },
  {
    "comment": "transitive closures for the win",
    "query": "select id from user where user.id = user.col and user.col = 5",
    "v3-plan": {
      "QueryType": "SELECT",
      "Original": "select id from user where user.id = user.col and user.col = 5",
      "Instructions": {
        "OperatorType": "Route",
        "Variant": "Scatter",
        "Keyspace": {
          "Name": "user",
          "Sharded": true
        },
        "FieldQuery": "select id from `user` where 1 != 1",
        "Query": "select id from `user` where `user`.id = `user`.col and `user`.col = 5",
        "Table": "`user`"
      }
    },
    "gen4-plan": {
      "QueryType": "SELECT",
      "Original": "select id from user where user.id = user.col and user.col = 5",
      "Instructions": {
        "OperatorType": "Route",
        "Variant": "EqualUnique",
        "Keyspace": {
          "Name": "user",
          "Sharded": true
        },
        "FieldQuery": "select id from `user` where 1 != 1",
        "Query": "select id from `user` where `user`.id = `user`.col and `user`.col = 5",
        "Table": "`user`",
        "Values": [
          "INT64(5)"
        ],
        "Vindex": "user_index"
      },
      "TablesUsed": [
        "user.user"
      ]
    }
  },
  {
    "comment": "join with transitive closures",
    "query": "select id from user, user_extra where user.id = user_extra.col and user_extra.col = user_extra.user_id",
    "v3-plan": {
      "QueryType": "SELECT",
      "Original": "select id from user, user_extra where user.id = user_extra.col and user_extra.col = user_extra.user_id",
      "Instructions": {
        "OperatorType": "Join",
        "Variant": "Join",
        "JoinColumnIndexes": "L:0",
        "JoinVars": {
          "user_id": 0
        },
        "TableName": "`user`_user_extra",
        "Inputs": [
          {
            "OperatorType": "Route",
            "Variant": "Scatter",
            "Keyspace": {
              "Name": "user",
              "Sharded": true
            },
            "FieldQuery": "select id from `user` where 1 != 1",
            "Query": "select id from `user`",
            "Table": "`user`"
          },
          {
            "OperatorType": "Route",
            "Variant": "Scatter",
            "Keyspace": {
              "Name": "user",
              "Sharded": true
            },
            "FieldQuery": "select 1 from user_extra where 1 != 1",
            "Query": "select 1 from user_extra where user_extra.col = :user_id and user_extra.col = user_extra.user_id",
            "Table": "user_extra"
          }
        ]
      }
    },
    "gen4-plan": {
      "QueryType": "SELECT",
      "Original": "select id from user, user_extra where user.id = user_extra.col and user_extra.col = user_extra.user_id",
      "Instructions": {
        "OperatorType": "Route",
        "Variant": "Scatter",
        "Keyspace": {
          "Name": "user",
          "Sharded": true
        },
        "FieldQuery": "select id from `user`, user_extra where 1 != 1",
        "Query": "select id from `user`, user_extra where user_extra.col = user_extra.user_id and `user`.id = user_extra.col",
        "Table": "`user`, user_extra"
      },
      "TablesUsed": [
        "user.user",
        "user.user_extra"
      ]
    }
  },
  {
    "comment": "not supported transitive closures with equality inside of an OR",
    "query": "select id from user, user_extra where user.id = user_extra.col and (user_extra.col = user_extra.user_id or user_extra.col2 = user_extra.name)",
    "v3-plan": {
      "QueryType": "SELECT",
      "Original": "select id from user, user_extra where user.id = user_extra.col and (user_extra.col = user_extra.user_id or user_extra.col2 = user_extra.name)",
      "Instructions": {
        "OperatorType": "Join",
        "Variant": "Join",
        "JoinColumnIndexes": "L:0",
        "JoinVars": {
          "user_id": 0
        },
        "TableName": "`user`_user_extra",
        "Inputs": [
          {
            "OperatorType": "Route",
            "Variant": "Scatter",
            "Keyspace": {
              "Name": "user",
              "Sharded": true
            },
            "FieldQuery": "select id from `user` where 1 != 1",
            "Query": "select id from `user`",
            "Table": "`user`"
          },
          {
            "OperatorType": "Route",
            "Variant": "Scatter",
            "Keyspace": {
              "Name": "user",
              "Sharded": true
            },
            "FieldQuery": "select 1 from user_extra where 1 != 1",
            "Query": "select 1 from user_extra where user_extra.col = :user_id and (user_extra.col = user_extra.user_id or user_extra.col2 = user_extra.`name`)",
            "Table": "user_extra"
          }
        ]
      }
    },
    "gen4-plan": {
      "QueryType": "SELECT",
      "Original": "select id from user, user_extra where user.id = user_extra.col and (user_extra.col = user_extra.user_id or user_extra.col2 = user_extra.name)",
      "Instructions": {
        "OperatorType": "Join",
        "Variant": "Join",
        "JoinColumnIndexes": "R:0",
        "JoinVars": {
          "user_extra_col": 0
        },
        "TableName": "user_extra_`user`",
        "Inputs": [
          {
            "OperatorType": "Route",
            "Variant": "Scatter",
            "Keyspace": {
              "Name": "user",
              "Sharded": true
            },
            "FieldQuery": "select user_extra.col from user_extra where 1 != 1",
            "Query": "select user_extra.col from user_extra where user_extra.col = user_extra.user_id or user_extra.col2 = user_extra.`name`",
            "Table": "user_extra"
          },
          {
            "OperatorType": "Route",
            "Variant": "EqualUnique",
            "Keyspace": {
              "Name": "user",
              "Sharded": true
            },
            "FieldQuery": "select id from `user` where 1 != 1",
            "Query": "select id from `user` where `user`.id = :user_extra_col",
            "Table": "`user`",
            "Values": [
              ":user_extra_col"
            ],
            "Vindex": "user_index"
          }
        ]
      },
      "TablesUsed": [
        "user.user",
        "user.user_extra"
      ]
    }
  },
  {
    "comment": "routing rules subquery merge with alias",
    "query": "select col from user where id = (select id from route1 as a where a.id = user.id)",
    "v3-plan": {
      "QueryType": "SELECT",
      "Original": "select col from user where id = (select id from route1 as a where a.id = user.id)",
      "Instructions": {
        "OperatorType": "Route",
        "Variant": "Scatter",
        "Keyspace": {
          "Name": "user",
          "Sharded": true
        },
        "FieldQuery": "select col from `user` where 1 != 1",
        "Query": "select col from `user` where id = (select id from `user` as a where a.id = `user`.id)",
        "Table": "`user`"
      }
    },
    "gen4-plan": {
      "QueryType": "SELECT",
      "Original": "select col from user where id = (select id from route1 as a where a.id = user.id)",
      "Instructions": {
        "OperatorType": "Route",
        "Variant": "Scatter",
        "Keyspace": {
          "Name": "user",
          "Sharded": true
        },
        "FieldQuery": "select col from `user` where 1 != 1",
        "Query": "select col from `user` where id = (select id from `user` as a where a.id = `user`.id)",
        "Table": "`user`"
      },
      "TablesUsed": [
        "user.user"
      ]
    }
  },
  {
    "comment": "left join where clauses where we can optimize into an inner join",
    "query": "select user.id from user left join user_extra on user.col = user_extra.col where user_extra.foobar = 5",
    "plan": {
      "QueryType": "SELECT",
      "Original": "select user.id from user left join user_extra on user.col = user_extra.col where user_extra.foobar = 5",
      "Instructions": {
        "OperatorType": "Join",
        "Variant": "Join",
        "JoinColumnIndexes": "L:1",
        "JoinVars": {
          "user_col": 0
        },
        "TableName": "`user`_user_extra",
        "Inputs": [
          {
            "OperatorType": "Route",
            "Variant": "Scatter",
            "Keyspace": {
              "Name": "user",
              "Sharded": true
            },
            "FieldQuery": "select `user`.col, `user`.id from `user` where 1 != 1",
            "Query": "select `user`.col, `user`.id from `user`",
            "Table": "`user`"
          },
          {
            "OperatorType": "Route",
            "Variant": "Scatter",
            "Keyspace": {
              "Name": "user",
              "Sharded": true
            },
            "FieldQuery": "select 1 from user_extra where 1 != 1",
            "Query": "select 1 from user_extra where user_extra.foobar = 5 and user_extra.col = :user_col",
            "Table": "user_extra"
          }
        ]
      },
      "TablesUsed": [
        "user.user",
        "user.user_extra"
      ]
    }
  },
  {
    "comment": "this query lead to a nil pointer error",
    "query": "select user.id from user left join user_extra on user.col = user_extra.col where foo(user_extra.foobar)",
    "plan": "expr cannot be translated, not supported: foo(user_extra.foobar)"
  },
  {
    "comment": "filter after outer join",
    "query": "select user.id from user left join user_extra on user.col = user_extra.col where user_extra.id is null",
    "plan": {
      "QueryType": "SELECT",
      "Original": "select user.id from user left join user_extra on user.col = user_extra.col where user_extra.id is null",
      "Instructions": {
        "OperatorType": "SimpleProjection",
        "Columns": [
          1
        ],
        "Inputs": [
          {
            "OperatorType": "Filter",
            "Predicate": "user_extra.id is null",
            "Inputs": [
              {
                "OperatorType": "Join",
                "Variant": "LeftJoin",
                "JoinColumnIndexes": "R:0,L:1",
                "JoinVars": {
                  "user_col": 0
                },
                "TableName": "`user`_user_extra",
                "Inputs": [
                  {
                    "OperatorType": "Route",
                    "Variant": "Scatter",
                    "Keyspace": {
                      "Name": "user",
                      "Sharded": true
                    },
                    "FieldQuery": "select `user`.col, `user`.id from `user` where 1 != 1",
                    "Query": "select `user`.col, `user`.id from `user`",
                    "Table": "`user`"
                  },
                  {
                    "OperatorType": "Route",
                    "Variant": "Scatter",
                    "Keyspace": {
                      "Name": "user",
                      "Sharded": true
                    },
                    "FieldQuery": "select user_extra.id from user_extra where 1 != 1",
                    "Query": "select user_extra.id from user_extra where user_extra.col = :user_col",
                    "Table": "user_extra"
                  }
                ]
              }
            ]
          }
        ]
      },
      "TablesUsed": [
        "user.user",
        "user.user_extra"
      ]
    }
  },
  {
    "comment": "subquery on other table",
    "query": "select distinct user.id, user.col from user where user.col in (select id from music where col2 = 'a')",
    "v3-plan": {
      "QueryType": "SELECT",
      "Original": "select distinct user.id, user.col from user where user.col in (select id from music where col2 = 'a')",
      "Instructions": {
        "OperatorType": "Distinct",
        "Inputs": [
          {
            "OperatorType": "Subquery",
            "Variant": "PulloutIn",
            "PulloutVars": [
              "__sq_has_values1",
              "__sq1"
            ],
            "Inputs": [
              {
                "OperatorType": "Route",
                "Variant": "Scatter",
                "Keyspace": {
                  "Name": "user",
                  "Sharded": true
                },
                "FieldQuery": "select id from music where 1 != 1",
                "Query": "select id from music where col2 = 'a'",
                "Table": "music"
              },
              {
                "OperatorType": "Route",
                "Variant": "Scatter",
                "Keyspace": {
                  "Name": "user",
                  "Sharded": true
                },
                "FieldQuery": "select `user`.id, `user`.col from `user` where 1 != 1",
                "Query": "select `user`.id, `user`.col from `user` where :__sq_has_values1 = 1 and `user`.col in ::__sq1",
                "Table": "`user`"
              }
            ]
          }
        ]
      }
    },
    "gen4-plan": {
      "QueryType": "SELECT",
      "Original": "select distinct user.id, user.col from user where user.col in (select id from music where col2 = 'a')",
      "Instructions": {
        "OperatorType": "Aggregate",
        "Variant": "Ordered",
        "GroupBy": "(0|2), 1",
        "ResultColumns": 2,
        "Inputs": [
          {
            "OperatorType": "Subquery",
            "Variant": "PulloutIn",
            "PulloutVars": [
              "__sq_has_values1",
              "__sq1"
            ],
            "Inputs": [
              {
                "OperatorType": "Route",
                "Variant": "Scatter",
                "Keyspace": {
                  "Name": "user",
                  "Sharded": true
                },
                "FieldQuery": "select id from music where 1 != 1",
                "Query": "select id from music where col2 = 'a'",
                "Table": "music"
              },
              {
                "OperatorType": "Route",
                "Variant": "Scatter",
                "Keyspace": {
                  "Name": "user",
                  "Sharded": true
                },
                "FieldQuery": "select `user`.id, `user`.col, weight_string(`user`.id) from `user` where 1 != 1",
                "OrderBy": "(0|2) ASC, 1 ASC",
                "Query": "select `user`.id, `user`.col, weight_string(`user`.id) from `user` where :__sq_has_values1 = 1 and `user`.col in ::__sq1 order by `user`.id asc, `user`.col asc",
                "Table": "`user`"
              }
            ]
          }
        ]
      },
      "TablesUsed": [
        "user.music",
        "user.user"
      ]
    }
  },
  {
    "comment": "should use colb_colc_map as first column of the vindex is present in predicate",
    "query": "select * from multicolvin where column_b = 1",
    "v3-plan": {
      "QueryType": "SELECT",
      "Original": "select * from multicolvin where column_b = 1",
      "Instructions": {
        "OperatorType": "Route",
        "Variant": "EqualUnique",
        "Keyspace": {
          "Name": "user",
          "Sharded": true
        },
        "FieldQuery": "select * from multicolvin where 1 != 1",
        "Query": "select * from multicolvin where column_b = 1",
        "Table": "multicolvin",
        "Values": [
          "INT64(1)"
        ],
        "Vindex": "colb_colc_map"
      }
    },
    "gen4-plan": {
      "QueryType": "SELECT",
      "Original": "select * from multicolvin where column_b = 1",
      "Instructions": {
        "OperatorType": "Route",
        "Variant": "EqualUnique",
        "Keyspace": {
          "Name": "user",
          "Sharded": true
        },
        "FieldQuery": "select * from multicolvin where 1 != 1",
        "Query": "select * from multicolvin where column_b = 1",
        "Table": "multicolvin",
        "Values": [
          "INT64(1)"
        ],
        "Vindex": "colb_colc_map"
      },
      "TablesUsed": [
        "user.multicolvin"
      ]
    }
  },
  {
    "comment": "should only use first column of the vindex colb_colc_map",
    "query": "select * from multicolvin where column_b = 1 and column_c = 2",
    "v3-plan": {
      "QueryType": "SELECT",
      "Original": "select * from multicolvin where column_b = 1 and column_c = 2",
      "Instructions": {
        "OperatorType": "Route",
        "Variant": "EqualUnique",
        "Keyspace": {
          "Name": "user",
          "Sharded": true
        },
        "FieldQuery": "select * from multicolvin where 1 != 1",
        "Query": "select * from multicolvin where column_b = 1 and column_c = 2",
        "Table": "multicolvin",
        "Values": [
          "INT64(1)"
        ],
        "Vindex": "colb_colc_map"
      }
    },
    "gen4-plan": {
      "QueryType": "SELECT",
      "Original": "select * from multicolvin where column_b = 1 and column_c = 2",
      "Instructions": {
        "OperatorType": "Route",
        "Variant": "EqualUnique",
        "Keyspace": {
          "Name": "user",
          "Sharded": true
        },
        "FieldQuery": "select * from multicolvin where 1 != 1",
        "Query": "select * from multicolvin where column_b = 1 and column_c = 2",
        "Table": "multicolvin",
        "Values": [
          "INT64(1)"
        ],
        "Vindex": "colb_colc_map"
      },
      "TablesUsed": [
        "user.multicolvin"
      ]
    }
  },
  {
    "comment": "uses vindex colb_colc_map",
    "query": "select * from multicolvin where column_b = 1 and column_c = 2 and column_a = 3",
    "v3-plan": {
      "QueryType": "SELECT",
      "Original": "select * from multicolvin where column_b = 1 and column_c = 2 and column_a = 3",
      "Instructions": {
        "OperatorType": "Route",
        "Variant": "EqualUnique",
        "Keyspace": {
          "Name": "user",
          "Sharded": true
        },
        "FieldQuery": "select * from multicolvin where 1 != 1",
        "Query": "select * from multicolvin where column_b = 1 and column_c = 2 and column_a = 3",
        "Table": "multicolvin",
        "Values": [
          "INT64(1)"
        ],
        "Vindex": "colb_colc_map"
      }
    },
    "gen4-plan": {
      "QueryType": "SELECT",
      "Original": "select * from multicolvin where column_b = 1 and column_c = 2 and column_a = 3",
      "Instructions": {
        "OperatorType": "Route",
        "Variant": "EqualUnique",
        "Keyspace": {
          "Name": "user",
          "Sharded": true
        },
        "FieldQuery": "select * from multicolvin where 1 != 1",
        "Query": "select * from multicolvin where column_b = 1 and column_c = 2 and column_a = 3",
        "Table": "multicolvin",
        "Values": [
          "INT64(1)"
        ],
        "Vindex": "colb_colc_map"
      },
      "TablesUsed": [
        "user.multicolvin"
      ]
    }
  },
  {
    "comment": "v3 takes cola_map, gen4 takes colb_colc_map, may be based on map key ordering",
    "query": "select * from multicolvin where column_a = 3 and column_b = 1",
    "v3-plan": {
      "QueryType": "SELECT",
      "Original": "select * from multicolvin where column_a = 3 and column_b = 1",
      "Instructions": {
        "OperatorType": "Route",
        "Variant": "EqualUnique",
        "Keyspace": {
          "Name": "user",
          "Sharded": true
        },
        "FieldQuery": "select * from multicolvin where 1 != 1",
        "Query": "select * from multicolvin where column_a = 3 and column_b = 1",
        "Table": "multicolvin",
        "Values": [
          "INT64(3)"
        ],
        "Vindex": "cola_map"
      }
    },
    "gen4-plan": {
      "QueryType": "SELECT",
      "Original": "select * from multicolvin where column_a = 3 and column_b = 1",
      "Instructions": {
        "OperatorType": "Route",
        "Variant": "EqualUnique",
        "Keyspace": {
          "Name": "user",
          "Sharded": true
        },
        "FieldQuery": "select * from multicolvin where 1 != 1",
        "Query": "select * from multicolvin where column_a = 3 and column_b = 1",
        "Table": "multicolvin",
        "Values": [
          "INT64(1)"
        ],
        "Vindex": "colb_colc_map"
      },
      "TablesUsed": [
        "user.multicolvin"
      ]
    }
  },
  {
    "comment": "multi column vindex produces Equal plan in gen4 and Scatter in v3",
    "query": "select * from multicol_tbl where cola = 1 and colb = 2",
    "v3-plan": {
      "QueryType": "SELECT",
      "Original": "select * from multicol_tbl where cola = 1 and colb = 2",
      "Instructions": {
        "OperatorType": "Route",
        "Variant": "Scatter",
        "Keyspace": {
          "Name": "user",
          "Sharded": true
        },
        "FieldQuery": "select * from multicol_tbl where 1 != 1",
        "Query": "select * from multicol_tbl where cola = 1 and colb = 2",
        "Table": "multicol_tbl"
      }
    },
    "gen4-plan": {
      "QueryType": "SELECT",
      "Original": "select * from multicol_tbl where cola = 1 and colb = 2",
      "Instructions": {
        "OperatorType": "Route",
        "Variant": "EqualUnique",
        "Keyspace": {
          "Name": "user",
          "Sharded": true
        },
        "FieldQuery": "select * from multicol_tbl where 1 != 1",
        "Query": "select * from multicol_tbl where cola = 1 and colb = 2",
        "Table": "multicol_tbl",
        "Values": [
          "INT64(1)",
          "INT64(2)"
        ],
        "Vindex": "multicolIdx"
      },
      "TablesUsed": [
        "user.multicol_tbl"
      ]
    }
  },
  {
    "comment": "multi column vindex with different order places the vindex keys in correct order",
    "query": "select * from multicol_tbl where colb = 2 and cola = 1",
    "v3-plan": {
      "QueryType": "SELECT",
      "Original": "select * from multicol_tbl where colb = 2 and cola = 1",
      "Instructions": {
        "OperatorType": "Route",
        "Variant": "Scatter",
        "Keyspace": {
          "Name": "user",
          "Sharded": true
        },
        "FieldQuery": "select * from multicol_tbl where 1 != 1",
        "Query": "select * from multicol_tbl where colb = 2 and cola = 1",
        "Table": "multicol_tbl"
      }
    },
    "gen4-plan": {
      "QueryType": "SELECT",
      "Original": "select * from multicol_tbl where colb = 2 and cola = 1",
      "Instructions": {
        "OperatorType": "Route",
        "Variant": "EqualUnique",
        "Keyspace": {
          "Name": "user",
          "Sharded": true
        },
        "FieldQuery": "select * from multicol_tbl where 1 != 1",
        "Query": "select * from multicol_tbl where colb = 2 and cola = 1",
        "Table": "multicol_tbl",
        "Values": [
          "INT64(1)",
          "INT64(2)"
        ],
        "Vindex": "multicolIdx"
      },
      "TablesUsed": [
        "user.multicol_tbl"
      ]
    }
  },
  {
    "comment": "multi column vindex produces IN plan in gen4 and Scatter in v3",
    "query": "select * from multicol_tbl where cola in (1,2) and colb in (3,4)",
    "v3-plan": {
      "QueryType": "SELECT",
      "Original": "select * from multicol_tbl where cola in (1,2) and colb in (3,4)",
      "Instructions": {
        "OperatorType": "Route",
        "Variant": "Scatter",
        "Keyspace": {
          "Name": "user",
          "Sharded": true
        },
        "FieldQuery": "select * from multicol_tbl where 1 != 1",
        "Query": "select * from multicol_tbl where cola in (1, 2) and colb in (3, 4)",
        "Table": "multicol_tbl"
      }
    },
    "gen4-plan": {
      "QueryType": "SELECT",
      "Original": "select * from multicol_tbl where cola in (1,2) and colb in (3,4)",
      "Instructions": {
        "OperatorType": "Route",
        "Variant": "IN",
        "Keyspace": {
          "Name": "user",
          "Sharded": true
        },
        "FieldQuery": "select * from multicol_tbl where 1 != 1",
        "Query": "select * from multicol_tbl where cola in ::__vals0 and colb in ::__vals1",
        "Table": "multicol_tbl",
        "Values": [
          "(INT64(1), INT64(2))",
          "(INT64(3), INT64(4))"
        ],
        "Vindex": "multicolIdx"
      },
      "TablesUsed": [
        "user.multicol_tbl"
      ]
    }
  },
  {
    "comment": "multi column vindex with different order places the vindex keys in correct order in IN plan in gen4",
    "query": "select * from multicol_tbl where colb in (3,4) and cola in (1,2)",
    "v3-plan": {
      "QueryType": "SELECT",
      "Original": "select * from multicol_tbl where colb in (3,4) and cola in (1,2)",
      "Instructions": {
        "OperatorType": "Route",
        "Variant": "Scatter",
        "Keyspace": {
          "Name": "user",
          "Sharded": true
        },
        "FieldQuery": "select * from multicol_tbl where 1 != 1",
        "Query": "select * from multicol_tbl where colb in (3, 4) and cola in (1, 2)",
        "Table": "multicol_tbl"
      }
    },
    "gen4-plan": {
      "QueryType": "SELECT",
      "Original": "select * from multicol_tbl where colb in (3,4) and cola in (1,2)",
      "Instructions": {
        "OperatorType": "Route",
        "Variant": "IN",
        "Keyspace": {
          "Name": "user",
          "Sharded": true
        },
        "FieldQuery": "select * from multicol_tbl where 1 != 1",
        "Query": "select * from multicol_tbl where colb in ::__vals1 and cola in ::__vals0",
        "Table": "multicol_tbl",
        "Values": [
          "(INT64(1), INT64(2))",
          "(INT64(3), INT64(4))"
        ],
        "Vindex": "multicolIdx"
      },
      "TablesUsed": [
        "user.multicol_tbl"
      ]
    }
  },
  {
    "comment": "multi column vindex with different order with one IN predicate and one equality",
    "query": "select * from multicol_tbl where colb = 1 and cola in (3,4)",
    "v3-plan": {
      "QueryType": "SELECT",
      "Original": "select * from multicol_tbl where colb = 1 and cola in (3,4)",
      "Instructions": {
        "OperatorType": "Route",
        "Variant": "Scatter",
        "Keyspace": {
          "Name": "user",
          "Sharded": true
        },
        "FieldQuery": "select * from multicol_tbl where 1 != 1",
        "Query": "select * from multicol_tbl where colb = 1 and cola in (3, 4)",
        "Table": "multicol_tbl"
      }
    },
    "gen4-plan": {
      "QueryType": "SELECT",
      "Original": "select * from multicol_tbl where colb = 1 and cola in (3,4)",
      "Instructions": {
        "OperatorType": "Route",
        "Variant": "IN",
        "Keyspace": {
          "Name": "user",
          "Sharded": true
        },
        "FieldQuery": "select * from multicol_tbl where 1 != 1",
        "Query": "select * from multicol_tbl where colb = 1 and cola in ::__vals0",
        "Table": "multicol_tbl",
        "Values": [
          "(INT64(3), INT64(4))",
          "INT64(1)"
        ],
        "Vindex": "multicolIdx"
      },
      "TablesUsed": [
        "user.multicol_tbl"
      ]
    }
  },
  {
    "comment": "deconstruct tuple equality comparisons",
    "query": "select id from user where (id, name) = (34, 'apa')",
    "v3-plan": {
      "QueryType": "SELECT",
      "Original": "select id from user where (id, name) = (34, 'apa')",
      "Instructions": {
        "OperatorType": "Route",
        "Variant": "Scatter",
        "Keyspace": {
          "Name": "user",
          "Sharded": true
        },
        "FieldQuery": "select id from `user` where 1 != 1",
        "Query": "select id from `user` where (id, `name`) = (34, 'apa')",
        "Table": "`user`"
      }
    },
    "gen4-plan": {
      "QueryType": "SELECT",
      "Original": "select id from user where (id, name) = (34, 'apa')",
      "Instructions": {
        "OperatorType": "Route",
        "Variant": "EqualUnique",
        "Keyspace": {
          "Name": "user",
          "Sharded": true
        },
        "FieldQuery": "select id from `user` where 1 != 1",
        "Query": "select id from `user` where id = 34 and `name` = 'apa'",
        "Table": "`user`",
        "Values": [
          "INT64(34)"
        ],
        "Vindex": "user_index"
      },
      "TablesUsed": [
        "user.user"
      ]
    }
  },
  {
    "comment": "multi column vindex with both IN predicate and equality predicate",
    "query": "select * from multicol_tbl where cola in (1,10) and cola = 4 and colb in (5,6) and colb = 7",
    "v3-plan": {
      "QueryType": "SELECT",
      "Original": "select * from multicol_tbl where cola in (1,10) and cola = 4 and colb in (5,6) and colb = 7",
      "Instructions": {
        "OperatorType": "Route",
        "Variant": "Scatter",
        "Keyspace": {
          "Name": "user",
          "Sharded": true
        },
        "FieldQuery": "select * from multicol_tbl where 1 != 1",
        "Query": "select * from multicol_tbl where cola in (1, 10) and cola = 4 and colb in (5, 6) and colb = 7",
        "Table": "multicol_tbl"
      }
    },
    "gen4-plan": {
      "QueryType": "SELECT",
      "Original": "select * from multicol_tbl where cola in (1,10) and cola = 4 and colb in (5,6) and colb = 7",
      "Instructions": {
        "OperatorType": "Route",
        "Variant": "EqualUnique",
        "Keyspace": {
          "Name": "user",
          "Sharded": true
        },
        "FieldQuery": "select * from multicol_tbl where 1 != 1",
        "Query": "select * from multicol_tbl where cola in (1, 10) and cola = 4 and colb in (5, 6) and colb = 7",
        "Table": "multicol_tbl",
        "Values": [
          "INT64(4)",
          "INT64(7)"
        ],
        "Vindex": "multicolIdx"
      },
      "TablesUsed": [
        "user.multicol_tbl"
      ]
    }
  },
  {
    "comment": "multi column vindex with one column with equal followed by IN predicate, ordering matters for now",
    "query": "select * from multicol_tbl where colb = 4 and colb in (1,10) and cola in (5,6)",
    "v3-plan": {
      "QueryType": "SELECT",
      "Original": "select * from multicol_tbl where colb = 4 and colb in (1,10) and cola in (5,6)",
      "Instructions": {
        "OperatorType": "Route",
        "Variant": "Scatter",
        "Keyspace": {
          "Name": "user",
          "Sharded": true
        },
        "FieldQuery": "select * from multicol_tbl where 1 != 1",
        "Query": "select * from multicol_tbl where colb = 4 and colb in (1, 10) and cola in (5, 6)",
        "Table": "multicol_tbl"
      }
    },
    "gen4-plan": {
      "QueryType": "SELECT",
      "Original": "select * from multicol_tbl where colb = 4 and colb in (1,10) and cola in (5,6)",
      "Instructions": {
        "OperatorType": "Route",
        "Variant": "IN",
        "Keyspace": {
          "Name": "user",
          "Sharded": true
        },
        "FieldQuery": "select * from multicol_tbl where 1 != 1",
        "Query": "select * from multicol_tbl where colb = 4 and colb in ::__vals1 and cola in ::__vals0",
        "Table": "multicol_tbl",
        "Values": [
          "(INT64(5), INT64(6))",
          "(INT64(1), INT64(10))"
        ],
        "Vindex": "multicolIdx"
      },
      "TablesUsed": [
        "user.multicol_tbl"
      ]
    }
  },
  {
    "comment": "multi column vindex with one column with IN followed by equal predicate, ordering matters for now",
    "query": "select * from multicol_tbl where colb in (1,10) and colb = 4 and cola in (5,6)",
    "v3-plan": {
      "QueryType": "SELECT",
      "Original": "select * from multicol_tbl where colb in (1,10) and colb = 4 and cola in (5,6)",
      "Instructions": {
        "OperatorType": "Route",
        "Variant": "Scatter",
        "Keyspace": {
          "Name": "user",
          "Sharded": true
        },
        "FieldQuery": "select * from multicol_tbl where 1 != 1",
        "Query": "select * from multicol_tbl where colb in (1, 10) and colb = 4 and cola in (5, 6)",
        "Table": "multicol_tbl"
      }
    },
    "gen4-plan": {
      "QueryType": "SELECT",
      "Original": "select * from multicol_tbl where colb in (1,10) and colb = 4 and cola in (5,6)",
      "Instructions": {
        "OperatorType": "Route",
        "Variant": "IN",
        "Keyspace": {
          "Name": "user",
          "Sharded": true
        },
        "FieldQuery": "select * from multicol_tbl where 1 != 1",
        "Query": "select * from multicol_tbl where colb in (1, 10) and colb = 4 and cola in ::__vals0",
        "Table": "multicol_tbl",
        "Values": [
          "(INT64(5), INT64(6))",
          "INT64(4)"
        ],
        "Vindex": "multicolIdx"
      },
      "TablesUsed": [
        "user.multicol_tbl"
      ]
    }
  },
  {
    "comment": "multi column vindex with better plan selection",
    "query": "select * from multicol_tbl where colb in (1,2) and cola IN (3,4) and cola = 5 and colb = 6",
    "v3-plan": {
      "QueryType": "SELECT",
      "Original": "select * from multicol_tbl where colb in (1,2) and cola IN (3,4) and cola = 5 and colb = 6",
      "Instructions": {
        "OperatorType": "Route",
        "Variant": "Scatter",
        "Keyspace": {
          "Name": "user",
          "Sharded": true
        },
        "FieldQuery": "select * from multicol_tbl where 1 != 1",
        "Query": "select * from multicol_tbl where colb in (1, 2) and cola in (3, 4) and cola = 5 and colb = 6",
        "Table": "multicol_tbl"
      }
    },
    "gen4-plan": {
      "QueryType": "SELECT",
      "Original": "select * from multicol_tbl where colb in (1,2) and cola IN (3,4) and cola = 5 and colb = 6",
      "Instructions": {
        "OperatorType": "Route",
        "Variant": "EqualUnique",
        "Keyspace": {
          "Name": "user",
          "Sharded": true
        },
        "FieldQuery": "select * from multicol_tbl where 1 != 1",
        "Query": "select * from multicol_tbl where colb in (1, 2) and cola in (3, 4) and cola = 5 and colb = 6",
        "Table": "multicol_tbl",
        "Values": [
          "INT64(5)",
          "INT64(6)"
        ],
        "Vindex": "multicolIdx"
      },
      "TablesUsed": [
        "user.multicol_tbl"
      ]
    }
  },
  {
    "comment": "multi column vindex as tuple",
    "query": "select * from multicol_tbl where (cola,colb) in ((1,2),(3,4))",
    "v3-plan": {
      "QueryType": "SELECT",
      "Original": "select * from multicol_tbl where (cola,colb) in ((1,2),(3,4))",
      "Instructions": {
        "OperatorType": "Route",
        "Variant": "Scatter",
        "Keyspace": {
          "Name": "user",
          "Sharded": true
        },
        "FieldQuery": "select * from multicol_tbl where 1 != 1",
        "Query": "select * from multicol_tbl where (cola, colb) in ((1, 2), (3, 4))",
        "Table": "multicol_tbl"
      }
    },
    "gen4-plan": {
      "QueryType": "SELECT",
      "Original": "select * from multicol_tbl where (cola,colb) in ((1,2),(3,4))",
      "Instructions": {
        "OperatorType": "Route",
        "Variant": "MultiEqual",
        "Keyspace": {
          "Name": "user",
          "Sharded": true
        },
        "FieldQuery": "select * from multicol_tbl where 1 != 1",
        "Query": "select * from multicol_tbl where (cola, colb) in ((1, 2), (3, 4))",
        "Table": "multicol_tbl",
        "Values": [
          "(INT64(1), INT64(3))",
          "(INT64(2), INT64(4))"
        ],
        "Vindex": "multicolIdx"
      },
      "TablesUsed": [
        "user.multicol_tbl"
      ]
    }
  },
  {
    "comment": "multi column vindex, partial vindex with SelectEqual",
    "query": "select * from multicol_tbl where cola = 1",
    "v3-plan": {
      "QueryType": "SELECT",
      "Original": "select * from multicol_tbl where cola = 1",
      "Instructions": {
        "OperatorType": "Route",
        "Variant": "Scatter",
        "Keyspace": {
          "Name": "user",
          "Sharded": true
        },
        "FieldQuery": "select * from multicol_tbl where 1 != 1",
        "Query": "select * from multicol_tbl where cola = 1",
        "Table": "multicol_tbl"
      }
    },
    "gen4-plan": {
      "QueryType": "SELECT",
      "Original": "select * from multicol_tbl where cola = 1",
      "Instructions": {
        "OperatorType": "Route",
        "Variant": "SubShard",
        "Keyspace": {
          "Name": "user",
          "Sharded": true
        },
        "FieldQuery": "select * from multicol_tbl where 1 != 1",
        "Query": "select * from multicol_tbl where cola = 1",
        "Table": "multicol_tbl",
        "Values": [
          "INT64(1)"
        ],
        "Vindex": "multicolIdx"
      },
      "TablesUsed": [
        "user.multicol_tbl"
      ]
    }
  },
  {
    "comment": "multi column vindex, partial vindex with SelectEqual over full vindex with SelectIN",
    "query": "select * from multicol_tbl where cola = 1 and colb in (2,3)",
    "v3-plan": {
      "QueryType": "SELECT",
      "Original": "select * from multicol_tbl where cola = 1 and colb in (2,3)",
      "Instructions": {
        "OperatorType": "Route",
        "Variant": "Scatter",
        "Keyspace": {
          "Name": "user",
          "Sharded": true
        },
        "FieldQuery": "select * from multicol_tbl where 1 != 1",
        "Query": "select * from multicol_tbl where cola = 1 and colb in (2, 3)",
        "Table": "multicol_tbl"
      }
    },
    "gen4-plan": {
      "QueryType": "SELECT",
      "Original": "select * from multicol_tbl where cola = 1 and colb in (2,3)",
      "Instructions": {
        "OperatorType": "Route",
        "Variant": "IN",
        "Keyspace": {
          "Name": "user",
          "Sharded": true
        },
        "FieldQuery": "select * from multicol_tbl where 1 != 1",
        "Query": "select * from multicol_tbl where cola = 1 and colb in ::__vals1",
        "Table": "multicol_tbl",
        "Values": [
          "INT64(1)",
          "(INT64(2), INT64(3))"
        ],
        "Vindex": "multicolIdx"
      },
      "TablesUsed": [
        "user.multicol_tbl"
      ]
    }
  },
  {
    "comment": "left join with where clause - should be handled by gen4 but still isn't",
    "query": "select 0 from unsharded_a left join unsharded_b on unsharded_a.col = unsharded_b.col where coalesce(unsharded_b.col, 4) = 5",
    "plan": {
      "QueryType": "SELECT",
      "Original": "select 0 from unsharded_a left join unsharded_b on unsharded_a.col = unsharded_b.col where coalesce(unsharded_b.col, 4) = 5",
      "Instructions": {
        "OperatorType": "Route",
        "Variant": "Unsharded",
        "Keyspace": {
          "Name": "main",
          "Sharded": false
        },
        "FieldQuery": "select 0 from unsharded_a left join unsharded_b on unsharded_a.col = unsharded_b.col where 1 != 1",
        "Query": "select 0 from unsharded_a left join unsharded_b on unsharded_a.col = unsharded_b.col where coalesce(unsharded_b.col, 4) = 5",
        "Table": "unsharded_a, unsharded_b"
      },
      "TablesUsed": [
        "main.unsharded_a",
        "main.unsharded_b"
      ]
    }
  },
  {
    "comment": "filter on outer join should not be used for routing",
    "query": "select user.col from user_extra left outer join user on user_extra.user_id = user.id WHERE user.id IS NULL",
    "plan": {
      "QueryType": "SELECT",
      "Original": "select user.col from user_extra left outer join user on user_extra.user_id = user.id WHERE user.id IS NULL",
      "Instructions": {
        "OperatorType": "Route",
        "Variant": "Scatter",
        "Keyspace": {
          "Name": "user",
          "Sharded": true
        },
        "FieldQuery": "select `user`.col from user_extra left join `user` on user_extra.user_id = `user`.id where 1 != 1",
        "Query": "select `user`.col from user_extra left join `user` on user_extra.user_id = `user`.id where `user`.id is null",
        "Table": "`user`, user_extra"
      },
      "TablesUsed": [
        "user.user",
        "user.user_extra"
      ]
    }
  },
  {
    "comment": "conditions following a null safe comparison operator can be used for routing",
    "query": "SELECT music.id FROM music LEFT OUTER JOIN user ON music.user_id = user.id WHERE user.id <=> NULL AND music.user_id = 10",
    "plan": {
      "QueryType": "SELECT",
      "Original": "SELECT music.id FROM music LEFT OUTER JOIN user ON music.user_id = user.id WHERE user.id <=> NULL AND music.user_id = 10",
      "Instructions": {
        "OperatorType": "Route",
        "Variant": "EqualUnique",
        "Keyspace": {
          "Name": "user",
          "Sharded": true
        },
        "FieldQuery": "select music.id from music left join `user` on music.user_id = `user`.id where 1 != 1",
        "Query": "select music.id from music left join `user` on music.user_id = `user`.id where music.user_id = 10 and `user`.id <=> null",
        "Table": "`user`, music",
        "Values": [
          "INT64(10)"
        ],
        "Vindex": "user_index"
      },
      "TablesUsed": [
        "user.music",
        "user.user"
      ]
    }
  },
  {
    "comment": "For left joins, where conditions using both sides of the join are not pulled into the join conditions",
    "query": "SELECT music.id FROM music LEFT OUTER JOIN user ON music.user_id = user.id WHERE (user.name = 'Trent Reznor' OR music.genre = 'pop') AND music.user_id = 5",
    "plan": {
      "QueryType": "SELECT",
      "Original": "SELECT music.id FROM music LEFT OUTER JOIN user ON music.user_id = user.id WHERE (user.name = 'Trent Reznor' OR music.genre = 'pop') AND music.user_id = 5",
      "Instructions": {
        "OperatorType": "Route",
        "Variant": "EqualUnique",
        "Keyspace": {
          "Name": "user",
          "Sharded": true
        },
        "FieldQuery": "select music.id from music left join `user` on music.user_id = `user`.id where 1 != 1",
        "Query": "select music.id from music left join `user` on music.user_id = `user`.id where music.user_id = 5 and (`user`.`name` = 'Trent Reznor' or music.genre = 'pop')",
        "Table": "`user`, music",
        "Values": [
          "INT64(5)"
        ],
        "Vindex": "user_index"
      },
      "TablesUsed": [
        "user.music",
        "user.user"
      ]
    }
  },
  {
    "comment": "For left joins, where conditions using both sides of the join are not pulled into the join conditions (swapped order)",
    "query": "SELECT music.id FROM music LEFT OUTER JOIN user ON music.user_id = user.id WHERE music.user_id = 5 AND (user.name = 'Trent Reznor' OR music.genre = 'pop')",
    "plan": {
      "QueryType": "SELECT",
      "Original": "SELECT music.id FROM music LEFT OUTER JOIN user ON music.user_id = user.id WHERE music.user_id = 5 AND (user.name = 'Trent Reznor' OR music.genre = 'pop')",
      "Instructions": {
        "OperatorType": "Route",
        "Variant": "EqualUnique",
        "Keyspace": {
          "Name": "user",
          "Sharded": true
        },
        "FieldQuery": "select music.id from music left join `user` on music.user_id = `user`.id where 1 != 1",
        "Query": "select music.id from music left join `user` on music.user_id = `user`.id where music.user_id = 5 and (`user`.`name` = 'Trent Reznor' or music.genre = 'pop')",
        "Table": "`user`, music",
        "Values": [
          "INT64(5)"
        ],
        "Vindex": "user_index"
      },
      "TablesUsed": [
        "user.music",
        "user.user"
      ]
    }
  },
  {
    "comment": "For left joins, null intolerant where conditions using both sides of the join are transformed to inner joins",
    "query": "SELECT music.id FROM music LEFT OUTER JOIN user ON music.user_id = user.id WHERE music.user_id = 5 AND music.componist = user.name",
    "plan": {
      "QueryType": "SELECT",
      "Original": "SELECT music.id FROM music LEFT OUTER JOIN user ON music.user_id = user.id WHERE music.user_id = 5 AND music.componist = user.name",
      "Instructions": {
        "OperatorType": "Route",
        "Variant": "EqualUnique",
        "Keyspace": {
          "Name": "user",
          "Sharded": true
        },
        "FieldQuery": "select music.id from music, `user` where 1 != 1",
        "Query": "select music.id from music, `user` where music.user_id = 5 and music.user_id = `user`.id and music.componist = `user`.`name`",
        "Table": "`user`, music",
        "Values": [
          "INT64(5)"
        ],
        "Vindex": "user_index"
      },
      "TablesUsed": [
        "user.music",
        "user.user"
      ]
    }
  },
  {
    "comment": "For left joins, null intolerant where conditions using `IS NOT NULL` allow outer join simplification",
    "query": "SELECT music.id FROM music LEFT OUTER JOIN user ON user.id = music.user_id WHERE music.user_id = 5 AND user.id IS NOT NULL",
    "plan": {
      "QueryType": "SELECT",
      "Original": "SELECT music.id FROM music LEFT OUTER JOIN user ON user.id = music.user_id WHERE music.user_id = 5 AND user.id IS NOT NULL",
      "Instructions": {
        "OperatorType": "Route",
        "Variant": "EqualUnique",
        "Keyspace": {
          "Name": "user",
          "Sharded": true
        },
        "FieldQuery": "select music.id from music, `user` where 1 != 1",
        "Query": "select music.id from music, `user` where music.user_id = 5 and `user`.id is not null and `user`.id = music.user_id",
        "Table": "`user`, music",
        "Values": [
          "INT64(5)"
        ],
        "Vindex": "user_index"
      },
      "TablesUsed": [
        "user.music",
        "user.user"
      ]
    }
  },
  {
    "comment": "optimize ORs to IN route op codes #1",
    "query": "select col from user where id = 1 or id = 2",
    "v3-plan": {
      "QueryType": "SELECT",
      "Original": "select col from user where id = 1 or id = 2",
      "Instructions": {
        "OperatorType": "Route",
        "Variant": "Scatter",
        "Keyspace": {
          "Name": "user",
          "Sharded": true
        },
        "FieldQuery": "select col from `user` where 1 != 1",
        "Query": "select col from `user` where id = 1 or id = 2",
        "Table": "`user`"
      }
    },
    "gen4-plan": {
      "QueryType": "SELECT",
      "Original": "select col from user where id = 1 or id = 2",
      "Instructions": {
        "OperatorType": "Route",
        "Variant": "IN",
        "Keyspace": {
          "Name": "user",
          "Sharded": true
        },
        "FieldQuery": "select col from `user` where 1 != 1",
        "Query": "select col from `user` where id in ::__vals",
        "Table": "`user`",
        "Values": [
          "(INT64(1), INT64(2))"
        ],
        "Vindex": "user_index"
      },
      "TablesUsed": [
        "user.user"
      ]
    }
  },
  {
    "comment": "optimize ORs to IN route op codes #2",
    "query": "select col from user where id = 1 or id = 2 or id = 3",
    "v3-plan": {
      "QueryType": "SELECT",
      "Original": "select col from user where id = 1 or id = 2 or id = 3",
      "Instructions": {
        "OperatorType": "Route",
        "Variant": "Scatter",
        "Keyspace": {
          "Name": "user",
          "Sharded": true
        },
        "FieldQuery": "select col from `user` where 1 != 1",
        "Query": "select col from `user` where id = 1 or id = 2 or id = 3",
        "Table": "`user`"
      }
    },
    "gen4-plan": {
      "QueryType": "SELECT",
      "Original": "select col from user where id = 1 or id = 2 or id = 3",
      "Instructions": {
        "OperatorType": "Route",
        "Variant": "IN",
        "Keyspace": {
          "Name": "user",
          "Sharded": true
        },
        "FieldQuery": "select col from `user` where 1 != 1",
        "Query": "select col from `user` where id in ::__vals",
        "Table": "`user`",
        "Values": [
          "(INT64(1), INT64(2), INT64(3))"
        ],
        "Vindex": "user_index"
      },
      "TablesUsed": [
        "user.user"
      ]
    }
  },
  {
    "comment": "optimize ORs to IN route op codes #3",
    "query": "select col from user where (id = 1 or id = 2) or (id = 3 or id = 4)",
    "v3-plan": {
      "QueryType": "SELECT",
      "Original": "select col from user where (id = 1 or id = 2) or (id = 3 or id = 4)",
      "Instructions": {
        "OperatorType": "Route",
        "Variant": "Scatter",
        "Keyspace": {
          "Name": "user",
          "Sharded": true
        },
        "FieldQuery": "select col from `user` where 1 != 1",
        "Query": "select col from `user` where id = 1 or id = 2 or (id = 3 or id = 4)",
        "Table": "`user`"
      }
    },
    "gen4-plan": {
      "QueryType": "SELECT",
      "Original": "select col from user where (id = 1 or id = 2) or (id = 3 or id = 4)",
      "Instructions": {
        "OperatorType": "Route",
        "Variant": "IN",
        "Keyspace": {
          "Name": "user",
          "Sharded": true
        },
        "FieldQuery": "select col from `user` where 1 != 1",
        "Query": "select col from `user` where id in ::__vals",
        "Table": "`user`",
        "Values": [
          "(INT64(1), INT64(2), INT64(3), INT64(4))"
        ],
        "Vindex": "user_index"
      },
      "TablesUsed": [
        "user.user"
      ]
    }
  },
  {
    "comment": "Don't pick a vindex for an IS NULL predicate if it's a lookup vindex",
    "query": "select id from music where id is null and user_id in (1,2)",
    "v3-plan": {
      "QueryType": "SELECT",
      "Original": "select id from music where id is null and user_id in (1,2)",
      "Instructions": {
        "OperatorType": "Route",
        "Variant": "IN",
        "Keyspace": {
          "Name": "user",
          "Sharded": true
        },
        "FieldQuery": "select id from music where 1 != 1",
        "Query": "select id from music where id is null and user_id in ::__vals",
        "Table": "music",
        "Values": [
          "(INT64(1), INT64(2))"
        ],
        "Vindex": "user_index"
      }
    },
    "gen4-plan": {
      "QueryType": "SELECT",
      "Original": "select id from music where id is null and user_id in (1,2)",
      "Instructions": {
        "OperatorType": "Route",
        "Variant": "IN",
        "Keyspace": {
          "Name": "user",
          "Sharded": true
        },
        "FieldQuery": "select id from music where 1 != 1",
        "Query": "select id from music where id is null and user_id in ::__vals",
        "Table": "music",
        "Values": [
          "(INT64(1), INT64(2))"
        ],
        "Vindex": "user_index"
      },
      "TablesUsed": [
        "user.music"
      ]
    }
  },
  {
    "comment": "Self referencing columns in HAVING should work",
    "query": "select a+2 as a from user having a = 42",
    "v3-plan": {
      "QueryType": "SELECT",
      "Original": "select a+2 as a from user having a = 42",
      "Instructions": {
        "OperatorType": "Route",
        "Variant": "Scatter",
        "Keyspace": {
          "Name": "user",
          "Sharded": true
        },
        "FieldQuery": "select a + 2 as a from `user` where 1 != 1",
        "Query": "select a + 2 as a from `user` having a = 42",
        "Table": "`user`"
      }
    },
    "gen4-plan": {
      "QueryType": "SELECT",
      "Original": "select a+2 as a from user having a = 42",
      "Instructions": {
        "OperatorType": "Route",
        "Variant": "Scatter",
        "Keyspace": {
          "Name": "user",
          "Sharded": true
        },
        "FieldQuery": "select a + 2 as a from `user` where 1 != 1",
        "Query": "select a + 2 as a from `user` where a + 2 = 42",
        "Table": "`user`"
      },
      "TablesUsed": [
        "user.user"
      ]
    }
  },
  {
    "comment": "HAVING predicates that use table columns are safe to rewrite if we can move them to the WHERE clause",
    "query": "select user.col + 2 as a from user having a = 42",
    "v3-plan": {
      "QueryType": "SELECT",
      "Original": "select user.col + 2 as a from user having a = 42",
      "Instructions": {
        "OperatorType": "Route",
        "Variant": "Scatter",
        "Keyspace": {
          "Name": "user",
          "Sharded": true
        },
        "FieldQuery": "select `user`.col + 2 as a from `user` where 1 != 1",
        "Query": "select `user`.col + 2 as a from `user` having a = 42",
        "Table": "`user`"
      }
    },
    "gen4-plan": {
      "QueryType": "SELECT",
      "Original": "select user.col + 2 as a from user having a = 42",
      "Instructions": {
        "OperatorType": "Route",
        "Variant": "Scatter",
        "Keyspace": {
          "Name": "user",
          "Sharded": true
        },
        "FieldQuery": "select `user`.col + 2 as a from `user` where 1 != 1",
        "Query": "select `user`.col + 2 as a from `user` where `user`.col + 2 = 42",
        "Table": "`user`"
      },
      "TablesUsed": [
        "user.user"
      ]
    }
  },
  {
    "comment": "HAVING predicates that use table columns should not get rewritten on unsharded keyspaces",
    "query": "select col + 2 as a from unsharded having a = 42",
    "v3-plan": {
      "QueryType": "SELECT",
      "Original": "select col + 2 as a from unsharded having a = 42",
      "Instructions": {
        "OperatorType": "Route",
        "Variant": "Unsharded",
        "Keyspace": {
          "Name": "main",
          "Sharded": false
        },
        "FieldQuery": "select col + 2 as a from unsharded where 1 != 1",
        "Query": "select col + 2 as a from unsharded having a = 42",
        "Table": "unsharded"
      }
    },
    "gen4-plan": {
      "QueryType": "SELECT",
      "Original": "select col + 2 as a from unsharded having a = 42",
      "Instructions": {
        "OperatorType": "Route",
        "Variant": "Unsharded",
        "Keyspace": {
          "Name": "main",
          "Sharded": false
        },
        "FieldQuery": "select col + 2 as a from unsharded where 1 != 1",
        "Query": "select col + 2 as a from unsharded having a = 42",
        "Table": "unsharded"
      },
      "TablesUsed": [
        "main.unsharded"
      ]
    }
  },
  {
    "comment": "Single table unique vindex route hiding behind a silly OR",
    "query": "select id from user where (id = 5 and name ='apa') or (id = 5 and foo = 'bar')",
    "v3-plan": {
      "QueryType": "SELECT",
      "Original": "select id from user where (id = 5 and name ='apa') or (id = 5 and foo = 'bar')",
      "Instructions": {
        "OperatorType": "Route",
        "Variant": "Scatter",
        "Keyspace": {
          "Name": "user",
          "Sharded": true
        },
        "FieldQuery": "select id from `user` where 1 != 1",
        "Query": "select id from `user` where id = 5 and `name` = 'apa' or id = 5 and foo = 'bar'",
        "Table": "`user`"
      }
    },
    "gen4-plan": {
      "QueryType": "SELECT",
      "Original": "select id from user where (id = 5 and name ='apa') or (id = 5 and foo = 'bar')",
      "Instructions": {
        "OperatorType": "Route",
        "Variant": "EqualUnique",
        "Keyspace": {
          "Name": "user",
          "Sharded": true
        },
        "FieldQuery": "select id from `user` where 1 != 1",
        "Query": "select id from `user` where id = 5 and (`name` = 'apa' or foo = 'bar')",
        "Table": "`user`",
        "Values": [
          "INT64(5)"
        ],
        "Vindex": "user_index"
      },
      "TablesUsed": [
        "user.user"
      ]
    }
  },
  {
    "comment": "Single table IN vindex route hiding behind OR",
    "query": "select id from user where (id = 5 and name ='foo') or (id = 12 and name = 'bar')",
    "v3-plan": {
      "QueryType": "SELECT",
      "Original": "select id from user where (id = 5 and name ='foo') or (id = 12 and name = 'bar')",
      "Instructions": {
        "OperatorType": "Route",
        "Variant": "Scatter",
        "Keyspace": {
          "Name": "user",
          "Sharded": true
        },
        "FieldQuery": "select id from `user` where 1 != 1",
        "Query": "select id from `user` where id = 5 and `name` = 'foo' or id = 12 and `name` = 'bar'",
        "Table": "`user`"
      }
    },
    "gen4-plan": {
      "QueryType": "SELECT",
      "Original": "select id from user where (id = 5 and name ='foo') or (id = 12 and name = 'bar')",
      "Instructions": {
        "OperatorType": "Route",
        "Variant": "IN",
        "Keyspace": {
          "Name": "user",
          "Sharded": true
        },
        "FieldQuery": "select id from `user` where 1 != 1",
        "Query": "select id from `user` where id = 5 and `name` = 'foo' or id = 12 and `name` = 'bar'",
        "Table": "`user`",
        "Values": [
          "(INT64(5), INT64(12))"
        ],
        "Vindex": "user_index"
      },
      "TablesUsed": [
        "user.user"
      ]
    }
  },
  {
    "comment": "Like clause evaluated on the vtgate",
    "query": "select a.textcol1 from user a join user b where a.textcol1 = b.textcol2 group by a.textcol1 having repeat(a.textcol1,sum(a.id)) like \"And%res\"",
    "v3-plan": "VT12001: unsupported: cross-shard query with aggregates",
    "gen4-plan": {
      "QueryType": "SELECT",
      "Original": "select a.textcol1 from user a join user b where a.textcol1 = b.textcol2 group by a.textcol1 having repeat(a.textcol1,sum(a.id)) like \"And%res\"",
      "Instructions": {
        "OperatorType": "SimpleProjection",
        "Columns": [
          0
        ],
        "Inputs": [
          {
            "OperatorType": "Filter",
            "Predicate": "repeat(a.textcol1, :1) like 'And%res'",
            "Inputs": [
              {
                "OperatorType": "Aggregate",
                "Variant": "Ordered",
                "Aggregates": "sum(1) AS sum(a.id)",
                "GroupBy": "0 COLLATE latin1_swedish_ci",
                "Inputs": [
                  {
                    "OperatorType": "Projection",
                    "Expressions": [
                      "[COLUMN 0] as textcol1",
                      "[COLUMN 1] * [COLUMN 2] as sum(a.id)"
                    ],
                    "Inputs": [
                      {
                        "OperatorType": "Join",
                        "Variant": "Join",
                        "JoinColumnIndexes": "L:0,L:1,R:1",
                        "JoinVars": {
                          "a_textcol1": 0
                        },
                        "TableName": "`user`_`user`",
                        "Inputs": [
                          {
                            "OperatorType": "Route",
                            "Variant": "Scatter",
                            "Keyspace": {
                              "Name": "user",
                              "Sharded": true
                            },
                            "FieldQuery": "select a.textcol1, sum(a.id) from `user` as a where 1 != 1 group by a.textcol1",
                            "OrderBy": "0 ASC COLLATE latin1_swedish_ci",
                            "Query": "select a.textcol1, sum(a.id) from `user` as a group by a.textcol1 order by a.textcol1 asc",
                            "Table": "`user`"
                          },
                          {
                            "OperatorType": "Route",
                            "Variant": "Scatter",
                            "Keyspace": {
                              "Name": "user",
                              "Sharded": true
                            },
                            "FieldQuery": "select 1, count(*) from `user` as b where 1 != 1 group by 1",
                            "Query": "select 1, count(*) from `user` as b where b.textcol2 = :a_textcol1 group by 1",
                            "Table": "`user`"
                          }
                        ]
                      }
                    ]
                  }
                ]
              }
            ]
          }
        ]
      },
<<<<<<< HEAD
=======
      "TablesUsed": [
        "user.user"
      ]
    }
  },
  {
    "comment": "two predicates that mean the same thing",
    "query": "select textcol1 from user where foo = 42 and user.foo = 42",
    "v3-plan": {
      "QueryType": "SELECT",
      "Original": "select textcol1 from user where foo = 42 and user.foo = 42",
      "Instructions": {
        "OperatorType": "Route",
        "Variant": "Scatter",
        "Keyspace": {
          "Name": "user",
          "Sharded": true
        },
        "FieldQuery": "select textcol1 from `user` where 1 != 1",
        "Query": "select textcol1 from `user` where foo = 42 and `user`.foo = 42",
        "Table": "`user`"
      }
    },
    "gen4-plan": {
      "QueryType": "SELECT",
      "Original": "select textcol1 from user where foo = 42 and user.foo = 42",
      "Instructions": {
        "OperatorType": "Route",
        "Variant": "Scatter",
        "Keyspace": {
          "Name": "user",
          "Sharded": true
        },
        "FieldQuery": "select textcol1 from `user` where 1 != 1",
        "Query": "select textcol1 from `user` where foo = 42",
        "Table": "`user`"
      },
>>>>>>> 1cdc0cf8
      "TablesUsed": [
        "user.user"
      ]
    }
  }
]<|MERGE_RESOLUTION|>--- conflicted
+++ resolved
@@ -6655,8 +6655,6 @@
           }
         ]
       },
-<<<<<<< HEAD
-=======
       "TablesUsed": [
         "user.user"
       ]
@@ -6694,7 +6692,6 @@
         "Query": "select textcol1 from `user` where foo = 42",
         "Table": "`user`"
       },
->>>>>>> 1cdc0cf8
       "TablesUsed": [
         "user.user"
       ]
