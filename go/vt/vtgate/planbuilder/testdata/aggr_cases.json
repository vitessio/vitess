[
  {
    "comment": "count(*) spread across join",
    "query": "select count(*) from user join user_extra on user.foo = user_extra.bar",
    "plan": {
      "QueryType": "SELECT",
      "Original": "select count(*) from user join user_extra on user.foo = user_extra.bar",
      "Instructions": {
        "OperatorType": "Aggregate",
        "Variant": "Scalar",
        "Aggregates": "sum_count_star(0) AS count(*)",
        "Inputs": [
          {
            "OperatorType": "Projection",
            "Expressions": [
              "count(*) * count(*) as count(*)"
            ],
            "Inputs": [
              {
                "OperatorType": "Join",
                "Variant": "Join",
                "JoinColumnIndexes": "L:0,R:0",
                "JoinVars": {
                  "user_foo": 1
                },
                "TableName": "`user`_user_extra",
                "Inputs": [
                  {
                    "OperatorType": "Route",
                    "Variant": "Scatter",
                    "Keyspace": {
                      "Name": "user",
                      "Sharded": true
                    },
                    "FieldQuery": "select count(*), `user`.foo from `user` where 1 != 1 group by `user`.foo",
                    "Query": "select count(*), `user`.foo from `user` group by `user`.foo",
                    "Table": "`user`"
                  },
                  {
                    "OperatorType": "Route",
                    "Variant": "Scatter",
                    "Keyspace": {
                      "Name": "user",
                      "Sharded": true
                    },
                    "FieldQuery": "select count(*) from user_extra where 1 != 1 group by .0",
                    "Query": "select count(*) from user_extra where user_extra.bar = :user_foo group by .0",
                    "Table": "user_extra"
                  }
                ]
              }
            ]
          }
        ]
      },
      "TablesUsed": [
        "user.user",
        "user.user_extra"
      ]
    }
  },
  {
    "comment": "sum spread across join",
    "query": "select sum(user.col) from user join user_extra on user.foo = user_extra.bar",
    "plan": {
      "QueryType": "SELECT",
      "Original": "select sum(user.col) from user join user_extra on user.foo = user_extra.bar",
      "Instructions": {
        "OperatorType": "Aggregate",
        "Variant": "Scalar",
        "Aggregates": "sum(0) AS sum(`user`.col)",
        "Inputs": [
          {
            "OperatorType": "Projection",
            "Expressions": [
              "sum(`user`.col) * count(*) as sum(`user`.col)"
            ],
            "Inputs": [
              {
                "OperatorType": "Join",
                "Variant": "Join",
                "JoinColumnIndexes": "L:0,R:0",
                "JoinVars": {
                  "user_foo": 1
                },
                "TableName": "`user`_user_extra",
                "Inputs": [
                  {
                    "OperatorType": "Route",
                    "Variant": "Scatter",
                    "Keyspace": {
                      "Name": "user",
                      "Sharded": true
                    },
                    "FieldQuery": "select sum(`user`.col), `user`.foo from `user` where 1 != 1 group by `user`.foo",
                    "Query": "select sum(`user`.col), `user`.foo from `user` group by `user`.foo",
                    "Table": "`user`"
                  },
                  {
                    "OperatorType": "Route",
                    "Variant": "Scatter",
                    "Keyspace": {
                      "Name": "user",
                      "Sharded": true
                    },
                    "FieldQuery": "select count(*) from user_extra where 1 != 1 group by .0",
                    "Query": "select count(*) from user_extra where user_extra.bar = :user_foo group by .0",
                    "Table": "user_extra"
                  }
                ]
              }
            ]
          }
        ]
      },
      "TablesUsed": [
        "user.user",
        "user.user_extra"
      ]
    }
  },
  {
    "comment": "count spread across join",
    "query": "select count(user.col) from user join user_extra on user.foo = user_extra.bar",
    "plan": {
      "QueryType": "SELECT",
      "Original": "select count(user.col) from user join user_extra on user.foo = user_extra.bar",
      "Instructions": {
        "OperatorType": "Aggregate",
        "Variant": "Scalar",
        "Aggregates": "sum_count(0) AS count(`user`.col)",
        "Inputs": [
          {
            "OperatorType": "Projection",
            "Expressions": [
              "count(`user`.col) * count(*) as count(`user`.col)"
            ],
            "Inputs": [
              {
                "OperatorType": "Join",
                "Variant": "Join",
                "JoinColumnIndexes": "L:0,R:0",
                "JoinVars": {
                  "user_foo": 1
                },
                "TableName": "`user`_user_extra",
                "Inputs": [
                  {
                    "OperatorType": "Route",
                    "Variant": "Scatter",
                    "Keyspace": {
                      "Name": "user",
                      "Sharded": true
                    },
                    "FieldQuery": "select count(`user`.col), `user`.foo from `user` where 1 != 1 group by `user`.foo",
                    "Query": "select count(`user`.col), `user`.foo from `user` group by `user`.foo",
                    "Table": "`user`"
                  },
                  {
                    "OperatorType": "Route",
                    "Variant": "Scatter",
                    "Keyspace": {
                      "Name": "user",
                      "Sharded": true
                    },
                    "FieldQuery": "select count(*) from user_extra where 1 != 1 group by .0",
                    "Query": "select count(*) from user_extra where user_extra.bar = :user_foo group by .0",
                    "Table": "user_extra"
                  }
                ]
              }
            ]
          }
        ]
      },
      "TablesUsed": [
        "user.user",
        "user.user_extra"
      ]
    }
  },
  {
    "comment": "max spread across join",
    "query": "select max(user.col) from user join user_extra on user.foo = user_extra.bar",
    "plan": {
      "QueryType": "SELECT",
      "Original": "select max(user.col) from user join user_extra on user.foo = user_extra.bar",
      "Instructions": {
        "OperatorType": "Aggregate",
        "Variant": "Scalar",
        "Aggregates": "max(0) AS max(`user`.col)",
        "Inputs": [
          {
            "OperatorType": "Join",
            "Variant": "Join",
            "JoinColumnIndexes": "L:0",
            "JoinVars": {
              "user_foo": 1
            },
            "TableName": "`user`_user_extra",
            "Inputs": [
              {
                "OperatorType": "Route",
                "Variant": "Scatter",
                "Keyspace": {
                  "Name": "user",
                  "Sharded": true
                },
                "FieldQuery": "select max(`user`.col), `user`.foo from `user` where 1 != 1 group by `user`.foo",
                "Query": "select max(`user`.col), `user`.foo from `user` group by `user`.foo",
                "Table": "`user`"
              },
              {
                "OperatorType": "Route",
                "Variant": "Scatter",
                "Keyspace": {
                  "Name": "user",
                  "Sharded": true
                },
                "FieldQuery": "select 1 from user_extra where 1 != 1 group by .0",
                "Query": "select 1 from user_extra where user_extra.bar = :user_foo group by .0",
                "Table": "user_extra"
              }
            ]
          }
        ]
      },
      "TablesUsed": [
        "user.user",
        "user.user_extra"
      ]
    }
  },
  {
    "comment": "min spread across join RHS",
    "query": "select min(user_extra.col) from user join user_extra on user.foo = user_extra.bar",
    "plan": {
      "QueryType": "SELECT",
      "Original": "select min(user_extra.col) from user join user_extra on user.foo = user_extra.bar",
      "Instructions": {
        "OperatorType": "Aggregate",
        "Variant": "Scalar",
        "Aggregates": "min(0) AS min(user_extra.col)",
        "Inputs": [
          {
            "OperatorType": "Join",
            "Variant": "Join",
            "JoinColumnIndexes": "R:0",
            "JoinVars": {
              "user_foo": 0
            },
            "TableName": "`user`_user_extra",
            "Inputs": [
              {
                "OperatorType": "Route",
                "Variant": "Scatter",
                "Keyspace": {
                  "Name": "user",
                  "Sharded": true
                },
                "FieldQuery": "select `user`.foo from `user` where 1 != 1 group by `user`.foo",
                "Query": "select `user`.foo from `user` group by `user`.foo",
                "Table": "`user`"
              },
              {
                "OperatorType": "Route",
                "Variant": "Scatter",
                "Keyspace": {
                  "Name": "user",
                  "Sharded": true
                },
                "FieldQuery": "select min(user_extra.col) from user_extra where 1 != 1 group by .0",
                "Query": "select min(user_extra.col) from user_extra where user_extra.bar = :user_foo group by .0",
                "Table": "user_extra"
              }
            ]
          }
        ]
      },
      "TablesUsed": [
        "user.user",
        "user.user_extra"
      ]
    }
  },
  {
    "comment": "group by a unique vindex should revert to simple route, and having clause should find the correct symbols.",
    "query": "select id, count(*) c from user group by id having max(col) > 10",
    "plan": {
      "QueryType": "SELECT",
      "Original": "select id, count(*) c from user group by id having max(col) > 10",
      "Instructions": {
        "OperatorType": "Route",
        "Variant": "Scatter",
        "Keyspace": {
          "Name": "user",
          "Sharded": true
        },
        "FieldQuery": "select id, count(*) as c from `user` where 1 != 1 group by id",
        "Query": "select id, count(*) as c from `user` group by id having max(col) > 10",
        "Table": "`user`"
      },
      "TablesUsed": [
        "user.user"
      ]
    }
  },
  {
    "comment": "scatter aggregate in a subquery",
    "query": "select a from (select count(*) as a from user) t",
    "plan": {
      "QueryType": "SELECT",
      "Original": "select a from (select count(*) as a from user) t",
      "Instructions": {
        "OperatorType": "Aggregate",
        "Variant": "Scalar",
        "Aggregates": "sum_count_star(0) AS a",
        "Inputs": [
          {
            "OperatorType": "Route",
            "Variant": "Scatter",
            "Keyspace": {
              "Name": "user",
              "Sharded": true
            },
            "FieldQuery": "select count(*) as a from `user` where 1 != 1",
            "Query": "select count(*) as a from `user`",
            "Table": "`user`"
          }
        ]
      },
      "TablesUsed": [
        "user.user"
      ]
    }
  },
  {
    "comment": "scatter aggregate with non-aggregate expressions.",
    "query": "select id, count(*) from user",
    "plan": {
      "QueryType": "SELECT",
      "Original": "select id, count(*) from user",
      "Instructions": {
        "OperatorType": "Aggregate",
        "Variant": "Scalar",
        "Aggregates": "any_value(0) AS id, sum_count_star(1) AS count(*)",
        "Inputs": [
          {
            "OperatorType": "Route",
            "Variant": "Scatter",
            "Keyspace": {
              "Name": "user",
              "Sharded": true
            },
            "FieldQuery": "select id, count(*) from `user` where 1 != 1",
            "Query": "select id, count(*) from `user`",
            "Table": "`user`"
          }
        ]
      },
      "TablesUsed": [
        "user.user"
      ]
    }
  },
  {
    "comment": "scatter aggregate using distinctdistinct",
    "query": "select distinct col from user",
    "plan": {
      "QueryType": "SELECT",
      "Original": "select distinct col from user",
      "Instructions": {
        "OperatorType": "Distinct",
        "Collations": [
          "0"
        ],
        "Inputs": [
          {
            "OperatorType": "Route",
            "Variant": "Scatter",
            "Keyspace": {
              "Name": "user",
              "Sharded": true
            },
            "FieldQuery": "select col from `user` where 1 != 1",
            "Query": "select distinct col from `user`",
            "Table": "`user`"
          }
        ]
      },
      "TablesUsed": [
        "user.user"
      ]
    }
  },
  {
    "comment": "scatter aggregate group by select col",
    "query": "select col from user group by col",
    "plan": {
      "QueryType": "SELECT",
      "Original": "select col from user group by col",
      "Instructions": {
        "OperatorType": "Aggregate",
        "Variant": "Ordered",
        "GroupBy": "0",
        "Inputs": [
          {
            "OperatorType": "Route",
            "Variant": "Scatter",
            "Keyspace": {
              "Name": "user",
              "Sharded": true
            },
            "FieldQuery": "select col from `user` where 1 != 1 group by col",
            "OrderBy": "0 ASC",
            "Query": "select col from `user` group by col order by col asc",
            "Table": "`user`"
          }
        ]
      },
      "TablesUsed": [
        "user.user"
      ]
    }
  },
  {
    "comment": "count with distinct group by unique vindex",
    "query": "select id, count(distinct col) from user group by id",
    "plan": {
      "QueryType": "SELECT",
      "Original": "select id, count(distinct col) from user group by id",
      "Instructions": {
        "OperatorType": "Route",
        "Variant": "Scatter",
        "Keyspace": {
          "Name": "user",
          "Sharded": true
        },
        "FieldQuery": "select id, count(distinct col) from `user` where 1 != 1 group by id",
        "Query": "select id, count(distinct col) from `user` group by id",
        "Table": "`user`"
      },
      "TablesUsed": [
        "user.user"
      ]
    }
  },
  {
    "comment": "count with distinct unique vindex",
    "query": "select col, count(distinct id), sum(distinct id) from user group by col",
    "plan": {
      "QueryType": "SELECT",
      "Original": "select col, count(distinct id), sum(distinct id) from user group by col",
      "Instructions": {
        "OperatorType": "Aggregate",
        "Variant": "Ordered",
        "Aggregates": "sum_count_distinct(1) AS count(distinct id), sum_sum_distinct(2) AS sum(distinct id)",
        "GroupBy": "0",
        "Inputs": [
          {
            "OperatorType": "Route",
            "Variant": "Scatter",
            "Keyspace": {
              "Name": "user",
              "Sharded": true
            },
            "FieldQuery": "select col, count(distinct id), sum(distinct id) from `user` where 1 != 1 group by col",
            "OrderBy": "0 ASC",
            "Query": "select col, count(distinct id), sum(distinct id) from `user` group by col order by col asc",
            "Table": "`user`"
          }
        ]
      },
      "TablesUsed": [
        "user.user"
      ]
    }
  },
  {
    "comment": "count with distinct no unique vindex",
    "query": "select col1, count(distinct col2) from user group by col1",
    "plan": {
      "QueryType": "SELECT",
      "Original": "select col1, count(distinct col2) from user group by col1",
      "Instructions": {
        "OperatorType": "Aggregate",
        "Variant": "Ordered",
        "Aggregates": "count_distinct(1|3) AS count(distinct col2)",
        "GroupBy": "(0|2)",
        "ResultColumns": 2,
        "Inputs": [
          {
            "OperatorType": "Route",
            "Variant": "Scatter",
            "Keyspace": {
              "Name": "user",
              "Sharded": true
            },
            "FieldQuery": "select col1, col2, weight_string(col1), weight_string(col2) from `user` where 1 != 1 group by col1, col2",
            "OrderBy": "(0|2) ASC, (1|3) ASC",
            "Query": "select col1, col2, weight_string(col1), weight_string(col2) from `user` group by col1, col2 order by col1 asc, col2 asc",
            "Table": "`user`"
          }
        ]
      },
      "TablesUsed": [
        "user.user"
      ]
    }
  },
  {
    "comment": "count with distinct no unique vindex and no group by",
    "query": "select count(distinct col2) from user",
    "plan": {
      "QueryType": "SELECT",
      "Original": "select count(distinct col2) from user",
      "Instructions": {
        "OperatorType": "Aggregate",
        "Variant": "Scalar",
        "Aggregates": "count_distinct(0|1) AS count(distinct col2)",
        "ResultColumns": 1,
        "Inputs": [
          {
            "OperatorType": "Route",
            "Variant": "Scatter",
            "Keyspace": {
              "Name": "user",
              "Sharded": true
            },
            "FieldQuery": "select col2, weight_string(col2) from `user` where 1 != 1 group by col2",
            "OrderBy": "(0|1) ASC",
            "Query": "select col2, weight_string(col2) from `user` group by col2 order by col2 asc",
            "Table": "`user`"
          }
        ]
      },
      "TablesUsed": [
        "user.user"
      ]
    }
  },
  {
    "comment": "WITH ROLLUP on unsharded keyspaces",
    "query": "select a, b, count(*) from unsharded group by a, b with rollup",
    "plan": {
      "QueryType": "SELECT",
      "Original": "select a, b, count(*) from unsharded group by a, b with rollup",
      "Instructions": {
        "OperatorType": "Route",
        "Variant": "Unsharded",
        "Keyspace": {
          "Name": "main",
          "Sharded": false
        },
        "FieldQuery": "select a, b, count(*) from unsharded where 1 != 1 group by a, b with rollup",
        "Query": "select a, b, count(*) from unsharded group by a, b with rollup",
        "Table": "unsharded"
      },
      "TablesUsed": [
        "main.unsharded"
      ]
    }
  },
  {
    "comment": "WITH ROLLUP that is pushed to single shard",
    "query": "select id, user_id, count(*) from music group by id, user_id with rollup",
    "plan": {
      "QueryType": "SELECT",
      "Original": "select id, user_id, count(*) from music group by id, user_id with rollup",
      "Instructions": {
        "OperatorType": "Route",
        "Variant": "Scatter",
        "Keyspace": {
          "Name": "user",
          "Sharded": true
        },
        "FieldQuery": "select id, user_id, count(*) from music where 1 != 1 group by id, user_id with rollup",
        "Query": "select id, user_id, count(*) from music group by id, user_id with rollup",
        "Table": "music"
      },
      "TablesUsed": [
        "user.music"
      ]
    }
  },
  {
    "comment": "count with distinct no unique vindex, count expression aliased",
    "query": "select col1, count(distinct col2) c2 from user group by col1",
    "plan": {
      "QueryType": "SELECT",
      "Original": "select col1, count(distinct col2) c2 from user group by col1",
      "Instructions": {
        "OperatorType": "Aggregate",
        "Variant": "Ordered",
        "Aggregates": "count_distinct(1|3) AS c2",
        "GroupBy": "(0|2)",
        "ResultColumns": 2,
        "Inputs": [
          {
            "OperatorType": "Route",
            "Variant": "Scatter",
            "Keyspace": {
              "Name": "user",
              "Sharded": true
            },
            "FieldQuery": "select col1, col2, weight_string(col1), weight_string(col2) from `user` where 1 != 1 group by col1, col2",
            "OrderBy": "(0|2) ASC, (1|3) ASC",
            "Query": "select col1, col2, weight_string(col1), weight_string(col2) from `user` group by col1, col2 order by col1 asc, col2 asc",
            "Table": "`user`"
          }
        ]
      },
      "TablesUsed": [
        "user.user"
      ]
    }
  },
  {
    "comment": "sum with distinct no unique vindex",
    "query": "select col1, sum(distinct col2) from user group by col1",
    "plan": {
      "QueryType": "SELECT",
      "Original": "select col1, sum(distinct col2) from user group by col1",
      "Instructions": {
        "OperatorType": "Aggregate",
        "Variant": "Ordered",
        "Aggregates": "sum_distinct(1|3) AS sum(distinct col2)",
        "GroupBy": "(0|2)",
        "ResultColumns": 2,
        "Inputs": [
          {
            "OperatorType": "Route",
            "Variant": "Scatter",
            "Keyspace": {
              "Name": "user",
              "Sharded": true
            },
            "FieldQuery": "select col1, col2, weight_string(col1), weight_string(col2) from `user` where 1 != 1 group by col1, col2",
            "OrderBy": "(0|2) ASC, (1|3) ASC",
            "Query": "select col1, col2, weight_string(col1), weight_string(col2) from `user` group by col1, col2 order by col1 asc, col2 asc",
            "Table": "`user`"
          }
        ]
      },
      "TablesUsed": [
        "user.user"
      ]
    }
  },
  {
    "comment": "min with distinct no unique vindex. distinct is ignored.",
    "query": "select col1, min(distinct col2) from user group by col1",
    "plan": {
      "QueryType": "SELECT",
      "Original": "select col1, min(distinct col2) from user group by col1",
      "Instructions": {
        "OperatorType": "Aggregate",
        "Variant": "Ordered",
        "Aggregates": "min(1|3) AS min(distinct col2)",
        "GroupBy": "(0|2)",
        "ResultColumns": 2,
        "Inputs": [
          {
            "OperatorType": "Route",
            "Variant": "Scatter",
            "Keyspace": {
              "Name": "user",
              "Sharded": true
            },
            "FieldQuery": "select col1, min(col2) as `min(distinct col2)`, weight_string(col1), weight_string(col2) from `user` where 1 != 1 group by col1",
            "OrderBy": "(0|2) ASC",
            "Query": "select col1, min(col2) as `min(distinct col2)`, weight_string(col1), weight_string(col2) from `user` group by col1 order by col1 asc",
            "Table": "`user`"
          }
        ]
      },
      "TablesUsed": [
        "user.user"
      ]
    }
  },
  {
    "comment": "order by count distinct",
    "query": "select col1, count(distinct col2) k from user group by col1 order by k",
    "plan": {
      "QueryType": "SELECT",
      "Original": "select col1, count(distinct col2) k from user group by col1 order by k",
      "Instructions": {
        "OperatorType": "Sort",
        "Variant": "Memory",
        "OrderBy": "1 ASC",
        "Inputs": [
          {
            "OperatorType": "Aggregate",
            "Variant": "Ordered",
            "Aggregates": "count_distinct(1|3) AS k",
            "GroupBy": "(0|2)",
            "ResultColumns": 2,
            "Inputs": [
              {
                "OperatorType": "Route",
                "Variant": "Scatter",
                "Keyspace": {
                  "Name": "user",
                  "Sharded": true
                },
                "FieldQuery": "select col1, col2, weight_string(col1), weight_string(col2) from `user` where 1 != 1 group by col1, col2",
                "OrderBy": "(0|2) ASC, (1|3) ASC",
                "Query": "select col1, col2, weight_string(col1), weight_string(col2) from `user` group by col1, col2 order by col1 asc, col2 asc",
                "Table": "`user`"
              }
            ]
          }
        ]
      },
      "TablesUsed": [
        "user.user"
      ]
    }
  },
  {
    "comment": "scatter aggregate group by aggregate function - since we don't have authoratative columns for user, we can't be sure that the user isn't referring a column named b",
    "query": "select count(*) b from user group by b",
    "plan": "VT03005: cannot group on 'count(*)'"
  },
  {
    "comment": "scatter aggregate group by aggregate function with column information",
    "query": "select count(*) b from authoritative group by b",
    "plan": "VT03005: cannot group on 'b'"
  },
  {
    "comment": "scatter aggregate multiple group by (columns)",
    "query": "select a, b, count(*) from user group by a, b",
    "plan": {
      "QueryType": "SELECT",
      "Original": "select a, b, count(*) from user group by a, b",
      "Instructions": {
        "OperatorType": "Aggregate",
        "Variant": "Ordered",
        "Aggregates": "sum_count_star(2) AS count(*)",
        "GroupBy": "(0|3), (1|4)",
        "ResultColumns": 3,
        "Inputs": [
          {
            "OperatorType": "Route",
            "Variant": "Scatter",
            "Keyspace": {
              "Name": "user",
              "Sharded": true
            },
            "FieldQuery": "select a, b, count(*), weight_string(a), weight_string(b) from `user` where 1 != 1 group by a, b",
            "OrderBy": "(0|3) ASC, (1|4) ASC",
            "Query": "select a, b, count(*), weight_string(a), weight_string(b) from `user` group by a, b order by a asc, b asc",
            "Table": "`user`"
          }
        ]
      },
      "TablesUsed": [
        "user.user"
      ]
    }
  },
  {
    "comment": "scatter aggregate multiple group by (numbers)",
    "query": "select a, b, count(*) from user group by 2, 1",
    "plan": {
      "QueryType": "SELECT",
      "Original": "select a, b, count(*) from user group by 2, 1",
      "Instructions": {
        "OperatorType": "Aggregate",
        "Variant": "Ordered",
        "Aggregates": "sum_count_star(2) AS count(*)",
        "GroupBy": "(1|3), (0|4)",
        "ResultColumns": 3,
        "Inputs": [
          {
            "OperatorType": "Route",
            "Variant": "Scatter",
            "Keyspace": {
              "Name": "user",
              "Sharded": true
            },
            "FieldQuery": "select a, b, count(*), weight_string(b), weight_string(a) from `user` where 1 != 1 group by b, a",
            "OrderBy": "(1|3) ASC, (0|4) ASC",
            "Query": "select a, b, count(*), weight_string(b), weight_string(a) from `user` group by b, a order by b asc, a asc",
            "Table": "`user`"
          }
        ]
      },
      "TablesUsed": [
        "user.user"
      ]
    }
  },
  {
    "comment": "scatter aggregate multiple group by columns inverse order",
    "query": "select a, b, count(*) from user group by b, a",
    "plan": {
      "QueryType": "SELECT",
      "Original": "select a, b, count(*) from user group by b, a",
      "Instructions": {
        "OperatorType": "Aggregate",
        "Variant": "Ordered",
        "Aggregates": "sum_count_star(2) AS count(*)",
        "GroupBy": "(1|3), (0|4)",
        "ResultColumns": 3,
        "Inputs": [
          {
            "OperatorType": "Route",
            "Variant": "Scatter",
            "Keyspace": {
              "Name": "user",
              "Sharded": true
            },
            "FieldQuery": "select a, b, count(*), weight_string(b), weight_string(a) from `user` where 1 != 1 group by b, a",
            "OrderBy": "(1|3) ASC, (0|4) ASC",
            "Query": "select a, b, count(*), weight_string(b), weight_string(a) from `user` group by b, a order by b asc, a asc",
            "Table": "`user`"
          }
        ]
      },
      "TablesUsed": [
        "user.user"
      ]
    }
  },
  {
    "comment": "group concat with a separator needing evaluation on vtgate",
    "query": "select group_concat(music.name SEPARATOR ', ') as `Group Name` from user join user_extra on user.id = user_extra.user_id left join music on user.id = music.id group by user.id;",
    "plan": {
      "QueryType": "SELECT",
      "Original": "select group_concat(music.name SEPARATOR ', ') as `Group Name` from user join user_extra on user.id = user_extra.user_id left join music on user.id = music.id group by user.id;",
      "Instructions": {
        "OperatorType": "Aggregate",
        "Variant": "Ordered",
        "Aggregates": "group_concat(0) AS Group Name",
        "GroupBy": "(1|2)",
        "ResultColumns": 1,
        "Inputs": [
          {
            "OperatorType": "Join",
            "Variant": "LeftJoin",
            "JoinColumnIndexes": "R:0,L:0,L:1",
            "JoinVars": {
              "user_id": 0
            },
            "TableName": "`user`, user_extra_music",
            "Inputs": [
              {
                "OperatorType": "Route",
                "Variant": "Scatter",
                "Keyspace": {
                  "Name": "user",
                  "Sharded": true
                },
                "FieldQuery": "select `user`.id, weight_string(`user`.id) from `user`, user_extra where 1 != 1",
                "OrderBy": "(0|1) ASC",
                "Query": "select `user`.id, weight_string(`user`.id) from `user`, user_extra where `user`.id = user_extra.user_id order by `user`.id asc",
                "Table": "`user`, user_extra"
              },
              {
                "OperatorType": "Route",
                "Variant": "EqualUnique",
                "Keyspace": {
                  "Name": "user",
                  "Sharded": true
                },
                "FieldQuery": "select music.`name` from music where 1 != 1",
                "Query": "select music.`name` from music where music.id = :user_id",
                "Table": "music",
                "Values": [
                  ":user_id"
                ],
                "Vindex": "music_user_map"
              }
            ]
          }
        ]
      },
      "TablesUsed": [
        "user.music",
        "user.user",
        "user.user_extra"
      ]
    }
  },
  {
    "comment": "scatter aggregate group by column number",
    "query": "select col from user group by 1",
    "plan": {
      "QueryType": "SELECT",
      "Original": "select col from user group by 1",
      "Instructions": {
        "OperatorType": "Aggregate",
        "Variant": "Ordered",
        "GroupBy": "0",
        "Inputs": [
          {
            "OperatorType": "Route",
            "Variant": "Scatter",
            "Keyspace": {
              "Name": "user",
              "Sharded": true
            },
            "FieldQuery": "select col from `user` where 1 != 1 group by col",
            "OrderBy": "0 ASC",
            "Query": "select col from `user` group by col order by col asc",
            "Table": "`user`"
          }
        ]
      },
      "TablesUsed": [
        "user.user"
      ]
    }
  },
  {
    "comment": "scatter aggregate group by invalid column number",
    "query": "select col from user group by 2",
    "plan": "Unknown column '2' in 'group clause'"
  },
  {
    "comment": "scatter aggregate order by null",
    "query": "select count(*) from user order by null",
    "plan": {
      "QueryType": "SELECT",
      "Original": "select count(*) from user order by null",
      "Instructions": {
        "OperatorType": "Aggregate",
        "Variant": "Scalar",
        "Aggregates": "sum_count_star(0) AS count(*)",
        "Inputs": [
          {
            "OperatorType": "Route",
            "Variant": "Scatter",
            "Keyspace": {
              "Name": "user",
              "Sharded": true
            },
            "FieldQuery": "select count(*) from `user` where 1 != 1",
            "Query": "select count(*) from `user`",
            "Table": "`user`"
          }
        ]
      },
      "TablesUsed": [
        "user.user"
      ]
    }
  },
  {
    "comment": "scatter aggregate with numbered order by columns",
    "query": "select a, b, c, d, count(*) from user group by 1, 2, 3 order by 1, 2, 3",
    "plan": {
      "QueryType": "SELECT",
      "Original": "select a, b, c, d, count(*) from user group by 1, 2, 3 order by 1, 2, 3",
      "Instructions": {
        "OperatorType": "Aggregate",
        "Variant": "Ordered",
        "Aggregates": "any_value(3) AS d, sum_count_star(4) AS count(*)",
        "GroupBy": "(0|5), (1|6), (2|7)",
        "ResultColumns": 5,
        "Inputs": [
          {
            "OperatorType": "Route",
            "Variant": "Scatter",
            "Keyspace": {
              "Name": "user",
              "Sharded": true
            },
            "FieldQuery": "select a, b, c, d, count(*), weight_string(a), weight_string(b), weight_string(c) from `user` where 1 != 1 group by a, b, c",
            "OrderBy": "(0|5) ASC, (1|6) ASC, (2|7) ASC",
            "Query": "select a, b, c, d, count(*), weight_string(a), weight_string(b), weight_string(c) from `user` group by a, b, c order by a asc, b asc, c asc",
            "Table": "`user`"
          }
        ]
      },
      "TablesUsed": [
        "user.user"
      ]
    }
  },
  {
    "comment": "scatter aggregate with named order by columns",
    "query": "select a, b, c, d, count(*) from user group by 1, 2, 3 order by a, b, c",
    "plan": {
      "QueryType": "SELECT",
      "Original": "select a, b, c, d, count(*) from user group by 1, 2, 3 order by a, b, c",
      "Instructions": {
        "OperatorType": "Aggregate",
        "Variant": "Ordered",
        "Aggregates": "any_value(3) AS d, sum_count_star(4) AS count(*)",
        "GroupBy": "(0|5), (1|6), (2|7)",
        "ResultColumns": 5,
        "Inputs": [
          {
            "OperatorType": "Route",
            "Variant": "Scatter",
            "Keyspace": {
              "Name": "user",
              "Sharded": true
            },
            "FieldQuery": "select a, b, c, d, count(*), weight_string(a), weight_string(b), weight_string(c) from `user` where 1 != 1 group by a, b, c",
            "OrderBy": "(0|5) ASC, (1|6) ASC, (2|7) ASC",
            "Query": "select a, b, c, d, count(*), weight_string(a), weight_string(b), weight_string(c) from `user` group by a, b, c order by `user`.a asc, `user`.b asc, `user`.c asc",
            "Table": "`user`"
          }
        ]
      },
      "TablesUsed": [
        "user.user"
      ]
    }
  },
  {
    "comment": "scatter aggregate with jumbled order by columns",
    "query": "select a, b, c, d, count(*) from user group by 1, 2, 3, 4 order by d, b, a, c",
    "plan": {
      "QueryType": "SELECT",
      "Original": "select a, b, c, d, count(*) from user group by 1, 2, 3, 4 order by d, b, a, c",
      "Instructions": {
        "OperatorType": "Aggregate",
        "Variant": "Ordered",
        "Aggregates": "sum_count_star(4) AS count(*)",
        "GroupBy": "(3|5), (1|6), (0|7), (2|8)",
        "ResultColumns": 5,
        "Inputs": [
          {
            "OperatorType": "Route",
            "Variant": "Scatter",
            "Keyspace": {
              "Name": "user",
              "Sharded": true
            },
            "FieldQuery": "select a, b, c, d, count(*), weight_string(d), weight_string(b), weight_string(a), weight_string(c) from `user` where 1 != 1 group by a, b, c, d",
            "OrderBy": "(3|5) ASC, (1|6) ASC, (0|7) ASC, (2|8) ASC",
            "Query": "select a, b, c, d, count(*), weight_string(d), weight_string(b), weight_string(a), weight_string(c) from `user` group by a, b, c, d order by `user`.d asc, `user`.b asc, `user`.a asc, `user`.c asc",
            "Table": "`user`"
          }
        ]
      },
      "TablesUsed": [
        "user.user"
      ]
    }
  },
  {
    "comment": "scatter aggregate with jumbled group by and order by columns",
    "query": "select a, b, c, d, count(*) from user group by 3, 2, 1, 4 order by d, b, a, c",
    "plan": {
      "QueryType": "SELECT",
      "Original": "select a, b, c, d, count(*) from user group by 3, 2, 1, 4 order by d, b, a, c",
      "Instructions": {
        "OperatorType": "Aggregate",
        "Variant": "Ordered",
        "Aggregates": "sum_count_star(4) AS count(*)",
        "GroupBy": "(3|5), (1|6), (0|7), (2|8)",
        "ResultColumns": 5,
        "Inputs": [
          {
            "OperatorType": "Route",
            "Variant": "Scatter",
            "Keyspace": {
              "Name": "user",
              "Sharded": true
            },
            "FieldQuery": "select a, b, c, d, count(*), weight_string(d), weight_string(b), weight_string(a), weight_string(c) from `user` where 1 != 1 group by c, b, a, d",
            "OrderBy": "(3|5) ASC, (1|6) ASC, (0|7) ASC, (2|8) ASC",
            "Query": "select a, b, c, d, count(*), weight_string(d), weight_string(b), weight_string(a), weight_string(c) from `user` group by c, b, a, d order by `user`.d asc, `user`.b asc, `user`.a asc, `user`.c asc",
            "Table": "`user`"
          }
        ]
      },
      "TablesUsed": [
        "user.user"
      ]
    }
  },
  {
    "comment": "scatter aggregate with some descending order by cols",
    "query": "select a, b, c, count(*) from user group by 3, 2, 1 order by 1 desc, 3 desc, b",
    "plan": {
      "QueryType": "SELECT",
      "Original": "select a, b, c, count(*) from user group by 3, 2, 1 order by 1 desc, 3 desc, b",
      "Instructions": {
        "OperatorType": "Aggregate",
        "Variant": "Ordered",
        "Aggregates": "sum_count_star(3) AS count(*)",
        "GroupBy": "(0|4), (2|5), (1|6)",
        "ResultColumns": 4,
        "Inputs": [
          {
            "OperatorType": "Route",
            "Variant": "Scatter",
            "Keyspace": {
              "Name": "user",
              "Sharded": true
            },
            "FieldQuery": "select a, b, c, count(*), weight_string(a), weight_string(c), weight_string(b) from `user` where 1 != 1 group by c, b, a",
            "OrderBy": "(0|4) DESC, (2|5) DESC, (1|6) ASC",
            "Query": "select a, b, c, count(*), weight_string(a), weight_string(c), weight_string(b) from `user` group by c, b, a order by a desc, c desc, `user`.b asc",
            "Table": "`user`"
          }
        ]
      },
      "TablesUsed": [
        "user.user"
      ]
    }
  },
  {
    "comment": "invalid order by column numner for scatter",
    "query": "select col, count(*) from user group by col order by 5 limit 10",
    "plan": "Unknown column '5' in 'order clause'"
  },
  {
    "comment": "aggregate with limit",
    "query": "select col, count(*) from user group by col limit 10",
    "plan": {
      "QueryType": "SELECT",
      "Original": "select col, count(*) from user group by col limit 10",
      "Instructions": {
        "OperatorType": "Limit",
        "Count": "10",
        "Inputs": [
          {
            "OperatorType": "Aggregate",
            "Variant": "Ordered",
            "Aggregates": "sum_count_star(1) AS count(*)",
            "GroupBy": "0",
            "Inputs": [
              {
                "OperatorType": "Route",
                "Variant": "Scatter",
                "Keyspace": {
                  "Name": "user",
                  "Sharded": true
                },
                "FieldQuery": "select col, count(*) from `user` where 1 != 1 group by col",
                "OrderBy": "0 ASC",
                "Query": "select col, count(*) from `user` group by col order by col asc",
                "Table": "`user`"
              }
            ]
          }
        ]
      },
      "TablesUsed": [
        "user.user"
      ]
    }
  },
  {
    "comment": "routing rules for aggregates",
    "query": "select id, count(*) from route2 group by id",
    "plan": {
      "QueryType": "SELECT",
      "Original": "select id, count(*) from route2 group by id",
      "Instructions": {
        "OperatorType": "Route",
        "Variant": "Unsharded",
        "Keyspace": {
          "Name": "main",
          "Sharded": false
        },
        "FieldQuery": "select id, count(*) from unsharded as route2 where 1 != 1 group by id",
        "Query": "select id, count(*) from unsharded as route2 group by id",
        "Table": "unsharded"
      },
      "TablesUsed": [
        "main.unsharded"
      ]
    }
  },
  {
    "comment": "order by on a reference table",
    "query": "select col from ref order by col",
    "plan": {
      "QueryType": "SELECT",
      "Original": "select col from ref order by col",
      "Instructions": {
        "OperatorType": "Route",
        "Variant": "Reference",
        "Keyspace": {
          "Name": "user",
          "Sharded": true
        },
        "FieldQuery": "select col from ref where 1 != 1",
        "Query": "select col from ref order by ref.col asc",
        "Table": "ref"
      },
      "TablesUsed": [
        "user.ref"
      ]
    }
  },
  {
    "comment": "distinct and aggregate functions missing group by",
    "query": "select distinct a, count(*) from user",
    "plan": {
      "QueryType": "SELECT",
      "Original": "select distinct a, count(*) from user",
      "Instructions": {
        "OperatorType": "Aggregate",
        "Variant": "Scalar",
        "Aggregates": "any_value(0) AS a, sum_count_star(1) AS count(*)",
        "Inputs": [
          {
            "OperatorType": "Route",
            "Variant": "Scatter",
            "Keyspace": {
              "Name": "user",
              "Sharded": true
            },
            "FieldQuery": "select a, count(*) from `user` where 1 != 1",
            "Query": "select a, count(*) from `user`",
            "Table": "`user`"
          }
        ]
      },
      "TablesUsed": [
        "user.user"
      ]
    }
  },
  {
    "comment": "distinct and aggregate functions",
    "query": "select distinct a, count(*) from user group by a",
    "plan": {
      "QueryType": "SELECT",
      "Original": "select distinct a, count(*) from user group by a",
      "Instructions": {
        "OperatorType": "Aggregate",
        "Variant": "Ordered",
        "Aggregates": "sum_count_star(1) AS count(*)",
        "GroupBy": "(0|2)",
        "ResultColumns": 2,
        "Inputs": [
          {
            "OperatorType": "Route",
            "Variant": "Scatter",
            "Keyspace": {
              "Name": "user",
              "Sharded": true
            },
            "FieldQuery": "select a, count(*), weight_string(a) from `user` where 1 != 1 group by a",
            "OrderBy": "(0|2) ASC",
            "Query": "select a, count(*), weight_string(a) from `user` group by a order by a asc",
            "Table": "`user`"
          }
        ]
      },
      "TablesUsed": [
        "user.user"
      ]
    }
  },
  {
    "comment": "Group by invalid column number (code is duplicated from symab).",
    "query": "select id from user group by 1.1",
    "plan": {
      "QueryType": "SELECT",
      "Original": "select id from user group by 1.1",
      "Instructions": {
        "OperatorType": "Aggregate",
        "Variant": "Ordered",
        "Aggregates": "any_value(0) AS id",
        "GroupBy": "1",
        "ResultColumns": 1,
        "Inputs": [
          {
            "OperatorType": "Route",
            "Variant": "Scatter",
            "Keyspace": {
              "Name": "user",
              "Sharded": true
            },
            "FieldQuery": "select id, 1.1 from `user` where 1 != 1 group by 1.1",
            "OrderBy": "1 ASC",
            "Query": "select id, 1.1 from `user` group by 1.1 order by 1.1 asc",
            "Table": "`user`"
          }
        ]
      },
      "TablesUsed": [
        "user.user"
      ]
    }
  },
  {
    "comment": "Group by out of range column number (code is duplicated from symab).",
    "query": "select id from user group by 2",
    "plan": "Unknown column '2' in 'group clause'"
  },
  {
    "comment": "here it is safe to remove the order by on the derived table since it will not influence the output of the count(*)",
    "query": "select count(*) from (select user.col, user_extra.extra from user join user_extra on user.id = user_extra.user_id order by user_extra.extra) a",
    "plan": {
      "QueryType": "SELECT",
      "Original": "select count(*) from (select user.col, user_extra.extra from user join user_extra on user.id = user_extra.user_id order by user_extra.extra) a",
      "Instructions": {
        "OperatorType": "Aggregate",
        "Variant": "Scalar",
        "Aggregates": "sum_count_star(0) AS count(*)",
        "Inputs": [
          {
            "OperatorType": "Route",
            "Variant": "Scatter",
            "Keyspace": {
              "Name": "user",
              "Sharded": true
            },
            "FieldQuery": "select count(*) from (select `user`.col, user_extra.extra from `user`, user_extra where 1 != 1) as a where 1 != 1",
            "Query": "select count(*) from (select `user`.col, user_extra.extra from `user`, user_extra where `user`.id = user_extra.user_id) as a",
            "Table": "`user`, user_extra"
          }
        ]
      },
      "TablesUsed": [
        "user.user",
        "user.user_extra"
      ]
    }
  },
  {
    "comment": "order by inside derived tables can be ignored",
    "query": "select col from (select user.col, user_extra.extra from user join user_extra on user.id = user_extra.user_id order by user_extra.extra) a",
    "plan": {
      "QueryType": "SELECT",
      "Original": "select col from (select user.col, user_extra.extra from user join user_extra on user.id = user_extra.user_id order by user_extra.extra) a",
      "Instructions": {
        "OperatorType": "Route",
        "Variant": "Scatter",
        "Keyspace": {
          "Name": "user",
          "Sharded": true
        },
        "FieldQuery": "select col from (select `user`.col, user_extra.extra from `user`, user_extra where 1 != 1) as a where 1 != 1",
        "Query": "select col from (select `user`.col, user_extra.extra from `user`, user_extra where `user`.id = user_extra.user_id) as a",
        "Table": "`user`, user_extra"
      },
      "TablesUsed": [
        "user.user",
        "user.user_extra"
      ]
    }
  },
  {
    "comment": "here we keep the order since the column is visible on the outside, and used by the orderedAggregate",
    "query": "select col, count(*) from (select user.col, user_extra.extra from user join user_extra on user.id = user_extra.user_id order by user_extra.extra) a group by col",
    "plan": {
      "QueryType": "SELECT",
      "Original": "select col, count(*) from (select user.col, user_extra.extra from user join user_extra on user.id = user_extra.user_id order by user_extra.extra) a group by col",
      "Instructions": {
        "OperatorType": "Aggregate",
        "Variant": "Ordered",
        "Aggregates": "sum_count_star(1) AS count(*)",
        "GroupBy": "0",
        "Inputs": [
          {
            "OperatorType": "Route",
            "Variant": "Scatter",
            "Keyspace": {
              "Name": "user",
              "Sharded": true
            },
            "FieldQuery": "select col, count(*) from (select `user`.col, user_extra.extra from `user`, user_extra where 1 != 1) as a where 1 != 1 group by col",
            "OrderBy": "0 ASC",
            "Query": "select col, count(*) from (select `user`.col, user_extra.extra from `user`, user_extra where `user`.id = user_extra.user_id) as a group by col order by col asc",
            "Table": "`user`, user_extra"
          }
        ]
      },
      "TablesUsed": [
        "user.user",
        "user.user_extra"
      ]
    }
  },
  {
    "comment": "optimize group by when using distinct with no aggregation",
    "query": "select distinct col1, col2 from user group by col1, col2",
    "plan": {
      "QueryType": "SELECT",
      "Original": "select distinct col1, col2 from user group by col1, col2",
      "Instructions": {
        "OperatorType": "Distinct",
        "Collations": [
          "(0:2)",
          "(1:3)"
        ],
        "ResultColumns": 2,
        "Inputs": [
          {
            "OperatorType": "Route",
            "Variant": "Scatter",
            "Keyspace": {
              "Name": "user",
              "Sharded": true
            },
            "FieldQuery": "select col1, col2, weight_string(col1), weight_string(col2) from `user` where 1 != 1",
            "Query": "select distinct col1, col2, weight_string(col1), weight_string(col2) from `user`",
            "Table": "`user`"
          }
        ]
      },
      "TablesUsed": [
        "user.user"
      ]
    }
  },
  {
    "comment": "do not use distinct when using only aggregates and no group by",
    "query": "select distinct count(*) from user",
    "plan": {
      "QueryType": "SELECT",
      "Original": "select distinct count(*) from user",
      "Instructions": {
        "OperatorType": "Aggregate",
        "Variant": "Scalar",
        "Aggregates": "sum_count_star(0) AS count(*)",
        "Inputs": [
          {
            "OperatorType": "Route",
            "Variant": "Scatter",
            "Keyspace": {
              "Name": "user",
              "Sharded": true
            },
            "FieldQuery": "select count(*) from `user` where 1 != 1",
            "Query": "select count(*) from `user`",
            "Table": "`user`"
          }
        ]
      },
      "TablesUsed": [
        "user.user"
      ]
    }
  },
  {
    "comment": "Grouping on join",
    "query": "select user.a from user join user_extra group by user.a",
    "plan": {
      "QueryType": "SELECT",
      "Original": "select user.a from user join user_extra group by user.a",
      "Instructions": {
        "OperatorType": "Aggregate",
        "Variant": "Ordered",
        "GroupBy": "(0|1)",
        "ResultColumns": 1,
        "Inputs": [
          {
            "OperatorType": "Join",
            "Variant": "Join",
            "JoinColumnIndexes": "L:0,L:1",
            "TableName": "`user`_user_extra",
            "Inputs": [
              {
                "OperatorType": "Route",
                "Variant": "Scatter",
                "Keyspace": {
                  "Name": "user",
                  "Sharded": true
                },
                "FieldQuery": "select `user`.a, weight_string(`user`.a) from `user` where 1 != 1 group by `user`.a",
                "OrderBy": "(0|1) ASC",
                "Query": "select `user`.a, weight_string(`user`.a) from `user` group by `user`.a order by `user`.a asc",
                "Table": "`user`"
              },
              {
                "OperatorType": "Route",
                "Variant": "Scatter",
                "Keyspace": {
                  "Name": "user",
                  "Sharded": true
                },
                "FieldQuery": "select 1 from user_extra where 1 != 1 group by .0",
                "Query": "select 1 from user_extra group by .0",
                "Table": "user_extra"
              }
            ]
          }
        ]
      },
      "TablesUsed": [
        "user.user",
        "user.user_extra"
      ]
    }
  },
  {
    "comment": "multiple distinct functions with grouping.",
    "query": "select col1, count(distinct col2), sum(distinct col2) from user group by col1",
    "plan": {
      "QueryType": "SELECT",
      "Original": "select col1, count(distinct col2), sum(distinct col2) from user group by col1",
      "Instructions": {
        "OperatorType": "Aggregate",
        "Variant": "Ordered",
        "Aggregates": "count_distinct(1|4) AS count(distinct col2), sum_distinct(2|4) AS sum(distinct col2)",
        "GroupBy": "(0|3)",
        "ResultColumns": 3,
        "Inputs": [
          {
            "OperatorType": "Route",
            "Variant": "Scatter",
            "Keyspace": {
              "Name": "user",
              "Sharded": true
            },
            "FieldQuery": "select col1, col2, col2, weight_string(col1), weight_string(col2) from `user` where 1 != 1 group by col1, col2",
            "OrderBy": "(0|3) ASC, (1|4) ASC",
            "Query": "select col1, col2, col2, weight_string(col1), weight_string(col2) from `user` group by col1, col2 order by col1 asc, col2 asc",
            "Table": "`user`"
          }
        ]
      },
      "TablesUsed": [
        "user.user"
      ]
    }
  },
  {
    "comment": "aggregate query with order by aggregate column along with NULL",
    "query": "select col, count(*) k from user group by col order by null, k",
    "plan": {
      "QueryType": "SELECT",
      "Original": "select col, count(*) k from user group by col order by null, k",
      "Instructions": {
        "OperatorType": "Sort",
        "Variant": "Memory",
        "OrderBy": "1 ASC",
        "Inputs": [
          {
            "OperatorType": "Aggregate",
            "Variant": "Ordered",
            "Aggregates": "sum_count_star(1) AS k",
            "GroupBy": "0",
            "Inputs": [
              {
                "OperatorType": "Route",
                "Variant": "Scatter",
                "Keyspace": {
                  "Name": "user",
                  "Sharded": true
                },
                "FieldQuery": "select col, count(*) as k from `user` where 1 != 1 group by col",
                "OrderBy": "0 ASC",
                "Query": "select col, count(*) as k from `user` group by col order by col asc",
                "Table": "`user`"
              }
            ]
          }
        ]
      },
      "TablesUsed": [
        "user.user"
      ]
    }
  },
  {
    "comment": "aggregate query with order by NULL",
    "query": "select col, count(*) k from user group by col order by null",
    "plan": {
      "QueryType": "SELECT",
      "Original": "select col, count(*) k from user group by col order by null",
      "Instructions": {
        "OperatorType": "Aggregate",
        "Variant": "Ordered",
        "Aggregates": "sum_count_star(1) AS k",
        "GroupBy": "0",
        "Inputs": [
          {
            "OperatorType": "Route",
            "Variant": "Scatter",
            "Keyspace": {
              "Name": "user",
              "Sharded": true
            },
            "FieldQuery": "select col, count(*) as k from `user` where 1 != 1 group by col",
            "OrderBy": "0 ASC",
            "Query": "select col, count(*) as k from `user` group by col order by col asc",
            "Table": "`user`"
          }
        ]
      },
      "TablesUsed": [
        "user.user"
      ]
    }
  },
  {
    "comment": "join query on sharding key with group by a unique vindex with having clause.",
    "query": "select user.id, count(*) c from user, user_extra where user.id = user_extra.user_id group by user.id having max(user.col) > 10",
    "plan": {
      "QueryType": "SELECT",
      "Original": "select user.id, count(*) c from user, user_extra where user.id = user_extra.user_id group by user.id having max(user.col) > 10",
      "Instructions": {
        "OperatorType": "Route",
        "Variant": "Scatter",
        "Keyspace": {
          "Name": "user",
          "Sharded": true
        },
        "FieldQuery": "select `user`.id, count(*) as c from `user`, user_extra where 1 != 1 group by `user`.id",
        "Query": "select `user`.id, count(*) as c from `user`, user_extra where `user`.id = user_extra.user_id group by `user`.id having max(`user`.col) > 10",
        "Table": "`user`, user_extra"
      },
      "TablesUsed": [
        "user.user",
        "user.user_extra"
      ]
    }
  },
  {
    "comment": "correlated subquery on sharding key with group by a unique vindex with having clause.",
    "query": "select count(*) from user where exists (select 1 from user_extra where user_id = user.id group by user_id having max(col) > 10)",
    "plan": {
      "QueryType": "SELECT",
      "Original": "select count(*) from user where exists (select 1 from user_extra where user_id = user.id group by user_id having max(col) > 10)",
      "Instructions": {
        "OperatorType": "Aggregate",
        "Variant": "Scalar",
        "Aggregates": "sum_count_star(0) AS count(*)",
        "Inputs": [
          {
            "OperatorType": "Route",
            "Variant": "Scatter",
            "Keyspace": {
              "Name": "user",
              "Sharded": true
            },
            "FieldQuery": "select count(*) from `user` where 1 != 1",
            "Query": "select count(*) from `user` where exists (select 1 from user_extra where user_id = `user`.id group by user_id having max(col) > 10)",
            "Table": "`user`"
          }
        ]
      },
      "TablesUsed": [
        "user.user",
        "user.user_extra"
      ]
    }
  },
  {
    "comment": "aggregation filtering by having on a route",
    "query": "select id from user group by id having count(id) = 10",
    "plan": {
      "QueryType": "SELECT",
      "Original": "select id from user group by id having count(id) = 10",
      "Instructions": {
        "OperatorType": "Route",
        "Variant": "Scatter",
        "Keyspace": {
          "Name": "user",
          "Sharded": true
        },
        "FieldQuery": "select id from `user` where 1 != 1 group by id",
        "Query": "select id from `user` group by id having count(id) = 10",
        "Table": "`user`"
      },
      "TablesUsed": [
        "user.user"
      ]
    }
  },
  {
    "comment": "weight_string addition to group by",
    "query": "select lower(col1) as v, count(*) from authoritative group by v",
    "plan": {
      "QueryType": "SELECT",
      "Original": "select lower(col1) as v, count(*) from authoritative group by v",
      "Instructions": {
        "OperatorType": "Aggregate",
        "Variant": "Ordered",
        "Aggregates": "sum_count_star(1) AS count(*)",
        "GroupBy": "(0|2)",
        "ResultColumns": 2,
        "Inputs": [
          {
            "OperatorType": "Route",
            "Variant": "Scatter",
            "Keyspace": {
              "Name": "user",
              "Sharded": true
            },
            "FieldQuery": "select lower(col1) as v, count(*), weight_string(lower(col1)) from authoritative where 1 != 1 group by lower(col1)",
            "OrderBy": "(0|2) ASC",
            "Query": "select lower(col1) as v, count(*), weight_string(lower(col1)) from authoritative group by lower(col1) order by lower(col1) asc",
            "Table": "authoritative"
          }
        ]
      },
      "TablesUsed": [
        "user.authoritative"
      ]
    }
  },
  {
    "comment": "weight_string addition to group by when also there in order by",
    "query": "select char_length(col1) as a, count(*) from authoritative group by a order by a",
    "plan": {
      "QueryType": "SELECT",
      "Original": "select char_length(col1) as a, count(*) from authoritative group by a order by a",
      "Instructions": {
        "OperatorType": "Aggregate",
        "Variant": "Ordered",
        "Aggregates": "sum_count_star(1) AS count(*)",
        "GroupBy": "(0|2)",
        "ResultColumns": 2,
        "Inputs": [
          {
            "OperatorType": "Route",
            "Variant": "Scatter",
            "Keyspace": {
              "Name": "user",
              "Sharded": true
            },
            "FieldQuery": "select char_length(col1) as a, count(*), weight_string(char_length(col1)) from authoritative where 1 != 1 group by char_length(col1)",
            "OrderBy": "(0|2) ASC",
            "Query": "select char_length(col1) as a, count(*), weight_string(char_length(col1)) from authoritative group by char_length(col1) order by char_length(authoritative.col1) asc",
            "Table": "authoritative"
          }
        ]
      },
      "TablesUsed": [
        "user.authoritative"
      ]
    }
  },
  {
    "comment": "order by inside and outside parenthesis select",
    "query": "(select id from user order by 1 desc) order by 1 asc limit 2",
    "plan": {
      "QueryType": "SELECT",
      "Original": "(select id from user order by 1 desc) order by 1 asc limit 2",
      "Instructions": {
        "OperatorType": "Limit",
        "Count": "2",
        "Inputs": [
          {
            "OperatorType": "Route",
            "Variant": "Scatter",
            "Keyspace": {
              "Name": "user",
              "Sharded": true
            },
            "FieldQuery": "select id, weight_string(id) from `user` where 1 != 1",
            "OrderBy": "(0|1) ASC",
            "Query": "select id, weight_string(id) from `user` order by id asc limit 2",
            "ResultColumns": 1,
            "Table": "`user`"
          }
        ]
      },
      "TablesUsed": [
        "user.user"
      ]
    }
  },
  {
    "comment": "correlated subquery in exists clause with an ordering",
    "query": "select col, id from user where exists(select user_id from user_extra where user_id = 3 and user_id < user.id) order by id",
    "plan": {
      "QueryType": "SELECT",
      "Original": "select col, id from user where exists(select user_id from user_extra where user_id = 3 and user_id < user.id) order by id",
      "Instructions": {
        "OperatorType": "SemiJoin",
        "JoinVars": {
          "user_id": 1
        },
        "TableName": "`user`_user_extra",
        "Inputs": [
          {
            "InputName": "Outer",
            "OperatorType": "Route",
            "Variant": "Scatter",
            "Keyspace": {
              "Name": "user",
              "Sharded": true
            },
            "FieldQuery": "select col, id, weight_string(id) from `user` where 1 != 1",
            "OrderBy": "(1|2) ASC",
            "Query": "select col, id, weight_string(id) from `user` order by `user`.id asc",
            "ResultColumns": 2,
            "Table": "`user`"
          },
          {
            "InputName": "SubQuery",
            "OperatorType": "Route",
            "Variant": "EqualUnique",
            "Keyspace": {
              "Name": "user",
              "Sharded": true
            },
            "FieldQuery": "select 1 from user_extra where 1 != 1",
            "Query": "select 1 from user_extra where user_id = 3 and user_id < :user_id limit 1",
            "Table": "user_extra",
            "Values": [
              "3"
            ],
            "Vindex": "user_index"
          }
        ]
      },
      "TablesUsed": [
        "user.user",
        "user.user_extra"
      ]
    }
  },
  {
    "comment": "Column and Literal equality filter on scatter aggregates",
    "query": "select count(*) a from user having a = 10",
    "plan": {
      "QueryType": "SELECT",
      "Original": "select count(*) a from user having a = 10",
      "Instructions": {
        "OperatorType": "Filter",
        "Predicate": "count(*) = 10",
        "Inputs": [
          {
            "OperatorType": "Aggregate",
            "Variant": "Scalar",
            "Aggregates": "sum_count_star(0) AS a",
            "Inputs": [
              {
                "OperatorType": "Route",
                "Variant": "Scatter",
                "Keyspace": {
                  "Name": "user",
                  "Sharded": true
                },
                "FieldQuery": "select count(*) as a from `user` where 1 != 1",
                "Query": "select count(*) as a from `user`",
                "Table": "`user`"
              }
            ]
          }
        ]
      },
      "TablesUsed": [
        "user.user"
      ]
    }
  },
  {
    "comment": "Equality filtering with column and string literal on scatter aggregates",
    "query": "select count(*) a from user having a = '1'",
    "plan": {
      "QueryType": "SELECT",
      "Original": "select count(*) a from user having a = '1'",
      "Instructions": {
        "OperatorType": "Filter",
        "Predicate": "count(*) = '1'",
        "Inputs": [
          {
            "OperatorType": "Aggregate",
            "Variant": "Scalar",
            "Aggregates": "sum_count_star(0) AS a",
            "Inputs": [
              {
                "OperatorType": "Route",
                "Variant": "Scatter",
                "Keyspace": {
                  "Name": "user",
                  "Sharded": true
                },
                "FieldQuery": "select count(*) as a from `user` where 1 != 1",
                "Query": "select count(*) as a from `user`",
                "Table": "`user`"
              }
            ]
          }
        ]
      },
      "TablesUsed": [
        "user.user"
      ]
    }
  },
  {
    "comment": "Column and Literal not equal filter on scatter aggregates",
    "query": "select count(*) a from user having a != 10",
    "plan": {
      "QueryType": "SELECT",
      "Original": "select count(*) a from user having a != 10",
      "Instructions": {
        "OperatorType": "Filter",
        "Predicate": "count(*) != 10",
        "Inputs": [
          {
            "OperatorType": "Aggregate",
            "Variant": "Scalar",
            "Aggregates": "sum_count_star(0) AS a",
            "Inputs": [
              {
                "OperatorType": "Route",
                "Variant": "Scatter",
                "Keyspace": {
                  "Name": "user",
                  "Sharded": true
                },
                "FieldQuery": "select count(*) as a from `user` where 1 != 1",
                "Query": "select count(*) as a from `user`",
                "Table": "`user`"
              }
            ]
          }
        ]
      },
      "TablesUsed": [
        "user.user"
      ]
    }
  },
  {
    "comment": "Not equal filter with column and string literal on scatter aggregates",
    "query": "select count(*) a from user having a != '1'",
    "plan": {
      "QueryType": "SELECT",
      "Original": "select count(*) a from user having a != '1'",
      "Instructions": {
        "OperatorType": "Filter",
        "Predicate": "count(*) != '1'",
        "Inputs": [
          {
            "OperatorType": "Aggregate",
            "Variant": "Scalar",
            "Aggregates": "sum_count_star(0) AS a",
            "Inputs": [
              {
                "OperatorType": "Route",
                "Variant": "Scatter",
                "Keyspace": {
                  "Name": "user",
                  "Sharded": true
                },
                "FieldQuery": "select count(*) as a from `user` where 1 != 1",
                "Query": "select count(*) as a from `user`",
                "Table": "`user`"
              }
            ]
          }
        ]
      },
      "TablesUsed": [
        "user.user"
      ]
    }
  },
  {
    "comment": "Greater than filter on scatter aggregates",
    "query": "select count(*) a from user having a > 10",
    "plan": {
      "QueryType": "SELECT",
      "Original": "select count(*) a from user having a > 10",
      "Instructions": {
        "OperatorType": "Filter",
        "Predicate": "count(*) > 10",
        "Inputs": [
          {
            "OperatorType": "Aggregate",
            "Variant": "Scalar",
            "Aggregates": "sum_count_star(0) AS a",
            "Inputs": [
              {
                "OperatorType": "Route",
                "Variant": "Scatter",
                "Keyspace": {
                  "Name": "user",
                  "Sharded": true
                },
                "FieldQuery": "select count(*) as a from `user` where 1 != 1",
                "Query": "select count(*) as a from `user`",
                "Table": "`user`"
              }
            ]
          }
        ]
      },
      "TablesUsed": [
        "user.user"
      ]
    }
  },
  {
    "comment": "Greater Equal filter on scatter aggregates",
    "query": "select count(*) a from user having a >= 10",
    "plan": {
      "QueryType": "SELECT",
      "Original": "select count(*) a from user having a >= 10",
      "Instructions": {
        "OperatorType": "Filter",
        "Predicate": "count(*) >= 10",
        "Inputs": [
          {
            "OperatorType": "Aggregate",
            "Variant": "Scalar",
            "Aggregates": "sum_count_star(0) AS a",
            "Inputs": [
              {
                "OperatorType": "Route",
                "Variant": "Scatter",
                "Keyspace": {
                  "Name": "user",
                  "Sharded": true
                },
                "FieldQuery": "select count(*) as a from `user` where 1 != 1",
                "Query": "select count(*) as a from `user`",
                "Table": "`user`"
              }
            ]
          }
        ]
      },
      "TablesUsed": [
        "user.user"
      ]
    }
  },
  {
    "comment": "Less than filter on scatter aggregates",
    "query": "select count(*) a from user having a < 10",
    "plan": {
      "QueryType": "SELECT",
      "Original": "select count(*) a from user having a < 10",
      "Instructions": {
        "OperatorType": "Filter",
        "Predicate": "count(*) < 10",
        "Inputs": [
          {
            "OperatorType": "Aggregate",
            "Variant": "Scalar",
            "Aggregates": "sum_count_star(0) AS a",
            "Inputs": [
              {
                "OperatorType": "Route",
                "Variant": "Scatter",
                "Keyspace": {
                  "Name": "user",
                  "Sharded": true
                },
                "FieldQuery": "select count(*) as a from `user` where 1 != 1",
                "Query": "select count(*) as a from `user`",
                "Table": "`user`"
              }
            ]
          }
        ]
      },
      "TablesUsed": [
        "user.user"
      ]
    }
  },
  {
    "comment": "Less Equal filter on scatter aggregates",
    "query": "select count(*) a from user having a <= 10",
    "plan": {
      "QueryType": "SELECT",
      "Original": "select count(*) a from user having a <= 10",
      "Instructions": {
        "OperatorType": "Filter",
        "Predicate": "count(*) <= 10",
        "Inputs": [
          {
            "OperatorType": "Aggregate",
            "Variant": "Scalar",
            "Aggregates": "sum_count_star(0) AS a",
            "Inputs": [
              {
                "OperatorType": "Route",
                "Variant": "Scatter",
                "Keyspace": {
                  "Name": "user",
                  "Sharded": true
                },
                "FieldQuery": "select count(*) as a from `user` where 1 != 1",
                "Query": "select count(*) as a from `user`",
                "Table": "`user`"
              }
            ]
          }
        ]
      },
      "TablesUsed": [
        "user.user"
      ]
    }
  },
  {
    "comment": "Less Equal filter on scatter with grouping",
    "query": "select col1, count(*) a from user group by col1 having a <= 10",
    "plan": {
      "QueryType": "SELECT",
      "Original": "select col1, count(*) a from user group by col1 having a <= 10",
      "Instructions": {
        "OperatorType": "Filter",
        "Predicate": "count(*) <= 10",
        "Inputs": [
          {
            "OperatorType": "Aggregate",
            "Variant": "Ordered",
            "Aggregates": "sum_count_star(1) AS a",
            "GroupBy": "(0|2)",
            "ResultColumns": 2,
            "Inputs": [
              {
                "OperatorType": "Route",
                "Variant": "Scatter",
                "Keyspace": {
                  "Name": "user",
                  "Sharded": true
                },
                "FieldQuery": "select col1, count(*) as a, weight_string(col1) from `user` where 1 != 1 group by col1",
                "OrderBy": "(0|2) ASC",
                "Query": "select col1, count(*) as a, weight_string(col1) from `user` group by col1 order by col1 asc",
                "Table": "`user`"
              }
            ]
          }
        ]
      },
      "TablesUsed": [
        "user.user"
      ]
    }
  },
  {
    "comment": "We should be able to find grouping keys on ordered aggregates",
    "query": "select count(*) as a, col2 from user group by col2 having a = 1.00",
    "plan": {
      "QueryType": "SELECT",
      "Original": "select count(*) as a, col2 from user group by col2 having a = 1.00",
      "Instructions": {
        "OperatorType": "Filter",
        "Predicate": "count(*) = 1.00",
        "Inputs": [
          {
            "OperatorType": "Aggregate",
            "Variant": "Ordered",
            "Aggregates": "sum_count_star(0) AS a",
            "GroupBy": "(1|2)",
            "ResultColumns": 2,
            "Inputs": [
              {
                "OperatorType": "Route",
                "Variant": "Scatter",
                "Keyspace": {
                  "Name": "user",
                  "Sharded": true
                },
                "FieldQuery": "select count(*) as a, col2, weight_string(col2) from `user` where 1 != 1 group by col2",
                "OrderBy": "(1|2) ASC",
                "Query": "select count(*) as a, col2, weight_string(col2) from `user` group by col2 order by col2 asc",
                "Table": "`user`"
              }
            ]
          }
        ]
      },
      "TablesUsed": [
        "user.user"
      ]
    }
  },
  {
    "comment": "distinct on text column with collation",
    "query": "select col, count(distinct textcol1) from user group by col",
    "plan": {
      "QueryType": "SELECT",
      "Original": "select col, count(distinct textcol1) from user group by col",
      "Instructions": {
        "OperatorType": "Aggregate",
        "Variant": "Ordered",
        "Aggregates": "count_distinct(1 COLLATE latin1_swedish_ci) AS count(distinct textcol1)",
        "GroupBy": "0",
        "Inputs": [
          {
            "OperatorType": "Route",
            "Variant": "Scatter",
            "Keyspace": {
              "Name": "user",
              "Sharded": true
            },
            "FieldQuery": "select col, textcol1 from `user` where 1 != 1 group by col, textcol1",
            "OrderBy": "0 ASC, 1 ASC COLLATE latin1_swedish_ci",
            "Query": "select col, textcol1 from `user` group by col, textcol1 order by col asc, textcol1 asc",
            "Table": "`user`"
          }
        ]
      },
      "TablesUsed": [
        "user.user"
      ]
    }
  },
  {
    "comment": "aggregation filtering by having on a route with no group by with non-unique vindex filter",
    "query": "select 1 from user having count(id) = 10 and name = 'a'",
    "plan": {
      "QueryType": "SELECT",
      "Original": "select 1 from user having count(id) = 10 and name = 'a'",
      "Instructions": {
        "OperatorType": "Filter",
        "Predicate": "count(id) = 10",
        "ResultColumns": 1,
        "Inputs": [
          {
            "OperatorType": "Aggregate",
            "Variant": "Scalar",
            "Aggregates": "any_value(0) AS 1, sum_count(1) AS count(id)",
            "Inputs": [
              {
                "OperatorType": "VindexLookup",
                "Variant": "Equal",
                "Keyspace": {
                  "Name": "user",
                  "Sharded": true
                },
                "Values": [
                  "'a'"
                ],
                "Vindex": "name_user_map",
                "Inputs": [
                  {
                    "OperatorType": "Route",
                    "Variant": "IN",
                    "Keyspace": {
                      "Name": "user",
                      "Sharded": true
                    },
                    "FieldQuery": "select `name`, keyspace_id from name_user_vdx where 1 != 1",
                    "Query": "select `name`, keyspace_id from name_user_vdx where `name` in ::__vals",
                    "Table": "name_user_vdx",
                    "Values": [
                      "::name"
                    ],
                    "Vindex": "user_index"
                  },
                  {
                    "OperatorType": "Route",
                    "Variant": "ByDestination",
                    "Keyspace": {
                      "Name": "user",
                      "Sharded": true
                    },
                    "FieldQuery": "select 1, count(id) from `user` where 1 != 1",
                    "Query": "select 1, count(id) from `user` where `name` = 'a'",
                    "Table": "`user`"
                  }
                ]
              }
            ]
          }
        ]
      },
      "TablesUsed": [
        "user.user"
      ]
    }
  },
  {
    "comment": "Aggregates and joins",
    "query": "select count(*) from user join user_extra",
    "plan": {
      "QueryType": "SELECT",
      "Original": "select count(*) from user join user_extra",
      "Instructions": {
        "OperatorType": "Aggregate",
        "Variant": "Scalar",
        "Aggregates": "sum_count_star(0) AS count(*)",
        "Inputs": [
          {
            "OperatorType": "Projection",
            "Expressions": [
              "count(*) * count(*) as count(*)"
            ],
            "Inputs": [
              {
                "OperatorType": "Join",
                "Variant": "Join",
                "JoinColumnIndexes": "L:0,R:0",
                "TableName": "`user`_user_extra",
                "Inputs": [
                  {
                    "OperatorType": "Route",
                    "Variant": "Scatter",
                    "Keyspace": {
                      "Name": "user",
                      "Sharded": true
                    },
                    "FieldQuery": "select count(*) from `user` where 1 != 1",
                    "Query": "select count(*) from `user`",
                    "Table": "`user`"
                  },
                  {
                    "OperatorType": "Route",
                    "Variant": "Scatter",
                    "Keyspace": {
                      "Name": "user",
                      "Sharded": true
                    },
                    "FieldQuery": "select count(*) from user_extra where 1 != 1 group by .0",
                    "Query": "select count(*) from user_extra group by .0",
                    "Table": "user_extra"
                  }
                ]
              }
            ]
          }
        ]
      },
      "TablesUsed": [
        "user.user",
        "user.user_extra"
      ]
    }
  },
  {
    "comment": "aggregation filtering by having on a route with no group by",
    "query": "select 1 from user having count(id) = 10",
    "plan": {
      "QueryType": "SELECT",
      "Original": "select 1 from user having count(id) = 10",
      "Instructions": {
        "OperatorType": "Filter",
        "Predicate": "count(id) = 10",
        "ResultColumns": 1,
        "Inputs": [
          {
            "OperatorType": "Aggregate",
            "Variant": "Scalar",
            "Aggregates": "any_value(0) AS 1, sum_count(1) AS count(id)",
            "Inputs": [
              {
                "OperatorType": "Route",
                "Variant": "Scatter",
                "Keyspace": {
                  "Name": "user",
                  "Sharded": true
                },
                "FieldQuery": "select 1, count(id) from `user` where 1 != 1",
                "Query": "select 1, count(id) from `user`",
                "Table": "`user`"
              }
            ]
          }
        ]
      },
      "TablesUsed": [
        "user.user"
      ]
    }
  },
  {
    "comment": "Aggregate on join",
    "query": "select user.a, count(*) from user join user_extra group by user.a",
    "plan": {
      "QueryType": "SELECT",
      "Original": "select user.a, count(*) from user join user_extra group by user.a",
      "Instructions": {
        "OperatorType": "Aggregate",
        "Variant": "Ordered",
        "Aggregates": "sum_count_star(1) AS count(*)",
        "GroupBy": "(0|2)",
        "ResultColumns": 2,
        "Inputs": [
          {
            "OperatorType": "Projection",
            "Expressions": [
              ":2 as a",
              "count(*) * count(*) as count(*)",
              ":3 as weight_string(`user`.a)"
            ],
            "Inputs": [
              {
                "OperatorType": "Join",
                "Variant": "Join",
                "JoinColumnIndexes": "L:0,R:0,L:1,L:2",
                "TableName": "`user`_user_extra",
                "Inputs": [
                  {
                    "OperatorType": "Route",
                    "Variant": "Scatter",
                    "Keyspace": {
                      "Name": "user",
                      "Sharded": true
                    },
                    "FieldQuery": "select count(*), `user`.a, weight_string(`user`.a) from `user` where 1 != 1 group by `user`.a",
                    "OrderBy": "(1|2) ASC",
                    "Query": "select count(*), `user`.a, weight_string(`user`.a) from `user` group by `user`.a order by `user`.a asc",
                    "Table": "`user`"
                  },
                  {
                    "OperatorType": "Route",
                    "Variant": "Scatter",
                    "Keyspace": {
                      "Name": "user",
                      "Sharded": true
                    },
                    "FieldQuery": "select count(*) from user_extra where 1 != 1 group by .0",
                    "Query": "select count(*) from user_extra group by .0",
                    "Table": "user_extra"
                  }
                ]
              }
            ]
          }
        ]
      },
      "TablesUsed": [
        "user.user",
        "user.user_extra"
      ]
    }
  },
  {
    "comment": "Aggregate on other table in join",
    "query": "select user.a, count(user_extra.a) from user join user_extra group by user.a",
    "plan": {
      "QueryType": "SELECT",
      "Original": "select user.a, count(user_extra.a) from user join user_extra group by user.a",
      "Instructions": {
        "OperatorType": "Aggregate",
        "Variant": "Ordered",
        "Aggregates": "sum_count(1) AS count(user_extra.a)",
        "GroupBy": "(0|2)",
        "ResultColumns": 2,
        "Inputs": [
          {
            "OperatorType": "Projection",
            "Expressions": [
              ":2 as a",
              "count(*) * count(user_extra.a) as count(user_extra.a)",
              ":3 as weight_string(`user`.a)"
            ],
            "Inputs": [
              {
                "OperatorType": "Join",
                "Variant": "Join",
                "JoinColumnIndexes": "R:0,L:0,L:1,L:2",
                "TableName": "`user`_user_extra",
                "Inputs": [
                  {
                    "OperatorType": "Route",
                    "Variant": "Scatter",
                    "Keyspace": {
                      "Name": "user",
                      "Sharded": true
                    },
                    "FieldQuery": "select count(*), `user`.a, weight_string(`user`.a) from `user` where 1 != 1 group by `user`.a",
                    "OrderBy": "(1|2) ASC",
                    "Query": "select count(*), `user`.a, weight_string(`user`.a) from `user` group by `user`.a order by `user`.a asc",
                    "Table": "`user`"
                  },
                  {
                    "OperatorType": "Route",
                    "Variant": "Scatter",
                    "Keyspace": {
                      "Name": "user",
                      "Sharded": true
                    },
                    "FieldQuery": "select count(user_extra.a) from user_extra where 1 != 1 group by .0",
                    "Query": "select count(user_extra.a) from user_extra group by .0",
                    "Table": "user_extra"
                  }
                ]
              }
            ]
          }
        ]
      },
      "TablesUsed": [
        "user.user",
        "user.user_extra"
      ]
    }
  },
  {
    "comment": "aggregation spread out across three routes",
    "query": "select count(u.textcol1), count(ue.foo), us.bar from user u join user_extra ue on u.foo = ue.bar join unsharded us on ue.bar = us.baz group by us.bar",
    "plan": {
      "QueryType": "SELECT",
      "Original": "select count(u.textcol1), count(ue.foo), us.bar from user u join user_extra ue on u.foo = ue.bar join unsharded us on ue.bar = us.baz group by us.bar",
      "Instructions": {
        "OperatorType": "Aggregate",
        "Variant": "Ordered",
        "Aggregates": "sum_count(0) AS count(u.textcol1), sum_count(1) AS count(ue.foo)",
        "GroupBy": "(2|3)",
        "ResultColumns": 3,
        "Inputs": [
          {
            "OperatorType": "Projection",
            "Expressions": [
              "count(u.textcol1) * count(*) as count(u.textcol1)",
              "count(*) * count(ue.foo) as count(ue.foo)",
              ":4 as bar",
              ":5 as weight_string(us.bar)"
            ],
            "Inputs": [
              {
                "OperatorType": "Sort",
                "Variant": "Memory",
                "OrderBy": "(4|5) ASC",
                "Inputs": [
                  {
                    "OperatorType": "Join",
                    "Variant": "Join",
                    "JoinColumnIndexes": "L:0,R:0,R:1,L:1,R:2,R:3",
                    "JoinVars": {
                      "u_foo": 2
                    },
                    "TableName": "`user`_user_extra_unsharded",
                    "Inputs": [
                      {
                        "OperatorType": "Route",
                        "Variant": "Scatter",
                        "Keyspace": {
                          "Name": "user",
                          "Sharded": true
                        },
                        "FieldQuery": "select count(u.textcol1), count(*), u.foo from `user` as u where 1 != 1 group by u.foo",
                        "Query": "select count(u.textcol1), count(*), u.foo from `user` as u group by u.foo",
                        "Table": "`user`"
                      },
                      {
                        "OperatorType": "Projection",
                        "Expressions": [
                          "count(*) * count(*) as count(*)",
                          "count(ue.foo) * count(*) as count(ue.foo)",
                          ":3 as bar",
                          ":4 as weight_string(us.bar)"
                        ],
                        "Inputs": [
                          {
                            "OperatorType": "Join",
                            "Variant": "Join",
                            "JoinColumnIndexes": "L:0,R:0,L:1,R:1,R:2",
                            "JoinVars": {
                              "ue_bar": 2
                            },
                            "TableName": "user_extra_unsharded",
                            "Inputs": [
                              {
                                "OperatorType": "Route",
                                "Variant": "Scatter",
                                "Keyspace": {
                                  "Name": "user",
                                  "Sharded": true
                                },
                                "FieldQuery": "select count(*), count(ue.foo), ue.bar from user_extra as ue where 1 != 1 group by ue.bar",
                                "Query": "select count(*), count(ue.foo), ue.bar from user_extra as ue where ue.bar = :u_foo group by ue.bar",
                                "Table": "user_extra"
                              },
                              {
                                "OperatorType": "Route",
                                "Variant": "Unsharded",
                                "Keyspace": {
                                  "Name": "main",
                                  "Sharded": false
                                },
                                "FieldQuery": "select count(*), us.bar, weight_string(us.bar) from unsharded as us where 1 != 1 group by us.bar",
                                "Query": "select count(*), us.bar, weight_string(us.bar) from unsharded as us where us.baz = :ue_bar group by us.bar",
                                "Table": "unsharded"
                              }
                            ]
                          }
                        ]
                      }
                    ]
                  }
                ]
              }
            ]
          }
        ]
      },
      "TablesUsed": [
        "main.unsharded",
        "user.user",
        "user.user_extra"
      ]
    }
  },
  {
    "comment": "using two distinct columns - min with distinct vindex, sum with distinct without vindex",
    "query": "select col1, min(distinct id), sum(distinct col3) from user group by col1",
    "plan": {
      "QueryType": "SELECT",
      "Original": "select col1, min(distinct id), sum(distinct col3) from user group by col1",
      "Instructions": {
        "OperatorType": "Aggregate",
        "Variant": "Ordered",
        "Aggregates": "min(1|4) AS min(distinct id), sum_distinct(2|5) AS sum(distinct col3)",
        "GroupBy": "(0|3)",
        "ResultColumns": 3,
        "Inputs": [
          {
            "OperatorType": "Route",
            "Variant": "Scatter",
            "Keyspace": {
              "Name": "user",
              "Sharded": true
            },
            "FieldQuery": "select col1, min(id) as `min(distinct id)`, col3, weight_string(col1), weight_string(id), weight_string(col3) from `user` where 1 != 1 group by col1, col3",
            "OrderBy": "(0|3) ASC, (2|5) ASC",
            "Query": "select col1, min(id) as `min(distinct id)`, col3, weight_string(col1), weight_string(id), weight_string(col3) from `user` group by col1, col3 order by col1 asc, col3 asc",
            "Table": "`user`"
          }
        ]
      },
      "TablesUsed": [
        "user.user"
      ]
    }
  },
  {
    "comment": "aggregation on top of semijoin",
    "query": "select count(*) from user where exists (select 0 from user_extra where user.apa = user_extra.bar)",
    "plan": {
      "QueryType": "SELECT",
      "Original": "select count(*) from user where exists (select 0 from user_extra where user.apa = user_extra.bar)",
      "Instructions": {
        "OperatorType": "Aggregate",
        "Variant": "Scalar",
        "Aggregates": "sum_count_star(0) AS count(*)",
        "ResultColumns": 1,
        "Inputs": [
          {
            "OperatorType": "SemiJoin",
            "JoinVars": {
              "user_apa": 1
            },
            "TableName": "`user`_user_extra",
            "Inputs": [
              {
                "InputName": "Outer",
                "OperatorType": "Route",
                "Variant": "Scatter",
                "Keyspace": {
                  "Name": "user",
                  "Sharded": true
                },
                "FieldQuery": "select count(*), `user`.apa from `user` where 1 != 1 group by `user`.apa",
                "Query": "select count(*), `user`.apa from `user` group by `user`.apa",
                "Table": "`user`"
              },
              {
                "InputName": "SubQuery",
                "OperatorType": "Limit",
                "Count": "1",
                "Inputs": [
                  {
                    "OperatorType": "Route",
                    "Variant": "Scatter",
                    "Keyspace": {
                      "Name": "user",
                      "Sharded": true
                    },
                    "FieldQuery": "select 1 from user_extra where 1 != 1",
                    "Query": "select 1 from user_extra where user_extra.bar = :user_apa limit 1",
                    "Table": "user_extra"
                  }
                ]
              }
            ]
          }
        ]
      },
      "TablesUsed": [
        "user.user",
        "user.user_extra"
      ]
    }
  },
  {
    "comment": "we have to track the order of distinct aggregation expressions",
    "query": "select val2, count(distinct val1), count(*) from user group by val2",
    "plan": {
      "QueryType": "SELECT",
      "Original": "select val2, count(distinct val1), count(*) from user group by val2",
      "Instructions": {
        "OperatorType": "Aggregate",
        "Variant": "Ordered",
        "Aggregates": "count_distinct(1|4) AS count(distinct val1), sum_count_star(2) AS count(*)",
        "GroupBy": "(0|3)",
        "ResultColumns": 3,
        "Inputs": [
          {
            "OperatorType": "Route",
            "Variant": "Scatter",
            "Keyspace": {
              "Name": "user",
              "Sharded": true
            },
            "FieldQuery": "select val2, val1, count(*), weight_string(val2), weight_string(val1) from `user` where 1 != 1 group by val2, val1",
            "OrderBy": "(0|3) ASC, (1|4) ASC",
            "Query": "select val2, val1, count(*), weight_string(val2), weight_string(val1) from `user` group by val2, val1 order by val2 asc, val1 asc",
            "Table": "`user`"
          }
        ]
      },
      "TablesUsed": [
        "user.user"
      ]
    }
  },
  {
    "comment": "group by column alias",
    "query": "select ascii(col2) as a, count(*) from user group by a",
    "plan": {
      "QueryType": "SELECT",
      "Original": "select ascii(col2) as a, count(*) from user group by a",
      "Instructions": {
        "OperatorType": "Aggregate",
        "Variant": "Ordered",
        "Aggregates": "sum_count_star(1) AS count(*)",
        "GroupBy": "(0|2)",
        "ResultColumns": 2,
        "Inputs": [
          {
            "OperatorType": "Route",
            "Variant": "Scatter",
            "Keyspace": {
              "Name": "user",
              "Sharded": true
            },
            "FieldQuery": "select ascii(col2) as a, count(*), weight_string(ascii(col2)) from `user` where 1 != 1 group by ascii(col2)",
            "OrderBy": "(0|2) ASC",
            "Query": "select ascii(col2) as a, count(*), weight_string(ascii(col2)) from `user` group by ascii(col2) order by ascii(col2) asc",
            "Table": "`user`"
          }
        ]
      },
      "TablesUsed": [
        "user.user"
      ]
    }
  },
  {
    "comment": "multiple distinct aggregations on the same column is allowed",
    "query": "select tcol1, count(distinct tcol2), sum(distinct tcol2) from user group by tcol1",
    "plan": {
      "QueryType": "SELECT",
      "Original": "select tcol1, count(distinct tcol2), sum(distinct tcol2) from user group by tcol1",
      "Instructions": {
        "OperatorType": "Aggregate",
        "Variant": "Ordered",
        "Aggregates": "count_distinct(1|4) AS count(distinct tcol2), sum_distinct(2|4) AS sum(distinct tcol2)",
        "GroupBy": "(0|3)",
        "ResultColumns": 3,
        "Inputs": [
          {
            "OperatorType": "Route",
            "Variant": "Scatter",
            "Keyspace": {
              "Name": "user",
              "Sharded": true
            },
            "FieldQuery": "select tcol1, tcol2, tcol2, weight_string(tcol1), weight_string(tcol2) from `user` where 1 != 1 group by tcol1, tcol2",
            "OrderBy": "(0|3) ASC, (1|4) ASC",
            "Query": "select tcol1, tcol2, tcol2, weight_string(tcol1), weight_string(tcol2) from `user` group by tcol1, tcol2 order by tcol1 asc, tcol2 asc",
            "Table": "`user`"
          }
        ]
      },
      "TablesUsed": [
        "user.user"
      ]
    }
  },
  {
    "comment": "multiple distinct aggregations on the same column in different positions",
    "query": "select count(distinct tcol2), tcol1, count(*), sum(distinct tcol2) from user group by tcol1",
    "plan": {
      "QueryType": "SELECT",
      "Original": "select count(distinct tcol2), tcol1, count(*), sum(distinct tcol2) from user group by tcol1",
      "Instructions": {
        "OperatorType": "Aggregate",
        "Variant": "Ordered",
        "Aggregates": "count_distinct(0|5) AS count(distinct tcol2), sum_count_star(2) AS count(*), sum_distinct(3|5) AS sum(distinct tcol2)",
        "GroupBy": "(1|4)",
        "ResultColumns": 4,
        "Inputs": [
          {
            "OperatorType": "Route",
            "Variant": "Scatter",
            "Keyspace": {
              "Name": "user",
              "Sharded": true
            },
            "FieldQuery": "select tcol2, tcol1, count(*), tcol2, weight_string(tcol1), weight_string(tcol2) from `user` where 1 != 1 group by tcol1, tcol2",
            "OrderBy": "(1|4) ASC, (0|5) ASC",
            "Query": "select tcol2, tcol1, count(*), tcol2, weight_string(tcol1), weight_string(tcol2) from `user` group by tcol1, tcol2 order by tcol1 asc, tcol2 asc",
            "Table": "`user`"
          }
        ]
      },
      "TablesUsed": [
        "user.user"
      ]
    }
  },
  {
    "comment": "distinct aggregation will 3 table join query",
    "query": "select u.textcol1, count(distinct u.val2) from user u join user u2 on u.val2 = u2.id join music m on u2.val2 = m.id group by u.textcol1",
    "plan": {
      "QueryType": "SELECT",
      "Original": "select u.textcol1, count(distinct u.val2) from user u join user u2 on u.val2 = u2.id join music m on u2.val2 = m.id group by u.textcol1",
      "Instructions": {
        "OperatorType": "Aggregate",
        "Variant": "Ordered",
        "Aggregates": "count_distinct(1|2) AS count(distinct u.val2)",
        "GroupBy": "0 COLLATE latin1_swedish_ci",
        "ResultColumns": 2,
        "Inputs": [
          {
            "OperatorType": "Join",
            "Variant": "Join",
            "JoinColumnIndexes": "L:0,L:1,L:2",
            "JoinVars": {
              "u2_val2": 3
            },
            "TableName": "`user`_`user`_music",
            "Inputs": [
              {
                "OperatorType": "Join",
                "Variant": "Join",
                "JoinColumnIndexes": "L:0,L:1,L:2,R:0",
                "JoinVars": {
                  "u_val2": 1
                },
                "TableName": "`user`_`user`",
                "Inputs": [
                  {
                    "OperatorType": "Route",
                    "Variant": "Scatter",
                    "Keyspace": {
                      "Name": "user",
                      "Sharded": true
                    },
                    "FieldQuery": "select u.textcol1, u.val2, weight_string(u.val2) from `user` as u where 1 != 1",
                    "OrderBy": "0 ASC COLLATE latin1_swedish_ci, (1|2) ASC",
                    "Query": "select u.textcol1, u.val2, weight_string(u.val2) from `user` as u order by u.textcol1 asc, u.val2 asc",
                    "Table": "`user`"
                  },
                  {
                    "OperatorType": "Route",
                    "Variant": "EqualUnique",
                    "Keyspace": {
                      "Name": "user",
                      "Sharded": true
                    },
                    "FieldQuery": "select u2.val2 from `user` as u2 where 1 != 1",
                    "Query": "select u2.val2 from `user` as u2 where u2.id = :u_val2",
                    "Table": "`user`",
                    "Values": [
                      ":u_val2"
                    ],
                    "Vindex": "user_index"
                  }
                ]
              },
              {
                "OperatorType": "Route",
                "Variant": "EqualUnique",
                "Keyspace": {
                  "Name": "user",
                  "Sharded": true
                },
                "FieldQuery": "select 1 from music as m where 1 != 1",
                "Query": "select 1 from music as m where m.id = :u2_val2",
                "Table": "music",
                "Values": [
                  ":u2_val2"
                ],
                "Vindex": "music_user_map"
              }
            ]
          }
        ]
      },
      "TablesUsed": [
        "user.music",
        "user.user"
      ]
    }
  },
  {
    "comment": "group_concat on single shards",
    "query": "select group_concat(user_id order by name), id from user group by id",
    "plan": {
      "QueryType": "SELECT",
      "Original": "select group_concat(user_id order by name), id from user group by id",
      "Instructions": {
        "OperatorType": "Route",
        "Variant": "Scatter",
        "Keyspace": {
          "Name": "user",
          "Sharded": true
        },
        "FieldQuery": "select group_concat(user_id order by `name` asc), id from `user` where 1 != 1 group by id",
        "Query": "select group_concat(user_id order by `name` asc), id from `user` group by id",
        "Table": "`user`"
      },
      "TablesUsed": [
        "user.user"
      ]
    }
  },
  {
    "comment": "select count(distinct user_id, name) from unsharded",
    "query": "select count(distinct user_id, name) from unsharded",
    "plan": {
      "QueryType": "SELECT",
      "Original": "select count(distinct user_id, name) from unsharded",
      "Instructions": {
        "OperatorType": "Route",
        "Variant": "Unsharded",
        "Keyspace": {
          "Name": "main",
          "Sharded": false
        },
        "FieldQuery": "select count(distinct user_id, `name`) from unsharded where 1 != 1",
        "Query": "select count(distinct user_id, `name`) from unsharded",
        "Table": "unsharded"
      },
      "TablesUsed": [
        "main.unsharded"
      ]
    }
  },
  {
    "comment": "select sum(col) from (select user.col as col, 32 from user join user_extra) t",
    "query": "select sum(col) from (select user.col as col, 32 from user join user_extra) t",
    "plan": {
      "QueryType": "SELECT",
      "Original": "select sum(col) from (select user.col as col, 32 from user join user_extra) t",
      "Instructions": {
        "OperatorType": "Aggregate",
        "Variant": "Scalar",
        "Aggregates": "sum(0) AS sum(col)",
        "Inputs": [
          {
            "OperatorType": "Projection",
            "Expressions": [
              "sum(col) * count(*) as sum(col)"
            ],
            "Inputs": [
              {
                "OperatorType": "Join",
                "Variant": "Join",
                "JoinColumnIndexes": "L:0,R:0",
                "TableName": "`user`_user_extra",
                "Inputs": [
                  {
                    "OperatorType": "Route",
                    "Variant": "Scatter",
                    "Keyspace": {
                      "Name": "user",
                      "Sharded": true
                    },
                    "FieldQuery": "select sum(col) from (select `user`.col as col, 32 from `user` where 1 != 1) as t where 1 != 1",
                    "Query": "select sum(col) from (select `user`.col as col, 32 from `user`) as t",
                    "Table": "`user`"
                  },
                  {
                    "OperatorType": "Route",
                    "Variant": "Scatter",
                    "Keyspace": {
                      "Name": "user",
                      "Sharded": true
                    },
                    "FieldQuery": "select count(*) from user_extra where 1 != 1 group by .0",
                    "Query": "select count(*) from user_extra group by .0",
                    "Table": "user_extra"
                  }
                ]
              }
            ]
          }
        ]
      },
      "TablesUsed": [
        "user.user",
        "user.user_extra"
      ]
    }
  },
  {
    "comment": "find aggregation expression and use column offset in filter",
    "query": "select foo, count(*) from user group by foo having count(*) = 3",
    "plan": {
      "QueryType": "SELECT",
      "Original": "select foo, count(*) from user group by foo having count(*) = 3",
      "Instructions": {
        "OperatorType": "Filter",
        "Predicate": "count(*) = 3",
        "Inputs": [
          {
            "OperatorType": "Aggregate",
            "Variant": "Ordered",
            "Aggregates": "sum_count_star(1) AS count(*)",
            "GroupBy": "(0|2)",
            "ResultColumns": 2,
            "Inputs": [
              {
                "OperatorType": "Route",
                "Variant": "Scatter",
                "Keyspace": {
                  "Name": "user",
                  "Sharded": true
                },
                "FieldQuery": "select foo, count(*), weight_string(foo) from `user` where 1 != 1 group by foo",
                "OrderBy": "(0|2) ASC",
                "Query": "select foo, count(*), weight_string(foo) from `user` group by foo order by foo asc",
                "Table": "`user`"
              }
            ]
          }
        ]
      },
      "TablesUsed": [
        "user.user"
      ]
    }
  },
  {
    "comment": "find aggregation expression and use column offset in filter times two",
    "query": "select foo, sum(foo), sum(bar) from user group by foo having sum(foo)+sum(bar) = 42",
    "plan": {
      "QueryType": "SELECT",
      "Original": "select foo, sum(foo), sum(bar) from user group by foo having sum(foo)+sum(bar) = 42",
      "Instructions": {
        "OperatorType": "Filter",
        "Predicate": "sum(foo) + sum(bar) = 42",
        "Inputs": [
          {
            "OperatorType": "Aggregate",
            "Variant": "Ordered",
            "Aggregates": "sum(1) AS sum(foo), sum(2) AS sum(bar)",
            "GroupBy": "(0|3)",
            "ResultColumns": 3,
            "Inputs": [
              {
                "OperatorType": "Route",
                "Variant": "Scatter",
                "Keyspace": {
                  "Name": "user",
                  "Sharded": true
                },
                "FieldQuery": "select foo, sum(foo), sum(bar), weight_string(foo) from `user` where 1 != 1 group by foo",
                "OrderBy": "(0|3) ASC",
                "Query": "select foo, sum(foo), sum(bar), weight_string(foo) from `user` group by foo order by foo asc",
                "Table": "`user`"
              }
            ]
          }
        ]
      },
      "TablesUsed": [
        "user.user"
      ]
    }
  },
  {
    "comment": "find aggregation expression and use column offset in filter times three",
    "query": "select foo, sum(foo) as fooSum, sum(bar) as barSum from user group by foo having fooSum+sum(bar) = 42",
    "plan": {
      "QueryType": "SELECT",
      "Original": "select foo, sum(foo) as fooSum, sum(bar) as barSum from user group by foo having fooSum+sum(bar) = 42",
      "Instructions": {
        "OperatorType": "Filter",
        "Predicate": "sum(`user`.foo) + sum(bar) = 42",
        "Inputs": [
          {
            "OperatorType": "Aggregate",
            "Variant": "Ordered",
            "Aggregates": "sum(1) AS fooSum, sum(2) AS barSum",
            "GroupBy": "(0|3)",
            "ResultColumns": 3,
            "Inputs": [
              {
                "OperatorType": "Route",
                "Variant": "Scatter",
                "Keyspace": {
                  "Name": "user",
                  "Sharded": true
                },
                "FieldQuery": "select foo, sum(foo) as fooSum, sum(bar) as barSum, weight_string(foo) from `user` where 1 != 1 group by foo",
                "OrderBy": "(0|3) ASC",
                "Query": "select foo, sum(foo) as fooSum, sum(bar) as barSum, weight_string(foo) from `user` group by foo order by foo asc",
                "Table": "`user`"
              }
            ]
          }
        ]
      },
      "TablesUsed": [
        "user.user"
      ]
    }
  },
  {
    "comment": "having should be able to add new aggregation expressions in having",
    "query": "select foo from user group by foo having count(*) = 3",
    "plan": {
      "QueryType": "SELECT",
      "Original": "select foo from user group by foo having count(*) = 3",
      "Instructions": {
        "OperatorType": "Filter",
        "Predicate": "count(*) = 3",
        "ResultColumns": 1,
        "Inputs": [
          {
            "OperatorType": "Aggregate",
            "Variant": "Ordered",
            "Aggregates": "sum_count_star(1) AS count(*)",
            "GroupBy": "(0|2)",
            "ResultColumns": 2,
            "Inputs": [
              {
                "OperatorType": "Route",
                "Variant": "Scatter",
                "Keyspace": {
                  "Name": "user",
                  "Sharded": true
                },
                "FieldQuery": "select foo, count(*), weight_string(foo) from `user` where 1 != 1 group by foo",
                "OrderBy": "(0|2) ASC",
                "Query": "select foo, count(*), weight_string(foo) from `user` group by foo order by foo asc",
                "Table": "`user`"
              }
            ]
          }
        ]
      },
      "TablesUsed": [
        "user.user"
      ]
    }
  },
  {
    "comment": "select u.id from user u join user_extra ue on ue.id = u.id group by u.id having count(u.name) = 3",
    "query": "select u.id from user u join user_extra ue on ue.id = u.id group by u.id having count(u.name) = 3",
    "plan": {
      "QueryType": "SELECT",
      "Original": "select u.id from user u join user_extra ue on ue.id = u.id group by u.id having count(u.name) = 3",
      "Instructions": {
        "OperatorType": "Filter",
        "Predicate": "count(u.`name`) = 3",
        "ResultColumns": 1,
        "Inputs": [
          {
            "OperatorType": "Aggregate",
            "Variant": "Ordered",
            "Aggregates": "sum_count(1) AS count(u.`name`)",
            "GroupBy": "(0|2)",
            "ResultColumns": 2,
            "Inputs": [
              {
                "OperatorType": "Projection",
                "Expressions": [
                  ":2 as id",
                  "count(*) * count(u.`name`) as count(u.`name`)",
                  ":3 as weight_string(u.id)"
                ],
                "Inputs": [
                  {
                    "OperatorType": "Sort",
                    "Variant": "Memory",
                    "OrderBy": "(2|3) ASC",
                    "Inputs": [
                      {
                        "OperatorType": "Join",
                        "Variant": "Join",
                        "JoinColumnIndexes": "R:0,L:0,R:1,R:2",
                        "JoinVars": {
                          "ue_id": 1
                        },
                        "TableName": "user_extra_`user`",
                        "Inputs": [
                          {
                            "OperatorType": "Route",
                            "Variant": "Scatter",
                            "Keyspace": {
                              "Name": "user",
                              "Sharded": true
                            },
                            "FieldQuery": "select count(*), ue.id from user_extra as ue where 1 != 1 group by ue.id",
                            "Query": "select count(*), ue.id from user_extra as ue group by ue.id",
                            "Table": "user_extra"
                          },
                          {
                            "OperatorType": "Route",
                            "Variant": "EqualUnique",
                            "Keyspace": {
                              "Name": "user",
                              "Sharded": true
                            },
                            "FieldQuery": "select count(u.`name`), u.id, weight_string(u.id) from `user` as u where 1 != 1 group by u.id",
                            "Query": "select count(u.`name`), u.id, weight_string(u.id) from `user` as u where u.id = :ue_id group by u.id",
                            "Table": "`user`",
                            "Values": [
                              ":ue_id"
                            ],
                            "Vindex": "user_index"
                          }
                        ]
                      }
                    ]
                  }
                ]
              }
            ]
          }
        ]
      },
      "TablesUsed": [
        "user.user",
        "user.user_extra"
      ]
    }
  },
  {
    "comment": "select u.id from user u join user_extra ue on ue.user_id = u.id group by u.id having count(u.name) = 3",
    "query": "select u.id from user u join user_extra ue on ue.user_id = u.id group by u.id having count(u.name) = 3",
    "plan": {
      "QueryType": "SELECT",
      "Original": "select u.id from user u join user_extra ue on ue.user_id = u.id group by u.id having count(u.name) = 3",
      "Instructions": {
        "OperatorType": "Route",
        "Variant": "Scatter",
        "Keyspace": {
          "Name": "user",
          "Sharded": true
        },
        "FieldQuery": "select u.id from `user` as u, user_extra as ue where 1 != 1 group by u.id",
        "Query": "select u.id from `user` as u, user_extra as ue where ue.user_id = u.id group by u.id having count(u.`name`) = 3",
        "Table": "`user`, user_extra"
      },
      "TablesUsed": [
        "user.user",
        "user.user_extra"
      ]
    }
  },
  {
    "comment": "only extract the aggregation once, even if used twice",
    "query": "select u.id from user u join user_extra ue on ue.id = u.id group by u.id having count(*) < 3 and count(*) > 5",
    "plan": {
      "QueryType": "SELECT",
      "Original": "select u.id from user u join user_extra ue on ue.id = u.id group by u.id having count(*) < 3 and count(*) > 5",
      "Instructions": {
        "OperatorType": "Filter",
        "Predicate": "count(*) < 3 and count(*) > 5",
        "ResultColumns": 1,
        "Inputs": [
          {
            "OperatorType": "Aggregate",
            "Variant": "Ordered",
            "Aggregates": "sum_count_star(1) AS count(*)",
            "GroupBy": "(0|2)",
            "ResultColumns": 2,
            "Inputs": [
              {
                "OperatorType": "Projection",
                "Expressions": [
                  ":2 as id",
                  "count(*) * count(*) as count(*)",
                  ":3 as weight_string(u.id)"
                ],
                "Inputs": [
                  {
                    "OperatorType": "Sort",
                    "Variant": "Memory",
                    "OrderBy": "(2|3) ASC",
                    "Inputs": [
                      {
                        "OperatorType": "Join",
                        "Variant": "Join",
                        "JoinColumnIndexes": "L:0,R:0,R:1,R:2",
                        "JoinVars": {
                          "ue_id": 1
                        },
                        "TableName": "user_extra_`user`",
                        "Inputs": [
                          {
                            "OperatorType": "Route",
                            "Variant": "Scatter",
                            "Keyspace": {
                              "Name": "user",
                              "Sharded": true
                            },
                            "FieldQuery": "select count(*), ue.id from user_extra as ue where 1 != 1 group by ue.id",
                            "Query": "select count(*), ue.id from user_extra as ue group by ue.id",
                            "Table": "user_extra"
                          },
                          {
                            "OperatorType": "Route",
                            "Variant": "EqualUnique",
                            "Keyspace": {
                              "Name": "user",
                              "Sharded": true
                            },
                            "FieldQuery": "select count(*), u.id, weight_string(u.id) from `user` as u where 1 != 1 group by u.id",
                            "Query": "select count(*), u.id, weight_string(u.id) from `user` as u where u.id = :ue_id group by u.id",
                            "Table": "`user`",
                            "Values": [
                              ":ue_id"
                            ],
                            "Vindex": "user_index"
                          }
                        ]
                      }
                    ]
                  }
                ]
              }
            ]
          }
        ]
      },
      "TablesUsed": [
        "user.user",
        "user.user_extra"
      ]
    }
  },
  {
    "comment": "group by and ',' joins with condition",
    "query": "select user.col from user join user_extra on user_extra.col = user.col group by user.id",
    "plan": {
      "QueryType": "SELECT",
      "Original": "select user.col from user join user_extra on user_extra.col = user.col group by user.id",
      "Instructions": {
        "OperatorType": "Aggregate",
        "Variant": "Ordered",
        "Aggregates": "any_value(0) AS col",
        "GroupBy": "(1|2)",
        "ResultColumns": 1,
        "Inputs": [
          {
            "OperatorType": "Join",
            "Variant": "Join",
            "JoinColumnIndexes": "L:0,L:1,L:2",
            "JoinVars": {
              "user_col": 0
            },
            "TableName": "`user`_user_extra",
            "Inputs": [
              {
                "OperatorType": "Route",
                "Variant": "Scatter",
                "Keyspace": {
                  "Name": "user",
                  "Sharded": true
                },
                "FieldQuery": "select `user`.col, `user`.id, weight_string(`user`.id) from `user` where 1 != 1 group by `user`.id, `user`.col",
                "OrderBy": "(1|2) ASC",
                "Query": "select `user`.col, `user`.id, weight_string(`user`.id) from `user` group by `user`.id, `user`.col order by `user`.id asc",
                "Table": "`user`"
              },
              {
                "OperatorType": "Route",
                "Variant": "Scatter",
                "Keyspace": {
                  "Name": "user",
                  "Sharded": true
                },
                "FieldQuery": "select 1 from user_extra where 1 != 1 group by .0",
                "Query": "select 1 from user_extra where user_extra.col = :user_col /* INT16 */ group by .0",
                "Table": "user_extra"
              }
            ]
          }
        ]
      },
      "TablesUsed": [
        "user.user",
        "user.user_extra"
      ]
    }
  },
  {
    "comment": "scatter aggregate symtab lookup error",
    "query": "select id, b as id, count(*) from user order by id",
    "plan": "Column 'id' in field list is ambiguous"
  },
  {
    "comment": "aggr and non-aggr without group by (with query does not give useful result out)",
    "query": "select id, count(*) from user",
    "plan": {
      "QueryType": "SELECT",
      "Original": "select id, count(*) from user",
      "Instructions": {
        "OperatorType": "Aggregate",
        "Variant": "Scalar",
        "Aggregates": "any_value(0) AS id, sum_count_star(1) AS count(*)",
        "Inputs": [
          {
            "OperatorType": "Route",
            "Variant": "Scatter",
            "Keyspace": {
              "Name": "user",
              "Sharded": true
            },
            "FieldQuery": "select id, count(*) from `user` where 1 != 1",
            "Query": "select id, count(*) from `user`",
            "Table": "`user`"
          }
        ]
      },
      "TablesUsed": [
        "user.user"
      ]
    }
  },
  {
    "comment": "group by and ',' joins",
    "query": "select user.id from user, user_extra group by user.id",
    "plan": {
      "QueryType": "SELECT",
      "Original": "select user.id from user, user_extra group by user.id",
      "Instructions": {
        "OperatorType": "Aggregate",
        "Variant": "Ordered",
        "GroupBy": "(0|1)",
        "ResultColumns": 1,
        "Inputs": [
          {
            "OperatorType": "Join",
            "Variant": "Join",
            "JoinColumnIndexes": "L:0,L:1",
            "TableName": "`user`_user_extra",
            "Inputs": [
              {
                "OperatorType": "Route",
                "Variant": "Scatter",
                "Keyspace": {
                  "Name": "user",
                  "Sharded": true
                },
                "FieldQuery": "select `user`.id, weight_string(`user`.id) from `user` where 1 != 1 group by `user`.id",
                "OrderBy": "(0|1) ASC",
                "Query": "select `user`.id, weight_string(`user`.id) from `user` group by `user`.id order by `user`.id asc",
                "Table": "`user`"
              },
              {
                "OperatorType": "Route",
                "Variant": "Scatter",
                "Keyspace": {
                  "Name": "user",
                  "Sharded": true
                },
                "FieldQuery": "select 1 from user_extra where 1 != 1 group by .0",
                "Query": "select 1 from user_extra group by .0",
                "Table": "user_extra"
              }
            ]
          }
        ]
      },
      "TablesUsed": [
        "user.user",
        "user.user_extra"
      ]
    }
  },
  {
    "comment": "count on column from LIMIT",
    "query": "select count(city) from (select phone, id, city from user where id > 12 limit 10) as x",
    "plan": {
      "QueryType": "SELECT",
      "Original": "select count(city) from (select phone, id, city from user where id > 12 limit 10) as x",
      "Instructions": {
        "OperatorType": "Aggregate",
        "Variant": "Scalar",
        "Aggregates": "count(0) AS count(city)",
        "Inputs": [
          {
            "OperatorType": "SimpleProjection",
            "Columns": "2",
            "Inputs": [
              {
                "OperatorType": "Limit",
                "Count": "10",
                "Inputs": [
                  {
                    "OperatorType": "Route",
                    "Variant": "Scatter",
                    "Keyspace": {
                      "Name": "user",
                      "Sharded": true
                    },
                    "FieldQuery": "select x.phone, x.id, x.city from (select phone, id, city from `user` where 1 != 1) as x where 1 != 1",
                    "Query": "select x.phone, x.id, x.city from (select phone, id, city from `user` where id > 12) as x limit 10",
                    "Table": "`user`"
                  }
                ]
              }
            ]
          }
        ]
      },
      "TablesUsed": [
        "user.user"
      ]
    }
  },
  {
    "comment": "count(*) on column from LIMIT",
    "query": "select count(*) from (select phone, id, city from user where id > 12 limit 10) as x",
    "plan": {
      "QueryType": "SELECT",
      "Original": "select count(*) from (select phone, id, city from user where id > 12 limit 10) as x",
      "Instructions": {
        "OperatorType": "Aggregate",
        "Variant": "Scalar",
        "Aggregates": "count_star(0) AS count(*)",
        "Inputs": [
          {
            "OperatorType": "SimpleProjection",
            "Columns": "3",
            "Inputs": [
              {
                "OperatorType": "Limit",
                "Count": "10",
                "Inputs": [
                  {
                    "OperatorType": "Route",
                    "Variant": "Scatter",
                    "Keyspace": {
                      "Name": "user",
                      "Sharded": true
                    },
                    "FieldQuery": "select x.phone, x.id, x.city, 1 from (select phone, id, city from `user` where 1 != 1) as x where 1 != 1",
                    "Query": "select x.phone, x.id, x.city, 1 from (select phone, id, city from `user` where id > 12) as x limit 10",
                    "Table": "`user`"
                  }
                ]
              }
            ]
          }
        ]
      },
      "TablesUsed": [
        "user.user"
      ]
    }
  },
  {
    "comment": "count non-null columns incoming from outer joins should work well",
    "query": "select count(col) from (select user_extra.col as col from user left join user_extra on user.id = user_extra.id limit 10) as x",
    "plan": {
      "QueryType": "SELECT",
      "Original": "select count(col) from (select user_extra.col as col from user left join user_extra on user.id = user_extra.id limit 10) as x",
      "Instructions": {
        "OperatorType": "Aggregate",
        "Variant": "Scalar",
        "Aggregates": "count(0) AS count(col)",
        "Inputs": [
          {
            "OperatorType": "Limit",
            "Count": "10",
            "Inputs": [
              {
                "OperatorType": "Join",
                "Variant": "LeftJoin",
                "JoinColumnIndexes": "R:0",
                "JoinVars": {
                  "user_id": 0
                },
                "TableName": "`user`_user_extra",
                "Inputs": [
                  {
                    "OperatorType": "Limit",
                    "Count": "10",
                    "Inputs": [
                      {
                        "OperatorType": "Route",
                        "Variant": "Scatter",
                        "Keyspace": {
                          "Name": "user",
                          "Sharded": true
                        },
                        "FieldQuery": "select x.`user.id` from (select `user`.id as `user.id` from `user` where 1 != 1) as x where 1 != 1",
                        "Query": "select x.`user.id` from (select `user`.id as `user.id` from `user`) as x limit 10",
                        "Table": "`user`"
                      }
                    ]
                  },
                  {
                    "OperatorType": "Limit",
                    "Count": "10",
                    "Inputs": [
                      {
                        "OperatorType": "Route",
                        "Variant": "Scatter",
                        "Keyspace": {
                          "Name": "user",
                          "Sharded": true
                        },
                        "FieldQuery": "select x.col from (select user_extra.col as col from user_extra where 1 != 1) as x where 1 != 1",
                        "Query": "select x.col from (select user_extra.col as col from user_extra where user_extra.id = :user_id) as x limit 10",
                        "Table": "user_extra"
                      }
                    ]
                  }
                ]
              }
            ]
          }
        ]
      },
      "TablesUsed": [
        "user.user",
        "user.user_extra"
      ]
    }
  },
  {
    "comment": "grouping on data from derived table",
    "query": "select val1, count(*)  from (select id, val1 from user where val2 < 4 order by val1 limit 2) as x group by val1",
    "plan": {
      "QueryType": "SELECT",
      "Original": "select val1, count(*)  from (select id, val1 from user where val2 < 4 order by val1 limit 2) as x group by val1",
      "Instructions": {
        "OperatorType": "Aggregate",
        "Variant": "Ordered",
        "Aggregates": "count_star(1) AS count(*)",
        "GroupBy": "(0|2)",
        "ResultColumns": 2,
        "Inputs": [
          {
            "OperatorType": "SimpleProjection",
            "Columns": "1,2,3",
            "Inputs": [
              {
                "OperatorType": "Limit",
                "Count": "2",
                "Inputs": [
                  {
                    "OperatorType": "Route",
                    "Variant": "Scatter",
                    "Keyspace": {
                      "Name": "user",
                      "Sharded": true
                    },
                    "FieldQuery": "select x.id, x.val1, 1, weight_string(x.val1) from (select id, val1 from `user` where 1 != 1) as x where 1 != 1",
                    "OrderBy": "(1|3) ASC",
                    "Query": "select x.id, x.val1, 1, weight_string(x.val1) from (select id, val1 from `user` where val2 < 4) as x order by `user`.val1 asc limit 2",
                    "Table": "`user`"
                  }
                ]
              }
            ]
          }
        ]
      },
      "TablesUsed": [
        "user.user"
      ]
    }
  },
  {
    "comment": "Can't inline derived table when it has HAVING with aggregation function",
    "query": "select * from (select id from user having count(*) = 1) s",
    "plan": {
      "QueryType": "SELECT",
      "Original": "select * from (select id from user having count(*) = 1) s",
      "Instructions": {
        "OperatorType": "Filter",
        "Predicate": "count(*) = 1",
        "ResultColumns": 1,
        "Inputs": [
          {
            "OperatorType": "Aggregate",
            "Variant": "Scalar",
            "Aggregates": "any_value(0) AS id, sum_count_star(1) AS count(*)",
            "Inputs": [
              {
                "OperatorType": "Route",
                "Variant": "Scatter",
                "Keyspace": {
                  "Name": "user",
                  "Sharded": true
                },
                "FieldQuery": "select id, count(*) from `user` where 1 != 1",
                "Query": "select id, count(*) from `user`",
                "Table": "`user`"
              }
            ]
          }
        ]
      },
      "TablesUsed": [
        "user.user"
      ]
    }
  },
  {
    "comment": "Group By X Order By X",
    "query": "SELECT user.intcol FROM user GROUP BY user.intcol ORDER BY COUNT(user.intcol)",
    "plan": {
      "QueryType": "SELECT",
      "Original": "SELECT user.intcol FROM user GROUP BY user.intcol ORDER BY COUNT(user.intcol)",
      "Instructions": {
        "OperatorType": "Sort",
        "Variant": "Memory",
        "OrderBy": "1 ASC",
        "ResultColumns": 1,
        "Inputs": [
          {
            "OperatorType": "Aggregate",
            "Variant": "Ordered",
            "Aggregates": "sum_count(1) AS count(`user`.intcol)",
            "GroupBy": "0",
            "Inputs": [
              {
                "OperatorType": "Route",
                "Variant": "Scatter",
                "Keyspace": {
                  "Name": "user",
                  "Sharded": true
                },
                "FieldQuery": "select `user`.intcol, count(`user`.intcol) from `user` where 1 != 1 group by `user`.intcol",
                "OrderBy": "0 ASC",
                "Query": "select `user`.intcol, count(`user`.intcol) from `user` group by `user`.intcol order by `user`.intcol asc",
                "Table": "`user`"
              }
            ]
          }
        ]
      },
      "TablesUsed": [
        "user.user"
      ]
    }
  },
  {
    "comment": "AggregateAnyValue in non full group by query",
    "query": "select u.id, u.name, count(m.predef1) from user.user as u join user.user_extra as m on u.id = m.order group by u.id",
    "plan": {
      "QueryType": "SELECT",
      "Original": "select u.id, u.name, count(m.predef1) from user.user as u join user.user_extra as m on u.id = m.order group by u.id",
      "Instructions": {
        "OperatorType": "Aggregate",
        "Variant": "Ordered",
        "Aggregates": "any_value(1) AS name, sum_count(2) AS count(m.predef1)",
        "GroupBy": "(0|3)",
        "ResultColumns": 3,
        "Inputs": [
          {
            "OperatorType": "Projection",
            "Expressions": [
              ":3 as id",
              ":0 as name",
              "count(m.predef1) * count(*) as count(m.predef1)",
              ":4 as weight_string(u.id)"
            ],
            "Inputs": [
              {
                "OperatorType": "Sort",
                "Variant": "Memory",
                "OrderBy": "(3|4) ASC",
                "Inputs": [
                  {
                    "OperatorType": "Join",
                    "Variant": "Join",
                    "JoinColumnIndexes": "R:0,L:0,R:1,R:2,R:3",
                    "JoinVars": {
                      "m_order": 1
                    },
                    "TableName": "user_extra_`user`",
                    "Inputs": [
                      {
                        "OperatorType": "Route",
                        "Variant": "Scatter",
                        "Keyspace": {
                          "Name": "user",
                          "Sharded": true
                        },
                        "FieldQuery": "select count(m.predef1), m.`order` from user_extra as m where 1 != 1 group by m.`order`",
                        "Query": "select count(m.predef1), m.`order` from user_extra as m group by m.`order`",
                        "Table": "user_extra"
                      },
                      {
                        "OperatorType": "Route",
                        "Variant": "EqualUnique",
                        "Keyspace": {
                          "Name": "user",
                          "Sharded": true
                        },
                        "FieldQuery": "select u.`name`, count(*), u.id, weight_string(u.id) from `user` as u where 1 != 1 group by u.id",
                        "Query": "select u.`name`, count(*), u.id, weight_string(u.id) from `user` as u where u.id = :m_order group by u.id",
                        "Table": "`user`",
                        "Values": [
                          ":m_order"
                        ],
                        "Vindex": "user_index"
                      }
                    ]
                  }
                ]
              }
            ]
          }
        ]
      },
      "TablesUsed": [
        "user.user",
        "user.user_extra"
      ]
    }
  },
  {
    "comment": "Aggregation on column from inner side in a left join query",
    "query": "select count (u.id) from user u left join user_extra ue on u.col = ue.col",
    "plan": {
      "QueryType": "SELECT",
      "Original": "select count (u.id) from user u left join user_extra ue on u.col = ue.col",
      "Instructions": {
        "OperatorType": "Aggregate",
        "Variant": "Scalar",
        "Aggregates": "sum_count(0) AS count(u.id)",
        "Inputs": [
          {
            "OperatorType": "Projection",
            "Expressions": [
              "count(u.id) * coalesce(count(*), 1) as count(u.id)"
            ],
            "Inputs": [
              {
                "OperatorType": "Join",
                "Variant": "LeftJoin",
                "JoinColumnIndexes": "L:0,R:0",
                "JoinVars": {
                  "u_col": 1
                },
                "TableName": "`user`_user_extra",
                "Inputs": [
                  {
                    "OperatorType": "Route",
                    "Variant": "Scatter",
                    "Keyspace": {
                      "Name": "user",
                      "Sharded": true
                    },
                    "FieldQuery": "select count(u.id), u.col from `user` as u where 1 != 1 group by u.col",
                    "Query": "select count(u.id), u.col from `user` as u group by u.col",
                    "Table": "`user`"
                  },
                  {
                    "OperatorType": "Route",
                    "Variant": "Scatter",
                    "Keyspace": {
                      "Name": "user",
                      "Sharded": true
                    },
                    "FieldQuery": "select count(*) from user_extra as ue where 1 != 1 group by .0",
                    "Query": "select count(*) from user_extra as ue where ue.col = :u_col /* INT16 */ group by .0",
                    "Table": "user_extra"
                  }
                ]
              }
            ]
          }
        ]
      },
      "TablesUsed": [
        "user.user",
        "user.user_extra"
      ]
    }
  },
  {
    "comment": "Aggregation on outer side in a left join query",
    "query": "select count(ue.id) from user u left join user_extra ue on u.col = ue.col",
    "plan": {
      "QueryType": "SELECT",
      "Original": "select count(ue.id) from user u left join user_extra ue on u.col = ue.col",
      "Instructions": {
        "OperatorType": "Aggregate",
        "Variant": "Scalar",
        "Aggregates": "sum_count(0) AS count(ue.id)",
        "Inputs": [
          {
            "OperatorType": "Projection",
            "Expressions": [
              "count(*) * count(ue.id) as count(ue.id)"
            ],
            "Inputs": [
              {
                "OperatorType": "Join",
                "Variant": "LeftJoin",
                "JoinColumnIndexes": "R:0,L:0",
                "JoinVars": {
                  "u_col": 1
                },
                "TableName": "`user`_user_extra",
                "Inputs": [
                  {
                    "OperatorType": "Route",
                    "Variant": "Scatter",
                    "Keyspace": {
                      "Name": "user",
                      "Sharded": true
                    },
                    "FieldQuery": "select count(*), u.col from `user` as u where 1 != 1 group by u.col",
                    "Query": "select count(*), u.col from `user` as u group by u.col",
                    "Table": "`user`"
                  },
                  {
                    "OperatorType": "Route",
                    "Variant": "Scatter",
                    "Keyspace": {
                      "Name": "user",
                      "Sharded": true
                    },
                    "FieldQuery": "select count(ue.id) from user_extra as ue where 1 != 1 group by .0",
                    "Query": "select count(ue.id) from user_extra as ue where ue.col = :u_col /* INT16 */ group by .0",
                    "Table": "user_extra"
                  }
                ]
              }
            ]
          }
        ]
      },
      "TablesUsed": [
        "user.user",
        "user.user_extra"
      ]
    }
  },
  {
    "comment": "Aggregations from derived table used in arithmetic outside derived table",
    "query": "select A.a, A.b, (A.a / A.b) as d from (select sum(a) as a, sum(b) as b from user) A",
    "plan": {
      "QueryType": "SELECT",
      "Original": "select A.a, A.b, (A.a / A.b) as d from (select sum(a) as a, sum(b) as b from user) A",
      "Instructions": {
        "OperatorType": "Projection",
        "Expressions": [
          ":0 as a",
          ":1 as b",
          "A.a / A.b as d"
        ],
        "Inputs": [
          {
            "OperatorType": "Aggregate",
            "Variant": "Scalar",
            "Aggregates": "sum(0) AS a, sum(1) AS b",
            "Inputs": [
              {
                "OperatorType": "Route",
                "Variant": "Scatter",
                "Keyspace": {
                  "Name": "user",
                  "Sharded": true
                },
                "FieldQuery": "select sum(a) as a, sum(b) as b from `user` where 1 != 1",
                "Query": "select sum(a) as a, sum(b) as b from `user`",
                "Table": "`user`"
              }
            ]
          }
        ]
      },
      "TablesUsed": [
        "user.user"
      ]
    }
  },
  {
    "comment": "when pushing predicates into derived tables, make sure to put them in HAVING when they contain aggregations",
    "query": "select t1.portalId, t1.flowId from (select portalId, flowId, count(*) as count from user_extra where localDate > :v1 group by user_id, flowId order by null) as t1 where count >= :v2",
    "plan": {
      "QueryType": "SELECT",
      "Original": "select t1.portalId, t1.flowId from (select portalId, flowId, count(*) as count from user_extra where localDate > :v1 group by user_id, flowId order by null) as t1 where count >= :v2",
      "Instructions": {
        "OperatorType": "Route",
        "Variant": "Scatter",
        "Keyspace": {
          "Name": "user",
          "Sharded": true
        },
        "FieldQuery": "select t1.portalId, t1.flowId from (select portalId, flowId, count(*) as `count` from user_extra where 1 != 1 group by user_id, flowId) as t1 where 1 != 1",
        "Query": "select t1.portalId, t1.flowId from (select portalId, flowId, count(*) as `count` from user_extra where localDate > :v1 group by user_id, flowId) as t1 where `count` >= :v2",
        "Table": "user_extra"
      },
      "TablesUsed": [
        "user.user_extra"
      ]
    }
  },
  {
    "comment": "aggregation, where and derived tables - we can push extremums",
    "query": "SELECT foo FROM (SELECT foo, max(baz) as bazo FROM (SELECT foo, baz FROM user) f GROUP BY foo) tt WHERE bazo BETWEEN 100 AND 200",
    "plan": {
      "QueryType": "SELECT",
      "Original": "SELECT foo FROM (SELECT foo, max(baz) as bazo FROM (SELECT foo, baz FROM user) f GROUP BY foo) tt WHERE bazo BETWEEN 100 AND 200",
      "Instructions": {
        "OperatorType": "Filter",
        "Predicate": "bazo between 100 and 200",
        "ResultColumns": 1,
        "Inputs": [
          {
            "OperatorType": "Aggregate",
            "Variant": "Ordered",
            "Aggregates": "max(1|3) AS bazo",
            "GroupBy": "(0|2)",
            "ResultColumns": 2,
            "Inputs": [
              {
                "OperatorType": "Route",
                "Variant": "Scatter",
                "Keyspace": {
                  "Name": "user",
                  "Sharded": true
                },
                "FieldQuery": "select foo, max(baz) as bazo, weight_string(foo), weight_string(baz) from (select foo, baz from `user` where 1 != 1) as f where 1 != 1 group by foo",
                "OrderBy": "(0|2) ASC",
                "Query": "select foo, max(baz) as bazo, weight_string(foo), weight_string(baz) from (select foo, baz from `user`) as f group by foo order by foo asc",
                "Table": "`user`"
              }
            ]
          }
        ]
      },
      "TablesUsed": [
        "user.user"
      ]
    }
  },
  {
    "comment": "aggregation, where and derived tables - we can't push aggregations that might need a second layer of aggregation",
    "query": "SELECT foo FROM (SELECT foo, count(baz) as bazo FROM (SELECT foo, baz FROM user) f GROUP BY foo) tt WHERE bazo BETWEEN 100 AND 200",
    "plan": {
      "QueryType": "SELECT",
      "Original": "SELECT foo FROM (SELECT foo, count(baz) as bazo FROM (SELECT foo, baz FROM user) f GROUP BY foo) tt WHERE bazo BETWEEN 100 AND 200",
      "Instructions": {
        "OperatorType": "Filter",
        "Predicate": "bazo between 100 and 200",
        "ResultColumns": 1,
        "Inputs": [
          {
            "OperatorType": "Aggregate",
            "Variant": "Ordered",
            "Aggregates": "sum_count(1) AS bazo",
            "GroupBy": "(0|2)",
            "ResultColumns": 2,
            "Inputs": [
              {
                "OperatorType": "Route",
                "Variant": "Scatter",
                "Keyspace": {
                  "Name": "user",
                  "Sharded": true
                },
                "FieldQuery": "select foo, count(baz) as bazo, weight_string(foo) from (select foo, baz from `user` where 1 != 1) as f where 1 != 1 group by foo",
                "OrderBy": "(0|2) ASC",
                "Query": "select foo, count(baz) as bazo, weight_string(foo) from (select foo, baz from `user`) as f group by foo order by foo asc",
                "Table": "`user`"
              }
            ]
          }
        ]
      },
      "TablesUsed": [
        "user.user"
      ]
    }
  },
  {
    "comment": "Scatter order by is complex with aggregates in select",
    "query": "select col, count(*) from user group by col order by col+1",
    "plan": {
      "QueryType": "SELECT",
      "Original": "select col, count(*) from user group by col order by col+1",
      "Instructions": {
        "OperatorType": "Sort",
        "Variant": "Memory",
        "OrderBy": "(2|3) ASC",
        "ResultColumns": 2,
        "Inputs": [
          {
            "OperatorType": "Aggregate",
            "Variant": "Ordered",
            "Aggregates": "sum_count_star(1) AS count(*), any_value(2) AS col + 1, any_value(3)",
            "GroupBy": "0",
            "Inputs": [
              {
                "OperatorType": "Route",
                "Variant": "Scatter",
                "Keyspace": {
                  "Name": "user",
                  "Sharded": true
                },
                "FieldQuery": "select col, count(*), col + 1, weight_string(col + 1) from `user` where 1 != 1 group by col",
                "OrderBy": "0 ASC",
                "Query": "select col, count(*), col + 1, weight_string(col + 1) from `user` group by col order by col asc",
                "Table": "`user`"
              }
            ]
          }
        ]
      },
      "TablesUsed": [
        "user.user"
      ]
    }
  },
  {
    "comment": "scatter aggregate complex order by",
    "query": "select id from user group by id order by id+1",
    "plan": {
      "QueryType": "SELECT",
      "Original": "select id from user group by id order by id+1",
      "Instructions": {
        "OperatorType": "Route",
        "Variant": "Scatter",
        "Keyspace": {
          "Name": "user",
          "Sharded": true
        },
        "FieldQuery": "select id, id + 1, weight_string(id + 1) from `user` where 1 != 1 group by id",
        "OrderBy": "(1|2) ASC",
        "Query": "select id, id + 1, weight_string(id + 1) from `user` group by id order by id + 1 asc",
        "ResultColumns": 1,
        "Table": "`user`"
      },
      "TablesUsed": [
        "user.user"
      ]
    }
  },
  {
    "comment": "select expression does not directly depend on grouping expression",
    "query": "select a from user group by a+1",
    "plan": {
      "QueryType": "SELECT",
      "Original": "select a from user group by a+1",
      "Instructions": {
        "OperatorType": "Aggregate",
        "Variant": "Ordered",
        "Aggregates": "any_value(0) AS a",
        "GroupBy": "(1|2)",
        "ResultColumns": 1,
        "Inputs": [
          {
            "OperatorType": "Route",
            "Variant": "Scatter",
            "Keyspace": {
              "Name": "user",
              "Sharded": true
            },
            "FieldQuery": "select a, a + 1, weight_string(a + 1) from `user` where 1 != 1 group by a + 1",
            "OrderBy": "(1|2) ASC",
            "Query": "select a, a + 1, weight_string(a + 1) from `user` group by a + 1 order by a + 1 asc",
            "Table": "`user`"
          }
        ]
      },
      "TablesUsed": [
        "user.user"
      ]
    }
  },
  {
    "comment": "inner join with scalar aggregation",
    "query": "select count(*) from user join music on user.foo = music.bar",
    "plan": {
      "QueryType": "SELECT",
      "Original": "select count(*) from user join music on user.foo = music.bar",
      "Instructions": {
        "OperatorType": "Aggregate",
        "Variant": "Scalar",
        "Aggregates": "sum_count_star(0) AS count(*)",
        "Inputs": [
          {
            "OperatorType": "Projection",
            "Expressions": [
              "count(*) * count(*) as count(*)"
            ],
            "Inputs": [
              {
                "OperatorType": "Join",
                "Variant": "Join",
                "JoinColumnIndexes": "L:0,R:0",
                "JoinVars": {
                  "user_foo": 1
                },
                "TableName": "`user`_music",
                "Inputs": [
                  {
                    "OperatorType": "Route",
                    "Variant": "Scatter",
                    "Keyspace": {
                      "Name": "user",
                      "Sharded": true
                    },
                    "FieldQuery": "select count(*), `user`.foo from `user` where 1 != 1 group by `user`.foo",
                    "Query": "select count(*), `user`.foo from `user` group by `user`.foo",
                    "Table": "`user`"
                  },
                  {
                    "OperatorType": "Route",
                    "Variant": "Scatter",
                    "Keyspace": {
                      "Name": "user",
                      "Sharded": true
                    },
                    "FieldQuery": "select count(*) from music where 1 != 1 group by .0",
                    "Query": "select count(*) from music where music.bar = :user_foo group by .0",
                    "Table": "music"
                  }
                ]
              }
            ]
          }
        ]
      },
      "TablesUsed": [
        "user.music",
        "user.user"
      ]
    }
  },
  {
    "comment": "left outer join with scalar aggregation",
    "query": "select count(*) from user left join music on user.foo = music.bar",
    "plan": {
      "QueryType": "SELECT",
      "Original": "select count(*) from user left join music on user.foo = music.bar",
      "Instructions": {
        "OperatorType": "Aggregate",
        "Variant": "Scalar",
        "Aggregates": "sum_count_star(0) AS count(*)",
        "Inputs": [
          {
            "OperatorType": "Projection",
            "Expressions": [
              "count(*) * coalesce(count(*), 1) as count(*)"
            ],
            "Inputs": [
              {
                "OperatorType": "Join",
                "Variant": "LeftJoin",
                "JoinColumnIndexes": "L:0,R:0",
                "JoinVars": {
                  "user_foo": 1
                },
                "TableName": "`user`_music",
                "Inputs": [
                  {
                    "OperatorType": "Route",
                    "Variant": "Scatter",
                    "Keyspace": {
                      "Name": "user",
                      "Sharded": true
                    },
                    "FieldQuery": "select count(*), `user`.foo from `user` where 1 != 1 group by `user`.foo",
                    "Query": "select count(*), `user`.foo from `user` group by `user`.foo",
                    "Table": "`user`"
                  },
                  {
                    "OperatorType": "Route",
                    "Variant": "Scatter",
                    "Keyspace": {
                      "Name": "user",
                      "Sharded": true
                    },
                    "FieldQuery": "select count(*) from music where 1 != 1 group by .0",
                    "Query": "select count(*) from music where music.bar = :user_foo group by .0",
                    "Table": "music"
                  }
                ]
              }
            ]
          }
        ]
      },
      "TablesUsed": [
        "user.music",
        "user.user"
      ]
    }
  },
  {
    "comment": "inner join with left grouping",
    "query": "select count(*) from user left join music on user.foo = music.bar group by user.col",
    "plan": {
      "QueryType": "SELECT",
      "Original": "select count(*) from user left join music on user.foo = music.bar group by user.col",
      "Instructions": {
        "OperatorType": "Aggregate",
        "Variant": "Ordered",
        "Aggregates": "sum_count_star(0) AS count(*)",
        "GroupBy": "1",
        "ResultColumns": 1,
        "Inputs": [
          {
            "OperatorType": "Projection",
            "Expressions": [
              "count(*) * coalesce(count(*), 1) as count(*)",
              ":2 as col"
            ],
            "Inputs": [
              {
                "OperatorType": "Join",
                "Variant": "LeftJoin",
                "JoinColumnIndexes": "L:0,R:0,L:1",
                "JoinVars": {
                  "user_foo": 2
                },
                "TableName": "`user`_music",
                "Inputs": [
                  {
                    "OperatorType": "Route",
                    "Variant": "Scatter",
                    "Keyspace": {
                      "Name": "user",
                      "Sharded": true
                    },
                    "FieldQuery": "select count(*), `user`.col, `user`.foo from `user` where 1 != 1 group by `user`.col, `user`.foo",
                    "OrderBy": "1 ASC",
                    "Query": "select count(*), `user`.col, `user`.foo from `user` group by `user`.col, `user`.foo order by `user`.col asc",
                    "Table": "`user`"
                  },
                  {
                    "OperatorType": "Route",
                    "Variant": "Scatter",
                    "Keyspace": {
                      "Name": "user",
                      "Sharded": true
                    },
                    "FieldQuery": "select count(*) from music where 1 != 1 group by .0",
                    "Query": "select count(*) from music where music.bar = :user_foo group by .0",
                    "Table": "music"
                  }
                ]
              }
            ]
          }
        ]
      },
      "TablesUsed": [
        "user.music",
        "user.user"
      ]
    }
  },
  {
    "comment": "inner join with right grouping",
    "query": "select count(*) from user left join music on user.foo = music.bar group by music.col",
    "plan": {
      "QueryType": "SELECT",
      "Original": "select count(*) from user left join music on user.foo = music.bar group by music.col",
      "Instructions": {
        "OperatorType": "Aggregate",
        "Variant": "Ordered",
        "Aggregates": "sum_count_star(0) AS count(*)",
        "GroupBy": "(1|2)",
        "ResultColumns": 1,
        "Inputs": [
          {
            "OperatorType": "Projection",
            "Expressions": [
              "count(*) * coalesce(count(*), 1) as count(*)",
              ":2 as col",
              ":3 as weight_string(music.col)"
            ],
            "Inputs": [
              {
                "OperatorType": "Sort",
                "Variant": "Memory",
                "OrderBy": "(2|3) ASC",
                "Inputs": [
                  {
                    "OperatorType": "Join",
                    "Variant": "LeftJoin",
                    "JoinColumnIndexes": "L:0,R:0,R:1,R:2",
                    "JoinVars": {
                      "user_foo": 1
                    },
                    "TableName": "`user`_music",
                    "Inputs": [
                      {
                        "OperatorType": "Route",
                        "Variant": "Scatter",
                        "Keyspace": {
                          "Name": "user",
                          "Sharded": true
                        },
                        "FieldQuery": "select count(*), `user`.foo from `user` where 1 != 1 group by `user`.foo",
                        "Query": "select count(*), `user`.foo from `user` group by `user`.foo",
                        "Table": "`user`"
                      },
                      {
                        "OperatorType": "Route",
                        "Variant": "Scatter",
                        "Keyspace": {
                          "Name": "user",
                          "Sharded": true
                        },
                        "FieldQuery": "select count(*), music.col, weight_string(music.col) from music where 1 != 1 group by music.col",
                        "Query": "select count(*), music.col, weight_string(music.col) from music where music.bar = :user_foo group by music.col",
                        "Table": "music"
                      }
                    ]
                  }
                ]
              }
            ]
          }
        ]
      },
      "TablesUsed": [
        "user.music",
        "user.user"
      ]
    }
  },
  {
    "comment": "left outer join with left grouping",
    "query": "select count(*) from user left join music on user.foo = music.bar group by user.col",
    "plan": {
      "QueryType": "SELECT",
      "Original": "select count(*) from user left join music on user.foo = music.bar group by user.col",
      "Instructions": {
        "OperatorType": "Aggregate",
        "Variant": "Ordered",
        "Aggregates": "sum_count_star(0) AS count(*)",
        "GroupBy": "1",
        "ResultColumns": 1,
        "Inputs": [
          {
            "OperatorType": "Projection",
            "Expressions": [
              "count(*) * coalesce(count(*), 1) as count(*)",
              ":2 as col"
            ],
            "Inputs": [
              {
                "OperatorType": "Join",
                "Variant": "LeftJoin",
                "JoinColumnIndexes": "L:0,R:0,L:1",
                "JoinVars": {
                  "user_foo": 2
                },
                "TableName": "`user`_music",
                "Inputs": [
                  {
                    "OperatorType": "Route",
                    "Variant": "Scatter",
                    "Keyspace": {
                      "Name": "user",
                      "Sharded": true
                    },
                    "FieldQuery": "select count(*), `user`.col, `user`.foo from `user` where 1 != 1 group by `user`.col, `user`.foo",
                    "OrderBy": "1 ASC",
                    "Query": "select count(*), `user`.col, `user`.foo from `user` group by `user`.col, `user`.foo order by `user`.col asc",
                    "Table": "`user`"
                  },
                  {
                    "OperatorType": "Route",
                    "Variant": "Scatter",
                    "Keyspace": {
                      "Name": "user",
                      "Sharded": true
                    },
                    "FieldQuery": "select count(*) from music where 1 != 1 group by .0",
                    "Query": "select count(*) from music where music.bar = :user_foo group by .0",
                    "Table": "music"
                  }
                ]
              }
            ]
          }
        ]
      },
      "TablesUsed": [
        "user.music",
        "user.user"
      ]
    }
  },
  {
    "comment": "left outer join with right grouping",
    "query": "select count(*) from user left join music on user.foo = music.bar group by music.col",
    "plan": {
      "QueryType": "SELECT",
      "Original": "select count(*) from user left join music on user.foo = music.bar group by music.col",
      "Instructions": {
        "OperatorType": "Aggregate",
        "Variant": "Ordered",
        "Aggregates": "sum_count_star(0) AS count(*)",
        "GroupBy": "(1|2)",
        "ResultColumns": 1,
        "Inputs": [
          {
            "OperatorType": "Projection",
            "Expressions": [
              "count(*) * coalesce(count(*), 1) as count(*)",
              ":2 as col",
              ":3 as weight_string(music.col)"
            ],
            "Inputs": [
              {
                "OperatorType": "Sort",
                "Variant": "Memory",
                "OrderBy": "(2|3) ASC",
                "Inputs": [
                  {
                    "OperatorType": "Join",
                    "Variant": "LeftJoin",
                    "JoinColumnIndexes": "L:0,R:0,R:1,R:2",
                    "JoinVars": {
                      "user_foo": 1
                    },
                    "TableName": "`user`_music",
                    "Inputs": [
                      {
                        "OperatorType": "Route",
                        "Variant": "Scatter",
                        "Keyspace": {
                          "Name": "user",
                          "Sharded": true
                        },
                        "FieldQuery": "select count(*), `user`.foo from `user` where 1 != 1 group by `user`.foo",
                        "Query": "select count(*), `user`.foo from `user` group by `user`.foo",
                        "Table": "`user`"
                      },
                      {
                        "OperatorType": "Route",
                        "Variant": "Scatter",
                        "Keyspace": {
                          "Name": "user",
                          "Sharded": true
                        },
                        "FieldQuery": "select count(*), music.col, weight_string(music.col) from music where 1 != 1 group by music.col",
                        "Query": "select count(*), music.col, weight_string(music.col) from music where music.bar = :user_foo group by music.col",
                        "Table": "music"
                      }
                    ]
                  }
                ]
              }
            ]
          }
        ]
      },
      "TablesUsed": [
        "user.music",
        "user.user"
      ]
    }
  },
  {
    "comment": "3 table inner join with scalar aggregation",
    "query": "select count(*) from user join music on user.foo = music.bar join user_extra on user.foo = user_extra.baz",
    "plan": {
      "QueryType": "SELECT",
      "Original": "select count(*) from user join music on user.foo = music.bar join user_extra on user.foo = user_extra.baz",
      "Instructions": {
        "OperatorType": "Aggregate",
        "Variant": "Scalar",
        "Aggregates": "sum_count_star(0) AS count(*)",
        "Inputs": [
          {
            "OperatorType": "Projection",
            "Expressions": [
              "count(*) * count(*) as count(*)"
            ],
            "Inputs": [
              {
                "OperatorType": "Join",
                "Variant": "Join",
                "JoinColumnIndexes": "L:0,R:0",
                "JoinVars": {
                  "user_extra_baz": 1
                },
                "TableName": "user_extra_`user`_music",
                "Inputs": [
                  {
                    "OperatorType": "Route",
                    "Variant": "Scatter",
                    "Keyspace": {
                      "Name": "user",
                      "Sharded": true
                    },
                    "FieldQuery": "select count(*), user_extra.baz from user_extra where 1 != 1 group by user_extra.baz",
                    "Query": "select count(*), user_extra.baz from user_extra group by user_extra.baz",
                    "Table": "user_extra"
                  },
                  {
                    "OperatorType": "Projection",
                    "Expressions": [
                      "count(*) * count(*) as count(*)"
                    ],
                    "Inputs": [
                      {
                        "OperatorType": "Join",
                        "Variant": "Join",
                        "JoinColumnIndexes": "L:0,R:0",
                        "JoinVars": {
                          "user_foo": 1
                        },
                        "TableName": "`user`_music",
                        "Inputs": [
                          {
                            "OperatorType": "Route",
                            "Variant": "Scatter",
                            "Keyspace": {
                              "Name": "user",
                              "Sharded": true
                            },
                            "FieldQuery": "select count(*), `user`.foo from `user` where 1 != 1 group by `user`.foo",
                            "Query": "select count(*), `user`.foo from `user` where `user`.foo = :user_extra_baz group by `user`.foo",
                            "Table": "`user`"
                          },
                          {
                            "OperatorType": "Route",
                            "Variant": "Scatter",
                            "Keyspace": {
                              "Name": "user",
                              "Sharded": true
                            },
                            "FieldQuery": "select count(*) from music where 1 != 1 group by .0",
                            "Query": "select count(*) from music where music.bar = :user_foo group by .0",
                            "Table": "music"
                          }
                        ]
                      }
                    ]
                  }
                ]
              }
            ]
          }
        ]
      },
      "TablesUsed": [
        "user.music",
        "user.user",
        "user.user_extra"
      ]
    }
  },
  {
    "comment": "3 table with mixed join with scalar aggregation",
    "query": "select count(*) from user left join music on user.foo = music.bar join user_extra on user.foo = user_extra.baz",
    "plan": {
      "QueryType": "SELECT",
      "Original": "select count(*) from user left join music on user.foo = music.bar join user_extra on user.foo = user_extra.baz",
      "Instructions": {
        "OperatorType": "Aggregate",
        "Variant": "Scalar",
        "Aggregates": "sum_count_star(0) AS count(*)",
        "Inputs": [
          {
            "OperatorType": "Projection",
            "Expressions": [
              "count(*) * count(*) as count(*)"
            ],
            "Inputs": [
              {
                "OperatorType": "Join",
                "Variant": "Join",
                "JoinColumnIndexes": "L:0,R:0",
                "JoinVars": {
                  "user_foo": 1
                },
                "TableName": "`user`_music_user_extra",
                "Inputs": [
                  {
                    "OperatorType": "Projection",
                    "Expressions": [
                      "count(*) * coalesce(count(*), 1) as count(*)",
                      ":2 as foo"
                    ],
                    "Inputs": [
                      {
                        "OperatorType": "Join",
                        "Variant": "LeftJoin",
                        "JoinColumnIndexes": "L:0,R:0,L:1",
                        "JoinVars": {
                          "user_foo": 1
                        },
                        "TableName": "`user`_music",
                        "Inputs": [
                          {
                            "OperatorType": "Route",
                            "Variant": "Scatter",
                            "Keyspace": {
                              "Name": "user",
                              "Sharded": true
                            },
                            "FieldQuery": "select count(*), `user`.foo from `user` where 1 != 1 group by `user`.foo",
                            "Query": "select count(*), `user`.foo from `user` group by `user`.foo",
                            "Table": "`user`"
                          },
                          {
                            "OperatorType": "Route",
                            "Variant": "Scatter",
                            "Keyspace": {
                              "Name": "user",
                              "Sharded": true
                            },
                            "FieldQuery": "select count(*) from music where 1 != 1 group by .0",
                            "Query": "select count(*) from music where music.bar = :user_foo group by .0",
                            "Table": "music"
                          }
                        ]
                      }
                    ]
                  },
                  {
                    "OperatorType": "Route",
                    "Variant": "Scatter",
                    "Keyspace": {
                      "Name": "user",
                      "Sharded": true
                    },
                    "FieldQuery": "select count(*) from user_extra where 1 != 1 group by .0",
                    "Query": "select count(*) from user_extra where user_extra.baz = :user_foo group by .0",
                    "Table": "user_extra"
                  }
                ]
              }
            ]
          }
        ]
      },
      "TablesUsed": [
        "user.music",
        "user.user",
        "user.user_extra"
      ]
    }
  },
  {
    "comment": "ordering have less column than grouping columns, grouping gets rearranged as order by and missing columns gets added to ordering",
    "query": "select u.col, u.intcol, count(*) from user u join music group by 1,2 order by 2",
    "plan": {
      "QueryType": "SELECT",
      "Original": "select u.col, u.intcol, count(*) from user u join music group by 1,2 order by 2",
      "Instructions": {
        "OperatorType": "Aggregate",
        "Variant": "Ordered",
        "Aggregates": "sum_count_star(2) AS count(*)",
        "GroupBy": "1, 0",
        "Inputs": [
          {
            "OperatorType": "Projection",
            "Expressions": [
              ":2 as col",
              ":3 as intcol",
              "count(*) * count(*) as count(*)"
            ],
            "Inputs": [
              {
                "OperatorType": "Join",
                "Variant": "Join",
                "JoinColumnIndexes": "L:0,R:0,L:1,L:2",
                "TableName": "`user`_music",
                "Inputs": [
                  {
                    "OperatorType": "Route",
                    "Variant": "Scatter",
                    "Keyspace": {
                      "Name": "user",
                      "Sharded": true
                    },
                    "FieldQuery": "select count(*), u.col, u.intcol from `user` as u where 1 != 1 group by u.col, u.intcol",
                    "OrderBy": "2 ASC, 1 ASC",
                    "Query": "select count(*), u.col, u.intcol from `user` as u group by u.col, u.intcol order by u.intcol asc, u.col asc",
                    "Table": "`user`"
                  },
                  {
                    "OperatorType": "Route",
                    "Variant": "Scatter",
                    "Keyspace": {
                      "Name": "user",
                      "Sharded": true
                    },
                    "FieldQuery": "select count(*) from music where 1 != 1 group by .0",
                    "Query": "select count(*) from music group by .0",
                    "Table": "music"
                  }
                ]
              }
            ]
          }
        ]
      },
      "TablesUsed": [
        "user.music",
        "user.user"
      ]
    }
  },
  {
    "comment": "redundant group by columns are not added",
    "query": "select col, val, id from user group by col, val, id, id, val, col",
    "plan": {
      "QueryType": "SELECT",
      "Original": "select col, val, id from user group by col, val, id, id, val, col",
      "Instructions": {
        "OperatorType": "Route",
        "Variant": "Scatter",
        "Keyspace": {
          "Name": "user",
          "Sharded": true
        },
        "FieldQuery": "select col, val, id from `user` where 1 != 1 group by col, val, id",
        "Query": "select col, val, id from `user` group by col, val, id",
        "Table": "`user`"
      },
      "TablesUsed": [
        "user.user"
      ]
    }
  },
  {
    "comment": "scatter aggregate with ambiguous aliases",
    "query": "select distinct a, b as a from user",
    "plan": {
      "QueryType": "SELECT",
      "Original": "select distinct a, b as a from user",
      "Instructions": {
        "OperatorType": "Distinct",
        "Collations": [
          "(0:2)",
          "(1:3)"
        ],
        "ResultColumns": 2,
        "Inputs": [
          {
            "OperatorType": "Route",
            "Variant": "Scatter",
            "Keyspace": {
              "Name": "user",
              "Sharded": true
            },
            "FieldQuery": "select a, b as a, weight_string(a), weight_string(b) from `user` where 1 != 1",
            "Query": "select distinct a, b as a, weight_string(a), weight_string(b) from `user`",
            "Table": "`user`"
          }
        ]
      },
      "TablesUsed": [
        "user.user"
      ]
    }
  },
  {
    "comment": "scatter aggregate with complex select list (can't build order by)",
    "query": "select distinct a+1 from user",
    "plan": {
      "QueryType": "SELECT",
      "Original": "select distinct a+1 from user",
      "Instructions": {
        "OperatorType": "Distinct",
        "Collations": [
          "(0:1)"
        ],
        "ResultColumns": 1,
        "Inputs": [
          {
            "OperatorType": "Route",
            "Variant": "Scatter",
            "Keyspace": {
              "Name": "user",
              "Sharded": true
            },
            "FieldQuery": "select a + 1, weight_string(a + 1) from `user` where 1 != 1",
            "Query": "select distinct a + 1, weight_string(a + 1) from `user`",
            "Table": "`user`"
          }
        ]
      },
      "TablesUsed": [
        "user.user"
      ]
    }
  },
  {
    "comment": "distinct on top of aggregation",
    "query": "select distinct count(*) from user group by col",
    "plan": {
      "QueryType": "SELECT",
      "Original": "select distinct count(*) from user group by col",
      "Instructions": {
        "OperatorType": "Distinct",
        "Collations": [
          "0"
        ],
        "Inputs": [
          {
            "OperatorType": "Aggregate",
            "Variant": "Ordered",
            "Aggregates": "sum_count_star(0) AS count(*)",
            "GroupBy": "1",
            "ResultColumns": 1,
            "Inputs": [
              {
                "OperatorType": "Route",
                "Variant": "Scatter",
                "Keyspace": {
                  "Name": "user",
                  "Sharded": true
                },
                "FieldQuery": "select count(*), col from `user` where 1 != 1 group by col",
                "OrderBy": "1 ASC",
                "Query": "select count(*), col from `user` group by col order by col asc",
                "Table": "`user`"
              }
            ]
          }
        ]
      },
      "TablesUsed": [
        "user.user"
      ]
    }
  },
  {
    "comment": "scalar aggregates with min, max, sum distinct and count distinct using collations",
    "query": "select min(textcol1), max(textcol2), sum(distinct textcol1), count(distinct textcol1) from user",
    "plan": {
      "QueryType": "SELECT",
      "Original": "select min(textcol1), max(textcol2), sum(distinct textcol1), count(distinct textcol1) from user",
      "Instructions": {
        "OperatorType": "Aggregate",
        "Variant": "Scalar",
        "Aggregates": "min(0 COLLATE latin1_swedish_ci) AS min(textcol1), max(1|4) AS max(textcol2), sum_distinct(2 COLLATE latin1_swedish_ci) AS sum(distinct textcol1), count_distinct(3 COLLATE latin1_swedish_ci) AS count(distinct textcol1)",
        "ResultColumns": 4,
        "Inputs": [
          {
            "OperatorType": "Route",
            "Variant": "Scatter",
            "Keyspace": {
              "Name": "user",
              "Sharded": true
            },
            "FieldQuery": "select min(textcol1), max(textcol2), textcol1, textcol1, weight_string(textcol2) from `user` where 1 != 1 group by textcol1",
            "OrderBy": "2 ASC COLLATE latin1_swedish_ci",
            "Query": "select min(textcol1), max(textcol2), textcol1, textcol1, weight_string(textcol2) from `user` group by textcol1 order by textcol1 asc",
            "Table": "`user`"
          }
        ]
      },
      "TablesUsed": [
        "user.user"
      ]
    }
  },
  {
    "comment": "grouping aggregates with mi, max, sum distinct and count distinct using collations",
    "query": "select col, min(textcol1), max(textcol2), sum(distinct textcol1), count(distinct textcol1) from user group by col",
    "plan": {
      "QueryType": "SELECT",
      "Original": "select col, min(textcol1), max(textcol2), sum(distinct textcol1), count(distinct textcol1) from user group by col",
      "Instructions": {
        "OperatorType": "Aggregate",
        "Variant": "Ordered",
        "Aggregates": "min(1 COLLATE latin1_swedish_ci) AS min(textcol1), max(2|5) AS max(textcol2), sum_distinct(3 COLLATE latin1_swedish_ci) AS sum(distinct textcol1), count_distinct(4 COLLATE latin1_swedish_ci) AS count(distinct textcol1)",
        "GroupBy": "0",
        "ResultColumns": 5,
        "Inputs": [
          {
            "OperatorType": "Route",
            "Variant": "Scatter",
            "Keyspace": {
              "Name": "user",
              "Sharded": true
            },
            "FieldQuery": "select col, min(textcol1), max(textcol2), textcol1, textcol1, weight_string(textcol2) from `user` where 1 != 1 group by col, textcol1",
            "OrderBy": "0 ASC, 3 ASC COLLATE latin1_swedish_ci",
            "Query": "select col, min(textcol1), max(textcol2), textcol1, textcol1, weight_string(textcol2) from `user` group by col, textcol1 order by col asc, textcol1 asc",
            "Table": "`user`"
          }
        ]
      },
      "TablesUsed": [
        "user.user"
      ]
    }
  },
  {
    "comment": "using a grouping column multiple times should be OK",
    "query": "select col, col, count(*) from user group by col",
    "plan": {
      "QueryType": "SELECT",
      "Original": "select col, col, count(*) from user group by col",
      "Instructions": {
        "OperatorType": "Aggregate",
        "Variant": "Ordered",
        "Aggregates": "sum_count_star(2) AS count(*)",
        "GroupBy": "0",
        "Inputs": [
          {
            "OperatorType": "Route",
            "Variant": "Scatter",
            "Keyspace": {
              "Name": "user",
              "Sharded": true
            },
            "FieldQuery": "select col, col, count(*) from `user` where 1 != 1 group by col",
            "OrderBy": "0 ASC",
            "Query": "select col, col, count(*) from `user` group by col order by col asc",
            "Table": "`user`"
          }
        ]
      },
      "TablesUsed": [
        "user.user"
      ]
    }
  },
  {
    "comment": "multiple count star and a count with 3 table join",
    "query": "select count(*), count(*), count(u.col) from user u, user u2, user_extra ue",
    "plan": {
      "QueryType": "SELECT",
      "Original": "select count(*), count(*), count(u.col) from user u, user u2, user_extra ue",
      "Instructions": {
        "OperatorType": "Aggregate",
        "Variant": "Scalar",
        "Aggregates": "sum_count_star(0) AS count(*), sum_count_star(1) AS count(*), sum_count(2) AS count(u.col)",
        "Inputs": [
          {
            "OperatorType": "Projection",
            "Expressions": [
              "count(*) * count(*) as count(*)",
              "count(*) * count(*) as count(*)",
              "count(*) * count(u.col) as count(u.col)"
            ],
            "Inputs": [
              {
                "OperatorType": "Join",
                "Variant": "Join",
                "JoinColumnIndexes": "L:0,R:0,R:1",
                "TableName": "user_extra_`user`_`user`",
                "Inputs": [
                  {
                    "OperatorType": "Route",
                    "Variant": "Scatter",
                    "Keyspace": {
                      "Name": "user",
                      "Sharded": true
                    },
                    "FieldQuery": "select count(*) from user_extra as ue where 1 != 1",
                    "Query": "select count(*) from user_extra as ue",
                    "Table": "user_extra"
                  },
                  {
                    "OperatorType": "Projection",
                    "Expressions": [
                      "count(*) * count(*) as count(*)",
                      "count(u.col) * count(*) as count(u.col)"
                    ],
                    "Inputs": [
                      {
                        "OperatorType": "Join",
                        "Variant": "Join",
                        "JoinColumnIndexes": "L:0,R:0,L:1",
                        "TableName": "`user`_`user`",
                        "Inputs": [
                          {
                            "OperatorType": "Route",
                            "Variant": "Scatter",
                            "Keyspace": {
                              "Name": "user",
                              "Sharded": true
                            },
                            "FieldQuery": "select count(*), count(u.col) from `user` as u where 1 != 1 group by .0",
                            "Query": "select count(*), count(u.col) from `user` as u group by .0",
                            "Table": "`user`"
                          },
                          {
                            "OperatorType": "Route",
                            "Variant": "Scatter",
                            "Keyspace": {
                              "Name": "user",
                              "Sharded": true
                            },
                            "FieldQuery": "select count(*) from `user` as u2 where 1 != 1 group by .0",
                            "Query": "select count(*) from `user` as u2 group by .0",
                            "Table": "`user`"
                          }
                        ]
                      }
                    ]
                  }
                ]
              }
            ]
          }
        ]
      },
      "TablesUsed": [
        "user.user",
        "user.user_extra"
      ]
    }
  },
  {
    "comment": "interleaving grouping, aggregation and join with min, max columns",
    "query": "select user.col, min(user_extra.foo), user.bar, max(user_extra.bar) from user join user_extra on user.col = user_extra.bar group by user.col, user.bar",
    "plan": {
      "QueryType": "SELECT",
      "Original": "select user.col, min(user_extra.foo), user.bar, max(user_extra.bar) from user join user_extra on user.col = user_extra.bar group by user.col, user.bar",
      "Instructions": {
        "OperatorType": "Aggregate",
        "Variant": "Ordered",
        "Aggregates": "min(1|5) AS min(user_extra.foo), max(3|6) AS max(user_extra.bar)",
        "GroupBy": "0, (2|4)",
        "ResultColumns": 4,
        "Inputs": [
          {
            "OperatorType": "Join",
            "Variant": "Join",
            "JoinColumnIndexes": "L:0,R:0,L:1,R:1,L:2,R:2,R:3",
            "JoinVars": {
              "user_col": 0
            },
            "TableName": "`user`_user_extra",
            "Inputs": [
              {
                "OperatorType": "Route",
                "Variant": "Scatter",
                "Keyspace": {
                  "Name": "user",
                  "Sharded": true
                },
                "FieldQuery": "select `user`.col, `user`.bar, weight_string(`user`.bar) from `user` where 1 != 1 group by `user`.col, `user`.bar",
                "OrderBy": "0 ASC, (1|2) ASC",
                "Query": "select `user`.col, `user`.bar, weight_string(`user`.bar) from `user` group by `user`.col, `user`.bar order by `user`.col asc, `user`.bar asc",
                "Table": "`user`"
              },
              {
                "OperatorType": "Route",
                "Variant": "Scatter",
                "Keyspace": {
                  "Name": "user",
                  "Sharded": true
                },
<<<<<<< HEAD
                "FieldQuery": "select min(user_extra.foo), max(user_extra.bar), weight_string(user_extra.foo), weight_string(user_extra.bar) from user_extra where 1 != 1 group by .0",
                "Query": "select min(user_extra.foo), max(user_extra.bar), weight_string(user_extra.foo), weight_string(user_extra.bar) from user_extra where user_extra.bar = :user_col group by .0",
=======
                "FieldQuery": "select min(user_extra.foo), max(user_extra.bar), weight_string(user_extra.foo), weight_string(user_extra.bar) from user_extra where 1 != 1 group by .0, weight_string(user_extra.foo), weight_string(user_extra.bar)",
                "Query": "select min(user_extra.foo), max(user_extra.bar), weight_string(user_extra.foo), weight_string(user_extra.bar) from user_extra where user_extra.bar = :user_col /* INT16 */ group by .0, weight_string(user_extra.foo), weight_string(user_extra.bar)",
>>>>>>> 79c54e54
                "Table": "user_extra"
              }
            ]
          }
        ]
      },
      "TablesUsed": [
        "user.user",
        "user.user_extra"
      ]
    }
  },
  {
    "comment": "extremum on input from both sides",
    "query": "select max(u.foo*ue.bar) from user u join user_extra ue",
    "plan": {
      "QueryType": "SELECT",
      "Original": "select max(u.foo*ue.bar) from user u join user_extra ue",
      "Instructions": {
        "OperatorType": "Aggregate",
        "Variant": "Scalar",
        "Aggregates": "max(0|1) AS max(u.foo * ue.bar)",
        "ResultColumns": 1,
        "Inputs": [
          {
            "OperatorType": "Join",
            "Variant": "Join",
            "JoinColumnIndexes": "R:0,R:1",
            "JoinVars": {
              "u_foo": 0
            },
            "TableName": "`user`_user_extra",
            "Inputs": [
              {
                "OperatorType": "Route",
                "Variant": "Scatter",
                "Keyspace": {
                  "Name": "user",
                  "Sharded": true
                },
                "FieldQuery": "select u.foo from `user` as u where 1 != 1",
                "Query": "select u.foo from `user` as u",
                "Table": "`user`"
              },
              {
                "OperatorType": "Route",
                "Variant": "Scatter",
                "Keyspace": {
                  "Name": "user",
                  "Sharded": true
                },
                "FieldQuery": "select :u_foo * ue.bar, weight_string(:u_foo * ue.bar) from user_extra as ue where 1 != 1",
                "Query": "select :u_foo * ue.bar, weight_string(:u_foo * ue.bar) from user_extra as ue",
                "Table": "user_extra"
              }
            ]
          }
        ]
      },
      "TablesUsed": [
        "user.user",
        "user.user_extra"
      ]
    }
  },
  {
    "comment": "aggregate on input from both sides - TODO optimize more",
    "query": "select sum(user.foo+user_extra.bar) from user, user_extra",
    "plan": {
      "QueryType": "SELECT",
      "Original": "select sum(user.foo+user_extra.bar) from user, user_extra",
      "Instructions": {
        "OperatorType": "Aggregate",
        "Variant": "Scalar",
        "Aggregates": "sum(0) AS sum(`user`.foo + user_extra.bar)",
        "Inputs": [
          {
            "OperatorType": "Join",
            "Variant": "Join",
            "JoinColumnIndexes": "R:0",
            "JoinVars": {
              "user_foo": 0
            },
            "TableName": "`user`_user_extra",
            "Inputs": [
              {
                "OperatorType": "Route",
                "Variant": "Scatter",
                "Keyspace": {
                  "Name": "user",
                  "Sharded": true
                },
                "FieldQuery": "select `user`.foo from `user` where 1 != 1",
                "Query": "select `user`.foo from `user`",
                "Table": "`user`"
              },
              {
                "OperatorType": "Route",
                "Variant": "Scatter",
                "Keyspace": {
                  "Name": "user",
                  "Sharded": true
                },
                "FieldQuery": "select :user_foo + user_extra.bar from user_extra where 1 != 1",
                "Query": "select :user_foo + user_extra.bar from user_extra",
                "Table": "user_extra"
              }
            ]
          }
        ]
      },
      "TablesUsed": [
        "user.user",
        "user.user_extra"
      ]
    }
  },
  {
    "comment": "grouping column could be coming from multiple sides",
    "query": "select count(*) from user, user_extra group by user.id+user_extra.id",
    "plan": {
      "QueryType": "SELECT",
      "Original": "select count(*) from user, user_extra group by user.id+user_extra.id",
      "Instructions": {
        "OperatorType": "Aggregate",
        "Variant": "Ordered",
        "Aggregates": "sum_count_star(0) AS count(*)",
        "GroupBy": "(1|2)",
        "ResultColumns": 1,
        "Inputs": [
          {
            "OperatorType": "Sort",
            "Variant": "Memory",
            "OrderBy": "(1|2) ASC",
            "Inputs": [
              {
                "OperatorType": "Projection",
                "Expressions": [
                  "count(*) * count(*) as count(*)",
                  ":2 as `user`.id + user_extra.id",
                  ":3 as weight_string(`user`.id + user_extra.id)"
                ],
                "Inputs": [
                  {
                    "OperatorType": "Join",
                    "Variant": "Join",
                    "JoinColumnIndexes": "L:0,R:0,R:1,R:2",
                    "JoinVars": {
                      "user_id": 1
                    },
                    "TableName": "`user`_user_extra",
                    "Inputs": [
                      {
                        "OperatorType": "Route",
                        "Variant": "Scatter",
                        "Keyspace": {
                          "Name": "user",
                          "Sharded": true
                        },
                        "FieldQuery": "select count(*), `user`.id from `user` where 1 != 1 group by `user`.id",
                        "Query": "select count(*), `user`.id from `user` group by `user`.id",
                        "Table": "`user`"
                      },
                      {
                        "OperatorType": "Route",
                        "Variant": "Scatter",
                        "Keyspace": {
                          "Name": "user",
                          "Sharded": true
                        },
                        "FieldQuery": "select count(*), :user_id + user_extra.id, weight_string(:user_id + user_extra.id) from user_extra where 1 != 1 group by :user_id + user_extra.id",
                        "Query": "select count(*), :user_id + user_extra.id, weight_string(:user_id + user_extra.id) from user_extra group by :user_id + user_extra.id",
                        "Table": "user_extra"
                      }
                    ]
                  }
                ]
              }
            ]
          }
        ]
      },
      "TablesUsed": [
        "user.user",
        "user.user_extra"
      ]
    }
  },
  {
    "comment": "Complex aggregate expression on scatter",
    "query": "select 1+count(*) from user",
    "plan": {
      "QueryType": "SELECT",
      "Original": "select 1+count(*) from user",
      "Instructions": {
        "OperatorType": "Projection",
        "Expressions": [
          "1 + count(*) as 1 + count(*)"
        ],
        "Inputs": [
          {
            "OperatorType": "Aggregate",
            "Variant": "Scalar",
            "Aggregates": "any_value(0), sum_count_star(1) AS count(*)",
            "Inputs": [
              {
                "OperatorType": "Route",
                "Variant": "Scatter",
                "Keyspace": {
                  "Name": "user",
                  "Sharded": true
                },
                "FieldQuery": "select 1, count(*) from `user` where 1 != 1",
                "Query": "select 1, count(*) from `user`",
                "Table": "`user`"
              }
            ]
          }
        ]
      },
      "TablesUsed": [
        "user.user"
      ]
    }
  },
  {
    "comment": "combine the output of two aggregations in the final result",
    "query": "select greatest(sum(user.foo), sum(user_extra.bar)) from user join user_extra on user.col = user_extra.col",
    "plan": {
      "QueryType": "SELECT",
      "Original": "select greatest(sum(user.foo), sum(user_extra.bar)) from user join user_extra on user.col = user_extra.col",
      "Instructions": {
        "OperatorType": "Projection",
        "Expressions": [
          "greatest(sum(`user`.foo), sum(user_extra.bar)) as greatest(sum(`user`.foo), sum(user_extra.bar))"
        ],
        "Inputs": [
          {
            "OperatorType": "Aggregate",
            "Variant": "Scalar",
            "Aggregates": "sum(0) AS sum(`user`.foo), sum(1) AS sum(user_extra.bar)",
            "Inputs": [
              {
                "OperatorType": "Projection",
                "Expressions": [
                  "sum(`user`.foo) * count(*) as sum(`user`.foo)",
                  "count(*) * sum(user_extra.bar) as sum(user_extra.bar)"
                ],
                "Inputs": [
                  {
                    "OperatorType": "Join",
                    "Variant": "Join",
                    "JoinColumnIndexes": "L:0,R:0,R:1,L:1",
                    "JoinVars": {
                      "user_col": 2
                    },
                    "TableName": "`user`_user_extra",
                    "Inputs": [
                      {
                        "OperatorType": "Route",
                        "Variant": "Scatter",
                        "Keyspace": {
                          "Name": "user",
                          "Sharded": true
                        },
                        "FieldQuery": "select sum(`user`.foo), count(*), `user`.col from `user` where 1 != 1 group by `user`.col",
                        "Query": "select sum(`user`.foo), count(*), `user`.col from `user` group by `user`.col",
                        "Table": "`user`"
                      },
                      {
                        "OperatorType": "Route",
                        "Variant": "Scatter",
                        "Keyspace": {
                          "Name": "user",
                          "Sharded": true
                        },
                        "FieldQuery": "select count(*), sum(user_extra.bar) from user_extra where 1 != 1 group by .0",
                        "Query": "select count(*), sum(user_extra.bar) from user_extra where user_extra.col = :user_col /* INT16 */ group by .0",
                        "Table": "user_extra"
                      }
                    ]
                  }
                ]
              }
            ]
          }
        ]
      },
      "TablesUsed": [
        "user.user",
        "user.user_extra"
      ]
    }
  },
  {
    "comment": "Aggregate detection (group_concat)",
    "query": "select group_concat(user.a) from user join user_extra",
    "plan": {
      "QueryType": "SELECT",
      "Original": "select group_concat(user.a) from user join user_extra",
      "Instructions": {
        "OperatorType": "Aggregate",
        "Variant": "Scalar",
        "Aggregates": "group_concat(0) AS group_concat(`user`.a)",
        "Inputs": [
          {
            "OperatorType": "Join",
            "Variant": "Join",
            "JoinColumnIndexes": "L:0",
            "TableName": "`user`_user_extra",
            "Inputs": [
              {
                "OperatorType": "Route",
                "Variant": "Scatter",
                "Keyspace": {
                  "Name": "user",
                  "Sharded": true
                },
                "FieldQuery": "select `user`.a from `user` where 1 != 1",
                "Query": "select `user`.a from `user`",
                "Table": "`user`"
              },
              {
                "OperatorType": "Route",
                "Variant": "Scatter",
                "Keyspace": {
                  "Name": "user",
                  "Sharded": true
                },
                "FieldQuery": "select 1 from user_extra where 1 != 1",
                "Query": "select 1 from user_extra",
                "Table": "user_extra"
              }
            ]
          }
        ]
      },
      "TablesUsed": [
        "user.user",
        "user.user_extra"
      ]
    }
  },
  {
    "comment": "plan a query with any_value()",
    "query": "select count(*), any_value(u.name), any_value(ue.title) from user u join user_extra ue on u.bar = ue.foo ",
    "plan": {
      "QueryType": "SELECT",
      "Original": "select count(*), any_value(u.name), any_value(ue.title) from user u join user_extra ue on u.bar = ue.foo ",
      "Instructions": {
        "OperatorType": "Aggregate",
        "Variant": "Scalar",
        "Aggregates": "sum_count_star(0) AS count(*), any_value(1) AS any_value(u.`name`), any_value(2) AS any_value(ue.title)",
        "Inputs": [
          {
            "OperatorType": "Projection",
            "Expressions": [
              "count(*) * count(*) as count(*)",
              ":2 as any_value(u.`name`)",
              ":3 as any_value(ue.title)"
            ],
            "Inputs": [
              {
                "OperatorType": "Join",
                "Variant": "Join",
                "JoinColumnIndexes": "L:0,R:0,L:1,R:1",
                "JoinVars": {
                  "u_bar": 2
                },
                "TableName": "`user`_user_extra",
                "Inputs": [
                  {
                    "OperatorType": "Route",
                    "Variant": "Scatter",
                    "Keyspace": {
                      "Name": "user",
                      "Sharded": true
                    },
                    "FieldQuery": "select count(*), any_value(u.`name`), u.bar from `user` as u where 1 != 1 group by u.bar",
                    "Query": "select count(*), any_value(u.`name`), u.bar from `user` as u group by u.bar",
                    "Table": "`user`"
                  },
                  {
                    "OperatorType": "Route",
                    "Variant": "Scatter",
                    "Keyspace": {
                      "Name": "user",
                      "Sharded": true
                    },
                    "FieldQuery": "select count(*), any_value(ue.title) from user_extra as ue where 1 != 1 group by .0",
                    "Query": "select count(*), any_value(ue.title) from user_extra as ue where ue.foo = :u_bar group by .0",
                    "Table": "user_extra"
                  }
                ]
              }
            ]
          }
        ]
      },
      "TablesUsed": [
        "user.user",
        "user.user_extra"
      ]
    }
  },
  {
    "comment": "Rewrite derived expression while pushing order by underneath aggregation",
    "query": "select d.a from music join (select id, count(*) as a from user) as d on music.user_id = d.id group by 1",
    "plan": {
      "QueryType": "SELECT",
      "Original": "select d.a from music join (select id, count(*) as a from user) as d on music.user_id = d.id group by 1",
      "Instructions": {
        "OperatorType": "Aggregate",
        "Variant": "Ordered",
        "GroupBy": "0",
        "Inputs": [
          {
            "OperatorType": "Join",
            "Variant": "Join",
            "JoinColumnIndexes": "L:0",
            "JoinVars": {
              "d_id": 1
            },
            "TableName": "`user`_music",
            "Inputs": [
              {
                "OperatorType": "Aggregate",
                "Variant": "Ordered",
                "GroupBy": "0, (1|2)",
                "ResultColumns": 2,
                "Inputs": [
                  {
                    "OperatorType": "SimpleProjection",
                    "Columns": "1,0,2",
                    "Inputs": [
                      {
                        "OperatorType": "Aggregate",
                        "Variant": "Scalar",
                        "Aggregates": "any_value(0) AS id, sum_count_star(1) AS a, any_value(2)",
                        "Inputs": [
                          {
                            "OperatorType": "Route",
                            "Variant": "Scatter",
                            "Keyspace": {
                              "Name": "user",
                              "Sharded": true
                            },
                            "FieldQuery": "select id, count(*) as a, weight_string(id) from `user` where 1 != 1",
                            "OrderBy": "1 ASC, (0|2) ASC",
                            "Query": "select id, count(*) as a, weight_string(id) from `user` order by count(*) asc, id asc",
                            "Table": "`user`"
                          }
                        ]
                      }
                    ]
                  }
                ]
              },
              {
                "OperatorType": "Route",
                "Variant": "EqualUnique",
                "Keyspace": {
                  "Name": "user",
                  "Sharded": true
                },
                "FieldQuery": "select 1 from music where 1 != 1 group by .0",
                "Query": "select 1 from music where music.user_id = :d_id group by .0",
                "Table": "music",
                "Values": [
                  ":d_id"
                ],
                "Vindex": "user_index"
              }
            ]
          }
        ]
      },
      "TablesUsed": [
        "user.music",
        "user.user"
      ]
    }
  },
  {
    "comment": "group_concat with group by without in select list",
    "query": "select group_concat(user.id) from user, music where user.id = music.foo group by user.bar",
    "plan": {
      "QueryType": "SELECT",
      "Original": "select group_concat(user.id) from user, music where user.id = music.foo group by user.bar",
      "Instructions": {
        "OperatorType": "Aggregate",
        "Variant": "Ordered",
        "Aggregates": "group_concat(0) AS group_concat(`user`.id)",
        "GroupBy": "(1|2)",
        "ResultColumns": 1,
        "Inputs": [
          {
            "OperatorType": "Sort",
            "Variant": "Memory",
            "OrderBy": "(1|2) ASC",
            "Inputs": [
              {
                "OperatorType": "Join",
                "Variant": "Join",
                "JoinColumnIndexes": "R:0,R:1,R:2",
                "JoinVars": {
                  "music_foo": 0
                },
                "TableName": "music_`user`",
                "Inputs": [
                  {
                    "OperatorType": "Route",
                    "Variant": "Scatter",
                    "Keyspace": {
                      "Name": "user",
                      "Sharded": true
                    },
                    "FieldQuery": "select music.foo from music where 1 != 1",
                    "Query": "select music.foo from music",
                    "Table": "music"
                  },
                  {
                    "OperatorType": "Route",
                    "Variant": "EqualUnique",
                    "Keyspace": {
                      "Name": "user",
                      "Sharded": true
                    },
                    "FieldQuery": "select `user`.id, `user`.bar, weight_string(`user`.bar) from `user` where 1 != 1",
                    "Query": "select `user`.id, `user`.bar, weight_string(`user`.bar) from `user` where `user`.id = :music_foo",
                    "Table": "`user`",
                    "Values": [
                      ":music_foo"
                    ],
                    "Vindex": "user_index"
                  }
                ]
              }
            ]
          }
        ]
      },
      "TablesUsed": [
        "user.music",
        "user.user"
      ]
    }
  },
  {
    "comment": "group_concat aggregation on top of route",
    "query": "select intcol, group_concat(foo) from user group by intcol",
    "plan": {
      "QueryType": "SELECT",
      "Original": "select intcol, group_concat(foo) from user group by intcol",
      "Instructions": {
        "OperatorType": "Aggregate",
        "Variant": "Ordered",
        "Aggregates": "group_concat(1) AS group_concat(foo)",
        "GroupBy": "0",
        "Inputs": [
          {
            "OperatorType": "Route",
            "Variant": "Scatter",
            "Keyspace": {
              "Name": "user",
              "Sharded": true
            },
            "FieldQuery": "select intcol, group_concat(foo) from `user` where 1 != 1 group by intcol",
            "OrderBy": "0 ASC",
            "Query": "select intcol, group_concat(foo) from `user` group by intcol order by intcol asc",
            "Table": "`user`"
          }
        ]
      },
      "TablesUsed": [
        "user.user"
      ]
    }
  },
  {
    "comment": "ordering on top of aggregator without pushing the column down during the horizon phase",
    "query": "select u.foo, group_concat(u.bar) from user u, music m where u.col = m.col group by u.foo order by u.baz",
    "plan": {
      "QueryType": "SELECT",
      "Original": "select u.foo, group_concat(u.bar) from user u, music m where u.col = m.col group by u.foo order by u.baz",
      "Instructions": {
        "OperatorType": "Sort",
        "Variant": "Memory",
        "OrderBy": "(2|4) ASC",
        "ResultColumns": 2,
        "Inputs": [
          {
            "OperatorType": "Aggregate",
            "Variant": "Ordered",
            "Aggregates": "group_concat(1) AS group_concat(u.bar), any_value(2) AS baz, any_value(4)",
            "GroupBy": "(0|3)",
            "ResultColumns": 5,
            "Inputs": [
              {
                "OperatorType": "Join",
                "Variant": "Join",
                "JoinColumnIndexes": "L:0,L:1,L:2,L:3,L:4",
                "JoinVars": {
                  "u_col": 5
                },
                "TableName": "`user`_music",
                "Inputs": [
                  {
                    "OperatorType": "Route",
                    "Variant": "Scatter",
                    "Keyspace": {
                      "Name": "user",
                      "Sharded": true
                    },
                    "FieldQuery": "select u.foo, u.bar, u.baz, weight_string(u.foo), weight_string(u.baz), u.col from `user` as u where 1 != 1",
                    "OrderBy": "(0|3) ASC",
                    "Query": "select u.foo, u.bar, u.baz, weight_string(u.foo), weight_string(u.baz), u.col from `user` as u order by u.foo asc",
                    "Table": "`user`"
                  },
                  {
                    "OperatorType": "Route",
                    "Variant": "Scatter",
                    "Keyspace": {
                      "Name": "user",
                      "Sharded": true
                    },
                    "FieldQuery": "select 1 from music as m where 1 != 1",
                    "Query": "select 1 from music as m where m.col = :u_col /* INT16 */",
                    "Table": "music"
                  }
                ]
              }
            ]
          }
        ]
      },
      "TablesUsed": [
        "user.music",
        "user.user"
      ]
    }
  },
  {
    "comment": "count distinct and sum distinct on join query pushed down - unique vindex",
    "query": "select u.col1, count(distinct m.user_id), sum(distinct m.user_id) from user u join music m group by u.col1",
    "plan": {
      "QueryType": "SELECT",
      "Original": "select u.col1, count(distinct m.user_id), sum(distinct m.user_id) from user u join music m group by u.col1",
      "Instructions": {
        "OperatorType": "Aggregate",
        "Variant": "Ordered",
        "Aggregates": "sum_count_distinct(1) AS count(distinct m.user_id), sum_sum_distinct(2) AS sum(distinct m.user_id)",
        "GroupBy": "(0|3)",
        "ResultColumns": 3,
        "Inputs": [
          {
            "OperatorType": "Join",
            "Variant": "Join",
            "JoinColumnIndexes": "L:0,R:0,R:1,L:1",
            "TableName": "`user`_music",
            "Inputs": [
              {
                "OperatorType": "Route",
                "Variant": "Scatter",
                "Keyspace": {
                  "Name": "user",
                  "Sharded": true
                },
                "FieldQuery": "select u.col1, weight_string(u.col1) from `user` as u where 1 != 1 group by u.col1",
                "OrderBy": "(0|1) ASC",
                "Query": "select u.col1, weight_string(u.col1) from `user` as u group by u.col1 order by u.col1 asc",
                "Table": "`user`"
              },
              {
                "OperatorType": "Route",
                "Variant": "Scatter",
                "Keyspace": {
                  "Name": "user",
                  "Sharded": true
                },
                "FieldQuery": "select count(distinct m.user_id), sum(distinct m.user_id) from music as m where 1 != 1 group by .0",
                "Query": "select count(distinct m.user_id), sum(distinct m.user_id) from music as m group by .0",
                "Table": "music"
              }
            ]
          }
        ]
      },
      "TablesUsed": [
        "user.music",
        "user.user"
      ]
    }
  },
  {
    "comment": "count and sum distinct with min distinct on different expressions",
    "query": "select foo, min(distinct bar), count(distinct baz), sum(distinct baz), max(distinct toto) from user group by foo",
    "plan": {
      "QueryType": "SELECT",
      "Original": "select foo, min(distinct bar), count(distinct baz), sum(distinct baz), max(distinct toto) from user group by foo",
      "Instructions": {
        "OperatorType": "Aggregate",
        "Variant": "Ordered",
        "Aggregates": "min(1|6) AS min(distinct bar), count_distinct(2|7) AS count(distinct baz), sum_distinct(3|7) AS sum(distinct baz), max(4|8) AS max(distinct toto)",
        "GroupBy": "(0|5)",
        "ResultColumns": 5,
        "Inputs": [
          {
            "OperatorType": "Route",
            "Variant": "Scatter",
            "Keyspace": {
              "Name": "user",
              "Sharded": true
            },
            "FieldQuery": "select foo, min(bar) as `min(distinct bar)`, baz, baz, max(toto) as `max(distinct toto)`, weight_string(foo), weight_string(bar), weight_string(baz), weight_string(toto) from `user` where 1 != 1 group by foo, baz",
            "OrderBy": "(0|5) ASC, (2|7) ASC",
            "Query": "select foo, min(bar) as `min(distinct bar)`, baz, baz, max(toto) as `max(distinct toto)`, weight_string(foo), weight_string(bar), weight_string(baz), weight_string(toto) from `user` group by foo, baz order by foo asc, baz asc",
            "Table": "`user`"
          }
        ]
      },
      "TablesUsed": [
        "user.user"
      ]
    }
  },
  {
    "comment": "aggregation on union",
    "query": "select sum(col) from (select col from user union all select col from unsharded) t",
    "plan": {
      "QueryType": "SELECT",
      "Original": "select sum(col) from (select col from user union all select col from unsharded) t",
      "Instructions": {
        "OperatorType": "Aggregate",
        "Variant": "Scalar",
        "Aggregates": "sum(0) AS sum(col)",
        "Inputs": [
          {
            "OperatorType": "Concatenate",
            "Inputs": [
              {
                "OperatorType": "Route",
                "Variant": "Scatter",
                "Keyspace": {
                  "Name": "user",
                  "Sharded": true
                },
                "FieldQuery": "select col from `user` where 1 != 1",
                "Query": "select col from `user`",
                "Table": "`user`"
              },
              {
                "OperatorType": "Route",
                "Variant": "Unsharded",
                "Keyspace": {
                  "Name": "main",
                  "Sharded": false
                },
                "FieldQuery": "select col from unsharded where 1 != 1",
                "Query": "select col from unsharded",
                "Table": "unsharded"
              }
            ]
          }
        ]
      },
      "TablesUsed": [
        "main.unsharded",
        "user.user"
      ]
    }
  },
  {
    "comment": "aggregation on top of derived table with limit",
    "query": "select count(val2), sum(val2) from (select id, val2 from user where val2 is null limit 2) as x",
    "plan": {
      "QueryType": "SELECT",
      "Original": "select count(val2), sum(val2) from (select id, val2 from user where val2 is null limit 2) as x",
      "Instructions": {
        "OperatorType": "Aggregate",
        "Variant": "Scalar",
        "Aggregates": "count(0) AS count(val2), sum(1) AS sum(val2)",
        "Inputs": [
          {
            "OperatorType": "SimpleProjection",
            "Columns": "1,1",
            "Inputs": [
              {
                "OperatorType": "Limit",
                "Count": "2",
                "Inputs": [
                  {
                    "OperatorType": "Route",
                    "Variant": "Scatter",
                    "Keyspace": {
                      "Name": "user",
                      "Sharded": true
                    },
                    "FieldQuery": "select x.id, x.val2 from (select id, val2 from `user` where 1 != 1) as x where 1 != 1",
                    "Query": "select x.id, x.val2 from (select id, val2 from `user` where val2 is null) as x limit 2",
                    "Table": "`user`"
                  }
                ]
              }
            ]
          }
        ]
      },
      "TablesUsed": [
        "user.user"
      ]
    }
  },
  {
    "comment": "aggregation on top of aggregation works fine",
    "query": "select distinct count(*) from user, (select distinct count(*) from user) X",
    "plan": {
      "QueryType": "SELECT",
      "Original": "select distinct count(*) from user, (select distinct count(*) from user) X",
      "Instructions": {
        "OperatorType": "Aggregate",
        "Variant": "Scalar",
        "Aggregates": "sum_count_star(0) AS count(*)",
        "Inputs": [
          {
            "OperatorType": "Projection",
            "Expressions": [
              "count(*) * count(*) as count(*)"
            ],
            "Inputs": [
              {
                "OperatorType": "Join",
                "Variant": "Join",
                "JoinColumnIndexes": "L:0,R:0",
                "TableName": "`user`_`user`",
                "Inputs": [
                  {
                    "OperatorType": "Route",
                    "Variant": "Scatter",
                    "Keyspace": {
                      "Name": "user",
                      "Sharded": true
                    },
                    "FieldQuery": "select count(*) from `user` where 1 != 1",
                    "Query": "select count(*) from `user`",
                    "Table": "`user`"
                  },
                  {
                    "OperatorType": "Aggregate",
                    "Variant": "Ordered",
                    "Aggregates": "count_star(0)",
                    "GroupBy": "1",
                    "ResultColumns": 1,
                    "Inputs": [
                      {
                        "OperatorType": "SimpleProjection",
                        "Columns": "2,1",
                        "Inputs": [
                          {
                            "OperatorType": "Aggregate",
                            "Variant": "Ordered",
                            "Aggregates": "sum_count_star(0) AS count(*), any_value(2)",
                            "GroupBy": "1",
                            "ResultColumns": 3,
                            "Inputs": [
                              {
                                "OperatorType": "Route",
                                "Variant": "Scatter",
                                "Keyspace": {
                                  "Name": "user",
                                  "Sharded": true
                                },
                                "FieldQuery": "select count(*), .0, 1 from `user` where 1 != 1 group by .0",
                                "Query": "select count(*), .0, 1 from `user` group by .0",
                                "Table": "`user`"
                              }
                            ]
                          }
                        ]
                      }
                    ]
                  }
                ]
              }
            ]
          }
        ]
      },
      "TablesUsed": [
        "user.user"
      ]
    }
  },
  {
    "comment": "Add two counts together",
    "query": "SELECT (select count(*) from user) + (select count(*) from user_extra)",
    "plan": {
      "QueryType": "SELECT",
      "Original": "SELECT (select count(*) from user) + (select count(*) from user_extra)",
      "Instructions": {
        "OperatorType": "UncorrelatedSubquery",
        "Variant": "PulloutValue",
        "PulloutVars": [
          "__sq2"
        ],
        "Inputs": [
          {
            "InputName": "SubQuery",
            "OperatorType": "Aggregate",
            "Variant": "Scalar",
            "Aggregates": "sum_count_star(0) AS count(*)",
            "Inputs": [
              {
                "OperatorType": "Route",
                "Variant": "Scatter",
                "Keyspace": {
                  "Name": "user",
                  "Sharded": true
                },
                "FieldQuery": "select count(*) from user_extra where 1 != 1",
                "Query": "select count(*) from user_extra",
                "Table": "user_extra"
              }
            ]
          },
          {
            "InputName": "Outer",
            "OperatorType": "UncorrelatedSubquery",
            "Variant": "PulloutValue",
            "PulloutVars": [
              "__sq1"
            ],
            "Inputs": [
              {
                "InputName": "SubQuery",
                "OperatorType": "Aggregate",
                "Variant": "Scalar",
                "Aggregates": "sum_count_star(0) AS count(*)",
                "Inputs": [
                  {
                    "OperatorType": "Route",
                    "Variant": "Scatter",
                    "Keyspace": {
                      "Name": "user",
                      "Sharded": true
                    },
                    "FieldQuery": "select count(*) from `user` where 1 != 1",
                    "Query": "select count(*) from `user`",
                    "Table": "`user`"
                  }
                ]
              },
              {
                "InputName": "Outer",
                "OperatorType": "Route",
                "Variant": "Reference",
                "Keyspace": {
                  "Name": "main",
                  "Sharded": false
                },
                "FieldQuery": "select :__sq1 /* INT64 */ + :__sq2 /* INT64 */ as `(select count(*) from ``user``) + (select count(*) from user_extra)` from dual where 1 != 1",
                "Query": "select :__sq1 /* INT64 */ + :__sq2 /* INT64 */ as `(select count(*) from ``user``) + (select count(*) from user_extra)` from dual",
                "Table": "dual"
              }
            ]
          }
        ]
      },
      "TablesUsed": [
        "main.dual",
        "user.user",
        "user.user_extra"
      ]
    }
  },
  {
    "comment": "avg function on scatter query",
    "query": "select avg(id) from user",
    "plan": {
      "QueryType": "SELECT",
      "Original": "select avg(id) from user",
      "Instructions": {
        "OperatorType": "Projection",
        "Expressions": [
          "sum(id) / count(id) as avg(id)"
        ],
        "Inputs": [
          {
            "OperatorType": "Aggregate",
            "Variant": "Scalar",
            "Aggregates": "sum(0) AS avg(id), sum_count(1) AS count(id)",
            "Inputs": [
              {
                "OperatorType": "Route",
                "Variant": "Scatter",
                "Keyspace": {
                  "Name": "user",
                  "Sharded": true
                },
                "FieldQuery": "select sum(id), count(id) from `user` where 1 != 1",
                "Query": "select sum(id), count(id) from `user`",
                "Table": "`user`"
              }
            ]
          }
        ]
      },
      "TablesUsed": [
        "user.user"
      ]
    }
  },
  {
    "comment": "avg function on scatter query deep inside the output expression",
    "query": "select avg(id)+count(foo)+bar from user group by bar",
    "plan": {
      "QueryType": "SELECT",
      "Original": "select avg(id)+count(foo)+bar from user group by bar",
      "Instructions": {
        "OperatorType": "Projection",
        "Expressions": [
          "avg(id) + count(foo) + bar as avg(id) + count(foo) + bar"
        ],
        "Inputs": [
          {
            "OperatorType": "Projection",
            "Expressions": [
              ":0 as bar",
              "sum(id) / count(id) as avg(id)",
              ":2 as count(foo)"
            ],
            "Inputs": [
              {
                "OperatorType": "Aggregate",
                "Variant": "Ordered",
                "Aggregates": "sum(1) AS avg(id), sum_count(2) AS count(foo), sum_count(3) AS count(id)",
                "GroupBy": "(0|4)",
                "ResultColumns": 4,
                "Inputs": [
                  {
                    "OperatorType": "Route",
                    "Variant": "Scatter",
                    "Keyspace": {
                      "Name": "user",
                      "Sharded": true
                    },
                    "FieldQuery": "select bar, sum(id), count(foo), count(id), weight_string(bar) from `user` where 1 != 1 group by bar",
                    "OrderBy": "(0|4) ASC",
                    "Query": "select bar, sum(id), count(foo), count(id), weight_string(bar) from `user` group by bar order by bar asc",
                    "Table": "`user`"
                  }
                ]
              }
            ]
          }
        ]
      },
      "TablesUsed": [
        "user.user"
      ]
    }
  },
  {
    "comment": "avg function on scatter query deep inside the output expression",
    "query": "select avg(id)+count(foo)+bar from user group by bar",
    "plan": {
      "QueryType": "SELECT",
      "Original": "select avg(id)+count(foo)+bar from user group by bar",
      "Instructions": {
        "OperatorType": "Projection",
        "Expressions": [
          "avg(id) + count(foo) + bar as avg(id) + count(foo) + bar"
        ],
        "Inputs": [
          {
            "OperatorType": "Projection",
            "Expressions": [
              ":0 as bar",
              "sum(id) / count(id) as avg(id)",
              ":2 as count(foo)"
            ],
            "Inputs": [
              {
                "OperatorType": "Aggregate",
                "Variant": "Ordered",
                "Aggregates": "sum(1) AS avg(id), sum_count(2) AS count(foo), sum_count(3) AS count(id)",
                "GroupBy": "(0|4)",
                "ResultColumns": 4,
                "Inputs": [
                  {
                    "OperatorType": "Route",
                    "Variant": "Scatter",
                    "Keyspace": {
                      "Name": "user",
                      "Sharded": true
                    },
                    "FieldQuery": "select bar, sum(id), count(foo), count(id), weight_string(bar) from `user` where 1 != 1 group by bar",
                    "OrderBy": "(0|4) ASC",
                    "Query": "select bar, sum(id), count(foo), count(id), weight_string(bar) from `user` group by bar order by bar asc",
                    "Table": "`user`"
                  }
                ]
              }
            ]
          }
        ]
      },
      "TablesUsed": [
        "user.user"
      ]
    }
  },
  {
    "comment": "two avg aggregations",
    "query": "select avg(foo), avg(bar) from user",
    "plan": {
      "QueryType": "SELECT",
      "Original": "select avg(foo), avg(bar) from user",
      "Instructions": {
        "OperatorType": "Projection",
        "Expressions": [
          "sum(foo) / count(foo) as avg(foo)",
          "sum(bar) / count(bar) as avg(bar)"
        ],
        "Inputs": [
          {
            "OperatorType": "Aggregate",
            "Variant": "Scalar",
            "Aggregates": "sum(0) AS avg(foo), sum(1) AS avg(bar), sum_count(2) AS count(foo), sum_count(3) AS count(bar)",
            "Inputs": [
              {
                "OperatorType": "Route",
                "Variant": "Scatter",
                "Keyspace": {
                  "Name": "user",
                  "Sharded": true
                },
                "FieldQuery": "select sum(foo), sum(bar), count(foo), count(bar) from `user` where 1 != 1",
                "Query": "select sum(foo), sum(bar), count(foo), count(bar) from `user`",
                "Table": "`user`"
              }
            ]
          }
        ]
      },
      "TablesUsed": [
        "user.user"
      ]
    }
  },
  {
    "comment": "avg and count on the same argument",
    "query": "select avg(foo), count(foo) from user",
    "plan": {
      "QueryType": "SELECT",
      "Original": "select avg(foo), count(foo) from user",
      "Instructions": {
        "OperatorType": "Projection",
        "Expressions": [
          "sum(foo) / count(foo) as avg(foo)",
          ":1 as count(foo)"
        ],
        "Inputs": [
          {
            "OperatorType": "Aggregate",
            "Variant": "Scalar",
            "Aggregates": "sum(0) AS avg(foo), sum_count(1) AS count(foo), sum_count(2) AS count(foo)",
            "Inputs": [
              {
                "OperatorType": "Route",
                "Variant": "Scatter",
                "Keyspace": {
                  "Name": "user",
                  "Sharded": true
                },
                "FieldQuery": "select sum(foo), count(foo), count(foo) from `user` where 1 != 1",
                "Query": "select sum(foo), count(foo), count(foo) from `user`",
                "Table": "`user`"
              }
            ]
          }
        ]
      },
      "TablesUsed": [
        "user.user"
      ]
    }
  },
  {
    "comment": "GROUP BY inside derived table on the RHS should not be a problem",
    "query": "SELECT c.column_name FROM user c JOIN (SELECT table_name FROM user WHERE id = 143 GROUP BY 1) AS tables ON tables.table_name = c.table_name",
    "plan": {
      "QueryType": "SELECT",
      "Original": "SELECT c.column_name FROM user c JOIN (SELECT table_name FROM user WHERE id = 143 GROUP BY 1) AS tables ON tables.table_name = c.table_name",
      "Instructions": {
        "OperatorType": "Join",
        "Variant": "Join",
        "JoinColumnIndexes": "R:0",
        "JoinVars": {
          "tables_table_name": 0
        },
        "TableName": "`user`_`user`",
        "Inputs": [
          {
            "OperatorType": "Route",
            "Variant": "EqualUnique",
            "Keyspace": {
              "Name": "user",
              "Sharded": true
            },
            "FieldQuery": "select `tables`.table_name from (select table_name from `user` where 1 != 1 group by table_name) as `tables` where 1 != 1",
            "Query": "select `tables`.table_name from (select table_name from `user` where id = 143 group by table_name) as `tables`",
            "Table": "`user`",
            "Values": [
              "143"
            ],
            "Vindex": "user_index"
          },
          {
            "OperatorType": "Route",
            "Variant": "Scatter",
            "Keyspace": {
              "Name": "user",
              "Sharded": true
            },
            "FieldQuery": "select c.column_name from `user` as c where 1 != 1",
            "Query": "select c.column_name from `user` as c where c.table_name = :tables_table_name",
            "Table": "`user`"
          }
        ]
      },
      "TablesUsed": [
        "user.user"
      ]
    }
  },
  {
    "comment": "Group by aggregated column should not be a problem",
    "query": "SELECT b.col FROM music AS b JOIN (SELECT MIN(bb.id) AS min_id, MAX(bb.id) AS max_id FROM user AS bb) AS foobars WHERE b.id > foobars.min_id GROUP BY b.col",
    "plan": {
      "QueryType": "SELECT",
      "Original": "SELECT b.col FROM music AS b JOIN (SELECT MIN(bb.id) AS min_id, MAX(bb.id) AS max_id FROM user AS bb) AS foobars WHERE b.id > foobars.min_id GROUP BY b.col",
      "Instructions": {
        "OperatorType": "Aggregate",
        "Variant": "Ordered",
        "GroupBy": "(0|1)",
        "ResultColumns": 1,
        "Inputs": [
          {
            "OperatorType": "Sort",
            "Variant": "Memory",
            "OrderBy": "(0|1) ASC",
            "Inputs": [
              {
                "OperatorType": "Join",
                "Variant": "Join",
                "JoinColumnIndexes": "R:0,R:1",
                "JoinVars": {
                  "foobars_min_id": 0
                },
                "TableName": "`user`_music",
                "Inputs": [
                  {
                    "OperatorType": "Aggregate",
                    "Variant": "Ordered",
                    "GroupBy": "0 COLLATE utf8mb4_0900_ai_ci",
                    "Inputs": [
                      {
                        "OperatorType": "Aggregate",
                        "Variant": "Scalar",
                        "Aggregates": "min(0|2) AS min_id, max(1|2) AS max_id",
                        "ResultColumns": 2,
                        "Inputs": [
                          {
                            "OperatorType": "Route",
                            "Variant": "Scatter",
                            "Keyspace": {
                              "Name": "user",
                              "Sharded": true
                            },
                            "FieldQuery": "select min(bb.id) as min_id, max(bb.id) as max_id, weight_string(bb.id) from `user` as bb where 1 != 1",
                            "OrderBy": "0 ASC COLLATE utf8mb4_0900_ai_ci",
                            "Query": "select min(bb.id) as min_id, max(bb.id) as max_id, weight_string(bb.id) from `user` as bb order by min(bb.id) asc",
                            "Table": "`user`"
                          }
                        ]
                      }
                    ]
                  },
                  {
                    "OperatorType": "Route",
                    "Variant": "Scatter",
                    "Keyspace": {
                      "Name": "user",
                      "Sharded": true
                    },
                    "FieldQuery": "select b.col, weight_string(b.col) from music as b where 1 != 1 group by b.col",
                    "Query": "select b.col, weight_string(b.col) from music as b where b.id > :foobars_min_id group by b.col",
                    "Table": "music"
                  }
                ]
              }
            ]
          }
        ]
      },
      "TablesUsed": [
        "user.music",
        "user.user"
      ]
    }
  },
  {
    "comment": "Group by aliases on both sides of a join",
    "query": "select count(*), cast(user.foo as datetime) as f1, cast(music.foo as datetime) as f2 from user join music group by f1, f2",
    "plan": {
      "QueryType": "SELECT",
      "Original": "select count(*), cast(user.foo as datetime) as f1, cast(music.foo as datetime) as f2 from user join music group by f1, f2",
      "Instructions": {
        "OperatorType": "Aggregate",
        "Variant": "Ordered",
        "Aggregates": "sum_count_star(0) AS count(*)",
        "GroupBy": "(1|3), (2|4)",
        "ResultColumns": 3,
        "Inputs": [
          {
            "OperatorType": "Sort",
            "Variant": "Memory",
            "OrderBy": "(1|3) ASC, (2|4) ASC",
            "Inputs": [
              {
                "OperatorType": "Projection",
                "Expressions": [
                  "count(*) * count(*) as count(*)",
                  ":2 as f1",
                  ":3 as f2",
                  ":4 as weight_string(cast(`user`.foo as datetime))",
                  ":5 as weight_string(cast(music.foo as datetime))"
                ],
                "Inputs": [
                  {
                    "OperatorType": "Join",
                    "Variant": "Join",
                    "JoinColumnIndexes": "L:0,R:0,L:1,R:1,L:2,R:2",
                    "TableName": "`user`_music",
                    "Inputs": [
                      {
                        "OperatorType": "Route",
                        "Variant": "Scatter",
                        "Keyspace": {
                          "Name": "user",
                          "Sharded": true
                        },
                        "FieldQuery": "select count(*), cast(`user`.foo as datetime) as f1, weight_string(cast(`user`.foo as datetime)) from `user` where 1 != 1 group by cast(`user`.foo as datetime)",
                        "Query": "select count(*), cast(`user`.foo as datetime) as f1, weight_string(cast(`user`.foo as datetime)) from `user` group by cast(`user`.foo as datetime)",
                        "Table": "`user`"
                      },
                      {
                        "OperatorType": "Route",
                        "Variant": "Scatter",
                        "Keyspace": {
                          "Name": "user",
                          "Sharded": true
                        },
                        "FieldQuery": "select count(*), cast(music.foo as datetime) as f2, weight_string(cast(music.foo as datetime)) from music where 1 != 1 group by cast(music.foo as datetime)",
                        "Query": "select count(*), cast(music.foo as datetime) as f2, weight_string(cast(music.foo as datetime)) from music group by cast(music.foo as datetime)",
                        "Table": "music"
                      }
                    ]
                  }
                ]
              }
            ]
          }
        ]
      },
      "TablesUsed": [
        "user.music",
        "user.user"
      ]
    }
  },
  {
    "comment": "count(*) push down through left hash join",
    "query": "select count(*) from user left join (select col, bar from user_extra limit 10) ue on user.col = ue.col group by user.foo, ue.bar",
    "plan": {
      "QueryType": "SELECT",
      "Original": "select count(*) from user left join (select col, bar from user_extra limit 10) ue on user.col = ue.col group by user.foo, ue.bar",
      "Instructions": {
        "OperatorType": "Aggregate",
        "Variant": "Ordered",
        "Aggregates": "sum_count_star(0) AS count(*)",
        "GroupBy": "(1|2), (3|4)",
        "ResultColumns": 1,
        "Inputs": [
          {
            "OperatorType": "Projection",
            "Expressions": [
              "count(*) * coalesce(count(*), 1) as count(*)",
              ":4 as foo",
              ":6 as weight_string(`user`.foo)",
              ":5 as bar",
              ":7 as weight_string(ue.bar)"
            ],
            "Inputs": [
              {
                "OperatorType": "Sort",
                "Variant": "Memory",
                "OrderBy": "(4|6) ASC, (5|7) ASC",
                "Inputs": [
                  {
                    "OperatorType": "Join",
                    "Variant": "HashLeftJoin",
                    "Collation": "binary",
                    "ComparisonType": "INT16",
                    "JoinColumnIndexes": "-1,1,-2,2,-3,3",
                    "Predicate": "`user`.col = ue.col",
                    "TableName": "`user`_user_extra",
                    "Inputs": [
                      {
                        "OperatorType": "Route",
                        "Variant": "Scatter",
                        "Keyspace": {
                          "Name": "user",
                          "Sharded": true
                        },
                        "FieldQuery": "select count(*), `user`.col, `user`.foo from `user` where 1 != 1 group by `user`.col, `user`.foo",
                        "Query": "select count(*), `user`.col, `user`.foo from `user` group by `user`.col, `user`.foo",
                        "Table": "`user`"
                      },
                      {
                        "OperatorType": "Aggregate",
                        "Variant": "Ordered",
                        "Aggregates": "count_star(0)",
                        "GroupBy": "1, (2|3)",
                        "ResultColumns": 3,
                        "Inputs": [
                          {
                            "OperatorType": "SimpleProjection",
                            "Columns": "2,0,1,3",
                            "Inputs": [
                              {
                                "OperatorType": "Sort",
                                "Variant": "Memory",
                                "OrderBy": "0 ASC, (1|3) ASC",
                                "Inputs": [
                                  {
                                    "OperatorType": "Limit",
                                    "Count": "10",
                                    "Inputs": [
                                      {
                                        "OperatorType": "Route",
                                        "Variant": "Scatter",
                                        "Keyspace": {
                                          "Name": "user",
                                          "Sharded": true
                                        },
                                        "FieldQuery": "select ue.col, ue.bar, 1, weight_string(ue.bar) from (select col, bar from user_extra where 1 != 1) as ue where 1 != 1",
                                        "Query": "select ue.col, ue.bar, 1, weight_string(ue.bar) from (select col, bar from user_extra) as ue limit 10",
                                        "Table": "user_extra"
                                      }
                                    ]
                                  }
                                ]
                              }
                            ]
                          }
                        ]
                      }
                    ]
                  }
                ]
              }
            ]
          }
        ]
      },
      "TablesUsed": [
        "user.user",
        "user.user_extra"
      ]
    }
  },
  {
    "comment": "sharded subquery inside aggregation function on a dual table",
    "query": "select max((select min(col) from user where id = 1))",
    "plan": {
      "QueryType": "SELECT",
      "Original": "select max((select min(col) from user where id = 1))",
      "Instructions": {
        "OperatorType": "Route",
        "Variant": "EqualUnique",
        "Keyspace": {
          "Name": "user",
          "Sharded": true
        },
        "FieldQuery": "select max((select min(col) from `user` where 1 != 1)) from dual where 1 != 1",
        "Query": "select max((select min(col) from `user` where id = 1)) from dual",
        "Table": "dual",
        "Values": [
          "1"
        ],
        "Vindex": "user_index"
      },
      "TablesUsed": [
        "main.dual",
        "user.user"
      ]
    }
  },
  {
    "comment": "unsharded subquery inside aggregation function on a sharded table",
    "query": "select max((select min(col) from unsharded)) from user where id = 1",
    "plan": {
      "QueryType": "SELECT",
      "Original": "select max((select min(col) from unsharded)) from user where id = 1",
      "Instructions": {
        "OperatorType": "Aggregate",
        "Variant": "Scalar",
        "Aggregates": "max(0|1) AS max((select min(col) from unsharded))",
        "ResultColumns": 1,
        "Inputs": [
          {
            "OperatorType": "UncorrelatedSubquery",
            "Variant": "PulloutValue",
            "PulloutVars": [
              "__sq1"
            ],
            "Inputs": [
              {
                "InputName": "SubQuery",
                "OperatorType": "Route",
                "Variant": "Unsharded",
                "Keyspace": {
                  "Name": "main",
                  "Sharded": false
                },
                "FieldQuery": "select min(col) from unsharded where 1 != 1",
                "Query": "select min(col) from unsharded",
                "Table": "unsharded"
              },
              {
                "InputName": "Outer",
                "OperatorType": "Route",
                "Variant": "EqualUnique",
                "Keyspace": {
                  "Name": "user",
                  "Sharded": true
                },
                "FieldQuery": "select max(:__sq1), weight_string(:__sq1) from `user` where 1 != 1",
                "Query": "select max(:__sq1), weight_string(:__sq1) from `user` where id = 1",
                "Table": "`user`",
                "Values": [
                  "1"
                ],
                "Vindex": "user_index"
              }
            ]
          }
        ]
      },
      "TablesUsed": [
        "main.unsharded",
        "user.user"
      ]
    }
  },
  {
    "comment": "sharded subquery inside aggregation function on a sharded table on different vindex value",
    "query": "select max((select min(col) from user where id = 1)) from user where id = 2",
    "plan": {
      "QueryType": "SELECT",
      "Original": "select max((select min(col) from user where id = 1)) from user where id = 2",
      "Instructions": {
        "OperatorType": "Aggregate",
        "Variant": "Scalar",
        "Aggregates": "max(0|1) AS max((select min(col) from `user` where id = 1))",
        "ResultColumns": 1,
        "Inputs": [
          {
            "OperatorType": "UncorrelatedSubquery",
            "Variant": "PulloutValue",
            "PulloutVars": [
              "__sq1"
            ],
            "Inputs": [
              {
                "InputName": "SubQuery",
                "OperatorType": "Route",
                "Variant": "EqualUnique",
                "Keyspace": {
                  "Name": "user",
                  "Sharded": true
                },
                "FieldQuery": "select min(col) from `user` where 1 != 1",
                "Query": "select min(col) from `user` where id = 1",
                "Table": "`user`",
                "Values": [
                  "1"
                ],
                "Vindex": "user_index"
              },
              {
                "InputName": "Outer",
                "OperatorType": "Route",
                "Variant": "EqualUnique",
                "Keyspace": {
                  "Name": "user",
                  "Sharded": true
                },
<<<<<<< HEAD
                "FieldQuery": "select max(:__sq1), weight_string(:__sq1) from `user` where 1 != 1",
                "Query": "select max(:__sq1), weight_string(:__sq1) from `user` where id = 2",
=======
                "FieldQuery": "select max(:__sq1 /* INT16 */), weight_string(:__sq1 /* INT16 */) from `user` where 1 != 1 group by weight_string(:__sq1 /* INT16 */)",
                "Query": "select max(:__sq1 /* INT16 */), weight_string(:__sq1 /* INT16 */) from `user` where id = 2 group by weight_string(:__sq1 /* INT16 */)",
>>>>>>> 79c54e54
                "Table": "`user`",
                "Values": [
                  "2"
                ],
                "Vindex": "user_index"
              }
            ]
          }
        ]
      },
      "TablesUsed": [
        "user.user"
      ]
    }
  },
  {
    "comment": "sharded subquery inside group_concat multi-column aggregation function on a dual table",
    "query": "select max((select group_concat(col1, col2) from user where id = 1))",
    "plan": {
      "QueryType": "SELECT",
      "Original": "select max((select group_concat(col1, col2) from user where id = 1))",
      "Instructions": {
        "OperatorType": "Route",
        "Variant": "EqualUnique",
        "Keyspace": {
          "Name": "user",
          "Sharded": true
        },
        "FieldQuery": "select max((select group_concat(col1, col2) from `user` where 1 != 1)) from dual where 1 != 1",
        "Query": "select max((select group_concat(col1, col2) from `user` where id = 1)) from dual",
        "Table": "dual",
        "Values": [
          "1"
        ],
        "Vindex": "user_index"
      },
      "TablesUsed": [
        "main.dual",
        "user.user"
      ]
    }
  },
  {
    "comment": "sharded subquery inside group_concat multi-column aggregation function on a sharded table on same vindex value",
    "query": "select max((select group_concat(col1, col2) from user where id = 1)) from user where id = 1",
    "plan": {
      "QueryType": "SELECT",
      "Original": "select max((select group_concat(col1, col2) from user where id = 1)) from user where id = 1",
      "Instructions": {
        "OperatorType": "Route",
        "Variant": "EqualUnique",
        "Keyspace": {
          "Name": "user",
          "Sharded": true
        },
        "FieldQuery": "select max((select group_concat(col1, col2) from `user` where 1 != 1)) from `user` where 1 != 1",
        "Query": "select max((select group_concat(col1, col2) from `user` where id = 1)) from `user` where id = 1",
        "Table": "`user`",
        "Values": [
          "1"
        ],
        "Vindex": "user_index"
      },
      "TablesUsed": [
        "user.user"
      ]
    }
  },
  {
    "comment": "sharded subquery inside group_concat multi-column aggregation function on a sharded table",
    "query": "select max((select group_concat(col1, col2) from user where id = 1)) from user",
    "plan": {
      "QueryType": "SELECT",
      "Original": "select max((select group_concat(col1, col2) from user where id = 1)) from user",
      "Instructions": {
        "OperatorType": "Aggregate",
        "Variant": "Scalar",
        "Aggregates": "max(0|1) AS max((select group_concat(col1, col2) from `user` where id = 1))",
        "ResultColumns": 1,
        "Inputs": [
          {
            "OperatorType": "UncorrelatedSubquery",
            "Variant": "PulloutValue",
            "PulloutVars": [
              "__sq1"
            ],
            "Inputs": [
              {
                "InputName": "SubQuery",
                "OperatorType": "Route",
                "Variant": "EqualUnique",
                "Keyspace": {
                  "Name": "user",
                  "Sharded": true
                },
                "FieldQuery": "select group_concat(col1, col2) from `user` where 1 != 1",
                "Query": "select group_concat(col1, col2) from `user` where id = 1",
                "Table": "`user`",
                "Values": [
                  "1"
                ],
                "Vindex": "user_index"
              },
              {
                "InputName": "Outer",
                "OperatorType": "Route",
                "Variant": "Scatter",
                "Keyspace": {
                  "Name": "user",
                  "Sharded": true
                },
                "FieldQuery": "select max(:__sq1), weight_string(:__sq1) from `user` where 1 != 1",
                "Query": "select max(:__sq1), weight_string(:__sq1) from `user`",
                "Table": "`user`"
              }
            ]
          }
        ]
      },
      "TablesUsed": [
        "user.user"
      ]
    }
  },
  {
    "comment": "sharded correlated subquery inside aggregation function on a sharded table on same vindex",
    "query": "select max((select max(col2) from user u1 where u1.id = u2.id)) from user u2",
    "plan": {
      "QueryType": "SELECT",
      "Original": "select max((select max(col2) from user u1 where u1.id = u2.id)) from user u2",
      "Instructions": {
        "OperatorType": "Aggregate",
        "Variant": "Scalar",
        "Aggregates": "max(0|1) AS max((select max(col2) from `user` as u1 where u1.id = u2.id))",
        "ResultColumns": 1,
        "Inputs": [
          {
            "OperatorType": "Route",
            "Variant": "Scatter",
            "Keyspace": {
              "Name": "user",
              "Sharded": true
            },
            "FieldQuery": "select max((select max(col2) from `user` as u1 where 1 != 1)), weight_string((select max(col2) from `user` as u1 where 1 != 1)) from `user` as u2 where 1 != 1",
            "Query": "select max((select max(col2) from `user` as u1 where u1.id = u2.id)), weight_string((select max(col2) from `user` as u1 where u1.id = u2.id)) from `user` as u2",
            "Table": "`user`"
          }
        ]
      },
      "TablesUsed": [
        "user.user"
      ]
    }
  },
  {
    "comment": "Multi-value aggregates pushed as function without splitting",
    "query": "select count(a,b) from user",
    "plan": {
      "QueryType": "SELECT",
      "Original": "select count(a,b) from user",
      "Instructions": {
        "OperatorType": "Aggregate",
        "Variant": "Scalar",
        "Aggregates": "sum_count(0) AS count(a, b)",
        "Inputs": [
          {
            "OperatorType": "Route",
            "Variant": "Scatter",
            "Keyspace": {
              "Name": "user",
              "Sharded": true
            },
            "FieldQuery": "select count(a, b) from `user` where 1 != 1",
            "Query": "select count(a, b) from `user`",
            "Table": "`user`"
          }
        ]
      },
      "TablesUsed": [
        "user.user"
      ]
    }
  },
  {
    "comment": "group_concat with multi column - pushed without splitting",
    "query": "select group_concat(col1, col2) from user",
    "plan": {
      "QueryType": "SELECT",
      "Original": "select group_concat(col1, col2) from user",
      "Instructions": {
        "OperatorType": "Aggregate",
        "Variant": "Scalar",
        "Aggregates": "group_concat(0) AS group_concat(col1, col2)",
        "Inputs": [
          {
            "OperatorType": "Route",
            "Variant": "Scatter",
            "Keyspace": {
              "Name": "user",
              "Sharded": true
            },
            "FieldQuery": "select group_concat(col1, col2) from `user` where 1 != 1",
            "Query": "select group_concat(col1, col2) from `user`",
            "Table": "`user`"
          }
        ]
      },
      "TablesUsed": [
        "user.user"
      ]
    }
  },
  {
    "comment": "select count(distinct name, id) from user",
    "query": "select count(distinct name, id) from user",
    "plan": {
      "QueryType": "SELECT",
      "Original": "select count(distinct name, id) from user",
      "Instructions": {
        "OperatorType": "Aggregate",
        "Variant": "Scalar",
        "Aggregates": "sum_count_distinct(0) AS count(distinct `name`, id)",
        "Inputs": [
          {
            "OperatorType": "Route",
            "Variant": "Scatter",
            "Keyspace": {
              "Name": "user",
              "Sharded": true
            },
            "FieldQuery": "select count(distinct `name`, id) from `user` where 1 != 1",
            "Query": "select count(distinct `name`, id) from `user`",
            "Table": "`user`"
          }
        ]
      },
      "TablesUsed": [
        "user.user"
      ]
    }
  },
  {
    "comment": "valid but slightly confusing query should work - col in the order by should not get expanded to the column alias col",
    "query": "select id, from_unixtime(min(col)) as col from user group by id order by min(col)",
    "plan": {
      "QueryType": "SELECT",
      "Original": "select id, from_unixtime(min(col)) as col from user group by id order by min(col)",
      "Instructions": {
        "OperatorType": "Route",
        "Variant": "Scatter",
        "Keyspace": {
          "Name": "user",
          "Sharded": true
        },
        "FieldQuery": "select id, from_unixtime(min(col)) as col, min(col) from `user` where 1 != 1 group by id",
        "OrderBy": "2 ASC COLLATE utf8mb4_0900_ai_ci",
        "Query": "select id, from_unixtime(min(col)) as col, min(col) from `user` group by id order by min(col) asc",
        "ResultColumns": 2,
        "Table": "`user`"
      },
      "TablesUsed": [
        "user.user"
      ]
    }
  },
  {
    "comment": "col is a column on user, but the HAVING is referring to an alias",
    "query": "select sum(x) col from user where x > 0 having col = 2",
    "plan": {
      "QueryType": "SELECT",
      "Original": "select sum(x) col from user where x > 0 having col = 2",
      "Instructions": {
        "OperatorType": "Filter",
        "Predicate": "sum(`user`.x) = 2",
        "Inputs": [
          {
            "OperatorType": "Aggregate",
            "Variant": "Scalar",
            "Aggregates": "sum(0) AS col",
            "Inputs": [
              {
                "OperatorType": "Route",
                "Variant": "Scatter",
                "Keyspace": {
                  "Name": "user",
                  "Sharded": true
                },
                "FieldQuery": "select sum(x) as col from `user` where 1 != 1",
                "Query": "select sum(x) as col from `user` where x > 0",
                "Table": "`user`"
              }
            ]
          }
        ]
      },
      "TablesUsed": [
        "user.user"
      ]
    }
  },
  {
    "comment": "baz in the HAVING clause can't be accessed because of the GROUP BY",
    "query": "select foo, count(bar) as x from user group by foo having baz > avg(baz) order by x",
    "plan": "Unknown column 'baz' in 'having clause'"
  },
  {
    "comment": "Aggregate UDFs can't be handled by vtgate",
    "query": "select id from t1 group by id having udf_aggr(foo) > 1 and sum(foo) = 10",
    "plan": "VT12001: unsupported: Aggregate UDF 'udf_aggr(foo)' must be pushed down to MySQL"
  },
  {
    "comment": "Valid to run since we can push down the aggregate function because of the grouping",
    "query": "select id from user group by id having udf_aggr(foo) > 1",
    "plan": {
      "QueryType": "SELECT",
      "Original": "select id from user group by id having udf_aggr(foo) > 1",
      "Instructions": {
        "OperatorType": "Route",
        "Variant": "Scatter",
        "Keyspace": {
          "Name": "user",
          "Sharded": true
        },
        "FieldQuery": "select id from `user` where 1 != 1 group by id",
        "Query": "select id from `user` group by id having udf_aggr(foo) > 1",
        "Table": "`user`"
      },
      "TablesUsed": [
        "user.user"
      ]
    }
  },
  {
    "comment": "Valid to run since we can push down the aggregate function because it's unsharded",
    "query": "select bar, udf_aggr(foo) from unsharded group by bar",
    "plan": {
      "QueryType": "SELECT",
      "Original": "select bar, udf_aggr(foo) from unsharded group by bar",
      "Instructions": {
        "OperatorType": "Route",
        "Variant": "Unsharded",
        "Keyspace": {
          "Name": "main",
          "Sharded": false
        },
        "FieldQuery": "select bar, udf_aggr(foo) from unsharded where 1 != 1 group by bar",
        "Query": "select bar, udf_aggr(foo) from unsharded group by bar",
        "Table": "unsharded"
      },
      "TablesUsed": [
        "main.unsharded"
      ]
    }
  },
  {
    "comment": "Valid to run since we can push down the aggregate function because the where clause using the sharding key",
    "query": "select bar, udf_aggr(foo) from user where id = 17 group by bar",
    "plan": {
      "QueryType": "SELECT",
      "Original": "select bar, udf_aggr(foo) from user where id = 17 group by bar",
      "Instructions": {
        "OperatorType": "Route",
        "Variant": "EqualUnique",
        "Keyspace": {
          "Name": "user",
          "Sharded": true
        },
        "FieldQuery": "select bar, udf_aggr(foo) from `user` where 1 != 1 group by bar",
        "Query": "select bar, udf_aggr(foo) from `user` where id = 17 group by bar",
        "Table": "`user`",
        "Values": [
          "17"
        ],
        "Vindex": "user_index"
      },
      "TablesUsed": [
        "user.user"
      ]
    }
  },
  {
    "comment": "should be able to push down aggregation",
    "query": "select sum(user.type) from user join user_extra on user.team_id = user_extra.id group by user_extra.id order by user_extra.id",
    "plan": {
      "QueryType": "SELECT",
      "Original": "select sum(user.type) from user join user_extra on user.team_id = user_extra.id group by user_extra.id order by user_extra.id",
      "Instructions": {
        "OperatorType": "Aggregate",
        "Variant": "Ordered",
        "Aggregates": "sum(0) AS sum(`user`.type)",
        "GroupBy": "(1|2)",
        "ResultColumns": 1,
        "Inputs": [
          {
            "OperatorType": "Projection",
            "Expressions": [
              "sum(`user`.type) * count(*) as sum(`user`.type)",
              ":2 as id",
              ":3 as weight_string(user_extra.id)"
            ],
            "Inputs": [
              {
                "OperatorType": "Sort",
                "Variant": "Memory",
                "OrderBy": "(2|3) ASC",
                "Inputs": [
                  {
                    "OperatorType": "Join",
                    "Variant": "Join",
                    "JoinColumnIndexes": "L:0,R:0,R:1,R:2",
                    "JoinVars": {
                      "user_team_id": 1
                    },
                    "TableName": "`user`_user_extra",
                    "Inputs": [
                      {
                        "OperatorType": "Route",
                        "Variant": "Scatter",
                        "Keyspace": {
                          "Name": "user",
                          "Sharded": true
                        },
                        "FieldQuery": "select sum(`user`.type), `user`.team_id from `user` where 1 != 1 group by `user`.team_id",
                        "Query": "select sum(`user`.type), `user`.team_id from `user` group by `user`.team_id",
                        "Table": "`user`"
                      },
                      {
                        "OperatorType": "Route",
                        "Variant": "Scatter",
                        "Keyspace": {
                          "Name": "user",
                          "Sharded": true
                        },
                        "FieldQuery": "select count(*), user_extra.id, weight_string(user_extra.id) from user_extra where 1 != 1 group by user_extra.id",
                        "Query": "select count(*), user_extra.id, weight_string(user_extra.id) from user_extra where user_extra.id = :user_team_id group by user_extra.id",
                        "Table": "user_extra"
                      }
                    ]
                  }
                ]
              }
            ]
          }
        ]
      },
      "TablesUsed": [
        "user.user",
        "user.user_extra"
      ]
    }
  }
]<|MERGE_RESOLUTION|>--- conflicted
+++ resolved
@@ -5152,13 +5152,8 @@
                   "Name": "user",
                   "Sharded": true
                 },
-<<<<<<< HEAD
                 "FieldQuery": "select min(user_extra.foo), max(user_extra.bar), weight_string(user_extra.foo), weight_string(user_extra.bar) from user_extra where 1 != 1 group by .0",
-                "Query": "select min(user_extra.foo), max(user_extra.bar), weight_string(user_extra.foo), weight_string(user_extra.bar) from user_extra where user_extra.bar = :user_col group by .0",
-=======
-                "FieldQuery": "select min(user_extra.foo), max(user_extra.bar), weight_string(user_extra.foo), weight_string(user_extra.bar) from user_extra where 1 != 1 group by .0, weight_string(user_extra.foo), weight_string(user_extra.bar)",
-                "Query": "select min(user_extra.foo), max(user_extra.bar), weight_string(user_extra.foo), weight_string(user_extra.bar) from user_extra where user_extra.bar = :user_col /* INT16 */ group by .0, weight_string(user_extra.foo), weight_string(user_extra.bar)",
->>>>>>> 79c54e54
+                "Query": "select min(user_extra.foo), max(user_extra.bar), weight_string(user_extra.foo), weight_string(user_extra.bar) from user_extra where user_extra.bar = :user_col /* INT16 */ group by .0",
                 "Table": "user_extra"
               }
             ]
@@ -6769,13 +6764,8 @@
                   "Name": "user",
                   "Sharded": true
                 },
-<<<<<<< HEAD
-                "FieldQuery": "select max(:__sq1), weight_string(:__sq1) from `user` where 1 != 1",
-                "Query": "select max(:__sq1), weight_string(:__sq1) from `user` where id = 2",
-=======
-                "FieldQuery": "select max(:__sq1 /* INT16 */), weight_string(:__sq1 /* INT16 */) from `user` where 1 != 1 group by weight_string(:__sq1 /* INT16 */)",
-                "Query": "select max(:__sq1 /* INT16 */), weight_string(:__sq1 /* INT16 */) from `user` where id = 2 group by weight_string(:__sq1 /* INT16 */)",
->>>>>>> 79c54e54
+                "FieldQuery": "select max(:__sq1 /* INT16 */), weight_string(:__sq1 /* INT16 */) from `user` where 1 != 1",
+                "Query": "select max(:__sq1 /* INT16 */), weight_string(:__sq1 /* INT16 */) from `user` where id = 2",
                 "Table": "`user`",
                 "Values": [
                   "2"
