--- conflicted
+++ resolved
@@ -6796,26 +6796,6 @@
     }
   },
   {
-<<<<<<< HEAD
-    "comment": "plan a query with any_value()",
-    "query": "select count(*), any_value(u.name), any_value(ue.title) from user u join user_extra ue on u.bar = ue.foo ",
-    "v3-plan": "VT12001: unsupported: cross-shard query with aggregates",
-    "gen4-plan": {
-      "QueryType": "SELECT",
-      "Original": "select count(*), any_value(u.name), any_value(ue.title) from user u join user_extra ue on u.bar = ue.foo ",
-      "Instructions": {
-        "OperatorType": "Aggregate",
-        "Variant": "Scalar",
-        "Aggregates": "sum_count_star(0) AS count(*), any_value(1) AS any_value(u.`name`), any_value(2) AS any_value(ue.title)",
-        "Inputs": [
-          {
-            "OperatorType": "Projection",
-            "Expressions": [
-              "[COLUMN 0] * [COLUMN 1] as count(*)",
-              "[COLUMN 2] as any_value(u.`name`)",
-              "[COLUMN 3] as any_value(ue.title)"
-            ],
-=======
     "comment": "Aggregate detection (group_concat)",
     "query": "select group_concat(user.a) from user join user_extra",
     "v3-plan": "VT12001: unsupported: cross-shard query with aggregates",
@@ -6866,41 +6846,33 @@
     }
   },
   {
-    "comment": "group_concat with group by without in select list",
-    "query": "select group_concat(user.id) from user, music where user.id = music.foo group by user.bar",
+    "comment": "plan a query with any_value()",
+    "query": "select count(*), any_value(u.name), any_value(ue.title) from user u join user_extra ue on u.bar = ue.foo ",
     "v3-plan": "VT12001: unsupported: cross-shard query with aggregates",
     "gen4-plan": {
       "QueryType": "SELECT",
-      "Original": "select group_concat(user.id) from user, music where user.id = music.foo group by user.bar",
-      "Instructions": {
-        "OperatorType": "Aggregate",
-        "Variant": "Ordered",
-        "Aggregates": "group_concat(0) AS group_concat(`user`.id)",
-        "GroupBy": "(1|2)",
-        "ResultColumns": 1,
-        "Inputs": [
-          {
-            "OperatorType": "Sort",
-            "Variant": "Memory",
-            "OrderBy": "(1|2) ASC",
->>>>>>> 96bc5ac5
+      "Original": "select count(*), any_value(u.name), any_value(ue.title) from user u join user_extra ue on u.bar = ue.foo ",
+      "Instructions": {
+        "OperatorType": "Aggregate",
+        "Variant": "Scalar",
+        "Aggregates": "sum_count_star(0) AS count(*), any_value(1) AS any_value(u.`name`), any_value(2) AS any_value(ue.title)",
+        "Inputs": [
+          {
+            "OperatorType": "Projection",
+            "Expressions": [
+              "[COLUMN 0] * [COLUMN 1] as count(*)",
+              "[COLUMN 2] as any_value(u.`name`)",
+              "[COLUMN 3] as any_value(ue.title)"
+            ],
             "Inputs": [
               {
                 "OperatorType": "Join",
                 "Variant": "Join",
-<<<<<<< HEAD
                 "JoinColumnIndexes": "L:0,R:0,L:1,R:1",
                 "JoinVars": {
                   "u_bar": 2
                 },
                 "TableName": "`user`_user_extra",
-=======
-                "JoinColumnIndexes": "R:0,R:1,R:2",
-                "JoinVars": {
-                  "music_foo": 0
-                },
-                "TableName": "music_`user`",
->>>>>>> 96bc5ac5
                 "Inputs": [
                   {
                     "OperatorType": "Route",
@@ -6909,10 +6881,68 @@
                       "Name": "user",
                       "Sharded": true
                     },
-<<<<<<< HEAD
                     "FieldQuery": "select count(*), any_value(u.`name`), u.bar from `user` as u where 1 != 1 group by u.bar",
                     "Query": "select count(*), any_value(u.`name`), u.bar from `user` as u group by u.bar",
-=======
+                    "Table": "`user`"
+                  },
+                  {
+                    "OperatorType": "Route",
+                    "Variant": "Scatter",
+                    "Keyspace": {
+                      "Name": "user",
+                      "Sharded": true
+                    },
+                    "FieldQuery": "select count(*), any_value(ue.title) from user_extra as ue where 1 != 1 group by .0",
+                    "Query": "select count(*), any_value(ue.title) from user_extra as ue where ue.foo = :u_bar group by .0",
+                    "Table": "user_extra"
+                  }
+                ]
+              }
+            ]
+          }
+        ]
+      },
+      "TablesUsed": [
+        "user.user",
+        "user.user_extra"
+      ]
+    }
+  },
+  {
+    "comment": "group_concat with group by without in select list",
+    "query": "select group_concat(user.id) from user, music where user.id = music.foo group by user.bar",
+    "v3-plan": "VT12001: unsupported: cross-shard query with aggregates",
+    "gen4-plan": {
+      "QueryType": "SELECT",
+      "Original": "select group_concat(user.id) from user, music where user.id = music.foo group by user.bar",
+      "Instructions": {
+        "OperatorType": "Aggregate",
+        "Variant": "Ordered",
+        "Aggregates": "group_concat(0) AS group_concat(`user`.id)",
+        "GroupBy": "(1|2)",
+        "ResultColumns": 1,
+        "Inputs": [
+          {
+            "OperatorType": "Sort",
+            "Variant": "Memory",
+            "OrderBy": "(1|2) ASC",
+            "Inputs": [
+              {
+                "OperatorType": "Join",
+                "Variant": "Join",
+                "JoinColumnIndexes": "R:0,R:1,R:2",
+                "JoinVars": {
+                  "music_foo": 0
+                },
+                "TableName": "music_`user`",
+                "Inputs": [
+                  {
+                    "OperatorType": "Route",
+                    "Variant": "Scatter",
+                    "Keyspace": {
+                      "Name": "user",
+                      "Sharded": true
+                    },
                     "FieldQuery": "select music.foo from music where 1 != 1",
                     "Query": "select music.foo from music",
                     "Table": "music"
@@ -7002,7 +7032,7 @@
   {
     "comment": "ordering on top of aggregator without pushing the column down during the horizon phase",
     "query": "select u.foo, group_concat(u.bar) from user u, music m where u.col = m.col group by u.foo order by u.baz",
-    "v3-plan" : "VT12001: unsupported: cross-shard query with aggregates",
+    "v3-plan": "VT12001: unsupported: cross-shard query with aggregates",
     "gen4-plan": {
       "QueryType": "SELECT",
       "Original": "select u.foo, group_concat(u.bar) from user u, music m where u.col = m.col group by u.foo order by u.baz",
@@ -7015,7 +7045,7 @@
           {
             "OperatorType": "Aggregate",
             "Variant": "Ordered",
-            "Aggregates": "group_concat(1) AS group_concat(u.bar), random(2) AS baz, random(4)",
+            "Aggregates": "group_concat(1) AS group_concat(u.bar), any_value(2) AS baz, any_value(4)",
             "GroupBy": "(0|3)",
             "Inputs": [
               {
@@ -7037,7 +7067,6 @@
                     "FieldQuery": "select u.foo, u.bar, u.baz, weight_string(u.foo), weight_string(u.baz), u.col from `user` as u where 1 != 1",
                     "OrderBy": "(0|3) ASC",
                     "Query": "select u.foo, u.bar, u.baz, weight_string(u.foo), weight_string(u.baz), u.col from `user` as u order by u.foo asc",
->>>>>>> 96bc5ac5
                     "Table": "`user`"
                   },
                   {
@@ -7047,15 +7076,9 @@
                       "Name": "user",
                       "Sharded": true
                     },
-<<<<<<< HEAD
-                    "FieldQuery": "select count(*), any_value(ue.title) from user_extra as ue where 1 != 1 group by .0",
-                    "Query": "select count(*), any_value(ue.title) from user_extra as ue where ue.foo = :u_bar group by .0",
-                    "Table": "user_extra"
-=======
                     "FieldQuery": "select 1 from music as m where 1 != 1",
                     "Query": "select 1 from music as m where m.col = :u_col",
                     "Table": "music"
->>>>>>> 96bc5ac5
                   }
                 ]
               }
@@ -7064,13 +7087,8 @@
         ]
       },
       "TablesUsed": [
-<<<<<<< HEAD
-        "user.user",
-        "user.user_extra"
-=======
         "user.music",
         "user.user"
->>>>>>> 96bc5ac5
       ]
     }
   }
