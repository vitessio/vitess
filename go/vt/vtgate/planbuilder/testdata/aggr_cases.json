[
  {
    "comment": "count(*) spread across join",
    "query": "select count(*) from user join user_extra on user.foo = user_extra.bar",
    "v3-plan": "VT12001: unsupported: cross-shard query with aggregates",
    "gen4-plan": {
      "QueryType": "SELECT",
      "Original": "select count(*) from user join user_extra on user.foo = user_extra.bar",
      "Instructions": {
        "OperatorType": "Aggregate",
        "Variant": "Scalar",
        "Aggregates": "sum_count_star(0) AS count(*)",
        "Inputs": [
          {
            "OperatorType": "Projection",
            "Expressions": [
              "[COLUMN 0] * [COLUMN 1] as count(*)"
            ],
            "Inputs": [
              {
                "OperatorType": "Join",
                "Variant": "Join",
                "JoinColumnIndexes": "L:0,R:0",
                "JoinVars": {
                  "user_foo": 1
                },
                "TableName": "`user`_user_extra",
                "Inputs": [
                  {
                    "OperatorType": "Route",
                    "Variant": "Scatter",
                    "Keyspace": {
                      "Name": "user",
                      "Sharded": true
                    },
                    "FieldQuery": "select count(*), `user`.foo from `user` where 1 != 1 group by `user`.foo",
                    "Query": "select count(*), `user`.foo from `user` group by `user`.foo",
                    "Table": "`user`"
                  },
                  {
                    "OperatorType": "Route",
                    "Variant": "Scatter",
                    "Keyspace": {
                      "Name": "user",
                      "Sharded": true
                    },
                    "FieldQuery": "select count(*) from user_extra where 1 != 1 group by .0",
                    "Query": "select count(*) from user_extra where user_extra.bar = :user_foo group by .0",
                    "Table": "user_extra"
                  }
                ]
              }
            ]
          }
        ]
      },
      "TablesUsed": [
        "user.user",
        "user.user_extra"
      ]
    }
  },
  {
    "comment": "sum spread across join",
    "query": "select sum(user.col) from user join user_extra on user.foo = user_extra.bar",
    "v3-plan": "VT12001: unsupported: cross-shard query with aggregates",
    "gen4-plan": {
      "QueryType": "SELECT",
      "Original": "select sum(user.col) from user join user_extra on user.foo = user_extra.bar",
      "Instructions": {
        "OperatorType": "Aggregate",
        "Variant": "Scalar",
        "Aggregates": "sum(0) AS sum(`user`.col)",
        "Inputs": [
          {
            "OperatorType": "Projection",
            "Expressions": [
              "[COLUMN 0] * [COLUMN 1] as sum(`user`.col)"
            ],
            "Inputs": [
              {
                "OperatorType": "Join",
                "Variant": "Join",
                "JoinColumnIndexes": "L:0,R:0",
                "JoinVars": {
                  "user_foo": 1
                },
                "TableName": "`user`_user_extra",
                "Inputs": [
                  {
                    "OperatorType": "Route",
                    "Variant": "Scatter",
                    "Keyspace": {
                      "Name": "user",
                      "Sharded": true
                    },
                    "FieldQuery": "select sum(`user`.col), `user`.foo from `user` where 1 != 1 group by `user`.foo",
                    "Query": "select sum(`user`.col), `user`.foo from `user` group by `user`.foo",
                    "Table": "`user`"
                  },
                  {
                    "OperatorType": "Route",
                    "Variant": "Scatter",
                    "Keyspace": {
                      "Name": "user",
                      "Sharded": true
                    },
                    "FieldQuery": "select count(*) from user_extra where 1 != 1 group by .0",
                    "Query": "select count(*) from user_extra where user_extra.bar = :user_foo group by .0",
                    "Table": "user_extra"
                  }
                ]
              }
            ]
          }
        ]
      },
      "TablesUsed": [
        "user.user",
        "user.user_extra"
      ]
    }
  },
  {
    "comment": "count spread across join",
    "query": "select count(user.col) from user join user_extra on user.foo = user_extra.bar",
    "v3-plan": "VT12001: unsupported: cross-shard query with aggregates",
    "gen4-plan": {
      "QueryType": "SELECT",
      "Original": "select count(user.col) from user join user_extra on user.foo = user_extra.bar",
      "Instructions": {
        "OperatorType": "Aggregate",
        "Variant": "Scalar",
        "Aggregates": "sum_count(0) AS count(`user`.col)",
        "Inputs": [
          {
            "OperatorType": "Projection",
            "Expressions": [
              "[COLUMN 0] * [COLUMN 1] as count(`user`.col)"
            ],
            "Inputs": [
              {
                "OperatorType": "Join",
                "Variant": "Join",
                "JoinColumnIndexes": "L:0,R:0",
                "JoinVars": {
                  "user_foo": 1
                },
                "TableName": "`user`_user_extra",
                "Inputs": [
                  {
                    "OperatorType": "Route",
                    "Variant": "Scatter",
                    "Keyspace": {
                      "Name": "user",
                      "Sharded": true
                    },
                    "FieldQuery": "select count(`user`.col), `user`.foo from `user` where 1 != 1 group by `user`.foo",
                    "Query": "select count(`user`.col), `user`.foo from `user` group by `user`.foo",
                    "Table": "`user`"
                  },
                  {
                    "OperatorType": "Route",
                    "Variant": "Scatter",
                    "Keyspace": {
                      "Name": "user",
                      "Sharded": true
                    },
                    "FieldQuery": "select count(*) from user_extra where 1 != 1 group by .0",
                    "Query": "select count(*) from user_extra where user_extra.bar = :user_foo group by .0",
                    "Table": "user_extra"
                  }
                ]
              }
            ]
          }
        ]
      },
      "TablesUsed": [
        "user.user",
        "user.user_extra"
      ]
    }
  },
  {
    "comment": "max spread across join",
    "query": "select max(user.col) from user join user_extra on user.foo = user_extra.bar",
    "v3-plan": "VT12001: unsupported: cross-shard query with aggregates",
    "gen4-plan": {
      "QueryType": "SELECT",
      "Original": "select max(user.col) from user join user_extra on user.foo = user_extra.bar",
      "Instructions": {
        "OperatorType": "Aggregate",
        "Variant": "Scalar",
        "Aggregates": "max(0) AS max(`user`.col)",
        "Inputs": [
          {
            "OperatorType": "Join",
            "Variant": "Join",
            "JoinColumnIndexes": "L:0",
            "JoinVars": {
              "user_foo": 1
            },
            "TableName": "`user`_user_extra",
            "Inputs": [
              {
                "OperatorType": "Route",
                "Variant": "Scatter",
                "Keyspace": {
                  "Name": "user",
                  "Sharded": true
                },
                "FieldQuery": "select max(`user`.col), `user`.foo from `user` where 1 != 1 group by `user`.foo",
                "Query": "select max(`user`.col), `user`.foo from `user` group by `user`.foo",
                "Table": "`user`"
              },
              {
                "OperatorType": "Route",
                "Variant": "Scatter",
                "Keyspace": {
                  "Name": "user",
                  "Sharded": true
                },
                "FieldQuery": "select 1 from user_extra where 1 != 1 group by .0",
                "Query": "select 1 from user_extra where user_extra.bar = :user_foo group by .0",
                "Table": "user_extra"
              }
            ]
          }
        ]
      },
      "TablesUsed": [
        "user.user",
        "user.user_extra"
      ]
    }
  },
  {
    "comment": "min spread across join RHS",
    "query": "select min(user_extra.col) from user join user_extra on user.foo = user_extra.bar",
    "v3-plan": "VT12001: unsupported: cross-shard query with aggregates",
    "gen4-plan": {
      "QueryType": "SELECT",
      "Original": "select min(user_extra.col) from user join user_extra on user.foo = user_extra.bar",
      "Instructions": {
        "OperatorType": "Aggregate",
        "Variant": "Scalar",
        "Aggregates": "min(0) AS min(user_extra.col)",
        "Inputs": [
          {
            "OperatorType": "Join",
            "Variant": "Join",
            "JoinColumnIndexes": "R:0",
            "JoinVars": {
              "user_foo": 0
            },
            "TableName": "`user`_user_extra",
            "Inputs": [
              {
                "OperatorType": "Route",
                "Variant": "Scatter",
                "Keyspace": {
                  "Name": "user",
                  "Sharded": true
                },
                "FieldQuery": "select `user`.foo from `user` where 1 != 1 group by `user`.foo",
                "Query": "select `user`.foo from `user` group by `user`.foo",
                "Table": "`user`"
              },
              {
                "OperatorType": "Route",
                "Variant": "Scatter",
                "Keyspace": {
                  "Name": "user",
                  "Sharded": true
                },
                "FieldQuery": "select min(user_extra.col) from user_extra where 1 != 1 group by .0",
                "Query": "select min(user_extra.col) from user_extra where user_extra.bar = :user_foo group by .0",
                "Table": "user_extra"
              }
            ]
          }
        ]
      },
      "TablesUsed": [
        "user.user",
        "user.user_extra"
      ]
    }
  },
  {
    "comment": "group by a unique vindex should revert to simple route, and having clause should find the correct symbols.",
    "query": "select id, count(*) c from user group by id having max(col) > 10",
    "v3-plan": {
      "QueryType": "SELECT",
      "Original": "select id, count(*) c from user group by id having max(col) > 10",
      "Instructions": {
        "OperatorType": "Route",
        "Variant": "Scatter",
        "Keyspace": {
          "Name": "user",
          "Sharded": true
        },
        "FieldQuery": "select id, count(*) as c from `user` where 1 != 1 group by id",
        "Query": "select id, count(*) as c from `user` group by id having max(col) > 10",
        "Table": "`user`"
      }
    },
    "gen4-plan": {
      "QueryType": "SELECT",
      "Original": "select id, count(*) c from user group by id having max(col) > 10",
      "Instructions": {
        "OperatorType": "Route",
        "Variant": "Scatter",
        "Keyspace": {
          "Name": "user",
          "Sharded": true
        },
        "FieldQuery": "select id, count(*) as c from `user` where 1 != 1 group by id",
        "Query": "select id, count(*) as c from `user` group by id having max(col) > 10",
        "Table": "`user`"
      },
      "TablesUsed": [
        "user.user"
      ]
    }
  },
  {
    "comment": "scatter aggregate in a subquery",
    "query": "select a from (select count(*) as a from user) t",
    "v3-plan": {
      "QueryType": "SELECT",
      "Original": "select a from (select count(*) as a from user) t",
      "Instructions": {
        "OperatorType": "SimpleProjection",
        "Columns": [
          0
        ],
        "Inputs": [
          {
            "OperatorType": "Aggregate",
            "Variant": "Scalar",
            "Aggregates": "sum_count(0) AS count",
            "Inputs": [
              {
                "OperatorType": "Route",
                "Variant": "Scatter",
                "Keyspace": {
                  "Name": "user",
                  "Sharded": true
                },
                "FieldQuery": "select count(*) as a from `user` where 1 != 1",
                "Query": "select count(*) as a from `user`",
                "Table": "`user`"
              }
            ]
          }
        ]
      }
    },
    "gen4-plan": {
      "QueryType": "SELECT",
      "Original": "select a from (select count(*) as a from user) t",
      "Instructions": {
        "OperatorType": "SimpleProjection",
        "Columns": [
          0
        ],
        "Inputs": [
          {
            "OperatorType": "Aggregate",
            "Variant": "Scalar",
            "Aggregates": "sum_count_star(0) AS a",
            "Inputs": [
              {
                "OperatorType": "Route",
                "Variant": "Scatter",
                "Keyspace": {
                  "Name": "user",
                  "Sharded": true
                },
                "FieldQuery": "select count(*) as a from `user` where 1 != 1",
                "Query": "select count(*) as a from `user`",
                "Table": "`user`"
              }
            ]
          }
        ]
      },
      "TablesUsed": [
        "user.user"
      ]
    }
  },
  {
    "comment": "scatter aggregate with non-aggregate expressions.",
    "query": "select id, count(*) from user",
    "v3-plan": {
      "QueryType": "SELECT",
      "Original": "select id, count(*) from user",
      "Instructions": {
        "OperatorType": "Aggregate",
        "Variant": "Scalar",
        "Aggregates": "sum_count(1) AS count",
        "Inputs": [
          {
            "OperatorType": "Route",
            "Variant": "Scatter",
            "Keyspace": {
              "Name": "user",
              "Sharded": true
            },
            "FieldQuery": "select id, count(*) from `user` where 1 != 1",
            "Query": "select id, count(*) from `user`",
            "Table": "`user`"
          }
        ]
      }
    },
    "gen4-plan": {
      "QueryType": "SELECT",
      "Original": "select id, count(*) from user",
      "Instructions": {
        "OperatorType": "Aggregate",
        "Variant": "Scalar",
        "Aggregates": "random(0) AS id, sum_count_star(1) AS count(*)",
        "Inputs": [
          {
            "OperatorType": "Route",
            "Variant": "Scatter",
            "Keyspace": {
              "Name": "user",
              "Sharded": true
            },
            "FieldQuery": "select id, count(*) from `user` where 1 != 1",
            "Query": "select id, count(*) from `user`",
            "Table": "`user`"
          }
        ]
      },
      "TablesUsed": [
        "user.user"
      ]
    }
  },
  {
    "comment": "scatter aggregate using distinctdistinct",
    "query": "select distinct col from user",
    "v3-plan": {
      "QueryType": "SELECT",
      "Original": "select distinct col from user",
      "Instructions": {
        "OperatorType": "Aggregate",
        "Variant": "Ordered",
        "GroupBy": "0",
        "Inputs": [
          {
            "OperatorType": "Route",
            "Variant": "Scatter",
            "Keyspace": {
              "Name": "user",
              "Sharded": true
            },
            "FieldQuery": "select col from `user` where 1 != 1",
            "OrderBy": "0 ASC",
            "Query": "select distinct col from `user` order by col asc",
            "Table": "`user`"
          }
        ]
      }
    },
    "gen4-plan": {
      "QueryType": "SELECT",
      "Original": "select distinct col from user",
      "Instructions": {
        "OperatorType": "Aggregate",
        "Variant": "Ordered",
        "GroupBy": "0",
        "Inputs": [
          {
            "OperatorType": "Route",
            "Variant": "Scatter",
            "Keyspace": {
              "Name": "user",
              "Sharded": true
            },
            "FieldQuery": "select col from `user` where 1 != 1 group by col",
            "OrderBy": "0 ASC",
            "Query": "select col from `user` group by col order by col asc",
            "Table": "`user`"
          }
        ]
      },
      "TablesUsed": [
        "user.user"
      ]
    }
  },
  {
    "comment": "scatter aggregate group by select col",
    "query": "select col from user group by col",
    "v3-plan": {
      "QueryType": "SELECT",
      "Original": "select col from user group by col",
      "Instructions": {
        "OperatorType": "Aggregate",
        "Variant": "Ordered",
        "GroupBy": "0",
        "Inputs": [
          {
            "OperatorType": "Route",
            "Variant": "Scatter",
            "Keyspace": {
              "Name": "user",
              "Sharded": true
            },
            "FieldQuery": "select col from `user` where 1 != 1 group by col",
            "OrderBy": "0 ASC",
            "Query": "select col from `user` group by col order by col asc",
            "Table": "`user`"
          }
        ]
      }
    },
    "gen4-plan": {
      "QueryType": "SELECT",
      "Original": "select col from user group by col",
      "Instructions": {
        "OperatorType": "Aggregate",
        "Variant": "Ordered",
        "GroupBy": "0",
        "Inputs": [
          {
            "OperatorType": "Route",
            "Variant": "Scatter",
            "Keyspace": {
              "Name": "user",
              "Sharded": true
            },
            "FieldQuery": "select col from `user` where 1 != 1 group by col",
            "OrderBy": "0 ASC",
            "Query": "select col from `user` group by col order by col asc",
            "Table": "`user`"
          }
        ]
      },
      "TablesUsed": [
        "user.user"
      ]
    }
  },
  {
    "comment": "count with distinct group by unique vindex",
    "query": "select id, count(distinct col) from user group by id",
    "v3-plan": {
      "QueryType": "SELECT",
      "Original": "select id, count(distinct col) from user group by id",
      "Instructions": {
        "OperatorType": "Route",
        "Variant": "Scatter",
        "Keyspace": {
          "Name": "user",
          "Sharded": true
        },
        "FieldQuery": "select id, count(distinct col) from `user` where 1 != 1 group by id",
        "Query": "select id, count(distinct col) from `user` group by id",
        "Table": "`user`"
      }
    },
    "gen4-plan": {
      "QueryType": "SELECT",
      "Original": "select id, count(distinct col) from user group by id",
      "Instructions": {
        "OperatorType": "Route",
        "Variant": "Scatter",
        "Keyspace": {
          "Name": "user",
          "Sharded": true
        },
        "FieldQuery": "select id, count(distinct col) from `user` where 1 != 1 group by id",
        "Query": "select id, count(distinct col) from `user` group by id",
        "Table": "`user`"
      },
      "TablesUsed": [
        "user.user"
      ]
    }
  },
  {
    "comment": "count with distinct unique vindex",
    "query": "select col, count(distinct id) from user group by col",
    "v3-plan": {
      "QueryType": "SELECT",
      "Original": "select col, count(distinct id) from user group by col",
      "Instructions": {
        "OperatorType": "Aggregate",
        "Variant": "Ordered",
        "Aggregates": "sum_count(1) AS count",
        "GroupBy": "0",
        "Inputs": [
          {
            "OperatorType": "Route",
            "Variant": "Scatter",
            "Keyspace": {
              "Name": "user",
              "Sharded": true
            },
            "FieldQuery": "select col, count(distinct id) from `user` where 1 != 1 group by col",
            "OrderBy": "0 ASC",
            "Query": "select col, count(distinct id) from `user` group by col order by col asc",
            "Table": "`user`"
          }
        ]
      }
    },
    "gen4-plan": {
      "QueryType": "SELECT",
      "Original": "select col, count(distinct id) from user group by col",
      "Instructions": {
        "OperatorType": "Aggregate",
        "Variant": "Ordered",
        "Aggregates": "sum_count_distinct(1) AS count(distinct id)",
        "GroupBy": "0",
        "Inputs": [
          {
            "OperatorType": "Route",
            "Variant": "Scatter",
            "Keyspace": {
              "Name": "user",
              "Sharded": true
            },
            "FieldQuery": "select col, count(distinct id) from `user` where 1 != 1 group by col",
            "OrderBy": "0 ASC",
            "Query": "select col, count(distinct id) from `user` group by col order by col asc",
            "Table": "`user`"
          }
        ]
      },
      "TablesUsed": [
        "user.user"
      ]
    }
  },
  {
    "comment": "count with distinct no unique vindex",
    "query": "select col1, count(distinct col2) from user group by col1",
    "v3-plan": {
      "QueryType": "SELECT",
      "Original": "select col1, count(distinct col2) from user group by col1",
      "Instructions": {
        "OperatorType": "Aggregate",
        "Variant": "Ordered",
        "Aggregates": "count_distinct_count(1) AS count(distinct col2)",
        "GroupBy": "0",
        "Inputs": [
          {
            "OperatorType": "Route",
            "Variant": "Scatter",
            "Keyspace": {
              "Name": "user",
              "Sharded": true
            },
            "FieldQuery": "select col1, col2, weight_string(col1), weight_string(col2) from `user` where 1 != 1 group by col1, col2, weight_string(col1), weight_string(col2)",
            "OrderBy": "(0|2) ASC, (1|3) ASC",
            "Query": "select col1, col2, weight_string(col1), weight_string(col2) from `user` group by col1, col2, weight_string(col1), weight_string(col2) order by col1 asc, col2 asc",
            "ResultColumns": 2,
            "Table": "`user`"
          }
        ]
      }
    },
    "gen4-plan": {
      "QueryType": "SELECT",
      "Original": "select col1, count(distinct col2) from user group by col1",
      "Instructions": {
        "OperatorType": "Aggregate",
        "Variant": "Ordered",
        "Aggregates": "count_distinct(1|3) AS count(distinct col2)",
        "GroupBy": "(0|2)",
        "ResultColumns": 2,
        "Inputs": [
          {
            "OperatorType": "Route",
            "Variant": "Scatter",
            "Keyspace": {
              "Name": "user",
              "Sharded": true
            },
            "FieldQuery": "select col1, col2, weight_string(col1), weight_string(col2) from `user` where 1 != 1 group by col1, weight_string(col1), col2, weight_string(col2)",
            "OrderBy": "(0|2) ASC, (1|3) ASC",
            "Query": "select col1, col2, weight_string(col1), weight_string(col2) from `user` group by col1, weight_string(col1), col2, weight_string(col2) order by col1 asc, col2 asc",
            "Table": "`user`"
          }
        ]
      },
      "TablesUsed": [
        "user.user"
      ]
    }
  },
  {
    "comment": "count with distinct no unique vindex and no group by",
    "query": "select count(distinct col2) from user",
    "v3-plan": {
      "QueryType": "SELECT",
      "Original": "select count(distinct col2) from user",
      "Instructions": {
        "OperatorType": "Aggregate",
        "Variant": "Scalar",
        "Aggregates": "count_distinct_count(0) AS count(distinct col2)",
        "Inputs": [
          {
            "OperatorType": "Route",
            "Variant": "Scatter",
            "Keyspace": {
              "Name": "user",
              "Sharded": true
            },
            "FieldQuery": "select col2, weight_string(col2) from `user` where 1 != 1 group by col2, weight_string(col2)",
            "OrderBy": "(0|1) ASC",
            "Query": "select col2, weight_string(col2) from `user` group by col2, weight_string(col2) order by col2 asc",
            "ResultColumns": 1,
            "Table": "`user`"
          }
        ]
      }
    },
    "gen4-plan": {
      "QueryType": "SELECT",
      "Original": "select count(distinct col2) from user",
      "Instructions": {
        "OperatorType": "Aggregate",
        "Variant": "Scalar",
        "Aggregates": "count_distinct(0|1) AS count(distinct col2)",
        "ResultColumns": 1,
        "Inputs": [
          {
            "OperatorType": "Route",
            "Variant": "Scatter",
            "Keyspace": {
              "Name": "user",
              "Sharded": true
            },
            "FieldQuery": "select col2, weight_string(col2) from `user` where 1 != 1 group by col2, weight_string(col2)",
            "OrderBy": "(0|1) ASC",
            "Query": "select col2, weight_string(col2) from `user` group by col2, weight_string(col2) order by col2 asc",
            "Table": "`user`"
          }
        ]
      },
      "TablesUsed": [
        "user.user"
      ]
    }
  },
  {
    "comment": "count with distinct no unique vindex, count expression aliased",
    "query": "select col1, count(distinct col2) c2 from user group by col1",
    "v3-plan": {
      "QueryType": "SELECT",
      "Original": "select col1, count(distinct col2) c2 from user group by col1",
      "Instructions": {
        "OperatorType": "Aggregate",
        "Variant": "Ordered",
        "Aggregates": "count_distinct_count(1) AS c2",
        "GroupBy": "0",
        "Inputs": [
          {
            "OperatorType": "Route",
            "Variant": "Scatter",
            "Keyspace": {
              "Name": "user",
              "Sharded": true
            },
            "FieldQuery": "select col1, col2, weight_string(col1), weight_string(col2) from `user` where 1 != 1 group by col1, col2, weight_string(col1), weight_string(col2)",
            "OrderBy": "(0|2) ASC, (1|3) ASC",
            "Query": "select col1, col2, weight_string(col1), weight_string(col2) from `user` group by col1, col2, weight_string(col1), weight_string(col2) order by col1 asc, col2 asc",
            "ResultColumns": 2,
            "Table": "`user`"
          }
        ]
      }
    },
    "gen4-plan": {
      "QueryType": "SELECT",
      "Original": "select col1, count(distinct col2) c2 from user group by col1",
      "Instructions": {
        "OperatorType": "Aggregate",
        "Variant": "Ordered",
        "Aggregates": "count_distinct(1|3) AS c2",
        "GroupBy": "(0|2)",
        "ResultColumns": 2,
        "Inputs": [
          {
            "OperatorType": "Route",
            "Variant": "Scatter",
            "Keyspace": {
              "Name": "user",
              "Sharded": true
            },
            "FieldQuery": "select col1, col2, weight_string(col1), weight_string(col2) from `user` where 1 != 1 group by col1, weight_string(col1), col2, weight_string(col2)",
            "OrderBy": "(0|2) ASC, (1|3) ASC",
            "Query": "select col1, col2, weight_string(col1), weight_string(col2) from `user` group by col1, weight_string(col1), col2, weight_string(col2) order by col1 asc, col2 asc",
            "Table": "`user`"
          }
        ]
      },
      "TablesUsed": [
        "user.user"
      ]
    }
  },
  {
    "comment": "sum with distinct no unique vindex",
    "query": "select col1, sum(distinct col2) from user group by col1",
    "v3-plan": {
      "QueryType": "SELECT",
      "Original": "select col1, sum(distinct col2) from user group by col1",
      "Instructions": {
        "OperatorType": "Aggregate",
        "Variant": "Ordered",
        "Aggregates": "sum_distinct_sum(1) AS sum(distinct col2)",
        "GroupBy": "0",
        "Inputs": [
          {
            "OperatorType": "Route",
            "Variant": "Scatter",
            "Keyspace": {
              "Name": "user",
              "Sharded": true
            },
            "FieldQuery": "select col1, col2, weight_string(col1), weight_string(col2) from `user` where 1 != 1 group by col1, col2, weight_string(col1), weight_string(col2)",
            "OrderBy": "(0|2) ASC, (1|3) ASC",
            "Query": "select col1, col2, weight_string(col1), weight_string(col2) from `user` group by col1, col2, weight_string(col1), weight_string(col2) order by col1 asc, col2 asc",
            "ResultColumns": 2,
            "Table": "`user`"
          }
        ]
      }
    },
    "gen4-plan": {
      "QueryType": "SELECT",
      "Original": "select col1, sum(distinct col2) from user group by col1",
      "Instructions": {
        "OperatorType": "Aggregate",
        "Variant": "Ordered",
        "Aggregates": "sum_distinct(1|3) AS sum(distinct col2)",
        "GroupBy": "(0|2)",
        "ResultColumns": 2,
        "Inputs": [
          {
            "OperatorType": "Route",
            "Variant": "Scatter",
            "Keyspace": {
              "Name": "user",
              "Sharded": true
            },
            "FieldQuery": "select col1, col2, weight_string(col1), weight_string(col2) from `user` where 1 != 1 group by col1, weight_string(col1), col2, weight_string(col2)",
            "OrderBy": "(0|2) ASC, (1|3) ASC",
            "Query": "select col1, col2, weight_string(col1), weight_string(col2) from `user` group by col1, weight_string(col1), col2, weight_string(col2) order by col1 asc, col2 asc",
            "Table": "`user`"
          }
        ]
      },
      "TablesUsed": [
        "user.user"
      ]
    }
  },
  {
    "comment": "min with distinct no unique vindex. distinct is ignored.",
    "query": "select col1, min(distinct col2) from user group by col1",
    "v3-plan": {
      "QueryType": "SELECT",
      "Original": "select col1, min(distinct col2) from user group by col1",
      "Instructions": {
        "OperatorType": "Aggregate",
        "Variant": "Ordered",
        "Aggregates": "min(1)",
        "GroupBy": "0",
        "Inputs": [
          {
            "OperatorType": "Route",
            "Variant": "Scatter",
            "Keyspace": {
              "Name": "user",
              "Sharded": true
            },
            "FieldQuery": "select col1, min(distinct col2), weight_string(col1) from `user` where 1 != 1 group by col1, weight_string(col1)",
            "OrderBy": "(0|2) ASC",
            "Query": "select col1, min(distinct col2), weight_string(col1) from `user` group by col1, weight_string(col1) order by col1 asc",
            "ResultColumns": 2,
            "Table": "`user`"
          }
        ]
      }
    },
    "gen4-plan": {
      "QueryType": "SELECT",
      "Original": "select col1, min(distinct col2) from user group by col1",
      "Instructions": {
        "OperatorType": "Aggregate",
        "Variant": "Ordered",
        "Aggregates": "min(1|3) AS min(distinct col2)",
        "GroupBy": "(0|2)",
        "ResultColumns": 2,
        "Inputs": [
          {
            "OperatorType": "Route",
            "Variant": "Scatter",
            "Keyspace": {
              "Name": "user",
              "Sharded": true
            },
            "FieldQuery": "select col1, col2, weight_string(col1), weight_string(col2) from `user` where 1 != 1 group by col1, weight_string(col1), col2, weight_string(col2)",
            "OrderBy": "(0|2) ASC, (1|3) ASC",
            "Query": "select col1, col2, weight_string(col1), weight_string(col2) from `user` group by col1, weight_string(col1), col2, weight_string(col2) order by col1 asc, col2 asc",
            "Table": "`user`"
          }
        ]
      },
      "TablesUsed": [
        "user.user"
      ]
    }
  },
  {
    "comment": "order by count distinct",
    "query": "select col1, count(distinct col2) k from user group by col1 order by k",
    "v3-plan": {
      "QueryType": "SELECT",
      "Original": "select col1, count(distinct col2) k from user group by col1 order by k",
      "Instructions": {
        "OperatorType": "Sort",
        "Variant": "Memory",
        "OrderBy": "1 ASC",
        "Inputs": [
          {
            "OperatorType": "Aggregate",
            "Variant": "Ordered",
            "Aggregates": "count_distinct_count(1) AS k",
            "GroupBy": "0",
            "Inputs": [
              {
                "OperatorType": "Route",
                "Variant": "Scatter",
                "Keyspace": {
                  "Name": "user",
                  "Sharded": true
                },
                "FieldQuery": "select col1, col2, weight_string(col1), weight_string(col2) from `user` where 1 != 1 group by col1, col2, weight_string(col1), weight_string(col2)",
                "OrderBy": "(0|2) ASC, (1|3) ASC",
                "Query": "select col1, col2, weight_string(col1), weight_string(col2) from `user` group by col1, col2, weight_string(col1), weight_string(col2) order by col1 asc, col2 asc",
                "ResultColumns": 2,
                "Table": "`user`"
              }
            ]
          }
        ]
      }
    },
    "gen4-plan": {
      "QueryType": "SELECT",
      "Original": "select col1, count(distinct col2) k from user group by col1 order by k",
      "Instructions": {
        "OperatorType": "Sort",
        "Variant": "Memory",
        "OrderBy": "1 ASC",
        "ResultColumns": 2,
        "Inputs": [
          {
            "OperatorType": "Aggregate",
            "Variant": "Ordered",
            "Aggregates": "count_distinct(1|3) AS k",
            "GroupBy": "(0|2)",
            "Inputs": [
              {
                "OperatorType": "Route",
                "Variant": "Scatter",
                "Keyspace": {
                  "Name": "user",
                  "Sharded": true
                },
                "FieldQuery": "select col1, col2, weight_string(col1), weight_string(col2) from `user` where 1 != 1 group by col1, weight_string(col1), col2, weight_string(col2)",
                "OrderBy": "(0|2) ASC, (1|3) ASC",
                "Query": "select col1, col2, weight_string(col1), weight_string(col2) from `user` group by col1, weight_string(col1), col2, weight_string(col2) order by col1 asc, col2 asc",
                "Table": "`user`"
              }
            ]
          }
        ]
      },
      "TablesUsed": [
        "user.user"
      ]
    }
  },
  {
    "comment": "scatter aggregate group by aggregate function",
    "query": "select count(*) b from user group by b",
    "v3-plan": "VT03005: cannot group on 'b'",
    "gen4-plan": "VT03005: cannot group on 'count(*)'"
  },
  {
    "comment": "scatter aggregate multiple group by (columns)",
    "query": "select a, b, count(*) from user group by a, b",
    "v3-plan": {
      "QueryType": "SELECT",
      "Original": "select a, b, count(*) from user group by a, b",
      "Instructions": {
        "OperatorType": "Aggregate",
        "Variant": "Ordered",
        "Aggregates": "sum_count(2) AS count",
        "GroupBy": "0, 1",
        "Inputs": [
          {
            "OperatorType": "Route",
            "Variant": "Scatter",
            "Keyspace": {
              "Name": "user",
              "Sharded": true
            },
            "FieldQuery": "select a, b, count(*), weight_string(a), weight_string(b) from `user` where 1 != 1 group by a, b, weight_string(a), weight_string(b)",
            "OrderBy": "(0|3) ASC, (1|4) ASC",
            "Query": "select a, b, count(*), weight_string(a), weight_string(b) from `user` group by a, b, weight_string(a), weight_string(b) order by a asc, b asc",
            "ResultColumns": 3,
            "Table": "`user`"
          }
        ]
      }
    },
    "gen4-plan": {
      "QueryType": "SELECT",
      "Original": "select a, b, count(*) from user group by a, b",
      "Instructions": {
        "OperatorType": "Aggregate",
        "Variant": "Ordered",
        "Aggregates": "sum_count_star(2) AS count(*)",
        "GroupBy": "(0|3), (1|4)",
        "ResultColumns": 3,
        "Inputs": [
          {
            "OperatorType": "Route",
            "Variant": "Scatter",
            "Keyspace": {
              "Name": "user",
              "Sharded": true
            },
            "FieldQuery": "select a, b, count(*), weight_string(a), weight_string(b) from `user` where 1 != 1 group by a, b, weight_string(a), weight_string(b)",
            "OrderBy": "(0|3) ASC, (1|4) ASC",
            "Query": "select a, b, count(*), weight_string(a), weight_string(b) from `user` group by a, b, weight_string(a), weight_string(b) order by a asc, b asc",
            "Table": "`user`"
          }
        ]
      },
      "TablesUsed": [
        "user.user"
      ]
    }
  },
  {
    "comment": "scatter aggregate multiple group by (numbers)",
    "query": "select a, b, count(*) from user group by 2, 1",
    "v3-plan": {
      "QueryType": "SELECT",
      "Original": "select a, b, count(*) from user group by 2, 1",
      "Instructions": {
        "OperatorType": "Aggregate",
        "Variant": "Ordered",
        "Aggregates": "sum_count(2) AS count",
        "GroupBy": "1, 0",
        "Inputs": [
          {
            "OperatorType": "Route",
            "Variant": "Scatter",
            "Keyspace": {
              "Name": "user",
              "Sharded": true
            },
            "FieldQuery": "select a, b, count(*), weight_string(b), weight_string(a) from `user` where 1 != 1 group by 2, 1, weight_string(b), weight_string(a)",
            "OrderBy": "(1|3) ASC, (0|4) ASC",
            "Query": "select a, b, count(*), weight_string(b), weight_string(a) from `user` group by 2, 1, weight_string(b), weight_string(a) order by b asc, a asc",
            "ResultColumns": 3,
            "Table": "`user`"
          }
        ]
      }
    },
    "gen4-plan": {
      "QueryType": "SELECT",
      "Original": "select a, b, count(*) from user group by 2, 1",
      "Instructions": {
        "OperatorType": "Aggregate",
        "Variant": "Ordered",
        "Aggregates": "sum_count_star(2) AS count(*)",
        "GroupBy": "(1|3), (0|4)",
        "ResultColumns": 3,
        "Inputs": [
          {
            "OperatorType": "Route",
            "Variant": "Scatter",
            "Keyspace": {
              "Name": "user",
              "Sharded": true
            },
            "FieldQuery": "select a, b, count(*), weight_string(b), weight_string(a) from `user` where 1 != 1 group by b, a, weight_string(b), weight_string(a)",
            "OrderBy": "(1|3) ASC, (0|4) ASC",
            "Query": "select a, b, count(*), weight_string(b), weight_string(a) from `user` group by b, a, weight_string(b), weight_string(a) order by b asc, a asc",
            "Table": "`user`"
          }
        ]
      },
      "TablesUsed": [
        "user.user"
      ]
    }
  },
  {
    "comment": "scatter aggregate multiple group by columns inverse order",
    "query": "select a, b, count(*) from user group by b, a",
    "v3-plan": {
      "QueryType": "SELECT",
      "Original": "select a, b, count(*) from user group by b, a",
      "Instructions": {
        "OperatorType": "Aggregate",
        "Variant": "Ordered",
        "Aggregates": "sum_count(2) AS count",
        "GroupBy": "1, 0",
        "Inputs": [
          {
            "OperatorType": "Route",
            "Variant": "Scatter",
            "Keyspace": {
              "Name": "user",
              "Sharded": true
            },
            "FieldQuery": "select a, b, count(*), weight_string(b), weight_string(a) from `user` where 1 != 1 group by b, a, weight_string(b), weight_string(a)",
            "OrderBy": "(1|3) ASC, (0|4) ASC",
            "Query": "select a, b, count(*), weight_string(b), weight_string(a) from `user` group by b, a, weight_string(b), weight_string(a) order by b asc, a asc",
            "ResultColumns": 3,
            "Table": "`user`"
          }
        ]
      }
    },
    "gen4-plan": {
      "QueryType": "SELECT",
      "Original": "select a, b, count(*) from user group by b, a",
      "Instructions": {
        "OperatorType": "Aggregate",
        "Variant": "Ordered",
        "Aggregates": "sum_count_star(2) AS count(*)",
        "GroupBy": "(1|3), (0|4)",
        "ResultColumns": 3,
        "Inputs": [
          {
            "OperatorType": "Route",
            "Variant": "Scatter",
            "Keyspace": {
              "Name": "user",
              "Sharded": true
            },
            "FieldQuery": "select a, b, count(*), weight_string(b), weight_string(a) from `user` where 1 != 1 group by b, a, weight_string(b), weight_string(a)",
            "OrderBy": "(1|3) ASC, (0|4) ASC",
            "Query": "select a, b, count(*), weight_string(b), weight_string(a) from `user` group by b, a, weight_string(b), weight_string(a) order by b asc, a asc",
            "Table": "`user`"
          }
        ]
      },
      "TablesUsed": [
        "user.user"
      ]
    }
  },
  {
    "comment": "scatter aggregate group by column number",
    "query": "select col from user group by 1",
    "v3-plan": {
      "QueryType": "SELECT",
      "Original": "select col from user group by 1",
      "Instructions": {
        "OperatorType": "Aggregate",
        "Variant": "Ordered",
        "GroupBy": "0",
        "Inputs": [
          {
            "OperatorType": "Route",
            "Variant": "Scatter",
            "Keyspace": {
              "Name": "user",
              "Sharded": true
            },
            "FieldQuery": "select col from `user` where 1 != 1 group by 1",
            "OrderBy": "0 ASC",
            "Query": "select col from `user` group by 1 order by col asc",
            "Table": "`user`"
          }
        ]
      }
    },
    "gen4-plan": {
      "QueryType": "SELECT",
      "Original": "select col from user group by 1",
      "Instructions": {
        "OperatorType": "Aggregate",
        "Variant": "Ordered",
        "GroupBy": "0",
        "Inputs": [
          {
            "OperatorType": "Route",
            "Variant": "Scatter",
            "Keyspace": {
              "Name": "user",
              "Sharded": true
            },
            "FieldQuery": "select col from `user` where 1 != 1 group by col",
            "OrderBy": "0 ASC",
            "Query": "select col from `user` group by col order by col asc",
            "Table": "`user`"
          }
        ]
      },
      "TablesUsed": [
        "user.user"
      ]
    }
  },
  {
    "comment": "scatter aggregate group by invalid column number",
    "query": "select col from user group by 2",
    "v3-plan": "VT03014: unknown column '2' in 'group statement'",
    "gen4-plan": "Unknown column '2' in 'group statement'"
  },
  {
    "comment": "scatter aggregate order by null",
    "query": "select count(*) from user order by null",
    "v3-plan": {
      "QueryType": "SELECT",
      "Original": "select count(*) from user order by null",
      "Instructions": {
        "OperatorType": "Aggregate",
        "Variant": "Scalar",
        "Aggregates": "sum_count(0) AS count",
        "Inputs": [
          {
            "OperatorType": "Route",
            "Variant": "Scatter",
            "Keyspace": {
              "Name": "user",
              "Sharded": true
            },
            "FieldQuery": "select count(*) from `user` where 1 != 1",
            "Query": "select count(*) from `user`",
            "Table": "`user`"
          }
        ]
      }
    },
    "gen4-plan": {
      "QueryType": "SELECT",
      "Original": "select count(*) from user order by null",
      "Instructions": {
        "OperatorType": "Aggregate",
        "Variant": "Scalar",
        "Aggregates": "sum_count_star(0) AS count(*)",
        "Inputs": [
          {
            "OperatorType": "Route",
            "Variant": "Scatter",
            "Keyspace": {
              "Name": "user",
              "Sharded": true
            },
            "FieldQuery": "select count(*) from `user` where 1 != 1",
            "Query": "select count(*) from `user`",
            "Table": "`user`"
          }
        ]
      },
      "TablesUsed": [
        "user.user"
      ]
    }
  },
  {
    "comment": "scatter aggregate with numbered order by columns",
    "query": "select a, b, c, d, count(*) from user group by 1, 2, 3 order by 1, 2, 3",
    "v3-plan": {
      "QueryType": "SELECT",
      "Original": "select a, b, c, d, count(*) from user group by 1, 2, 3 order by 1, 2, 3",
      "Instructions": {
        "OperatorType": "Aggregate",
        "Variant": "Ordered",
        "Aggregates": "sum_count(4) AS count",
        "GroupBy": "0, 1, 2",
        "Inputs": [
          {
            "OperatorType": "Route",
            "Variant": "Scatter",
            "Keyspace": {
              "Name": "user",
              "Sharded": true
            },
            "FieldQuery": "select a, b, c, d, count(*), weight_string(a), weight_string(b), weight_string(c) from `user` where 1 != 1 group by 1, 2, 3, weight_string(a), weight_string(b), weight_string(c)",
            "OrderBy": "(0|5) ASC, (1|6) ASC, (2|7) ASC",
            "Query": "select a, b, c, d, count(*), weight_string(a), weight_string(b), weight_string(c) from `user` group by 1, 2, 3, weight_string(a), weight_string(b), weight_string(c) order by 1 asc, 2 asc, 3 asc",
            "ResultColumns": 5,
            "Table": "`user`"
          }
        ]
      }
    },
    "gen4-plan": {
      "QueryType": "SELECT",
      "Original": "select a, b, c, d, count(*) from user group by 1, 2, 3 order by 1, 2, 3",
      "Instructions": {
        "OperatorType": "Aggregate",
        "Variant": "Ordered",
        "Aggregates": "random(3) AS d, sum_count_star(4) AS count(*)",
        "GroupBy": "(0|5), (1|6), (2|7)",
        "ResultColumns": 5,
        "Inputs": [
          {
            "OperatorType": "Route",
            "Variant": "Scatter",
            "Keyspace": {
              "Name": "user",
              "Sharded": true
            },
            "FieldQuery": "select a, b, c, d, count(*), weight_string(a), weight_string(b), weight_string(c) from `user` where 1 != 1 group by a, b, c, weight_string(a), weight_string(b), weight_string(c)",
            "OrderBy": "(0|5) ASC, (1|6) ASC, (2|7) ASC",
            "Query": "select a, b, c, d, count(*), weight_string(a), weight_string(b), weight_string(c) from `user` group by a, b, c, weight_string(a), weight_string(b), weight_string(c) order by a asc, b asc, c asc",
            "Table": "`user`"
          }
        ]
      },
      "TablesUsed": [
        "user.user"
      ]
    }
  },
  {
    "comment": "scatter aggregate with named order by columns",
    "query": "select a, b, c, d, count(*) from user group by 1, 2, 3 order by a, b, c",
    "v3-plan": {
      "QueryType": "SELECT",
      "Original": "select a, b, c, d, count(*) from user group by 1, 2, 3 order by a, b, c",
      "Instructions": {
        "OperatorType": "Aggregate",
        "Variant": "Ordered",
        "Aggregates": "sum_count(4) AS count",
        "GroupBy": "0, 1, 2",
        "Inputs": [
          {
            "OperatorType": "Route",
            "Variant": "Scatter",
            "Keyspace": {
              "Name": "user",
              "Sharded": true
            },
            "FieldQuery": "select a, b, c, d, count(*), weight_string(a), weight_string(b), weight_string(c) from `user` where 1 != 1 group by 1, 2, 3, weight_string(a), weight_string(b), weight_string(c)",
            "OrderBy": "(0|5) ASC, (1|6) ASC, (2|7) ASC",
            "Query": "select a, b, c, d, count(*), weight_string(a), weight_string(b), weight_string(c) from `user` group by 1, 2, 3, weight_string(a), weight_string(b), weight_string(c) order by a asc, b asc, c asc",
            "ResultColumns": 5,
            "Table": "`user`"
          }
        ]
      }
    },
    "gen4-plan": {
      "QueryType": "SELECT",
      "Original": "select a, b, c, d, count(*) from user group by 1, 2, 3 order by a, b, c",
      "Instructions": {
        "OperatorType": "Aggregate",
        "Variant": "Ordered",
        "Aggregates": "random(3) AS d, sum_count_star(4) AS count(*)",
        "GroupBy": "(0|5), (1|6), (2|7)",
        "ResultColumns": 5,
        "Inputs": [
          {
            "OperatorType": "Route",
            "Variant": "Scatter",
            "Keyspace": {
              "Name": "user",
              "Sharded": true
            },
            "FieldQuery": "select a, b, c, d, count(*), weight_string(a), weight_string(b), weight_string(c) from `user` where 1 != 1 group by a, b, c, weight_string(a), weight_string(b), weight_string(c)",
            "OrderBy": "(0|5) ASC, (1|6) ASC, (2|7) ASC",
            "Query": "select a, b, c, d, count(*), weight_string(a), weight_string(b), weight_string(c) from `user` group by a, b, c, weight_string(a), weight_string(b), weight_string(c) order by a asc, b asc, c asc",
            "Table": "`user`"
          }
        ]
      },
      "TablesUsed": [
        "user.user"
      ]
    }
  },
  {
    "comment": "scatter aggregate with jumbled order by columns",
    "query": "select a, b, c, d, count(*) from user group by 1, 2, 3, 4 order by d, b, a, c",
    "v3-plan": {
      "QueryType": "SELECT",
      "Original": "select a, b, c, d, count(*) from user group by 1, 2, 3, 4 order by d, b, a, c",
      "Instructions": {
        "OperatorType": "Aggregate",
        "Variant": "Ordered",
        "Aggregates": "sum_count(4) AS count",
        "GroupBy": "0, 1, 2, 3",
        "Inputs": [
          {
            "OperatorType": "Route",
            "Variant": "Scatter",
            "Keyspace": {
              "Name": "user",
              "Sharded": true
            },
            "FieldQuery": "select a, b, c, d, count(*), weight_string(d), weight_string(b), weight_string(a), weight_string(c) from `user` where 1 != 1 group by 1, 2, 3, 4, weight_string(d), weight_string(b), weight_string(a), weight_string(c)",
            "OrderBy": "(3|5) ASC, (1|6) ASC, (0|7) ASC, (2|8) ASC",
            "Query": "select a, b, c, d, count(*), weight_string(d), weight_string(b), weight_string(a), weight_string(c) from `user` group by 1, 2, 3, 4, weight_string(d), weight_string(b), weight_string(a), weight_string(c) order by d asc, b asc, a asc, c asc",
            "ResultColumns": 5,
            "Table": "`user`"
          }
        ]
      }
    },
    "gen4-plan": {
      "QueryType": "SELECT",
      "Original": "select a, b, c, d, count(*) from user group by 1, 2, 3, 4 order by d, b, a, c",
      "Instructions": {
        "OperatorType": "Aggregate",
        "Variant": "Ordered",
        "Aggregates": "sum_count_star(4) AS count(*)",
        "GroupBy": "(3|5), (1|6), (0|7), (2|8)",
        "ResultColumns": 5,
        "Inputs": [
          {
            "OperatorType": "Route",
            "Variant": "Scatter",
            "Keyspace": {
              "Name": "user",
              "Sharded": true
            },
            "FieldQuery": "select a, b, c, d, count(*), weight_string(d), weight_string(b), weight_string(a), weight_string(c) from `user` where 1 != 1 group by a, b, c, d, weight_string(d), weight_string(b), weight_string(a), weight_string(c)",
            "OrderBy": "(3|5) ASC, (1|6) ASC, (0|7) ASC, (2|8) ASC",
            "Query": "select a, b, c, d, count(*), weight_string(d), weight_string(b), weight_string(a), weight_string(c) from `user` group by a, b, c, d, weight_string(d), weight_string(b), weight_string(a), weight_string(c) order by d asc, b asc, a asc, c asc",
            "Table": "`user`"
          }
        ]
      },
      "TablesUsed": [
        "user.user"
      ]
    }
  },
  {
    "comment": "scatter aggregate with jumbled group by and order by columns",
    "query": "select a, b, c, d, count(*) from user group by 3, 2, 1, 4 order by d, b, a, c",
    "v3-plan": {
      "QueryType": "SELECT",
      "Original": "select a, b, c, d, count(*) from user group by 3, 2, 1, 4 order by d, b, a, c",
      "Instructions": {
        "OperatorType": "Aggregate",
        "Variant": "Ordered",
        "Aggregates": "sum_count(4) AS count",
        "GroupBy": "2, 1, 0, 3",
        "Inputs": [
          {
            "OperatorType": "Route",
            "Variant": "Scatter",
            "Keyspace": {
              "Name": "user",
              "Sharded": true
            },
            "FieldQuery": "select a, b, c, d, count(*), weight_string(d), weight_string(b), weight_string(a), weight_string(c) from `user` where 1 != 1 group by 3, 2, 1, 4, weight_string(d), weight_string(b), weight_string(a), weight_string(c)",
            "OrderBy": "(3|5) ASC, (1|6) ASC, (0|7) ASC, (2|8) ASC",
            "Query": "select a, b, c, d, count(*), weight_string(d), weight_string(b), weight_string(a), weight_string(c) from `user` group by 3, 2, 1, 4, weight_string(d), weight_string(b), weight_string(a), weight_string(c) order by d asc, b asc, a asc, c asc",
            "ResultColumns": 5,
            "Table": "`user`"
          }
        ]
      }
    },
    "gen4-plan": {
      "QueryType": "SELECT",
      "Original": "select a, b, c, d, count(*) from user group by 3, 2, 1, 4 order by d, b, a, c",
      "Instructions": {
        "OperatorType": "Aggregate",
        "Variant": "Ordered",
        "Aggregates": "sum_count_star(4) AS count(*)",
        "GroupBy": "(3|5), (1|6), (0|7), (2|8)",
        "ResultColumns": 5,
        "Inputs": [
          {
            "OperatorType": "Route",
            "Variant": "Scatter",
            "Keyspace": {
              "Name": "user",
              "Sharded": true
            },
            "FieldQuery": "select a, b, c, d, count(*), weight_string(d), weight_string(b), weight_string(a), weight_string(c) from `user` where 1 != 1 group by c, b, a, d, weight_string(d), weight_string(b), weight_string(a), weight_string(c)",
            "OrderBy": "(3|5) ASC, (1|6) ASC, (0|7) ASC, (2|8) ASC",
            "Query": "select a, b, c, d, count(*), weight_string(d), weight_string(b), weight_string(a), weight_string(c) from `user` group by c, b, a, d, weight_string(d), weight_string(b), weight_string(a), weight_string(c) order by d asc, b asc, a asc, c asc",
            "Table": "`user`"
          }
        ]
      },
      "TablesUsed": [
        "user.user"
      ]
    }
  },
  {
    "comment": "scatter aggregate with some descending order by cols",
    "query": "select a, b, c, count(*) from user group by 3, 2, 1 order by 1 desc, 3 desc, b",
    "v3-plan": {
      "QueryType": "SELECT",
      "Original": "select a, b, c, count(*) from user group by 3, 2, 1 order by 1 desc, 3 desc, b",
      "Instructions": {
        "OperatorType": "Aggregate",
        "Variant": "Ordered",
        "Aggregates": "sum_count(3) AS count",
        "GroupBy": "2, 1, 0",
        "Inputs": [
          {
            "OperatorType": "Route",
            "Variant": "Scatter",
            "Keyspace": {
              "Name": "user",
              "Sharded": true
            },
            "FieldQuery": "select a, b, c, count(*), weight_string(a), weight_string(c), weight_string(b) from `user` where 1 != 1 group by 3, 2, 1, weight_string(a), weight_string(c), weight_string(b)",
            "OrderBy": "(0|4) DESC, (2|5) DESC, (1|6) ASC",
            "Query": "select a, b, c, count(*), weight_string(a), weight_string(c), weight_string(b) from `user` group by 3, 2, 1, weight_string(a), weight_string(c), weight_string(b) order by 1 desc, 3 desc, b asc",
            "ResultColumns": 4,
            "Table": "`user`"
          }
        ]
      }
    },
    "gen4-plan": {
      "QueryType": "SELECT",
      "Original": "select a, b, c, count(*) from user group by 3, 2, 1 order by 1 desc, 3 desc, b",
      "Instructions": {
        "OperatorType": "Aggregate",
        "Variant": "Ordered",
        "Aggregates": "sum_count_star(3) AS count(*)",
        "GroupBy": "(0|4), (2|5), (1|6)",
        "ResultColumns": 4,
        "Inputs": [
          {
            "OperatorType": "Route",
            "Variant": "Scatter",
            "Keyspace": {
              "Name": "user",
              "Sharded": true
            },
            "FieldQuery": "select a, b, c, count(*), weight_string(a), weight_string(c), weight_string(b) from `user` where 1 != 1 group by c, b, a, weight_string(a), weight_string(c), weight_string(b)",
            "OrderBy": "(0|4) DESC, (2|5) DESC, (1|6) ASC",
            "Query": "select a, b, c, count(*), weight_string(a), weight_string(c), weight_string(b) from `user` group by c, b, a, weight_string(a), weight_string(c), weight_string(b) order by a desc, c desc, b asc",
            "Table": "`user`"
          }
        ]
      },
      "TablesUsed": [
        "user.user"
      ]
    }
  },
  {
    "comment": "invalid order by column numner for scatter",
    "query": "select col, count(*) from user group by col order by 5 limit 10",
    "v3-plan": "VT03014: unknown column '5' in 'order clause'",
    "gen4-plan": "Unknown column '5' in 'order clause'"
  },
  {
    "comment": "aggregate with limit",
    "query": "select col, count(*) from user group by col limit 10",
    "v3-plan": {
      "QueryType": "SELECT",
      "Original": "select col, count(*) from user group by col limit 10",
      "Instructions": {
        "OperatorType": "Limit",
        "Count": "INT64(10)",
        "Inputs": [
          {
            "OperatorType": "Aggregate",
            "Variant": "Ordered",
            "Aggregates": "sum_count(1) AS count",
            "GroupBy": "0",
            "Inputs": [
              {
                "OperatorType": "Route",
                "Variant": "Scatter",
                "Keyspace": {
                  "Name": "user",
                  "Sharded": true
                },
                "FieldQuery": "select col, count(*) from `user` where 1 != 1 group by col",
                "OrderBy": "0 ASC",
                "Query": "select col, count(*) from `user` group by col order by col asc limit :__upper_limit",
                "Table": "`user`"
              }
            ]
          }
        ]
      }
    },
    "gen4-plan": {
      "QueryType": "SELECT",
      "Original": "select col, count(*) from user group by col limit 10",
      "Instructions": {
        "OperatorType": "Limit",
        "Count": "INT64(10)",
        "Inputs": [
          {
            "OperatorType": "Aggregate",
            "Variant": "Ordered",
            "Aggregates": "sum_count_star(1) AS count(*)",
            "GroupBy": "0",
            "Inputs": [
              {
                "OperatorType": "Route",
                "Variant": "Scatter",
                "Keyspace": {
                  "Name": "user",
                  "Sharded": true
                },
                "FieldQuery": "select col, count(*) from `user` where 1 != 1 group by col",
                "OrderBy": "0 ASC",
                "Query": "select col, count(*) from `user` group by col order by col asc",
                "Table": "`user`"
              }
            ]
          }
        ]
      },
      "TablesUsed": [
        "user.user"
      ]
    }
  },
  {
    "comment": "Group by with collate operator",
    "query": "select user.col1 as a from user where user.id = 5 group by a collate utf8_general_ci",
    "v3-plan": {
      "QueryType": "SELECT",
      "Original": "select user.col1 as a from user where user.id = 5 group by a collate utf8_general_ci",
      "Instructions": {
        "OperatorType": "Route",
        "Variant": "EqualUnique",
        "Keyspace": {
          "Name": "user",
          "Sharded": true
        },
        "FieldQuery": "select `user`.col1 as a from `user` where 1 != 1 group by a collate utf8_general_ci",
        "Query": "select `user`.col1 as a from `user` where `user`.id = 5 group by a collate utf8_general_ci",
        "Table": "`user`",
        "Values": [
          "INT64(5)"
        ],
        "Vindex": "user_index"
      }
    },
    "gen4-plan": {
      "QueryType": "SELECT",
      "Original": "select user.col1 as a from user where user.id = 5 group by a collate utf8_general_ci",
      "Instructions": {
        "OperatorType": "Route",
        "Variant": "EqualUnique",
        "Keyspace": {
          "Name": "user",
          "Sharded": true
        },
        "FieldQuery": "select `user`.col1 as a from `user` where 1 != 1 group by a collate utf8_general_ci",
        "Query": "select `user`.col1 as a from `user` where `user`.id = 5 group by a collate utf8_general_ci",
        "Table": "`user`",
        "Values": [
          "INT64(5)"
        ],
        "Vindex": "user_index"
      },
      "TablesUsed": [
        "user.user"
      ]
    }
  },
  {
    "comment": "routing rules for aggregates",
    "query": "select id, count(*) from route2 group by id",
    "v3-plan": {
      "QueryType": "SELECT",
      "Original": "select id, count(*) from route2 group by id",
      "Instructions": {
        "OperatorType": "Route",
        "Variant": "Unsharded",
        "Keyspace": {
          "Name": "main",
          "Sharded": false
        },
        "FieldQuery": "select id, count(*) from unsharded as route2 where 1 != 1 group by id",
        "Query": "select id, count(*) from unsharded as route2 group by id",
        "Table": "unsharded"
      }
    },
    "gen4-plan": {
      "QueryType": "SELECT",
      "Original": "select id, count(*) from route2 group by id",
      "Instructions": {
        "OperatorType": "Route",
        "Variant": "Unsharded",
        "Keyspace": {
          "Name": "main",
          "Sharded": false
        },
        "FieldQuery": "select id, count(*) from unsharded as route2 where 1 != 1 group by id",
        "Query": "select id, count(*) from unsharded as route2 group by id",
        "Table": "unsharded"
      },
      "TablesUsed": [
        "main.unsharded"
      ]
    }
  },
  {
    "comment": "order by on a reference table",
    "query": "select col from ref order by col",
    "v3-plan": {
      "QueryType": "SELECT",
      "Original": "select col from ref order by col",
      "Instructions": {
        "OperatorType": "Route",
        "Variant": "Reference",
        "Keyspace": {
          "Name": "user",
          "Sharded": true
        },
        "FieldQuery": "select col from ref where 1 != 1",
        "Query": "select col from ref order by col asc",
        "Table": "ref"
      }
    },
    "gen4-plan": {
      "QueryType": "SELECT",
      "Original": "select col from ref order by col",
      "Instructions": {
        "OperatorType": "Route",
        "Variant": "Reference",
        "Keyspace": {
          "Name": "user",
          "Sharded": true
        },
        "FieldQuery": "select col from ref where 1 != 1",
        "Query": "select col from ref order by col asc",
        "Table": "ref"
      },
      "TablesUsed": [
        "user.ref"
      ]
    }
  },
  {
    "comment": "distinct and aggregate functions missing group by",
    "query": "select distinct a, count(*) from user",
    "v3-plan": {
      "QueryType": "SELECT",
      "Original": "select distinct a, count(*) from user",
      "Instructions": {
        "OperatorType": "Distinct",
        "Inputs": [
          {
            "OperatorType": "Aggregate",
            "Variant": "Ordered",
            "Aggregates": "sum_count(1) AS count",
            "GroupBy": "0",
            "Inputs": [
              {
                "OperatorType": "Route",
                "Variant": "Scatter",
                "Keyspace": {
                  "Name": "user",
                  "Sharded": true
                },
                "FieldQuery": "select a, count(*), weight_string(a) from `user` where 1 != 1",
                "OrderBy": "(0|2) ASC",
                "Query": "select a, count(*), weight_string(a) from `user` order by a asc",
                "ResultColumns": 2,
                "Table": "`user`"
              }
            ]
          }
        ]
      }
    },
    "gen4-plan": {
      "QueryType": "SELECT",
      "Original": "select distinct a, count(*) from user",
      "Instructions": {
        "OperatorType": "Aggregate",
        "Variant": "Scalar",
        "Aggregates": "random(0) AS a, sum_count_star(1) AS count(*)",
        "Inputs": [
          {
            "OperatorType": "Route",
            "Variant": "Scatter",
            "Keyspace": {
              "Name": "user",
              "Sharded": true
            },
            "FieldQuery": "select a, count(*) from `user` where 1 != 1",
            "Query": "select a, count(*) from `user`",
            "Table": "`user`"
          }
        ]
      },
      "TablesUsed": [
        "user.user"
      ]
    }
  },
  {
    "comment": "distinct and aggregate functions",
    "query": "select distinct a, count(*) from user group by a",
    "v3-plan": {
      "QueryType": "SELECT",
      "Original": "select distinct a, count(*) from user group by a",
      "Instructions": {
        "OperatorType": "Distinct",
        "Inputs": [
          {
            "OperatorType": "Aggregate",
            "Variant": "Ordered",
            "Aggregates": "sum_count(1) AS count",
            "GroupBy": "0, 0",
            "Inputs": [
              {
                "OperatorType": "Route",
                "Variant": "Scatter",
                "Keyspace": {
                  "Name": "user",
                  "Sharded": true
                },
                "FieldQuery": "select a, count(*), weight_string(a) from `user` where 1 != 1 group by a, weight_string(a)",
                "OrderBy": "(0|2) ASC, (0|2) ASC",
                "Query": "select a, count(*), weight_string(a) from `user` group by a, weight_string(a) order by a asc, a asc",
                "ResultColumns": 2,
                "Table": "`user`"
              }
            ]
          }
        ]
      }
    },
    "gen4-plan": {
      "QueryType": "SELECT",
      "Original": "select distinct a, count(*) from user group by a",
      "Instructions": {
        "OperatorType": "Aggregate",
        "Variant": "Ordered",
        "Aggregates": "sum_count_star(1) AS count(*)",
        "GroupBy": "(0|2)",
        "ResultColumns": 2,
        "Inputs": [
          {
            "OperatorType": "Route",
            "Variant": "Scatter",
            "Keyspace": {
              "Name": "user",
              "Sharded": true
            },
            "FieldQuery": "select a, count(*), weight_string(a) from `user` where 1 != 1 group by a, weight_string(a)",
            "OrderBy": "(0|2) ASC",
            "Query": "select a, count(*), weight_string(a) from `user` group by a, weight_string(a) order by a asc",
            "Table": "`user`"
          }
        ]
      },
      "TablesUsed": [
        "user.user"
      ]
    }
  },
  {
    "comment": "Group by invalid column number (code is duplicated from symab).",
    "query": "select id from user group by 1.1",
    "v3-plan": "VT13001: [BUG] column number is not an INT",
    "gen4-plan": {
      "QueryType": "SELECT",
      "Original": "select id from user group by 1.1",
      "Instructions": {
        "OperatorType": "Aggregate",
        "Variant": "Ordered",
        "Aggregates": "random(0) AS id",
        "GroupBy": "1",
        "ResultColumns": 1,
        "Inputs": [
          {
            "OperatorType": "Route",
            "Variant": "Scatter",
            "Keyspace": {
              "Name": "user",
              "Sharded": true
            },
            "FieldQuery": "select id, 1.1 from `user` where 1 != 1 group by 1.1",
            "OrderBy": "1 ASC",
            "Query": "select id, 1.1 from `user` group by 1.1 order by 1.1 asc",
            "Table": "`user`"
          }
        ]
      },
      "TablesUsed": [
        "user.user"
      ]
    }
  },
  {
    "comment": "Group by out of range column number (code is duplicated from symab).",
    "query": "select id from user group by 2",
    "v3-plan": "VT03014: unknown column '2' in 'group statement'",
    "gen4-plan": "Unknown column '2' in 'group statement'"
  },
  {
    "comment": "here it is safe to remove the order by on the derived table since it will not influence the output of the count(*)",
    "query": "select count(*) from (select user.col, user_extra.extra from user join user_extra on user.id = user_extra.user_id order by user_extra.extra) a",
    "v3-plan": "VT12001: unsupported: cross-shard query with aggregates",
    "gen4-plan": {
      "QueryType": "SELECT",
      "Original": "select count(*) from (select user.col, user_extra.extra from user join user_extra on user.id = user_extra.user_id order by user_extra.extra) a",
      "Instructions": {
        "OperatorType": "Aggregate",
        "Variant": "Scalar",
        "Aggregates": "sum_count_star(0) AS count(*)",
        "Inputs": [
          {
            "OperatorType": "Route",
            "Variant": "Scatter",
            "Keyspace": {
              "Name": "user",
              "Sharded": true
            },
            "FieldQuery": "select count(*) from (select `user`.col, user_extra.extra from `user`, user_extra where 1 != 1) as a where 1 != 1",
            "Query": "select count(*) from (select `user`.col, user_extra.extra from `user`, user_extra where `user`.id = user_extra.user_id order by user_extra.extra asc) as a",
            "Table": "`user`, user_extra"
          }
        ]
      },
      "TablesUsed": [
        "user.user",
        "user.user_extra"
      ]
    }
  },
  {
    "comment": "order by inside derived tables can be ignored",
    "query": "select col from (select user.col, user_extra.extra from user join user_extra on user.id = user_extra.user_id order by user_extra.extra) a",
    "v3-plan": {
      "QueryType": "SELECT",
      "Original": "select col from (select user.col, user_extra.extra from user join user_extra on user.id = user_extra.user_id order by user_extra.extra) a",
      "Instructions": {
        "OperatorType": "SimpleProjection",
        "Columns": [
          0
        ],
        "Inputs": [
          {
            "OperatorType": "Route",
            "Variant": "Scatter",
            "Keyspace": {
              "Name": "user",
              "Sharded": true
            },
            "FieldQuery": "select `user`.col, user_extra.extra, weight_string(user_extra.extra) from `user` join user_extra on `user`.id = user_extra.user_id where 1 != 1",
            "OrderBy": "(1|2) ASC",
            "Query": "select `user`.col, user_extra.extra, weight_string(user_extra.extra) from `user` join user_extra on `user`.id = user_extra.user_id order by user_extra.extra asc",
            "ResultColumns": 2,
            "Table": "`user`, user_extra"
          }
        ]
      }
    },
    "gen4-plan": {
      "QueryType": "SELECT",
      "Original": "select col from (select user.col, user_extra.extra from user join user_extra on user.id = user_extra.user_id order by user_extra.extra) a",
      "Instructions": {
        "OperatorType": "Route",
        "Variant": "Scatter",
        "Keyspace": {
          "Name": "user",
          "Sharded": true
        },
        "FieldQuery": "select col from (select `user`.col, user_extra.extra from `user`, user_extra where 1 != 1) as a where 1 != 1",
        "Query": "select col from (select `user`.col, user_extra.extra from `user`, user_extra where `user`.id = user_extra.user_id order by user_extra.extra asc) as a",
        "Table": "`user`, user_extra"
      },
      "TablesUsed": [
        "user.user",
        "user.user_extra"
      ]
    }
  },
  {
    "comment": "here we keep the order since the column is visible on the outside, and used by the orderedAggregate",
    "query": "select col, count(*) from (select user.col, user_extra.extra from user join user_extra on user.id = user_extra.user_id order by user_extra.extra) a group by col",
    "v3-plan": "VT12001: unsupported: cross-shard query with aggregates",
    "gen4-plan": {
      "QueryType": "SELECT",
      "Original": "select col, count(*) from (select user.col, user_extra.extra from user join user_extra on user.id = user_extra.user_id order by user_extra.extra) a group by col",
      "Instructions": {
        "OperatorType": "Aggregate",
        "Variant": "Ordered",
        "Aggregates": "sum_count_star(1) AS count(*)",
        "GroupBy": "0",
        "Inputs": [
          {
            "OperatorType": "Route",
            "Variant": "Scatter",
            "Keyspace": {
              "Name": "user",
              "Sharded": true
            },
            "FieldQuery": "select col, count(*) from (select `user`.col, user_extra.extra from `user`, user_extra where 1 != 1) as a where 1 != 1 group by col",
            "OrderBy": "0 ASC",
            "Query": "select col, count(*) from (select `user`.col, user_extra.extra from `user`, user_extra where `user`.id = user_extra.user_id order by user_extra.extra asc) as a group by col order by col asc",
            "Table": "`user`, user_extra"
          }
        ]
      },
      "TablesUsed": [
        "user.user",
        "user.user_extra"
      ]
    }
  },
  {
    "comment": "optimize group by when using distinct with no aggregation",
    "query": "select distinct col1, col2 from user group by col1, col2",
    "v3-plan": {
      "QueryType": "SELECT",
      "Original": "select distinct col1, col2 from user group by col1, col2",
      "Instructions": {
        "OperatorType": "Aggregate",
        "Variant": "Ordered",
        "GroupBy": "0, 1, 0, 1",
        "Inputs": [
          {
            "OperatorType": "Route",
            "Variant": "Scatter",
            "Keyspace": {
              "Name": "user",
              "Sharded": true
            },
            "FieldQuery": "select col1, col2, weight_string(col1), weight_string(col2) from `user` where 1 != 1 group by col1, col2, weight_string(col1), weight_string(col2)",
            "OrderBy": "(0|2) ASC, (1|3) ASC, (0|2) ASC, (1|3) ASC",
            "Query": "select distinct col1, col2, weight_string(col1), weight_string(col2) from `user` group by col1, col2, weight_string(col1), weight_string(col2) order by col1 asc, col2 asc, col1 asc, col2 asc",
            "ResultColumns": 2,
            "Table": "`user`"
          }
        ]
      }
    },
    "gen4-plan": {
      "QueryType": "SELECT",
      "Original": "select distinct col1, col2 from user group by col1, col2",
      "Instructions": {
        "OperatorType": "Aggregate",
        "Variant": "Ordered",
        "GroupBy": "(0|2), (1|3)",
        "ResultColumns": 2,
        "Inputs": [
          {
            "OperatorType": "Route",
            "Variant": "Scatter",
            "Keyspace": {
              "Name": "user",
              "Sharded": true
            },
            "FieldQuery": "select col1, col2, weight_string(col1), weight_string(col2) from `user` where 1 != 1 group by col1, col2, weight_string(col1), weight_string(col2)",
            "OrderBy": "(0|2) ASC, (1|3) ASC",
            "Query": "select col1, col2, weight_string(col1), weight_string(col2) from `user` group by col1, col2, weight_string(col1), weight_string(col2) order by col1 asc, col2 asc",
            "Table": "`user`"
          }
        ]
      },
      "TablesUsed": [
        "user.user"
      ]
    }
  },
  {
    "comment": "do not use distinct when using only aggregates and no group by",
    "query": "select distinct count(*) from user",
    "v3-plan": {
      "QueryType": "SELECT",
      "Original": "select distinct count(*) from user",
      "Instructions": {
        "OperatorType": "Distinct",
        "Inputs": [
          {
            "OperatorType": "Aggregate",
            "Variant": "Scalar",
            "Aggregates": "sum_count(0) AS count",
            "Inputs": [
              {
                "OperatorType": "Route",
                "Variant": "Scatter",
                "Keyspace": {
                  "Name": "user",
                  "Sharded": true
                },
                "FieldQuery": "select count(*) from `user` where 1 != 1",
                "Query": "select count(*) from `user`",
                "Table": "`user`"
              }
            ]
          }
        ]
      }
    },
    "gen4-plan": {
      "QueryType": "SELECT",
      "Original": "select distinct count(*) from user",
      "Instructions": {
        "OperatorType": "Aggregate",
        "Variant": "Scalar",
        "Aggregates": "sum_count_star(0) AS count(*)",
        "Inputs": [
          {
            "OperatorType": "Route",
            "Variant": "Scatter",
            "Keyspace": {
              "Name": "user",
              "Sharded": true
            },
            "FieldQuery": "select count(*) from `user` where 1 != 1",
            "Query": "select count(*) from `user`",
            "Table": "`user`"
          }
        ]
      },
      "TablesUsed": [
        "user.user"
      ]
    }
  },
  {
    "comment": "Grouping on join",
    "query": "select user.a from user join user_extra group by user.a",
    "v3-plan": "VT12001: unsupported: cross-shard query with aggregates",
    "gen4-plan": {
      "QueryType": "SELECT",
      "Original": "select user.a from user join user_extra group by user.a",
      "Instructions": {
        "OperatorType": "Aggregate",
        "Variant": "Ordered",
        "GroupBy": "(0|1)",
        "ResultColumns": 1,
        "Inputs": [
          {
            "OperatorType": "Join",
            "Variant": "Join",
            "JoinColumnIndexes": "L:0,L:1",
            "TableName": "`user`_user_extra",
            "Inputs": [
              {
                "OperatorType": "Route",
                "Variant": "Scatter",
                "Keyspace": {
                  "Name": "user",
                  "Sharded": true
                },
                "FieldQuery": "select `user`.a, weight_string(`user`.a) from `user` where 1 != 1 group by `user`.a, weight_string(`user`.a)",
                "OrderBy": "(0|1) ASC",
                "Query": "select `user`.a, weight_string(`user`.a) from `user` group by `user`.a, weight_string(`user`.a) order by `user`.a asc",
                "Table": "`user`"
              },
              {
                "OperatorType": "Route",
                "Variant": "Scatter",
                "Keyspace": {
                  "Name": "user",
                  "Sharded": true
                },
                "FieldQuery": "select 1 from user_extra where 1 != 1 group by .0",
                "Query": "select 1 from user_extra group by .0",
                "Table": "user_extra"
              }
            ]
          }
        ]
      },
      "TablesUsed": [
        "user.user",
        "user.user_extra"
      ]
    }
  },
  {
    "comment": "Cannot have more than one aggr(distinct...",
    "query": "select count(distinct a), count(distinct b) from user",
    "v3-plan": "VT12001: unsupported: only one DISTINCT aggregation allowed in a SELECT: count(distinct b)",
    "gen4-plan": "VT12001: unsupported: only one DISTINCT aggregation is allowed in a SELECT: count(distinct b)"
  },
  {
    "comment": "multiple distinct functions with grouping.",
    "query": "select col1, count(distinct col2), sum(distinct col2) from user group by col1",
    "v3-plan": "VT12001: unsupported: only one DISTINCT aggregation allowed in a SELECT: sum(distinct col2)",
    "gen4-plan": {
      "QueryType": "SELECT",
      "Original": "select col1, count(distinct col2), sum(distinct col2) from user group by col1",
      "Instructions": {
        "OperatorType": "Aggregate",
        "Variant": "Ordered",
        "Aggregates": "count_distinct(1|4) AS count(distinct col2), sum_distinct(2|4) AS sum(distinct col2)",
        "GroupBy": "(0|3)",
        "ResultColumns": 3,
        "Inputs": [
          {
            "OperatorType": "Route",
            "Variant": "Scatter",
            "Keyspace": {
              "Name": "user",
              "Sharded": true
            },
            "FieldQuery": "select col1, col2, col2, weight_string(col1), weight_string(col2) from `user` where 1 != 1 group by col1, weight_string(col1), col2, weight_string(col2)",
            "OrderBy": "(0|3) ASC, (1|4) ASC",
            "Query": "select col1, col2, col2, weight_string(col1), weight_string(col2) from `user` group by col1, weight_string(col1), col2, weight_string(col2) order by col1 asc, col2 asc",
            "Table": "`user`"
          }
        ]
      },
      "TablesUsed": [
        "user.user"
      ]
    }
  },
  {
    "comment": "aggregate query with order by aggregate column along with NULL",
    "query": "select col, count(*) k from user group by col order by null, k",
    "v3-plan": "VT12001: unsupported: in scatter query: complex ORDER BY expression: null",
    "gen4-plan": {
      "QueryType": "SELECT",
      "Original": "select col, count(*) k from user group by col order by null, k",
      "Instructions": {
        "OperatorType": "Sort",
        "Variant": "Memory",
        "OrderBy": "1 ASC",
        "Inputs": [
          {
            "OperatorType": "Aggregate",
            "Variant": "Ordered",
            "Aggregates": "sum_count_star(1) AS k",
            "GroupBy": "0",
            "Inputs": [
              {
                "OperatorType": "Route",
                "Variant": "Scatter",
                "Keyspace": {
                  "Name": "user",
                  "Sharded": true
                },
                "FieldQuery": "select col, count(*) as k from `user` where 1 != 1 group by col",
                "OrderBy": "0 ASC",
                "Query": "select col, count(*) as k from `user` group by col order by col asc",
                "Table": "`user`"
              }
            ]
          }
        ]
      },
      "TablesUsed": [
        "user.user"
      ]
    }
  },
  {
    "comment": "aggregate query with order by NULL",
    "query": "select col, count(*) k from user group by col order by null",
    "v3-plan": {
      "QueryType": "SELECT",
      "Original": "select col, count(*) k from user group by col order by null",
      "Instructions": {
        "OperatorType": "Aggregate",
        "Variant": "Ordered",
        "Aggregates": "sum_count(1) AS count",
        "GroupBy": "0",
        "Inputs": [
          {
            "OperatorType": "Route",
            "Variant": "Scatter",
            "Keyspace": {
              "Name": "user",
              "Sharded": true
            },
            "FieldQuery": "select col, count(*) as k from `user` where 1 != 1 group by col",
            "OrderBy": "0 ASC",
            "Query": "select col, count(*) as k from `user` group by col order by col asc",
            "Table": "`user`"
          }
        ]
      }
    },
    "gen4-plan": {
      "QueryType": "SELECT",
      "Original": "select col, count(*) k from user group by col order by null",
      "Instructions": {
        "OperatorType": "Aggregate",
        "Variant": "Ordered",
        "Aggregates": "sum_count_star(1) AS k",
        "GroupBy": "0",
        "Inputs": [
          {
            "OperatorType": "Route",
            "Variant": "Scatter",
            "Keyspace": {
              "Name": "user",
              "Sharded": true
            },
            "FieldQuery": "select col, count(*) as k from `user` where 1 != 1 group by col",
            "OrderBy": "0 ASC",
            "Query": "select col, count(*) as k from `user` group by col order by col asc",
            "Table": "`user`"
          }
        ]
      },
      "TablesUsed": [
        "user.user"
      ]
    }
  },
  {
    "comment": "join query on sharding key with group by a unique vindex with having clause.",
    "query": "select user.id, count(*) c from user, user_extra where user.id = user_extra.user_id group by user.id having max(user.col) > 10",
    "v3-plan": "VT12001: unsupported: cross-shard query with aggregates",
    "gen4-plan": {
      "QueryType": "SELECT",
      "Original": "select user.id, count(*) c from user, user_extra where user.id = user_extra.user_id group by user.id having max(user.col) > 10",
      "Instructions": {
        "OperatorType": "Route",
        "Variant": "Scatter",
        "Keyspace": {
          "Name": "user",
          "Sharded": true
        },
        "FieldQuery": "select `user`.id, count(*) as c from `user`, user_extra where 1 != 1 group by `user`.id",
        "Query": "select `user`.id, count(*) as c from `user`, user_extra where `user`.id = user_extra.user_id group by `user`.id having max(`user`.col) > 10",
        "Table": "`user`, user_extra"
      },
      "TablesUsed": [
        "user.user",
        "user.user_extra"
      ]
    }
  },
  {
    "comment": "correlated subquery on sharding key with group by a unique vindex with having clause.",
    "query": "select count(*) from user where exists (select 1 from user_extra where user_id = user.id group by user_id having max(col) > 10)",
    "v3-plan": {
      "QueryType": "SELECT",
      "Original": "select count(*) from user where exists (select 1 from user_extra where user_id = user.id group by user_id having max(col) > 10)",
      "Instructions": {
        "OperatorType": "Aggregate",
        "Variant": "Scalar",
        "Aggregates": "sum_count(0) AS count",
        "Inputs": [
          {
            "OperatorType": "Route",
            "Variant": "Scatter",
            "Keyspace": {
              "Name": "user",
              "Sharded": true
            },
            "FieldQuery": "select count(*) from `user` where 1 != 1",
            "Query": "select count(*) from `user` where exists (select 1 from user_extra where user_id = `user`.id group by user_id having max(col) > 10 limit 1)",
            "Table": "`user`"
          }
        ]
      }
    },
    "gen4-plan": {
      "QueryType": "SELECT",
      "Original": "select count(*) from user where exists (select 1 from user_extra where user_id = user.id group by user_id having max(col) > 10)",
      "Instructions": {
        "OperatorType": "Aggregate",
        "Variant": "Scalar",
        "Aggregates": "sum_count_star(0) AS count(*)",
        "Inputs": [
          {
            "OperatorType": "Route",
            "Variant": "Scatter",
            "Keyspace": {
              "Name": "user",
              "Sharded": true
            },
            "FieldQuery": "select count(*) from `user` where 1 != 1",
            "Query": "select count(*) from `user` where exists (select 1 from user_extra where user_id = `user`.id group by user_id having max(col) > 10 limit 1)",
            "Table": "`user`"
          }
        ]
      },
      "TablesUsed": [
        "user.user",
        "user.user_extra"
      ]
    }
  },
  {
    "comment": "aggregation filtering by having on a route",
    "query": "select id from user group by id having count(id) = 10",
    "v3-plan": {
      "QueryType": "SELECT",
      "Original": "select id from user group by id having count(id) = 10",
      "Instructions": {
        "OperatorType": "Route",
        "Variant": "Scatter",
        "Keyspace": {
          "Name": "user",
          "Sharded": true
        },
        "FieldQuery": "select id from `user` where 1 != 1 group by id",
        "Query": "select id from `user` group by id having count(id) = 10",
        "Table": "`user`"
      }
    },
    "gen4-plan": {
      "QueryType": "SELECT",
      "Original": "select id from user group by id having count(id) = 10",
      "Instructions": {
        "OperatorType": "Route",
        "Variant": "Scatter",
        "Keyspace": {
          "Name": "user",
          "Sharded": true
        },
        "FieldQuery": "select id from `user` where 1 != 1 group by id",
        "Query": "select id from `user` group by id having count(id) = 10",
        "Table": "`user`"
      },
      "TablesUsed": [
        "user.user"
      ]
    }
  },
  {
    "comment": "weight_string addition to group by",
    "query": "select lower(textcol1) as v, count(*) from user group by v",
    "v3-plan": {
      "QueryType": "SELECT",
      "Original": "select lower(textcol1) as v, count(*) from user group by v",
      "Instructions": {
        "OperatorType": "Aggregate",
        "Variant": "Ordered",
        "Aggregates": "sum_count(1) AS count",
        "GroupBy": "0",
        "Inputs": [
          {
            "OperatorType": "Route",
            "Variant": "Scatter",
            "Keyspace": {
              "Name": "user",
              "Sharded": true
            },
            "FieldQuery": "select lower(textcol1) as v, count(*), weight_string(lower(textcol1)) from `user` where 1 != 1 group by v, weight_string(lower(textcol1))",
            "OrderBy": "(0|2) ASC",
            "Query": "select lower(textcol1) as v, count(*), weight_string(lower(textcol1)) from `user` group by v, weight_string(lower(textcol1)) order by v asc",
            "ResultColumns": 2,
            "Table": "`user`"
          }
        ]
      }
    },
    "gen4-plan": {
      "QueryType": "SELECT",
      "Original": "select lower(textcol1) as v, count(*) from user group by v",
      "Instructions": {
        "OperatorType": "Aggregate",
        "Variant": "Ordered",
        "Aggregates": "sum_count_star(1) AS count(*)",
        "GroupBy": "(0|2)",
        "ResultColumns": 2,
        "Inputs": [
          {
            "OperatorType": "Route",
            "Variant": "Scatter",
            "Keyspace": {
              "Name": "user",
              "Sharded": true
            },
            "FieldQuery": "select lower(textcol1) as v, count(*), weight_string(lower(textcol1)) from `user` where 1 != 1 group by v, weight_string(lower(textcol1))",
            "OrderBy": "(0|2) ASC",
            "Query": "select lower(textcol1) as v, count(*), weight_string(lower(textcol1)) from `user` group by v, weight_string(lower(textcol1)) order by v asc",
            "Table": "`user`"
          }
        ]
      },
      "TablesUsed": [
        "user.user"
      ]
    }
  },
  {
    "comment": "weight_string addition to group by when also there in order by",
    "query": "select char_length(texcol1) as a, count(*) from user group by a order by a",
    "v3-plan": {
      "QueryType": "SELECT",
      "Original": "select char_length(texcol1) as a, count(*) from user group by a order by a",
      "Instructions": {
        "OperatorType": "Aggregate",
        "Variant": "Ordered",
        "Aggregates": "sum_count(1) AS count",
        "GroupBy": "0",
        "Inputs": [
          {
            "OperatorType": "Route",
            "Variant": "Scatter",
            "Keyspace": {
              "Name": "user",
              "Sharded": true
            },
            "FieldQuery": "select char_length(texcol1) as a, count(*), weight_string(char_length(texcol1)) from `user` where 1 != 1 group by a, weight_string(char_length(texcol1))",
            "OrderBy": "(0|2) ASC",
            "Query": "select char_length(texcol1) as a, count(*), weight_string(char_length(texcol1)) from `user` group by a, weight_string(char_length(texcol1)) order by a asc",
            "ResultColumns": 2,
            "Table": "`user`"
          }
        ]
      }
    },
    "gen4-plan": {
      "QueryType": "SELECT",
      "Original": "select char_length(texcol1) as a, count(*) from user group by a order by a",
      "Instructions": {
        "OperatorType": "Aggregate",
        "Variant": "Ordered",
        "Aggregates": "sum_count_star(1) AS count(*)",
        "GroupBy": "(0|2)",
        "ResultColumns": 2,
        "Inputs": [
          {
            "OperatorType": "Route",
            "Variant": "Scatter",
            "Keyspace": {
              "Name": "user",
              "Sharded": true
            },
            "FieldQuery": "select char_length(texcol1) as a, count(*), weight_string(char_length(texcol1)) from `user` where 1 != 1 group by a, weight_string(char_length(texcol1))",
            "OrderBy": "(0|2) ASC",
            "Query": "select char_length(texcol1) as a, count(*), weight_string(char_length(texcol1)) from `user` group by a, weight_string(char_length(texcol1)) order by a asc",
            "Table": "`user`"
          }
        ]
      },
      "TablesUsed": [
        "user.user"
      ]
    }
  },
  {
    "comment": "order by inside and outside parenthesis select",
    "query": "(select id from user order by 1 desc) order by 1 asc limit 2",
    "v3-plan": {
      "QueryType": "SELECT",
      "Original": "(select id from user order by 1 desc) order by 1 asc limit 2",
      "Instructions": {
        "OperatorType": "Limit",
        "Count": "INT64(2)",
        "Inputs": [
          {
            "OperatorType": "Route",
            "Variant": "Scatter",
            "Keyspace": {
              "Name": "user",
              "Sharded": true
            },
            "FieldQuery": "select id, weight_string(id) from `user` where 1 != 1",
            "OrderBy": "(0|1) ASC",
            "Query": "select id, weight_string(id) from `user` order by 1 asc limit :__upper_limit",
            "ResultColumns": 1,
            "Table": "`user`"
          }
        ]
      }
    },
    "gen4-plan": {
      "QueryType": "SELECT",
      "Original": "(select id from user order by 1 desc) order by 1 asc limit 2",
      "Instructions": {
        "OperatorType": "Limit",
        "Count": "INT64(2)",
        "Inputs": [
          {
            "OperatorType": "Route",
            "Variant": "Scatter",
            "Keyspace": {
              "Name": "user",
              "Sharded": true
            },
            "FieldQuery": "select id, weight_string(id) from `user` where 1 != 1",
            "OrderBy": "(0|1) ASC",
            "Query": "select id, weight_string(id) from `user` order by id asc limit :__upper_limit",
            "ResultColumns": 1,
            "Table": "`user`"
          }
        ]
      },
      "TablesUsed": [
        "user.user"
      ]
    }
  },
  {
    "comment": "correlated subquery in exists clause with an ordering",
    "query": "select col, id from user where exists(select user_id from user_extra where user_id = 3 and user_id < user.id) order by id",
    "v3-plan": "VT12001: unsupported: cross-shard correlated subquery",
    "gen4-plan": {
      "QueryType": "SELECT",
      "Original": "select col, id from user where exists(select user_id from user_extra where user_id = 3 and user_id < user.id) order by id",
      "Instructions": {
        "OperatorType": "SemiJoin",
        "JoinVars": {
          "user_id": 0
        },
        "ProjectedIndexes": "-2,-1",
        "TableName": "`user`_user_extra",
        "Inputs": [
          {
            "OperatorType": "Route",
            "Variant": "Scatter",
            "Keyspace": {
              "Name": "user",
              "Sharded": true
            },
            "FieldQuery": "select `user`.id, col, weight_string(id) from `user` where 1 != 1",
            "OrderBy": "(0|2) ASC",
            "Query": "select `user`.id, col, weight_string(id) from `user` order by id asc",
            "Table": "`user`"
          },
          {
            "OperatorType": "Route",
            "Variant": "EqualUnique",
            "Keyspace": {
              "Name": "user",
              "Sharded": true
            },
            "FieldQuery": "select 1 from user_extra where 1 != 1",
            "Query": "select 1 from user_extra where user_id = 3 and user_id < :user_id",
            "Table": "user_extra",
            "Values": [
              "INT64(3)"
            ],
            "Vindex": "user_index"
          }
        ]
      },
      "TablesUsed": [
        "user.user",
        "user.user_extra"
      ]
    }
  },
  {
    "comment": "Column and Literal equality filter on scatter aggregates",
    "query": "select count(*) a from user having a = 10",
    "v3-plan": "VT12001: unsupported: filtering on results of aggregates",
    "gen4-plan": {
      "QueryType": "SELECT",
      "Original": "select count(*) a from user having a = 10",
      "Instructions": {
        "OperatorType": "Filter",
        "Predicate": ":0 = 10",
        "Inputs": [
          {
            "OperatorType": "Aggregate",
            "Variant": "Scalar",
            "Aggregates": "sum_count_star(0) AS a",
            "Inputs": [
              {
                "OperatorType": "Route",
                "Variant": "Scatter",
                "Keyspace": {
                  "Name": "user",
                  "Sharded": true
                },
                "FieldQuery": "select count(*) as a from `user` where 1 != 1",
                "Query": "select count(*) as a from `user`",
                "Table": "`user`"
              }
            ]
          }
        ]
      },
      "TablesUsed": [
        "user.user"
      ]
    }
  },
  {
    "comment": "Equality filtering with column and string literal on scatter aggregates",
    "query": "select count(*) a from user having a = '1'",
    "v3-plan": "VT12001: unsupported: filtering on results of aggregates",
    "gen4-plan": {
      "QueryType": "SELECT",
      "Original": "select count(*) a from user having a = '1'",
      "Instructions": {
        "OperatorType": "Filter",
        "Predicate": ":0 = '1'",
        "Inputs": [
          {
            "OperatorType": "Aggregate",
            "Variant": "Scalar",
            "Aggregates": "sum_count_star(0) AS a",
            "Inputs": [
              {
                "OperatorType": "Route",
                "Variant": "Scatter",
                "Keyspace": {
                  "Name": "user",
                  "Sharded": true
                },
                "FieldQuery": "select count(*) as a from `user` where 1 != 1",
                "Query": "select count(*) as a from `user`",
                "Table": "`user`"
              }
            ]
          }
        ]
      },
      "TablesUsed": [
        "user.user"
      ]
    }
  },
  {
    "comment": "Column and Literal not equal filter on scatter aggregates",
    "query": "select count(*) a from user having a != 10",
    "v3-plan": "VT12001: unsupported: filtering on results of aggregates",
    "gen4-plan": {
      "QueryType": "SELECT",
      "Original": "select count(*) a from user having a != 10",
      "Instructions": {
        "OperatorType": "Filter",
        "Predicate": ":0 != 10",
        "Inputs": [
          {
            "OperatorType": "Aggregate",
            "Variant": "Scalar",
            "Aggregates": "sum_count_star(0) AS a",
            "Inputs": [
              {
                "OperatorType": "Route",
                "Variant": "Scatter",
                "Keyspace": {
                  "Name": "user",
                  "Sharded": true
                },
                "FieldQuery": "select count(*) as a from `user` where 1 != 1",
                "Query": "select count(*) as a from `user`",
                "Table": "`user`"
              }
            ]
          }
        ]
      },
      "TablesUsed": [
        "user.user"
      ]
    }
  },
  {
    "comment": "Not equal filter with column and string literal on scatter aggregates",
    "query": "select count(*) a from user having a != '1'",
    "v3-plan": "VT12001: unsupported: filtering on results of aggregates",
    "gen4-plan": {
      "QueryType": "SELECT",
      "Original": "select count(*) a from user having a != '1'",
      "Instructions": {
        "OperatorType": "Filter",
        "Predicate": ":0 != '1'",
        "Inputs": [
          {
            "OperatorType": "Aggregate",
            "Variant": "Scalar",
            "Aggregates": "sum_count_star(0) AS a",
            "Inputs": [
              {
                "OperatorType": "Route",
                "Variant": "Scatter",
                "Keyspace": {
                  "Name": "user",
                  "Sharded": true
                },
                "FieldQuery": "select count(*) as a from `user` where 1 != 1",
                "Query": "select count(*) as a from `user`",
                "Table": "`user`"
              }
            ]
          }
        ]
      },
      "TablesUsed": [
        "user.user"
      ]
    }
  },
  {
    "comment": "Greater than filter on scatter aggregates",
    "query": "select count(*) a from user having a > 10",
    "v3-plan": "VT12001: unsupported: filtering on results of aggregates",
    "gen4-plan": {
      "QueryType": "SELECT",
      "Original": "select count(*) a from user having a > 10",
      "Instructions": {
        "OperatorType": "Filter",
        "Predicate": ":0 > 10",
        "Inputs": [
          {
            "OperatorType": "Aggregate",
            "Variant": "Scalar",
            "Aggregates": "sum_count_star(0) AS a",
            "Inputs": [
              {
                "OperatorType": "Route",
                "Variant": "Scatter",
                "Keyspace": {
                  "Name": "user",
                  "Sharded": true
                },
                "FieldQuery": "select count(*) as a from `user` where 1 != 1",
                "Query": "select count(*) as a from `user`",
                "Table": "`user`"
              }
            ]
          }
        ]
      },
      "TablesUsed": [
        "user.user"
      ]
    }
  },
  {
    "comment": "Greater Equal filter on scatter aggregates",
    "query": "select count(*) a from user having a >= 10",
    "v3-plan": "VT12001: unsupported: filtering on results of aggregates",
    "gen4-plan": {
      "QueryType": "SELECT",
      "Original": "select count(*) a from user having a >= 10",
      "Instructions": {
        "OperatorType": "Filter",
        "Predicate": ":0 >= 10",
        "Inputs": [
          {
            "OperatorType": "Aggregate",
            "Variant": "Scalar",
            "Aggregates": "sum_count_star(0) AS a",
            "Inputs": [
              {
                "OperatorType": "Route",
                "Variant": "Scatter",
                "Keyspace": {
                  "Name": "user",
                  "Sharded": true
                },
                "FieldQuery": "select count(*) as a from `user` where 1 != 1",
                "Query": "select count(*) as a from `user`",
                "Table": "`user`"
              }
            ]
          }
        ]
      },
      "TablesUsed": [
        "user.user"
      ]
    }
  },
  {
    "comment": "Less than filter on scatter aggregates",
    "query": "select count(*) a from user having a < 10",
    "v3-plan": "VT12001: unsupported: filtering on results of aggregates",
    "gen4-plan": {
      "QueryType": "SELECT",
      "Original": "select count(*) a from user having a < 10",
      "Instructions": {
        "OperatorType": "Filter",
        "Predicate": ":0 < 10",
        "Inputs": [
          {
            "OperatorType": "Aggregate",
            "Variant": "Scalar",
            "Aggregates": "sum_count_star(0) AS a",
            "Inputs": [
              {
                "OperatorType": "Route",
                "Variant": "Scatter",
                "Keyspace": {
                  "Name": "user",
                  "Sharded": true
                },
                "FieldQuery": "select count(*) as a from `user` where 1 != 1",
                "Query": "select count(*) as a from `user`",
                "Table": "`user`"
              }
            ]
          }
        ]
      },
      "TablesUsed": [
        "user.user"
      ]
    }
  },
  {
    "comment": "Less Equal filter on scatter aggregates",
    "query": "select count(*) a from user having a <= 10",
    "v3-plan": "VT12001: unsupported: filtering on results of aggregates",
    "gen4-plan": {
      "QueryType": "SELECT",
      "Original": "select count(*) a from user having a <= 10",
      "Instructions": {
        "OperatorType": "Filter",
        "Predicate": ":0 <= 10",
        "Inputs": [
          {
            "OperatorType": "Aggregate",
            "Variant": "Scalar",
            "Aggregates": "sum_count_star(0) AS a",
            "Inputs": [
              {
                "OperatorType": "Route",
                "Variant": "Scatter",
                "Keyspace": {
                  "Name": "user",
                  "Sharded": true
                },
                "FieldQuery": "select count(*) as a from `user` where 1 != 1",
                "Query": "select count(*) as a from `user`",
                "Table": "`user`"
              }
            ]
          }
        ]
      },
      "TablesUsed": [
        "user.user"
      ]
    }
  },
  {
    "comment": "Less Equal filter on scatter with grouping",
    "query": "select col, count(*) a from user group by col having a <= 10",
    "v3-plan": "VT12001: unsupported: filtering on results of aggregates",
    "gen4-plan": {
      "QueryType": "SELECT",
      "Original": "select col, count(*) a from user group by col having a <= 10",
      "Instructions": {
        "OperatorType": "Filter",
        "Predicate": ":1 <= 10",
        "Inputs": [
          {
            "OperatorType": "Aggregate",
            "Variant": "Ordered",
            "Aggregates": "sum_count_star(1) AS a",
            "GroupBy": "0",
            "Inputs": [
              {
                "OperatorType": "Route",
                "Variant": "Scatter",
                "Keyspace": {
                  "Name": "user",
                  "Sharded": true
                },
                "FieldQuery": "select col, count(*) as a from `user` where 1 != 1 group by col",
                "OrderBy": "0 ASC",
                "Query": "select col, count(*) as a from `user` group by col order by col asc",
                "Table": "`user`"
              }
            ]
          }
        ]
      },
      "TablesUsed": [
        "user.user"
      ]
    }
  },
  {
    "comment": "We should be able to find grouping keys on ordered aggregates",
    "query": "select count(*) as a, val1 from user group by val1 having a = 1.00",
    "v3-plan": "VT12001: unsupported: filtering on results of aggregates",
    "gen4-plan": {
      "QueryType": "SELECT",
      "Original": "select count(*) as a, val1 from user group by val1 having a = 1.00",
      "Instructions": {
        "OperatorType": "SimpleProjection",
        "Columns": [
          0,
          1
        ],
        "Inputs": [
          {
            "OperatorType": "Filter",
            "Predicate": ":0 = 1.00",
            "Inputs": [
              {
                "OperatorType": "Aggregate",
                "Variant": "Ordered",
                "Aggregates": "sum_count_star(0) AS a",
                "GroupBy": "(1|2)",
                "Inputs": [
                  {
                    "OperatorType": "Route",
                    "Variant": "Scatter",
                    "Keyspace": {
                      "Name": "user",
                      "Sharded": true
                    },
                    "FieldQuery": "select count(*) as a, val1, weight_string(val1) from `user` where 1 != 1 group by val1, weight_string(val1)",
                    "OrderBy": "(1|2) ASC",
                    "Query": "select count(*) as a, val1, weight_string(val1) from `user` group by val1, weight_string(val1) order by val1 asc",
                    "Table": "`user`"
                  }
                ]
              }
            ]
          }
        ]
      },
      "TablesUsed": [
        "user.user"
      ]
    }
  },
  {
    "comment": "distinct on text column with collation",
    "query": "select col, count(distinct textcol1) from user group by col",
    "v3-plan": {
      "QueryType": "SELECT",
      "Original": "select col, count(distinct textcol1) from user group by col",
      "Instructions": {
        "OperatorType": "Aggregate",
        "Variant": "Ordered",
        "Aggregates": "count_distinct_count(1) AS count(distinct textcol1)",
        "GroupBy": "0",
        "Inputs": [
          {
            "OperatorType": "Route",
            "Variant": "Scatter",
            "Keyspace": {
              "Name": "user",
              "Sharded": true
            },
            "FieldQuery": "select col, textcol1, weight_string(textcol1) from `user` where 1 != 1 group by col, textcol1, weight_string(textcol1)",
            "OrderBy": "0 ASC, (1|2) ASC",
            "Query": "select col, textcol1, weight_string(textcol1) from `user` group by col, textcol1, weight_string(textcol1) order by col asc, textcol1 asc",
            "ResultColumns": 2,
            "Table": "`user`"
          }
        ]
      }
    },
    "gen4-plan": {
      "QueryType": "SELECT",
      "Original": "select col, count(distinct textcol1) from user group by col",
      "Instructions": {
        "OperatorType": "Aggregate",
        "Variant": "Ordered",
        "Aggregates": "count_distinct(1 COLLATE latin1_swedish_ci) AS count(distinct textcol1)",
        "GroupBy": "0",
        "Inputs": [
          {
            "OperatorType": "Route",
            "Variant": "Scatter",
            "Keyspace": {
              "Name": "user",
              "Sharded": true
            },
            "FieldQuery": "select col, textcol1 from `user` where 1 != 1 group by col, textcol1",
            "OrderBy": "0 ASC, 1 ASC COLLATE latin1_swedish_ci",
            "Query": "select col, textcol1 from `user` group by col, textcol1 order by col asc, textcol1 asc",
            "Table": "`user`"
          }
        ]
      },
      "TablesUsed": [
        "user.user"
      ]
    }
  },
  {
    "comment": "aggregation filtering by having on a route with no group by with non-unique vindex filter",
    "query": "select 1 from user having count(id) = 10 and name = 'a'",
    "v3-plan": {
      "QueryType": "SELECT",
      "Original": "select 1 from user having count(id) = 10 and name = 'a'",
      "Instructions": {
        "OperatorType": "Route",
        "Variant": "Equal",
        "Keyspace": {
          "Name": "user",
          "Sharded": true
        },
        "FieldQuery": "select 1 from `user` where 1 != 1",
        "Query": "select 1 from `user` having count(id) = 10 and `name` = 'a'",
        "Table": "`user`",
        "Values": [
          "VARCHAR(\"a\")"
        ],
        "Vindex": "name_user_map"
      }
    },
    "gen4-plan": {
      "QueryType": "SELECT",
      "Original": "select 1 from user having count(id) = 10 and name = 'a'",
      "Instructions": {
        "OperatorType": "SimpleProjection",
        "Columns": [
          0
        ],
        "Inputs": [
          {
            "OperatorType": "Filter",
            "Predicate": ":1 = 10",
            "Inputs": [
              {
                "OperatorType": "Aggregate",
                "Variant": "Scalar",
                "Aggregates": "random(0) AS 1, sum_count(1) AS count(id)",
                "Inputs": [
                  {
                    "OperatorType": "VindexLookup",
                    "Variant": "Equal",
                    "Keyspace": {
                      "Name": "user",
                      "Sharded": true
                    },
                    "Values": [
                      "VARCHAR(\"a\")"
                    ],
                    "Vindex": "name_user_map",
                    "Inputs": [
                      {
                        "OperatorType": "Route",
                        "Variant": "IN",
                        "Keyspace": {
                          "Name": "user",
                          "Sharded": true
                        },
                        "FieldQuery": "select `name`, keyspace_id from name_user_vdx where 1 != 1",
                        "Query": "select `name`, keyspace_id from name_user_vdx where `name` in ::__vals",
                        "Table": "name_user_vdx",
                        "Values": [
                          "::name"
                        ],
                        "Vindex": "user_index"
                      },
                      {
                        "OperatorType": "Route",
                        "Variant": "ByDestination",
                        "Keyspace": {
                          "Name": "user",
                          "Sharded": true
                        },
                        "FieldQuery": "select 1, count(id) from `user` where 1 != 1",
                        "Query": "select 1, count(id) from `user` where `name` = 'a'",
                        "Table": "`user`"
                      }
                    ]
                  }
                ]
              }
            ]
          }
        ]
      },
      "TablesUsed": [
        "user.user"
      ]
    }
  },
  {
    "comment": "Aggregates and joins",
    "query": "select count(*) from user join user_extra",
    "v3-plan": "VT12001: unsupported: cross-shard query with aggregates",
    "gen4-plan": {
      "QueryType": "SELECT",
      "Original": "select count(*) from user join user_extra",
      "Instructions": {
        "OperatorType": "Aggregate",
        "Variant": "Scalar",
        "Aggregates": "sum_count_star(0) AS count(*)",
        "Inputs": [
          {
            "OperatorType": "Projection",
            "Expressions": [
              "[COLUMN 0] * [COLUMN 1] as count(*)"
            ],
            "Inputs": [
              {
                "OperatorType": "Join",
                "Variant": "Join",
                "JoinColumnIndexes": "L:0,R:0",
                "TableName": "`user`_user_extra",
                "Inputs": [
                  {
                    "OperatorType": "Route",
                    "Variant": "Scatter",
                    "Keyspace": {
                      "Name": "user",
                      "Sharded": true
                    },
                    "FieldQuery": "select count(*) from `user` where 1 != 1",
                    "Query": "select count(*) from `user`",
                    "Table": "`user`"
                  },
                  {
                    "OperatorType": "Route",
                    "Variant": "Scatter",
                    "Keyspace": {
                      "Name": "user",
                      "Sharded": true
                    },
                    "FieldQuery": "select count(*) from user_extra where 1 != 1 group by .0",
                    "Query": "select count(*) from user_extra group by .0",
                    "Table": "user_extra"
                  }
                ]
              }
            ]
          }
        ]
      },
      "TablesUsed": [
        "user.user",
        "user.user_extra"
      ]
    }
  },
  {
    "comment": "aggregation filtering by having on a route with no group by",
    "query": "select 1 from user having count(id) = 10",
    "v3-plan": {
      "QueryType": "SELECT",
      "Original": "select 1 from user having count(id) = 10",
      "Instructions": {
        "OperatorType": "Route",
        "Variant": "Scatter",
        "Keyspace": {
          "Name": "user",
          "Sharded": true
        },
        "FieldQuery": "select 1 from `user` where 1 != 1",
        "Query": "select 1 from `user` having count(id) = 10",
        "Table": "`user`"
      }
    },
    "gen4-plan": {
      "QueryType": "SELECT",
      "Original": "select 1 from user having count(id) = 10",
      "Instructions": {
        "OperatorType": "SimpleProjection",
        "Columns": [
          0
        ],
        "Inputs": [
          {
            "OperatorType": "Filter",
            "Predicate": ":1 = 10",
            "Inputs": [
              {
                "OperatorType": "Aggregate",
                "Variant": "Scalar",
                "Aggregates": "random(0) AS 1, sum_count(1) AS count(id)",
                "Inputs": [
                  {
                    "OperatorType": "Route",
                    "Variant": "Scatter",
                    "Keyspace": {
                      "Name": "user",
                      "Sharded": true
                    },
                    "FieldQuery": "select 1, count(id) from `user` where 1 != 1",
                    "Query": "select 1, count(id) from `user`",
                    "Table": "`user`"
                  }
                ]
              }
            ]
          }
        ]
      },
      "TablesUsed": [
        "user.user"
      ]
    }
  },
  {
    "comment": "Aggregate on join",
    "query": "select user.a, count(*) from user join user_extra group by user.a",
    "v3-plan": "VT12001: unsupported: cross-shard query with aggregates",
    "gen4-plan": {
      "QueryType": "SELECT",
      "Original": "select user.a, count(*) from user join user_extra group by user.a",
      "Instructions": {
        "OperatorType": "Aggregate",
        "Variant": "Ordered",
        "Aggregates": "sum_count_star(1) AS count(*)",
        "GroupBy": "(0|2)",
        "ResultColumns": 2,
        "Inputs": [
          {
            "OperatorType": "Projection",
            "Expressions": [
              "[COLUMN 2] as a",
              "[COLUMN 0] * [COLUMN 1] as count(*)",
              "[COLUMN 3] as weight_string(`user`.a)"
            ],
            "Inputs": [
              {
                "OperatorType": "Join",
                "Variant": "Join",
                "JoinColumnIndexes": "L:0,R:0,L:1,L:2",
                "TableName": "`user`_user_extra",
                "Inputs": [
                  {
                    "OperatorType": "Route",
                    "Variant": "Scatter",
                    "Keyspace": {
                      "Name": "user",
                      "Sharded": true
                    },
                    "FieldQuery": "select count(*), `user`.a, weight_string(`user`.a) from `user` where 1 != 1 group by `user`.a, weight_string(`user`.a)",
                    "OrderBy": "(1|2) ASC",
                    "Query": "select count(*), `user`.a, weight_string(`user`.a) from `user` group by `user`.a, weight_string(`user`.a) order by `user`.a asc",
                    "Table": "`user`"
                  },
                  {
                    "OperatorType": "Route",
                    "Variant": "Scatter",
                    "Keyspace": {
                      "Name": "user",
                      "Sharded": true
                    },
                    "FieldQuery": "select count(*) from user_extra where 1 != 1 group by .0",
                    "Query": "select count(*) from user_extra group by .0",
                    "Table": "user_extra"
                  }
                ]
              }
            ]
          }
        ]
      },
      "TablesUsed": [
        "user.user",
        "user.user_extra"
      ]
    }
  },
  {
    "comment": "Aggregate on other table in join",
    "query": "select user.a, count(user_extra.a) from user join user_extra group by user.a",
    "v3-plan": "VT12001: unsupported: cross-shard query with aggregates",
    "gen4-plan": {
      "QueryType": "SELECT",
      "Original": "select user.a, count(user_extra.a) from user join user_extra group by user.a",
      "Instructions": {
        "OperatorType": "Aggregate",
        "Variant": "Ordered",
        "Aggregates": "sum_count(1) AS count(user_extra.a)",
        "GroupBy": "(0|2)",
        "ResultColumns": 2,
        "Inputs": [
          {
            "OperatorType": "Projection",
            "Expressions": [
              "[COLUMN 2] as a",
              "[COLUMN 1] * [COLUMN 0] as count(user_extra.a)",
              "[COLUMN 3] as weight_string(`user`.a)"
            ],
            "Inputs": [
              {
                "OperatorType": "Join",
                "Variant": "Join",
                "JoinColumnIndexes": "R:0,L:0,L:1,L:2",
                "TableName": "`user`_user_extra",
                "Inputs": [
                  {
                    "OperatorType": "Route",
                    "Variant": "Scatter",
                    "Keyspace": {
                      "Name": "user",
                      "Sharded": true
                    },
                    "FieldQuery": "select count(*), `user`.a, weight_string(`user`.a) from `user` where 1 != 1 group by `user`.a, weight_string(`user`.a)",
                    "OrderBy": "(1|2) ASC",
                    "Query": "select count(*), `user`.a, weight_string(`user`.a) from `user` group by `user`.a, weight_string(`user`.a) order by `user`.a asc",
                    "Table": "`user`"
                  },
                  {
                    "OperatorType": "Route",
                    "Variant": "Scatter",
                    "Keyspace": {
                      "Name": "user",
                      "Sharded": true
                    },
                    "FieldQuery": "select count(user_extra.a) from user_extra where 1 != 1 group by .0",
                    "Query": "select count(user_extra.a) from user_extra group by .0",
                    "Table": "user_extra"
                  }
                ]
              }
            ]
          }
        ]
      },
      "TablesUsed": [
        "user.user",
        "user.user_extra"
      ]
    }
  },
  {
    "comment": "aggregation spread out across three routes",
    "query": "select count(u.textcol1), count(ue.foo), us.bar from user u join user_extra ue on u.foo = ue.bar join unsharded us on ue.bar = us.baz group by us.bar",
    "v3-plan": "VT12001: unsupported: cross-shard query with aggregates",
    "gen4-plan": {
      "QueryType": "SELECT",
      "Original": "select count(u.textcol1), count(ue.foo), us.bar from user u join user_extra ue on u.foo = ue.bar join unsharded us on ue.bar = us.baz group by us.bar",
      "Instructions": {
        "OperatorType": "Aggregate",
        "Variant": "Ordered",
        "Aggregates": "sum_count(0) AS count(u.textcol1), sum_count(1) AS count(ue.foo)",
        "GroupBy": "(2|3)",
        "ResultColumns": 3,
        "Inputs": [
          {
            "OperatorType": "Projection",
            "Expressions": [
              "[COLUMN 0] * [COLUMN 1] as count(u.textcol1)",
              "[COLUMN 3] * [COLUMN 2] as count(ue.foo)",
              "[COLUMN 4] as bar",
              "[COLUMN 5] as weight_string(us.bar)"
            ],
            "Inputs": [
              {
                "OperatorType": "Sort",
                "Variant": "Memory",
                "OrderBy": "(4|5) ASC",
                "Inputs": [
                  {
                    "OperatorType": "Join",
                    "Variant": "Join",
                    "JoinColumnIndexes": "L:0,R:0,R:1,L:1,R:2,R:3",
                    "JoinVars": {
                      "u_foo": 2
                    },
                    "TableName": "`user`_user_extra_unsharded",
                    "Inputs": [
                      {
                        "OperatorType": "Route",
                        "Variant": "Scatter",
                        "Keyspace": {
                          "Name": "user",
                          "Sharded": true
                        },
                        "FieldQuery": "select count(u.textcol1), count(*), u.foo from `user` as u where 1 != 1 group by u.foo",
                        "Query": "select count(u.textcol1), count(*), u.foo from `user` as u group by u.foo",
                        "Table": "`user`"
                      },
                      {
                        "OperatorType": "Projection",
                        "Expressions": [
                          "[COLUMN 0] * [COLUMN 1] as count(*)",
                          "[COLUMN 2] * [COLUMN 1] as count(ue.foo)",
                          "[COLUMN 3] as bar",
                          "[COLUMN 4] as weight_string(us.bar)"
                        ],
                        "Inputs": [
                          {
                            "OperatorType": "Join",
                            "Variant": "Join",
                            "JoinColumnIndexes": "L:0,R:0,L:1,R:1,R:2",
                            "JoinVars": {
                              "ue_bar": 2
                            },
                            "TableName": "user_extra_unsharded",
                            "Inputs": [
                              {
                                "OperatorType": "Route",
                                "Variant": "Scatter",
                                "Keyspace": {
                                  "Name": "user",
                                  "Sharded": true
                                },
                                "FieldQuery": "select count(*), count(ue.foo), ue.bar from user_extra as ue where 1 != 1 group by ue.bar",
                                "Query": "select count(*), count(ue.foo), ue.bar from user_extra as ue where ue.bar = :u_foo group by ue.bar",
                                "Table": "user_extra"
                              },
                              {
                                "OperatorType": "Route",
                                "Variant": "Unsharded",
                                "Keyspace": {
                                  "Name": "main",
                                  "Sharded": false
                                },
                                "FieldQuery": "select count(*), us.bar, weight_string(us.bar) from unsharded as us where 1 != 1 group by us.bar, weight_string(us.bar)",
                                "Query": "select count(*), us.bar, weight_string(us.bar) from unsharded as us where us.baz = :ue_bar group by us.bar, weight_string(us.bar)",
                                "Table": "unsharded"
                              }
                            ]
                          }
                        ]
                      }
                    ]
                  }
                ]
              }
            ]
          }
        ]
      },
      "TablesUsed": [
        "main.unsharded",
        "user.user",
        "user.user_extra"
      ]
    }
  },
  {
    "comment": "using two distinct columns - min with distinct vindex, sum with distinct without vindex",
    "query": "select col1, min(distinct id), sum(distinct col3) from user group by col1",
    "v3-plan": {
      "QueryType": "SELECT",
      "Original": "select col1, min(distinct id), sum(distinct col3) from user group by col1",
      "Instructions": {
        "OperatorType": "Aggregate",
        "Variant": "Ordered",
        "Aggregates": "min(1), sum_distinct_sum(2) AS sum(distinct col3)",
        "GroupBy": "0",
        "Inputs": [
          {
            "OperatorType": "Route",
            "Variant": "Scatter",
            "Keyspace": {
              "Name": "user",
              "Sharded": true
            },
            "FieldQuery": "select col1, min(distinct id), col3, weight_string(col1), weight_string(col3) from `user` where 1 != 1 group by col1, col3, weight_string(col1), weight_string(col3)",
            "OrderBy": "(0|3) ASC, (2|4) ASC",
            "Query": "select col1, min(distinct id), col3, weight_string(col1), weight_string(col3) from `user` group by col1, col3, weight_string(col1), weight_string(col3) order by col1 asc, col3 asc",
            "ResultColumns": 3,
            "Table": "`user`"
          }
        ]
      }
    },
    "gen4-plan": {
      "QueryType": "SELECT",
      "Original": "select col1, min(distinct id), sum(distinct col3) from user group by col1",
      "Instructions": {
        "OperatorType": "Aggregate",
        "Variant": "Ordered",
        "Aggregates": "min(1) AS min(distinct id), sum_distinct(2|4) AS sum(distinct col3)",
        "GroupBy": "(0|3)",
        "ResultColumns": 3,
        "Inputs": [
          {
            "OperatorType": "Route",
            "Variant": "Scatter",
            "Keyspace": {
              "Name": "user",
              "Sharded": true
            },
            "FieldQuery": "select col1, min(distinct id), col3, weight_string(col1), weight_string(col3) from `user` where 1 != 1 group by col1, weight_string(col1), col3, weight_string(col3)",
            "OrderBy": "(0|3) ASC, (2|4) ASC",
            "Query": "select col1, min(distinct id), col3, weight_string(col1), weight_string(col3) from `user` group by col1, weight_string(col1), col3, weight_string(col3) order by col1 asc, col3 asc",
            "Table": "`user`"
          }
        ]
      },
      "TablesUsed": [
        "user.user"
      ]
    }
  },
  {
    "comment": "aggregation on top of semijoin",
    "query": "select count(*) from user where exists (select 0 from user_extra where user.apa = user_extra.bar)",
    "v3-plan": "VT12001: unsupported: cross-shard correlated subquery",
    "gen4-plan": {
      "QueryType": "SELECT",
      "Original": "select count(*) from user where exists (select 0 from user_extra where user.apa = user_extra.bar)",
      "Instructions": {
        "OperatorType": "Aggregate",
        "Variant": "Scalar",
        "Aggregates": "sum_count_star(0) AS count(*)",
        "Inputs": [
          {
            "OperatorType": "Projection",
            "Expressions": [
              "[COLUMN 1] as count(*)"
            ],
            "Inputs": [
              {
                "OperatorType": "SemiJoin",
                "JoinVars": {
                  "user_apa": 0
                },
                "TableName": "`user`_user_extra",
                "Inputs": [
                  {
                    "OperatorType": "Route",
                    "Variant": "Scatter",
                    "Keyspace": {
                      "Name": "user",
                      "Sharded": true
                    },
                    "FieldQuery": "select `user`.apa, count(*), weight_string(`user`.apa) from `user` where 1 != 1 group by `user`.apa, weight_string(`user`.apa)",
                    "Query": "select `user`.apa, count(*), weight_string(`user`.apa) from `user` group by `user`.apa, weight_string(`user`.apa)",
                    "Table": "`user`"
                  },
                  {
                    "OperatorType": "Route",
                    "Variant": "Scatter",
                    "Keyspace": {
                      "Name": "user",
                      "Sharded": true
                    },
                    "FieldQuery": "select 1 from user_extra where 1 != 1",
                    "Query": "select 1 from user_extra where user_extra.bar = :user_apa",
                    "Table": "user_extra"
                  }
                ]
              }
            ]
          }
        ]
      },
      "TablesUsed": [
        "user.user",
        "user.user_extra"
      ]
    }
  },
  {
    "comment": "we have to track the order of distinct aggregation expressions",
    "query": "select val2, count(distinct val1), count(*) from user group by val2",
    "v3-plan": {
      "QueryType": "SELECT",
      "Original": "select val2, count(distinct val1), count(*) from user group by val2",
      "Instructions": {
        "OperatorType": "Aggregate",
        "Variant": "Ordered",
        "Aggregates": "count_distinct_count(1) AS count(distinct val1), sum_count(2) AS count",
        "GroupBy": "0",
        "Inputs": [
          {
            "OperatorType": "Route",
            "Variant": "Scatter",
            "Keyspace": {
              "Name": "user",
              "Sharded": true
            },
            "FieldQuery": "select val2, val1, count(*), weight_string(val2), weight_string(val1) from `user` where 1 != 1 group by val2, val1, weight_string(val2), weight_string(val1)",
            "OrderBy": "(0|3) ASC, (1|4) ASC",
            "Query": "select val2, val1, count(*), weight_string(val2), weight_string(val1) from `user` group by val2, val1, weight_string(val2), weight_string(val1) order by val2 asc, val1 asc",
            "ResultColumns": 3,
            "Table": "`user`"
          }
        ]
      }
    },
    "gen4-plan": {
      "QueryType": "SELECT",
      "Original": "select val2, count(distinct val1), count(*) from user group by val2",
      "Instructions": {
        "OperatorType": "Aggregate",
        "Variant": "Ordered",
        "Aggregates": "count_distinct(1|4) AS count(distinct val1), sum_count_star(2) AS count(*)",
        "GroupBy": "(0|3)",
        "ResultColumns": 3,
        "Inputs": [
          {
            "OperatorType": "Route",
            "Variant": "Scatter",
            "Keyspace": {
              "Name": "user",
              "Sharded": true
            },
            "FieldQuery": "select val2, val1, count(*), weight_string(val2), weight_string(val1) from `user` where 1 != 1 group by val2, weight_string(val2), val1, weight_string(val1)",
            "OrderBy": "(0|3) ASC, (1|4) ASC",
            "Query": "select val2, val1, count(*), weight_string(val2), weight_string(val1) from `user` group by val2, weight_string(val2), val1, weight_string(val1) order by val2 asc, val1 asc",
            "Table": "`user`"
          }
        ]
      },
      "TablesUsed": [
        "user.user"
      ]
    }
  },
  {
    "comment": "group by column alias",
    "query": "select ascii(val1) as a, count(*) from user group by a",
    "v3-plan": {
      "QueryType": "SELECT",
      "Original": "select ascii(val1) as a, count(*) from user group by a",
      "Instructions": {
        "OperatorType": "Aggregate",
        "Variant": "Ordered",
        "Aggregates": "sum_count(1) AS count",
        "GroupBy": "0",
        "Inputs": [
          {
            "OperatorType": "Route",
            "Variant": "Scatter",
            "Keyspace": {
              "Name": "user",
              "Sharded": true
            },
            "FieldQuery": "select ascii(val1) as a, count(*), weight_string(ascii(val1)) from `user` where 1 != 1 group by a, weight_string(ascii(val1))",
            "OrderBy": "(0|2) ASC",
            "Query": "select ascii(val1) as a, count(*), weight_string(ascii(val1)) from `user` group by a, weight_string(ascii(val1)) order by a asc",
            "ResultColumns": 2,
            "Table": "`user`"
          }
        ]
      }
    },
    "gen4-plan": {
      "QueryType": "SELECT",
      "Original": "select ascii(val1) as a, count(*) from user group by a",
      "Instructions": {
        "OperatorType": "Aggregate",
        "Variant": "Ordered",
        "Aggregates": "sum_count_star(1) AS count(*)",
        "GroupBy": "(0|2)",
        "ResultColumns": 2,
        "Inputs": [
          {
            "OperatorType": "Route",
            "Variant": "Scatter",
            "Keyspace": {
              "Name": "user",
              "Sharded": true
            },
            "FieldQuery": "select ascii(val1) as a, count(*), weight_string(ascii(val1)) from `user` where 1 != 1 group by a, weight_string(ascii(val1))",
            "OrderBy": "(0|2) ASC",
            "Query": "select ascii(val1) as a, count(*), weight_string(ascii(val1)) from `user` group by a, weight_string(ascii(val1)) order by a asc",
            "Table": "`user`"
          }
        ]
      },
      "TablesUsed": [
        "user.user"
      ]
    }
  },
  {
    "comment": "multiple distinct aggregations on the same column is allowed",
    "query": "select tcol1, count(distinct tcol2), sum(distinct tcol2) from user group by tcol1",
    "v3-plan": "VT12001: unsupported: only one DISTINCT aggregation allowed in a SELECT: sum(distinct tcol2)",
    "gen4-plan": {
      "QueryType": "SELECT",
      "Original": "select tcol1, count(distinct tcol2), sum(distinct tcol2) from user group by tcol1",
      "Instructions": {
        "OperatorType": "Aggregate",
        "Variant": "Ordered",
        "Aggregates": "count_distinct(1|4) AS count(distinct tcol2), sum_distinct(2|4) AS sum(distinct tcol2)",
        "GroupBy": "(0|3)",
        "ResultColumns": 3,
        "Inputs": [
          {
            "OperatorType": "Route",
            "Variant": "Scatter",
            "Keyspace": {
              "Name": "user",
              "Sharded": true
            },
            "FieldQuery": "select tcol1, tcol2, tcol2, weight_string(tcol1), weight_string(tcol2) from `user` where 1 != 1 group by tcol1, weight_string(tcol1), tcol2, weight_string(tcol2)",
            "OrderBy": "(0|3) ASC, (1|4) ASC",
            "Query": "select tcol1, tcol2, tcol2, weight_string(tcol1), weight_string(tcol2) from `user` group by tcol1, weight_string(tcol1), tcol2, weight_string(tcol2) order by tcol1 asc, tcol2 asc",
            "Table": "`user`"
          }
        ]
      },
      "TablesUsed": [
        "user.user"
      ]
    }
  },
  {
    "comment": "multiple distinct aggregations on the same column in different positions",
    "query": "select count(distinct tcol2), tcol1, count(*), sum(distinct tcol2) from user group by tcol1",
    "v3-plan": "VT12001: unsupported: only one DISTINCT aggregation allowed in a SELECT: sum(distinct tcol2)",
    "gen4-plan": {
      "QueryType": "SELECT",
      "Original": "select count(distinct tcol2), tcol1, count(*), sum(distinct tcol2) from user group by tcol1",
      "Instructions": {
        "OperatorType": "Aggregate",
        "Variant": "Ordered",
        "Aggregates": "count_distinct(0|4) AS count(distinct tcol2), sum_count_star(2) AS count(*), sum_distinct(3|4) AS sum(distinct tcol2)",
        "GroupBy": "(1|5)",
        "ResultColumns": 4,
        "Inputs": [
          {
            "OperatorType": "Route",
            "Variant": "Scatter",
            "Keyspace": {
              "Name": "user",
              "Sharded": true
            },
            "FieldQuery": "select tcol2, tcol1, count(*), tcol2, weight_string(tcol2), weight_string(tcol1) from `user` where 1 != 1 group by tcol2, weight_string(tcol2), tcol1, weight_string(tcol1)",
            "OrderBy": "(1|5) ASC, (0|4) ASC",
            "Query": "select tcol2, tcol1, count(*), tcol2, weight_string(tcol2), weight_string(tcol1) from `user` group by tcol2, weight_string(tcol2), tcol1, weight_string(tcol1) order by tcol1 asc, tcol2 asc",
            "Table": "`user`"
          }
        ]
      },
      "TablesUsed": [
        "user.user"
      ]
    }
  },
  {
    "comment": "distinct aggregation will 3 table join query",
    "query": "select u.textcol1, count(distinct u.val2) from user u join user u2 on u.val2 = u2.id join music m on u2.val2 = m.id group by u.textcol1",
    "v3-plan": "VT12001: unsupported: cross-shard query with aggregates",
    "gen4-plan": {
      "QueryType": "SELECT",
      "Original": "select u.textcol1, count(distinct u.val2) from user u join user u2 on u.val2 = u2.id join music m on u2.val2 = m.id group by u.textcol1",
      "Instructions": {
        "OperatorType": "Aggregate",
        "Variant": "Ordered",
        "Aggregates": "count_distinct(1|2) AS count(distinct u.val2)",
        "GroupBy": "0 COLLATE latin1_swedish_ci",
        "ResultColumns": 2,
        "Inputs": [
          {
            "OperatorType": "Projection",
            "Expressions": [
              "[COLUMN 0] as textcol1",
              "[COLUMN 1] as val2",
              "[COLUMN 2]"
            ],
            "Inputs": [
              {
                "OperatorType": "Join",
                "Variant": "Join",
                "JoinColumnIndexes": "L:2,L:3,L:5",
                "JoinVars": {
                  "u2_val2": 0
                },
                "TableName": "`user`_`user`_music",
                "Inputs": [
                  {
                    "OperatorType": "Join",
                    "Variant": "Join",
                    "JoinColumnIndexes": "R:0,R:0,L:2,L:0,R:1,L:1",
                    "JoinVars": {
                      "u_val2": 0
                    },
                    "TableName": "`user`_`user`",
                    "Inputs": [
                      {
                        "OperatorType": "Route",
                        "Variant": "Scatter",
                        "Keyspace": {
                          "Name": "user",
                          "Sharded": true
                        },
                        "FieldQuery": "select u.val2, weight_string(u.val2), u.textcol1 from `user` as u where 1 != 1 group by u.val2, weight_string(u.val2), u.textcol1",
                        "OrderBy": "2 ASC COLLATE latin1_swedish_ci, (0|1) ASC",
                        "Query": "select u.val2, weight_string(u.val2), u.textcol1 from `user` as u group by u.val2, weight_string(u.val2), u.textcol1 order by u.textcol1 asc, u.val2 asc",
                        "Table": "`user`"
                      },
                      {
                        "OperatorType": "Route",
                        "Variant": "EqualUnique",
                        "Keyspace": {
                          "Name": "user",
                          "Sharded": true
                        },
                        "FieldQuery": "select u2.val2, weight_string(u2.val2) from `user` as u2 where 1 != 1 group by u2.val2, weight_string(u2.val2)",
                        "Query": "select u2.val2, weight_string(u2.val2) from `user` as u2 where u2.id = :u_val2 group by u2.val2, weight_string(u2.val2)",
                        "Table": "`user`",
                        "Values": [
                          ":u_val2"
                        ],
                        "Vindex": "user_index"
                      }
                    ]
                  },
                  {
                    "OperatorType": "Route",
                    "Variant": "EqualUnique",
                    "Keyspace": {
                      "Name": "user",
                      "Sharded": true
                    },
                    "FieldQuery": "select 1 from music as m where 1 != 1",
                    "Query": "select 1 from music as m where m.id = :u2_val2",
                    "Table": "music",
                    "Values": [
                      ":u2_val2"
                    ],
                    "Vindex": "music_user_map"
                  }
                ]
              }
            ]
          }
        ]
      },
      "TablesUsed": [
        "user.music",
        "user.user"
      ]
    }
  },
  {
    "comment": "group_concat on single shards",
    "query": "select group_concat(user_id order by name), id from user group by id",
    "v3-plan": {
      "QueryType": "SELECT",
      "Original": "select group_concat(user_id order by name), id from user group by id",
      "Instructions": {
        "OperatorType": "Route",
        "Variant": "Scatter",
        "Keyspace": {
          "Name": "user",
          "Sharded": true
        },
        "FieldQuery": "select group_concat(user_id order by `name` asc), id from `user` where 1 != 1 group by id",
        "Query": "select group_concat(user_id order by `name` asc), id from `user` group by id",
        "Table": "`user`"
      }
    },
    "gen4-plan": {
      "QueryType": "SELECT",
      "Original": "select group_concat(user_id order by name), id from user group by id",
      "Instructions": {
        "OperatorType": "Route",
        "Variant": "Scatter",
        "Keyspace": {
          "Name": "user",
          "Sharded": true
        },
        "FieldQuery": "select group_concat(user_id order by `name` asc), id from `user` where 1 != 1 group by id",
        "Query": "select group_concat(user_id order by `name` asc), id from `user` group by id",
        "Table": "`user`"
      },
      "TablesUsed": [
        "user.user"
      ]
    }
  },
  {
    "comment": "select count(distinct user_id, name) from unsharded",
    "query": "select count(distinct user_id, name) from unsharded",
    "v3-plan": {
      "QueryType": "SELECT",
      "Original": "select count(distinct user_id, name) from unsharded",
      "Instructions": {
        "OperatorType": "Route",
        "Variant": "Unsharded",
        "Keyspace": {
          "Name": "main",
          "Sharded": false
        },
        "FieldQuery": "select count(distinct user_id, `name`) from unsharded where 1 != 1",
        "Query": "select count(distinct user_id, `name`) from unsharded",
        "Table": "unsharded"
      }
    },
    "gen4-plan": {
      "QueryType": "SELECT",
      "Original": "select count(distinct user_id, name) from unsharded",
      "Instructions": {
        "OperatorType": "Route",
        "Variant": "Unsharded",
        "Keyspace": {
          "Name": "main",
          "Sharded": false
        },
        "FieldQuery": "select count(distinct user_id, `name`) from unsharded where 1 != 1",
        "Query": "select count(distinct user_id, `name`) from unsharded",
        "Table": "unsharded"
      },
      "TablesUsed": [
        "main.unsharded"
      ]
    }
  },
  {
    "comment": "select count(distinct user_id, name) from user",
    "query": "select count(distinct user_id, name) from user",
    "v3-plan": "VT12001: unsupported: only one expression is allowed inside aggregates: count(distinct user_id, `name`)",
    "gen4-plan": "VT03001: aggregate functions take a single argument 'count(distinct user_id, `name`)'"
  },
  {
    "comment": "select sum(col) from (select user.col as col, 32 from user join user_extra) t",
    "query": "select sum(col) from (select user.col as col, 32 from user join user_extra) t",
    "v3-plan": "VT12001: unsupported: cross-shard query with aggregates",
    "gen4-plan": {
      "QueryType": "SELECT",
      "Original": "select sum(col) from (select user.col as col, 32 from user join user_extra) t",
      "Instructions": {
        "OperatorType": "Aggregate",
        "Variant": "Scalar",
        "Aggregates": "sum(0) AS sum(col)",
        "Inputs": [
          {
            "OperatorType": "Projection",
            "Expressions": [
              "[COLUMN 2] * COALESCE([COLUMN 3], INT64(1)) as sum(col)"
            ],
            "Inputs": [
              {
                "OperatorType": "Join",
                "Variant": "Join",
                "JoinColumnIndexes": "L:0,L:1,L:2,R:1",
                "TableName": "`user`_user_extra",
                "Inputs": [
                  {
                    "OperatorType": "Route",
                    "Variant": "Scatter",
                    "Keyspace": {
                      "Name": "user",
                      "Sharded": true
                    },
                    "FieldQuery": "select `user`.col as col, 32, sum(col) from `user` where 1 != 1",
                    "Query": "select `user`.col as col, 32, sum(col) from `user`",
                    "Table": "`user`"
                  },
                  {
                    "OperatorType": "Route",
                    "Variant": "Scatter",
                    "Keyspace": {
                      "Name": "user",
                      "Sharded": true
                    },
                    "FieldQuery": "select 1, count(*) from user_extra where 1 != 1 group by 1",
                    "Query": "select 1, count(*) from user_extra group by 1",
                    "Table": "user_extra"
                  }
                ]
              }
            ]
          }
        ]
      },
      "TablesUsed": [
        "user.user",
        "user.user_extra"
      ]
    }
  },
  {
    "comment": "find aggregation expression and use column offset in filter",
    "query": "select foo, count(*) from user group by foo having count(*) = 3",
    "v3-plan": "VT12001: unsupported: filtering on results of aggregates",
    "gen4-plan": {
      "QueryType": "SELECT",
      "Original": "select foo, count(*) from user group by foo having count(*) = 3",
      "Instructions": {
        "OperatorType": "SimpleProjection",
        "Columns": [
          0,
          1
        ],
        "Inputs": [
          {
            "OperatorType": "Filter",
            "Predicate": ":1 = 3",
            "Inputs": [
              {
                "OperatorType": "Aggregate",
                "Variant": "Ordered",
                "Aggregates": "sum_count_star(1) AS count(*)",
                "GroupBy": "(0|2)",
                "Inputs": [
                  {
                    "OperatorType": "Route",
                    "Variant": "Scatter",
                    "Keyspace": {
                      "Name": "user",
                      "Sharded": true
                    },
                    "FieldQuery": "select foo, count(*), weight_string(foo) from `user` where 1 != 1 group by foo, weight_string(foo)",
                    "OrderBy": "(0|2) ASC",
                    "Query": "select foo, count(*), weight_string(foo) from `user` group by foo, weight_string(foo) order by foo asc",
                    "Table": "`user`"
                  }
                ]
              }
            ]
          }
        ]
      },
      "TablesUsed": [
        "user.user"
      ]
    }
  },
  {
    "comment": "find aggregation expression and use column offset in filter times two",
    "query": "select foo, sum(foo), sum(bar) from user group by foo having sum(foo)+sum(bar) = 42",
    "v3-plan": "VT12001: unsupported: filtering on results of aggregates",
    "gen4-plan": {
      "QueryType": "SELECT",
      "Original": "select foo, sum(foo), sum(bar) from user group by foo having sum(foo)+sum(bar) = 42",
      "Instructions": {
        "OperatorType": "SimpleProjection",
        "Columns": [
          0,
          1,
          2
        ],
        "Inputs": [
          {
            "OperatorType": "Filter",
            "Predicate": ":1 + :2 = 42",
            "Inputs": [
              {
                "OperatorType": "Aggregate",
                "Variant": "Ordered",
                "Aggregates": "sum(1) AS sum(foo), sum(2) AS sum(bar)",
                "GroupBy": "(0|3)",
                "Inputs": [
                  {
                    "OperatorType": "Route",
                    "Variant": "Scatter",
                    "Keyspace": {
                      "Name": "user",
                      "Sharded": true
                    },
                    "FieldQuery": "select foo, sum(foo), sum(bar), weight_string(foo) from `user` where 1 != 1 group by foo, weight_string(foo)",
                    "OrderBy": "(0|3) ASC",
                    "Query": "select foo, sum(foo), sum(bar), weight_string(foo) from `user` group by foo, weight_string(foo) order by foo asc",
                    "Table": "`user`"
                  }
                ]
              }
            ]
          }
        ]
      },
      "TablesUsed": [
        "user.user"
      ]
    }
  },
  {
    "comment": "find aggregation expression and use column offset in filter times three",
    "query": "select foo, sum(foo) as fooSum, sum(bar) as barSum from user group by foo having fooSum+sum(bar) = 42",
    "v3-plan": "VT12001: unsupported: filtering on results of aggregates",
    "gen4-plan": {
      "QueryType": "SELECT",
      "Original": "select foo, sum(foo) as fooSum, sum(bar) as barSum from user group by foo having fooSum+sum(bar) = 42",
      "Instructions": {
        "OperatorType": "SimpleProjection",
        "Columns": [
          0,
          1,
          2
        ],
        "Inputs": [
          {
            "OperatorType": "Filter",
            "Predicate": ":1 + :2 = 42",
            "Inputs": [
              {
                "OperatorType": "Aggregate",
                "Variant": "Ordered",
                "Aggregates": "sum(1) AS fooSum, sum(2) AS barSum",
                "GroupBy": "(0|3)",
                "Inputs": [
                  {
                    "OperatorType": "Route",
                    "Variant": "Scatter",
                    "Keyspace": {
                      "Name": "user",
                      "Sharded": true
                    },
                    "FieldQuery": "select foo, sum(foo) as fooSum, sum(bar) as barSum, weight_string(foo) from `user` where 1 != 1 group by foo, weight_string(foo)",
                    "OrderBy": "(0|3) ASC",
                    "Query": "select foo, sum(foo) as fooSum, sum(bar) as barSum, weight_string(foo) from `user` group by foo, weight_string(foo) order by foo asc",
                    "Table": "`user`"
                  }
                ]
              }
            ]
          }
        ]
      },
      "TablesUsed": [
        "user.user"
      ]
    }
  },
  {
    "comment": "having should be able to add new aggregation expressions in having",
    "query": "select foo from user group by foo having count(*) = 3",
    "v3-plan": "VT12001: unsupported: filtering on results of aggregates",
    "gen4-plan": {
      "QueryType": "SELECT",
      "Original": "select foo from user group by foo having count(*) = 3",
      "Instructions": {
        "OperatorType": "SimpleProjection",
        "Columns": [
          0
        ],
        "Inputs": [
          {
            "OperatorType": "Filter",
            "Predicate": ":1 = 3",
            "Inputs": [
              {
                "OperatorType": "Aggregate",
                "Variant": "Ordered",
                "Aggregates": "sum_count_star(1) AS count(*)",
                "GroupBy": "(0|2)",
                "Inputs": [
                  {
                    "OperatorType": "Route",
                    "Variant": "Scatter",
                    "Keyspace": {
                      "Name": "user",
                      "Sharded": true
                    },
                    "FieldQuery": "select foo, count(*), weight_string(foo) from `user` where 1 != 1 group by foo, weight_string(foo)",
                    "OrderBy": "(0|2) ASC",
                    "Query": "select foo, count(*), weight_string(foo) from `user` group by foo, weight_string(foo) order by foo asc",
                    "Table": "`user`"
                  }
                ]
              }
            ]
          }
        ]
      },
      "TablesUsed": [
        "user.user"
      ]
    }
  },
  {
    "comment": "select u.id from user u join user_extra ue on ue.id = u.id group by u.id having count(u.name) = 3",
    "query": "select u.id from user u join user_extra ue on ue.id = u.id group by u.id having count(u.name) = 3",
    "v3-plan": "VT12001: unsupported: cross-shard query with aggregates",
    "gen4-plan": {
      "QueryType": "SELECT",
      "Original": "select u.id from user u join user_extra ue on ue.id = u.id group by u.id having count(u.name) = 3",
      "Instructions": {
        "OperatorType": "SimpleProjection",
        "Columns": [
          0
        ],
        "Inputs": [
          {
            "OperatorType": "Filter",
            "Predicate": ":1 = 3",
            "Inputs": [
              {
                "OperatorType": "Aggregate",
                "Variant": "Ordered",
                "Aggregates": "sum_count(1) AS count(u.`name`)",
                "GroupBy": "(0|2)",
                "Inputs": [
                  {
                    "OperatorType": "Projection",
                    "Expressions": [
                      "[COLUMN 0] as id",
                      "[COLUMN 2] * COALESCE([COLUMN 3], INT64(1)) as count(u.`name`)",
                      "[COLUMN 1]"
                    ],
                    "Inputs": [
                      {
                        "OperatorType": "Sort",
                        "Variant": "Memory",
                        "OrderBy": "(0|1) ASC",
                        "Inputs": [
                          {
                            "OperatorType": "Join",
                            "Variant": "Join",
                            "JoinColumnIndexes": "R:1,R:2,L:1,R:0",
                            "JoinVars": {
                              "ue_id": 0
                            },
                            "TableName": "user_extra_`user`",
                            "Inputs": [
                              {
                                "OperatorType": "Route",
                                "Variant": "Scatter",
                                "Keyspace": {
                                  "Name": "user",
                                  "Sharded": true
                                },
                                "FieldQuery": "select ue.id, count(*), weight_string(ue.id) from user_extra as ue where 1 != 1 group by ue.id, weight_string(ue.id)",
                                "Query": "select ue.id, count(*), weight_string(ue.id) from user_extra as ue group by ue.id, weight_string(ue.id)",
                                "Table": "user_extra"
                              },
                              {
                                "OperatorType": "Route",
                                "Variant": "EqualUnique",
                                "Keyspace": {
                                  "Name": "user",
                                  "Sharded": true
                                },
                                "FieldQuery": "select count(u.`name`), u.id, weight_string(u.id) from `user` as u where 1 != 1 group by u.id, weight_string(u.id)",
                                "Query": "select count(u.`name`), u.id, weight_string(u.id) from `user` as u where u.id = :ue_id group by u.id, weight_string(u.id)",
                                "Table": "`user`",
                                "Values": [
                                  ":ue_id"
                                ],
                                "Vindex": "user_index"
                              }
                            ]
                          }
                        ]
                      }
                    ]
                  }
                ]
              }
            ]
          }
        ]
      },
      "TablesUsed": [
        "user.user",
        "user.user_extra"
      ]
    }
  },
  {
    "comment": "select u.id from user u join user_extra ue on ue.user_id = u.id group by u.id having count(u.name) = 3",
    "query": "select u.id from user u join user_extra ue on ue.user_id = u.id group by u.id having count(u.name) = 3",
    "v3-plan": {
      "QueryType": "SELECT",
      "Original": "select u.id from user u join user_extra ue on ue.user_id = u.id group by u.id having count(u.name) = 3",
      "Instructions": {
        "OperatorType": "Route",
        "Variant": "Scatter",
        "Keyspace": {
          "Name": "user",
          "Sharded": true
        },
        "FieldQuery": "select u.id from `user` as u join user_extra as ue on ue.user_id = u.id where 1 != 1 group by u.id",
        "Query": "select u.id from `user` as u join user_extra as ue on ue.user_id = u.id group by u.id having count(u.`name`) = 3",
        "Table": "`user`, user_extra"
      }
    },
    "gen4-plan": {
      "QueryType": "SELECT",
      "Original": "select u.id from user u join user_extra ue on ue.user_id = u.id group by u.id having count(u.name) = 3",
      "Instructions": {
        "OperatorType": "Route",
        "Variant": "Scatter",
        "Keyspace": {
          "Name": "user",
          "Sharded": true
        },
        "FieldQuery": "select u.id from `user` as u, user_extra as ue where 1 != 1 group by u.id",
        "Query": "select u.id from `user` as u, user_extra as ue where ue.user_id = u.id group by u.id having count(u.`name`) = 3",
        "Table": "`user`, user_extra"
      },
      "TablesUsed": [
        "user.user",
        "user.user_extra"
      ]
    }
  },
  {
    "comment": "only extract the aggregation once, even if used twice",
    "query": "select u.id from user u join user_extra ue on ue.id = u.id group by u.id having count(*) < 3 and count(*) > 5",
    "v3-plan": "VT12001: unsupported: cross-shard query with aggregates",
    "gen4-plan": {
      "QueryType": "SELECT",
      "Original": "select u.id from user u join user_extra ue on ue.id = u.id group by u.id having count(*) < 3 and count(*) > 5",
      "Instructions": {
        "OperatorType": "SimpleProjection",
        "Columns": [
          0
        ],
        "Inputs": [
          {
            "OperatorType": "Filter",
            "Predicate": ":1 < 3 and :1 > 5",
            "Inputs": [
              {
                "OperatorType": "Aggregate",
                "Variant": "Ordered",
                "Aggregates": "sum_count_star(1) AS count(*)",
                "GroupBy": "(0|2)",
                "Inputs": [
                  {
                    "OperatorType": "Projection",
                    "Expressions": [
                      "[COLUMN 0] as id",
                      "[COLUMN 2] * COALESCE([COLUMN 3], INT64(1)) as count(*)",
                      "[COLUMN 1]"
                    ],
                    "Inputs": [
                      {
                        "OperatorType": "Sort",
                        "Variant": "Memory",
                        "OrderBy": "(0|1) ASC",
                        "Inputs": [
                          {
                            "OperatorType": "Join",
                            "Variant": "Join",
                            "JoinColumnIndexes": "R:1,R:2,L:1,R:0",
                            "JoinVars": {
                              "ue_id": 0
                            },
                            "TableName": "user_extra_`user`",
                            "Inputs": [
                              {
                                "OperatorType": "Route",
                                "Variant": "Scatter",
                                "Keyspace": {
                                  "Name": "user",
                                  "Sharded": true
                                },
                                "FieldQuery": "select ue.id, count(*), weight_string(ue.id) from user_extra as ue where 1 != 1 group by ue.id, weight_string(ue.id)",
                                "Query": "select ue.id, count(*), weight_string(ue.id) from user_extra as ue group by ue.id, weight_string(ue.id)",
                                "Table": "user_extra"
                              },
                              {
                                "OperatorType": "Route",
                                "Variant": "EqualUnique",
                                "Keyspace": {
                                  "Name": "user",
                                  "Sharded": true
                                },
                                "FieldQuery": "select count(*), u.id, weight_string(u.id) from `user` as u where 1 != 1 group by u.id, weight_string(u.id)",
                                "Query": "select count(*), u.id, weight_string(u.id) from `user` as u where u.id = :ue_id group by u.id, weight_string(u.id)",
                                "Table": "`user`",
                                "Values": [
                                  ":ue_id"
                                ],
                                "Vindex": "user_index"
                              }
                            ]
                          }
                        ]
                      }
                    ]
                  }
                ]
              }
            ]
          }
        ]
      },
      "TablesUsed": [
        "user.user",
        "user.user_extra"
      ]
    }
  },
  {
    "comment": "select (select 1 from user u having count(ue.col) > 10) from user_extra ue",
    "query": "select (select 1 from user u having count(ue.col) > 10) from user_extra ue",
    "v3-plan": "VT03020: column ue.col not found in subquery",
    "gen4-plan": {
      "QueryType": "SELECT",
      "Original": "select (select 1 from user u having count(ue.col) > 10) from user_extra ue",
      "Instructions": {
        "OperatorType": "Subquery",
        "Variant": "PulloutValue",
        "PulloutVars": [
          "__sq1"
        ],
        "Inputs": [
          {
            "OperatorType": "SimpleProjection",
            "Columns": [
              0
            ],
            "Inputs": [
              {
                "OperatorType": "Filter",
                "Predicate": ":1 > 10",
                "Inputs": [
                  {
                    "OperatorType": "Aggregate",
                    "Variant": "Scalar",
                    "Aggregates": "random(0) AS 1, sum_count(1) AS count(ue.col)",
                    "Inputs": [
                      {
                        "OperatorType": "Route",
                        "Variant": "Scatter",
                        "Keyspace": {
                          "Name": "user",
                          "Sharded": true
                        },
                        "FieldQuery": "select 1, count(ue.col) from `user` as u where 1 != 1",
                        "Query": "select 1, count(ue.col) from `user` as u",
                        "Table": "`user`"
                      }
                    ]
                  }
                ]
              }
            ]
          },
          {
            "OperatorType": "Route",
            "Variant": "Scatter",
            "Keyspace": {
              "Name": "user",
              "Sharded": true
            },
            "FieldQuery": "select :__sq1 from user_extra as ue where 1 != 1",
            "Query": "select :__sq1 from user_extra as ue",
            "Table": "user_extra"
          }
        ]
      },
      "TablesUsed": [
        "user.user",
        "user.user_extra"
      ]
    }
  },
  {
    "comment": "group by and ',' joins with condition",
    "query": "select user.col from user join user_extra on user_extra.col = user.col group by user.id",
    "v3-plan": "VT12001: unsupported: cross-shard query with aggregates",
    "gen4-plan": {
      "QueryType": "SELECT",
      "Original": "select user.col from user join user_extra on user_extra.col = user.col group by user.id",
      "Instructions": {
        "OperatorType": "Aggregate",
        "Variant": "Ordered",
        "Aggregates": "random(0) AS col",
        "GroupBy": "(1|2)",
        "ResultColumns": 1,
        "Inputs": [
          {
            "OperatorType": "Join",
            "Variant": "Join",
            "JoinColumnIndexes": "L:0,L:1,L:2",
            "JoinVars": {
              "user_col": 0
            },
            "TableName": "`user`_user_extra",
            "Inputs": [
              {
                "OperatorType": "Route",
                "Variant": "Scatter",
                "Keyspace": {
                  "Name": "user",
                  "Sharded": true
                },
                "FieldQuery": "select `user`.col, `user`.id, weight_string(`user`.id) from `user` where 1 != 1 group by `user`.id, `user`.col, weight_string(`user`.id)",
                "OrderBy": "(1|2) ASC",
                "Query": "select `user`.col, `user`.id, weight_string(`user`.id) from `user` group by `user`.id, `user`.col, weight_string(`user`.id) order by `user`.id asc",
                "Table": "`user`"
              },
              {
                "OperatorType": "Route",
                "Variant": "Scatter",
                "Keyspace": {
                  "Name": "user",
                  "Sharded": true
                },
                "FieldQuery": "select 1 from user_extra where 1 != 1 group by .0",
                "Query": "select 1 from user_extra where user_extra.col = :user_col group by .0",
                "Table": "user_extra"
              }
            ]
          }
        ]
      },
      "TablesUsed": [
        "user.user",
        "user.user_extra"
      ]
    }
  },
  {
    "comment": "scatter aggregate symtab lookup error",
    "query": "select id, b as id, count(*) from user order by id",
    "v3-plan": "VT03021: ambiguous column reference: id",
    "gen4-plan": {
      "QueryType": "SELECT",
      "Original": "select id, b as id, count(*) from user order by id",
      "Instructions": {
        "OperatorType": "Sort",
        "Variant": "Memory",
        "OrderBy": "(1|3) ASC",
        "ResultColumns": 3,
        "Inputs": [
          {
            "OperatorType": "Aggregate",
            "Variant": "Scalar",
            "Aggregates": "random(0) AS id, random(1) AS id, sum_count_star(2) AS count(*), random(3)",
            "Inputs": [
              {
                "OperatorType": "Route",
                "Variant": "Scatter",
                "Keyspace": {
                  "Name": "user",
                  "Sharded": true
                },
                "FieldQuery": "select id, b as id, count(*), weight_string(b) from `user` where 1 != 1",
                "Query": "select id, b as id, count(*), weight_string(b) from `user`",
                "Table": "`user`"
              }
            ]
          }
        ]
      },
      "TablesUsed": [
        "user.user"
      ]
    }
  },
  {
    "comment": "aggr and non-aggr without group by (with query does not give useful result out)",
    "query": "select id, count(*) from user",
    "v3-plan": {
      "QueryType": "SELECT",
      "Original": "select id, count(*) from user",
      "Instructions": {
        "OperatorType": "Aggregate",
        "Variant": "Scalar",
        "Aggregates": "sum_count(1) AS count",
        "Inputs": [
          {
            "OperatorType": "Route",
            "Variant": "Scatter",
            "Keyspace": {
              "Name": "user",
              "Sharded": true
            },
            "FieldQuery": "select id, count(*) from `user` where 1 != 1",
            "Query": "select id, count(*) from `user`",
            "Table": "`user`"
          }
        ]
      }
    },
    "gen4-plan": {
      "QueryType": "SELECT",
      "Original": "select id, count(*) from user",
      "Instructions": {
        "OperatorType": "Aggregate",
        "Variant": "Scalar",
        "Aggregates": "random(0) AS id, sum_count_star(1) AS count(*)",
        "Inputs": [
          {
            "OperatorType": "Route",
            "Variant": "Scatter",
            "Keyspace": {
              "Name": "user",
              "Sharded": true
            },
            "FieldQuery": "select id, count(*) from `user` where 1 != 1",
            "Query": "select id, count(*) from `user`",
            "Table": "`user`"
          }
        ]
      },
      "TablesUsed": [
        "user.user"
      ]
    }
  },
  {
    "comment": "group by and ',' joins",
    "query": "select user.id from user, user_extra group by id",
    "v3-plan": "VT12001: unsupported: cross-shard query with aggregates",
    "gen4-plan": {
      "QueryType": "SELECT",
      "Original": "select user.id from user, user_extra group by id",
      "Instructions": {
        "OperatorType": "Aggregate",
        "Variant": "Ordered",
        "GroupBy": "(0|1)",
        "ResultColumns": 1,
        "Inputs": [
          {
            "OperatorType": "Join",
            "Variant": "Join",
            "JoinColumnIndexes": "L:0,L:1",
            "TableName": "`user`_user_extra",
            "Inputs": [
              {
                "OperatorType": "Route",
                "Variant": "Scatter",
                "Keyspace": {
                  "Name": "user",
                  "Sharded": true
                },
                "FieldQuery": "select `user`.id, weight_string(id) from `user` where 1 != 1 group by id, weight_string(id)",
                "OrderBy": "(0|1) ASC",
                "Query": "select `user`.id, weight_string(id) from `user` group by id, weight_string(id) order by id asc",
                "Table": "`user`"
              },
              {
                "OperatorType": "Route",
                "Variant": "Scatter",
                "Keyspace": {
                  "Name": "user",
                  "Sharded": true
                },
                "FieldQuery": "select 1 from user_extra where 1 != 1 group by .0",
                "Query": "select 1 from user_extra group by .0",
                "Table": "user_extra"
              }
            ]
          }
        ]
      },
      "TablesUsed": [
        "user.user",
        "user.user_extra"
      ]
    }
  },
  {
    "comment": "count on column from LIMIT",
    "query": "select count(city) from (select phone, id, city from user where id > 12 limit 10) as x",
    "v3-plan": "VT12001: unsupported: cross-shard query with aggregates",
    "gen4-plan": {
      "QueryType": "SELECT",
      "Original": "select count(city) from (select phone, id, city from user where id > 12 limit 10) as x",
      "Instructions": {
        "OperatorType": "Aggregate",
        "Variant": "Scalar",
        "Aggregates": "count(0) AS count(city)",
        "Inputs": [
          {
            "OperatorType": "Projection",
            "Expressions": [
              "[COLUMN 2] as count(city)"
            ],
            "Inputs": [
              {
                "OperatorType": "Limit",
                "Count": "INT64(10)",
                "Inputs": [
                  {
                    "OperatorType": "Route",
                    "Variant": "Scatter",
                    "Keyspace": {
                      "Name": "user",
                      "Sharded": true
                    },
                    "FieldQuery": "select phone, id, city from `user` where 1 != 1",
                    "Query": "select phone, id, city from `user` where id > 12 limit :__upper_limit",
                    "Table": "`user`"
                  }
                ]
              }
            ]
          }
        ]
      },
      "TablesUsed": [
        "user.user"
      ]
    }
  },
  {
    "comment": "count(*) on column from LIMIT",
    "query": "select count(*) from (select phone, id, city from user where id > 12 limit 10) as x",
    "v3-plan": "VT12001: unsupported: cross-shard query with aggregates",
    "gen4-plan": {
      "QueryType": "SELECT",
      "Original": "select count(*) from (select phone, id, city from user where id > 12 limit 10) as x",
      "Instructions": {
        "OperatorType": "Aggregate",
        "Variant": "Scalar",
        "Aggregates": "count_star(0) AS count(*)",
        "Inputs": [
          {
            "OperatorType": "Projection",
            "Expressions": [
              "[COLUMN 0] as count(*)"
            ],
            "Inputs": [
              {
                "OperatorType": "Limit",
                "Count": "INT64(10)",
                "Inputs": [
                  {
                    "OperatorType": "Route",
                    "Variant": "Scatter",
                    "Keyspace": {
                      "Name": "user",
                      "Sharded": true
                    },
                    "FieldQuery": "select phone, id, city from `user` where 1 != 1",
                    "Query": "select phone, id, city from `user` where id > 12 limit :__upper_limit",
                    "Table": "`user`"
                  }
                ]
              }
            ]
          }
        ]
      },
      "TablesUsed": [
        "user.user"
      ]
    }
  },
  {
    "comment": "count non-null columns incoming from outer joins should work well",
    "query": "select count(col) from (select user_extra.col as col from user left join user_extra on user.id = user_extra.id limit 10) as x",
    "plan": {
      "QueryType": "SELECT",
      "Original": "select count(col) from (select user_extra.col as col from user left join user_extra on user.id = user_extra.id limit 10) as x",
      "Instructions": {
        "OperatorType": "Aggregate",
        "Variant": "Scalar",
        "Aggregates": "count(0) AS count(col)",
        "Inputs": [
          {
            "OperatorType": "Projection",
            "Expressions": [
              "[COLUMN 0] as count(col)"
            ],
            "Inputs": [
              {
                "OperatorType": "Limit",
                "Count": "INT64(10)",
                "Inputs": [
                  {
                    "OperatorType": "Join",
                    "Variant": "LeftJoin",
                    "JoinColumnIndexes": "R:0",
                    "JoinVars": {
                      "user_id": 0
                    },
                    "TableName": "`user`_user_extra",
                    "Inputs": [
                      {
                        "OperatorType": "Route",
                        "Variant": "Scatter",
                        "Keyspace": {
                          "Name": "user",
                          "Sharded": true
                        },
                        "FieldQuery": "select `user`.id from `user` where 1 != 1",
                        "Query": "select `user`.id from `user`",
                        "Table": "`user`"
                      },
                      {
                        "OperatorType": "Route",
                        "Variant": "Scatter",
                        "Keyspace": {
                          "Name": "user",
                          "Sharded": true
                        },
                        "FieldQuery": "select user_extra.col as col from user_extra where 1 != 1",
                        "Query": "select user_extra.col as col from user_extra where user_extra.id = :user_id",
                        "Table": "user_extra"
                      }
                    ]
                  }
                ]
              }
            ]
          }
        ]
      },
      "TablesUsed": [
        "user.user",
        "user.user_extra"
      ]
    }
  },
  {
    "comment": "grouping on data from derived table",
    "query": "select val1, count(*)  from (select id, val1 from user where val2 < 4 order by val1 limit 2) as x group by val1",
    "v3-plan": "VT12001: unsupported: cross-shard query with aggregates",
    "gen4-plan": {
      "QueryType": "SELECT",
      "Original": "select val1, count(*)  from (select id, val1 from user where val2 < 4 order by val1 limit 2) as x group by val1",
      "Instructions": {
        "OperatorType": "Aggregate",
        "Variant": "Ordered",
        "Aggregates": "count_star(1) AS count(*)",
        "GroupBy": "(0|2)",
        "ResultColumns": 2,
        "Inputs": [
          {
            "OperatorType": "Projection",
            "Expressions": [
              "[COLUMN 1] as val1",
              "[COLUMN 0] as count(*)",
              "[COLUMN 2]"
            ],
            "Inputs": [
              {
                "OperatorType": "Limit",
                "Count": "INT64(2)",
                "Inputs": [
                  {
                    "OperatorType": "Route",
                    "Variant": "Scatter",
                    "Keyspace": {
                      "Name": "user",
                      "Sharded": true
                    },
                    "FieldQuery": "select id, val1, weight_string(val1) from `user` where 1 != 1",
                    "OrderBy": "(1|2) ASC, (1|2) ASC",
                    "Query": "select id, val1, weight_string(val1) from `user` where val2 < 4 order by val1 asc, val1 asc limit :__upper_limit",
                    "Table": "`user`"
                  }
                ]
              }
            ]
          }
        ]
      },
      "TablesUsed": [
        "user.user"
      ]
    }
  },
  {
    "comment": "Can't inline derived table when it has HAVING with aggregation function",
    "query": "select * from (select id from user having count(*) = 1) s",
    "v3-plan": {
      "QueryType": "SELECT",
      "Original": "select * from (select id from user having count(*) = 1) s",
      "Instructions": {
        "OperatorType": "Route",
        "Variant": "Scatter",
        "Keyspace": {
          "Name": "user",
          "Sharded": true
        },
        "FieldQuery": "select * from (select id from `user` where 1 != 1) as s where 1 != 1",
        "Query": "select * from (select id from `user` having count(*) = 1) as s",
        "Table": "`user`"
      }
    },
    "gen4-plan": {
      "QueryType": "SELECT",
      "Original": "select * from (select id from user having count(*) = 1) s",
      "Instructions": {
        "OperatorType": "SimpleProjection",
        "Columns": [
          0
        ],
        "Inputs": [
          {
            "OperatorType": "Filter",
            "Predicate": ":1 = 1",
            "Inputs": [
              {
                "OperatorType": "Aggregate",
                "Variant": "Scalar",
                "Aggregates": "random(0) AS id, sum_count_star(1) AS count(*)",
                "Inputs": [
                  {
                    "OperatorType": "Route",
                    "Variant": "Scatter",
                    "Keyspace": {
                      "Name": "user",
                      "Sharded": true
                    },
                    "FieldQuery": "select id, count(*) from `user` where 1 != 1",
                    "Query": "select id, count(*) from `user`",
                    "Table": "`user`"
                  }
                ]
              }
            ]
          }
        ]
      },
      "TablesUsed": [
        "user.user"
      ]
    }
  },
  {
    "comment": "Group By X Order By X",
    "query": "SELECT user.intcol FROM user GROUP BY user.intcol ORDER BY COUNT(user.intcol)",
    "v3-plan": "VT12001: unsupported: in scatter query: complex ORDER BY expression: count(`user`.intcol)",
    "gen4-plan": {
      "QueryType": "SELECT",
      "Original": "SELECT user.intcol FROM user GROUP BY user.intcol ORDER BY COUNT(user.intcol)",
      "Instructions": {
        "OperatorType": "Sort",
        "Variant": "Memory",
        "OrderBy": "1 ASC",
        "ResultColumns": 1,
        "Inputs": [
          {
            "OperatorType": "Aggregate",
            "Variant": "Ordered",
            "Aggregates": "sum_count(1) AS count(`user`.intcol)",
            "GroupBy": "0",
            "Inputs": [
              {
                "OperatorType": "Route",
                "Variant": "Scatter",
                "Keyspace": {
                  "Name": "user",
                  "Sharded": true
                },
                "FieldQuery": "select `user`.intcol, count(`user`.intcol) from `user` where 1 != 1 group by `user`.intcol",
                "OrderBy": "0 ASC",
                "Query": "select `user`.intcol, count(`user`.intcol) from `user` group by `user`.intcol order by `user`.intcol asc",
                "Table": "`user`"
              }
            ]
          }
        ]
      },
      "TablesUsed": [
        "user.user"
      ]
    }
  },
  {
    "comment": "AggregateRandom in non full group by query",
    "query": "select u.id, u.name, count(m.predef1) from user.user as u join user.user_extra as m on u.id = m.order group by u.id",
    "v3-plan": "VT12001: unsupported: cross-shard query with aggregates",
    "gen4-plan": {
      "QueryType": "SELECT",
      "Original": "select u.id, u.name, count(m.predef1) from user.user as u join user.user_extra as m on u.id = m.order group by u.id",
      "Instructions": {
        "OperatorType": "Aggregate",
        "Variant": "Ordered",
        "Aggregates": "random(1) AS name, sum_count(2) AS count(m.predef1)",
        "GroupBy": "(0|3)",
        "ResultColumns": 3,
        "Inputs": [
          {
            "OperatorType": "Projection",
            "Expressions": [
              "[COLUMN 3] as id",
              "[COLUMN 0] as name",
              "[COLUMN 1] * [COLUMN 2] as count(m.predef1)",
              "[COLUMN 4] as weight_string(u.id)"
            ],
            "Inputs": [
              {
                "OperatorType": "Sort",
                "Variant": "Memory",
                "OrderBy": "(3|4) ASC",
                "Inputs": [
                  {
                    "OperatorType": "Join",
                    "Variant": "Join",
                    "JoinColumnIndexes": "R:0,L:0,R:1,R:2,R:3",
                    "JoinVars": {
                      "m_order": 1
                    },
                    "TableName": "user_extra_`user`",
                    "Inputs": [
                      {
                        "OperatorType": "Route",
                        "Variant": "Scatter",
                        "Keyspace": {
                          "Name": "user",
                          "Sharded": true
                        },
                        "FieldQuery": "select count(m.predef1), m.`order` from user_extra as m where 1 != 1 group by m.`order`",
                        "Query": "select count(m.predef1), m.`order` from user_extra as m group by m.`order`",
                        "Table": "user_extra"
                      },
                      {
                        "OperatorType": "Route",
                        "Variant": "EqualUnique",
                        "Keyspace": {
                          "Name": "user",
                          "Sharded": true
                        },
                        "FieldQuery": "select u.`name`, count(*), u.id, weight_string(u.id) from `user` as u where 1 != 1 group by u.id, weight_string(u.id)",
                        "Query": "select u.`name`, count(*), u.id, weight_string(u.id) from `user` as u where u.id = :m_order group by u.id, weight_string(u.id)",
                        "Table": "`user`",
                        "Values": [
                          ":m_order"
                        ],
                        "Vindex": "user_index"
                      }
                    ]
                  }
                ]
              }
            ]
          }
        ]
      },
      "TablesUsed": [
        "user.user",
        "user.user_extra"
      ]
    }
  },
  {
    "comment": "Aggregation in a left join query",
    "query": "select count (u.id) from user u left join user_extra ue on u.col = ue.col",
    "plan": {
      "QueryType": "SELECT",
      "Original": "select count (u.id) from user u left join user_extra ue on u.col = ue.col",
      "Instructions": {
        "OperatorType": "Aggregate",
        "Variant": "Scalar",
        "Aggregates": "sum_count(0) AS count(u.id)",
        "Inputs": [
          {
            "OperatorType": "Projection",
            "Expressions": [
              "[COLUMN 0] * COALESCE([COLUMN 1], INT64(1)) as count(u.id)"
            ],
            "Inputs": [
              {
                "OperatorType": "Join",
                "Variant": "LeftJoin",
                "JoinColumnIndexes": "L:0,R:0",
                "JoinVars": {
                  "u_col": 1
                },
                "TableName": "`user`_user_extra",
                "Inputs": [
                  {
                    "OperatorType": "Route",
                    "Variant": "Scatter",
                    "Keyspace": {
                      "Name": "user",
                      "Sharded": true
                    },
                    "FieldQuery": "select count(u.id), u.col from `user` as u where 1 != 1 group by u.col",
                    "Query": "select count(u.id), u.col from `user` as u group by u.col",
                    "Table": "`user`"
                  },
                  {
                    "OperatorType": "Route",
                    "Variant": "Scatter",
                    "Keyspace": {
                      "Name": "user",
                      "Sharded": true
                    },
                    "FieldQuery": "select count(*) from user_extra as ue where 1 != 1 group by .0",
                    "Query": "select count(*) from user_extra as ue where ue.col = :u_col group by .0",
                    "Table": "user_extra"
                  }
                ]
              }
            ]
          }
        ]
      },
      "TablesUsed": [
        "user.user",
        "user.user_extra"
      ]
    }
  },
  {
    "comment": "Aggregations from derived table used in arithmetic outside derived table",
    "query": "select A.a, A.b, (A.a / A.b) as d from (select sum(a) as a, sum(b) as b from user) A",
    "v3-plan": "VT12001: unsupported: expression on results of a cross-shard subquery",
    "gen4-plan": {
      "QueryType": "SELECT",
      "Original": "select A.a, A.b, (A.a / A.b) as d from (select sum(a) as a, sum(b) as b from user) A",
      "Instructions": {
        "OperatorType": "Projection",
        "Expressions": [
          "[COLUMN 0] as a",
          "[COLUMN 1] as b",
          "[COLUMN 0] / [COLUMN 1] as d"
        ],
        "Inputs": [
          {
            "OperatorType": "Aggregate",
            "Variant": "Scalar",
            "Aggregates": "sum(0) AS a, sum(1) AS b",
            "Inputs": [
              {
                "OperatorType": "Route",
                "Variant": "Scatter",
                "Keyspace": {
                  "Name": "user",
                  "Sharded": true
                },
                "FieldQuery": "select sum(a) as a, sum(b) as b from `user` where 1 != 1",
                "Query": "select sum(a) as a, sum(b) as b from `user`",
                "Table": "`user`"
              }
            ]
          }
        ]
      },
      "TablesUsed": [
        "user.user"
      ]
    }
  },
  {
    "comment": "when pushing predicates into derived tables, make sure to put them in HAVING when they contain aggregations",
    "query": "select t1.portalId, t1.flowId from (select portalId, flowId, count(*) as count from user_extra where localDate > :v1 group by user_id, flowId order by null) as t1 where count >= :v2",
    "v3-plan": {
      "QueryType": "SELECT",
      "Original": "select t1.portalId, t1.flowId from (select portalId, flowId, count(*) as count from user_extra where localDate > :v1 group by user_id, flowId order by null) as t1 where count >= :v2",
      "Instructions": {
        "OperatorType": "Route",
        "Variant": "Scatter",
        "Keyspace": {
          "Name": "user",
          "Sharded": true
        },
        "FieldQuery": "select t1.portalId, t1.flowId from (select portalId, flowId, count(*) as `count` from user_extra where 1 != 1 group by user_id, flowId) as t1 where 1 != 1",
        "Query": "select t1.portalId, t1.flowId from (select portalId, flowId, count(*) as `count` from user_extra where localDate > :v1 group by user_id, flowId order by null) as t1 where `count` >= :v2",
        "Table": "user_extra"
      }
    },
    "gen4-plan": {
      "QueryType": "SELECT",
      "Original": "select t1.portalId, t1.flowId from (select portalId, flowId, count(*) as count from user_extra where localDate > :v1 group by user_id, flowId order by null) as t1 where count >= :v2",
      "Instructions": {
        "OperatorType": "Route",
        "Variant": "Scatter",
        "Keyspace": {
          "Name": "user",
          "Sharded": true
        },
        "FieldQuery": "select t1.portalId, t1.flowId from (select portalId, flowId, count(*) as `count` from user_extra where 1 != 1 group by user_id, flowId) as t1 where 1 != 1",
        "Query": "select t1.portalId, t1.flowId from (select portalId, flowId, count(*) as `count` from user_extra where localDate > :v1 group by user_id, flowId order by null) as t1 where `count` >= :v2",
        "Table": "user_extra"
      },
      "TablesUsed": [
        "user.user_extra"
      ]
    }
  },
  {
    "comment": "aggregation, where and derived tables - we can push extremums",
    "query": "SELECT foo FROM (SELECT foo, max(baz) as bazo FROM (SELECT foo, baz FROM user) f GROUP BY foo) tt WHERE bazo BETWEEN 100 AND 200",
    "v3-plan": "VT12001: unsupported: filtering on results of cross-shard subquery",
    "gen4-plan": {
      "QueryType": "SELECT",
      "Original": "SELECT foo FROM (SELECT foo, max(baz) as bazo FROM (SELECT foo, baz FROM user) f GROUP BY foo) tt WHERE bazo BETWEEN 100 AND 200",
      "Instructions": {
        "OperatorType": "SimpleProjection",
        "Columns": [
          0
        ],
        "Inputs": [
          {
            "OperatorType": "Aggregate",
            "Variant": "Ordered",
            "Aggregates": "max(1) AS bazo",
            "GroupBy": "(0|2)",
            "Inputs": [
              {
                "OperatorType": "Route",
                "Variant": "Scatter",
                "Keyspace": {
                  "Name": "user",
                  "Sharded": true
                },
                "FieldQuery": "select foo, max(baz) as bazo, weight_string(foo) from (select foo, baz from `user` where 1 != 1) as f where 1 != 1 group by foo, weight_string(foo)",
                "OrderBy": "(0|2) ASC",
                "Query": "select foo, max(baz) as bazo, weight_string(foo) from (select foo, baz from `user` having max(baz) between 100 and 200) as f group by foo, weight_string(foo) order by foo asc",
                "Table": "`user`"
              }
            ]
          }
        ]
      },
      "TablesUsed": [
        "user.user"
      ]
    }
  },
  {
    "comment": "aggregation, where and derived tables - we can't push aggregations that might need a second layer of aggregation",
    "query": "SELECT foo FROM (SELECT foo, count(baz) as bazo FROM (SELECT foo, baz FROM user) f GROUP BY foo) tt WHERE bazo BETWEEN 100 AND 200",
    "v3-plan": "VT12001: unsupported: filtering on results of cross-shard subquery",
    "gen4-plan": {
      "QueryType": "SELECT",
      "Original": "SELECT foo FROM (SELECT foo, count(baz) as bazo FROM (SELECT foo, baz FROM user) f GROUP BY foo) tt WHERE bazo BETWEEN 100 AND 200",
      "Instructions": {
        "OperatorType": "SimpleProjection",
        "Columns": [
          1
        ],
        "Inputs": [
          {
            "OperatorType": "Filter",
            "Predicate": "bazo between 100 and 200",
            "Inputs": [
              {
                "OperatorType": "SimpleProjection",
                "Columns": [
                  1,
                  0
                ],
                "Inputs": [
                  {
                    "OperatorType": "Aggregate",
                    "Variant": "Ordered",
                    "Aggregates": "sum_count(1) AS bazo",
                    "GroupBy": "(0|2)",
                    "Inputs": [
                      {
                        "OperatorType": "Route",
                        "Variant": "Scatter",
                        "Keyspace": {
                          "Name": "user",
                          "Sharded": true
                        },
                        "FieldQuery": "select foo, count(baz) as bazo, weight_string(foo) from (select foo, baz from `user` where 1 != 1) as f where 1 != 1 group by foo, weight_string(foo)",
                        "OrderBy": "(0|2) ASC",
                        "Query": "select foo, count(baz) as bazo, weight_string(foo) from (select foo, baz from `user`) as f group by foo, weight_string(foo) order by foo asc",
                        "Table": "`user`"
                      }
                    ]
                  }
                ]
              }
            ]
          }
        ]
      },
      "TablesUsed": [
        "user.user"
      ]
    }
  },
  {
    "comment": "Scatter order by is complex with aggregates in select",
    "query": "select col, count(*) from user group by col order by col+1",
    "v3-plan": "VT12001: unsupported: in scatter query: complex ORDER BY expression: col + 1",
    "gen4-plan": {
      "QueryType": "SELECT",
      "Original": "select col, count(*) from user group by col order by col+1",
      "Instructions": {
        "OperatorType": "Sort",
        "Variant": "Memory",
        "OrderBy": "(2|3) ASC",
        "ResultColumns": 2,
        "Inputs": [
          {
            "OperatorType": "Aggregate",
            "Variant": "Ordered",
            "Aggregates": "sum_count_star(1) AS count(*), random(2) AS col + 1, random(3)",
            "GroupBy": "0",
            "Inputs": [
              {
                "OperatorType": "Route",
                "Variant": "Scatter",
                "Keyspace": {
                  "Name": "user",
                  "Sharded": true
                },
                "FieldQuery": "select col, count(*), col + 1, weight_string(col + 1) from `user` where 1 != 1 group by col",
                "OrderBy": "0 ASC",
                "Query": "select col, count(*), col + 1, weight_string(col + 1) from `user` group by col order by col asc",
                "Table": "`user`"
              }
            ]
          }
        ]
      },
      "TablesUsed": [
        "user.user"
      ]
    }
  },
  {
    "comment": "scatter aggregate complex order by",
    "query": "select id from user group by id order by id+1",
    "v3-plan": "VT12001: unsupported: in scatter query: complex ORDER BY expression: id + 1",
    "gen4-plan": {
      "QueryType": "SELECT",
      "Original": "select id from user group by id order by id+1",
      "Instructions": {
        "OperatorType": "Route",
        "Variant": "Scatter",
        "Keyspace": {
          "Name": "user",
          "Sharded": true
        },
        "FieldQuery": "select id, id + 1, weight_string(id + 1) from `user` where 1 != 1 group by id",
        "OrderBy": "(1|2) ASC",
        "Query": "select id, id + 1, weight_string(id + 1) from `user` group by id order by id + 1 asc",
        "ResultColumns": 1,
        "Table": "`user`"
      },
      "TablesUsed": [
        "user.user"
      ]
    }
  },
  {
    "comment": "select expression does not directly depend on grouping expression",
    "query": "select a from user group by a+1",
    "v3-plan": "VT12001: unsupported: in scatter query: only simple references are allowed",
    "gen4-plan": {
      "QueryType": "SELECT",
      "Original": "select a from user group by a+1",
      "Instructions": {
        "OperatorType": "Aggregate",
        "Variant": "Ordered",
        "Aggregates": "random(0) AS a",
        "GroupBy": "(1|2)",
        "ResultColumns": 1,
        "Inputs": [
          {
            "OperatorType": "Route",
            "Variant": "Scatter",
            "Keyspace": {
              "Name": "user",
              "Sharded": true
            },
            "FieldQuery": "select a, a + 1, weight_string(a + 1) from `user` where 1 != 1 group by a + 1, weight_string(a + 1)",
            "OrderBy": "(1|2) ASC",
            "Query": "select a, a + 1, weight_string(a + 1) from `user` group by a + 1, weight_string(a + 1) order by a + 1 asc",
            "Table": "`user`"
          }
        ]
      },
      "TablesUsed": [
        "user.user"
      ]
    }
  },
  {
    "comment": "inner join with scalar aggregation",
    "query": "select count(*) from user join music on user.foo = music.bar",
    "v3-plan": "VT12001: unsupported: cross-shard query with aggregates",
    "gen4-plan": {
      "QueryType": "SELECT",
      "Original": "select count(*) from user join music on user.foo = music.bar",
      "Instructions": {
        "OperatorType": "Aggregate",
        "Variant": "Scalar",
        "Aggregates": "sum_count_star(0) AS count(*)",
        "Inputs": [
          {
            "OperatorType": "Projection",
            "Expressions": [
              "[COLUMN 0] * [COLUMN 1] as count(*)"
            ],
            "Inputs": [
              {
                "OperatorType": "Join",
                "Variant": "Join",
                "JoinColumnIndexes": "L:0,R:0",
                "JoinVars": {
                  "user_foo": 1
                },
                "TableName": "`user`_music",
                "Inputs": [
                  {
                    "OperatorType": "Route",
                    "Variant": "Scatter",
                    "Keyspace": {
                      "Name": "user",
                      "Sharded": true
                    },
                    "FieldQuery": "select count(*), `user`.foo from `user` where 1 != 1 group by `user`.foo",
                    "Query": "select count(*), `user`.foo from `user` group by `user`.foo",
                    "Table": "`user`"
                  },
                  {
                    "OperatorType": "Route",
                    "Variant": "Scatter",
                    "Keyspace": {
                      "Name": "user",
                      "Sharded": true
                    },
                    "FieldQuery": "select count(*) from music where 1 != 1 group by .0",
                    "Query": "select count(*) from music where music.bar = :user_foo group by .0",
                    "Table": "music"
                  }
                ]
              }
            ]
          }
        ]
      },
      "TablesUsed": [
        "user.music",
        "user.user"
      ]
    }
  },
  {
    "comment": "left outer join with scalar aggregation",
    "query": "select count(*) from user left join music on user.foo = music.bar",
    "plan": {
      "QueryType": "SELECT",
      "Original": "select count(*) from user left join music on user.foo = music.bar",
      "Instructions": {
        "OperatorType": "Aggregate",
        "Variant": "Scalar",
        "Aggregates": "sum_count_star(0) AS count(*)",
        "Inputs": [
          {
            "OperatorType": "Projection",
            "Expressions": [
              "[COLUMN 0] * COALESCE([COLUMN 1], INT64(1)) as count(*)"
            ],
            "Inputs": [
              {
                "OperatorType": "Join",
                "Variant": "LeftJoin",
                "JoinColumnIndexes": "L:0,R:0",
                "JoinVars": {
                  "user_foo": 1
                },
                "TableName": "`user`_music",
                "Inputs": [
                  {
                    "OperatorType": "Route",
                    "Variant": "Scatter",
                    "Keyspace": {
                      "Name": "user",
                      "Sharded": true
                    },
                    "FieldQuery": "select count(*), `user`.foo from `user` where 1 != 1 group by `user`.foo",
                    "Query": "select count(*), `user`.foo from `user` group by `user`.foo",
                    "Table": "`user`"
                  },
                  {
                    "OperatorType": "Route",
                    "Variant": "Scatter",
                    "Keyspace": {
                      "Name": "user",
                      "Sharded": true
                    },
                    "FieldQuery": "select count(*) from music where 1 != 1 group by .0",
                    "Query": "select count(*) from music where music.bar = :user_foo group by .0",
                    "Table": "music"
                  }
                ]
              }
            ]
          }
        ]
      },
      "TablesUsed": [
        "user.music",
        "user.user"
      ]
    }
  },
  {
    "comment": "inner join with left grouping",
    "query": "select count(*) from user left join music on user.foo = music.bar group by user.col",
    "plan": {
      "QueryType": "SELECT",
      "Original": "select count(*) from user left join music on user.foo = music.bar group by user.col",
      "Instructions": {
        "OperatorType": "Aggregate",
        "Variant": "Ordered",
        "Aggregates": "sum_count_star(0) AS count(*)",
        "GroupBy": "1",
        "ResultColumns": 1,
        "Inputs": [
          {
            "OperatorType": "Projection",
            "Expressions": [
              "[COLUMN 0] * COALESCE([COLUMN 1], INT64(1)) as count(*)",
              "[COLUMN 2] as col"
            ],
            "Inputs": [
              {
                "OperatorType": "Join",
                "Variant": "LeftJoin",
                "JoinColumnIndexes": "L:0,R:0,L:1",
                "JoinVars": {
                  "user_foo": 2
                },
                "TableName": "`user`_music",
                "Inputs": [
                  {
                    "OperatorType": "Route",
                    "Variant": "Scatter",
                    "Keyspace": {
                      "Name": "user",
                      "Sharded": true
                    },
                    "FieldQuery": "select count(*), `user`.col, `user`.foo from `user` where 1 != 1 group by `user`.col, `user`.foo",
                    "OrderBy": "1 ASC",
                    "Query": "select count(*), `user`.col, `user`.foo from `user` group by `user`.col, `user`.foo order by `user`.col asc",
                    "Table": "`user`"
                  },
                  {
                    "OperatorType": "Route",
                    "Variant": "Scatter",
                    "Keyspace": {
                      "Name": "user",
                      "Sharded": true
                    },
                    "FieldQuery": "select count(*) from music where 1 != 1 group by .0",
                    "Query": "select count(*) from music where music.bar = :user_foo group by .0",
                    "Table": "music"
                  }
                ]
              }
            ]
          }
        ]
      },
      "TablesUsed": [
        "user.music",
        "user.user"
      ]
    }
  },
  {
    "comment": "inner join with right grouping",
    "query": "select count(*) from user left join music on user.foo = music.bar group by music.col",
    "plan": {
      "QueryType": "SELECT",
      "Original": "select count(*) from user left join music on user.foo = music.bar group by music.col",
      "Instructions": {
        "OperatorType": "Aggregate",
        "Variant": "Ordered",
        "Aggregates": "sum_count_star(0) AS count(*)",
        "GroupBy": "(1|2)",
        "ResultColumns": 1,
        "Inputs": [
          {
            "OperatorType": "Projection",
            "Expressions": [
              "[COLUMN 0] * COALESCE([COLUMN 1], INT64(1)) as count(*)",
              "[COLUMN 2] as col",
              "[COLUMN 3] as weight_string(music.col)"
            ],
            "Inputs": [
              {
                "OperatorType": "Sort",
                "Variant": "Memory",
                "OrderBy": "(2|3) ASC",
                "Inputs": [
                  {
                    "OperatorType": "Join",
                    "Variant": "LeftJoin",
                    "JoinColumnIndexes": "L:0,R:0,R:1,R:2",
                    "JoinVars": {
                      "user_foo": 1
                    },
                    "TableName": "`user`_music",
                    "Inputs": [
                      {
                        "OperatorType": "Route",
                        "Variant": "Scatter",
                        "Keyspace": {
                          "Name": "user",
                          "Sharded": true
                        },
                        "FieldQuery": "select count(*), `user`.foo from `user` where 1 != 1 group by `user`.foo",
                        "Query": "select count(*), `user`.foo from `user` group by `user`.foo",
                        "Table": "`user`"
                      },
                      {
                        "OperatorType": "Route",
                        "Variant": "Scatter",
                        "Keyspace": {
                          "Name": "user",
                          "Sharded": true
                        },
                        "FieldQuery": "select count(*), music.col, weight_string(music.col) from music where 1 != 1 group by music.col, weight_string(music.col)",
                        "Query": "select count(*), music.col, weight_string(music.col) from music where music.bar = :user_foo group by music.col, weight_string(music.col)",
                        "Table": "music"
                      }
                    ]
                  }
                ]
              }
            ]
          }
        ]
      },
      "TablesUsed": [
        "user.music",
        "user.user"
      ]
    }
  },
  {
    "comment": "left outer join with left grouping",
    "query": "select count(*) from user left join music on user.foo = music.bar group by user.col",
    "plan": {
      "QueryType": "SELECT",
      "Original": "select count(*) from user left join music on user.foo = music.bar group by user.col",
      "Instructions": {
        "OperatorType": "Aggregate",
        "Variant": "Ordered",
        "Aggregates": "sum_count_star(0) AS count(*)",
        "GroupBy": "1",
        "ResultColumns": 1,
        "Inputs": [
          {
            "OperatorType": "Projection",
            "Expressions": [
              "[COLUMN 0] * COALESCE([COLUMN 1], INT64(1)) as count(*)",
              "[COLUMN 2] as col"
            ],
            "Inputs": [
              {
                "OperatorType": "Join",
                "Variant": "LeftJoin",
                "JoinColumnIndexes": "L:0,R:0,L:1",
                "JoinVars": {
                  "user_foo": 2
                },
                "TableName": "`user`_music",
                "Inputs": [
                  {
                    "OperatorType": "Route",
                    "Variant": "Scatter",
                    "Keyspace": {
                      "Name": "user",
                      "Sharded": true
                    },
                    "FieldQuery": "select count(*), `user`.col, `user`.foo from `user` where 1 != 1 group by `user`.col, `user`.foo",
                    "OrderBy": "1 ASC",
                    "Query": "select count(*), `user`.col, `user`.foo from `user` group by `user`.col, `user`.foo order by `user`.col asc",
                    "Table": "`user`"
                  },
                  {
                    "OperatorType": "Route",
                    "Variant": "Scatter",
                    "Keyspace": {
                      "Name": "user",
                      "Sharded": true
                    },
                    "FieldQuery": "select count(*) from music where 1 != 1 group by .0",
                    "Query": "select count(*) from music where music.bar = :user_foo group by .0",
                    "Table": "music"
                  }
                ]
              }
            ]
          }
        ]
      },
      "TablesUsed": [
        "user.music",
        "user.user"
      ]
    }
  },
  {
    "comment": "left outer join with right grouping",
    "query": "select count(*) from user left join music on user.foo = music.bar group by music.col",
    "plan": {
      "QueryType": "SELECT",
      "Original": "select count(*) from user left join music on user.foo = music.bar group by music.col",
      "Instructions": {
        "OperatorType": "Aggregate",
        "Variant": "Ordered",
        "Aggregates": "sum_count_star(0) AS count(*)",
        "GroupBy": "(1|2)",
        "ResultColumns": 1,
        "Inputs": [
          {
            "OperatorType": "Projection",
            "Expressions": [
              "[COLUMN 0] * COALESCE([COLUMN 1], INT64(1)) as count(*)",
              "[COLUMN 2] as col",
              "[COLUMN 3] as weight_string(music.col)"
            ],
            "Inputs": [
              {
                "OperatorType": "Sort",
                "Variant": "Memory",
                "OrderBy": "(2|3) ASC",
                "Inputs": [
                  {
                    "OperatorType": "Join",
                    "Variant": "LeftJoin",
                    "JoinColumnIndexes": "L:0,R:0,R:1,R:2",
                    "JoinVars": {
                      "user_foo": 1
                    },
                    "TableName": "`user`_music",
                    "Inputs": [
                      {
                        "OperatorType": "Route",
                        "Variant": "Scatter",
                        "Keyspace": {
                          "Name": "user",
                          "Sharded": true
                        },
                        "FieldQuery": "select count(*), `user`.foo from `user` where 1 != 1 group by `user`.foo",
                        "Query": "select count(*), `user`.foo from `user` group by `user`.foo",
                        "Table": "`user`"
                      },
                      {
                        "OperatorType": "Route",
                        "Variant": "Scatter",
                        "Keyspace": {
                          "Name": "user",
                          "Sharded": true
                        },
                        "FieldQuery": "select count(*), music.col, weight_string(music.col) from music where 1 != 1 group by music.col, weight_string(music.col)",
                        "Query": "select count(*), music.col, weight_string(music.col) from music where music.bar = :user_foo group by music.col, weight_string(music.col)",
                        "Table": "music"
                      }
                    ]
                  }
                ]
              }
            ]
          }
        ]
      },
      "TablesUsed": [
        "user.music",
        "user.user"
      ]
    }
  },
  {
    "comment": "3 table inner join with scalar aggregation",
    "query": "select count(*) from user join music on user.foo = music.bar join user_extra on user.foo = user_extra.baz",
    "v3-plan": "VT12001: unsupported: cross-shard query with aggregates",
    "gen4-plan": {
      "QueryType": "SELECT",
      "Original": "select count(*) from user join music on user.foo = music.bar join user_extra on user.foo = user_extra.baz",
      "Instructions": {
        "OperatorType": "Aggregate",
        "Variant": "Scalar",
        "Aggregates": "sum_count_star(0) AS count(*)",
        "Inputs": [
          {
            "OperatorType": "Projection",
            "Expressions": [
              "[COLUMN 0] * [COLUMN 1] as count(*)"
            ],
            "Inputs": [
              {
                "OperatorType": "Join",
                "Variant": "Join",
                "JoinColumnIndexes": "L:0,R:0",
                "JoinVars": {
                  "user_extra_baz": 1
                },
                "TableName": "user_extra_`user`_music",
                "Inputs": [
                  {
                    "OperatorType": "Route",
                    "Variant": "Scatter",
                    "Keyspace": {
                      "Name": "user",
                      "Sharded": true
                    },
                    "FieldQuery": "select count(*), user_extra.baz from user_extra where 1 != 1 group by user_extra.baz",
                    "Query": "select count(*), user_extra.baz from user_extra group by user_extra.baz",
                    "Table": "user_extra"
                  },
                  {
                    "OperatorType": "Projection",
                    "Expressions": [
                      "[COLUMN 0] * [COLUMN 1] as count(*)"
                    ],
                    "Inputs": [
                      {
                        "OperatorType": "Join",
                        "Variant": "Join",
                        "JoinColumnIndexes": "L:0,R:0",
                        "JoinVars": {
                          "user_foo": 1
                        },
                        "TableName": "`user`_music",
                        "Inputs": [
                          {
                            "OperatorType": "Route",
                            "Variant": "Scatter",
                            "Keyspace": {
                              "Name": "user",
                              "Sharded": true
                            },
                            "FieldQuery": "select count(*), `user`.foo from `user` where 1 != 1 group by `user`.foo",
                            "Query": "select count(*), `user`.foo from `user` where `user`.foo = :user_extra_baz group by `user`.foo",
                            "Table": "`user`"
                          },
                          {
                            "OperatorType": "Route",
                            "Variant": "Scatter",
                            "Keyspace": {
                              "Name": "user",
                              "Sharded": true
                            },
                            "FieldQuery": "select count(*) from music where 1 != 1 group by .0",
                            "Query": "select count(*) from music where music.bar = :user_foo group by .0",
                            "Table": "music"
                          }
                        ]
                      }
                    ]
                  }
                ]
              }
            ]
          }
        ]
      },
      "TablesUsed": [
        "user.music",
        "user.user",
        "user.user_extra"
      ]
    }
  },
  {
    "comment": "3 table with mixed join with scalar aggregation",
    "query": "select count(*) from user left join music on user.foo = music.bar join user_extra on user.foo = user_extra.baz",
    "plan": {
      "QueryType": "SELECT",
      "Original": "select count(*) from user left join music on user.foo = music.bar join user_extra on user.foo = user_extra.baz",
      "Instructions": {
        "OperatorType": "Aggregate",
        "Variant": "Scalar",
        "Aggregates": "sum_count_star(0) AS count(*)",
        "Inputs": [
          {
            "OperatorType": "Projection",
            "Expressions": [
              "[COLUMN 0] * [COLUMN 1] as count(*)"
            ],
            "Inputs": [
              {
                "OperatorType": "Join",
                "Variant": "Join",
                "JoinColumnIndexes": "L:0,R:0",
                "JoinVars": {
                  "user_foo": 1
                },
                "TableName": "`user`_music_user_extra",
                "Inputs": [
                  {
                    "OperatorType": "Projection",
                    "Expressions": [
                      "[COLUMN 0] * COALESCE([COLUMN 1], INT64(1)) as count(*)",
                      "[COLUMN 2] as foo"
                    ],
                    "Inputs": [
                      {
                        "OperatorType": "Join",
                        "Variant": "LeftJoin",
                        "JoinColumnIndexes": "L:0,R:0,L:1",
                        "JoinVars": {
                          "user_foo": 1
                        },
                        "TableName": "`user`_music",
                        "Inputs": [
                          {
                            "OperatorType": "Route",
                            "Variant": "Scatter",
                            "Keyspace": {
                              "Name": "user",
                              "Sharded": true
                            },
                            "FieldQuery": "select count(*), `user`.foo from `user` where 1 != 1 group by `user`.foo",
                            "Query": "select count(*), `user`.foo from `user` group by `user`.foo",
                            "Table": "`user`"
                          },
                          {
                            "OperatorType": "Route",
                            "Variant": "Scatter",
                            "Keyspace": {
                              "Name": "user",
                              "Sharded": true
                            },
                            "FieldQuery": "select count(*) from music where 1 != 1 group by .0",
                            "Query": "select count(*) from music where music.bar = :user_foo group by .0",
                            "Table": "music"
                          }
                        ]
                      }
                    ]
                  },
                  {
                    "OperatorType": "Route",
                    "Variant": "Scatter",
                    "Keyspace": {
                      "Name": "user",
                      "Sharded": true
                    },
                    "FieldQuery": "select count(*) from user_extra where 1 != 1 group by .0",
                    "Query": "select count(*) from user_extra where user_extra.baz = :user_foo group by .0",
                    "Table": "user_extra"
                  }
                ]
              }
            ]
          }
        ]
      },
      "TablesUsed": [
        "user.music",
        "user.user",
        "user.user_extra"
      ]
    }
  },
  {
    "comment": "ordering have less column than grouping columns, grouping gets rearranged as order by and missing columns gets added to ordering",
    "query": "select u.col, u.intcol, count(*) from user u join music group by 1,2 order by 2",
    "v3-plan": "VT12001: unsupported: cross-shard query with aggregates",
    "gen4-plan": {
      "QueryType": "SELECT",
      "Original": "select u.col, u.intcol, count(*) from user u join music group by 1,2 order by 2",
      "Instructions": {
        "OperatorType": "Aggregate",
        "Variant": "Ordered",
        "Aggregates": "sum_count_star(2) AS count(*)",
        "GroupBy": "1, 0",
        "Inputs": [
          {
            "OperatorType": "Projection",
            "Expressions": [
              "[COLUMN 2] as col",
              "[COLUMN 3] as intcol",
              "[COLUMN 0] * [COLUMN 1] as count(*)"
            ],
            "Inputs": [
              {
                "OperatorType": "Join",
                "Variant": "Join",
                "JoinColumnIndexes": "L:0,R:0,L:1,L:2",
                "TableName": "`user`_music",
                "Inputs": [
                  {
                    "OperatorType": "Route",
                    "Variant": "Scatter",
                    "Keyspace": {
                      "Name": "user",
                      "Sharded": true
                    },
                    "FieldQuery": "select count(*), u.col, u.intcol from `user` as u where 1 != 1 group by u.col, u.intcol",
                    "OrderBy": "2 ASC, 1 ASC",
                    "Query": "select count(*), u.col, u.intcol from `user` as u group by u.col, u.intcol order by u.intcol asc, u.col asc",
                    "Table": "`user`"
                  },
                  {
                    "OperatorType": "Route",
                    "Variant": "Scatter",
                    "Keyspace": {
                      "Name": "user",
                      "Sharded": true
                    },
                    "FieldQuery": "select count(*) from music where 1 != 1 group by .0",
                    "Query": "select count(*) from music group by .0",
                    "Table": "music"
                  }
                ]
              }
            ]
          }
        ]
      },
      "TablesUsed": [
        "user.music",
        "user.user"
      ]
    }
  },
  {
    "comment": "redundant group by columns are not added",
    "query": "select col, val, id from user group by col, val, id, id, val, col",
    "v3-plan": {
      "QueryType": "SELECT",
      "Original": "select col, val, id from user group by col, val, id, id, val, col",
      "Instructions": {
        "OperatorType": "Route",
        "Variant": "Scatter",
        "Keyspace": {
          "Name": "user",
          "Sharded": true
        },
        "FieldQuery": "select col, val, id from `user` where 1 != 1 group by col, val, id, id, val, col",
        "Query": "select col, val, id from `user` group by col, val, id, id, val, col",
        "Table": "`user`"
      }
    },
    "gen4-plan": {
      "QueryType": "SELECT",
      "Original": "select col, val, id from user group by col, val, id, id, val, col",
      "Instructions": {
        "OperatorType": "Route",
        "Variant": "Scatter",
        "Keyspace": {
          "Name": "user",
          "Sharded": true
        },
        "FieldQuery": "select col, val, id from `user` where 1 != 1 group by col, val, id",
        "Query": "select col, val, id from `user` group by col, val, id",
        "Table": "`user`"
      },
      "TablesUsed": [
        "user.user"
      ]
    }
  },
  {
    "comment": "scatter aggregate with ambiguous aliases",
    "query": "select distinct a, b as a from user",
    "v3-plan": "generating ORDER BY clause: VT03021: ambiguous column reference: a",
    "gen4-plan": {
      "QueryType": "SELECT",
      "Original": "select distinct a, b as a from user",
      "Instructions": {
        "OperatorType": "Aggregate",
        "Variant": "Ordered",
        "GroupBy": "(0|2), (1|3)",
        "ResultColumns": 2,
        "Inputs": [
          {
            "OperatorType": "Route",
            "Variant": "Scatter",
            "Keyspace": {
              "Name": "user",
              "Sharded": true
            },
            "FieldQuery": "select a, b as a, weight_string(a), weight_string(b) from `user` where 1 != 1 group by a, b, weight_string(a), weight_string(b)",
            "OrderBy": "(0|2) ASC, (1|3) ASC",
            "Query": "select a, b as a, weight_string(a), weight_string(b) from `user` group by a, b, weight_string(a), weight_string(b) order by a asc, b asc",
            "Table": "`user`"
          }
        ]
      },
      "TablesUsed": [
        "user.user"
      ]
    }
  },
  {
    "comment": "scatter aggregate with complex select list (can't build order by)",
    "query": "select distinct a+1 from user",
    "v3-plan": "generating ORDER BY clause: VT12001: unsupported: reference a complex expression",
    "gen4-plan": {
      "QueryType": "SELECT",
      "Original": "select distinct a+1 from user",
      "Instructions": {
        "OperatorType": "Aggregate",
        "Variant": "Ordered",
        "GroupBy": "(0|1)",
        "ResultColumns": 1,
        "Inputs": [
          {
            "OperatorType": "Route",
            "Variant": "Scatter",
            "Keyspace": {
              "Name": "user",
              "Sharded": true
            },
            "FieldQuery": "select a + 1, weight_string(a + 1) from `user` where 1 != 1 group by a + 1, weight_string(a + 1)",
            "OrderBy": "(0|1) ASC",
            "Query": "select a + 1, weight_string(a + 1) from `user` group by a + 1, weight_string(a + 1) order by a + 1 asc",
            "Table": "`user`"
          }
        ]
      },
      "TablesUsed": [
        "user.user"
<<<<<<< HEAD
=======
      ]
    }
  },
  {
    "QueryType": "SELECT",
    "Original": "select distinct count(*) from user group by col",
    "Instructions": {
      "OperatorType": "Distinct",
      "Collations": [
        "0"
      ],
      "ResultColumns": 1,
      "Inputs": [
        {
          "OperatorType": "Aggregate",
          "Variant": "Ordered",
          "Aggregates": "sum_count_star(0) AS count(*)",
          "GroupBy": "1",
          "Inputs": [
            {
              "OperatorType": "Route",
              "Variant": "Scatter",
              "Keyspace": {
                "Name": "user",
                "Sharded": true
              },
              "FieldQuery": "select count(*), col from `user` where 1 != 1 group by col",
              "OrderBy": "1 ASC",
              "Query": "select count(*), col from `user` group by col order by col asc",
              "Table": "`user`"
            }
          ]
        }
>>>>>>> e94bdf5d
      ]
    }
  },
  {
    "comment": "planned using minimal_planning",
    "query": "select /*vt+ MINIMAL_PLANNING */ u.bar, count(*) from user u join user_extra ue on u.id = ue.user_id group by u.bar",
    "v3-plan": {
      "QueryType": "SELECT",
      "Original": "select /*vt+ MINIMAL_PLANNING */ u.bar, count(*) from user u join user_extra ue on u.id = ue.user_id group by u.bar",
      "Instructions": {
        "OperatorType": "Aggregate",
        "Variant": "Ordered",
        "Aggregates": "sum_count(1) AS count",
        "GroupBy": "0",
        "Inputs": [
          {
            "OperatorType": "Route",
            "Variant": "Scatter",
            "Keyspace": {
              "Name": "user",
              "Sharded": true
            },
            "FieldQuery": "select u.bar, count(*), weight_string(u.bar) from `user` as u join user_extra as ue on u.id = ue.user_id where 1 != 1 group by u.bar, weight_string(u.bar)",
            "OrderBy": "(0|2) ASC",
            "Query": "select /*vt+ MINIMAL_PLANNING */ u.bar, count(*), weight_string(u.bar) from `user` as u join user_extra as ue on u.id = ue.user_id group by u.bar, weight_string(u.bar) order by bar asc",
            "ResultColumns": 2,
            "Table": "`user`, user_extra"
          }
        ]
      }
    },
<<<<<<< HEAD
    "gen4-plan": {
      "QueryType": "SELECT",
      "Original": "select /*vt+ MINIMAL_PLANNING */ u.bar, count(*) from user u join user_extra ue on u.id = ue.user_id group by u.bar",
      "Instructions": {
        "OperatorType": "Aggregate",
        "Variant": "Ordered",
        "Aggregates": "count_star(1) AS count(*)",
        "GroupBy": "(0|2)",
        "ResultColumns": 2,
        "Inputs": [
          {
            "OperatorType": "Sort",
            "Variant": "Memory",
            "OrderBy": "(0|2) ASC",
=======
    "TablesUsed": [
      "user.user"
    ]
  },
  {
    "comment": "scalar aggregates with min, max, sum distinct and count distinct using collations",
    "query": "select min(textcol1), max(textcol2), sum(distinct textcol1), count(distinct textcol1) from user",
    "v3-plan": "VT12001: unsupported: only one DISTINCT aggregation allowed in a SELECT: count(distinct textcol1)",
    "gen4-plan": {
      "QueryType": "SELECT",
      "Original": "select min(textcol1), max(textcol2), sum(distinct textcol1), count(distinct textcol1) from user",
      "Instructions": {
        "OperatorType": "Aggregate",
        "Variant": "Scalar",
        "Aggregates": "min(0) AS min(textcol1), max(1) AS max(textcol2), sum_distinct(2 COLLATE latin1_swedish_ci) AS sum(distinct textcol1), count_distinct(3 COLLATE latin1_swedish_ci) AS count(distinct textcol1)",
        "Inputs": [
          {
            "OperatorType": "Route",
            "Variant": "Scatter",
            "Keyspace": {
              "Name": "user",
              "Sharded": true
            },
            "FieldQuery": "select min(textcol1), max(textcol2), textcol1, textcol1 from `user` where 1 != 1 group by textcol1",
            "OrderBy": "2 ASC COLLATE latin1_swedish_ci",
            "Query": "select min(textcol1), max(textcol2), textcol1, textcol1 from `user` group by textcol1 order by textcol1 asc",
            "Table": "`user`"
          }
        ]
      },
      "TablesUsed": [
        "user.user"
      ]
    }
  },
  {
    "comment": "grouping aggregates with mi, max, sum distinct and count distinct using collations",
    "query": "select col, min(textcol1), max(textcol2), sum(distinct textcol1), count(distinct textcol1) from user group by col",
    "v3-plan": "VT12001: unsupported: only one DISTINCT aggregation allowed in a SELECT: count(distinct textcol1)",
    "gen4-plan": {
      "QueryType": "SELECT",
      "Original": "select col, min(textcol1), max(textcol2), sum(distinct textcol1), count(distinct textcol1) from user group by col",
      "Instructions": {
        "OperatorType": "Aggregate",
        "Variant": "Ordered",
        "Aggregates": "min(1) AS min(textcol1), max(2) AS max(textcol2), sum_distinct(3 COLLATE latin1_swedish_ci) AS sum(distinct textcol1), count_distinct(4 COLLATE latin1_swedish_ci) AS count(distinct textcol1)",
        "GroupBy": "0",
        "Inputs": [
          {
            "OperatorType": "Route",
            "Variant": "Scatter",
            "Keyspace": {
              "Name": "user",
              "Sharded": true
            },
            "FieldQuery": "select col, min(textcol1), max(textcol2), textcol1, textcol1 from `user` where 1 != 1 group by col, textcol1",
            "OrderBy": "0 ASC, 3 ASC COLLATE latin1_swedish_ci",
            "Query": "select col, min(textcol1), max(textcol2), textcol1, textcol1 from `user` group by col, textcol1 order by col asc, textcol1 asc",
            "Table": "`user`"
          }
        ]
      },
      "TablesUsed": [
        "user.user"
      ]
    }
  },
  {
    "comment": "using a grouping column multiple times should be OK",
    "query": "select col, col, count(*) from user group by col",
    "v3-plan": "generating ORDER BY clause: VT03021: ambiguous column reference: col",
    "gen4-plan": {
      "QueryType": "SELECT",
      "Original": "select col, col, count(*) from user group by col",
      "Instructions": {
        "OperatorType": "Aggregate",
        "Variant": "Ordered",
        "Aggregates": "sum_count_star(2) AS count(*)",
        "GroupBy": "0",
        "Inputs": [
          {
            "OperatorType": "Route",
            "Variant": "Scatter",
            "Keyspace": {
              "Name": "user",
              "Sharded": true
            },
            "FieldQuery": "select col, col, count(*) from `user` where 1 != 1 group by col",
            "OrderBy": "0 ASC",
            "Query": "select col, col, count(*) from `user` group by col order by col asc",
            "Table": "`user`"
          }
        ]
      },
      "TablesUsed": [
        "user.user"
      ]
    }
  },
  {
    "comment": "multiple count star and a count with 3 table join",
    "query": "select count(*), count(*), count(u.col) from user u, user u2, user_extra ue",
    "v3-plan": "VT12001: unsupported: cross-shard query with aggregates",
    "gen4-plan": {
      "QueryType": "SELECT",
      "Original": "select count(*), count(*), count(u.col) from user u, user u2, user_extra ue",
      "Instructions": {
        "OperatorType": "Aggregate",
        "Variant": "Scalar",
        "Aggregates": "sum_count_star(0) AS count(*), sum_count_star(1) AS count(*), sum_count(2) AS count(u.col)",
        "Inputs": [
          {
            "OperatorType": "Projection",
            "Expressions": [
              "[COLUMN 0] * [COLUMN 1] as count(*)",
              "[COLUMN 0] * [COLUMN 1] as count(*)",
              "[COLUMN 0] * [COLUMN 2] as count(u.col)"
            ],
>>>>>>> e94bdf5d
            "Inputs": [
              {
                "OperatorType": "Join",
                "Variant": "Join",
<<<<<<< HEAD
                "JoinColumnIndexes": "L:0,L:1,L:2",
                "JoinVars": {
                  "u_id": 3
                },
                "TableName": "`user`_user_extra",
=======
                "JoinColumnIndexes": "L:0,R:0,R:1",
                "TableName": "user_extra_`user`_`user`",
>>>>>>> e94bdf5d
                "Inputs": [
                  {
                    "OperatorType": "Route",
                    "Variant": "Scatter",
                    "Keyspace": {
                      "Name": "user",
                      "Sharded": true
                    },
<<<<<<< HEAD
                    "FieldQuery": "select u.bar, 1, weight_string(u.bar), u.id from `user` as u where 1 != 1",
                    "Query": "select /*vt+ MINIMAL_PLANNING */ u.bar, 1, weight_string(u.bar), u.id from `user` as u",
                    "Table": "`user`"
                  },
                  {
                    "OperatorType": "Route",
                    "Variant": "EqualUnique",
                    "Keyspace": {
                      "Name": "user",
                      "Sharded": true
                    },
                    "FieldQuery": "select 1 from user_extra as ue where 1 != 1",
                    "Query": "select /*vt+ MINIMAL_PLANNING */ 1 from user_extra as ue where ue.user_id = :u_id",
                    "Table": "user_extra",
                    "Values": [
                      ":u_id"
                    ],
                    "Vindex": "user_index"
=======
                    "FieldQuery": "select count(*) from user_extra as ue where 1 != 1",
                    "Query": "select count(*) from user_extra as ue",
                    "Table": "user_extra"
                  },
                  {
                    "OperatorType": "Projection",
                    "Expressions": [
                      "[COLUMN 0] * [COLUMN 1] as count(*)",
                      "[COLUMN 2] * [COLUMN 1] as count(u.col)"
                    ],
                    "Inputs": [
                      {
                        "OperatorType": "Join",
                        "Variant": "Join",
                        "JoinColumnIndexes": "L:0,R:0,L:1",
                        "TableName": "`user`_`user`",
                        "Inputs": [
                          {
                            "OperatorType": "Route",
                            "Variant": "Scatter",
                            "Keyspace": {
                              "Name": "user",
                              "Sharded": true
                            },
                            "FieldQuery": "select count(*), count(u.col) from `user` as u where 1 != 1 group by .0",
                            "Query": "select count(*), count(u.col) from `user` as u group by .0",
                            "Table": "`user`"
                          },
                          {
                            "OperatorType": "Route",
                            "Variant": "Scatter",
                            "Keyspace": {
                              "Name": "user",
                              "Sharded": true
                            },
                            "FieldQuery": "select count(*) from `user` as u2 where 1 != 1 group by .0",
                            "Query": "select count(*) from `user` as u2 group by .0",
                            "Table": "`user`"
                          }
                        ]
                      }
                    ]
>>>>>>> e94bdf5d
                  }
                ]
              }
            ]
          }
        ]
      },
      "TablesUsed": [
        "user.user",
        "user.user_extra"
      ]
    }
<<<<<<< HEAD
=======
  },
  {
    "comment": "interleaving grouping, aggregation and join with min, max columns",
    "query": "select user.col, min(user_extra.foo), user.bar, max(user_extra.bar) from user join user_extra on user.col = user_extra.bar group by user.col, user.bar",
    "v3-plan": "VT12001: unsupported: cross-shard query with aggregates",
    "gen4-plan": {
      "QueryType": "SELECT",
      "Original": "select user.col, min(user_extra.foo), user.bar, max(user_extra.bar) from user join user_extra on user.col = user_extra.bar group by user.col, user.bar",
      "Instructions": {
        "OperatorType": "Aggregate",
        "Variant": "Ordered",
        "Aggregates": "min(1) AS min(user_extra.foo), max(3) AS max(user_extra.bar)",
        "GroupBy": "0, (2|4)",
        "ResultColumns": 4,
        "Inputs": [
          {
            "OperatorType": "Join",
            "Variant": "Join",
            "JoinColumnIndexes": "L:0,R:0,L:1,R:1,L:2",
            "JoinVars": {
              "user_col": 0
            },
            "TableName": "`user`_user_extra",
            "Inputs": [
              {
                "OperatorType": "Route",
                "Variant": "Scatter",
                "Keyspace": {
                  "Name": "user",
                  "Sharded": true
                },
                "FieldQuery": "select `user`.col, `user`.bar, weight_string(`user`.bar) from `user` where 1 != 1 group by `user`.col, `user`.bar, weight_string(`user`.bar)",
                "OrderBy": "0 ASC, (1|2) ASC",
                "Query": "select `user`.col, `user`.bar, weight_string(`user`.bar) from `user` group by `user`.col, `user`.bar, weight_string(`user`.bar) order by `user`.col asc, `user`.bar asc",
                "Table": "`user`"
              },
              {
                "OperatorType": "Route",
                "Variant": "Scatter",
                "Keyspace": {
                  "Name": "user",
                  "Sharded": true
                },
                "FieldQuery": "select min(user_extra.foo), max(user_extra.bar) from user_extra where 1 != 1 group by .0",
                "Query": "select min(user_extra.foo), max(user_extra.bar) from user_extra where user_extra.bar = :user_col group by .0",
                "Table": "user_extra"
              }
            ]
          }
        ]
      },
      "TablesUsed": [
        "user.user",
        "user.user_extra"
      ]
    }
>>>>>>> e94bdf5d
  }
]<|MERGE_RESOLUTION|>--- conflicted
+++ resolved
@@ -6166,8 +6166,6 @@
       },
       "TablesUsed": [
         "user.user"
-<<<<<<< HEAD
-=======
       ]
     }
   },
@@ -6201,54 +6199,8 @@
             }
           ]
         }
->>>>>>> e94bdf5d
-      ]
-    }
-  },
-  {
-    "comment": "planned using minimal_planning",
-    "query": "select /*vt+ MINIMAL_PLANNING */ u.bar, count(*) from user u join user_extra ue on u.id = ue.user_id group by u.bar",
-    "v3-plan": {
-      "QueryType": "SELECT",
-      "Original": "select /*vt+ MINIMAL_PLANNING */ u.bar, count(*) from user u join user_extra ue on u.id = ue.user_id group by u.bar",
-      "Instructions": {
-        "OperatorType": "Aggregate",
-        "Variant": "Ordered",
-        "Aggregates": "sum_count(1) AS count",
-        "GroupBy": "0",
-        "Inputs": [
-          {
-            "OperatorType": "Route",
-            "Variant": "Scatter",
-            "Keyspace": {
-              "Name": "user",
-              "Sharded": true
-            },
-            "FieldQuery": "select u.bar, count(*), weight_string(u.bar) from `user` as u join user_extra as ue on u.id = ue.user_id where 1 != 1 group by u.bar, weight_string(u.bar)",
-            "OrderBy": "(0|2) ASC",
-            "Query": "select /*vt+ MINIMAL_PLANNING */ u.bar, count(*), weight_string(u.bar) from `user` as u join user_extra as ue on u.id = ue.user_id group by u.bar, weight_string(u.bar) order by bar asc",
-            "ResultColumns": 2,
-            "Table": "`user`, user_extra"
-          }
-        ]
-      }
+      ]
     },
-<<<<<<< HEAD
-    "gen4-plan": {
-      "QueryType": "SELECT",
-      "Original": "select /*vt+ MINIMAL_PLANNING */ u.bar, count(*) from user u join user_extra ue on u.id = ue.user_id group by u.bar",
-      "Instructions": {
-        "OperatorType": "Aggregate",
-        "Variant": "Ordered",
-        "Aggregates": "count_star(1) AS count(*)",
-        "GroupBy": "(0|2)",
-        "ResultColumns": 2,
-        "Inputs": [
-          {
-            "OperatorType": "Sort",
-            "Variant": "Memory",
-            "OrderBy": "(0|2) ASC",
-=======
     "TablesUsed": [
       "user.user"
     ]
@@ -6367,21 +6319,12 @@
               "[COLUMN 0] * [COLUMN 1] as count(*)",
               "[COLUMN 0] * [COLUMN 2] as count(u.col)"
             ],
->>>>>>> e94bdf5d
             "Inputs": [
               {
                 "OperatorType": "Join",
                 "Variant": "Join",
-<<<<<<< HEAD
-                "JoinColumnIndexes": "L:0,L:1,L:2",
-                "JoinVars": {
-                  "u_id": 3
-                },
-                "TableName": "`user`_user_extra",
-=======
                 "JoinColumnIndexes": "L:0,R:0,R:1",
                 "TableName": "user_extra_`user`_`user`",
->>>>>>> e94bdf5d
                 "Inputs": [
                   {
                     "OperatorType": "Route",
@@ -6390,26 +6333,6 @@
                       "Name": "user",
                       "Sharded": true
                     },
-<<<<<<< HEAD
-                    "FieldQuery": "select u.bar, 1, weight_string(u.bar), u.id from `user` as u where 1 != 1",
-                    "Query": "select /*vt+ MINIMAL_PLANNING */ u.bar, 1, weight_string(u.bar), u.id from `user` as u",
-                    "Table": "`user`"
-                  },
-                  {
-                    "OperatorType": "Route",
-                    "Variant": "EqualUnique",
-                    "Keyspace": {
-                      "Name": "user",
-                      "Sharded": true
-                    },
-                    "FieldQuery": "select 1 from user_extra as ue where 1 != 1",
-                    "Query": "select /*vt+ MINIMAL_PLANNING */ 1 from user_extra as ue where ue.user_id = :u_id",
-                    "Table": "user_extra",
-                    "Values": [
-                      ":u_id"
-                    ],
-                    "Vindex": "user_index"
-=======
                     "FieldQuery": "select count(*) from user_extra as ue where 1 != 1",
                     "Query": "select count(*) from user_extra as ue",
                     "Table": "user_extra"
@@ -6452,7 +6375,6 @@
                         ]
                       }
                     ]
->>>>>>> e94bdf5d
                   }
                 ]
               }
@@ -6465,8 +6387,6 @@
         "user.user_extra"
       ]
     }
-<<<<<<< HEAD
-=======
   },
   {
     "comment": "interleaving grouping, aggregation and join with min, max columns",
@@ -6523,6 +6443,95 @@
         "user.user_extra"
       ]
     }
->>>>>>> e94bdf5d
+  },
+  {
+    "comment": "planned using minimal_planning",
+    "query": "select /*vt+ MINIMAL_PLANNING */ u.bar, count(*) from user u join user_extra ue on u.id = ue.user_id group by u.bar",
+    "v3-plan": {
+      "QueryType": "SELECT",
+      "Original": "select /*vt+ MINIMAL_PLANNING */ u.bar, count(*) from user u join user_extra ue on u.id = ue.user_id group by u.bar",
+      "Instructions": {
+        "OperatorType": "Aggregate",
+        "Variant": "Ordered",
+        "Aggregates": "sum_count(1) AS count",
+        "GroupBy": "0",
+        "Inputs": [
+          {
+            "OperatorType": "Route",
+            "Variant": "Scatter",
+            "Keyspace": {
+              "Name": "user",
+              "Sharded": true
+            },
+            "FieldQuery": "select u.bar, count(*), weight_string(u.bar) from `user` as u join user_extra as ue on u.id = ue.user_id where 1 != 1 group by u.bar, weight_string(u.bar)",
+            "OrderBy": "(0|2) ASC",
+            "Query": "select /*vt+ MINIMAL_PLANNING */ u.bar, count(*), weight_string(u.bar) from `user` as u join user_extra as ue on u.id = ue.user_id group by u.bar, weight_string(u.bar) order by bar asc",
+            "ResultColumns": 2,
+            "Table": "`user`, user_extra"
+          }
+        ]
+      }
+    },
+    "gen4-plan": {
+      "QueryType": "SELECT",
+      "Original": "select /*vt+ MINIMAL_PLANNING */ u.bar, count(*) from user u join user_extra ue on u.id = ue.user_id group by u.bar",
+      "Instructions": {
+        "OperatorType": "Aggregate",
+        "Variant": "Ordered",
+        "Aggregates": "count_star(1) AS count(*)",
+        "GroupBy": "(0|2)",
+        "ResultColumns": 2,
+        "Inputs": [
+          {
+            "OperatorType": "Sort",
+            "Variant": "Memory",
+            "OrderBy": "(0|2) ASC",
+            "Inputs": [
+              {
+                "OperatorType": "Join",
+                "Variant": "Join",
+                "JoinColumnIndexes": "L:0,L:1,L:2",
+                "JoinVars": {
+                  "u_id": 3
+                },
+                "TableName": "`user`_user_extra",
+                "Inputs": [
+                  {
+                    "OperatorType": "Route",
+                    "Variant": "Scatter",
+                    "Keyspace": {
+                      "Name": "user",
+                      "Sharded": true
+                    },
+                    "FieldQuery": "select u.bar, 1, weight_string(u.bar), u.id from `user` as u where 1 != 1",
+                    "Query": "select /*vt+ MINIMAL_PLANNING */ u.bar, 1, weight_string(u.bar), u.id from `user` as u",
+                    "Table": "`user`"
+                  },
+                  {
+                    "OperatorType": "Route",
+                    "Variant": "EqualUnique",
+                    "Keyspace": {
+                      "Name": "user",
+                      "Sharded": true
+                    },
+                    "FieldQuery": "select 1 from user_extra as ue where 1 != 1",
+                    "Query": "select /*vt+ MINIMAL_PLANNING */ 1 from user_extra as ue where ue.user_id = :u_id",
+                    "Table": "user_extra",
+                    "Values": [
+                      ":u_id"
+                    ],
+                    "Vindex": "user_index"
+                  }
+                ]
+              }
+            ]
+          }
+        ]
+      },
+      "TablesUsed": [
+        "user.user",
+        "user.user_extra"
+      ]
+    }
   }
 ]