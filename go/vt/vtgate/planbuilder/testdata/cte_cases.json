--- conflicted
+++ resolved
@@ -2239,12 +2239,7 @@
           "Sharded": true
         },
         "FieldQuery": "with recursive emp_cte as (select id, 1 as `level` from `user` where 1 != 1 union all select e.id, cte.`level` + 1 from cte as cte, `user` as e where 1 != 1) select id, `level` from emp_cte where 1 != 1",
-<<<<<<< HEAD
         "Query": "with recursive emp_cte as (select id, 1 as `level` from `user` where manager_id is null and id = 6 union all select e.id, cte.`level` + 1 from cte as cte, `user` as e where e.id = 6 and e.manager_id = cte.id) select id, `level` from emp_cte",
-        "Table": "`user`, dual",
-=======
-        "Query": "with recursive emp_cte as (select id, 1 as `level` from `user` where manager_id is null and id = 6 union all select e.id, cte.`level` + 1 from cte as cte, `user` as e where e.manager_id = cte.id and e.id = 6) select id, `level` from emp_cte",
->>>>>>> 9a8dbe03
         "Values": [
           "6"
         ],
@@ -2454,12 +2449,7 @@
           "Sharded": true
         },
         "FieldQuery": "with recursive cte as (select ue.id, ue.foo from `user` as u, user_extra as ue where 1 != 1 union all select sr.id, sr.foo from ref_with_source as sr, ref as rr where 1 != 1) select id, foo from cte where 1 != 1",
-<<<<<<< HEAD
-        "Query": "with recursive cte as (select ue.id, ue.foo from `user` as u, user_extra as ue where u.id = ue.user_id union all select sr.id, sr.foo from ref_with_source as sr, ref as rr where rr.bar = sr.bar and sr.foo = cte.foo) select id, foo from cte",
-        "Table": "`user`, ref, ref_with_source, user_extra"
-=======
-        "Query": "with recursive cte as (select ue.id, ue.foo from `user` as u, user_extra as ue where u.id = ue.user_id union all select sr.id, sr.foo from ref_with_source as sr, ref as rr where sr.foo = cte.foo and rr.bar = sr.bar) select id, foo from cte"
->>>>>>> 9a8dbe03
+        "Query": "with recursive cte as (select ue.id, ue.foo from `user` as u, user_extra as ue where u.id = ue.user_id union all select sr.id, sr.foo from ref_with_source as sr, ref as rr where rr.bar = sr.bar and sr.foo = cte.foo) select id, foo from cte"
       },
       "TablesUsed": [
         "user.ref",
@@ -2484,12 +2474,7 @@
           "Sharded": true
         },
         "FieldQuery": "with recursive cte as (select 1 from ref_with_source as sr, ref as rr where 1 != 1 union all select ue.id, ue.foo from cte, user_extra as ue, `user` as u where 1 != 1) select id, foo from cte where 1 != 1",
-<<<<<<< HEAD
-        "Query": "with recursive cte as (select 1 from ref_with_source as sr, ref as rr where rr.bar = sr.bar union all select ue.id, ue.foo from cte, user_extra as ue, `user` as u where ue.user_id = u.id and cte.foo = ue.foo) select id, foo from cte",
-        "Table": "`user`, dual, ref, ref_with_source, user_extra"
-=======
-        "Query": "with recursive cte as (select 1 from ref_with_source as sr, ref as rr where rr.bar = sr.bar union all select ue.id, ue.foo from cte, user_extra as ue, `user` as u where cte.foo = ue.foo and ue.user_id = u.id) select id, foo from cte"
->>>>>>> 9a8dbe03
+        "Query": "with recursive cte as (select 1 from ref_with_source as sr, ref as rr where rr.bar = sr.bar union all select ue.id, ue.foo from cte, user_extra as ue, `user` as u where ue.user_id = u.id and cte.foo = ue.foo) select id, foo from cte"
       },
       "TablesUsed": [
         "main.dual",
