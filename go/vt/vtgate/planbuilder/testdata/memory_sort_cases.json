[
  {
    "comment": "Test cases in this file follow the code in memory_sort.go.\n# scatter aggregate order by references ungrouped column",
    "query": "select a, b, count(*) from user group by a order by b",
    "v3-plan": {
      "QueryType": "SELECT",
      "Original": "select a, b, count(*) from user group by a order by b",
      "Instructions": {
        "OperatorType": "Sort",
        "Variant": "Memory",
        "OrderBy": "(1|3) ASC",
        "ResultColumns": 3,
        "Inputs": [
          {
            "OperatorType": "Aggregate",
            "Variant": "Ordered",
            "Aggregates": "sum_count(2) AS count",
            "GroupBy": "0",
            "ResultColumns": 4,
            "Inputs": [
              {
                "OperatorType": "Route",
                "Variant": "Scatter",
                "Keyspace": {
                  "Name": "user",
                  "Sharded": true
                },
                "FieldQuery": "select a, b, count(*), weight_string(b), weight_string(a) from `user` where 1 != 1 group by a, weight_string(a)",
                "OrderBy": "(0|4) ASC",
                "Query": "select a, b, count(*), weight_string(b), weight_string(a) from `user` group by a, weight_string(a) order by a asc",
                "ResultColumns": 4,
                "Table": "`user`"
              }
            ]
          }
        ]
      }
    },
    "gen4-plan": {
      "QueryType": "SELECT",
      "Original": "select a, b, count(*) from user group by a order by b",
      "Instructions": {
        "OperatorType": "Sort",
        "Variant": "Memory",
        "OrderBy": "(1|4) ASC",
        "ResultColumns": 3,
        "Inputs": [
          {
            "OperatorType": "Aggregate",
            "Variant": "Ordered",
<<<<<<< HEAD
            "Aggregates": "any_value(1) AS b, sum_count_star(2) AS count(*), any_value(3)",
            "GroupBy": "(0|4)",
=======
            "Aggregates": "random(1) AS b, sum_count_star(2) AS count(*), random(4)",
            "GroupBy": "(0|3)",
>>>>>>> 96bc5ac5
            "Inputs": [
              {
                "OperatorType": "Route",
                "Variant": "Scatter",
                "Keyspace": {
                  "Name": "user",
                  "Sharded": true
                },
                "FieldQuery": "select a, b, count(*), weight_string(a), weight_string(b) from `user` where 1 != 1 group by a, weight_string(a)",
                "OrderBy": "(0|3) ASC",
                "Query": "select a, b, count(*), weight_string(a), weight_string(b) from `user` group by a, weight_string(a) order by a asc",
                "Table": "`user`"
              }
            ]
          }
        ]
      },
      "TablesUsed": [
        "user.user"
      ]
    }
  },
  {
    "comment": "scatter aggregate order by references aggregate expression",
    "query": "select a, b, count(*) k from user group by a order by k",
    "v3-plan": {
      "QueryType": "SELECT",
      "Original": "select a, b, count(*) k from user group by a order by k",
      "Instructions": {
        "OperatorType": "Sort",
        "Variant": "Memory",
        "OrderBy": "2 ASC",
        "Inputs": [
          {
            "OperatorType": "Aggregate",
            "Variant": "Ordered",
            "Aggregates": "sum_count(2) AS count",
            "GroupBy": "0",
            "Inputs": [
              {
                "OperatorType": "Route",
                "Variant": "Scatter",
                "Keyspace": {
                  "Name": "user",
                  "Sharded": true
                },
                "FieldQuery": "select a, b, count(*) as k, weight_string(a) from `user` where 1 != 1 group by a, weight_string(a)",
                "OrderBy": "(0|3) ASC",
                "Query": "select a, b, count(*) as k, weight_string(a) from `user` group by a, weight_string(a) order by a asc",
                "ResultColumns": 3,
                "Table": "`user`"
              }
            ]
          }
        ]
      }
    },
    "gen4-plan": {
      "QueryType": "SELECT",
      "Original": "select a, b, count(*) k from user group by a order by k",
      "Instructions": {
        "OperatorType": "Sort",
        "Variant": "Memory",
        "OrderBy": "2 ASC",
        "ResultColumns": 3,
        "Inputs": [
          {
            "OperatorType": "Aggregate",
            "Variant": "Ordered",
            "Aggregates": "any_value(1) AS b, sum_count_star(2) AS k",
            "GroupBy": "(0|3)",
            "Inputs": [
              {
                "OperatorType": "Route",
                "Variant": "Scatter",
                "Keyspace": {
                  "Name": "user",
                  "Sharded": true
                },
                "FieldQuery": "select a, b, count(*) as k, weight_string(a) from `user` where 1 != 1 group by a, weight_string(a)",
                "OrderBy": "(0|3) ASC",
                "Query": "select a, b, count(*) as k, weight_string(a) from `user` group by a, weight_string(a) order by a asc",
                "Table": "`user`"
              }
            ]
          }
        ]
      },
      "TablesUsed": [
        "user.user"
      ]
    }
  },
  {
    "comment": "select a, b, count(*) k from user group by a order by b, a, k",
    "query": "select a, b, count(*) k from user group by a order by b, a, k",
    "v3-plan": {
      "QueryType": "SELECT",
      "Original": "select a, b, count(*) k from user group by a order by b, a, k",
      "Instructions": {
        "OperatorType": "Sort",
        "Variant": "Memory",
        "OrderBy": "(1|3) ASC, (0|4) ASC, 2 ASC",
        "ResultColumns": 3,
        "Inputs": [
          {
            "OperatorType": "Aggregate",
            "Variant": "Ordered",
            "Aggregates": "sum_count(2) AS count",
            "GroupBy": "0",
            "ResultColumns": 5,
            "Inputs": [
              {
                "OperatorType": "Route",
                "Variant": "Scatter",
                "Keyspace": {
                  "Name": "user",
                  "Sharded": true
                },
                "FieldQuery": "select a, b, count(*) as k, weight_string(b), weight_string(a) from `user` where 1 != 1 group by a, weight_string(a)",
                "OrderBy": "(0|4) ASC",
                "Query": "select a, b, count(*) as k, weight_string(b), weight_string(a) from `user` group by a, weight_string(a) order by a asc",
                "ResultColumns": 5,
                "Table": "`user`"
              }
            ]
          }
        ]
      }
    },
    "gen4-plan": {
      "QueryType": "SELECT",
      "Original": "select a, b, count(*) k from user group by a order by b, a, k",
      "Instructions": {
        "OperatorType": "Sort",
        "Variant": "Memory",
        "OrderBy": "(1|4) ASC, (0|3) ASC, 2 ASC",
        "ResultColumns": 3,
        "Inputs": [
          {
            "OperatorType": "Aggregate",
            "Variant": "Ordered",
<<<<<<< HEAD
            "Aggregates": "any_value(1) AS b, sum_count_star(2) AS k, any_value(3)",
            "GroupBy": "(0|4)",
=======
            "Aggregates": "random(1) AS b, sum_count_star(2) AS k, random(4)",
            "GroupBy": "(0|3)",
>>>>>>> 96bc5ac5
            "Inputs": [
              {
                "OperatorType": "Route",
                "Variant": "Scatter",
                "Keyspace": {
                  "Name": "user",
                  "Sharded": true
                },
                "FieldQuery": "select a, b, count(*) as k, weight_string(a), weight_string(b) from `user` where 1 != 1 group by a, weight_string(a)",
                "OrderBy": "(0|3) ASC",
                "Query": "select a, b, count(*) as k, weight_string(a), weight_string(b) from `user` group by a, weight_string(a) order by a asc",
                "Table": "`user`"
              }
            ]
          }
        ]
      },
      "TablesUsed": [
        "user.user"
      ]
    }
  },
  {
    "comment": "scatter aggregate with memory sort and limit",
    "query": "select a, b, count(*) k from user group by a order by k desc limit 10",
    "v3-plan": {
      "QueryType": "SELECT",
      "Original": "select a, b, count(*) k from user group by a order by k desc limit 10",
      "Instructions": {
        "OperatorType": "Limit",
        "Count": "INT64(10)",
        "Inputs": [
          {
            "OperatorType": "Sort",
            "Variant": "Memory",
            "OrderBy": "2 DESC",
            "Inputs": [
              {
                "OperatorType": "Aggregate",
                "Variant": "Ordered",
                "Aggregates": "sum_count(2) AS count",
                "GroupBy": "0",
                "Inputs": [
                  {
                    "OperatorType": "Route",
                    "Variant": "Scatter",
                    "Keyspace": {
                      "Name": "user",
                      "Sharded": true
                    },
                    "FieldQuery": "select a, b, count(*) as k, weight_string(a) from `user` where 1 != 1 group by a, weight_string(a)",
                    "OrderBy": "(0|3) ASC",
                    "Query": "select a, b, count(*) as k, weight_string(a) from `user` group by a, weight_string(a) order by a asc",
                    "ResultColumns": 3,
                    "Table": "`user`"
                  }
                ]
              }
            ]
          }
        ]
      }
    },
    "gen4-plan": {
      "QueryType": "SELECT",
      "Original": "select a, b, count(*) k from user group by a order by k desc limit 10",
      "Instructions": {
        "OperatorType": "Limit",
        "Count": "INT64(10)",
        "Inputs": [
          {
            "OperatorType": "Sort",
            "Variant": "Memory",
            "OrderBy": "2 DESC",
            "ResultColumns": 3,
            "Inputs": [
              {
                "OperatorType": "Aggregate",
                "Variant": "Ordered",
                "Aggregates": "any_value(1) AS b, sum_count_star(2) AS k",
                "GroupBy": "(0|3)",
                "Inputs": [
                  {
                    "OperatorType": "Route",
                    "Variant": "Scatter",
                    "Keyspace": {
                      "Name": "user",
                      "Sharded": true
                    },
                    "FieldQuery": "select a, b, count(*) as k, weight_string(a) from `user` where 1 != 1 group by a, weight_string(a)",
                    "OrderBy": "(0|3) ASC",
                    "Query": "select a, b, count(*) as k, weight_string(a) from `user` group by a, weight_string(a) order by a asc limit :__upper_limit",
                    "Table": "`user`"
                  }
                ]
              }
            ]
          }
        ]
      },
      "TablesUsed": [
        "user.user"
      ]
    }
  },
  {
    "comment": "scatter aggregate with memory sort and order by number",
    "query": "select a, b, count(*) k from user group by a order by 1,3",
    "v3-plan": {
      "QueryType": "SELECT",
      "Original": "select a, b, count(*) k from user group by a order by 1,3",
      "Instructions": {
        "OperatorType": "Sort",
        "Variant": "Memory",
        "OrderBy": "(0|3) ASC, 2 ASC",
        "ResultColumns": 3,
        "Inputs": [
          {
            "OperatorType": "Aggregate",
            "Variant": "Ordered",
            "Aggregates": "sum_count(2) AS count",
            "GroupBy": "0",
            "ResultColumns": 4,
            "Inputs": [
              {
                "OperatorType": "Route",
                "Variant": "Scatter",
                "Keyspace": {
                  "Name": "user",
                  "Sharded": true
                },
                "FieldQuery": "select a, b, count(*) as k, weight_string(a) from `user` where 1 != 1 group by a, weight_string(a)",
                "OrderBy": "(0|3) ASC",
                "Query": "select a, b, count(*) as k, weight_string(a) from `user` group by a, weight_string(a) order by 1 asc",
                "ResultColumns": 4,
                "Table": "`user`"
              }
            ]
          }
        ]
      }
    },
    "gen4-plan": {
      "QueryType": "SELECT",
      "Original": "select a, b, count(*) k from user group by a order by 1,3",
      "Instructions": {
        "OperatorType": "Sort",
        "Variant": "Memory",
        "OrderBy": "(0|3) ASC, 2 ASC",
        "ResultColumns": 3,
        "Inputs": [
          {
            "OperatorType": "Aggregate",
            "Variant": "Ordered",
            "Aggregates": "any_value(1) AS b, sum_count_star(2) AS k",
            "GroupBy": "(0|3)",
            "Inputs": [
              {
                "OperatorType": "Route",
                "Variant": "Scatter",
                "Keyspace": {
                  "Name": "user",
                  "Sharded": true
                },
                "FieldQuery": "select a, b, count(*) as k, weight_string(a) from `user` where 1 != 1 group by a, weight_string(a)",
                "OrderBy": "(0|3) ASC",
                "Query": "select a, b, count(*) as k, weight_string(a) from `user` group by a, weight_string(a) order by a asc",
                "Table": "`user`"
              }
            ]
          }
        ]
      },
      "TablesUsed": [
        "user.user"
      ]
    }
  },
  {
    "comment": "scatter aggregate with memory sort and order by number, reuse weight_string\n# we have to use a meaningless construct to test this",
    "query": "select textcol1 as t, count(*) k from user group by textcol1 order by textcol1, k, textcol1",
    "v3-plan": {
      "QueryType": "SELECT",
      "Original": "select textcol1 as t, count(*) k from user group by textcol1 order by textcol1, k, textcol1",
      "Instructions": {
        "OperatorType": "Sort",
        "Variant": "Memory",
        "OrderBy": "(0|2) ASC, 1 ASC, (0|2) ASC",
        "ResultColumns": 2,
        "Inputs": [
          {
            "OperatorType": "Aggregate",
            "Variant": "Ordered",
            "Aggregates": "sum_count(1) AS count",
            "GroupBy": "2",
            "ResultColumns": 3,
            "Inputs": [
              {
                "OperatorType": "Route",
                "Variant": "Scatter",
                "Keyspace": {
                  "Name": "user",
                  "Sharded": true
                },
                "FieldQuery": "select textcol1 as t, count(*) as k, weight_string(textcol1) from `user` where 1 != 1 group by textcol1, weight_string(textcol1)",
                "OrderBy": "(0|2) ASC, (0|2) ASC",
                "Query": "select textcol1 as t, count(*) as k, weight_string(textcol1) from `user` group by textcol1, weight_string(textcol1) order by textcol1 asc, textcol1 asc",
                "ResultColumns": 3,
                "Table": "`user`"
              }
            ]
          }
        ]
      }
    },
    "gen4-plan": {
      "QueryType": "SELECT",
      "Original": "select textcol1 as t, count(*) k from user group by textcol1 order by textcol1, k, textcol1",
      "Instructions": {
        "OperatorType": "Sort",
        "Variant": "Memory",
        "OrderBy": "0 ASC COLLATE latin1_swedish_ci, 1 ASC",
        "Inputs": [
          {
            "OperatorType": "Aggregate",
            "Variant": "Ordered",
            "Aggregates": "sum_count_star(1) AS k",
            "GroupBy": "0 COLLATE latin1_swedish_ci",
            "Inputs": [
              {
                "OperatorType": "Route",
                "Variant": "Scatter",
                "Keyspace": {
                  "Name": "user",
                  "Sharded": true
                },
                "FieldQuery": "select textcol1 as t, count(*) as k from `user` where 1 != 1 group by textcol1",
                "OrderBy": "0 ASC COLLATE latin1_swedish_ci",
                "Query": "select textcol1 as t, count(*) as k from `user` group by textcol1 order by textcol1 asc",
                "Table": "`user`"
              }
            ]
          }
        ]
      },
      "TablesUsed": [
        "user.user"
      ]
    }
  },
  {
    "comment": "order by on a cross-shard derived table",
    "query": "select id from (select user.id, user.col from user join user_extra) as t order by id",
    "v3-plan": {
      "QueryType": "SELECT",
      "Original": "select id from (select user.id, user.col from user join user_extra) as t order by id",
      "Instructions": {
        "OperatorType": "Sort",
        "Variant": "Memory",
        "OrderBy": "(0|2) ASC",
        "ResultColumns": 1,
        "Inputs": [
          {
            "OperatorType": "SimpleProjection",
            "Columns": [
              0
            ],
            "Inputs": [
              {
                "OperatorType": "Join",
                "Variant": "Join",
                "JoinColumnIndexes": "L:0,L:1,L:2",
                "TableName": "`user`_user_extra",
                "Inputs": [
                  {
                    "OperatorType": "Route",
                    "Variant": "Scatter",
                    "Keyspace": {
                      "Name": "user",
                      "Sharded": true
                    },
                    "FieldQuery": "select `user`.id, `user`.col, weight_string(`user`.id) from `user` where 1 != 1",
                    "Query": "select `user`.id, `user`.col, weight_string(`user`.id) from `user`",
                    "Table": "`user`"
                  },
                  {
                    "OperatorType": "Route",
                    "Variant": "Scatter",
                    "Keyspace": {
                      "Name": "user",
                      "Sharded": true
                    },
                    "FieldQuery": "select 1 from user_extra where 1 != 1",
                    "Query": "select 1 from user_extra",
                    "Table": "user_extra"
                  }
                ]
              }
            ]
          }
        ]
      }
    },
    "gen4-plan": {
      "QueryType": "SELECT",
      "Original": "select id from (select user.id, user.col from user join user_extra) as t order by id",
      "Instructions": {
        "OperatorType": "Sort",
        "Variant": "Memory",
        "OrderBy": "(0|1) ASC",
        "ResultColumns": 1,
        "Inputs": [
          {
            "OperatorType": "Join",
            "Variant": "Join",
            "JoinColumnIndexes": "L:0,L:1",
            "TableName": "`user`_user_extra",
            "Inputs": [
              {
                "OperatorType": "Route",
                "Variant": "Scatter",
                "Keyspace": {
                  "Name": "user",
                  "Sharded": true
                },
                "FieldQuery": "select id, weight_string(id) from (select `user`.id, `user`.col from `user` where 1 != 1) as t where 1 != 1",
                "Query": "select id, weight_string(id) from (select `user`.id, `user`.col from `user`) as t",
                "Table": "`user`"
              },
              {
                "OperatorType": "Route",
                "Variant": "Scatter",
                "Keyspace": {
                  "Name": "user",
                  "Sharded": true
                },
                "FieldQuery": "select 1 from user_extra where 1 != 1",
                "Query": "select 1 from user_extra",
                "Table": "user_extra"
              }
            ]
          }
        ]
      },
      "TablesUsed": [
        "user.user",
        "user.user_extra"
      ]
    }
  },
  {
    "comment": "order by on a cross-shard query. Note: this happens only when an order by column is from the second table",
    "query": "select user.col1 as a, user.col2 b, music.col3 c from user, music where user.id = music.id and user.id = 1 order by c",
    "v3-plan": {
      "QueryType": "SELECT",
      "Original": "select user.col1 as a, user.col2 b, music.col3 c from user, music where user.id = music.id and user.id = 1 order by c",
      "Instructions": {
        "OperatorType": "Sort",
        "Variant": "Memory",
        "OrderBy": "(2|3) ASC",
        "ResultColumns": 3,
        "Inputs": [
          {
            "OperatorType": "Join",
            "Variant": "Join",
            "JoinColumnIndexes": "L:0,L:1,R:0,R:1",
            "JoinVars": {
              "user_id": 2
            },
            "TableName": "`user`_music",
            "Inputs": [
              {
                "OperatorType": "Route",
                "Variant": "EqualUnique",
                "Keyspace": {
                  "Name": "user",
                  "Sharded": true
                },
                "FieldQuery": "select `user`.col1 as a, `user`.col2 as b, `user`.id from `user` where 1 != 1",
                "Query": "select `user`.col1 as a, `user`.col2 as b, `user`.id from `user` where `user`.id = 1",
                "Table": "`user`",
                "Values": [
                  "INT64(1)"
                ],
                "Vindex": "user_index"
              },
              {
                "OperatorType": "Route",
                "Variant": "EqualUnique",
                "Keyspace": {
                  "Name": "user",
                  "Sharded": true
                },
                "FieldQuery": "select music.col3 as c, weight_string(music.col3) from music where 1 != 1",
                "Query": "select music.col3 as c, weight_string(music.col3) from music where music.id = :user_id",
                "Table": "music",
                "Values": [
                  ":user_id"
                ],
                "Vindex": "music_user_map"
              }
            ]
          }
        ]
      }
    },
    "gen4-plan": {
      "QueryType": "SELECT",
      "Original": "select user.col1 as a, user.col2 b, music.col3 c from user, music where user.id = music.id and user.id = 1 order by c",
      "Instructions": {
        "OperatorType": "Sort",
        "Variant": "Memory",
        "OrderBy": "(2|3) ASC",
        "ResultColumns": 3,
        "Inputs": [
          {
            "OperatorType": "Join",
            "Variant": "Join",
            "JoinColumnIndexes": "L:0,L:1,R:0,R:1",
            "JoinVars": {
              "user_id": 2
            },
            "TableName": "`user`_music",
            "Inputs": [
              {
                "OperatorType": "Route",
                "Variant": "EqualUnique",
                "Keyspace": {
                  "Name": "user",
                  "Sharded": true
                },
                "FieldQuery": "select `user`.col1 as a, `user`.col2 as b, `user`.id from `user` where 1 != 1",
                "Query": "select `user`.col1 as a, `user`.col2 as b, `user`.id from `user` where `user`.id = 1",
                "Table": "`user`",
                "Values": [
                  "INT64(1)"
                ],
                "Vindex": "user_index"
              },
              {
                "OperatorType": "Route",
                "Variant": "EqualUnique",
                "Keyspace": {
                  "Name": "user",
                  "Sharded": true
                },
                "FieldQuery": "select music.col3 as c, weight_string(music.col3) from music where 1 != 1",
                "Query": "select music.col3 as c, weight_string(music.col3) from music where music.id = :user_id",
                "Table": "music",
                "Values": [
                  ":user_id"
                ],
                "Vindex": "music_user_map"
              }
            ]
          }
        ]
      },
      "TablesUsed": [
        "user.music",
        "user.user"
      ]
    }
  },
  {
    "comment": "Order by for join, with mixed cross-shard ordering",
    "query": "select user.col1 as a, user.col2, music.col3 from user join music on user.id = music.id where user.id = 1 order by 1 asc, 3 desc, 2 asc",
    "v3-plan": {
      "QueryType": "SELECT",
      "Original": "select user.col1 as a, user.col2, music.col3 from user join music on user.id = music.id where user.id = 1 order by 1 asc, 3 desc, 2 asc",
      "Instructions": {
        "OperatorType": "Sort",
        "Variant": "Memory",
        "OrderBy": "(0|3) ASC, (2|4) DESC, (1|5) ASC",
        "ResultColumns": 3,
        "Inputs": [
          {
            "OperatorType": "Join",
            "Variant": "Join",
            "JoinColumnIndexes": "L:0,L:1,R:0,L:2,R:1,L:3",
            "JoinVars": {
              "user_id": 4
            },
            "TableName": "`user`_music",
            "Inputs": [
              {
                "OperatorType": "Route",
                "Variant": "EqualUnique",
                "Keyspace": {
                  "Name": "user",
                  "Sharded": true
                },
                "FieldQuery": "select `user`.col1 as a, `user`.col2, weight_string(`user`.col1), weight_string(`user`.col2), `user`.id from `user` where 1 != 1",
                "Query": "select `user`.col1 as a, `user`.col2, weight_string(`user`.col1), weight_string(`user`.col2), `user`.id from `user` where `user`.id = 1",
                "Table": "`user`",
                "Values": [
                  "INT64(1)"
                ],
                "Vindex": "user_index"
              },
              {
                "OperatorType": "Route",
                "Variant": "EqualUnique",
                "Keyspace": {
                  "Name": "user",
                  "Sharded": true
                },
                "FieldQuery": "select music.col3, weight_string(music.col3) from music where 1 != 1",
                "Query": "select music.col3, weight_string(music.col3) from music where music.id = :user_id",
                "Table": "music",
                "Values": [
                  ":user_id"
                ],
                "Vindex": "music_user_map"
              }
            ]
          }
        ]
      }
    },
    "gen4-plan": {
      "QueryType": "SELECT",
      "Original": "select user.col1 as a, user.col2, music.col3 from user join music on user.id = music.id where user.id = 1 order by 1 asc, 3 desc, 2 asc",
      "Instructions": {
        "OperatorType": "Sort",
        "Variant": "Memory",
        "OrderBy": "(0|3) ASC, (2|4) DESC, (1|5) ASC",
        "ResultColumns": 3,
        "Inputs": [
          {
            "OperatorType": "Join",
            "Variant": "Join",
            "JoinColumnIndexes": "L:0,L:1,R:0,L:2,R:1,L:3",
            "JoinVars": {
              "user_id": 4
            },
            "TableName": "`user`_music",
            "Inputs": [
              {
                "OperatorType": "Route",
                "Variant": "EqualUnique",
                "Keyspace": {
                  "Name": "user",
                  "Sharded": true
                },
                "FieldQuery": "select `user`.col1 as a, `user`.col2, weight_string(`user`.col1), weight_string(`user`.col2), `user`.id from `user` where 1 != 1",
                "Query": "select `user`.col1 as a, `user`.col2, weight_string(`user`.col1), weight_string(`user`.col2), `user`.id from `user` where `user`.id = 1",
                "Table": "`user`",
                "Values": [
                  "INT64(1)"
                ],
                "Vindex": "user_index"
              },
              {
                "OperatorType": "Route",
                "Variant": "EqualUnique",
                "Keyspace": {
                  "Name": "user",
                  "Sharded": true
                },
                "FieldQuery": "select music.col3, weight_string(music.col3) from music where 1 != 1",
                "Query": "select music.col3, weight_string(music.col3) from music where music.id = :user_id",
                "Table": "music",
                "Values": [
                  ":user_id"
                ],
                "Vindex": "music_user_map"
              }
            ]
          }
        ]
      },
      "TablesUsed": [
        "user.music",
        "user.user"
      ]
    }
  },
  {
    "comment": "Order by for join, on text column in LHS.",
    "query": "select u.a, u.textcol1, un.col2 from user u join unsharded un order by u.textcol1, un.col2",
    "v3-plan": {
      "QueryType": "SELECT",
      "Original": "select u.a, u.textcol1, un.col2 from user u join unsharded un order by u.textcol1, un.col2",
      "Instructions": {
        "OperatorType": "Sort",
        "Variant": "Memory",
        "OrderBy": "(1|3) ASC, (2|4) ASC",
        "ResultColumns": 3,
        "Inputs": [
          {
            "OperatorType": "Join",
            "Variant": "Join",
            "JoinColumnIndexes": "L:0,L:1,R:0,L:2,R:1",
            "TableName": "`user`_unsharded",
            "Inputs": [
              {
                "OperatorType": "Route",
                "Variant": "Scatter",
                "Keyspace": {
                  "Name": "user",
                  "Sharded": true
                },
                "FieldQuery": "select u.a, u.textcol1, weight_string(u.textcol1) from `user` as u where 1 != 1",
                "Query": "select u.a, u.textcol1, weight_string(u.textcol1) from `user` as u",
                "Table": "`user`"
              },
              {
                "OperatorType": "Route",
                "Variant": "Unsharded",
                "Keyspace": {
                  "Name": "main",
                  "Sharded": false
                },
                "FieldQuery": "select un.col2, weight_string(un.col2) from unsharded as un where 1 != 1",
                "Query": "select un.col2, weight_string(un.col2) from unsharded as un",
                "Table": "unsharded"
              }
            ]
          }
        ]
      }
    },
    "gen4-plan": {
      "QueryType": "SELECT",
      "Original": "select u.a, u.textcol1, un.col2 from user u join unsharded un order by u.textcol1, un.col2",
      "Instructions": {
        "OperatorType": "Sort",
        "Variant": "Memory",
        "OrderBy": "1 ASC COLLATE latin1_swedish_ci, (2|3) ASC",
        "ResultColumns": 3,
        "Inputs": [
          {
            "OperatorType": "Join",
            "Variant": "Join",
            "JoinColumnIndexes": "L:0,L:1,R:0,R:1",
            "TableName": "`user`_unsharded",
            "Inputs": [
              {
                "OperatorType": "Route",
                "Variant": "Scatter",
                "Keyspace": {
                  "Name": "user",
                  "Sharded": true
                },
                "FieldQuery": "select u.a, u.textcol1 from `user` as u where 1 != 1",
                "Query": "select u.a, u.textcol1 from `user` as u",
                "Table": "`user`"
              },
              {
                "OperatorType": "Route",
                "Variant": "Unsharded",
                "Keyspace": {
                  "Name": "main",
                  "Sharded": false
                },
                "FieldQuery": "select un.col2, weight_string(un.col2) from unsharded as un where 1 != 1",
                "Query": "select un.col2, weight_string(un.col2) from unsharded as un",
                "Table": "unsharded"
              }
            ]
          }
        ]
      },
      "TablesUsed": [
        "main.unsharded",
        "user.user"
      ]
    }
  },
  {
    "comment": "Order by for join, on text column in RHS.",
    "query": "select u.a, u.textcol1, un.col2 from unsharded un join user u order by u.textcol1, un.col2",
    "v3-plan": {
      "QueryType": "SELECT",
      "Original": "select u.a, u.textcol1, un.col2 from unsharded un join user u order by u.textcol1, un.col2",
      "Instructions": {
        "OperatorType": "Sort",
        "Variant": "Memory",
        "OrderBy": "(1|3) ASC, (2|4) ASC",
        "ResultColumns": 3,
        "Inputs": [
          {
            "OperatorType": "Join",
            "Variant": "Join",
            "JoinColumnIndexes": "R:0,R:1,L:0,R:2,L:1",
            "TableName": "unsharded_`user`",
            "Inputs": [
              {
                "OperatorType": "Route",
                "Variant": "Unsharded",
                "Keyspace": {
                  "Name": "main",
                  "Sharded": false
                },
                "FieldQuery": "select un.col2, weight_string(un.col2) from unsharded as un where 1 != 1",
                "Query": "select un.col2, weight_string(un.col2) from unsharded as un",
                "Table": "unsharded"
              },
              {
                "OperatorType": "Route",
                "Variant": "Scatter",
                "Keyspace": {
                  "Name": "user",
                  "Sharded": true
                },
                "FieldQuery": "select u.a, u.textcol1, weight_string(u.textcol1) from `user` as u where 1 != 1",
                "Query": "select u.a, u.textcol1, weight_string(u.textcol1) from `user` as u",
                "Table": "`user`"
              }
            ]
          }
        ]
      }
    },
    "gen4-plan": {
      "QueryType": "SELECT",
      "Original": "select u.a, u.textcol1, un.col2 from unsharded un join user u order by u.textcol1, un.col2",
      "Instructions": {
        "OperatorType": "Sort",
        "Variant": "Memory",
        "OrderBy": "1 ASC COLLATE latin1_swedish_ci, (2|3) ASC",
        "ResultColumns": 3,
        "Inputs": [
          {
            "OperatorType": "Join",
            "Variant": "Join",
            "JoinColumnIndexes": "R:0,R:1,L:0,L:1",
            "TableName": "unsharded_`user`",
            "Inputs": [
              {
                "OperatorType": "Route",
                "Variant": "Unsharded",
                "Keyspace": {
                  "Name": "main",
                  "Sharded": false
                },
                "FieldQuery": "select un.col2, weight_string(un.col2) from unsharded as un where 1 != 1",
                "Query": "select un.col2, weight_string(un.col2) from unsharded as un",
                "Table": "unsharded"
              },
              {
                "OperatorType": "Route",
                "Variant": "Scatter",
                "Keyspace": {
                  "Name": "user",
                  "Sharded": true
                },
                "FieldQuery": "select u.a, u.textcol1 from `user` as u where 1 != 1",
                "Query": "select u.a, u.textcol1 from `user` as u",
                "Table": "`user`"
              }
            ]
          }
        ]
      },
      "TablesUsed": [
        "main.unsharded",
        "user.user"
      ]
    }
  },
  {
    "comment": "order by for vindex func",
    "query": "select id, keyspace_id, range_start, range_end from user_index where id = :id order by range_start",
    "v3-plan": {
      "QueryType": "SELECT",
      "Original": "select id, keyspace_id, range_start, range_end from user_index where id = :id order by range_start",
      "Instructions": {
        "OperatorType": "Sort",
        "Variant": "Memory",
        "OrderBy": "2 ASC",
        "Inputs": [
          {
            "OperatorType": "VindexFunc",
            "Variant": "VindexMap",
            "Columns": [
              0,
              1,
              2,
              3
            ],
            "Fields": {
              "id": "VARBINARY",
              "keyspace_id": "VARBINARY",
              "range_end": "VARBINARY",
              "range_start": "VARBINARY"
            },
            "Value": ":id",
            "Vindex": "user_index"
          }
        ]
      }
    },
    "gen4-plan": {
      "QueryType": "SELECT",
      "Original": "select id, keyspace_id, range_start, range_end from user_index where id = :id order by range_start",
      "Instructions": {
        "OperatorType": "Sort",
        "Variant": "Memory",
        "OrderBy": "2 ASC",
        "Inputs": [
          {
            "OperatorType": "VindexFunc",
            "Variant": "VindexMap",
            "Columns": [
              0,
              1,
              2,
              3
            ],
            "Fields": {
              "id": "VARBINARY",
              "keyspace_id": "VARBINARY",
              "range_end": "VARBINARY",
              "range_start": "VARBINARY"
            },
            "Value": ":id",
            "Vindex": "user_index"
          }
        ]
      },
      "TablesUsed": [
        "user_index"
      ]
    }
  },
  {
    "comment": "unary expression",
    "query": "select a from user order by binary a desc",
    "v3-plan": "VT12001: unsupported: in scatter query: complex ORDER BY expression: convert(a, binary)",
    "gen4-plan": {
      "QueryType": "SELECT",
      "Original": "select a from user order by binary a desc",
      "Instructions": {
        "OperatorType": "Route",
        "Variant": "Scatter",
        "Keyspace": {
          "Name": "user",
          "Sharded": true
        },
        "FieldQuery": "select a, convert(a, binary), weight_string(convert(a, binary)) from `user` where 1 != 1",
        "OrderBy": "(1|2) DESC",
        "Query": "select a, convert(a, binary), weight_string(convert(a, binary)) from `user` order by convert(a, binary) desc",
        "ResultColumns": 1,
        "Table": "`user`"
      },
      "TablesUsed": [
        "user.user"
      ]
    }
  },
  {
    "comment": "unary expression in join query",
    "query": "select u.a from user u join music m on u.a = m.a order by binary a desc",
    "v3-plan": "VT12001: unsupported: in scatter query: complex ORDER BY expression: convert(a, binary)",
    "gen4-plan": {
      "QueryType": "SELECT",
      "Original": "select u.a from user u join music m on u.a = m.a order by binary a desc",
      "Instructions": {
        "OperatorType": "Join",
        "Variant": "Join",
        "JoinColumnIndexes": "L:0",
        "JoinVars": {
          "u_a": 0
        },
        "TableName": "`user`_music",
        "Inputs": [
          {
            "OperatorType": "Route",
            "Variant": "Scatter",
            "Keyspace": {
              "Name": "user",
              "Sharded": true
            },
            "FieldQuery": "select u.a, convert(a, binary), weight_string(convert(a, binary)) from `user` as u where 1 != 1",
            "OrderBy": "(1|2) DESC",
            "Query": "select u.a, convert(a, binary), weight_string(convert(a, binary)) from `user` as u order by convert(a, binary) desc",
            "Table": "`user`"
          },
          {
            "OperatorType": "Route",
            "Variant": "Scatter",
            "Keyspace": {
              "Name": "user",
              "Sharded": true
            },
            "FieldQuery": "select 1 from music as m where 1 != 1",
            "Query": "select 1 from music as m where m.a = :u_a",
            "Table": "music"
          }
        ]
      },
      "TablesUsed": [
        "user.music",
        "user.user"
      ]
    }
  },
  {
    "comment": "intcol order by",
    "query": "select id, intcol from user order by intcol",
    "v3-plan": {
      "QueryType": "SELECT",
      "Original": "select id, intcol from user order by intcol",
      "Instructions": {
        "OperatorType": "Route",
        "Variant": "Scatter",
        "Keyspace": {
          "Name": "user",
          "Sharded": true
        },
        "FieldQuery": "select id, intcol from `user` where 1 != 1",
        "OrderBy": "1 ASC",
        "Query": "select id, intcol from `user` order by intcol asc",
        "Table": "`user`"
      }
    },
    "gen4-plan": {
      "QueryType": "SELECT",
      "Original": "select id, intcol from user order by intcol",
      "Instructions": {
        "OperatorType": "Route",
        "Variant": "Scatter",
        "Keyspace": {
          "Name": "user",
          "Sharded": true
        },
        "FieldQuery": "select id, intcol from `user` where 1 != 1",
        "OrderBy": "1 ASC",
        "Query": "select id, intcol from `user` order by intcol asc",
        "Table": "`user`"
      },
      "TablesUsed": [
        "user.user"
      ]
    }
  },
  {
    "comment": "scatter order by with order by column not present",
    "query": "select col from user order by id",
    "v3-plan": "VT12001: unsupported: in scatter query: ORDER BY must reference a column in the SELECT list: id asc",
    "gen4-plan": {
      "QueryType": "SELECT",
      "Original": "select col from user order by id",
      "Instructions": {
        "OperatorType": "Route",
        "Variant": "Scatter",
        "Keyspace": {
          "Name": "user",
          "Sharded": true
        },
        "FieldQuery": "select col, id, weight_string(id) from `user` where 1 != 1",
        "OrderBy": "(1|2) ASC",
        "Query": "select col, id, weight_string(id) from `user` order by id asc",
        "ResultColumns": 1,
        "Table": "`user`"
      },
      "TablesUsed": [
        "user.user"
      ]
    }
  }
]<|MERGE_RESOLUTION|>--- conflicted
+++ resolved
@@ -48,13 +48,8 @@
           {
             "OperatorType": "Aggregate",
             "Variant": "Ordered",
-<<<<<<< HEAD
-            "Aggregates": "any_value(1) AS b, sum_count_star(2) AS count(*), any_value(3)",
-            "GroupBy": "(0|4)",
-=======
-            "Aggregates": "random(1) AS b, sum_count_star(2) AS count(*), random(4)",
+            "Aggregates": "any_value(1) AS b, sum_count_star(2) AS count(*), any_value(4)",
             "GroupBy": "(0|3)",
->>>>>>> 96bc5ac5
             "Inputs": [
               {
                 "OperatorType": "Route",
@@ -197,13 +192,8 @@
           {
             "OperatorType": "Aggregate",
             "Variant": "Ordered",
-<<<<<<< HEAD
-            "Aggregates": "any_value(1) AS b, sum_count_star(2) AS k, any_value(3)",
-            "GroupBy": "(0|4)",
-=======
-            "Aggregates": "random(1) AS b, sum_count_star(2) AS k, random(4)",
+            "Aggregates": "any_value(1) AS b, sum_count_star(2) AS k, any_value(4)",
             "GroupBy": "(0|3)",
->>>>>>> 96bc5ac5
             "Inputs": [
               {
                 "OperatorType": "Route",
