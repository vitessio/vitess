[
  {
    "comment": "Insertion in a table with cross-shard foreign keys disallowed",
    "query": "insert into tbl3 (col3, coly) values (1, 3)",
    "plan": "VT12002: unsupported: cross-shard foreign keys"
  },
  {
    "comment": "Insertion in a table with shard-scoped foreign keys is allowed",
    "query": "insert into tbl2 (col2, coly) values (1, 3)",
    "plan": {
      "QueryType": "INSERT",
      "Original": "insert into tbl2 (col2, coly) values (1, 3)",
      "Instructions": {
        "OperatorType": "Insert",
        "Variant": "Sharded",
        "Keyspace": {
          "Name": "sharded_fk_allow",
          "Sharded": true
        },
        "TargetTabletType": "PRIMARY",
        "Query": "insert into tbl2(col2, coly) values (:_col2_0, 3)",
        "TableName": "tbl2",
        "VindexValues": {
          "hash_vin": "1"
        }
      },
      "TablesUsed": [
        "sharded_fk_allow.tbl2"
      ]
    }
  },
  {
    "comment": "Insertion in a table with shard-scoped multiple column foreign key is allowed",
    "query": "insert into multicol_tbl2 (cola, colb, colc) values (1, 2, 3)",
    "plan": {
      "QueryType": "INSERT",
      "Original": "insert into multicol_tbl2 (cola, colb, colc) values (1, 2, 3)",
      "Instructions": {
        "OperatorType": "Insert",
        "Variant": "Sharded",
        "Keyspace": {
          "Name": "sharded_fk_allow",
          "Sharded": true
        },
        "TargetTabletType": "PRIMARY",
        "Query": "insert into multicol_tbl2(cola, colb, colc) values (:_cola_0, :_colb_0, :_colc_0)",
        "TableName": "multicol_tbl2",
        "VindexValues": {
          "multicolIdx": "1, 2, 3"
        }
      },
      "TablesUsed": [
        "sharded_fk_allow.multicol_tbl2"
      ]
    }
  },
  {
    "comment": "Delete in a table with cross-shard foreign keys disallowed",
    "query": "delete from tbl1",
    "plan": "VT12002: unsupported: cross-shard foreign keys"
  },
  {
    "comment": "Delete in a table with not all column shard-scoped foreign keys - disallowed",
    "query": "delete from tbl7",
    "plan": "VT12002: unsupported: cross-shard foreign keys"
  },
  {
    "comment": "Delete in a table with shard-scoped multiple column foreign key with cascade",
    "query": "delete from multicol_tbl1 where cola = 1 and  colb = 2 and colc = 3",
    "plan": {
      "QueryType": "DELETE",
      "Original": "delete from multicol_tbl1 where cola = 1 and  colb = 2 and colc = 3",
      "Instructions": {
        "OperatorType": "FkCascade",
        "Inputs": [
          {
            "InputName": "Selection",
            "OperatorType": "Route",
            "Variant": "EqualUnique",
            "Keyspace": {
              "Name": "sharded_fk_allow",
              "Sharded": true
            },
            "FieldQuery": "select multicol_tbl1.colb, multicol_tbl1.cola, multicol_tbl1.y, multicol_tbl1.colc, multicol_tbl1.x from multicol_tbl1 where 1 != 1",
            "Query": "select multicol_tbl1.colb, multicol_tbl1.cola, multicol_tbl1.y, multicol_tbl1.colc, multicol_tbl1.x from multicol_tbl1 where cola = 1 and colb = 2 and colc = 3 for update",
            "Table": "multicol_tbl1",
            "Values": [
              "1",
              "2",
              "3"
            ],
            "Vindex": "multicolIdx"
          },
          {
            "InputName": "CascadeChild-1",
            "OperatorType": "Delete",
            "Variant": "MultiEqual",
            "Keyspace": {
              "Name": "sharded_fk_allow",
              "Sharded": true
            },
            "TargetTabletType": "PRIMARY",
            "BvName": "fkc_vals",
            "Cols": [
              0,
              1,
              2,
              3,
              4
            ],
            "Query": "delete from multicol_tbl2 where (colb, cola, x, colc, y) in ::fkc_vals",
            "Table": "multicol_tbl2",
            "Values": [
              "fkc_vals:1",
              "fkc_vals:0",
              "fkc_vals:3"
            ],
            "Vindex": "multicolIdx"
          },
          {
            "InputName": "Parent",
            "OperatorType": "Delete",
            "Variant": "EqualUnique",
            "Keyspace": {
              "Name": "sharded_fk_allow",
              "Sharded": true
            },
            "TargetTabletType": "PRIMARY",
            "Query": "delete from multicol_tbl1 where cola = 1 and colb = 2 and colc = 3",
            "Table": "multicol_tbl1",
            "Values": [
              "1",
              "2",
              "3"
            ],
            "Vindex": "multicolIdx"
          }
        ]
      },
      "TablesUsed": [
        "sharded_fk_allow.multicol_tbl1",
        "sharded_fk_allow.multicol_tbl2"
      ]
    }
  },
  {
    "comment": "Delete in a table with shard-scoped foreign keys with cascade",
    "query": "delete from tbl5",
    "plan": {
      "QueryType": "DELETE",
      "Original": "delete from tbl5",
      "Instructions": {
        "OperatorType": "FkCascade",
        "Inputs": [
          {
            "InputName": "Selection",
            "OperatorType": "Route",
            "Variant": "Scatter",
            "Keyspace": {
              "Name": "sharded_fk_allow",
              "Sharded": true
            },
            "FieldQuery": "select tbl5.col5, tbl5.t5col5 from tbl5 where 1 != 1",
            "Query": "select tbl5.col5, tbl5.t5col5 from tbl5 for update",
            "Table": "tbl5"
          },
          {
            "InputName": "CascadeChild-1",
            "OperatorType": "Delete",
            "Variant": "MultiEqual",
            "Keyspace": {
              "Name": "sharded_fk_allow",
              "Sharded": true
            },
            "TargetTabletType": "PRIMARY",
            "BvName": "fkc_vals",
            "Cols": [
              0
            ],
            "Query": "delete from tbl4 where (col4) in ::fkc_vals",
            "Table": "tbl4",
            "Values": [
              "fkc_vals:0"
            ],
            "Vindex": "hash_vin"
          },
          {
            "InputName": "CascadeChild-2",
            "OperatorType": "Delete",
            "Variant": "Scatter",
            "Keyspace": {
              "Name": "sharded_fk_allow",
              "Sharded": true
            },
            "TargetTabletType": "PRIMARY",
            "BvName": "fkc_vals1",
            "Cols": [
              1
            ],
            "Query": "delete from tbl4 where (t4col4) in ::fkc_vals1",
            "Table": "tbl4"
          },
          {
            "InputName": "Parent",
            "OperatorType": "Delete",
            "Variant": "Scatter",
            "Keyspace": {
              "Name": "sharded_fk_allow",
              "Sharded": true
            },
            "TargetTabletType": "PRIMARY",
            "Query": "delete from tbl5",
            "Table": "tbl5"
          }
        ]
      },
      "TablesUsed": [
        "sharded_fk_allow.tbl4",
        "sharded_fk_allow.tbl5"
      ]
    }
  },
  {
    "comment": "Delete in a table with shard-scoped foreign keys with SET NULL",
    "query": "delete from tbl8 where col8 = 1",
    "plan": "VT12001: unsupported: you cannot UPDATE primary vindex columns; invalid update on vindex: hash_vin"
  },
  {
    "comment": "Delete in a table with unsharded foreign key with SET NULL",
    "query": "delete from u_tbl9 where col9 = 5",
    "plan": {
      "QueryType": "DELETE",
      "Original": "delete from u_tbl9 where col9 = 5",
      "Instructions": {
        "OperatorType": "FkCascade",
        "Inputs": [
          {
            "InputName": "Selection",
            "OperatorType": "Route",
            "Variant": "Unsharded",
            "Keyspace": {
              "Name": "unsharded_fk_allow",
              "Sharded": false
            },
            "FieldQuery": "select u_tbl9.col9 from u_tbl9 where 1 != 1",
            "Query": "select u_tbl9.col9 from u_tbl9 where col9 = 5 for update nowait",
            "Table": "u_tbl9"
          },
          {
            "InputName": "CascadeChild-1",
            "OperatorType": "Update",
            "Variant": "Unsharded",
            "Keyspace": {
              "Name": "unsharded_fk_allow",
              "Sharded": false
            },
            "TargetTabletType": "PRIMARY",
            "BvName": "fkc_vals",
            "Cols": [
              0
            ],
            "Query": "update u_tbl8 set col8 = null where (col8) in ::fkc_vals",
            "Table": "u_tbl8"
          },
          {
            "InputName": "Parent",
            "OperatorType": "Delete",
            "Variant": "Unsharded",
            "Keyspace": {
              "Name": "unsharded_fk_allow",
              "Sharded": false
            },
            "TargetTabletType": "PRIMARY",
            "Query": "delete from u_tbl9 where col9 = 5",
            "Table": "u_tbl9"
          }
        ]
      },
      "TablesUsed": [
        "unsharded_fk_allow.u_tbl8",
        "unsharded_fk_allow.u_tbl9"
      ]
    }
  },
  {
    "comment": "update in unsharded table with restrict",
    "query": "update u_tbl5 set col5 = 'foo' where id = 1",
    "plan": {
      "QueryType": "UPDATE",
      "Original": "update u_tbl5 set col5 = 'foo' where id = 1",
      "Instructions": {
        "OperatorType": "Update",
        "Variant": "Unsharded",
        "Keyspace": {
          "Name": "unsharded_fk_allow",
          "Sharded": false
        },
        "TargetTabletType": "PRIMARY",
        "Query": "update u_tbl5 set col5 = 'foo' where id = 1",
        "Table": "u_tbl5"
      },
      "TablesUsed": [
        "unsharded_fk_allow.u_tbl5"
      ]
    }
  },
  {
    "comment": "update in unsharded table with cascade",
    "query": "update u_tbl2 set col2 = 'bar' where id = 1",
    "plan": {
      "QueryType": "UPDATE",
      "Original": "update u_tbl2 set col2 = 'bar' where id = 1",
      "Instructions": {
        "OperatorType": "FkCascade",
        "Inputs": [
          {
            "InputName": "Selection",
            "OperatorType": "Route",
            "Variant": "Unsharded",
            "Keyspace": {
              "Name": "unsharded_fk_allow",
              "Sharded": false
            },
            "FieldQuery": "select u_tbl2.col2 from u_tbl2 where 1 != 1",
            "Query": "select u_tbl2.col2 from u_tbl2 where id = 1 for update",
            "Table": "u_tbl2"
          },
          {
            "InputName": "CascadeChild-1",
            "OperatorType": "Update",
            "Variant": "Unsharded",
            "Keyspace": {
              "Name": "unsharded_fk_allow",
              "Sharded": false
            },
            "TargetTabletType": "PRIMARY",
            "BvName": "fkc_vals",
            "Cols": [
              0
            ],
            "Query": "update u_tbl3 set col3 = null where (col3) in ::fkc_vals and (col3) not in ((cast('bar' as CHAR)))",
            "Table": "u_tbl3"
          },
          {
            "InputName": "Parent",
            "OperatorType": "Update",
            "Variant": "Unsharded",
            "Keyspace": {
              "Name": "unsharded_fk_allow",
              "Sharded": false
            },
            "TargetTabletType": "PRIMARY",
            "Query": "update u_tbl2 set col2 = 'bar' where id = 1",
            "Table": "u_tbl2"
          }
        ]
      },
      "TablesUsed": [
        "unsharded_fk_allow.u_tbl2",
        "unsharded_fk_allow.u_tbl3"
      ]
    }
  },
  {
    "comment": "update in unsharded table with cascade - on non-referenced column",
    "query": "update u_tbl2 set col_no_ref = 'baz' where id = 1",
    "plan": {
      "QueryType": "UPDATE",
      "Original": "update u_tbl2 set col_no_ref = 'baz' where id = 1",
      "Instructions": {
        "OperatorType": "Update",
        "Variant": "Unsharded",
        "Keyspace": {
          "Name": "unsharded_fk_allow",
          "Sharded": false
        },
        "TargetTabletType": "PRIMARY",
        "Query": "update u_tbl2 set col_no_ref = 'baz' where id = 1",
        "Table": "u_tbl2"
      },
      "TablesUsed": [
        "unsharded_fk_allow.u_tbl2"
      ]
    }
  },
  {
    "comment": "Update in a table with cross-shard foreign keys disallowed",
    "query": "update tbl1 set t1col1 = 'foo' where col1 = 1",
    "plan": "VT12002: unsupported: cross-shard foreign keys"
  },
  {
    "comment": "Update in a table with cross-shard foreign keys, column not in update expression - allowed",
    "query": "update tbl1 set not_ref_col = 'foo' where id = 1",
    "plan": {
      "QueryType": "UPDATE",
      "Original": "update tbl1 set not_ref_col = 'foo' where id = 1",
      "Instructions": {
        "OperatorType": "Update",
        "Variant": "Scatter",
        "Keyspace": {
          "Name": "sharded_fk_allow",
          "Sharded": true
        },
        "TargetTabletType": "PRIMARY",
        "Query": "update tbl1 set not_ref_col = 'foo' where id = 1",
        "Table": "tbl1"
      },
      "TablesUsed": [
        "sharded_fk_allow.tbl1"
      ]
    }
  },
  {
    "comment": "Update in a table with column modified not shard-scoped foreign key whereas other column referencing same table is - disallowed",
    "query": "update tbl7 set t7col7 = 'foo', t7col72 = 42",
    "plan": "VT12002: unsupported: cross-shard foreign keys"
  },
  {
    "comment": "Update in a table with shard-scoped foreign keys with cascade",
    "query": "update tbl5 set t5col5 = 'foo'",
    "plan": {
      "QueryType": "UPDATE",
      "Original": "update tbl5 set t5col5 = 'foo'",
      "Instructions": {
        "OperatorType": "FkCascade",
        "Inputs": [
          {
            "InputName": "Selection",
            "OperatorType": "Route",
            "Variant": "Scatter",
            "Keyspace": {
              "Name": "sharded_fk_allow",
              "Sharded": true
            },
            "FieldQuery": "select tbl5.t5col5 from tbl5 where 1 != 1",
            "Query": "select tbl5.t5col5 from tbl5 for update",
            "Table": "tbl5"
          },
          {
            "InputName": "CascadeChild-1",
            "OperatorType": "Update",
            "Variant": "Scatter",
            "Keyspace": {
              "Name": "sharded_fk_allow",
              "Sharded": true
            },
            "TargetTabletType": "PRIMARY",
            "BvName": "fkc_vals",
            "Cols": [
              0
            ],
            "Query": "update tbl4 set t4col4 = null where (t4col4) in ::fkc_vals and (t4col4) not in (('foo'))",
            "Table": "tbl4"
          },
          {
            "InputName": "Parent",
            "OperatorType": "Update",
            "Variant": "Scatter",
            "Keyspace": {
              "Name": "sharded_fk_allow",
              "Sharded": true
            },
            "TargetTabletType": "PRIMARY",
            "Query": "update tbl5 set t5col5 = 'foo'",
            "Table": "tbl5"
          }
        ]
      },
      "TablesUsed": [
        "sharded_fk_allow.tbl4",
        "sharded_fk_allow.tbl5"
      ]
    }
  },
  {
    "comment": "Insertion in a table with 2 foreign keys constraint with same table on different columns - both are not shard scoped - disallowed",
    "query": "insert into tbl6 (col6, t6col6) values (100, 'foo')",
    "plan": "VT12002: unsupported: cross-shard foreign keys"
  },
  {
    "comment": "Update a table with parent and child foreign keys - shard scoped",
    "query": "update tbl2 set col = 'foo'",
    "plan": {
      "QueryType": "UPDATE",
      "Original": "update tbl2 set col = 'foo'",
      "Instructions": {
        "OperatorType": "Update",
        "Variant": "Scatter",
        "Keyspace": {
          "Name": "sharded_fk_allow",
          "Sharded": true
        },
        "TargetTabletType": "PRIMARY",
        "Query": "update tbl2 set col = 'foo'",
        "Table": "tbl2"
      },
      "TablesUsed": [
        "sharded_fk_allow.tbl2"
      ]
    }
  },
  {
    "comment": "update table with column's parent foreign key cross shard",
    "query": "update tbl10 set col = 'foo'",
    "plan": {
      "QueryType": "UPDATE",
      "Original": "update tbl10 set col = 'foo'",
      "Instructions": {
        "OperatorType": "FKVerify",
        "Inputs": [
          {
            "InputName": "VerifyParent-1",
            "OperatorType": "Limit",
            "Count": "1",
            "Inputs": [
              {
                "OperatorType": "Projection",
                "Expressions": [
                  "1 as 1"
                ],
                "Inputs": [
                  {
                    "OperatorType": "Filter",
                    "Predicate": "tbl3.col is null",
                    "Inputs": [
                      {
                        "OperatorType": "Join",
                        "Variant": "LeftJoin",
                        "JoinColumnIndexes": "R:0,R:0",
                        "TableName": "tbl10_tbl3",
                        "Inputs": [
                          {
                            "OperatorType": "Route",
                            "Variant": "Scatter",
                            "Keyspace": {
                              "Name": "sharded_fk_allow",
                              "Sharded": true
                            },
                            "FieldQuery": "select 1 from tbl10 where 1 != 1",
                            "Query": "select 1 from tbl10 where not (tbl10.col) <=> ('foo') for share",
                            "Table": "tbl10"
                          },
                          {
                            "OperatorType": "Route",
                            "Variant": "Scatter",
                            "Keyspace": {
                              "Name": "sharded_fk_allow",
                              "Sharded": true
                            },
                            "FieldQuery": "select tbl3.col from tbl3 where 1 != 1",
                            "Query": "select tbl3.col from tbl3 where tbl3.col = 'foo' for share",
                            "Table": "tbl3"
                          }
                        ]
                      }
                    ]
                  }
                ]
              }
            ]
          },
          {
            "InputName": "PostVerify",
            "OperatorType": "Update",
            "Variant": "Scatter",
            "Keyspace": {
              "Name": "sharded_fk_allow",
              "Sharded": true
            },
            "TargetTabletType": "PRIMARY",
            "Query": "update tbl10 set col = 'foo'",
            "Table": "tbl10"
          }
        ]
      },
      "TablesUsed": [
        "sharded_fk_allow.tbl10",
        "sharded_fk_allow.tbl3"
      ]
    }
  },
  {
    "comment": "delete table with shard scoped foreign key set default - disallowed",
    "query": "delete from tbl20 where col = 'bar'",
    "plan": "VT09016: Cannot delete or update a parent row: a foreign key constraint fails"
  },
  {
    "comment": "Delete table with cross-shard foreign key with set null - should be eventually allowed",
    "query": "delete from tbl9 where col9 = 34",
    "plan": {
      "QueryType": "DELETE",
      "Original": "delete from tbl9 where col9 = 34",
      "Instructions": {
        "OperatorType": "FkCascade",
        "Inputs": [
          {
            "InputName": "Selection",
            "OperatorType": "Route",
            "Variant": "EqualUnique",
            "Keyspace": {
              "Name": "sharded_fk_allow",
              "Sharded": true
            },
            "FieldQuery": "select tbl9.col9 from tbl9 where 1 != 1",
            "Query": "select tbl9.col9 from tbl9 where col9 = 34 for update",
            "Table": "tbl9",
            "Values": [
              "34"
            ],
            "Vindex": "hash_vin"
          },
          {
            "InputName": "CascadeChild-1",
            "OperatorType": "Update",
            "Variant": "Scatter",
            "Keyspace": {
              "Name": "sharded_fk_allow",
              "Sharded": true
            },
            "TargetTabletType": "PRIMARY",
            "BvName": "fkc_vals",
            "Cols": [
              0
            ],
            "Query": "update tbl4 set col_ref = null where (col_ref) in ::fkc_vals",
            "Table": "tbl4"
          },
          {
            "InputName": "Parent",
            "OperatorType": "Delete",
            "Variant": "EqualUnique",
            "Keyspace": {
              "Name": "sharded_fk_allow",
              "Sharded": true
            },
            "TargetTabletType": "PRIMARY",
            "Query": "delete from tbl9 where col9 = 34",
            "Table": "tbl9",
            "Values": [
              "34"
            ],
            "Vindex": "hash_vin"
          }
        ]
      },
      "TablesUsed": [
        "sharded_fk_allow.tbl4",
        "sharded_fk_allow.tbl9"
      ]
    }
  },
  {
    "comment": "update table with same column having reference to different tables, one with on update cascade other with on update set null - child table have further reference",
    "query": "update u_tbl1 set col1 = 'foo'",
    "plan": {
      "QueryType": "UPDATE",
      "Original": "update u_tbl1 set col1 = 'foo'",
      "Instructions": {
        "OperatorType": "FkCascade",
        "Inputs": [
          {
            "InputName": "Selection",
            "OperatorType": "Route",
            "Variant": "Unsharded",
            "Keyspace": {
              "Name": "unsharded_fk_allow",
              "Sharded": false
            },
            "FieldQuery": "select u_tbl1.col1 from u_tbl1 where 1 != 1",
            "Query": "select u_tbl1.col1 from u_tbl1 for update",
            "Table": "u_tbl1"
          },
          {
            "InputName": "CascadeChild-1",
            "OperatorType": "FkCascade",
            "BvName": "fkc_vals",
            "Cols": [
              0
            ],
            "Inputs": [
              {
                "InputName": "Selection",
                "OperatorType": "Route",
                "Variant": "Unsharded",
                "Keyspace": {
                  "Name": "unsharded_fk_allow",
                  "Sharded": false
                },
                "FieldQuery": "select u_tbl2.col2 from u_tbl2 where 1 != 1",
                "Query": "select u_tbl2.col2 from u_tbl2 where (col2) in ::fkc_vals for update",
                "Table": "u_tbl2"
              },
              {
                "InputName": "CascadeChild-1",
                "OperatorType": "Update",
                "Variant": "Unsharded",
                "Keyspace": {
                  "Name": "unsharded_fk_allow",
                  "Sharded": false
                },
                "TargetTabletType": "PRIMARY",
                "BvName": "fkc_vals1",
                "Cols": [
                  0
                ],
                "Query": "update u_tbl3 set col3 = null where (col3) in ::fkc_vals1 and (col3) not in ((cast('foo' as CHAR)))",
                "Table": "u_tbl3"
              },
              {
                "InputName": "Parent",
                "OperatorType": "Update",
                "Variant": "Unsharded",
                "Keyspace": {
                  "Name": "unsharded_fk_allow",
                  "Sharded": false
                },
                "TargetTabletType": "PRIMARY",
                "Query": "update /*+ SET_VAR(foreign_key_checks=OFF) */ u_tbl2 set col2 = 'foo' where (col2) in ::fkc_vals",
                "Table": "u_tbl2"
              }
            ]
          },
          {
            "InputName": "CascadeChild-2",
            "OperatorType": "FkCascade",
            "BvName": "fkc_vals2",
            "Cols": [
              0
            ],
            "Inputs": [
              {
                "InputName": "Selection",
                "OperatorType": "Route",
                "Variant": "Unsharded",
                "Keyspace": {
                  "Name": "unsharded_fk_allow",
                  "Sharded": false
                },
                "FieldQuery": "select u_tbl9.col9 from u_tbl9 where 1 != 1",
                "Query": "select u_tbl9.col9 from u_tbl9 where (col9) in ::fkc_vals2 and (col9) not in ((cast('foo' as CHAR))) for update nowait",
                "Table": "u_tbl9"
              },
              {
                "InputName": "CascadeChild-1",
                "OperatorType": "Update",
                "Variant": "Unsharded",
                "Keyspace": {
                  "Name": "unsharded_fk_allow",
                  "Sharded": false
                },
                "TargetTabletType": "PRIMARY",
                "BvName": "fkc_vals3",
                "Cols": [
                  0
                ],
                "Query": "update u_tbl8 set col8 = null where (col8) in ::fkc_vals3",
                "Table": "u_tbl8"
              },
              {
                "InputName": "Parent",
                "OperatorType": "Update",
                "Variant": "Unsharded",
                "Keyspace": {
                  "Name": "unsharded_fk_allow",
                  "Sharded": false
                },
                "TargetTabletType": "PRIMARY",
                "Query": "update u_tbl9 set col9 = null where (col9) in ::fkc_vals2 and (col9) not in ((cast('foo' as CHAR)))",
                "Table": "u_tbl9"
              }
            ]
          },
          {
            "InputName": "Parent",
            "OperatorType": "Update",
            "Variant": "Unsharded",
            "Keyspace": {
              "Name": "unsharded_fk_allow",
              "Sharded": false
            },
            "TargetTabletType": "PRIMARY",
            "Query": "update u_tbl1 set col1 = 'foo'",
            "Table": "u_tbl1"
          }
        ]
      },
      "TablesUsed": [
        "unsharded_fk_allow.u_tbl1",
        "unsharded_fk_allow.u_tbl2",
        "unsharded_fk_allow.u_tbl3",
        "unsharded_fk_allow.u_tbl8",
        "unsharded_fk_allow.u_tbl9"
      ]
    }
  },
  {
    "comment": "update in a table with non-literal value - set null",
    "query": "update u_tbl2 set m = 2, col2 = col1 + 'bar' where id = 1",
    "plan": {
      "QueryType": "UPDATE",
      "Original": "update u_tbl2 set m = 2, col2 = col1 + 'bar' where id = 1",
      "Instructions": {
        "OperatorType": "FKVerify",
        "Inputs": [
          {
            "InputName": "VerifyParent-1",
            "OperatorType": "Route",
            "Variant": "Unsharded",
            "Keyspace": {
              "Name": "unsharded_fk_allow",
              "Sharded": false
            },
            "FieldQuery": "select 1 from u_tbl2 left join u_tbl1 on u_tbl1.col1 = cast(u_tbl2.col1 + 'bar' as CHAR) where 1 != 1",
            "Query": "select 1 from u_tbl2 left join u_tbl1 on u_tbl1.col1 = cast(u_tbl2.col1 + 'bar' as CHAR) where u_tbl1.col1 is null and cast(u_tbl2.col1 + 'bar' as CHAR) is not null and not (u_tbl2.col2) <=> (cast(u_tbl2.col1 + 'bar' as CHAR)) and u_tbl2.id = 1 limit 1 for share",
            "Table": "u_tbl1, u_tbl2"
          },
          {
            "InputName": "PostVerify",
            "OperatorType": "FkCascade",
            "Inputs": [
              {
                "InputName": "Selection",
                "OperatorType": "Route",
                "Variant": "Unsharded",
                "Keyspace": {
                  "Name": "unsharded_fk_allow",
                  "Sharded": false
                },
                "FieldQuery": "select u_tbl2.col2, col2 <=> cast(col1 + 'bar' as CHAR), cast(col1 + 'bar' as CHAR) from u_tbl2 where 1 != 1",
                "Query": "select u_tbl2.col2, col2 <=> cast(col1 + 'bar' as CHAR), cast(col1 + 'bar' as CHAR) from u_tbl2 where id = 1 for update",
                "Table": "u_tbl2"
              },
              {
                "InputName": "CascadeChild-1",
                "OperatorType": "Update",
                "Variant": "Unsharded",
                "Keyspace": {
                  "Name": "unsharded_fk_allow",
                  "Sharded": false
                },
                "TargetTabletType": "PRIMARY",
                "BvName": "fkc_vals",
                "Cols": [
                  0
                ],
                "NonLiteralUpdateInfo": [
                  {
                    "CompExprCol": 1,
                    "UpdateExprCol": 2,
                    "UpdateExprBvName": "fkc_upd"
                  }
                ],
                "Query": "update u_tbl3 set col3 = null where (col3) in ::fkc_vals and (:fkc_upd is null or (col3) not in ((:fkc_upd)))",
                "Table": "u_tbl3"
              },
              {
                "InputName": "Parent",
                "OperatorType": "Update",
                "Variant": "Unsharded",
                "Keyspace": {
                  "Name": "unsharded_fk_allow",
                  "Sharded": false
                },
                "TargetTabletType": "PRIMARY",
                "Query": "update /*+ SET_VAR(foreign_key_checks=OFF) */ u_tbl2 set m = 2, col2 = col1 + 'bar' where id = 1",
                "Table": "u_tbl2"
              }
            ]
          }
        ]
      },
      "TablesUsed": [
        "unsharded_fk_allow.u_tbl1",
        "unsharded_fk_allow.u_tbl2",
        "unsharded_fk_allow.u_tbl3"
      ]
    }
  },
  {
    "comment": "update in a table with non-literal value - with cascade",
    "query": "update u_tbl1 set m = 2, col1 = x + 'bar' where id = 1",
    "plan": {
      "QueryType": "UPDATE",
      "Original": "update u_tbl1 set m = 2, col1 = x + 'bar' where id = 1",
      "Instructions": {
        "OperatorType": "FkCascade",
        "Inputs": [
          {
            "InputName": "Selection",
            "OperatorType": "Route",
            "Variant": "Unsharded",
            "Keyspace": {
              "Name": "unsharded_fk_allow",
              "Sharded": false
            },
            "FieldQuery": "select u_tbl1.col1, col1 <=> cast(x + 'bar' as CHAR), cast(x + 'bar' as CHAR) from u_tbl1 where 1 != 1",
            "Query": "select u_tbl1.col1, col1 <=> cast(x + 'bar' as CHAR), cast(x + 'bar' as CHAR) from u_tbl1 where id = 1 for update",
            "Table": "u_tbl1"
          },
          {
            "InputName": "CascadeChild-1",
            "OperatorType": "FkCascade",
            "BvName": "fkc_vals",
            "Cols": [
              0
            ],
            "NonLiteralUpdateInfo": [
              {
                "CompExprCol": 1,
                "UpdateExprCol": 2,
                "UpdateExprBvName": "fkc_upd"
              }
            ],
            "Inputs": [
              {
                "InputName": "Selection",
                "OperatorType": "Route",
                "Variant": "Unsharded",
                "Keyspace": {
                  "Name": "unsharded_fk_allow",
                  "Sharded": false
                },
                "FieldQuery": "select u_tbl2.col2 from u_tbl2 where 1 != 1",
                "Query": "select u_tbl2.col2 from u_tbl2 where (col2) in ::fkc_vals for update",
                "Table": "u_tbl2"
              },
              {
                "InputName": "CascadeChild-1",
                "OperatorType": "Update",
                "Variant": "Unsharded",
                "Keyspace": {
                  "Name": "unsharded_fk_allow",
                  "Sharded": false
                },
                "TargetTabletType": "PRIMARY",
                "BvName": "fkc_vals1",
                "Cols": [
                  0
                ],
                "Query": "update u_tbl3 set col3 = null where (col3) in ::fkc_vals1 and (cast(:fkc_upd as CHAR) is null or (col3) not in ((cast(:fkc_upd as CHAR))))",
                "Table": "u_tbl3"
              },
              {
                "InputName": "Parent",
                "OperatorType": "Update",
                "Variant": "Unsharded",
                "Keyspace": {
                  "Name": "unsharded_fk_allow",
                  "Sharded": false
                },
                "TargetTabletType": "PRIMARY",
                "Query": "update /*+ SET_VAR(foreign_key_checks=OFF) */ u_tbl2 set col2 = :fkc_upd where (col2) in ::fkc_vals",
                "Table": "u_tbl2"
              }
            ]
          },
          {
            "InputName": "CascadeChild-2",
            "OperatorType": "FkCascade",
            "BvName": "fkc_vals2",
            "Cols": [
              0
            ],
            "NonLiteralUpdateInfo": [
              {
                "CompExprCol": 1,
                "UpdateExprCol": 2,
                "UpdateExprBvName": "fkc_upd1"
              }
            ],
            "Inputs": [
              {
                "InputName": "Selection",
                "OperatorType": "Route",
                "Variant": "Unsharded",
                "Keyspace": {
                  "Name": "unsharded_fk_allow",
                  "Sharded": false
                },
                "FieldQuery": "select u_tbl9.col9 from u_tbl9 where 1 != 1",
                "Query": "select u_tbl9.col9 from u_tbl9 where (col9) in ::fkc_vals2 and (:fkc_upd1 is null or (col9) not in ((:fkc_upd1))) for update nowait",
                "Table": "u_tbl9"
              },
              {
                "InputName": "CascadeChild-1",
                "OperatorType": "Update",
                "Variant": "Unsharded",
                "Keyspace": {
                  "Name": "unsharded_fk_allow",
                  "Sharded": false
                },
                "TargetTabletType": "PRIMARY",
                "BvName": "fkc_vals3",
                "Cols": [
                  0
                ],
                "Query": "update u_tbl8 set col8 = null where (col8) in ::fkc_vals3",
                "Table": "u_tbl8"
              },
              {
                "InputName": "Parent",
                "OperatorType": "Update",
                "Variant": "Unsharded",
                "Keyspace": {
                  "Name": "unsharded_fk_allow",
                  "Sharded": false
                },
                "TargetTabletType": "PRIMARY",
                "Query": "update u_tbl9 set col9 = null where (col9) in ::fkc_vals2 and (:fkc_upd1 is null or (col9) not in ((:fkc_upd1)))",
                "Table": "u_tbl9"
              }
            ]
          },
          {
            "InputName": "Parent",
            "OperatorType": "Update",
            "Variant": "Unsharded",
            "Keyspace": {
              "Name": "unsharded_fk_allow",
              "Sharded": false
            },
            "TargetTabletType": "PRIMARY",
            "Query": "update /*+ SET_VAR(foreign_key_checks=OFF) */ u_tbl1 set m = 2, col1 = x + 'bar' where id = 1",
            "Table": "u_tbl1"
          }
        ]
      },
      "TablesUsed": [
        "unsharded_fk_allow.u_tbl1",
        "unsharded_fk_allow.u_tbl2",
        "unsharded_fk_allow.u_tbl3",
        "unsharded_fk_allow.u_tbl8",
        "unsharded_fk_allow.u_tbl9"
      ]
    }
  },
  {
    "comment": "update in a table with set null, non-literal value on non-foreign key column",
    "query": "update u_tbl2 set m = col1 + 'bar', col2 = 2 where id = 1",
    "plan": {
      "QueryType": "UPDATE",
      "Original": "update u_tbl2 set m = col1 + 'bar', col2 = 2 where id = 1",
      "Instructions": {
        "OperatorType": "FkCascade",
        "Inputs": [
          {
            "InputName": "Selection",
            "OperatorType": "Route",
            "Variant": "Unsharded",
            "Keyspace": {
              "Name": "unsharded_fk_allow",
              "Sharded": false
            },
            "FieldQuery": "select u_tbl2.col2 from u_tbl2 where 1 != 1",
            "Query": "select u_tbl2.col2 from u_tbl2 where id = 1 for update",
            "Table": "u_tbl2"
          },
          {
            "InputName": "CascadeChild-1",
            "OperatorType": "Update",
            "Variant": "Unsharded",
            "Keyspace": {
              "Name": "unsharded_fk_allow",
              "Sharded": false
            },
            "TargetTabletType": "PRIMARY",
            "BvName": "fkc_vals",
            "Cols": [
              0
            ],
            "Query": "update u_tbl3 set col3 = null where (col3) in ::fkc_vals and (col3) not in ((cast(2 as CHAR)))",
            "Table": "u_tbl3"
          },
          {
            "InputName": "Parent",
            "OperatorType": "Update",
            "Variant": "Unsharded",
            "Keyspace": {
              "Name": "unsharded_fk_allow",
              "Sharded": false
            },
            "TargetTabletType": "PRIMARY",
            "Query": "update u_tbl2 set m = col1 + 'bar', col2 = 2 where id = 1",
            "Table": "u_tbl2"
          }
        ]
      },
      "TablesUsed": [
        "unsharded_fk_allow.u_tbl2",
        "unsharded_fk_allow.u_tbl3"
      ]
    }
  },
  {
    "comment": "update in a table with cascade, non-literal value on non-foreign key column",
    "query": "update u_tbl1 set m = x + 'bar', col1 = 2 where id = 1",
    "plan": {
      "QueryType": "UPDATE",
      "Original": "update u_tbl1 set m = x + 'bar', col1 = 2 where id = 1",
      "Instructions": {
        "OperatorType": "FkCascade",
        "Inputs": [
          {
            "InputName": "Selection",
            "OperatorType": "Route",
            "Variant": "Unsharded",
            "Keyspace": {
              "Name": "unsharded_fk_allow",
              "Sharded": false
            },
            "FieldQuery": "select u_tbl1.col1 from u_tbl1 where 1 != 1",
            "Query": "select u_tbl1.col1 from u_tbl1 where id = 1 for update",
            "Table": "u_tbl1"
          },
          {
            "InputName": "CascadeChild-1",
            "OperatorType": "FkCascade",
            "BvName": "fkc_vals",
            "Cols": [
              0
            ],
            "Inputs": [
              {
                "InputName": "Selection",
                "OperatorType": "Route",
                "Variant": "Unsharded",
                "Keyspace": {
                  "Name": "unsharded_fk_allow",
                  "Sharded": false
                },
                "FieldQuery": "select u_tbl2.col2 from u_tbl2 where 1 != 1",
                "Query": "select u_tbl2.col2 from u_tbl2 where (col2) in ::fkc_vals for update",
                "Table": "u_tbl2"
              },
              {
                "InputName": "CascadeChild-1",
                "OperatorType": "Update",
                "Variant": "Unsharded",
                "Keyspace": {
                  "Name": "unsharded_fk_allow",
                  "Sharded": false
                },
                "TargetTabletType": "PRIMARY",
                "BvName": "fkc_vals1",
                "Cols": [
                  0
                ],
                "Query": "update u_tbl3 set col3 = null where (col3) in ::fkc_vals1 and (col3) not in ((cast(2 as CHAR)))",
                "Table": "u_tbl3"
              },
              {
                "InputName": "Parent",
                "OperatorType": "Update",
                "Variant": "Unsharded",
                "Keyspace": {
                  "Name": "unsharded_fk_allow",
                  "Sharded": false
                },
                "TargetTabletType": "PRIMARY",
                "Query": "update /*+ SET_VAR(foreign_key_checks=OFF) */ u_tbl2 set col2 = 2 where (col2) in ::fkc_vals",
                "Table": "u_tbl2"
              }
            ]
          },
          {
            "InputName": "CascadeChild-2",
            "OperatorType": "FkCascade",
            "BvName": "fkc_vals2",
            "Cols": [
              0
            ],
            "Inputs": [
              {
                "InputName": "Selection",
                "OperatorType": "Route",
                "Variant": "Unsharded",
                "Keyspace": {
                  "Name": "unsharded_fk_allow",
                  "Sharded": false
                },
                "FieldQuery": "select u_tbl9.col9 from u_tbl9 where 1 != 1",
                "Query": "select u_tbl9.col9 from u_tbl9 where (col9) in ::fkc_vals2 and (col9) not in ((cast(2 as CHAR))) for update nowait",
                "Table": "u_tbl9"
              },
              {
                "InputName": "CascadeChild-1",
                "OperatorType": "Update",
                "Variant": "Unsharded",
                "Keyspace": {
                  "Name": "unsharded_fk_allow",
                  "Sharded": false
                },
                "TargetTabletType": "PRIMARY",
                "BvName": "fkc_vals3",
                "Cols": [
                  0
                ],
                "Query": "update u_tbl8 set col8 = null where (col8) in ::fkc_vals3",
                "Table": "u_tbl8"
              },
              {
                "InputName": "Parent",
                "OperatorType": "Update",
                "Variant": "Unsharded",
                "Keyspace": {
                  "Name": "unsharded_fk_allow",
                  "Sharded": false
                },
                "TargetTabletType": "PRIMARY",
                "Query": "update u_tbl9 set col9 = null where (col9) in ::fkc_vals2 and (col9) not in ((cast(2 as CHAR)))",
                "Table": "u_tbl9"
              }
            ]
          },
          {
            "InputName": "Parent",
            "OperatorType": "Update",
            "Variant": "Unsharded",
            "Keyspace": {
              "Name": "unsharded_fk_allow",
              "Sharded": false
            },
            "TargetTabletType": "PRIMARY",
            "Query": "update u_tbl1 set m = x + 'bar', col1 = 2 where id = 1",
            "Table": "u_tbl1"
          }
        ]
      },
      "TablesUsed": [
        "unsharded_fk_allow.u_tbl1",
        "unsharded_fk_allow.u_tbl2",
        "unsharded_fk_allow.u_tbl3",
        "unsharded_fk_allow.u_tbl8",
        "unsharded_fk_allow.u_tbl9"
      ]
    }
  },
  {
    "comment": "update in a table with a child table having SET DEFAULT constraint - disallowed",
    "query": "update tbl20 set col2 = 'bar'",
    "plan": "VT09016: Cannot delete or update a parent row: a foreign key constraint fails"
  },
  {
    "comment": "delete in a table with limit",
    "query": "delete from u_tbl2 limit 2",
    "plan": {
      "QueryType": "DELETE",
      "Original": "delete from u_tbl2 limit 2",
      "Instructions": {
        "OperatorType": "DMLWithInput",
        "TargetTabletType": "PRIMARY",
        "Offset": [
          "0:[0]"
        ],
        "Inputs": [
          {
            "OperatorType": "Route",
            "Variant": "Unsharded",
            "Keyspace": {
              "Name": "unsharded_fk_allow",
              "Sharded": false
            },
            "FieldQuery": "select u_tbl2.id from u_tbl2 where 1 != 1",
            "Query": "select u_tbl2.id from u_tbl2 limit 2 for update",
            "Table": "u_tbl2"
          },
          {
            "OperatorType": "FkCascade",
            "Inputs": [
              {
                "InputName": "Selection",
                "OperatorType": "Route",
                "Variant": "Unsharded",
                "Keyspace": {
                  "Name": "unsharded_fk_allow",
                  "Sharded": false
                },
                "FieldQuery": "select u_tbl2.col2 from u_tbl2 where 1 != 1",
                "Query": "select u_tbl2.col2 from u_tbl2 where u_tbl2.id in ::dml_vals for update",
                "Table": "u_tbl2"
              },
              {
                "InputName": "CascadeChild-1",
                "OperatorType": "Update",
                "Variant": "Unsharded",
                "Keyspace": {
                  "Name": "unsharded_fk_allow",
                  "Sharded": false
                },
                "TargetTabletType": "PRIMARY",
                "BvName": "fkc_vals",
                "Cols": [
                  0
                ],
                "Query": "update u_tbl3 set col3 = null where (col3) in ::fkc_vals",
                "Table": "u_tbl3"
              },
              {
                "InputName": "Parent",
                "OperatorType": "Delete",
                "Variant": "Unsharded",
                "Keyspace": {
                  "Name": "unsharded_fk_allow",
                  "Sharded": false
                },
                "TargetTabletType": "PRIMARY",
                "Query": "delete from u_tbl2 where u_tbl2.id in ::dml_vals",
                "Table": "u_tbl2"
              }
            ]
          }
        ]
      },
      "TablesUsed": [
        "unsharded_fk_allow.u_tbl2",
        "unsharded_fk_allow.u_tbl3"
      ]
    }
  },
  {
    "comment": "update with fk on cross-shard with a update condition on non-literal value",
    "query": "update tbl3 set coly = colx + 10 where coly = 10",
    "plan": {
      "QueryType": "UPDATE",
      "Original": "update tbl3 set coly = colx + 10 where coly = 10",
      "Instructions": {
        "OperatorType": "FKVerify",
        "Inputs": [
          {
            "InputName": "VerifyParent-1",
            "OperatorType": "Limit",
            "Count": "1",
            "Inputs": [
              {
                "OperatorType": "Projection",
                "Expressions": [
                  "1 as 1"
                ],
                "Inputs": [
                  {
                    "OperatorType": "Filter",
                    "Predicate": "tbl1.t1col1 is null",
                    "Inputs": [
                      {
                        "OperatorType": "Join",
                        "Variant": "LeftJoin",
                        "JoinColumnIndexes": "R:0,R:0",
                        "JoinVars": {
                          "tbl3_colx": 0
                        },
                        "TableName": "tbl3_tbl1",
                        "Inputs": [
                          {
                            "OperatorType": "Route",
                            "Variant": "Scatter",
                            "Keyspace": {
                              "Name": "sharded_fk_allow",
                              "Sharded": true
                            },
                            "FieldQuery": "select tbl3.colx from tbl3 where 1 != 1",
                            "Query": "select tbl3.colx from tbl3 where tbl3.colx + 10 is not null and not (tbl3.coly) <=> (tbl3.colx + 10) and tbl3.coly = 10 for share",
                            "Table": "tbl3"
                          },
                          {
                            "OperatorType": "Route",
                            "Variant": "Scatter",
                            "Keyspace": {
                              "Name": "sharded_fk_allow",
                              "Sharded": true
                            },
                            "FieldQuery": "select tbl1.t1col1 from tbl1 where 1 != 1",
                            "Query": "select tbl1.t1col1 from tbl1 where tbl1.t1col1 = :tbl3_colx + 10 for share",
                            "Table": "tbl1"
                          }
                        ]
                      }
                    ]
                  }
                ]
              }
            ]
          },
          {
            "InputName": "PostVerify",
            "OperatorType": "Update",
            "Variant": "Scatter",
            "Keyspace": {
              "Name": "sharded_fk_allow",
              "Sharded": true
            },
            "TargetTabletType": "PRIMARY",
            "Query": "update /*+ SET_VAR(foreign_key_checks=OFF) */ tbl3 set coly = colx + 10 where coly = 10",
            "Table": "tbl3"
          }
        ]
      },
      "TablesUsed": [
        "sharded_fk_allow.tbl1",
        "sharded_fk_allow.tbl3"
      ]
    }
  },
  {
    "comment": "update with fk on cross-shard with a where condition",
    "query": "update tbl3 set coly = 20 where coly = 10",
    "plan": {
      "QueryType": "UPDATE",
      "Original": "update tbl3 set coly = 20 where coly = 10",
      "Instructions": {
        "OperatorType": "FKVerify",
        "Inputs": [
          {
            "InputName": "VerifyParent-1",
            "OperatorType": "Limit",
            "Count": "1",
            "Inputs": [
              {
                "OperatorType": "Projection",
                "Expressions": [
                  "1 as 1"
                ],
                "Inputs": [
                  {
                    "OperatorType": "Filter",
                    "Predicate": "tbl1.t1col1 is null",
                    "Inputs": [
                      {
                        "OperatorType": "Join",
                        "Variant": "LeftJoin",
                        "JoinColumnIndexes": "R:0,R:0",
                        "TableName": "tbl3_tbl1",
                        "Inputs": [
                          {
                            "OperatorType": "Route",
                            "Variant": "Scatter",
                            "Keyspace": {
                              "Name": "sharded_fk_allow",
                              "Sharded": true
                            },
                            "FieldQuery": "select 1 from tbl3 where 1 != 1",
                            "Query": "select 1 from tbl3 where not (tbl3.coly) <=> (20) and tbl3.coly = 10 for share",
                            "Table": "tbl3"
                          },
                          {
                            "OperatorType": "Route",
                            "Variant": "Scatter",
                            "Keyspace": {
                              "Name": "sharded_fk_allow",
                              "Sharded": true
                            },
                            "FieldQuery": "select tbl1.t1col1 from tbl1 where 1 != 1",
                            "Query": "select tbl1.t1col1 from tbl1 where tbl1.t1col1 = 20 for share",
                            "Table": "tbl1"
                          }
                        ]
                      }
                    ]
                  }
                ]
              }
            ]
          },
          {
            "InputName": "PostVerify",
            "OperatorType": "Update",
            "Variant": "Scatter",
            "Keyspace": {
              "Name": "sharded_fk_allow",
              "Sharded": true
            },
            "TargetTabletType": "PRIMARY",
            "Query": "update tbl3 set coly = 20 where coly = 10",
            "Table": "tbl3"
          }
        ]
      },
      "TablesUsed": [
        "sharded_fk_allow.tbl1",
        "sharded_fk_allow.tbl3"
      ]
    }
  },
  {
    "comment": "Update in a table with shard-scoped foreign keys with cascade that requires a validation of a different parent foreign key",
    "query": "update u_tbl6 set col6 = 'foo'",
    "plan": {
      "QueryType": "UPDATE",
      "Original": "update u_tbl6 set col6 = 'foo'",
      "Instructions": {
        "OperatorType": "FkCascade",
        "Inputs": [
          {
            "InputName": "Selection",
            "OperatorType": "Route",
            "Variant": "Unsharded",
            "Keyspace": {
              "Name": "unsharded_fk_allow",
              "Sharded": false
            },
            "FieldQuery": "select u_tbl6.col6 from u_tbl6 where 1 != 1",
            "Query": "select u_tbl6.col6 from u_tbl6 for update",
            "Table": "u_tbl6"
          },
          {
            "InputName": "CascadeChild-1",
            "OperatorType": "FKVerify",
            "BvName": "fkc_vals",
            "Cols": [
              0
            ],
            "Inputs": [
              {
                "InputName": "VerifyParent-1",
                "OperatorType": "Route",
                "Variant": "Unsharded",
                "Keyspace": {
                  "Name": "unsharded_fk_allow",
                  "Sharded": false
                },
                "FieldQuery": "select 1 from u_tbl8 left join u_tbl9 on u_tbl9.col9 = cast('foo' as CHAR) where 1 != 1",
                "Query": "select 1 from u_tbl8 left join u_tbl9 on u_tbl9.col9 = cast('foo' as CHAR) where u_tbl9.col9 is null and cast('foo' as CHAR) is not null and not (u_tbl8.col8) <=> (cast('foo' as CHAR)) and (u_tbl8.col8) in ::fkc_vals limit 1 for share nowait",
                "Table": "u_tbl8, u_tbl9"
              },
              {
                "InputName": "PostVerify",
                "OperatorType": "Update",
                "Variant": "Unsharded",
                "Keyspace": {
                  "Name": "unsharded_fk_allow",
                  "Sharded": false
                },
                "TargetTabletType": "PRIMARY",
                "Query": "update /*+ SET_VAR(foreign_key_checks=OFF) */ u_tbl8 set col8 = 'foo' where (col8) in ::fkc_vals",
                "Table": "u_tbl8"
              }
            ]
          },
          {
            "InputName": "Parent",
            "OperatorType": "Update",
            "Variant": "Unsharded",
            "Keyspace": {
              "Name": "unsharded_fk_allow",
              "Sharded": false
            },
            "TargetTabletType": "PRIMARY",
            "Query": "update u_tbl6 set col6 = 'foo'",
            "Table": "u_tbl6"
          }
        ]
      },
      "TablesUsed": [
        "unsharded_fk_allow.u_tbl6",
        "unsharded_fk_allow.u_tbl8",
        "unsharded_fk_allow.u_tbl9"
      ]
    }
  },
  {
    "comment": "Update that cascades and requires parent fk and restrict child fk verification",
    "query": "update u_tbl7 set col7 = 'foo'",
    "plan": {
      "QueryType": "UPDATE",
      "Original": "update u_tbl7 set col7 = 'foo'",
      "Instructions": {
        "OperatorType": "FkCascade",
        "Inputs": [
          {
            "InputName": "Selection",
            "OperatorType": "Route",
            "Variant": "Unsharded",
            "Keyspace": {
              "Name": "unsharded_fk_allow",
              "Sharded": false
            },
            "FieldQuery": "select u_tbl7.col7 from u_tbl7 where 1 != 1",
            "Query": "select u_tbl7.col7 from u_tbl7 for update",
            "Table": "u_tbl7"
          },
          {
            "InputName": "CascadeChild-1",
            "OperatorType": "FKVerify",
            "BvName": "fkc_vals",
            "Cols": [
              0
            ],
            "Inputs": [
              {
                "InputName": "VerifyParent-1",
                "OperatorType": "Route",
                "Variant": "Unsharded",
                "Keyspace": {
                  "Name": "unsharded_fk_allow",
                  "Sharded": false
                },
                "FieldQuery": "select 1 from u_tbl4 left join u_tbl3 on u_tbl3.col3 = cast('foo' as CHAR) where 1 != 1",
                "Query": "select 1 from u_tbl4 left join u_tbl3 on u_tbl3.col3 = cast('foo' as CHAR) where u_tbl3.col3 is null and cast('foo' as CHAR) is not null and not (u_tbl4.col4) <=> (cast('foo' as CHAR)) and (u_tbl4.col4) in ::fkc_vals limit 1 for share",
                "Table": "u_tbl3, u_tbl4"
              },
              {
                "InputName": "VerifyChild-2",
                "OperatorType": "Route",
                "Variant": "Unsharded",
                "Keyspace": {
                  "Name": "unsharded_fk_allow",
                  "Sharded": false
                },
                "FieldQuery": "select 1 from u_tbl4, u_tbl9 where 1 != 1",
                "Query": "select 1 from u_tbl4, u_tbl9 where u_tbl4.col4 = u_tbl9.col9 and (u_tbl4.col4) in ::fkc_vals and (cast('foo' as CHAR) is null or (u_tbl9.col9) not in ((cast('foo' as CHAR)))) limit 1 for share",
                "Table": "u_tbl4, u_tbl9"
              },
              {
                "InputName": "PostVerify",
                "OperatorType": "Update",
                "Variant": "Unsharded",
                "Keyspace": {
                  "Name": "unsharded_fk_allow",
                  "Sharded": false
                },
                "TargetTabletType": "PRIMARY",
                "Query": "update /*+ SET_VAR(foreign_key_checks=OFF) */ u_tbl4 set col4 = 'foo' where (col4) in ::fkc_vals",
                "Table": "u_tbl4"
              }
            ]
          },
          {
            "InputName": "Parent",
            "OperatorType": "Update",
            "Variant": "Unsharded",
            "Keyspace": {
              "Name": "unsharded_fk_allow",
              "Sharded": false
            },
            "TargetTabletType": "PRIMARY",
            "Query": "update u_tbl7 set col7 = 'foo'",
            "Table": "u_tbl7"
          }
        ]
      },
      "TablesUsed": [
        "unsharded_fk_allow.u_tbl3",
        "unsharded_fk_allow.u_tbl4",
        "unsharded_fk_allow.u_tbl7",
        "unsharded_fk_allow.u_tbl9"
      ]
    }
  },
  {
    "comment": "Update that cascades and requires parent fk and restrict child fk verification - bindVariable",
    "query": "update u_tbl7 set col7 = :v1",
    "plan": {
      "QueryType": "UPDATE",
      "Original": "update u_tbl7 set col7 = :v1",
      "Instructions": {
        "OperatorType": "FkCascade",
        "Inputs": [
          {
            "InputName": "Selection",
            "OperatorType": "Route",
            "Variant": "Unsharded",
            "Keyspace": {
              "Name": "unsharded_fk_allow",
              "Sharded": false
            },
            "FieldQuery": "select u_tbl7.col7 from u_tbl7 where 1 != 1",
            "Query": "select u_tbl7.col7 from u_tbl7 for update",
            "Table": "u_tbl7"
          },
          {
            "InputName": "CascadeChild-1",
            "OperatorType": "FKVerify",
            "BvName": "fkc_vals",
            "Cols": [
              0
            ],
            "Inputs": [
              {
                "InputName": "VerifyParent-1",
                "OperatorType": "Route",
                "Variant": "Unsharded",
                "Keyspace": {
                  "Name": "unsharded_fk_allow",
                  "Sharded": false
                },
                "FieldQuery": "select 1 from u_tbl4 left join u_tbl3 on u_tbl3.col3 = cast(:v1 as CHAR) where 1 != 1",
                "Query": "select 1 from u_tbl4 left join u_tbl3 on u_tbl3.col3 = cast(:v1 as CHAR) where u_tbl3.col3 is null and cast(:v1 as CHAR) is not null and not (u_tbl4.col4) <=> (cast(:v1 as CHAR)) and (u_tbl4.col4) in ::fkc_vals limit 1 for share",
                "Table": "u_tbl3, u_tbl4"
              },
              {
                "InputName": "VerifyChild-2",
                "OperatorType": "Route",
                "Variant": "Unsharded",
                "Keyspace": {
                  "Name": "unsharded_fk_allow",
                  "Sharded": false
                },
                "FieldQuery": "select 1 from u_tbl4, u_tbl9 where 1 != 1",
                "Query": "select 1 from u_tbl4, u_tbl9 where u_tbl4.col4 = u_tbl9.col9 and (u_tbl4.col4) in ::fkc_vals and (cast(:v1 as CHAR) is null or (u_tbl9.col9) not in ((cast(:v1 as CHAR)))) limit 1 for share",
                "Table": "u_tbl4, u_tbl9"
              },
              {
                "InputName": "PostVerify",
                "OperatorType": "Update",
                "Variant": "Unsharded",
                "Keyspace": {
                  "Name": "unsharded_fk_allow",
                  "Sharded": false
                },
                "TargetTabletType": "PRIMARY",
                "Query": "update /*+ SET_VAR(foreign_key_checks=OFF) */ u_tbl4 set col4 = :v1 where (col4) in ::fkc_vals",
                "Table": "u_tbl4"
              }
            ]
          },
          {
            "InputName": "Parent",
            "OperatorType": "Update",
            "Variant": "Unsharded",
            "Keyspace": {
              "Name": "unsharded_fk_allow",
              "Sharded": false
            },
            "TargetTabletType": "PRIMARY",
            "Query": "update u_tbl7 set col7 = :v1",
            "Table": "u_tbl7"
          }
        ]
      },
      "TablesUsed": [
        "unsharded_fk_allow.u_tbl3",
        "unsharded_fk_allow.u_tbl4",
        "unsharded_fk_allow.u_tbl7",
        "unsharded_fk_allow.u_tbl9"
      ]
    }
  },
  {
    "comment": "Insert with on duplicate key update - foreign key with new value",
    "query": "insert into u_tbl1 (id, col1) values (1, 3) on duplicate key update col1 = 5",
    "plan": {
      "QueryType": "INSERT",
      "Original": "insert into u_tbl1 (id, col1) values (1, 3) on duplicate key update col1 = 5",
      "Instructions": {
        "OperatorType": "Upsert",
        "TargetTabletType": "PRIMARY",
        "Inputs": [
          {
            "InputName": "Insert-1",
            "OperatorType": "Insert",
            "Variant": "Unsharded",
            "Keyspace": {
              "Name": "unsharded_fk_allow",
              "Sharded": false
            },
            "TargetTabletType": "PRIMARY",
            "NoAutoCommit": true,
            "Query": "insert into u_tbl1(id, col1) values (1, 3)",
            "TableName": "u_tbl1"
          },
          {
            "InputName": "Update-1",
            "OperatorType": "FkCascade",
            "Inputs": [
              {
                "InputName": "Selection",
                "OperatorType": "Route",
                "Variant": "Unsharded",
                "Keyspace": {
                  "Name": "unsharded_fk_allow",
                  "Sharded": false
                },
                "FieldQuery": "select u_tbl1.col1 from u_tbl1 where 1 != 1",
                "Query": "select u_tbl1.col1 from u_tbl1 where id = 1 for update",
                "Table": "u_tbl1"
              },
              {
                "InputName": "CascadeChild-1",
                "OperatorType": "FkCascade",
                "BvName": "fkc_vals",
                "Cols": [
                  0
                ],
                "Inputs": [
                  {
                    "InputName": "Selection",
                    "OperatorType": "Route",
                    "Variant": "Unsharded",
                    "Keyspace": {
                      "Name": "unsharded_fk_allow",
                      "Sharded": false
                    },
                    "FieldQuery": "select u_tbl2.col2 from u_tbl2 where 1 != 1",
                    "Query": "select u_tbl2.col2 from u_tbl2 where (col2) in ::fkc_vals for update",
                    "Table": "u_tbl2"
                  },
                  {
                    "InputName": "CascadeChild-1",
                    "OperatorType": "Update",
                    "Variant": "Unsharded",
                    "Keyspace": {
                      "Name": "unsharded_fk_allow",
                      "Sharded": false
                    },
                    "TargetTabletType": "PRIMARY",
                    "BvName": "fkc_vals1",
                    "Cols": [
                      0
                    ],
                    "Query": "update u_tbl3 set col3 = null where (col3) in ::fkc_vals1 and (col3) not in ((cast(5 as CHAR)))",
                    "Table": "u_tbl3"
                  },
                  {
                    "InputName": "Parent",
                    "OperatorType": "Update",
                    "Variant": "Unsharded",
                    "Keyspace": {
                      "Name": "unsharded_fk_allow",
                      "Sharded": false
                    },
                    "TargetTabletType": "PRIMARY",
                    "Query": "update /*+ SET_VAR(foreign_key_checks=OFF) */ u_tbl2 set col2 = 5 where (col2) in ::fkc_vals",
                    "Table": "u_tbl2"
                  }
                ]
              },
              {
                "InputName": "CascadeChild-2",
                "OperatorType": "FkCascade",
                "BvName": "fkc_vals2",
                "Cols": [
                  0
                ],
                "Inputs": [
                  {
                    "InputName": "Selection",
                    "OperatorType": "Route",
                    "Variant": "Unsharded",
                    "Keyspace": {
                      "Name": "unsharded_fk_allow",
                      "Sharded": false
                    },
                    "FieldQuery": "select u_tbl9.col9 from u_tbl9 where 1 != 1",
                    "Query": "select u_tbl9.col9 from u_tbl9 where (col9) in ::fkc_vals2 and (col9) not in ((cast(5 as CHAR))) for update nowait",
                    "Table": "u_tbl9"
                  },
                  {
                    "InputName": "CascadeChild-1",
                    "OperatorType": "Update",
                    "Variant": "Unsharded",
                    "Keyspace": {
                      "Name": "unsharded_fk_allow",
                      "Sharded": false
                    },
                    "TargetTabletType": "PRIMARY",
                    "BvName": "fkc_vals3",
                    "Cols": [
                      0
                    ],
                    "Query": "update u_tbl8 set col8 = null where (col8) in ::fkc_vals3",
                    "Table": "u_tbl8"
                  },
                  {
                    "InputName": "Parent",
                    "OperatorType": "Update",
                    "Variant": "Unsharded",
                    "Keyspace": {
                      "Name": "unsharded_fk_allow",
                      "Sharded": false
                    },
                    "TargetTabletType": "PRIMARY",
                    "Query": "update u_tbl9 set col9 = null where (col9) in ::fkc_vals2 and (col9) not in ((cast(5 as CHAR)))",
                    "Table": "u_tbl9"
                  }
                ]
              },
              {
                "InputName": "Parent",
                "OperatorType": "Update",
                "Variant": "Unsharded",
                "Keyspace": {
                  "Name": "unsharded_fk_allow",
                  "Sharded": false
                },
                "TargetTabletType": "PRIMARY",
                "Query": "update u_tbl1 set col1 = 5 where id = 1",
                "Table": "u_tbl1"
              }
            ]
          }
        ]
      },
      "TablesUsed": [
        "unsharded_fk_allow.u_tbl1",
        "unsharded_fk_allow.u_tbl2",
        "unsharded_fk_allow.u_tbl3",
        "unsharded_fk_allow.u_tbl8",
        "unsharded_fk_allow.u_tbl9"
      ]
    }
  },
  {
    "comment": "Insert with on duplicate key update - foreign keys not on update column - allowed",
    "query": "insert into u_tbl1 (id, col1, foo) values (1, 3, 'bar') on duplicate key update foo = 'baz'",
    "plan": {
      "QueryType": "INSERT",
      "Original": "insert into u_tbl1 (id, col1, foo) values (1, 3, 'bar') on duplicate key update foo = 'baz'",
      "Instructions": {
        "OperatorType": "Insert",
        "Variant": "Unsharded",
        "Keyspace": {
          "Name": "unsharded_fk_allow",
          "Sharded": false
        },
        "TargetTabletType": "PRIMARY",
        "Query": "insert into u_tbl1(id, col1, foo) values (1, 3, 'bar') on duplicate key update foo = 'baz'",
        "TableName": "u_tbl1"
      },
      "TablesUsed": [
        "unsharded_fk_allow.u_tbl1"
      ]
    }
  },
  {
    "comment": "Insert with unsharded table having fk reference in sharded table",
    "query": "insert into u_tbl (id, col) values (1, 2)",
    "plan": "VT12002: unsupported: cross-shard foreign keys"
  },
  {
    "comment": "replace into with table having primary key",
    "query": "replace into u_tbl1 (id, col1) values (1, 2)",
    "plan": {
      "QueryType": "INSERT",
      "Original": "replace into u_tbl1 (id, col1) values (1, 2)",
      "Instructions": {
        "OperatorType": "Sequential",
        "Inputs": [
          {
            "OperatorType": "FkCascade",
            "Inputs": [
              {
                "InputName": "Selection",
                "OperatorType": "Route",
                "Variant": "Unsharded",
                "Keyspace": {
                  "Name": "unsharded_fk_allow",
                  "Sharded": false
                },
                "FieldQuery": "select u_tbl1.col1 from u_tbl1 where 1 != 1",
                "Query": "select u_tbl1.col1 from u_tbl1 where (id) in ((1)) for update",
                "Table": "u_tbl1"
              },
              {
                "InputName": "CascadeChild-1",
                "OperatorType": "FkCascade",
                "BvName": "fkc_vals",
                "Cols": [
                  0
                ],
                "Inputs": [
                  {
                    "InputName": "Selection",
                    "OperatorType": "Route",
                    "Variant": "Unsharded",
                    "Keyspace": {
                      "Name": "unsharded_fk_allow",
                      "Sharded": false
                    },
                    "FieldQuery": "select u_tbl2.col2 from u_tbl2 where 1 != 1",
                    "Query": "select u_tbl2.col2 from u_tbl2 where (col2) in ::fkc_vals for update",
                    "Table": "u_tbl2"
                  },
                  {
                    "InputName": "CascadeChild-1",
                    "OperatorType": "Update",
                    "Variant": "Unsharded",
                    "Keyspace": {
                      "Name": "unsharded_fk_allow",
                      "Sharded": false
                    },
                    "TargetTabletType": "PRIMARY",
                    "BvName": "fkc_vals1",
                    "Cols": [
                      0
                    ],
                    "Query": "update u_tbl3 set col3 = null where (col3) in ::fkc_vals1",
                    "Table": "u_tbl3"
                  },
                  {
                    "InputName": "Parent",
                    "OperatorType": "Delete",
                    "Variant": "Unsharded",
                    "Keyspace": {
                      "Name": "unsharded_fk_allow",
                      "Sharded": false
                    },
                    "TargetTabletType": "PRIMARY",
                    "Query": "delete from u_tbl2 where (col2) in ::fkc_vals",
                    "Table": "u_tbl2"
                  }
                ]
              },
              {
                "InputName": "Parent",
                "OperatorType": "Delete",
                "Variant": "Unsharded",
                "Keyspace": {
                  "Name": "unsharded_fk_allow",
                  "Sharded": false
                },
                "TargetTabletType": "PRIMARY",
                "Query": "delete from u_tbl1 where (id) in ((1))",
                "Table": "u_tbl1"
              }
            ]
          },
          {
            "OperatorType": "Insert",
            "Variant": "Unsharded",
            "Keyspace": {
              "Name": "unsharded_fk_allow",
              "Sharded": false
            },
            "TargetTabletType": "PRIMARY",
            "NoAutoCommit": true,
            "Query": "insert into u_tbl1(id, col1) values (1, 2)",
            "TableName": "u_tbl1"
          }
        ]
      },
      "TablesUsed": [
        "unsharded_fk_allow.u_tbl1",
        "unsharded_fk_allow.u_tbl2",
        "unsharded_fk_allow.u_tbl3"
      ]
    }
  },
  {
    "comment": "update on a multicol foreign key that set nulls and then cascades",
    "query": "update u_multicol_tbl1 set cola = 1, colb = 2 where id = 3",
    "plan": {
      "QueryType": "UPDATE",
      "Original": "update u_multicol_tbl1 set cola = 1, colb = 2 where id = 3",
      "Instructions": {
        "OperatorType": "FkCascade",
        "Inputs": [
          {
            "InputName": "Selection",
            "OperatorType": "Route",
            "Variant": "Unsharded",
            "Keyspace": {
              "Name": "unsharded_fk_allow",
              "Sharded": false
            },
            "FieldQuery": "select u_multicol_tbl1.cola, u_multicol_tbl1.colb from u_multicol_tbl1 where 1 != 1",
            "Query": "select u_multicol_tbl1.cola, u_multicol_tbl1.colb from u_multicol_tbl1 where id = 3 for update",
            "Table": "u_multicol_tbl1"
          },
          {
            "InputName": "CascadeChild-1",
            "OperatorType": "FkCascade",
            "BvName": "fkc_vals",
            "Cols": [
              0,
              1
            ],
            "Inputs": [
              {
                "InputName": "Selection",
                "OperatorType": "Route",
                "Variant": "Unsharded",
                "Keyspace": {
                  "Name": "unsharded_fk_allow",
                  "Sharded": false
                },
                "FieldQuery": "select u_multicol_tbl2.cola, u_multicol_tbl2.colb from u_multicol_tbl2 where 1 != 1",
                "Query": "select u_multicol_tbl2.cola, u_multicol_tbl2.colb from u_multicol_tbl2 where (cola, colb) in ::fkc_vals and (cola, colb) not in ((1, 2)) for update",
                "Table": "u_multicol_tbl2"
              },
              {
                "InputName": "CascadeChild-1",
                "OperatorType": "Update",
                "Variant": "Unsharded",
                "Keyspace": {
                  "Name": "unsharded_fk_allow",
                  "Sharded": false
                },
                "TargetTabletType": "PRIMARY",
                "BvName": "fkc_vals1",
                "Cols": [
                  0,
                  1
                ],
                "Query": "update /*+ SET_VAR(foreign_key_checks=OFF) */ u_multicol_tbl3 set cola = null, colb = null where (cola, colb) in ::fkc_vals1",
                "Table": "u_multicol_tbl3"
              },
              {
                "InputName": "Parent",
                "OperatorType": "Update",
                "Variant": "Unsharded",
                "Keyspace": {
                  "Name": "unsharded_fk_allow",
                  "Sharded": false
                },
                "TargetTabletType": "PRIMARY",
                "Query": "update u_multicol_tbl2 set cola = null, colb = null where (cola, colb) in ::fkc_vals and (cola, colb) not in ((1, 2))",
                "Table": "u_multicol_tbl2"
              }
            ]
          },
          {
            "InputName": "Parent",
            "OperatorType": "Update",
            "Variant": "Unsharded",
            "Keyspace": {
              "Name": "unsharded_fk_allow",
              "Sharded": false
            },
            "TargetTabletType": "PRIMARY",
            "Query": "update u_multicol_tbl1 set cola = 1, colb = 2 where id = 3",
            "Table": "u_multicol_tbl1"
          }
        ]
      },
      "TablesUsed": [
        "unsharded_fk_allow.u_multicol_tbl1",
        "unsharded_fk_allow.u_multicol_tbl2",
        "unsharded_fk_allow.u_multicol_tbl3"
      ]
    }
  },
  {
    "comment": "update on a multicol foreign key that set nulls and then cascades - bindVariables",
    "query": "update u_multicol_tbl1 set cola = :v1, colb = :v2 where id = :v3",
    "plan": {
      "QueryType": "UPDATE",
      "Original": "update u_multicol_tbl1 set cola = :v1, colb = :v2 where id = :v3",
      "Instructions": {
        "OperatorType": "FkCascade",
        "Inputs": [
          {
            "InputName": "Selection",
            "OperatorType": "Route",
            "Variant": "Unsharded",
            "Keyspace": {
              "Name": "unsharded_fk_allow",
              "Sharded": false
            },
            "FieldQuery": "select u_multicol_tbl1.cola, u_multicol_tbl1.colb from u_multicol_tbl1 where 1 != 1",
            "Query": "select u_multicol_tbl1.cola, u_multicol_tbl1.colb from u_multicol_tbl1 where id = :v3 for update",
            "Table": "u_multicol_tbl1"
          },
          {
            "InputName": "CascadeChild-1",
            "OperatorType": "FkCascade",
            "BvName": "fkc_vals",
            "Cols": [
              0,
              1
            ],
            "Inputs": [
              {
                "InputName": "Selection",
                "OperatorType": "Route",
                "Variant": "Unsharded",
                "Keyspace": {
                  "Name": "unsharded_fk_allow",
                  "Sharded": false
                },
                "FieldQuery": "select u_multicol_tbl2.cola, u_multicol_tbl2.colb from u_multicol_tbl2 where 1 != 1",
                "Query": "select u_multicol_tbl2.cola, u_multicol_tbl2.colb from u_multicol_tbl2 where (cola, colb) in ::fkc_vals and (:v2 is null or (:v1 is null or (cola, colb) not in ((:v1, :v2)))) for update",
                "Table": "u_multicol_tbl2"
              },
              {
                "InputName": "CascadeChild-1",
                "OperatorType": "Update",
                "Variant": "Unsharded",
                "Keyspace": {
                  "Name": "unsharded_fk_allow",
                  "Sharded": false
                },
                "TargetTabletType": "PRIMARY",
                "BvName": "fkc_vals1",
                "Cols": [
                  0,
                  1
                ],
                "Query": "update /*+ SET_VAR(foreign_key_checks=OFF) */ u_multicol_tbl3 set cola = null, colb = null where (cola, colb) in ::fkc_vals1",
                "Table": "u_multicol_tbl3"
              },
              {
                "InputName": "Parent",
                "OperatorType": "Update",
                "Variant": "Unsharded",
                "Keyspace": {
                  "Name": "unsharded_fk_allow",
                  "Sharded": false
                },
                "TargetTabletType": "PRIMARY",
                "Query": "update u_multicol_tbl2 set cola = null, colb = null where (cola, colb) in ::fkc_vals and (:v2 is null or (:v1 is null or (cola, colb) not in ((:v1, :v2))))",
                "Table": "u_multicol_tbl2"
              }
            ]
          },
          {
            "InputName": "Parent",
            "OperatorType": "Update",
            "Variant": "Unsharded",
            "Keyspace": {
              "Name": "unsharded_fk_allow",
              "Sharded": false
            },
            "TargetTabletType": "PRIMARY",
            "Query": "update u_multicol_tbl1 set cola = :v1, colb = :v2 where id = :v3",
            "Table": "u_multicol_tbl1"
          }
        ]
      },
      "TablesUsed": [
        "unsharded_fk_allow.u_multicol_tbl1",
        "unsharded_fk_allow.u_multicol_tbl2",
        "unsharded_fk_allow.u_multicol_tbl3"
      ]
    }
  },
  {
    "comment": "Cascaded delete run from prepared statement",
    "query": "execute prep_delete using @foo",
    "plan": {
      "QueryType": "EXECUTE",
      "Original": "execute prep_delete using @foo",
      "Instructions": {
        "OperatorType": "EXECUTE",
        "Parameters": [
          "foo"
        ],
        "Inputs": [
          {
            "OperatorType": "FkCascade",
            "Inputs": [
              {
                "InputName": "Selection",
                "OperatorType": "Route",
                "Variant": "Scatter",
                "Keyspace": {
                  "Name": "sharded_fk_allow",
                  "Sharded": true
                },
                "FieldQuery": "select tbl5.col5, tbl5.t5col5 from tbl5 where 1 != 1",
                "Query": "select tbl5.col5, tbl5.t5col5 from tbl5 where id = :v1 for update",
                "Table": "tbl5"
              },
              {
                "InputName": "CascadeChild-1",
                "OperatorType": "Delete",
                "Variant": "MultiEqual",
                "Keyspace": {
                  "Name": "sharded_fk_allow",
                  "Sharded": true
                },
                "TargetTabletType": "PRIMARY",
                "BvName": "fkc_vals",
                "Cols": [
                  0
                ],
                "Query": "delete from tbl4 where (col4) in ::fkc_vals",
                "Table": "tbl4",
                "Values": [
                  "fkc_vals:0"
                ],
                "Vindex": "hash_vin"
              },
              {
                "InputName": "CascadeChild-2",
                "OperatorType": "Delete",
                "Variant": "Scatter",
                "Keyspace": {
                  "Name": "sharded_fk_allow",
                  "Sharded": true
                },
                "TargetTabletType": "PRIMARY",
                "BvName": "fkc_vals1",
                "Cols": [
                  1
                ],
                "Query": "delete from tbl4 where (t4col4) in ::fkc_vals1",
                "Table": "tbl4"
              },
              {
                "InputName": "Parent",
                "OperatorType": "Delete",
                "Variant": "Scatter",
                "Keyspace": {
                  "Name": "sharded_fk_allow",
                  "Sharded": true
                },
                "TargetTabletType": "PRIMARY",
                "Query": "delete from tbl5 where id = :v1",
                "Table": "tbl5"
              }
            ]
          }
        ]
      },
      "TablesUsed": [
        "sharded_fk_allow.tbl4",
        "sharded_fk_allow.tbl5"
      ]
    }
  },
  {
    "comment": "foreign key column updated by using a column which is also getting updated",
    "query": "update u_tbl1 set foo = 100, col1 = baz + 1 + foo where bar = 42",
    "plan": "VT12001: unsupported: foo column referenced in foreign key column col1 is itself updated"
  },
  {
    "comment": "foreign key column updated by using a column which is also getting updated - self reference column is allowed",
    "query": "update u_tbl7 set foo = 100, col7 = baz + 1 + col7 where bar = 42",
    "plan": {
      "QueryType": "UPDATE",
      "Original": "update u_tbl7 set foo = 100, col7 = baz + 1 + col7 where bar = 42",
      "Instructions": {
        "OperatorType": "FkCascade",
        "Inputs": [
          {
            "InputName": "Selection",
            "OperatorType": "Route",
            "Variant": "Unsharded",
            "Keyspace": {
              "Name": "unsharded_fk_allow",
              "Sharded": false
            },
            "FieldQuery": "select u_tbl7.col7, col7 <=> cast(baz + 1 + col7 as CHAR), cast(baz + 1 + col7 as CHAR) from u_tbl7 where 1 != 1",
            "Query": "select u_tbl7.col7, col7 <=> cast(baz + 1 + col7 as CHAR), cast(baz + 1 + col7 as CHAR) from u_tbl7 where bar = 42 for update",
            "Table": "u_tbl7"
          },
          {
            "InputName": "CascadeChild-1",
            "OperatorType": "FKVerify",
            "BvName": "fkc_vals",
            "Cols": [
              0
            ],
            "NonLiteralUpdateInfo": [
              {
                "CompExprCol": 1,
                "UpdateExprCol": 2,
                "UpdateExprBvName": "fkc_upd"
              }
            ],
            "Inputs": [
              {
                "InputName": "VerifyParent-1",
                "OperatorType": "Route",
                "Variant": "Unsharded",
                "Keyspace": {
                  "Name": "unsharded_fk_allow",
                  "Sharded": false
                },
                "FieldQuery": "select 1 from u_tbl4 left join u_tbl3 on u_tbl3.col3 = cast(:fkc_upd as CHAR) where 1 != 1",
                "Query": "select 1 from u_tbl4 left join u_tbl3 on u_tbl3.col3 = cast(:fkc_upd as CHAR) where u_tbl3.col3 is null and cast(:fkc_upd as CHAR) is not null and not (u_tbl4.col4) <=> (cast(:fkc_upd as CHAR)) and (u_tbl4.col4) in ::fkc_vals limit 1 for share",
                "Table": "u_tbl3, u_tbl4"
              },
              {
                "InputName": "VerifyChild-2",
                "OperatorType": "Route",
                "Variant": "Unsharded",
                "Keyspace": {
                  "Name": "unsharded_fk_allow",
                  "Sharded": false
                },
                "FieldQuery": "select 1 from u_tbl4, u_tbl9 where 1 != 1",
                "Query": "select 1 from u_tbl4, u_tbl9 where u_tbl4.col4 = u_tbl9.col9 and (u_tbl4.col4) in ::fkc_vals and (cast(:fkc_upd as CHAR) is null or (u_tbl9.col9) not in ((cast(:fkc_upd as CHAR)))) limit 1 for share",
                "Table": "u_tbl4, u_tbl9"
              },
              {
                "InputName": "PostVerify",
                "OperatorType": "Update",
                "Variant": "Unsharded",
                "Keyspace": {
                  "Name": "unsharded_fk_allow",
                  "Sharded": false
                },
                "TargetTabletType": "PRIMARY",
                "Query": "update /*+ SET_VAR(foreign_key_checks=OFF) */ u_tbl4 set col4 = :fkc_upd where (col4) in ::fkc_vals",
                "Table": "u_tbl4"
              }
            ]
          },
          {
            "InputName": "Parent",
            "OperatorType": "Update",
            "Variant": "Unsharded",
            "Keyspace": {
              "Name": "unsharded_fk_allow",
              "Sharded": false
            },
            "TargetTabletType": "PRIMARY",
            "Query": "update /*+ SET_VAR(foreign_key_checks=OFF) */ u_tbl7 set foo = 100, col7 = baz + 1 + col7 where bar = 42",
            "Table": "u_tbl7"
          }
        ]
      },
      "TablesUsed": [
        "unsharded_fk_allow.u_tbl3",
        "unsharded_fk_allow.u_tbl4",
        "unsharded_fk_allow.u_tbl7",
        "unsharded_fk_allow.u_tbl9"
      ]
    }
  },
  {
    "comment": "Single column updated in a multi-col table",
    "query": "update u_multicol_tbl1 set cola = cola + 3 where id = 3",
    "plan": {
      "QueryType": "UPDATE",
      "Original": "update u_multicol_tbl1 set cola = cola + 3 where id = 3",
      "Instructions": {
        "OperatorType": "FkCascade",
        "Inputs": [
          {
            "InputName": "Selection",
            "OperatorType": "Route",
            "Variant": "Unsharded",
            "Keyspace": {
              "Name": "unsharded_fk_allow",
              "Sharded": false
            },
            "FieldQuery": "select u_multicol_tbl1.cola, u_multicol_tbl1.colb, cola <=> cola + 3, cola + 3 from u_multicol_tbl1 where 1 != 1",
            "Query": "select u_multicol_tbl1.cola, u_multicol_tbl1.colb, cola <=> cola + 3, cola + 3 from u_multicol_tbl1 where id = 3 for update",
            "Table": "u_multicol_tbl1"
          },
          {
            "InputName": "CascadeChild-1",
            "OperatorType": "FkCascade",
            "BvName": "fkc_vals",
            "Cols": [
              0,
              1
            ],
            "NonLiteralUpdateInfo": [
              {
                "CompExprCol": 2,
                "UpdateExprCol": 3,
                "UpdateExprBvName": "fkc_upd"
              }
            ],
            "Inputs": [
              {
                "InputName": "Selection",
                "OperatorType": "Route",
                "Variant": "Unsharded",
                "Keyspace": {
                  "Name": "unsharded_fk_allow",
                  "Sharded": false
                },
                "FieldQuery": "select u_multicol_tbl2.cola, u_multicol_tbl2.colb from u_multicol_tbl2 where 1 != 1",
                "Query": "select u_multicol_tbl2.cola, u_multicol_tbl2.colb from u_multicol_tbl2 where (cola, colb) in ::fkc_vals and (:fkc_upd is null or (cola) not in ((:fkc_upd))) for update",
                "Table": "u_multicol_tbl2"
              },
              {
                "InputName": "CascadeChild-1",
                "OperatorType": "Update",
                "Variant": "Unsharded",
                "Keyspace": {
                  "Name": "unsharded_fk_allow",
                  "Sharded": false
                },
                "TargetTabletType": "PRIMARY",
                "BvName": "fkc_vals1",
                "Cols": [
                  0,
                  1
                ],
                "Query": "update /*+ SET_VAR(foreign_key_checks=OFF) */ u_multicol_tbl3 set cola = null, colb = null where (cola, colb) in ::fkc_vals1",
                "Table": "u_multicol_tbl3"
              },
              {
                "InputName": "Parent",
                "OperatorType": "Update",
                "Variant": "Unsharded",
                "Keyspace": {
                  "Name": "unsharded_fk_allow",
                  "Sharded": false
                },
                "TargetTabletType": "PRIMARY",
                "Query": "update u_multicol_tbl2 set cola = null, colb = null where (cola, colb) in ::fkc_vals and (:fkc_upd is null or (cola) not in ((:fkc_upd)))",
                "Table": "u_multicol_tbl2"
              }
            ]
          },
          {
            "InputName": "Parent",
            "OperatorType": "Update",
            "Variant": "Unsharded",
            "Keyspace": {
              "Name": "unsharded_fk_allow",
              "Sharded": false
            },
            "TargetTabletType": "PRIMARY",
            "Query": "update /*+ SET_VAR(foreign_key_checks=OFF) */ u_multicol_tbl1 set cola = cola + 3 where id = 3",
            "Table": "u_multicol_tbl1"
          }
        ]
      },
      "TablesUsed": [
        "unsharded_fk_allow.u_multicol_tbl1",
        "unsharded_fk_allow.u_multicol_tbl2",
        "unsharded_fk_allow.u_multicol_tbl3"
      ]
    }
  },
  {
    "comment": "updating multiple columns of a fk constraint such that one uses the other",
    "query": "update u_multicol_tbl3 set cola = id, colb = 5 * (cola + (1 - (cola))) where id = 2",
    "plan": "VT12001: unsupported: cola column referenced in foreign key column colb is itself updated"
  },
  {
    "comment": "multicol foreign key updates with one literal and one non-literal update",
    "query": "update u_multicol_tbl2 set cola = 2, colb = colc - (2) where id = 7",
    "plan": {
      "QueryType": "UPDATE",
      "Original": "update u_multicol_tbl2 set cola = 2, colb = colc - (2) where id = 7",
      "Instructions": {
        "OperatorType": "FKVerify",
        "Inputs": [
          {
            "InputName": "VerifyParent-1",
            "OperatorType": "Route",
            "Variant": "Unsharded",
            "Keyspace": {
              "Name": "unsharded_fk_allow",
              "Sharded": false
            },
            "FieldQuery": "select 1 from u_multicol_tbl2 left join u_multicol_tbl1 on u_multicol_tbl1.cola = 2 and u_multicol_tbl1.colb = u_multicol_tbl2.colc - 2 where 1 != 1",
            "Query": "select 1 from u_multicol_tbl2 left join u_multicol_tbl1 on u_multicol_tbl1.cola = 2 and u_multicol_tbl1.colb = u_multicol_tbl2.colc - 2 where u_multicol_tbl1.cola is null and 2 is not null and u_multicol_tbl1.colb is null and u_multicol_tbl2.colc - 2 is not null and not (u_multicol_tbl2.cola, u_multicol_tbl2.colb) <=> (2, u_multicol_tbl2.colc - 2) and u_multicol_tbl2.id = 7 limit 1 for share",
            "Table": "u_multicol_tbl1, u_multicol_tbl2"
          },
          {
            "InputName": "PostVerify",
            "OperatorType": "FkCascade",
            "Inputs": [
              {
                "InputName": "Selection",
                "OperatorType": "Route",
                "Variant": "Unsharded",
                "Keyspace": {
                  "Name": "unsharded_fk_allow",
                  "Sharded": false
                },
                "FieldQuery": "select u_multicol_tbl2.cola, u_multicol_tbl2.colb, cola <=> 2, 2, colb <=> colc - 2, colc - 2 from u_multicol_tbl2 where 1 != 1",
                "Query": "select u_multicol_tbl2.cola, u_multicol_tbl2.colb, cola <=> 2, 2, colb <=> colc - 2, colc - 2 from u_multicol_tbl2 where id = 7 for update",
                "Table": "u_multicol_tbl2"
              },
              {
                "InputName": "CascadeChild-1",
                "OperatorType": "Update",
                "Variant": "Unsharded",
                "Keyspace": {
                  "Name": "unsharded_fk_allow",
                  "Sharded": false
                },
                "TargetTabletType": "PRIMARY",
                "BvName": "fkc_vals",
                "Cols": [
                  0,
                  1
                ],
                "NonLiteralUpdateInfo": [
                  {
                    "CompExprCol": 2,
                    "UpdateExprCol": 3,
                    "UpdateExprBvName": "fkc_upd"
                  },
                  {
                    "CompExprCol": 4,
                    "UpdateExprCol": 5,
                    "UpdateExprBvName": "fkc_upd1"
                  }
                ],
                "Query": "update /*+ SET_VAR(foreign_key_checks=OFF) */ u_multicol_tbl3 set cola = :fkc_upd, colb = :fkc_upd1 where (cola, colb) in ::fkc_vals",
                "Table": "u_multicol_tbl3"
              },
              {
                "InputName": "Parent",
                "OperatorType": "Update",
                "Variant": "Unsharded",
                "Keyspace": {
                  "Name": "unsharded_fk_allow",
                  "Sharded": false
                },
                "TargetTabletType": "PRIMARY",
                "Query": "update /*+ SET_VAR(foreign_key_checks=OFF) */ u_multicol_tbl2 set cola = 2, colb = colc - 2 where id = 7",
                "Table": "u_multicol_tbl2"
              }
            ]
          }
        ]
      },
      "TablesUsed": [
        "unsharded_fk_allow.u_multicol_tbl1",
        "unsharded_fk_allow.u_multicol_tbl2",
        "unsharded_fk_allow.u_multicol_tbl3"
      ]
    }
  },
  {
    "comment": "replace into with table having unique key and primary key",
    "query": "replace into u_tbl9(id, col9) values (1, 10),(2, 20),(3, 30)",
    "plan": {
      "QueryType": "INSERT",
      "Original": "replace into u_tbl9(id, col9) values (1, 10),(2, 20),(3, 30)",
      "Instructions": {
        "OperatorType": "Sequential",
        "Inputs": [
          {
            "OperatorType": "FkCascade",
            "Inputs": [
              {
                "InputName": "Selection",
                "OperatorType": "Route",
                "Variant": "Unsharded",
                "Keyspace": {
                  "Name": "unsharded_fk_allow",
                  "Sharded": false
                },
                "FieldQuery": "select u_tbl9.col9 from u_tbl9 where 1 != 1",
                "Query": "select u_tbl9.col9 from u_tbl9 where (col9) in ((10), (20), (30)) or (col9 * foo) in ((10 * null), (20 * null), (30 * null)) or (bar, col9) in ((1, 10), (1, 20), (1, 30)) or (id) in ((1), (2), (3)) for update nowait",
                "Table": "u_tbl9"
              },
              {
                "InputName": "CascadeChild-1",
                "OperatorType": "Update",
                "Variant": "Unsharded",
                "Keyspace": {
                  "Name": "unsharded_fk_allow",
                  "Sharded": false
                },
                "TargetTabletType": "PRIMARY",
                "BvName": "fkc_vals",
                "Cols": [
                  0
                ],
                "Query": "update u_tbl8 set col8 = null where (col8) in ::fkc_vals",
                "Table": "u_tbl8"
              },
              {
                "InputName": "Parent",
                "OperatorType": "Delete",
                "Variant": "Unsharded",
                "Keyspace": {
                  "Name": "unsharded_fk_allow",
                  "Sharded": false
                },
                "TargetTabletType": "PRIMARY",
                "Query": "delete from u_tbl9 where (col9) in ((10), (20), (30)) or (col9 * foo) in ((10 * null), (20 * null), (30 * null)) or (bar, col9) in ((1, 10), (1, 20), (1, 30)) or (id) in ((1), (2), (3))",
                "Table": "u_tbl9"
              }
            ]
          },
          {
            "OperatorType": "Insert",
            "Variant": "Unsharded",
            "Keyspace": {
              "Name": "unsharded_fk_allow",
              "Sharded": false
            },
            "TargetTabletType": "PRIMARY",
            "NoAutoCommit": true,
            "Query": "insert into u_tbl9(id, col9) values (1, 10), (2, 20), (3, 30)",
            "TableName": "u_tbl9"
          }
        ]
      },
      "TablesUsed": [
        "unsharded_fk_allow.u_tbl8",
        "unsharded_fk_allow.u_tbl9"
      ]
    }
  },
  {
    "comment": "Delete with foreign key checks off",
    "query": "delete /*+ SET_VAR(foreign_key_checks=off) */ from multicol_tbl1 where cola = 1 and  colb = 2 and colc = 3",
    "plan": {
      "QueryType": "DELETE",
      "Original": "delete /*+ SET_VAR(foreign_key_checks=off) */ from multicol_tbl1 where cola = 1 and  colb = 2 and colc = 3",
      "Instructions": {
        "OperatorType": "Delete",
        "Variant": "EqualUnique",
        "Keyspace": {
          "Name": "sharded_fk_allow",
          "Sharded": true
        },
        "TargetTabletType": "PRIMARY",
        "Query": "delete /*+ SET_VAR(foreign_key_checks=Off) */ from multicol_tbl1 where cola = 1 and colb = 2 and colc = 3",
        "Table": "multicol_tbl1",
        "Values": [
          "1",
          "2",
          "3"
        ],
        "Vindex": "multicolIdx"
      },
      "TablesUsed": [
        "sharded_fk_allow.multicol_tbl1"
      ]
    }
  },
  {
    "comment": "Update with foreign key checks off",
    "query": "update /*+ SET_VAR(foreign_key_checks=0) */ u_multicol_tbl1 set cola = 1, colb = 2 where id = 3",
    "plan": {
      "QueryType": "UPDATE",
      "Original": "update /*+ SET_VAR(foreign_key_checks=0) */ u_multicol_tbl1 set cola = 1, colb = 2 where id = 3",
      "Instructions": {
        "OperatorType": "Update",
        "Variant": "Unsharded",
        "Keyspace": {
          "Name": "unsharded_fk_allow",
          "Sharded": false
        },
        "TargetTabletType": "PRIMARY",
        "Query": "update /*+ SET_VAR(foreign_key_checks=Off) */ u_multicol_tbl1 set cola = 1, colb = 2 where id = 3",
        "Table": "u_multicol_tbl1"
      },
      "TablesUsed": [
        "unsharded_fk_allow.u_multicol_tbl1"
      ]
    }
  },
  {
    "comment": "Insert with cross shard foreign keys and foreign key checks off",
    "query": "insert /*+ SET_VAR(foreign_key_checks=0) */ into tbl3 (col3, coly) values (1, 3)",
    "plan": {
      "QueryType": "INSERT",
      "Original": "insert /*+ SET_VAR(foreign_key_checks=0) */ into tbl3 (col3, coly) values (1, 3)",
      "Instructions": {
        "OperatorType": "Insert",
        "Variant": "Sharded",
        "Keyspace": {
          "Name": "sharded_fk_allow",
          "Sharded": true
        },
        "TargetTabletType": "PRIMARY",
        "Query": "insert /*+ SET_VAR(foreign_key_checks=Off) */ into tbl3(col3, coly) values (:_col3_0, 3)",
        "TableName": "tbl3",
        "VindexValues": {
          "hash_vin": "1"
        }
      },
      "TablesUsed": [
        "sharded_fk_allow.tbl3"
      ]
    }
  },
  {
    "comment": "Insert with on duplicate key update - foreign key with values function",
    "query": "insert into u_tbl1 (id, col1) values (1, 3) on duplicate key update col1 = values(col1)",
    "plan": {
      "QueryType": "INSERT",
      "Original": "insert into u_tbl1 (id, col1) values (1, 3) on duplicate key update col1 = values(col1)",
      "Instructions": {
        "OperatorType": "Upsert",
        "TargetTabletType": "PRIMARY",
        "Inputs": [
          {
            "InputName": "Insert-1",
            "OperatorType": "Insert",
            "Variant": "Unsharded",
            "Keyspace": {
              "Name": "unsharded_fk_allow",
              "Sharded": false
            },
            "TargetTabletType": "PRIMARY",
            "NoAutoCommit": true,
            "Query": "insert into u_tbl1(id, col1) values (1, 3)",
            "TableName": "u_tbl1"
          },
          {
            "InputName": "Update-1",
            "OperatorType": "FkCascade",
            "Inputs": [
              {
                "InputName": "Selection",
                "OperatorType": "Route",
                "Variant": "Unsharded",
                "Keyspace": {
                  "Name": "unsharded_fk_allow",
                  "Sharded": false
                },
                "FieldQuery": "select u_tbl1.col1 from u_tbl1 where 1 != 1",
                "Query": "select u_tbl1.col1 from u_tbl1 where id = 1 for update",
                "Table": "u_tbl1"
              },
              {
                "InputName": "CascadeChild-1",
                "OperatorType": "FkCascade",
                "BvName": "fkc_vals",
                "Cols": [
                  0
                ],
                "Inputs": [
                  {
                    "InputName": "Selection",
                    "OperatorType": "Route",
                    "Variant": "Unsharded",
                    "Keyspace": {
                      "Name": "unsharded_fk_allow",
                      "Sharded": false
                    },
                    "FieldQuery": "select u_tbl2.col2 from u_tbl2 where 1 != 1",
                    "Query": "select u_tbl2.col2 from u_tbl2 where (col2) in ::fkc_vals for update",
                    "Table": "u_tbl2"
                  },
                  {
                    "InputName": "CascadeChild-1",
                    "OperatorType": "Update",
                    "Variant": "Unsharded",
                    "Keyspace": {
                      "Name": "unsharded_fk_allow",
                      "Sharded": false
                    },
                    "TargetTabletType": "PRIMARY",
                    "BvName": "fkc_vals1",
                    "Cols": [
                      0
                    ],
                    "Query": "update u_tbl3 set col3 = null where (col3) in ::fkc_vals1 and (col3) not in ((cast(3 as CHAR)))",
                    "Table": "u_tbl3"
                  },
                  {
                    "InputName": "Parent",
                    "OperatorType": "Update",
                    "Variant": "Unsharded",
                    "Keyspace": {
                      "Name": "unsharded_fk_allow",
                      "Sharded": false
                    },
                    "TargetTabletType": "PRIMARY",
                    "Query": "update /*+ SET_VAR(foreign_key_checks=OFF) */ u_tbl2 set col2 = 3 where (col2) in ::fkc_vals",
                    "Table": "u_tbl2"
                  }
                ]
              },
              {
                "InputName": "CascadeChild-2",
                "OperatorType": "FkCascade",
                "BvName": "fkc_vals2",
                "Cols": [
                  0
                ],
                "Inputs": [
                  {
                    "InputName": "Selection",
                    "OperatorType": "Route",
                    "Variant": "Unsharded",
                    "Keyspace": {
                      "Name": "unsharded_fk_allow",
                      "Sharded": false
                    },
                    "FieldQuery": "select u_tbl9.col9 from u_tbl9 where 1 != 1",
                    "Query": "select u_tbl9.col9 from u_tbl9 where (col9) in ::fkc_vals2 and (col9) not in ((cast(3 as CHAR))) for update nowait",
                    "Table": "u_tbl9"
                  },
                  {
                    "InputName": "CascadeChild-1",
                    "OperatorType": "Update",
                    "Variant": "Unsharded",
                    "Keyspace": {
                      "Name": "unsharded_fk_allow",
                      "Sharded": false
                    },
                    "TargetTabletType": "PRIMARY",
                    "BvName": "fkc_vals3",
                    "Cols": [
                      0
                    ],
                    "Query": "update u_tbl8 set col8 = null where (col8) in ::fkc_vals3",
                    "Table": "u_tbl8"
                  },
                  {
                    "InputName": "Parent",
                    "OperatorType": "Update",
                    "Variant": "Unsharded",
                    "Keyspace": {
                      "Name": "unsharded_fk_allow",
                      "Sharded": false
                    },
                    "TargetTabletType": "PRIMARY",
                    "Query": "update u_tbl9 set col9 = null where (col9) in ::fkc_vals2 and (col9) not in ((cast(3 as CHAR)))",
                    "Table": "u_tbl9"
                  }
                ]
              },
              {
                "InputName": "Parent",
                "OperatorType": "Update",
                "Variant": "Unsharded",
                "Keyspace": {
                  "Name": "unsharded_fk_allow",
                  "Sharded": false
                },
                "TargetTabletType": "PRIMARY",
                "Query": "update u_tbl1 set col1 = 3 where id = 1",
                "Table": "u_tbl1"
              }
            ]
          }
        ]
      },
      "TablesUsed": [
        "unsharded_fk_allow.u_tbl1",
        "unsharded_fk_allow.u_tbl2",
        "unsharded_fk_allow.u_tbl3",
        "unsharded_fk_allow.u_tbl8",
        "unsharded_fk_allow.u_tbl9"
      ]
    }
  },
  {
    "comment": "insert with on duplicate key update with multiple rows",
    "query": "insert into u_tbl2 (id, col2) values (:v1, :v2),(:v3, :v4), (:v5, :v6) on duplicate key update col2 = values(col2)",
    "plan": {
      "QueryType": "INSERT",
      "Original": "insert into u_tbl2 (id, col2) values (:v1, :v2),(:v3, :v4), (:v5, :v6) on duplicate key update col2 = values(col2)",
      "Instructions": {
        "OperatorType": "Upsert",
        "TargetTabletType": "PRIMARY",
        "Inputs": [
          {
            "InputName": "Insert-1",
            "OperatorType": "Insert",
            "Variant": "Unsharded",
            "Keyspace": {
              "Name": "unsharded_fk_allow",
              "Sharded": false
            },
            "TargetTabletType": "PRIMARY",
            "NoAutoCommit": true,
            "Query": "insert into u_tbl2(id, col2) values (:v1, :v2)",
            "TableName": "u_tbl2"
          },
          {
            "InputName": "Update-1",
            "OperatorType": "FkCascade",
            "Inputs": [
              {
                "InputName": "Selection",
                "OperatorType": "Route",
                "Variant": "Unsharded",
                "Keyspace": {
                  "Name": "unsharded_fk_allow",
                  "Sharded": false
                },
                "FieldQuery": "select u_tbl2.col2 from u_tbl2 where 1 != 1",
                "Query": "select u_tbl2.col2 from u_tbl2 where id = :v1 for update",
                "Table": "u_tbl2"
              },
              {
                "InputName": "CascadeChild-1",
                "OperatorType": "Update",
                "Variant": "Unsharded",
                "Keyspace": {
                  "Name": "unsharded_fk_allow",
                  "Sharded": false
                },
                "TargetTabletType": "PRIMARY",
                "BvName": "fkc_vals",
                "Cols": [
                  0
                ],
                "Query": "update u_tbl3 set col3 = null where (col3) in ::fkc_vals and (cast(:v2 as CHAR) is null or (col3) not in ((cast(:v2 as CHAR))))",
                "Table": "u_tbl3"
              },
              {
                "InputName": "Parent",
                "OperatorType": "Update",
                "Variant": "Unsharded",
                "Keyspace": {
                  "Name": "unsharded_fk_allow",
                  "Sharded": false
                },
                "TargetTabletType": "PRIMARY",
                "Query": "update u_tbl2 set col2 = :v2 where id = :v1",
                "Table": "u_tbl2"
              }
            ]
          },
          {
            "InputName": "Insert-2",
            "OperatorType": "Insert",
            "Variant": "Unsharded",
            "Keyspace": {
              "Name": "unsharded_fk_allow",
              "Sharded": false
            },
            "TargetTabletType": "PRIMARY",
            "NoAutoCommit": true,
            "Query": "insert into u_tbl2(id, col2) values (:v3, :v4)",
            "TableName": "u_tbl2"
          },
          {
            "InputName": "Update-2",
            "OperatorType": "FkCascade",
            "Inputs": [
              {
                "InputName": "Selection",
                "OperatorType": "Route",
                "Variant": "Unsharded",
                "Keyspace": {
                  "Name": "unsharded_fk_allow",
                  "Sharded": false
                },
                "FieldQuery": "select u_tbl2.col2 from u_tbl2 where 1 != 1",
                "Query": "select u_tbl2.col2 from u_tbl2 where id = :v3 for update",
                "Table": "u_tbl2"
              },
              {
                "InputName": "CascadeChild-1",
                "OperatorType": "Update",
                "Variant": "Unsharded",
                "Keyspace": {
                  "Name": "unsharded_fk_allow",
                  "Sharded": false
                },
                "TargetTabletType": "PRIMARY",
                "BvName": "fkc_vals1",
                "Cols": [
                  0
                ],
                "Query": "update u_tbl3 set col3 = null where (col3) in ::fkc_vals1 and (cast(:v4 as CHAR) is null or (col3) not in ((cast(:v4 as CHAR))))",
                "Table": "u_tbl3"
              },
              {
                "InputName": "Parent",
                "OperatorType": "Update",
                "Variant": "Unsharded",
                "Keyspace": {
                  "Name": "unsharded_fk_allow",
                  "Sharded": false
                },
                "TargetTabletType": "PRIMARY",
                "Query": "update u_tbl2 set col2 = :v4 where id = :v3",
                "Table": "u_tbl2"
              }
            ]
          },
          {
            "InputName": "Insert-3",
            "OperatorType": "Insert",
            "Variant": "Unsharded",
            "Keyspace": {
              "Name": "unsharded_fk_allow",
              "Sharded": false
            },
            "TargetTabletType": "PRIMARY",
            "NoAutoCommit": true,
            "Query": "insert into u_tbl2(id, col2) values (:v5, :v6)",
            "TableName": "u_tbl2"
          },
          {
            "InputName": "Update-3",
            "OperatorType": "FkCascade",
            "Inputs": [
              {
                "InputName": "Selection",
                "OperatorType": "Route",
                "Variant": "Unsharded",
                "Keyspace": {
                  "Name": "unsharded_fk_allow",
                  "Sharded": false
                },
                "FieldQuery": "select u_tbl2.col2 from u_tbl2 where 1 != 1",
                "Query": "select u_tbl2.col2 from u_tbl2 where id = :v5 for update",
                "Table": "u_tbl2"
              },
              {
                "InputName": "CascadeChild-1",
                "OperatorType": "Update",
                "Variant": "Unsharded",
                "Keyspace": {
                  "Name": "unsharded_fk_allow",
                  "Sharded": false
                },
                "TargetTabletType": "PRIMARY",
                "BvName": "fkc_vals2",
                "Cols": [
                  0
                ],
                "Query": "update u_tbl3 set col3 = null where (col3) in ::fkc_vals2 and (cast(:v6 as CHAR) is null or (col3) not in ((cast(:v6 as CHAR))))",
                "Table": "u_tbl3"
              },
              {
                "InputName": "Parent",
                "OperatorType": "Update",
                "Variant": "Unsharded",
                "Keyspace": {
                  "Name": "unsharded_fk_allow",
                  "Sharded": false
                },
                "TargetTabletType": "PRIMARY",
                "Query": "update u_tbl2 set col2 = :v6 where id = :v5",
                "Table": "u_tbl2"
              }
            ]
          }
        ]
      },
      "TablesUsed": [
        "unsharded_fk_allow.u_tbl2",
        "unsharded_fk_allow.u_tbl3"
      ]
    }
  },
  {
    "comment": "Unknown update column in foreign keys",
    "query": "update tbl_auth set unknown_col = 'verified' where id = 1",
    "plan": "column 'unknown_col' not found in table 'tbl_auth'"
  },
  {
    "comment": "Unsharded multi-table delete with foreign keys",
    "query": "delete u from u_tbl6 u join u_tbl5 m on u.col = m.col where u.col2 = 4 and m.col3 = 6",
    "plan": {
      "QueryType": "DELETE",
      "Original": "delete u from u_tbl6 u join u_tbl5 m on u.col = m.col where u.col2 = 4 and m.col3 = 6",
      "Instructions": {
        "OperatorType": "DMLWithInput",
        "TargetTabletType": "PRIMARY",
        "Offset": [
          "0:[0]"
        ],
        "Inputs": [
          {
            "OperatorType": "Route",
            "Variant": "Unsharded",
            "Keyspace": {
              "Name": "unsharded_fk_allow",
              "Sharded": false
            },
            "FieldQuery": "select u.id from u_tbl6 as u, u_tbl5 as m where 1 != 1",
            "Query": "select u.id from u_tbl6 as u, u_tbl5 as m where u.col2 = 4 and m.col3 = 6 and u.col = m.col for update",
            "Table": "u_tbl5, u_tbl6"
          },
          {
            "OperatorType": "FkCascade",
            "Inputs": [
              {
                "InputName": "Selection",
                "OperatorType": "Route",
                "Variant": "Unsharded",
                "Keyspace": {
                  "Name": "unsharded_fk_allow",
                  "Sharded": false
                },
                "FieldQuery": "select u_tbl6.col6 from u_tbl6 as u where 1 != 1",
                "Query": "select u_tbl6.col6 from u_tbl6 as u where u.id in ::dml_vals for update",
                "Table": "u_tbl6"
              },
              {
                "InputName": "CascadeChild-1",
                "OperatorType": "Delete",
                "Variant": "Unsharded",
                "Keyspace": {
                  "Name": "unsharded_fk_allow",
                  "Sharded": false
                },
                "TargetTabletType": "PRIMARY",
                "BvName": "fkc_vals",
                "Cols": [
                  0
                ],
                "Query": "delete from u_tbl8 where (col8) in ::fkc_vals",
                "Table": "u_tbl8"
              },
              {
                "InputName": "Parent",
                "OperatorType": "Delete",
                "Variant": "Unsharded",
                "Keyspace": {
                  "Name": "unsharded_fk_allow",
                  "Sharded": false
                },
                "TargetTabletType": "PRIMARY",
                "Query": "delete from u_tbl6 as u where u.id in ::dml_vals",
                "Table": "u_tbl6"
              }
            ]
          }
        ]
      },
      "TablesUsed": [
        "unsharded_fk_allow.u_tbl5",
        "unsharded_fk_allow.u_tbl6",
        "unsharded_fk_allow.u_tbl8"
      ]
    }
  },
  {
    "comment": "Multi table delete with using",
    "query": "delete u_tbl10 from u_tbl10 join u_tbl11 using (id) where id = 5",
    "plan": {
      "QueryType": "DELETE",
      "Original": "delete u_tbl10 from u_tbl10 join u_tbl11 using (id) where id = 5",
      "Instructions": {
        "OperatorType": "DMLWithInput",
        "TargetTabletType": "PRIMARY",
        "Offset": [
          "0:[0]"
        ],
        "Inputs": [
          {
            "OperatorType": "Route",
            "Variant": "Unsharded",
            "Keyspace": {
              "Name": "unsharded_fk_allow",
              "Sharded": false
            },
            "FieldQuery": "select u_tbl10.id from u_tbl10, u_tbl11 where 1 != 1",
            "Query": "select u_tbl10.id from u_tbl10, u_tbl11 where u_tbl10.id = 5 and u_tbl10.id = u_tbl11.id for update",
            "Table": "u_tbl10, u_tbl11"
          },
          {
            "OperatorType": "FkCascade",
            "Inputs": [
              {
                "InputName": "Selection",
                "OperatorType": "Route",
                "Variant": "Unsharded",
                "Keyspace": {
                  "Name": "unsharded_fk_allow",
                  "Sharded": false
                },
                "FieldQuery": "select u_tbl10.col from u_tbl10 where 1 != 1",
                "Query": "select u_tbl10.col from u_tbl10 where u_tbl10.id in ::dml_vals for update",
                "Table": "u_tbl10"
              },
              {
                "InputName": "CascadeChild-1",
                "OperatorType": "Delete",
                "Variant": "Unsharded",
                "Keyspace": {
                  "Name": "unsharded_fk_allow",
                  "Sharded": false
                },
                "TargetTabletType": "PRIMARY",
                "BvName": "fkc_vals",
                "Cols": [
                  0
                ],
                "Query": "delete from u_tbl11 where (col) in ::fkc_vals",
                "Table": "u_tbl11"
              },
              {
                "InputName": "Parent",
                "OperatorType": "Delete",
                "Variant": "Unsharded",
                "Keyspace": {
                  "Name": "unsharded_fk_allow",
                  "Sharded": false
                },
                "TargetTabletType": "PRIMARY",
                "Query": "delete from u_tbl10 where u_tbl10.id in ::dml_vals",
                "Table": "u_tbl10"
              }
            ]
          }
        ]
      },
      "TablesUsed": [
        "unsharded_fk_allow.u_tbl10",
        "unsharded_fk_allow.u_tbl11"
      ]
    }
  },
  {
    "comment": "Multi table delete with unrelated tables",
    "query": "delete u_tbl1 from u_tbl10 join u_tbl1 on u_tbl10.col = u_tbl1.col",
    "plan": {
      "QueryType": "DELETE",
      "Original": "delete u_tbl1 from u_tbl10 join u_tbl1 on u_tbl10.col = u_tbl1.col",
      "Instructions": {
        "OperatorType": "DMLWithInput",
        "TargetTabletType": "PRIMARY",
        "Offset": [
          "0:[0]"
        ],
        "Inputs": [
          {
            "OperatorType": "Route",
            "Variant": "Unsharded",
            "Keyspace": {
              "Name": "unsharded_fk_allow",
              "Sharded": false
            },
            "FieldQuery": "select u_tbl1.id from u_tbl10, u_tbl1 where 1 != 1",
            "Query": "select u_tbl1.id from u_tbl10, u_tbl1 where u_tbl10.col = u_tbl1.col for update",
            "Table": "u_tbl1, u_tbl10"
          },
          {
            "OperatorType": "FkCascade",
            "Inputs": [
              {
                "InputName": "Selection",
                "OperatorType": "Route",
                "Variant": "Unsharded",
                "Keyspace": {
                  "Name": "unsharded_fk_allow",
                  "Sharded": false
                },
                "FieldQuery": "select u_tbl1.col1 from u_tbl1 where 1 != 1",
                "Query": "select u_tbl1.col1 from u_tbl1 where u_tbl1.id in ::dml_vals for update",
                "Table": "u_tbl1"
              },
              {
                "InputName": "CascadeChild-1",
                "OperatorType": "FkCascade",
                "BvName": "fkc_vals",
                "Cols": [
                  0
                ],
                "Inputs": [
                  {
                    "InputName": "Selection",
                    "OperatorType": "Route",
                    "Variant": "Unsharded",
                    "Keyspace": {
                      "Name": "unsharded_fk_allow",
                      "Sharded": false
                    },
                    "FieldQuery": "select u_tbl2.col2 from u_tbl2 where 1 != 1",
                    "Query": "select u_tbl2.col2 from u_tbl2 where (col2) in ::fkc_vals for update",
                    "Table": "u_tbl2"
                  },
                  {
                    "InputName": "CascadeChild-1",
                    "OperatorType": "Update",
                    "Variant": "Unsharded",
                    "Keyspace": {
                      "Name": "unsharded_fk_allow",
                      "Sharded": false
                    },
                    "TargetTabletType": "PRIMARY",
                    "BvName": "fkc_vals1",
                    "Cols": [
                      0
                    ],
                    "Query": "update u_tbl3 set col3 = null where (col3) in ::fkc_vals1",
                    "Table": "u_tbl3"
                  },
                  {
                    "InputName": "Parent",
                    "OperatorType": "Delete",
                    "Variant": "Unsharded",
                    "Keyspace": {
                      "Name": "unsharded_fk_allow",
                      "Sharded": false
                    },
                    "TargetTabletType": "PRIMARY",
                    "Query": "delete from u_tbl2 where (col2) in ::fkc_vals",
                    "Table": "u_tbl2"
                  }
                ]
              },
              {
                "InputName": "Parent",
                "OperatorType": "Delete",
                "Variant": "Unsharded",
                "Keyspace": {
                  "Name": "unsharded_fk_allow",
                  "Sharded": false
                },
                "TargetTabletType": "PRIMARY",
                "Query": "delete from u_tbl1 where u_tbl1.id in ::dml_vals",
                "Table": "u_tbl1"
              }
            ]
          }
        ]
      },
      "TablesUsed": [
        "unsharded_fk_allow.u_tbl1",
        "unsharded_fk_allow.u_tbl10",
        "unsharded_fk_allow.u_tbl2",
        "unsharded_fk_allow.u_tbl3"
      ]
    }
  },
  {
    "comment": "Delete with limit",
    "query": "delete from u_tbl1 order by id limit 1",
    "plan": {
      "QueryType": "DELETE",
      "Original": "delete from u_tbl1 order by id limit 1",
      "Instructions": {
        "OperatorType": "DMLWithInput",
        "TargetTabletType": "PRIMARY",
        "Offset": [
          "0:[0]"
        ],
        "Inputs": [
          {
            "OperatorType": "Route",
            "Variant": "Unsharded",
            "Keyspace": {
              "Name": "unsharded_fk_allow",
              "Sharded": false
            },
            "FieldQuery": "select u_tbl1.id from u_tbl1 where 1 != 1",
            "Query": "select u_tbl1.id from u_tbl1 order by id asc limit 1 for update",
            "Table": "u_tbl1"
          },
          {
            "OperatorType": "FkCascade",
            "Inputs": [
              {
                "InputName": "Selection",
                "OperatorType": "Route",
                "Variant": "Unsharded",
                "Keyspace": {
                  "Name": "unsharded_fk_allow",
                  "Sharded": false
                },
                "FieldQuery": "select u_tbl1.col1 from u_tbl1 where 1 != 1",
                "Query": "select u_tbl1.col1 from u_tbl1 where u_tbl1.id in ::dml_vals for update",
                "Table": "u_tbl1"
              },
              {
                "InputName": "CascadeChild-1",
                "OperatorType": "FkCascade",
                "BvName": "fkc_vals",
                "Cols": [
                  0
                ],
                "Inputs": [
                  {
                    "InputName": "Selection",
                    "OperatorType": "Route",
                    "Variant": "Unsharded",
                    "Keyspace": {
                      "Name": "unsharded_fk_allow",
                      "Sharded": false
                    },
                    "FieldQuery": "select u_tbl2.col2 from u_tbl2 where 1 != 1",
                    "Query": "select u_tbl2.col2 from u_tbl2 where (col2) in ::fkc_vals for update",
                    "Table": "u_tbl2"
                  },
                  {
                    "InputName": "CascadeChild-1",
                    "OperatorType": "Update",
                    "Variant": "Unsharded",
                    "Keyspace": {
                      "Name": "unsharded_fk_allow",
                      "Sharded": false
                    },
                    "TargetTabletType": "PRIMARY",
                    "BvName": "fkc_vals1",
                    "Cols": [
                      0
                    ],
                    "Query": "update u_tbl3 set col3 = null where (col3) in ::fkc_vals1",
                    "Table": "u_tbl3"
                  },
                  {
                    "InputName": "Parent",
                    "OperatorType": "Delete",
                    "Variant": "Unsharded",
                    "Keyspace": {
                      "Name": "unsharded_fk_allow",
                      "Sharded": false
                    },
                    "TargetTabletType": "PRIMARY",
                    "Query": "delete from u_tbl2 where (col2) in ::fkc_vals",
                    "Table": "u_tbl2"
                  }
                ]
              },
              {
                "InputName": "Parent",
                "OperatorType": "Delete",
                "Variant": "Unsharded",
                "Keyspace": {
                  "Name": "unsharded_fk_allow",
                  "Sharded": false
                },
                "TargetTabletType": "PRIMARY",
                "Query": "delete from u_tbl1 where u_tbl1.id in ::dml_vals",
                "Table": "u_tbl1"
              }
            ]
          }
        ]
      },
      "TablesUsed": [
        "unsharded_fk_allow.u_tbl1",
        "unsharded_fk_allow.u_tbl2",
        "unsharded_fk_allow.u_tbl3"
      ]
    }
  },
  {
    "comment": "update query with an uncorrelated subquery",
    "query": "update u_tbl4 set col41 = (select col14 from u_tbl1 where x = 2 and y = 4) where col4 = 3",
    "plan": {
      "QueryType": "UPDATE",
      "Original": "update u_tbl4 set col41 = (select col14 from u_tbl1 where x = 2 and y = 4) where col4 = 3",
      "Instructions": {
        "OperatorType": "UncorrelatedSubquery",
        "Variant": "PulloutValue",
        "PulloutVars": [
          "__sq1"
        ],
        "Inputs": [
          {
            "InputName": "SubQuery",
            "OperatorType": "Route",
            "Variant": "Unsharded",
            "Keyspace": {
              "Name": "unsharded_fk_allow",
              "Sharded": false
            },
            "FieldQuery": "select col14 from u_tbl1 where 1 != 1",
            "Query": "select /*+ SET_VAR(foreign_key_checks=OFF) */ col14 from u_tbl1 where x = 2 and y = 4 lock in share mode",
            "Table": "u_tbl1"
          },
          {
            "InputName": "Outer",
            "OperatorType": "FKVerify",
            "Inputs": [
              {
                "InputName": "VerifyParent-1",
                "OperatorType": "Route",
                "Variant": "Unsharded",
                "Keyspace": {
                  "Name": "unsharded_fk_allow",
                  "Sharded": false
                },
                "FieldQuery": "select 1 from u_tbl4 left join u_tbl1 on u_tbl1.col14 = cast(:__sq1 as SIGNED) where 1 != 1",
                "Query": "select /*+ SET_VAR(foreign_key_checks=OFF) */ 1 from u_tbl4 left join u_tbl1 on u_tbl1.col14 = cast(:__sq1 as SIGNED) where u_tbl1.col14 is null and cast(:__sq1 as SIGNED) is not null and not (u_tbl4.col41) <=> (cast(:__sq1 as SIGNED)) and u_tbl4.col4 = 3 limit 1 lock in share mode",
                "Table": "u_tbl1, u_tbl4"
              },
              {
                "InputName": "PostVerify",
                "OperatorType": "Update",
                "Variant": "Unsharded",
                "Keyspace": {
                  "Name": "unsharded_fk_allow",
                  "Sharded": false
                },
                "TargetTabletType": "PRIMARY",
                "Query": "update /*+ SET_VAR(foreign_key_checks=OFF) */ u_tbl4 set col41 = :__sq1 where col4 = 3",
                "Table": "u_tbl4"
              }
            ]
          }
        ]
      },
      "TablesUsed": [
        "unsharded_fk_allow.u_tbl1",
        "unsharded_fk_allow.u_tbl4"
      ]
    }
  },
  {
    "comment": "update with a subquery",
    "query": "update u_tbl1 set col1 = (select foo from u_tbl1 where id = 1) order by id desc",
    "plan": {
      "QueryType": "UPDATE",
      "Original": "update u_tbl1 set col1 = (select foo from u_tbl1 where id = 1) order by id desc",
      "Instructions": {
        "OperatorType": "UncorrelatedSubquery",
        "Variant": "PulloutValue",
        "PulloutVars": [
          "__sq1"
        ],
        "Inputs": [
          {
            "InputName": "SubQuery",
            "OperatorType": "Route",
            "Variant": "Unsharded",
            "Keyspace": {
              "Name": "unsharded_fk_allow",
              "Sharded": false
            },
            "FieldQuery": "select foo from u_tbl1 where 1 != 1",
            "Query": "select /*+ SET_VAR(foreign_key_checks=OFF) */ foo from u_tbl1 where id = 1 lock in share mode",
            "Table": "u_tbl1"
          },
          {
            "InputName": "Outer",
            "OperatorType": "FkCascade",
            "Inputs": [
              {
                "InputName": "Selection",
                "OperatorType": "Route",
                "Variant": "Unsharded",
                "Keyspace": {
                  "Name": "unsharded_fk_allow",
                  "Sharded": false
                },
                "FieldQuery": "select u_tbl1.col1 from u_tbl1 where 1 != 1",
                "Query": "select /*+ SET_VAR(foreign_key_checks=OFF) */ u_tbl1.col1 from u_tbl1 order by id desc lock in share mode",
                "Table": "u_tbl1"
              },
              {
                "InputName": "CascadeChild-1",
                "OperatorType": "FkCascade",
                "BvName": "fkc_vals",
                "Cols": [
                  0
                ],
                "Inputs": [
                  {
                    "InputName": "Selection",
                    "OperatorType": "Route",
                    "Variant": "Unsharded",
                    "Keyspace": {
                      "Name": "unsharded_fk_allow",
                      "Sharded": false
                    },
                    "FieldQuery": "select u_tbl2.col2 from u_tbl2 where 1 != 1",
                    "Query": "select /*+ SET_VAR(foreign_key_checks=OFF) */ u_tbl2.col2 from u_tbl2 where (col2) in ::fkc_vals lock in share mode",
                    "Table": "u_tbl2"
                  },
                  {
                    "InputName": "CascadeChild-1",
                    "OperatorType": "Update",
                    "Variant": "Unsharded",
                    "Keyspace": {
                      "Name": "unsharded_fk_allow",
                      "Sharded": false
                    },
                    "TargetTabletType": "PRIMARY",
                    "BvName": "fkc_vals1",
                    "Cols": [
                      0
                    ],
                    "Query": "update /*+ SET_VAR(foreign_key_checks=OFF) */ u_tbl3 set col3 = null where (col3) in ::fkc_vals1 and (cast(:__sq1 as CHAR) is null or (col3) not in ((cast(:__sq1 as CHAR))))",
                    "Table": "u_tbl3"
                  },
                  {
                    "InputName": "Parent",
                    "OperatorType": "Update",
                    "Variant": "Unsharded",
                    "Keyspace": {
                      "Name": "unsharded_fk_allow",
                      "Sharded": false
                    },
                    "TargetTabletType": "PRIMARY",
                    "Query": "update /*+ SET_VAR(foreign_key_checks=OFF) */ u_tbl2 set col2 = :__sq1 where (col2) in ::fkc_vals",
                    "Table": "u_tbl2"
                  }
                ]
              },
              {
                "InputName": "CascadeChild-2",
                "OperatorType": "FkCascade",
                "BvName": "fkc_vals2",
                "Cols": [
                  0
                ],
                "Inputs": [
                  {
                    "InputName": "Selection",
                    "OperatorType": "Route",
                    "Variant": "Unsharded",
                    "Keyspace": {
                      "Name": "unsharded_fk_allow",
                      "Sharded": false
                    },
                    "FieldQuery": "select u_tbl9.col9 from u_tbl9 where 1 != 1",
                    "Query": "select /*+ SET_VAR(foreign_key_checks=OFF) */ u_tbl9.col9 from u_tbl9 where (col9) in ::fkc_vals2 and (cast(:__sq1 as CHAR) is null or (col9) not in ((cast(:__sq1 as CHAR)))) lock in share mode",
                    "Table": "u_tbl9"
                  },
                  {
                    "InputName": "CascadeChild-1",
                    "OperatorType": "Update",
                    "Variant": "Unsharded",
                    "Keyspace": {
                      "Name": "unsharded_fk_allow",
                      "Sharded": false
                    },
                    "TargetTabletType": "PRIMARY",
                    "BvName": "fkc_vals3",
                    "Cols": [
                      0
                    ],
                    "Query": "update /*+ SET_VAR(foreign_key_checks=OFF) */ u_tbl8 set col8 = null where (col8) in ::fkc_vals3",
                    "Table": "u_tbl8"
                  },
                  {
                    "InputName": "Parent",
                    "OperatorType": "Update",
                    "Variant": "Unsharded",
                    "Keyspace": {
                      "Name": "unsharded_fk_allow",
                      "Sharded": false
                    },
                    "TargetTabletType": "PRIMARY",
                    "Query": "update /*+ SET_VAR(foreign_key_checks=OFF) */ u_tbl9 set col9 = null where (col9) in ::fkc_vals2 and (cast(:__sq1 as CHAR) is null or (col9) not in ((cast(:__sq1 as CHAR))))",
                    "Table": "u_tbl9"
                  }
                ]
              },
              {
                "InputName": "Parent",
                "OperatorType": "Update",
                "Variant": "Unsharded",
                "Keyspace": {
                  "Name": "unsharded_fk_allow",
                  "Sharded": false
                },
                "TargetTabletType": "PRIMARY",
                "Query": "update /*+ SET_VAR(foreign_key_checks=OFF) */ u_tbl1 set col1 = :__sq1 order by id desc",
                "Table": "u_tbl1"
              }
            ]
          }
        ]
      },
      "TablesUsed": [
        "unsharded_fk_allow.u_tbl1",
        "unsharded_fk_allow.u_tbl2",
        "unsharded_fk_allow.u_tbl3",
        "unsharded_fk_allow.u_tbl8",
        "unsharded_fk_allow.u_tbl9"
      ]
    }
  },
  {
    "comment": "Multi table delete such that the two tables are foreign key related",
    "query": "delete u_tbl6 from u_tbl6 join u_tbl8 on u_tbl6.id = u_tbl8.id where u_tbl6.id = 4",
    "plan": {
      "QueryType": "DELETE",
      "Original": "delete u_tbl6 from u_tbl6 join u_tbl8 on u_tbl6.id = u_tbl8.id where u_tbl6.id = 4",
      "Instructions": {
        "OperatorType": "DMLWithInput",
        "TargetTabletType": "PRIMARY",
        "Offset": [
          "0:[0]"
        ],
        "Inputs": [
          {
            "OperatorType": "Route",
            "Variant": "Unsharded",
            "Keyspace": {
              "Name": "unsharded_fk_allow",
              "Sharded": false
            },
            "FieldQuery": "select u_tbl6.id from u_tbl6, u_tbl8 where 1 != 1",
            "Query": "select u_tbl6.id from u_tbl6, u_tbl8 where u_tbl6.id = 4 and u_tbl6.id = u_tbl8.id for update",
            "Table": "u_tbl6, u_tbl8"
          },
          {
            "OperatorType": "FkCascade",
            "Inputs": [
              {
                "InputName": "Selection",
                "OperatorType": "Route",
                "Variant": "Unsharded",
                "Keyspace": {
                  "Name": "unsharded_fk_allow",
                  "Sharded": false
                },
                "FieldQuery": "select u_tbl6.col6 from u_tbl6 where 1 != 1",
                "Query": "select u_tbl6.col6 from u_tbl6 where u_tbl6.id in ::dml_vals for update",
                "Table": "u_tbl6"
              },
              {
                "InputName": "CascadeChild-1",
                "OperatorType": "Delete",
                "Variant": "Unsharded",
                "Keyspace": {
                  "Name": "unsharded_fk_allow",
                  "Sharded": false
                },
                "TargetTabletType": "PRIMARY",
                "BvName": "fkc_vals",
                "Cols": [
                  0
                ],
                "Query": "delete from u_tbl8 where (col8) in ::fkc_vals",
                "Table": "u_tbl8"
              },
              {
                "InputName": "Parent",
                "OperatorType": "Delete",
                "Variant": "Unsharded",
                "Keyspace": {
                  "Name": "unsharded_fk_allow",
                  "Sharded": false
                },
                "TargetTabletType": "PRIMARY",
                "Query": "delete from u_tbl6 where u_tbl6.id in ::dml_vals",
                "Table": "u_tbl6"
              }
            ]
          }
        ]
      },
      "TablesUsed": [
        "unsharded_fk_allow.u_tbl6",
        "unsharded_fk_allow.u_tbl8"
      ]
    }
  },
  {
<<<<<<< HEAD
    "comment": "update with limit with foreign keys",
    "query": "update u_tbl2 set col2 = 'bar' limit 2",
    "plan": {
      "QueryType": "UPDATE",
      "Original": "update u_tbl2 set col2 = 'bar' limit 2",
      "Instructions": {
        "OperatorType": "DMLWithInput",
        "TargetTabletType": "PRIMARY",
        "Offset": [
          0
        ],
        "Inputs": [
          {
            "OperatorType": "Route",
            "Variant": "Unsharded",
            "Keyspace": {
              "Name": "unsharded_fk_allow",
              "Sharded": false
            },
            "FieldQuery": "select u_tbl2.id from u_tbl2 where 1 != 1",
            "Query": "select u_tbl2.id from u_tbl2 limit 2 for update",
            "Table": "u_tbl2"
          },
          {
            "OperatorType": "FkCascade",
            "Inputs": [
              {
                "InputName": "Selection",
                "OperatorType": "Route",
                "Variant": "Unsharded",
                "Keyspace": {
                  "Name": "unsharded_fk_allow",
                  "Sharded": false
                },
                "FieldQuery": "select u_tbl2.col2 from u_tbl2 where 1 != 1",
                "Query": "select u_tbl2.col2 from u_tbl2 where u_tbl2.id in ::dml_vals for update",
                "Table": "u_tbl2"
              },
              {
                "InputName": "CascadeChild-1",
                "OperatorType": "Update",
                "Variant": "Unsharded",
                "Keyspace": {
                  "Name": "unsharded_fk_allow",
                  "Sharded": false
                },
                "TargetTabletType": "PRIMARY",
                "BvName": "fkc_vals",
                "Cols": [
                  0
                ],
                "Query": "update u_tbl3 set col3 = null where (col3) in ::fkc_vals and (col3) not in ((cast('bar' as CHAR)))",
                "Table": "u_tbl3"
              },
              {
                "InputName": "Parent",
                "OperatorType": "Update",
                "Variant": "Unsharded",
                "Keyspace": {
                  "Name": "unsharded_fk_allow",
                  "Sharded": false
                },
                "TargetTabletType": "PRIMARY",
                "Query": "update u_tbl2 set col2 = 'bar' where u_tbl2.id in ::dml_vals",
                "Table": "u_tbl2"
              }
            ]
          }
        ]
      },
      "TablesUsed": [
        "unsharded_fk_allow.u_tbl2",
        "unsharded_fk_allow.u_tbl3"
      ]
    }
  },
  {
    "comment": "non literal update with order by and limit",
    "query": "update u_tbl2 set col2 = id + 1 order by id limit 2",
    "plan": {
      "QueryType": "UPDATE",
      "Original": "update u_tbl2 set col2 = id + 1 order by id limit 2",
      "Instructions": {
        "OperatorType": "DMLWithInput",
        "TargetTabletType": "PRIMARY",
        "Offset": [
          0
        ],
        "Inputs": [
          {
            "OperatorType": "Route",
            "Variant": "Unsharded",
            "Keyspace": {
              "Name": "unsharded_fk_allow",
              "Sharded": false
            },
            "FieldQuery": "select u_tbl2.id from u_tbl2 where 1 != 1",
            "Query": "select u_tbl2.id from u_tbl2 order by id asc limit 2 for update",
            "Table": "u_tbl2"
          },
          {
            "OperatorType": "FKVerify",
            "Inputs": [
              {
                "InputName": "VerifyParent-1",
                "OperatorType": "Route",
                "Variant": "Unsharded",
                "Keyspace": {
                  "Name": "unsharded_fk_allow",
                  "Sharded": false
                },
                "FieldQuery": "select 1 from u_tbl2 left join u_tbl1 on u_tbl1.col1 = cast(u_tbl2.id + 1 as CHAR) where 1 != 1",
                "Query": "select 1 from u_tbl2 left join u_tbl1 on u_tbl1.col1 = cast(u_tbl2.id + 1 as CHAR) where u_tbl1.col1 is null and cast(u_tbl2.id + 1 as CHAR) is not null and not (u_tbl2.col2) <=> (cast(u_tbl2.id + 1 as CHAR)) and u_tbl2.id in ::dml_vals limit 1 for share",
                "Table": "u_tbl1, u_tbl2"
              },
              {
                "InputName": "PostVerify",
                "OperatorType": "FkCascade",
                "Inputs": [
                  {
                    "InputName": "Selection",
                    "OperatorType": "Route",
                    "Variant": "Unsharded",
                    "Keyspace": {
                      "Name": "unsharded_fk_allow",
                      "Sharded": false
                    },
                    "FieldQuery": "select u_tbl2.col2, col2 <=> cast(id + 1 as CHAR), cast(id + 1 as CHAR) from u_tbl2 where 1 != 1",
                    "Query": "select u_tbl2.col2, col2 <=> cast(id + 1 as CHAR), cast(id + 1 as CHAR) from u_tbl2 where u_tbl2.id in ::dml_vals order by id asc for update",
                    "Table": "u_tbl2"
                  },
                  {
                    "InputName": "CascadeChild-1",
                    "OperatorType": "Update",
                    "Variant": "Unsharded",
                    "Keyspace": {
                      "Name": "unsharded_fk_allow",
                      "Sharded": false
                    },
                    "TargetTabletType": "PRIMARY",
                    "BvName": "fkc_vals",
                    "Cols": [
                      0
                    ],
                    "NonLiteralUpdateInfo": [
                      {
                        "CompExprCol": 1,
                        "UpdateExprCol": 2,
                        "UpdateExprBvName": "fkc_upd"
                      }
                    ],
                    "Query": "update u_tbl3 set col3 = null where (col3) in ::fkc_vals and (:fkc_upd is null or (col3) not in ((:fkc_upd)))",
                    "Table": "u_tbl3"
                  },
                  {
                    "InputName": "Parent",
                    "OperatorType": "Update",
                    "Variant": "Unsharded",
                    "Keyspace": {
                      "Name": "unsharded_fk_allow",
                      "Sharded": false
                    },
                    "TargetTabletType": "PRIMARY",
                    "Query": "update /*+ SET_VAR(foreign_key_checks=OFF) */ u_tbl2 set col2 = id + 1 where u_tbl2.id in ::dml_vals order by id asc",
                    "Table": "u_tbl2"
                  }
                ]
              }
            ]
          }
        ]
      },
      "TablesUsed": [
        "unsharded_fk_allow.u_tbl1",
        "unsharded_fk_allow.u_tbl2",
        "unsharded_fk_allow.u_tbl3"
      ]
    }
=======
    "comment": "multi table delete on foreign key enabled tables",
    "query": "delete u, m from u_tbl6 u join u_tbl5 m on u.col = m.col where u.col2 = 4 and m.col3 = 6",
    "plan": "VT12001: unsupported: multi table delete with foreign keys"
>>>>>>> 236f84ca
  }
]<|MERGE_RESOLUTION|>--- conflicted
+++ resolved
@@ -3803,7 +3803,11 @@
     }
   },
   {
-<<<<<<< HEAD
+    "comment": "multi table delete on foreign key enabled tables",
+    "query": "delete u, m from u_tbl6 u join u_tbl5 m on u.col = m.col where u.col2 = 4 and m.col3 = 6",
+    "plan": "VT12001: unsupported: multi table delete with foreign keys"
+  },
+  {
     "comment": "update with limit with foreign keys",
     "query": "update u_tbl2 set col2 = 'bar' limit 2",
     "plan": {
@@ -3982,10 +3986,5 @@
         "unsharded_fk_allow.u_tbl3"
       ]
     }
-=======
-    "comment": "multi table delete on foreign key enabled tables",
-    "query": "delete u, m from u_tbl6 u join u_tbl5 m on u.col = m.col where u.col2 = 4 and m.col3 = 6",
-    "plan": "VT12001: unsupported: multi table delete with foreign keys"
->>>>>>> 236f84ca
   }
 ]