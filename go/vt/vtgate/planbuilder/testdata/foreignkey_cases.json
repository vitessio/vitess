--- conflicted
+++ resolved
@@ -2364,7 +2364,80 @@
     }
   },
   {
-<<<<<<< HEAD
+    "comment": "replace into with table having unique key and primary key",
+    "query": "replace into u_tbl9(id, col9) values (1, 10),(2, 20),(3, 30)",
+    "plan": {
+      "QueryType": "INSERT",
+      "Original": "replace into u_tbl9(id, col9) values (1, 10),(2, 20),(3, 30)",
+      "Instructions": {
+        "OperatorType": "Sequential",
+        "Inputs": [
+          {
+            "OperatorType": "FkCascade",
+            "Inputs": [
+              {
+                "InputName": "Selection",
+                "OperatorType": "Route",
+                "Variant": "Unsharded",
+                "Keyspace": {
+                  "Name": "unsharded_fk_allow",
+                  "Sharded": false
+                },
+                "FieldQuery": "select col9 from u_tbl9 where 1 != 1",
+                "Query": "select col9 from u_tbl9 where (col9) in ((10), (20), (30)) or (col9 * foo) in ((10 * null), (20 * null), (30 * null)) or (bar, col9) in ((1, 10), (1, 20), (1, 30)) or (id) in ((1), (2), (3)) for update",
+                "Table": "u_tbl9"
+              },
+              {
+                "InputName": "CascadeChild-1",
+                "OperatorType": "Update",
+                "Variant": "Unsharded",
+                "Keyspace": {
+                  "Name": "unsharded_fk_allow",
+                  "Sharded": false
+                },
+                "TargetTabletType": "PRIMARY",
+                "BvName": "fkc_vals",
+                "Cols": [
+                  0
+                ],
+                "Query": "update u_tbl8 set col8 = null where (col8) in ::fkc_vals",
+                "Table": "u_tbl8"
+              },
+              {
+                "InputName": "Parent",
+                "OperatorType": "Delete",
+                "Variant": "Unsharded",
+                "Keyspace": {
+                  "Name": "unsharded_fk_allow",
+                  "Sharded": false
+                },
+                "TargetTabletType": "PRIMARY",
+                "Query": "delete from u_tbl9 where (col9) in ((10), (20), (30)) or (col9 * foo) in ((10 * null), (20 * null), (30 * null)) or (bar, col9) in ((1, 10), (1, 20), (1, 30)) or (id) in ((1), (2), (3))",
+                "Table": "u_tbl9"
+              }
+            ]
+          },
+          {
+            "OperatorType": "Insert",
+            "Variant": "Unsharded",
+            "Keyspace": {
+              "Name": "unsharded_fk_allow",
+              "Sharded": false
+            },
+            "TargetTabletType": "PRIMARY",
+            "NoAutoCommit": true,
+            "Query": "insert into u_tbl9(id, col9) values (1, 10), (2, 20), (3, 30)",
+            "TableName": "u_tbl9"
+          }
+        ]
+      },
+      "TablesUsed": [
+        "unsharded_fk_allow.u_tbl8",
+        "unsharded_fk_allow.u_tbl9"
+      ]
+    }
+  },
+  {
     "comment": "Delete with foreign key checks off",
     "query": "delete /*+ SET_VAR(foreign_key_checks=off) */ from multicol_tbl1 where cola = 1 and  colb = 2 and colc = 3",
     "plan": {
@@ -2436,78 +2509,6 @@
       },
       "TablesUsed": [
         "sharded_fk_allow.tbl3"
-=======
-    "comment": "replace into with table having unique key and primary key",
-    "query": "replace into u_tbl9(id, col9) values (1, 10),(2, 20),(3, 30)",
-    "plan": {
-      "QueryType": "INSERT",
-      "Original": "replace into u_tbl9(id, col9) values (1, 10),(2, 20),(3, 30)",
-      "Instructions": {
-        "OperatorType": "Sequential",
-        "Inputs": [
-          {
-            "OperatorType": "FkCascade",
-            "Inputs": [
-              {
-                "InputName": "Selection",
-                "OperatorType": "Route",
-                "Variant": "Unsharded",
-                "Keyspace": {
-                  "Name": "unsharded_fk_allow",
-                  "Sharded": false
-                },
-                "FieldQuery": "select col9 from u_tbl9 where 1 != 1",
-                "Query": "select col9 from u_tbl9 where (col9) in ((10), (20), (30)) or (col9 * foo) in ((10 * null), (20 * null), (30 * null)) or (bar, col9) in ((1, 10), (1, 20), (1, 30)) or (id) in ((1), (2), (3)) for update",
-                "Table": "u_tbl9"
-              },
-              {
-                "InputName": "CascadeChild-1",
-                "OperatorType": "Update",
-                "Variant": "Unsharded",
-                "Keyspace": {
-                  "Name": "unsharded_fk_allow",
-                  "Sharded": false
-                },
-                "TargetTabletType": "PRIMARY",
-                "BvName": "fkc_vals",
-                "Cols": [
-                  0
-                ],
-                "Query": "update u_tbl8 set col8 = null where (col8) in ::fkc_vals",
-                "Table": "u_tbl8"
-              },
-              {
-                "InputName": "Parent",
-                "OperatorType": "Delete",
-                "Variant": "Unsharded",
-                "Keyspace": {
-                  "Name": "unsharded_fk_allow",
-                  "Sharded": false
-                },
-                "TargetTabletType": "PRIMARY",
-                "Query": "delete from u_tbl9 where (col9) in ((10), (20), (30)) or (col9 * foo) in ((10 * null), (20 * null), (30 * null)) or (bar, col9) in ((1, 10), (1, 20), (1, 30)) or (id) in ((1), (2), (3))",
-                "Table": "u_tbl9"
-              }
-            ]
-          },
-          {
-            "OperatorType": "Insert",
-            "Variant": "Unsharded",
-            "Keyspace": {
-              "Name": "unsharded_fk_allow",
-              "Sharded": false
-            },
-            "TargetTabletType": "PRIMARY",
-            "NoAutoCommit": true,
-            "Query": "insert into u_tbl9(id, col9) values (1, 10), (2, 20), (3, 30)",
-            "TableName": "u_tbl9"
-          }
-        ]
-      },
-      "TablesUsed": [
-        "unsharded_fk_allow.u_tbl8",
-        "unsharded_fk_allow.u_tbl9"
->>>>>>> ae5d2de0
       ]
     }
   }
