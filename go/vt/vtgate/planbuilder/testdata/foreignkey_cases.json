--- conflicted
+++ resolved
@@ -1480,7 +1480,6 @@
     }
   },
   {
-<<<<<<< HEAD
     "comment": "update on a multicol foreign key that set nulls and then cascades - bindVariables",
     "query": "update u_multicol_tbl1 set cola = :v1, colb = :v2 where id = :v3",
     "plan": {
@@ -1509,7 +1508,72 @@
               0,
               1
             ],
-=======
+            "Inputs": [
+              {
+                "InputName": "Selection",
+                "OperatorType": "Route",
+                "Variant": "Unsharded",
+                "Keyspace": {
+                  "Name": "unsharded_fk_allow",
+                  "Sharded": false
+                },
+                "FieldQuery": "select cola, colb from u_multicol_tbl2 where 1 != 1",
+                "Query": "select cola, colb from u_multicol_tbl2 where (cola, colb) in ::fkc_vals and (:v2 is null or (:v1 is null or (cola, colb) not in ((:v1, :v2)))) for update",
+                "Table": "u_multicol_tbl2"
+              },
+              {
+                "InputName": "CascadeChild-1",
+                "OperatorType": "Update",
+                "Variant": "Unsharded",
+                "Keyspace": {
+                  "Name": "unsharded_fk_allow",
+                  "Sharded": false
+                },
+                "TargetTabletType": "PRIMARY",
+                "BvName": "fkc_vals1",
+                "Cols": [
+                  0,
+                  1
+                ],
+                "Query": "update /*+ SET_VAR(foreign_key_checks=OFF) */ u_multicol_tbl3 set cola = null, colb = null where (cola, colb) in ::fkc_vals1",
+                "Table": "u_multicol_tbl3"
+              },
+              {
+                "InputName": "Parent",
+                "OperatorType": "Update",
+                "Variant": "Unsharded",
+                "Keyspace": {
+                  "Name": "unsharded_fk_allow",
+                  "Sharded": false
+                },
+                "TargetTabletType": "PRIMARY",
+                "Query": "update u_multicol_tbl2 set cola = null, colb = null where (cola, colb) in ::fkc_vals and (:v2 is null or (:v1 is null or (cola, colb) not in ((:v1, :v2))))",
+                "Table": "u_multicol_tbl2"
+              }
+            ]
+          },
+          {
+            "InputName": "Parent",
+            "OperatorType": "Update",
+            "Variant": "Unsharded",
+            "Keyspace": {
+              "Name": "unsharded_fk_allow",
+              "Sharded": false
+            },
+            "TargetTabletType": "PRIMARY",
+            "Query": "update u_multicol_tbl1 set cola = :v1, colb = :v2 where id = :v3",
+            "Table": "u_multicol_tbl1"
+          }
+        ]
+      },
+      "TablesUsed": [
+        "unsharded_fk_allow.u_multicol_tbl1",
+        "unsharded_fk_allow.u_multicol_tbl2",
+        "unsharded_fk_allow.u_multicol_tbl3"
+      ]
+    }
+  },
+  {
     "comment": "Cascaded delete run from prepared statement",
     "query": "execute prep_delete using @foo",
     "plan": {
@@ -1523,29 +1587,10 @@
         "Inputs": [
           {
             "OperatorType": "FkCascade",
->>>>>>> 5d9ee022
             "Inputs": [
               {
                 "InputName": "Selection",
                 "OperatorType": "Route",
-<<<<<<< HEAD
-                "Variant": "Unsharded",
-                "Keyspace": {
-                  "Name": "unsharded_fk_allow",
-                  "Sharded": false
-                },
-                "FieldQuery": "select cola, colb from u_multicol_tbl2 where 1 != 1",
-                "Query": "select cola, colb from u_multicol_tbl2 where (cola, colb) in ::fkc_vals and (:v2 is null or (:v1 is null or (cola, colb) not in ((:v1, :v2)))) for update",
-                "Table": "u_multicol_tbl2"
-              },
-              {
-                "InputName": "CascadeChild-1",
-                "OperatorType": "Update",
-                "Variant": "Unsharded",
-                "Keyspace": {
-                  "Name": "unsharded_fk_allow",
-                  "Sharded": false
-=======
                 "Variant": "Scatter",
                 "Keyspace": {
                   "Name": "sharded_fk_allow",
@@ -1578,44 +1623,10 @@
                 "Keyspace": {
                   "Name": "sharded_fk_allow",
                   "Sharded": true
->>>>>>> 5d9ee022
                 },
                 "TargetTabletType": "PRIMARY",
                 "BvName": "fkc_vals1",
                 "Cols": [
-<<<<<<< HEAD
-                  0,
-                  1
-                ],
-                "Query": "update /*+ SET_VAR(foreign_key_checks=OFF) */ u_multicol_tbl3 set cola = null, colb = null where (cola, colb) in ::fkc_vals1",
-                "Table": "u_multicol_tbl3"
-              },
-              {
-                "InputName": "Parent",
-                "OperatorType": "Update",
-                "Variant": "Unsharded",
-                "Keyspace": {
-                  "Name": "unsharded_fk_allow",
-                  "Sharded": false
-                },
-                "TargetTabletType": "PRIMARY",
-                "Query": "update u_multicol_tbl2 set cola = null, colb = null where (cola, colb) in ::fkc_vals and (:v2 is null or (:v1 is null or (cola, colb) not in ((:v1, :v2))))",
-                "Table": "u_multicol_tbl2"
-              }
-            ]
-          },
-          {
-            "InputName": "Parent",
-            "OperatorType": "Update",
-            "Variant": "Unsharded",
-            "Keyspace": {
-              "Name": "unsharded_fk_allow",
-              "Sharded": false
-            },
-            "TargetTabletType": "PRIMARY",
-            "Query": "update u_multicol_tbl1 set cola = :v1, colb = :v2 where id = :v3",
-            "Table": "u_multicol_tbl1"
-=======
                   1
                 ],
                 "Query": "delete from tbl4 where (t4col4) in ::fkc_vals1",
@@ -1634,19 +1645,12 @@
                 "Table": "tbl5"
               }
             ]
->>>>>>> 5d9ee022
           }
         ]
       },
       "TablesUsed": [
-<<<<<<< HEAD
-        "unsharded_fk_allow.u_multicol_tbl1",
-        "unsharded_fk_allow.u_multicol_tbl2",
-        "unsharded_fk_allow.u_multicol_tbl3"
-=======
         "sharded_fk_allow.tbl4",
         "sharded_fk_allow.tbl5"
->>>>>>> 5d9ee022
       ]
     }
   }
