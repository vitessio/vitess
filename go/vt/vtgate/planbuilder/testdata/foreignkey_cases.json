--- conflicted
+++ resolved
@@ -3442,18 +3442,6 @@
     }
   },
   {
-<<<<<<< HEAD
-    "comment": "update with a subquery",
-    "query": "update u_tbl1 set col1 = (select foo from u_tbl1 where id = 1) order by id desc",
-    "plan": {
-      "QueryType": "UPDATE",
-      "Original": "update u_tbl1 set col1 = (select foo from u_tbl1 where id = 1) order by id desc",
-      "Instructions": {
-        "OperatorType": "FkCascade",
-        "Inputs": [
-          {
-            "InputName": "Selection",
-=======
     "comment": "update query with an uncorrelated subquery",
     "query": "update u_tbl4 set col41 = (select col14 from u_tbl1 where x = 2 and y = 4) where col4 = 3",
     "plan": {
@@ -3468,38 +3456,14 @@
         "Inputs": [
           {
             "InputName": "SubQuery",
->>>>>>> 91c9f4b5
             "OperatorType": "Route",
             "Variant": "Unsharded",
             "Keyspace": {
               "Name": "unsharded_fk_allow",
               "Sharded": false
             },
-<<<<<<< HEAD
-            "FieldQuery": "select unsharded_fk_allow.u_tbl1.col1, col1 <=> cast((select foo from u_tbl1 where 1 != 1) as CHAR), cast((select foo from u_tbl1 where 1 != 1) as CHAR) as `cast(__sq2 as CHAR)` from u_tbl1 where 1 != 1",
-            "Query": "select unsharded_fk_allow.u_tbl1.col1, col1 <=> cast((select foo from u_tbl1 where id = 1) as CHAR), cast((select foo from u_tbl1 where id = 1) as CHAR) as `cast(__sq2 as CHAR)` from u_tbl1 order by id desc",
-            "Table": "u_tbl1"
-          },
-          {
-            "InputName": "CascadeChild-1",
-            "OperatorType": "FkCascade",
-            "BvName": "fkc_vals",
-            "Cols": [
-              0
-            ],
-            "NonLiteralUpdateInfo": [
-              {
-                "CompExprCol": 1,
-                "UpdateExprCol": 2,
-                "UpdateExprBvName": "fkc_upd"
-              }
-            ],
-            "Inputs": [
-              {
-                "InputName": "Selection",
-=======
             "FieldQuery": "select col14 from u_tbl1 where 1 != 1",
-            "Query": "select col14 from u_tbl1 where x = 2 and y = 4 lock in share mode",
+            "Query": "select /*+ SET_VAR(foreign_key_checks=OFF) */ col14 from u_tbl1 where x = 2 and y = 4 lock in share mode",
             "Table": "u_tbl1"
           },
           {
@@ -3508,144 +3472,201 @@
             "Inputs": [
               {
                 "InputName": "VerifyParent-1",
->>>>>>> 91c9f4b5
                 "OperatorType": "Route",
                 "Variant": "Unsharded",
                 "Keyspace": {
                   "Name": "unsharded_fk_allow",
                   "Sharded": false
                 },
-<<<<<<< HEAD
-                "FieldQuery": "select u_tbl2.col2 from u_tbl2 where 1 != 1",
-                "Query": "select u_tbl2.col2 from u_tbl2 where (col2) in ::fkc_vals for update",
-                "Table": "u_tbl2"
-              },
-              {
-                "InputName": "CascadeChild-1",
-=======
                 "FieldQuery": "select 1 from u_tbl4 left join u_tbl1 on u_tbl1.col14 = cast(:__sq1 as SIGNED) where 1 != 1",
-                "Query": "select 1 from u_tbl4 left join u_tbl1 on u_tbl1.col14 = cast(:__sq1 as SIGNED) where not (u_tbl4.col41) <=> (cast(:__sq1 as SIGNED)) and u_tbl4.col4 = 3 and cast(:__sq1 as SIGNED) is not null and u_tbl1.col14 is null limit 1 for share",
+                "Query": "select /*+ SET_VAR(foreign_key_checks=OFF) */ 1 from u_tbl4 left join u_tbl1 on u_tbl1.col14 = cast(:__sq1 as SIGNED) where not (u_tbl4.col41) <=> (cast(:__sq1 as SIGNED)) and u_tbl4.col4 = 3 and cast(:__sq1 as SIGNED) is not null and u_tbl1.col14 is null limit 1 lock in share mode",
                 "Table": "u_tbl1, u_tbl4"
               },
               {
                 "InputName": "PostVerify",
->>>>>>> 91c9f4b5
-                "OperatorType": "Update",
-                "Variant": "Unsharded",
-                "Keyspace": {
-                  "Name": "unsharded_fk_allow",
-                  "Sharded": false
-                },
-                "TargetTabletType": "PRIMARY",
-<<<<<<< HEAD
-                "BvName": "fkc_vals1",
-                "Cols": [
-                  0
-                ],
-                "Query": "update u_tbl3 set col3 = null where (col3) in ::fkc_vals1 and (cast(:fkc_upd as CHAR) is null or (col3) not in ((cast(:fkc_upd as CHAR))))",
-                "Table": "u_tbl3"
-              },
-              {
-                "InputName": "Parent",
-                "OperatorType": "Update",
-                "Variant": "Unsharded",
-                "Keyspace": {
-                  "Name": "unsharded_fk_allow",
-                  "Sharded": false
-                },
-                "TargetTabletType": "PRIMARY",
-                "Query": "update /*+ SET_VAR(foreign_key_checks=OFF) */ u_tbl2 set col2 = :fkc_upd where (col2) in ::fkc_vals",
-                "Table": "u_tbl2"
-              }
-            ]
-          },
-          {
-            "InputName": "CascadeChild-2",
-            "OperatorType": "FkCascade",
-            "BvName": "fkc_vals2",
-            "Cols": [
-              0
-            ],
-            "NonLiteralUpdateInfo": [
-              {
-                "CompExprCol": 1,
-                "UpdateExprCol": 2,
-                "UpdateExprBvName": "fkc_upd1"
-              }
-            ],
-            "Inputs": [
-              {
-                "InputName": "Selection",
-                "OperatorType": "Route",
-                "Variant": "Unsharded",
-                "Keyspace": {
-                  "Name": "unsharded_fk_allow",
-                  "Sharded": false
-                },
-                "FieldQuery": "select u_tbl9.col9 from u_tbl9 where 1 != 1",
-                "Query": "select u_tbl9.col9 from u_tbl9 where (col9) in ::fkc_vals2 and (:fkc_upd1 is null or (col9) not in ((:fkc_upd1))) for update nowait",
-                "Table": "u_tbl9"
-              },
-              {
-                "InputName": "CascadeChild-1",
-                "OperatorType": "Update",
-                "Variant": "Unsharded",
-                "Keyspace": {
-                  "Name": "unsharded_fk_allow",
-                  "Sharded": false
-                },
-                "TargetTabletType": "PRIMARY",
-                "BvName": "fkc_vals3",
-                "Cols": [
-                  0
-                ],
-                "Query": "update u_tbl8 set col8 = null where (col8) in ::fkc_vals3",
-                "Table": "u_tbl8"
-              },
-              {
-                "InputName": "Parent",
-                "OperatorType": "Update",
-                "Variant": "Unsharded",
-                "Keyspace": {
-                  "Name": "unsharded_fk_allow",
-                  "Sharded": false
-                },
-                "TargetTabletType": "PRIMARY",
-                "Query": "update u_tbl9 set col9 = null where (col9) in ::fkc_vals2 and (:fkc_upd1 is null or (col9) not in ((:fkc_upd1)))",
-                "Table": "u_tbl9"
-              }
-            ]
-          },
-          {
-            "InputName": "Parent",
-            "OperatorType": "Update",
-            "Variant": "Unsharded",
-            "Keyspace": {
-              "Name": "unsharded_fk_allow",
-              "Sharded": false
-            },
-            "TargetTabletType": "PRIMARY",
-            "Query": "update u_tbl1 set col1 = (select foo from u_tbl1 where id = 1) order by id desc",
-            "Table": "u_tbl1"
-=======
+                "OperatorType": "Update",
+                "Variant": "Unsharded",
+                "Keyspace": {
+                  "Name": "unsharded_fk_allow",
+                  "Sharded": false
+                },
+                "TargetTabletType": "PRIMARY",
                 "Query": "update /*+ SET_VAR(foreign_key_checks=OFF) */ u_tbl4 set col41 = :__sq1 where col4 = 3",
                 "Table": "u_tbl4"
               }
             ]
->>>>>>> 91c9f4b5
           }
         ]
       },
       "TablesUsed": [
         "unsharded_fk_allow.u_tbl1",
-<<<<<<< HEAD
+        "unsharded_fk_allow.u_tbl4"
+      ]
+    }
+  },
+  {
+    "comment": "update with a subquery",
+    "query": "update u_tbl1 set col1 = (select foo from u_tbl1 where id = 1) order by id desc",
+    "plan": {
+      "QueryType": "UPDATE",
+      "Original": "update u_tbl1 set col1 = (select foo from u_tbl1 where id = 1) order by id desc",
+      "Instructions": {
+        "OperatorType": "UncorrelatedSubquery",
+        "Variant": "PulloutValue",
+        "PulloutVars": [
+          "__sq1"
+        ],
+        "Inputs": [
+          {
+            "InputName": "SubQuery",
+            "OperatorType": "Route",
+            "Variant": "Unsharded",
+            "Keyspace": {
+              "Name": "unsharded_fk_allow",
+              "Sharded": false
+            },
+            "FieldQuery": "select foo from u_tbl1 where 1 != 1",
+            "Query": "select /*+ SET_VAR(foreign_key_checks=OFF) */ foo from u_tbl1 where id = 1 lock in share mode",
+            "Table": "u_tbl1"
+          },
+          {
+            "InputName": "Outer",
+            "OperatorType": "FkCascade",
+            "Inputs": [
+              {
+                "InputName": "Selection",
+                "OperatorType": "Route",
+                "Variant": "Unsharded",
+                "Keyspace": {
+                  "Name": "unsharded_fk_allow",
+                  "Sharded": false
+                },
+                "FieldQuery": "select u_tbl1.col1 from u_tbl1 where 1 != 1",
+                "Query": "select /*+ SET_VAR(foreign_key_checks=OFF) */ u_tbl1.col1 from u_tbl1 order by id desc lock in share mode",
+                "Table": "u_tbl1"
+              },
+              {
+                "InputName": "CascadeChild-1",
+                "OperatorType": "FkCascade",
+                "BvName": "fkc_vals",
+                "Cols": [
+                  0
+                ],
+                "Inputs": [
+                  {
+                    "InputName": "Selection",
+                    "OperatorType": "Route",
+                    "Variant": "Unsharded",
+                    "Keyspace": {
+                      "Name": "unsharded_fk_allow",
+                      "Sharded": false
+                    },
+                    "FieldQuery": "select u_tbl2.col2 from u_tbl2 where 1 != 1",
+                    "Query": "select /*+ SET_VAR(foreign_key_checks=OFF) */ u_tbl2.col2 from u_tbl2 where (col2) in ::fkc_vals lock in share mode",
+                    "Table": "u_tbl2"
+                  },
+                  {
+                    "InputName": "CascadeChild-1",
+                    "OperatorType": "Update",
+                    "Variant": "Unsharded",
+                    "Keyspace": {
+                      "Name": "unsharded_fk_allow",
+                      "Sharded": false
+                    },
+                    "TargetTabletType": "PRIMARY",
+                    "BvName": "fkc_vals1",
+                    "Cols": [
+                      0
+                    ],
+                    "Query": "update /*+ SET_VAR(foreign_key_checks=OFF) */ u_tbl3 set col3 = null where (col3) in ::fkc_vals1 and (cast(:__sq1 as CHAR) is null or (col3) not in ((cast(:__sq1 as CHAR))))",
+                    "Table": "u_tbl3"
+                  },
+                  {
+                    "InputName": "Parent",
+                    "OperatorType": "Update",
+                    "Variant": "Unsharded",
+                    "Keyspace": {
+                      "Name": "unsharded_fk_allow",
+                      "Sharded": false
+                    },
+                    "TargetTabletType": "PRIMARY",
+                    "Query": "update /*+ SET_VAR(foreign_key_checks=OFF) */ u_tbl2 set col2 = :__sq1 where (col2) in ::fkc_vals",
+                    "Table": "u_tbl2"
+                  }
+                ]
+              },
+              {
+                "InputName": "CascadeChild-2",
+                "OperatorType": "FkCascade",
+                "BvName": "fkc_vals2",
+                "Cols": [
+                  0
+                ],
+                "Inputs": [
+                  {
+                    "InputName": "Selection",
+                    "OperatorType": "Route",
+                    "Variant": "Unsharded",
+                    "Keyspace": {
+                      "Name": "unsharded_fk_allow",
+                      "Sharded": false
+                    },
+                    "FieldQuery": "select u_tbl9.col9 from u_tbl9 where 1 != 1",
+                    "Query": "select /*+ SET_VAR(foreign_key_checks=OFF) */ u_tbl9.col9 from u_tbl9 where (col9) in ::fkc_vals2 and (cast(:__sq1 as CHAR) is null or (col9) not in ((cast(:__sq1 as CHAR)))) lock in share mode",
+                    "Table": "u_tbl9"
+                  },
+                  {
+                    "InputName": "CascadeChild-1",
+                    "OperatorType": "Update",
+                    "Variant": "Unsharded",
+                    "Keyspace": {
+                      "Name": "unsharded_fk_allow",
+                      "Sharded": false
+                    },
+                    "TargetTabletType": "PRIMARY",
+                    "BvName": "fkc_vals3",
+                    "Cols": [
+                      0
+                    ],
+                    "Query": "update /*+ SET_VAR(foreign_key_checks=OFF) */ u_tbl8 set col8 = null where (col8) in ::fkc_vals3",
+                    "Table": "u_tbl8"
+                  },
+                  {
+                    "InputName": "Parent",
+                    "OperatorType": "Update",
+                    "Variant": "Unsharded",
+                    "Keyspace": {
+                      "Name": "unsharded_fk_allow",
+                      "Sharded": false
+                    },
+                    "TargetTabletType": "PRIMARY",
+                    "Query": "update /*+ SET_VAR(foreign_key_checks=OFF) */ u_tbl9 set col9 = null where (col9) in ::fkc_vals2 and (cast(:__sq1 as CHAR) is null or (col9) not in ((cast(:__sq1 as CHAR))))",
+                    "Table": "u_tbl9"
+                  }
+                ]
+              },
+              {
+                "InputName": "Parent",
+                "OperatorType": "Update",
+                "Variant": "Unsharded",
+                "Keyspace": {
+                  "Name": "unsharded_fk_allow",
+                  "Sharded": false
+                },
+                "TargetTabletType": "PRIMARY",
+                "Query": "update /*+ SET_VAR(foreign_key_checks=OFF) */ u_tbl1 set col1 = :__sq1 order by id desc",
+                "Table": "u_tbl1"
+              }
+            ]
+          }
+        ]
+      },
+      "TablesUsed": [
+        "unsharded_fk_allow.u_tbl1",
         "unsharded_fk_allow.u_tbl2",
         "unsharded_fk_allow.u_tbl3",
         "unsharded_fk_allow.u_tbl8",
         "unsharded_fk_allow.u_tbl9"
-=======
-        "unsharded_fk_allow.u_tbl4"
->>>>>>> 91c9f4b5
       ]
     }
   }
