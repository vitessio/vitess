--- conflicted
+++ resolved
@@ -6501,7 +6501,6 @@
     }
   },
   {
-<<<<<<< HEAD
     "comment": "left join with using has to be transformed into inner join with on condition",
     "query": "SELECT * FROM unsharded_authoritative as A LEFT JOIN unsharded_authoritative as B USING(col1)",
     "plan": {
@@ -6520,7 +6519,10 @@
       },
       "TablesUsed": [
         "main.unsharded_authoritative"
-=======
+      ]
+    }
+  },
+  {
     "comment": "join query using table with muticolumn vindex",
     "query": "select 1 from multicol_tbl m1 join multicol_tbl m2 on m1.cola = m2.cola",
     "v3-plan": {
@@ -6602,7 +6604,6 @@
       },
       "TablesUsed": [
         "user.multicol_tbl"
->>>>>>> 786a532c
       ]
     }
   }
