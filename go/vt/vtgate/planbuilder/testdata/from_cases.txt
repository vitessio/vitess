--- conflicted
+++ resolved
@@ -2573,12 +2573,7 @@
     },
     "FieldQuery": "select COUNT(*) from INFORMATION_SCHEMA.`TABLES` where 1 != 1",
     "Query": "select COUNT(*) from INFORMATION_SCHEMA.`TABLES` where table_schema = :__vtschemaname and table_name = :__vttablename",
-<<<<<<< HEAD
-    "SysTableTableName": "[VARBINARY(\"foo\")]",
-    "SysTableTableSchema": "[VARBINARY(\"performance_schema\")]"
-=======
     "SysTableTableName": "VARBINARY(\"foo\")",
     "SysTableTableSchema": "VARBINARY(\"performance_schema\")"
->>>>>>> fc784709
   }
 }