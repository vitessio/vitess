# Single table sharded scatter
"select col from user"
{
  "QueryType": "SELECT",
  "Original": "select col from user",
  "Instructions": {
    "OperatorType": "Route",
    "Variant": "SelectScatter",
    "Keyspace": {
      "Name": "user",
      "Sharded": true
    },
    "FieldQuery": "select col from `user` where 1 != 1",
    "Query": "select col from `user`",
    "Table": "`user`"
  }
}
Gen4 plan same as above

# Single table unsharded
"select col from unsharded"
{
  "QueryType": "SELECT",
  "Original": "select col from unsharded",
  "Instructions": {
    "OperatorType": "Route",
    "Variant": "SelectUnsharded",
    "Keyspace": {
      "Name": "main",
      "Sharded": false
    },
    "FieldQuery": "select col from unsharded where 1 != 1",
    "Query": "select col from unsharded",
    "Table": "unsharded"
  }
}
Gen4 plan same as above

# Select from sequence
"select next 2 values from seq"
{
  "QueryType": "SELECT",
  "Original": "select next 2 values from seq",
  "Instructions": {
    "OperatorType": "Route",
    "Variant": "SelectNext",
    "Keyspace": {
      "Name": "main",
      "Sharded": false
    },
    "FieldQuery": "select next 2 values from seq where 1 != 1",
    "Query": "select next 2 values from seq",
    "Table": "seq"
  }
}
Gen4 plan same as above

# Select from reference
"select * from ref"
{
  "QueryType": "SELECT",
  "Original": "select * from ref",
  "Instructions": {
    "OperatorType": "Route",
    "Variant": "SelectReference",
    "Keyspace": {
      "Name": "user",
      "Sharded": true
    },
    "FieldQuery": "select * from ref where 1 != 1",
    "Query": "select * from ref",
    "Table": "ref"
  }
}
Gen4 plan same as above

# Single information_schema query
"select col from information_schema.foo"
{
  "QueryType": "SELECT",
  "Original": "select col from information_schema.foo",
  "Instructions": {
    "OperatorType": "Route",
    "Variant": "SelectDBA",
    "Keyspace": {
      "Name": "main",
      "Sharded": false
    },
    "FieldQuery": "select col from information_schema.foo where 1 != 1",
    "Query": "select col from information_schema.foo"
  }
}

# Multi-table unsharded
"select m1.col from unsharded as m1 join unsharded as m2"
{
  "QueryType": "SELECT",
  "Original": "select m1.col from unsharded as m1 join unsharded as m2",
  "Instructions": {
    "OperatorType": "Route",
    "Variant": "SelectUnsharded",
    "Keyspace": {
      "Name": "main",
      "Sharded": false
    },
    "FieldQuery": "select m1.col from unsharded as m1 join unsharded as m2 where 1 != 1",
    "Query": "select m1.col from unsharded as m1 join unsharded as m2",
    "Table": "unsharded"
  }
}
{
  "QueryType": "SELECT",
  "Original": "select m1.col from unsharded as m1 join unsharded as m2",
  "Instructions": {
    "OperatorType": "Route",
    "Variant": "SelectUnsharded",
    "Keyspace": {
      "Name": "main",
      "Sharded": false
    },
    "FieldQuery": "select m1.col from unsharded as m1, unsharded as m2 where 1 != 1",
    "Query": "select m1.col from unsharded as m1, unsharded as m2",
    "Table": "unsharded"
  }
}

# Multi-table, multi-chunk
"select music.col from user join music"
{
  "QueryType": "SELECT",
  "Original": "select music.col from user join music",
  "Instructions": {
    "OperatorType": "Join",
    "Variant": "Join",
    "JoinColumnIndexes": "1",
    "TableName": "`user`_music",
    "Inputs": [
      {
        "OperatorType": "Route",
        "Variant": "SelectScatter",
        "Keyspace": {
          "Name": "user",
          "Sharded": true
        },
        "FieldQuery": "select 1 from `user` where 1 != 1",
        "Query": "select 1 from `user`",
        "Table": "`user`"
      },
      {
        "OperatorType": "Route",
        "Variant": "SelectScatter",
        "Keyspace": {
          "Name": "user",
          "Sharded": true
        },
        "FieldQuery": "select music.col from music where 1 != 1",
        "Query": "select music.col from music",
        "Table": "music"
      }
    ]
  }
}
Gen4 plan same as above

# routing rules where table name matches, and there's no alias.
"select * from second_user.user"
{
  "QueryType": "SELECT",
  "Original": "select * from second_user.user",
  "Instructions": {
    "OperatorType": "Route",
    "Variant": "SelectScatter",
    "Keyspace": {
      "Name": "user",
      "Sharded": true
    },
    "FieldQuery": "select * from `user` where 1 != 1",
    "Query": "select * from `user`",
    "Table": "`user`"
  }
}

# routing rules where table name matches, and there's an alias.
"select * from second_user.user as a"
{
  "QueryType": "SELECT",
  "Original": "select * from second_user.user as a",
  "Instructions": {
    "OperatorType": "Route",
    "Variant": "SelectScatter",
    "Keyspace": {
      "Name": "user",
      "Sharded": true
    },
    "FieldQuery": "select * from `user` as a where 1 != 1",
    "Query": "select * from `user` as a",
    "Table": "`user`"
  }
}

# routing rules where table name does not match, and there's no alias.
"select * from route1"
{
  "QueryType": "SELECT",
  "Original": "select * from route1",
  "Instructions": {
    "OperatorType": "Route",
    "Variant": "SelectScatter",
    "Keyspace": {
      "Name": "user",
      "Sharded": true
    },
    "FieldQuery": "select * from `user` as route1 where 1 != 1",
    "Query": "select * from `user` as route1",
    "Table": "`user`"
  }
}

# routing rules where table name does not match, and there's an alias.
"select * from route1 as a"
{
  "QueryType": "SELECT",
  "Original": "select * from route1 as a",
  "Instructions": {
    "OperatorType": "Route",
    "Variant": "SelectScatter",
    "Keyspace": {
      "Name": "user",
      "Sharded": true
    },
    "FieldQuery": "select * from `user` as a where 1 != 1",
    "Query": "select * from `user` as a",
    "Table": "`user`"
  }
}

# routing rules with master targeting
"select * from master_redirect"
{
  "QueryType": "SELECT",
  "Original": "select * from master_redirect",
  "Instructions": {
    "OperatorType": "Route",
    "Variant": "SelectScatter",
    "Keyspace": {
      "Name": "user",
      "Sharded": true
    },
    "FieldQuery": "select * from `user` as master_redirect where 1 != 1",
    "Query": "select * from `user` as master_redirect",
    "Table": "`user`"
  }
}

# routing rules bad table
"select * from bad_table"
<<<<<<< HEAD
"keyspace noks not found in vschema"
=======
"Unknown database 'noks' in vschema"
>>>>>>> cb142eea
Gen4 plan same as above

# routing rules disabled table
"select * from disabled"
"table disabled has been disabled"
Gen4 plan same as above

# ',' join
"select music.col from user, music"
{
  "QueryType": "SELECT",
  "Original": "select music.col from user, music",
  "Instructions": {
    "OperatorType": "Join",
    "Variant": "Join",
    "JoinColumnIndexes": "1",
    "TableName": "`user`_music",
    "Inputs": [
      {
        "OperatorType": "Route",
        "Variant": "SelectScatter",
        "Keyspace": {
          "Name": "user",
          "Sharded": true
        },
        "FieldQuery": "select 1 from `user` where 1 != 1",
        "Query": "select 1 from `user`",
        "Table": "`user`"
      },
      {
        "OperatorType": "Route",
        "Variant": "SelectScatter",
        "Keyspace": {
          "Name": "user",
          "Sharded": true
        },
        "FieldQuery": "select music.col from music where 1 != 1",
        "Query": "select music.col from music",
        "Table": "music"
      }
    ]
  }
}
Gen4 plan same as above

# ',' join unsharded
"select u1.a, u2.a from unsharded u1, unsharded u2"
{
  "QueryType": "SELECT",
  "Original": "select u1.a, u2.a from unsharded u1, unsharded u2",
  "Instructions": {
    "OperatorType": "Route",
    "Variant": "SelectUnsharded",
    "Keyspace": {
      "Name": "main",
      "Sharded": false
    },
    "FieldQuery": "select u1.a, u2.a from unsharded as u1, unsharded as u2 where 1 != 1",
    "Query": "select u1.a, u2.a from unsharded as u1, unsharded as u2",
    "Table": "unsharded"
  }
}
Gen4 plan same as above

# ',' join information_schema
"select a.id,b.id from information_schema.a as a, information_schema.b as b"
{
  "QueryType": "SELECT",
  "Original": "select a.id,b.id from information_schema.a as a, information_schema.b as b",
  "Instructions": {
    "OperatorType": "Route",
    "Variant": "SelectDBA",
    "Keyspace": {
      "Name": "main",
      "Sharded": false
    },
    "FieldQuery": "select a.id, b.id from information_schema.a as a, information_schema.b as b where 1 != 1",
    "Query": "select a.id, b.id from information_schema.a as a, information_schema.b as b"
  }
}

# ',' 3-way join unsharded
"select u1.a, u2.a from unsharded u1, unsharded u2, unsharded u3"
{
  "QueryType": "SELECT",
  "Original": "select u1.a, u2.a from unsharded u1, unsharded u2, unsharded u3",
  "Instructions": {
    "OperatorType": "Route",
    "Variant": "SelectUnsharded",
    "Keyspace": {
      "Name": "main",
      "Sharded": false
    },
    "FieldQuery": "select u1.a, u2.a from unsharded as u1, unsharded as u2, unsharded as u3 where 1 != 1",
    "Query": "select u1.a, u2.a from unsharded as u1, unsharded as u2, unsharded as u3",
    "Table": "unsharded"
  }
}
Gen4 plan same as above

# Left join, single chunk
"select m1.col from unsharded as m1 left join unsharded as m2 on m1.a=m2.b"
{
  "QueryType": "SELECT",
  "Original": "select m1.col from unsharded as m1 left join unsharded as m2 on m1.a=m2.b",
  "Instructions": {
    "OperatorType": "Route",
    "Variant": "SelectUnsharded",
    "Keyspace": {
      "Name": "main",
      "Sharded": false
    },
    "FieldQuery": "select m1.col from unsharded as m1 left join unsharded as m2 on m1.a = m2.b where 1 != 1",
    "Query": "select m1.col from unsharded as m1 left join unsharded as m2 on m1.a = m2.b",
    "Table": "unsharded"
  }
}
Gen4 plan same as above

# Left join, multi-chunk
"select u.col from user u left join unsharded m on u.a = m.b"
{
  "QueryType": "SELECT",
  "Original": "select u.col from user u left join unsharded m on u.a = m.b",
  "Instructions": {
    "OperatorType": "Join",
    "Variant": "LeftJoin",
    "JoinColumnIndexes": "-1",
    "TableName": "`user`_unsharded",
    "Inputs": [
      {
        "OperatorType": "Route",
        "Variant": "SelectScatter",
        "Keyspace": {
          "Name": "user",
          "Sharded": true
        },
        "FieldQuery": "select u.col, u.a from `user` as u where 1 != 1",
        "Query": "select u.col, u.a from `user` as u",
        "Table": "`user`"
<<<<<<< HEAD
=======
      },
      {
        "OperatorType": "Route",
        "Variant": "SelectUnsharded",
        "Keyspace": {
          "Name": "main",
          "Sharded": false
        },
        "FieldQuery": "select 1 from unsharded as m where 1 != 1",
        "Query": "select 1 from unsharded as m where m.b = :u_a",
        "Table": "unsharded"
      }
    ]
  }
}
{
  "QueryType": "SELECT",
  "Original": "select u.col from user u left join unsharded m on u.a = m.b",
  "Instructions": {
    "OperatorType": "Join",
    "Variant": "LeftJoin",
    "JoinColumnIndexes": "-2",
    "TableName": "`user`_unsharded",
    "Inputs": [
      {
        "OperatorType": "Route",
        "Variant": "SelectScatter",
        "Keyspace": {
          "Name": "user",
          "Sharded": true
        },
        "FieldQuery": "select u.a, u.col from `user` as u where 1 != 1",
        "Query": "select u.a, u.col from `user` as u",
        "Table": "`user`"
>>>>>>> cb142eea
      },
      {
        "OperatorType": "Route",
        "Variant": "SelectUnsharded",
        "Keyspace": {
          "Name": "main",
          "Sharded": false
        },
        "FieldQuery": "select 1 from unsharded as m where 1 != 1",
        "Query": "select 1 from unsharded as m where m.b = :u_a",
        "Table": "unsharded"
      }
    ]
  }
}

# Three-way left join
"select user.col, m2.foo from user left join unsharded as m1 on user.col = m1.col left join unsharded as m2 on m1.col = m2.col"
{
  "QueryType": "SELECT",
  "Original": "select user.col, m2.foo from user left join unsharded as m1 on user.col = m1.col left join unsharded as m2 on m1.col = m2.col",
  "Instructions": {
    "OperatorType": "Join",
    "Variant": "LeftJoin",
<<<<<<< HEAD
    "JoinColumnIndexes": "-1",
=======
    "JoinColumnIndexes": "-1,1",
>>>>>>> cb142eea
    "TableName": "`user`_unsharded_unsharded",
    "Inputs": [
      {
        "OperatorType": "Join",
        "Variant": "LeftJoin",
        "JoinColumnIndexes": "-1,1",
        "TableName": "`user`_unsharded",
        "Inputs": [
          {
            "OperatorType": "Route",
            "Variant": "SelectScatter",
            "Keyspace": {
              "Name": "user",
              "Sharded": true
            },
            "FieldQuery": "select `user`.col from `user` where 1 != 1",
            "Query": "select `user`.col from `user`",
            "Table": "`user`"
          },
          {
            "OperatorType": "Route",
            "Variant": "SelectUnsharded",
            "Keyspace": {
              "Name": "main",
              "Sharded": false
            },
            "FieldQuery": "select m1.col from unsharded as m1 where 1 != 1",
            "Query": "select m1.col from unsharded as m1 where m1.col = :user_col",
            "Table": "unsharded"
          }
        ]
      },
      {
        "OperatorType": "Route",
        "Variant": "SelectUnsharded",
        "Keyspace": {
          "Name": "main",
          "Sharded": false
        },
        "FieldQuery": "select m2.foo from unsharded as m2 where 1 != 1",
        "Query": "select m2.foo from unsharded as m2 where m2.col = :m1_col",
        "Table": "unsharded"
      }
    ]
  }
}
{
  "QueryType": "SELECT",
  "Original": "select user.col, m2.foo from user left join unsharded as m1 on user.col = m1.col left join unsharded as m2 on m1.col = m2.col",
  "Instructions": {
    "OperatorType": "Join",
    "Variant": "LeftJoin",
    "JoinColumnIndexes": "-2,1",
    "TableName": "`user`_unsharded_unsharded",
    "Inputs": [
      {
        "OperatorType": "Join",
        "Variant": "LeftJoin",
        "JoinColumnIndexes": "1,-1",
        "TableName": "`user`_unsharded",
        "Inputs": [
          {
            "OperatorType": "Route",
            "Variant": "SelectScatter",
            "Keyspace": {
              "Name": "user",
              "Sharded": true
            },
            "FieldQuery": "select `user`.col from `user` where 1 != 1",
            "Query": "select `user`.col from `user`",
            "Table": "`user`"
          },
          {
            "OperatorType": "Route",
            "Variant": "SelectUnsharded",
            "Keyspace": {
              "Name": "main",
              "Sharded": false
            },
            "FieldQuery": "select m1.col from unsharded as m1 where 1 != 1",
            "Query": "select m1.col from unsharded as m1 where m1.col = :user_col",
            "Table": "unsharded"
          }
        ]
      },
      {
        "OperatorType": "Route",
        "Variant": "SelectUnsharded",
        "Keyspace": {
          "Name": "main",
          "Sharded": false
        },
        "FieldQuery": "select m2.foo from unsharded as m2 where 1 != 1",
        "Query": "select m2.foo from unsharded as m2 where m2.col = :m1_col",
        "Table": "unsharded"
      }
    ]
  }
}

# Three-way left join, right-associated
"select user.col from user left join user_extra as e left join unsharded as m1 on m1.col = e.col on user.col = e.col"
{
  "QueryType": "SELECT",
  "Original": "select user.col from user left join user_extra as e left join unsharded as m1 on m1.col = e.col on user.col = e.col",
  "Instructions": {
    "OperatorType": "Join",
    "Variant": "LeftJoin",
    "JoinColumnIndexes": "-1",
    "TableName": "`user`_user_extra_unsharded",
    "Inputs": [
      {
        "OperatorType": "Route",
        "Variant": "SelectScatter",
        "Keyspace": {
          "Name": "user",
          "Sharded": true
        },
        "FieldQuery": "select `user`.col from `user` where 1 != 1",
        "Query": "select `user`.col from `user`",
        "Table": "`user`"
      },
      {
        "OperatorType": "Join",
        "Variant": "LeftJoin",
        "TableName": "user_extra_unsharded",
        "Inputs": [
          {
            "OperatorType": "Route",
            "Variant": "SelectScatter",
            "Keyspace": {
              "Name": "user",
              "Sharded": true
            },
            "FieldQuery": "select e.col from user_extra as e where 1 != 1",
            "Query": "select e.col from user_extra as e where e.col = :user_col",
            "Table": "user_extra"
          },
          {
            "OperatorType": "Route",
            "Variant": "SelectUnsharded",
            "Keyspace": {
              "Name": "main",
              "Sharded": false
            },
            "FieldQuery": "select 1 from unsharded as m1 where 1 != 1",
            "Query": "select 1 from unsharded as m1 where m1.col = :e_col",
            "Table": "unsharded"
          }
        ]
      }
    ]
  }
}
{
  "QueryType": "SELECT",
  "Original": "select user.col from user left join user_extra as e left join unsharded as m1 on m1.col = e.col on user.col = e.col",
  "Instructions": {
    "OperatorType": "Join",
    "Variant": "LeftJoin",
    "JoinColumnIndexes": "-1",
    "TableName": "`user`_user_extra_unsharded",
    "Inputs": [
      {
        "OperatorType": "Route",
        "Variant": "SelectScatter",
        "Keyspace": {
          "Name": "user",
          "Sharded": true
        },
        "FieldQuery": "select `user`.col from `user` where 1 != 1",
        "Query": "select `user`.col from `user`",
        "Table": "`user`"
      },
      {
        "OperatorType": "Join",
        "Variant": "LeftJoin",
        "TableName": "user_extra_unsharded",
        "Inputs": [
          {
            "OperatorType": "Route",
            "Variant": "SelectScatter",
            "Keyspace": {
              "Name": "user",
              "Sharded": true
            },
            "FieldQuery": "select e.col from user_extra as e where 1 != 1",
            "Query": "select e.col from user_extra as e",
            "Table": "user_extra"
          },
          {
            "OperatorType": "Route",
            "Variant": "SelectUnsharded",
            "Keyspace": {
              "Name": "main",
              "Sharded": false
            },
            "FieldQuery": "select 1 from unsharded as m1 where 1 != 1",
            "Query": "select 1 from unsharded as m1 where m1.col = :e_col and :user_col = :e_col",
            "Table": "unsharded"
          }
        ]
      }
    ]
  }
}

# Right join
"select m1.col from unsharded as m1 right join unsharded as m2 on m1.a=m2.b"
{
  "QueryType": "SELECT",
  "Original": "select m1.col from unsharded as m1 right join unsharded as m2 on m1.a=m2.b",
  "Instructions": {
    "OperatorType": "Route",
    "Variant": "SelectUnsharded",
    "Keyspace": {
      "Name": "main",
      "Sharded": false
    },
    "FieldQuery": "select m1.col from unsharded as m2 left join unsharded as m1 on m1.a = m2.b where 1 != 1",
    "Query": "select m1.col from unsharded as m2 left join unsharded as m1 on m1.a = m2.b",
    "Table": "unsharded"
  }
}
Gen4 plan same as above

# Right join with a join LHS
"select m1.col from unsharded as m1 join unsharded as m2 right join unsharded as m3 on m1.a=m2.b"
{
  "QueryType": "SELECT",
  "Original": "select m1.col from unsharded as m1 join unsharded as m2 right join unsharded as m3 on m1.a=m2.b",
  "Instructions": {
    "OperatorType": "Route",
    "Variant": "SelectUnsharded",
    "Keyspace": {
      "Name": "main",
      "Sharded": false
    },
    "FieldQuery": "select m1.col from unsharded as m3 left join (unsharded as m1 join unsharded as m2) on m1.a = m2.b where 1 != 1",
    "Query": "select m1.col from unsharded as m3 left join (unsharded as m1 join unsharded as m2) on m1.a = m2.b",
    "Table": "unsharded"
  }
}
{
  "QueryType": "SELECT",
  "Original": "select m1.col from unsharded as m1 join unsharded as m2 right join unsharded as m3 on m1.a=m2.b",
  "Instructions": {
    "OperatorType": "Route",
    "Variant": "SelectUnsharded",
    "Keyspace": {
      "Name": "main",
      "Sharded": false
    },
    "FieldQuery": "select m1.col from unsharded as m3 left join (unsharded as m1, unsharded as m2) on m1.a = m2.b where 1 != 1",
    "Query": "select m1.col from unsharded as m3 left join (unsharded as m1, unsharded as m2) on m1.a = m2.b",
    "Table": "unsharded"
  }
}

# Straight-join
"select m1.col from unsharded as m1 straight_join unsharded as m2"
{
  "QueryType": "SELECT",
  "Original": "select m1.col from unsharded as m1 straight_join unsharded as m2",
  "Instructions": {
    "OperatorType": "Route",
    "Variant": "SelectUnsharded",
    "Keyspace": {
      "Name": "main",
      "Sharded": false
    },
    "FieldQuery": "select m1.col from unsharded as m1 straight_join unsharded as m2 where 1 != 1",
    "Query": "select m1.col from unsharded as m1 straight_join unsharded as m2",
    "Table": "unsharded"
  }
}

# Three-way join
"select user.col from user join unsharded as m1 join unsharded as m2"
{
  "QueryType": "SELECT",
  "Original": "select user.col from user join unsharded as m1 join unsharded as m2",
  "Instructions": {
    "OperatorType": "Join",
    "Variant": "Join",
    "JoinColumnIndexes": "-1",
    "TableName": "`user`_unsharded_unsharded",
    "Inputs": [
      {
        "OperatorType": "Join",
        "Variant": "Join",
        "JoinColumnIndexes": "-1",
        "TableName": "`user`_unsharded",
        "Inputs": [
          {
            "OperatorType": "Route",
            "Variant": "SelectScatter",
            "Keyspace": {
              "Name": "user",
              "Sharded": true
            },
            "FieldQuery": "select `user`.col from `user` where 1 != 1",
            "Query": "select `user`.col from `user`",
            "Table": "`user`"
          },
          {
            "OperatorType": "Route",
            "Variant": "SelectUnsharded",
            "Keyspace": {
              "Name": "main",
              "Sharded": false
            },
            "FieldQuery": "select 1 from unsharded as m1 where 1 != 1",
            "Query": "select 1 from unsharded as m1",
            "Table": "unsharded"
          }
        ]
      },
      {
        "OperatorType": "Route",
        "Variant": "SelectUnsharded",
        "Keyspace": {
          "Name": "main",
          "Sharded": false
        },
        "FieldQuery": "select 1 from unsharded as m2 where 1 != 1",
        "Query": "select 1 from unsharded as m2",
        "Table": "unsharded"
      }
    ]
  }
}
{
  "QueryType": "SELECT",
  "Original": "select user.col from user join unsharded as m1 join unsharded as m2",
  "Instructions": {
    "OperatorType": "Join",
    "Variant": "Join",
    "JoinColumnIndexes": "-1",
    "TableName": "`user`_unsharded",
    "Inputs": [
      {
        "OperatorType": "Route",
        "Variant": "SelectScatter",
        "Keyspace": {
          "Name": "user",
          "Sharded": true
        },
        "FieldQuery": "select `user`.col from `user` where 1 != 1",
        "Query": "select `user`.col from `user`",
        "Table": "`user`"
      },
      {
        "OperatorType": "Route",
        "Variant": "SelectUnsharded",
        "Keyspace": {
          "Name": "main",
          "Sharded": false
        },
        "FieldQuery": "select 1 from unsharded as m1, unsharded as m2 where 1 != 1",
        "Query": "select 1 from unsharded as m1, unsharded as m2",
        "Table": "unsharded"
      }
    ]
  }
}


# Parenthesized, single chunk
"select user.col from user join (unsharded as m1 join unsharded as m2)"
{
  "QueryType": "SELECT",
  "Original": "select user.col from user join (unsharded as m1 join unsharded as m2)",
  "Instructions": {
    "OperatorType": "Join",
    "Variant": "Join",
    "JoinColumnIndexes": "-1",
    "TableName": "`user`_unsharded",
    "Inputs": [
      {
        "OperatorType": "Route",
        "Variant": "SelectScatter",
        "Keyspace": {
          "Name": "user",
          "Sharded": true
        },
        "FieldQuery": "select `user`.col from `user` where 1 != 1",
        "Query": "select `user`.col from `user`",
        "Table": "`user`"
      },
      {
        "OperatorType": "Route",
        "Variant": "SelectUnsharded",
        "Keyspace": {
          "Name": "main",
          "Sharded": false
        },
        "FieldQuery": "select 1 from (unsharded as m1 join unsharded as m2) where 1 != 1",
        "Query": "select 1 from (unsharded as m1 join unsharded as m2)",
        "Table": "unsharded"
      }
    ]
  }
}
{
  "QueryType": "SELECT",
  "Original": "select user.col from user join (unsharded as m1 join unsharded as m2)",
  "Instructions": {
    "OperatorType": "Join",
    "Variant": "Join",
    "JoinColumnIndexes": "-1",
    "TableName": "`user`_unsharded",
    "Inputs": [
      {
        "OperatorType": "Route",
        "Variant": "SelectScatter",
        "Keyspace": {
          "Name": "user",
          "Sharded": true
        },
        "FieldQuery": "select `user`.col from `user` where 1 != 1",
        "Query": "select `user`.col from `user`",
        "Table": "`user`"
      },
      {
        "OperatorType": "Route",
        "Variant": "SelectUnsharded",
        "Keyspace": {
          "Name": "main",
          "Sharded": false
        },
        "FieldQuery": "select 1 from unsharded as m1, unsharded as m2 where 1 != 1",
        "Query": "select 1 from unsharded as m1, unsharded as m2",
        "Table": "unsharded"
      }
    ]
  }
}

# Parenthesized, multi-chunk
"select user.col from user join (user as u1 join unsharded)"
{
  "QueryType": "SELECT",
  "Original": "select user.col from user join (user as u1 join unsharded)",
  "Instructions": {
    "OperatorType": "Join",
    "Variant": "Join",
    "JoinColumnIndexes": "-1",
    "TableName": "`user`_`user`_unsharded",
    "Inputs": [
      {
        "OperatorType": "Route",
        "Variant": "SelectScatter",
        "Keyspace": {
          "Name": "user",
          "Sharded": true
        },
        "FieldQuery": "select `user`.col from `user` where 1 != 1",
        "Query": "select `user`.col from `user`",
        "Table": "`user`"
      },
      {
        "OperatorType": "Join",
        "Variant": "Join",
        "TableName": "`user`_unsharded",
        "Inputs": [
          {
            "OperatorType": "Route",
            "Variant": "SelectScatter",
            "Keyspace": {
              "Name": "user",
              "Sharded": true
            },
            "FieldQuery": "select 1 from `user` as u1 where 1 != 1",
            "Query": "select 1 from `user` as u1",
            "Table": "`user`"
<<<<<<< HEAD
=======
          },
          {
            "OperatorType": "Route",
            "Variant": "SelectUnsharded",
            "Keyspace": {
              "Name": "main",
              "Sharded": false
            },
            "FieldQuery": "select 1 from unsharded where 1 != 1",
            "Query": "select 1 from unsharded",
            "Table": "unsharded"
          }
        ]
      }
    ]
  }
}
{
  "QueryType": "SELECT",
  "Original": "select user.col from user join (user as u1 join unsharded)",
  "Instructions": {
    "OperatorType": "Join",
    "Variant": "Join",
    "JoinColumnIndexes": "1",
    "TableName": "`user`_`user`_unsharded",
    "Inputs": [
      {
        "OperatorType": "Route",
        "Variant": "SelectScatter",
        "Keyspace": {
          "Name": "user",
          "Sharded": true
        },
        "FieldQuery": "select 1 from `user` as u1 where 1 != 1",
        "Query": "select 1 from `user` as u1",
        "Table": "`user`"
      },
      {
        "OperatorType": "Join",
        "Variant": "Join",
        "JoinColumnIndexes": "-1",
        "TableName": "`user`_unsharded",
        "Inputs": [
          {
            "OperatorType": "Route",
            "Variant": "SelectScatter",
            "Keyspace": {
              "Name": "user",
              "Sharded": true
            },
            "FieldQuery": "select `user`.col from `user` where 1 != 1",
            "Query": "select `user`.col from `user`",
            "Table": "`user`"
>>>>>>> cb142eea
          },
          {
            "OperatorType": "Route",
            "Variant": "SelectUnsharded",
            "Keyspace": {
              "Name": "main",
              "Sharded": false
            },
            "FieldQuery": "select 1 from unsharded where 1 != 1",
            "Query": "select 1 from unsharded",
            "Table": "unsharded"
          }
        ]
      }
    ]
  }
}

# index hints, make sure they are not stripped.
"select user.col from user use index(a)"
{
  "QueryType": "SELECT",
  "Original": "select user.col from user use index(a)",
  "Instructions": {
    "OperatorType": "Route",
    "Variant": "SelectScatter",
    "Keyspace": {
      "Name": "user",
      "Sharded": true
    },
    "FieldQuery": "select `user`.col from `user` use index (a) where 1 != 1",
    "Query": "select `user`.col from `user` use index (a)",
    "Table": "`user`"
  }
}

# mergeable sharded join on unique vindex
"select user.col from user join user_extra on user.id = user_extra.user_id"
{
  "QueryType": "SELECT",
  "Original": "select user.col from user join user_extra on user.id = user_extra.user_id",
  "Instructions": {
    "OperatorType": "Route",
    "Variant": "SelectScatter",
    "Keyspace": {
      "Name": "user",
      "Sharded": true
    },
    "FieldQuery": "select `user`.col from `user` join user_extra on `user`.id = user_extra.user_id where 1 != 1",
    "Query": "select `user`.col from `user` join user_extra on `user`.id = user_extra.user_id",
    "Table": "`user`"
  }
}
{
  "QueryType": "SELECT",
  "Original": "select user.col from user join user_extra on user.id = user_extra.user_id",
  "Instructions": {
    "OperatorType": "Route",
    "Variant": "SelectScatter",
    "Keyspace": {
      "Name": "user",
      "Sharded": true
    },
    "FieldQuery": "select `user`.col from `user`, user_extra where 1 != 1",
    "Query": "select `user`.col from `user`, user_extra where `user`.id = user_extra.user_id",
    "Table": "`user`, user_extra"
  }
}

# mergeable sharded join on unique vindex (parenthesized ON clause)
"select user.col from user join user_extra on (user.id = user_extra.user_id)"
{
  "QueryType": "SELECT",
  "Original": "select user.col from user join user_extra on (user.id = user_extra.user_id)",
  "Instructions": {
    "OperatorType": "Route",
    "Variant": "SelectScatter",
    "Keyspace": {
      "Name": "user",
      "Sharded": true
    },
    "FieldQuery": "select `user`.col from `user` join user_extra on `user`.id = user_extra.user_id where 1 != 1",
    "Query": "select `user`.col from `user` join user_extra on `user`.id = user_extra.user_id",
    "Table": "`user`"
  }
}
{
  "QueryType": "SELECT",
  "Original": "select user.col from user join user_extra on (user.id = user_extra.user_id)",
  "Instructions": {
    "OperatorType": "Route",
    "Variant": "SelectScatter",
    "Keyspace": {
      "Name": "user",
      "Sharded": true
    },
    "FieldQuery": "select `user`.col from `user`, user_extra where 1 != 1",
    "Query": "select `user`.col from `user`, user_extra where `user`.id = user_extra.user_id",
    "Table": "`user`, user_extra"
  }
}

# mergeable sharded join on unique vindex, with a stray condition
"select user.col from user join user_extra on user.col between 1 and 2 and user.id = user_extra.user_id"
{
  "QueryType": "SELECT",
  "Original": "select user.col from user join user_extra on user.col between 1 and 2 and user.id = user_extra.user_id",
  "Instructions": {
    "OperatorType": "Route",
    "Variant": "SelectScatter",
    "Keyspace": {
      "Name": "user",
      "Sharded": true
    },
    "FieldQuery": "select `user`.col from `user` join user_extra on `user`.col between 1 and 2 and `user`.id = user_extra.user_id where 1 != 1",
    "Query": "select `user`.col from `user` join user_extra on `user`.col between 1 and 2 and `user`.id = user_extra.user_id",
    "Table": "`user`"
  }
}
{
  "QueryType": "SELECT",
  "Original": "select user.col from user join user_extra on user.col between 1 and 2 and user.id = user_extra.user_id",
  "Instructions": {
    "OperatorType": "Route",
    "Variant": "SelectScatter",
    "Keyspace": {
      "Name": "user",
      "Sharded": true
    },
    "FieldQuery": "select `user`.col from `user`, user_extra where 1 != 1",
    "Query": "select `user`.col from `user`, user_extra where `user`.col between 1 and 2 and `user`.id = user_extra.user_id",
    "Table": "`user`, user_extra"
  }
}

# mergeable sharded join on unique vindex, swapped operands
"select user.col from user join user_extra on user_extra.user_id = user.id"
{
  "QueryType": "SELECT",
  "Original": "select user.col from user join user_extra on user_extra.user_id = user.id",
  "Instructions": {
    "OperatorType": "Route",
    "Variant": "SelectScatter",
    "Keyspace": {
      "Name": "user",
      "Sharded": true
    },
    "FieldQuery": "select `user`.col from `user` join user_extra on user_extra.user_id = `user`.id where 1 != 1",
    "Query": "select `user`.col from `user` join user_extra on user_extra.user_id = `user`.id",
    "Table": "`user`"
  }
}
{
  "QueryType": "SELECT",
  "Original": "select user.col from user join user_extra on user_extra.user_id = user.id",
  "Instructions": {
    "OperatorType": "Route",
    "Variant": "SelectScatter",
    "Keyspace": {
      "Name": "user",
      "Sharded": true
    },
    "FieldQuery": "select `user`.col from `user`, user_extra where 1 != 1",
    "Query": "select `user`.col from `user`, user_extra where user_extra.user_id = `user`.id",
    "Table": "`user`, user_extra"
  }
}

# mergeable sharded join on unique vindex, and condition
"select user.col from user join user_extra on user.id = 5 and user.id = user_extra.user_id"
{
  "QueryType": "SELECT",
  "Original": "select user.col from user join user_extra on user.id = 5 and user.id = user_extra.user_id",
  "Instructions": {
    "OperatorType": "Route",
    "Variant": "SelectEqualUnique",
    "Keyspace": {
      "Name": "user",
      "Sharded": true
    },
    "FieldQuery": "select `user`.col from `user` join user_extra on `user`.id = 5 and `user`.id = user_extra.user_id where 1 != 1",
    "Query": "select `user`.col from `user` join user_extra on `user`.id = 5 and `user`.id = user_extra.user_id",
    "Table": "`user`",
    "Values": [
      5
    ],
    "Vindex": "user_index"
  }
}
{
  "QueryType": "SELECT",
  "Original": "select user.col from user join user_extra on user.id = 5 and user.id = user_extra.user_id",
  "Instructions": {
    "OperatorType": "Route",
    "Variant": "SelectEqualUnique",
    "Keyspace": {
      "Name": "user",
      "Sharded": true
    },
    "FieldQuery": "select `user`.col from `user`, user_extra where 1 != 1",
    "Query": "select `user`.col from `user`, user_extra where `user`.id = 5 and `user`.id = user_extra.user_id",
    "Table": "`user`, user_extra",
    "Values": [
      5
    ],
    "Vindex": "user_index"
  }
}

# sharded join on unique vindex, inequality
"select user.col from user join user_extra on user.id < user_extra.user_id"
{
  "QueryType": "SELECT",
  "Original": "select user.col from user join user_extra on user.id \u003c user_extra.user_id",
  "Instructions": {
    "OperatorType": "Join",
    "Variant": "Join",
    "JoinColumnIndexes": "-1",
    "TableName": "`user`_user_extra",
    "Inputs": [
      {
        "OperatorType": "Route",
        "Variant": "SelectScatter",
        "Keyspace": {
          "Name": "user",
          "Sharded": true
        },
        "FieldQuery": "select `user`.col, `user`.id from `user` where 1 != 1",
        "Query": "select `user`.col, `user`.id from `user`",
        "Table": "`user`"
      },
      {
        "OperatorType": "Route",
        "Variant": "SelectScatter",
        "Keyspace": {
          "Name": "user",
          "Sharded": true
        },
        "FieldQuery": "select 1 from user_extra where 1 != 1",
        "Query": "select 1 from user_extra where :user_id \u003c user_extra.user_id",
        "Table": "user_extra"
      }
    ]
  }
}

# sharded join, non-col reference RHS
"select user.col from user join user_extra on user.id = 5"
{
  "QueryType": "SELECT",
  "Original": "select user.col from user join user_extra on user.id = 5",
  "Instructions": {
    "OperatorType": "Join",
    "Variant": "Join",
    "JoinColumnIndexes": "-1",
    "TableName": "`user`_user_extra",
    "Inputs": [
      {
        "OperatorType": "Route",
        "Variant": "SelectEqualUnique",
        "Keyspace": {
          "Name": "user",
          "Sharded": true
        },
        "FieldQuery": "select `user`.col from `user` where 1 != 1",
        "Query": "select `user`.col from `user` where `user`.id = 5",
        "Table": "`user`",
        "Values": [
          5
        ],
        "Vindex": "user_index"
      },
      {
        "OperatorType": "Route",
        "Variant": "SelectScatter",
        "Keyspace": {
          "Name": "user",
          "Sharded": true
        },
        "FieldQuery": "select 1 from user_extra where 1 != 1",
        "Query": "select 1 from user_extra",
        "Table": "user_extra"
      }
    ]
  }
}
Gen4 plan same as above

# sharded join, non-col reference LHS
"select user.col from user join user_extra on 5 = user.id"
{
  "QueryType": "SELECT",
  "Original": "select user.col from user join user_extra on 5 = user.id",
  "Instructions": {
    "OperatorType": "Join",
    "Variant": "Join",
    "JoinColumnIndexes": "-1",
    "TableName": "`user`_user_extra",
    "Inputs": [
      {
        "OperatorType": "Route",
        "Variant": "SelectEqualUnique",
        "Keyspace": {
          "Name": "user",
          "Sharded": true
        },
        "FieldQuery": "select `user`.col from `user` where 1 != 1",
        "Query": "select `user`.col from `user` where `user`.id = 5",
        "Table": "`user`",
        "Values": [
          5
        ],
        "Vindex": "user_index"
      },
      {
        "OperatorType": "Route",
        "Variant": "SelectScatter",
        "Keyspace": {
          "Name": "user",
          "Sharded": true
        },
        "FieldQuery": "select 1 from user_extra where 1 != 1",
        "Query": "select 1 from user_extra",
        "Table": "user_extra"
      }
    ]
  }
}
Gen4 plan same as above

# sharded join, non-vindex col
"select user.col from user join user_extra on user.id = user_extra.col"
{
  "QueryType": "SELECT",
  "Original": "select user.col from user join user_extra on user.id = user_extra.col",
  "Instructions": {
    "OperatorType": "Join",
    "Variant": "Join",
    "JoinColumnIndexes": "-1",
    "TableName": "`user`_user_extra",
    "Inputs": [
      {
        "OperatorType": "Route",
        "Variant": "SelectScatter",
        "Keyspace": {
          "Name": "user",
          "Sharded": true
        },
        "FieldQuery": "select `user`.col, `user`.id from `user` where 1 != 1",
        "Query": "select `user`.col, `user`.id from `user`",
        "Table": "`user`"
      },
      {
        "OperatorType": "Route",
        "Variant": "SelectScatter",
        "Keyspace": {
          "Name": "user",
          "Sharded": true
        },
        "FieldQuery": "select 1 from user_extra where 1 != 1",
        "Query": "select 1 from user_extra where user_extra.col = :user_id",
        "Table": "user_extra"
      }
    ]
  }
}
{
  "QueryType": "SELECT",
  "Original": "select user.col from user join user_extra on user.id = user_extra.col",
  "Instructions": {
    "OperatorType": "Join",
    "Variant": "Join",
    "JoinColumnIndexes": "1",
    "TableName": "user_extra_`user`",
    "Inputs": [
      {
        "OperatorType": "Route",
        "Variant": "SelectScatter",
        "Keyspace": {
          "Name": "user",
          "Sharded": true
        },
        "FieldQuery": "select user_extra.col from user_extra where 1 != 1",
        "Query": "select user_extra.col from user_extra",
        "Table": "user_extra"
      },
      {
        "OperatorType": "Route",
        "Variant": "SelectEqualUnique",
        "Keyspace": {
          "Name": "user",
          "Sharded": true
        },
        "FieldQuery": "select `user`.col from `user` where 1 != 1",
        "Query": "select `user`.col from `user` where `user`.id = :user_extra_col",
        "Table": "`user`",
        "Values": [
          ":user_extra_col"
        ],
        "Vindex": "user_index"
      }
    ]
  }
}

# sharded join, non-unique vindex
"select user.col from user_extra join user on user_extra.user_id = user.name"
{
  "QueryType": "SELECT",
  "Original": "select user.col from user_extra join user on user_extra.user_id = user.name",
  "Instructions": {
    "OperatorType": "Join",
    "Variant": "Join",
    "JoinColumnIndexes": "1",
    "TableName": "user_extra_`user`",
    "Inputs": [
      {
        "OperatorType": "Route",
        "Variant": "SelectScatter",
        "Keyspace": {
          "Name": "user",
          "Sharded": true
        },
        "FieldQuery": "select user_extra.user_id from user_extra where 1 != 1",
        "Query": "select user_extra.user_id from user_extra",
        "Table": "user_extra"
      },
      {
        "OperatorType": "Route",
        "Variant": "SelectEqual",
        "Keyspace": {
          "Name": "user",
          "Sharded": true
        },
        "FieldQuery": "select `user`.col from `user` where 1 != 1",
        "Query": "select `user`.col from `user` where `user`.`name` = :user_extra_user_id",
        "Table": "`user`",
        "Values": [
          ":user_extra_user_id"
        ],
        "Vindex": "name_user_map"
      }
    ]
  }
}
{
  "QueryType": "SELECT",
  "Original": "select user.col from user_extra join user on user_extra.user_id = user.name",
  "Instructions": {
    "OperatorType": "Join",
    "Variant": "Join",
    "JoinColumnIndexes": "-2",
    "TableName": "`user`_user_extra",
    "Inputs": [
      {
        "OperatorType": "Route",
        "Variant": "SelectScatter",
        "Keyspace": {
          "Name": "user",
          "Sharded": true
        },
        "FieldQuery": "select `user`.`name`, `user`.col from `user` where 1 != 1",
        "Query": "select `user`.`name`, `user`.col from `user`",
        "Table": "`user`"
      },
      {
        "OperatorType": "Route",
        "Variant": "SelectEqualUnique",
        "Keyspace": {
          "Name": "user",
          "Sharded": true
        },
        "FieldQuery": "select 1 from user_extra where 1 != 1",
        "Query": "select 1 from user_extra where user_extra.user_id = :user_name",
        "Table": "user_extra",
        "Values": [
          ":user_name"
        ],
        "Vindex": "user_index"
      }
    ]
  }
}

# join with reference table
"select user.col from user join ref"
{
  "QueryType": "SELECT",
  "Original": "select user.col from user join ref",
  "Instructions": {
    "OperatorType": "Route",
    "Variant": "SelectScatter",
    "Keyspace": {
      "Name": "user",
      "Sharded": true
    },
    "FieldQuery": "select `user`.col from `user` join ref where 1 != 1",
    "Query": "select `user`.col from `user` join ref",
    "Table": "`user`"
  }
}

# reference table self-join
"select r1.col from ref r1 join ref"
{
  "QueryType": "SELECT",
  "Original": "select r1.col from ref r1 join ref",
  "Instructions": {
    "OperatorType": "Route",
    "Variant": "SelectReference",
    "Keyspace": {
      "Name": "user",
      "Sharded": true
    },
    "FieldQuery": "select r1.col from ref as r1 join ref where 1 != 1",
    "Query": "select r1.col from ref as r1 join ref",
    "Table": "ref"
  }
}

# reference table can merge with other opcodes left to right.
"select ref.col from ref join user"
{
  "QueryType": "SELECT",
  "Original": "select ref.col from ref join user",
  "Instructions": {
    "OperatorType": "Route",
    "Variant": "SelectScatter",
    "Keyspace": {
      "Name": "user",
      "Sharded": true
    },
    "FieldQuery": "select ref.col from ref join `user` where 1 != 1",
    "Query": "select ref.col from ref join `user`",
    "Table": "`user`"
  }
}

# reference table can merge with other opcodes left to right and vindex value is in the plan.
# This tests that route.Merge also copies the condition to the LHS.
"select ref.col from ref join (select aa from user where user.id=1) user"
{
  "QueryType": "SELECT",
  "Original": "select ref.col from ref join (select aa from user where user.id=1) user",
  "Instructions": {
    "OperatorType": "Route",
    "Variant": "SelectEqualUnique",
    "Keyspace": {
      "Name": "user",
      "Sharded": true
    },
    "FieldQuery": "select ref.col from ref join (select aa from `user` where 1 != 1) as `user` where 1 != 1",
    "Query": "select ref.col from ref join (select aa from `user` where `user`.id = 1) as `user`",
    "Table": "`user`",
    "Values": [
      1
    ],
    "Vindex": "user_index"
  }
}

# routing rules for join, unsharded route wins if we can't find a merged route
"select route2.col from route2 join user_extra"
{
  "QueryType": "SELECT",
  "Original": "select route2.col from route2 join user_extra",
  "Instructions": {
    "OperatorType": "Join",
    "Variant": "Join",
    "JoinColumnIndexes": "-1",
    "TableName": "unsharded_user_extra",
    "Inputs": [
      {
        "OperatorType": "Route",
        "Variant": "SelectUnsharded",
        "Keyspace": {
          "Name": "main",
          "Sharded": false
        },
        "FieldQuery": "select route2.col from unsharded as route2 where 1 != 1",
        "Query": "select route2.col from unsharded as route2",
        "Table": "unsharded"
      },
      {
        "OperatorType": "Route",
        "Variant": "SelectScatter",
        "Keyspace": {
          "Name": "user",
          "Sharded": true
        },
        "FieldQuery": "select 1 from user_extra where 1 != 1",
        "Query": "select 1 from user_extra",
        "Table": "user_extra"
      }
    ]
  }
}
Gen4 plan same as above

# subquery
"select id from (select id, col from user where id = 5) as t"
{
  "QueryType": "SELECT",
  "Original": "select id from (select id, col from user where id = 5) as t",
  "Instructions": {
    "OperatorType": "Route",
    "Variant": "SelectEqualUnique",
    "Keyspace": {
      "Name": "user",
      "Sharded": true
    },
    "FieldQuery": "select id from (select id, col from `user` where 1 != 1) as t where 1 != 1",
    "Query": "select id from (select id, col from `user` where id = 5) as t",
    "Table": "`user`",
    "Values": [
      5
    ],
    "Vindex": "user_index"
  }
}

# subquery with join
"select t.id from (select id from user where id = 5) as t join user_extra on t.id = user_extra.user_id"
{
  "QueryType": "SELECT",
  "Original": "select t.id from (select id from user where id = 5) as t join user_extra on t.id = user_extra.user_id",
  "Instructions": {
    "OperatorType": "Route",
    "Variant": "SelectEqualUnique",
    "Keyspace": {
      "Name": "user",
      "Sharded": true
    },
    "FieldQuery": "select t.id from (select id from `user` where 1 != 1) as t join user_extra on t.id = user_extra.user_id where 1 != 1",
    "Query": "select t.id from (select id from `user` where id = 5) as t join user_extra on t.id = user_extra.user_id",
    "Table": "`user`",
    "Values": [
      5
    ],
    "Vindex": "user_index"
  }
}

# subquery with join, and aliased references
"select t.id from (select user.id from user where user.id = 5) as t join user_extra on t.id = user_extra.user_id"
{
  "QueryType": "SELECT",
  "Original": "select t.id from (select user.id from user where user.id = 5) as t join user_extra on t.id = user_extra.user_id",
  "Instructions": {
    "OperatorType": "Route",
    "Variant": "SelectEqualUnique",
    "Keyspace": {
      "Name": "user",
      "Sharded": true
    },
    "FieldQuery": "select t.id from (select `user`.id from `user` where 1 != 1) as t join user_extra on t.id = user_extra.user_id where 1 != 1",
    "Query": "select t.id from (select `user`.id from `user` where `user`.id = 5) as t join user_extra on t.id = user_extra.user_id",
    "Table": "`user`",
    "Values": [
      5
    ],
    "Vindex": "user_index"
  }
}

# subquery with join, duplicate columns
"select t.id from (select user.id, id from user where user.id = 5) as t join user_extra on t.id = user_extra.user_id"
"duplicate column aliases: id"

# subquery in RHS of join
"select t.id from user_extra join (select id from user where id = 5) as t on t.id = user_extra.user_id"
{
  "QueryType": "SELECT",
  "Original": "select t.id from user_extra join (select id from user where id = 5) as t on t.id = user_extra.user_id",
  "Instructions": {
    "OperatorType": "Route",
    "Variant": "SelectScatter",
    "Keyspace": {
      "Name": "user",
      "Sharded": true
    },
    "FieldQuery": "select t.id from user_extra join (select id from `user` where 1 != 1) as t on t.id = user_extra.user_id where 1 != 1",
    "Query": "select t.id from user_extra join (select id from `user` where id = 5) as t on t.id = user_extra.user_id",
    "Table": "user_extra"
  }
}

# subquery in FROM with cross-shard join
"select t.id from (select id from user where id = 5) as t join user_extra on t.id = user_extra.col"
{
  "QueryType": "SELECT",
  "Original": "select t.id from (select id from user where id = 5) as t join user_extra on t.id = user_extra.col",
  "Instructions": {
    "OperatorType": "Join",
    "Variant": "Join",
    "JoinColumnIndexes": "-1",
    "TableName": "`user`_user_extra",
    "Inputs": [
      {
        "OperatorType": "Route",
        "Variant": "SelectEqualUnique",
        "Keyspace": {
          "Name": "user",
          "Sharded": true
        },
        "FieldQuery": "select t.id from (select id from `user` where 1 != 1) as t where 1 != 1",
        "Query": "select t.id from (select id from `user` where id = 5) as t",
        "Table": "`user`",
        "Values": [
          5
        ],
        "Vindex": "user_index"
      },
      {
        "OperatorType": "Route",
        "Variant": "SelectScatter",
        "Keyspace": {
          "Name": "user",
          "Sharded": true
        },
        "FieldQuery": "select 1 from user_extra where 1 != 1",
        "Query": "select 1 from user_extra where user_extra.col = :t_id",
        "Table": "user_extra"
      }
    ]
  }
}

# routing rules for subquery
"select id from (select id, col from route1 where id = 5) as t"
{
  "QueryType": "SELECT",
  "Original": "select id from (select id, col from route1 where id = 5) as t",
  "Instructions": {
    "OperatorType": "Route",
    "Variant": "SelectEqualUnique",
    "Keyspace": {
      "Name": "user",
      "Sharded": true
    },
    "FieldQuery": "select id from (select id, col from `user` as route1 where 1 != 1) as t where 1 != 1",
    "Query": "select id from (select id, col from `user` as route1 where id = 5) as t",
    "Table": "`user`",
    "Values": [
      5
    ],
    "Vindex": "user_index"
  }
}

# routing rules for subquery where the constraint is in the outer query
"select id from (select id, col from route1) as t where id = 5"
{
  "QueryType": "SELECT",
  "Original": "select id from (select id, col from route1) as t where id = 5",
  "Instructions": {
    "OperatorType": "Route",
    "Variant": "SelectEqualUnique",
    "Keyspace": {
      "Name": "user",
      "Sharded": true
    },
    "FieldQuery": "select id from (select id, col from `user` as route1 where 1 != 1) as t where 1 != 1",
    "Query": "select id from (select id, col from `user` as route1) as t where id = 5",
    "Table": "`user`",
    "Values": [
      5
    ],
    "Vindex": "user_index"
  }
}

# merge subqueries with single-shard routes
"select u.col, e.col from (select col from user where id = 5) as u join (select col from user_extra where user_id = 5) as e"
{
  "QueryType": "SELECT",
  "Original": "select u.col, e.col from (select col from user where id = 5) as u join (select col from user_extra where user_id = 5) as e",
  "Instructions": {
    "OperatorType": "Route",
    "Variant": "SelectEqualUnique",
    "Keyspace": {
      "Name": "user",
      "Sharded": true
    },
    "FieldQuery": "select u.col, e.col from (select col from `user` where 1 != 1) as u join (select col from user_extra where 1 != 1) as e where 1 != 1",
    "Query": "select u.col, e.col from (select col from `user` where id = 5) as u join (select col from user_extra where user_id = 5) as e",
    "Table": "`user`",
    "Values": [
      5
    ],
    "Vindex": "user_index"
  }
}

# access to unqualified column names in information_schema
"select * from information_schema.a where b=10"
{
  "QueryType": "SELECT",
  "Original": "select * from information_schema.a where b=10",
  "Instructions": {
    "OperatorType": "Route",
    "Variant": "SelectDBA",
    "Keyspace": {
      "Name": "main",
      "Sharded": false
    },
    "FieldQuery": "select * from information_schema.a where 1 != 1",
    "Query": "select * from information_schema.a where b = 10"
  }
}

# access to qualified column names in information_schema
"select * from information_schema.a where information_schema.a.b=10"
{
  "QueryType": "SELECT",
  "Original": "select * from information_schema.a where information_schema.a.b=10",
  "Instructions": {
    "OperatorType": "Route",
    "Variant": "SelectDBA",
    "Keyspace": {
      "Name": "main",
      "Sharded": false
    },
    "FieldQuery": "select * from information_schema.a where 1 != 1",
    "Query": "select * from information_schema.a where information_schema.a.b = 10"
  }
}

# join of information_schema with normal table
"select unsharded.foo from information_schema.a join unsharded"
{
  "QueryType": "SELECT",
  "Original": "select unsharded.foo from information_schema.a join unsharded",
  "Instructions": {
    "OperatorType": "Join",
    "Variant": "Join",
    "JoinColumnIndexes": "1",
    "TableName": "_unsharded",
    "Inputs": [
      {
        "OperatorType": "Route",
        "Variant": "SelectDBA",
        "Keyspace": {
          "Name": "main",
          "Sharded": false
        },
        "FieldQuery": "select 1 from information_schema.a where 1 != 1",
        "Query": "select 1 from information_schema.a"
      },
      {
        "OperatorType": "Route",
        "Variant": "SelectUnsharded",
        "Keyspace": {
          "Name": "main",
          "Sharded": false
        },
        "FieldQuery": "select unsharded.foo from unsharded where 1 != 1",
        "Query": "select unsharded.foo from unsharded",
        "Table": "unsharded"
      }
    ]
  }
}

# join of normal table with information_schema
"select unsharded.foo from unsharded join information_schema.a"
{
  "QueryType": "SELECT",
  "Original": "select unsharded.foo from unsharded join information_schema.a",
  "Instructions": {
    "OperatorType": "Join",
    "Variant": "Join",
    "JoinColumnIndexes": "-1",
    "TableName": "unsharded_",
    "Inputs": [
      {
        "OperatorType": "Route",
        "Variant": "SelectUnsharded",
        "Keyspace": {
          "Name": "main",
          "Sharded": false
        },
        "FieldQuery": "select unsharded.foo from unsharded where 1 != 1",
        "Query": "select unsharded.foo from unsharded",
        "Table": "unsharded"
      },
      {
        "OperatorType": "Route",
        "Variant": "SelectDBA",
        "Keyspace": {
          "Name": "main",
          "Sharded": false
        },
        "FieldQuery": "select 1 from information_schema.a where 1 != 1",
        "Query": "select 1 from information_schema.a"
      }
    ]
  }
}

# wire-up on join with cross-shard subquery
"select t.col1 from (select user.id, user.col1 from user join user_extra) as t join unsharded on unsharded.col1 = t.col1 and unsharded.id = t.id"
{
  "QueryType": "SELECT",
  "Original": "select t.col1 from (select user.id, user.col1 from user join user_extra) as t join unsharded on unsharded.col1 = t.col1 and unsharded.id = t.id",
  "Instructions": {
    "OperatorType": "Join",
    "Variant": "Join",
    "JoinColumnIndexes": "-1",
    "TableName": "`user`_user_extra_unsharded",
    "Inputs": [
      {
        "OperatorType": "Subquery",
        "Columns": [
          1,
          0
        ],
        "Inputs": [
          {
            "OperatorType": "Join",
            "Variant": "Join",
            "JoinColumnIndexes": "-1,-2",
            "TableName": "`user`_user_extra",
            "Inputs": [
              {
                "OperatorType": "Route",
                "Variant": "SelectScatter",
                "Keyspace": {
                  "Name": "user",
                  "Sharded": true
                },
                "FieldQuery": "select `user`.id, `user`.col1 from `user` where 1 != 1",
                "Query": "select `user`.id, `user`.col1 from `user`",
                "Table": "`user`"
              },
              {
                "OperatorType": "Route",
                "Variant": "SelectScatter",
                "Keyspace": {
                  "Name": "user",
                  "Sharded": true
                },
                "FieldQuery": "select 1 from user_extra where 1 != 1",
                "Query": "select 1 from user_extra",
                "Table": "user_extra"
              }
            ]
          }
        ]
      },
      {
        "OperatorType": "Route",
        "Variant": "SelectUnsharded",
        "Keyspace": {
          "Name": "main",
          "Sharded": false
        },
        "FieldQuery": "select 1 from unsharded where 1 != 1",
        "Query": "select 1 from unsharded where unsharded.col1 = :t_col1 and unsharded.id = :t_id",
        "Table": "unsharded"
      }
    ]
  }
}

# wire-up on within cross-shard subquery
"select t.id from (select user.id, user.col1 from user join user_extra on user_extra.col = user.col) as t"
{
  "QueryType": "SELECT",
  "Original": "select t.id from (select user.id, user.col1 from user join user_extra on user_extra.col = user.col) as t",
  "Instructions": {
    "OperatorType": "Subquery",
    "Columns": [
      0
    ],
    "Inputs": [
      {
        "OperatorType": "Join",
        "Variant": "Join",
        "JoinColumnIndexes": "-1,-2",
        "TableName": "`user`_user_extra",
        "Inputs": [
          {
            "OperatorType": "Route",
            "Variant": "SelectScatter",
            "Keyspace": {
              "Name": "user",
              "Sharded": true
            },
            "FieldQuery": "select `user`.id, `user`.col1, `user`.col from `user` where 1 != 1",
            "Query": "select `user`.id, `user`.col1, `user`.col from `user`",
            "Table": "`user`"
          },
          {
            "OperatorType": "Route",
            "Variant": "SelectScatter",
            "Keyspace": {
              "Name": "user",
              "Sharded": true
            },
            "FieldQuery": "select 1 from user_extra where 1 != 1",
            "Query": "select 1 from user_extra where user_extra.col = :user_col",
            "Table": "user_extra"
          }
        ]
      }
    ]
  }
}

# Join with cross-shard subquery on rhs
"select t.col1 from unsharded_a ua join (select user.id, user.col1 from user join user_extra) as t"
{
  "QueryType": "SELECT",
  "Original": "select t.col1 from unsharded_a ua join (select user.id, user.col1 from user join user_extra) as t",
  "Instructions": {
    "OperatorType": "Join",
    "Variant": "Join",
    "JoinColumnIndexes": "1",
    "TableName": "unsharded_a_`user`_user_extra",
    "Inputs": [
      {
        "OperatorType": "Route",
        "Variant": "SelectUnsharded",
        "Keyspace": {
          "Name": "main",
          "Sharded": false
        },
        "FieldQuery": "select 1 from unsharded_a as ua where 1 != 1",
        "Query": "select 1 from unsharded_a as ua",
        "Table": "unsharded_a"
      },
      {
        "OperatorType": "Subquery",
        "Columns": [
          1
        ],
        "Inputs": [
          {
            "OperatorType": "Join",
            "Variant": "Join",
            "JoinColumnIndexes": "-1,-2",
            "TableName": "`user`_user_extra",
            "Inputs": [
              {
                "OperatorType": "Route",
                "Variant": "SelectScatter",
                "Keyspace": {
                  "Name": "user",
                  "Sharded": true
                },
                "FieldQuery": "select `user`.id, `user`.col1 from `user` where 1 != 1",
                "Query": "select `user`.id, `user`.col1 from `user`",
                "Table": "`user`"
              },
              {
                "OperatorType": "Route",
                "Variant": "SelectScatter",
                "Keyspace": {
                  "Name": "user",
                  "Sharded": true
                },
                "FieldQuery": "select 1 from user_extra where 1 != 1",
                "Query": "select 1 from user_extra",
                "Table": "user_extra"
              }
            ]
          }
        ]
      }
    ]
  }
}

# subquery in ON clause, single route
"select unsharded_a.col from unsharded_a join unsharded_b on (select col from user)"
{
  "QueryType": "SELECT",
  "Original": "select unsharded_a.col from unsharded_a join unsharded_b on (select col from user)",
  "Instructions": {
    "OperatorType": "Subquery",
    "Variant": "PulloutValue",
    "Inputs": [
      {
        "OperatorType": "Route",
        "Variant": "SelectScatter",
        "Keyspace": {
          "Name": "user",
          "Sharded": true
        },
        "FieldQuery": "select col from `user` where 1 != 1",
        "Query": "select col from `user`",
        "Table": "`user`"
      },
      {
        "OperatorType": "Route",
        "Variant": "SelectUnsharded",
        "Keyspace": {
          "Name": "main",
          "Sharded": false
        },
        "FieldQuery": "select unsharded_a.col from unsharded_a join unsharded_b on :__sq1 where 1 != 1",
        "Query": "select unsharded_a.col from unsharded_a join unsharded_b on :__sq1",
        "Table": "unsharded_a"
      }
    ]
  }
}

# subquery in ON clause as sub-expression
"select unsharded_a.col from unsharded_a join unsharded_b on unsharded_a.col+(select col from user)"
{
  "QueryType": "SELECT",
  "Original": "select unsharded_a.col from unsharded_a join unsharded_b on unsharded_a.col+(select col from user)",
  "Instructions": {
    "OperatorType": "Subquery",
    "Variant": "PulloutValue",
    "Inputs": [
      {
        "OperatorType": "Route",
        "Variant": "SelectScatter",
        "Keyspace": {
          "Name": "user",
          "Sharded": true
        },
        "FieldQuery": "select col from `user` where 1 != 1",
        "Query": "select col from `user`",
        "Table": "`user`"
      },
      {
        "OperatorType": "Route",
        "Variant": "SelectUnsharded",
        "Keyspace": {
          "Name": "main",
          "Sharded": false
        },
        "FieldQuery": "select unsharded_a.col from unsharded_a join unsharded_b on unsharded_a.col + :__sq1 where 1 != 1",
        "Query": "select unsharded_a.col from unsharded_a join unsharded_b on unsharded_a.col + :__sq1",
        "Table": "unsharded_a"
      }
    ]
  }
}

# IN subquery in ON clause, single route
"select unsharded_a.col from unsharded_a join unsharded_b on unsharded_a.col in (select col from user)"
{
  "QueryType": "SELECT",
  "Original": "select unsharded_a.col from unsharded_a join unsharded_b on unsharded_a.col in (select col from user)",
  "Instructions": {
    "OperatorType": "Subquery",
    "Variant": "PulloutIn",
    "Inputs": [
      {
        "OperatorType": "Route",
        "Variant": "SelectScatter",
        "Keyspace": {
          "Name": "user",
          "Sharded": true
        },
        "FieldQuery": "select col from `user` where 1 != 1",
        "Query": "select col from `user`",
        "Table": "`user`"
      },
      {
        "OperatorType": "Route",
        "Variant": "SelectUnsharded",
        "Keyspace": {
          "Name": "main",
          "Sharded": false
        },
        "FieldQuery": "select unsharded_a.col from unsharded_a join unsharded_b on :__sq_has_values1 = 1 and unsharded_a.col in ::__sq1 where 1 != 1",
        "Query": "select unsharded_a.col from unsharded_a join unsharded_b on :__sq_has_values1 = 1 and unsharded_a.col in ::__sq1",
        "Table": "unsharded_a"
      }
    ]
  }
}

# subquery in ON clause, with join primitives
"select unsharded.col from unsharded join user on user.col in (select col from user)"
{
  "QueryType": "SELECT",
  "Original": "select unsharded.col from unsharded join user on user.col in (select col from user)",
  "Instructions": {
    "OperatorType": "Subquery",
    "Variant": "PulloutIn",
    "Inputs": [
      {
        "OperatorType": "Route",
        "Variant": "SelectScatter",
        "Keyspace": {
          "Name": "user",
          "Sharded": true
        },
        "FieldQuery": "select col from `user` where 1 != 1",
        "Query": "select col from `user`",
        "Table": "`user`"
      },
      {
        "OperatorType": "Join",
        "Variant": "Join",
        "JoinColumnIndexes": "-1",
        "TableName": "unsharded_`user`",
        "Inputs": [
          {
            "OperatorType": "Route",
            "Variant": "SelectUnsharded",
            "Keyspace": {
              "Name": "main",
              "Sharded": false
            },
            "FieldQuery": "select unsharded.col from unsharded where 1 != 1",
            "Query": "select unsharded.col from unsharded",
            "Table": "unsharded"
          },
          {
            "OperatorType": "Route",
            "Variant": "SelectScatter",
            "Keyspace": {
              "Name": "user",
              "Sharded": true
            },
            "FieldQuery": "select 1 from `user` where 1 != 1",
            "Query": "select 1 from `user` where :__sq_has_values1 = 1 and `user`.col in ::__sq1",
            "Table": "`user`"
          }
        ]
      }
    ]
  }
}

# subquery in ON clause, with left join primitives
# The subquery is not pulled all the way out.
"select unsharded.col from unsharded left join user on user.col in (select col from user)"
{
  "QueryType": "SELECT",
  "Original": "select unsharded.col from unsharded left join user on user.col in (select col from user)",
  "Instructions": {
    "OperatorType": "Join",
    "Variant": "LeftJoin",
    "JoinColumnIndexes": "-1",
    "TableName": "unsharded_`user`",
    "Inputs": [
      {
        "OperatorType": "Route",
        "Variant": "SelectUnsharded",
        "Keyspace": {
          "Name": "main",
          "Sharded": false
        },
        "FieldQuery": "select unsharded.col from unsharded where 1 != 1",
        "Query": "select unsharded.col from unsharded",
        "Table": "unsharded"
      },
      {
        "OperatorType": "Subquery",
        "Variant": "PulloutIn",
        "Inputs": [
          {
            "OperatorType": "Route",
            "Variant": "SelectScatter",
            "Keyspace": {
              "Name": "user",
              "Sharded": true
            },
            "FieldQuery": "select col from `user` where 1 != 1",
            "Query": "select col from `user`",
            "Table": "`user`"
          },
          {
            "OperatorType": "Route",
            "Variant": "SelectScatter",
            "Keyspace": {
              "Name": "user",
              "Sharded": true
            },
            "FieldQuery": "select 1 from `user` where 1 != 1",
            "Query": "select 1 from `user` where :__sq_has_values1 = 1 and `user`.col in ::__sq1",
            "Table": "`user`"
          }
        ]
      }
    ]
  }
}

# subquery in ON clause, with join primitives, and join on top
# The subquery is not pulled all the way out.
"select unsharded.col from unsharded join user on user.col in (select col from user) join unsharded_a"
{
  "QueryType": "SELECT",
  "Original": "select unsharded.col from unsharded join user on user.col in (select col from user) join unsharded_a",
  "Instructions": {
    "OperatorType": "Join",
    "Variant": "Join",
    "JoinColumnIndexes": "-1",
    "TableName": "unsharded_`user`_unsharded_a",
    "Inputs": [
      {
        "OperatorType": "Subquery",
        "Variant": "PulloutIn",
        "Inputs": [
          {
            "OperatorType": "Route",
            "Variant": "SelectScatter",
            "Keyspace": {
              "Name": "user",
              "Sharded": true
            },
            "FieldQuery": "select col from `user` where 1 != 1",
            "Query": "select col from `user`",
            "Table": "`user`"
          },
          {
            "OperatorType": "Join",
            "Variant": "Join",
            "JoinColumnIndexes": "-1",
            "TableName": "unsharded_`user`",
            "Inputs": [
              {
                "OperatorType": "Route",
                "Variant": "SelectUnsharded",
                "Keyspace": {
                  "Name": "main",
                  "Sharded": false
                },
                "FieldQuery": "select unsharded.col from unsharded where 1 != 1",
                "Query": "select unsharded.col from unsharded",
                "Table": "unsharded"
              },
              {
                "OperatorType": "Route",
                "Variant": "SelectScatter",
                "Keyspace": {
                  "Name": "user",
                  "Sharded": true
                },
                "FieldQuery": "select 1 from `user` where 1 != 1",
                "Query": "select 1 from `user` where :__sq_has_values1 = 1 and `user`.col in ::__sq1",
                "Table": "`user`"
              }
            ]
          }
        ]
      },
      {
        "OperatorType": "Route",
        "Variant": "SelectUnsharded",
        "Keyspace": {
          "Name": "main",
          "Sharded": false
        },
        "FieldQuery": "select 1 from unsharded_a where 1 != 1",
        "Query": "select 1 from unsharded_a",
        "Table": "unsharded_a"
      }
    ]
  }
}

# keyspace-qualified queries
"select user.user.col1, main.unsharded.col1 from user.user join main.unsharded where main.unsharded.col2 = user.user.col2"
{
  "QueryType": "SELECT",
  "Original": "select user.user.col1, main.unsharded.col1 from user.user join main.unsharded where main.unsharded.col2 = user.user.col2",
  "Instructions": {
    "OperatorType": "Join",
    "Variant": "Join",
    "JoinColumnIndexes": "-1,1",
    "TableName": "`user`_unsharded",
<<<<<<< HEAD
=======
    "Inputs": [
      {
        "OperatorType": "Route",
        "Variant": "SelectScatter",
        "Keyspace": {
          "Name": "user",
          "Sharded": true
        },
        "FieldQuery": "select `user`.col1, `user`.col2 from `user` where 1 != 1",
        "Query": "select `user`.col1, `user`.col2 from `user`",
        "Table": "`user`"
      },
      {
        "OperatorType": "Route",
        "Variant": "SelectUnsharded",
        "Keyspace": {
          "Name": "main",
          "Sharded": false
        },
        "FieldQuery": "select unsharded.col1 from unsharded where 1 != 1",
        "Query": "select unsharded.col1 from unsharded where unsharded.col2 = :user_col2",
        "Table": "unsharded"
      }
    ]
  }
}
{
  "QueryType": "SELECT",
  "Original": "select user.user.col1, main.unsharded.col1 from user.user join main.unsharded where main.unsharded.col2 = user.user.col2",
  "Instructions": {
    "OperatorType": "Join",
    "Variant": "Join",
    "JoinColumnIndexes": "-2,1",
    "TableName": "`user`_unsharded",
>>>>>>> cb142eea
    "Inputs": [
      {
        "OperatorType": "Route",
        "Variant": "SelectScatter",
        "Keyspace": {
          "Name": "user",
          "Sharded": true
        },
<<<<<<< HEAD
        "FieldQuery": "select `user`.col1, `user`.col2 from `user` where 1 != 1",
        "Query": "select `user`.col1, `user`.col2 from `user`",
=======
        "FieldQuery": "select `user`.col2, `user`.col1 from `user` where 1 != 1",
        "Query": "select `user`.col2, `user`.col1 from `user`",
>>>>>>> cb142eea
        "Table": "`user`"
      },
      {
        "OperatorType": "Route",
        "Variant": "SelectUnsharded",
        "Keyspace": {
          "Name": "main",
          "Sharded": false
        },
        "FieldQuery": "select unsharded.col1 from unsharded where 1 != 1",
        "Query": "select unsharded.col1 from unsharded where unsharded.col2 = :user_col2",
        "Table": "unsharded"
      }
    ]
  }
}

# implicit table reference for unsharded keyspace
"select main.foo.col from main.foo"
{
  "QueryType": "SELECT",
  "Original": "select main.foo.col from main.foo",
  "Instructions": {
    "OperatorType": "Route",
    "Variant": "SelectUnsharded",
    "Keyspace": {
      "Name": "main",
      "Sharded": false
    },
    "FieldQuery": "select foo.col from foo where 1 != 1",
    "Query": "select foo.col from foo",
    "Table": "foo"
  }
}
Gen4 plan same as above

# col refs should be case-insensitive
"select user.col from user join user_extra on user.ID = user_extra.User_Id"
{
  "QueryType": "SELECT",
  "Original": "select user.col from user join user_extra on user.ID = user_extra.User_Id",
  "Instructions": {
    "OperatorType": "Route",
    "Variant": "SelectScatter",
    "Keyspace": {
      "Name": "user",
      "Sharded": true
    },
    "FieldQuery": "select `user`.col from `user` join user_extra on `user`.ID = user_extra.User_Id where 1 != 1",
    "Query": "select `user`.col from `user` join user_extra on `user`.ID = user_extra.User_Id",
    "Table": "`user`"
<<<<<<< HEAD
=======
  }
}
{
  "QueryType": "SELECT",
  "Original": "select user.col from user join user_extra on user.ID = user_extra.User_Id",
  "Instructions": {
    "OperatorType": "Route",
    "Variant": "SelectScatter",
    "Keyspace": {
      "Name": "user",
      "Sharded": true
    },
    "FieldQuery": "select `user`.col from `user`, user_extra where 1 != 1",
    "Query": "select `user`.col from `user`, user_extra where `user`.ID = user_extra.User_Id",
    "Table": "`user`, user_extra"
>>>>>>> cb142eea
  }
}

# subquery with join primitive (FROM)
"select id, t.id from (select user.id from user join user_extra) as t"
{
  "QueryType": "SELECT",
  "Original": "select id, t.id from (select user.id from user join user_extra) as t",
  "Instructions": {
    "OperatorType": "Subquery",
    "Columns": [
      0,
      0
    ],
    "Inputs": [
      {
        "OperatorType": "Join",
        "Variant": "Join",
        "JoinColumnIndexes": "-1",
        "TableName": "`user`_user_extra",
        "Inputs": [
          {
            "OperatorType": "Route",
            "Variant": "SelectScatter",
            "Keyspace": {
              "Name": "user",
              "Sharded": true
            },
            "FieldQuery": "select `user`.id from `user` where 1 != 1",
            "Query": "select `user`.id from `user`",
            "Table": "`user`"
          },
          {
            "OperatorType": "Route",
            "Variant": "SelectScatter",
            "Keyspace": {
              "Name": "user",
              "Sharded": true
            },
            "FieldQuery": "select 1 from user_extra where 1 != 1",
            "Query": "select 1 from user_extra",
            "Table": "user_extra"
          }
        ]
      }
    ]
  }
}

# database call in ON clause.
# The on clause is weird because the substitution must even for root expressions.
"select u1.a from unsharded u1 join unsharded u2 on database()"
{
  "QueryType": "SELECT",
  "Original": "select u1.a from unsharded u1 join unsharded u2 on database()",
  "Instructions": {
    "OperatorType": "Route",
    "Variant": "SelectUnsharded",
    "Keyspace": {
      "Name": "main",
      "Sharded": false
    },
    "FieldQuery": "select u1.a from unsharded as u1 join unsharded as u2 on database() where 1 != 1",
    "Query": "select u1.a from unsharded as u1 join unsharded as u2 on database()",
    "Table": "unsharded"
  }
}
{
  "QueryType": "SELECT",
  "Original": "select u1.a from unsharded u1 join unsharded u2 on database()",
  "Instructions": {
    "OperatorType": "Route",
    "Variant": "SelectUnsharded",
    "Keyspace": {
      "Name": "main",
      "Sharded": false
    },
    "FieldQuery": "select u1.a from unsharded as u1, unsharded as u2 where 1 != 1",
    "Query": "select u1.a from unsharded as u1, unsharded as u2 where database()",
    "Table": "unsharded"
  }
}

# last_insert_id for dual
"select last_insert_id()"
{
  "QueryType": "SELECT",
  "Original": "select last_insert_id()",
  "Instructions": {
    "OperatorType": "Projection",
    "Columns": [
      "last_insert_id()"
    ],
    "Expressions": [
      ":__lastInsertId"
    ],
    "Inputs": [
      {
        "OperatorType": "SingleRow"
      }
    ]
  }
}

# last_insert_id for sharded keyspace
"select last_insert_id() from user"
{
  "QueryType": "SELECT",
  "Original": "select last_insert_id() from user",
  "Instructions": {
    "OperatorType": "Route",
    "Variant": "SelectScatter",
    "Keyspace": {
      "Name": "user",
      "Sharded": true
    },
    "FieldQuery": "select :__lastInsertId as `last_insert_id()` from `user` where 1 != 1",
    "Query": "select :__lastInsertId as `last_insert_id()` from `user`",
    "Table": "`user`"
  }
}
Gen4 plan same as above

# last_insert_id for unsharded route
"select last_insert_id() from main.unsharded"
{
  "QueryType": "SELECT",
  "Original": "select last_insert_id() from main.unsharded",
  "Instructions": {
    "OperatorType": "Route",
    "Variant": "SelectUnsharded",
    "Keyspace": {
      "Name": "main",
      "Sharded": false
    },
    "FieldQuery": "select :__lastInsertId as `last_insert_id()` from unsharded where 1 != 1",
    "Query": "select :__lastInsertId as `last_insert_id()` from unsharded",
    "Table": "unsharded"
  }
}
Gen4 plan same as above

# join with USING construct
"select user.id from user join user_extra using(id)"
{
  "QueryType": "SELECT",
  "Original": "select user.id from user join user_extra using(id)",
  "Instructions": {
    "OperatorType": "Join",
    "Variant": "Join",
    "JoinColumnIndexes": "-1",
    "TableName": "`user`_user_extra",
    "Inputs": [
      {
        "OperatorType": "Route",
        "Variant": "SelectScatter",
        "Keyspace": {
          "Name": "user",
          "Sharded": true
        },
        "FieldQuery": "select `user`.id from `user` where 1 != 1",
        "Query": "select `user`.id from `user`",
        "Table": "`user`"
      },
      {
        "OperatorType": "Route",
        "Variant": "SelectScatter",
        "Keyspace": {
          "Name": "user",
          "Sharded": true
        },
        "FieldQuery": "select 1 from user_extra where 1 != 1",
        "Query": "select 1 from user_extra where user_extra.id = :user_id",
        "Table": "user_extra"
      }
    ]
  }
}
{
  "QueryType": "SELECT",
  "Original": "select user.id from user join user_extra using(id)",
  "Instructions": {
    "OperatorType": "Join",
    "Variant": "Join",
    "JoinColumnIndexes": "1",
    "TableName": "user_extra_`user`",
    "Inputs": [
      {
        "OperatorType": "Route",
        "Variant": "SelectScatter",
        "Keyspace": {
          "Name": "user",
          "Sharded": true
        },
        "FieldQuery": "select user_extra.id from user_extra where 1 != 1",
        "Query": "select user_extra.id from user_extra",
        "Table": "user_extra"
      },
      {
        "OperatorType": "Route",
        "Variant": "SelectEqualUnique",
        "Keyspace": {
          "Name": "user",
          "Sharded": true
        },
        "FieldQuery": "select `user`.id from `user` where 1 != 1",
        "Query": "select `user`.id from `user` where `user`.id = :user_extra_id",
        "Table": "`user`",
        "Values": [
          ":user_extra_id"
        ],
        "Vindex": "user_index"
      }
    ]
  }
}

# verify ',' vs JOIN precedence
"select u1.a from unsharded u1, unsharded u2 join unsharded u3 on u1.a = u2.a"
"symbol u1.a not found"
Gen4 plan same as above

# first expression fails for ',' join (code coverage: ensure error is returned)
"select user.foo.col from user.foo, user"
"table foo not found"
Gen4 plan same as above

# table names should be case-sensitive
"select unsharded.id from unsharded where Unsharded.val = 1"
"symbol Unsharded.val not found"
Gen4 plan same as above

# implicit table reference for sharded keyspace
"select user.foo.col from user.foo"
"table foo not found"
Gen4 plan same as above

# duplicate symbols
"select user.id from user join user"
<<<<<<< HEAD
"duplicate symbol: `user`"

# duplicate symbols for merging routes
"select user.id from user join user_extra user on user.id = user.user_id"
"duplicate symbol: `user`"
=======
"Not unique table/alias: 'user'"
Gen4 plan same as above

# duplicate symbols for merging routes
"select user.id from user join user_extra user on user.id = user.user_id"
"Not unique table/alias: 'user'"
Gen4 plan same as above
>>>>>>> cb142eea

# non-existent table
"select c from t"
"table t not found"
Gen4 plan same as above

# non-existent table on left of join
"select c from t join user"
"table t not found"
Gen4 plan same as above

# non-existent table on right of join
"select c from user join t"
"table t not found"
Gen4 plan same as above

# information schema query that uses table_schema
"select column_name from information_schema.columns where table_schema = (select schema())"
{
  "QueryType": "SELECT",
  "Original": "select column_name from information_schema.columns where table_schema = (select schema())",
  "Instructions": {
    "OperatorType": "Route",
    "Variant": "SelectDBA",
    "Keyspace": {
      "Name": "main",
      "Sharded": false
    },
    "FieldQuery": "select column_name from information_schema.`columns` where 1 != 1",
    "Query": "select column_name from information_schema.`columns` where table_schema = schema()"
  }
}

# information schema join
"select * from information_schema.a join information_schema.b"
{
  "QueryType": "SELECT",
  "Original": "select * from information_schema.a join information_schema.b",
  "Instructions": {
    "OperatorType": "Route",
    "Variant": "SelectDBA",
    "Keyspace": {
      "Name": "main",
      "Sharded": false
    },
    "FieldQuery": "select * from information_schema.a join information_schema.b where 1 != 1",
    "Query": "select * from information_schema.a join information_schema.b"
  }
}

# rails query
"select fk.referenced_table_name as to_table, fk.referenced_column_name as primary_key, fk.column_name as `column`, fk.constraint_name as name, rc.update_rule as on_update, rc.delete_rule as on_delete from information_schema.referential_constraints as rc join information_schema.key_column_usage as fk using (constraint_schema, constraint_name) where fk.referenced_column_name is not null and fk.table_schema = database() and fk.table_name = ':vtg1' and rc.constraint_schema = database() and rc.table_name = ':vtg1'"
{
  "QueryType": "SELECT",
  "Original": "select fk.referenced_table_name as to_table, fk.referenced_column_name as primary_key, fk.column_name as `column`, fk.constraint_name as name, rc.update_rule as on_update, rc.delete_rule as on_delete from information_schema.referential_constraints as rc join information_schema.key_column_usage as fk using (constraint_schema, constraint_name) where fk.referenced_column_name is not null and fk.table_schema = database() and fk.table_name = ':vtg1' and rc.constraint_schema = database() and rc.table_name = ':vtg1'",
  "Instructions": {
    "OperatorType": "Join",
    "Variant": "Join",
    "JoinColumnIndexes": "1,2,3,4,-1,-2",
    "TableName": "_",
    "Inputs": [
      {
        "OperatorType": "Route",
        "Variant": "SelectDBA",
        "Keyspace": {
          "Name": "main",
          "Sharded": false
        },
        "FieldQuery": "select rc.update_rule as on_update, rc.delete_rule as on_delete, rc.constraint_schema, rc.constraint_name from information_schema.referential_constraints as rc where 1 != 1",
        "Query": "select rc.update_rule as on_update, rc.delete_rule as on_delete, rc.constraint_schema, rc.constraint_name from information_schema.referential_constraints as rc where rc.constraint_schema = database() and rc.table_name = :__vttablename",
        "SysTableTableName": "VARBINARY(\":vtg1\")"
      },
      {
        "OperatorType": "Route",
        "Variant": "SelectDBA",
        "Keyspace": {
          "Name": "main",
          "Sharded": false
        },
        "FieldQuery": "select fk.referenced_table_name as to_table, fk.referenced_column_name as primary_key, fk.column_name as `column`, fk.constraint_name as `name` from information_schema.key_column_usage as fk where 1 != 1",
        "Query": "select fk.referenced_table_name as to_table, fk.referenced_column_name as primary_key, fk.column_name as `column`, fk.constraint_name as `name` from information_schema.key_column_usage as fk where fk.constraint_schema = :rc_constraint_schema and fk.constraint_name = :rc_constraint_name and fk.referenced_column_name is not null and fk.table_schema = database() and fk.table_name = :__vttablename",
        "SysTableTableName": "VARBINARY(\":vtg1\")"
      }
    ]
  }
}

#rails_query 2
"SELECT * FROM information_schema.schemata WHERE schema_name = 'user'"
{
  "QueryType": "SELECT",
  "Original": "SELECT * FROM information_schema.schemata WHERE schema_name = 'user'",
  "Instructions": {
    "OperatorType": "Route",
    "Variant": "SelectDBA",
    "Keyspace": {
      "Name": "main",
      "Sharded": false
    },
    "FieldQuery": "select * from information_schema.schemata where 1 != 1",
    "Query": "select * from information_schema.schemata where schema_name = :__vtschemaname",
    "SysTableTableSchema": "VARBINARY(\"user\")"
  }
}

#rails_query 3
"SELECT table_comment FROM information_schema.tables WHERE table_schema = 'schema_name' AND table_name = 'table_name'"
{
  "QueryType": "SELECT",
  "Original": "SELECT table_comment FROM information_schema.tables WHERE table_schema = 'schema_name' AND table_name = 'table_name'",
  "Instructions": {
    "OperatorType": "Route",
    "Variant": "SelectDBA",
    "Keyspace": {
      "Name": "main",
      "Sharded": false
    },
    "FieldQuery": "select table_comment from information_schema.`tables` where 1 != 1",
    "Query": "select table_comment from information_schema.`tables` where table_schema = :__vtschemaname and table_name = :__vttablename",
    "SysTableTableName": "VARBINARY(\"table_name\")",
    "SysTableTableSchema": "VARBINARY(\"schema_name\")"
  }
}

#rails_query 4
"SELECT fk.referenced_table_name AS 'to_table', fk.referenced_column_name AS 'primary_key',fk.column_name AS 'column',fk.constraint_name AS 'name',rc.update_rule AS 'on_update',rc.delete_rule AS 'on_delete' FROM information_schema.referential_constraints rc JOIN information_schema.key_column_usage fk USING (constraint_schema, constraint_name) WHERE fk.referenced_column_name IS NOT NULL AND fk.table_schema = 'table_schema' AND fk.table_name = 'table_name' AND rc.constraint_schema = 'table_schema' AND rc.table_name = 'table_name'"
{
  "QueryType": "SELECT",
  "Original": "SELECT fk.referenced_table_name AS 'to_table', fk.referenced_column_name AS 'primary_key',fk.column_name AS 'column',fk.constraint_name AS 'name',rc.update_rule AS 'on_update',rc.delete_rule AS 'on_delete' FROM information_schema.referential_constraints rc JOIN information_schema.key_column_usage fk USING (constraint_schema, constraint_name) WHERE fk.referenced_column_name IS NOT NULL AND fk.table_schema = 'table_schema' AND fk.table_name = 'table_name' AND rc.constraint_schema = 'table_schema' AND rc.table_name = 'table_name'",
  "Instructions": {
    "OperatorType": "Join",
    "Variant": "Join",
    "JoinColumnIndexes": "1,2,3,4,-1,-2",
    "TableName": "_",
    "Inputs": [
      {
        "OperatorType": "Route",
        "Variant": "SelectDBA",
        "Keyspace": {
          "Name": "main",
          "Sharded": false
        },
        "FieldQuery": "select rc.update_rule as on_update, rc.delete_rule as on_delete, rc.constraint_schema, rc.constraint_name from information_schema.referential_constraints as rc where 1 != 1",
        "Query": "select rc.update_rule as on_update, rc.delete_rule as on_delete, rc.constraint_schema, rc.constraint_name from information_schema.referential_constraints as rc where rc.constraint_schema = :__vtschemaname and rc.table_name = :__vttablename",
        "SysTableTableName": "VARBINARY(\"table_name\")",
        "SysTableTableSchema": "VARBINARY(\"table_schema\")"
      },
      {
        "OperatorType": "Route",
        "Variant": "SelectDBA",
        "Keyspace": {
          "Name": "main",
          "Sharded": false
        },
        "FieldQuery": "select fk.referenced_table_name as to_table, fk.referenced_column_name as primary_key, fk.column_name as `column`, fk.constraint_name as `name` from information_schema.key_column_usage as fk where 1 != 1",
        "Query": "select fk.referenced_table_name as to_table, fk.referenced_column_name as primary_key, fk.column_name as `column`, fk.constraint_name as `name` from information_schema.key_column_usage as fk where fk.constraint_schema = :rc_constraint_schema and fk.constraint_name = :rc_constraint_name and fk.referenced_column_name is not null and fk.table_schema = :__vtschemaname and fk.table_name = :__vttablename",
        "SysTableTableName": "VARBINARY(\"table_name\")",
        "SysTableTableSchema": "VARBINARY(\"table_schema\")"
      }
    ]
  }
}

#rails_query 5
"SELECT cc.constraint_name AS 'name', cc.check_clause AS 'expression' FROM information_schema.check_constraints cc JOIN information_schema.table_constraints tc USING (constraint_schema, constraint_name) WHERE tc.table_schema = 'table_schema' AND tc.table_name = 'table_name' AND cc.constraint_schema = 'constraint_schema'"
{
  "QueryType": "SELECT",
  "Original": "SELECT cc.constraint_name AS 'name', cc.check_clause AS 'expression' FROM information_schema.check_constraints cc JOIN information_schema.table_constraints tc USING (constraint_schema, constraint_name) WHERE tc.table_schema = 'table_schema' AND tc.table_name = 'table_name' AND cc.constraint_schema = 'constraint_schema'",
  "Instructions": {
    "OperatorType": "Join",
    "Variant": "Join",
    "JoinColumnIndexes": "-1,-2",
    "TableName": "_",
    "Inputs": [
      {
        "OperatorType": "Route",
        "Variant": "SelectDBA",
        "Keyspace": {
          "Name": "main",
          "Sharded": false
        },
        "FieldQuery": "select cc.constraint_name as `name`, cc.check_clause as expression, cc.constraint_schema from information_schema.check_constraints as cc where 1 != 1",
        "Query": "select cc.constraint_name as `name`, cc.check_clause as expression, cc.constraint_schema from information_schema.check_constraints as cc where cc.constraint_schema = :__vtschemaname",
        "SysTableTableSchema": "VARBINARY(\"constraint_schema\")"
      },
      {
        "OperatorType": "Route",
        "Variant": "SelectDBA",
        "Keyspace": {
          "Name": "main",
          "Sharded": false
        },
        "FieldQuery": "select 1 from information_schema.table_constraints as tc where 1 != 1",
        "Query": "select 1 from information_schema.table_constraints as tc where tc.constraint_schema = :cc_constraint_schema and tc.constraint_name = :cc_constraint_name and tc.table_schema = :__vtschemaname and tc.table_name = :__vttablename",
        "SysTableTableName": "VARBINARY(\"table_name\")",
        "SysTableTableSchema": "VARBINARY(\"table_schema\")"
      }
    ]
  }
}

#rails_query 6
"SELECT column_name FROM information_schema.statistics WHERE index_name = 'PRIMARY' AND table_schema = 'table_schema' AND table_name = 'table_name' ORDER BY seq_in_index"
{
  "QueryType": "SELECT",
  "Original": "SELECT column_name FROM information_schema.statistics WHERE index_name = 'PRIMARY' AND table_schema = 'table_schema' AND table_name = 'table_name' ORDER BY seq_in_index",
  "Instructions": {
    "OperatorType": "Route",
    "Variant": "SelectDBA",
    "Keyspace": {
      "Name": "main",
      "Sharded": false
    },
    "FieldQuery": "select column_name from information_schema.statistics where 1 != 1",
    "Query": "select column_name from information_schema.statistics where index_name = 'PRIMARY' and table_schema = :__vtschemaname and table_name = :__vttablename order by seq_in_index asc",
    "SysTableTableName": "VARBINARY(\"table_name\")",
    "SysTableTableSchema": "VARBINARY(\"table_schema\")"
  }
}

#rails_query 7
"SELECT generation_expression FROM information_schema.columns WHERE table_schema = 'table_schema' AND table_name = 'table_name' AND column_name = 'column_name'"
{
  "QueryType": "SELECT",
  "Original": "SELECT generation_expression FROM information_schema.columns WHERE table_schema = 'table_schema' AND table_name = 'table_name' AND column_name = 'column_name'",
  "Instructions": {
    "OperatorType": "Route",
    "Variant": "SelectDBA",
    "Keyspace": {
      "Name": "main",
      "Sharded": false
    },
    "FieldQuery": "select generation_expression from information_schema.`columns` where 1 != 1",
    "Query": "select generation_expression from information_schema.`columns` where table_schema = :__vtschemaname and table_name = :__vttablename and column_name = 'column_name'",
    "SysTableTableName": "VARBINARY(\"table_name\")",
    "SysTableTableSchema": "VARBINARY(\"table_schema\")"
  }
}

#rails_query 8
"SELECT id FROM information_schema.processlist WHERE info LIKE '% FOR UPDATE'"
{
  "QueryType": "SELECT",
  "Original": "SELECT id FROM information_schema.processlist WHERE info LIKE '% FOR UPDATE'",
  "Instructions": {
    "OperatorType": "Route",
    "Variant": "SelectDBA",
    "Keyspace": {
      "Name": "main",
      "Sharded": false
    },
    "FieldQuery": "select id from information_schema.`processlist` where 1 != 1",
    "Query": "select id from information_schema.`processlist` where info like '% FOR UPDATE'"
  }
}

#rails_query 9
"SELECT table_name FROM (SELECT * FROM information_schema.tables WHERE table_schema = 'table_schema') _subquery"
{
  "QueryType": "SELECT",
  "Original": "SELECT table_name FROM (SELECT * FROM information_schema.tables WHERE table_schema = 'table_schema') _subquery",
  "Instructions": {
    "OperatorType": "Route",
    "Variant": "SelectDBA",
    "Keyspace": {
      "Name": "main",
      "Sharded": false
    },
    "FieldQuery": "select table_name from (select * from information_schema.`tables` where 1 != 1) as _subquery where 1 != 1",
    "Query": "select table_name from (select * from information_schema.`tables` where table_schema = :__vtschemaname) as _subquery",
    "SysTableTableSchema": "VARBINARY(\"table_schema\")"
  }
}

#rails_query 10
"SELECT table_name FROM (SELECT * FROM information_schema.tables WHERE table_schema = 'table_schema') _subquery WHERE _subquery.table_type = 'table_type' AND _subquery.table_name = 'table_name'"
{
  "QueryType": "SELECT",
  "Original": "SELECT table_name FROM (SELECT * FROM information_schema.tables WHERE table_schema = 'table_schema') _subquery WHERE _subquery.table_type = 'table_type' AND _subquery.table_name = 'table_name'",
  "Instructions": {
    "OperatorType": "Route",
    "Variant": "SelectDBA",
    "Keyspace": {
      "Name": "main",
      "Sharded": false
    },
    "FieldQuery": "select table_name from (select * from information_schema.`tables` where 1 != 1) as _subquery where 1 != 1",
    "Query": "select table_name from (select * from information_schema.`tables` where table_schema = :__vtschemaname) as _subquery where _subquery.table_type = 'table_type' and _subquery.table_name = :__vttablename",
    "SysTableTableName": "VARBINARY(\"table_name\")",
    "SysTableTableSchema": "VARBINARY(\"table_schema\")"
  }
}

# two predicates specifying the database for the same table work if the database is the same
"SELECT cc.constraint_name AS 'name' FROM information_schema.check_constraints cc  WHERE cc.constraint_schema = 'a' AND cc.table_schema = 'a'"
{
  "QueryType": "SELECT",
  "Original": "SELECT cc.constraint_name AS 'name' FROM information_schema.check_constraints cc  WHERE cc.constraint_schema = 'a' AND cc.table_schema = 'a'",
  "Instructions": {
    "OperatorType": "Route",
    "Variant": "SelectDBA",
    "Keyspace": {
      "Name": "main",
      "Sharded": false
    },
    "FieldQuery": "select cc.constraint_name as `name` from information_schema.check_constraints as cc where 1 != 1",
    "Query": "select cc.constraint_name as `name` from information_schema.check_constraints as cc where cc.constraint_schema = :__vtschemaname and cc.table_schema = :__vtschemaname",
    "SysTableTableSchema": "VARBINARY(\"a\")"
  }
}

# system schema in where clause of information_schema query
"SELECT COUNT(*) FROM INFORMATION_SCHEMA.TABLES WHERE table_schema = 'performance_schema' AND table_name = 'foo'"
{
  "QueryType": "SELECT",
  "Original": "SELECT COUNT(*) FROM INFORMATION_SCHEMA.TABLES WHERE table_schema = 'performance_schema' AND table_name = 'foo'",
  "Instructions": {
    "OperatorType": "Route",
    "Variant": "SelectDBA",
    "Keyspace": {
      "Name": "main",
      "Sharded": false
    },
    "FieldQuery": "select COUNT(*) from INFORMATION_SCHEMA.`TABLES` where 1 != 1",
    "Query": "select COUNT(*) from INFORMATION_SCHEMA.`TABLES` where table_schema = :__vtschemaname and table_name = :__vttablename",
    "SysTableTableName": "VARBINARY(\"foo\")",
    "SysTableTableSchema": "VARBINARY(\"performance_schema\")"
  }
}

# query with parens is planned correctly
"select m1.col from (unsharded as m1, unsharded as m2)"
{
  "QueryType": "SELECT",
  "Original": "select m1.col from (unsharded as m1, unsharded as m2)",
  "Instructions": {
    "OperatorType": "Route",
    "Variant": "SelectUnsharded",
    "Keyspace": {
      "Name": "main",
      "Sharded": false
    },
    "FieldQuery": "select m1.col from (unsharded as m1, unsharded as m2) where 1 != 1",
    "Query": "select m1.col from (unsharded as m1, unsharded as m2)",
    "Table": "unsharded"
  }
}
{
  "QueryType": "SELECT",
  "Original": "select m1.col from (unsharded as m1, unsharded as m2)",
  "Instructions": {
    "OperatorType": "Route",
    "Variant": "SelectUnsharded",
    "Keyspace": {
      "Name": "main",
      "Sharded": false
    },
    "FieldQuery": "select m1.col from unsharded as m1, unsharded as m2 where 1 != 1",
    "Query": "select m1.col from unsharded as m1, unsharded as m2",
    "Table": "unsharded"
  }
}<|MERGE_RESOLUTION|>--- conflicted
+++ resolved
@@ -254,11 +254,7 @@
 
 # routing rules bad table
 "select * from bad_table"
-<<<<<<< HEAD
-"keyspace noks not found in vschema"
-=======
 "Unknown database 'noks' in vschema"
->>>>>>> cb142eea
 Gen4 plan same as above
 
 # routing rules disabled table
@@ -399,8 +395,6 @@
         "FieldQuery": "select u.col, u.a from `user` as u where 1 != 1",
         "Query": "select u.col, u.a from `user` as u",
         "Table": "`user`"
-<<<<<<< HEAD
-=======
       },
       {
         "OperatorType": "Route",
@@ -435,7 +429,6 @@
         "FieldQuery": "select u.a, u.col from `user` as u where 1 != 1",
         "Query": "select u.a, u.col from `user` as u",
         "Table": "`user`"
->>>>>>> cb142eea
       },
       {
         "OperatorType": "Route",
@@ -460,11 +453,7 @@
   "Instructions": {
     "OperatorType": "Join",
     "Variant": "LeftJoin",
-<<<<<<< HEAD
-    "JoinColumnIndexes": "-1",
-=======
     "JoinColumnIndexes": "-1,1",
->>>>>>> cb142eea
     "TableName": "`user`_unsharded_unsharded",
     "Inputs": [
       {
@@ -941,8 +930,6 @@
             "FieldQuery": "select 1 from `user` as u1 where 1 != 1",
             "Query": "select 1 from `user` as u1",
             "Table": "`user`"
-<<<<<<< HEAD
-=======
           },
           {
             "OperatorType": "Route",
@@ -996,7 +983,6 @@
             "FieldQuery": "select `user`.col from `user` where 1 != 1",
             "Query": "select `user`.col from `user`",
             "Table": "`user`"
->>>>>>> cb142eea
           },
           {
             "OperatorType": "Route",
@@ -2369,8 +2355,6 @@
     "Variant": "Join",
     "JoinColumnIndexes": "-1,1",
     "TableName": "`user`_unsharded",
-<<<<<<< HEAD
-=======
     "Inputs": [
       {
         "OperatorType": "Route",
@@ -2405,22 +2389,16 @@
     "Variant": "Join",
     "JoinColumnIndexes": "-2,1",
     "TableName": "`user`_unsharded",
->>>>>>> cb142eea
-    "Inputs": [
-      {
-        "OperatorType": "Route",
-        "Variant": "SelectScatter",
-        "Keyspace": {
-          "Name": "user",
-          "Sharded": true
-        },
-<<<<<<< HEAD
-        "FieldQuery": "select `user`.col1, `user`.col2 from `user` where 1 != 1",
-        "Query": "select `user`.col1, `user`.col2 from `user`",
-=======
+    "Inputs": [
+      {
+        "OperatorType": "Route",
+        "Variant": "SelectScatter",
+        "Keyspace": {
+          "Name": "user",
+          "Sharded": true
+        },
         "FieldQuery": "select `user`.col2, `user`.col1 from `user` where 1 != 1",
         "Query": "select `user`.col2, `user`.col1 from `user`",
->>>>>>> cb142eea
         "Table": "`user`"
       },
       {
@@ -2472,8 +2450,6 @@
     "FieldQuery": "select `user`.col from `user` join user_extra on `user`.ID = user_extra.User_Id where 1 != 1",
     "Query": "select `user`.col from `user` join user_extra on `user`.ID = user_extra.User_Id",
     "Table": "`user`"
-<<<<<<< HEAD
-=======
   }
 }
 {
@@ -2489,7 +2465,6 @@
     "FieldQuery": "select `user`.col from `user`, user_extra where 1 != 1",
     "Query": "select `user`.col from `user`, user_extra where `user`.ID = user_extra.User_Id",
     "Table": "`user`, user_extra"
->>>>>>> cb142eea
   }
 }
 
@@ -2729,13 +2704,6 @@
 
 # duplicate symbols
 "select user.id from user join user"
-<<<<<<< HEAD
-"duplicate symbol: `user`"
-
-# duplicate symbols for merging routes
-"select user.id from user join user_extra user on user.id = user.user_id"
-"duplicate symbol: `user`"
-=======
 "Not unique table/alias: 'user'"
 Gen4 plan same as above
 
@@ -2743,7 +2711,6 @@
 "select user.id from user join user_extra user on user.id = user.user_id"
 "Not unique table/alias: 'user'"
 Gen4 plan same as above
->>>>>>> cb142eea
 
 # non-existent table
 "select c from t"
@@ -3069,8 +3036,8 @@
     },
     "FieldQuery": "select COUNT(*) from INFORMATION_SCHEMA.`TABLES` where 1 != 1",
     "Query": "select COUNT(*) from INFORMATION_SCHEMA.`TABLES` where table_schema = :__vtschemaname and table_name = :__vttablename",
-    "SysTableTableName": "VARBINARY(\"foo\")",
-    "SysTableTableSchema": "VARBINARY(\"performance_schema\")"
+    "SysTableTableName": "[VARBINARY(\"foo\")]",
+    "SysTableTableSchema": "[VARBINARY(\"performance_schema\")]"
   }
 }
 
