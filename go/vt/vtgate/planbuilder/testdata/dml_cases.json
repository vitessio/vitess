--- conflicted
+++ resolved
@@ -3828,9 +3828,6 @@
         "main.user_privacy_consents"
       ]
     },
-<<<<<<< HEAD
-    "gen4-plan": "VT12001: unsupported: unable to push predicates to derived table: not :__sq_has_values1"
-=======
     "gen4-plan": {
       "QueryType": "INSERT",
       "Original": "INSERT INTO main.user_privacy_consents (user_id, accepted_at)  SELECT user_id, accepted_at FROM (SELECT 1 as user_id, 1629194864 as accepted_at) AS tmp WHERE NOT EXISTS (SELECT user_id FROM main.user_privacy_consents WHERE user_id = 1)",
@@ -3851,7 +3848,6 @@
         "main.user_privacy_consents"
       ]
     }
->>>>>>> 1cdc0cf8
   },
   {
     "comment": "Delete on backfilling unique lookup vindex should be a scatter",
