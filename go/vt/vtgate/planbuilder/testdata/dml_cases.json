--- conflicted
+++ resolved
@@ -4898,10 +4898,7 @@
   {
     "comment": "insert row values greater than number of columns",
     "query": "insert into user(one, two, three) values (1, 2, 3, 4)",
-<<<<<<< HEAD
     "plan": "VT03006: column count does not match value count with the row"
-=======
-    "plan": "VT03006: column count does not match value count at row 1"
   },
   {
     "comment": "insert on duplicate key update with database qualifier",
@@ -4929,7 +4926,6 @@
         "user.music"
       ]
     }
->>>>>>> 548c7d8e
   }
 
 ]