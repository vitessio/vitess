--- conflicted
+++ resolved
@@ -6014,11 +6014,7 @@
   {
     "comment": "explain dml without any directive should fail",
     "query": "explain format=vtexplain delete from user",
-<<<<<<< HEAD
-    "plan": "vexplain queries/all will actually run queries. `/*vt+ EXECUTE_DML_QUERIES */` must be set to run DML queries in vtexplain. Example: `vexplain /*vt+ EXECUTE_DML_QUERIES */ queries delete from t1`"
-=======
-    "plan": "VT09008: explain format = vtexplain will actually run queries"
->>>>>>> 47a7cf8e
+    "plan": "VT09008: vexplain queries/all will actually run queries"
   },
   {
     "comment": "vexplain dml with actually_run_query directive",
