/*
Copyright 2019 The Vitess Authors.

Licensed under the Apache License, Version 2.0 (the "License");
you may not use this file except in compliance with the License.
You may obtain a copy of the License at

    http://www.apache.org/licenses/LICENSE-2.0

Unless required by applicable law or agreed to in writing, software
distributed under the License is distributed on an "AS IS" BASIS,
WITHOUT WARRANTIES OR CONDITIONS OF ANY KIND, either express or implied.
See the License for the specific language governing permissions and
limitations under the License.
*/

package planbuilder

import (
	"vitess.io/vitess/go/vt/vtgate/planbuilder/plancontext"

	"vitess.io/vitess/go/vt/vterrors"

	"vitess.io/vitess/go/vt/sqlparser"
	"vitess.io/vitess/go/vt/vtgate/engine"
)

var _ logicalPlan = (*memorySort)(nil)

// memorySort is the logicalPlan for engine.Limit.
// This gets built if a limit needs to be applied
// after rows are returned from an underlying
// operation. Since a limit is the final operation
// of a SELECT, most pushes are not applicable.
type memorySort struct {
	resultsBuilder
	eMemorySort *engine.MemorySort
}

<<<<<<< HEAD
func findColNumber(ms *memorySort, expr *sqlparser.ColName) int {
	c := expr.Metadata.(*column)
	for i, rc := range ms.ResultColumns() {
		if rc.column == c {
			return i
		}
	}
	return -1
}

// newMemorySort builds a new memorySort.
func newMemorySort(plan logicalPlan, orderBy v3OrderBy) (*memorySort, error) {
	eMemorySort := &engine.MemorySort{}
	ms := &memorySort{
		resultsBuilder: newResultsBuilder(plan, eMemorySort),
		eMemorySort:    eMemorySort,
	}
	for _, order := range orderBy {
		var colNumber int
		switch expr := order.Expr.(type) {
		case *sqlparser.Literal:
			var err error
			if colNumber, err = ResultFromNumber(ms.ResultColumns(), expr, "order clause"); err != nil {
				return nil, err
			}
		case *sqlparser.ColName:
			colNumber = findColNumber(ms, expr)
		case *sqlparser.CastExpr:
			colName, ok := expr.Expr.(*sqlparser.ColName)
			if !ok {
				return nil, vterrors.VT12001(fmt.Sprintf("memory sort: complex ORDER BY expression: %s", sqlparser.String(expr)))
			}
			colNumber = findColNumber(ms, colName)
		case *sqlparser.ConvertExpr:
			colName, ok := expr.Expr.(*sqlparser.ColName)
			if !ok {
				return nil, vterrors.VT12001(fmt.Sprintf("memory sort: complex ORDER BY expression: %s", sqlparser.String(expr)))
			}
			colNumber = findColNumber(ms, colName)
		default:
			return nil, vterrors.VT12001(fmt.Sprintf("memory sort: complex ORDER BY expression: %s", sqlparser.String(expr)))
		}
		// If column is not found, then the order by is referencing
		// a column that's not on the select list.
		if colNumber == -1 {
			return nil, vterrors.VT12001(fmt.Sprintf("memory sort: ORDER BY must reference a column in the SELECT list: %s", sqlparser.String(order)))
		}
		// TODO(king-11) need to pass in collation here
		ob := engine.OrderByParams{
			Col:               colNumber,
			WeightStringCol:   -1,
			Desc:              order.Direction == sqlparser.DescOrder,
			StarColFixedIndex: colNumber,
			FromGroupBy:       order.fromGroupBy,
			Type:              sqltypes.Unknown,
			CollationID:       collations.Unknown,
		}
		ms.eMemorySort.OrderBy = append(ms.eMemorySort.OrderBy, ob)
	}
	return ms, nil
}

=======
>>>>>>> fb7a30d2
// Primitive implements the logicalPlan interface
func (ms *memorySort) Primitive() engine.Primitive {
	ms.eMemorySort.Input = ms.input.Primitive()
	return ms.eMemorySort
}

// SetLimit implements the logicalPlan interface
func (ms *memorySort) SetLimit(limit *sqlparser.Limit) error {
	return vterrors.VT13001("memorySort.Limit: unreachable")
}

func (ms *memorySort) Wireup(ctx *plancontext.PlanningContext) error {
	return ms.input.Wireup(ctx)
}<|MERGE_RESOLUTION|>--- conflicted
+++ resolved
@@ -37,71 +37,6 @@
 	eMemorySort *engine.MemorySort
 }
 
-<<<<<<< HEAD
-func findColNumber(ms *memorySort, expr *sqlparser.ColName) int {
-	c := expr.Metadata.(*column)
-	for i, rc := range ms.ResultColumns() {
-		if rc.column == c {
-			return i
-		}
-	}
-	return -1
-}
-
-// newMemorySort builds a new memorySort.
-func newMemorySort(plan logicalPlan, orderBy v3OrderBy) (*memorySort, error) {
-	eMemorySort := &engine.MemorySort{}
-	ms := &memorySort{
-		resultsBuilder: newResultsBuilder(plan, eMemorySort),
-		eMemorySort:    eMemorySort,
-	}
-	for _, order := range orderBy {
-		var colNumber int
-		switch expr := order.Expr.(type) {
-		case *sqlparser.Literal:
-			var err error
-			if colNumber, err = ResultFromNumber(ms.ResultColumns(), expr, "order clause"); err != nil {
-				return nil, err
-			}
-		case *sqlparser.ColName:
-			colNumber = findColNumber(ms, expr)
-		case *sqlparser.CastExpr:
-			colName, ok := expr.Expr.(*sqlparser.ColName)
-			if !ok {
-				return nil, vterrors.VT12001(fmt.Sprintf("memory sort: complex ORDER BY expression: %s", sqlparser.String(expr)))
-			}
-			colNumber = findColNumber(ms, colName)
-		case *sqlparser.ConvertExpr:
-			colName, ok := expr.Expr.(*sqlparser.ColName)
-			if !ok {
-				return nil, vterrors.VT12001(fmt.Sprintf("memory sort: complex ORDER BY expression: %s", sqlparser.String(expr)))
-			}
-			colNumber = findColNumber(ms, colName)
-		default:
-			return nil, vterrors.VT12001(fmt.Sprintf("memory sort: complex ORDER BY expression: %s", sqlparser.String(expr)))
-		}
-		// If column is not found, then the order by is referencing
-		// a column that's not on the select list.
-		if colNumber == -1 {
-			return nil, vterrors.VT12001(fmt.Sprintf("memory sort: ORDER BY must reference a column in the SELECT list: %s", sqlparser.String(order)))
-		}
-		// TODO(king-11) need to pass in collation here
-		ob := engine.OrderByParams{
-			Col:               colNumber,
-			WeightStringCol:   -1,
-			Desc:              order.Direction == sqlparser.DescOrder,
-			StarColFixedIndex: colNumber,
-			FromGroupBy:       order.fromGroupBy,
-			Type:              sqltypes.Unknown,
-			CollationID:       collations.Unknown,
-		}
-		ms.eMemorySort.OrderBy = append(ms.eMemorySort.OrderBy, ob)
-	}
-	return ms, nil
-}
-
-=======
->>>>>>> fb7a30d2
 // Primitive implements the logicalPlan interface
 func (ms *memorySort) Primitive() engine.Primitive {
 	ms.eMemorySort.Input = ms.input.Primitive()
