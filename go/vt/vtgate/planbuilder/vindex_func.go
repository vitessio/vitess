--- conflicted
+++ resolved
@@ -63,39 +63,6 @@
 	return nil
 }
 
-<<<<<<< HEAD
-// SupplyVar implements the logicalPlan interface
-func (vf *vindexFunc) SupplyVar(from, to int, col *sqlparser.ColName, varname string) {
-	// vindexFunc is an atomic primitive. So, SupplyVar cannot be
-	// called on it.
-	panic("BUG: vindexFunc is an atomic node.")
-}
-
-// SupplyCol implements the logicalPlan interface
-func (vf *vindexFunc) SupplyCol(col *sqlparser.ColName) (rc *resultColumn, colNumber int) {
-	c := col.Metadata.(*column)
-	for i, rc := range vf.resultColumns {
-		if rc.column == c {
-			return rc, i
-		}
-	}
-
-	vf.resultColumns = append(vf.resultColumns, &resultColumn{column: c})
-	vf.eVindexFunc.Fields = append(vf.eVindexFunc.Fields, &querypb.Field{
-		Name:    col.Name.String(),
-		Type:    querypb.Type_VARBINARY,
-		Charset: collations.CollationBinaryID,
-		Flags:   uint32(querypb.MySqlFlag_BINARY_FLAG),
-	})
-
-	// columns that reference vindexFunc will have their colNumber set.
-	// Let's use it here.
-	vf.eVindexFunc.Cols = append(vf.eVindexFunc.Cols, c.colNumber)
-	return rc, len(vf.resultColumns) - 1
-}
-
-=======
->>>>>>> fb7a30d2
 // SupplyProjection pushes the given aliased expression into the fields and cols slices of the
 // vindexFunc engine primitive. The method returns the offset of the new expression in the columns
 // list.
