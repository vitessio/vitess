--- conflicted
+++ resolved
@@ -18,7 +18,9 @@
 
 import (
 	"vitess.io/vitess/go/sqltypes"
+	vtrpcpb "vitess.io/vitess/go/vt/proto/vtrpc"
 	"vitess.io/vitess/go/vt/sqlparser"
+	"vitess.io/vitess/go/vt/vterrors"
 	"vitess.io/vitess/go/vt/vtgate/engine"
 	"vitess.io/vitess/go/vt/vtgate/evalengine"
 )
@@ -34,11 +36,6 @@
 	}
 
 	if isTableSchema {
-<<<<<<< HEAD
-		rut.eroute.SysTableTableSchema = append(rut.eroute.SysTableTableSchema, out)
-	} else {
-		rut.eroute.SysTableTableName = append(rut.eroute.SysTableTableName, out)
-=======
 		if rut.eroute.SysTableTableSchema != nil && !evalengine.AreExprEqual(rut.eroute.SysTableTableSchema, out) {
 			return vterrors.Errorf(vtrpcpb.Code_UNIMPLEMENTED, "two predicates for specifying the database are not supported")
 		}
@@ -48,7 +45,6 @@
 			return vterrors.Errorf(vtrpcpb.Code_UNIMPLEMENTED, "two predicates for table_name not supported")
 		}
 		rut.eroute.SysTableTableName = out
->>>>>>> fc784709
 	}
 
 	return nil
