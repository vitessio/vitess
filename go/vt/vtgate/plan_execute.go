/*
Copyright 2019 The Vitess Authors.

Licensed under the Apache License, Version 2.0 (the "License");
you may not use this file except in compliance with the License.
You may obtain a copy of the License at

    http://www.apache.org/licenses/LICENSE-2.0

Unless required by applicable law or agreed to in writing, software
distributed under the License is distributed on an "AS IS" BASIS,
WITHOUT WARRANTIES OR CONDITIONS OF ANY KIND, either express or implied.
See the License for the specific language governing permissions and
limitations under the License.
*/

package vtgate

import (
	"context"
	"time"

	"vitess.io/vitess/go/mysql"

	"vitess.io/vitess/go/sqltypes"
	querypb "vitess.io/vitess/go/vt/proto/query"
	vtrpcpb "vitess.io/vitess/go/vt/proto/vtrpc"
	"vitess.io/vitess/go/vt/sqlparser"
	"vitess.io/vitess/go/vt/vterrors"
	"vitess.io/vitess/go/vt/vtgate/engine"
	"vitess.io/vitess/go/vt/vtgate/planbuilder"
)

func (e *Executor) newExecute(ctx context.Context, safeSession *SafeSession, sql string, bindVars map[string]*querypb.BindVariable, logStats *LogStats) (sqlparser.StatementType, *sqltypes.Result, error) {
	// 1: Prepare before planning and execution

	// Start an implicit transaction if necessary.
	err := e.startTxIfNecessary(ctx, safeSession)
	if err != nil {
		return 0, nil, err
	}

	if bindVars == nil {
		bindVars = make(map[string]*querypb.BindVariable)
	}

	query, comments := sqlparser.SplitMarginComments(sql)
<<<<<<< HEAD
	vcursor, err := newVCursorImpl(ctx, safeSession, comments, e.e, logStats, e.e.vm, e.e.VSchema(), e.e.resolver.resolver)
=======
	vcursor, err := newVCursorImpl(ctx, safeSession, comments, e, logStats, e.vm, e.VSchema(), e.resolver.resolver)
>>>>>>> a3a52322
	if err != nil {
		return 0, nil, err
	}

	// 2: Create a plan for the query
	plan, err := e.getPlan(
		vcursor,
		query,
		comments,
		bindVars,
		skipQueryPlanCache(safeSession),
		logStats,
	)
	if err == planbuilder.ErrPlanNotSupported {
		return 0, nil, err
	}
	execStart := e.logPlanningFinished(logStats, sql)

	if err != nil {
		safeSession.ClearWarnings()
		return 0, nil, err
	}

	if plan.Type != sqlparser.StmtShow {
		safeSession.ClearWarnings()
	}

	// We need to explicitly handle errors, and begin/commit/rollback, since these control transactions. Everything else
	// will fall through and be handled through planning
	switch plan.Type {
	case sqlparser.StmtBegin:
		qr, err := e.handleBegin(ctx, safeSession, vcursor.tabletType, logStats)
		return sqlparser.StmtBegin, qr, err
	case sqlparser.StmtCommit:
		qr, err := e.handleCommit(ctx, safeSession, logStats)
		return sqlparser.StmtCommit, qr, err
	case sqlparser.StmtRollback:
		qr, err := e.handleRollback(ctx, safeSession, logStats)
		return sqlparser.StmtRollback, qr, err
	case sqlparser.StmtSavepoint:
		qr, err := e.handleSavepoint(ctx, safeSession, plan.Original, "Savepoint", logStats, func(_ string) (*sqltypes.Result, error) {
			// Safely to ignore as there is no transaction.
			return &sqltypes.Result{}, nil
		}, vcursor.ignoreMaxMemoryRows)
		return sqlparser.StmtSavepoint, qr, err
	case sqlparser.StmtSRollback:
		qr, err := e.handleSavepoint(ctx, safeSession, plan.Original, "Rollback Savepoint", logStats, func(query string) (*sqltypes.Result, error) {
			// Error as there is no transaction, so there is no savepoint that exists.
			return nil, mysql.NewSQLError(mysql.ERSavepointNotExist, "42000", "SAVEPOINT does not exist: %s", query)
		}, vcursor.ignoreMaxMemoryRows)
		return sqlparser.StmtSRollback, qr, err
	case sqlparser.StmtRelease:
		qr, err := e.handleSavepoint(ctx, safeSession, plan.Original, "Release Savepoint", logStats, func(query string) (*sqltypes.Result, error) {
			// Error as there is no transaction, so there is no savepoint that exists.
			return nil, mysql.NewSQLError(mysql.ERSavepointNotExist, "42000", "SAVEPOINT does not exist: %s", query)
		}, vcursor.ignoreMaxMemoryRows)
		return sqlparser.StmtRelease, qr, err
	}

	// 3: Prepare for execution
	err = e.addNeededBindVars(plan.BindVarNeeds, bindVars, safeSession)
	if err != nil {
		logStats.Error = err
		return 0, nil, err
	}

	if plan.Instructions.NeedsTransaction() {
		return e.insideTransaction(ctx, safeSession, logStats,
			e.executePlan(ctx, plan, vcursor, bindVars, execStart))
	}

	return e.executePlan(ctx, plan, vcursor, bindVars, execStart)(logStats, safeSession)
}

func (e *Executor) startTxIfNecessary(ctx context.Context, safeSession *SafeSession) error {
	if !safeSession.Autocommit && !safeSession.InTransaction() {
		if err := e.txConn.Begin(ctx, safeSession); err != nil {
			return err
		}
	}
	return nil
}

func (e *Executor) insideTransaction(ctx context.Context, safeSession *SafeSession, logStats *LogStats, f currFunc) (sqlparser.StatementType, *sqltypes.Result, error) {
	mustCommit := false
	if safeSession.Autocommit && !safeSession.InTransaction() {
		mustCommit = true
		if err := e.txConn.Begin(ctx, safeSession); err != nil {
			return 0, nil, err
		}
		// The defer acts as a failsafe. If commit was successful,
		// the rollback will be a no-op.
<<<<<<< HEAD
		defer e.e.txConn.Rollback(ctx, safeSession)
=======
		defer e.txConn.Rollback(ctx, safeSession)
>>>>>>> a3a52322
	}

	// The SetAutocommitable flag should be same as mustCommit.
	// If we started a transaction because of autocommit, then mustCommit
	// will be true, which means that we can autocommit. If we were already
	// in a transaction, it means that the app started it, or we are being
	// called recursively. If so, we cannot autocommit because whatever we
	// do is likely not final.
	// The control flow is such that autocommitable can only be turned on
	// at the beginning, but never after.
	safeSession.SetAutocommittable(mustCommit)

	// Execute!
	stmtType, result, err := f(logStats, safeSession)
	if err != nil {
		return 0, nil, err
	}

	if mustCommit {
		commitStart := time.Now()
		if err := e.txConn.Commit(ctx, safeSession); err != nil {
			return 0, nil, err
		}
		logStats.CommitTime = time.Since(commitStart)
	}
	return stmtType, result, nil
}

type currFunc func(*LogStats, *SafeSession) (sqlparser.StatementType, *sqltypes.Result, error)

func (e *Executor) executePlan(ctx context.Context, plan *engine.Plan, vcursor *vcursorImpl, bindVars map[string]*querypb.BindVariable, execStart time.Time) currFunc {
	return func(logStats *LogStats, safeSession *SafeSession) (sqlparser.StatementType, *sqltypes.Result, error) {
		// 4: Execute!
		qr, err := plan.Instructions.Execute(vcursor, bindVars, true)

		// 5: Log and add statistics
		logStats.Keyspace = plan.Instructions.GetKeyspaceName()
		logStats.Table = plan.Instructions.GetTableName()
		logStats.TabletType = vcursor.TabletType().String()
		errCount := e.logExecutionEnd(logStats, execStart, plan, err, qr)
		plan.AddStats(1, time.Since(logStats.StartTime), uint64(logStats.ShardQueries), logStats.RowsAffected, errCount)

		// Check if there was partial DML execution. If so, rollback the transaction.
		if err != nil && safeSession.InTransaction() && vcursor.rollbackOnPartialExec {
			_ = e.txConn.Rollback(ctx, safeSession)
			err = vterrors.Errorf(vtrpcpb.Code_ABORTED, "transaction rolled back due to partial DML execution: %v", err)
		}
		return plan.Type, qr, err
	}
}

func (e *Executor) logExecutionEnd(logStats *LogStats, execStart time.Time, plan *engine.Plan, err error, qr *sqltypes.Result) uint64 {
	logStats.ExecuteTime = time.Since(execStart)

	e.updateQueryCounts(plan.Instructions.RouteType(), plan.Instructions.GetKeyspaceName(), plan.Instructions.GetTableName(), int64(logStats.ShardQueries))

	var errCount uint64
	if err != nil {
		logStats.Error = err
		errCount = 1
	} else {
		logStats.RowsAffected = qr.RowsAffected
	}
	return errCount
}

func (e *Executor) logPlanningFinished(logStats *LogStats, sql string) time.Time {
	execStart := time.Now()
	logStats.StmtType = sqlparser.Preview(sql).String()
	logStats.PlanTime = execStart.Sub(logStats.StartTime)
	return execStart
}<|MERGE_RESOLUTION|>--- conflicted
+++ resolved
@@ -45,11 +45,7 @@
 	}
 
 	query, comments := sqlparser.SplitMarginComments(sql)
-<<<<<<< HEAD
-	vcursor, err := newVCursorImpl(ctx, safeSession, comments, e.e, logStats, e.e.vm, e.e.VSchema(), e.e.resolver.resolver)
-=======
 	vcursor, err := newVCursorImpl(ctx, safeSession, comments, e, logStats, e.vm, e.VSchema(), e.resolver.resolver)
->>>>>>> a3a52322
 	if err != nil {
 		return 0, nil, err
 	}
@@ -142,11 +138,7 @@
 		}
 		// The defer acts as a failsafe. If commit was successful,
 		// the rollback will be a no-op.
-<<<<<<< HEAD
-		defer e.e.txConn.Rollback(ctx, safeSession)
-=======
 		defer e.txConn.Rollback(ctx, safeSession)
->>>>>>> a3a52322
 	}
 
 	// The SetAutocommitable flag should be same as mustCommit.
