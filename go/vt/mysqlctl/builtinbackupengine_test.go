/*
Copyright 2023 The Vitess Authors.

Licensed under the Apache License, Version 2.0 (the "License");
you may not use this file except in compliance with the License.
You may obtain a copy of the License at

    http://www.apache.org/licenses/LICENSE-2.0

Unless required by applicable law or agreed to in writing, software
distributed under the License is distributed on an "AS IS" BASIS,
WITHOUT WARRANTIES OR CONDITIONS OF ANY KIND, either express or implied.
See the License for the specific language governing permissions and
limitations under the License.
*/

// Package mysqlctl_test is the blackbox tests for package mysqlctl.
package mysqlctl

import (
	"testing"

	"github.com/stretchr/testify/assert"

	tabletmanagerdatapb "vitess.io/vitess/go/vt/proto/tabletmanagerdata"
)

func TestGetIncrementalFromPosGTIDSet(t *testing.T) {
	tcases := []struct {
		incrementalFromPos string
		gtidSet            string
		expctError         bool
	}{
		{
			"MySQL56/16b1039f-22b6-11ed-b765-0a43f95f28a3:1-615",
			"16b1039f-22b6-11ed-b765-0a43f95f28a3:1-615",
			false,
		},
<<<<<<< HEAD
		Concurrency:  2,
		HookExtraEnv: map[string]string{},
		TopoServer:   ts,
		Keyspace:     keyspace,
		Shard:        shard,
		Stats:        fakeStats,
	}, bh)

	require.NoError(t, err)
	assert.True(t, ok)

	var destinationCloseStats int
	var destinationOpenStats int
	var destinationWriteStats int
	var sourceCloseStats int
	var sourceOpenStats int
	var sourceReadStats int

	for _, sr := range fakeStats.ScopeReturns {
		switch sr.ScopeV[backupstats.ScopeOperation] {
		case "Destination:Close":
			destinationCloseStats++
			require.Len(t, sr.TimedIncrementCalls, 1)
		case "Destination:Open":
			destinationOpenStats++
			require.Len(t, sr.TimedIncrementCalls, 1)
		case "Destination:Write":
			destinationWriteStats++
			require.GreaterOrEqual(t, len(sr.TimedIncrementBytesCalls), 1)
		case "Source:Close":
			sourceCloseStats++
			require.Len(t, sr.TimedIncrementCalls, 1)
		case "Source:Open":
			sourceOpenStats++
			require.Len(t, sr.TimedIncrementCalls, 1)
		case "Source:Read":
			sourceReadStats++
			require.GreaterOrEqual(t, len(sr.TimedIncrementBytesCalls), 1)
		}
	}

	require.Equal(t, 4, destinationCloseStats)
	require.Equal(t, 4, destinationOpenStats)
	require.Equal(t, 4, destinationWriteStats)
	require.Equal(t, 4, sourceCloseStats)
	require.Equal(t, 4, sourceOpenStats)
	require.Equal(t, 4, sourceReadStats)

	mysqld.ExpectedExecuteSuperQueryCurrent = 0 // resest the index of what queries we've run
	mysqld.ShutdownTime = time.Minute           // reminder that shutdownDeadline is 1s

	ok, err = be.ExecuteBackup(ctx, mysqlctl.BackupParams{
		Logger: logutil.NewConsoleLogger(),
		Mysqld: mysqld,
		Cnf: &mysqlctl.Mycnf{
			InnodbDataHomeDir:     path.Join(backupRoot, "innodb"),
			InnodbLogGroupHomeDir: path.Join(backupRoot, "log"),
			DataDir:               path.Join(backupRoot, "datadir"),
=======
		{
			"16b1039f-22b6-11ed-b765-0a43f95f28a3:1-615",
			"16b1039f-22b6-11ed-b765-0a43f95f28a3:1-615",
			false,
>>>>>>> 757333e4
		},
		{
			"MySQL56/16b1039f-22b6-11ed-b765-0a43f95f28a3",
			"",
			true,
		},
		{
			"MySQL56/invalid",
			"",
			true,
		},
		{
			"16b1039f-22b6-11ed-b765-0a43f95f28a3",
			"",
			true,
		},
	}
<<<<<<< HEAD

	// Successful restore.
	bm, err := be.ExecuteRestore(ctx, restoreParams, bh)
	assert.NoError(t, err)
	assert.NotNil(t, bm)

	var destinationCloseStats int
	var destinationOpenStats int
	var destinationWriteStats int
	var sourceCloseStats int
	var sourceOpenStats int
	var sourceReadStats int

	for _, sr := range fakeStats.ScopeReturns {
		switch sr.ScopeV[backupstats.ScopeOperation] {
		case "Destination:Close":
			destinationCloseStats++
			require.Len(t, sr.TimedIncrementCalls, 1)
		case "Destination:Open":
			destinationOpenStats++
			require.Len(t, sr.TimedIncrementCalls, 1)
		case "Destination:Write":
			destinationWriteStats++
			require.GreaterOrEqual(t, len(sr.TimedIncrementBytesCalls), 1)
		case "Source:Close":
			sourceCloseStats++
			require.Len(t, sr.TimedIncrementCalls, 1)
		case "Source:Open":
			sourceOpenStats++
			require.Len(t, sr.TimedIncrementCalls, 1)
		case "Source:Read":
			sourceReadStats++
			require.GreaterOrEqual(t, len(sr.TimedIncrementBytesCalls), 1)
		}
	}

	require.Equal(t, 4, destinationCloseStats)
	require.Equal(t, 4, destinationOpenStats)
	require.Equal(t, 4, destinationWriteStats)
	require.Equal(t, 4, sourceCloseStats)
	require.Equal(t, 4, sourceOpenStats)
	require.Equal(t, 4, sourceReadStats)

	// Restore using timed-out context
	mysqld = mysqlctl.NewFakeMysqlDaemon(fakesqldb.New(t))
	mysqld.ExpectedExecuteSuperQueryList = []string{"STOP SLAVE", "START SLAVE"}
	restoreParams.Mysqld = mysqld
	timedOutCtx, cancel := context.WithTimeout(ctx, 1*time.Second)
	defer cancel()
	// Let the context time out.
	time.Sleep(1 * time.Second)
	bm, err = be.ExecuteRestore(timedOutCtx, restoreParams, bh)
	// ExecuteRestore should fail.
	assert.Error(t, err)
	assert.Nil(t, bm)
	// error message can contain any combination of "context deadline exceeded" or "context canceled"
	if !strings.Contains(err.Error(), "context canceled") && !strings.Contains(err.Error(), "context deadline exceeded") {
		assert.Fail(t, "Test should fail with either `context canceled` or `context deadline exceeded`")
=======
	for _, tcase := range tcases {
		t.Run(tcase.incrementalFromPos, func(t *testing.T) {
			gtidSet, err := getIncrementalFromPosGTIDSet(tcase.incrementalFromPos)
			if tcase.expctError {
				assert.Error(t, err)
			} else {
				assert.NoError(t, err)
				assert.Equal(t, tcase.gtidSet, gtidSet.String())
			}
		})
>>>>>>> 757333e4
	}
}

func TestShouldDrainForBackupBuiltIn(t *testing.T) {
	be := &BuiltinBackupEngine{}

	assert.True(t, be.ShouldDrainForBackup(&tabletmanagerdatapb.BackupRequest{}))
	assert.False(t, be.ShouldDrainForBackup(&tabletmanagerdatapb.BackupRequest{IncrementalFromPos: "auto"}))
	assert.False(t, be.ShouldDrainForBackup(&tabletmanagerdatapb.BackupRequest{IncrementalFromPos: "99ca8ed4-399c-11ee-861b-0a43f95f28a3:1-197"}))
	assert.False(t, be.ShouldDrainForBackup(&tabletmanagerdatapb.BackupRequest{IncrementalFromPos: "MySQL56/99ca8ed4-399c-11ee-861b-0a43f95f28a3:1-197"}))
}<|MERGE_RESOLUTION|>--- conflicted
+++ resolved
@@ -36,71 +36,10 @@
 			"16b1039f-22b6-11ed-b765-0a43f95f28a3:1-615",
 			false,
 		},
-<<<<<<< HEAD
-		Concurrency:  2,
-		HookExtraEnv: map[string]string{},
-		TopoServer:   ts,
-		Keyspace:     keyspace,
-		Shard:        shard,
-		Stats:        fakeStats,
-	}, bh)
-
-	require.NoError(t, err)
-	assert.True(t, ok)
-
-	var destinationCloseStats int
-	var destinationOpenStats int
-	var destinationWriteStats int
-	var sourceCloseStats int
-	var sourceOpenStats int
-	var sourceReadStats int
-
-	for _, sr := range fakeStats.ScopeReturns {
-		switch sr.ScopeV[backupstats.ScopeOperation] {
-		case "Destination:Close":
-			destinationCloseStats++
-			require.Len(t, sr.TimedIncrementCalls, 1)
-		case "Destination:Open":
-			destinationOpenStats++
-			require.Len(t, sr.TimedIncrementCalls, 1)
-		case "Destination:Write":
-			destinationWriteStats++
-			require.GreaterOrEqual(t, len(sr.TimedIncrementBytesCalls), 1)
-		case "Source:Close":
-			sourceCloseStats++
-			require.Len(t, sr.TimedIncrementCalls, 1)
-		case "Source:Open":
-			sourceOpenStats++
-			require.Len(t, sr.TimedIncrementCalls, 1)
-		case "Source:Read":
-			sourceReadStats++
-			require.GreaterOrEqual(t, len(sr.TimedIncrementBytesCalls), 1)
-		}
-	}
-
-	require.Equal(t, 4, destinationCloseStats)
-	require.Equal(t, 4, destinationOpenStats)
-	require.Equal(t, 4, destinationWriteStats)
-	require.Equal(t, 4, sourceCloseStats)
-	require.Equal(t, 4, sourceOpenStats)
-	require.Equal(t, 4, sourceReadStats)
-
-	mysqld.ExpectedExecuteSuperQueryCurrent = 0 // resest the index of what queries we've run
-	mysqld.ShutdownTime = time.Minute           // reminder that shutdownDeadline is 1s
-
-	ok, err = be.ExecuteBackup(ctx, mysqlctl.BackupParams{
-		Logger: logutil.NewConsoleLogger(),
-		Mysqld: mysqld,
-		Cnf: &mysqlctl.Mycnf{
-			InnodbDataHomeDir:     path.Join(backupRoot, "innodb"),
-			InnodbLogGroupHomeDir: path.Join(backupRoot, "log"),
-			DataDir:               path.Join(backupRoot, "datadir"),
-=======
 		{
 			"16b1039f-22b6-11ed-b765-0a43f95f28a3:1-615",
 			"16b1039f-22b6-11ed-b765-0a43f95f28a3:1-615",
 			false,
->>>>>>> 757333e4
 		},
 		{
 			"MySQL56/16b1039f-22b6-11ed-b765-0a43f95f28a3",
@@ -118,66 +57,6 @@
 			true,
 		},
 	}
-<<<<<<< HEAD
-
-	// Successful restore.
-	bm, err := be.ExecuteRestore(ctx, restoreParams, bh)
-	assert.NoError(t, err)
-	assert.NotNil(t, bm)
-
-	var destinationCloseStats int
-	var destinationOpenStats int
-	var destinationWriteStats int
-	var sourceCloseStats int
-	var sourceOpenStats int
-	var sourceReadStats int
-
-	for _, sr := range fakeStats.ScopeReturns {
-		switch sr.ScopeV[backupstats.ScopeOperation] {
-		case "Destination:Close":
-			destinationCloseStats++
-			require.Len(t, sr.TimedIncrementCalls, 1)
-		case "Destination:Open":
-			destinationOpenStats++
-			require.Len(t, sr.TimedIncrementCalls, 1)
-		case "Destination:Write":
-			destinationWriteStats++
-			require.GreaterOrEqual(t, len(sr.TimedIncrementBytesCalls), 1)
-		case "Source:Close":
-			sourceCloseStats++
-			require.Len(t, sr.TimedIncrementCalls, 1)
-		case "Source:Open":
-			sourceOpenStats++
-			require.Len(t, sr.TimedIncrementCalls, 1)
-		case "Source:Read":
-			sourceReadStats++
-			require.GreaterOrEqual(t, len(sr.TimedIncrementBytesCalls), 1)
-		}
-	}
-
-	require.Equal(t, 4, destinationCloseStats)
-	require.Equal(t, 4, destinationOpenStats)
-	require.Equal(t, 4, destinationWriteStats)
-	require.Equal(t, 4, sourceCloseStats)
-	require.Equal(t, 4, sourceOpenStats)
-	require.Equal(t, 4, sourceReadStats)
-
-	// Restore using timed-out context
-	mysqld = mysqlctl.NewFakeMysqlDaemon(fakesqldb.New(t))
-	mysqld.ExpectedExecuteSuperQueryList = []string{"STOP SLAVE", "START SLAVE"}
-	restoreParams.Mysqld = mysqld
-	timedOutCtx, cancel := context.WithTimeout(ctx, 1*time.Second)
-	defer cancel()
-	// Let the context time out.
-	time.Sleep(1 * time.Second)
-	bm, err = be.ExecuteRestore(timedOutCtx, restoreParams, bh)
-	// ExecuteRestore should fail.
-	assert.Error(t, err)
-	assert.Nil(t, bm)
-	// error message can contain any combination of "context deadline exceeded" or "context canceled"
-	if !strings.Contains(err.Error(), "context canceled") && !strings.Contains(err.Error(), "context deadline exceeded") {
-		assert.Fail(t, "Test should fail with either `context canceled` or `context deadline exceeded`")
-=======
 	for _, tcase := range tcases {
 		t.Run(tcase.incrementalFromPos, func(t *testing.T) {
 			gtidSet, err := getIncrementalFromPosGTIDSet(tcase.incrementalFromPos)
@@ -188,7 +67,6 @@
 				assert.Equal(t, tcase.gtidSet, gtidSet.String())
 			}
 		})
->>>>>>> 757333e4
 	}
 }
 
