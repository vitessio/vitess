/*
Copyright 2025 The Vitess Authors.

Licensed under the Apache License, Version 2.0 (the "License");
you may not use this file except in compliance with the License.
You may obtain a copy of the License at

    http://www.apache.org/licenses/LICENSE-2.0

Unless required by applicable law or agreed to in writing, software
distributed under the License is distributed on an "AS IS" BASIS,
WITHOUT WARRANTIES OR CONDITIONS OF ANY KIND, either express or implied.
See the License for the specific language governing permissions and
limitations under the License.
*/

package mysqlctl

import (
	"context"
	"errors"
	"fmt"
	"strings"
	"time"

	"github.com/spf13/pflag"
	"vitess.io/vitess/go/mysql"
	"vitess.io/vitess/go/mysql/capabilities"
	"vitess.io/vitess/go/mysql/replication"
	"vitess.io/vitess/go/vt/dbconfigs"
	"vitess.io/vitess/go/vt/log"
	topodatapb "vitess.io/vitess/go/vt/proto/topodata"
	"vitess.io/vitess/go/vt/servenv"
	"vitess.io/vitess/go/vt/topo"
	"vitess.io/vitess/go/vt/topo/topoproto"
	"vitess.io/vitess/go/vt/utils"
)

var (
	cloneFromPrimary = false
	cloneFromTablet  = ""
)

func init() {
	// TODO: enable these flags for vttablet and vtbackup.
	for _, cmd := range []string{ /*"vttablet", "vtbackup"*/ } {
		servenv.OnParseFor(cmd, registerCloneFlags)
	}
}

func registerCloneFlags(fs *pflag.FlagSet) {
	utils.SetFlagBoolVar(fs, &cloneFromPrimary, "clone-from-primary", cloneFromPrimary, "Clone data from the primary tablet in the shard using MySQL CLONE REMOTE instead of restoring from backup. Requires MySQL 8.0.17+. Mutually exclusive with --clone-from-tablet.")
	utils.SetFlagStringVar(fs, &cloneFromTablet, "clone-from-tablet", cloneFromTablet, "Clone data from this tablet using MySQL CLONE REMOTE instead of restoring from backup (tablet alias, e.g., zone1-123). Requires MySQL 8.0.17+. Mutually exclusive with --clone-from-primary.")
}

// CloneExecutor handles MySQL CLONE REMOTE operations for backup and replica provisioning.
// It executes CLONE INSTANCE FROM on the recipient to clone data from a donor.
type CloneExecutor struct {
	// DonorHost is the hostname or IP of the donor MySQL instance.
	DonorHost string
	// DonorPort is the MySQL port of the donor instance.
	DonorPort int
	// DonorUser is the MySQL user for clone operations (needs BACKUP_ADMIN on donor).
	DonorUser string
	// DonorPassword is the password for the clone user.
	DonorPassword string
	// UseSSL indicates whether to use SSL for the clone connection.
	UseSSL bool
}

// ValidateRecipient checks that the recipient MySQL instance meets all prerequisites for cloning.
// It verifies:
// - MySQL version >= 8.0.17
// - Clone plugin is installed
func (c *CloneExecutor) ValidateRecipient(ctx context.Context, mysqld MysqlDaemon) error {
	// Check MySQL version using capabilities system
	if err := c.checkCloneCapability(ctx, mysqld); err != nil {
		return err
	}

	// Check clone plugin is installed
	if err := c.checkClonePluginInstalled(ctx, mysqld); err != nil {
		return err
	}

	return nil
}

// validateDonorRemote connects to the donor MySQL instance and validates it meets
// all prerequisites for cloning. This is called from ExecuteClone to verify the
// donor before attempting the clone operation.
func (c *CloneExecutor) validateDonorRemote(ctx context.Context) error {
	params := &mysql.ConnParams{
		Host:  c.DonorHost,
		Port:  c.DonorPort,
		Uname: c.DonorUser,
		Pass:  c.DonorPassword,
	}

	conn, err := mysql.Connect(ctx, params)
	if err != nil {
		return fmt.Errorf("failed to connect to donor %s:%d: %w", c.DonorHost, c.DonorPort, err)
	}
	defer conn.Close()

	// Check MySQL version
	qr, err := conn.ExecuteFetch("SELECT @@version", 1, false)
	if err != nil {
		return fmt.Errorf("failed to query donor MySQL version: %w", err)
	}
	if len(qr.Rows) == 0 || len(qr.Rows[0]) == 0 {
		return errors.New("empty version result from donor")
	}
	versionStr := qr.Rows[0][0].ToString()
	capableOf := mysql.ServerVersionCapableOf(versionStr)
	if capableOf == nil {
		return fmt.Errorf("unable to determine MySQL capabilities for donor version %q", versionStr)
	}
	ok, err := capableOf(capabilities.MySQLClonePluginFlavorCapability)
	if err != nil {
		return fmt.Errorf("failed to check donor clone capability: %w", err)
	}
	if !ok {
		return fmt.Errorf("donor MySQL CLONE requires version 8.0.17 or higher, got %s", versionStr)
	}

	// Check clone plugin is installed
	qr, err = conn.ExecuteFetch("SELECT PLUGIN_STATUS FROM information_schema.PLUGINS WHERE PLUGIN_NAME = 'clone'", 1, false)
	if err != nil {
		return fmt.Errorf("failed to check donor clone plugin status: %w", err)
	}
	if len(qr.Rows) == 0 {
		return errors.New("clone plugin is not installed on donor (add 'plugin-load-add=mysql_clone.so' to my.cnf)")
	}
	status := qr.Rows[0][0].ToString()
	if status != "ACTIVE" {
		return fmt.Errorf("clone plugin is not active on donor (status: %s)", status)
	}

	// Check for non-InnoDB tables
	qr, err = conn.ExecuteFetch(`
		SELECT TABLE_SCHEMA, TABLE_NAME, ENGINE
		FROM information_schema.TABLES
		WHERE ENGINE != 'InnoDB'
		AND ENGINE IS NOT NULL
		AND TABLE_TYPE = 'BASE TABLE'
		AND TABLE_SCHEMA NOT IN ('mysql', 'information_schema', 'performance_schema', 'sys')
	`, 1000, false)
	if err != nil {
		return fmt.Errorf("failed to check donor for non-InnoDB tables: %w", err)
	}
	if len(qr.Rows) > 0 {
		var tables []string
		for _, row := range qr.Rows {
			schema := row[0].ToString()
			table := row[1].ToString()
			engine := row[2].ToString()
			tables = append(tables, fmt.Sprintf("%s.%s (%s)", schema, table, engine))
		}
		return fmt.Errorf("non-InnoDB tables found on donor (CLONE only supports InnoDB): %s", strings.Join(tables, ", "))
	}

	log.Infof("Donor %s:%d validated successfully (MySQL %s)", c.DonorHost, c.DonorPort, versionStr)
	return nil
}

// checkCloneCapability verifies that the MySQL version supports the CLONE plugin.
func (c *CloneExecutor) checkCloneCapability(ctx context.Context, mysqld MysqlDaemon) error {
	result, err := mysqld.FetchSuperQuery(ctx, "SELECT @@version")
	if err != nil {
		return fmt.Errorf("failed to query MySQL version: %w", err)
	}

	if len(result.Rows) == 0 || len(result.Rows[0]) == 0 {
		return errors.New("empty version result")
	}

	versionStr := result.Rows[0][0].ToString()
	capableOf := mysql.ServerVersionCapableOf(versionStr)
	if capableOf == nil {
		return fmt.Errorf("unable to determine MySQL capabilities for version %q", versionStr)
	}

	ok, err := capableOf(capabilities.MySQLClonePluginFlavorCapability)
	if err != nil {
		return fmt.Errorf("failed to check clone capability: %w", err)
	}
	if !ok {
		return fmt.Errorf("MySQL CLONE requires version 8.0.17 or higher, got %s", versionStr)
	}

	return nil
}

// ExecuteClone performs CLONE REMOTE from the donor to the recipient.
// This will:
// 1. Set clone_valid_donor_list on the recipient
// 2. Execute CLONE INSTANCE FROM on the recipient
// 3. Wait for MySQL to restart and verify clone completed successfully
//
// The restartTimeout specifies how long to wait for MySQL to restart and
// report clone completion after the CLONE command finishes.
//
// Note: This operation will DESTROY all existing data on the recipient.
func (c *CloneExecutor) ExecuteClone(ctx context.Context, mysqld MysqlDaemon, restartTimeout time.Duration) error {
	if !MySQLCloneEnabled() {
		return errors.New("MySQL CLONE not enabled; set --mysql-clone-enabled=true on both donor and recipient")
	}

	// Validate recipient prerequisites
	if err := c.ValidateRecipient(ctx, mysqld); err != nil {
		return fmt.Errorf("recipient validation failed: %w", err)
	}

	// Validate donor prerequisites by connecting remotely
	if err := c.validateDonorRemote(ctx); err != nil {
		return fmt.Errorf("donor validation failed: %w", err)
	}

	log.Infof("Starting CLONE REMOTE from %s:%d", c.DonorHost, c.DonorPort)

	// Set the valid donor list
	donorAddr := fmt.Sprintf("%s:%d", c.DonorHost, c.DonorPort)
	setDonorListQuery := fmt.Sprintf("SET GLOBAL clone_valid_donor_list = '%s'", donorAddr)

	if err := mysqld.ExecuteSuperQuery(ctx, setDonorListQuery); err != nil {
		return fmt.Errorf("failed to set clone_valid_donor_list: %w", err)
	}

	// Build the CLONE INSTANCE command
	cloneCmd := c.buildCloneCommand()

	log.Infof("Executing CLONE INSTANCE FROM %s:%d (this may take a while)", c.DonorHost, c.DonorPort)

	// Execute the clone command. When clone completes, MySQL restarts automatically
	// which will cause the connection to drop. We ignore this error and verify
	// success by checking clone_status after MySQL comes back up.
	if err := mysqld.ExecuteSuperQuery(ctx, cloneCmd); err != nil {
		log.Infof("CLONE command returned (connection likely lost due to MySQL restart): %v", err)
	}

	// Wait for MySQL to restart and verify clone completed successfully
	if err := c.waitForCloneComplete(ctx, mysqld, restartTimeout); err != nil {
		return fmt.Errorf("clone verification failed: %w", err)
	}

	log.Infof("CLONE REMOTE completed successfully from %s:%d", c.DonorHost, c.DonorPort)
	return nil
}

// buildCloneCommand constructs the CLONE INSTANCE SQL command.
func (c *CloneExecutor) buildCloneCommand() string {
	var sb strings.Builder
	sb.WriteString(fmt.Sprintf("CLONE INSTANCE FROM '%s'@'%s':%d",
		c.DonorUser, c.DonorHost, c.DonorPort))
	sb.WriteString(fmt.Sprintf(" IDENTIFIED BY '%s'", c.DonorPassword))

	if c.UseSSL {
		sb.WriteString(" REQUIRE SSL")
	} else {
		sb.WriteString(" REQUIRE NO SSL")
	}

	return sb.String()
}

// checkClonePluginInstalled verifies that the clone plugin is loaded.
func (c *CloneExecutor) checkClonePluginInstalled(ctx context.Context, mysqld MysqlDaemon) error {
	query := "SELECT PLUGIN_STATUS FROM information_schema.PLUGINS WHERE PLUGIN_NAME = 'clone'"

	result, err := mysqld.FetchSuperQuery(ctx, query)
	if err != nil {
		return fmt.Errorf("failed to check clone plugin status: %w", err)
	}

	if len(result.Rows) == 0 {
		return errors.New("clone plugin is not installed (add 'plugin-load-add=mysql_clone.so' to my.cnf)")
	}

	status := result.Rows[0][0].ToString()
	if status != "ACTIVE" {
		return fmt.Errorf("clone plugin is not active (status: %s)", status)
	}

	return nil
}

<<<<<<< HEAD
// CloneFromDonor clones data from the specified donor tablet using MySQL CLONE REMOTE.
// It returns the GTID position of the cloned data.
func CloneFromDonor(ctx context.Context, topoServer *topo.Server, mysqld MysqlDaemon, keyspace, shard string) (replication.Position, error) {
	var donorAlias *topodatapb.TabletAlias
	var err error

	switch {
	case cloneFromPrimary:
		// Look up the primary tablet from topology.
		log.Infof("Looking up primary tablet for shard %s/%s", keyspace, shard)
		si, err := topoServer.GetShard(ctx, keyspace, shard)
		if err != nil {
			return replication.Position{}, fmt.Errorf("failed to get shard %s/%s: %v", keyspace, shard, err)
		}
		if topoproto.TabletAliasIsZero(si.PrimaryAlias) {
			return replication.Position{}, fmt.Errorf("shard %s/%s has no primary", keyspace, shard)
		}
		donorAlias = si.PrimaryAlias
		log.Infof("Found primary tablet: %s", topoproto.TabletAliasString(donorAlias))
	case cloneFromTablet != "":
		// Parse the explicit donor tablet alias.
		log.Infof("Starting clone-based backup from tablet %s", cloneFromTablet)
		donorAlias, err = topoproto.ParseTabletAlias(cloneFromTablet)
		if err != nil {
			return replication.Position{}, fmt.Errorf("invalid tablet alias %q: %v", cloneFromTablet, err)
		}
	default:
		return replication.Position{}, fmt.Errorf("no donor specified")
	}

	// Get donor tablet info from topology.
	donorTablet, err := topoServer.GetTablet(ctx, donorAlias)
	if err != nil {
		return replication.Position{}, fmt.Errorf("failed to get tablet %s from topology: %v", topoproto.TabletAliasString(donorAlias), err)
	}

	// Get clone credentials.
	cloneConfig := dbconfigs.GlobalDBConfigs.CloneUser
	if cloneConfig.User == "" {
		return replication.Position{}, fmt.Errorf("clone user not configured; set --db-clone-user flag")
	}

	// Create the clone executor.
	executor := &CloneExecutor{
		DonorHost:     donorTablet.MysqlHostname,
		DonorPort:     int(donorTablet.MysqlPort),
		DonorUser:     cloneConfig.User,
		DonorPassword: cloneConfig.Password,
		UseSSL:        cloneConfig.UseSSL,
	}

	log.Infof("Clone executor configured for donor %s:%d", executor.DonorHost, executor.DonorPort)

	// Validate that the recipient (local) MySQL meets prerequisites.
	if err := executor.ValidateRecipient(ctx, mysqld); err != nil {
		return replication.Position{}, fmt.Errorf("recipient validation failed: %v", err)
	}

	// Execute the clone operation.
	// Note: MySQL will restart automatically after clone completes.
	if err := executor.ExecuteClone(ctx, mysqld); err != nil {
		return replication.Position{}, fmt.Errorf("clone execution failed: %v", err)
	}

	// After clone, MySQL restarts automatically. We need to wait for it to come back up.
	log.Info("Clone completed, waiting for MySQL to restart...")

	// The connection to MySQL will be lost after clone. Wait for it to come back.
	if err := waitForMySQLRestart(ctx, mysqld); err != nil {
		return replication.Position{}, fmt.Errorf("failed waiting for MySQL restart after clone: %v", err)
	}

	// Get the GTID position from the cloned data.
	pos, err := mysqld.PrimaryPosition(ctx)
	if err != nil {
		return replication.Position{}, fmt.Errorf("failed to get position after clone: %v", err)
	}

	log.Infof("Clone completed successfully at position %v", pos)
	return pos, nil
}

// waitForMySQLRestart waits for MySQL to restart after a clone operation.
func waitForMySQLRestart(ctx context.Context, mysqld MysqlDaemon) error {
	// MySQL automatically restarts after clone. We need to wait for it.
	// Use a reasonable timeout for restart.
	restartTimeout := 5 * time.Minute
	restartCtx, cancel := context.WithTimeout(ctx, restartTimeout)
	defer cancel()

	ticker := time.NewTicker(time.Second)
	defer ticker.Stop()

	for {
		select {
		case <-restartCtx.Done():
			return errors.New("timeout waiting for MySQL to restart after clone")
		case <-ticker.C:
			// Try to connect to MySQL.
			if _, err := mysqld.FetchSuperQuery(restartCtx, "SELECT 1"); err == nil {
				log.Info("MySQL is back online after clone")
				return nil
			}
=======
// waitForCloneComplete waits for a clone operation to complete by polling
// performance_schema.clone_status. This handles the MySQL restart that occurs
// after clone - connections will fail during restart and this function will
// retry until MySQL is back and clone_status shows completion.
func (c *CloneExecutor) waitForCloneComplete(ctx context.Context, mysqld MysqlDaemon, timeout time.Duration) error {
	const pollInterval = time.Second

	deadline := time.Now().Add(timeout)
	query := "SELECT STATE, ERROR_NO, ERROR_MESSAGE FROM performance_schema.clone_status ORDER BY ID DESC LIMIT 1"

	log.Infof("Waiting for clone to complete (timeout: %v)", timeout)

	for {
		// Check context cancellation
		select {
		case <-ctx.Done():
			return ctx.Err()
		default:
		}

		// Check timeout
		if time.Now().After(deadline) {
			return fmt.Errorf("timeout waiting for clone to complete after %v", timeout)
		}

		// Try to query clone status - connection may fail if MySQL is restarting
		result, err := mysqld.FetchSuperQuery(ctx, query)
		if err != nil {
			// Connection failures are expected during MySQL restart
			log.Infof("Clone status query failed (MySQL may be restarting): %v", err)
			time.Sleep(pollInterval)
			continue
		}

		if len(result.Rows) == 0 {
			// No clone status yet - MySQL may have just started
			log.Infof("No clone status found, waiting...")
			time.Sleep(pollInterval)
			continue
		}

		state := result.Rows[0][0].ToString()
		errorNo := result.Rows[0][1].ToString()
		errorMsg := result.Rows[0][2].ToString()

		log.Infof("Clone status: STATE=%s, ERROR_NO=%s", state, errorNo)

		switch state {
		case "Completed":
			if errorNo != "0" {
				return fmt.Errorf("clone completed with error %s: %s", errorNo, errorMsg)
			}
			log.Infof("Clone completed successfully")
			return nil
		case "Failed":
			return fmt.Errorf("clone failed with error %s: %s", errorNo, errorMsg)
		case "In Progress", "Not Started":
			// Still running, keep waiting
			time.Sleep(pollInterval)
			continue
		default:
			// Unknown state, keep waiting but log it
			log.Warningf("Unknown clone state: %s", state)
			time.Sleep(pollInterval)
			continue
>>>>>>> 0342d746
		}
	}
}<|MERGE_RESOLUTION|>--- conflicted
+++ resolved
@@ -285,7 +285,6 @@
 	return nil
 }
 
-<<<<<<< HEAD
 // CloneFromDonor clones data from the specified donor tablet using MySQL CLONE REMOTE.
 // It returns the GTID position of the cloned data.
 func CloneFromDonor(ctx context.Context, topoServer *topo.Server, mysqld MysqlDaemon, keyspace, shard string) (replication.Position, error) {
@@ -345,17 +344,10 @@
 	}
 
 	// Execute the clone operation.
-	// Note: MySQL will restart automatically after clone completes.
-	if err := executor.ExecuteClone(ctx, mysqld); err != nil {
+	// Note: ExecuteClone will wait for myqld to restart and for CLONE to report
+	// success via performance_schema before returning.
+	if err := executor.ExecuteClone(ctx, mysqld, 5*time.Minute); err != nil {
 		return replication.Position{}, fmt.Errorf("clone execution failed: %v", err)
-	}
-
-	// After clone, MySQL restarts automatically. We need to wait for it to come back up.
-	log.Info("Clone completed, waiting for MySQL to restart...")
-
-	// The connection to MySQL will be lost after clone. Wait for it to come back.
-	if err := waitForMySQLRestart(ctx, mysqld); err != nil {
-		return replication.Position{}, fmt.Errorf("failed waiting for MySQL restart after clone: %v", err)
 	}
 
 	// Get the GTID position from the cloned data.
@@ -368,28 +360,6 @@
 	return pos, nil
 }
 
-// waitForMySQLRestart waits for MySQL to restart after a clone operation.
-func waitForMySQLRestart(ctx context.Context, mysqld MysqlDaemon) error {
-	// MySQL automatically restarts after clone. We need to wait for it.
-	// Use a reasonable timeout for restart.
-	restartTimeout := 5 * time.Minute
-	restartCtx, cancel := context.WithTimeout(ctx, restartTimeout)
-	defer cancel()
-
-	ticker := time.NewTicker(time.Second)
-	defer ticker.Stop()
-
-	for {
-		select {
-		case <-restartCtx.Done():
-			return errors.New("timeout waiting for MySQL to restart after clone")
-		case <-ticker.C:
-			// Try to connect to MySQL.
-			if _, err := mysqld.FetchSuperQuery(restartCtx, "SELECT 1"); err == nil {
-				log.Info("MySQL is back online after clone")
-				return nil
-			}
-=======
 // waitForCloneComplete waits for a clone operation to complete by polling
 // performance_schema.clone_status. This handles the MySQL restart that occurs
 // after clone - connections will fail during restart and this function will
@@ -455,7 +425,6 @@
 			log.Warningf("Unknown clone state: %s", state)
 			time.Sleep(pollInterval)
 			continue
->>>>>>> 0342d746
 		}
 	}
 }