/*
Copyright 2019 The Vitess Authors.

Licensed under the Apache License, Version 2.0 (the "License");
you may not use this file except in compliance with the License.
You may obtain a copy of the License at

    http://www.apache.org/licenses/LICENSE-2.0

Unless required by applicable law or agreed to in writing, software
distributed under the License is distributed on an "AS IS" BASIS,
WITHOUT WARRANTIES OR CONDITIONS OF ANY KIND, either express or implied.
See the License for the specific language governing permissions and
limitations under the License.
*/

package mysqlctl

import (
	"context"
	"errors"
	"fmt"
	"reflect"
	"regexp"
	"strings"
	"sync"
	"sync/atomic"
	"time"

	"vitess.io/vitess/go/mysql"
	"vitess.io/vitess/go/mysql/fakesqldb"
	"vitess.io/vitess/go/mysql/replication"
	"vitess.io/vitess/go/sqltypes"
	"vitess.io/vitess/go/vt/dbconfigs"
	"vitess.io/vitess/go/vt/dbconnpool"
	"vitess.io/vitess/go/vt/mysqlctl/tmutils"
	"vitess.io/vitess/go/vt/proto/replicationdata"

	mysqlctlpb "vitess.io/vitess/go/vt/proto/mysqlctl"
	querypb "vitess.io/vitess/go/vt/proto/query"
	tabletmanagerdatapb "vitess.io/vitess/go/vt/proto/tabletmanagerdata"
)

// FakeMysqlDaemon implements MysqlDaemon and allows the user to fake
// everything.
type FakeMysqlDaemon struct {
	mu sync.Mutex
	// db is the fake SQL DB we may use for some queries.
	db *fakesqldb.DB

	// appPool is set if db is set.
	appPool *dbconnpool.ConnectionPool

	// Running is used by Start / Shutdown.
	Running bool

	// StartupTime is used to simulate mysqlds that take some time to
	// respond to a "start" command. It is used by Start.
	StartupTime time.Duration

	// ShutdownTime is used to simulate mysqlds that take some time
	// to respond to a "stop" request (i.e. a wedged systemd unit).
	// It is used by Shutdown.
	ShutdownTime time.Duration

	// MysqlPort will be returned by GetMysqlPort(). Set to -1 to
	// return an error.
	MysqlPort atomic.Int32

	// Replicating is updated when calling StartReplication /
	// StopReplication (it is not used at all when calling
	// ReplicationStatus, it is the test owner responsibility
	//to have these two match)
	Replicating bool

	// IOThreadRunning is always true except in one testcase where
	// we want to test error handling during SetReplicationSource.
	IOThreadRunning bool

	// CurrentPrimaryPosition is returned by PrimaryPosition
	// and ReplicationStatus.
	CurrentPrimaryPosition replication.Position

	// CurrentSourceFilePosition is used to determine the executed
	// file based positioning of the replication source.
	CurrentSourceFilePosition replication.Position

	// ReplicationStatusError is used by ReplicationStatus.
	ReplicationStatusError error

	// StartReplicationError is used by StartReplication.
	StartReplicationError error

	// PromoteLag is the time for which Promote will stall.
	PromoteLag time.Duration

	// PrimaryStatusError is used by PrimaryStatus.
	PrimaryStatusError error

	// GlobalStatusVars is used by GetGlobalStatusVars.
	GlobalStatusVars map[string]string

	// CurrentSourceHost is returned by ReplicationStatus.
	CurrentSourceHost string

	// CurrentSourcePort is returned by ReplicationStatus.
	CurrentSourcePort int32

	// ReplicationLagSeconds is returned by ReplicationStatus.
	ReplicationLagSeconds uint32

	// ReadOnly is the current value of the flag.
	ReadOnly bool

	// SuperReadOnly is the current value of the flag.
	SuperReadOnly atomic.Bool

	// SetReplicationPositionPos is matched against the input of
	// SetReplicationPosition. If it doesn't match, SetReplicationPosition
	// will return an error.
	SetReplicationPositionPos replication.Position

	// StartReplicationUntilAfterPos is matched against the input.
	StartReplicationUntilAfterPos replication.Position

	// SetReplicationSourceInputs are matched against the input of
	// SetReplicationSource (as "%v:%v"). If all of them don't
	// match, SetReplicationSource will return an error.
	SetReplicationSourceInputs []string

	// SetReplicationSourceError is used by SetReplicationSource.
	SetReplicationSourceError error

	// StopReplicationError error is used by StopReplication.
	StopReplicationError error

	// WaitPrimaryPositions is checked by WaitSourcePos, if the value
	// is found in it, then the function returns nil, else the
	// function returns an error.
	WaitPrimaryPositions []replication.Position

	// PromoteResult is returned by Promote.
	PromoteResult replication.Position

	// PromoteError is used by Promote.
	PromoteError error

	// SchemaFunc provides the return value for GetSchema.
	// If not defined, the "Schema" field will be used instead, see
	// below.
	SchemaFunc func() (*tabletmanagerdatapb.SchemaDefinition, error)

	// Schema will be returned by GetSchema. If nil we'll
	// return an error.
	Schema *tabletmanagerdatapb.SchemaDefinition

	// PreflightSchemaChangeResult will be returned by
	// PreflightSchemaChange. If nil we'll return an error.
	PreflightSchemaChangeResult []*tabletmanagerdatapb.SchemaChangeResult

	// ApplySchemaChangeResult will be returned by ApplySchemaChange.
	// If nil we'll return an error.
	ApplySchemaChangeResult *tabletmanagerdatapb.SchemaChangeResult

	// ExpectedExecuteSuperQueryList is what we expect
	// ExecuteSuperQueryList to be called with. If it doesn't
	// match, ExecuteSuperQueryList will return an error.
	// Note each string is just a substring if it begins with SUB,
	// so we support partial queries (useful when queries contain
	// data fields like timestamps).
	ExpectedExecuteSuperQueryList []string

	// ExpectedExecuteSuperQueryCurrent is the current index of the
	// queries we expect.
	ExpectedExecuteSuperQueryCurrent int

	// FetchSuperQueryResults is used by FetchSuperQuery.
	FetchSuperQueryMap map[string]*sqltypes.Result

	// SemiSyncPrimaryEnabled represents the state of rpl_semi_sync_source_enabled.
	SemiSyncPrimaryEnabled bool
	// SemiSyncReplicaEnabled represents the state of rpl_semi_sync_replica_enabled.
	SemiSyncReplicaEnabled bool

	// TimeoutHook is a func that can be called at the beginning of
	// any method to fake a timeout.
	// All a test needs to do is make it { return context.DeadlineExceeded }.
	TimeoutHook func() error

	// Version is the version that will be returned by GetVersionString.
	Version string
}

// NewFakeMysqlDaemon returns a FakeMysqlDaemon where mysqld appears
// to be running, based on a fakesqldb.DB.
// 'db' can be nil if the test doesn't use a database at all.
func NewFakeMysqlDaemon(db *fakesqldb.DB) *FakeMysqlDaemon {
	result := &FakeMysqlDaemon{
		db:              db,
		Running:         true,
		IOThreadRunning: true,
		Version:         "8.0.32",
	}
	if db != nil {
		result.appPool = dbconnpool.NewConnectionPool("AppConnPool", nil, 5, time.Minute, 0, 0)
		result.appPool.Open(dbconfigs.New(db.ConnParams()))
	}
	return result
}

// Start is part of the MysqlDaemon interface.
func (fmd *FakeMysqlDaemon) Start(ctx context.Context, cnf *Mycnf, mysqldArgs ...string) error {
	if fmd.Running {
		return fmt.Errorf("fake mysql daemon already running")
	}

	if fmd.StartupTime > 0 {
		select {
		case <-time.After(fmd.StartupTime):
		case <-ctx.Done():
			return ctx.Err()
		}
	}

	fmd.Running = true
	return nil
}

// Shutdown is part of the MysqlDaemon interface.
func (fmd *FakeMysqlDaemon) Shutdown(ctx context.Context, cnf *Mycnf, waitForMysqld bool, mysqlShutdownTimeout time.Duration) error {
	if !fmd.Running {
		return fmt.Errorf("fake mysql daemon not running")
	}

	if fmd.ShutdownTime > 0 {
		select {
		case <-time.After(fmd.ShutdownTime):
		case <-ctx.Done():
			return ctx.Err()
		}
	}

	fmd.Running = false
	return nil
}

// RunMysqlUpgrade is part of the MysqlDaemon interface.
func (fmd *FakeMysqlDaemon) RunMysqlUpgrade(ctx context.Context) error {
	return nil
}

// ApplyBinlogFile is part of the MysqlDaemon interface.
func (fmd *FakeMysqlDaemon) ApplyBinlogFile(ctx context.Context, req *mysqlctlpb.ApplyBinlogFileRequest) error {
	return nil
}

// ReadBinlogFilesTimestamps is part of the MysqlDaemon interface.
func (fmd *FakeMysqlDaemon) ReadBinlogFilesTimestamps(ctx context.Context, req *mysqlctlpb.ReadBinlogFilesTimestampsRequest) (*mysqlctlpb.ReadBinlogFilesTimestampsResponse, error) {
	return nil, nil
}

// ReinitConfig is part of the MysqlDaemon interface.
func (fmd *FakeMysqlDaemon) ReinitConfig(ctx context.Context, cnf *Mycnf) error {
	return nil
}

// RefreshConfig is part of the MysqlDaemon interface.
func (fmd *FakeMysqlDaemon) RefreshConfig(ctx context.Context, cnf *Mycnf) error {
	return nil
}

// Wait is part of the MysqlDaemon interface.
func (fmd *FakeMysqlDaemon) Wait(ctx context.Context, cnf *Mycnf) error {
	return nil
}

func (fmd *FakeMysqlDaemon) WaitForDBAGrants(ctx context.Context, waitTime time.Duration) (err error) {
	return nil
}

// GetMysqlPort is part of the MysqlDaemon interface.
func (fmd *FakeMysqlDaemon) GetMysqlPort(ctx context.Context) (int32, error) {
	if fmd.MysqlPort.Load() == -1 {
		return 0, fmt.Errorf("FakeMysqlDaemon.GetMysqlPort returns an error")
	}
	return fmd.MysqlPort.Load(), nil
}

// GetServerID is part of the MysqlDaemon interface.
func (fmd *FakeMysqlDaemon) GetServerID(ctx context.Context) (uint32, error) {
	return 1, nil
}

// GetServerUUID is part of the MysqlDaemon interface.
func (fmd *FakeMysqlDaemon) GetServerUUID(ctx context.Context) (string, error) {
	return "000000", nil
}

// CurrentPrimaryPositionLocked is thread-safe.
func (fmd *FakeMysqlDaemon) CurrentPrimaryPositionLocked(pos replication.Position) {
	fmd.mu.Lock()
	defer fmd.mu.Unlock()
	fmd.CurrentPrimaryPosition = pos
}

// ReplicationStatus is part of the MysqlDaemon interface.
func (fmd *FakeMysqlDaemon) ReplicationStatus(ctx context.Context) (replication.ReplicationStatus, error) {
	if fmd.ReplicationStatusError != nil {
		return replication.ReplicationStatus{}, fmd.ReplicationStatusError
	}
	fmd.mu.Lock()
	defer fmd.mu.Unlock()
	return replication.ReplicationStatus{
		Position:                               fmd.CurrentPrimaryPosition,
		FilePosition:                           fmd.CurrentSourceFilePosition,
		RelayLogSourceBinlogEquivalentPosition: fmd.CurrentSourceFilePosition,
		ReplicationLagSeconds:                  fmd.ReplicationLagSeconds,
		// Implemented as AND to avoid changing all tests that were
		// previously using Replicating = false.
		IOState:    replication.ReplicationStatusToState(fmt.Sprintf("%v", fmd.Replicating && fmd.IOThreadRunning)),
		SQLState:   replication.ReplicationStatusToState(fmt.Sprintf("%v", fmd.Replicating)),
		SourceHost: fmd.CurrentSourceHost,
		SourcePort: fmd.CurrentSourcePort,
	}, nil
}

// PrimaryStatus is part of the MysqlDaemon interface.
func (fmd *FakeMysqlDaemon) PrimaryStatus(ctx context.Context) (replication.PrimaryStatus, error) {
	if fmd.PrimaryStatusError != nil {
		return replication.PrimaryStatus{}, fmd.PrimaryStatusError
	}
	return replication.PrimaryStatus{
		Position:     fmd.CurrentPrimaryPosition,
		FilePosition: fmd.CurrentSourceFilePosition,
	}, nil
}

func (fmd *FakeMysqlDaemon) ReplicationConfiguration(ctx context.Context) (*replicationdata.Configuration, error) {
	return nil, nil
}

// GetGTIDPurged is part of the MysqlDaemon interface.
func (fmd *FakeMysqlDaemon) GetGTIDPurged(ctx context.Context) (replication.Position, error) {
	return replication.Position{}, nil
}

// ResetReplication is part of the MysqlDaemon interface.
func (fmd *FakeMysqlDaemon) ResetReplication(ctx context.Context) error {
	return fmd.ExecuteSuperQueryList(ctx, []string{
		"FAKE RESET ALL REPLICATION",
	})
}

// ResetReplicationParameters is part of the MysqlDaemon interface.
func (fmd *FakeMysqlDaemon) ResetReplicationParameters(ctx context.Context) error {
	return fmd.ExecuteSuperQueryList(ctx, []string{
		"FAKE RESET REPLICA ALL",
	})
}

// GetBinlogInformation is part of the MysqlDaemon interface.
func (fmd *FakeMysqlDaemon) GetBinlogInformation(ctx context.Context) (binlogFormat string, logEnabled bool, logReplicaUpdate bool, binlogRowImage string, err error) {
	return "ROW", true, true, "FULL", fmd.ExecuteSuperQueryList(ctx, []string{
		"FAKE select @@global",
	})
}

// GetGTIDMode is part of the MysqlDaemon interface.
func (fmd *FakeMysqlDaemon) GetGTIDMode(ctx context.Context) (gtidMode string, err error) {
	return "ON", fmd.ExecuteSuperQueryList(ctx, []string{
		"FAKE select @@global",
	})
}

// FlushBinaryLogs is part of the MysqlDaemon interface.
func (fmd *FakeMysqlDaemon) FlushBinaryLogs(ctx context.Context) (err error) {
	return fmd.ExecuteSuperQueryList(ctx, []string{
		"FAKE FLUSH BINARY LOGS",
	})
}

// GetBinaryLogs is part of the MysqlDaemon interface.
func (fmd *FakeMysqlDaemon) GetBinaryLogs(ctx context.Context) (binaryLogs []string, err error) {
	return []string{}, fmd.ExecuteSuperQueryList(ctx, []string{
		"FAKE SHOW BINARY LOGS",
	})
}

// GetPreviousGTIDs is part of the MysqlDaemon interface.
func (fmd *FakeMysqlDaemon) GetPreviousGTIDs(ctx context.Context, binlog string) (previousGtids string, err error) {
	return "", fmd.ExecuteSuperQueryList(ctx, []string{
		fmt.Sprintf("FAKE SHOW BINLOG EVENTS IN '%s' LIMIT 2", binlog),
	})
}

// PrimaryPosition is part of the MysqlDaemon interface.
func (fmd *FakeMysqlDaemon) PrimaryPosition(ctx context.Context) (replication.Position, error) {
	return fmd.CurrentPrimaryPosition, nil
}

// IsReadOnly is part of the MysqlDaemon interface.
func (fmd *FakeMysqlDaemon) IsReadOnly(ctx context.Context) (bool, error) {
	return fmd.ReadOnly, nil
}

// IsSuperReadOnly is part of the MysqlDaemon interface.
func (fmd *FakeMysqlDaemon) IsSuperReadOnly(ctx context.Context) (bool, error) {
	return fmd.SuperReadOnly.Load(), nil
}

// SetReadOnly is part of the MysqlDaemon interface.
func (fmd *FakeMysqlDaemon) SetReadOnly(ctx context.Context, on bool) error {
	fmd.ReadOnly = on
	return nil
}

// SetSuperReadOnly is part of the MysqlDaemon interface.
func (fmd *FakeMysqlDaemon) SetSuperReadOnly(ctx context.Context, on bool) (ResetSuperReadOnlyFunc, error) {
	fmd.SuperReadOnly.Store(on)
	fmd.ReadOnly = on
	return nil, nil
}

// GetGlobalStatusVars is part of the MysqlDaemon interface.
func (fmd *FakeMysqlDaemon) GetGlobalStatusVars(ctx context.Context, variables []string) (map[string]string, error) {
	return fmd.GlobalStatusVars, nil
}

// StartReplication is part of the MysqlDaemon interface.
func (fmd *FakeMysqlDaemon) StartReplication(ctx context.Context, hookExtraEnv map[string]string) error {
	if fmd.StartReplicationError != nil {
		return fmd.StartReplicationError
	}
	return fmd.ExecuteSuperQueryList(ctx, []string{
		"START REPLICA",
	})
}

// RestartReplication is part of the MysqlDaemon interface.
func (fmd *FakeMysqlDaemon) RestartReplication(ctx context.Context, hookExtraEnv map[string]string) error {
	return fmd.ExecuteSuperQueryList(ctx, []string{
		"STOP REPLICA",
		"RESET REPLICA",
		"START REPLICA",
	})
}

// StartReplicationUntilAfter is part of the MysqlDaemon interface.
func (fmd *FakeMysqlDaemon) StartReplicationUntilAfter(ctx context.Context, pos replication.Position) error {
	if !reflect.DeepEqual(fmd.StartReplicationUntilAfterPos, pos) {
		return fmt.Errorf("wrong pos for StartReplicationUntilAfter: expected %v got %v", fmd.SetReplicationPositionPos, pos)
	}

	return fmd.ExecuteSuperQueryList(ctx, []string{
		"START REPLICA UNTIL AFTER",
	})
}

// StopReplication is part of the MysqlDaemon interface.
func (fmd *FakeMysqlDaemon) StopReplication(ctx context.Context, hookExtraEnv map[string]string) error {
	if fmd.StopReplicationError != nil {
		return fmd.StopReplicationError
	}
	return fmd.ExecuteSuperQueryList(ctx, []string{
		"STOP REPLICA",
	})
}

// StopIOThread is part of the MysqlDaemon interface.
func (fmd *FakeMysqlDaemon) StopIOThread(ctx context.Context) error {
	return fmd.ExecuteSuperQueryList(ctx, []string{
		"STOP REPLICA IO_THREAD",
	})
}

// SetReplicationPosition is part of the MysqlDaemon interface.
func (fmd *FakeMysqlDaemon) SetReplicationPosition(ctx context.Context, pos replication.Position) error {
	if !reflect.DeepEqual(fmd.SetReplicationPositionPos, pos) {
		return fmt.Errorf("wrong pos for SetReplicationPosition: expected %v got %v", fmd.SetReplicationPositionPos, pos)
	}
	return fmd.ExecuteSuperQueryList(ctx, []string{
		"FAKE RESET BINARY LOGS AND GTIDS",
		"FAKE SET GLOBAL gtid_purged",
	})
}

// SetReplicationSource is part of the MysqlDaemon interface.
func (fmd *FakeMysqlDaemon) SetReplicationSource(ctx context.Context, host string, port int32, heartbeatInterval float64, stopReplicationBefore bool, startReplicationAfter bool) error {
	input := fmt.Sprintf("%v:%v", host, port)
	found := false
	for _, sourceInput := range fmd.SetReplicationSourceInputs {
		if sourceInput == input {
			found = true
		}
	}
	if !found {
		return fmt.Errorf("wrong input for SetReplicationSourceCommands: expected a value in %v got %v", fmd.SetReplicationSourceInputs, input)
	}
	if fmd.SetReplicationSourceError != nil {
		return fmd.SetReplicationSourceError
	}
	cmds := []string{}
	if stopReplicationBefore {
		cmds = append(cmds, "STOP REPLICA")
	}
	cmds = append(cmds, "FAKE SET SOURCE")
	if startReplicationAfter {
		cmds = append(cmds, "START REPLICA")
	}
	fmd.CurrentSourceHost = host
	fmd.CurrentSourcePort = port
	return fmd.ExecuteSuperQueryList(ctx, cmds)
}

// WaitForReparentJournal is part of the MysqlDaemon interface.
func (fmd *FakeMysqlDaemon) WaitForReparentJournal(ctx context.Context, timeCreatedNS int64) error {
	return nil
}

// WaitSourcePos is part of the MysqlDaemon interface.
func (fmd *FakeMysqlDaemon) WaitSourcePos(_ context.Context, pos replication.Position) error {
	if fmd.TimeoutHook != nil {
		return fmd.TimeoutHook()
	}
	for _, position := range fmd.WaitPrimaryPositions {
		if reflect.DeepEqual(position, pos) {
			return nil
		}
	}
	return fmt.Errorf("wrong input for WaitSourcePos: expected a value in %v got %v", fmd.WaitPrimaryPositions, pos)
}

// CatchupToGTID is part of the MysqlDaemon interface.
func (fmd *FakeMysqlDaemon) CatchupToGTID(_ context.Context, pos replication.Position) error {
	return nil
}

// Promote is part of the MysqlDaemon interface.
func (fmd *FakeMysqlDaemon) Promote(ctx context.Context, hookExtraEnv map[string]string) (replication.Position, error) {
	if fmd.PromoteLag > 0 {
		time.Sleep(fmd.PromoteLag)
	}
	if fmd.PromoteError != nil {
		return replication.Position{}, fmd.PromoteError
	}
	return fmd.PromoteResult, nil
}

// ExecuteSuperQuery is part of the MysqlDaemon interface
func (fmd *FakeMysqlDaemon) ExecuteSuperQuery(ctx context.Context, query string) error {
	return fmd.ExecuteSuperQueryList(ctx, []string{query})
}

// ExecuteSuperQueryList is part of the MysqlDaemon interface
func (fmd *FakeMysqlDaemon) ExecuteSuperQueryList(ctx context.Context, queryList []string) error {
	for _, query := range queryList {
		// test we still have a query to compare
		if fmd.ExpectedExecuteSuperQueryCurrent >= len(fmd.ExpectedExecuteSuperQueryList) {
			return fmt.Errorf("unexpected extra query in ExecuteSuperQueryList: %v", query)
		}

		// compare the query
		expected := fmd.ExpectedExecuteSuperQueryList[fmd.ExpectedExecuteSuperQueryCurrent]
		fmd.ExpectedExecuteSuperQueryCurrent++
		if strings.HasPrefix(expected, "SUB") {
			// Remove the SUB from the expected,
			// and truncate the query to length(expected).
			expected = expected[3:]
			if len(query) > len(expected) {
				query = query[:len(expected)]
			}
		}
		if expected != query {
			return fmt.Errorf("wrong query for ExecuteSuperQueryList: expected %v got %v", expected, query)
		}

		// Intercept some queries to update our status.
		switch query {
		case "START REPLICA":
			fmd.Replicating = true
		case "STOP REPLICA":
			fmd.Replicating = false
		}
	}
	return nil
}

// FetchSuperQuery returns the results from the map, if any.
func (fmd *FakeMysqlDaemon) FetchSuperQuery(ctx context.Context, query string) (*sqltypes.Result, error) {
	if fmd.FetchSuperQueryMap == nil {
		return nil, fmt.Errorf("unexpected query: %v", query)
	}

	if qr, ok := fmd.FetchSuperQueryMap[query]; ok {
		return qr, nil
	}
	for k, qr := range fmd.FetchSuperQueryMap {
		if ok, _ := regexp.MatchString(k, query); ok {
			return qr, nil
		}
	}
	return nil, fmt.Errorf("unexpected query: %v", query)
}

// Close is part of the MysqlDaemon interface.
func (fmd *FakeMysqlDaemon) Close() {
	if fmd.appPool != nil {
		fmd.appPool.Close()
	}
}

// CheckSuperQueryList returns an error if all the queries we expected
// haven't been seen.
func (fmd *FakeMysqlDaemon) CheckSuperQueryList() error {
	if fmd.ExpectedExecuteSuperQueryCurrent != len(fmd.ExpectedExecuteSuperQueryList) {
		return fmt.Errorf("SuperQueryList wasn't consumed, saw %v queries, was expecting %v", fmd.ExpectedExecuteSuperQueryCurrent, len(fmd.ExpectedExecuteSuperQueryList))
	}
	return nil
}

// GetSchema is part of the MysqlDaemon interface.
func (fmd *FakeMysqlDaemon) GetSchema(ctx context.Context, dbName string, request *tabletmanagerdatapb.GetSchemaRequest) (*tabletmanagerdatapb.SchemaDefinition, error) {
	if fmd.SchemaFunc != nil {
		return fmd.SchemaFunc()
	}
	if fmd.Schema == nil {
		return nil, fmt.Errorf("no schema defined")
	}
	return tmutils.FilterTables(fmd.Schema, request.Tables, request.ExcludeTables, request.IncludeViews)
}

// GetColumns is part of the MysqlDaemon interface.
func (fmd *FakeMysqlDaemon) GetColumns(ctx context.Context, dbName, table string) ([]*querypb.Field, []string, error) {
	return []*querypb.Field{}, []string{}, nil
}

// GetPrimaryKeyColumns is part of the MysqlDaemon interface.
func (fmd *FakeMysqlDaemon) GetPrimaryKeyColumns(ctx context.Context, dbName, table string) ([]string, error) {
	return []string{}, nil
}

// GetPrimaryKeyEquivalentColumns is part of the MysqlDaemon interface.
func (fmd *FakeMysqlDaemon) GetPrimaryKeyEquivalentColumns(ctx context.Context, dbName, table string) ([]string, string, error) {
	return []string{}, "", nil
}

// PreflightSchemaChange is part of the MysqlDaemon interface.
func (fmd *FakeMysqlDaemon) PreflightSchemaChange(ctx context.Context, dbName string, changes []string) ([]*tabletmanagerdatapb.SchemaChangeResult, error) {
	if fmd.PreflightSchemaChangeResult == nil {
		return nil, fmt.Errorf("no preflight result defined")
	}
	return fmd.PreflightSchemaChangeResult, nil
}

// ApplySchemaChange is part of the MysqlDaemon interface.
func (fmd *FakeMysqlDaemon) ApplySchemaChange(ctx context.Context, dbName string, change *tmutils.SchemaChange) (*tabletmanagerdatapb.SchemaChangeResult, error) {
	beforeSchema, err := fmd.SchemaFunc()
	if err != nil {
		return nil, err
	}

	dbaCon, err := fmd.GetDbaConnection(ctx)
	if err != nil {
		return nil, err
	}
	if err = fmd.db.HandleQuery(dbaCon.Conn, change.SQL, func(*sqltypes.Result) error { return nil }); err != nil {
		return nil, err
	}

	afterSchema, err := fmd.SchemaFunc()
	if err != nil {
		return nil, err
	}

	return &tabletmanagerdatapb.SchemaChangeResult{
		BeforeSchema: beforeSchema,
		AfterSchema:  afterSchema}, nil
}

// GetAppConnection is part of the MysqlDaemon interface.
func (fmd *FakeMysqlDaemon) GetAppConnection(ctx context.Context) (*dbconnpool.PooledDBConnection, error) {
	return fmd.appPool.Get(ctx)
}

// GetDbaConnection is part of the MysqlDaemon interface.
func (fmd *FakeMysqlDaemon) GetDbaConnection(ctx context.Context) (*dbconnpool.DBConnection, error) {
	return dbconnpool.NewDBConnection(ctx, dbconfigs.New(fmd.db.ConnParams()))
}

// GetAllPrivsConnection is part of the MysqlDaemon interface.
func (fmd *FakeMysqlDaemon) GetAllPrivsConnection(ctx context.Context) (*dbconnpool.DBConnection, error) {
	return dbconnpool.NewDBConnection(ctx, dbconfigs.New(fmd.db.ConnParams()))
}

// SetSemiSyncEnabled is part of the MysqlDaemon interface.
func (fmd *FakeMysqlDaemon) SetSemiSyncEnabled(ctx context.Context, primary, replica bool) error {
	fmd.SemiSyncPrimaryEnabled = primary
	fmd.SemiSyncReplicaEnabled = replica
	return nil
}

// SemiSyncEnabled is part of the MysqlDaemon interface.
func (fmd *FakeMysqlDaemon) SemiSyncEnabled(ctx context.Context) (primary, replica bool) {
	return fmd.SemiSyncPrimaryEnabled, fmd.SemiSyncReplicaEnabled
}

// SemiSyncStatus is part of the MysqlDaemon interface.
func (fmd *FakeMysqlDaemon) SemiSyncStatus(ctx context.Context) (bool, bool) {
	// The fake assumes the status worked.
	if fmd.SemiSyncPrimaryEnabled {
		return true, false
	}
	return false, fmd.SemiSyncReplicaEnabled
}

// SemiSyncClients is part of the MysqlDaemon interface.
func (fmd *FakeMysqlDaemon) SemiSyncClients(ctx context.Context) uint32 {
	return 0
}

// SemiSyncExtensionLoaded is part of the MysqlDaemon interface.
func (fmd *FakeMysqlDaemon) SemiSyncExtensionLoaded(ctx context.Context) (mysql.SemiSyncType, error) {
	return mysql.SemiSyncTypeSource, nil
}

// SemiSyncSettings is part of the MysqlDaemon interface.
func (fmd *FakeMysqlDaemon) SemiSyncSettings(ctx context.Context) (timeout uint64, numReplicas uint32) {
	return 10000000, 1
}

// SemiSyncReplicationStatus is part of the MysqlDaemon interface.
func (fmd *FakeMysqlDaemon) SemiSyncReplicationStatus(ctx context.Context) (bool, error) {
	// The fake assumes the status worked.
	return fmd.SemiSyncReplicaEnabled, nil
}

// GetVersionString is part of the MysqlDaemon interface.
func (fmd *FakeMysqlDaemon) GetVersionString(ctx context.Context) (string, error) {
	return fmd.Version, nil
}

// GetVersionComment is part of the MysqlDaemon interface.
func (fmd *FakeMysqlDaemon) GetVersionComment(ctx context.Context) (string, error) {
	return "", nil
}

<<<<<<< HEAD
func (fmd *FakeMysqlDaemon) SystemMetrics(ctx context.Context, cnf *Mycnf) (*mysqlctlpb.SystemMetricsResponse, error) {
	return &mysqlctlpb.SystemMetricsResponse{
		Metrics: map[string]*mysqlctlpb.SystemMetricsResponse_Metric{
			"loadavg": {
				Value: 1.0,
			},
			"datadir-used": {
				Value: 0.2,
			},
		},
	}, nil
=======
// AcquireGlobalReadLock is part of the MysqlDaemon interface.
func (fmd *FakeMysqlDaemon) AcquireGlobalReadLock(ctx context.Context) error {
	return errors.New("not implemented")
}

// ReleaseGlobalReadLock is part of the MysqlDaemon interface.
func (fmd *FakeMysqlDaemon) ReleaseGlobalReadLock(ctx context.Context) error {
	return errors.New("not implemented")
>>>>>>> c4a9d39a
}<|MERGE_RESOLUTION|>--- conflicted
+++ resolved
@@ -744,7 +744,6 @@
 	return "", nil
 }
 
-<<<<<<< HEAD
 func (fmd *FakeMysqlDaemon) SystemMetrics(ctx context.Context, cnf *Mycnf) (*mysqlctlpb.SystemMetricsResponse, error) {
 	return &mysqlctlpb.SystemMetricsResponse{
 		Metrics: map[string]*mysqlctlpb.SystemMetricsResponse_Metric{
@@ -756,7 +755,8 @@
 			},
 		},
 	}, nil
-=======
+}
+
 // AcquireGlobalReadLock is part of the MysqlDaemon interface.
 func (fmd *FakeMysqlDaemon) AcquireGlobalReadLock(ctx context.Context) error {
 	return errors.New("not implemented")
@@ -765,5 +765,4 @@
 // ReleaseGlobalReadLock is part of the MysqlDaemon interface.
 func (fmd *FakeMysqlDaemon) ReleaseGlobalReadLock(ctx context.Context) error {
 	return errors.New("not implemented")
->>>>>>> c4a9d39a
 }