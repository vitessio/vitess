/*
Copyright 2019 The Vitess Authors.

Licensed under the Apache License, Version 2.0 (the "License");
you may not use this file except in compliance with the License.
You may obtain a copy of the License at

    http://www.apache.org/licenses/LICENSE-2.0

Unless required by applicable law or agreed to in writing, software
distributed under the License is distributed on an "AS IS" BASIS,
WITHOUT WARRANTIES OR CONDITIONS OF ANY KIND, either express or implied.
See the License for the specific language governing permissions and
limitations under the License.
*/

package mysqlctl

import (
	"bufio"
	"context"
	"encoding/json"
	"fmt"
	"io"
	"os"
	"os/exec"
	"path"
	"regexp"
	"strings"
	"sync"
	"time"

	"github.com/spf13/pflag"

	"vitess.io/vitess/go/ioutil"
	"vitess.io/vitess/go/mysql/replication"
	"vitess.io/vitess/go/vt/logutil"
	"vitess.io/vitess/go/vt/mysqlctl/backupstorage"
	tabletmanagerdatapb "vitess.io/vitess/go/vt/proto/tabletmanagerdata"
	"vitess.io/vitess/go/vt/proto/vtrpc"
	"vitess.io/vitess/go/vt/servenv"
	"vitess.io/vitess/go/vt/vterrors"
)

// XtrabackupEngine encapsulates the logic of the xtrabackup engine
// it implements the BackupEngine interface and contains all the logic
// required to implement a backup/restore by invoking xtrabackup with
// the appropriate parameters
type XtrabackupEngine struct {
}

var (
	// path where backup engine program is located
	xtrabackupEnginePath string
	// flags to pass through to backup phase
	xtrabackupBackupFlags string
	// flags to pass through to prepare phase of restore
	xtrabackupPrepareFlags string
	// flags to pass through to extract phase of restore
	xbstreamRestoreFlags string
	// streaming mode
	xtrabackupStreamMode = "tar"
	xtrabackupUser       string
	// striping mode
	xtrabackupStripes         uint
	xtrabackupStripeBlockSize = uint(102400)
)

const (
	streamModeTar        = "tar"
	writerBufferSize     = 2 * 1024 * 1024 /*2 MiB*/
	xtrabackupBinaryName = "xtrabackup"
	xtrabackupEngineName = "xtrabackup"
	xtrabackupInfoFile   = "xtrabackup_info"
	xbstream             = "xbstream"
)

// xtraBackupManifest represents a backup.
// It stores the name of the backup file, the replication position,
// whether the backup is compressed using gzip, and any extra
// command line parameters used while invoking it.
type xtraBackupManifest struct {
	// BackupManifest is an anonymous embedding of the base manifest struct.
	BackupManifest
	// CompressionEngine stores which compression engine was originally provided
	// to compress the files. Please note that if user has provided externalCompressorCmd
	// then it will contain value 'external'. This field is used during restore routine to
	// get a hint about what kind of compression was used.
	CompressionEngine string `json:",omitempty"`
	// Name of the backup file
	FileName string
	// Params are the parameters that backup was run with
	Params string `json:"ExtraCommandLineParams"`
	// StreamMode is the stream mode used to create this backup.
	StreamMode string
	// NumStripes is the number of stripes the file is split across, if any.
	NumStripes int32
	// StripeBlockSize is the size in bytes of each stripe block.
	StripeBlockSize int32

	// SkipCompress is true if the backup files were NOT run through gzip.
	// The field is expressed as a negative because it will come through as
	// false for backups that were created before the field existed, and those
	// backups all had compression enabled.
	SkipCompress bool

	// When CompressionEngine is "external", ExternalDecompressor may be
	// consulted for the external decompressor command.
	//
	// When taking a backup with --compression-engine=external,
	// ExternalDecompressor will be set to the value of
	// --manifest-external-decompressor, if set, or else left as an empty
	// string.
	//
	// When restoring from a backup with CompressionEngine "external",
	// --external-decompressor will be consulted first and, if that is not set,
	// ExternalDecompressor will be used. If neither are set, the restore will
	// abort.
	ExternalDecompressor string
}

func init() {
	for _, cmd := range []string{"vtcombo", "vttablet", "vtbackup", "vttestserver", "vtctldclient"} {
		servenv.OnParseFor(cmd, registerXtraBackupEngineFlags)
	}
}

func registerXtraBackupEngineFlags(fs *pflag.FlagSet) {
	fs.StringVar(&xtrabackupEnginePath, "xtrabackup_root_path", xtrabackupEnginePath, "Directory location of the xtrabackup and xbstream executables, e.g., /usr/bin")
	fs.StringVar(&xtrabackupBackupFlags, "xtrabackup_backup_flags", xtrabackupBackupFlags, "Flags to pass to backup command. These should be space separated and will be added to the end of the command")
	fs.StringVar(&xtrabackupPrepareFlags, "xtrabackup_prepare_flags", xtrabackupPrepareFlags, "Flags to pass to prepare command. These should be space separated and will be added to the end of the command")
	fs.StringVar(&xbstreamRestoreFlags, "xbstream_restore_flags", xbstreamRestoreFlags, "Flags to pass to xbstream command during restore. These should be space separated and will be added to the end of the command. These need to match the ones used for backup e.g. --compress / --decompress, --encrypt / --decrypt")
	fs.StringVar(&xtrabackupStreamMode, "xtrabackup_stream_mode", xtrabackupStreamMode, "Which mode to use if streaming, valid values are tar and xbstream. Please note that tar is not supported in XtraBackup 8.0")
	fs.StringVar(&xtrabackupUser, "xtrabackup_user", xtrabackupUser, "User that xtrabackup will use to connect to the database server. This user must have all necessary privileges. For details, please refer to xtrabackup documentation.")
	fs.UintVar(&xtrabackupStripes, "xtrabackup_stripes", xtrabackupStripes, "If greater than 0, use data striping across this many destination files to parallelize data transfer and decompression")
	fs.UintVar(&xtrabackupStripeBlockSize, "xtrabackup_stripe_block_size", xtrabackupStripeBlockSize, "Size in bytes of each block that gets sent to a given stripe before rotating to the next stripe")
}

func (be *XtrabackupEngine) backupFileName() string {
	fileName := "backup"
	if xtrabackupStreamMode != "" {
		fileName += "."
		fileName += xtrabackupStreamMode
	}
	if backupStorageCompress {
		if ExternalDecompressorCmd != "" {
			fileName += ExternalCompressorExt
		} else {
			if ext, err := getExtensionFromEngine(CompressionEngineName); err != nil {
				// there is a check for this, but just in case that fails, we set a extension to the file
				fileName += ".unknown"
			} else {
				fileName += ext
			}
		}
	}
	return fileName
}

func closeFile(wc io.WriteCloser, fileName string, logger logutil.Logger, finalErr *error) {
	logger.Infof("Closing backup file %v", fileName)
	if closeErr := wc.Close(); *finalErr == nil {
		*finalErr = closeErr
	} else if closeErr != nil {
		// since we already have an error just log this
		logger.Errorf("error closing file %v: %v", fileName, closeErr)
	}
}

// ExecuteBackup runs a backup based on given params. This could be a full or incremental backup.
// The function returns a BackupResult that indicates the usability of the backup, and an overall error.
func (be *XtrabackupEngine) ExecuteBackup(ctx context.Context, params BackupParams, bh backupstorage.BackupHandle) (BackupResult, error) {
	params.Logger.Infof("Executing Backup at %v for keyspace/shard %v/%v on tablet %v, concurrency: %v, compress: %v, incrementalFromPos: %v",
		params.BackupTime, params.Keyspace, params.Shard, params.TabletAlias, params.Concurrency, backupStorageCompress, params.IncrementalFromPos)

	return be.executeFullBackup(ctx, params, bh)
}

// executeFullBackup returns a BackupResult that indicates the usability of the backup,
// and an overall error.
func (be *XtrabackupEngine) executeFullBackup(ctx context.Context, params BackupParams, bh backupstorage.BackupHandle) (backupResult BackupResult, finalErr error) {
	if params.IncrementalFromPos != "" {
		return BackupUnusable, vterrors.New(vtrpc.Code_INVALID_ARGUMENT, "incremental backups not supported in xtrabackup engine.")
	}
	if xtrabackupUser == "" {
		return BackupUnusable, vterrors.New(vtrpc.Code_INVALID_ARGUMENT, "xtrabackupUser must be specified.")
	}

	// an extension is required when using an external compressor
	if backupStorageCompress && ExternalCompressorCmd != "" && ExternalCompressorExt == "" {
		return BackupUnusable, vterrors.New(vtrpc.Code_INVALID_ARGUMENT,
			"flag --external-compressor-extension not provided when using an external compressor")
	}

	// use a mysql connection to detect flavor at runtime
	conn, err := params.Mysqld.GetDbaConnection(ctx)
	if conn != nil && err == nil {
		defer conn.Close()
	}

	if err != nil {
		return BackupUnusable, vterrors.Wrap(err, "unable to obtain a connection to the database")
	}
	pos, err := conn.PrimaryPosition()
	if err != nil {
		return BackupUnusable, vterrors.Wrap(err, "unable to obtain primary position")
	}
	serverUUID, err := conn.GetServerUUID()
	if err != nil {
		return BackupUnusable, vterrors.Wrap(err, "can't get server uuid")
	}

	mysqlVersion, err := params.Mysqld.GetVersionString(ctx)
	if err != nil {
		return BackupUnusable, vterrors.Wrap(err, "can't get MySQL version")
	}

	flavor := pos.GTIDSet.Flavor()
	params.Logger.Infof("Detected MySQL flavor: %v", flavor)

	backupFileName := be.backupFileName()
	params.Logger.Infof("backup file name: %s", backupFileName)
	numStripes := int(xtrabackupStripes)

	// Perform backups in a separate function, so deferred calls to Close() are
	// all done before we continue to write the MANIFEST. This ensures that we
	// do not write the MANIFEST unless all files were closed successfully,
	// maintaining the contract that a MANIFEST file should only exist if the
	// backup was created successfully.
	params.Logger.Infof("Starting backup with %v stripe(s)", numStripes)
	replicationPosition, err := be.backupFiles(ctx, params, bh, backupFileName, numStripes, flavor)
	if err != nil {
		return BackupUnusable, err
	}

	// open the MANIFEST
	params.Logger.Infof("Writing backup MANIFEST")
	mwc, err := bh.AddFile(ctx, backupManifestFileName, backupstorage.FileSizeUnknown)
	if err != nil {
		return BackupUnusable, vterrors.Wrapf(err, "cannot add %v to backup", backupManifestFileName)
	}
	defer closeFile(mwc, backupManifestFileName, params.Logger, &finalErr)

	// JSON-encode and write the MANIFEST
	bm := &xtraBackupManifest{
		// Common base fields
		BackupManifest: BackupManifest{
			BackupName:     bh.Name(),
			BackupMethod:   xtrabackupEngineName,
			Position:       replicationPosition,
			PurgedPosition: replicationPosition,
			ServerUUID:     serverUUID,
			TabletAlias:    params.TabletAlias,
			Keyspace:       params.Keyspace,
			Shard:          params.Shard,
			BackupTime:     FormatRFC3339(params.BackupTime.UTC()),
			FinishedTime:   FormatRFC3339(time.Now().UTC()),
			MySQLVersion:   mysqlVersion,
			// xtrabackup backups are always created such that they
			// are safe to use for upgrades later on.
			UpgradeSafe: true,
		},

		// XtraBackup-specific fields
		FileName:        backupFileName,
		StreamMode:      xtrabackupStreamMode,
		SkipCompress:    !backupStorageCompress,
		Params:          xtrabackupBackupFlags,
		NumStripes:      int32(numStripes),
		StripeBlockSize: int32(xtrabackupStripeBlockSize),
		// builtin specific field
		CompressionEngine:    CompressionEngineName,
		ExternalDecompressor: ManifestExternalDecompressorCmd,
	}

	data, err := json.MarshalIndent(bm, "", "  ")
	if err != nil {
		return BackupUnusable, vterrors.Wrapf(err, "cannot JSON encode %v", backupManifestFileName)
	}
	if _, err := mwc.Write(data); err != nil {
		return BackupUnusable, vterrors.Wrapf(err, "cannot write %v", backupManifestFileName)
	}

	params.Logger.Infof("Backup completed")
	return BackupUsable, nil
}

func (be *XtrabackupEngine) backupFiles(
	ctx context.Context,
	params BackupParams,
	bh backupstorage.BackupHandle,
	backupFileName string,
	numStripes int,
	flavor string,
) (replicationPosition replication.Position, finalErr error) {
	backupProgram := path.Join(xtrabackupEnginePath, xtrabackupBinaryName)
	flagsToExec := []string{"--defaults-file=" + params.Cnf.Path,
		"--backup",
		"--socket=" + params.Cnf.SocketFile,
		"--slave-info",
		"--user=" + xtrabackupUser,
		"--target-dir=" + params.Cnf.TmpDir,
		"--extra-lsndir=" + params.Cnf.TmpDir,
	}
	if xtrabackupStreamMode != "" {
		flagsToExec = append(flagsToExec, "--stream="+xtrabackupStreamMode)
	}
	if xtrabackupBackupFlags != "" {
		flagsToExec = append(flagsToExec, strings.Fields(xtrabackupBackupFlags)...)
	}

	// Create a cancellable Context for calls to bh.AddFile().
	// This allows us to decide later if we need to cancel an attempt to Close()
	// the file returned from AddFile(), since Close() itself does not accept a
	// Context value. We can't use a context.WithTimeout() here because that
	// would impose a timeout that starts counting right now, so it would
	// include the time spent uploading the file content. We only want to impose
	// a timeout on the final Close() step.
	addFilesCtx, cancelAddFiles := context.WithCancel(ctx)
	defer cancelAddFiles()
	destFiles, err := addStripeFiles(addFilesCtx, params, bh, backupFileName, numStripes)
	if err != nil {
		return replicationPosition, vterrors.Wrapf(err, "cannot create backup file %v", backupFileName)
	}
	defer func() {
		// Impose a timeout on the process of closing files.
		go func() {
			timer := time.NewTimer(closeTimeout)

			select {
			case <-addFilesCtx.Done():
				timer.Stop()
				return
			case <-timer.C:
				params.Logger.Errorf("Timed out waiting for Close() on backup file to complete")
				// Cancelling the Context that was originally passed to bh.AddFile()
				// should hopefully cause Close() calls on the file that AddFile()
				// returned to abort. If the underlying implementation doesn't
				// respect cancellation of the AddFile() Context while inside
				// Close(), then we just hang because it's unsafe to return and
				// leave Close() running indefinitely in the background.
				cancelAddFiles()
			}
		}()

		filename := backupFileName
		for i, file := range destFiles {
			if numStripes > 1 {
				filename = stripeFileName(backupFileName, i)
			}
			closeFile(file, filename, params.Logger, &finalErr)
		}
	}()

	backupCmd := exec.CommandContext(ctx, backupProgram, flagsToExec...)
	backupOut, err := backupCmd.StdoutPipe()
	if err != nil {
		return replicationPosition, vterrors.Wrap(err, "cannot create stdout pipe")
	}
	backupErr, err := backupCmd.StderrPipe()
	if err != nil {
		return replicationPosition, vterrors.Wrap(err, "cannot create stderr pipe")
	}

	destWriters := []io.Writer{}
	destBuffers := []*bufio.Writer{}
	destCompressors := []io.Closer{}
	for _, file := range destFiles {
		buffer := bufio.NewWriterSize(file, writerBufferSize)
		destBuffers = append(destBuffers, buffer)
		writer := io.Writer(buffer)

		// Create the gzip compression pipe, if necessary.
		if backupStorageCompress {
			var compressor io.WriteCloser

			if ExternalCompressorCmd != "" {
				compressor, err = newExternalCompressor(ctx, ExternalCompressorCmd, writer, params.Logger)
			} else {
				compressor, err = newBuiltinCompressor(CompressionEngineName, writer, params.Logger)
			}
			if err != nil {
				return replicationPosition, vterrors.Wrap(err, "can't create compressor")
			}

			writer = compressor
			destCompressors = append(destCompressors, ioutil.NewTimeoutCloser(ctx, compressor, closeTimeout))
		}

		destWriters = append(destWriters, writer)
	}

	if err = backupCmd.Start(); err != nil {
		return replicationPosition, vterrors.Wrap(err, "unable to start backup")
	}

	// Read stderr in the background, so we can log progress as xtrabackup runs.
	// Also save important lines of the output so we can parse it later to find
	// the replication position. Note that if we don't read stderr as we go, the
	// xtrabackup process gets blocked when the write buffer fills up.
	stderrBuilder := &strings.Builder{}
	stderrDone := make(chan struct{})
	go func() {
		defer close(stderrDone)

		scanner := bufio.NewScanner(backupErr)
		for scanner.Scan() {
			line := scanner.Text()
			params.Logger.Infof("xtrabackup stderr: %s", line)
		}
		if err := scanner.Err(); err != nil {
			params.Logger.Errorf("error reading from xtrabackup stderr: %v", err)
		}
	}()

	// Copy from the stream output to destination file (optional gzip)
	blockSize := int64(xtrabackupStripeBlockSize)
	if blockSize < 1024 {
		// Enforce minimum block size.
		blockSize = 1024
	}
	// Add a buffer in front of the raw stdout pipe so io.CopyN() can use the
	// buffered reader's WriteTo() method instead of allocating a new buffer
	// every time.
	backupOutBuf := bufio.NewReaderSize(backupOut, int(blockSize))
	if _, err := copyToStripes(destWriters, backupOutBuf, blockSize); err != nil {
		return replicationPosition, vterrors.Wrap(err, "cannot copy output from xtrabackup command")
	}

	// Close compressor to flush it. After that all data is sent to the buffer.
	for _, compressor := range destCompressors {
		if err := compressor.Close(); err != nil {
			return replicationPosition, vterrors.Wrap(err, "cannot close compressor")
		}
	}

	// Flush the buffer to finish writing on destination.
	for _, buffer := range destBuffers {
		if err = buffer.Flush(); err != nil {
			return replicationPosition, vterrors.Wrapf(err, "cannot flush destination: %v", backupFileName)
		}
	}

	// Wait for stderr scanner to stop.
	<-stderrDone
	// Get the final (filtered) stderr output.
	sterrOutput := stderrBuilder.String()

	if err := backupCmd.Wait(); err != nil {
		return replicationPosition, vterrors.Wrap(err, fmt.Sprintf("xtrabackup failed with error. Output=%s", sterrOutput))
	}

	replicationPosition, rerr := findReplicationPositionFromXtrabackupInfo(params.Cnf.TmpDir, flavor, params.Logger)
	if rerr != nil {
		return replicationPosition, vterrors.Wrap(rerr, "backup failed trying to find replication position")
	}

	return replicationPosition, nil
}

// ExecuteRestore restores from a backup. Any error is returned.
func (be *XtrabackupEngine) ExecuteRestore(ctx context.Context, params RestoreParams, bh backupstorage.BackupHandle) (*BackupManifest, error) {

	var bm xtraBackupManifest

	if err := getBackupManifestInto(ctx, bh, &bm); err != nil {
		return nil, err
	}

	// mark restore as in progress
	if err := createStateFile(params.Cnf); err != nil {
		return nil, err
	}

	if err := prepareToRestore(ctx, params.Cnf, params.Mysqld, params.Logger, params.MysqlShutdownTimeout); err != nil {
		return nil, err
	}

	// copy / extract files
	params.Logger.Infof("Restore: Extracting files from %v", bm.FileName)

	if err := be.restoreFromBackup(ctx, params.Cnf, bh, bm, params.Logger); err != nil {
		// don't delete the file here because that is how we detect an interrupted restore
		return nil, err
	}
	// now find the replication position and return that
	params.Logger.Infof("Restore: returning replication position %v", bm.Position)
	return &bm.BackupManifest, nil
}

func (be *XtrabackupEngine) restoreFromBackup(ctx context.Context, cnf *Mycnf, bh backupstorage.BackupHandle, bm xtraBackupManifest, logger logutil.Logger) error {
	// first download the file into a tmp dir
	// and extract all the files
	tempDir := fmt.Sprintf("%v/%v", cnf.TmpDir, time.Now().UTC().Format("xtrabackup-2006-01-02.150405"))
	// create tempDir
	if err := os.MkdirAll(tempDir, os.ModePerm); err != nil {
		return err
	}
	// delete tempDir once we are done
	defer func(dir string, l logutil.Logger) {
		err := os.RemoveAll(dir)
		if err != nil {
			l.Errorf("error deleting tempDir(%v): %v", dir, err)
		}
	}(tempDir, logger)

	// For optimization, we are replacing pargzip with pgzip, so newBuiltinDecompressor doesn't have to compare and print warning for every file
	// since newBuiltinDecompressor is helper method and does not hold any state, it was hard to do it in that method itself.
	if bm.CompressionEngine == PargzipCompressor {
		logger.Warningf(`engine "pargzip" doesn't support decompression, using "pgzip" instead`)
		bm.CompressionEngine = PgzipCompressor
		defer func() {
			bm.CompressionEngine = PargzipCompressor
		}()
	}

	if err := be.extractFiles(ctx, logger, bh, bm, tempDir); err != nil {
		logger.Errorf("error extracting backup files: %v", err)
		return err
	}

	// copy / extract files
	logger.Infof("Restore: Preparing the extracted files")
	// prepare the backup
	restoreProgram := path.Join(xtrabackupEnginePath, xtrabackupBinaryName)
	flagsToExec := []string{"--defaults-file=" + cnf.Path,
		"--prepare",
		"--target-dir=" + tempDir,
	}
	if xtrabackupPrepareFlags != "" {
		flagsToExec = append(flagsToExec, strings.Fields(xtrabackupPrepareFlags)...)
	}
	prepareCmd := exec.CommandContext(ctx, restoreProgram, flagsToExec...)
	prepareOut, err := prepareCmd.StdoutPipe()
	if err != nil {
		return vterrors.Wrap(err, "cannot create stdout pipe")
	}
	prepareErr, err := prepareCmd.StderrPipe()
	if err != nil {
		return vterrors.Wrap(err, "cannot create stderr pipe")
	}
	if err := prepareCmd.Start(); err != nil {
		return vterrors.Wrap(err, "can't start prepare step")
	}

	// Read stdout/stderr in the background and send each line to the logger.
	prepareWg := &sync.WaitGroup{}
	prepareWg.Add(2)
	go scanLinesToLogger("prepare stdout", prepareOut, logger, prepareWg.Done)
	go scanLinesToLogger("prepare stderr", prepareErr, logger, prepareWg.Done)
	prepareWg.Wait()

	// Get exit status.
	if err := prepareCmd.Wait(); err != nil {
		return vterrors.Wrap(err, "prepare step failed")
	}

	// then move-back
	logger.Infof("Restore: Move extracted and prepared files to final locations")

	flagsToExec = []string{"--defaults-file=" + cnf.Path,
		"--move-back",
		"--target-dir=" + tempDir,
	}
	movebackCmd := exec.CommandContext(ctx, restoreProgram, flagsToExec...)
	movebackOut, err := movebackCmd.StdoutPipe()
	if err != nil {
		return vterrors.Wrap(err, "cannot create stdout pipe")
	}
	movebackErr, err := movebackCmd.StderrPipe()
	if err != nil {
		return vterrors.Wrap(err, "cannot create stderr pipe")
	}
	if err := movebackCmd.Start(); err != nil {
		return vterrors.Wrap(err, "can't start move-back step")
	}

	// Read stdout/stderr in the background and send each line to the logger.
	movebackWg := &sync.WaitGroup{}
	movebackWg.Add(2)
	go scanLinesToLogger("move-back stdout", movebackOut, logger, movebackWg.Done)
	go scanLinesToLogger("move-back stderr", movebackErr, logger, movebackWg.Done)
	movebackWg.Wait()

	// Get exit status.
	if err := movebackCmd.Wait(); err != nil {
		return vterrors.Wrap(err, "move-back step failed")
	}

	return nil
}

// restoreFile extracts all the files from the backup archive
func (be *XtrabackupEngine) extractFiles(ctx context.Context, logger logutil.Logger, bh backupstorage.BackupHandle, bm xtraBackupManifest, tempDir string) error {
	// Pull details from the MANIFEST where available, so we can still restore
	// backups taken with different flags. Some fields were not always present,
	// so if necessary we default to the flag values.
	compressed := !bm.SkipCompress
	streamMode := bm.StreamMode
	if streamMode == "" {
		streamMode = xtrabackupStreamMode
	}
	baseFileName := bm.FileName
	if baseFileName == "" {
		baseFileName = be.backupFileName()
	}

	logger.Infof("backup file name: %s", baseFileName)
	// Open the source files for reading.
	srcFiles, err := readStripeFiles(ctx, bh, baseFileName, int(bm.NumStripes), logger)
	if err != nil {
		return vterrors.Wrapf(err, "cannot open backup file %v", baseFileName)
	}
	defer func() {
		for _, file := range srcFiles {
			file.Close()
		}
	}()

	srcReaders := []io.Reader{}
	srcDecompressors := []io.Closer{}
	for _, file := range srcFiles {
		reader := io.Reader(file)

		// Create the decompressor if needed.
		if compressed {
			var decompressor io.ReadCloser
			var deCompressionEngine = bm.CompressionEngine
			if deCompressionEngine == "" {
				// For backward compatibility. Incase if Manifest is from N-1 binary
				// then we assign the default value of compressionEngine.
				deCompressionEngine = PgzipCompressor
			}
			externalDecompressorCmd := ExternalDecompressorCmd
			if externalDecompressorCmd == "" && bm.ExternalDecompressor != "" {
				externalDecompressorCmd = bm.ExternalDecompressor
			}
			if externalDecompressorCmd != "" {
				if deCompressionEngine == ExternalCompressor {
					deCompressionEngine = externalDecompressorCmd
					decompressor, err = newExternalDecompressor(ctx, deCompressionEngine, reader, logger)
				} else {
					decompressor, err = newBuiltinDecompressor(deCompressionEngine, reader, logger)
				}
			} else {
				if deCompressionEngine == ExternalCompressor {
					return fmt.Errorf("%w %q", errUnsupportedCompressionEngine, ExternalCompressor)
				}
				decompressor, err = newBuiltinDecompressor(deCompressionEngine, reader, logger)
			}
			if err != nil {
				return vterrors.Wrap(err, "can't create decompressor")
			}
			srcDecompressors = append(srcDecompressors, ioutil.NewTimeoutCloser(ctx, decompressor, closeTimeout))
			reader = decompressor
		}

		srcReaders = append(srcReaders, reader)
	}
	defer func() {
		for _, decompressor := range srcDecompressors {
			if cerr := decompressor.Close(); cerr != nil {
				logger.Errorf("failed to close decompressor: %v", cerr)
			}
		}
	}()

	reader := stripeReader(srcReaders, int64(bm.StripeBlockSize))

	switch streamMode {
	case streamModeTar:
		// now extract the files by running tar
		// error if we can't find tar
		flagsToExec := []string{"-C", tempDir, "-xiv"}
		tarCmd := exec.CommandContext(ctx, "tar", flagsToExec...)
		logger.Infof("Executing tar cmd with flags %v", flagsToExec)
		tarCmd.Stdin = reader
		tarOut, err := tarCmd.StdoutPipe()
		if err != nil {
			return vterrors.Wrap(err, "cannot create stdout pipe")
		}
		tarErr, err := tarCmd.StderrPipe()
		if err != nil {
			return vterrors.Wrap(err, "cannot create stderr pipe")
		}
		if err := tarCmd.Start(); err != nil {
			return vterrors.Wrap(err, "can't start tar")
		}

		// Read stdout/stderr in the background and send each line to the logger.
		tarWg := &sync.WaitGroup{}
		tarWg.Add(2)
		go scanLinesToLogger("tar stdout", tarOut, logger, tarWg.Done)
		go scanLinesToLogger("tar stderr", tarErr, logger, tarWg.Done)
		tarWg.Wait()

		// Get exit status.
		if err := tarCmd.Wait(); err != nil {
			return vterrors.Wrap(err, "tar failed")
		}

	case xbstream:
		// now extract the files by running xbstream
		xbstreamProgram := path.Join(xtrabackupEnginePath, xbstream)
		flagsToExec := []string{"-C", tempDir, "-xv"}
		if xbstreamRestoreFlags != "" {
			flagsToExec = append(flagsToExec, strings.Fields(xbstreamRestoreFlags)...)
		}
		xbstreamCmd := exec.CommandContext(ctx, xbstreamProgram, flagsToExec...)
		logger.Infof("Executing xbstream cmd: %v %v", xbstreamProgram, flagsToExec)
		xbstreamCmd.Stdin = reader
		xbstreamOut, err := xbstreamCmd.StdoutPipe()
		if err != nil {
			return vterrors.Wrap(err, "cannot create stdout pipe")
		}
		xbstreamErr, err := xbstreamCmd.StderrPipe()
		if err != nil {
			return vterrors.Wrap(err, "cannot create stderr pipe")
		}
		if err := xbstreamCmd.Start(); err != nil {
			return vterrors.Wrap(err, "can't start xbstream")
		}

		// Read stdout/stderr in the background and send each line to the logger.
		xbstreamWg := &sync.WaitGroup{}
		xbstreamWg.Add(2)
		go scanLinesToLogger("xbstream stdout", xbstreamOut, logger, xbstreamWg.Done)
		go scanLinesToLogger("xbstream stderr", xbstreamErr, logger, xbstreamWg.Done)
		xbstreamWg.Wait()

		// Get exit status.
		if err := xbstreamCmd.Wait(); err != nil {
			return vterrors.Wrap(err, "xbstream failed")
		}
	default:
		return vterrors.Errorf(vtrpc.Code_INVALID_ARGUMENT, "%v is not a valid value for xtrabackup_stream_mode, supported modes are tar and xbstream", streamMode)
	}
	return nil
}

func findReplicationPositionFromXtrabackupInfo(directory, flavor string, logger logutil.Logger) (replication.Position, error) {
	f, err := os.Open(path.Join(directory, xtrabackupInfoFile))
	if err != nil {
		return replication.Position{}, vterrors.Errorf(vtrpc.Code_INVALID_ARGUMENT,
			"couldn't open %q to read GTID position", path.Join(directory, xtrabackupInfoFile))
	}
	defer f.Close()

	contents, err := io.ReadAll(f)
	if err != nil {
		return replication.Position{}, vterrors.Errorf(vtrpc.Code_INVALID_ARGUMENT, "couldn't read GTID position from %q", f.Name())
	}

	return findReplicationPosition(string(contents), flavor, logger)
}

var xtrabackupReplicationPositionRegexp = regexp.MustCompile(`GTID of the last change '([^']*)'`)

func findReplicationPosition(input, flavor string, logger logutil.Logger) (replication.Position, error) {
	match := xtrabackupReplicationPositionRegexp.FindStringSubmatch(input)
	if match == nil || len(match) != 2 {
		return replication.Position{}, vterrors.Errorf(vtrpc.Code_INVALID_ARGUMENT, "couldn't find replication position in xtrabackup stderr output")
	}
	position := match[1]
	// Remove all spaces, tabs, and newlines.
	position = strings.Replace(position, " ", "", -1)
	position = strings.Replace(position, "\t", "", -1)
	position = strings.Replace(position, "\n", "", -1)
	logger.Infof("Found position: %v", position)
	if position == "" {
		return replication.Position{}, vterrors.Errorf(vtrpc.Code_INVALID_ARGUMENT, "empty replication position from xtrabackup")
	}

	// flavor is required to parse a string into a mysql.Position
	replicationPosition, err := replication.ParsePosition(flavor, position)
	if err != nil {
		return replication.Position{}, vterrors.Wrapf(err, "can't parse replication position from xtrabackup: %v", position)
	}
	return replicationPosition, nil
}

func stripeFileName(baseFileName string, index int) string {
	return fmt.Sprintf("%s-%03d", baseFileName, index)
}

func addStripeFiles(ctx context.Context, params BackupParams, backupHandle backupstorage.BackupHandle, baseFileName string, numStripes int) ([]io.WriteCloser, error) {
	// Compute total size of all files we will backup.
	// We delegate the actual backing up to xtrabackup which streams
	// the files as a single archive (tar / xbstream), which might
	// further be compressed using gzip.
	// This approximate total size is passed in to AddFile so that
	// storage plugins can make appropriate choices for parameters
	// like partSize in multi-part uploads
	_, totalSize, err := findFilesToBackup(params.Cnf)
	if err != nil {
		return nil, err
	}

	if numStripes <= 1 {
		// No striping.
		file, err := backupHandle.AddFile(ctx, baseFileName, totalSize)
		return []io.WriteCloser{file}, err
	}

	files := []io.WriteCloser{}
	for i := 0; i < numStripes; i++ {
		filename := stripeFileName(baseFileName, i)
		params.Logger.Infof("Opening backup stripe file %v", filename)
		file, err := backupHandle.AddFile(ctx, filename, totalSize/int64(numStripes))
		if err != nil {
			// Close any files we already opened and clear them from the result.
			for _, file := range files {
				if err := file.Close(); err != nil {
					params.Logger.Warningf("error closing backup stripe file: %v", err)
				}
			}
			return nil, err
		}
		files = append(files, file)
	}

	return files, nil
}

func readStripeFiles(ctx context.Context, backupHandle backupstorage.BackupHandle, baseFileName string, numStripes int, logger logutil.Logger) ([]io.ReadCloser, error) {
	if numStripes <= 1 {
		// No striping.
		file, err := backupHandle.ReadFile(ctx, baseFileName)
		return []io.ReadCloser{file}, err
	}

	files := []io.ReadCloser{}
	for i := 0; i < numStripes; i++ {
		file, err := backupHandle.ReadFile(ctx, stripeFileName(baseFileName, i))
		if err != nil {
			// Close any files we already opened and clear them from the result.
			for _, file := range files {
				if err := file.Close(); err != nil {
					logger.Warningf("error closing backup stripe file: %v", err)
				}
			}
			return nil, err
		}
		files = append(files, file)
	}

	return files, nil
}

func copyToStripes(writers []io.Writer, reader io.Reader, blockSize int64) (written int64, err error) {
	if len(writers) == 1 {
		// Not striped.
		return io.Copy(writers[0], reader)
	}

	// Read blocks from source and round-robin them to destination writers.
	// Since we put a buffer in front of the destination file, and pargzip has its
	// own buffer as well, we are writing into a buffer either way (whether a
	// compressor is in the chain or not). That means these writes should not
	// block often, so we shouldn't need separate goroutines here.
	destIndex := 0
	for {
		// Copy blockSize bytes to this writer before rotating to the next one.
		// The only acceptable reason for copying less than blockSize bytes is EOF.
		n, err := io.CopyN(writers[destIndex], reader, blockSize)
		written += n
		if err == io.EOF {
			// We're done.
			return written, nil
		}
		if err != nil {
			// If we failed to copy exactly blockSize bytes for any reason other
			// than EOF, we must abort.
			return written, err
		}

		// Rotate to the next writer.
		destIndex++
		if destIndex == len(writers) {
			destIndex = 0
		}
	}
}

func stripeReader(readers []io.Reader, blockSize int64) io.Reader {
	if len(readers) == 1 {
		// No striping.
		return readers[0]
	}

	// Make a pipe to convert our overall Writer into a Reader.
	// We will launch a goroutine to write to the write half of the pipe,
	// and return the read half to the caller.
	reader, writer := io.Pipe()

	go func() {
		// Read blocks from each source in round-robin and send them to the pipe.
		// When using pgzip, there is already a read-ahead goroutine for every
		// source, so we don't need to launch one for each source.
		// TODO: See if we need to add read-ahead goroutines for the case when
		//   compression is not enabled in order to get any benefit to restore
		//   parallelism from data striping.
		srcIndex := 0
		for {
			// Copy blockSize bytes from this reader before rotating to the next one.
			// The only acceptable reason for copying less than blockSize bytes is EOF.
			n, err := io.CopyN(writer, readers[srcIndex], blockSize)
			if err != nil {
				// If we failed to copy exactly blockSize bytes for any
				// reason other than EOF, we must abort.
				if err != io.EOF {
					writer.CloseWithError(err)
					return
				}

				// If we hit EOF after copying less than the blockSize from
				// this reader, we must be done.
				if n < blockSize {
					// Close the write half so the read half gets EOF.
					writer.Close()
					return
				}
				// If we hit EOF after copying exactly blockSize bytes, then we
				// need to keep checking the rest of the stripes until one of
				// them returns EOF with n < blockSize.
			}

			// Rotate to the next writer.
			srcIndex++
			if srcIndex == len(readers) {
				srcIndex = 0
			}
		}
	}()

	return reader
}

// ShouldDrainForBackup satisfies the BackupEngine interface
// xtrabackup can run while tablet is serving, hence false
func (be *XtrabackupEngine) ShouldDrainForBackup(req *tabletmanagerdatapb.BackupRequest) bool {
	return false
}

<<<<<<< HEAD
func (be *XtrabackupEngine) Name() string { return xtrabackupEngineName }
=======
// ShouldStartMySQLAfterRestore signifies if this backup engine needs to restart MySQL once the restore is completed.
func (be *XtrabackupEngine) ShouldStartMySQLAfterRestore() bool {
	return true
}
>>>>>>> 3743f095

func init() {
	BackupRestoreEngineMap[xtrabackupEngineName] = &XtrabackupEngine{}
}<|MERGE_RESOLUTION|>--- conflicted
+++ resolved
@@ -942,14 +942,12 @@
 	return false
 }
 
-<<<<<<< HEAD
-func (be *XtrabackupEngine) Name() string { return xtrabackupEngineName }
-=======
 // ShouldStartMySQLAfterRestore signifies if this backup engine needs to restart MySQL once the restore is completed.
 func (be *XtrabackupEngine) ShouldStartMySQLAfterRestore() bool {
 	return true
 }
->>>>>>> 3743f095
+
+func (be *XtrabackupEngine) Name() string { return xtrabackupEngineName }
 
 func init() {
 	BackupRestoreEngineMap[xtrabackupEngineName] = &XtrabackupEngine{}
