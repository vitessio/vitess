/*
Copyright 2019 The Vitess Authors.

Licensed under the Apache License, Version 2.0 (the "License");
you may not use this file except in compliance with the License.
You may obtain a copy of the License at

    http://www.apache.org/licenses/LICENSE-2.0

Unless required by applicable law or agreed to in writing, software
distributed under the License is distributed on an "AS IS" BASIS,
WITHOUT WARRANTIES OR CONDITIONS OF ANY KIND, either express or implied.
See the License for the specific language governing permissions and
limitations under the License.
*/

package fakemysqldaemon

import (
	"fmt"
	"reflect"
	"strings"
	"time"

	"golang.org/x/net/context"

	"vitess.io/vitess/go/mysql"
	"vitess.io/vitess/go/mysql/fakesqldb"
	"vitess.io/vitess/go/sqltypes"
	"vitess.io/vitess/go/sync2"
	"vitess.io/vitess/go/vt/dbconnpool"
	"vitess.io/vitess/go/vt/mysqlctl"
	"vitess.io/vitess/go/vt/mysqlctl/tmutils"

	querypb "vitess.io/vitess/go/vt/proto/query"
	tabletmanagerdatapb "vitess.io/vitess/go/vt/proto/tabletmanagerdata"
)

// FakeMysqlDaemon implements MysqlDaemon and allows the user to fake
// everything.
type FakeMysqlDaemon struct {
	// db is the fake SQL DB we may use for some queries.
	db *fakesqldb.DB

	// appPool is set if db is set.
	appPool *dbconnpool.ConnectionPool

	// Running is used by Start / Shutdown
	Running bool

	// MysqlPort will be returned by GetMysqlPort(). Set to -1 to
	// return an error.
	MysqlPort sync2.AtomicInt32

	// Replicating is updated when calling StartReplication / StopReplication
	// (it is not used at all when calling ReplicationStatus, it is the
	// test owner responsibility to have these two match)
	Replicating bool

	// IOThreadRunning is always true except in one testcase
	// where we want to test error handling during SetMaster
	IOThreadRunning bool

	// CurrentMasterPosition is returned by MasterPosition
	// and ReplicationStatus
	CurrentMasterPosition mysql.Position

	// ReplicationStatusError is used by ReplicationStatus
	ReplicationStatusError error

	// StartReplicationError is used by StartReplication
	StartReplicationError error

	// CurrentMasterHost is returned by ReplicationStatus
	CurrentMasterHost string

	// CurrentMasterport is returned by ReplicationStatus
	CurrentMasterPort int

	// SecondsBehindMaster is returned by ReplicationStatus
	SecondsBehindMaster uint

	// ReadOnly is the current value of the flag
	ReadOnly bool

	// SuperReadOnly is the current value of the flag
	SuperReadOnly bool

	// SetReplicationPositionPos is matched against the input of SetReplicationPosition.
	// If it doesn't match, SetReplicationPosition will return an error.
	SetReplicationPositionPos mysql.Position

	// StartReplicationUntilAfterPos is matched against the input
	StartReplicationUntilAfterPos mysql.Position

	// SetMasterInput is matched against the input of SetMaster
	// (as "%v:%v"). If it doesn't match, SetMaster will return an error.
	SetMasterInput string

	// SetMasterError is used by SetMaster
	SetMasterError error

	// WaitMasterPosition is checked by WaitMasterPos, if the
	// same it returns nil, if different it returns an error
	WaitMasterPosition mysql.Position

	// PromoteResult is returned by Promote
	PromoteResult mysql.Position

	// PromoteError is used by Promote
	PromoteError error

	// SchemaFunc provides the return value for GetSchema.
	// If not defined, the "Schema" field will be used instead, see below.
	SchemaFunc func() (*tabletmanagerdatapb.SchemaDefinition, error)

	// Schema will be returned by GetSchema. If nil we'll
	// return an error.
	Schema *tabletmanagerdatapb.SchemaDefinition

	// PreflightSchemaChangeResult will be returned by PreflightSchemaChange.
	// If nil we'll return an error.
	PreflightSchemaChangeResult []*tabletmanagerdatapb.SchemaChangeResult

	// ApplySchemaChangeResult will be returned by ApplySchemaChange.
	// If nil we'll return an error.
	ApplySchemaChangeResult *tabletmanagerdatapb.SchemaChangeResult

	// ExpectedExecuteSuperQueryList is what we expect
	// ExecuteSuperQueryList to be called with. If it doesn't
	// match, ExecuteSuperQueryList will return an error.
	// Note each string is just a substring if it begins with SUB,
	// so we support partial queries (useful when queries contain
	// data fields like timestamps)
	ExpectedExecuteSuperQueryList []string

	// ExpectedExecuteSuperQueryCurrent is the current index of the queries
	// we expect
	ExpectedExecuteSuperQueryCurrent int

	// FetchSuperQueryResults is used by FetchSuperQuery
	FetchSuperQueryMap map[string]*sqltypes.Result

	// BinlogPlayerEnabled is used by {Enable,Disable}BinlogPlayer
	BinlogPlayerEnabled sync2.AtomicBool

	// SemiSyncMasterEnabled represents the state of rpl_semi_sync_master_enabled.
	SemiSyncMasterEnabled bool
	// SemiSyncReplicaEnabled represents the state of rpl_semi_sync_slave_enabled.
	SemiSyncReplicaEnabled bool

	// TimeoutHook is a func that can be called at the beginning of any method to fake a timeout.
	// all a test needs to do is make it { return context.DeadlineExceeded }
	TimeoutHook func() error
}

// NewFakeMysqlDaemon returns a FakeMysqlDaemon where mysqld appears
// to be running, based on a fakesqldb.DB.
// 'db' can be nil if the test doesn't use a database at all.
func NewFakeMysqlDaemon(db *fakesqldb.DB) *FakeMysqlDaemon {
	result := &FakeMysqlDaemon{
		db:              db,
		Running:         true,
		IOThreadRunning: true,
	}
	if db != nil {
		result.appPool = dbconnpool.NewConnectionPool("AppConnPool", 5, time.Minute, 0)
		result.appPool.Open(db.ConnParams())
	}
	return result
}

// Start is part of the MysqlDaemon interface
func (fmd *FakeMysqlDaemon) Start(ctx context.Context, cnf *mysqlctl.Mycnf, mysqldArgs ...string) error {
	if fmd.Running {
		return fmt.Errorf("fake mysql daemon already running")
	}
	fmd.Running = true
	return nil
}

// Shutdown is part of the MysqlDaemon interface
func (fmd *FakeMysqlDaemon) Shutdown(ctx context.Context, cnf *mysqlctl.Mycnf, waitForMysqld bool) error {
	if !fmd.Running {
		return fmt.Errorf("fake mysql daemon not running")
	}
	fmd.Running = false
	return nil
}

// RunMysqlUpgrade is part of the MysqlDaemon interface
func (fmd *FakeMysqlDaemon) RunMysqlUpgrade() error {
	return nil
}

// ReinitConfig is part of the MysqlDaemon interface
func (fmd *FakeMysqlDaemon) ReinitConfig(ctx context.Context, cnf *mysqlctl.Mycnf) error {
	return nil
}

// RefreshConfig is part of the MysqlDaemon interface
func (fmd *FakeMysqlDaemon) RefreshConfig(ctx context.Context, cnf *mysqlctl.Mycnf) error {
	return nil
}

// Wait is part of the MysqlDaemon interface.
func (fmd *FakeMysqlDaemon) Wait(ctx context.Context, cnf *mysqlctl.Mycnf) error {
	return nil
}

// GetMysqlPort is part of the MysqlDaemon interface
func (fmd *FakeMysqlDaemon) GetMysqlPort() (int32, error) {
	if fmd.MysqlPort.Get() == -1 {
		return 0, fmt.Errorf("FakeMysqlDaemon.GetMysqlPort returns an error")
	}
	return fmd.MysqlPort.Get(), nil
}

// ReplicationStatus is part of the MysqlDaemon interface
func (fmd *FakeMysqlDaemon) ReplicationStatus() (mysql.ReplicationStatus, error) {
	if fmd.ReplicationStatusError != nil {
		return mysql.ReplicationStatus{}, fmd.ReplicationStatusError
	}
	return mysql.ReplicationStatus{
		Position:            fmd.CurrentMasterPosition,
		SecondsBehindMaster: fmd.SecondsBehindMaster,
		// implemented as AND to avoid changing all tests that were
		// previously using Replicating = false
		IOThreadRunning:  fmd.Replicating && fmd.IOThreadRunning,
		SQLThreadRunning: fmd.Replicating,
		MasterHost:       fmd.CurrentMasterHost,
		MasterPort:       fmd.CurrentMasterPort,
	}, nil
}

// ResetReplication is part of the MysqlDaemon interface.
func (fmd *FakeMysqlDaemon) ResetReplication(ctx context.Context) error {
	return fmd.ExecuteSuperQueryList(ctx, []string{
		"FAKE RESET ALL REPLICATION",
	})
}

// MasterPosition is part of the MysqlDaemon interface
func (fmd *FakeMysqlDaemon) MasterPosition() (mysql.Position, error) {
	return fmd.CurrentMasterPosition, nil
}

// IsReadOnly is part of the MysqlDaemon interface
func (fmd *FakeMysqlDaemon) IsReadOnly() (bool, error) {
	return fmd.ReadOnly, nil
}

// SetReadOnly is part of the MysqlDaemon interface
func (fmd *FakeMysqlDaemon) SetReadOnly(on bool) error {
	fmd.ReadOnly = on
	return nil
}

// SetSuperReadOnly is part of the MysqlDaemon interface
func (fmd *FakeMysqlDaemon) SetSuperReadOnly(on bool) error {
	fmd.SuperReadOnly = on
	fmd.ReadOnly = on
	return nil
}

// StartReplication is part of the MysqlDaemon interface.
func (fmd *FakeMysqlDaemon) StartReplication(hookExtraEnv map[string]string) error {
	if fmd.StartReplicationError != nil {
		return fmd.StartReplicationError
	}
	return fmd.ExecuteSuperQueryList(context.Background(), []string{
		"START SLAVE",
	})
}

// RestartReplication is part of the MysqlDaemon interface.
func (fmd *FakeMysqlDaemon) RestartReplication(hookExtraEnv map[string]string) error {
	return fmd.ExecuteSuperQueryList(context.Background(), []string{
		"STOP SLAVE",
		"RESET SLAVE",
		"START SLAVE",
	})
}

// StartReplicationUntilAfter is part of the MysqlDaemon interface.
func (fmd *FakeMysqlDaemon) StartReplicationUntilAfter(ctx context.Context, pos mysql.Position) error {
	if !reflect.DeepEqual(fmd.StartReplicationUntilAfterPos, pos) {
		return fmt.Errorf("wrong pos for StartReplicationUntilAfter: expected %v got %v", fmd.SetReplicationPositionPos, pos)
	}

	return fmd.ExecuteSuperQueryList(context.Background(), []string{
		"START SLAVE UNTIL AFTER",
	})
}

// StopReplication is part of the MysqlDaemon interface.
func (fmd *FakeMysqlDaemon) StopReplication(hookExtraEnv map[string]string) error {
	return fmd.ExecuteSuperQueryList(context.Background(), []string{
		"STOP SLAVE",
	})
}

<<<<<<< HEAD
// StopSlaveIOThread is part of the MysqlDaemon interface.
func (fmd *FakeMysqlDaemon) StopSlaveIOThread(ctx context.Context) error {
	return fmd.ExecuteSuperQueryList(context.Background(), []string{
		"STOP SLAVE IO_THREAD",
	})
}

// SetSlavePosition is part of the MysqlDaemon interface.
func (fmd *FakeMysqlDaemon) SetSlavePosition(ctx context.Context, pos mysql.Position) error {
	if !reflect.DeepEqual(fmd.SetSlavePositionPos, pos) {
		return fmt.Errorf("wrong pos for SetSlavePosition: expected %v got %v", fmd.SetSlavePositionPos, pos)
=======
// SetReplicationPosition is part of the MysqlDaemon interface.
func (fmd *FakeMysqlDaemon) SetReplicationPosition(ctx context.Context, pos mysql.Position) error {
	if !reflect.DeepEqual(fmd.SetReplicationPositionPos, pos) {
		return fmt.Errorf("wrong pos for SetReplicationPosition: expected %v got %v", fmd.SetReplicationPositionPos, pos)
>>>>>>> 17453158
	}
	return fmd.ExecuteSuperQueryList(ctx, []string{
		"FAKE SET SLAVE POSITION",
	})
}

// SetMaster is part of the MysqlDaemon interface.
func (fmd *FakeMysqlDaemon) SetMaster(ctx context.Context, masterHost string, masterPort int, stopReplicationBefore bool, startReplicationAfter bool) error {
	input := fmt.Sprintf("%v:%v", masterHost, masterPort)
	if fmd.SetMasterInput != input {
		return fmt.Errorf("wrong input for SetMasterCommands: expected %v got %v", fmd.SetMasterInput, input)
	}
	if fmd.SetMasterError != nil {
		return fmd.SetMasterError
	}
	cmds := []string{}
	if stopReplicationBefore {
		cmds = append(cmds, "STOP SLAVE")
	}
	cmds = append(cmds, "FAKE SET MASTER")
	if startReplicationAfter {
		cmds = append(cmds, "START SLAVE")
	}
	return fmd.ExecuteSuperQueryList(ctx, cmds)
}

// WaitForReparentJournal is part of the MysqlDaemon interface
func (fmd *FakeMysqlDaemon) WaitForReparentJournal(ctx context.Context, timeCreatedNS int64) error {
	return nil
}

// DemoteMaster is deprecated: use mysqld.MasterPosition() instead
func (fmd *FakeMysqlDaemon) DemoteMaster() (mysql.Position, error) {
	return fmd.CurrentMasterPosition, nil
}

// WaitMasterPos is part of the MysqlDaemon interface
func (fmd *FakeMysqlDaemon) WaitMasterPos(_ context.Context, pos mysql.Position) error {
	if fmd.TimeoutHook != nil {
		return fmd.TimeoutHook()
	}
	if reflect.DeepEqual(fmd.WaitMasterPosition, pos) {
		return nil
	}
	return fmt.Errorf("wrong input for WaitMasterPos: expected %v got %v", fmd.WaitMasterPosition, pos)
}

// Promote is part of the MysqlDaemon interface
func (fmd *FakeMysqlDaemon) Promote(hookExtraEnv map[string]string) (mysql.Position, error) {
	if fmd.PromoteError != nil {
		return mysql.Position{}, fmd.PromoteError
	}
	return fmd.PromoteResult, nil
}

// ExecuteSuperQueryList is part of the MysqlDaemon interface
func (fmd *FakeMysqlDaemon) ExecuteSuperQueryList(ctx context.Context, queryList []string) error {
	for _, query := range queryList {
		// test we still have a query to compare
		if fmd.ExpectedExecuteSuperQueryCurrent >= len(fmd.ExpectedExecuteSuperQueryList) {
			return fmt.Errorf("unexpected extra query in ExecuteSuperQueryList: %v", query)
		}

		// compare the query
		expected := fmd.ExpectedExecuteSuperQueryList[fmd.ExpectedExecuteSuperQueryCurrent]
		fmd.ExpectedExecuteSuperQueryCurrent++
		if strings.HasPrefix(expected, "SUB") {
			// remove the SUB from the expected,
			// and truncate the query to length(expected)
			expected = expected[3:]
			if len(query) > len(expected) {
				query = query[:len(expected)]
			}
		}
		if expected != query {
			return fmt.Errorf("wrong query for ExecuteSuperQueryList: expected %v got %v", expected, query)
		}

		// intercept some queries to update our status
		switch query {
		case "START SLAVE":
			fmd.Replicating = true
		case "STOP SLAVE":
			fmd.Replicating = false
		}
	}
	return nil
}

// FetchSuperQuery returns the results from the map, if any
func (fmd *FakeMysqlDaemon) FetchSuperQuery(ctx context.Context, query string) (*sqltypes.Result, error) {
	if fmd.FetchSuperQueryMap == nil {
		return nil, fmt.Errorf("unexpected query: %v", query)
	}

	qr, ok := fmd.FetchSuperQueryMap[query]
	if !ok {
		return nil, fmt.Errorf("unexpected query: %v", query)
	}
	return qr, nil
}

// EnableBinlogPlayback is part of the MysqlDaemon interface
func (fmd *FakeMysqlDaemon) EnableBinlogPlayback() error {
	fmd.BinlogPlayerEnabled.Set(true)
	return nil
}

// DisableBinlogPlayback disable playback of binlog events
func (fmd *FakeMysqlDaemon) DisableBinlogPlayback() error {
	fmd.BinlogPlayerEnabled.Set(false)
	return nil
}

// Close is part of the MysqlDaemon interface
func (fmd *FakeMysqlDaemon) Close() {
	if fmd.appPool != nil {
		fmd.appPool.Close()
	}
}

// CheckSuperQueryList returns an error if all the queries we expected
// haven't been seen.
func (fmd *FakeMysqlDaemon) CheckSuperQueryList() error {
	if fmd.ExpectedExecuteSuperQueryCurrent != len(fmd.ExpectedExecuteSuperQueryList) {
		return fmt.Errorf("SuperQueryList wasn't consumed, saw %v queries, was expecting %v", fmd.ExpectedExecuteSuperQueryCurrent, len(fmd.ExpectedExecuteSuperQueryList))
	}
	return nil
}

// GetSchema is part of the MysqlDaemon interface
func (fmd *FakeMysqlDaemon) GetSchema(ctx context.Context, dbName string, tables, excludeTables []string, includeViews bool) (*tabletmanagerdatapb.SchemaDefinition, error) {
	if fmd.SchemaFunc != nil {
		return fmd.SchemaFunc()
	}
	if fmd.Schema == nil {
		return nil, fmt.Errorf("no schema defined")
	}
	return tmutils.FilterTables(fmd.Schema, tables, excludeTables, includeViews)
}

// GetColumns is part of the MysqlDaemon interface
func (fmd *FakeMysqlDaemon) GetColumns(ctx context.Context, dbName, table string) ([]*querypb.Field, []string, error) {
	return []*querypb.Field{}, []string{}, nil
}

// GetPrimaryKeyColumns is part of the MysqlDaemon interface
func (fmd *FakeMysqlDaemon) GetPrimaryKeyColumns(ctx context.Context, dbName, table string) ([]string, error) {
	return []string{}, nil
}

// PreflightSchemaChange is part of the MysqlDaemon interface
func (fmd *FakeMysqlDaemon) PreflightSchemaChange(ctx context.Context, dbName string, changes []string) ([]*tabletmanagerdatapb.SchemaChangeResult, error) {
	if fmd.PreflightSchemaChangeResult == nil {
		return nil, fmt.Errorf("no preflight result defined")
	}
	return fmd.PreflightSchemaChangeResult, nil
}

// ApplySchemaChange is part of the MysqlDaemon interface
func (fmd *FakeMysqlDaemon) ApplySchemaChange(ctx context.Context, dbName string, change *tmutils.SchemaChange) (*tabletmanagerdatapb.SchemaChangeResult, error) {
	if fmd.ApplySchemaChangeResult == nil {
		return nil, fmt.Errorf("no apply schema defined")
	}
	return fmd.ApplySchemaChangeResult, nil
}

// GetAppConnection is part of the MysqlDaemon interface.
func (fmd *FakeMysqlDaemon) GetAppConnection(ctx context.Context) (*dbconnpool.PooledDBConnection, error) {
	return fmd.appPool.Get(ctx)
}

// GetDbaConnection is part of the MysqlDaemon interface.
func (fmd *FakeMysqlDaemon) GetDbaConnection(ctx context.Context) (*dbconnpool.DBConnection, error) {
	return dbconnpool.NewDBConnection(ctx, fmd.db.ConnParams())
}

// GetAllPrivsConnection is part of the MysqlDaemon interface.
func (fmd *FakeMysqlDaemon) GetAllPrivsConnection(ctx context.Context) (*dbconnpool.DBConnection, error) {
	return dbconnpool.NewDBConnection(ctx, fmd.db.ConnParams())
}

// SetSemiSyncEnabled is part of the MysqlDaemon interface.
func (fmd *FakeMysqlDaemon) SetSemiSyncEnabled(master, replica bool) error {
	fmd.SemiSyncMasterEnabled = master
	fmd.SemiSyncReplicaEnabled = replica
	return nil
}

// SemiSyncEnabled is part of the MysqlDaemon interface.
func (fmd *FakeMysqlDaemon) SemiSyncEnabled() (master, replica bool) {
	return fmd.SemiSyncMasterEnabled, fmd.SemiSyncReplicaEnabled
}

// SemiSyncReplicationStatus is part of the MysqlDaemon interface.
func (fmd *FakeMysqlDaemon) SemiSyncReplicationStatus() (bool, error) {
	// The fake assumes the status worked.
	return fmd.SemiSyncReplicaEnabled, nil
}<|MERGE_RESOLUTION|>--- conflicted
+++ resolved
@@ -300,7 +300,6 @@
 	})
 }
 
-<<<<<<< HEAD
 // StopSlaveIOThread is part of the MysqlDaemon interface.
 func (fmd *FakeMysqlDaemon) StopSlaveIOThread(ctx context.Context) error {
 	return fmd.ExecuteSuperQueryList(context.Background(), []string{
@@ -308,16 +307,10 @@
 	})
 }
 
-// SetSlavePosition is part of the MysqlDaemon interface.
-func (fmd *FakeMysqlDaemon) SetSlavePosition(ctx context.Context, pos mysql.Position) error {
-	if !reflect.DeepEqual(fmd.SetSlavePositionPos, pos) {
-		return fmt.Errorf("wrong pos for SetSlavePosition: expected %v got %v", fmd.SetSlavePositionPos, pos)
-=======
 // SetReplicationPosition is part of the MysqlDaemon interface.
 func (fmd *FakeMysqlDaemon) SetReplicationPosition(ctx context.Context, pos mysql.Position) error {
 	if !reflect.DeepEqual(fmd.SetReplicationPositionPos, pos) {
 		return fmt.Errorf("wrong pos for SetReplicationPosition: expected %v got %v", fmd.SetReplicationPositionPos, pos)
->>>>>>> 17453158
 	}
 	return fmd.ExecuteSuperQueryList(ctx, []string{
 		"FAKE SET SLAVE POSITION",
