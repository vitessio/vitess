--- conflicted
+++ resolved
@@ -262,17 +262,16 @@
 	if fmd.ReplicationStatusError != nil {
 		return mysql.ReplicationStatus{}, fmd.ReplicationStatusError
 	}
-<<<<<<< HEAD
+	fmd.mu.Lock()
+	defer fmd.mu.Unlock()
+
 	var ioThreadRunning mysql.IOThreadRunningState
 	if fmd.Replicating && fmd.IOThreadRunning {
 		ioThreadRunning = "Yes"
 	} else {
 		ioThreadRunning = "No"
 	}
-=======
-	fmd.mu.Lock()
-	defer fmd.mu.Unlock()
->>>>>>> b6a8acba
+
 	return mysql.ReplicationStatus{
 		Position:             fmd.CurrentMasterPosition,
 		FilePosition:         fmd.CurrentMasterFilePosition,
