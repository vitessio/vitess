/*
Copyright 2019 The Vitess Authors.

Licensed under the Apache License, Version 2.0 (the "License");
you may not use this file except in compliance with the License.
You may obtain a copy of the License at

    http://www.apache.org/licenses/LICENSE-2.0

Unless required by applicable law or agreed to in writing, software
distributed under the License is distributed on an "AS IS" BASIS,
WITHOUT WARRANTIES OR CONDITIONS OF ANY KIND, either express or implied.
See the License for the specific language governing permissions and
limitations under the License.
*/

/*
 Detect server flavors and capabilities
*/

package mysqlctl

type MySQLFlavor string

// Flavor constants define the type of mysql flavor being used
const (
	FlavorMySQL   MySQLFlavor = "mysql"
	FlavorPercona MySQLFlavor = "percona"
	FlavorMariaDB MySQLFlavor = "mariadb"
)

// Mysqld is the object that represents a mysqld daemon running on this server.
type capabilitySet struct {
	flavor  MySQLFlavor
	version ServerVersion
}

func newCapabilitySet(f MySQLFlavor, v ServerVersion) (c capabilitySet) {
	c.flavor = f
	c.version = v
	return
}

func (c *capabilitySet) hasMySQLUpgradeInServer() bool {
	return c.isMySQLLike() && c.version.atLeast(ServerVersion{Major: 8, Minor: 0, Patch: 16})
}
func (c *capabilitySet) hasInitializeInServer() bool {
	return c.isMySQLLike() && c.version.atLeast(ServerVersion{Major: 5, Minor: 7, Patch: 0})
}
func (c *capabilitySet) hasMaria104InstallDb() bool {
	return c.isMariaDB() && c.version.atLeast(ServerVersion{Major: 10, Minor: 4, Patch: 0})
}

<<<<<<< HEAD
// hasDisableRedoLogging tells you if the version of MySQL in use can disable redo logging.
//
// As of MySQL 8.0.21, you can disable redo logging using the ALTER INSTANCE
// DISABLE INNODB REDO_LOG statement. This functionality is intended for
// loading data into a new MySQL instance. Disabling redo logging speeds up
// data loading by avoiding redo log writes and doublewrite buffering.
//
//	https://dev.mysql.com/doc/refman/8.0/en/innodb-redo-log.html#innodb-disable-redo-logging
func (c *capabilitySet) hasDisableRedoLogging() bool {
	return c.isMySQLLike() && c.version.atLeast(ServerVersion{Major: 8, Minor: 0, Patch: 21})
}

// hasDynamicRedoLogCapacity tells you if the version of MySQL in use supports dynamic redo log
// capacity.
// Starting with MySQL 8.0.30, the InnoDB redo logs are stored in a subdirectory of the
// <innodb_log_group_home_dir> (<datadir>/. by default) called "#innodb_redo" and you can
// dynamically adjust the capacity of redo log space in the running server. See:
//
//	https://dev.mysql.com/doc/refman/8.0/en/innodb-redo-log.html#innodb-modifying-redo-log-capacity
func (c *capabilitySet) hasDynamicRedoLogCapacity() bool {
	return c.isMySQLLike() && c.version.atLeast(ServerVersion{Major: 8, Minor: 0, Patch: 30})
}

=======
>>>>>>> 7f9c98e5
// IsMySQLLike tests if the server is either MySQL
// or Percona Server. At least currently, Vitess doesn't
// make use of any specific Percona Server features.
func (c *capabilitySet) isMySQLLike() bool {
	return c.flavor == FlavorMySQL || c.flavor == FlavorPercona
}
func (c *capabilitySet) isMariaDB() bool {
	return c.flavor == FlavorMariaDB
}<|MERGE_RESOLUTION|>--- conflicted
+++ resolved
@@ -51,7 +51,6 @@
 	return c.isMariaDB() && c.version.atLeast(ServerVersion{Major: 10, Minor: 4, Patch: 0})
 }
 
-<<<<<<< HEAD
 // hasDisableRedoLogging tells you if the version of MySQL in use can disable redo logging.
 //
 // As of MySQL 8.0.21, you can disable redo logging using the ALTER INSTANCE
@@ -64,19 +63,6 @@
 	return c.isMySQLLike() && c.version.atLeast(ServerVersion{Major: 8, Minor: 0, Patch: 21})
 }
 
-// hasDynamicRedoLogCapacity tells you if the version of MySQL in use supports dynamic redo log
-// capacity.
-// Starting with MySQL 8.0.30, the InnoDB redo logs are stored in a subdirectory of the
-// <innodb_log_group_home_dir> (<datadir>/. by default) called "#innodb_redo" and you can
-// dynamically adjust the capacity of redo log space in the running server. See:
-//
-//	https://dev.mysql.com/doc/refman/8.0/en/innodb-redo-log.html#innodb-modifying-redo-log-capacity
-func (c *capabilitySet) hasDynamicRedoLogCapacity() bool {
-	return c.isMySQLLike() && c.version.atLeast(ServerVersion{Major: 8, Minor: 0, Patch: 30})
-}
-
-=======
->>>>>>> 7f9c98e5
 // IsMySQLLike tests if the server is either MySQL
 // or Percona Server. At least currently, Vitess doesn't
 // make use of any specific Percona Server features.
