/*
Copyright 2019 The Vitess Authors.

Licensed under the Apache License, Version 2.0 (the "License");
you may not use this file except in compliance with the License.
You may obtain a copy of the License at

    http://www.apache.org/licenses/LICENSE-2.0

Unless required by applicable law or agreed to in writing, software
distributed under the License is distributed on an "AS IS" BASIS,
WITHOUT WARRANTIES OR CONDITIONS OF ANY KIND, either express or implied.
See the License for the specific language governing permissions and
limitations under the License.
*/

/*
Commands for controlling an external mysql process.

Some commands are issued as exec'd tools, some are handled by connecting via
the mysql protocol.
*/

package mysqlctl

import (
	"bufio"
	"bytes"
	"context"
	"errors"
	"fmt"
	"io"
	"os"
	"os/exec"
	"path"
	"path/filepath"
	"regexp"
	"strconv"
	"strings"
	"sync"
	"time"

	"github.com/spf13/pflag"

	"vitess.io/vitess/config"
	"vitess.io/vitess/go/mysql"
	"vitess.io/vitess/go/vt/dbconfigs"
	"vitess.io/vitess/go/vt/dbconnpool"
	"vitess.io/vitess/go/vt/hook"
	"vitess.io/vitess/go/vt/log"
	"vitess.io/vitess/go/vt/mysqlctl/mysqlctlclient"
	"vitess.io/vitess/go/vt/servenv"

	vtenv "vitess.io/vitess/go/vt/env"
)

var (

	// DisableActiveReparents is a flag to disable active
	// reparents for safety reasons. It is used in three places:
	// 1. in this file to skip registering the commands.
	// 2. in vtctld so it can be exported to the UI (different
	// package, that's why it's exported). That way we can disable
	// menu items there, using features.
	DisableActiveReparents bool

	dbaPoolSize = 20
	// DbaIdleTimeout is how often we will refresh the DBA connpool connections
	DbaIdleTimeout = time.Minute
	appPoolSize    = 40
	appIdleTimeout = time.Minute

	// PoolDynamicHostnameResolution is whether we should retry DNS resolution of hostname targets
	// and reconnect if necessary
	PoolDynamicHostnameResolution time.Duration

	mycnfTemplateFile string
	socketFile        string

<<<<<<< HEAD
	// Deprecated
	masterConnectRetry      = 10 * time.Second
	replicationConnectRetry = 10 * time.Second
=======
	replicationConnectRetry = flag.Duration("replication_connect_retry", 10*time.Second, "how long to wait in between replica reconnect attempts. Only precise to the second.")
>>>>>>> 8927b141

	versionRegex = regexp.MustCompile(`Ver ([0-9]+)\.([0-9]+)\.([0-9]+)`)
)

// How many bytes from MySQL error log to sample for error messages
const maxLogFileSampleSize = 4096

// Mysqld is the object that represents a mysqld daemon running on this server.
type Mysqld struct {
	dbcfgs  *dbconfigs.DBConfigs
	dbaPool *dbconnpool.ConnectionPool
	appPool *dbconnpool.ConnectionPool

	capabilities capabilitySet

	// mutex protects the fields below.
	mutex         sync.Mutex
	onTermFuncs   []func()
	cancelWaitCmd chan struct{}
}

func init() {
	for _, cmd := range []string{"mysqlctl", "mysqlctld", "vtcombo", "vttablet", "vttestserver", "vtctld", "vtctldclient", "vtexplain"} {
		servenv.OnParseFor(cmd, registerMySQLDFlags)
	}
}

func registerMySQLDFlags(fs *pflag.FlagSet) {
	fs.BoolVar(&DisableActiveReparents, "disable_active_reparents", DisableActiveReparents, "if set, do not allow active reparents. Use this to protect a cluster using external reparents.")
	fs.IntVar(&dbaPoolSize, "dba_pool_size", dbaPoolSize, "Size of the connection pool for dba connections")
	fs.DurationVar(&DbaIdleTimeout, "dba_idle_timeout", DbaIdleTimeout, "Idle timeout for dba connections")
	fs.IntVar(&appPoolSize, "app_pool_size", appPoolSize, "Size of the connection pool for app connections")
	fs.DurationVar(&appIdleTimeout, "app_idle_timeout", appIdleTimeout, "Idle timeout for app connections")
	fs.DurationVar(&PoolDynamicHostnameResolution, "pool_hostname_resolve_interval", PoolDynamicHostnameResolution, "if set force an update to all hostnames and reconnect if changed, defaults to 0 (disabled)")
	fs.StringVar(&mycnfTemplateFile, "mysqlctl_mycnf_template", mycnfTemplateFile, "template file to use for generating the my.cnf file during server init")
	fs.StringVar(&socketFile, "mysqlctl_socket", socketFile, "socket file to use for remote mysqlctl actions (empty for local actions)")
	fs.DurationVar(&masterConnectRetry, "master_connect_retry", masterConnectRetry, "Deprecated, use -replication_connect_retry")
	fs.DurationVar(&replicationConnectRetry, "replication_connect_retry", replicationConnectRetry, "how long to wait in between replica reconnect attempts. Only precise to the second.")
}

// NewMysqld creates a Mysqld object based on the provided configuration
// and connection parameters.
func NewMysqld(dbcfgs *dbconfigs.DBConfigs) *Mysqld {
	result := &Mysqld{
		dbcfgs: dbcfgs,
	}

	// Create and open the connection pool for dba access.
	result.dbaPool = dbconnpool.NewConnectionPool("DbaConnPool", dbaPoolSize, DbaIdleTimeout, PoolDynamicHostnameResolution)
	result.dbaPool.Open(dbcfgs.DbaWithDB())

	// Create and open the connection pool for app access.
	result.appPool = dbconnpool.NewConnectionPool("AppConnPool", appPoolSize, appIdleTimeout, PoolDynamicHostnameResolution)
	result.appPool.Open(dbcfgs.AppWithDB())

	/*
	 Unmanaged tablets are special because the MYSQL_FLAVOR detection
	 will not be accurate because the mysqld might not be the same
	 one as the server started.

	 This skips the panic that checks that we can detect a server,
	 but also relies on none of the flavor detection features being
	 used at runtime. Currently this assumption is guaranteed true.
	*/
	if dbconfigs.GlobalDBConfigs.HasGlobalSettings() {
		log.Info("mysqld is unmanaged or remote. Skipping flavor detection")
		return result
	}
	version, getErr := GetVersionString()
	f, v, err := ParseVersionString(version)

	/*
	 By default Vitess searches in vtenv.VtMysqlRoot() for a mysqld binary.
	 This is historically the VT_MYSQL_ROOT env, but if it is unset or empty,
	 Vitess will search the PATH. See go/vt/env/env.go.

	 A number of subdirs inside vtenv.VtMysqlRoot() will be searched, see
	 func binaryPath() for context. If no mysqld binary is found (possibly
	 because it is in a container or both VT_MYSQL_ROOT and VTROOT are set
	 incorrectly), there will be a fallback to using the MYSQL_FLAVOR env
	 variable.

	 If MYSQL_FLAVOR is not defined, there will be a panic.

	 Note: relying on MySQL_FLAVOR is not recommended, since for historical
	 purposes "MySQL56" actually means MySQL 5.7, which is a very strange
	 behavior.
	*/

	if getErr != nil || err != nil {
		f, v, err = GetVersionFromEnv()
		if err != nil {
			vtenvMysqlRoot, _ := vtenv.VtMysqlRoot()
			message := fmt.Sprintf(`could not auto-detect MySQL version. You may need to set your PATH so a mysqld binary can be found, or set the environment variable MYSQL_FLAVOR if mysqld is not available locally:
	PATH: %s
	VT_MYSQL_ROOT: %s
	VTROOT: %s
	vtenv.VtMysqlRoot(): %s
	MYSQL_FLAVOR: %s
	`,
				os.Getenv("PATH"),
				os.Getenv("VT_MYSQL_ROOT"),
				os.Getenv("VTROOT"),
				vtenvMysqlRoot,
				os.Getenv("MYSQL_FLAVOR"))
			panic(message)
		}
	}

	log.Infof("Using flavor: %v, version: %v", f, v)
	result.capabilities = newCapabilitySet(f, v)
	return result
}

/*
GetVersionFromEnv returns the flavor and an assumed version based on the legacy
MYSQL_FLAVOR environment variable.

The assumed version may not be accurate since the legacy variable only specifies
broad families of compatible versions. However, the differences between those
versions should only matter if Vitess is managing the lifecycle of mysqld, in which
case we should have a local copy of the mysqld binary from which we can fetch
the accurate version instead of falling back to this function (see GetVersionString).
*/
func GetVersionFromEnv() (flavor MySQLFlavor, ver ServerVersion, err error) {
	env := os.Getenv("MYSQL_FLAVOR")
	switch env {
	case "MariaDB":
		return FlavorMariaDB, ServerVersion{10, 0, 10}, nil
	case "MariaDB103":
		return FlavorMariaDB, ServerVersion{10, 3, 7}, nil
	case "MySQL80":
		return FlavorMySQL, ServerVersion{8, 0, 11}, nil
	case "MySQL56":
		return FlavorMySQL, ServerVersion{5, 7, 10}, nil
	}
	return flavor, ver, fmt.Errorf("could not determine version from MYSQL_FLAVOR: %s", env)
}

// GetVersionString runs mysqld --version and returns its output as a string
func GetVersionString() (string, error) {
	mysqlRoot, err := vtenv.VtMysqlRoot()
	if err != nil {
		return "", err
	}
	mysqldPath, err := binaryPath(mysqlRoot, "mysqld")
	if err != nil {
		return "", err
	}
	_, version, err := execCmd(mysqldPath, []string{"--version"}, nil, mysqlRoot, nil)
	if err != nil {
		return "", err
	}
	return version, nil
}

// ParseVersionString parses the output of mysqld --version into a flavor and version
func ParseVersionString(version string) (flavor MySQLFlavor, ver ServerVersion, err error) {
	if strings.Contains(version, "Percona") {
		flavor = FlavorPercona
	} else if strings.Contains(version, "MariaDB") {
		flavor = FlavorMariaDB
	} else {
		// OS distributed MySQL releases have a version string like:
		// mysqld  Ver 5.7.27-0ubuntu0.19.04.1 for Linux on x86_64 ((Ubuntu))
		flavor = FlavorMySQL
	}
	v := versionRegex.FindStringSubmatch(version)
	if len(v) != 4 {
		return flavor, ver, fmt.Errorf("could not parse server version from: %s", version)
	}
	ver.Major, err = strconv.Atoi(string(v[1]))
	if err != nil {
		return flavor, ver, fmt.Errorf("could not parse server version from: %s", version)
	}
	ver.Minor, err = strconv.Atoi(string(v[2]))
	if err != nil {
		return flavor, ver, fmt.Errorf("could not parse server version from: %s", version)
	}
	ver.Patch, err = strconv.Atoi(string(v[3]))
	if err != nil {
		return flavor, ver, fmt.Errorf("could not parse server version from: %s", version)
	}

	return
}

// RunMysqlUpgrade will run the mysql_upgrade program on the current
// install.  Will be called only when mysqld is running with no
// network and no grant tables.
func (mysqld *Mysqld) RunMysqlUpgrade() error {
	// Execute as remote action on mysqlctld if requested.
	if socketFile != "" {
		log.Infof("executing Mysqld.RunMysqlUpgrade() remotely via mysqlctld server: %v", socketFile)
		client, err := mysqlctlclient.New("unix", socketFile)
		if err != nil {
			return fmt.Errorf("can't dial mysqlctld: %v", err)
		}
		defer client.Close()
		return client.RunMysqlUpgrade(context.TODO())
	}

	if mysqld.capabilities.hasMySQLUpgradeInServer() {
		log.Warningf("MySQL version has built-in upgrade, skipping RunMySQLUpgrade")
		return nil
	}

	// Since we started mysql with --skip-grant-tables, we should
	// be able to run mysql_upgrade without any valid user or
	// password. However, mysql_upgrade executes a 'flush
	// privileges' right in the middle, and then subsequent
	// commands fail if we don't use valid credentials. So let's
	// use dba credentials.
	params, err := mysqld.dbcfgs.DbaConnector().MysqlParams()
	if err != nil {
		return err
	}
	defaultsFile, err := mysqld.defaultsExtraFile(params)
	if err != nil {
		return err
	}
	defer os.Remove(defaultsFile)

	// Run the program, if it fails, we fail.  Note in this
	// moment, mysqld is running with no grant tables on the local
	// socket only, so this doesn't need any user or password.
	args := []string{
		// --defaults-file=* must be the first arg.
		"--defaults-file=" + defaultsFile,
		"--force", // Don't complain if it's already been upgraded.
	}

	// Find mysql_upgrade. If not there, we do nothing.
	vtMysqlRoot, err := vtenv.VtMysqlRoot()
	if err != nil {
		log.Warningf("VT_MYSQL_ROOT not set, skipping mysql_upgrade step: %v", err)
		return nil
	}
	name, err := binaryPath(vtMysqlRoot, "mysql_upgrade")
	if err != nil {
		log.Warningf("mysql_upgrade binary not present, skipping it: %v", err)
		return nil
	}

	env, err := buildLdPaths()
	if err != nil {
		log.Warningf("skipping mysql_upgrade step: %v", err)
		return nil
	}

	_, _, err = execCmd(name, args, env, "", nil)
	return err
}

// Start will start the mysql daemon, either by running the
// 'mysqld_start' hook, or by running mysqld_safe in the background.
// If a mysqlctld address is provided in a flag, Start will run
// remotely.  When waiting for mysqld to start, we will use
// the dba user.
func (mysqld *Mysqld) Start(ctx context.Context, cnf *Mycnf, mysqldArgs ...string) error {
	// Execute as remote action on mysqlctld if requested.
	if socketFile != "" {
		log.Infof("executing Mysqld.Start() remotely via mysqlctld server: %v", socketFile)
		client, err := mysqlctlclient.New("unix", socketFile)
		if err != nil {
			return fmt.Errorf("can't dial mysqlctld: %v", err)
		}
		defer client.Close()
		return client.Start(ctx, mysqldArgs...)
	}

	if err := mysqld.startNoWait(ctx, cnf, mysqldArgs...); err != nil {
		return err
	}

	return mysqld.Wait(ctx, cnf)
}

// startNoWait is the internal version of Start, and it doesn't wait.
func (mysqld *Mysqld) startNoWait(ctx context.Context, cnf *Mycnf, mysqldArgs ...string) error {
	var name string
	ts := fmt.Sprintf("Mysqld.Start(%v)", time.Now().Unix())

	// try the mysqld start hook, if any
	switch hr := hook.NewHook("mysqld_start", mysqldArgs).Execute(); hr.ExitStatus {
	case hook.HOOK_SUCCESS:
		// hook exists and worked, we can keep going
		name = "mysqld_start hook" // nolint
	case hook.HOOK_DOES_NOT_EXIST:
		// hook doesn't exist, run mysqld_safe ourselves
		log.Infof("%v: No mysqld_start hook, running mysqld_safe directly", ts)
		vtMysqlRoot, err := vtenv.VtMysqlRoot()
		if err != nil {
			return err
		}
		name, err = binaryPath(vtMysqlRoot, "mysqld_safe")
		if err != nil {
			// The movement to use systemd means that mysqld_safe is not always provided.
			// This should not be considered an issue do not generate a warning.
			log.Infof("%v: trying to launch mysqld instead", err)
			name, err = binaryPath(vtMysqlRoot, "mysqld")
			// If this also fails, return an error.
			if err != nil {
				return err
			}
		}
		mysqlBaseDir, err := vtenv.VtMysqlBaseDir()
		if err != nil {
			return err
		}
		args := []string{
			"--defaults-file=" + cnf.Path,
			"--basedir=" + mysqlBaseDir,
		}
		args = append(args, mysqldArgs...)
		env, err := buildLdPaths()
		if err != nil {
			return err
		}

		cmd := exec.Command(name, args...)
		cmd.Dir = vtMysqlRoot
		cmd.Env = env
		log.Infof("%v %#v", ts, cmd)
		stderr, err := cmd.StderrPipe()
		if err != nil {
			return err
		}
		stdout, err := cmd.StdoutPipe()
		if err != nil {
			return err
		}
		go func() {
			scanner := bufio.NewScanner(stderr)
			for scanner.Scan() {
				log.Infof("%v stderr: %v", ts, scanner.Text())
			}
		}()
		go func() {
			scanner := bufio.NewScanner(stdout)
			for scanner.Scan() {
				log.Infof("%v stdout: %v", ts, scanner.Text())
			}
		}()
		err = cmd.Start()
		if err != nil {
			return err
		}

		mysqld.mutex.Lock()
		mysqld.cancelWaitCmd = make(chan struct{})
		go func(cancel <-chan struct{}) {
			// Wait regardless of cancel, so we don't generate defunct processes.
			err := cmd.Wait()
			log.Infof("%v exit: %v", ts, err)

			// The process exited. Trigger OnTerm callbacks, unless we were cancelled.
			select {
			case <-cancel:
			default:
				mysqld.mutex.Lock()
				for _, callback := range mysqld.onTermFuncs {
					go callback()
				}
				mysqld.mutex.Unlock()
			}
		}(mysqld.cancelWaitCmd)
		mysqld.mutex.Unlock()
	default:
		// hook failed, we report error
		return fmt.Errorf("mysqld_start hook failed: %v", hr.String())
	}

	return nil
}

// Wait returns nil when mysqld is up and accepting connections. It
// will use the dba credentials to try to connect. Use wait() with
// different credentials if needed.
func (mysqld *Mysqld) Wait(ctx context.Context, cnf *Mycnf) error {
	params, err := mysqld.dbcfgs.DbaConnector().MysqlParams()
	if err != nil {
		return err
	}

	return mysqld.wait(ctx, cnf, params)
}

// wait is the internal version of Wait, that takes credentials.
func (mysqld *Mysqld) wait(ctx context.Context, cnf *Mycnf, params *mysql.ConnParams) error {
	log.Infof("Waiting for mysqld socket file (%v) to be ready...", cnf.SocketFile)

	for {
		select {
		case <-ctx.Done():
			return errors.New("deadline exceeded waiting for mysqld socket file to appear: " + cnf.SocketFile)
		default:
		}

		_, statErr := os.Stat(cnf.SocketFile)
		if statErr == nil {
			// Make sure the socket file isn't stale.
			conn, connErr := mysql.Connect(ctx, params)
			if connErr == nil {
				conn.Close()
				return nil
			}
			log.Infof("mysqld socket file exists, but can't connect: %v", connErr)
		} else if !os.IsNotExist(statErr) {
			return fmt.Errorf("can't stat mysqld socket file: %v", statErr)
		}
		time.Sleep(1000 * time.Millisecond)
	}
}

// Shutdown will stop the mysqld daemon that is running in the background.
//
// waitForMysqld: should the function block until mysqld has stopped?
// This can actually take a *long* time if the buffer cache needs to be fully
// flushed - on the order of 20-30 minutes.
//
// If a mysqlctld address is provided in a flag, Shutdown will run remotely.
func (mysqld *Mysqld) Shutdown(ctx context.Context, cnf *Mycnf, waitForMysqld bool) error {
	log.Infof("Mysqld.Shutdown")

	// Execute as remote action on mysqlctld if requested.
	if socketFile != "" {
		log.Infof("executing Mysqld.Shutdown() remotely via mysqlctld server: %v", socketFile)
		client, err := mysqlctlclient.New("unix", socketFile)
		if err != nil {
			return fmt.Errorf("can't dial mysqlctld: %v", err)
		}
		defer client.Close()
		return client.Shutdown(ctx, waitForMysqld)
	}

	// We're shutting down on purpose. We no longer want to be notified when
	// mysqld terminates.
	mysqld.mutex.Lock()
	if mysqld.cancelWaitCmd != nil {
		close(mysqld.cancelWaitCmd)
		mysqld.cancelWaitCmd = nil
	}
	mysqld.mutex.Unlock()

	// possibly mysql is already shutdown, check for a few files first
	_, socketPathErr := os.Stat(cnf.SocketFile)
	_, pidPathErr := os.Stat(cnf.PidFile)
	if os.IsNotExist(socketPathErr) && os.IsNotExist(pidPathErr) {
		log.Warningf("assuming mysqld already shut down - no socket, no pid file found")
		return nil
	}

	// try the mysqld shutdown hook, if any
	h := hook.NewSimpleHook("mysqld_shutdown")
	hr := h.ExecuteContext(ctx)
	switch hr.ExitStatus {
	case hook.HOOK_SUCCESS:
		// hook exists and worked, we can keep going
	case hook.HOOK_DOES_NOT_EXIST:
		// hook doesn't exist, try mysqladmin
		log.Infof("No mysqld_shutdown hook, running mysqladmin directly")
		dir, err := vtenv.VtMysqlRoot()
		if err != nil {
			return err
		}
		name, err := binaryPath(dir, "mysqladmin")
		if err != nil {
			return err
		}
		params, err := mysqld.dbcfgs.DbaConnector().MysqlParams()
		if err != nil {
			return err
		}
		cnf, err := mysqld.defaultsExtraFile(params)
		if err != nil {
			return err
		}
		defer os.Remove(cnf)
		args := []string{
			"--defaults-extra-file=" + cnf,
			"--shutdown-timeout=300",
			"--connect-timeout=30",
			"--wait=10",
			"shutdown",
		}
		env, err := buildLdPaths()
		if err != nil {
			return err
		}
		if _, _, err = execCmd(name, args, env, dir, nil); err != nil {
			return err
		}
	default:
		// hook failed, we report error
		return fmt.Errorf("mysqld_shutdown hook failed: %v", hr.String())
	}

	// Wait for mysqld to really stop. Use the socket and pid files as a
	// proxy for that since we can't call wait() in a process we
	// didn't start.
	if waitForMysqld {
		log.Infof("Mysqld.Shutdown: waiting for socket file (%v) and pid file (%v) to disappear",
			cnf.SocketFile, cnf.PidFile)

		for {
			select {
			case <-ctx.Done():
				return errors.New("gave up waiting for mysqld to stop")
			default:
			}

			_, socketPathErr = os.Stat(cnf.SocketFile)
			_, pidPathErr = os.Stat(cnf.PidFile)
			if os.IsNotExist(socketPathErr) && os.IsNotExist(pidPathErr) {
				return nil
			}
			time.Sleep(100 * time.Millisecond)
		}
	}
	return nil
}

// execCmd searches the PATH for a command and runs it, logging the output.
// If input is not nil, pipe it to the command's stdin.
func execCmd(name string, args, env []string, dir string, input io.Reader) (cmd *exec.Cmd, output string, err error) {
	cmdPath, _ := exec.LookPath(name)
	log.Infof("execCmd: %v %v %v", name, cmdPath, args)

	cmd = exec.Command(cmdPath, args...)
	cmd.Env = env
	cmd.Dir = dir
	if input != nil {
		cmd.Stdin = input
	}
	out, err := cmd.CombinedOutput()
	output = string(out)
	if err != nil {
		log.Infof("execCmd: %v failed: %v", name, err)
		err = fmt.Errorf("%v: %v, output: %v", name, err, output)
	}
	log.Infof("execCmd: %v output: %v", name, output)
	return cmd, output, err
}

// binaryPath does a limited path lookup for a command,
// searching only within sbin and bin in the given root.
func binaryPath(root, binary string) (string, error) {
	subdirs := []string{"sbin", "bin", "libexec", "scripts"}
	for _, subdir := range subdirs {
		binPath := path.Join(root, subdir, binary)
		if _, err := os.Stat(binPath); err == nil {
			return binPath, nil
		}
	}
	return "", fmt.Errorf("%s not found in any of %s/{%s}",
		binary, root, strings.Join(subdirs, ","))
}

// InitConfig will create the default directory structure for the mysqld process,
// generate / configure a my.cnf file.
func (mysqld *Mysqld) InitConfig(cnf *Mycnf) error {
	log.Infof("mysqlctl.InitConfig")
	err := mysqld.createDirs(cnf)
	if err != nil {
		log.Errorf("%s", err.Error())
		return err
	}
	// Set up config files.
	if err = mysqld.initConfig(cnf, cnf.Path); err != nil {
		log.Errorf("failed creating %v: %v", cnf.Path, err)
		return err
	}
	return nil
}

// Init will create the default directory structure for the mysqld process,
// generate / configure a my.cnf file install a skeleton database,
// and apply the provided initial SQL file.
func (mysqld *Mysqld) Init(ctx context.Context, cnf *Mycnf, initDBSQLFile string) error {
	log.Infof("mysqlctl.Init")
	err := mysqld.InitConfig(cnf)
	if err != nil {
		log.Errorf("%s", err.Error())
		return err
	}
	// Install data dir.
	if err = mysqld.installDataDir(cnf); err != nil {
		return err
	}

	// Start mysqld. We do not use Start, as we have to wait using
	// the root user.
	if err = mysqld.startNoWait(ctx, cnf); err != nil {
		log.Errorf("failed starting mysqld: %v\n%v", err, readTailOfMysqldErrorLog(cnf.ErrorLogPath))
		return err
	}

	// Wait for mysqld to be ready, using root credentials, as no
	// user is created yet.
	params := &mysql.ConnParams{
		Uname:      "root",
		UnixSocket: cnf.SocketFile,
	}
	if err = mysqld.wait(ctx, cnf, params); err != nil {
		log.Errorf("failed starting mysqld in time: %v\n%v", err, readTailOfMysqldErrorLog(cnf.ErrorLogPath))
		return err
	}

	if initDBSQLFile == "" { // default to built-in
		if err := mysqld.executeMysqlScript(params, strings.NewReader(config.DefaultInitDB)); err != nil {
			return fmt.Errorf("failed to initialize mysqld: %v", err)
		}
		return nil
	}

	// else, user specified an init db file
	sqlFile, err := os.Open(initDBSQLFile)
	if err != nil {
		return fmt.Errorf("can't open init_db_sql_file (%v): %v", initDBSQLFile, err)
	}
	defer sqlFile.Close()
	if err := mysqld.executeMysqlScript(params, sqlFile); err != nil {
		return fmt.Errorf("can't run init_db_sql_file (%v): %v", initDBSQLFile, err)
	}
	return nil
}

// For debugging purposes show the last few lines of the MySQL error log.
// Return a suggestion (string) if the file is non regular or can not be opened.
// This helps prevent cases where the error log is symlinked to /dev/stderr etc,
// In which case the user can manually open the file.
func readTailOfMysqldErrorLog(fileName string) string {
	fileInfo, err := os.Stat(fileName)
	if err != nil {
		return fmt.Sprintf("could not stat mysql error log (%v): %v", fileName, err)
	}
	if !fileInfo.Mode().IsRegular() {
		return fmt.Sprintf("mysql error log file is not a regular file: %v", fileName)
	}
	file, err := os.Open(fileName)
	if err != nil {
		return fmt.Sprintf("could not open mysql error log (%v): %v", fileName, err)
	}
	defer file.Close()
	startPos := int64(0)
	if fileInfo.Size() > maxLogFileSampleSize {
		startPos = fileInfo.Size() - maxLogFileSampleSize
	}
	// Show the last few KB of the MySQL error log.
	buf := make([]byte, maxLogFileSampleSize)
	flen, err := file.ReadAt(buf, startPos)
	if err != nil && err != io.EOF {
		return fmt.Sprintf("could not read mysql error log (%v): %v", fileName, err)
	}
	return fmt.Sprintf("tail of mysql error log (%v):\n%s", fileName, buf[:flen])
}

func (mysqld *Mysqld) installDataDir(cnf *Mycnf) error {
	mysqlRoot, err := vtenv.VtMysqlRoot()
	if err != nil {
		return err
	}
	mysqldPath, err := binaryPath(mysqlRoot, "mysqld")
	if err != nil {
		return err
	}

	mysqlBaseDir, err := vtenv.VtMysqlBaseDir()
	if err != nil {
		return err
	}
	if mysqld.capabilities.hasInitializeInServer() {
		log.Infof("Installing data dir with mysqld --initialize-insecure")
		args := []string{
			"--defaults-file=" + cnf.Path,
			"--basedir=" + mysqlBaseDir,
			"--initialize-insecure", // Use empty 'root'@'localhost' password.
		}
		if _, _, err = execCmd(mysqldPath, args, nil, mysqlRoot, nil); err != nil {
			log.Errorf("mysqld --initialize-insecure failed: %v\n%v", err, readTailOfMysqldErrorLog(cnf.ErrorLogPath))
			return err
		}
		return nil
	}

	log.Infof("Installing data dir with mysql_install_db")
	args := []string{
		"--defaults-file=" + cnf.Path,
		"--basedir=" + mysqlBaseDir,
	}
	if mysqld.capabilities.hasMaria104InstallDb() {
		args = append(args, "--auth-root-authentication-method=normal")
	}
	cmdPath, err := binaryPath(mysqlRoot, "mysql_install_db")
	if err != nil {
		return err
	}
	if _, _, err = execCmd(cmdPath, args, nil, mysqlRoot, nil); err != nil {
		log.Errorf("mysql_install_db failed: %v\n%v", err, readTailOfMysqldErrorLog(cnf.ErrorLogPath))
		return err
	}
	return nil
}

func (mysqld *Mysqld) initConfig(cnf *Mycnf, outFile string) error {
	var err error
	var configData string

	env := make(map[string]string)
	envVars := []string{"KEYSPACE", "SHARD", "TABLET_TYPE", "TABLET_ID", "TABLET_DIR", "MYSQL_PORT"}
	for _, v := range envVars {
		env[v] = os.Getenv(v)
	}

	switch hr := hook.NewHookWithEnv("make_mycnf", nil, env).Execute(); hr.ExitStatus {
	case hook.HOOK_DOES_NOT_EXIST:
		log.Infof("make_mycnf hook doesn't exist, reading template files")
		configData, err = cnf.makeMycnf(mysqld.getMycnfTemplate())
	case hook.HOOK_SUCCESS:
		configData, err = cnf.fillMycnfTemplate(hr.Stdout)
	default:
		return fmt.Errorf("make_mycnf hook failed(%v): %v", hr.ExitStatus, hr.Stderr)
	}
	if err != nil {
		return err
	}

	return os.WriteFile(outFile, []byte(configData), 0664)
}

func (mysqld *Mysqld) getMycnfTemplate() string {
	if mycnfTemplateFile != "" {
		data, err := os.ReadFile(mycnfTemplateFile)
		if err != nil {
			log.Fatalf("template file specified by -mysqlctl_mycnf_template could not be read: %v", mycnfTemplateFile)
		}
		return string(data) // use only specified template
	}
	myTemplateSource := new(bytes.Buffer)
	myTemplateSource.WriteString("[mysqld]\n")
	myTemplateSource.WriteString(config.MycnfDefault)

	// database flavor + version specific file.
	// {flavor}{major}{minor}.cnf
	f := FlavorMariaDB
	if mysqld.capabilities.isMySQLLike() {
		f = FlavorMySQL
	}
	var versionConfig string
	switch f {
	case FlavorPercona, FlavorMySQL:
		switch mysqld.capabilities.version.Major {
		case 5:
			if mysqld.capabilities.version.Minor == 7 {
				versionConfig = config.MycnfMySQL57
			} else {
				log.Infof("this version of Vitess does not include built-in support for %v %v", mysqld.capabilities.flavor, mysqld.capabilities.version)
			}
		case 8:
			versionConfig = config.MycnfMySQL80
		default:
			log.Infof("this version of Vitess does not include built-in support for %v %v", mysqld.capabilities.flavor, mysqld.capabilities.version)
		}
	case FlavorMariaDB:
		switch mysqld.capabilities.version.Minor {
		case 0:
			versionConfig = config.MycnfMariaDB100
		case 1:
			versionConfig = config.MycnfMariaDB101
		case 2:
			versionConfig = config.MycnfMariaDB102
		case 3:
			versionConfig = config.MycnfMariaDB103
		case 4:
			versionConfig = config.MycnfMariaDB104
		default:
			log.Infof("this version of Vitess does not include built-in support for %v %v", mysqld.capabilities.flavor, mysqld.capabilities.version)
		}
	}

	myTemplateSource.WriteString(versionConfig)

	if extraCnf := os.Getenv("EXTRA_MY_CNF"); extraCnf != "" {
		parts := strings.Split(extraCnf, ":")
		for _, path := range parts {
			data, dataErr := os.ReadFile(path)
			if dataErr != nil {
				log.Infof("could not open config file for mycnf: %v", path)
				continue
			}
			myTemplateSource.WriteString("## " + path + "\n")
			myTemplateSource.Write(data)
		}
	}
	return myTemplateSource.String()
}

// RefreshConfig attempts to recreate the my.cnf from templates, and log and
// swap in to place if it's updated. It keeps a copy of the last version in case fallback is required.
// Should be called from a stable replica, server_id is not regenerated.
func (mysqld *Mysqld) RefreshConfig(ctx context.Context, cnf *Mycnf) error {
	// Execute as remote action on mysqlctld if requested.
	if socketFile != "" {
		log.Infof("executing Mysqld.RefreshConfig() remotely via mysqlctld server: %v", socketFile)
		client, err := mysqlctlclient.New("unix", socketFile)
		if err != nil {
			return fmt.Errorf("can't dial mysqlctld: %v", err)
		}
		defer client.Close()
		return client.RefreshConfig(ctx)
	}

	log.Info("Checking for updates to my.cnf")
	f, err := os.CreateTemp(path.Dir(cnf.Path), "my.cnf")
	if err != nil {
		return fmt.Errorf("could not create temp file: %v", err)
	}

	defer os.Remove(f.Name())
	err = mysqld.initConfig(cnf, f.Name())
	if err != nil {
		return fmt.Errorf("could not initConfig in %v: %v", f.Name(), err)
	}

	existing, err := os.ReadFile(cnf.Path)
	if err != nil {
		return fmt.Errorf("could not read existing file %v: %v", cnf.Path, err)
	}
	updated, err := os.ReadFile(f.Name())
	if err != nil {
		return fmt.Errorf("could not read updated file %v: %v", f.Name(), err)
	}

	if bytes.Equal(existing, updated) {
		log.Infof("No changes to my.cnf. Continuing.")
		return nil
	}

	backupPath := cnf.Path + ".previous"
	err = os.Rename(cnf.Path, backupPath)
	if err != nil {
		return fmt.Errorf("could not back up existing %v: %v", cnf.Path, err)
	}
	err = os.Rename(f.Name(), cnf.Path)
	if err != nil {
		return fmt.Errorf("could not move %v to %v: %v", f.Name(), cnf.Path, err)
	}
	log.Infof("Updated my.cnf. Backup of previous version available in %v", backupPath)

	return nil
}

// ReinitConfig updates the config file as if Mysqld is initializing. At the
// moment it only randomizes ServerID because it's not safe to restore a replica
// from a backup and then give it the same ServerID as before, MySQL can then
// skip transactions in the replication stream with the same server_id.
func (mysqld *Mysqld) ReinitConfig(ctx context.Context, cnf *Mycnf) error {
	log.Infof("Mysqld.ReinitConfig")

	// Execute as remote action on mysqlctld if requested.
	if socketFile != "" {
		log.Infof("executing Mysqld.ReinitConfig() remotely via mysqlctld server: %v", socketFile)
		client, err := mysqlctlclient.New("unix", socketFile)
		if err != nil {
			return fmt.Errorf("can't dial mysqlctld: %v", err)
		}
		defer client.Close()
		return client.ReinitConfig(ctx)
	}

	if err := cnf.RandomizeMysqlServerID(); err != nil {
		return err
	}
	return mysqld.initConfig(cnf, cnf.Path)
}

func (mysqld *Mysqld) createDirs(cnf *Mycnf) error {
	tabletDir := cnf.TabletDir()
	log.Infof("creating directory %s", tabletDir)
	if err := os.MkdirAll(tabletDir, os.ModePerm); err != nil {
		return err
	}
	for _, dir := range TopLevelDirs() {
		if err := mysqld.createTopDir(cnf, dir); err != nil {
			return err
		}
	}
	for _, dir := range cnf.directoryList() {
		log.Infof("creating directory %s", dir)
		if err := os.MkdirAll(dir, os.ModePerm); err != nil {
			return err
		}
		// FIXME(msolomon) validate permissions?
	}
	return nil
}

// createTopDir creates a top level directory under TabletDir.
// However, if a directory of the same name already exists under
// vtenv.VtDataRoot(), it creates a directory named after the tablet
// id under that directory, and then creates a symlink under TabletDir
// that points to the newly created directory.  For example, if
// /vt/data is present, it will create the following structure:
// /vt/data/vt_xxxx /vt/vt_xxxx/data -> /vt/data/vt_xxxx
func (mysqld *Mysqld) createTopDir(cnf *Mycnf, dir string) error {
	tabletDir := cnf.TabletDir()
	vtname := path.Base(tabletDir)
	target := path.Join(vtenv.VtDataRoot(), dir)
	_, err := os.Lstat(target)
	if err != nil {
		if os.IsNotExist(err) {
			topdir := path.Join(tabletDir, dir)
			log.Infof("creating directory %s", topdir)
			return os.MkdirAll(topdir, os.ModePerm)
		}
		return err
	}
	linkto := path.Join(target, vtname)
	source := path.Join(tabletDir, dir)
	log.Infof("creating directory %s", linkto)
	err = os.MkdirAll(linkto, os.ModePerm)
	if err != nil {
		return err
	}
	log.Infof("creating symlink %s -> %s", source, linkto)
	return os.Symlink(linkto, source)
}

// Teardown will shutdown the running daemon, and delete the root directory.
func (mysqld *Mysqld) Teardown(ctx context.Context, cnf *Mycnf, force bool) error {
	log.Infof("mysqlctl.Teardown")
	if err := mysqld.Shutdown(ctx, cnf, true); err != nil {
		log.Warningf("failed mysqld shutdown: %v", err.Error())
		if !force {
			return err
		}
	}
	var removalErr error
	for _, dir := range TopLevelDirs() {
		qdir := path.Join(cnf.TabletDir(), dir)
		if err := deleteTopDir(qdir); err != nil {
			removalErr = err
		}
	}
	return removalErr
}

func deleteTopDir(dir string) (removalErr error) {
	fi, err := os.Lstat(dir)
	if err != nil {
		log.Errorf("error deleting dir %v: %v", dir, err.Error())
		removalErr = err
	} else if fi.Mode()&os.ModeSymlink != 0 {
		target, err := filepath.EvalSymlinks(dir)
		if err != nil {
			log.Errorf("could not resolve symlink %v: %v", dir, err.Error())
			removalErr = err
		}
		log.Infof("remove data dir (symlinked) %v", target)
		if err = os.RemoveAll(target); err != nil {
			log.Errorf("failed removing %v: %v", target, err.Error())
			removalErr = err
		}
	}
	log.Infof("remove data dir %v", dir)
	if err = os.RemoveAll(dir); err != nil {
		log.Errorf("failed removing %v: %v", dir, err.Error())
		removalErr = err
	}
	return
}

// executeMysqlScript executes a .sql script from an io.Reader with the mysql
// command line tool. It uses the connParams as is, not adding credentials.
func (mysqld *Mysqld) executeMysqlScript(connParams *mysql.ConnParams, sql io.Reader) error {
	dir, err := vtenv.VtMysqlRoot()
	if err != nil {
		return err
	}
	name, err := binaryPath(dir, "mysql")
	if err != nil {
		return err
	}
	cnf, err := mysqld.defaultsExtraFile(connParams)
	if err != nil {
		return err
	}
	defer os.Remove(cnf)
	args := []string{
		"--defaults-extra-file=" + cnf,
		"--batch",
	}
	env, err := buildLdPaths()
	if err != nil {
		return err
	}
	_, _, err = execCmd(name, args, env, dir, sql)
	if err != nil {
		return err
	}
	return nil
}

// defaultsExtraFile returns the filename for a temporary config file
// that contains the user, password and socket file to connect to
// mysqld.  We write a temporary config file so the password is never
// passed as a command line parameter.  Note os.CreateTemp uses 0600
// as permissions, so only the local user can read the file.  The
// returned temporary file should be removed after use, typically in a
// 'defer os.Remove()' statement.
func (mysqld *Mysqld) defaultsExtraFile(connParams *mysql.ConnParams) (string, error) {
	var contents string
	connParams.Pass = strings.Replace(connParams.Pass, "#", "\\#", -1)
	if connParams.UnixSocket == "" {
		contents = fmt.Sprintf(`
[client]
user=%v
password=%v
host=%v
port=%v
`, connParams.Uname, connParams.Pass, connParams.Host, connParams.Port)
	} else {
		contents = fmt.Sprintf(`
[client]
user=%v
password=%v
socket=%v
`, connParams.Uname, connParams.Pass, connParams.UnixSocket)
	}

	tmpfile, err := os.CreateTemp("", "example")
	if err != nil {
		return "", err
	}
	name := tmpfile.Name()
	if _, err := tmpfile.Write([]byte(contents)); err != nil {
		tmpfile.Close()
		os.Remove(name)
		return "", err
	}
	if err := tmpfile.Close(); err != nil {
		os.Remove(name)
		return "", err
	}
	return name, nil
}

// GetAppConnection returns a connection from the app pool.
// Recycle needs to be called on the result.
func (mysqld *Mysqld) GetAppConnection(ctx context.Context) (*dbconnpool.PooledDBConnection, error) {
	return mysqld.appPool.Get(ctx)
}

// GetDbaConnection creates a new DBConnection.
func (mysqld *Mysqld) GetDbaConnection(ctx context.Context) (*dbconnpool.DBConnection, error) {
	return dbconnpool.NewDBConnection(ctx, mysqld.dbcfgs.DbaConnector())
}

// GetAllPrivsConnection creates a new DBConnection.
func (mysqld *Mysqld) GetAllPrivsConnection(ctx context.Context) (*dbconnpool.DBConnection, error) {
	return dbconnpool.NewDBConnection(ctx, mysqld.dbcfgs.AllPrivsWithDB())
}

// Close will close this instance of Mysqld. It will wait for all dba
// queries to be finished.
func (mysqld *Mysqld) Close() {
	if mysqld.dbaPool != nil {
		mysqld.dbaPool.Close()
	}
	if mysqld.appPool != nil {
		mysqld.appPool.Close()
	}
}

// OnTerm registers a function to be called if mysqld terminates for any
// reason other than a call to Mysqld.Shutdown(). This only works if mysqld
// was actually started by calling Start() on this Mysqld instance.
func (mysqld *Mysqld) OnTerm(f func()) {
	mysqld.mutex.Lock()
	defer mysqld.mutex.Unlock()
	mysqld.onTermFuncs = append(mysqld.onTermFuncs, f)
}

func buildLdPaths() ([]string, error) {
	vtMysqlRoot, err := vtenv.VtMysqlRoot()
	if err != nil {
		return []string{}, err
	}

	ldPaths := []string{
		fmt.Sprintf("LD_LIBRARY_PATH=%s/lib/mysql", vtMysqlRoot),
		os.ExpandEnv("LD_PRELOAD=$LD_PRELOAD"),
	}

	return ldPaths, nil
}

// GetVersionString is part of the MysqlDeamon interface.
func (mysqld *Mysqld) GetVersionString() string {
	return fmt.Sprintf("%d.%d.%d", mysqld.capabilities.version.Major, mysqld.capabilities.version.Minor, mysqld.capabilities.version.Patch)
}

// GetVersionComment gets the version comment.
func (mysqld *Mysqld) GetVersionComment(ctx context.Context) string {
	qr, err := mysqld.FetchSuperQuery(ctx, "select @@global.version_comment")
	if err != nil {
		return ""
	}
	if len(qr.Rows) != 1 {
		return ""
	}
	res := qr.Named().Row()
	versionComment, _ := res.ToString("@@global.version_comment")
	return versionComment
}<|MERGE_RESOLUTION|>--- conflicted
+++ resolved
@@ -77,13 +77,7 @@
 	mycnfTemplateFile string
 	socketFile        string
 
-<<<<<<< HEAD
-	// Deprecated
-	masterConnectRetry      = 10 * time.Second
 	replicationConnectRetry = 10 * time.Second
-=======
-	replicationConnectRetry = flag.Duration("replication_connect_retry", 10*time.Second, "how long to wait in between replica reconnect attempts. Only precise to the second.")
->>>>>>> 8927b141
 
 	versionRegex = regexp.MustCompile(`Ver ([0-9]+)\.([0-9]+)\.([0-9]+)`)
 )
@@ -120,7 +114,6 @@
 	fs.DurationVar(&PoolDynamicHostnameResolution, "pool_hostname_resolve_interval", PoolDynamicHostnameResolution, "if set force an update to all hostnames and reconnect if changed, defaults to 0 (disabled)")
 	fs.StringVar(&mycnfTemplateFile, "mysqlctl_mycnf_template", mycnfTemplateFile, "template file to use for generating the my.cnf file during server init")
 	fs.StringVar(&socketFile, "mysqlctl_socket", socketFile, "socket file to use for remote mysqlctl actions (empty for local actions)")
-	fs.DurationVar(&masterConnectRetry, "master_connect_retry", masterConnectRetry, "Deprecated, use -replication_connect_retry")
 	fs.DurationVar(&replicationConnectRetry, "replication_connect_retry", replicationConnectRetry, "how long to wait in between replica reconnect attempts. Only precise to the second.")
 }
 
