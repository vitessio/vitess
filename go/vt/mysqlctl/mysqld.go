/*
Copyright 2017 Google Inc.

Licensed under the Apache License, Version 2.0 (the "License");
you may not use this file except in compliance with the License.
You may obtain a copy of the License at

    http://www.apache.org/licenses/LICENSE-2.0

Unless required by applicable law or agreed to in writing, software
distributed under the License is distributed on an "AS IS" BASIS,
WITHOUT WARRANTIES OR CONDITIONS OF ANY KIND, either express or implied.
See the License for the specific language governing permissions and
limitations under the License.
*/

/*
Commands for controlling an external mysql process.

Some commands are issued as exec'd tools, some are handled by connecting via
the mysql protocol.
*/

package mysqlctl

import (
	"bufio"
	"bytes"
	"errors"
	"flag"
	"fmt"
	"io"
	"io/ioutil"
	"os"
	"os/exec"
	"path"
	"path/filepath"
	"strings"
	"sync"
	"time"

	"golang.org/x/net/context"
	"vitess.io/vitess/go/mysql"
	"vitess.io/vitess/go/stats"
	"vitess.io/vitess/go/vt/dbconfigs"
	"vitess.io/vitess/go/vt/dbconnpool"
	vtenv "vitess.io/vitess/go/vt/env"
	"vitess.io/vitess/go/vt/hook"
	"vitess.io/vitess/go/vt/log"
	"vitess.io/vitess/go/vt/mysqlctl/mysqlctlclient"
)

var (
	// DisableActiveReparents is a flag to disable active
	// reparents for safety reasons. It is used in three places:
	// 1. in this file to skip registering the commands.
	// 2. in vtctld so it can be exported to the UI (different
	// package, that's why it's exported). That way we can disable
	// menu items there, using features.
	// 3. prevents the vtworker from updating replication topology
	// after restarting replication after a split clone/diff.
	DisableActiveReparents = flag.Bool("disable_active_reparents", false, "if set, do not allow active reparents. Use this to protect a cluster using external reparents.")

	dbaPoolSize    = flag.Int("dba_pool_size", 20, "Size of the connection pool for dba connections")
	dbaIdleTimeout = flag.Duration("dba_idle_timeout", time.Minute, "Idle timeout for dba connections")
	appPoolSize    = flag.Int("app_pool_size", 40, "Size of the connection pool for app connections")
	appIdleTimeout = flag.Duration("app_idle_timeout", time.Minute, "Idle timeout for app connections")

	poolDynamicHostnameResolution = flag.Duration("pool_hostname_resolve_interval", 0, "if set force an update to all hostnames and reconnect if changed, defaults to 0 (disabled)")

	socketFile        = flag.String("mysqlctl_socket", "", "socket file to use for remote mysqlctl actions (empty for local actions)")
	mycnfTemplateFile = flag.String("mysqlctl_mycnf_template", "", "template file to use for generating the my.cnf file during server init")

	// masterConnectRetry is used in 'SET MASTER' commands
	masterConnectRetry = flag.Duration("master_connect_retry", 10*time.Second, "how long to wait in between slave -> connection attempts. Only precise to the second.")

	dbaMysqlStats      = stats.NewTimings("MysqlDba", "MySQL DBA stats", "operation")
	allprivsMysqlStats = stats.NewTimings("MysqlAllPrivs", "MySQl Stats for all privs", "operation")
	appMysqlStats      = stats.NewTimings("MysqlApp", "MySQL app stats", "operation")
)

// Mysqld is the object that represents a mysqld daemon running on this server.
type Mysqld struct {
	dbcfgs  *dbconfigs.DBConfigs
	dbaPool *dbconnpool.ConnectionPool
	appPool *dbconnpool.ConnectionPool

	version serverVersion
	flavor  mysqlFlavor
    c CapabilitySet

	// mutex protects the fields below.
	mutex         sync.Mutex
	onTermFuncs   []func()
	cancelWaitCmd chan struct{}
}

// NewMysqld creates a Mysqld object based on the provided configuration
// and connection parameters.
func NewMysqld(dbcfgs *dbconfigs.DBConfigs) *Mysqld {
	result := &Mysqld{
		dbcfgs: dbcfgs,
	}

	// Create and open the connection pool for dba access.
	result.dbaPool = dbconnpool.NewConnectionPool("DbaConnPool", *dbaPoolSize, *dbaIdleTimeout, *poolDynamicHostnameResolution)
	result.dbaPool.Open(dbcfgs.Dba(), dbaMysqlStats)

	// Create and open the connection pool for app access.
	result.appPool = dbconnpool.NewConnectionPool("AppConnPool", *appPoolSize, *appIdleTimeout, *poolDynamicHostnameResolution)
	result.appPool.Open(dbcfgs.AppWithDB(), appMysqlStats)

	result.flavor, result.version = result.DetectFlavorVersion("version string here")
	result.c = NewCapabilitySet(result)

	log.Infof("mysqld is flavor: %s, version: %v", result.flavor, result.version)
	return result

}

// This becomes part of MySQLd!
func (mysqld *Mysqld) DetectFlavorVersion(verstring string) (mysqlFlavor, serverVersion) {
	return flavorMySQL, serverVersion{Major: 8, Minor: 0, Patch: 16}
}

// RunMysqlUpgrade will run the mysql_upgrade program on the current
// install.  Will be called only when mysqld is running with no
// network and no grant tables.
func (mysqld *Mysqld) RunMysqlUpgrade() error {
	// Execute as remote action on mysqlctld if requested.
	if *socketFile != "" {
		log.Infof("executing Mysqld.RunMysqlUpgrade() remotely via mysqlctld server: %v", *socketFile)
		client, err := mysqlctlclient.New("unix", *socketFile)
		if err != nil {
			return fmt.Errorf("can't dial mysqlctld: %v", err)
		}
		defer client.Close()
		return client.RunMysqlUpgrade(context.TODO())
	}

	if mysqld.c.HasMySQLUpgradeInServer() {
		log.Warningf("MySQL version has built-in upgrade, skipping RunMySQLUpgrade")
		return nil
	}

	// Find mysql_upgrade. If not there, we do nothing.
	dir, err := vtenv.VtMysqlRoot()
	if err != nil {
		log.Warningf("VT_MYSQL_ROOT not set, skipping mysql_upgrade step: %v", err)
		return nil
	}
	name, err := binaryPath(dir, "mysql_upgrade")
	if err != nil {
		log.Warningf("mysql_upgrade binary not present, skipping it: %v", err)
		return nil
	}

	// Since we started mysql with --skip-grant-tables, we should
	// be able to run mysql_upgrade without any valid user or
	// password. However, mysql_upgrade executes a 'flush
	// privileges' right in the middle, and then subsequent
	// commands fail if we don't use valid credentials. So let's
	// use dba credentials.
	params, err := dbconfigs.WithCredentials(mysqld.dbcfgs.Dba())
	if err != nil {
		return err
	}
	defaultsFile, err := mysqld.defaultsExtraFile(params)
	if err != nil {
		return err
	}
	defer os.Remove(defaultsFile)

	// Run the program, if it fails, we fail.  Note in this
	// moment, mysqld is running with no grant tables on the local
	// socket only, so this doesn't need any user or password.
	args := []string{
		// --defaults-file=* must be the first arg.
		"--defaults-file=" + defaultsFile,
		"--force", // Don't complain if it's already been upgraded.
	}
	cmd := exec.Command(name, args...)
	cmd.Env = []string{os.ExpandEnv("LD_LIBRARY_PATH=$VT_MYSQL_ROOT/lib/mysql")}
	out, err := cmd.CombinedOutput()
	log.Infof("mysql_upgrade output: %s", out)
	return err
}

// Start will start the mysql daemon, either by running the
// 'mysqld_start' hook, or by running mysqld_safe in the background.
// If a mysqlctld address is provided in a flag, Start will run
// remotely.  When waiting for mysqld to start, we will use
// the dba user.
func (mysqld *Mysqld) Start(ctx context.Context, cnf *Mycnf, mysqldArgs ...string) error {
	// Execute as remote action on mysqlctld if requested.
	if *socketFile != "" {
		log.Infof("executing Mysqld.Start() remotely via mysqlctld server: %v", *socketFile)
		client, err := mysqlctlclient.New("unix", *socketFile)
		if err != nil {
			return fmt.Errorf("can't dial mysqlctld: %v", err)
		}
		defer client.Close()
		return client.Start(ctx, mysqldArgs...)
	}

	if err := mysqld.startNoWait(ctx, cnf, mysqldArgs...); err != nil {
		return err
	}

	return mysqld.Wait(ctx, cnf)
}

// startNoWait is the internal version of Start, and it doesn't wait.
func (mysqld *Mysqld) startNoWait(ctx context.Context, cnf *Mycnf, mysqldArgs ...string) error {
	var name string
	ts := fmt.Sprintf("Mysqld.Start(%v)", time.Now().Unix())

	// try the mysqld start hook, if any
	switch hr := hook.NewHook("mysqld_start", mysqldArgs).Execute(); hr.ExitStatus {
	case hook.HOOK_SUCCESS:
		// hook exists and worked, we can keep going
		name = "mysqld_start hook"
	case hook.HOOK_DOES_NOT_EXIST:
		// hook doesn't exist, run mysqld_safe ourselves
		log.Infof("%v: No mysqld_start hook, running mysqld_safe directly", ts)
		dir, err := vtenv.VtMysqlRoot()
		if err != nil {
			return err
		}

		//mysqld.HasCapability(CapabilitySystemd) {
		if true {
		// The capabilities system did not detect mysqld_safe.
			// It is assumed that this mysqld package is systemd enabled.
			log.Info("launching mysqld instead of mysqld_safe")
			name, err = binaryPath(dir, "mysqld")
			if err != nil {
				return err
			}
		} else {
			name, err = binaryPath(dir, "mysqld_safe")
			if err != nil {
				return err
			}
		}
<<<<<<< HEAD

=======
>>>>>>> dceeeba0
		mysqlBaseDir, err := vtenv.VtMysqlBaseDir()
		if err != nil {
			return err
		}
<<<<<<< HEAD

		arg := []string{
			"--defaults-file=" + cnf.path,
			"--basedir=" + mysqlBaseDir,
=======
		arg := []string{
			"--defaults-file=" + cnf.path,
			"--basedir" + mysqlBaseDir,
>>>>>>> dceeeba0
		}
		arg = append(arg, mysqldArgs...)
		env := []string{os.ExpandEnv("LD_LIBRARY_PATH=$VT_MYSQL_ROOT/lib/mysql")}

		cmd := exec.Command(name, arg...)
		cmd.Dir = dir
		cmd.Env = env
		log.Infof("%v %#v", ts, cmd)
		stderr, err := cmd.StderrPipe()
		if err != nil {
			return err
		}
		stdout, err := cmd.StdoutPipe()
		if err != nil {
			return err
		}
		go func() {
			scanner := bufio.NewScanner(stderr)
			for scanner.Scan() {
				log.Infof("%v stderr: %v", ts, scanner.Text())
			}
		}()
		go func() {
			scanner := bufio.NewScanner(stdout)
			for scanner.Scan() {
				log.Infof("%v stdout: %v", ts, scanner.Text())
			}
		}()
		err = cmd.Start()
		if err != nil {
			return err
		}

		mysqld.mutex.Lock()
		mysqld.cancelWaitCmd = make(chan struct{})
		go func(cancel <-chan struct{}) {
			// Wait regardless of cancel, so we don't generate defunct processes.
			err := cmd.Wait()
			log.Infof("%v exit: %v", ts, err)

			// The process exited. Trigger OnTerm callbacks, unless we were cancelled.
			select {
			case <-cancel:
			default:
				mysqld.mutex.Lock()
				for _, callback := range mysqld.onTermFuncs {
					go callback()
				}
				mysqld.mutex.Unlock()
			}
		}(mysqld.cancelWaitCmd)
		mysqld.mutex.Unlock()
	default:
		// hook failed, we report error
		return fmt.Errorf("mysqld_start hook failed: %v", hr.String())
	}

	return nil
}

// Wait returns nil when mysqld is up and accepting connections. It
// will use the dba credentials to try to connect. Use wait() with
// different credentials if needed.
func (mysqld *Mysqld) Wait(ctx context.Context, cnf *Mycnf) error {
	params, err := dbconfigs.WithCredentials(mysqld.dbcfgs.Dba())
	if err != nil {
		return err
	}

	return mysqld.wait(ctx, cnf, params)
}

// wait is the internal version of Wait, that takes credentials.
func (mysqld *Mysqld) wait(ctx context.Context, cnf *Mycnf, params *mysql.ConnParams) error {
	log.Infof("Waiting for mysqld socket file (%v) to be ready...", cnf.SocketFile)

	for {
		select {
		case <-ctx.Done():
			return errors.New("deadline exceeded waiting for mysqld socket file to appear: " + cnf.SocketFile)
		default:
		}

		_, statErr := os.Stat(cnf.SocketFile)
		if statErr == nil {
			// Make sure the socket file isn't stale.
			conn, connErr := mysql.Connect(ctx, params)
			if connErr == nil {
				conn.Close()
				return nil
			}
			log.Infof("mysqld socket file exists, but can't connect: %v", connErr)
		} else if !os.IsNotExist(statErr) {
			return fmt.Errorf("can't stat mysqld socket file: %v", statErr)
		}
		time.Sleep(1000 * time.Millisecond)
	}
}

// Shutdown will stop the mysqld daemon that is running in the background.
//
// waitForMysqld: should the function block until mysqld has stopped?
// This can actually take a *long* time if the buffer cache needs to be fully
// flushed - on the order of 20-30 minutes.
//
// If a mysqlctld address is provided in a flag, Shutdown will run remotely.
func (mysqld *Mysqld) Shutdown(ctx context.Context, cnf *Mycnf, waitForMysqld bool) error {
	log.Infof("Mysqld.Shutdown")

	// Execute as remote action on mysqlctld if requested.
	if *socketFile != "" {
		log.Infof("executing Mysqld.Shutdown() remotely via mysqlctld server: %v", *socketFile)
		client, err := mysqlctlclient.New("unix", *socketFile)
		if err != nil {
			return fmt.Errorf("can't dial mysqlctld: %v", err)
		}
		defer client.Close()
		return client.Shutdown(ctx, waitForMysqld)
	}

	// We're shutting down on purpose. We no longer want to be notified when
	// mysqld terminates.
	mysqld.mutex.Lock()
	if mysqld.cancelWaitCmd != nil {
		close(mysqld.cancelWaitCmd)
		mysqld.cancelWaitCmd = nil
	}
	mysqld.mutex.Unlock()

	// possibly mysql is already shutdown, check for a few files first
	_, socketPathErr := os.Stat(cnf.SocketFile)
	_, pidPathErr := os.Stat(cnf.PidFile)
	if os.IsNotExist(socketPathErr) && os.IsNotExist(pidPathErr) {
		log.Warningf("assuming mysqld already shut down - no socket, no pid file found")
		return nil
	}

	// try the mysqld shutdown hook, if any
	h := hook.NewSimpleHook("mysqld_shutdown")
	hr := h.Execute()
	switch hr.ExitStatus {
	case hook.HOOK_SUCCESS:
		// hook exists and worked, we can keep going
	case hook.HOOK_DOES_NOT_EXIST:
		// hook doesn't exist, try mysqladmin
		log.Infof("No mysqld_shutdown hook, running mysqladmin directly")
		dir, err := vtenv.VtMysqlRoot()
		if err != nil {
			return err
		}
		name, err := binaryPath(dir, "mysqladmin")
		if err != nil {
			return err
		}
		params, err := dbconfigs.WithCredentials(mysqld.dbcfgs.Dba())
		if err != nil {
			return err
		}
		cnf, err := mysqld.defaultsExtraFile(params)
		if err != nil {
			return err
		}
		defer os.Remove(cnf)
		args := []string{
			"--defaults-extra-file=" + cnf,
			"--shutdown-timeout=300",
			"--connect-timeout=30",
			"--wait=10",
			"shutdown",
		}
		env := []string{
			os.ExpandEnv("LD_LIBRARY_PATH=$VT_MYSQL_ROOT/lib/mysql"),
		}
		_, _, err = execCmd(name, args, env, dir, nil)
		if err != nil {
			return err
		}
	default:
		// hook failed, we report error
		return fmt.Errorf("mysqld_shutdown hook failed: %v", hr.String())
	}

	// Wait for mysqld to really stop. Use the socket and pid files as a
	// proxy for that since we can't call wait() in a process we
	// didn't start.
	if waitForMysqld {
		log.Infof("Mysqld.Shutdown: waiting for socket file (%v) and pid file (%v) to disappear",
			cnf.SocketFile, cnf.PidFile)

		for {
			select {
			case <-ctx.Done():
				return errors.New("gave up waiting for mysqld to stop")
			default:
			}

			_, socketPathErr = os.Stat(cnf.SocketFile)
			_, pidPathErr = os.Stat(cnf.PidFile)
			if os.IsNotExist(socketPathErr) && os.IsNotExist(pidPathErr) {
				return nil
			}
			time.Sleep(100 * time.Millisecond)
		}
	}
	return nil
}

// execCmd searches the PATH for a command and runs it, logging the output.
// If input is not nil, pipe it to the command's stdin.
func execCmd(name string, args, env []string, dir string, input io.Reader) (cmd *exec.Cmd, output string, err error) {
	cmdPath, _ := exec.LookPath(name)
	log.Infof("execCmd: %v %v %v", name, cmdPath, args)

	cmd = exec.Command(cmdPath, args...)
	cmd.Env = env
	cmd.Dir = dir
	if input != nil {
		cmd.Stdin = input
	}
	out, err := cmd.CombinedOutput()
	output = string(out)
	if err != nil {
		log.Infof("execCmd: %v failed: %v", name, err)
		err = fmt.Errorf("%v: %v, output: %v", name, err, output)
	}
	log.Infof("execCmd: %v output: %v", name, output)
	return cmd, output, err
}

// binaryPath does a limited path lookup for a command,
// searching only within sbin and bin in the given root.
func binaryPath(root, binary string) (string, error) {
	subdirs := []string{"sbin", "bin", "libexec", "scripts"}
	for _, subdir := range subdirs {
		binPath := path.Join(root, subdir, binary)
		if _, err := os.Stat(binPath); err == nil {
			return binPath, nil
		}
	}
	return "", fmt.Errorf("%s not found in any of %s/{%s}",
		binary, root, strings.Join(subdirs, ","))
}

// InitConfig will create the default directory structure for the mysqld process,
// generate / configure a my.cnf file.
func (mysqld *Mysqld) InitConfig(cnf *Mycnf) error {
	log.Infof("mysqlctl.InitConfig")
	err := mysqld.createDirs(cnf)
	if err != nil {
		log.Errorf("%s", err.Error())
		return err
	}
	root, err := vtenv.VtRoot()
	if err != nil {
		log.Errorf("%s", err.Error())
		return err
	}

	// Set up config files.
	if err = mysqld.initConfig(root, cnf, cnf.path); err != nil {
		log.Errorf("failed creating %v: %v", cnf.path, err)
		return err
	}
	return nil
}

// Init will create the default directory structure for the mysqld process,
// generate / configure a my.cnf file install a skeleton database,
// and apply the provided initial SQL file.
func (mysqld *Mysqld) Init(ctx context.Context, cnf *Mycnf, initDBSQLFile string) error {
	log.Infof("mysqlctl.Init")
	err := mysqld.InitConfig(cnf)
	if err != nil {
		log.Errorf("%s", err.Error())
		return err
	}
	// Install data dir.
	if err = mysqld.installDataDir(cnf); err != nil {
		return err
	}

	// Start mysqld. We do not use Start, as we have to wait using
	// the root user.
	if err = mysqld.startNoWait(ctx, cnf); err != nil {
		log.Errorf("failed starting mysqld (check mysql error log %v for more info): %v", cnf.ErrorLogPath, err)
		return err
	}

	// Wait for mysqld to be ready, using root credentials, as no
	// user is created yet.
	params := &mysql.ConnParams{
		Uname:      "root",
		Charset:    "utf8",
		UnixSocket: cnf.SocketFile,
	}
	if err = mysqld.wait(ctx, cnf, params); err != nil {
		log.Errorf("failed starting mysqld in time (check mysyql error log %v for more info): %v", cnf.ErrorLogPath, err)
		return err
	}

	// Run initial SQL file.
	sqlFile, err := os.Open(initDBSQLFile)
	if err != nil {
		return fmt.Errorf("can't open init_db_sql_file (%v): %v", initDBSQLFile, err)
	}
	defer sqlFile.Close()
	if err := mysqld.executeMysqlScript(params, sqlFile); err != nil {
		return fmt.Errorf("can't run init_db_sql_file (%v): %v", initDBSQLFile, err)
	}

	return nil
}

func (mysqld *Mysqld) installDataDir(cnf *Mycnf) error {
	mysqlRoot, err := vtenv.VtMysqlRoot()
	if err != nil {
		return err
	}
	mysqldPath, err := binaryPath(mysqlRoot, "mysqld")
	if err != nil {
		return err
	}

	mysqlBaseDir, err := vtenv.VtMysqlBaseDir()
	if err != nil {
		return err
	}

	if mysqld.c.HasMySQLUpgradeInServer() {
		log.Infof("Installing data dir with mysqld --initialize-insecure")
		args := []string{
			"--defaults-file=" + cnf.path,
			"--basedir=" + mysqlBaseDir,
			"--initialize-insecure", // Use empty 'root'@'localhost' password.
		}
		if _, _, err = execCmd(mysqldPath, args, nil, mysqlRoot, nil); err != nil {
			log.Errorf("mysqld --initialize-insecure failed: %v", err)
			return err
		}
		return nil
	}

	log.Infof("Installing data dir with mysql_install_db")
	args := []string{
		"--defaults-file=" + cnf.path,
		"--basedir=" + mysqlBaseDir,
	}
	cmdPath, err := binaryPath(mysqlRoot, "mysql_install_db")
	if err != nil {
		return err
	}
	if _, _, err = execCmd(cmdPath, args, nil, mysqlRoot, nil); err != nil {
		log.Errorf("mysql_install_db failed: %v", err)
		return err
	}
	return nil
}

func (mysqld *Mysqld) initConfig(root string, cnf *Mycnf, outFile string) error {
	var err error
	var configData string

	env := make(map[string]string)
	envVars := []string{"KEYSPACE", "SHARD", "TABLET_TYPE", "TABLET_ID", "TABLET_DIR", "MYSQL_PORT"}
	for _, v := range envVars {
		env[v] = os.Getenv(v)
	}

	switch hr := hook.NewHookWithEnv("make_mycnf", nil, env).Execute(); hr.ExitStatus {
	case hook.HOOK_DOES_NOT_EXIST:
		log.Infof("make_mycnf hook doesn't exist, reading template files")
		configData, err = cnf.makeMycnf(mysqld.getMycnfTemplates(root))
	case hook.HOOK_SUCCESS:
		configData, err = cnf.fillMycnfTemplate(hr.Stdout)
	default:
		return fmt.Errorf("make_mycnf hook failed(%v): %v", hr.ExitStatus, hr.Stderr)
	}
	if err != nil {
		return err
	}

	return ioutil.WriteFile(outFile, []byte(configData), 0664)
}

func contains(haystack []string, needle string) bool {
	for _, v := range haystack {
		if v == needle {
			return true
		}
	}
	return false
}

func (mysqld *Mysqld) getMycnfTemplates(root string) []string {

	if *mycnfTemplateFile != "" {
		return []string{*mycnfTemplateFile}
	}

	cnfTemplatePaths := []string{
		path.Join(root, "config/mycnf/default.cnf"),
		path.Join(root, "config/mycnf/master.cnf"),
		path.Join(root, "config/mycnf/replica.cnf"),
	}

	if extraCnf := os.Getenv("EXTRA_MY_CNF"); extraCnf != "" {
		parts := strings.Split(extraCnf, ":")
		cnfTemplatePaths = append(cnfTemplatePaths, parts...)
	}

	// Only include these files if they exist.
	// master_{flavor}.cnf
	// Percona Server == MySQL in this context

	f := flavorMariaDB
	if mysqld.c.IsMySQLLike() {
		f = flavorMySQL
	}

	p := path.Join(root, fmt.Sprintf("config/mycnf/master_%s.cnf", f))
	_, err := os.Stat(p)
	if err == nil && !contains(cnfTemplatePaths, p) {
		cnfTemplatePaths = append(cnfTemplatePaths, p)
	}

	// master_{flavor}{major}{minor}.cnf
	p = path.Join(root, fmt.Sprintf("config/mycnf/master_%s%d%d.cnf", f, mysqld.version.Major, mysqld.version.Minor))
	_, err = os.Stat(p)
	if err == nil && !contains(cnfTemplatePaths, p) {
		cnfTemplatePaths = append(cnfTemplatePaths, p)
	}

	return cnfTemplatePaths
}

// RefreshConfig attempts to recreate the my.cnf from templates, and log and
// swap in to place if it's updated. It keeps a copy of the last version in case fallback is required.
// Should be called from a stable replica, server_id is not regenerated.
func (mysqld *Mysqld) RefreshConfig(ctx context.Context, cnf *Mycnf) error {
	// Execute as remote action on mysqlctld if requested.
	if *socketFile != "" {
		log.Infof("executing Mysqld.RefreshConfig() remotely via mysqlctld server: %v", *socketFile)
		client, err := mysqlctlclient.New("unix", *socketFile)
		if err != nil {
			return fmt.Errorf("can't dial mysqlctld: %v", err)
		}
		defer client.Close()
		return client.RefreshConfig(ctx)
	}

	log.Info("Checking for updates to my.cnf")
	root, err := vtenv.VtRoot()
	if err != nil {
		return err
	}
	f, err := ioutil.TempFile(path.Dir(cnf.path), "my.cnf")
	if err != nil {
		return fmt.Errorf("could not create temp file: %v", err)
	}

	defer os.Remove(f.Name())
	err = mysqld.initConfig(root, cnf, f.Name())
	if err != nil {
		return fmt.Errorf("could not initConfig in %v: %v", f.Name(), err)
	}

	existing, err := ioutil.ReadFile(cnf.path)
	if err != nil {
		return fmt.Errorf("could not read existing file %v: %v", cnf.path, err)
	}
	updated, err := ioutil.ReadFile(f.Name())
	if err != nil {
		return fmt.Errorf("could not read updated file %v: %v", f.Name(), err)
	}

	if bytes.Equal(existing, updated) {
		log.Infof("No changes to my.cnf. Continuing.")
		return nil
	}

	backupPath := cnf.path + ".previous"
	err = os.Rename(cnf.path, backupPath)
	if err != nil {
		return fmt.Errorf("could not back up existing %v: %v", cnf.path, err)
	}
	err = os.Rename(f.Name(), cnf.path)
	if err != nil {
		return fmt.Errorf("could not move %v to %v: %v", f.Name(), cnf.path, err)
	}
	log.Infof("Updated my.cnf. Backup of previous version available in %v", backupPath)

	return nil
}

// ReinitConfig updates the config file as if Mysqld is initializing. At the
// moment it only randomizes ServerID because it's not safe to restore a replica
// from a backup and then give it the same ServerID as before, MySQL can then
// skip transactions in the replication stream with the same server_id.
func (mysqld *Mysqld) ReinitConfig(ctx context.Context, cnf *Mycnf) error {
	log.Infof("Mysqld.ReinitConfig")

	// Execute as remote action on mysqlctld if requested.
	if *socketFile != "" {
		log.Infof("executing Mysqld.ReinitConfig() remotely via mysqlctld server: %v", *socketFile)
		client, err := mysqlctlclient.New("unix", *socketFile)
		if err != nil {
			return fmt.Errorf("can't dial mysqlctld: %v", err)
		}
		defer client.Close()
		return client.ReinitConfig(ctx)
	}

	if err := cnf.RandomizeMysqlServerID(); err != nil {
		return err
	}
	root, err := vtenv.VtRoot()
	if err != nil {
		return err
	}
	return mysqld.initConfig(root, cnf, cnf.path)
}

func (mysqld *Mysqld) createDirs(cnf *Mycnf) error {
	tabletDir := cnf.TabletDir()
	log.Infof("creating directory %s", tabletDir)
	if err := os.MkdirAll(tabletDir, os.ModePerm); err != nil {
		return err
	}
	for _, dir := range TopLevelDirs() {
		if err := mysqld.createTopDir(cnf, dir); err != nil {
			return err
		}
	}
	for _, dir := range cnf.directoryList() {
		log.Infof("creating directory %s", dir)
		if err := os.MkdirAll(dir, os.ModePerm); err != nil {
			return err
		}
		// FIXME(msolomon) validate permissions?
	}
	return nil
}

// createTopDir creates a top level directory under TabletDir.
// However, if a directory of the same name already exists under
// vtenv.VtDataRoot(), it creates a directory named after the tablet
// id under that directory, and then creates a symlink under TabletDir
// that points to the newly created directory.  For example, if
// /vt/data is present, it will create the following structure:
// /vt/data/vt_xxxx /vt/vt_xxxx/data -> /vt/data/vt_xxxx
func (mysqld *Mysqld) createTopDir(cnf *Mycnf, dir string) error {
	tabletDir := cnf.TabletDir()
	vtname := path.Base(tabletDir)
	target := path.Join(vtenv.VtDataRoot(), dir)
	_, err := os.Lstat(target)
	if err != nil {
		if os.IsNotExist(err) {
			topdir := path.Join(tabletDir, dir)
			log.Infof("creating directory %s", topdir)
			return os.MkdirAll(topdir, os.ModePerm)
		}
		return err
	}
	linkto := path.Join(target, vtname)
	source := path.Join(tabletDir, dir)
	log.Infof("creating directory %s", linkto)
	err = os.MkdirAll(linkto, os.ModePerm)
	if err != nil {
		return err
	}
	log.Infof("creating symlink %s -> %s", source, linkto)
	return os.Symlink(linkto, source)
}

// Teardown will shutdown the running daemon, and delete the root directory.
func (mysqld *Mysqld) Teardown(ctx context.Context, cnf *Mycnf, force bool) error {
	log.Infof("mysqlctl.Teardown")
	if err := mysqld.Shutdown(ctx, cnf, true); err != nil {
		log.Warningf("failed mysqld shutdown: %v", err.Error())
		if !force {
			return err
		}
	}
	var removalErr error
	for _, dir := range TopLevelDirs() {
		qdir := path.Join(cnf.TabletDir(), dir)
		if err := deleteTopDir(qdir); err != nil {
			removalErr = err
		}
	}
	return removalErr
}

func deleteTopDir(dir string) (removalErr error) {
	fi, err := os.Lstat(dir)
	if err != nil {
		log.Errorf("error deleting dir %v: %v", dir, err.Error())
		removalErr = err
	} else if fi.Mode()&os.ModeSymlink != 0 {
		target, err := filepath.EvalSymlinks(dir)
		if err != nil {
			log.Errorf("could not resolve symlink %v: %v", dir, err.Error())
			removalErr = err
		}
		log.Infof("remove data dir (symlinked) %v", target)
		if err = os.RemoveAll(target); err != nil {
			log.Errorf("failed removing %v: %v", target, err.Error())
			removalErr = err
		}
	}
	log.Infof("remove data dir %v", dir)
	if err = os.RemoveAll(dir); err != nil {
		log.Errorf("failed removing %v: %v", dir, err.Error())
		removalErr = err
	}
	return
}

// executeMysqlScript executes a .sql script from an io.Reader with the mysql
// command line tool. It uses the connParams as is, not adding credentials.
func (mysqld *Mysqld) executeMysqlScript(connParams *mysql.ConnParams, sql io.Reader) error {
	dir, err := vtenv.VtMysqlRoot()
	if err != nil {
		return err
	}
	name, err := binaryPath(dir, "mysql")
	if err != nil {
		return err
	}
	cnf, err := mysqld.defaultsExtraFile(connParams)
	if err != nil {
		return err
	}
	defer os.Remove(cnf)
	args := []string{
		"--defaults-extra-file=" + cnf,
		"--batch",
	}
	env := []string{
		"LD_LIBRARY_PATH=" + path.Join(dir, "lib/mysql"),
	}
	_, _, err = execCmd(name, args, env, dir, sql)
	if err != nil {
		return err
	}
	return nil
}

// defaultsExtraFile returns the filename for a temporary config file
// that contains the user, password and socket file to connect to
// mysqld.  We write a temporary config file so the password is never
// passed as a command line parameter.  Note ioutil.TempFile uses 0600
// as permissions, so only the local user can read the file.  The
// returned temporary file should be removed after use, typically in a
// 'defer os.Remove()' statement.
func (mysqld *Mysqld) defaultsExtraFile(connParams *mysql.ConnParams) (string, error) {
	var contents string
	if connParams.UnixSocket == "" {
		contents = fmt.Sprintf(`
[client]
user=%v
password=%v
host=%v
port=%v
`, connParams.Uname, connParams.Pass, connParams.Host, connParams.Port)
	} else {
		contents = fmt.Sprintf(`
[client]
user=%v
password=%v
socket=%v
`, connParams.Uname, connParams.Pass, connParams.UnixSocket)
	}

	tmpfile, err := ioutil.TempFile("", "example")
	if err != nil {
		return "", err
	}
	name := tmpfile.Name()
	if _, err := tmpfile.Write([]byte(contents)); err != nil {
		tmpfile.Close()
		os.Remove(name)
		return "", err
	}
	if err := tmpfile.Close(); err != nil {
		os.Remove(name)
		return "", err
	}
	return name, nil
}

// GetAppConnection returns a connection from the app pool.
// Recycle needs to be called on the result.
func (mysqld *Mysqld) GetAppConnection(ctx context.Context) (*dbconnpool.PooledDBConnection, error) {
	return mysqld.appPool.Get(ctx)
}

// GetDbaConnection creates a new DBConnection.
func (mysqld *Mysqld) GetDbaConnection() (*dbconnpool.DBConnection, error) {
	return dbconnpool.NewDBConnection(mysqld.dbcfgs.Dba(), dbaMysqlStats)
}

// GetAllPrivsConnection creates a new DBConnection.
func (mysqld *Mysqld) GetAllPrivsConnection() (*dbconnpool.DBConnection, error) {
	return dbconnpool.NewDBConnection(mysqld.dbcfgs.AllPrivsWithDB(), allprivsMysqlStats)
}

// Close will close this instance of Mysqld. It will wait for all dba
// queries to be finished.
func (mysqld *Mysqld) Close() {
	if mysqld.dbaPool != nil {
		mysqld.dbaPool.Close()
	}
	if mysqld.appPool != nil {
		mysqld.appPool.Close()
	}
}

// OnTerm registers a function to be called if mysqld terminates for any
// reason other than a call to Mysqld.Shutdown(). This only works if mysqld
// was actually started by calling Start() on this Mysqld instance.
func (mysqld *Mysqld) OnTerm(f func()) {
	mysqld.mutex.Lock()
	defer mysqld.mutex.Unlock()
	mysqld.onTermFuncs = append(mysqld.onTermFuncs, f)
}<|MERGE_RESOLUTION|>--- conflicted
+++ resolved
@@ -243,24 +243,13 @@
 				return err
 			}
 		}
-<<<<<<< HEAD
-
-=======
->>>>>>> dceeeba0
 		mysqlBaseDir, err := vtenv.VtMysqlBaseDir()
 		if err != nil {
 			return err
 		}
-<<<<<<< HEAD
-
 		arg := []string{
 			"--defaults-file=" + cnf.path,
 			"--basedir=" + mysqlBaseDir,
-=======
-		arg := []string{
-			"--defaults-file=" + cnf.path,
-			"--basedir" + mysqlBaseDir,
->>>>>>> dceeeba0
 		}
 		arg = append(arg, mysqldArgs...)
 		env := []string{os.ExpandEnv("LD_LIBRARY_PATH=$VT_MYSQL_ROOT/lib/mysql")}
