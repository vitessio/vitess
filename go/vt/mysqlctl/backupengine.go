/*
Copyright 2019 The Vitess Authors.

Licensed under the Apache License, Version 2.0 (the "License");
you may not use this file except in compliance with the License.
You may obtain a copy of the License at

    http://www.apache.org/licenses/LICENSE-2.0

Unless required by applicable law or agreed to in writing, software
distributed under the License is distributed on an "AS IS" BASIS,
WITHOUT WARRANTIES OR CONDITIONS OF ANY KIND, either express or implied.
See the License for the specific language governing permissions and
limitations under the License.
*/

package mysqlctl

import (
	"context"
	"encoding/json"
	"flag"
	"fmt"
	"os"
	"path"
	"path/filepath"
	"strings"
	"time"

	"vitess.io/vitess/go/mysql"
	"vitess.io/vitess/go/vt/logutil"
	"vitess.io/vitess/go/vt/mysqlctl/backupstorage"
	"vitess.io/vitess/go/vt/proto/vtrpc"
	"vitess.io/vitess/go/vt/topo"
	"vitess.io/vitess/go/vt/vterrors"
)

var (
	// BackupEngineImplementation is the implementation to use for BackupEngine
	backupEngineImplementation = flag.String("backup_engine_implementation", builtinBackupEngineName, "Specifies which implementation to use for creating new backups (builtin or xtrabackup). Restores will always be done with whichever engine created a given backup.")
)

// BackupEngine is the interface to take a backup with a given engine.
type BackupEngine interface {
	ExecuteBackup(ctx context.Context, params BackupParams, bh backupstorage.BackupHandle) (bool, error)
	ShouldDrainForBackup() bool
}

// BackupParams is the struct that holds all params passed to ExecuteBackup
type BackupParams struct {
	Cnf    *Mycnf
	Mysqld MysqlDaemon
	Logger logutil.Logger
	// Concurrency is the value of -concurrency flag given to Backup command
	// It determines how many files are processed in parallel
	Concurrency int
	// Extra env variables for pre-backup and post-backup transform hooks
	HookExtraEnv map[string]string
	// TopoServer, Keyspace and Shard are used to discover primary tablet
	TopoServer *topo.Server
	// Keyspace and Shard are used to infer the directory where backups should be stored
	Keyspace string
	Shard    string
	// TabletAlias is used along with backupTime to construct the backup name
	TabletAlias string
	// BackupTime is the time at which the backup is being started
	BackupTime time.Time
	// Position of last known backup. If non empty, then this value indicates the backup should be incremental
	// and as of this position
	IncrementalFromPos string
}

// RestoreParams is the struct that holds all params passed to ExecuteRestore
type RestoreParams struct {
	Cnf    *Mycnf
	Mysqld MysqlDaemon
	Logger logutil.Logger
	// Concurrency is the value of --restore_concurrency flag (init restore parameter)
	// It determines how many files are processed in parallel
	Concurrency int
	// Extra env variables for pre-restore and post-restore transform hooks
	HookExtraEnv map[string]string
	// Metadata to write into database after restore. See PopulateMetadataTables
	LocalMetadata map[string]string
	// DeleteBeforeRestore tells us whether existing data should be deleted before
	// restoring. This is always set to false when starting a tablet with -restore_from_backup,
	// but is set to true when executing a RestoreFromBackup command on an already running vttablet
	DeleteBeforeRestore bool
	// DbName is the name of the managed database / schema
	DbName string
	// Keyspace and Shard are used to infer the directory where backups are stored
	Keyspace string
	Shard    string
	// StartTime: if non-zero, look for a backup that was taken at or before this time
	// Otherwise, find the most recent backup
	StartTime time.Time
	// RestoreToPos hints that a point in time recovery is requested, to recover up to the specific given pos.
	// When empty, the restore is a normal from full backup
	RestoreToPos mysql.Position
}

// RestoreEngine is the interface to restore a backup with a given engine.
// Returns the manifest of a backup if successful, otherwise returns an error
type RestoreEngine interface {
	ExecuteRestore(ctx context.Context, params RestoreParams, bh backupstorage.BackupHandle) (*BackupManifest, error)
}

// BackupRestoreEngine is a combination of BackupEngine and RestoreEngine.
type BackupRestoreEngine interface {
	BackupEngine
	RestoreEngine
}

// BackupRestoreEngineMap contains the registered implementations for
// BackupEngine and RestoreEngine.
var BackupRestoreEngineMap = make(map[string]BackupRestoreEngine)

// GetBackupEngine returns the BackupEngine implementation that should be used
// to create new backups.
//
// To restore a backup, you should instead get the appropriate RestoreEngine for
// a particular backup by calling GetRestoreEngine().
//
// This must only be called after flags have been parsed.
func GetBackupEngine() (BackupEngine, error) {
	name := *backupEngineImplementation
	be, ok := BackupRestoreEngineMap[name]
	if !ok {
		return nil, vterrors.Errorf(vtrpc.Code_NOT_FOUND, "unknown BackupEngine implementation %q", name)
	}
	return be, nil
}

// GetRestoreEngine returns the RestoreEngine implementation to restore a given backup.
// It reads the MANIFEST file from the backup to check which engine was used to create it.
func GetRestoreEngine(ctx context.Context, backup backupstorage.BackupHandle) (RestoreEngine, error) {
	manifest, err := GetBackupManifest(ctx, backup)
	if err != nil {
		return nil, vterrors.Wrap(err, "can't get backup MANIFEST")
	}
	engine := manifest.BackupMethod
	if engine == "" {
		// The builtin engine is the only one that ever left BackupMethod unset.
		engine = builtinBackupEngineName
	}
	re, ok := BackupRestoreEngineMap[engine]
	if !ok {
		return nil, vterrors.Errorf(vtrpc.Code_NOT_FOUND, "can't restore backup created with %q engine; no such BackupEngine implementation is registered", manifest.BackupMethod)
	}
	return re, nil
}

// GetBackupManifest returns the common fields of the MANIFEST file for a given backup.
func GetBackupManifest(ctx context.Context, backup backupstorage.BackupHandle) (*BackupManifest, error) {
	manifest := &BackupManifest{}
	if err := getBackupManifestInto(ctx, backup, manifest); err != nil {
		return nil, err
	}
	return manifest, nil
}

// getBackupManifestInto fetches and decodes a MANIFEST file into the specified object.
func getBackupManifestInto(ctx context.Context, backup backupstorage.BackupHandle, outManifest any) error {
	file, err := backup.ReadFile(ctx, backupManifestFileName)
	if err != nil {
		return vterrors.Wrap(err, "can't read MANIFEST")
	}
	defer file.Close()

	if err := json.NewDecoder(file).Decode(outManifest); err != nil {
		return vterrors.Wrap(err, "can't decode MANIFEST")
	}
	return nil
}

// BackupManifest defines the common fields in the MANIFEST file.
// All backup engines must include at least these fields. They are free to add
// their own custom fields by embedding this struct anonymously into their own
// custom struct, as long as their custom fields don't have conflicting names.
type BackupManifest struct {
	// BackupMethod is the name of the backup engine that created this backup.
	// If this is empty, the backup engine is assumed to be "builtin" since that
	// was the only engine that ever left this field empty. All new backup
	// engines are required to set this field to the backup engine name.
	BackupMethod string

	// Position is the replication position at which the backup was taken.
	Position mysql.Position

	// FromPosition is only applicable to incremental backups, and stands for the position from
	// which incremental changes are backed up.
	FromPosition mysql.Position

	// Incremental indicates whether this is an incremental backup
	Incremental bool

	// BackupTime is when the backup was taken in UTC time (RFC 3339 format)
	BackupTime string

	// FinishedTime is the time (in RFC 3339 format, UTC) at which the backup finished, if known.
	// Some backups may not set this field if they were created before the field was added.
	FinishedTime string

	// ServerUUID identifies the server from which backup was taken
	ServerUUID string

	TabletAlias string

	Keyspace string

	Shard string
<<<<<<< HEAD
=======
}

func (m *BackupManifest) HashKey() string {
	return fmt.Sprintf("%v/%v/%v/%t/%v", m.BackupMethod, m.Position, m.FromPosition, m.Incremental, m.BackupTime)
}

type ManifestHandleMap struct {
	mp map[string]backupstorage.BackupHandle
}

func NewManifestHandleMap() *ManifestHandleMap {
	return &ManifestHandleMap{
		mp: map[string]backupstorage.BackupHandle{},
	}
}
func (m *ManifestHandleMap) Map(manifest *BackupManifest, handle backupstorage.BackupHandle) {
	if manifest == nil {
		return
	}
	m.mp[manifest.HashKey()] = handle
}

func (m *ManifestHandleMap) Handle(manifest *BackupManifest) (handle backupstorage.BackupHandle) {
	return m.mp[manifest.HashKey()]
}

func (m *ManifestHandleMap) Handles(manifests []*BackupManifest) (handles []backupstorage.BackupHandle) {
	handles = make([]backupstorage.BackupHandle, 0, len(manifests))
	for _, manifest := range manifests {
		handles = append(handles, m.mp[manifest.HashKey()])
	}
	return handles
}

// RestorePath is an ordered sequence of backup handles & manifests, that can be used to restore from backup.
// The path could be empty, in which case it's invalid, there's no way to restore. Otherwise, the path
// consists of exactly one full backup, followed by zero or more incremental backups.
type RestorePath struct {
	manifests         []*BackupManifest
	manifestHandleMap *ManifestHandleMap
}

func (p *RestorePath) IsEmpty() bool {
	return len(p.manifests) == 0
}

func (p *RestorePath) Len() int {
	return len(p.manifests)
}

func (p *RestorePath) Add(m *BackupManifest) {
	p.manifests = append(p.manifests, m)
}

func (p *RestorePath) FullBackupHandle() backupstorage.BackupHandle {
	if p.IsEmpty() {
		return nil
	}
	return p.manifestHandleMap.Handle(p.manifests[0])
}

func (p *RestorePath) IncrementalBackupHandles() []backupstorage.BackupHandle {
	if p.IsEmpty() {
		return nil
	}
	return p.manifestHandleMap.Handles(p.manifests[1:])
>>>>>>> cb529fe7
}

// FindBackupToRestore returns a selected candidate backup to be restored.
// It returns the most recent backup that is complete, meaning it has a valid
// MANIFEST file.
<<<<<<< HEAD
func FindBackupToRestore(ctx context.Context, params RestoreParams, bhs []backupstorage.BackupHandle) (backupstorage.BackupHandle, error) {
=======
func FindBackupToRestore(ctx context.Context, params RestoreParams, bhs []backupstorage.BackupHandle) (*RestorePath, error) {
>>>>>>> cb529fe7
	// if a StartTime is provided in params, then find a backup that was taken at or before that time
	checkBackupTime := !params.StartTime.IsZero()
	backupDir := GetBackupDir(params.Keyspace, params.Shard)

<<<<<<< HEAD
	manifests := make([]*BackupManifest, 0, len(bhs))
	backupHandle := func() backupstorage.BackupHandle {
=======
	manifests := make([]*BackupManifest, len(bhs), len(bhs))
	manifestHandleMap := NewManifestHandleMap()

	fullBackupIndex := func() int {
>>>>>>> cb529fe7
		for index := len(bhs) - 1; index >= 0; index-- {
			bh := bhs[index]
			// Check that the backup MANIFEST exists and can be successfully decoded.
			bm, err := GetBackupManifest(ctx, bh)
			if err != nil {
				params.Logger.Warningf("Possibly incomplete backup %v in directory %v on BackupStorage: can't read MANIFEST: %v)", bh.Name(), backupDir, err)
				continue
			}
			// the manifest is valid
<<<<<<< HEAD
			manifests = append(manifests, bm) // manifests's order is insignificant, it will be sorted later on
=======
			manifests[index] = bm // manifests's order is insignificant, it will be sorted later on
			manifestHandleMap.Map(bm, bh)
>>>>>>> cb529fe7
			if bm.Incremental {
				// We're looking for a full backup
				continue
			}

			var backupTime time.Time
			if checkBackupTime {
				backupTime, err = time.Parse(time.RFC3339, bm.BackupTime)
				if err != nil {
					params.Logger.Warningf("Restore: skipping backup %v/%v with invalid time %v: %v", backupDir, bh.Name(), bm.BackupTime, err)
					continue
				}
			}

			switch {
			case checkBackupTime:
				// restore to specific time
				if !params.StartTime.After(backupTime) {
					params.Logger.Infof("Restore: found backup %v %v to restore using the specified timestamp of '%v'", bh.Directory(), bh.Name(), params.StartTime.Format(BackupTimestampFormat))
<<<<<<< HEAD
					return bh
=======
					return index
>>>>>>> cb529fe7
				}
			case !params.RestoreToPos.IsZero():
				// restore to specific pos
				if params.RestoreToPos.GTIDSet.Contains(bm.Position.GTIDSet) {
<<<<<<< HEAD
					// this is the most recent backup <= desired position
					return bh
=======
					// this is the most recent backup which is <= desired position
					return index
>>>>>>> cb529fe7
				}
			default:
				// restore latest full backup
				params.Logger.Infof("Restore: found latest backup %v %v to restore", bh.Directory(), bh.Name())
<<<<<<< HEAD
				return bh
			}
		}
		return nil
	}()
	if backupHandle == nil {
=======
				return index
			}
		}
		return -1
	}()
	if fullBackupIndex < 0 {
>>>>>>> cb529fe7
		if checkBackupTime {
			params.Logger.Errorf("No valid backup found before time %v", params.StartTime.Format(BackupTimestampFormat))
		}
		// There is at least one attempted backup, but none could be read.
		// This implies there is data we ought to have, so it's not safe to start
		// up empty.
		return nil, ErrNoCompleteBackup
	}
<<<<<<< HEAD

	return backupHandle, nil
=======
	// Anything taken before the full backup that we picked, is not of interest:
	manifests = manifests[fullBackupIndex:]
	path := &RestorePath{
		manifestHandleMap: manifestHandleMap,
	}
	if params.RestoreToPos.IsZero() {
		// restoring from a single full backup:
		path.Add(manifests[0])
		return path, nil
	}
	// restore to a position (using incremental backups):
	// we calculate a possible restore path based on the manifests. The resulting manifests are
	// a sorted subsequence, with the full backup first, and zero or more inremental backups to follow.
	manifests, err := FindPITRPath(params.RestoreToPos.GTIDSet, manifests)
	if err != nil {
		return nil, err
	}
	path.manifests = manifests
	return path, nil
>>>>>>> cb529fe7
}

func prepareToRestore(ctx context.Context, cnf *Mycnf, mysqld MysqlDaemon, logger logutil.Logger) error {
	// shutdown mysqld if it is running
	logger.Infof("Restore: shutdown mysqld")
	if err := mysqld.Shutdown(ctx, cnf, true); err != nil {
		return err
	}

	logger.Infof("Restore: deleting existing files")
	if err := removeExistingFiles(cnf); err != nil {
		return err
	}

	logger.Infof("Restore: reinit config file")
	if err := mysqld.ReinitConfig(ctx, cnf); err != nil {
		return err
	}
	return nil
}

// create restore state file
func createStateFile(cnf *Mycnf) error {
	// if we start writing content to this file:
	// change RD_ONLY to RDWR
	// change Create to Open
	// rename func to openStateFile
	// change to return a *File
	fname := filepath.Join(cnf.TabletDir(), RestoreState)
	fd, err := os.Create(fname)
	if err != nil {
		return fmt.Errorf("unable to create file: %v", err)
	}
	if err = fd.Close(); err != nil {
		return fmt.Errorf("unable to close file: %v", err)
	}
	return nil
}

// delete restore state file
func removeStateFile(cnf *Mycnf) error {
	fname := filepath.Join(cnf.TabletDir(), RestoreState)
	if err := os.Remove(fname); err != nil {
		return fmt.Errorf("unable to delete file: %v", err)
	}
	return nil
}

// RestoreWasInterrupted tells us whether a previous restore
// was interrupted and we are now retrying it
func RestoreWasInterrupted(cnf *Mycnf) bool {
	name := filepath.Join(cnf.TabletDir(), RestoreState)
	_, err := os.Stat(name)
	return err == nil
}

// GetBackupDir returns the directory where backups for the
// given keyspace/shard are (or will be) stored
func GetBackupDir(keyspace, shard string) string {
	return fmt.Sprintf("%v/%v", keyspace, shard)
}

// isDbDir returns true if the given directory contains a DB
func isDbDir(p string) bool {
	// db.opt is there
	if _, err := os.Stat(path.Join(p, "db.opt")); err == nil {
		return true
	}

	// Look for at least one database file
	fis, err := os.ReadDir(p)
	if err != nil {
		return false
	}
	for _, fi := range fis {
		if strings.HasSuffix(fi.Name(), ".frm") {
			return true
		}

		// the MyRocks engine stores data in RocksDB .sst files
		// https://github.com/facebook/rocksdb/wiki/Rocksdb-BlockBasedTable-Format
		if strings.HasSuffix(fi.Name(), ".sst") {
			return true
		}

		// .frm files were removed in MySQL 8, so we need to check for two other file types
		// https://dev.mysql.com/doc/refman/8.0/en/data-dictionary-file-removal.html
		if strings.HasSuffix(fi.Name(), ".ibd") {
			return true
		}
		// https://dev.mysql.com/doc/refman/8.0/en/serialized-dictionary-information.html
		if strings.HasSuffix(fi.Name(), ".sdi") {
			return true
		}
	}

	return false
}

func addDirectory(fes []FileEntry, base string, baseDir string, subDir string) ([]FileEntry, int64, error) {
	p := path.Join(baseDir, subDir)
	var size int64

	entries, err := os.ReadDir(p)
	if err != nil {
		return nil, 0, err
	}
	for _, entry := range entries {
		fi, err := entry.Info()
		if err != nil {
			return nil, 0, err
		}

		fes = append(fes, FileEntry{
			Base: base,
			Name: path.Join(subDir, fi.Name()),
		})
		size = size + fi.Size()
	}
	return fes, size, nil
}

// addMySQL8DataDictionary checks to see if the new data dictionary introduced in MySQL 8 exists
// and adds it to the backup manifest if it does
// https://dev.mysql.com/doc/refman/8.0/en/data-dictionary-transactional-storage.html
func addMySQL8DataDictionary(fes []FileEntry, base string, baseDir string) ([]FileEntry, int64, error) {
	filePath := path.Join(baseDir, dataDictionaryFile)

	// no-op if this file doesn't exist
	fi, err := os.Stat(filePath)
	if os.IsNotExist(err) {
		return fes, 0, nil
	}

	fes = append(fes, FileEntry{
		Base: base,
		Name: dataDictionaryFile,
	})

	return fes, fi.Size(), nil
}

func findFilesToBackup(cnf *Mycnf) ([]FileEntry, int64, error) {
	var err error
	var result []FileEntry
	var size, totalSize int64
	var flavor MySQLFlavor
	var version ServerVersion
	var features capabilitySet

	// get the flavor and version to deal with any behavioral differences
	versionStr, err := GetVersionString()
	if err != nil {
		return nil, 0, err
	}
	flavor, version, err = ParseVersionString(versionStr)
	if err != nil {
		return nil, 0, err
	}
	features = newCapabilitySet(flavor, version)

	// first add innodb files
	result, totalSize, err = addDirectory(result, backupInnodbDataHomeDir, cnf.InnodbDataHomeDir, "")
	if err != nil {
		return nil, 0, err
	}
	if features.hasDynamicRedoLogCapacity() {
		result, size, err = addDirectory(result, backupInnodbLogGroupHomeDir, cnf.InnodbLogGroupHomeDir, mysql.DynamicRedoLogSubdir)
	} else {
		result, size, err = addDirectory(result, backupInnodbLogGroupHomeDir, cnf.InnodbLogGroupHomeDir, "")
	}
	if err != nil {
		return nil, 0, err
	}
	totalSize = totalSize + size
	// then add the transactional data dictionary if it exists
	result, size, err = addMySQL8DataDictionary(result, backupData, cnf.DataDir)
	if err != nil {
		return nil, 0, err
	}
	totalSize = totalSize + size

	// then add DB directories
	fis, err := os.ReadDir(cnf.DataDir)
	if err != nil {
		return nil, 0, err
	}

	for _, fi := range fis {
		p := path.Join(cnf.DataDir, fi.Name())
		if isDbDir(p) {
			result, size, err = addDirectory(result, backupData, cnf.DataDir, fi.Name())
			if err != nil {
				return nil, 0, err
			}
			totalSize = totalSize + size
		}
	}

	return result, totalSize, nil
}

// binlogFilesToBackup returns the file entries for given binlog files (identified by file name, no path)
func binlogFilesToBackup(cnf *Mycnf, binlogFiles []string) (result []FileEntry, totalSize int64, err error) {
	binlogsDirectory := filepath.Dir(cnf.BinLogPath)
	entries, err := os.ReadDir(binlogsDirectory)
	if err != nil {
		return nil, 0, err
	}
	binlogFilesMap := map[string]bool{}
	for _, b := range binlogFiles {
		binlogFilesMap[b] = true
	}
	for _, entry := range entries {
		if !binlogFilesMap[entry.Name()] {
			// not a file we're looking for
			continue
		}
		fi, err := entry.Info()
		if err != nil {
			return nil, 0, err
		}

		result = append(result, FileEntry{
			Base: backupBinlogDir,
			Name: fi.Name(),
		})
		totalSize = totalSize + fi.Size()
	}
	return result, totalSize, nil
}<|MERGE_RESOLUTION|>--- conflicted
+++ resolved
@@ -209,8 +209,6 @@
 	Keyspace string
 
 	Shard string
-<<<<<<< HEAD
-=======
 }
 
 func (m *BackupManifest) HashKey() string {
@@ -277,30 +275,20 @@
 		return nil
 	}
 	return p.manifestHandleMap.Handles(p.manifests[1:])
->>>>>>> cb529fe7
 }
 
 // FindBackupToRestore returns a selected candidate backup to be restored.
 // It returns the most recent backup that is complete, meaning it has a valid
 // MANIFEST file.
-<<<<<<< HEAD
-func FindBackupToRestore(ctx context.Context, params RestoreParams, bhs []backupstorage.BackupHandle) (backupstorage.BackupHandle, error) {
-=======
 func FindBackupToRestore(ctx context.Context, params RestoreParams, bhs []backupstorage.BackupHandle) (*RestorePath, error) {
->>>>>>> cb529fe7
 	// if a StartTime is provided in params, then find a backup that was taken at or before that time
 	checkBackupTime := !params.StartTime.IsZero()
 	backupDir := GetBackupDir(params.Keyspace, params.Shard)
 
-<<<<<<< HEAD
-	manifests := make([]*BackupManifest, 0, len(bhs))
-	backupHandle := func() backupstorage.BackupHandle {
-=======
 	manifests := make([]*BackupManifest, len(bhs), len(bhs))
 	manifestHandleMap := NewManifestHandleMap()
 
 	fullBackupIndex := func() int {
->>>>>>> cb529fe7
 		for index := len(bhs) - 1; index >= 0; index-- {
 			bh := bhs[index]
 			// Check that the backup MANIFEST exists and can be successfully decoded.
@@ -310,12 +298,8 @@
 				continue
 			}
 			// the manifest is valid
-<<<<<<< HEAD
-			manifests = append(manifests, bm) // manifests's order is insignificant, it will be sorted later on
-=======
 			manifests[index] = bm // manifests's order is insignificant, it will be sorted later on
 			manifestHandleMap.Map(bm, bh)
->>>>>>> cb529fe7
 			if bm.Incremental {
 				// We're looking for a full backup
 				continue
@@ -335,41 +319,23 @@
 				// restore to specific time
 				if !params.StartTime.After(backupTime) {
 					params.Logger.Infof("Restore: found backup %v %v to restore using the specified timestamp of '%v'", bh.Directory(), bh.Name(), params.StartTime.Format(BackupTimestampFormat))
-<<<<<<< HEAD
-					return bh
-=======
 					return index
->>>>>>> cb529fe7
 				}
 			case !params.RestoreToPos.IsZero():
 				// restore to specific pos
 				if params.RestoreToPos.GTIDSet.Contains(bm.Position.GTIDSet) {
-<<<<<<< HEAD
-					// this is the most recent backup <= desired position
-					return bh
-=======
 					// this is the most recent backup which is <= desired position
 					return index
->>>>>>> cb529fe7
 				}
 			default:
 				// restore latest full backup
 				params.Logger.Infof("Restore: found latest backup %v %v to restore", bh.Directory(), bh.Name())
-<<<<<<< HEAD
-				return bh
-			}
-		}
-		return nil
-	}()
-	if backupHandle == nil {
-=======
 				return index
 			}
 		}
 		return -1
 	}()
 	if fullBackupIndex < 0 {
->>>>>>> cb529fe7
 		if checkBackupTime {
 			params.Logger.Errorf("No valid backup found before time %v", params.StartTime.Format(BackupTimestampFormat))
 		}
@@ -378,10 +344,6 @@
 		// up empty.
 		return nil, ErrNoCompleteBackup
 	}
-<<<<<<< HEAD
-
-	return backupHandle, nil
-=======
 	// Anything taken before the full backup that we picked, is not of interest:
 	manifests = manifests[fullBackupIndex:]
 	path := &RestorePath{
@@ -401,7 +363,6 @@
 	}
 	path.manifests = manifests
 	return path, nil
->>>>>>> cb529fe7
 }
 
 func prepareToRestore(ctx context.Context, cnf *Mycnf, mysqld MysqlDaemon, logger logutil.Logger) error {
