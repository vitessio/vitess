--- conflicted
+++ resolved
@@ -94,10 +94,8 @@
 	return be.ShouldDrainForBackupReturn
 }
 
-<<<<<<< HEAD
 func (be *FakeBackupEngine) Name() string { return fakeBackupEngineName }
-=======
+
 func (be *FakeBackupEngine) ShouldStartMySQLAfterRestore() bool {
 	return true
-}
->>>>>>> 3743f095
+}