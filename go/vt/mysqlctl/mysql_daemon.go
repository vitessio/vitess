/*
Copyright 2019 The Vitess Authors.

Licensed under the Apache License, Version 2.0 (the "License");
you may not use this file except in compliance with the License.
You may obtain a copy of the License at

    http://www.apache.org/licenses/LICENSE-2.0

Unless required by applicable law or agreed to in writing, software
distributed under the License is distributed on an "AS IS" BASIS,
WITHOUT WARRANTIES OR CONDITIONS OF ANY KIND, either express or implied.
See the License for the specific language governing permissions and
limitations under the License.
*/

package mysqlctl

import (
	"context"
	"time"

	"vitess.io/vitess/go/mysql"
	"vitess.io/vitess/go/mysql/replication"
	"vitess.io/vitess/go/sqltypes"
	"vitess.io/vitess/go/vt/dbconnpool"
	"vitess.io/vitess/go/vt/mysqlctl/tmutils"
	"vitess.io/vitess/go/vt/proto/replicationdata"

	mysqlctlpb "vitess.io/vitess/go/vt/proto/mysqlctl"
	querypb "vitess.io/vitess/go/vt/proto/query"
	tabletmanagerdatapb "vitess.io/vitess/go/vt/proto/tabletmanagerdata"
)

// MysqlDaemon is the interface we use for abstracting Mysqld.
type MysqlDaemon interface {
	// methods related to mysql running or not
	Start(ctx context.Context, cnf *Mycnf, mysqldArgs ...string) error
	Shutdown(ctx context.Context, cnf *Mycnf, waitForMysqld bool, mysqlShutdownTimeout time.Duration) error
	RunMysqlUpgrade(ctx context.Context) error
	ApplyBinlogFile(ctx context.Context, req *mysqlctlpb.ApplyBinlogFileRequest) error
	ReadBinlogFilesTimestamps(ctx context.Context, req *mysqlctlpb.ReadBinlogFilesTimestampsRequest) (*mysqlctlpb.ReadBinlogFilesTimestampsResponse, error)
	ReinitConfig(ctx context.Context, cnf *Mycnf) error
	Wait(ctx context.Context, cnf *Mycnf) error
	WaitForDBAGrants(ctx context.Context, waitTime time.Duration) (err error)

	// GetMysqlPort returns the current port mysql is listening on.
	GetMysqlPort(ctx context.Context) (int32, error)

	// GetServerID returns the servers ID.
	GetServerID(ctx context.Context) (uint32, error)

	// GetServerUUID returns the servers UUID
	GetServerUUID(ctx context.Context) (string, error)

	// GetGlobalStatusVars returns the server's global status variables asked for.
	// An empty/nil variable name parameter slice means you want all of them.
	GetGlobalStatusVars(ctx context.Context, variables []string) (map[string]string, error)

	// replication related methods
	StartReplication(ctx context.Context, hookExtraEnv map[string]string) error
	RestartReplication(ctx context.Context, hookExtraEnv map[string]string) error
	StartReplicationUntilAfter(ctx context.Context, pos replication.Position) error
	StopReplication(ctx context.Context, hookExtraEnv map[string]string) error
	StopIOThread(ctx context.Context) error
	ReplicationStatus(ctx context.Context) (replication.ReplicationStatus, error)
	PrimaryStatus(ctx context.Context) (replication.PrimaryStatus, error)
	ReplicationConfiguration(ctx context.Context) (*replicationdata.Configuration, error)
	GetGTIDPurged(ctx context.Context) (replication.Position, error)
	SetSemiSyncEnabled(ctx context.Context, source, replica bool) error
	SemiSyncEnabled(ctx context.Context) (source, replica bool)
	SemiSyncExtensionLoaded(ctx context.Context) (mysql.SemiSyncType, error)
	SemiSyncStatus(ctx context.Context) (source, replica bool)
	SemiSyncClients(ctx context.Context) (count uint32)
	SemiSyncSettings(ctx context.Context) (timeout uint64, numReplicas uint32)
	SemiSyncReplicationStatus(ctx context.Context) (bool, error)
	ResetReplicationParameters(ctx context.Context) error
	GetBinlogInformation(ctx context.Context) (binlogFormat string, logEnabled bool, logReplicaUpdate bool, binlogRowImage string, err error)
	GetGTIDMode(ctx context.Context) (gtidMode string, err error)
	FlushBinaryLogs(ctx context.Context) (err error)
	GetBinaryLogs(ctx context.Context) (binaryLogs []string, err error)
	GetPreviousGTIDs(ctx context.Context, binlog string) (previousGtids string, err error)

	// reparenting related methods
	ResetReplication(ctx context.Context) error
	PrimaryPosition(ctx context.Context) (replication.Position, error)
	IsReadOnly(ctx context.Context) (bool, error)
	IsSuperReadOnly(ctx context.Context) (bool, error)
	SetReadOnly(ctx context.Context, on bool) error
	SetSuperReadOnly(ctx context.Context, on bool) (ResetSuperReadOnlyFunc, error)
	SetReplicationPosition(ctx context.Context, pos replication.Position) error
	SetReplicationSource(ctx context.Context, host string, port int32, heartbeatInterval float64, stopReplicationBefore bool, startReplicationAfter bool) error
	WaitForReparentJournal(ctx context.Context, timeCreatedNS int64) error

	WaitSourcePos(context.Context, replication.Position) error
	CatchupToGTID(context.Context, replication.Position) error

	// Promote makes the current server the primary. It will not change
	// the read_only state of the server.
	Promote(context.Context, map[string]string) (replication.Position, error)

	// Schema related methods
	GetSchema(ctx context.Context, dbName string, request *tabletmanagerdatapb.GetSchemaRequest) (*tabletmanagerdatapb.SchemaDefinition, error)
	GetColumns(ctx context.Context, dbName, table string) ([]*querypb.Field, []string, error)
	GetPrimaryKeyColumns(ctx context.Context, dbName, table string) ([]string, error)
	PreflightSchemaChange(ctx context.Context, dbName string, changes []string) ([]*tabletmanagerdatapb.SchemaChangeResult, error)
	ApplySchemaChange(ctx context.Context, dbName string, change *tmutils.SchemaChange) (*tabletmanagerdatapb.SchemaChangeResult, error)

	// GetAppConnection returns a app connection to be able to talk to the database.
	GetAppConnection(ctx context.Context) (*dbconnpool.PooledDBConnection, error)
	// GetDbaConnection returns a dba connection.
	GetDbaConnection(ctx context.Context) (*dbconnpool.DBConnection, error)
	// GetAllPrivsConnection returns an allprivs connection (for user with all privileges except SUPER).
	GetAllPrivsConnection(ctx context.Context) (*dbconnpool.DBConnection, error)

	// GetVersionString returns the database version as a string
	GetVersionString(ctx context.Context) (string, error)

	// GetVersionComment returns the version comment
	GetVersionComment(ctx context.Context) (string, error)

<<<<<<< HEAD
	// SystemMetrics returns some OS metrics
	SystemMetrics(ctx context.Context, cnf *Mycnf) (*mysqlctlpb.SystemMetricsResponse, error)
=======
	// ExecuteSuperQuery executes a single query, no result
	ExecuteSuperQuery(ctx context.Context, query string) error
>>>>>>> c4a9d39a

	// ExecuteSuperQueryList executes a list of queries, no result
	ExecuteSuperQueryList(ctx context.Context, queryList []string) error

	// FetchSuperQuery executes one query, returns the result
	FetchSuperQuery(ctx context.Context, query string) (*sqltypes.Result, error)

	// AcquireGlobalReadLock acquires a global read lock and keeps the connection so
	// as to release it with the function below.
	AcquireGlobalReadLock(ctx context.Context) error

	// ReleaseGlobalReadLock release a lock acquired with the connection from the above function.
	ReleaseGlobalReadLock(ctx context.Context) error

	// Close will close this instance of Mysqld. It will wait for all dba
	// queries to be finished.
	Close()
}<|MERGE_RESOLUTION|>--- conflicted
+++ resolved
@@ -119,13 +119,11 @@
 	// GetVersionComment returns the version comment
 	GetVersionComment(ctx context.Context) (string, error)
 
-<<<<<<< HEAD
 	// SystemMetrics returns some OS metrics
 	SystemMetrics(ctx context.Context, cnf *Mycnf) (*mysqlctlpb.SystemMetricsResponse, error)
-=======
+
 	// ExecuteSuperQuery executes a single query, no result
 	ExecuteSuperQuery(ctx context.Context, query string) error
->>>>>>> c4a9d39a
 
 	// ExecuteSuperQueryList executes a list of queries, no result
 	ExecuteSuperQueryList(ctx context.Context, queryList []string) error
