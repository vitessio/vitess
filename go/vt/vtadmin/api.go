/*
Copyright 2020 The Vitess Authors.

Licensed under the Apache License, Version 2.0 (the "License");
you may not use this file except in compliance with the License.
You may obtain a copy of the License at

    http://www.apache.org/licenses/LICENSE-2.0

Unless required by applicable law or agreed to in writing, software
distributed under the License is distributed on an "AS IS" BASIS,
WITHOUT WARRANTIES OR CONDITIONS OF ANY KIND, either express or implied.
See the License for the specific language governing permissions and
limitations under the License.
*/

package vtadmin

import (
	"context"
	"encoding/json"
	"fmt"
	"net/http"
	"net/http/pprof"
	"net/url"
	stdsort "sort"
	"strings"
	"sync"
	"time"

	"github.com/gorilla/handlers"
	"github.com/gorilla/mux"
	"github.com/patrickmn/go-cache"
	"k8s.io/apimachinery/pkg/util/sets"

	"vitess.io/vitess/go/trace"
	"vitess.io/vitess/go/vt/concurrency"
	"vitess.io/vitess/go/vt/log"
	"vitess.io/vitess/go/vt/topo"
	"vitess.io/vitess/go/vt/topo/topoproto"
	"vitess.io/vitess/go/vt/vtadmin/cluster"
	"vitess.io/vitess/go/vt/vtadmin/cluster/dynamic"
	"vitess.io/vitess/go/vt/vtadmin/errors"
	"vitess.io/vitess/go/vt/vtadmin/grpcserver"
	vtadminhttp "vitess.io/vitess/go/vt/vtadmin/http"
	"vitess.io/vitess/go/vt/vtadmin/http/debug"
	"vitess.io/vitess/go/vt/vtadmin/http/experimental"
	vthandlers "vitess.io/vitess/go/vt/vtadmin/http/handlers"
	"vitess.io/vitess/go/vt/vtadmin/rbac"
	"vitess.io/vitess/go/vt/vtadmin/sort"
	"vitess.io/vitess/go/vt/vtadmin/vtadminproto"
	"vitess.io/vitess/go/vt/vterrors"
	"vitess.io/vitess/go/vt/vtexplain"

	topodatapb "vitess.io/vitess/go/vt/proto/topodata"
	vtadminpb "vitess.io/vitess/go/vt/proto/vtadmin"
	vtctldatapb "vitess.io/vitess/go/vt/proto/vtctldata"
	vtrpcpb "vitess.io/vitess/go/vt/proto/vtrpc"
)

// API is the main entrypoint for the vtadmin server. It implements
// vtadminpb.VTAdminServer.
type API struct {
	vtadminpb.UnimplementedVTAdminServer

	clusterMu    sync.Mutex // guards `clusters` and `clusterMap`
	clusters     []*cluster.Cluster
	clusterMap   map[string]*cluster.Cluster
	clusterCache *cache.Cache
	serv         *grpcserver.Server
	router       *mux.Router

	authz *rbac.Authorizer

	options Options
}

// Options wraps the configuration options for different components of the
// vtadmin API.
type Options struct {
	GRPCOpts grpcserver.Options
	HTTPOpts vtadminhttp.Options
	RBAC     *rbac.Config
	// EnableDynamicClusters makes it so that clients can pass clusters dynamically
	// in a session-like way, either via HTTP cookies or gRPC metadata.
	EnableDynamicClusters bool
}

// NewAPI returns a new API, configured to service the given set of clusters,
// and configured with the given options.
func NewAPI(clusters []*cluster.Cluster, opts Options) *API {
	clusterMap := make(map[string]*cluster.Cluster, len(clusters))
	for _, cluster := range clusters {
		clusterMap[cluster.ID] = cluster
	}

	sort.ClustersBy(func(c1, c2 *cluster.Cluster) bool {
		return c1.ID < c2.ID
	}).Sort(clusters)

	var (
		authn rbac.Authenticator
		authz *rbac.Authorizer
	)
	if opts.RBAC != nil {
		authn = opts.RBAC.GetAuthenticator()
		authz = opts.RBAC.GetAuthorizer()

		if authn != nil {
			opts.GRPCOpts.StreamInterceptors = append(opts.GRPCOpts.StreamInterceptors, rbac.AuthenticationStreamInterceptor(authn))
			opts.GRPCOpts.UnaryInterceptors = append(opts.GRPCOpts.UnaryInterceptors, rbac.AuthenticationUnaryInterceptor(authn))
		}
	}

	if authz == nil {
		authz, _ = rbac.NewAuthorizer(&rbac.Config{
			Rules: []*struct {
				Resource string
				Actions  []string
				Subjects []string
				Clusters []string
			}{
				{
					Resource: "*",
					Actions:  []string{"*"},
					Subjects: []string{"*"},
					Clusters: []string{"*"},
				},
			},
		})
	}

	api := &API{
		clusters:   clusters,
		clusterMap: clusterMap,
		authz:      authz,
	}

	if opts.EnableDynamicClusters {
		api.clusterCache = cache.New(24*time.Hour, 24*time.Hour)
		api.clusterCache.OnEvicted(api.EjectDynamicCluster)

		opts.GRPCOpts.StreamInterceptors = append(opts.GRPCOpts.StreamInterceptors, dynamic.StreamServerInterceptor(api))
		opts.GRPCOpts.UnaryInterceptors = append(opts.GRPCOpts.UnaryInterceptors, dynamic.UnaryServerInterceptor(api))
	}

	api.options = opts

	serv := grpcserver.New("vtadmin", opts.GRPCOpts)
	serv.Router().HandleFunc("/health", func(w http.ResponseWriter, r *http.Request) {
		w.Write([]byte("ok\n"))
	})

	router := serv.Router().PathPrefix("/api").Subrouter()
	router.PathPrefix("/").Handler(api).Methods("DELETE", "OPTIONS", "GET", "POST", "PUT")

	api.serv = serv
	api.router = router
	vtadminpb.RegisterVTAdminServer(api.serv.GRPCServer(), api)

	if !opts.HTTPOpts.DisableDebug {
		// Due to the way net/http/pprof insists on registering its handlers, we
		// have to put these on the root router, and not on the /debug prefixed
		// subrouter, which would make way more sense, but alas. Additional
		// debug routes should still go on the /debug subrouter, though.
		serv.Router().HandleFunc("/debug/pprof/cmdline", pprof.Cmdline)
		serv.Router().HandleFunc("/debug/pprof/profile", pprof.Profile)
		serv.Router().HandleFunc("/debug/pprof/symbol", pprof.Symbol)
		serv.Router().PathPrefix("/debug/pprof").HandlerFunc(pprof.Index)

		dapi := &debugAPI{api}
		debugRouter := serv.Router().PathPrefix("/debug").Subrouter()
		debugRouter.HandleFunc("/env", debug.Env)
		debugRouter.HandleFunc("/cluster/{cluster_id}", debug.Cluster(dapi))
		debugRouter.HandleFunc("/clusters", debug.Clusters(dapi))
	}

	// Middlewares are executed in order of addition. Our ordering (all
	// middlewares being optional) is:
	// 	1. CORS. CORS is a special case and is applied globally, the rest are applied only to the subrouter.
	//	2. Compression
	//	3. Tracing
	//	4. Authentication
	middlewares := []mux.MiddlewareFunc{}

	if len(opts.HTTPOpts.CORSOrigins) > 0 {
		serv.Router().Use(handlers.CORS(
			handlers.AllowCredentials(), handlers.AllowedOrigins(opts.HTTPOpts.CORSOrigins), handlers.AllowedMethods([]string{"GET", "HEAD", "POST", "PUT", "DELETE", "OPTIONS"})))
	}

	if !opts.HTTPOpts.DisableCompression {
		middlewares = append(middlewares, handlers.CompressHandler)
	}

	if opts.HTTPOpts.EnableTracing {
		middlewares = append(middlewares, vthandlers.TraceHandler)
	}

	if authn != nil {
		middlewares = append(middlewares, vthandlers.NewAuthenticationHandler(authn))
	}

	router.Use(middlewares...)

	return api
}

// Close closes all the clusters in an API concurrently. Its primary function is
// to gracefully shutdown cache background goroutines to avoid data races in
// tests, but needs to be exported to be called by those tests. It does not have
// any production use case.
func (api *API) Close() error {
	var (
		wg  sync.WaitGroup
		rec concurrency.AllErrorRecorder
	)

	for _, c := range api.clusters {
		wg.Add(1)
		go func(c *cluster.Cluster) {
			defer wg.Done()
			rec.RecordError(c.Close())
		}(c)
	}

	wg.Wait()
	return rec.Error()
}

// ListenAndServe starts serving this API on the configured Addr (see
// grpcserver.Options) until shutdown or irrecoverable error occurs.
func (api *API) ListenAndServe() error {
	return api.serv.ListenAndServe()
}

// ServeHTTP serves all routes matching path "/api" (see above)
// It first processes cookies, and acts accordingly
// Primarily, it sets up a dynamic API if HttpOpts.EnableDynamicClusters is set
// to true.
func (api *API) ServeHTTP(w http.ResponseWriter, r *http.Request) {
	if !api.options.EnableDynamicClusters {
		api.Handler().ServeHTTP(w, r)
		return
	}

	var dynamicAPI dynamic.API = api

	if clusterCookie, err := r.Cookie("cluster"); err == nil {
		urlDecoded, err := url.QueryUnescape(clusterCookie.Value)
		if err == nil {
			c, id, err := dynamic.ClusterFromString(r.Context(), urlDecoded)
			if id != "" {
				if err != nil {
					log.Warningf("failed to extract valid cluster from cookie; attempting to use existing cluster with id=%s; error: %s", id, err)
				}

				dynamicAPI = api.WithCluster(c, id)
			} else {
				log.Warningf("failed to unmarshal dynamic cluster spec from cookie; falling back to static API; error: %s", err)
			}
		}
	}

	dynamicAPI.Handler().ServeHTTP(w, r)
}

// WithCluster returns a dynamic API with the given cluster. If `c` is non-nil,
// it is used as the selected cluster. If the cluster is nil, then a cluster
// with the given id is retrieved from the API and used in the dynamic API.
//
// Callers must ensure that:
// 1. If c is non-nil, c.ID == id.
// 2. id is non-empty.
//
// Note that using dynamic.ClusterFromString ensures both of these
// preconditions.
func (api *API) WithCluster(c *cluster.Cluster, id string) dynamic.API {
	api.clusterMu.Lock()
	defer api.clusterMu.Unlock()

	dynamicAPI := &API{
		router:  api.router,
		serv:    api.serv,
		authz:   api.authz,
		options: api.options,
	}

	if c != nil {
		existingCluster, exists := api.clusterMap[id]
		shouldAddCluster := !exists
		if exists {
			isEqual, err := existingCluster.Equal(c)
			if err != nil {
				log.Errorf("Error checking for existing cluster %s equality with new cluster %s: %v", existingCluster.ID, id, err)
			}
			shouldAddCluster = shouldAddCluster || !isEqual
		}
		if shouldAddCluster {
			if existingCluster != nil {
				if err := existingCluster.Close(); err != nil {
					log.Errorf("%s; some connections and goroutines may linger", err.Error())
				}

				idx := stdsort.Search(len(api.clusters), func(i int) bool {
					return api.clusters[i].ID == existingCluster.ID
				})
				if idx >= 0 && idx < len(api.clusters) {
					api.clusters = append(api.clusters[:idx], api.clusters[idx+1:]...)
				}
			}

			api.clusterMap[id] = c
			api.clusters = append(api.clusters, c)
			sort.ClustersBy(func(c1, c2 *cluster.Cluster) bool {
				return c1.ID < c2.ID
			}).Sort(api.clusters)

			api.clusterCache.Set(id, c, cache.DefaultExpiration)
		} else {
			log.Infof("API already has cluster with id %s, using that instead", id)
		}
	}

	selectedCluster := api.clusterMap[id]
	dynamicAPI.clusters = []*cluster.Cluster{selectedCluster}
	dynamicAPI.clusterMap = map[string]*cluster.Cluster{id: selectedCluster}

	return dynamicAPI
}

// Handler handles all routes under "/api" (see above)
func (api *API) Handler() http.Handler {
	router := mux.NewRouter().PathPrefix("/api").Subrouter()

	router.Use(handlers.CORS(
		handlers.AllowCredentials(), handlers.AllowedOrigins(api.options.HTTPOpts.CORSOrigins), handlers.AllowedMethods([]string{"GET", "HEAD", "POST", "PUT", "DELETE", "OPTIONS"})))

	httpAPI := vtadminhttp.NewAPI(api, api.options.HTTPOpts)

	router.HandleFunc("/backups", httpAPI.Adapt(vtadminhttp.GetBackups)).Name("API.GetBackups")
	router.HandleFunc("/cells", httpAPI.Adapt(vtadminhttp.GetCellInfos)).Name("API.GetCellInfos")
	router.HandleFunc("/cells_aliases", httpAPI.Adapt(vtadminhttp.GetCellsAliases)).Name("API.GetCellsAliases")
	router.HandleFunc("/clusters", httpAPI.Adapt(vtadminhttp.GetClusters)).Name("API.GetClusters")
	router.HandleFunc("/gates", httpAPI.Adapt(vtadminhttp.GetGates)).Name("API.GetGates")
	router.HandleFunc("/keyspace/{cluster_id}", httpAPI.Adapt(vtadminhttp.CreateKeyspace)).Name("API.CreateKeyspace").Methods("POST")
	router.HandleFunc("/keyspace/{cluster_id}/{name}", httpAPI.Adapt(vtadminhttp.DeleteKeyspace)).Name("API.DeleteKeyspace").Methods("DELETE")
	router.HandleFunc("/keyspace/{cluster_id}/{name}", httpAPI.Adapt(vtadminhttp.GetKeyspace)).Name("API.GetKeyspace")
	router.HandleFunc("/keyspace/{cluster_id}/{name}/rebuild_keyspace_graph", httpAPI.Adapt(vtadminhttp.RebuildKeyspaceGraph)).Name("API.RebuildKeyspaceGraph").Methods("PUT", "OPTIONS")
	router.HandleFunc("/keyspace/{cluster_id}/{name}/remove_keyspace_cell", httpAPI.Adapt(vtadminhttp.RemoveKeyspaceCell)).Name("API.RemoveKeyspaceCell").Methods("PUT", "OPTIONS")
	router.HandleFunc("/keyspace/{cluster_id}/{name}/validate", httpAPI.Adapt(vtadminhttp.ValidateKeyspace)).Name("API.ValidateKeyspace").Methods("PUT", "OPTIONS")
	router.HandleFunc("/keyspace/{cluster_id}/{name}/validate/schema", httpAPI.Adapt(vtadminhttp.ValidateSchemaKeyspace)).Name("API.ValidateSchemaKeyspace").Methods("PUT", "OPTIONS")
	router.HandleFunc("/keyspace/{cluster_id}/{name}/validate/version", httpAPI.Adapt(vtadminhttp.ValidateVersionKeyspace)).Name("API.ValidateVersionKeyspace").Methods("PUT", "OPTIONS")
	router.HandleFunc("/keyspaces", httpAPI.Adapt(vtadminhttp.GetKeyspaces)).Name("API.GetKeyspaces")
	router.HandleFunc("/schema/{table}", httpAPI.Adapt(vtadminhttp.FindSchema)).Name("API.FindSchema")
	router.HandleFunc("/schema/{cluster_id}/{keyspace}/{table}", httpAPI.Adapt(vtadminhttp.GetSchema)).Name("API.GetSchema")
	router.HandleFunc("/schemas", httpAPI.Adapt(vtadminhttp.GetSchemas)).Name("API.GetSchemas")
	router.HandleFunc("/schemas/reload", httpAPI.Adapt(vtadminhttp.ReloadSchemas)).Name("API.ReloadSchemas").Methods("PUT", "OPTIONS")
	router.HandleFunc("/shard/{cluster_id}/{keyspace}/{shard}/emergency_failover", httpAPI.Adapt(vtadminhttp.EmergencyFailoverShard)).Name("API.EmergencyFailoverShard").Methods("POST")
	router.HandleFunc("/shard/{cluster_id}/{keyspace}/{shard}/planned_failover", httpAPI.Adapt(vtadminhttp.PlannedFailoverShard)).Name("API.PlannedFailoverShard").Methods("POST")
	router.HandleFunc("/shard/{cluster_id}/{keyspace}/{shard}/reload_schema_shard", httpAPI.Adapt(vtadminhttp.ReloadSchemaShard)).Name("API.ReloadSchemaShard").Methods("PUT", "OPTIONS")
	router.HandleFunc("/shard_replication_positions", httpAPI.Adapt(vtadminhttp.GetShardReplicationPositions)).Name("API.GetShardReplicationPositions")
	router.HandleFunc("/shards/{cluster_id}", httpAPI.Adapt(vtadminhttp.CreateShard)).Name("API.CreateShard").Methods("POST")
	router.HandleFunc("/shards/{cluster_id}", httpAPI.Adapt(vtadminhttp.DeleteShards)).Name("API.DeleteShards").Methods("DELETE")
	router.HandleFunc("/srvvschema/{cluster_id}/{cell}", httpAPI.Adapt(vtadminhttp.GetSrvVSchema)).Name("API.GetSrvVSchema")
	router.HandleFunc("/srvvschemas", httpAPI.Adapt(vtadminhttp.GetSrvVSchemas)).Name("API.GetSrvVSchemas")
	router.HandleFunc("/tablets", httpAPI.Adapt(vtadminhttp.GetTablets)).Name("API.GetTablets")
	router.HandleFunc("/tablet/{tablet}", httpAPI.Adapt(vtadminhttp.GetTablet)).Name("API.GetTablet").Methods("GET")
	router.HandleFunc("/tablet/{tablet}", httpAPI.Adapt(vtadminhttp.DeleteTablet)).Name("API.DeleteTablet").Methods("DELETE", "OPTIONS")
	router.HandleFunc("/tablet/{tablet}/healthcheck", httpAPI.Adapt(vtadminhttp.RunHealthCheck)).Name("API.RunHealthCheck")
	router.HandleFunc("/tablet/{tablet}/ping", httpAPI.Adapt(vtadminhttp.PingTablet)).Name("API.PingTablet")
	router.HandleFunc("/tablet/{tablet}/refresh", httpAPI.Adapt(vtadminhttp.RefreshState)).Name("API.RefreshState").Methods("PUT", "OPTIONS")
	router.HandleFunc("/tablet/{tablet}/refresh_replication_source", httpAPI.Adapt(vtadminhttp.RefreshTabletReplicationSource)).Name("API.RefreshTabletReplicationSource").Methods("PUT", "OPTIONS")
	router.HandleFunc("/tablet/{tablet}/reload_schema", httpAPI.Adapt(vtadminhttp.ReloadTabletSchema)).Name("API.ReloadTabletSchema").Methods("PUT", "OPTIONS")
	router.HandleFunc("/tablet/{tablet}/set_read_only", httpAPI.Adapt(vtadminhttp.SetReadOnly)).Name("API.SetReadOnly").Methods("PUT", "OPTIONS")
	router.HandleFunc("/tablet/{tablet}/set_read_write", httpAPI.Adapt(vtadminhttp.SetReadWrite)).Name("API.SetReadWrite").Methods("PUT", "OPTIONS")
	router.HandleFunc("/tablet/{tablet}/start_replication", httpAPI.Adapt(vtadminhttp.StartReplication)).Name("API.StartReplication").Methods("PUT", "OPTIONS")
	router.HandleFunc("/tablet/{tablet}/stop_replication", httpAPI.Adapt(vtadminhttp.StopReplication)).Name("API.StopReplication").Methods("PUT", "OPTIONS")
	router.HandleFunc("/tablet/{tablet}/externally_promoted", httpAPI.Adapt(vtadminhttp.TabletExternallyPromoted)).Name("API.TabletExternallyPromoted").Methods("POST")
	router.HandleFunc("/vschema/{cluster_id}/{keyspace}", httpAPI.Adapt(vtadminhttp.GetVSchema)).Name("API.GetVSchema")
	router.HandleFunc("/vschemas", httpAPI.Adapt(vtadminhttp.GetVSchemas)).Name("API.GetVSchemas")
	router.HandleFunc("/vtctlds", httpAPI.Adapt(vtadminhttp.GetVtctlds)).Name("API.GetVtctlds")
	router.HandleFunc("/vtexplain", httpAPI.Adapt(vtadminhttp.VTExplain)).Name("API.VTExplain")
	router.HandleFunc("/workflow/{cluster_id}/{keyspace}/{name}", httpAPI.Adapt(vtadminhttp.GetWorkflow)).Name("API.GetWorkflow")
	router.HandleFunc("/workflows", httpAPI.Adapt(vtadminhttp.GetWorkflows)).Name("API.GetWorkflows")

	experimentalRouter := router.PathPrefix("/experimental").Subrouter()
	experimentalRouter.HandleFunc("/tablet/{tablet}/debug/vars", httpAPI.Adapt(experimental.TabletDebugVarsPassthrough)).Name("API.TabletDebugVarsPassthrough")
	experimentalRouter.HandleFunc("/whoami", httpAPI.Adapt(experimental.WhoAmI))

	return router
}

func (api *API) EjectDynamicCluster(key string, value any) {
	api.clusterMu.Lock()
	defer api.clusterMu.Unlock()

	// Delete dynamic clusters from clusterMap when they are expired from clusterCache
	c, ok := api.clusterMap[key]
	if ok {
		delete(api.clusterMap, key)
		if err := c.Close(); err != nil {
			log.Errorf("%s; some connections and goroutines may linger", err.Error())
		}
	}

	// Maintain order of clusters when removing dynamic cluster
	clusterIndex := stdsort.Search(len(api.clusters), func(i int) bool { return api.clusters[i].ID == key })
	if clusterIndex >= len(api.clusters) || clusterIndex < 0 {
		log.Errorf("Cannot remove cluster %s from api.clusters. Cluster index %d is out of range for clusters slice of %d length.", key, clusterIndex, len(api.clusters))
	}

	api.clusters = append(api.clusters[:clusterIndex], api.clusters[clusterIndex+1:]...)
}

// CreateKeyspace is part of the vtadminpb.VTAdminServer interface.
func (api *API) CreateKeyspace(ctx context.Context, req *vtadminpb.CreateKeyspaceRequest) (*vtadminpb.CreateKeyspaceResponse, error) {
	span, ctx := trace.NewSpan(ctx, "API.CreateKeyspace")
	defer span.Finish()

	span.Annotate("cluster_id", req.ClusterId)

	if !api.authz.IsAuthorized(ctx, req.ClusterId, rbac.KeyspaceResource, rbac.CreateAction) {
		return nil, fmt.Errorf("%w: cannot create keyspace in %s", errors.ErrUnauthorized, req.ClusterId)
	}

	c, err := api.getClusterForRequest(req.ClusterId)
	if err != nil {
		return nil, err
	}

	ks, err := c.CreateKeyspace(ctx, req.Options)
	if err != nil {
		return nil, err
	}

	return &vtadminpb.CreateKeyspaceResponse{
		Keyspace: ks,
	}, nil
}

// CreateShard is part of the vtadminpb.VTAdminServer interface.
func (api *API) CreateShard(ctx context.Context, req *vtadminpb.CreateShardRequest) (*vtctldatapb.CreateShardResponse, error) {
	span, ctx := trace.NewSpan(ctx, "API.CreateShard")
	defer span.Finish()

	span.Annotate("cluster_id", req.ClusterId)

	if !api.authz.IsAuthorized(ctx, req.ClusterId, rbac.ShardResource, rbac.CreateAction) {
		return nil, fmt.Errorf("%w: cannot create shard in %s", errors.ErrUnauthorized, req.ClusterId)
	}

	c, err := api.getClusterForRequest(req.ClusterId)
	if err != nil {
		return nil, err
	}

	return c.CreateShard(ctx, req.Options)
}

// DeleteKeyspace is part of the vtadminpb.VTAdminServer interface.
func (api *API) DeleteKeyspace(ctx context.Context, req *vtadminpb.DeleteKeyspaceRequest) (*vtctldatapb.DeleteKeyspaceResponse, error) {
	span, ctx := trace.NewSpan(ctx, "API.DeleteKeyspace")
	defer span.Finish()

	span.Annotate("cluster_id", req.ClusterId)

	if !api.authz.IsAuthorized(ctx, req.ClusterId, rbac.KeyspaceResource, rbac.DeleteAction) {
		return nil, fmt.Errorf("%w: cannot delete keyspace in %s", errors.ErrUnauthorized, req.ClusterId)
	}

	c, err := api.getClusterForRequest(req.ClusterId)
	if err != nil {
		return nil, err
	}

	return c.DeleteKeyspace(ctx, req.Options)
}

// DeleteShards is part of the vtadminpb.VTAdminServer interface.
func (api *API) DeleteShards(ctx context.Context, req *vtadminpb.DeleteShardsRequest) (*vtctldatapb.DeleteShardsResponse, error) {
	span, ctx := trace.NewSpan(ctx, "API.DeleteShards")
	defer span.Finish()

	span.Annotate("cluster_id", req.ClusterId)

	if !api.authz.IsAuthorized(ctx, req.ClusterId, rbac.ShardResource, rbac.DeleteAction) {
		return nil, fmt.Errorf("%w: cannot delete shards in %s", errors.ErrUnauthorized, req.ClusterId)
	}

	c, err := api.getClusterForRequest(req.ClusterId)
	if err != nil {
		return nil, err
	}

	return c.DeleteShards(ctx, req.Options)
}

// DeleteTablet is part of the vtadminpb.VTAdminServer interface.
func (api *API) DeleteTablet(ctx context.Context, req *vtadminpb.DeleteTabletRequest) (*vtadminpb.DeleteTabletResponse, error) {
	span, ctx := trace.NewSpan(ctx, "API.DeleteTablet")
	defer span.Finish()

	tablet, c, err := api.getTabletForAction(ctx, span, rbac.DeleteAction, req.Alias, req.ClusterIds)
	if err != nil {
		return nil, err
	}

	if _, err := c.DeleteTablets(ctx, &vtctldatapb.DeleteTabletsRequest{
		AllowPrimary:  req.AllowPrimary,
		TabletAliases: []*topodatapb.TabletAlias{tablet.Tablet.Alias},
	}); err != nil {
		return nil, fmt.Errorf("failed to delete tablet: %w", err)
	}

	return &vtadminpb.DeleteTabletResponse{
		Status:  "ok",
		Cluster: c.ToProto(),
	}, nil
}

// EmergencyFailoverShard is part of the vtadminpb.VTAdminServer interface.
func (api *API) EmergencyFailoverShard(ctx context.Context, req *vtadminpb.EmergencyFailoverShardRequest) (*vtadminpb.EmergencyFailoverShardResponse, error) {
	span, ctx := trace.NewSpan(ctx, "API.EmergencyFailoverShard")
	defer span.Finish()

	c, err := api.getClusterForRequest(req.ClusterId)
	if err != nil {
		return nil, err
	}

	if !api.authz.IsAuthorized(ctx, c.ID, rbac.ShardResource, rbac.EmergencyFailoverShardAction) {
		return nil, nil
	}

	return c.EmergencyFailoverShard(ctx, req.Options)
}

// FindSchema is part of the vtadminpb.VTAdminServer interface.
func (api *API) FindSchema(ctx context.Context, req *vtadminpb.FindSchemaRequest) (*vtadminpb.Schema, error) {
	span, _ := trace.NewSpan(ctx, "API.FindSchema")
	defer span.Finish()

	span.Annotate("table", req.Table)

	clusters, clusterIDs := api.getClustersForRequest(req.ClusterIds)

	var (
		m       sync.Mutex
		wg      sync.WaitGroup
		rec     concurrency.AllErrorRecorder
		results []*vtadminpb.Schema
	)

	for _, c := range clusters {
		if !api.authz.IsAuthorized(ctx, c.ID, rbac.SchemaResource, rbac.GetAction) {
			continue
		}

		wg.Add(1)

		go func(c *cluster.Cluster) {
			defer wg.Done()

			schemas, err := c.GetSchemas(ctx, cluster.GetSchemaOptions{
				TableSizeOptions: req.TableSizeOptions,
			})
			if err != nil {
				rec.RecordError(err)
				return
			}

			for _, schema := range schemas {
				for _, td := range schema.TableDefinitions {
					if td.Name == req.Table {
						m.Lock()
						results = append(results, schema)
						m.Unlock()

						return
					}
				}
			}

			log.Infof("cluster %s has no tables named %s", c.ID, req.Table)
		}(c)
	}

	wg.Wait()

	if rec.HasErrors() {
		return nil, rec.Error()
	}

	switch len(results) {
	case 0:
		return nil, &errors.NoSuchSchema{
			Clusters: clusterIDs,
			Table:    req.Table,
		}
	case 1:
		return results[0], nil
	default:
		return nil, fmt.Errorf("%w: %d schemas found with table named %s", errors.ErrAmbiguousSchema, len(results), req.Table)
	}
}

// GetBackups is part of the vtadminpb.VTAdminServer interface.
func (api *API) GetBackups(ctx context.Context, req *vtadminpb.GetBackupsRequest) (*vtadminpb.GetBackupsResponse, error) {
	span, ctx := trace.NewSpan(ctx, "API.GetBackups")
	defer span.Finish()

	clusters, _ := api.getClustersForRequest(req.ClusterIds)

	var (
		m       sync.Mutex
		wg      sync.WaitGroup
		rec     concurrency.AllErrorRecorder
		backups []*vtadminpb.ClusterBackup
	)

	if req.RequestOptions == nil {
		req.RequestOptions = &vtctldatapb.GetBackupsRequest{}
	}

	for _, c := range clusters {
		if !api.authz.IsAuthorized(ctx, c.ID, rbac.BackupResource, rbac.GetAction) {
			continue
		}

		wg.Add(1)

		go func(c *cluster.Cluster) {
			defer wg.Done()

			bs, err := c.GetBackups(ctx, req)
			if err != nil {
				rec.RecordError(err)
				return
			}

			m.Lock()
			defer m.Unlock()

			backups = append(backups, bs...)
		}(c)
	}

	wg.Wait()

	if rec.HasErrors() {
		return nil, rec.Error()
	}

	return &vtadminpb.GetBackupsResponse{
		Backups: backups,
	}, nil
}

// GetCellInfos is part of the vtadminpb.VTAdminServer interface.
func (api *API) GetCellInfos(ctx context.Context, req *vtadminpb.GetCellInfosRequest) (*vtadminpb.GetCellInfosResponse, error) {
	span, ctx := trace.NewSpan(ctx, "API.GetCellInfos")
	defer span.Finish()

	clusters, _ := api.getClustersForRequest(req.ClusterIds)

	var (
		m         sync.Mutex
		wg        sync.WaitGroup
		rec       concurrency.AllErrorRecorder
		cellInfos []*vtadminpb.ClusterCellInfo
	)

	for _, c := range clusters {
		if !api.authz.IsAuthorized(ctx, c.ID, rbac.CellInfoResource, rbac.GetAction) {
			continue
		}

		wg.Add(1)
		go func(c *cluster.Cluster) {
			defer wg.Done()

			clusterCellInfos, err := c.GetCellInfos(ctx, req)
			if err != nil {
				rec.RecordError(fmt.Errorf("failed to GetCellInfos for cluster %s: %w", c.ID, err))
				return
			}

			m.Lock()
			defer m.Unlock()
			cellInfos = append(cellInfos, clusterCellInfos...)
		}(c)
	}

	wg.Wait()
	if rec.HasErrors() {
		return nil, rec.Error()
	}

	return &vtadminpb.GetCellInfosResponse{
		CellInfos: cellInfos,
	}, nil
}

// GetCellsAliases is part of the vtadminpb.VTAdminServer interface.
func (api *API) GetCellsAliases(ctx context.Context, req *vtadminpb.GetCellsAliasesRequest) (*vtadminpb.GetCellsAliasesResponse, error) {
	span, ctx := trace.NewSpan(ctx, "API.GetCellsAliases")
	defer span.Finish()

	clusters, _ := api.getClustersForRequest(req.ClusterIds)

	var (
		m       sync.Mutex
		wg      sync.WaitGroup
		rec     concurrency.AllErrorRecorder
		aliases []*vtadminpb.ClusterCellsAliases
	)

	for _, c := range clusters {
		if !api.authz.IsAuthorized(ctx, c.ID, rbac.CellsAliasResource, rbac.GetAction) {
			continue
		}

		wg.Add(1)
		go func(c *cluster.Cluster) {
			defer wg.Done()

			clusterAliases, err := c.GetCellsAliases(ctx)
			if err != nil {
				rec.RecordError(fmt.Errorf("failed to GetCellsAliases for cluster %s: %w", c.ID, err))
				return
			}

			m.Lock()
			defer m.Unlock()
			aliases = append(aliases, clusterAliases)
		}(c)
	}

	wg.Wait()
	if rec.HasErrors() {
		return nil, rec.Error()
	}

	return &vtadminpb.GetCellsAliasesResponse{
		Aliases: aliases,
	}, nil
}

// GetClusters is part of the vtadminpb.VTAdminServer interface.
func (api *API) GetClusters(ctx context.Context, req *vtadminpb.GetClustersRequest) (*vtadminpb.GetClustersResponse, error) {
	span, _ := trace.NewSpan(ctx, "API.GetClusters")
	defer span.Finish()

	clusters, _ := api.getClustersForRequest(nil)

	vcs := make([]*vtadminpb.Cluster, 0, len(clusters))

	for _, c := range clusters {
		if !api.authz.IsAuthorized(ctx, c.ID, rbac.ClusterResource, rbac.GetAction) {
			continue
		}

		vcs = append(vcs, &vtadminpb.Cluster{
			Id:   c.ID,
			Name: c.Name,
		})
	}

	return &vtadminpb.GetClustersResponse{
		Clusters: vcs,
	}, nil
}

// GetGates is part of the vtadminpb.VTAdminServer interface.
func (api *API) GetGates(ctx context.Context, req *vtadminpb.GetGatesRequest) (*vtadminpb.GetGatesResponse, error) {
	span, ctx := trace.NewSpan(ctx, "API.GetGates")
	defer span.Finish()

	clusters, _ := api.getClustersForRequest(req.ClusterIds)

	var (
		gates []*vtadminpb.VTGate
		wg    sync.WaitGroup
		er    concurrency.AllErrorRecorder
		m     sync.Mutex
	)

	for _, c := range clusters {
		if !api.authz.IsAuthorized(ctx, c.ID, rbac.VTGateResource, rbac.GetAction) {
			continue
		}

		wg.Add(1)

		go func(c *cluster.Cluster) {
			defer wg.Done()

			gs, err := c.GetGates(ctx)
			if err != nil {
				er.RecordError(err)
				return
			}

			m.Lock()
			defer m.Unlock()

			gates = append(gates, gs...)
		}(c)
	}

	wg.Wait()

	if er.HasErrors() {
		return nil, er.Error()
	}

	return &vtadminpb.GetGatesResponse{
		Gates: gates,
	}, nil
}

// GetKeyspace is part of the vtadminpb.VTAdminServer interface.
func (api *API) GetKeyspace(ctx context.Context, req *vtadminpb.GetKeyspaceRequest) (*vtadminpb.Keyspace, error) {
	span, ctx := trace.NewSpan(ctx, "API.GetKeyspace")
	defer span.Finish()

	c, err := api.getClusterForRequest(req.ClusterId)
	if err != nil {
		return nil, err
	}

	if !api.authz.IsAuthorized(ctx, c.ID, rbac.KeyspaceResource, rbac.GetAction) {
		return nil, nil
	}

	return c.GetKeyspace(ctx, req.Keyspace)
}

// GetKeyspaces is part of the vtadminpb.VTAdminServer interface.
func (api *API) GetKeyspaces(ctx context.Context, req *vtadminpb.GetKeyspacesRequest) (*vtadminpb.GetKeyspacesResponse, error) {
	span, ctx := trace.NewSpan(ctx, "API.GetKeyspaces")
	defer span.Finish()

	clusters, _ := api.getClustersForRequest(req.ClusterIds)

	var (
		keyspaces []*vtadminpb.Keyspace
		wg        sync.WaitGroup
		er        concurrency.AllErrorRecorder
		m         sync.Mutex
	)

	for _, c := range clusters {
		if !api.authz.IsAuthorized(ctx, c.ID, rbac.KeyspaceResource, rbac.GetAction) {
			continue
		}

		wg.Add(1)

		go func(c *cluster.Cluster) {
			defer wg.Done()

			kss, err := c.GetKeyspaces(ctx)
			if err != nil {
				er.RecordError(err)
				return
			}

			m.Lock()
			keyspaces = append(keyspaces, kss...)
			m.Unlock()
		}(c)
	}

	wg.Wait()

	if er.HasErrors() {
		return nil, er.Error()
	}

	return &vtadminpb.GetKeyspacesResponse{
		Keyspaces: keyspaces,
	}, nil
}

// GetSchema is part of the vtadminpb.VTAdminServer interface.
func (api *API) GetSchema(ctx context.Context, req *vtadminpb.GetSchemaRequest) (*vtadminpb.Schema, error) {
	span, ctx := trace.NewSpan(ctx, "API.GetSchema")
	defer span.Finish()

	span.Annotate("cluster_id", req.ClusterId)
	span.Annotate("keyspace", req.Keyspace)
	span.Annotate("table", req.Table)
	vtadminproto.AnnotateSpanWithGetSchemaTableSizeOptions(req.TableSizeOptions, span)

	c, err := api.getClusterForRequest(req.ClusterId)
	if err != nil {
		return nil, err
	}

	if !api.authz.IsAuthorized(ctx, c.ID, rbac.SchemaResource, rbac.GetAction) {
		return nil, nil
	}

	schema, err := c.GetSchema(ctx, req.Keyspace, cluster.GetSchemaOptions{
		BaseRequest: &vtctldatapb.GetSchemaRequest{
			Tables: []string{req.Table},
		},
		TableSizeOptions: req.TableSizeOptions,
	})
	if err != nil {
		return nil, err
	}

	if schema == nil || len(schema.TableDefinitions) == 0 {
		return nil, &errors.NoSuchSchema{
			Clusters: []string{req.ClusterId},
			Table:    req.Table,
		}
	}

	return schema, nil
}

// GetSchemas is part of the vtadminpb.VTAdminServer interface.
func (api *API) GetSchemas(ctx context.Context, req *vtadminpb.GetSchemasRequest) (*vtadminpb.GetSchemasResponse, error) {
	span, ctx := trace.NewSpan(ctx, "API.GetSchemas")
	defer span.Finish()

	clusters, _ := api.getClustersForRequest(req.ClusterIds)

	var (
		schemas []*vtadminpb.Schema
		wg      sync.WaitGroup
		er      concurrency.AllErrorRecorder
		m       sync.Mutex
	)

	for _, c := range clusters {
		if !api.authz.IsAuthorized(ctx, c.ID, rbac.SchemaResource, rbac.GetAction) {
			continue
		}

		wg.Add(1)

		// Get schemas for the cluster
		go func(c *cluster.Cluster) {
			defer wg.Done()

			ss, err := c.GetSchemas(ctx, cluster.GetSchemaOptions{
				TableSizeOptions: req.TableSizeOptions,
			})
			if err != nil {
				er.RecordError(err)
				return
			}

			m.Lock()
			schemas = append(schemas, ss...)
			m.Unlock()
		}(c)
	}

	wg.Wait()

	if er.HasErrors() {
		return nil, er.Error()
	}

	stdsort.Slice(schemas, func(i, j int) bool {
		return schemas[i].Cluster.Id < schemas[j].Cluster.Id
	})

	return &vtadminpb.GetSchemasResponse{
		Schemas: schemas,
	}, nil
}

// GetShardReplicationPositions is part of the vtadminpb.VTAdminServer interface.
func (api *API) GetShardReplicationPositions(ctx context.Context, req *vtadminpb.GetShardReplicationPositionsRequest) (*vtadminpb.GetShardReplicationPositionsResponse, error) {
	span, ctx := trace.NewSpan(ctx, "API.GetShardReplicationPositions")
	defer span.Finish()

	clusters, _ := api.getClustersForRequest(req.ClusterIds)

	var (
		m         sync.Mutex
		wg        sync.WaitGroup
		rec       concurrency.AllErrorRecorder
		positions []*vtadminpb.ClusterShardReplicationPosition
	)

	for _, c := range clusters {
		if !api.authz.IsAuthorized(ctx, c.ID, rbac.ShardReplicationPositionResource, rbac.GetAction) {
			continue
		}

		wg.Add(1)

		go func(c *cluster.Cluster) {
			defer wg.Done()

			clusterPositions, err := c.GetShardReplicationPositions(ctx, req)
			if err != nil {
				rec.RecordError(err)
				return
			}

			m.Lock()
			defer m.Unlock()
			positions = append(positions, clusterPositions...)
		}(c)
	}

	wg.Wait()

	if rec.HasErrors() {
		return nil, rec.Error()
	}

	return &vtadminpb.GetShardReplicationPositionsResponse{
		ReplicationPositions: positions,
	}, nil
}

// GetSrvVSchema is part of the vtadminpb.VTAdminServer interface.
func (api *API) GetSrvVSchema(ctx context.Context, req *vtadminpb.GetSrvVSchemaRequest) (*vtadminpb.SrvVSchema, error) {
	span, ctx := trace.NewSpan(ctx, "API.GetSrvVSchema")
	defer span.Finish()

	span.Annotate("cluster_id", req.ClusterId)
	span.Annotate("cell", req.Cell)

	c, err := api.getClusterForRequest(req.ClusterId)
	if err != nil {
		return nil, err
	}

	if !api.authz.IsAuthorized(ctx, c.ID, rbac.SrvVSchemaResource, rbac.GetAction) {
		return nil, nil
	}

	return c.GetSrvVSchema(ctx, req.Cell)
}

// GetSrvVSchemas is part of the vtadminpb.VTAdminServer interface.
func (api *API) GetSrvVSchemas(ctx context.Context, req *vtadminpb.GetSrvVSchemasRequest) (*vtadminpb.GetSrvVSchemasResponse, error) {
	span, ctx := trace.NewSpan(ctx, "API.GetSrvVSchemas")
	defer span.Finish()

	clusters, _ := api.getClustersForRequest(req.ClusterIds)

	var (
		svs []*vtadminpb.SrvVSchema
		wg  sync.WaitGroup
		er  concurrency.AllErrorRecorder
		m   sync.Mutex
	)

	for _, c := range clusters {
		if !api.authz.IsAuthorized(ctx, c.ID, rbac.SrvVSchemaResource, rbac.GetAction) {
			continue
		}

		wg.Add(1)

		go func(c *cluster.Cluster) {
			defer wg.Done()

			s, err := c.GetSrvVSchemas(ctx, req.Cells)

			if err != nil {
				er.RecordError(err)
				return
			}

			m.Lock()
			svs = append(svs, s...)
			m.Unlock()
		}(c)
	}

	wg.Wait()

	if er.HasErrors() {
		return nil, er.Error()
	}

	return &vtadminpb.GetSrvVSchemasResponse{
		SrvVSchemas: svs,
	}, nil
}

// GetTablet is part of the vtadminpb.VTAdminServer interface.
func (api *API) GetTablet(ctx context.Context, req *vtadminpb.GetTabletRequest) (*vtadminpb.Tablet, error) {
	span, ctx := trace.NewSpan(ctx, "API.GetTablet")
	defer span.Finish()

	t, _, err := api.getTabletForAction(ctx, span, rbac.GetAction, req.Alias, req.ClusterIds)
	return t, err
}

// GetTablets is part of the vtadminpb.VTAdminServer interface.
func (api *API) GetTablets(ctx context.Context, req *vtadminpb.GetTabletsRequest) (*vtadminpb.GetTabletsResponse, error) {
	span, ctx := trace.NewSpan(ctx, "API.GetTablets")
	defer span.Finish()

	clusters, _ := api.getClustersForRequest(req.ClusterIds)

	var (
		tablets []*vtadminpb.Tablet
		wg      sync.WaitGroup
		er      concurrency.AllErrorRecorder
		m       sync.Mutex
	)

	for _, c := range clusters {
		if !api.authz.IsAuthorized(ctx, c.ID, rbac.TabletResource, rbac.GetAction) {
			continue
		}

		wg.Add(1)

		go func(c *cluster.Cluster) {
			defer wg.Done()

			ts, err := c.GetTablets(ctx)
			if err != nil {
				er.RecordError(fmt.Errorf("GetTablets(cluster = %s): %w", c.ID, err))
				return
			}

			m.Lock()
			tablets = append(tablets, ts...)
			m.Unlock()
		}(c)
	}

	wg.Wait()

	if er.HasErrors() {
		return nil, er.Error()
	}

	return &vtadminpb.GetTabletsResponse{
		Tablets: tablets,
	}, nil
}

// GetVSchema is part of the vtadminpb.VTAdminServer interface.
func (api *API) GetVSchema(ctx context.Context, req *vtadminpb.GetVSchemaRequest) (*vtadminpb.VSchema, error) {
	span, ctx := trace.NewSpan(ctx, "API.GetVSchema")
	defer span.Finish()

	c, err := api.getClusterForRequest(req.ClusterId)
	if err != nil {
		return nil, err
	}

	cluster.AnnotateSpan(c, span)

	if !api.authz.IsAuthorized(ctx, c.ID, rbac.VSchemaResource, rbac.GetAction) {
		return nil, nil
	}

	return c.GetVSchema(ctx, req.Keyspace)
}

// GetVSchemas is part of the vtadminpb.VTAdminServer interface.
func (api *API) GetVSchemas(ctx context.Context, req *vtadminpb.GetVSchemasRequest) (*vtadminpb.GetVSchemasResponse, error) {
	span, ctx := trace.NewSpan(ctx, "API.GetVSchemas")
	defer span.Finish()

	clusters, _ := api.getClustersForRequest(req.ClusterIds)

	var (
		m        sync.Mutex
		wg       sync.WaitGroup
		rec      concurrency.AllErrorRecorder
		vschemas []*vtadminpb.VSchema
	)

	if len(clusters) == 0 {
		if len(req.ClusterIds) > 0 {
			return nil, fmt.Errorf("%w: %s", errors.ErrUnsupportedCluster, strings.Join(req.ClusterIds, ", "))
		}

		return &vtadminpb.GetVSchemasResponse{VSchemas: []*vtadminpb.VSchema{}}, nil
	}

	for _, c := range clusters {
		if !api.authz.IsAuthorized(ctx, c.ID, rbac.VSchemaResource, rbac.GetAction) {
			continue
		}

		wg.Add(1)

		go func(c *cluster.Cluster) {
			defer wg.Done()

			span, ctx := trace.NewSpan(ctx, "Cluster.GetVSchemas")
			defer span.Finish()

			cluster.AnnotateSpan(c, span)

			getKeyspacesSpan, getKeyspacesCtx := trace.NewSpan(ctx, "Cluster.GetKeyspaces")
			cluster.AnnotateSpan(c, getKeyspacesSpan)

			keyspaces, err := c.Vtctld.GetKeyspaces(getKeyspacesCtx, &vtctldatapb.GetKeyspacesRequest{})
			if err != nil {
				rec.RecordError(fmt.Errorf("GetKeyspaces(cluster = %s): %w", c.ID, err))
				getKeyspacesSpan.Finish()
				return
			}

			getKeyspacesSpan.Finish()

			var (
				clusterM        sync.Mutex
				clusterWG       sync.WaitGroup
				clusterRec      concurrency.AllErrorRecorder
				clusterVSchemas = make([]*vtadminpb.VSchema, 0, len(keyspaces.Keyspaces))
			)

			for _, keyspace := range keyspaces.Keyspaces {
				clusterWG.Add(1)

				go func(keyspace *vtctldatapb.Keyspace) {
					defer clusterWG.Done()
					vschema, err := c.GetVSchema(ctx, keyspace.Name)
					if err != nil {
						clusterRec.RecordError(fmt.Errorf("GetVSchema(keyspace = %s): %w", keyspace.Name, err))
						return
					}

					clusterM.Lock()
					clusterVSchemas = append(clusterVSchemas, vschema)
					clusterM.Unlock()
				}(keyspace)
			}

			clusterWG.Wait()

			if clusterRec.HasErrors() {
				rec.RecordError(fmt.Errorf("GetVSchemas(cluster = %s): %w", c.ID, clusterRec.Error()))
				return
			}

			m.Lock()
			vschemas = append(vschemas, clusterVSchemas...)
			m.Unlock()
		}(c)
	}

	wg.Wait()

	if rec.HasErrors() {
		return nil, rec.Error()
	}

	return &vtadminpb.GetVSchemasResponse{
		VSchemas: vschemas,
	}, nil
}

// GetVtctlds is part of the vtadminpb.VTAdminServer interface.
func (api *API) GetVtctlds(ctx context.Context, req *vtadminpb.GetVtctldsRequest) (*vtadminpb.GetVtctldsResponse, error) {
	span, ctx := trace.NewSpan(ctx, "API.GetVtctlds")
	defer span.Finish()

	clusters, _ := api.getClustersForRequest(req.ClusterIds)

	var (
		m       sync.Mutex
		wg      sync.WaitGroup
		rec     concurrency.AllErrorRecorder
		vtctlds []*vtadminpb.Vtctld
	)

	for _, c := range clusters {
		if !api.authz.IsAuthorized(ctx, c.ID, rbac.VtctldResource, rbac.GetAction) {
			continue
		}

		wg.Add(1)
		go func(c *cluster.Cluster) {
			defer wg.Done()

			vs, err := c.GetVtctlds(ctx)
			if err != nil {
				rec.RecordError(err)
				return
			}

			m.Lock()
			defer m.Unlock()

			vtctlds = append(vtctlds, vs...)
		}(c)
	}

	wg.Wait()
	if rec.HasErrors() {
		return nil, rec.Error()
	}

	return &vtadminpb.GetVtctldsResponse{
		Vtctlds: vtctlds,
	}, nil
}

// GetWorkflow is part of the vtadminpb.VTAdminServer interface.
func (api *API) GetWorkflow(ctx context.Context, req *vtadminpb.GetWorkflowRequest) (*vtadminpb.Workflow, error) {
	span, ctx := trace.NewSpan(ctx, "API.GetWorkflow")
	defer span.Finish()

	c, err := api.getClusterForRequest(req.ClusterId)
	if err != nil {
		return nil, err
	}

	cluster.AnnotateSpan(c, span)
	span.Annotate("keyspace", req.Keyspace)
	span.Annotate("workflow_name", req.Name)
	span.Annotate("active_only", req.ActiveOnly)

	if !api.authz.IsAuthorized(ctx, c.ID, rbac.WorkflowResource, rbac.GetAction) {
		return nil, nil
	}

	return c.GetWorkflow(ctx, req.Keyspace, req.Name, cluster.GetWorkflowOptions{
		ActiveOnly: req.ActiveOnly,
	})
}

// GetWorkflows is part of the vtadminpb.VTAdminServer interface.
func (api *API) GetWorkflows(ctx context.Context, req *vtadminpb.GetWorkflowsRequest) (*vtadminpb.GetWorkflowsResponse, error) {
	span, ctx := trace.NewSpan(ctx, "API.GetWorkflows")
	defer span.Finish()

	clusters, _ := api.getClustersForRequest(req.ClusterIds)

	var (
		m       sync.Mutex
		wg      sync.WaitGroup
		rec     concurrency.AllErrorRecorder
		results = map[string]*vtadminpb.ClusterWorkflows{}
	)

	for _, c := range clusters {
		if !api.authz.IsAuthorized(ctx, c.ID, rbac.WorkflowResource, rbac.GetAction) {
			continue
		}

		wg.Add(1)

		go func(c *cluster.Cluster) {
			defer wg.Done()

			workflows, err := c.GetWorkflows(ctx, req.Keyspaces, cluster.GetWorkflowsOptions{
				ActiveOnly:      req.ActiveOnly,
				IgnoreKeyspaces: sets.NewString(req.IgnoreKeyspaces...),
			})
			if err != nil {
				rec.RecordError(err)

				return
			}

			m.Lock()
			results[c.ID] = workflows
			m.Unlock()
		}(c)
	}

	wg.Wait()

	if rec.HasErrors() {
		return nil, rec.Error()
	}

	return &vtadminpb.GetWorkflowsResponse{
		WorkflowsByCluster: results,
	}, nil
}

// PingTablet is part of the vtadminpb.VTAdminServer interface.
func (api *API) PingTablet(ctx context.Context, req *vtadminpb.PingTabletRequest) (*vtadminpb.PingTabletResponse, error) {
	span, ctx := trace.NewSpan(ctx, "API.PingTablet")
	defer span.Finish()

	tablet, c, err := api.getTabletForAction(ctx, span, rbac.PingAction, req.Alias, req.ClusterIds)
	if err != nil {
		return nil, err
	}

	cluster.AnnotateSpan(c, span)

	_, err = c.Vtctld.PingTablet(ctx, &vtctldatapb.PingTabletRequest{
		TabletAlias: tablet.Tablet.Alias,
	})

	if err != nil {
		return nil, err
	}

	return &vtadminpb.PingTabletResponse{
		Status:  "ok",
		Cluster: c.ToProto(),
	}, nil
}

// PlannedFailoverShard is part of the vtadminpb.VTAdminServer interface.
func (api *API) PlannedFailoverShard(ctx context.Context, req *vtadminpb.PlannedFailoverShardRequest) (*vtadminpb.PlannedFailoverShardResponse, error) {
	span, ctx := trace.NewSpan(ctx, "API.PlannedFailoverShard")
	defer span.Finish()

	c, err := api.getClusterForRequest(req.ClusterId)
	if err != nil {
		return nil, err
	}

	if !api.authz.IsAuthorized(ctx, c.ID, rbac.ShardResource, rbac.PlannedFailoverShardAction) {
		return nil, nil
	}

	return c.PlannedFailoverShard(ctx, req.Options)
}

// RebuildKeyspaceGraph is a part of the vtadminpb.VTAdminServer interface.
func (api *API) RebuildKeyspaceGraph(ctx context.Context, req *vtadminpb.RebuildKeyspaceGraphRequest) (*vtadminpb.RebuildKeyspaceGraphResponse, error) {
	span, ctx := trace.NewSpan(ctx, "API.RebuildKeyspaceGraph")
	defer span.Finish()

	c, err := api.getClusterForRequest(req.ClusterId)
	if err != nil {
		return nil, err
	}

	if !api.authz.IsAuthorized(ctx, c.ID, rbac.KeyspaceResource, rbac.PutAction) {
		return nil, nil
	}

	_, err = c.Vtctld.RebuildKeyspaceGraph(ctx, &vtctldatapb.RebuildKeyspaceGraphRequest{
		Keyspace:     req.Keyspace,
		AllowPartial: req.AllowPartial,
		Cells:        req.Cells,
	})

	if err != nil {
		return nil, err
	}

	return &vtadminpb.RebuildKeyspaceGraphResponse{
		Status: "ok",
	}, nil
}

// RefreshState is part of the vtadminpb.VTAdminServer interface.
func (api *API) RefreshState(ctx context.Context, req *vtadminpb.RefreshStateRequest) (*vtadminpb.RefreshStateResponse, error) {
	span, ctx := trace.NewSpan(ctx, "API.RefreshState")
	defer span.Finish()

	tablet, c, err := api.getTabletForAction(ctx, span, rbac.PutAction, req.Alias, req.ClusterIds)
	if err != nil {
		return nil, err
	}

	if err := c.RefreshState(ctx, tablet); err != nil {
		return nil, err
	}

	return &vtadminpb.RefreshStateResponse{
		Status:  "ok",
		Cluster: c.ToProto(),
	}, nil
}

// RefreshTabletReplicationSource is part of the vtadminpb.VTAdminServer interface.
func (api *API) RefreshTabletReplicationSource(ctx context.Context, req *vtadminpb.RefreshTabletReplicationSourceRequest) (*vtadminpb.RefreshTabletReplicationSourceResponse, error) {
	span, ctx := trace.NewSpan(ctx, "API.RefreshTabletReplicationSource")
	defer span.Finish()

	tablet, c, err := api.getTabletForAction(ctx, span, rbac.RefreshTabletReplicationSourceAction, req.Alias, req.ClusterIds)
	if err != nil {
		return nil, err
	}

	return c.RefreshTabletReplicationSource(ctx, tablet)
}

// ReloadSchemas is part of the vtadminpb.VTAdminServer interface.
func (api *API) ReloadSchemas(ctx context.Context, req *vtadminpb.ReloadSchemasRequest) (*vtadminpb.ReloadSchemasResponse, error) {
	span, ctx := trace.NewSpan(ctx, "API.ReloadSchemas")
	defer span.Finish()

	clusters, _ := api.getClustersForRequest(req.ClusterIds)

	var (
		m    sync.Mutex
		wg   sync.WaitGroup
		rec  concurrency.AllErrorRecorder
		resp vtadminpb.ReloadSchemasResponse
	)

	for _, c := range clusters {
		if !api.authz.IsAuthorized(ctx, c.ID, rbac.SchemaResource, rbac.ReloadAction) {
			continue
		}

		wg.Add(1)

		go func(c *cluster.Cluster) {
			defer wg.Done()

			cr, err := c.ReloadSchemas(ctx, req)
			if err != nil {
				rec.RecordError(fmt.Errorf("ReloadSchemas(cluster = %s) failed: %w", c.ID, err))
				return
			}

			m.Lock()
			defer m.Unlock()
			resp.KeyspaceResults = append(resp.KeyspaceResults, cr.KeyspaceResults...)
			resp.ShardResults = append(resp.ShardResults, cr.ShardResults...)
			resp.TabletResults = append(resp.TabletResults, cr.TabletResults...)
		}(c)
	}

	wg.Wait()
	if rec.HasErrors() {
		return nil, rec.Error()
	}

	return &resp, nil
}

<<<<<<< HEAD
// ReloadSchemaShard is part of the vtadminpb.VTAdminServer interface.
func (api *API) ReloadSchemaShard(ctx context.Context, req *vtadminpb.ReloadSchemaShardRequest) (*vtadminpb.ReloadSchemaShardResponse, error) {
	span, ctx := trace.NewSpan(ctx, "API.ReloadSchemas")
	defer span.Finish()

	c, err := api.getClusterForRequest(req.ClusterId)

=======
// RemoveKeyspaceCell is a part of the vtadminpb.VTAdminServer interface.
func (api *API) RemoveKeyspaceCell(ctx context.Context, req *vtadminpb.RemoveKeyspaceCellRequest) (*vtadminpb.RemoveKeyspaceCellResponse, error) {
	span, ctx := trace.NewSpan(ctx, "API.RemoveKeyspaceCell")
	defer span.Finish()

	c, err := api.getClusterForRequest(req.ClusterId)
>>>>>>> 4f1ad854
	if err != nil {
		return nil, err
	}

<<<<<<< HEAD
	res, err := c.Vtctld.ReloadSchemaShard(ctx, &vtctldatapb.ReloadSchemaShardRequest{
		WaitPosition:   req.WaitPosition,
		IncludePrimary: req.IncludePrimary,
		Concurrency:    req.Concurrency,
=======
	if !api.authz.IsAuthorized(ctx, c.ID, rbac.KeyspaceResource, rbac.PutAction) {
		return nil, nil
	}

	_, err = c.Vtctld.RemoveKeyspaceCell(ctx, &vtctldatapb.RemoveKeyspaceCellRequest{
		Keyspace:  req.Keyspace,
		Cell:      req.Cell,
		Force:     req.Force,
		Recursive: req.Recursive,
>>>>>>> 4f1ad854
	})

	if err != nil {
		return nil, err
	}

<<<<<<< HEAD
	return &vtadminpb.ReloadSchemaShardResponse{
		Events: res.Events,
=======
	return &vtadminpb.RemoveKeyspaceCellResponse{
		Status: "ok",
>>>>>>> 4f1ad854
	}, nil
}

// RunHealthCheck is part of the vtadminpb.VTAdminServer interface.
func (api *API) RunHealthCheck(ctx context.Context, req *vtadminpb.RunHealthCheckRequest) (*vtadminpb.RunHealthCheckResponse, error) {
	span, ctx := trace.NewSpan(ctx, "API.RunHealthCheck")
	defer span.Finish()

	tablet, c, err := api.getTabletForAction(ctx, span, rbac.GetAction, req.Alias, req.ClusterIds)
	if err != nil {
		return nil, err
	}

	cluster.AnnotateSpan(c, span)

	_, err = c.Vtctld.RunHealthCheck(ctx, &vtctldatapb.RunHealthCheckRequest{
		TabletAlias: tablet.Tablet.Alias,
	})

	if err != nil {
		return nil, err
	}

	return &vtadminpb.RunHealthCheckResponse{
		Status:  "ok",
		Cluster: c.ToProto(),
	}, nil
}

// SetReadOnly is part of the vtadminpb.VTAdminServer interface.
func (api *API) SetReadOnly(ctx context.Context, req *vtadminpb.SetReadOnlyRequest) (*vtadminpb.SetReadOnlyResponse, error) {
	span, ctx := trace.NewSpan(ctx, "API.SetReadOnly")
	defer span.Finish()

	tablet, c, err := api.getTabletForAction(ctx, span, rbac.ManageTabletWritabilityAction, req.Alias, req.ClusterIds)
	if err != nil {
		return nil, err
	}

	err = c.SetWritable(ctx, &vtctldatapb.SetWritableRequest{
		TabletAlias: tablet.Tablet.Alias,
		Writable:    false,
	})
	if err != nil {
		return nil, fmt.Errorf("Error setting tablet to read-only: %w", err)
	}

	return &vtadminpb.SetReadOnlyResponse{}, nil
}

// SetReadWrite is part of the vtadminpb.VTAdminServer interface.
func (api *API) SetReadWrite(ctx context.Context, req *vtadminpb.SetReadWriteRequest) (*vtadminpb.SetReadWriteResponse, error) {
	span, ctx := trace.NewSpan(ctx, "API.SetReadWrite")
	defer span.Finish()

	tablet, c, err := api.getTabletForAction(ctx, span, rbac.ManageTabletWritabilityAction, req.Alias, req.ClusterIds)
	if err != nil {
		return nil, err
	}

	err = c.SetWritable(ctx, &vtctldatapb.SetWritableRequest{
		TabletAlias: tablet.Tablet.Alias,
		Writable:    true,
	})
	if err != nil {
		return nil, fmt.Errorf("Error setting tablet to read-write: %w", err)
	}

	return &vtadminpb.SetReadWriteResponse{}, nil
}

// StartReplication is part of the vtadminpb.VTAdminServer interface.
func (api *API) StartReplication(ctx context.Context, req *vtadminpb.StartReplicationRequest) (*vtadminpb.StartReplicationResponse, error) {
	span, ctx := trace.NewSpan(ctx, "API.StartReplication")
	defer span.Finish()

	tablet, c, err := api.getTabletForAction(ctx, span, rbac.ManageTabletReplicationAction, req.Alias, req.ClusterIds)
	if err != nil {
		return nil, err
	}

	start := true
	if err := c.ToggleTabletReplication(ctx, tablet, start); err != nil {
		return nil, err
	}

	return &vtadminpb.StartReplicationResponse{
		Status:  "ok",
		Cluster: c.ToProto(),
	}, nil
}

// StopReplication is part of the vtadminpb.VTAdminServer interface.
func (api *API) StopReplication(ctx context.Context, req *vtadminpb.StopReplicationRequest) (*vtadminpb.StopReplicationResponse, error) {
	span, ctx := trace.NewSpan(ctx, "API.StopReplication")
	defer span.Finish()

	tablet, c, err := api.getTabletForAction(ctx, span, rbac.ManageTabletReplicationAction, req.Alias, req.ClusterIds)
	if err != nil {
		return nil, err
	}

	start := true
	if err := c.ToggleTabletReplication(ctx, tablet, !start); err != nil {
		return nil, err
	}

	return &vtadminpb.StopReplicationResponse{
		Status:  "ok",
		Cluster: c.ToProto(),
	}, nil
}

// TabletExternallyPromoted is part of the vtadminpb.VTAdminServer interface.
func (api *API) TabletExternallyPromoted(ctx context.Context, req *vtadminpb.TabletExternallyPromotedRequest) (*vtadminpb.TabletExternallyPromotedResponse, error) {
	span, ctx := trace.NewSpan(ctx, "API.TabletExternallyPromoted")
	defer span.Finish()

	tablet, c, err := api.getTabletForShardAction(ctx, span, rbac.TabletExternallyPromotedAction, req.Alias, req.ClusterIds)
	if err != nil {
		return nil, err
	}

	return c.TabletExternallyPromoted(ctx, tablet)
}

// ValidateKeyspace is part of the vtadminpb.VTAdminServer interface.
func (api *API) ValidateKeyspace(ctx context.Context, req *vtadminpb.ValidateKeyspaceRequest) (*vtctldatapb.ValidateKeyspaceResponse, error) {
	span, ctx := trace.NewSpan(ctx, "API.ValidateKeyspace")
	defer span.Finish()

	c, err := api.getClusterForRequest(req.ClusterId)
	if err != nil {
		return nil, err
	}

	if !api.authz.IsAuthorized(ctx, c.ID, rbac.KeyspaceResource, rbac.PutAction) {
		return nil, nil
	}

	res, err := c.Vtctld.ValidateKeyspace(ctx, &vtctldatapb.ValidateKeyspaceRequest{
		Keyspace:    req.Keyspace,
		PingTablets: req.PingTablets,
	})

	if err != nil {
		return nil, err
	}

	return res, nil
}

// ValidateSchemaKeyspace is part of the vtadminpb.VTAdminServer interface.
func (api *API) ValidateSchemaKeyspace(ctx context.Context, req *vtadminpb.ValidateSchemaKeyspaceRequest) (*vtctldatapb.ValidateSchemaKeyspaceResponse, error) {
	span, ctx := trace.NewSpan(ctx, "API.ValidateSchemaKeyspace")
	defer span.Finish()

	c, err := api.getClusterForRequest(req.ClusterId)
	if err != nil {
		return nil, err
	}

	if !api.authz.IsAuthorized(ctx, c.ID, rbac.KeyspaceResource, rbac.PutAction) {
		return nil, nil
	}

	res, err := c.Vtctld.ValidateSchemaKeyspace(ctx, &vtctldatapb.ValidateSchemaKeyspaceRequest{
		Keyspace: req.Keyspace,
	})

	if err != nil {
		return nil, err
	}

	return res, nil
}

// ValidateVersionKeyspace is part of the vtadminpb.VTAdminServer interface.
func (api *API) ValidateVersionKeyspace(ctx context.Context, req *vtadminpb.ValidateVersionKeyspaceRequest) (*vtctldatapb.ValidateVersionKeyspaceResponse, error) {
	span, ctx := trace.NewSpan(ctx, "API.ValidateVersionKeyspace")
	defer span.Finish()

	c, err := api.getClusterForRequest(req.ClusterId)
	if err != nil {
		return nil, err
	}

	if !api.authz.IsAuthorized(ctx, c.ID, rbac.KeyspaceResource, rbac.PutAction) {
		return nil, nil
	}

	res, err := c.Vtctld.ValidateVersionKeyspace(ctx, &vtctldatapb.ValidateVersionKeyspaceRequest{
		Keyspace: req.Keyspace,
	})

	if err != nil {
		return nil, err
	}

	return res, nil
}

// VTExplain is part of the vtadminpb.VTAdminServer interface.
func (api *API) VTExplain(ctx context.Context, req *vtadminpb.VTExplainRequest) (*vtadminpb.VTExplainResponse, error) {
	span, ctx := trace.NewSpan(ctx, "API.VTExplain")
	defer span.Finish()

	if req.Cluster == "" {
		return nil, fmt.Errorf("%w: cluster ID is required", errors.ErrInvalidRequest)
	}

	if req.Keyspace == "" {
		return nil, fmt.Errorf("%w: keyspace name is required", errors.ErrInvalidRequest)
	}

	if req.Sql == "" {
		return nil, fmt.Errorf("%w: SQL query is required", errors.ErrInvalidRequest)
	}

	c, err := api.getClusterForRequest(req.Cluster)
	if err != nil {
		return nil, err
	}

	span.Annotate("keyspace", req.Keyspace)
	cluster.AnnotateSpan(c, span)

	if !api.authz.IsAuthorized(ctx, c.ID, rbac.VTExplainResource, rbac.GetAction) {
		return nil, nil
	}

	tablet, err := c.FindTablet(ctx, func(t *vtadminpb.Tablet) bool {
		return t.Tablet.Keyspace == req.Keyspace && topo.IsInServingGraph(t.Tablet.Type) && t.Tablet.Type != topodatapb.TabletType_PRIMARY && t.State == vtadminpb.Tablet_SERVING
	})
	if err != nil {
		return nil, fmt.Errorf("cannot find serving, non-primary tablet in keyspace=%s: %w", req.Keyspace, err)
	}

	span.Annotate("tablet_alias", topoproto.TabletAliasString(tablet.Tablet.Alias))

	var (
		wg sync.WaitGroup
		er concurrency.AllErrorRecorder

		// Writes to these three variables are, in the strictest sense, unsafe.
		// However, there is one goroutine responsible for writing each of these
		// values (so, no concurrent writes), and reads are blocked on the call to
		// wg.Wait(), so we guarantee that all writes have finished before attempting
		// to read anything.
		srvVSchema string
		schema     string
		shardMap   string
	)

	wg.Add(3)

	// GetSchema
	go func(c *cluster.Cluster) {
		defer wg.Done()

		res, err := c.GetSchema(ctx, req.Keyspace, cluster.GetSchemaOptions{})
		if err != nil {
			er.RecordError(fmt.Errorf("GetSchema(%s): %w", topoproto.TabletAliasString(tablet.Tablet.Alias), err))
			return
		}

		schemas := make([]string, len(res.TableDefinitions))
		for i, td := range res.TableDefinitions {
			schemas[i] = td.Schema
		}

		schema = strings.Join(schemas, ";")
	}(c)

	// GetSrvVSchema
	go func(c *cluster.Cluster) {
		defer wg.Done()

		span, ctx := trace.NewSpan(ctx, "Cluster.GetSrvVSchema")
		defer span.Finish()

		span.Annotate("cell", tablet.Tablet.Alias.Cell)
		cluster.AnnotateSpan(c, span)

		res, err := c.Vtctld.GetSrvVSchema(ctx, &vtctldatapb.GetSrvVSchemaRequest{
			Cell: tablet.Tablet.Alias.Cell,
		})

		if err != nil {
			er.RecordError(fmt.Errorf("GetSrvVSchema(%s): %w", tablet.Tablet.Alias.Cell, err))
			return
		}

		ksvs, ok := res.SrvVSchema.Keyspaces[req.Keyspace]
		if !ok {
			er.RecordError(fmt.Errorf("%w: keyspace %s", errors.ErrNoSrvVSchema, req.Keyspace))
			return
		}

		ksvsb, err := json.Marshal(&ksvs)
		if err != nil {
			er.RecordError(err)
			return
		}

		srvVSchema = fmt.Sprintf(`{"%s": %s}`, req.Keyspace, string(ksvsb))
	}(c)

	// FindAllShardsInKeyspace
	go func(c *cluster.Cluster) {
		defer wg.Done()

		shards, err := c.FindAllShardsInKeyspace(ctx, req.Keyspace, cluster.FindAllShardsInKeyspaceOptions{})
		if err != nil {
			er.RecordError(err)
			return
		}

		vtsm := make(map[string]*topodatapb.Shard)
		for _, s := range shards {
			vtsm[s.Name] = s.Shard
		}

		vtsb, err := json.Marshal(&vtsm)
		if err != nil {
			er.RecordError(err)
			return
		}

		shardMap = fmt.Sprintf(`{"%s": %s}`, req.Keyspace, string(vtsb))
	}(c)

	wg.Wait()

	if er.HasErrors() {
		return nil, er.Error()
	}

	vte, err := vtexplain.Init(srvVSchema, schema, shardMap, &vtexplain.Options{ReplicationMode: "ROW"})
	if err != nil {
		return nil, fmt.Errorf("error initilaizing vtexplain: %w", err)
	}
	defer vte.Stop()

	plans, err := vte.Run(req.Sql)
	if err != nil {
		return nil, fmt.Errorf("error running vtexplain: %w", err)
	}

	response, err := vte.ExplainsAsText(plans)
	if err != nil {
		return nil, fmt.Errorf("error converting vtexplain to text output: %w", err)
	}

	return &vtadminpb.VTExplainResponse{
		Response: response,
	}, nil
}

func (api *API) getClusterForRequest(id string) (*cluster.Cluster, error) {
	api.clusterMu.Lock()
	defer api.clusterMu.Unlock()

	c, ok := api.clusterMap[id]
	if !ok {
		return nil, fmt.Errorf("%w: no cluster with id %s", errors.ErrUnsupportedCluster, id)
	}

	return c, nil
}

func (api *API) getClustersForRequest(ids []string) ([]*cluster.Cluster, []string) {
	api.clusterMu.Lock()
	defer api.clusterMu.Unlock()

	if len(ids) == 0 {
		clusterIDs := make([]string, 0, len(api.clusters))

		for k := range api.clusterMap {
			clusterIDs = append(clusterIDs, k)
		}

		return api.clusters, clusterIDs
	}

	clusters := make([]*cluster.Cluster, 0, len(ids))

	for _, id := range ids {
		if c, ok := api.clusterMap[id]; ok {
			clusters = append(clusters, c)
		}
	}

	return clusters, ids
}

func (api *API) getTabletForAction(ctx context.Context, span trace.Span, action rbac.Action, alias *topodatapb.TabletAlias, clusterIDs []string) (*vtadminpb.Tablet, *cluster.Cluster, error) {
	return api.getTabletForResourceAndAction(ctx, span, rbac.TabletResource, action, alias, clusterIDs)
}

func (api *API) getTabletForShardAction(ctx context.Context, span trace.Span, action rbac.Action, alias *topodatapb.TabletAlias, clusterIDs []string) (*vtadminpb.Tablet, *cluster.Cluster, error) {
	return api.getTabletForResourceAndAction(ctx, span, rbac.ShardResource, action, alias, clusterIDs)
}

func (api *API) getTabletForResourceAndAction(
	ctx context.Context,
	span trace.Span,
	resource rbac.Resource,
	action rbac.Action,
	alias *topodatapb.TabletAlias,
	clusterIDs []string,
) (*vtadminpb.Tablet, *cluster.Cluster, error) {
	span.Annotate("tablet_alias", topoproto.TabletAliasString(alias))
	span.Annotate("tablet_cell", alias.Cell)
	span.Annotate("tablet_uid", alias.Uid)

	clusters, ids := api.getClustersForRequest(clusterIDs)

	var (
		m   sync.Mutex
		wg  sync.WaitGroup
		rec concurrency.AllErrorRecorder

		tablets []*vtadminpb.Tablet
	)

	for _, c := range clusters {
		if !api.authz.IsAuthorized(ctx, c.ID, resource, action) {
			continue
		}

		wg.Add(1)

		go func(c *cluster.Cluster) {
			defer wg.Done()

			ts, err := c.FindTablets(ctx, func(t *vtadminpb.Tablet) bool {
				return topoproto.TabletAliasEqual(t.Tablet.Alias, alias)
			}, -1)
			if err != nil {
				rec.RecordError(fmt.Errorf("FindTablets(cluster = %s): %w", c.ID, err))
				return
			}

			m.Lock()
			tablets = append(tablets, ts...)
			m.Unlock()
		}(c)
	}

	wg.Wait()

	if rec.HasErrors() {
		return nil, nil, rec.Error()
	}

	switch len(tablets) {
	case 0:
		return nil, nil, vterrors.Errorf(vtrpcpb.Code_NOT_FOUND, "%s: %s, searched clusters = %v", errors.ErrNoTablet, alias, ids)
	case 1:
		t := tablets[0]
		for _, c := range clusters {
			if c.ID == t.Cluster.Id {
				return t, c, nil
			}
		}

		return nil, nil, vterrors.Errorf(vtrpcpb.Code_INTERNAL, "impossible: found tablet from cluster %s but cannot find cluster with that id", t.Cluster.Id)
	}

	return nil, nil, vterrors.Errorf(vtrpcpb.Code_NOT_FOUND, "%s: %s, searched clusters = %v", errors.ErrAmbiguousTablet, alias, ids)
}<|MERGE_RESOLUTION|>--- conflicted
+++ resolved
@@ -1535,32 +1535,16 @@
 	return &resp, nil
 }
 
-<<<<<<< HEAD
-// ReloadSchemaShard is part of the vtadminpb.VTAdminServer interface.
-func (api *API) ReloadSchemaShard(ctx context.Context, req *vtadminpb.ReloadSchemaShardRequest) (*vtadminpb.ReloadSchemaShardResponse, error) {
-	span, ctx := trace.NewSpan(ctx, "API.ReloadSchemas")
-	defer span.Finish()
-
-	c, err := api.getClusterForRequest(req.ClusterId)
-
-=======
 // RemoveKeyspaceCell is a part of the vtadminpb.VTAdminServer interface.
 func (api *API) RemoveKeyspaceCell(ctx context.Context, req *vtadminpb.RemoveKeyspaceCellRequest) (*vtadminpb.RemoveKeyspaceCellResponse, error) {
 	span, ctx := trace.NewSpan(ctx, "API.RemoveKeyspaceCell")
 	defer span.Finish()
 
 	c, err := api.getClusterForRequest(req.ClusterId)
->>>>>>> 4f1ad854
-	if err != nil {
-		return nil, err
-	}
-
-<<<<<<< HEAD
-	res, err := c.Vtctld.ReloadSchemaShard(ctx, &vtctldatapb.ReloadSchemaShardRequest{
-		WaitPosition:   req.WaitPosition,
-		IncludePrimary: req.IncludePrimary,
-		Concurrency:    req.Concurrency,
-=======
+	if err != nil {
+		return nil, err
+	}
+
 	if !api.authz.IsAuthorized(ctx, c.ID, rbac.KeyspaceResource, rbac.PutAction) {
 		return nil, nil
 	}
@@ -1570,20 +1554,40 @@
 		Cell:      req.Cell,
 		Force:     req.Force,
 		Recursive: req.Recursive,
->>>>>>> 4f1ad854
 	})
 
 	if err != nil {
 		return nil, err
 	}
 
-<<<<<<< HEAD
+	return &vtadminpb.RemoveKeyspaceCellResponse{
+		Status: "ok",
+	}, nil
+}
+
+// ReloadSchemaShard is part of the vtadminpb.VTAdminServer interface.
+func (api *API) ReloadSchemaShard(ctx context.Context, req *vtadminpb.ReloadSchemaShardRequest) (*vtadminpb.ReloadSchemaShardResponse, error) {
+	span, ctx := trace.NewSpan(ctx, "API.ReloadSchemas")
+	defer span.Finish()
+
+	c, err := api.getClusterForRequest(req.ClusterId)
+
+	if err != nil {
+		return nil, err
+	}
+
+	res, err := c.Vtctld.ReloadSchemaShard(ctx, &vtctldatapb.ReloadSchemaShardRequest{
+		WaitPosition:   req.WaitPosition,
+		IncludePrimary: req.IncludePrimary,
+		Concurrency:    req.Concurrency,
+	})
+
+	if err != nil {
+		return nil, err
+	}
+
 	return &vtadminpb.ReloadSchemaShardResponse{
 		Events: res.Events,
-=======
-	return &vtadminpb.RemoveKeyspaceCellResponse{
-		Status: "ok",
->>>>>>> 4f1ad854
 	}, nil
 }
 
