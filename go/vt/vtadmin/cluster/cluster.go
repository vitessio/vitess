--- conflicted
+++ resolved
@@ -79,7 +79,9 @@
 	topoReadPool     *pools.RPCPool
 	workflowReadPool *pools.RPCPool
 
-<<<<<<< HEAD
+	emergencyReparentPool *pools.RPCPool // ERS-only
+	reparentPool          *pools.RPCPool // PRS-only
+
 	// schemaCache caches schema(s) for different GetSchema(s) requests.
 	//
 	// - if we call GetSchema, then getSchemaCacheRequest.Keyspace will be
@@ -90,10 +92,6 @@
 	// 	*: at the time it was cached; if keyspaces were created/destroyed in
 	//  the interim, we won't pick that up until something refreshes the cache.
 	schemaCache *cache.Cache[schemacache.Key, []*vtadminpb.Schema]
-=======
-	emergencyReparentPool *pools.RPCPool // ERS-only
-	reparentPool          *pools.RPCPool // PRS-only
->>>>>>> cdd4acdb
 
 	cfg Config
 }
@@ -162,7 +160,9 @@
 	cluster.topoReadPool = cfg.TopoReadPoolConfig.NewReadPool()
 	cluster.workflowReadPool = cfg.WorkflowReadPoolConfig.NewReadPool()
 
-<<<<<<< HEAD
+	cluster.emergencyReparentPool = cfg.EmergencyReparentPoolConfig.NewRWPool()
+	cluster.reparentPool = cfg.ReparentPoolConfig.NewRWPool()
+
 	if cluster.cfg.SchemaCacheConfig == nil {
 		cluster.cfg.SchemaCacheConfig = &cache.Config{}
 	}
@@ -197,10 +197,6 @@
 
 		return []*vtadminpb.Schema{schema}, nil
 	}, *cluster.cfg.SchemaCacheConfig)
-=======
-	cluster.emergencyReparentPool = cfg.EmergencyReparentPoolConfig.NewRWPool()
-	cluster.reparentPool = cfg.ReparentPoolConfig.NewRWPool()
->>>>>>> cdd4acdb
 
 	return cluster, nil
 }
