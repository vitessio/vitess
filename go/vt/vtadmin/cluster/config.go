--- conflicted
+++ resolved
@@ -66,12 +66,10 @@
 	TopoReadPoolConfig     *RPCPoolConfig
 	WorkflowReadPoolConfig *RPCPoolConfig
 
-<<<<<<< HEAD
 	SchemaCacheConfig *cache.Config
-=======
+
 	vtctldConfigOpts []vtctldclient.ConfigOption
 	vtsqlConfigOpts  []vtsql.ConfigOption
->>>>>>> a9c47b5a
 }
 
 // Cluster returns a new cluster instance from the given config.
