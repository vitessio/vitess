--- conflicted
+++ resolved
@@ -122,39 +122,47 @@
 	return NewJSONResponse(res, err)
 }
 
-<<<<<<< HEAD
-// MoveTablesComplete implements the http wrapper for the VTAdminServer.MoveTablesCreate
+// MoveTablesComplete implements the http wrapper for the VTAdminServer.MoveTablesComplete
 // method.
 //
 // Its route is /movetables/{cluster_id}/complete
 func MoveTablesComplete(ctx context.Context, r Request, api *API) *JSONResponse {
-=======
-// MoveTablesCreate implements the http wrapper for the VTAdminServer.MoveTablesCreate
-// method.
-//
-// Its route is /workflow/{cluster_id}/movetables
-func MoveTablesCreate(ctx context.Context, r Request, api *API) *JSONResponse {
->>>>>>> 5e9c69c8
 	vars := r.Vars()
 	decoder := json.NewDecoder(r.Body)
 	defer r.Body.Close()
 
-<<<<<<< HEAD
 	var req vtctldatapb.MoveTablesCompleteRequest
-=======
-	var req vtctldatapb.MoveTablesCreateRequest
->>>>>>> 5e9c69c8
 	if err := decoder.Decode(&req); err != nil {
 		return NewJSONResponse(nil, &errors.BadRequest{
 			Err: err,
 		})
 	}
 
-<<<<<<< HEAD
 	res, err := api.server.MoveTablesComplete(ctx, &vtadminpb.MoveTablesCompleteRequest{
-=======
+		ClusterId: vars["cluster_id"],
+		Request:   &req,
+	})
+
+	return NewJSONResponse(res, err)
+}
+
+// MoveTablesCreate implements the http wrapper for the VTAdminServer.MoveTablesCreate
+// method.
+//
+// Its route is /workflow/{cluster_id}/movetables
+func MoveTablesCreate(ctx context.Context, r Request, api *API) *JSONResponse {
+	vars := r.Vars()
+	decoder := json.NewDecoder(r.Body)
+	defer r.Body.Close()
+
+	var req vtctldatapb.MoveTablesCreateRequest
+	if err := decoder.Decode(&req); err != nil {
+		return NewJSONResponse(nil, &errors.BadRequest{
+			Err: err,
+		})
+	}
+
 	res, err := api.server.MoveTablesCreate(ctx, &vtadminpb.MoveTablesCreateRequest{
->>>>>>> 5e9c69c8
 		ClusterId: vars["cluster_id"],
 		Request:   &req,
 	})
