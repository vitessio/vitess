--- conflicted
+++ resolved
@@ -229,9 +229,5 @@
 		Shard:       vars["shard"],
 		PingTablets: params.PingTablets,
 	})
-<<<<<<< HEAD
-
-=======
->>>>>>> e26febc9
 	return NewJSONResponse(result, err)
 }