/*
Copyright 2021 The Vitess Authors.

Licensed under the Apache License, Version 2.0 (the "License");
you may not use this file except in compliance with the License.
You may obtain a copy of the License at

    http://www.apache.org/licenses/LICENSE-2.0

Unless required by applicable law or agreed to in writing, software
distributed under the License is distributed on an "AS IS" BASIS,
WITHOUT WARRANTIES OR CONDITIONS OF ANY KIND, either express or implied.
See the License for the specific language governing permissions and
limitations under the License.
*/

package http

import (
	"context"
	"encoding/json"

	"github.com/gorilla/mux"

	vtadminpb "vitess.io/vitess/go/vt/proto/vtadmin"
	"vitess.io/vitess/go/vt/vtadmin/errors"
)

// GetClusters implements the http wrapper for /clusters
func GetClusters(ctx context.Context, r Request, api *API) *JSONResponse {
	clusters, err := api.server.GetClusters(ctx, &vtadminpb.GetClustersRequest{})
	return NewJSONResponse(clusters, err)
}

<<<<<<< HEAD
// GetTopologyPath implements the http wrapper for /cluster/{cluster_id}/topology
//
// Query params:
// - path: string
func GetTopologyPath(ctx context.Context, r Request, api *API) *JSONResponse {
	vars := r.Vars()
	query := r.URL.Query()

	result, err := api.server.GetTopologyPath(ctx, &vtadminpb.GetTopologyPathRequest{
		ClusterId: vars["cluster_id"],
		Path:      query["path"][0],
	})
	return NewJSONResponse(result, err)
=======
// Validate implements the http wrapper for /cluster/{cluster_id}/validate
func Validate(ctx context.Context, r Request, api *API) *JSONResponse {
	vars := mux.Vars(r.Request)
	decoder := json.NewDecoder(r.Body)
	defer r.Body.Close()

	var result struct {
		PingTablets bool `json:"pingTablets"`
	}

	if err := decoder.Decode(&result); err != nil {
		return NewJSONResponse(nil, &errors.BadRequest{
			Err: err,
		})
	}

	resp, err := api.server.Validate(ctx, &vtadminpb.ValidateRequest{
		ClusterId:   vars["cluster_id"],
		PingTablets: result.PingTablets,
	})
	return NewJSONResponse(resp, err)
>>>>>>> 59a81eef
}<|MERGE_RESOLUTION|>--- conflicted
+++ resolved
@@ -32,7 +32,6 @@
 	return NewJSONResponse(clusters, err)
 }
 
-<<<<<<< HEAD
 // GetTopologyPath implements the http wrapper for /cluster/{cluster_id}/topology
 //
 // Query params:
@@ -46,7 +45,8 @@
 		Path:      query["path"][0],
 	})
 	return NewJSONResponse(result, err)
-=======
+}
+
 // Validate implements the http wrapper for /cluster/{cluster_id}/validate
 func Validate(ctx context.Context, r Request, api *API) *JSONResponse {
 	vars := mux.Vars(r.Request)
@@ -68,5 +68,4 @@
 		PingTablets: result.PingTablets,
 	})
 	return NewJSONResponse(resp, err)
->>>>>>> 59a81eef
 }