/*
Copyright 2020 The Vitess Authors.

Licensed under the Apache License, Version 2.0 (the "License");
you may not use this file except in compliance with the License.
You may obtain a copy of the License at

    http://www.apache.org/licenses/LICENSE-2.0

Unless required by applicable law or agreed to in writing, software
distributed under the License is distributed on an "AS IS" BASIS,
WITHOUT WARRANTIES OR CONDITIONS OF ANY KIND, either express or implied.
See the License for the specific language governing permissions and
limitations under the License.
*/

package errors

import (
	"fmt"
	"net/http"
	"strings"
)

// TypedError defines the behavior needed to strongly-type an error into an
// http response.
type TypedError interface {
	Error() string
	Code() string
	Details() interface{}
	HTTPStatus() int
}

// BadRequest is returned when some request parameter is invalid.
type BadRequest struct {
	Err        error
	ErrDetails interface{}
}

func (e *BadRequest) Error() string        { return e.Err.Error() }
func (e *BadRequest) Code() string         { return "bad request" }
func (e *BadRequest) Details() interface{} { return e.ErrDetails }
<<<<<<< HEAD
func (e *BadRequest) HTTPStatus() int      { return 400 }
=======
func (e *BadRequest) HTTPStatus() int      { return http.StatusBadRequest }
>>>>>>> cb142eea

// Unknown is the generic error, used when a more specific error is either
// unspecified or inappropriate.
type Unknown struct {
	Err        error
	ErrDetails interface{}
}

func (e *Unknown) Error() string        { return e.Err.Error() }
func (e *Unknown) Code() string         { return "unknown" }
func (e *Unknown) Details() interface{} { return e.ErrDetails }
func (e *Unknown) HTTPStatus() int      { return http.StatusInternalServerError }

// ErrInvalidCluster is returned when a cluster parameter, either in a route or
// as a query param, is invalid.
type ErrInvalidCluster struct {
	Err error
}

func (e *ErrInvalidCluster) Error() string        { return e.Err.Error() }
func (e *ErrInvalidCluster) Code() string         { return "invalid cluster" }
func (e *ErrInvalidCluster) Details() interface{} { return nil }
func (e *ErrInvalidCluster) HTTPStatus() int      { return http.StatusBadRequest }

// MissingParams is returned when an HTTP handler requires parameters that were
// not provided.
type MissingParams struct {
	Params []string
}

func (e *MissingParams) Error() string {
	return fmt.Sprintf("missing required params: %s", strings.Join(e.Params, ", "))
}

func (e *MissingParams) Code() string         { return "missing params" }
func (e *MissingParams) Details() interface{} { return nil }
func (e *MissingParams) HTTPStatus() int      { return http.StatusBadRequest }

// NoSuchSchema is returned when a schema definition cannot be found for a given
// set of filter criteria. Both GetSchema and FindSchema can return this error.
type NoSuchSchema struct {
	Clusters []string
	Table    string
}

func (e *NoSuchSchema) Error() string {
	return fmt.Sprintf("%s: no schemas found with table named %s", e.Code(), e.Table)
}

func (e *NoSuchSchema) Details() interface{} {
	details := map[string]interface{}{
		"table": e.Table,
	}

	if e.Clusters != nil {
		details["clusters"] = e.Clusters
	}

	return details
}

func (e *NoSuchSchema) Code() string    { return "no such schema" }
func (e *NoSuchSchema) HTTPStatus() int { return http.StatusNotFound }<|MERGE_RESOLUTION|>--- conflicted
+++ resolved
@@ -40,11 +40,7 @@
 func (e *BadRequest) Error() string        { return e.Err.Error() }
 func (e *BadRequest) Code() string         { return "bad request" }
 func (e *BadRequest) Details() interface{} { return e.ErrDetails }
-<<<<<<< HEAD
-func (e *BadRequest) HTTPStatus() int      { return 400 }
-=======
 func (e *BadRequest) HTTPStatus() int      { return http.StatusBadRequest }
->>>>>>> cb142eea
 
 // Unknown is the generic error, used when a more specific error is either
 // unspecified or inappropriate.
