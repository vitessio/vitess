/*
Copyright 2019 The Vitess Authors.

Licensed under the Apache License, Version 2.0 (the "License");
you may not use this file except in compliance with the License.
You may obtain a copy of the License at

    http://www.apache.org/licenses/LICENSE-2.0

Unless required by applicable law or agreed to in writing, software
distributed under the License is distributed on an "AS IS" BASIS,
WITHOUT WARRANTIES OR CONDITIONS OF ANY KIND, either express or implied.
See the License for the specific language governing permissions and
limitations under the License.
*/

// Package vttest contains helpers to set up Vitess for testing.
package vttest

import (
	"fmt"
	"io"
	"net/http"
	"os"
	"os/exec"
	"path"
	"strings"
	"syscall"
	"testing"
	"time"

	"google.golang.org/protobuf/encoding/prototext"

	"vitess.io/vitess/go/vt/log"
	"vitess.io/vitess/go/vt/servenv"
)

// HealthChecker is a callback that impements a service-specific health check
// It must return true if the service at the given `addr` is reachable, false
// otherwerise.
type HealthChecker func(addr string) bool

// VtProcess is a generic handle for a running Vitess process.
// It can be spawned manually or through one of the available
// helper methods.
type VtProcess struct {
<<<<<<< HEAD
	Name             string
	Directory        string
	LogDirectory     string
	Binary           string
	ExtraArgs        []string
	Env              []string
	BindAddress      string
	BindAddressMysql string
	Port             int
	PortGrpc         int
	HealthCheck      HealthChecker
=======
	Name            string
	Directory       string
	LogDirectory    string
	Binary          string
	ExtraArgs       []string
	Env             []string
	BindAddress     string
	BindAddressGprc string
	Port            int
	PortGrpc        int
	HealthCheck     HealthChecker
>>>>>>> c5d0eccd

	proc *exec.Cmd
	exit chan error
}

// getVars returns the JSON contents of the `/debug/vars` endpoint
// of this Vitess-based process. If an error is returned, it probably
// means that the Vitess service has not started successfully.
func getVars(addr string) ([]byte, error) {
	url := fmt.Sprintf("http://%s/debug/vars", addr)
	resp, err := http.Get(url)
	if err != nil {
		return nil, err
	}
	defer resp.Body.Close()
	return io.ReadAll(resp.Body)
}

// defaultHealthCheck checks the health of the Vitess process using getVars.
// It is used when VtProcess.HealthCheck is nil.
func defaultHealthCheck(addr string) bool {
	_, err := getVars(addr)
	return err == nil
}

// IsHealthy returns whether the monitored Vitess process has started
// successfully.
func (vtp *VtProcess) IsHealthy() bool {
	healthCheck := vtp.HealthCheck
	if healthCheck == nil {
		healthCheck = defaultHealthCheck
	}
	return healthCheck(vtp.Address())
}

// Address returns the main address for this Vitess process.
// This is usually the main HTTP endpoint for the service.
func (vtp *VtProcess) Address() string {
	return fmt.Sprintf("%s:%d", vtp.BindAddress, vtp.Port)
}

// WaitTerminate attempts to gracefully shutdown the Vitess process by sending
// a SIGTERM, then wait for up to 10s for it to exit. If the process hasn't
// exited cleanly after 10s, a SIGKILL is forced and the corresponding exit
// error is returned to the user
func (vtp *VtProcess) WaitTerminate() error {
	if vtp.proc == nil || vtp.exit == nil {
		return nil
	}

	// Attempt graceful shutdown with SIGTERM first
	vtp.proc.Process.Signal(syscall.SIGTERM)

	select {
	case err := <-vtp.exit:
		vtp.proc = nil
		return err

	case <-time.After(10 * time.Second):
		vtp.proc.Process.Kill()
		vtp.proc = nil
		return <-vtp.exit
	}
}

// WaitStart spawns this Vitess process and waits for it to be up
// and running. The process is considered "up" when it starts serving
// its debug HTTP endpoint -- this means the process was successfully
// started.
// If the process is not healthy after 60s, this method will timeout and
// return an error.
func (vtp *VtProcess) WaitStart() (err error) {
	vtp.proc = exec.Command(
		vtp.Binary,
		"--port", fmt.Sprintf("%d", vtp.Port),
		"--bind-address", vtp.BindAddress,
		"--log_dir", vtp.LogDirectory,
		"--alsologtostderr",
	)

	if vtp.PortGrpc != 0 {
		vtp.proc.Args = append(vtp.proc.Args, "--grpc_port")
		vtp.proc.Args = append(vtp.proc.Args, fmt.Sprintf("%d", vtp.PortGrpc))
	}

	if vtp.BindAddressGprc != "" {
		vtp.proc.Args = append(vtp.proc.Args, "--grpc_bind_address")
		vtp.proc.Args = append(vtp.proc.Args, vtp.BindAddressGprc)
	}

	vtp.proc.Args = append(vtp.proc.Args, vtp.ExtraArgs...)
	vtp.proc.Env = append(vtp.proc.Env, os.Environ()...)
	vtp.proc.Env = append(vtp.proc.Env, vtp.Env...)
	if !testing.Testing() || testing.Verbose() {
		vtp.proc.Stderr = os.Stderr
		vtp.proc.Stdout = os.Stdout
	}

	log.Infof("%v %v", strings.Join(vtp.proc.Args, " "))
	err = vtp.proc.Start()
	if err != nil {
		return
	}

	vtp.exit = make(chan error)
	go func() {
		vtp.exit <- vtp.proc.Wait()
	}()

	timeout := time.Now().Add(60 * time.Second)
	for time.Now().Before(timeout) {
		if vtp.IsHealthy() {
			return nil
		}

		select {
		case err := <-vtp.exit:
			return fmt.Errorf("process '%s' exited prematurely (err: %s)", vtp.Name, err)
		default:
			time.Sleep(300 * time.Millisecond)
		}
	}

	vtp.proc.Process.Kill()
	return fmt.Errorf("process '%s' timed out after 60s (err: %s)", vtp.Name, <-vtp.exit)
}

const (
	// DefaultCharset is the default charset used by MySQL instances
	DefaultCharset = "utf8mb4"
)

// QueryServerArgs are the default arguments passed to all Vitess query servers
var QueryServerArgs = []string{
	"--queryserver-config-pool-size", "4",
	"--queryserver-config-query-timeout", "300s",
	"--queryserver-config-schema-reload-time", "60s",
	"--queryserver-config-stream-pool-size", "4",
	"--queryserver-config-transaction-cap", "4",
	"--queryserver-config-txpool-timeout", "300s",
}

// VtcomboProcess returns a VtProcess handle for a local `vtcombo` service,
// configured with the given Config.
// The process must be manually started by calling WaitStart()
func VtcomboProcess(environment Environment, args *Config, mysql MySQLManager) (*VtProcess, error) {
	vtcomboBindAddress := "127.0.0.1"
	if args.VtComboBindAddress != "" {
		vtcomboBindAddress = args.VtComboBindAddress
	}
<<<<<<< HEAD
	mysqlAddress := "127.0.0.1"
	if args.MySQLServerBindAddress != "" {
		mysqlAddress = args.MySQLServerBindAddress
	}

	vt := &VtProcess{
		Name:             "vtcombo",
		Directory:        environment.Directory(),
		LogDirectory:     environment.LogDirectory(),
		Binary:           environment.BinaryPath("vtcombo"),
		BindAddress:      vtcomboBindAddress,
		BindAddressMysql: mysqlAddress,
		Port:             environment.PortForProtocol("vtcombo", ""),
		PortGrpc:         environment.PortForProtocol("vtcombo", "grpc"),
		HealthCheck:      environment.ProcessHealthCheck("vtcombo"),
		Env:              environment.EnvVars(),
=======
	grpcBindAddress := "127.0.0.1"
	if servenv.GRPCBindAddress() != "" {
		grpcBindAddress = servenv.GRPCBindAddress()
	}

	vt := &VtProcess{
		Name:            "vtcombo",
		Directory:       environment.Directory(),
		LogDirectory:    environment.LogDirectory(),
		Binary:          environment.BinaryPath("vtcombo"),
		BindAddress:     vtcomboBindAddress,
		BindAddressGprc: grpcBindAddress,
		Port:            environment.PortForProtocol("vtcombo", ""),
		PortGrpc:        environment.PortForProtocol("vtcombo", "grpc"),
		HealthCheck:     environment.ProcessHealthCheck("vtcombo"),
		Env:             environment.EnvVars(),
>>>>>>> c5d0eccd
	}

	user, pass := mysql.Auth()
	socket := mysql.UnixSocket()
	charset := args.Charset
	if charset == "" {
		charset = DefaultCharset
	}
	protoTopo, _ := prototext.Marshal(args.Topology)
	vt.ExtraArgs = append(vt.ExtraArgs, []string{
		"--db_charset", charset,
		"--db_app_user", user,
		"--db_app_password", pass,
		"--db_dba_user", user,
		"--db_dba_password", pass,
		"--proto_topo", string(protoTopo),
		"--mycnf_server_id", "1",
		"--mycnf_socket_file", socket,
		"--normalize_queries",
		"--dbddl_plugin", "vttest",
		"--foreign_key_mode", args.ForeignKeyMode,
		"--planner-version", args.PlannerVersion,
		fmt.Sprintf("--enable_online_ddl=%t", args.EnableOnlineDDL),
		fmt.Sprintf("--enable_direct_ddl=%t", args.EnableDirectDDL),
		fmt.Sprintf("--enable_system_settings=%t", args.EnableSystemSettings),
		fmt.Sprintf("--no_scatter=%t", args.NoScatter),
	}...)

	// If topo tablet refresh interval is not defined then we will give it value of 10s. Please note
	// that the default value is 1 minute, but we are keeping it low to make vttestserver perform faster.
	// Less value might result in high pressure on topo but for testing purpose that should not be a concern.
	if args.VtgateTabletRefreshInterval <= 0 {
		vt.ExtraArgs = append(vt.ExtraArgs, fmt.Sprintf("--tablet_refresh_interval=%v", 10*time.Second))
	} else {
		vt.ExtraArgs = append(vt.ExtraArgs, fmt.Sprintf("--tablet_refresh_interval=%v", args.VtgateTabletRefreshInterval))
	}

	vt.ExtraArgs = append(vt.ExtraArgs, QueryServerArgs...)
	vt.ExtraArgs = append(vt.ExtraArgs, environment.VtcomboArguments()...)

	if args.SchemaDir != "" {
		vt.ExtraArgs = append(vt.ExtraArgs, []string{"--schema_dir", args.SchemaDir}...)
	}
	if args.PersistentMode && args.DataDir != "" {
		vt.ExtraArgs = append(vt.ExtraArgs, []string{"--vschema-persistence-dir", path.Join(args.DataDir, "vschema_data")}...)
	}
	if args.TransactionMode != "" {
		vt.ExtraArgs = append(vt.ExtraArgs, []string{"--transaction_mode", args.TransactionMode}...)
	}
	if args.TransactionTimeout != 0 {
		vt.ExtraArgs = append(vt.ExtraArgs, "--queryserver-config-transaction-timeout", fmt.Sprintf("%v", args.TransactionTimeout))
	}
	if args.TabletHostName != "" {
		vt.ExtraArgs = append(vt.ExtraArgs, []string{"--tablet_hostname", args.TabletHostName}...)
	}
	if servenv.GRPCAuth() == "mtls" {
		vt.ExtraArgs = append(vt.ExtraArgs, []string{"--grpc_auth_mode", servenv.GRPCAuth(), "--grpc_key", servenv.GRPCKey(), "--grpc_cert", servenv.GRPCCert(), "--grpc_ca", servenv.GRPCCertificateAuthority(), "--grpc_auth_mtls_allowed_substrings", servenv.ClientCertSubstrings()}...)
	}
	if args.VSchemaDDLAuthorizedUsers != "" {
		vt.ExtraArgs = append(vt.ExtraArgs, []string{"--vschema_ddl_authorized_users", args.VSchemaDDLAuthorizedUsers}...)
	}
	vt.ExtraArgs = append(vt.ExtraArgs, "--mysql_server_version", servenv.MySQLServerVersion())
	if socket != "" {
		vt.ExtraArgs = append(vt.ExtraArgs, []string{
			"--db_socket", socket,
		}...)
	} else {
		hostname, p := mysql.Address()
		port := fmt.Sprintf("%d", p)

		vt.ExtraArgs = append(vt.ExtraArgs, []string{
			"--db_host", hostname,
			"--db_port", port,
		}...)
	}

	vtcomboMysqlPort := environment.PortForProtocol("vtcombo_mysql_port", "")
	vtcomboMysqlBindAddress := "localhost"
	if args.MySQLBindHost != "" {
		vtcomboMysqlBindAddress = args.MySQLBindHost
	}

	vt.ExtraArgs = append(vt.ExtraArgs, []string{
		"--mysql_auth_server_impl", "none",
		"--mysql_server_port", fmt.Sprintf("%d", vtcomboMysqlPort),
		"--mysql_server_bind_address", vtcomboMysqlBindAddress,
	}...)

	if args.ExternalTopoImplementation != "" {
		vt.ExtraArgs = append(vt.ExtraArgs, []string{
			"--external_topo_server",
			"--topo_implementation", args.ExternalTopoImplementation,
			"--topo_global_server_address", args.ExternalTopoGlobalServerAddress,
			"--topo_global_root", args.ExternalTopoGlobalRoot,
		}...)
	}

	return vt, nil
}<|MERGE_RESOLUTION|>--- conflicted
+++ resolved
@@ -44,7 +44,6 @@
 // It can be spawned manually or through one of the available
 // helper methods.
 type VtProcess struct {
-<<<<<<< HEAD
 	Name             string
 	Directory        string
 	LogDirectory     string
@@ -53,22 +52,10 @@
 	Env              []string
 	BindAddress      string
 	BindAddressMysql string
+  BindAddressGprc  string
 	Port             int
 	PortGrpc         int
 	HealthCheck      HealthChecker
-=======
-	Name            string
-	Directory       string
-	LogDirectory    string
-	Binary          string
-	ExtraArgs       []string
-	Env             []string
-	BindAddress     string
-	BindAddressGprc string
-	Port            int
-	PortGrpc        int
-	HealthCheck     HealthChecker
->>>>>>> c5d0eccd
 
 	proc *exec.Cmd
 	exit chan error
@@ -219,7 +206,12 @@
 	if args.VtComboBindAddress != "" {
 		vtcomboBindAddress = args.VtComboBindAddress
 	}
-<<<<<<< HEAD
+  
+  grpcBindAddress := "127.0.0.1"
+	if servenv.GRPCBindAddress() != "" {
+		grpcBindAddress = servenv.GRPCBindAddress()
+	}
+  
 	mysqlAddress := "127.0.0.1"
 	if args.MySQLServerBindAddress != "" {
 		mysqlAddress = args.MySQLServerBindAddress
@@ -231,29 +223,12 @@
 		LogDirectory:     environment.LogDirectory(),
 		Binary:           environment.BinaryPath("vtcombo"),
 		BindAddress:      vtcomboBindAddress,
+    BindAddressGprc:  grpcBindAddress,
 		BindAddressMysql: mysqlAddress,
 		Port:             environment.PortForProtocol("vtcombo", ""),
 		PortGrpc:         environment.PortForProtocol("vtcombo", "grpc"),
 		HealthCheck:      environment.ProcessHealthCheck("vtcombo"),
 		Env:              environment.EnvVars(),
-=======
-	grpcBindAddress := "127.0.0.1"
-	if servenv.GRPCBindAddress() != "" {
-		grpcBindAddress = servenv.GRPCBindAddress()
-	}
-
-	vt := &VtProcess{
-		Name:            "vtcombo",
-		Directory:       environment.Directory(),
-		LogDirectory:    environment.LogDirectory(),
-		Binary:          environment.BinaryPath("vtcombo"),
-		BindAddress:     vtcomboBindAddress,
-		BindAddressGprc: grpcBindAddress,
-		Port:            environment.PortForProtocol("vtcombo", ""),
-		PortGrpc:        environment.PortForProtocol("vtcombo", "grpc"),
-		HealthCheck:     environment.ProcessHealthCheck("vtcombo"),
-		Env:             environment.EnvVars(),
->>>>>>> c5d0eccd
 	}
 
 	user, pass := mysql.Auth()
