/*
Copyright 2022 The Vitess Authors.

Licensed under the Apache License, Version 2.0 (the "License");
you may not use this file except in compliance with the License.
You may obtain a copy of the License at

    http://www.apache.org/licenses/LICENSE-2.0

Unless required by applicable law or agreed to in writing, software
distributed under the License is distributed on an "AS IS" BASIS,
WITHOUT WARRANTIES OR CONDITIONS OF ANY KIND, either express or implied.
See the License for the specific language governing permissions and
limitations under the License.
*/

package schemadiff

import (
	"fmt"
	"math/rand/v2"
	"sort"
	"strings"
	"testing"
	"time"

	"github.com/stretchr/testify/assert"
	"github.com/stretchr/testify/require"

	vterrors "vitess.io/vitess/go/errors"

	"vitess.io/vitess/go/vt/sqlparser"
)

var schemaTestCreateQueries = []string{
	"create view v5 as select * from t1, (select * from v3) as some_alias",
	"create table t3(id int, type enum('foo', 'bar') NOT NULL DEFAULT 'foo')",
	"create table t1(id int)",
	"create view v6 as select * from v4",
	"create view v4 as select * from t2 as something_else, v3",
	"create table t2(id int)",
	"create table t5(id int)",
	"create view v2 as select * from v3, t2",
	"create view v1 as select * from v3",
	"create view v3 as select *, id+1 as id_plus, id+2 from t3 as t3",
	"create view v0 as select 1 from DUAL",
	"create view v9 as select 1",
}

var schemaTestExpectSortedNames = []string{
	"t1",
	"t2",
	"t3",
	"t5",
	"v0", // level 1 ("dual" is an implicit table)
	"v3", // level 1
	"v9", // level 1 (no source table)
	"v1", // level 2
	"v2", // level 2
	"v4", // level 2
	"v5", // level 2
	"v6", // level 3
}

var schemaTestExpectSortedTableNames = []string{
	"t1",
	"t2",
	"t3",
	"t5",
}

var schemaTestExpectSortedViewNames = []string{
	"v0", // level 1 ("dual" is an implicit table)
	"v3", // level 1
	"v9", // level 1 (no source table)
	"v1", // level 2
	"v2", // level 2
	"v4", // level 2
	"v5", // level 2
	"v6", // level 3
}

var schemaTestToSQL = "CREATE TABLE `t1` (\n\t`id` int\n);\nCREATE TABLE `t2` (\n\t`id` int\n);\nCREATE TABLE `t3` (\n\t`id` int,\n\t`type` enum('foo', 'bar') NOT NULL DEFAULT 'foo'\n);\nCREATE TABLE `t5` (\n\t`id` int\n);\nCREATE VIEW `v0` AS SELECT 1 FROM `dual`;\nCREATE VIEW `v3` AS SELECT *, `id` + 1 AS `id_plus`, `id` + 2 FROM `t3` AS `t3`;\nCREATE VIEW `v9` AS SELECT 1 FROM `dual`;\nCREATE VIEW `v1` AS SELECT * FROM `v3`;\nCREATE VIEW `v2` AS SELECT * FROM `v3`, `t2`;\nCREATE VIEW `v4` AS SELECT * FROM `t2` AS `something_else`, `v3`;\nCREATE VIEW `v5` AS SELECT * FROM `t1`, (SELECT * FROM `v3`) AS `some_alias`;\nCREATE VIEW `v6` AS SELECT * FROM `v4`;\n"

func TestNewSchemaFromQueries(t *testing.T) {
	schema, err := NewSchemaFromQueries(NewTestEnv(), schemaTestCreateQueries)
	assert.NoError(t, err)
	require.NotNil(t, schema)

	assert.Equal(t, schemaTestExpectSortedNames, schema.EntityNames())
	assert.Equal(t, schemaTestExpectSortedTableNames, schema.TableNames())
	assert.Equal(t, schemaTestExpectSortedViewNames, schema.ViewNames())
}

func TestNewSchemaFromSQL(t *testing.T) {
	schema, err := NewSchemaFromSQL(NewTestEnv(), strings.Join(schemaTestCreateQueries, ";"))
	assert.NoError(t, err)
	require.NotNil(t, schema)

	assert.Equal(t, schemaTestExpectSortedNames, schema.EntityNames())
	assert.Equal(t, schemaTestExpectSortedTableNames, schema.TableNames())
	assert.Equal(t, schemaTestExpectSortedViewNames, schema.ViewNames())
}

func TestNewSchemaFromQueriesWithDuplicate(t *testing.T) {
	// v2 already exists
	queries := append(schemaTestCreateQueries,
		"create view v2 as select * from v1, t2",
	)
	_, err := NewSchemaFromQueries(NewTestEnv(), queries)
	assert.Error(t, err)
	assert.EqualError(t, err, (&ApplyDuplicateEntityError{Entity: "v2"}).Error())
}

func TestNewSchemaFromQueriesUnresolved(t *testing.T) {
	// v8 does not exist
	queries := append(schemaTestCreateQueries,
		"create view v7 as select * from v8, t2",
	)
	schema, err := NewSchemaFromQueries(NewTestEnv(), queries)
	assert.Error(t, err)
	assert.EqualError(t, err, (&ViewDependencyUnresolvedError{View: "v7"}).Error())
	v := schema.sorted[len(schema.sorted)-1]
	assert.IsType(t, &CreateViewEntity{}, v)
	assert.Equal(t, "CREATE VIEW `v7` AS SELECT * FROM `v8`, `t2`", v.Create().CanonicalStatementString())
}

func TestNewSchemaFromQueriesWithSQLKeyword(t *testing.T) {
	queries := []string{
		"create table `order` (id int primary key, info int not null)",
		"create view v2 as SELECT *, ROW_NUMBER() OVER(PARTITION BY info) AS row_num1, ROW_NUMBER() OVER(PARTITION BY info ORDER BY id) AS row_num2 FROM `order`;",
	}
	_, err := NewSchemaFromQueries(NewTestEnv(), queries)
	assert.NoError(t, err)
}

func TestNewSchemaFromQueriesUnresolvedAlias(t *testing.T) {
	// v8 does not exist
	queries := append(schemaTestCreateQueries,
		"create view v7 as select * from something_else as t1, t2",
	)
	_, err := NewSchemaFromQueries(NewTestEnv(), queries)
	assert.Error(t, err)
	assert.EqualError(t, err, (&ViewDependencyUnresolvedError{View: "v7"}).Error())
}

func TestNewSchemaFromQueriesViewFromDual(t *testing.T) {
	// Schema will not contain any tables, just a view selecting from DUAL
	queries := []string{
		"create view v20 as select 1 from dual",
	}
	_, err := NewSchemaFromQueries(NewTestEnv(), queries)
	assert.NoError(t, err)
}

func TestNewSchemaFromQueriesViewFromDualImplicit(t *testing.T) {
	// Schema will not contain any tables, just a view implicitly selecting from DUAL
	queries := []string{
		"create view v20 as select 1",
	}
	_, err := NewSchemaFromQueries(NewTestEnv(), queries)
	assert.NoError(t, err)
}

func TestNewSchemaFromQueriesLoop(t *testing.T) {
	// v7 and v8 depend on each other
	queries := append(schemaTestCreateQueries,
		"create view v7 as select * from v8, t2",
		"create view v8 as select * from t1, v7",
	)
	_, err := NewSchemaFromQueries(NewTestEnv(), queries)
	require.Error(t, err)
	err = vterrors.UnwrapFirst(err)
	assert.EqualError(t, err, (&ViewDependencyUnresolvedError{View: "v7"}).Error())
}

func TestToSQL(t *testing.T) {
	schema, err := NewSchemaFromQueries(NewTestEnv(), schemaTestCreateQueries)
	assert.NoError(t, err)
	require.NotNil(t, schema)

	sql := schema.ToSQL()
	assert.Equal(t, schemaTestToSQL, sql)
}

func TestCopy(t *testing.T) {
	schema, err := NewSchemaFromQueries(NewTestEnv(), schemaTestCreateQueries)
	assert.NoError(t, err)
	require.NotNil(t, schema)

	schemaClone := schema.copy()
	assert.Equal(t, schema, schemaClone)
	assert.Equal(t, schema.ToSQL(), schemaClone.ToSQL())
	assert.False(t, schema == schemaClone)
}

func TestGetViewDependentTableNames(t *testing.T) {
	tt := []struct {
		name   string
		view   string
		tables []string
	}{
		{
			view:   "create view v6 as select * from v4",
			tables: []string{"v4"},
		},
		{
			view:   "create view v2 as select * from v3, t2",
			tables: []string{"v3", "t2"},
		},
		{
			view:   "create view v3 as select * from t3 as t3",
			tables: []string{"t3"},
		},
		{
			view:   "create view v3 as select * from t3 as something_else",
			tables: []string{"t3"},
		},
		{
			view:   "create view v5 as select * from t1, (select * from v3) as some_alias",
			tables: []string{"t1", "v3"},
		},
		{
			view:   "create view v0 as select 1 from DUAL",
			tables: []string{"dual"},
		},
		{
			view:   "create view v9 as select 1",
			tables: []string{"dual"},
		},
	}
	for _, ts := range tt {
		t.Run(ts.view, func(t *testing.T) {
			stmt, err := sqlparser.NewTestParser().ParseStrictDDL(ts.view)
			require.NoError(t, err)
			createView, ok := stmt.(*sqlparser.CreateView)
			require.True(t, ok)

			tables := getViewDependentTableNames(createView)
			assert.Equal(t, ts.tables, tables)
		})
	}
}

func TestGetForeignKeyParentTableNames(t *testing.T) {
	tt := []struct {
		name   string
		table  string
		tables []string
	}{
		{
			table:  "create table t1 (id int primary key, i int, foreign key (i) references parent(id))",
			tables: []string{"parent"},
		},
		{
			table:  "create table t1 (id int primary key, i int, constraint f foreign key (i) references parent(id))",
			tables: []string{"parent"},
		},
		{
			table:  "create table t1 (id int primary key, i int, constraint f foreign key (i) references parent(id) on delete cascade)",
			tables: []string{"parent"},
		},
		{
			table:  "create table t1 (id int primary key, i int, i2 int, constraint f foreign key (i) references parent(id) on delete cascade, constraint f2 foreign key (i2) references parent2(id) on delete restrict)",
			tables: []string{"parent", "parent2"},
		},
		{
			table:  "create table t1 (id int primary key, i int, i2 int, constraint f foreign key (i) references parent(id) on delete cascade, constraint f2 foreign key (i2) references parent(id) on delete restrict)",
			tables: []string{"parent", "parent"},
		},
	}
	for _, ts := range tt {
		t.Run(ts.table, func(t *testing.T) {
			stmt, err := sqlparser.NewTestParser().ParseStrictDDL(ts.table)
			require.NoError(t, err)
			createTable, ok := stmt.(*sqlparser.CreateTable)
			require.True(t, ok)

			tables := getForeignKeyParentTableNames(createTable)
			assert.Equal(t, ts.tables, tables)
		})
	}
}

func TestTableForeignKeyOrdering(t *testing.T) {
	fkQueries := []string{
		"create table t11 (id int primary key, i int, key ix (i), constraint f12 foreign key (i) references t12(id) on delete restrict, constraint f20 foreign key (i) references t20(id) on delete restrict)",
		"create table t15(id int, primary key(id))",
		"create view v09 as select * from v13, t17",
		"create table t20 (id int primary key, i int, key ix (i), constraint f2015 foreign key (i) references t15(id) on delete restrict)",
		"create view v13 as select * from t20",
		"create table t12 (id int primary key, i int, key ix (i), constraint f1215 foreign key (i) references t15(id) on delete restrict)",
		"create table t17 (id int primary key, i int, key ix (i), constraint f1711 foreign key (i) references t11(id) on delete restrict, constraint f1715 foreign key (i) references t15(id) on delete restrict)",
		"create table t16 (id int primary key, i int, key ix (i), constraint f1611 foreign key (i) references t11(id) on delete restrict, constraint f1615 foreign key (i) references t15(id) on delete restrict)",
		"create table t14 (id int primary key, i int, key ix (i), constraint f14 foreign key (i) references t14(id) on delete restrict)",
	}
	expectSortedTableNames := []string{
		"t14",
		"t15",
		"t12",
		"t20",
		"t11",
		"t16",
		"t17",
	}
	expectSortedViewNames := []string{
		"v13",
		"v09",
	}
	schema, err := NewSchemaFromQueries(NewTestEnv(), fkQueries)
	require.NoError(t, err)
	assert.NotNil(t, schema)

	assert.Equal(t, append(expectSortedTableNames, expectSortedViewNames...), schema.EntityNames())
	assert.Equal(t, expectSortedTableNames, schema.TableNames())
	assert.Equal(t, expectSortedViewNames, schema.ViewNames())
}

func TestInvalidSchema(t *testing.T) {
	tt := []struct {
		schema    string
		expectErr error
	}{
		{
			schema: "create table t11 (id int primary key, i int, key ix(i), constraint f11 foreign key (i) references t11(id) on delete restrict)",
		},
		{
			schema: "create table t10(id int primary key); create table t11 (id int primary key, i int, key ix(i), constraint f10 foreign key (i) references t10(id) on delete restrict)",
		},
		{
			schema:    "create table t11 (id int primary key, i int, constraint f11 foreign key (i7) references t11(id) on delete restrict)",
			expectErr: &InvalidColumnInForeignKeyConstraintError{Table: "t11", Constraint: "f11", Column: "i7"},
		},
		{
			schema:    "create table t11 (id int primary key, i int, constraint f11 foreign key (i) references t11(id, i) on delete restrict)",
			expectErr: &ForeignKeyColumnCountMismatchError{Table: "t11", Constraint: "f11", ColumnCount: 1, ReferencedTable: "t11", ReferencedColumnCount: 2},
		},
		{
			schema:    "create table t11 (id int primary key, i1 int, i2 int, constraint f11 foreign key (i1, i2) references t11(i1) on delete restrict)",
			expectErr: &ForeignKeyColumnCountMismatchError{Table: "t11", Constraint: "f11", ColumnCount: 2, ReferencedTable: "t11", ReferencedColumnCount: 1},
		},
		{
			schema:    "create table t11 (id int primary key, i int, constraint f12 foreign key (i) references t12 (id) on delete restrict)",
			expectErr: &ForeignKeyNonexistentReferencedTableError{Table: "t11", ReferencedTable: "t12"},
		},
		{
			schema:    "create view v as select 1 as id from dual; create table t11 (id int primary key, i int, constraint fv foreign key (i) references v (id) on delete restrict)",
			expectErr: &ForeignKeyReferencesViewError{Table: "t11", ReferencedView: "v"},
		},
		{
			// t11 self loop
			schema: "create table t11 (id int primary key, i int, constraint f11 foreign key (i) references t11 (id) on delete restrict)",
		},
		{
			// t12<->t11
			schema: `
				create table t11 (id int primary key, i int, constraint f1103 foreign key (i) references t12 (id) on delete restrict);
				create table t12 (id int primary key, i int, constraint f1203 foreign key (i) references t11 (id) on delete restrict)
			`,
		},
		{
			// t12<->t11
			schema: `
				create table t11 (id int primary key, i int, constraint f1101 foreign key (i) references t12 (i) on delete restrict);
				create table t12 (id int primary key, i int, constraint f1201 foreign key (i) references t11 (i) on delete set null)
			`,
		},
		{
			// t10, t12<->t11
			schema: `
				create table t10(id int primary key);
				create table t11 (id int primary key, i int, constraint f1102 foreign key (i) references t12 (id) on delete restrict);
				create table t12 (id int primary key, i int, constraint f1202 foreign key (i) references t11 (id) on delete restrict)
			`,
		},
		{
			// t10, t12<->t11<-t13
			schema: `
				create table t10(id int primary key);
				create table t11 (id int primary key, i int, constraint f1104 foreign key (i) references t12 (id) on delete restrict);
				create table t12 (id int primary key, i int, constraint f1204 foreign key (i) references t11 (id) on delete restrict);
				create table t13 (id int primary key, i int, constraint f13 foreign key (i) references t11 (id) on delete restrict)`,
		},
		{
			//      t10
			//       ^
			//       |
			//t12<->t11<-t13
			schema: `
				create table t10(id int primary key);
				create table t11 (id int primary key, i int, i10 int, constraint f111205 foreign key (i) references t12 (id) on delete restrict, constraint f111005 foreign key (i10) references t10 (id) on delete restrict);
				create table t12 (id int primary key, i int, constraint f1205 foreign key (id) references t11 (i) on delete restrict);
				create table t13 (id int primary key, i int, constraint f1305 foreign key (i) references t11 (id) on delete restrict)
			`,
		},
		{
			// t10, t12<->t11<-t13<-t14
			schema: `
				create table t10(id int primary key);
				create table t11 (id int primary key, i int, i10 int, constraint f1106 foreign key (i) references t12 (id) on delete restrict, constraint f111006 foreign key (i10) references t10 (id) on delete restrict);
				create table t12 (id int primary key, i int, constraint f1206 foreign key (i) references t11 (id) on delete restrict);
				create table t13 (id int primary key, i int, constraint f1306 foreign key (i) references t11 (id) on delete restrict);
				create table t14 (id int primary key, i int, constraint f1406 foreign key (i) references t13 (id) on delete restrict)
			`,
		},
		{
			// t10, t12<-t11<-t13<-t12
			schema: `
				create table t10(id int primary key);
				create table t11 (id int primary key, i int, key i_idx (i), i10 int, constraint f1107 foreign key (i) references t12 (id), constraint f111007 foreign key (i10) references t10 (id));
				create table t12 (id int primary key, i int, key i_idx (i), constraint f1207 foreign key (id) references t13 (i));
				create table t13 (id int primary key, i int, key i_idx (i), constraint f1307 foreign key (i) references t11 (i));
			`,
		},
		{
			schema: `
				CREATE TABLE t1 (id int NOT NULL AUTO_INCREMENT, primary key (id));
				CREATE TABLE t2 (
					id int NOT NULL AUTO_INCREMENT,
					t1id int NOT NULL,
					primary key (id),
					CONSTRAINT fk1_en9z857fmvhhyrzb1p7lr751o FOREIGN KEY (t1id) REFERENCES t1 (id) ON DELETE CASCADE
				);
			`,
		},
		{
			schema: `
				CREATE TABLE t1 (id int NOT NULL AUTO_INCREMENT, primary key (id)) CHARSET utf8mb4, COLLATE utf8mb4_unicode_ci;
				CREATE TABLE t2 (
					id int NOT NULL AUTO_INCREMENT,
					t1id int NOT NULL,
					primary key (id),
					CONSTRAINT fk1_en9z857fmvhhyrzb1p7lr751o FOREIGN KEY (t1id) REFERENCES t1 (id) ON DELETE CASCADE
				) CHARSET utf8mb4, COLLATE utf8mb4_0900_ai_ci;
			`,
		},
		{
			schema:    "create table t11 (id int primary key, i int, key ix(i), constraint f11 foreign key (i) references t11(id2) on delete restrict)",
			expectErr: &InvalidReferencedColumnInForeignKeyConstraintError{Table: "t11", Constraint: "f11", ReferencedTable: "t11", ReferencedColumn: "id2"},
		},
		{
			schema:    "create table t10(id int primary key); create table t11 (id int primary key, i int, key ix(i), constraint f10 foreign key (i) references t10(x) on delete restrict)",
			expectErr: &InvalidReferencedColumnInForeignKeyConstraintError{Table: "t11", Constraint: "f10", ReferencedTable: "t10", ReferencedColumn: "x"},
		},
		{
			schema:    "create table t10(id int primary key, i int); create table t11 (id int primary key, i int, key ix(i), constraint f10 foreign key (i) references t10(i) on delete restrict)",
			expectErr: &MissingForeignKeyReferencedIndexError{Table: "t11", Constraint: "f10", ReferencedTable: "t10"},
		},
		{
			schema:    "create table t10(id int primary key); create table t11 (id int primary key, i int unsigned, key ix(i), constraint f10 foreign key (i) references t10(id) on delete restrict)",
			expectErr: &ForeignKeyColumnTypeMismatchError{Table: "t11", Constraint: "f10", Column: "i", ReferencedTable: "t10", ReferencedColumn: "id"},
		},
		{
			schema:    "create table t10(id int primary key); create table t11 (id int primary key, i bigint, key ix(i), constraint f10 foreign key (i) references t10(id) on delete restrict)",
			expectErr: &ForeignKeyColumnTypeMismatchError{Table: "t11", Constraint: "f10", Column: "i", ReferencedTable: "t10", ReferencedColumn: "id"},
		},
		{
			schema:    "create table t10(id bigint primary key); create table t11 (id int primary key, i int, key ix(i), constraint f10 foreign key (i) references t10(id) on delete restrict)",
			expectErr: &ForeignKeyColumnTypeMismatchError{Table: "t11", Constraint: "f10", Column: "i", ReferencedTable: "t10", ReferencedColumn: "id"},
		},
		{
			schema:    "create table t10(id bigint primary key); create table t11 (id int primary key, i varchar(100), key ix(i), constraint f10 foreign key (i) references t10(id) on delete restrict)",
			expectErr: &ForeignKeyColumnTypeMismatchError{Table: "t11", Constraint: "f10", Column: "i", ReferencedTable: "t10", ReferencedColumn: "id"},
		},
		{
			schema:    "create table t10(id int primary key, pid int null, key (pid)); create table t11 (id int primary key, pid int unsigned, key ix(pid), constraint f10 foreign key (pid) references t10(pid))",
			expectErr: &ForeignKeyColumnTypeMismatchError{Table: "t11", Constraint: "f10", Column: "pid", ReferencedTable: "t10", ReferencedColumn: "pid"},
		},
		{
			// NULL vs NOT NULL should be fine
			schema: "create table t10(id int primary key, pid int null, key (pid)); create table t11 (id int primary key, pid int not null, key ix(pid), constraint f10 foreign key (pid) references t10(pid))",
		},
		{
			// NOT NULL vs NULL should be fine
			schema: "create table t10(id int primary key, pid int not null, key (pid)); create table t11 (id int primary key, pid int null, key ix(pid), constraint f10 foreign key (pid) references t10(pid))",
		},
		{
			// InnoDB allows different string length
			schema: "create table t10(id varchar(50) primary key); create table t11 (id int primary key, i varchar(100), key ix(i), constraint f10 foreign key (i) references t10(id) on delete restrict)",
		},
		{
			// explicit charset/collation
			schema: "create table t10(id varchar(50) charset utf8mb4 collate utf8mb4_0900_ai_ci primary key); create table t11 (id int primary key, i varchar(100) charset utf8mb4 collate utf8mb4_0900_ai_ci, key ix(i), constraint f10 foreign key (i) references t10(id) on delete restrict)",
		},
		{
			// allowed: varchar->char
			schema: "create table t10(id varchar(50) charset utf8mb4 collate utf8mb4_0900_ai_ci primary key); create table t11 (id int primary key, i char(100) charset utf8mb4 collate utf8mb4_0900_ai_ci, key ix(i), constraint f10 foreign key (i) references t10(id) on delete restrict)",
		},
		{
			// allowed: char->varchar
			schema: "create table t10(id char(50) charset utf8mb4 collate utf8mb4_0900_ai_ci primary key); create table t11 (id int primary key, i varchar(50) charset utf8mb4 collate utf8mb4_0900_ai_ci, key ix(i), constraint f10 foreign key (i) references t10(id) on delete restrict)",
		},
		{
			schema:    "create table t10(id varchar(50) charset utf8mb3 primary key); create table t11 (id int primary key, i varchar(100) charset utf8mb4, key ix(i), constraint f10 foreign key (i) references t10(id) on delete restrict)",
			expectErr: &ForeignKeyColumnTypeMismatchError{Table: "t11", Constraint: "f10", Column: "i", ReferencedTable: "t10", ReferencedColumn: "id"},
		},
		{
			schema:    "create table t10(id varchar(50) charset utf8mb4 collate utf8mb4_0900_ai_ci primary key); create table t11 (id int primary key, i varchar(100) charset utf8mb4 collate utf8mb4_general_ci, key ix(i), constraint f10 foreign key (i) references t10(id) on delete restrict)",
			expectErr: &ForeignKeyColumnTypeMismatchError{Table: "t11", Constraint: "f10", Column: "i", ReferencedTable: "t10", ReferencedColumn: "id"},
		},
		{
			schema:    "create table t10(id VARCHAR(50) charset utf8mb4 collate utf8mb4_0900_ai_ci primary key); create table t11 (id int primary key, i VARCHAR(100) charset utf8mb4 collate utf8mb4_general_ci, key ix(i), constraint f10 foreign key (i) references t10(id) on delete restrict)",
			expectErr: &ForeignKeyColumnTypeMismatchError{Table: "t11", Constraint: "f10", Column: "i", ReferencedTable: "t10", ReferencedColumn: "id"},
		},
		{
			schema: "create table post (id varchar(191) not null, `title` text, primary key (`id`)); create table post_fks (id varchar(191) not null, `post_id` varchar(191) collate utf8mb4_0900_ai_ci not null, primary key (id), constraint post_fk foreign key (post_id) references post (id)) charset utf8mb4, collate utf8mb4_0900_as_ci;",
		},
		{
			schema: "create table post (id varchar(191) not null, `title` text, primary key (`id`)); create table post_fks (id varchar(191) not null, `post_id` varchar(191) collate utf8mb4_0900_ai_ci not null, primary key (id), constraint post_fk foreign key (post_id) references post (id)) collate utf8mb4_0900_as_ci;",
		},
		{
			schema: "create table post (id varchar(191) not null, `title` text, primary key (`id`)); create table post_fks (id varchar(191) not null, `post_id` varchar(191) collate utf8mb4_0900_ai_ci not null, primary key (id), constraint post_fk foreign key (post_id) references post (id)) charset utf8mb4;",
		},
		{
			schema:    "create table post (id varchar(191) not null, `title` text, primary key (`id`)); create table post_fks (id varchar(191) not null, `post_id` varchar(191), primary key (id), constraint post_fk foreign key (post_id) references post (id)) charset utf8mb4, collate utf8mb4_0900_as_ci;",
			expectErr: &ForeignKeyColumnTypeMismatchError{Table: "post_fks", Constraint: "post_fk", Column: "post_id", ReferencedTable: "post", ReferencedColumn: "id"},
		},
		{
			schema:    "create table post (id varchar(191) charset utf8mb4 not null, `title` text, primary key (`id`)); create table post_fks (id varchar(191) not null, `post_id` varchar(191), primary key (id), constraint post_fk foreign key (post_id) references post (id)) charset utf8mb4, collate utf8mb4_0900_as_ci;",
			expectErr: &ForeignKeyColumnTypeMismatchError{Table: "post_fks", Constraint: "post_fk", Column: "post_id", ReferencedTable: "post", ReferencedColumn: "id"},
		},
		{
			schema: "create table post (id varchar(191) charset utf8mb4 not null, `title` text, primary key (`id`)); create table post_fks (id varchar(191) not null, `post_id` varchar(191) collate utf8mb4_0900_ai_ci, primary key (id), constraint post_fk foreign key (post_id) references post (id)) charset utf8mb4, collate utf8mb4_0900_as_ci;",
		},
<<<<<<< HEAD
		// Partitioning:
		{
			// RANGE COLUMNS uses valid column
			schema: "CREATE TABLE t (id int, dt DATE, PRIMARY KEY (id, dt)) PARTITION BY RANGE COLUMNS (dt) (PARTITION p0 VALUES LESS THAN (1))",
		},
		{
			// RANGE COLUMNS uses valid column
			schema: "CREATE TABLE t (id int, i BIGINT, PRIMARY KEY (id, i)) PARTITION BY RANGE COLUMNS (i) (PARTITION p0 VALUES LESS THAN (1))",
		},
		{
			// RANGE COLUMNS uses valid column
			schema: "CREATE TABLE t (id int, v VARCHAR(100), PRIMARY KEY (id, v)) PARTITION BY RANGE COLUMNS (v) (PARTITION p0 VALUES LESS THAN (1))",
		},
		{
			// RANGE COLUMNS uses non-existent column
			schema:    "CREATE TABLE t (id int, i INT, PRIMARY KEY (id, i)) PARTITION BY RANGE COLUMNS (i2) (PARTITION p0 VALUES LESS THAN (1))",
			expectErr: &InvalidColumnInPartitionError{Table: "t", Column: "i2"},
		},
		{
			// RANGE COLUMNS uses unsupported column type
			schema:    "CREATE TABLE t (id int, tm TIME, PRIMARY KEY (id, tm)) PARTITION BY RANGE COLUMNS (tm) (PARTITION p0 VALUES LESS THAN (1))",
			expectErr: &UnsupportedRangeColumnsTypeError{Table: "t", Column: "tm", Type: "time"},
=======
		// constaint names
		{
			schema: `create table t1 (id int primary key, CONSTRAINT const_id CHECK (id > 0))`,
		},
		{
			schema: `create table t1 (id int primary key, CONSTRAINT const_id1 CHECK (id > 0), CONSTRAINT const_id2 CHECK (id < 10));`,
		},
		{
			schema: `
				create table t1 (id int primary key, CONSTRAINT const_id CHECK (id > 0), CONSTRAINT const_id CHECK (id < 10));
			`,
			expectErr: &DuplicateCheckConstraintNameError{Table: "t1", Constraint: "const_id"},
		},
		{
			schema: `
			create table t1 (id int primary key, CONSTRAINT const_id1 CHECK (id > 0));
			create table t2 (id int primary key, CONSTRAINT const_id2 CHECK (id > 0));
			`,
		},
		{
			schema: `
			create table t1 (id int primary key, CONSTRAINT const_id CHECK (id > 0));
			create table t2 (id int primary key, CONSTRAINT const_id CHECK (id > 0));
			`,
			expectErr: &DuplicateCheckConstraintNameError{Table: "t2", Constraint: "const_id"},
		},
		{
			// OK for foreign key constraint and check constraint to have same name
			schema: `
			create table t1 (id int primary key, CONSTRAINT const_id CHECK (id > 0));
			create table t2 (id int primary key, CONSTRAINT const_id FOREIGN KEY (id) REFERENCES t1 (id) ON DELETE CASCADE);
			`,
		},
		{
			schema: `
			create table t1 (id int primary key, CONSTRAINT const_id CHECK (id > 0));
			create table t2 (id int primary key, CONSTRAINT const_id FOREIGN KEY (id) REFERENCES t1 (id) ON DELETE CASCADE);
			create table t3 (id int primary key, CONSTRAINT const_id FOREIGN KEY (id) REFERENCES t1 (id) ON DELETE CASCADE);
			`,
			expectErr: &DuplicateForeignKeyConstraintNameError{Table: "t3", Constraint: "const_id"},
		},
		{
			schema: `
			create table t1 (id int primary key, CONSTRAINT const_id CHECK (id > 0));
			create table t2 (id int primary key, CONSTRAINT const_id FOREIGN KEY (id) REFERENCES t1 (id) ON DELETE CASCADE, CONSTRAINT const_id FOREIGN KEY (id) REFERENCES t1 (id) ON DELETE CASCADE);
			`,
			expectErr: &DuplicateForeignKeyConstraintNameError{Table: "t2", Constraint: "const_id"},
>>>>>>> 747c3089
		},
	}
	for _, ts := range tt {
		t.Run(ts.schema, func(t *testing.T) {

			_, err := NewSchemaFromSQL(NewTestEnv(), ts.schema)
			if ts.expectErr == nil {
				assert.NoError(t, err)
			} else {
				assert.Error(t, err)
				assert.EqualError(t, err, ts.expectErr.Error())
			}
		})
	}
}

func TestInvalidTableForeignKeyReference(t *testing.T) {
	{
		fkQueries := []string{
			"create table t10 (id int primary key)",
			"create table t11 (id int primary key, i int, constraint f12 foreign key (i) references t12(id) on delete restrict)",
			"create table t15(id int, primary key(id))",
		}
		s, err := NewSchemaFromQueries(NewTestEnv(), fkQueries)
		assert.Error(t, err)
		// Even though there's errors, we still expect the schema to have been created.
		assert.NotNil(t, s)
		// Even though t11 caused an error, we still expect the schema to have parsed all tables.
		assert.Equalf(t, 3, len(s.Entities()), "found: %+v", s.EntityNames())
		t11 := s.Table("t11")
		assert.NotNil(t, t11)
		// validate t11 table definition is complete, even though it was invalid.
		assert.Equal(t, "create table t11 (\n\tid int,\n\ti int,\n\tprimary key (id),\n\tkey f12 (i),\n\tconstraint f12 foreign key (i) references t12 (id) on delete restrict\n)", t11.Create().StatementString())
		assert.EqualError(t, err, (&ForeignKeyNonexistentReferencedTableError{Table: "t11", ReferencedTable: "t12"}).Error())
	}
	{
		fkQueries := []string{
			"create table t13 (id int primary key, i int, constraint f11 foreign key (i) references t11(id) on delete restrict)",
			"create table t11 (id int primary key, i int, constraint f12 foreign key (i) references t12(id) on delete restrict)",
			"create table t12 (id int primary key, i int, constraint f13 foreign key (i) references t13(id) on delete restrict)",
		}
		_, err := NewSchemaFromQueries(NewTestEnv(), fkQueries)
		assert.NoError(t, err)
	}
	{
		fkQueries := []string{
			"create table t13 (id int primary key, i int, constraint f11 foreign key (i) references t11(i) on delete restrict)",
			"create table t11 (id int primary key, i int, constraint f12 foreign key (i) references t12(i) on delete restrict)",
			"create table t12 (id int primary key, i int, constraint f13 foreign key (i) references t13(i) on delete restrict)",
		}
		_, err := NewSchemaFromQueries(NewTestEnv(), fkQueries)
		assert.NoError(t, err)
	}
	{
		fkQueries := []string{
			"create table t13 (id int primary key, i int, constraint f11 foreign key (i) references t11(id) on delete restrict)",
			"create table t11 (id int primary key, i int, constraint f0 foreign key (i) references t0(id) on delete restrict)",
			"create table t12 (id int primary key, i int, constraint f13 foreign key (i) references t13(id) on delete restrict)",
		}
		_, err := NewSchemaFromQueries(NewTestEnv(), fkQueries)
		assert.Error(t, err)
		assert.ErrorContains(t, err, (&ForeignKeyNonexistentReferencedTableError{Table: "t11", ReferencedTable: "t0"}).Error())
	}
	{
		fkQueries := []string{
			"create table t13 (id int primary key, i int, constraint f11 foreign key (i) references t11(id) on delete restrict, constraint f12 foreign key (i) references t12(id) on delete restrict)",
			"create table t11 (id int primary key, i int, constraint f0 foreign key (i) references t0(id) on delete restrict)",
			"create table t12 (id int primary key, i int, constraint f13 foreign key (i) references t13(id) on delete restrict)",
		}
		_, err := NewSchemaFromQueries(NewTestEnv(), fkQueries)
		assert.Error(t, err)
		assert.ErrorContains(t, err, (&ForeignKeyNonexistentReferencedTableError{Table: "t11", ReferencedTable: "t0"}).Error())
	}
}

func TestGetEntityColumnNames(t *testing.T) {
	var queries = []string{
		"create table t1(id int, state int, some char(5))",
		"create table t2(id int primary key, c char(5))",
		"create view v1 as select id as id from t1",
		"create view v2 as select 3+1 as `id`, state as state, some as thing from t1",
		"create view v3 as select `id` as `id`, state as state, thing as another from v2",
		"create view v4 as select 1 as `ok` from dual",
		"create view v5 as select 1 as `ok` from DUAL",
		"create view v6 as select ok as `ok` from v5",
		"create view v7 as select * from t1",
		"create view v8 as select * from v7",
		"create view v9 as select * from v8, v6",
		"create view va as select * from v6, v8",
		"create view vb as select *, now() from v8",
	}

	schema, err := NewSchemaFromQueries(NewTestEnv(), queries)
	require.NoError(t, err)
	require.NotNil(t, schema)

	expectedColNames := map[string]([]string){
		"t1": []string{"id", "state", "some"},
		"t2": []string{"id", "c"},
		"v1": []string{"id"},
		"v2": []string{"id", "state", "thing"},
		"v3": []string{"id", "state", "another"},
		"v4": []string{"ok"},
		"v5": []string{"ok"},
		"v6": []string{"ok"},
		"v7": []string{"id", "state", "some"},
		"v8": []string{"id", "state", "some"},
		"v9": []string{"id", "state", "some", "ok"},
		"va": []string{"ok", "id", "state", "some"},
		"vb": []string{"id", "state", "some", "now()"},
	}
	entities := schema.Entities()
	require.Equal(t, len(entities), len(expectedColNames))

	tcmap := newDeclarativeSchemaInformation(NewTestEnv())
	// we test by order of dependency:
	for _, e := range entities {
		tbl := e.Name()
		t.Run(tbl, func(t *testing.T) {
			identifiers, err := schema.getEntityColumnNames(tbl, tcmap)
			assert.NoError(t, err)
			names := []string{}
			for _, ident := range identifiers {
				names = append(names, ident.String())
			}
			// compare columns. We disregard order.
			expectNames := expectedColNames[tbl][:]
			sort.Strings(names)
			sort.Strings(expectNames)
			assert.Equal(t, expectNames, names)
			// emulate the logic that fills known columns for known entities:
			tcmap.addTable(tbl)
			for _, name := range names {
				tcmap.addColumn(tbl, name)
			}
		})
	}
}

func TestViewReferences(t *testing.T) {
	tt := []struct {
		name      string
		queries   []string
		expectErr error
	}{
		{
			name: "valid",
			queries: []string{
				"create table t1(id int, state int, some char(5))",
				"create table t2(id int primary key, c char(5))",
				"create view v1 as select id as id from t1",
				"create view v2 as select 3+1 as `id`, state as state, some as thing from t1",
				"create view v3 as select `id` as `id`, state as state, thing as another from v2",
				"create view v4 as select 1 as `ok` from dual",
				"create view v5 as select 1 as `ok` from DUAL",
				"create view v6 as select ok as `ok` from v5",
			},
		},
		{
			name: "valid WHERE",
			queries: []string{
				"create table t1(id int primary key, c char(5))",
				"create table t2(id int primary key, c char(5))",
				"create view v1 as select c from t1 where id=3",
			},
		},
		{
			name: "invalid unqualified referenced column",
			queries: []string{
				"create table t1(id int primary key, c char(5))",
				"create table t2(id int primary key, c char(5))",
				"create view v1 as select unexpected from t1",
			},
			expectErr: &InvalidColumnReferencedInViewError{View: "v1", Column: "unexpected"},
		},
		{
			name: "invalid unqualified referenced column in where clause",
			queries: []string{
				"create table t1(id int primary key, c char(5))",
				"create table t2(id int primary key, c char(5))",
				"create view v1 as select 1 from t1 where unexpected=3",
			},
			expectErr: &InvalidColumnReferencedInViewError{View: "v1", Column: "unexpected"},
		},
		{
			name: "valid qualified",
			queries: []string{
				"create table t1(id int primary key, c char(5))",
				"create table t2(id int primary key, c char(5))",
				"create view v1 as select t1.c from t1 where t1.id=3",
			},
		},
		{
			name: "valid qualified, multiple tables",
			queries: []string{
				"create table t1(id int primary key, c char(5))",
				"create table t2(id int primary key, c char(5))",
				"create view v1 as select t1.c from t1, t2 where t2.id=3",
			},
		},
		{
			name: "invalid unqualified, multiple tables",
			queries: []string{
				"create table t1(id int primary key, c char(5))",
				"create table t2(id int primary key, c char(5))",
				"create view v1 as select c from t1, t2 where t2.id=3",
			},
			expectErr: &InvalidColumnReferencedInViewError{View: "v1", Column: "c", Ambiguous: true},
		},
		{
			name: "invalid unqualified in WHERE clause, multiple tables",
			queries: []string{
				"create table t1(id int primary key, c char(5))",
				"create table t2(id int primary key, c char(5))",
				"create view v1 as select t2.c from t1, t2 where id=3",
			},
			expectErr: &InvalidColumnReferencedInViewError{View: "v1", Column: "id", Ambiguous: true},
		},
		{
			name: "valid unqualified, multiple tables",
			queries: []string{
				"create table t1(id int primary key, c char(5))",
				"create table t2(id int primary key, c char(5), only_in_t2 int)",
				"create view v1 as select only_in_t2 from t1, t2 where t1.id=3",
			},
		},
		{
			name: "valid unqualified in WHERE clause, multiple tables",
			queries: []string{
				"create table t1(id int primary key, c char(5))",
				"create table t2(id int primary key, c char(5), only_in_t2 int)",
				"create view v1 as select t1.id from t1, t2 where only_in_t2=3",
			},
		},
		{
			name: "valid cascaded views",
			queries: []string{
				"create table t1(id int primary key, c char(5))",
				"create view v1 as select id, c from t1 where id > 0",
				"create view v2 as select * from v1 where id > 0",
			},
		},
		{
			name: "valid cascaded views, column aliases",
			queries: []string{
				"create table t1(id int primary key, c char(5))",
				"create view v1 as select id, c as ch from t1 where id > 0",
				"create view v2 as select ch from v1 where id > 0",
			},
		},
		{
			name: "valid cascaded views, column aliases in WHERE",
			queries: []string{
				"create table t1(id int primary key, c char(5))",
				"create view v1 as select id as counter, c as ch from t1 where id > 0",
				"create view v2 as select ch from v1 where counter > 0",
			},
		},
		{
			name: "valid cascaded views, aliased expression",
			queries: []string{
				"create table t1(id int primary key, c char(5))",
				"create view v1 as select id+1 as counter, c as ch from t1 where id > 0",
				"create view v2 as select ch from v1 where counter > 0",
			},
		},
		{
			name: "valid cascaded views, non aliased expression",
			queries: []string{
				"create table t1(id int primary key, c char(5))",
				"create view v1 as select id+1, c as ch from t1 where id > 0",
				"create view v2 as select ch from v1 where `id + 1` > 0",
			},
		},
		{
			name: "cascaded views, invalid column aliases",
			queries: []string{
				"create table t1(id int primary key, c char(5))",
				"create view v1 as select id, c as ch from t1 where id > 0",
				"create view v2 as select c from v1 where id > 0",
			},
			expectErr: &InvalidColumnReferencedInViewError{View: "v2", Column: "c"},
		},
		{
			name: "cascaded views, column not in view",
			queries: []string{
				"create table t1(id int primary key, c char(5))",
				"create view v1 as select id from t1 where c='x'",
				"create view v2 as select c from v1 where id > 0",
			},
			expectErr: &InvalidColumnReferencedInViewError{View: "v2", Column: "c"},
		},
		{
			name: "complex cascade",
			queries: []string{
				"create table t1(id int primary key, c char(5))",
				"create table t2(id int primary key, n int, info int)",
				"create view v1 as select id, c as ch from t1 where id > 0",
				"create view v2 as select n as num, info from t2",
				"create view v3 as select num, v1.id, ch from v1 join v2 on v1.id = v2.num where info > 5",
			},
		},
		{
			name: "valid dual",
			queries: []string{
				"create table t1(id int primary key, c char(5))",
				"create view v1 as select 1 from dual",
			},
		},
		{
			name: "invalid dual column",
			queries: []string{
				"create table t1(id int primary key, c char(5))",
				"create view v1 as select id from dual",
			},
			expectErr: &InvalidColumnReferencedInViewError{View: "v1", Column: "id"},
		},
		{
			name: "invalid dual star",
			queries: []string{
				"create table t1(id int primary key, c char(5))",
				"create view v1 as select * from dual",
			},
			expectErr: &InvalidStarExprInViewError{View: "v1"},
		},
		{
			name: "valid star",
			queries: []string{
				"create table t1(id int primary key, c char(5))",
				"create view v1 as select * from t1 where id > 0",
			},
		},
		{
			name: "valid star, cascaded",
			queries: []string{
				"create table t1(id int primary key, c char(5))",
				"create view v1 as select t1.* from t1 where id > 0",
				"create view v2 as select * from v1 where id > 0",
			},
		},
		{
			name: "valid star, two tables, cascaded",
			queries: []string{
				"create table t1(id int primary key, c char(5))",
				"create table t2(id int primary key, ts timestamp)",
				"create view v1 as select t1.* from t1, t2 where t1.id > 0",
				"create view v2 as select * from v1 where c > 0",
			},
		},
		{
			name: "valid two star, two tables, cascaded",
			queries: []string{
				"create table t1(id int primary key, c char(5))",
				"create table t2(id int primary key, ts timestamp)",
				"create view v1 as select t1.*, t2.* from t1, t2 where t1.id > 0",
				"create view v2 as select * from v1 where c > 0 and ts is not null",
			},
		},
		{
			name: "valid unqualified star, cascaded",
			queries: []string{
				"create table t1(id int primary key, c char(5))",
				"create table t2(id int primary key, ts timestamp)",
				"create view v1 as select * from t1, t2 where t1.id > 0",
				"create view v2 as select * from v1 where c > 0 and ts is not null",
			},
		},
	}
	for _, ts := range tt {
		t.Run(ts.name, func(t *testing.T) {
			schema, err := NewSchemaFromQueries(NewTestEnv(), ts.queries)
			if ts.expectErr == nil {
				require.NoError(t, err)
				require.NotNil(t, schema)
			} else {
				require.Error(t, err)
				err = vterrors.UnwrapFirst(err)
				require.Equal(t, ts.expectErr, err, "received error: %v", err)
			}
		})
	}
}

// TestMassiveSchema loads thousands of tables into one schema, and thousands of tables, some of which are different, into another schema.
// It compares the two schemas.
// The objective of this test is to verify that execution time is _reasonable_. Since this will run in GitHub CI, which is very slow, we allow
// for 1 minute total for all operations.
func TestMassiveSchema(t *testing.T) {
	tableBase := `
		CREATE TABLE IF NOT EXISTS placeholder
		(
				id                    int              NOT NULL AUTO_INCREMENT,
				workflow              varbinary(1000)  DEFAULT NULL,
				source                mediumblob       NOT NULL,
				pos                   varbinary(10000) NOT NULL,
				stop_pos              varbinary(10000) DEFAULT NULL,
				max_tps               bigint           NOT NULL,
				max_replication_lag   bigint           NOT NULL,
				cell                  varbinary(1000)  DEFAULT NULL,
				tablet_types          varbinary(100)   DEFAULT NULL,
				time_updated          bigint           NOT NULL,
				transaction_timestamp bigint           NOT NULL,
				state                 varbinary(100)   NOT NULL,
				message               varbinary(1000)  DEFAULT NULL,
				db_name               varbinary(255)   NOT NULL,
				rows_copied           bigint           NOT NULL DEFAULT '0',
				tags                  varbinary(1024)  NOT NULL DEFAULT '',
				time_heartbeat        bigint           NOT NULL DEFAULT '0',
				workflow_type         int              NOT NULL DEFAULT '0',
				time_throttled        bigint           NOT NULL DEFAULT '0',
				component_throttled   varchar(255)     NOT NULL DEFAULT '',
				workflow_sub_type     int              NOT NULL DEFAULT '0',
				defer_secondary_keys  tinyint(1)       NOT NULL DEFAULT '0',
				PRIMARY KEY (id),
				KEY workflow_idx (workflow(64)),
				KEY time_heartbeat_idx (time_heartbeat)
		) ENGINE = InnoDB
	`
	// Remove a couple columns into a modified table
	modifiedTable := tableBase
	for _, s := range []string{
		"workflow              varbinary(1000)  DEFAULT NULL,\n",
		"KEY workflow_idx (workflow(64)),\n",
	} {
		require.Contains(t, tableBase, s)
		modifiedTable = strings.Replace(modifiedTable, s, "", -1)
	}
	require.NotEqual(t, tableBase, modifiedTable)

	var schema0 *Schema
	var schema1 *Schema
	var err error
	numTables := 8192
	modifyTables := 500
	countModifiedTables := 0
	tableNames := map[string]bool{}

	startTime := time.Now()

	// Load thousands of tables into each schema
	t.Run(fmt.Sprintf("load %d tables into schemas", numTables), func(t *testing.T) {
		modifiedTableIndexes := map[int]bool{}
		for i, index := range rand.Perm(numTables) {
			if i >= modifyTables {
				break
			}
			modifiedTableIndexes[index] = true
		}
		queries0 := make([]string, 0, numTables) // to be loaded into schema0
		queries1 := make([]string, 0, numTables) // to be loaded into schema1
		for i := 0; i < numTables; i++ {
			tableName := fmt.Sprintf("tbl_%05d", i)
			query := strings.Replace(tableBase, "placeholder", tableName, -1)
			queries0 = append(queries0, query)
			if modifiedTableIndexes[i] {
				// Some tables in schema1 are changed
				query = strings.Replace(modifiedTable, "placeholder", tableName, -1)
				countModifiedTables++
			}
			queries1 = append(queries1, query)
			tableNames[tableName] = true
		}
		schema0, err = NewSchemaFromQueries(NewTestEnv(), queries0)
		require.NoError(t, err)
		schema1, err = NewSchemaFromQueries(NewTestEnv(), queries1)
		require.NoError(t, err)

		require.Equal(t, countModifiedTables, modifyTables)
	})
	t.Run(fmt.Sprintf("validate loaded %d tables", numTables), func(t *testing.T) {
		for _, schema := range []*Schema{schema0, schema1} {
			entities := schema.Entities()
			assert.Equal(t, numTables, len(entities)) // all tables are there
			for _, e := range entities {
				_, ok := tableNames[e.Name()]
				assert.True(t, ok)
			}
		}
	})

	t.Run("evaluating diff", func(t *testing.T) {
		schemaDiff, err := schema0.SchemaDiff(schema1, EmptyDiffHints())
		require.NoError(t, err)
		diffs := schemaDiff.UnorderedDiffs()
		require.NotEmpty(t, diffs)
		require.Equal(t, len(diffs), countModifiedTables)
	})

	elapsed := time.Since(startTime)
	assert.Less(t, elapsed, time.Minute)
}<|MERGE_RESOLUTION|>--- conflicted
+++ resolved
@@ -522,7 +522,6 @@
 		{
 			schema: "create table post (id varchar(191) charset utf8mb4 not null, `title` text, primary key (`id`)); create table post_fks (id varchar(191) not null, `post_id` varchar(191) collate utf8mb4_0900_ai_ci, primary key (id), constraint post_fk foreign key (post_id) references post (id)) charset utf8mb4, collate utf8mb4_0900_as_ci;",
 		},
-<<<<<<< HEAD
 		// Partitioning:
 		{
 			// RANGE COLUMNS uses valid column
@@ -545,7 +544,7 @@
 			// RANGE COLUMNS uses unsupported column type
 			schema:    "CREATE TABLE t (id int, tm TIME, PRIMARY KEY (id, tm)) PARTITION BY RANGE COLUMNS (tm) (PARTITION p0 VALUES LESS THAN (1))",
 			expectErr: &UnsupportedRangeColumnsTypeError{Table: "t", Column: "tm", Type: "time"},
-=======
+		},
 		// constaint names
 		{
 			schema: `create table t1 (id int primary key, CONSTRAINT const_id CHECK (id > 0))`,
@@ -593,7 +592,6 @@
 			create table t2 (id int primary key, CONSTRAINT const_id FOREIGN KEY (id) REFERENCES t1 (id) ON DELETE CASCADE, CONSTRAINT const_id FOREIGN KEY (id) REFERENCES t1 (id) ON DELETE CASCADE);
 			`,
 			expectErr: &DuplicateForeignKeyConstraintNameError{Table: "t2", Constraint: "const_id"},
->>>>>>> 747c3089
 		},
 	}
 	for _, ts := range tt {
