/*
Copyright 2022 The Vitess Authors.

Licensed under the Apache License, Version 2.0 (the "License");
you may not use this file except in compliance with the License.
You may obtain a copy of the License at

    http://www.apache.org/licenses/LICENSE-2.0

Unless required by applicable law or agreed to in writing, software
distributed under the License is distributed on an "AS IS" BASIS,
WITHOUT WARRANTIES OR CONDITIONS OF ANY KIND, either express or implied.
See the License for the specific language governing permissions and
limitations under the License.
*/

package schemadiff

import (
	"sort"
	"strings"
	"testing"

	"github.com/stretchr/testify/assert"
	"github.com/stretchr/testify/require"

	"vitess.io/vitess/go/vt/sqlparser"
)

var schemaTestCreateQueries = []string{
	"create view v5 as select * from t1, (select * from v3) as some_alias",
	"create table t3(id int, type enum('foo', 'bar') NOT NULL DEFAULT 'foo')",
	"create table t1(id int)",
	"create view v6 as select * from v4",
	"create view v4 as select * from t2 as something_else, v3",
	"create table t2(id int)",
	"create table t5(id int)",
	"create view v2 as select * from v3, t2",
	"create view v1 as select * from v3",
	"create view v3 as select *, id+1 as id_plus, id+2 from t3 as t3",
	"create view v0 as select 1 from DUAL",
	"create view v9 as select 1",
}

var schemaTestExpectSortedNames = []string{
	"t1",
	"t2",
	"t3",
	"t5",
	"v0", // level 1 ("dual" is an implicit table)
	"v3", // level 1
	"v9", // level 1 (no source table)
	"v1", // level 2
	"v2", // level 2
	"v4", // level 2
	"v5", // level 2
	"v6", // level 3
}

var schemaTestExpectSortedTableNames = []string{
	"t1",
	"t2",
	"t3",
	"t5",
}

var schemaTestExpectSortedViewNames = []string{
	"v0", // level 1 ("dual" is an implicit table)
	"v3", // level 1
	"v9", // level 1 (no source table)
	"v1", // level 2
	"v2", // level 2
	"v4", // level 2
	"v5", // level 2
	"v6", // level 3
}

<<<<<<< HEAD
var schemaTestToSQL = "CREATE TABLE `t1` (\n\t`id` int\n);\nCREATE TABLE `t2` (\n\t`id` int\n);\nCREATE TABLE `t3` (\n\t`id` int,\n\t`type` enum('foo', 'bar') NOT NULL DEFAULT 'foo'\n);\nCREATE TABLE `t5` (\n\t`id` int\n);\nCREATE VIEW `v0` AS SELECT 1 FROM `dual`;\nCREATE VIEW `v3` AS SELECT * FROM `t3` AS `t3`;\nCREATE VIEW `v9` AS SELECT 1 FROM `dual`;\nCREATE VIEW `v1` AS SELECT * FROM `v3`;\nCREATE VIEW `v2` AS SELECT * FROM `v3`, `t2`;\nCREATE VIEW `v4` AS SELECT * FROM `t2` AS `something_else`, `v3`;\nCREATE VIEW `v5` AS SELECT * FROM `t1`, (SELECT * FROM `v3`) AS `some_alias`;\nCREATE VIEW `v6` AS SELECT * FROM `v4`;\n"
=======
var toSQL = "CREATE TABLE `t1` (\n\t`id` int\n);\nCREATE TABLE `t2` (\n\t`id` int\n);\nCREATE TABLE `t3` (\n\t`id` int,\n\t`type` enum('foo', 'bar') NOT NULL DEFAULT 'foo'\n);\nCREATE TABLE `t5` (\n\t`id` int\n);\nCREATE VIEW `v0` AS SELECT 1 FROM `dual`;\nCREATE VIEW `v3` AS SELECT *, `id` + 1 AS `id_plus`, `id` + 2 FROM `t3` AS `t3`;\nCREATE VIEW `v9` AS SELECT 1 FROM `dual`;\nCREATE VIEW `v1` AS SELECT * FROM `v3`;\nCREATE VIEW `v2` AS SELECT * FROM `v3`, `t2`;\nCREATE VIEW `v4` AS SELECT * FROM `t2` AS `something_else`, `v3`;\nCREATE VIEW `v5` AS SELECT * FROM `t1`, (SELECT * FROM `v3`) AS `some_alias`;\nCREATE VIEW `v6` AS SELECT * FROM `v4`;\n"
>>>>>>> e75b9c83

func TestNewSchemaFromQueries(t *testing.T) {
	schema, err := NewSchemaFromQueries(schemaTestCreateQueries)
	assert.NoError(t, err)
	require.NotNil(t, schema)

	assert.Equal(t, schemaTestExpectSortedNames, schema.EntityNames())
	assert.Equal(t, schemaTestExpectSortedTableNames, schema.TableNames())
	assert.Equal(t, schemaTestExpectSortedViewNames, schema.ViewNames())
}

func TestNewSchemaFromSQL(t *testing.T) {
	schema, err := NewSchemaFromSQL(strings.Join(schemaTestCreateQueries, ";"))
	assert.NoError(t, err)
	require.NotNil(t, schema)

	assert.Equal(t, schemaTestExpectSortedNames, schema.EntityNames())
	assert.Equal(t, schemaTestExpectSortedTableNames, schema.TableNames())
	assert.Equal(t, schemaTestExpectSortedViewNames, schema.ViewNames())
}

func TestNewSchemaFromQueriesWithDuplicate(t *testing.T) {
	// v2 already exists
	queries := append(schemaTestCreateQueries,
		"create view v2 as select * from v1, t2",
	)
	_, err := NewSchemaFromQueries(queries)
	assert.Error(t, err)
	assert.EqualError(t, err, (&ApplyDuplicateEntityError{Entity: "v2"}).Error())
}

func TestNewSchemaFromQueriesUnresolved(t *testing.T) {
	// v8 does not exist
	queries := append(schemaTestCreateQueries,
		"create view v7 as select * from v8, t2",
	)
	_, err := NewSchemaFromQueries(queries)
	assert.Error(t, err)
	assert.EqualError(t, err, (&ViewDependencyUnresolvedError{View: "v7"}).Error())
}

func TestNewSchemaFromQueriesUnresolvedAlias(t *testing.T) {
	// v8 does not exist
	queries := append(schemaTestCreateQueries,
		"create view v7 as select * from something_else as t1, t2",
	)
	_, err := NewSchemaFromQueries(queries)
	assert.Error(t, err)
	assert.EqualError(t, err, (&ViewDependencyUnresolvedError{View: "v7"}).Error())
}

func TestNewSchemaFromQueriesViewFromDual(t *testing.T) {
	// Schema will not contain any tables, just a view selecting from DUAL
	queries := []string{
		"create view v20 as select 1 from dual",
	}
	_, err := NewSchemaFromQueries(queries)
	assert.NoError(t, err)
}

func TestNewSchemaFromQueriesViewFromDualImplicit(t *testing.T) {
	// Schema will not contain any tables, just a view implicitly selecting from DUAL
	queries := []string{
		"create view v20 as select 1",
	}
	_, err := NewSchemaFromQueries(queries)
	assert.NoError(t, err)
}

func TestNewSchemaFromQueriesLoop(t *testing.T) {
	// v7 and v8 depend on each other
	queries := append(schemaTestCreateQueries,
		"create view v7 as select * from v8, t2",
		"create view v8 as select * from t1, v7",
	)
	_, err := NewSchemaFromQueries(queries)
	assert.Error(t, err)
	assert.EqualError(t, err, (&ViewDependencyUnresolvedError{View: "v7"}).Error())
}

func TestToSQL(t *testing.T) {
	schema, err := NewSchemaFromQueries(schemaTestCreateQueries)
	assert.NoError(t, err)
	require.NotNil(t, schema)

	sql := schema.ToSQL()
	assert.Equal(t, schemaTestToSQL, sql)
}

func TestCopy(t *testing.T) {
	schema, err := NewSchemaFromQueries(schemaTestCreateQueries)
	assert.NoError(t, err)
	require.NotNil(t, schema)

	schemaClone := schema.copy()
	assert.Equal(t, schema, schemaClone)
	assert.Equal(t, schema.ToSQL(), schemaClone.ToSQL())
	assert.False(t, schema == schemaClone)
}

func TestGetViewDependentTableNames(t *testing.T) {
	tt := []struct {
		name   string
		view   string
		tables []string
	}{
		{
			view:   "create view v6 as select * from v4",
			tables: []string{"v4"},
		},
		{
			view:   "create view v2 as select * from v3, t2",
			tables: []string{"v3", "t2"},
		},
		{
			view:   "create view v3 as select * from t3 as t3",
			tables: []string{"t3"},
		},
		{
			view:   "create view v3 as select * from t3 as something_else",
			tables: []string{"t3"},
		},
		{
			view:   "create view v5 as select * from t1, (select * from v3) as some_alias",
			tables: []string{"t1", "v3"},
		},
		{
			view:   "create view v0 as select 1 from DUAL",
			tables: []string{"dual"},
		},
		{
			view:   "create view v9 as select 1",
			tables: []string{"dual"},
		},
	}
	for _, ts := range tt {
		t.Run(ts.view, func(t *testing.T) {
			stmt, err := sqlparser.ParseStrictDDL(ts.view)
			require.NoError(t, err)
			createView, ok := stmt.(*sqlparser.CreateView)
			require.True(t, ok)

			tables := getViewDependentTableNames(createView)
			assert.Equal(t, ts.tables, tables)
		})
	}
}

func TestGetForeignKeyParentTableNames(t *testing.T) {
	tt := []struct {
		name   string
		table  string
		tables []string
	}{
		{
			table:  "create table t1 (id int primary key, i int, foreign key (i) references parent(id))",
			tables: []string{"parent"},
		},
		{
			table:  "create table t1 (id int primary key, i int, constraint f foreign key (i) references parent(id))",
			tables: []string{"parent"},
		},
		{
			table:  "create table t1 (id int primary key, i int, constraint f foreign key (i) references parent(id) on delete cascade)",
			tables: []string{"parent"},
		},
		{
			table:  "create table t1 (id int primary key, i int, i2 int, constraint f foreign key (i) references parent(id) on delete cascade, constraint f2 foreign key (i2) references parent2(id) on delete restrict)",
			tables: []string{"parent", "parent2"},
		},
		{
			table:  "create table t1 (id int primary key, i int, i2 int, constraint f foreign key (i) references parent(id) on delete cascade, constraint f2 foreign key (i2) references parent(id) on delete restrict)",
			tables: []string{"parent", "parent"},
		},
	}
	for _, ts := range tt {
		t.Run(ts.table, func(t *testing.T) {
			stmt, err := sqlparser.ParseStrictDDL(ts.table)
			require.NoError(t, err)
			createTable, ok := stmt.(*sqlparser.CreateTable)
			require.True(t, ok)

			tables := getForeignKeyParentTableNames(createTable)
			assert.Equal(t, ts.tables, tables)
		})
	}
}

func TestTableForeignKeyOrdering(t *testing.T) {
	fkQueries := []string{
		"create table t11 (id int primary key, i int, key ix (i), constraint f12 foreign key (i) references t12(id) on delete restrict, constraint f20 foreign key (i) references t20(id) on delete restrict)",
		"create table t15(id int, primary key(id))",
		"create view v09 as select * from v13, t17",
		"create table t20 (id int primary key, i int, key ix (i), constraint f15 foreign key (i) references t15(id) on delete restrict)",
		"create view v13 as select * from t20",
		"create table t12 (id int primary key, i int, key ix (i), constraint f15 foreign key (i) references t15(id) on delete restrict)",
		"create table t17 (id int primary key, i int, key ix (i), constraint f11 foreign key (i) references t11(id) on delete restrict, constraint f15 foreign key (i) references t15(id) on delete restrict)",
		"create table t16 (id int primary key, i int, key ix (i), constraint f11 foreign key (i) references t11(id) on delete restrict, constraint f15 foreign key (i) references t15(id) on delete restrict)",
		"create table t14 (id int primary key, i int, key ix (i), constraint f14 foreign key (i) references t14(id) on delete restrict)",
	}
	expectSortedTableNames := []string{
		"t14",
		"t15",
		"t12",
		"t20",
		"t11",
		"t16",
		"t17",
	}
	expectSortedViewNames := []string{
		"v13",
		"v09",
	}
	schema, err := NewSchemaFromQueries(fkQueries)
	require.NoError(t, err)
	assert.NotNil(t, schema)

	assert.Equal(t, append(expectSortedTableNames, expectSortedViewNames...), schema.EntityNames())
	assert.Equal(t, expectSortedTableNames, schema.TableNames())
	assert.Equal(t, expectSortedViewNames, schema.ViewNames())
}

func TestInvalidSchema(t *testing.T) {
	tt := []struct {
		schema    string
		expectErr error
	}{
		{
			schema: "create table t11 (id int primary key, i int, key ix(i), constraint f11 foreign key (i) references t11(id) on delete restrict)",
		},
		{
			schema: "create table t10(id int primary key); create table t11 (id int primary key, i int, key ix(i), constraint f10 foreign key (i) references t10(id) on delete restrict)",
		},
		{
			schema:    "create table t11 (id int primary key, i int, constraint f11 foreign key (i7) references t11(id) on delete restrict)",
			expectErr: &InvalidColumnInForeignKeyConstraintError{Table: "t11", Constraint: "f11", Column: "i7"},
		},
		{
			schema:    "create table t11 (id int primary key, i int, constraint f11 foreign key (i) references t11(id, i) on delete restrict)",
			expectErr: &ForeignKeyColumnCountMismatchError{Table: "t11", Constraint: "f11", ColumnCount: 1, ReferencedTable: "t11", ReferencedColumnCount: 2},
		},
		{
			schema:    "create table t11 (id int primary key, i1 int, i2 int, constraint f11 foreign key (i1, i2) references t11(i1) on delete restrict)",
			expectErr: &ForeignKeyColumnCountMismatchError{Table: "t11", Constraint: "f11", ColumnCount: 2, ReferencedTable: "t11", ReferencedColumnCount: 1},
		},
		{
			schema:    "create table t11 (id int primary key, i int, constraint f12 foreign key (i) references t12(id) on delete restrict)",
			expectErr: &ForeignKeyDependencyUnresolvedError{Table: "t11"},
		},
		{
			schema:    "create table t11 (id int primary key, i int, key ix(i), constraint f11 foreign key (i) references t11(id2) on delete restrict)",
			expectErr: &InvalidReferencedColumnInForeignKeyConstraintError{Table: "t11", Constraint: "f11", ReferencedTable: "t11", ReferencedColumn: "id2"},
		},
		{
			schema:    "create table t10(id int primary key); create table t11 (id int primary key, i int, key ix(i), constraint f10 foreign key (i) references t10(x) on delete restrict)",
			expectErr: &InvalidReferencedColumnInForeignKeyConstraintError{Table: "t11", Constraint: "f10", ReferencedTable: "t10", ReferencedColumn: "x"},
		},
		{
			schema:    "create table t10(id int primary key, i int); create table t11 (id int primary key, i int, key ix(i), constraint f10 foreign key (i) references t10(i) on delete restrict)",
			expectErr: &MissingForeignKeyReferencedIndexError{Table: "t11", Constraint: "f10", ReferencedTable: "t10"},
		},
		{
			schema:    "create table t10(id int primary key); create table t11 (id int primary key, i int unsigned, key ix(i), constraint f10 foreign key (i) references t10(id) on delete restrict)",
			expectErr: &ForeignKeyColumnTypeMismatchError{Table: "t11", Constraint: "f10", Column: "i", ReferencedTable: "t10", ReferencedColumn: "id"},
		},
		{
			schema:    "create table t10(id int primary key); create table t11 (id int primary key, i bigint, key ix(i), constraint f10 foreign key (i) references t10(id) on delete restrict)",
			expectErr: &ForeignKeyColumnTypeMismatchError{Table: "t11", Constraint: "f10", Column: "i", ReferencedTable: "t10", ReferencedColumn: "id"},
		},
		{
			schema:    "create table t10(id bigint primary key); create table t11 (id int primary key, i int, key ix(i), constraint f10 foreign key (i) references t10(id) on delete restrict)",
			expectErr: &ForeignKeyColumnTypeMismatchError{Table: "t11", Constraint: "f10", Column: "i", ReferencedTable: "t10", ReferencedColumn: "id"},
		},
		{
			schema:    "create table t10(id bigint primary key); create table t11 (id int primary key, i varchar(100), key ix(i), constraint f10 foreign key (i) references t10(id) on delete restrict)",
			expectErr: &ForeignKeyColumnTypeMismatchError{Table: "t11", Constraint: "f10", Column: "i", ReferencedTable: "t10", ReferencedColumn: "id"},
		},
		{
			// InnoDB allows different string length
			schema: "create table t10(id varchar(50) primary key); create table t11 (id int primary key, i varchar(100), key ix(i), constraint f10 foreign key (i) references t10(id) on delete restrict)",
		},
		{
			schema:    "create table t10(id varchar(50) charset utf8mb3 primary key); create table t11 (id int primary key, i varchar(100) charset utf8mb4, key ix(i), constraint f10 foreign key (i) references t10(id) on delete restrict)",
			expectErr: &ForeignKeyColumnTypeMismatchError{Table: "t11", Constraint: "f10", Column: "i", ReferencedTable: "t10", ReferencedColumn: "id"},
		},
	}
	for _, ts := range tt {
		t.Run(ts.schema, func(t *testing.T) {

			_, err := NewSchemaFromSQL(ts.schema)
			if ts.expectErr == nil {
				assert.NoError(t, err)
			} else {
				assert.Error(t, err)
				assert.EqualError(t, err, ts.expectErr.Error())
			}
		})
	}
}

func TestInvalidTableForeignKeyReference(t *testing.T) {
	{
		fkQueries := []string{
			"create table t11 (id int primary key, i int, constraint f12 foreign key (i) references t12(id) on delete restrict)",
			"create table t15(id int, primary key(id))",
		}
		_, err := NewSchemaFromQueries(fkQueries)
		assert.Error(t, err)
		assert.EqualError(t, err, (&ForeignKeyDependencyUnresolvedError{Table: "t11"}).Error())
	}
	{
		fkQueries := []string{
			"create table t13 (id int primary key, i int, constraint f11 foreign key (i) references t11(id) on delete restrict)",
			"create table t11 (id int primary key, i int, constraint f12 foreign key (i) references t12(id) on delete restrict)",
			"create table t12 (id int primary key, i int, constraint f13 foreign key (i) references t13(id) on delete restrict)",
		}
		_, err := NewSchemaFromQueries(fkQueries)
		assert.Error(t, err)
		assert.EqualError(t, err, (&ForeignKeyDependencyUnresolvedError{Table: "t11"}).Error())
	}
}

func TestGetEntityColumnNames(t *testing.T) {
	var queries = []string{
		"create table t1(id int, state int, some char(5))",
		"create table t2(id int primary key, c char(5))",
		"create view v1 as select id as id from t1",
		"create view v2 as select 3+1 as `id`, state as state, some as thing from t1",
		"create view v3 as select `id` as `id`, state as state, thing as another from v2",
		"create view v4 as select 1 as `ok` from dual",
		"create view v5 as select 1 as `ok` from DUAL",
		"create view v6 as select ok as `ok` from v5",
		"create view v7 as select * from t1",
		"create view v8 as select * from v7",
		"create view v9 as select * from v8, v6",
		"create view va as select * from v6, v8",
		"create view vb as select *, now() from v8",
	}

	schema, err := NewSchemaFromQueries(queries)
	require.NoError(t, err)
	require.NotNil(t, schema)

	expectedColNames := map[string]([]string){
		"t1": []string{"id", "state", "some"},
		"t2": []string{"id", "c"},
		"v1": []string{"id"},
		"v2": []string{"id", "state", "thing"},
		"v3": []string{"id", "state", "another"},
		"v4": []string{"ok"},
		"v5": []string{"ok"},
		"v6": []string{"ok"},
		"v7": []string{"id", "state", "some"},
		"v8": []string{"id", "state", "some"},
		"v9": []string{"id", "state", "some", "ok"},
		"va": []string{"ok", "id", "state", "some"},
		"vb": []string{"id", "state", "some", "now()"},
	}
	entities := schema.Entities()
	require.Equal(t, len(entities), len(expectedColNames))

	tcmap := newDeclarativeSchemaInformation()
	// we test by order of dependency:
	for _, e := range entities {
		tbl := e.Name()
		t.Run(tbl, func(t *testing.T) {
			identifiers, err := schema.getEntityColumnNames(tbl, tcmap)
			assert.NoError(t, err)
			names := []string{}
			for _, ident := range identifiers {
				names = append(names, ident.String())
			}
			// compare columns. We disregard order.
			expectNames := expectedColNames[tbl][:]
			sort.Strings(names)
			sort.Strings(expectNames)
			assert.Equal(t, expectNames, names)
			// emulate the logic that fills known columns for known entities:
			tcmap.addTable(tbl)
			for _, name := range names {
				tcmap.addColumn(tbl, name)
			}
		})
	}
}

func TestViewReferences(t *testing.T) {
	tt := []struct {
		name      string
		queries   []string
		expectErr error
	}{
		{
			name: "valid",
			queries: []string{
				"create table t1(id int, state int, some char(5))",
				"create table t2(id int primary key, c char(5))",
				"create view v1 as select id as id from t1",
				"create view v2 as select 3+1 as `id`, state as state, some as thing from t1",
				"create view v3 as select `id` as `id`, state as state, thing as another from v2",
				"create view v4 as select 1 as `ok` from dual",
				"create view v5 as select 1 as `ok` from DUAL",
				"create view v6 as select ok as `ok` from v5",
			},
		},
		{
			name: "valid WHERE",
			queries: []string{
				"create table t1(id int primary key, c char(5))",
				"create table t2(id int primary key, c char(5))",
				"create view v1 as select c from t1 where id=3",
			},
		},
		{
			name: "invalid unqualified referenced column",
			queries: []string{
				"create table t1(id int primary key, c char(5))",
				"create table t2(id int primary key, c char(5))",
				"create view v1 as select unexpected from t1",
			},
			expectErr: &InvalidColumnReferencedInViewError{View: "v1", Column: "unexpected"},
		},
		{
			name: "invalid unqualified referenced column in where clause",
			queries: []string{
				"create table t1(id int primary key, c char(5))",
				"create table t2(id int primary key, c char(5))",
				"create view v1 as select 1 from t1 where unexpected=3",
			},
			expectErr: &InvalidColumnReferencedInViewError{View: "v1", Column: "unexpected"},
		},
		{
			name: "valid qualified",
			queries: []string{
				"create table t1(id int primary key, c char(5))",
				"create table t2(id int primary key, c char(5))",
				"create view v1 as select t1.c from t1 where t1.id=3",
			},
		},
		{
			name: "valid qualified, multiple tables",
			queries: []string{
				"create table t1(id int primary key, c char(5))",
				"create table t2(id int primary key, c char(5))",
				"create view v1 as select t1.c from t1, t2 where t2.id=3",
			},
		},
		{
			name: "invalid unqualified, multiple tables",
			queries: []string{
				"create table t1(id int primary key, c char(5))",
				"create table t2(id int primary key, c char(5))",
				"create view v1 as select c from t1, t2 where t2.id=3",
			},
			expectErr: &InvalidColumnReferencedInViewError{View: "v1", Column: "c", Ambiguous: true},
		},
		{
			name: "invalid unqualified in WHERE clause, multiple tables",
			queries: []string{
				"create table t1(id int primary key, c char(5))",
				"create table t2(id int primary key, c char(5))",
				"create view v1 as select t2.c from t1, t2 where id=3",
			},
			expectErr: &InvalidColumnReferencedInViewError{View: "v1", Column: "id", Ambiguous: true},
		},
		{
			name: "valid unqualified, multiple tables",
			queries: []string{
				"create table t1(id int primary key, c char(5))",
				"create table t2(id int primary key, c char(5), only_in_t2 int)",
				"create view v1 as select only_in_t2 from t1, t2 where t1.id=3",
			},
		},
		{
			name: "valid unqualified in WHERE clause, multiple tables",
			queries: []string{
				"create table t1(id int primary key, c char(5))",
				"create table t2(id int primary key, c char(5), only_in_t2 int)",
				"create view v1 as select t1.id from t1, t2 where only_in_t2=3",
			},
		},
		{
			name: "valid cascaded views",
			queries: []string{
				"create table t1(id int primary key, c char(5))",
				"create view v1 as select id, c from t1 where id > 0",
				"create view v2 as select * from v1 where id > 0",
			},
		},
		{
			name: "valid cascaded views, column aliases",
			queries: []string{
				"create table t1(id int primary key, c char(5))",
				"create view v1 as select id, c as ch from t1 where id > 0",
				"create view v2 as select ch from v1 where id > 0",
			},
		},
		{
			name: "valid cascaded views, column aliases in WHERE",
			queries: []string{
				"create table t1(id int primary key, c char(5))",
				"create view v1 as select id as counter, c as ch from t1 where id > 0",
				"create view v2 as select ch from v1 where counter > 0",
			},
		},
		{
			name: "valid cascaded views, aliased expression",
			queries: []string{
				"create table t1(id int primary key, c char(5))",
				"create view v1 as select id+1 as counter, c as ch from t1 where id > 0",
				"create view v2 as select ch from v1 where counter > 0",
			},
		},
		{
			name: "valid cascaded views, non aliased expression",
			queries: []string{
				"create table t1(id int primary key, c char(5))",
				"create view v1 as select id+1, c as ch from t1 where id > 0",
				"create view v2 as select ch from v1 where `id + 1` > 0",
			},
		},
		{
			name: "cascaded views, invalid column aliases",
			queries: []string{
				"create table t1(id int primary key, c char(5))",
				"create view v1 as select id, c as ch from t1 where id > 0",
				"create view v2 as select c from v1 where id > 0",
			},
			expectErr: &InvalidColumnReferencedInViewError{View: "v2", Column: "c"},
		},
		{
			name: "cascaded views, column not in view",
			queries: []string{
				"create table t1(id int primary key, c char(5))",
				"create view v1 as select id from t1 where c='x'",
				"create view v2 as select c from v1 where id > 0",
			},
			expectErr: &InvalidColumnReferencedInViewError{View: "v2", Column: "c"},
		},
		{
			name: "complex cascade",
			queries: []string{
				"create table t1(id int primary key, c char(5))",
				"create table t2(id int primary key, n int, info int)",
				"create view v1 as select id, c as ch from t1 where id > 0",
				"create view v2 as select n as num, info from t2",
				"create view v3 as select num, v1.id, ch from v1 join v2 using (id) where info > 5",
			},
		},
		{
			name: "valid dual",
			queries: []string{
				"create table t1(id int primary key, c char(5))",
				"create view v1 as select 1 from dual",
			},
		},
		{
			name: "invalid dual column",
			queries: []string{
				"create table t1(id int primary key, c char(5))",
				"create view v1 as select id from dual",
			},
			expectErr: &InvalidColumnReferencedInViewError{View: "v1", Column: "id"},
		},
		{
			name: "invalid dual star",
			queries: []string{
				"create table t1(id int primary key, c char(5))",
				"create view v1 as select * from dual",
			},
			expectErr: &InvalidStarExprInViewError{View: "v1"},
		},
		{
			name: "valid star",
			queries: []string{
				"create table t1(id int primary key, c char(5))",
				"create view v1 as select * from t1 where id > 0",
			},
		},
		{
			name: "valid star, cascaded",
			queries: []string{
				"create table t1(id int primary key, c char(5))",
				"create view v1 as select t1.* from t1 where id > 0",
				"create view v2 as select * from v1 where id > 0",
			},
		},
		{
			name: "valid star, two tables, cascaded",
			queries: []string{
				"create table t1(id int primary key, c char(5))",
				"create table t2(id int primary key, ts timestamp)",
				"create view v1 as select t1.* from t1, t2 where t1.id > 0",
				"create view v2 as select * from v1 where c > 0",
			},
		},
		{
			name: "valid two star, two tables, cascaded",
			queries: []string{
				"create table t1(id int primary key, c char(5))",
				"create table t2(id int primary key, ts timestamp)",
				"create view v1 as select t1.*, t2.* from t1, t2 where t1.id > 0",
				"create view v2 as select * from v1 where c > 0 and ts is not null",
			},
		},
		{
			name: "valid unqualified star, cascaded",
			queries: []string{
				"create table t1(id int primary key, c char(5))",
				"create table t2(id int primary key, ts timestamp)",
				"create view v1 as select * from t1, t2 where t1.id > 0",
				"create view v2 as select * from v1 where c > 0 and ts is not null",
			},
		},
	}
	for _, ts := range tt {
		t.Run(ts.name, func(t *testing.T) {
			schema, err := NewSchemaFromQueries(ts.queries)
			if ts.expectErr == nil {
				require.NoError(t, err)
				require.NotNil(t, schema)
			} else {
				require.Equal(t, ts.expectErr, err, "received error: %v", err)
			}
		})
	}
}<|MERGE_RESOLUTION|>--- conflicted
+++ resolved
@@ -75,11 +75,7 @@
 	"v6", // level 3
 }
 
-<<<<<<< HEAD
-var schemaTestToSQL = "CREATE TABLE `t1` (\n\t`id` int\n);\nCREATE TABLE `t2` (\n\t`id` int\n);\nCREATE TABLE `t3` (\n\t`id` int,\n\t`type` enum('foo', 'bar') NOT NULL DEFAULT 'foo'\n);\nCREATE TABLE `t5` (\n\t`id` int\n);\nCREATE VIEW `v0` AS SELECT 1 FROM `dual`;\nCREATE VIEW `v3` AS SELECT * FROM `t3` AS `t3`;\nCREATE VIEW `v9` AS SELECT 1 FROM `dual`;\nCREATE VIEW `v1` AS SELECT * FROM `v3`;\nCREATE VIEW `v2` AS SELECT * FROM `v3`, `t2`;\nCREATE VIEW `v4` AS SELECT * FROM `t2` AS `something_else`, `v3`;\nCREATE VIEW `v5` AS SELECT * FROM `t1`, (SELECT * FROM `v3`) AS `some_alias`;\nCREATE VIEW `v6` AS SELECT * FROM `v4`;\n"
-=======
-var toSQL = "CREATE TABLE `t1` (\n\t`id` int\n);\nCREATE TABLE `t2` (\n\t`id` int\n);\nCREATE TABLE `t3` (\n\t`id` int,\n\t`type` enum('foo', 'bar') NOT NULL DEFAULT 'foo'\n);\nCREATE TABLE `t5` (\n\t`id` int\n);\nCREATE VIEW `v0` AS SELECT 1 FROM `dual`;\nCREATE VIEW `v3` AS SELECT *, `id` + 1 AS `id_plus`, `id` + 2 FROM `t3` AS `t3`;\nCREATE VIEW `v9` AS SELECT 1 FROM `dual`;\nCREATE VIEW `v1` AS SELECT * FROM `v3`;\nCREATE VIEW `v2` AS SELECT * FROM `v3`, `t2`;\nCREATE VIEW `v4` AS SELECT * FROM `t2` AS `something_else`, `v3`;\nCREATE VIEW `v5` AS SELECT * FROM `t1`, (SELECT * FROM `v3`) AS `some_alias`;\nCREATE VIEW `v6` AS SELECT * FROM `v4`;\n"
->>>>>>> e75b9c83
+var schemaTestToSQL = "CREATE TABLE `t1` (\n\t`id` int\n);\nCREATE TABLE `t2` (\n\t`id` int\n);\nCREATE TABLE `t3` (\n\t`id` int,\n\t`type` enum('foo', 'bar') NOT NULL DEFAULT 'foo'\n);\nCREATE TABLE `t5` (\n\t`id` int\n);\nCREATE VIEW `v0` AS SELECT 1 FROM `dual`;\nCREATE VIEW `v3` AS SELECT *, `id` + 1 AS `id_plus`, `id` + 2 FROM `t3` AS `t3`;\nCREATE VIEW `v9` AS SELECT 1 FROM `dual`;\nCREATE VIEW `v1` AS SELECT * FROM `v3`;\nCREATE VIEW `v2` AS SELECT * FROM `v3`, `t2`;\nCREATE VIEW `v4` AS SELECT * FROM `t2` AS `something_else`, `v3`;\nCREATE VIEW `v5` AS SELECT * FROM `t1`, (SELECT * FROM `v3`) AS `some_alias`;\nCREATE VIEW `v6` AS SELECT * FROM `v4`;\n"
 
 func TestNewSchemaFromQueries(t *testing.T) {
 	schema, err := NewSchemaFromQueries(schemaTestCreateQueries)
