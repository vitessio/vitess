--- conflicted
+++ resolved
@@ -2278,26 +2278,6 @@
 			}
 		}
 	}
-<<<<<<< HEAD
-	// validate all columns used by foreign key constraints do in fact exist,
-	// and that there exists an index over those columns
-	for _, cs := range c.CreateTable.TableSpec.Constraints {
-		fk, ok := cs.Details.(*sqlparser.ForeignKeyDefinition)
-		if !ok {
-			continue
-		}
-		if len(fk.Source) != len(fk.ReferenceDefinition.ReferencedColumns) {
-			return &ForeignKeyColumnCountMismatchError{Table: c.Name(), Constraint: cs.Name.String(), ColumnCount: len(fk.Source), ReferencedTable: fk.ReferenceDefinition.ReferencedTable.Name.String(), ReferencedColumnCount: len(fk.ReferenceDefinition.ReferencedColumns)}
-		}
-		for _, col := range fk.Source {
-			if !columnExists[col.Lowered()] {
-				return &InvalidColumnInForeignKeyConstraintError{Table: c.Name(), Constraint: cs.Name.String(), Column: col.String()}
-			}
-		}
-		// TODO(shlomi): find a valid index
-	}
-=======
->>>>>>> 64de9d45
 	// validate all columns referenced by constraint checks do in fact exist
 	for _, cs := range c.CreateTable.TableSpec.Constraints {
 		check, ok := cs.Details.(*sqlparser.CheckConstraintDefinition)
