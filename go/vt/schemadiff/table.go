/*
Copyright 2022 The Vitess Authors.

Licensed under the Apache License, Version 2.0 (the "License");
you may not use this file except in compliance with the License.
You may obtain a copy of the License at

    http://www.apache.org/licenses/LICENSE-2.0

Unless required by applicable law or agreed to in writing, software
distributed under the License is distributed on an "AS IS" BASIS,
WITHOUT WARRANTIES OR CONDITIONS OF ANY KIND, either express or implied.
See the License for the specific language governing permissions and
limitations under the License.
*/

package schemadiff

import (
	"fmt"
	"math"
	"sort"
	"strconv"
	"strings"

	golcs "github.com/yudai/golcs"

	"vitess.io/vitess/go/mysql/collations"
	"vitess.io/vitess/go/vt/sqlparser"
)

type AlterTableEntityDiff struct {
	from       *CreateTableEntity
	to         *CreateTableEntity
	alterTable *sqlparser.AlterTable

	subsequentDiff *AlterTableEntityDiff
}

// IsEmpty implements EntityDiff
func (d *AlterTableEntityDiff) IsEmpty() bool {
	return d.Statement() == nil
}

// Entities implements EntityDiff
func (d *AlterTableEntityDiff) Entities() (from Entity, to Entity) {
	return d.from, d.to
}

// Statement implements EntityDiff
func (d *AlterTableEntityDiff) Statement() sqlparser.Statement {
	if d == nil {
		return nil
	}
	return d.alterTable
}

// AlterTable returns the underlying sqlparser.AlterTable that was generated for the diff.
func (d *AlterTableEntityDiff) AlterTable() *sqlparser.AlterTable {
	if d == nil {
		return nil
	}
	return d.alterTable
}

// StatementString implements EntityDiff
func (d *AlterTableEntityDiff) StatementString() (s string) {
	if stmt := d.Statement(); stmt != nil {
		s = sqlparser.String(stmt)
	}
	return s
}

// CanonicalStatementString implements EntityDiff
func (d *AlterTableEntityDiff) CanonicalStatementString() (s string) {
	if stmt := d.Statement(); stmt != nil {
		s = sqlparser.CanonicalString(stmt)
	}
	return s
}

// SubsequentDiff implements EntityDiff
func (d *AlterTableEntityDiff) SubsequentDiff() EntityDiff {
	if d == nil {
		return nil
	}
	return d.subsequentDiff
}

// SetSubsequentDiff implements EntityDiff
func (d *AlterTableEntityDiff) SetSubsequentDiff(subDiff EntityDiff) {
	if d == nil {
		return
	}
	if subTableDiff, ok := subDiff.(*AlterTableEntityDiff); ok {
		d.subsequentDiff = subTableDiff
	} else {
		d.subsequentDiff = nil
	}
}

// addSubsequentDiff adds a subsequent diff to the tail of the diff sequence
func (d *AlterTableEntityDiff) addSubsequentDiff(diff *AlterTableEntityDiff) {
	if d.subsequentDiff == nil {
		d.subsequentDiff = diff
	} else {
		d.subsequentDiff.addSubsequentDiff(diff)
	}
}

type CreateTableEntityDiff struct {
	to          *CreateTableEntity
	createTable *sqlparser.CreateTable
}

// IsEmpty implements EntityDiff
func (d *CreateTableEntityDiff) IsEmpty() bool {
	return d.Statement() == nil
}

// Entities implements EntityDiff
func (d *CreateTableEntityDiff) Entities() (from Entity, to Entity) {
	return nil, &CreateTableEntity{CreateTable: d.createTable}
}

// Statement implements EntityDiff
func (d *CreateTableEntityDiff) Statement() sqlparser.Statement {
	if d == nil {
		return nil
	}
	return d.createTable
}

// CreateTable returns the underlying sqlparser.CreateTable that was generated for the diff.
func (d *CreateTableEntityDiff) CreateTable() *sqlparser.CreateTable {
	if d == nil {
		return nil
	}
	return d.createTable
}

// StatementString implements EntityDiff
func (d *CreateTableEntityDiff) StatementString() (s string) {
	if stmt := d.Statement(); stmt != nil {
		s = sqlparser.String(stmt)
	}
	return s
}

// CanonicalStatementString implements EntityDiff
func (d *CreateTableEntityDiff) CanonicalStatementString() (s string) {
	if stmt := d.Statement(); stmt != nil {
		s = sqlparser.CanonicalString(stmt)
	}
	return s
}

// SubsequentDiff implements EntityDiff
func (d *CreateTableEntityDiff) SubsequentDiff() EntityDiff {
	return nil
}

// SetSubsequentDiff implements EntityDiff
func (d *CreateTableEntityDiff) SetSubsequentDiff(EntityDiff) {
}

type DropTableEntityDiff struct {
	from      *CreateTableEntity
	dropTable *sqlparser.DropTable
}

// IsEmpty implements EntityDiff
func (d *DropTableEntityDiff) IsEmpty() bool {
	return d.Statement() == nil
}

// Entities implements EntityDiff
func (d *DropTableEntityDiff) Entities() (from Entity, to Entity) {
	return d.from, nil
}

// Statement implements EntityDiff
func (d *DropTableEntityDiff) Statement() sqlparser.Statement {
	if d == nil {
		return nil
	}
	return d.dropTable
}

// DropTable returns the underlying sqlparser.DropTable that was generated for the diff.
func (d *DropTableEntityDiff) DropTable() *sqlparser.DropTable {
	if d == nil {
		return nil
	}
	return d.dropTable
}

// StatementString implements EntityDiff
func (d *DropTableEntityDiff) StatementString() (s string) {
	if stmt := d.Statement(); stmt != nil {
		s = sqlparser.String(stmt)
	}
	return s
}

// CanonicalStatementString implements EntityDiff
func (d *DropTableEntityDiff) CanonicalStatementString() (s string) {
	if stmt := d.Statement(); stmt != nil {
		s = sqlparser.CanonicalString(stmt)
	}
	return s
}

// SubsequentDiff implements EntityDiff
func (d *DropTableEntityDiff) SubsequentDiff() EntityDiff {
	return nil
}

// SetSubsequentDiff implements EntityDiff
func (d *DropTableEntityDiff) SetSubsequentDiff(EntityDiff) {
}

type RenameTableEntityDiff struct {
	from        *CreateTableEntity
	to          *CreateTableEntity
	renameTable *sqlparser.RenameTable
}

// IsEmpty implements EntityDiff
func (d *RenameTableEntityDiff) IsEmpty() bool {
	return d.Statement() == nil
}

// Entities implements EntityDiff
func (d *RenameTableEntityDiff) Entities() (from Entity, to Entity) {
	return d.from, d.to
}

// Statement implements EntityDiff
func (d *RenameTableEntityDiff) Statement() sqlparser.Statement {
	if d == nil {
		return nil
	}
	return d.renameTable
}

// RenameTable returns the underlying sqlparser.RenameTable that was generated for the diff.
func (d *RenameTableEntityDiff) RenameTable() *sqlparser.RenameTable {
	if d == nil {
		return nil
	}
	return d.renameTable
}

// StatementString implements EntityDiff
func (d *RenameTableEntityDiff) StatementString() (s string) {
	if stmt := d.Statement(); stmt != nil {
		s = sqlparser.String(stmt)
	}
	return s
}

// CanonicalStatementString implements EntityDiff
func (d *RenameTableEntityDiff) CanonicalStatementString() (s string) {
	if stmt := d.Statement(); stmt != nil {
		s = sqlparser.CanonicalString(stmt)
	}
	return s
}

// SubsequentDiff implements EntityDiff
func (d *RenameTableEntityDiff) SubsequentDiff() EntityDiff {
	return nil
}

// SetSubsequentDiff implements EntityDiff
func (d *RenameTableEntityDiff) SetSubsequentDiff(EntityDiff) {
}

// CreateTableEntity stands for a TABLE construct. It contains the table's CREATE statement.
type CreateTableEntity struct {
	*sqlparser.CreateTable
}

func NewCreateTableEntity(c *sqlparser.CreateTable) (*CreateTableEntity, error) {
	if !c.IsFullyParsed() {
		return nil, &NotFullyParsedError{Entity: c.Table.Name.String(), Statement: sqlparser.CanonicalString(c)}
	}
	entity := &CreateTableEntity{CreateTable: c}
	entity.normalize()
	return entity, nil
}

// normalize cleans up the table definition:
// - setting names to all keys
// - table option case (upper/lower/special)
// The function returns this receiver as courtesy
func (c *CreateTableEntity) normalize() *CreateTableEntity {
	c.normalizeKeys()
	c.normalizeUnnamedConstraints()
	c.normalizeTableOptions()
	c.normalizeColumnOptions()
	c.normalizeIndexOptions()
	c.normalizePartitionOptions()
	return c
}

func (c *CreateTableEntity) normalizeTableOptions() {
	for _, opt := range c.CreateTable.TableSpec.Options {
		opt.Name = strings.ToLower(opt.Name)
		switch opt.Name {
		case "charset":
			opt.String = strings.ToLower(opt.String)
			if charset, ok := collationEnv.CharsetAlias(opt.String); ok {
				opt.String = charset
			}
		case "collate":
			opt.String = strings.ToLower(opt.String)
			if collation, ok := collationEnv.CollationAlias(opt.String); ok {
				opt.String = collation
			}
		case "engine":
			opt.String = strings.ToUpper(opt.String)
			if engineName, ok := engineCasing[opt.String]; ok {
				opt.String = engineName
			}
		case "row_format":
			opt.String = strings.ToUpper(opt.String)
		}
	}
}

func (c *CreateTableEntity) Clone() Entity {
	return &CreateTableEntity{CreateTable: sqlparser.CloneRefOfCreateTable(c.CreateTable)}
}

// Right now we assume MySQL 8.0 for the collation normalization handling.
const mysqlCollationVersion = "8.0.0"

var collationEnv = collations.NewEnvironment(mysqlCollationVersion)

func defaultCharset() string {
	collation := collationEnv.LookupByID(collations.ID(collationEnv.DefaultConnectionCharset()))
	if collation == nil {
		return ""
	}
	return collation.Charset().Name()
}

func defaultCharsetCollation(charset string) string {
	collation := collationEnv.DefaultCollationForCharset(charset)
	if collation == nil {
		return ""
	}
	return collation.Name()
}

func (c *CreateTableEntity) normalizeColumnOptions() {
	tableCharset := defaultCharset()
	tableCollation := ""
	for _, option := range c.CreateTable.TableSpec.Options {
		switch strings.ToUpper(option.Name) {
		case "CHARSET":
			tableCharset = option.String
		case "COLLATE":
			tableCollation = option.String
		}
	}
	defaultCollation := defaultCharsetCollation(tableCharset)
	if tableCollation == "" {
		tableCollation = defaultCollation
	}

	for _, col := range c.CreateTable.TableSpec.Columns {
		if col.Type.Options == nil {
			col.Type.Options = &sqlparser.ColumnTypeOptions{}
		}

		// Map known lowercase fields to always be lowercase
		col.Type.Type = strings.ToLower(col.Type.Type)
		col.Type.Charset.Name = strings.ToLower(col.Type.Charset.Name)
		col.Type.Options.Collate = strings.ToLower(col.Type.Options.Collate)

		// See https://dev.mysql.com/doc/refman/8.0/en/create-table.html
		// If neither NULL nor NOT NULL is specified, the column is treated as though NULL had been specified.
		// That documentation though is not 100% true. There's an exception, and that is
		// the `explicit_defaults_for_timestamp` flag. When that is disabled (the default on 5.7),
		// a timestamp defaults to `NOT NULL`.
		//
		// We opt here to instead remove that difference and always then add `NULL` and treat
		// `explicit_defaults_for_timestamp` as always enabled in the context of DDL for diffing.
		if col.Type.Type == "timestamp" {
			if col.Type.Options.Null == nil || *col.Type.Options.Null {
				timestampNull := true
				col.Type.Options.Null = &timestampNull
			}
		} else {
			if col.Type.Options.Null != nil && *col.Type.Options.Null {
				col.Type.Options.Null = nil
			}
		}
		if col.Type.Options.Null == nil || *col.Type.Options.Null {
			// If `DEFAULT NULL` is specified and the column allows NULL,
			// we drop that in the normalized form since that is equivalent to the default value.
			// See also https://dev.mysql.com/doc/refman/8.0/en/data-type-defaults.html
			if _, ok := col.Type.Options.Default.(*sqlparser.NullVal); ok {
				col.Type.Options.Default = nil
			}
		}

		if col.Type.Options.Invisible != nil && !*col.Type.Options.Invisible {
			// If a column is marked `VISIBLE`, that's the same as the default.
			col.Type.Options.Invisible = nil
		}

		// Map any charset aliases to the real charset. This applies mainly right
		// now to utf8 being an alias for utf8mb3.
		if charset, ok := collationEnv.CharsetAlias(col.Type.Charset.Name); ok {
			col.Type.Charset.Name = charset
		}

		// Map any collation aliases to the real collation. This applies mainly right
		// now to utf8 being an alias for utf8mb3 collations.
		if collation, ok := collationEnv.CollationAlias(col.Type.Options.Collate); ok {
			col.Type.Options.Collate = collation
		}

		// Remove any lengths for integral types since it is deprecated there and
		// doesn't mean anything anymore.
		if _, ok := integralTypes[col.Type.Type]; ok {
			// We can remove the length except when we have a boolean, which is
			// stored as a tinyint(1) and treated special.
			if !isBool(col.Type) {
				col.Type.Length = nil
			}
		}

		if _, ok := floatTypes[col.Type.Type]; ok {
			// First, normalize the actual type
			switch col.Type.Type {
			case "float4":
				col.Type.Type = "float"
			case "float8", "real":
				col.Type.Type = "double"
			}

			if col.Type.Length != nil && col.Type.Scale == nil && col.Type.Length.Type == sqlparser.IntVal {
				if l, err := strconv.ParseInt(col.Type.Length.Val, 10, 64); err == nil {
					// See https://dev.mysql.com/doc/refman/8.0/en/floating-point-types.html, but the docs are
					// subtly wrong. We use a float for a precision of 24, not a double as the documentation
					// mentioned. Validated against the actual behavior of MySQL.
					if l <= 24 {
						col.Type.Type = "float"
					} else {
						col.Type.Type = "double"
					}
				}
				col.Type.Length = nil
			}
		}

		if _, ok := charsetTypes[col.Type.Type]; ok {
			// If the charset is explicitly configured and it mismatches, we don't normalize
			// anything for charsets or collations and move on.
			if col.Type.Charset.Name != "" && col.Type.Charset.Name != tableCharset {
				continue
			}

			// Alright, first check if both charset and collation are the same as
			// the table level options, in that case we can remove both since that's equivalent.
			if col.Type.Charset.Name == tableCharset && col.Type.Options.Collate == tableCollation {
				col.Type.Charset.Name = ""
				col.Type.Options.Collate = ""
			}
			// If we have no charset or collation defined, we inherit the table defaults
			// and don't need to do anything here and can continue to the next column.
			// It doesn't matter if that's because it's not defined, or if it was because
			// it was explicitly set to the same values.
			if col.Type.Charset.Name == "" && col.Type.Options.Collate == "" {
				continue
			}

			// We have a matching charset as the default, but it is explicitly set. In that
			// case we still want to clear it, but set the default collation for the given charset
			// if no collation is defined yet. We set then the collation to the default collation.
			if col.Type.Charset.Name != "" {
				col.Type.Charset.Name = ""
				if col.Type.Options.Collate == "" {
					col.Type.Options.Collate = defaultCollation
				}
			}

			// We now have one case left, which is when we have set a collation but it's the same
			// as the table level. In that case, we can clear it since that is equivalent.
			if col.Type.Options.Collate == tableCollation {
				col.Type.Options.Collate = ""
			}
		}
	}
}

func (c *CreateTableEntity) normalizeIndexOptions() {
	for _, idx := range c.CreateTable.TableSpec.Indexes {
		// This name is taking straight from the input string
		// so we want to normalize this to always lowercase.
		idx.Info.Type = strings.ToLower(idx.Info.Type)
		for _, opt := range idx.Options {
			opt.Name = strings.ToLower(opt.Name)
			opt.String = strings.ToLower(opt.String)
		}
	}
}

func isBool(colType sqlparser.ColumnType) bool {
	return colType.Type == sqlparser.KeywordString(sqlparser.TINYINT) && colType.Length != nil && sqlparser.CanonicalString(colType.Length) == "1"
}

func (c *CreateTableEntity) normalizePartitionOptions() {
	if c.CreateTable.TableSpec.PartitionOption == nil {
		return
	}

	for _, def := range c.CreateTable.TableSpec.PartitionOption.Definitions {
		if def.Options == nil || def.Options.Engine == nil {
			continue
		}

		def.Options.Engine.Name = strings.ToUpper(def.Options.Engine.Name)
		if engineName, ok := engineCasing[def.Options.Engine.Name]; ok {
			def.Options.Engine.Name = engineName
		}
	}
}

func newPrimaryKeyIndexDefinitionSingleColumn(name sqlparser.IdentifierCI) *sqlparser.IndexDefinition {
	index := &sqlparser.IndexDefinition{
		Info: &sqlparser.IndexInfo{
			Name:    sqlparser.NewIdentifierCI("PRIMARY"),
			Type:    "PRIMARY KEY",
			Primary: true,
			Unique:  true,
		},
		Columns: []*sqlparser.IndexColumn{{Column: name}},
	}
	return index
}

func (c *CreateTableEntity) normalizePrimaryKeyColumns() {
	// normalize PRIMARY KEY:
	// `create table t (id int primary key)`
	// should turn into:
	// `create table t (id int, primary key (id))`
	// Also, PRIMARY KEY must come first before all other keys
	for _, col := range c.CreateTable.TableSpec.Columns {
		if col.Type.Options.KeyOpt == sqlparser.ColKeyPrimary {
			c.CreateTable.TableSpec.Indexes = append([]*sqlparser.IndexDefinition{newPrimaryKeyIndexDefinitionSingleColumn(col.Name)}, c.CreateTable.TableSpec.Indexes...)
			col.Type.Options.KeyOpt = sqlparser.ColKeyNone
		}
	}
}

func (c *CreateTableEntity) normalizeKeys() {
<<<<<<< HEAD
	// formalize PRIMARY KEY:
	// `create table t (id int primary key)`
	// should turn into:
	// `create table t (id int, primary key (id))`

	// let's ensure all foreign key constraints are covered by local keys, or else add such keys.
	// We add the keys unnamed, and the followup code will name them properly.
	for _, cs := range c.CreateTable.TableSpec.Constraints {
		fk, ok := cs.Details.(*sqlparser.ForeignKeyDefinition)
		if !ok {
			continue
		}
		if !c.columnsCoveredByInOrderIndex(fk.Source) {
			index := &sqlparser.IndexDefinition{Info: &sqlparser.IndexInfo{Name: sqlparser.NewIdentifierCI(""), Type: "KEY"}}
			for _, col := range fk.Source {
				index.Columns = append(index.Columns, &sqlparser.IndexColumn{Column: col})
			}
			c.CreateTable.TableSpec.Indexes = append(c.CreateTable.TableSpec.Indexes, index)
		}
	}
=======
	c.normalizePrimaryKeyColumns()
>>>>>>> b0a8c6f0

	// let's ensure all keys have names
	keyNameExists := map[string]bool{}
	// first, we iterate and take note for all keys that do already have names
	for _, key := range c.CreateTable.TableSpec.Indexes {
		if name := key.Info.Name.Lowered(); name != "" {
			keyNameExists[name] = true
		}
	}
	for _, key := range c.CreateTable.TableSpec.Indexes {
		// Normalize to KEY which matches MySQL behavior for the type.
		if key.Info.Type == sqlparser.KeywordString(sqlparser.INDEX) {
			key.Info.Type = sqlparser.KeywordString(sqlparser.KEY)
		}
		// now, let's look at keys that do not have names, and assign them new names
		if name := key.Info.Name.String(); name == "" {
			// we know there must be at least one column covered by this key
			var colName string
			if len(key.Columns) > 0 {
				expressionFound := false
				for _, col := range key.Columns {
					if col.Expression != nil {
						expressionFound = true
					}
				}
				if expressionFound {
					// that's the name MySQL picks for an unnamed key when there's at least one functional index expression
					colName = "functional_index"
				} else {
					// like MySQL, we first try to call our index by the name of the first column:
					colName = key.Columns[0].Column.String()
				}
			}
			suggestedKeyName := colName
			// now let's see if that name is taken; if it is, enumerate new news until we find a free name
			for enumerate := 2; keyNameExists[strings.ToLower(suggestedKeyName)]; enumerate++ {
				suggestedKeyName = fmt.Sprintf("%s_%d", colName, enumerate)
			}
			// OK we found a free slot!
			key.Info.Name = sqlparser.NewIdentifierCI(suggestedKeyName)
			keyNameExists[strings.ToLower(suggestedKeyName)] = true
		}

		// Drop options that are the same as the default.
		keptOptions := make([]*sqlparser.IndexOption, 0, len(key.Options))
		for _, option := range key.Options {
			switch strings.ToUpper(option.Name) {
			case "USING":
				if strings.EqualFold(option.String, "BTREE") {
					continue
				}
			case "VISIBLE":
				continue
			}
			keptOptions = append(keptOptions, option)
		}
		key.Options = keptOptions
	}
}

func (c *CreateTableEntity) normalizeUnnamedConstraints() {
	// let's ensure all constraints have names
	constraintNameExists := map[string]bool{}
	// first, we iterate and take note for all keys that do already have names
	for _, constraint := range c.CreateTable.TableSpec.Constraints {
		if name := constraint.Name.Lowered(); name != "" {
			constraintNameExists[name] = true
		}
	}

	// now, let's look at keys that do not have names, and assign them new names
	for _, constraint := range c.CreateTable.TableSpec.Constraints {
		if name := constraint.Name.String(); name == "" {
			nameFormat := "%s_chk_%d"
			if _, fk := constraint.Details.(*sqlparser.ForeignKeyDefinition); fk {
				nameFormat = "%s_ibfk_%d"
			}
			suggestedCheckName := fmt.Sprintf(nameFormat, c.CreateTable.Table.Name.String(), 1)
			// now let's see if that name is taken; if it is, enumerate new news until we find a free name
			for enumerate := 2; constraintNameExists[strings.ToLower(suggestedCheckName)]; enumerate++ {
				suggestedCheckName = fmt.Sprintf(nameFormat, c.CreateTable.Table.Name.String(), enumerate)
			}
			// OK we found a free slot!
			constraint.Name = sqlparser.NewIdentifierCI(suggestedCheckName)
			constraintNameExists[strings.ToLower(suggestedCheckName)] = true
		}
	}
}

// Name implements Entity interface
func (c *CreateTableEntity) Name() string {
	return c.CreateTable.GetTable().Name.String()
}

// Diff implements Entity interface function
func (c *CreateTableEntity) Diff(other Entity, hints *DiffHints) (EntityDiff, error) {
	otherCreateTable, ok := other.(*CreateTableEntity)
	if !ok {
		return nil, ErrEntityTypeMismatch
	}
	if hints.StrictIndexOrdering {
		return nil, ErrStrictIndexOrderingUnsupported
	}
	if c.CreateTable.TableSpec == nil {
		return nil, ErrUnexpectedTableSpec
	}

	d, err := c.TableDiff(otherCreateTable, hints)
	if err != nil {
		return nil, err
	}
	return d, nil
}

// TableDiff compares this table statement with another table statement, and sees what it takes to
// change this table to look like the other table.
// It returns an AlterTable statement if changes are found, or nil if not.
// the other table may be of different name; its name is ignored.
func (c *CreateTableEntity) TableDiff(other *CreateTableEntity, hints *DiffHints) (*AlterTableEntityDiff, error) {
	if !c.CreateTable.IsFullyParsed() {
		return nil, &NotFullyParsedError{Entity: c.Name(), Statement: sqlparser.CanonicalString(c.CreateTable)}
	}
	if !other.CreateTable.IsFullyParsed() {
		return nil, &NotFullyParsedError{Entity: other.Name(), Statement: sqlparser.CanonicalString(other.CreateTable)}
	}

	if c.identicalOtherThanName(other) {
		return nil, nil
	}

	alterTable := &sqlparser.AlterTable{
		Table: c.CreateTable.Table,
	}
	diffedTableCharset := ""
	var parentAlterTableEntityDiff *AlterTableEntityDiff
	var partitionSpecs []*sqlparser.PartitionSpec
	var superfluousFulltextKeys []*sqlparser.AddIndexDefinition
	{
		t1Options := c.CreateTable.TableSpec.Options
		t2Options := other.CreateTable.TableSpec.Options
		diffedTableCharset = c.diffTableCharset(t1Options, t2Options)
	}
	{
		// diff columns
		// ordered columns for both tables:
		t1Columns := c.CreateTable.TableSpec.Columns
		t2Columns := other.CreateTable.TableSpec.Columns
		c.diffColumns(alterTable, t1Columns, t2Columns, hints, diffedTableCharset != "")
	}
	{
		// diff keys
		// ordered keys for both tables:
		t1Keys := c.CreateTable.TableSpec.Indexes
		t2Keys := other.CreateTable.TableSpec.Indexes
		superfluousFulltextKeys = c.diffKeys(alterTable, t1Keys, t2Keys, hints)
	}
	{
		// diff constraints
		// ordered constraints for both tables:
		t1Constraints := c.CreateTable.TableSpec.Constraints
		t2Constraints := other.CreateTable.TableSpec.Constraints
		c.diffConstraints(alterTable, t1Constraints, t2Constraints, hints)
	}
	{
		// diff partitions
		// ordered keys for both tables:
		t1Partitions := c.CreateTable.TableSpec.PartitionOption
		t2Partitions := other.CreateTable.TableSpec.PartitionOption
		var err error
		partitionSpecs, err = c.diffPartitions(alterTable, t1Partitions, t2Partitions, hints)
		if err != nil {
			return nil, err
		}
	}
	{
		// diff table options
		// ordered keys for both tables:
		t1Options := c.CreateTable.TableSpec.Options
		t2Options := other.CreateTable.TableSpec.Options
		if err := c.diffOptions(alterTable, t1Options, t2Options, hints); err != nil {
			return nil, err
		}
	}
	tableSpecHasChanged := len(alterTable.AlterOptions) > 0 || alterTable.PartitionOption != nil || alterTable.PartitionSpec != nil
	if tableSpecHasChanged {
		parentAlterTableEntityDiff = &AlterTableEntityDiff{alterTable: alterTable, from: c, to: other}
	}
	for _, superfluousFulltextKey := range superfluousFulltextKeys {
		alterTable := &sqlparser.AlterTable{
			Table:        c.CreateTable.Table,
			AlterOptions: []sqlparser.AlterOption{superfluousFulltextKey},
		}
		diff := &AlterTableEntityDiff{alterTable: alterTable, from: c, to: other}
		// if we got superfluous fulltext keys, that means the table spec has changed, ie
		// parentAlterTableEntityDiff is not nil
		parentAlterTableEntityDiff.addSubsequentDiff(diff)
	}
	for _, partitionSpec := range partitionSpecs {
		alterTable := &sqlparser.AlterTable{
			Table:         c.CreateTable.Table,
			PartitionSpec: partitionSpec,
		}
		diff := &AlterTableEntityDiff{alterTable: alterTable, from: c, to: other}
		if parentAlterTableEntityDiff == nil {
			parentAlterTableEntityDiff = diff
		} else {
			parentAlterTableEntityDiff.addSubsequentDiff(diff)
		}
	}
	return parentAlterTableEntityDiff, nil
}

func (c *CreateTableEntity) diffTableCharset(
	t1Options sqlparser.TableOptions,
	t2Options sqlparser.TableOptions,
) string {
	getcharset := func(options sqlparser.TableOptions) string {
		for _, option := range options {
			if strings.EqualFold(option.Name, "CHARSET") {
				return option.String
			}
		}
		return ""
	}
	t1Charset := getcharset(t1Options)
	t2Charset := getcharset(t2Options)
	if t1Charset != t2Charset {
		return t2Charset
	}
	return ""
}

// isDefaultTableOptionValue sees if the value for a TableOption is also its default value
func isDefaultTableOptionValue(option *sqlparser.TableOption) bool {
	var value string
	if option.Value != nil {
		value = sqlparser.CanonicalString(option.Value)
	}
	switch strings.ToUpper(option.Name) {
	case "CHECKSUM":
		return value == "0"
	case "COMMENT":
		return option.String == ""
	case "COMPRESSION":
		return value == "" || value == "''"
	case "CONNECTION":
		return value == "" || value == "''"
	case "DATA DIRECTORY":
		return value == "" || value == "''"
	case "DELAY_KEY_WRITE":
		return value == "0"
	case "ENCRYPTION":
		return value == "N"
	case "INDEX DIRECTORY":
		return value == "" || value == "''"
	case "KEY_BLOCK_SIZE":
		return value == "0"
	case "MAX_ROWS":
		return value == "0"
	case "MIN_ROWS":
		return value == "0"
	case "PACK_KEYS":
		return strings.EqualFold(option.String, "DEFAULT")
	case "ROW_FORMAT":
		return strings.EqualFold(option.String, "DEFAULT")
	case "STATS_AUTO_RECALC":
		return strings.EqualFold(option.String, "DEFAULT")
	case "STATS_PERSISTENT":
		return strings.EqualFold(option.String, "DEFAULT")
	case "STATS_SAMPLE_PAGES":
		return strings.EqualFold(option.String, "DEFAULT")
	default:
		return false
	}
}

func (c *CreateTableEntity) diffOptions(alterTable *sqlparser.AlterTable,
	t1Options sqlparser.TableOptions,
	t2Options sqlparser.TableOptions,
	hints *DiffHints,
) error {
	t1OptionsMap := map[string]*sqlparser.TableOption{}
	t2OptionsMap := map[string]*sqlparser.TableOption{}
	for _, option := range t1Options {
		t1OptionsMap[option.Name] = option
	}
	for _, option := range t2Options {
		t2OptionsMap[option.Name] = option
	}
	alterTableOptions := sqlparser.TableOptions{}
	// dropped options
	for _, t1Option := range t1Options {
		if _, ok := t2OptionsMap[t1Option.Name]; !ok {
			// option exists in t1 but not in t2, hence it is dropped
			var tableOption *sqlparser.TableOption
			switch strings.ToUpper(t1Option.Name) {
			case "AUTO_INCREMENT":
				// skip
			case "AUTOEXTEND_SIZE":
				// skip
			case "AVG_ROW_LENGTH":
				// skip. MyISAM only, not interesting
			case "CHECKSUM":
				tableOption = &sqlparser.TableOption{Value: sqlparser.NewIntLiteral("0")}
			case "COLLATE":
				// skip. the default collation is applied per CHARSET
			case "COMMENT":
				tableOption = &sqlparser.TableOption{Value: sqlparser.NewStrLiteral("")}
			case "COMPRESSION":
				tableOption = &sqlparser.TableOption{Value: sqlparser.NewStrLiteral("")}
			case "CONNECTION":
				tableOption = &sqlparser.TableOption{Value: sqlparser.NewStrLiteral("")}
			case "DATA DIRECTORY":
				tableOption = &sqlparser.TableOption{Value: sqlparser.NewStrLiteral("")}
			case "DELAY_KEY_WRITE":
				tableOption = &sqlparser.TableOption{Value: sqlparser.NewIntLiteral("0")}
			case "ENCRYPTION":
				tableOption = &sqlparser.TableOption{Value: sqlparser.NewStrLiteral("N")}
			case "ENGINE":
				// skip
			case "ENGINE_ATTRIBUTE":
				// skip
			case "INDEX DIRECTORY":
				tableOption = &sqlparser.TableOption{Value: sqlparser.NewStrLiteral("")}
			case "INSERT_METHOD":
				// MyISAM only. skip
			case "KEY_BLOCK_SIZE":
				tableOption = &sqlparser.TableOption{Value: sqlparser.NewIntLiteral("0")}
			case "MAX_ROWS":
				tableOption = &sqlparser.TableOption{Value: sqlparser.NewIntLiteral("0")}
			case "MIN_ROWS":
				tableOption = &sqlparser.TableOption{Value: sqlparser.NewIntLiteral("0")}
			case "PACK_KEYS":
				tableOption = &sqlparser.TableOption{String: "DEFAULT"}
			case "PASSWORD":
				// unused option. skip
			case "ROW_FORMAT":
				tableOption = &sqlparser.TableOption{String: "DEFAULT"}
			case "SECONDARY_ENGINE_ATTRIBUTE":
				// unused option. skip
			case "STATS_AUTO_RECALC":
				tableOption = &sqlparser.TableOption{String: "DEFAULT"}
			case "STATS_PERSISTENT":
				tableOption = &sqlparser.TableOption{String: "DEFAULT"}
			case "STATS_SAMPLE_PAGES":
				tableOption = &sqlparser.TableOption{String: "DEFAULT"}
			case "TABLESPACE":
				// not supporting the change, skip
			case "UNION":
				// MyISAM/MERGE only. Skip
			default:
				return &UnsupportedTableOptionError{Table: c.Name(), Option: strings.ToUpper(t1Option.Name)}
			}
			if tableOption != nil {
				tableOption.Name = t1Option.Name
				alterTableOptions = append(alterTableOptions, tableOption)
			}
		}

	}
	// changed options
	for _, t2Option := range t2Options {
		if t1Option, ok := t1OptionsMap[t2Option.Name]; ok {
			options1 := sqlparser.TableOptions{t1Option}
			options2 := sqlparser.TableOptions{t2Option}
			if !sqlparser.Equals.TableOptions(options1, options2) {
				// options are different.
				// However, we don't automatically apply these changes. It depends on the option!
				switch strings.ToUpper(t1Option.Name) {
				case "AUTO_INCREMENT":
					switch hints.AutoIncrementStrategy {
					case AutoIncrementApplyAlways:
						alterTableOptions = append(alterTableOptions, t2Option)
					case AutoIncrementApplyHigher:
						option1AutoIncrement, err := strconv.ParseInt(t1Option.Value.Val, 10, 64)
						if err != nil {
							return err
						}
						option2AutoIncrement, err := strconv.ParseInt(t2Option.Value.Val, 10, 64)
						if err != nil {
							return err
						}
						if option2AutoIncrement > option1AutoIncrement {
							// never decrease AUTO_INCREMENT. Only increase
							alterTableOptions = append(alterTableOptions, t2Option)
						}
					case AutoIncrementIgnore:
						// do not apply
					}
				default:
					// Apply the new options
					alterTableOptions = append(alterTableOptions, t2Option)
				}
			}
		}
	}
	// added options
	for _, t2Option := range t2Options {
		if _, ok := t1OptionsMap[t2Option.Name]; !ok {
			switch strings.ToUpper(t2Option.Name) {
			case "AUTO_INCREMENT":
				switch hints.AutoIncrementStrategy {
				case AutoIncrementApplyAlways, AutoIncrementApplyHigher:
					alterTableOptions = append(alterTableOptions, t2Option)
				case AutoIncrementIgnore:
					// do not apply
				}
			default:
				alterTableOptions = append(alterTableOptions, t2Option)
			}
		}
	}

	if len(alterTableOptions) > 0 {
		alterTable.AlterOptions = append(alterTable.AlterOptions, alterTableOptions)
	}
	return nil
}

// rangePartitionsAddedRemoved returns true when:
// - both table partitions are RANGE type
// - there is exactly one consequitive non-empty shared sequence of partitions (same names, same range values, in same order)
// - table1 may have non-empty list of partitions _preceding_ this sequence, and table2 may not
// - table2 may have non-empty list of partitions _following_ this sequence, and table1 may not
func (c *CreateTableEntity) isRangePartitionsRotation(
	t1Partitions *sqlparser.PartitionOption,
	t2Partitions *sqlparser.PartitionOption,
) (bool, []*sqlparser.PartitionSpec, error) {
	// Validate that both tables have range partitioning
	if t1Partitions.Type != t2Partitions.Type {
		return false, nil, nil
	}
	if t1Partitions.Type != sqlparser.RangeType {
		return false, nil, nil
	}
	definitions1 := t1Partitions.Definitions
	definitions2 := t2Partitions.Definitions
	// there has to be a non-empty shared list, therefore both definitions must be non-empty:
	if len(definitions1) == 0 {
		return false, nil, nil
	}
	if len(definitions2) == 0 {
		return false, nil, nil
	}
	var droppedPartitions1 []*sqlparser.PartitionDefinition
	// It's OK for prefix of t1 partitions to be nonexistent in t2 (as they may have been rotated away in t2)
	for len(definitions1) > 0 && !sqlparser.Equals.RefOfPartitionDefinition(definitions1[0], definitions2[0]) {
		droppedPartitions1 = append(droppedPartitions1, definitions1[0])
		definitions1 = definitions1[1:]
	}
	if len(definitions1) == 0 {
		// We've exhaused definition1 trying to find a shared partition with definitions2. Nothing found.
		// so there is no shared sequence between the two tables.
		return false, nil, nil
	}
	if len(definitions1) > len(definitions2) {
		return false, nil, nil
	}
	// To save computation, and because we've already shown that sqlparser.EqualsRefOfPartitionDefinition(definitions1[0], definitions2[0]), nil,
	// we can skip one element
	definitions1 = definitions1[1:]
	definitions2 = definitions2[1:]
	// Now let's ensure that whatever is remaining in definitions1 is an exact match for a prefix of definitions2
	// It's ok if we end up with leftover elements in definition2
	for len(definitions1) > 0 {
		if !sqlparser.Equals.RefOfPartitionDefinition(definitions1[0], definitions2[0]) {
			return false, nil, nil
		}
		definitions1 = definitions1[1:]
		definitions2 = definitions2[1:]
	}
	addedPartitions2 := definitions2
	partitionSpecs := make([]*sqlparser.PartitionSpec, 0, len(droppedPartitions1)+len(addedPartitions2))
	for _, p := range droppedPartitions1 {
		partitionSpec := &sqlparser.PartitionSpec{
			Action: sqlparser.DropAction,
			Names:  []sqlparser.IdentifierCI{p.Name},
		}
		partitionSpecs = append(partitionSpecs, partitionSpec)
	}
	for _, p := range addedPartitions2 {
		partitionSpec := &sqlparser.PartitionSpec{
			Action:      sqlparser.AddAction,
			Definitions: []*sqlparser.PartitionDefinition{p},
		}
		partitionSpecs = append(partitionSpecs, partitionSpec)
	}
	return true, partitionSpecs, nil
}

func (c *CreateTableEntity) diffPartitions(alterTable *sqlparser.AlterTable,
	t1Partitions *sqlparser.PartitionOption,
	t2Partitions *sqlparser.PartitionOption,
	hints *DiffHints,
) (partitionSpecs []*sqlparser.PartitionSpec, err error) {
	switch {
	case t1Partitions == nil && t2Partitions == nil:
		return nil, nil
	case t1Partitions == nil:
		// add partitioning
		alterTable.PartitionOption = t2Partitions
	case t2Partitions == nil:
		// remove partitioning
		partitionSpec := &sqlparser.PartitionSpec{
			Action: sqlparser.RemoveAction,
			IsAll:  true,
		}
		alterTable.PartitionSpec = partitionSpec
	case sqlparser.Equals.RefOfPartitionOption(t1Partitions, t2Partitions):
		// identical partitioning
		return nil, nil
	default:
		// partitioning was changed
		// For most cases, we produce a complete re-partitioing schema: we don't try and figure out the minimal
		// needed change. For example, maybe the minimal change is to REORGANIZE a specific partition and split
		// into two, thus unaffecting the rest of the partitions. But we don't evaluate that, we just set a
		// complete new ALTER TABLE ... PARTITION BY statement.
		// The idea is that it doesn't matter: we're not looking to do optimal in-place ALTERs, we run
		// Online DDL alters, where we create a new table anyway. Thus, the optimization is meaningless.

		// Having said that, we _do_ analyze the scenario of a RANGE partitioning rotation of partitions:
		// where zero or more partitions may have been dropped from the earlier range, and zero or more
		// partitions have been added with a later range:
		isRotation, partitionSpecs, err := c.isRangePartitionsRotation(t1Partitions, t2Partitions)
		if err != nil {
			return nil, err
		}
		if isRotation {
			switch hints.RangeRotationStrategy {
			case RangeRotationIgnore:
				return nil, nil
			case RangeRotationDistinctStatements:
				return partitionSpecs, nil
			case RangeRotationFullSpec:
				// proceed to return a full rebuild
			}
		}
		alterTable.PartitionOption = t2Partitions
	}
	return nil, nil
}

func (c *CreateTableEntity) diffConstraints(alterTable *sqlparser.AlterTable,
	t1Constraints []*sqlparser.ConstraintDefinition,
	t2Constraints []*sqlparser.ConstraintDefinition,
	hints *DiffHints,
) {
	normalizeConstraintName := func(constraint *sqlparser.ConstraintDefinition) string {
		switch hints.ConstraintNamesStrategy {
		case ConstraintNamesIgnoreVitess:
			return ExtractConstraintOriginalName(constraint.Name.String())
		case ConstraintNamesIgnoreAll:
			return sqlparser.CanonicalString(constraint.Details)
		case ConstraintNamesStrict:
			return constraint.Name.String()
		default:
			// should never get here; but while here, let's assume strict.
			return constraint.Name.String()
		}
	}
	t1ConstraintsMap := map[string]*sqlparser.ConstraintDefinition{}
	t2ConstraintsMap := map[string]*sqlparser.ConstraintDefinition{}
	for _, constraint := range t1Constraints {
		t1ConstraintsMap[normalizeConstraintName(constraint)] = constraint
	}
	for _, constraint := range t2Constraints {
		t2ConstraintsMap[normalizeConstraintName(constraint)] = constraint
	}

	dropConstraintStatement := func(constraint *sqlparser.ConstraintDefinition) *sqlparser.DropKey {
		if _, fk := constraint.Details.(*sqlparser.ForeignKeyDefinition); fk {
			return &sqlparser.DropKey{Name: constraint.Name, Type: sqlparser.ForeignKeyType}
		}
		return &sqlparser.DropKey{Name: constraint.Name, Type: sqlparser.CheckKeyType}
	}

	// evaluate dropped constraints
	//
	for _, t1Constraint := range t1Constraints {
		if _, ok := t2ConstraintsMap[normalizeConstraintName(t1Constraint)]; !ok {
			// constraint exists in t1 but not in t2, hence it is dropped
			dropConstraint := dropConstraintStatement(t1Constraint)
			alterTable.AlterOptions = append(alterTable.AlterOptions, dropConstraint)
		}
	}

	for _, t2Constraint := range t2Constraints {
		normalizedT2ConstraintName := normalizeConstraintName(t2Constraint)
		// evaluate modified & added constraints:
		//
		if t1Constraint, ok := t1ConstraintsMap[normalizedT2ConstraintName]; ok {
			// constraint exists in both tables
			// check diff between before/after columns:
			if !sqlparser.Equals.ConstraintInfo(t2Constraint.Details, t1Constraint.Details) {
				// constraints with same name have different definition.
				// First we check if this is only the enforced setting that changed which can
				// be directly altered.
				check1Details, ok1 := t1Constraint.Details.(*sqlparser.CheckConstraintDefinition)
				check2Details, ok2 := t2Constraint.Details.(*sqlparser.CheckConstraintDefinition)
				if ok1 && ok2 && sqlparser.Equals.Expr(check1Details.Expr, check2Details.Expr) {
					// We have the same expression, so we have a different Enforced here
					alterConstraint := &sqlparser.AlterCheck{
						Name:     t2Constraint.Name,
						Enforced: check2Details.Enforced,
					}
					alterTable.AlterOptions = append(alterTable.AlterOptions, alterConstraint)
					continue
				}

				// There's another change, so we need to drop and add.
				dropConstraint := dropConstraintStatement(t1Constraint)
				addConstraint := &sqlparser.AddConstraintDefinition{
					ConstraintDefinition: t2Constraint,
				}
				alterTable.AlterOptions = append(alterTable.AlterOptions, dropConstraint)
				alterTable.AlterOptions = append(alterTable.AlterOptions, addConstraint)
			}
		} else {
			// constraint exists in t2 but not in t1, hence it is added
			addConstraint := &sqlparser.AddConstraintDefinition{
				ConstraintDefinition: t2Constraint,
			}
			alterTable.AlterOptions = append(alterTable.AlterOptions, addConstraint)
		}
	}
}

func (c *CreateTableEntity) diffKeys(alterTable *sqlparser.AlterTable,
	t1Keys []*sqlparser.IndexDefinition,
	t2Keys []*sqlparser.IndexDefinition,
	hints *DiffHints,
) (superfluousFulltextKeys []*sqlparser.AddIndexDefinition) {
	t1KeysMap := map[string]*sqlparser.IndexDefinition{}
	t2KeysMap := map[string]*sqlparser.IndexDefinition{}
	for _, key := range t1Keys {
		t1KeysMap[key.Info.Name.String()] = key
	}
	for _, key := range t2Keys {
		t2KeysMap[key.Info.Name.String()] = key
	}

	dropKeyStatement := func(info *sqlparser.IndexInfo) *sqlparser.DropKey {
		dropKey := &sqlparser.DropKey{}
		if strings.EqualFold(info.Type, sqlparser.PrimaryKeyTypeStr) {
			dropKey.Type = sqlparser.PrimaryKeyType
		} else {
			dropKey.Type = sqlparser.NormalKeyType
			dropKey.Name = info.Name
		}
		return dropKey
	}

	// evaluate dropped keys
	//
	for _, t1Key := range t1Keys {
		if _, ok := t2KeysMap[t1Key.Info.Name.String()]; !ok {
			// column exists in t1 but not in t2, hence it is dropped
			dropKey := dropKeyStatement(t1Key.Info)
			alterTable.AlterOptions = append(alterTable.AlterOptions, dropKey)
		}
	}

	addedFulltextKeys := 0
	for _, t2Key := range t2Keys {
		t2KeyName := t2Key.Info.Name.String()
		// evaluate modified & added keys:
		//
		if t1Key, ok := t1KeysMap[t2KeyName]; ok {
			// key exists in both tables
			// check diff between before/after columns:
			if !sqlparser.Equals.RefOfIndexDefinition(t2Key, t1Key) {
				indexVisibilityChange, newVisibility := indexOnlyVisibilityChange(t1Key, t2Key)
				if indexVisibilityChange {
					alterTable.AlterOptions = append(alterTable.AlterOptions, &sqlparser.AlterIndex{
						Name:      t2Key.Info.Name,
						Invisible: newVisibility,
					})
					continue
				}

				// For other changes, we're going to drop and create.
				dropKey := dropKeyStatement(t1Key.Info)
				addKey := &sqlparser.AddIndexDefinition{
					IndexDefinition: t2Key,
				}
				alterTable.AlterOptions = append(alterTable.AlterOptions, dropKey)
				alterTable.AlterOptions = append(alterTable.AlterOptions, addKey)
			}
		} else {
			// key exists in t2 but not in t1, hence it is added
			addKey := &sqlparser.AddIndexDefinition{
				IndexDefinition: t2Key,
			}
			addedAsSuperfluousStatement := false
			if t2Key.Info.Fulltext {
				if addedFulltextKeys > 0 && hints.FullTextKeyStrategy == FullTextKeyDistinctStatements {
					// Special case: MySQL does not support multiple ADD FULLTEXT KEY statements in a single ALTER
					superfluousFulltextKeys = append(superfluousFulltextKeys, addKey)
					addedAsSuperfluousStatement = true
				}
				addedFulltextKeys++
			}
			if !addedAsSuperfluousStatement {
				alterTable.AlterOptions = append(alterTable.AlterOptions, addKey)
			}
		}
	}
	return superfluousFulltextKeys
}

// indexOnlyVisibilityChange checks whether the change on an index is only
// a visibility change. In that case we can use `ALTER INDEX`.
// Returns if this is a visibility only change and if true, whether
// the new visibility is invisible or not.
func indexOnlyVisibilityChange(t1Key, t2Key *sqlparser.IndexDefinition) (bool, bool) {
	t1KeyCopy := sqlparser.CloneRefOfIndexDefinition(t1Key)
	t2KeyCopy := sqlparser.CloneRefOfIndexDefinition(t2Key)
	t1KeyKeptOptions := make([]*sqlparser.IndexOption, 0, len(t1KeyCopy.Options))
	t2KeyInvisible := false
	for _, opt := range t1KeyCopy.Options {
		if strings.EqualFold(opt.Name, "invisible") {
			continue
		}
		t1KeyKeptOptions = append(t1KeyKeptOptions, opt)
	}
	t1KeyCopy.Options = t1KeyKeptOptions
	t2KeyKeptOptions := make([]*sqlparser.IndexOption, 0, len(t2KeyCopy.Options))
	for _, opt := range t2KeyCopy.Options {
		if strings.EqualFold(opt.Name, "invisible") {
			t2KeyInvisible = true
			continue
		}
		t2KeyKeptOptions = append(t2KeyKeptOptions, opt)
	}
	t2KeyCopy.Options = t2KeyKeptOptions
	if sqlparser.Equals.RefOfIndexDefinition(t2KeyCopy, t1KeyCopy) {
		return true, t2KeyInvisible
	}
	return false, false
}

// evaluateColumnReordering produces a minimal reordering set of columns. To elaborate:
// The function receives two sets of columns. the two must be permutations of one another. Specifically,
// these are the columns shared between the from&to tables.
// The function uses longest-common-subsequence (lcs) algorithm to compute which columns should not be moved.
// any column not in the lcs need to be reordered.
// The function a map of column names that need to be reordered, and the index into which they are reordered.
func evaluateColumnReordering(t1SharedColumns, t2SharedColumns []*sqlparser.ColumnDefinition) map[string]int {
	minimalColumnReordering := map[string]int{}

	t1SharedColNames := make([]interface{}, 0, len(t1SharedColumns))
	for _, col := range t1SharedColumns {
		t1SharedColNames = append(t1SharedColNames, col.Name.Lowered())
	}
	t2SharedColNames := make([]interface{}, 0, len(t2SharedColumns))
	for _, col := range t2SharedColumns {
		t2SharedColNames = append(t2SharedColNames, col.Name.Lowered())
	}

	lcs := golcs.New(t1SharedColNames, t2SharedColNames)
	lcsNames := map[string]bool{}
	for _, v := range lcs.Values() {
		lcsNames[v.(string)] = true
	}
	for i, t2Col := range t2SharedColumns {
		t2ColName := t2Col.Name.Lowered()
		// see if this column is in the longest common subsequence. If so, no need to reorder it. If not, it must be reordered.
		if _, ok := lcsNames[t2ColName]; !ok {
			minimalColumnReordering[t2ColName] = i
		}
	}

	return minimalColumnReordering
}

// Diff compares this table statement with another table statement, and sees what it takes to
// change this table to look like the other table.
// It returns an AlterTable statement if changes are found, or nil if not.
// the other table may be of different name; its name is ignored.
func (c *CreateTableEntity) diffColumns(alterTable *sqlparser.AlterTable,
	t1Columns []*sqlparser.ColumnDefinition,
	t2Columns []*sqlparser.ColumnDefinition,
	hints *DiffHints,
	tableCharsetChanged bool,
) {
	getColumnsMap := func(cols []*sqlparser.ColumnDefinition) map[string]*columnDetails {
		var prevCol *columnDetails
		m := map[string]*columnDetails{}
		for _, col := range cols {
			colDetails := &columnDetails{
				col:     col,
				prevCol: prevCol,
			}
			if prevCol != nil {
				prevCol.nextCol = colDetails
			}
			prevCol = colDetails
			m[col.Name.Lowered()] = colDetails
		}
		return m
	}
	// map columns by names for easy access
	t1ColumnsMap := getColumnsMap(t1Columns)
	t2ColumnsMap := getColumnsMap(t2Columns)

	// For purpose of column reordering detection, we maintain a list of
	// shared columns, by order of appearance in t1
	var t1SharedColumns []*sqlparser.ColumnDefinition

	var dropColumns []*sqlparser.DropColumn
	// evaluate dropped columns
	//
	for _, t1Col := range t1Columns {
		if _, ok := t2ColumnsMap[t1Col.Name.Lowered()]; ok {
			t1SharedColumns = append(t1SharedColumns, t1Col)
		} else {
			// column exists in t1 but not in t2, hence it is dropped
			dropColumn := &sqlparser.DropColumn{
				Name: getColName(&t1Col.Name),
			}
			dropColumns = append(dropColumns, dropColumn)
		}
	}

	// For purpose of column reordering detection, we maintain a list of
	// shared columns, by order of appearance in t2
	var t2SharedColumns []*sqlparser.ColumnDefinition
	for _, t2Col := range t2Columns {
		if _, ok := t1ColumnsMap[t2Col.Name.Lowered()]; ok {
			// column exists in both tables
			t2SharedColumns = append(t2SharedColumns, t2Col)
		}
	}

	// evaluate modified columns
	//
	var modifyColumns []*sqlparser.ModifyColumn
	columnReordering := evaluateColumnReordering(t1SharedColumns, t2SharedColumns)
	for _, t2Col := range t2SharedColumns {
		t2ColName := t2Col.Name.Lowered()
		// we know that column exists in both tables
		t1Col := t1ColumnsMap[t2ColName]
		t1ColEntity := NewColumnDefinitionEntity(t1Col.col)
		t2ColEntity := NewColumnDefinitionEntity(t2Col)

		// check diff between before/after columns:
		modifyColumnDiff := t1ColEntity.ColumnDiff(t2ColEntity, hints)
		if modifyColumnDiff == nil {
			// even if there's no apparent change, there can still be implicit changes
			// it is possible that the table charset is changed. the column may be some col1 TEXT NOT NULL, possibly in both varsions 1 and 2,
			// but implicitly the column has changed its characters set. So we need to explicitly ass a MODIFY COLUMN statement, so that
			// MySQL rebuilds it.
			if tableCharsetChanged && t2ColEntity.IsTextual() && t2Col.Type.Charset.Name == "" {
				modifyColumnDiff = NewModifyColumnDiffByDefinition(t2Col)
			}
		}
		// It is also possible that a column is reordered. Whether the column definition has
		// or hasn't changed, if a column is reordered then that's a change of its own!
		if columnReorderIndex, ok := columnReordering[t2ColName]; ok {
			// seems like we previously evaluated that this column should be reordered
			if modifyColumnDiff == nil {
				// create column change
				modifyColumnDiff = NewModifyColumnDiffByDefinition(t2Col)
			}
			if columnReorderIndex == 0 {
				modifyColumnDiff.modifyColumn.First = true
			} else {
				modifyColumnDiff.modifyColumn.After = getColName(&t2SharedColumns[columnReorderIndex-1].Name)
			}
		}
		if modifyColumnDiff != nil {
			// column definition or ordering has changed
			modifyColumns = append(modifyColumns, modifyColumnDiff.modifyColumn)
		}
	}
	// Evaluate added columns
	//
	// Every added column is obviously a diff. But on top of that, we are also interested to know
	// if the column is added somewhere in between existing columns rather than appended to the
	// end of existing columns list.
	var addColumns []*sqlparser.AddColumns
	expectAppendIndex := len(t2SharedColumns)
	for t2ColIndex, t2Col := range t2Columns {
		if _, ok := t1ColumnsMap[t2Col.Name.Lowered()]; !ok {
			// column exists in t2 but not in t1, hence it is added
			addColumn := &sqlparser.AddColumns{
				Columns: []*sqlparser.ColumnDefinition{t2Col},
			}
			if t2ColIndex < expectAppendIndex {
				// This column is added somewhere in between existing columns, not appended at end of column list
				if t2ColIndex == 0 {
					addColumn.First = true
				} else {
					addColumn.After = getColName(&t2Columns[t2ColIndex-1].Name)
				}
			}
			expectAppendIndex++
			addColumns = append(addColumns, addColumn)
		}
	}
	dropColumns, addColumns, renameColumns := heuristicallyDetectColumnRenames(dropColumns, addColumns, t1ColumnsMap, t2ColumnsMap, hints)
	for _, c := range dropColumns {
		alterTable.AlterOptions = append(alterTable.AlterOptions, c)
	}
	for _, c := range modifyColumns {
		alterTable.AlterOptions = append(alterTable.AlterOptions, c)
	}
	for _, c := range renameColumns {
		alterTable.AlterOptions = append(alterTable.AlterOptions, c)
	}
	for _, c := range addColumns {
		alterTable.AlterOptions = append(alterTable.AlterOptions, c)
	}
}

func heuristicallyDetectColumnRenames(
	dropColumns []*sqlparser.DropColumn,
	addColumns []*sqlparser.AddColumns,
	t1ColumnsMap map[string]*columnDetails,
	t2ColumnsMap map[string]*columnDetails,
	hints *DiffHints,
) ([]*sqlparser.DropColumn, []*sqlparser.AddColumns, []*sqlparser.RenameColumn) {
	var renameColumns []*sqlparser.RenameColumn
	findRenamedColumn := func() bool {
		// What we're doing next is to try and identify a column RENAME.
		// We do so by cross-referencing dropped and added columns.
		// The check is heuristic, and looks like this:
		// We consider a column renamed iff:
		// - the DROP and ADD column definitions are identical other than the column name, and
		// - the DROPped and ADDded column are both FIRST, or they come AFTER the same column, and
		// - the DROPped and ADDded column are both last, or they come before the same column
		// This v1 chcek therefore cannot handle a case where two successive columns are renamed.
		// the problem is complex, and with successive renamed, or drops and adds, it can be
		// impossible to tell apart different scenarios.
		// At any case, once we heuristically decide that we found a RENAME, we cancel the DROP,
		// cancel the ADD, and inject a RENAME in place of both.

		// findRenamedColumn cross-references dropped and added columns to find a single renamed column. If such is found:
		// we remove the entry from DROPped columns, remove the entry from ADDed columns, add an entry for RENAMEd columns,
		// and return 'true'.
		// Successive calls to this function will then find the next heuristic RENAMEs.
		// the function returns 'false' if it is unable to heuristically find a RENAME.
		for iDrop, dropCol1 := range dropColumns {
			for iAdd, addCol2 := range addColumns {
				col1Details := t1ColumnsMap[dropCol1.Name.Name.Lowered()]
				if !col1Details.identicalOtherThanName(addCol2.Columns[0]) {
					continue
				}
				// columns look alike, other than their names, which we know are different.
				// are these two columns otherwise appear to be in same position?
				col2Details := t2ColumnsMap[addCol2.Columns[0].Name.Lowered()]
				if col1Details.prevColName() == col2Details.prevColName() && col1Details.nextColName() == col2Details.nextColName() {
					dropColumns = append(dropColumns[0:iDrop], dropColumns[iDrop+1:]...)
					addColumns = append(addColumns[0:iAdd], addColumns[iAdd+1:]...)
					renameColumn := &sqlparser.RenameColumn{
						OldName: dropCol1.Name,
						NewName: getColName(&addCol2.Columns[0].Name),
					}
					renameColumns = append(renameColumns, renameColumn)
					return true
				}
			}
		}
		return false
	}
	switch hints.ColumnRenameStrategy {
	case ColumnRenameAssumeDifferent:
		// do nothing
	case ColumnRenameHeuristicStatement:
		for findRenamedColumn() {
			// Iteratively detect all RENAMEs
		}
	}
	return dropColumns, addColumns, renameColumns
}

// primaryKeyColumns returns the columns covered by an existing PRIMARY KEY, or nil if there isn't
// a PRIMARY KEY
func (c *CreateTableEntity) primaryKeyColumns() []*sqlparser.IndexColumn {
	for _, existingIndex := range c.CreateTable.TableSpec.Indexes {
		if existingIndex.Info.Primary {
			return existingIndex.Columns
		}
	}
	return nil
}

// Create implements Entity interface
func (c *CreateTableEntity) Create() EntityDiff {
	return &CreateTableEntityDiff{to: c, createTable: c.CreateTable}
}

// Drop implements Entity interface
func (c *CreateTableEntity) Drop() EntityDiff {
	dropTable := &sqlparser.DropTable{
		FromTables: []sqlparser.TableName{c.Table},
	}
	return &DropTableEntityDiff{from: c, dropTable: dropTable}
}

func sortAlterOptions(diff *AlterTableEntityDiff) {
	optionOrder := func(opt sqlparser.AlterOption) int {
		switch opt.(type) {
		case *sqlparser.DropKey:
			return 1
		case *sqlparser.DropColumn:
			return 2
		case *sqlparser.ModifyColumn:
			return 3
		case *sqlparser.RenameColumn:
			return 4
		case *sqlparser.AddColumns:
			return 5
		case *sqlparser.AddIndexDefinition:
			return 6
		case *sqlparser.AddConstraintDefinition:
			return 7
		case sqlparser.TableOptions, *sqlparser.TableOptions:
			return 8
		default:
			return math.MaxInt
		}
	}
	opts := diff.alterTable.AlterOptions
	sort.SliceStable(opts, func(i, j int) bool {
		return optionOrder(opts[i]) < optionOrder(opts[j])
	})
}

// apply attempts to apply an ALTER TABLE diff onto this entity's table definition.
// supported modifications are only those created by schemadiff's Diff() function.
func (c *CreateTableEntity) apply(diff *AlterTableEntityDiff) error {
	sortAlterOptions(diff)
	// Apply partitioning changes:
	if spec := diff.alterTable.PartitionSpec; spec != nil {
		switch {
		case spec.Action == sqlparser.RemoveAction && spec.IsAll:
			// Remove partitioning
			c.TableSpec.PartitionOption = nil
		case spec.Action == sqlparser.DropAction && len(spec.Names) > 0:
			for _, dropPartitionName := range spec.Names {
				// Drop partitions
				if c.TableSpec.PartitionOption == nil {
					return &ApplyPartitionNotFoundError{Table: c.Name(), Partition: dropPartitionName.String()}
				}
				partitionFound := false
				for i, p := range c.TableSpec.PartitionOption.Definitions {
					if strings.EqualFold(p.Name.String(), dropPartitionName.String()) {
						c.TableSpec.PartitionOption.Definitions = append(
							c.TableSpec.PartitionOption.Definitions[0:i],
							c.TableSpec.PartitionOption.Definitions[i+1:]...,
						)
						partitionFound = true
						break
					}
				}
				if !partitionFound {
					return &ApplyPartitionNotFoundError{Table: c.Name(), Partition: dropPartitionName.String()}
				}
			}
		case spec.Action == sqlparser.AddAction && len(spec.Definitions) == 1:
			// Add one partition
			if c.TableSpec.PartitionOption == nil {
				return &ApplyNoPartitionsError{Table: c.Name()}
			}
			if len(c.TableSpec.PartitionOption.Definitions) == 0 {
				return &ApplyNoPartitionsError{Table: c.Name()}
			}
			for _, p := range c.TableSpec.PartitionOption.Definitions {
				if strings.EqualFold(p.Name.String(), spec.Definitions[0].Name.String()) {
					return &ApplyDuplicatePartitionError{Table: c.Name(), Partition: spec.Definitions[0].Name.String()}
				}
			}
			c.TableSpec.PartitionOption.Definitions = append(
				c.TableSpec.PartitionOption.Definitions,
				spec.Definitions[0],
			)
		default:
			return &UnsupportedApplyOperationError{Statement: sqlparser.CanonicalString(spec)}
		}
	}
	if diff.alterTable.PartitionOption != nil {
		// Specify new spec:
		c.CreateTable.TableSpec.PartitionOption = diff.alterTable.PartitionOption
	}
	// reorderColumn attempts to reorder column that is right now in position 'colIndex',
	// based on its FIRST or AFTER specs (if any)
	reorderColumn := func(colIndex int, first bool, after *sqlparser.ColName) error {
		var newCols []*sqlparser.ColumnDefinition // nil
		col := c.TableSpec.Columns[colIndex]
		switch {
		case first:
			newCols = append(newCols, col)
			newCols = append(newCols, c.TableSpec.Columns[0:colIndex]...)
			newCols = append(newCols, c.TableSpec.Columns[colIndex+1:]...)
		case after != nil:
			afterColFound := false
			// look for the AFTER column; it has to exist!
			for a, afterCol := range c.TableSpec.Columns {
				if strings.EqualFold(afterCol.Name.String(), after.Name.String()) {
					if colIndex < a {
						// moving column i to the right
						newCols = append(newCols, c.TableSpec.Columns[0:colIndex]...)
						newCols = append(newCols, c.TableSpec.Columns[colIndex+1:a+1]...)
						newCols = append(newCols, col)
						newCols = append(newCols, c.TableSpec.Columns[a+1:]...)
					} else {
						// moving column i to the left
						newCols = append(newCols, c.TableSpec.Columns[0:a+1]...)
						newCols = append(newCols, col)
						newCols = append(newCols, c.TableSpec.Columns[a+1:colIndex]...)
						newCols = append(newCols, c.TableSpec.Columns[colIndex+1:]...)
					}
					afterColFound = true
					break
				}
			}
			if !afterColFound {
				return &ApplyColumnAfterNotFoundError{Table: c.Name(), Column: col.Name.String(), AfterColumn: after.Name.String()}
			}
		default:
			// no change in position
		}

		if newCols != nil {
			c.TableSpec.Columns = newCols
		}
		return nil
	}

	columnExists := map[string]bool{}
	for _, col := range c.CreateTable.TableSpec.Columns {
		columnExists[col.Name.Lowered()] = true
	}

	// apply a single AlterOption; only supported types are those generated by Diff()
	applyAlterOption := func(opt sqlparser.AlterOption) error {
		switch opt := opt.(type) {
		case *sqlparser.DropKey:
			// applies to either indexes or FK constraints
			// we expect the named key to be found
			found := false
			switch opt.Type {
			case sqlparser.PrimaryKeyType:
				for i, idx := range c.TableSpec.Indexes {
					if strings.EqualFold(idx.Info.Type, sqlparser.PrimaryKeyTypeStr) {
						found = true
						c.TableSpec.Indexes = append(c.TableSpec.Indexes[0:i], c.TableSpec.Indexes[i+1:]...)
						break
					}
				}
			case sqlparser.NormalKeyType:
				for i, index := range c.TableSpec.Indexes {
					if strings.EqualFold(index.Info.Name.String(), opt.Name.String()) {
						found = true
						c.TableSpec.Indexes = append(c.TableSpec.Indexes[0:i], c.TableSpec.Indexes[i+1:]...)
						break
					}
				}
			case sqlparser.ForeignKeyType, sqlparser.CheckKeyType:
				for i, constraint := range c.TableSpec.Constraints {
					if strings.EqualFold(constraint.Name.String(), opt.Name.String()) {
						found = true
						c.TableSpec.Constraints = append(c.TableSpec.Constraints[0:i], c.TableSpec.Constraints[i+1:]...)
						break
					}
				}
			default:
				return &UnsupportedApplyOperationError{Statement: sqlparser.CanonicalString(opt)}
			}
			if !found {
				return &ApplyKeyNotFoundError{Table: c.Name(), Key: opt.Name.String()}
			}

			// Now, if this is a normal key being dropped, let's validate it does not leave any foreign key constraint uncovered
			switch opt.Type {
			case sqlparser.PrimaryKeyType, sqlparser.NormalKeyType:
				for _, cs := range c.CreateTable.TableSpec.Constraints {
					fk, ok := cs.Details.(*sqlparser.ForeignKeyDefinition)
					if !ok {
						continue
					}
					if !c.columnsCoveredByInOrderIndex(fk.Source) {
						return &IndexNeededByForeignKeyError{Table: c.Name(), Key: opt.Name.String()}
					}
				}
			}

		case *sqlparser.AddIndexDefinition:
			// validate no existing key by same name
			keyName := opt.IndexDefinition.Info.Name.String()
			for _, index := range c.TableSpec.Indexes {
				if strings.EqualFold(index.Info.Name.String(), keyName) {
					return &ApplyDuplicateKeyError{Table: c.Name(), Key: keyName}
				}
			}
			for colName := range getKeyColumnNames(opt.IndexDefinition) {
				if !columnExists[colName] {
					return &InvalidColumnInKeyError{Table: c.Name(), Column: colName, Key: keyName}
				}
			}
			c.TableSpec.Indexes = append(c.TableSpec.Indexes, opt.IndexDefinition)
		case *sqlparser.AddConstraintDefinition:
			// validate no existing constraint by same name
			for _, cs := range c.TableSpec.Constraints {
				if strings.EqualFold(cs.Name.String(), opt.ConstraintDefinition.Name.String()) {
					return &ApplyDuplicateConstraintError{Table: c.Name(), Constraint: cs.Name.String()}
				}
			}
			c.TableSpec.Constraints = append(c.TableSpec.Constraints, opt.ConstraintDefinition)
		case *sqlparser.AlterCheck:
			// we expect the constraint to exist
			found := false
			for _, constraint := range c.TableSpec.Constraints {
				checkDetails, ok := constraint.Details.(*sqlparser.CheckConstraintDefinition)
				if ok && strings.EqualFold(constraint.Name.String(), opt.Name.String()) {
					found = true
					checkDetails.Enforced = opt.Enforced
					break
				}
			}
			if !found {
				return &ApplyConstraintNotFoundError{Table: c.Name(), Constraint: opt.Name.String()}
			}
		case *sqlparser.DropColumn:
			// we expect the column to exist
			found := false
			for i, col := range c.TableSpec.Columns {
				if strings.EqualFold(col.Name.String(), opt.Name.Name.String()) {
					found = true
					c.TableSpec.Columns = append(c.TableSpec.Columns[0:i], c.TableSpec.Columns[i+1:]...)
					delete(columnExists, col.Name.Lowered())
					break
				}
			}
			if !found {
				return &ApplyColumnNotFoundError{Table: c.Name(), Column: opt.Name.Name.String()}
			}
		case *sqlparser.AddColumns:
			if len(opt.Columns) != 1 {
				// our Diff only ever generates a single column per AlterOption
				return &UnsupportedApplyOperationError{Statement: sqlparser.CanonicalString(opt)}
			}
			// validate no column by same name
			addedCol := opt.Columns[0]
			for _, col := range c.TableSpec.Columns {
				if strings.EqualFold(col.Name.String(), addedCol.Name.String()) {
					return &ApplyDuplicateColumnError{Table: c.Name(), Column: addedCol.Name.String()}
				}
			}
			// if this column has the PRIMARY KEY option, verify there isn't already a PRIMARY KEY
			if addedCol.Type.Options.KeyOpt == sqlparser.ColKeyPrimary {
				if cols := c.primaryKeyColumns(); cols != nil {
					return &DuplicateKeyNameError{Table: c.Name(), Key: "PRIMARY"}
				}
			}
			c.TableSpec.Columns = append(c.TableSpec.Columns, addedCol)
			// see if we need to position it anywhere other than end of table
			if err := reorderColumn(len(c.TableSpec.Columns)-1, opt.First, opt.After); err != nil {
				return err
			}
			columnExists[addedCol.Name.Lowered()] = true
		case *sqlparser.ModifyColumn:
			// we expect the column to exist
			found := false
			for i, col := range c.TableSpec.Columns {
				if strings.EqualFold(col.Name.String(), opt.NewColDefinition.Name.String()) {
					found = true
					// redefine. see if we need to position it anywhere other than end of table
					c.TableSpec.Columns[i] = opt.NewColDefinition
					if err := reorderColumn(i, opt.First, opt.After); err != nil {
						return err
					}
					break
				}
			}
			if !found {
				return &ApplyColumnNotFoundError{Table: c.Name(), Column: opt.NewColDefinition.Name.String()}
			}
			// if this column has the PRIMARY KEY option:
			// - validate there isn't already a PRIMARY KEY for other columns
			// - if there isn't any PRIMARY KEY, create one
			// - if there exists a PRIMARY KEY for exactly this column, noop
			if opt.NewColDefinition.Type.Options.KeyOpt == sqlparser.ColKeyPrimary {
				cols := c.primaryKeyColumns()
				if cols == nil {
					// add primary key
					c.CreateTable.TableSpec.Indexes = append([]*sqlparser.IndexDefinition{newPrimaryKeyIndexDefinitionSingleColumn(opt.NewColDefinition.Name)}, c.CreateTable.TableSpec.Indexes...)
				} else {
					if len(cols) == 1 && strings.EqualFold(cols[0].Column.String(), opt.NewColDefinition.Name.String()) {
						// existing PK is exactly this column. Nothing to do
					} else {
						return &DuplicateKeyNameError{Table: c.Name(), Key: "PRIMARY"}
					}
				}
			}
			opt.NewColDefinition.Type.Options.KeyOpt = sqlparser.ColKeyNone
		case *sqlparser.RenameColumn:
			// we expect the column to exist
			found := false
			for i, col := range c.TableSpec.Columns {
				if strings.EqualFold(col.Name.String(), opt.OldName.Name.String()) {
					found = true
					// redefine. see if we need to position it anywhere other than end of table
					c.TableSpec.Columns[i].Name = opt.NewName.Name
					delete(columnExists, opt.OldName.Name.Lowered())
					columnExists[opt.NewName.Name.Lowered()] = true
					break
				}
			}
			if !found {
				return &ApplyColumnNotFoundError{Table: c.Name(), Column: opt.OldName.Name.String()}
			}
		case *sqlparser.AlterColumn:
			// we expect the column to exist
			found := false
			for _, col := range c.TableSpec.Columns {
				if strings.EqualFold(col.Name.String(), opt.Column.Name.String()) {
					found = true
					if opt.DropDefault {
						col.Type.Options.Default = nil
					} else if opt.DefaultVal != nil {
						col.Type.Options.Default = opt.DefaultVal
					}
					col.Type.Options.Invisible = opt.Invisible
					break
				}
			}
			if !found {
				return &ApplyColumnNotFoundError{Table: c.Name(), Column: opt.Column.Name.String()}
			}
		case *sqlparser.AlterIndex:
			// we expect the index to exist
			found := false
			for _, idx := range c.TableSpec.Indexes {
				if strings.EqualFold(idx.Info.Name.String(), opt.Name.String()) {
					found = true
					if opt.Invisible {
						idx.Options = append(idx.Options, &sqlparser.IndexOption{Name: "invisible"})
					} else {
						keptOptions := make([]*sqlparser.IndexOption, 0, len(idx.Options))
						for _, idxOpt := range idx.Options {
							if strings.EqualFold(idxOpt.Name, "invisible") {
								continue
							}
							keptOptions = append(keptOptions, idxOpt)
						}
						idx.Options = keptOptions
					}
					break
				}
			}
			if !found {
				return &ApplyKeyNotFoundError{Table: c.Name(), Key: opt.Name.String()}
			}
		case sqlparser.TableOptions:
			// Apply table options. Options that have their DEFAULT value are actually removed.
			for _, option := range opt {
				func() {
					for i, existingOption := range c.TableSpec.Options {
						if strings.EqualFold(option.Name, existingOption.Name) {
							if isDefaultTableOptionValue(option) {
								// remove the option
								c.TableSpec.Options = append(c.TableSpec.Options[0:i], c.TableSpec.Options[i+1:]...)
							} else {
								c.TableSpec.Options[i] = option
							}
							// option found. No need for further iteration.
							return
						}
					}
					// option not found. We add it
					c.TableSpec.Options = append(c.TableSpec.Options, option)
				}()
			}
		default:
			return &UnsupportedApplyOperationError{Statement: sqlparser.CanonicalString(opt)}
		}
		return nil
	}
	for _, alterOption := range diff.alterTable.AlterOptions {
		if err := applyAlterOption(alterOption); err != nil {
			return err
		}
	}
	if err := c.postApplyNormalize(); err != nil {
		return err
	}
	if err := c.validate(); err != nil {
		return err
	}
	return nil
}

// Apply attempts to apply given ALTER TABLE diff onto the table defined by this entity.
// This entity is unmodified. If successful, a new CREATE TABLE entity is returned.
func (c *CreateTableEntity) Apply(diff EntityDiff) (Entity, error) {
	dup := c.Clone().(*CreateTableEntity)
	for diff != nil {
		alterDiff, ok := diff.(*AlterTableEntityDiff)
		if !ok {
			return nil, ErrEntityTypeMismatch
		}
		if !diff.IsEmpty() {
			if err := dup.apply(alterDiff); err != nil {
				return nil, err
			}
		}
		diff = diff.SubsequentDiff()
	}
	// Always normalize after an Apply to get consistent AST structures.
	dup.normalize()
	return dup, nil
}

// postApplyNormalize runs at the end of apply() and to reorganize/edit things that
// a MySQL will do implicitly:
//   - edit or remove keys if referenced columns are dropped
//   - drop check constraints for a single specific column if that column
//     is the only referenced column in that check constraint.
//   - add implicit keys for foreign key constraint, if needed
func (c *CreateTableEntity) postApplyNormalize() error {
	// reduce or remove keys based on existing column list
	// (a column may have been removed)postApplyNormalize
	columnExists := map[string]bool{}
	for _, col := range c.CreateTable.TableSpec.Columns {
		columnExists[col.Name.Lowered()] = true
	}
	var nonEmptyIndexes []*sqlparser.IndexDefinition

	keyHasNonExistentColumns := func(keyCol *sqlparser.IndexColumn) bool {
		if keyCol.Column.Lowered() != "" {
			if !columnExists[keyCol.Column.Lowered()] {
				return true
			}
		}
		return false
	}
	for _, key := range c.CreateTable.TableSpec.Indexes {
		var existingKeyColumns []*sqlparser.IndexColumn
		for _, keyCol := range key.Columns {
			if !keyHasNonExistentColumns(keyCol) {
				existingKeyColumns = append(existingKeyColumns, keyCol)
			}
		}
		if len(existingKeyColumns) > 0 {
			key.Columns = existingKeyColumns
			nonEmptyIndexes = append(nonEmptyIndexes, key)
		}
	}
	c.CreateTable.TableSpec.Indexes = nonEmptyIndexes

	var keptConstraints []*sqlparser.ConstraintDefinition
	for _, constraint := range c.CreateTable.TableSpec.Constraints {
		check, ok := constraint.Details.(*sqlparser.CheckConstraintDefinition)
		if !ok {
			keptConstraints = append(keptConstraints, constraint)
			continue
		}
		var referencedColumns []string
		err := sqlparser.Walk(func(node sqlparser.SQLNode) (kontinue bool, err error) {
			switch node := node.(type) {
			case *sqlparser.ColName:
				referencedColumns = append(referencedColumns, node.Name.String())
			}
			return true, nil
		}, check.Expr)
		if err != nil {
			return err
		}
		if len(referencedColumns) != 1 {
			keptConstraints = append(keptConstraints, constraint)
			continue
		}

		referencedColumn := referencedColumns[0]
		if columnExists[strings.ToLower(referencedColumn)] {
			keptConstraints = append(keptConstraints, constraint)
		}
	}
	c.CreateTable.TableSpec.Constraints = keptConstraints

	// ensures all foreign keys have indexes
	c.normalizeKeys()

	return nil
}

func getNodeColumns(node sqlparser.SQLNode) (colNames map[string]bool) {
	colNames = map[string]bool{}
	if node != nil {
		_ = sqlparser.Walk(func(node sqlparser.SQLNode) (kontinue bool, err error) {
			switch node := node.(type) {
			case *sqlparser.ColName:
				colNames[node.Name.Lowered()] = true
			}
			return true, nil
		}, node)
	}
	return colNames
}

func getKeyColumnNames(key *sqlparser.IndexDefinition) (colNames map[string]bool) {
	colNames = map[string]bool{}
	for _, col := range key.Columns {
		if colName := col.Column.Lowered(); colName != "" {
			colNames[colName] = true
		}
		for name := range getNodeColumns(col.Expression) {
			colNames[name] = true
		}
	}
	return colNames
}

<<<<<<< HEAD
// indexCoversColumnsInOrder checks if the given index covers the given columns in order and in prefix.
// the index must either covers the exact list of columns or continue to cover additional columns beyond.
// Used for validating indexes covering foreign keys.
func indexCoversColumnsInOrder(index *sqlparser.IndexDefinition, columns sqlparser.Columns) bool {
	if len(columns) == 0 {
		return false
	}
	if len(index.Columns) < len(columns) {
		// obviously the index doesn't cover the required columns
		return false
	}
	for i, col := range columns {
		// the index must cover same columns, in order, wih possibly more columns covered than requested.
		indexCol := index.Columns[i]
		if col.String() != indexCol.Column.String() {
			return false
		}
	}
	return true
}

// indexesCoveringForeignKeyColumns returns a list of indexes that cover a given list of coumns, in-oder and in prefix.
// Used for validating indexes covering foreign keys.
func (c *CreateTableEntity) indexesCoveringForeignKeyColumns(columns sqlparser.Columns) (indexes []*sqlparser.IndexDefinition) {
	for _, index := range c.CreateTable.TableSpec.Indexes {
		if indexCoversColumnsInOrder(index, columns) {
			indexes = append(indexes, index)
		}
	}
	return indexes
}

// columnsCoveredByInOrderIndex returns 'true' when there is at least one index that covers the given
// list of columns in-order and in-prefix.
func (c *CreateTableEntity) columnsCoveredByInOrderIndex(columns sqlparser.Columns) bool {
	return len(c.indexesCoveringForeignKeyColumns(columns)) > 0
=======
func (c *CreateTableEntity) validateDuplicateKeyNameError() error {
	keyNames := map[string]bool{}
	for _, key := range c.CreateTable.TableSpec.Indexes {
		name := key.Info.Name
		if _, ok := keyNames[name.Lowered()]; ok {
			return &DuplicateKeyNameError{Table: c.Name(), Key: name.String()}
		}
		keyNames[name.Lowered()] = true
	}
	return nil
>>>>>>> b0a8c6f0
}

// validate checks that the table structure is valid:
// - all columns referenced by keys exist
func (c *CreateTableEntity) validate() error {
	columnExists := map[string]bool{}
	for _, col := range c.CreateTable.TableSpec.Columns {
		colName := col.Name.Lowered()
		if columnExists[colName] {
			return &ApplyDuplicateColumnError{Table: c.Name(), Column: col.Name.String()}
		}
		columnExists[colName] = true
	}
	// validate all columns used by foreign key constraints do in fact exist,
	// and that there exists an index over those columns
	for _, cs := range c.CreateTable.TableSpec.Constraints {
		fk, ok := cs.Details.(*sqlparser.ForeignKeyDefinition)
		if !ok {
			continue
		}
		if len(fk.Source) != len(fk.ReferenceDefinition.ReferencedColumns) {
			return &MismatchingForeignKeyColumnCountError{Table: c.Name(), Constraint: cs.Name.String(), ColumnCount: len(fk.Source), ReferencedTable: fk.ReferenceDefinition.ReferencedTable.Name.String(), ReferencedColumnCount: len(fk.ReferenceDefinition.ReferencedColumns)}
		}
		for _, col := range fk.Source {
			if !columnExists[col.Lowered()] {
				return &InvalidColumnInForeignKeyConstraintError{Table: c.Name(), Constraint: cs.Name.String(), Column: col.String()}
			}
		}
		if !c.columnsCoveredByInOrderIndex(fk.Source) {
			return &MissingForeignKeyIndexError{Table: c.Name(), Constraint: cs.Name.String()}
		}
	}
	// validate all columns referenced by indexes do in fact exist
	for _, key := range c.CreateTable.TableSpec.Indexes {
		for colName := range getKeyColumnNames(key) {
			if !columnExists[colName] {
				return &InvalidColumnInKeyError{Table: c.Name(), Column: colName, Key: key.Info.Name.String()}
			}
		}
	}
	// validate all columns referenced by generated columns do in fact exist
	for _, col := range c.CreateTable.TableSpec.Columns {
		if col.Type.Options != nil && col.Type.Options.As != nil {
			var referencedColumns []string
			err := sqlparser.Walk(func(node sqlparser.SQLNode) (kontinue bool, err error) {
				switch node := node.(type) {
				case *sqlparser.ColName:
					referencedColumns = append(referencedColumns, node.Name.String())
				}
				return true, nil
			}, col.Type.Options.As)
			if err != nil {
				return err
			}
			for _, referencedColName := range referencedColumns {
				if !columnExists[strings.ToLower(referencedColName)] {
					return &InvalidColumnInGeneratedColumnError{Table: c.Name(), Column: referencedColName, GeneratedColumn: col.Name.String()}
				}
			}
		}
	}
	// validate all columns referenced by functional indexes do in fact exist
	for _, idx := range c.CreateTable.TableSpec.Indexes {
		for _, idxCol := range idx.Columns {
			var referencedColumns []string
			err := sqlparser.Walk(func(node sqlparser.SQLNode) (kontinue bool, err error) {
				switch node := node.(type) {
				case *sqlparser.ColName:
					referencedColumns = append(referencedColumns, node.Name.String())
				}
				return true, nil
			}, idxCol.Expression)
			if err != nil {
				return err
			}
			for _, referencedColName := range referencedColumns {
				if !columnExists[strings.ToLower(referencedColName)] {
					return &InvalidColumnInKeyError{Table: c.Name(), Column: referencedColName, Key: idx.Info.Name.String()}
				}
			}
		}
	}
	// validate all columns referenced by constraint checks do in fact exist
	for _, cs := range c.CreateTable.TableSpec.Constraints {
		check, ok := cs.Details.(*sqlparser.CheckConstraintDefinition)
		if !ok {
			continue
		}
		var referencedColumns []string
		err := sqlparser.Walk(func(node sqlparser.SQLNode) (kontinue bool, err error) {
			switch node := node.(type) {
			case *sqlparser.ColName:
				referencedColumns = append(referencedColumns, node.Name.String())
			}
			return true, nil
		}, check.Expr)
		if err != nil {
			return err
		}
		for _, referencedColName := range referencedColumns {
			if !columnExists[strings.ToLower(referencedColName)] {
				return &InvalidColumnInCheckConstraintError{Table: c.Name(), Constraint: cs.Name.String(), Column: referencedColName}
			}
		}
	}
	// validate no two keys have same name
	if err := c.validateDuplicateKeyNameError(); err != nil {
		return err
	}

	if partition := c.CreateTable.TableSpec.PartitionOption; partition != nil {
		// validate no two partitions have same name
		partitionExists := map[string]bool{}
		for _, p := range partition.Definitions {
			if partitionExists[p.Name.Lowered()] {
				return &ApplyDuplicatePartitionError{Table: c.Name(), Partition: p.Name.String()}
			}
			partitionExists[p.Name.Lowered()] = true
		}
		// validate columns referenced by partitions do in fact exist
		// also, validate that all unique keys include partitioned columns
		var partitionColNames []string
		err := sqlparser.Walk(func(node sqlparser.SQLNode) (kontinue bool, err error) {
			switch node := node.(type) {
			case *sqlparser.ColName:
				partitionColNames = append(partitionColNames, node.Name.String())
			}
			return true, nil
		}, partition.Expr)
		if err != nil {
			return err
		}

		for _, partitionColName := range partitionColNames {
			// Validate columns exists in table:
			if !columnExists[strings.ToLower(partitionColName)] {
				return &InvalidColumnInPartitionError{Table: c.Name(), Column: partitionColName}
			}

			// Validate all unique keys include this column:
			for _, key := range c.CreateTable.TableSpec.Indexes {
				if !key.Info.Unique {
					continue
				}
				colFound := false
				for _, col := range key.Columns {
					if strings.EqualFold(col.Column.String(), partitionColName) {
						colFound = true
						break
					}
				}
				if !colFound {
					return &MissingPartitionColumnInUniqueKeyError{Table: c.Name(), Column: partitionColName, UniqueKey: key.Info.Name.String()}
				}
			}
		}
	}
	return nil
}

// identicalOtherThanName returns true when this CREATE TABLE and the given one, are identical
// other than in table's name. We assume both have been normalized.
func (c *CreateTableEntity) identicalOtherThanName(other *CreateTableEntity) bool {
	if other == nil {
		return false
	}
	return sqlparser.Equals.RefOfTableSpec(c.TableSpec, other.TableSpec) &&
		sqlparser.Equals.RefOfParsedComments(c.Comments, other.Comments)
}<|MERGE_RESOLUTION|>--- conflicted
+++ resolved
@@ -560,30 +560,7 @@
 }
 
 func (c *CreateTableEntity) normalizeKeys() {
-<<<<<<< HEAD
-	// formalize PRIMARY KEY:
-	// `create table t (id int primary key)`
-	// should turn into:
-	// `create table t (id int, primary key (id))`
-
-	// let's ensure all foreign key constraints are covered by local keys, or else add such keys.
-	// We add the keys unnamed, and the followup code will name them properly.
-	for _, cs := range c.CreateTable.TableSpec.Constraints {
-		fk, ok := cs.Details.(*sqlparser.ForeignKeyDefinition)
-		if !ok {
-			continue
-		}
-		if !c.columnsCoveredByInOrderIndex(fk.Source) {
-			index := &sqlparser.IndexDefinition{Info: &sqlparser.IndexInfo{Name: sqlparser.NewIdentifierCI(""), Type: "KEY"}}
-			for _, col := range fk.Source {
-				index.Columns = append(index.Columns, &sqlparser.IndexColumn{Column: col})
-			}
-			c.CreateTable.TableSpec.Indexes = append(c.CreateTable.TableSpec.Indexes, index)
-		}
-	}
-=======
 	c.normalizePrimaryKeyColumns()
->>>>>>> b0a8c6f0
 
 	// let's ensure all keys have names
 	keyNameExists := map[string]bool{}
@@ -2099,7 +2076,6 @@
 	return colNames
 }
 
-<<<<<<< HEAD
 // indexCoversColumnsInOrder checks if the given index covers the given columns in order and in prefix.
 // the index must either covers the exact list of columns or continue to cover additional columns beyond.
 // Used for validating indexes covering foreign keys.
@@ -2136,7 +2112,8 @@
 // list of columns in-order and in-prefix.
 func (c *CreateTableEntity) columnsCoveredByInOrderIndex(columns sqlparser.Columns) bool {
 	return len(c.indexesCoveringForeignKeyColumns(columns)) > 0
-=======
+}
+
 func (c *CreateTableEntity) validateDuplicateKeyNameError() error {
 	keyNames := map[string]bool{}
 	for _, key := range c.CreateTable.TableSpec.Indexes {
@@ -2147,7 +2124,6 @@
 		keyNames[name.Lowered()] = true
 	}
 	return nil
->>>>>>> b0a8c6f0
 }
 
 // validate checks that the table structure is valid:
