--- conflicted
+++ resolved
@@ -20,11 +20,9 @@
 	"strconv"
 	"strings"
 
-<<<<<<< HEAD
 	"github.com/pkg/errors"
-=======
-	golcs "github.com/yudai/golcs"
->>>>>>> f598b148
+
+  golcs "github.com/yudai/golcs"
 
 	"vitess.io/vitess/go/vt/sqlparser"
 )
