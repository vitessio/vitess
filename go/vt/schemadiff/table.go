--- conflicted
+++ resolved
@@ -2107,7 +2107,6 @@
 	return colNames
 }
 
-<<<<<<< HEAD
 // indexCoversColumnsInOrder checks if the given index covers the given columns in order and in prefix.
 // the index must either covers the exact list of columns or continue to cover additional columns beyond.
 // Used for validating indexes covering foreign keys.
@@ -2146,8 +2145,6 @@
 	return len(c.indexesCoveringForeignKeyColumns(columns)) > 0
 }
 
-=======
->>>>>>> cbe0338d
 func (c *CreateTableEntity) validateDuplicateKeyNameError() error {
 	keyNames := map[string]bool{}
 	for _, key := range c.CreateTable.TableSpec.Indexes {
@@ -2240,26 +2237,6 @@
 			}
 		}
 	}
-<<<<<<< HEAD
-=======
-	// validate all columns used by foreign key constraints do in fact exist,
-	// and that there exists an index over those columns
-	for _, cs := range c.CreateTable.TableSpec.Constraints {
-		check, ok := cs.Details.(*sqlparser.ForeignKeyDefinition)
-		if !ok {
-			continue
-		}
-		if len(check.Source) != len(check.ReferenceDefinition.ReferencedColumns) {
-			return &ForeignKeyColumnCountMismatchError{Table: c.Name(), Constraint: cs.Name.String(), ColumnCount: len(check.Source), ReferencedTable: check.ReferenceDefinition.ReferencedTable.Name.String(), ReferencedColumnCount: len(check.ReferenceDefinition.ReferencedColumns)}
-		}
-		for _, col := range check.Source {
-			if !columnExists[col.Lowered()] {
-				return &InvalidColumnInForeignKeyConstraintError{Table: c.Name(), Constraint: cs.Name.String(), Column: col.String()}
-			}
-		}
-		// TODO(shlomi): find a valid index
-	}
->>>>>>> cbe0338d
 	// validate all columns referenced by constraint checks do in fact exist
 	for _, cs := range c.CreateTable.TableSpec.Constraints {
 		check, ok := cs.Details.(*sqlparser.CheckConstraintDefinition)
