--- conflicted
+++ resolved
@@ -887,7 +887,6 @@
 			expectErr: ErrInvalidColumnInKey,
 		},
 		{
-<<<<<<< HEAD
 			name:      "drop column used by partitions",
 			from:      "create table t (id int, i int, primary key (id, i), unique key i_idx(i)) partition by hash (i) partitions 4",
 			alter:     "alter table t drop column i",
@@ -910,12 +909,12 @@
 			from:      "create table t (id int, i int, primary key (id, i)) partition by hash (i) partitions 4",
 			alter:     "alter table t add unique key id_idx(id)",
 			expectErr: ErrMissingParitionColumnInUniqueKey,
-=======
+		},
+		{
 			name:      "add multiple keys, multi columns, missing column",
 			from:      "create table t (id int primary key, i1 int, i2 int, i4 int)",
 			alter:     "alter table t add key i12_idx(i1, i2), add key i32_idx((IF(i3 IS NULL, i2, i3)), i2), add key i21_idx(i2, i1)",
 			expectErr: ErrInvalidColumnInKey,
->>>>>>> c1c7ccbf
 		},
 		{
 			name:  "nullable timestamp",
