--- conflicted
+++ resolved
@@ -1844,13 +1844,8 @@
 		},
 		{
 			name: "generates a name for foreign key constraints",
-<<<<<<< HEAD
 			from: "create table t1 (id int primary key, i int, key i_idx (i), foreign key (i) references parent(id))",
-			to:   "CREATE TABLE `t1` (\n\t`id` int PRIMARY KEY,\n\t`i` int,\n\tKEY `i_idx` (`i`),\n\tCONSTRAINT `t1_ibfk_1` FOREIGN KEY (`i`) REFERENCES `parent` (`id`)\n)",
-=======
-			from: "create table t1 (id int primary key, i int, foreign key (i) references parent(id))",
-			to:   "CREATE TABLE `t1` (\n\t`id` int,\n\t`i` int,\n\tPRIMARY KEY (`id`),\n\tCONSTRAINT `t1_ibfk_1` FOREIGN KEY (`i`) REFERENCES `parent` (`id`)\n)",
->>>>>>> b0a8c6f0
+			to:   "CREATE TABLE `t1` (\n\t`id` int,\n\t`i` int,\n\tPRIMARY KEY (`id`),\n\tKEY `i_idx` (`i`),\n\tCONSTRAINT `t1_ibfk_1` FOREIGN KEY (`i`) REFERENCES `parent` (`id`)\n)",
 		},
 		{
 			name: "uses KEY for indexes",
