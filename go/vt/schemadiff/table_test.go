/*
Copyright 2022 The Vitess Authors.

Licensed under the Apache License, Version 2.0 (the "License");
you may not use this file except in compliance with the License.
You may obtain a copy of the License at

    http://www.apache.org/licenses/LICENSE-2.0

Unless required by applicable law or agreed to in writing, software
distributed under the License is distributed on an "AS IS" BASIS,
WITHOUT WARRANTIES OR CONDITIONS OF ANY KIND, either express or implied.
See the License for the specific language governing permissions and
limitations under the License.
*/

package schemadiff

import (
	"errors"
	"testing"

	"github.com/stretchr/testify/assert"
	"github.com/stretchr/testify/require"

	"vitess.io/vitess/go/vt/sqlparser"
)

func TestCreateTableDiff(t *testing.T) {
	tt := []struct {
		name     string
		from     string
		to       string
		fromName string
		toName   string
		diff     string
		diffs    []string
		cdiff    string
		cdiffs   []string
		isError  bool
		errorMsg string
		autoinc  int
		rotation int
	}{
		{
			name: "identical",
			from: "create table t (id int primary key)",
			to:   "create table t (id int primary key)",
		},
		{
			name: "identical 2",
			from: "create table t (id int, primary key(id))",
			to:   "create table t (id int, primary key(id))",
		},
		{
			name: "identical, spacing",
			from: "create   table     t    (id int   primary  key)",
			to: `create table t (
						id int primary key
					)`,
		},
		{
			name: "identical, name change",
			from: "create table t1 (id int PRIMARY KEY)",
			to:   "create table t2 (id int primary key)",
		},
		{
			name: "identical, case change",
			from: "create table t (id int PRIMARY KEY)",
			to:   "create table t (id int primary key)",
		},
		{
			name: "identical, case change on target",
			from: "create table t (id int primary key)",
			to:   "create table t (id int PRIMARY KEY)",
		},
		{
			name: "identical, case and qualifiers",
			from: "CREATE table `t` (`id` int primary key)",
			to:   "create TABLE t (id int primary key)",
		},
		{
			name: "identical, case and qualifiers 2",
			from: "CREATE table t (`id` int primary key)",
			to:   "create TABLE `t` (id int primary key)",
		},
		{
			name: "identical, case and column qualifiers",
			from: "CREATE table t (`id` int primary key, i int not null default 0)",
			to:   "create TABLE t (id int primary key, `i` int not null default 0)",
		},
		{
			name:  "added column",
			from:  "create table t1 (`id` int primary key)",
			to:    "create table t2 (id int primary key, `i` int not null default 0)",
			diff:  "alter table t1 add column i int not null default 0",
			cdiff: "ALTER TABLE `t1` ADD COLUMN `i` int NOT NULL DEFAULT 0",
		},
		{
			name:     "dropped column",
			from:     "create table t1 (id int primary key, `i` int not null default 0)",
			to:       "create table t2 (`id` int primary key)",
			diff:     "alter table t1 drop column i",
			cdiff:    "ALTER TABLE `t1` DROP COLUMN `i`",
			fromName: "t1",
			toName:   "t2",
		},
		{
			name:  "modified column",
			from:  "create table t1 (id int primary key, `i` int not null default 0)",
			to:    "create table t2 (id int primary key, `i` bigint unsigned default null)",
			diff:  "alter table t1 modify column i bigint unsigned",
			cdiff: "ALTER TABLE `t1` MODIFY COLUMN `i` bigint unsigned",
		},
		{
			name:  "added column, dropped column, modified column",
			from:  "create table t1 (id int primary key, `i` int not null default 0, c char(3) default '')",
			to:    "create table t2 (id int primary key, ts timestamp null, `i` bigint unsigned default null)",
			diff:  "alter table t1 drop column c, modify column i bigint unsigned, add column ts timestamp null after id",
			cdiff: "ALTER TABLE `t1` DROP COLUMN `c`, MODIFY COLUMN `i` bigint unsigned, ADD COLUMN `ts` timestamp NULL AFTER `id`",
		},
		// columns, reordering
		{
			name:  "reorder column",
			from:  "create table t1 (id int primary key, a int, b int, c int, d int)",
			to:    "create table t2 (id int primary key, a int, c int, b int, d int)",
			diff:  "alter table t1 modify column c int after a",
			cdiff: "ALTER TABLE `t1` MODIFY COLUMN `c` int AFTER `a`",
		},
		{
			name:  "reorder column, far jump",
			from:  "create table t1 (id int primary key, a int, b int, c int, d int)",
			to:    "create table t2 (a int, b int, c int, d int, id int primary key)",
			diff:  "alter table t1 modify column id int primary key after d",
			cdiff: "ALTER TABLE `t1` MODIFY COLUMN `id` int PRIMARY KEY AFTER `d`",
		},
		{
			name:  "reorder column, far jump, another reorder",
			from:  "create table t1 (id int primary key, a int, b int, c int, d int)",
			to:    "create table t2 (a int, c int, b int, d int, id int primary key)",
			diff:  "alter table t1 modify column c int after a, modify column id int primary key after d",
			cdiff: "ALTER TABLE `t1` MODIFY COLUMN `c` int AFTER `a`, MODIFY COLUMN `id` int PRIMARY KEY AFTER `d`",
		},
		{
			name:  "reorder column, far jump, another reorder 2",
			from:  "create table t1 (id int primary key, a int, b int, c int, d int)",
			to:    "create table t2 (c int, a int, b int, d int, id int primary key)",
			diff:  "alter table t1 modify column c int first, modify column id int primary key after d",
			cdiff: "ALTER TABLE `t1` MODIFY COLUMN `c` int FIRST, MODIFY COLUMN `id` int PRIMARY KEY AFTER `d`",
		},
		{
			name:  "reorder column, far jump, another reorder 3",
			from:  "create table t1 (id int primary key, a int, b int, c int, d int, e int, f int)",
			to:    "create table t2 (a int, c int, b int, d int, id int primary key, e int, f int)",
			diff:  "alter table t1 modify column c int after a, modify column id int primary key after d",
			cdiff: "ALTER TABLE `t1` MODIFY COLUMN `c` int AFTER `a`, MODIFY COLUMN `id` int PRIMARY KEY AFTER `d`",
		},
		{
			name:  "reorder column, far jump, another reorder, removed columns",
			from:  "create table t1 (id int primary key, a int, b int, c int, d int, e int, f int, g int)",
			to:    "create table t2 (a int, c int, f int, e int, id int primary key, g int)",
			diff:  "alter table t1 drop column b, drop column d, modify column f int after c, modify column id int primary key after e",
			cdiff: "ALTER TABLE `t1` DROP COLUMN `b`, DROP COLUMN `d`, MODIFY COLUMN `f` int AFTER `c`, MODIFY COLUMN `id` int PRIMARY KEY AFTER `e`",
		},
		{
			name:  "two reorders",
			from:  "create table t1 (id int primary key, a int, b int, c int, d int, e int, f int)",
			to:    "create table t2 (id int primary key, b int, a int, c int, e int, d int, f int)",
			diff:  "alter table t1 modify column b int after id, modify column e int after c",
			cdiff: "ALTER TABLE `t1` MODIFY COLUMN `b` int AFTER `id`, MODIFY COLUMN `e` int AFTER `c`",
		},
		{
			name:  "two reorders, added and removed columns",
			from:  "create table t1 (id int primary key, a int, b int, c int, d int, e int, f int)",
			to:    "create table t2 (g int, id int primary key, h int, b int, a int, i int, e int, d int, j int, f int, k int)",
			diff:  "alter table t1 drop column c, modify column b int after id, modify column e int after a, add column g int first, add column h int after id, add column i int after a, add column j int after d, add column k int",
			cdiff: "ALTER TABLE `t1` DROP COLUMN `c`, MODIFY COLUMN `b` int AFTER `id`, MODIFY COLUMN `e` int AFTER `a`, ADD COLUMN `g` int FIRST, ADD COLUMN `h` int AFTER `id`, ADD COLUMN `i` int AFTER `a`, ADD COLUMN `j` int AFTER `d`, ADD COLUMN `k` int",
		},
		{
			name:  "reorder column and change data type",
			from:  "create table t1 (id int primary key, a int, b int, c int, d int)",
			to:    "create table t2 (id int primary key, a int, c bigint, b int, d int)",
			diff:  "alter table t1 modify column c bigint after a",
			cdiff: "ALTER TABLE `t1` MODIFY COLUMN `c` bigint AFTER `a`",
		},
		{
			name:  "reorder column, first",
			from:  "create table t1 (id int primary key, a int, b int, c int, d int)",
			to:    "create table t2 (c int, id int primary key, a int, b int, d int)",
			diff:  "alter table t1 modify column c int first",
			cdiff: "ALTER TABLE `t1` MODIFY COLUMN `c` int FIRST",
		},
		{
			name:  "add multiple columns",
			from:  "create table t1 (id int primary key, a int)",
			to:    "create table t2 (id int primary key, a int, b int, c int, d int)",
			diff:  "alter table t1 add column b int, add column c int, add column d int",
			cdiff: "ALTER TABLE `t1` ADD COLUMN `b` int, ADD COLUMN `c` int, ADD COLUMN `d` int",
		},
		{
			name:  "added column in middle",
			from:  "create table t1 (id int primary key, a int, b int, c int, d int)",
			to:    "create table t2 (id int primary key, a int, b int, x int, c int, d int)",
			diff:  "alter table t1 add column x int after b",
			cdiff: "ALTER TABLE `t1` ADD COLUMN `x` int AFTER `b`",
		},
		{
			name:  "added multiple column in middle",
			from:  "create table t1 (id int primary key, a int)",
			to:    "create table t2 (w int, x int, id int primary key, y int, a int, z int)",
			diff:  "alter table t1 add column w int first, add column x int after w, add column y int after id, add column z int",
			cdiff: "ALTER TABLE `t1` ADD COLUMN `w` int FIRST, ADD COLUMN `x` int AFTER `w`, ADD COLUMN `y` int AFTER `id`, ADD COLUMN `z` int",
		},
		{
			name:  "added column first, reorder column",
			from:  "create table t1 (id int primary key, a int)",
			to:    "create table t2 (x int, a int, id int primary key)",
			diff:  "alter table t1 modify column a int first, add column x int first",
			cdiff: "ALTER TABLE `t1` MODIFY COLUMN `a` int FIRST, ADD COLUMN `x` int FIRST",
		},
		{
			name:  "added column in middle, add column on end, reorder column",
			from:  "create table t1 (id int primary key, a int, b int, c int, d int)",
			to:    "create table t2 (id int primary key, a int, b int, x int, d int, c int, y int)",
			diff:  "alter table t1 modify column d int after b, add column x int after b, add column y int",
			cdiff: "ALTER TABLE `t1` MODIFY COLUMN `d` int AFTER `b`, ADD COLUMN `x` int AFTER `b`, ADD COLUMN `y` int",
		},
		{
			name:  "added column in middle, add column on end, reorder column 2",
			from:  "create table t1 (id int primary key, a int, b int, c int, d int)",
			to:    "create table t2 (id int primary key, a int, c int, x int, b int, d int, y int)",
			diff:  "alter table t1 modify column c int after a, add column x int after c, add column y int",
			cdiff: "ALTER TABLE `t1` MODIFY COLUMN `c` int AFTER `a`, ADD COLUMN `x` int AFTER `c`, ADD COLUMN `y` int",
		},
		// keys
		{
			name:  "added key",
			from:  "create table t1 (`id` int primary key, i int)",
			to:    "create table t2 (id int primary key, `i` int, key `i_idx` (i))",
			diff:  "alter table t1 add key i_idx (i)",
			cdiff: "ALTER TABLE `t1` ADD KEY `i_idx` (`i`)",
		},
		{
			name:  "added key without name",
			from:  "create table t1 (`id` int primary key, i int)",
			to:    "create table t2 (id int primary key, `i` int, key (i))",
			diff:  "alter table t1 add key i (i)",
			cdiff: "ALTER TABLE `t1` ADD KEY `i` (`i`)",
		},
		{
			name:  "added key without name, conflicting name",
			from:  "create table t1 (`id` int primary key, i int, key i(i))",
			to:    "create table t2 (id int primary key, `i` int, key i(i), key (i))",
			diff:  "alter table t1 add key i_2 (i)",
			cdiff: "ALTER TABLE `t1` ADD KEY `i_2` (`i`)",
		},
		{
			name:  "added key without name, conflicting name 2",
			from:  "create table t1 (`id` int primary key, i int, key i(i), key i_2(i))",
			to:    "create table t2 (id int primary key, `i` int, key i(i), key i_2(i), key (i))",
			diff:  "alter table t1 add key i_3 (i)",
			cdiff: "ALTER TABLE `t1` ADD KEY `i_3` (`i`)",
		},
		{
			name:  "added column and key",
			from:  "create table t1 (`id` int primary key)",
			to:    "create table t2 (id int primary key, `i` int, key `i_idx` (i))",
			diff:  "alter table t1 add column i int, add key i_idx (i)",
			cdiff: "ALTER TABLE `t1` ADD COLUMN `i` int, ADD KEY `i_idx` (`i`)",
		},
		{
			name:  "modify column primary key",
			from:  "create table t1 (`id` int)",
			to:    "create table t2 (id int primary key)",
			diff:  "alter table t1 modify column id int primary key",
			cdiff: "ALTER TABLE `t1` MODIFY COLUMN `id` int PRIMARY KEY",
		},
		{
			name:  "added primary key",
			from:  "create table t1 (`id` int)",
			to:    "create table t2 (id int, primary key(id))",
			diff:  "alter table t1 add primary key (id)",
			cdiff: "ALTER TABLE `t1` ADD PRIMARY KEY (`id`)",
		},
		{
			name:  "dropped primary key",
			from:  "create table t1 (id int, primary key(id))",
			to:    "create table t2 (id int)",
			diff:  "alter table t1 drop key `PRIMARY`",
			cdiff: "ALTER TABLE `t1` DROP KEY `PRIMARY`",
		},
		{
			name:  "dropped key",
			from:  "create table t1 (`id` int primary key, i int, key i_idx(i))",
			to:    "create table t2 (`id` int primary key, i int)",
			diff:  "alter table t1 drop key i_idx",
			cdiff: "ALTER TABLE `t1` DROP KEY `i_idx`",
		},
		{
			name:  "dropped key 2",
			from:  "create table t1 (`id` int, i int, primary key (id), key i_idx(i))",
			to:    "create table t1 (`id` int, i int, primary key (id))",
			diff:  "alter table t1 drop key i_idx",
			cdiff: "ALTER TABLE `t1` DROP KEY `i_idx`",
		},
		{
			name:  "modified key",
			from:  "create table t1 (`id` int primary key, i int, key i_idx(i))",
			to:    "create table t2 (`id` int primary key, i int, key i_idx(i, id))",
			diff:  "alter table t1 drop key i_idx, add key i_idx (i, id)",
			cdiff: "ALTER TABLE `t1` DROP KEY `i_idx`, ADD KEY `i_idx` (`i`, `id`)",
		},
		{
			name:  "modified primary key",
			from:  "create table t1 (`id` int, i int, primary key(id), key i_idx(i))",
			to:    "create table t2 (`id` int, i int, primary key(id, i),key i_idx(`i`))",
			diff:  "alter table t1 drop key `PRIMARY`, add primary key (id, i)",
			cdiff: "ALTER TABLE `t1` DROP KEY `PRIMARY`, ADD PRIMARY KEY (`id`, `i`)",
		},
		{
			name: "reordered key, no diff",
			from: "create table t1 (`id` int primary key, i int, key i_idx(i), key i2_idx(i, `id`))",
			to:   "create table t2 (`id` int primary key, i int, key i2_idx (`i`, id), key i_idx ( i ) )",
		},
		{
			name: "reordered key, no diff, 2",
			from: "create table t1 (`id` int, i int, primary key(id), key i_idx(i), key i2_idx(i, `id`))",
			to:   "create table t2 (`id` int, i int, key i2_idx (`i`, id), key i_idx ( i ), primary key(id) )",
		},
		{
			name: "reordered key, no diff 3",
			from: "CREATE TABLE `pets` (`id` int, `name` VARCHAR(255), `login` VARCHAR(255), PRIMARY KEY (`id`), KEY (`login`), KEY (`name`) )",
			to:   "CREATE TABLE `pets` (`id` int, `name` VARCHAR(255), `login` VARCHAR(255), PRIMARY KEY (`id`), KEY (`name`), KEY (`login`) )",
		},
		{
			name: "reordered key, no diff 4",
			from: "CREATE TABLE `pets` (`id` int, `name` VARCHAR(255), `login` VARCHAR(255), PRIMARY KEY (`id`), KEY login (login, name), KEY (`login`), KEY (`name`) )",
			to:   "CREATE TABLE `pets` (`id` int, `name` VARCHAR(255), `login` VARCHAR(255), PRIMARY KEY (`id`), KEY (`name`), KEY (`login`), KEY login (login, name) )",
		},
		{
			name:  "reordered key, add key",
			from:  "create table t1 (`id` int primary key, i int, key i_idx(i), key i2_idx(i, `id`))",
			to:    "create table t2 (`id` int primary key, i int, key i2_idx (`i`, id), key i_idx3(id), key i_idx ( i ) )",
			diff:  "alter table t1 add key i_idx3 (id)",
			cdiff: "ALTER TABLE `t1` ADD KEY `i_idx3` (`id`)",
		},
		{
			name:  "key made visible",
			from:  "create table t1 (`id` int primary key, i int, key i_idx(i) invisible)",
			to:    "create table t1 (`id` int primary key, i int, key i_idx(i))",
			diff:  "alter table t1 alter index i_idx visible",
			cdiff: "ALTER TABLE `t1` ALTER INDEX `i_idx` VISIBLE",
		},
		{
			name:  "key made invisible",
			from:  "create table t1 (`id` int primary key, i int, key i_idx(i))",
			to:    "create table t1 (`id` int primary key, i int, key i_idx(i) invisible)",
			diff:  "alter table t1 alter index i_idx invisible",
			cdiff: "ALTER TABLE `t1` ALTER INDEX `i_idx` INVISIBLE",
		},
		// foreign keys
		{
			name:  "drop foreign key",
			from:  "create table t1 (id int primary key, i int, constraint f foreign key (i) references parent(id))",
			to:    "create table t2 (id int primary key, i int)",
			diff:  "alter table t1 drop foreign key f",
			cdiff: "ALTER TABLE `t1` DROP FOREIGN KEY `f`",
		},
		{
			name:  "add foreign key",
			from:  "create table t1 (id int primary key, i int)",
			to:    "create table t2 (id int primary key, i int, constraint f foreign key (i) references parent(id))",
			diff:  "alter table t1 add constraint f foreign key (i) references parent (id)",
			cdiff: "ALTER TABLE `t1` ADD CONSTRAINT `f` FOREIGN KEY (`i`) REFERENCES `parent` (`id`)",
		},
		{
			name: "identical foreign key",
			from: "create table t1 (id int primary key, i int, constraint f foreign key (i) references parent(id) on delete cascade)",
			to:   "create table t2 (id int primary key, i int, constraint f foreign key (i) references parent(id) on delete cascade)",
			diff: "",
		},
		{
			name:  "modify foreign key",
			from:  "create table t1 (id int primary key, i int, constraint f foreign key (i) references parent(id) on delete cascade)",
			to:    "create table t2 (id int primary key, i int, constraint f foreign key (i) references parent(id) on delete set null)",
			diff:  "alter table t1 drop foreign key f, add constraint f foreign key (i) references parent (id) on delete set null",
			cdiff: "ALTER TABLE `t1` DROP FOREIGN KEY `f`, ADD CONSTRAINT `f` FOREIGN KEY (`i`) REFERENCES `parent` (`id`) ON DELETE SET NULL",
		},
		{
			name:  "drop and add foreign key",
			from:  "create table t1 (id int primary key, i int, constraint f foreign key (i) references parent(id) on delete cascade)",
			to:    "create table t2 (id int primary key, i int, constraint f2 foreign key (i) references parent(id) on delete set null)",
			diff:  "alter table t1 drop foreign key f, add constraint f2 foreign key (i) references parent (id) on delete set null",
			cdiff: "ALTER TABLE `t1` DROP FOREIGN KEY `f`, ADD CONSTRAINT `f2` FOREIGN KEY (`i`) REFERENCES `parent` (`id`) ON DELETE SET NULL",
		},
		{
			name: "ignore different foreign key order",
			from: "create table t1 (id int primary key, i int, constraint f foreign key (i) references parent(id) on delete restrict, constraint f2 foreign key (i2) references parent2(id) on delete restrict)",
			to:   "create table t2 (id int primary key, i int, constraint f2 foreign key (i2) references parent2(id) on delete restrict, constraint f foreign key (i) references parent(id) on delete restrict)",
			diff: "",
		},
		// partitions
		{
			name:  "identical partitioning",
			from:  "create table t1 (id int primary key) partition by hash (id) partitions 4",
			to:    "create table t1 (id int primary key, a int) partition by hash (id) partitions 4",
			diff:  "alter table t1 add column a int",
			cdiff: "ALTER TABLE `t1` ADD COLUMN `a` int",
		},
		{
			name:  "remove partitioning",
			from:  "create table t1 (id int primary key) partition by hash (id) partitions 4",
			to:    "create table t1 (id int primary key, a int)",
			diff:  "alter table t1 add column a int remove partitioning",
			cdiff: "ALTER TABLE `t1` ADD COLUMN `a` int REMOVE PARTITIONING",
		},
		{
			name:  "remove partitioning 2",
			from:  "create table t1 (id int primary key) partition by hash (id) partitions 4",
			to:    "create table t1 (id int primary key)",
			diff:  "alter table t1 remove partitioning",
			cdiff: "ALTER TABLE `t1` REMOVE PARTITIONING",
		},
		{
			name:  "change partitioning hash",
			from:  "create table t1 (id int primary key) partition by hash (id) partitions 4",
			to:    "create table t1 (id int primary key) partition by hash (id) partitions 5",
			diff:  "alter table t1 \npartition by hash (id) partitions 5",
			cdiff: "ALTER TABLE `t1` \nPARTITION BY HASH (`id`) PARTITIONS 5",
		},
		{
			name:  "change partitioning key",
			from:  "create table t1 (id int primary key) partition by key (id) partitions 2",
			to:    "create table t1 (id int primary key) partition by hash (id) partitions 5",
			diff:  "alter table t1 \npartition by hash (id) partitions 5",
			cdiff: "ALTER TABLE `t1` \nPARTITION BY HASH (`id`) PARTITIONS 5",
		},
		{
			name:  "change partitioning list",
			from:  "create table t1 (id int primary key) partition by key (id) partitions 2",
			to:    "create table t1 (id int primary key) partition by list (id) (partition p1 values in(11,21), partition p2 values in (12,22))",
			diff:  "alter table t1 \npartition by list (id)\n(partition p1 values in (11, 21),\n partition p2 values in (12, 22))",
			cdiff: "ALTER TABLE `t1` \nPARTITION BY LIST (`id`)\n(PARTITION `p1` VALUES IN (11, 21),\n PARTITION `p2` VALUES IN (12, 22))",
		},
		{
			name:  "change partitioning range: rotate",
			from:  "create table t1 (id int primary key) partition by range (id) (partition p1 values less than (10), partition p2 values less than (20), partition p3 values less than (30))",
			to:    "create table t1 (id int primary key) partition by range (id) (partition p2 values less than (20), partition p3 values less than (30), partition p4 values less than (40))",
			diff:  "alter table t1 \npartition by range (id)\n(partition p2 values less than (20),\n partition p3 values less than (30),\n partition p4 values less than (40))",
			cdiff: "ALTER TABLE `t1` \nPARTITION BY RANGE (`id`)\n(PARTITION `p2` VALUES LESS THAN (20),\n PARTITION `p3` VALUES LESS THAN (30),\n PARTITION `p4` VALUES LESS THAN (40))",
		},
		{
			name:     "change partitioning range: ignore rotate",
			from:     "create table t1 (id int primary key) partition by range (id) (partition p1 values less than (10), partition p2 values less than (20), partition p3 values less than (30))",
			to:       "create table t1 (id int primary key) partition by range (id) (partition p2 values less than (20), partition p3 values less than (30), partition p4 values less than (40))",
			rotation: RangeRotationIgnore,
		},
		{
			name:     "change partitioning range: statements, drop",
			from:     "create table t1 (id int primary key) partition by range (id) (partition p1 values less than (10), partition p2 values less than (20), partition p3 values less than (30))",
			to:       "create table t1 (id int primary key) partition by range (id) (partition p2 values less than (20), partition p3 values less than (30))",
			rotation: RangeRotationDistinctStatements,
			diff:     "alter table t1 drop partition p1",
			cdiff:    "ALTER TABLE `t1` DROP PARTITION `p1`",
		},
		{
			name:     "change partitioning range: statements, add",
			from:     "create table t1 (id int primary key) partition by range (id) (partition p1 values less than (10), partition p2 values less than (20))",
			to:       "create table t1 (id int primary key) partition by range (id) (partition p1 values less than (10), partition p2 values less than (20), partition p3 values less than (30))",
			rotation: RangeRotationDistinctStatements,
			diff:     "alter table t1 add partition (partition p3 values less than (30))",
			cdiff:    "ALTER TABLE `t1` ADD PARTITION (PARTITION `p3` VALUES LESS THAN (30))",
		},
		{
			name:     "change partitioning range: statements, multiple drops",
			from:     "create table t1 (id int primary key) partition by range (id) (partition p1 values less than (10), partition p2 values less than (20), partition p3 values less than (30))",
			to:       "create table t1 (id int primary key) partition by range (id) (partition p3 values less than (30))",
			rotation: RangeRotationDistinctStatements,
			diffs:    []string{"alter table t1 drop partition p1", "alter table t1 drop partition p2"},
			cdiffs:   []string{"ALTER TABLE `t1` DROP PARTITION `p1`", "ALTER TABLE `t1` DROP PARTITION `p2`"},
		},
		{
			name:     "change partitioning range: statements, multiple adds",
			from:     "create table t1 (id int primary key) partition by range (id) (partition p1 values less than (10))",
			to:       "create table t1 (id int primary key) partition by range (id) (partition p1 values less than (10), partition p2 values less than (20), partition p3 values less than (30))",
			rotation: RangeRotationDistinctStatements,
			diffs:    []string{"alter table t1 add partition (partition p2 values less than (20))", "alter table t1 add partition (partition p3 values less than (30))"},
			cdiffs:   []string{"ALTER TABLE `t1` ADD PARTITION (PARTITION `p2` VALUES LESS THAN (20))", "ALTER TABLE `t1` ADD PARTITION (PARTITION `p3` VALUES LESS THAN (30))"},
		},
		{
			name:     "change partitioning range: statements, multiple, assorted",
			from:     "create table t1 (id int primary key) partition by range (id) (partition p1 values less than (10), partition p2 values less than (20), partition p3 values less than (30))",
			to:       "create table t1 (id int primary key) partition by range (id) (partition p2 values less than (20), partition p3 values less than (30), partition p4 values less than (40))",
			rotation: RangeRotationDistinctStatements,
			diffs:    []string{"alter table t1 drop partition p1", "alter table t1 add partition (partition p4 values less than (40))"},
			cdiffs:   []string{"ALTER TABLE `t1` DROP PARTITION `p1`", "ALTER TABLE `t1` ADD PARTITION (PARTITION `p4` VALUES LESS THAN (40))"},
		},
		{
			name:     "change partitioning range: mixed with nonpartition changes",
			from:     "create table t1 (id int primary key) partition by range (id) (partition p1 values less than (10), partition p2 values less than (20), partition p3 values less than (30))",
			to:       "create table t1 (id int primary key, i int) partition by range (id) (partition p3 values less than (30))",
			rotation: RangeRotationDistinctStatements,
			diffs:    []string{"alter table t1 add column i int", "alter table t1 drop partition p1", "alter table t1 drop partition p2"},
			cdiffs:   []string{"ALTER TABLE `t1` ADD COLUMN `i` int", "ALTER TABLE `t1` DROP PARTITION `p1`", "ALTER TABLE `t1` DROP PARTITION `p2`"},
		},
		{
			name:     "change partitioning range: single partition change, mixed with nonpartition changes",
			from:     "create table t1 (id int primary key) partition by range (id) (partition p1 values less than (10), partition p2 values less than (20))",
			to:       "create table t1 (id int primary key, i int) partition by range (id) (partition p2 values less than (20))",
			rotation: RangeRotationDistinctStatements,
			diffs:    []string{"alter table t1 add column i int", "alter table t1 drop partition p1"},
			cdiffs:   []string{"ALTER TABLE `t1` ADD COLUMN `i` int", "ALTER TABLE `t1` DROP PARTITION `p1`"},
		},
		{
			name:     "change partitioning range: mixed with nonpartition changes, full spec",
			from:     "create table t1 (id int primary key) partition by range (id) (partition p1 values less than (10), partition p2 values less than (20), partition p3 values less than (30))",
			to:       "create table t1 (id int primary key, i int) partition by range (id) (partition p3 values less than (30))",
			rotation: RangeRotationFullSpec,
			diff:     "alter table t1 add column i int \npartition by range (id)\n(partition p3 values less than (30))",
			cdiff:    "ALTER TABLE `t1` ADD COLUMN `i` int \nPARTITION BY RANGE (`id`)\n(PARTITION `p3` VALUES LESS THAN (30))",
		},
		{
			name:     "change partitioning range: ignore rotate, not a rotation",
			from:     "create table t1 (id int primary key) partition by range (id) (partition p1 values less than (10), partition p2 values less than (20), partition p3 values less than (30))",
			to:       "create table t1 (id int primary key) partition by range (id) (partition p2 values less than (25), partition p3 values less than (30), partition p4 values less than (40))",
			rotation: RangeRotationIgnore,
			diff:     "alter table t1 \npartition by range (id)\n(partition p2 values less than (25),\n partition p3 values less than (30),\n partition p4 values less than (40))",
			cdiff:    "ALTER TABLE `t1` \nPARTITION BY RANGE (`id`)\n(PARTITION `p2` VALUES LESS THAN (25),\n PARTITION `p3` VALUES LESS THAN (30),\n PARTITION `p4` VALUES LESS THAN (40))",
		},
		{
			name:     "change partitioning range: ignore rotate, not a rotation 2",
			from:     "create table t1 (id int primary key) partition by range (id) (partition p1 values less than (10), partition p2 values less than (20), partition p3 values less than (30))",
			to:       "create table t1 (id int primary key) partition by range (id) (partition p2 values less than (20), partition p3 values less than (35), partition p4 values less than (40))",
			rotation: RangeRotationIgnore,
			diff:     "alter table t1 \npartition by range (id)\n(partition p2 values less than (20),\n partition p3 values less than (35),\n partition p4 values less than (40))",
			cdiff:    "ALTER TABLE `t1` \nPARTITION BY RANGE (`id`)\n(PARTITION `p2` VALUES LESS THAN (20),\n PARTITION `p3` VALUES LESS THAN (35),\n PARTITION `p4` VALUES LESS THAN (40))",
		},
		{
			name:     "change partitioning range: ignore rotate, not a rotation 3",
			from:     "create table t1 (id int primary key) partition by range (id) (partition p1 values less than (10), partition p2 values less than (20), partition p3 values less than (30))",
			to:       "create table t1 (id int primary key) partition by range (id) (partition p2 values less than (20), partition pX values less than (30), partition p4 values less than (40))",
			rotation: RangeRotationIgnore,
			diff:     "alter table t1 \npartition by range (id)\n(partition p2 values less than (20),\n partition pX values less than (30),\n partition p4 values less than (40))",
			cdiff:    "ALTER TABLE `t1` \nPARTITION BY RANGE (`id`)\n(PARTITION `p2` VALUES LESS THAN (20),\n PARTITION `pX` VALUES LESS THAN (30),\n PARTITION `p4` VALUES LESS THAN (40))",
		},
		{
			name:     "change partitioning range: ignore rotate, not a rotation 4",
			from:     "create table t1 (id int primary key) partition by range (id) (partition p1 values less than (10), partition p2 values less than (20), partition p3 values less than (30))",
			to:       "create table t1 (id int primary key) partition by range (id) (partition pX values less than (20), partition p3 values less than (30), partition p4 values less than (40))",
			rotation: RangeRotationIgnore,
			diff:     "alter table t1 \npartition by range (id)\n(partition pX values less than (20),\n partition p3 values less than (30),\n partition p4 values less than (40))",
			cdiff:    "ALTER TABLE `t1` \nPARTITION BY RANGE (`id`)\n(PARTITION `pX` VALUES LESS THAN (20),\n PARTITION `p3` VALUES LESS THAN (30),\n PARTITION `p4` VALUES LESS THAN (40))",
		},
		{
			name:     "change partitioning range: ignore rotate, nothing shared",
			from:     "create table t1 (id int primary key) partition by range (id) (partition p1 values less than (10), partition p2 values less than (20), partition p3 values less than (30))",
			to:       "create table t1 (id int primary key) partition by range (id) (partition p4 values less than (40), partition p5 values less than (50), partition p6 values less than (60))",
			rotation: RangeRotationIgnore,
			diff:     "alter table t1 \npartition by range (id)\n(partition p4 values less than (40),\n partition p5 values less than (50),\n partition p6 values less than (60))",
			cdiff:    "ALTER TABLE `t1` \nPARTITION BY RANGE (`id`)\n(PARTITION `p4` VALUES LESS THAN (40),\n PARTITION `p5` VALUES LESS THAN (50),\n PARTITION `p6` VALUES LESS THAN (60))",
		},
		{
			name:     "change partitioning range: ignore rotate, no names shared, definitions shared",
			from:     "create table t1 (id int primary key) partition by range (id) (partition p1 values less than (10), partition p2 values less than (20), partition p3 values less than (30))",
			to:       "create table t1 (id int primary key) partition by range (id) (partition pA values less than (20), partition pB values less than (30), partition pC values less than (40))",
			rotation: RangeRotationIgnore,
			diff:     "alter table t1 \npartition by range (id)\n(partition pA values less than (20),\n partition pB values less than (30),\n partition pC values less than (40))",
			cdiff:    "ALTER TABLE `t1` \nPARTITION BY RANGE (`id`)\n(PARTITION `pA` VALUES LESS THAN (20),\n PARTITION `pB` VALUES LESS THAN (30),\n PARTITION `pC` VALUES LESS THAN (40))",
		},

		//
		// table options
		{
			name: "same options, no diff 1",
			from: "create table t1 (id int primary key) row_format=compressed",
			to:   "create table t1 (id int primary key) row_format=compressed",
		},
		{
			name: "same options, no diff 2",
			from: "create table t1 (id int primary key) row_format=compressed, character set=utf8",
			to:   "create table t1 (id int primary key) row_format=compressed, character set=utf8",
		},
		{
			name: "same options, no diff 3",
			from: "create table t1 (id int primary key) row_format=compressed, character set=utf8",
			to:   "create table t1 (id int primary key) row_format=compressed, charset=utf8",
		},
		{
			name: "reordered options, no diff",
			from: "create table t1 (id int primary key) row_format=compressed character set=utf8",
			to:   "create table t1 (id int primary key) character set=utf8, row_format=compressed",
		},
		{
			name:  "add table option 1",
			from:  "create table t1 (id int primary key)",
			to:    "create table t1 (id int primary key) row_format=compressed",
			diff:  "alter table t1 row_format COMPRESSED",
			cdiff: "ALTER TABLE `t1` ROW_FORMAT COMPRESSED",
		},
		{
			name:  "add table option 2",
			from:  "create table t1 (id int primary key) character set=utf8",
			to:    "create table t1 (id int primary key) character set=utf8, row_format=compressed",
			diff:  "alter table t1 row_format COMPRESSED",
			cdiff: "ALTER TABLE `t1` ROW_FORMAT COMPRESSED",
		},
		{
			name:  "add table option 3",
			from:  "create table t1 (id int primary key) character set=utf8",
			to:    "create table t1 (id int primary key) row_format=compressed, character set=utf8",
			diff:  "alter table t1 row_format COMPRESSED",
			cdiff: "ALTER TABLE `t1` ROW_FORMAT COMPRESSED",
		},
		{
			name:  "add table option 3",
			from:  "create table t1 (id int primary key) character set=utf8",
			to:    "create table t1 (id int primary key) row_format=compressed, character set=utf8, checksum=1",
			diff:  "alter table t1 row_format COMPRESSED checksum 1",
			cdiff: "ALTER TABLE `t1` ROW_FORMAT COMPRESSED CHECKSUM 1",
		},
		{
			name:  "modify table option 1",
			from:  "create table t1 (id int primary key) character set=utf8",
			to:    "create table t1 (id int primary key) character set=utf8mb4",
			diff:  "alter table t1 charset utf8mb4",
			cdiff: "ALTER TABLE `t1` CHARSET utf8mb4",
		},
		{
			name:  "modify table option 2",
			from:  "create table t1 (id int primary key) charset=utf8",
			to:    "create table t1 (id int primary key) character set=utf8mb4",
			diff:  "alter table t1 charset utf8mb4",
			cdiff: "ALTER TABLE `t1` CHARSET utf8mb4",
		},
		{
			name:  "modify table option 3",
			from:  "create table t1 (id int primary key) character set=utf8",
			to:    "create table t1 (id int primary key) charset=utf8mb4",
			diff:  "alter table t1 charset utf8mb4",
			cdiff: "ALTER TABLE `t1` CHARSET utf8mb4",
		},
		{
			name:  "modify table option 4",
			from:  "create table t1 (id int primary key) character set=utf8",
			to:    "create table t1 (id int primary key) row_format=compressed, character set=utf8mb4, checksum=1",
			diff:  "alter table t1 charset utf8mb4 row_format COMPRESSED checksum 1",
			cdiff: "ALTER TABLE `t1` CHARSET utf8mb4 ROW_FORMAT COMPRESSED CHECKSUM 1",
		},
		{
			name:  "remove table option 1",
			from:  "create table t1 (id int primary key) row_format=compressed",
			to:    "create table t1 (id int primary key) ",
			diff:  "alter table t1 row_format DEFAULT",
			cdiff: "ALTER TABLE `t1` ROW_FORMAT DEFAULT",
		},
		{
			name:  "remove table option 2",
			from:  "create table t1 (id int primary key) CHECKSUM=1",
			to:    "create table t1 (id int primary key) ",
			diff:  "alter table t1 CHECKSUM 0",
			cdiff: "ALTER TABLE `t1` CHECKSUM 0",
		},
		{
			name:  "remove table option 3",
			from:  "create table t1 (id int primary key) checksum=1",
			to:    "create table t1 (id int primary key) ",
			diff:  "alter table t1 checksum 0",
			cdiff: "ALTER TABLE `t1` CHECKSUM 0",
		},
		{
			name:  "remove table option 4",
			from:  "create table t1 (id int auto_increment primary key) KEY_BLOCK_SIZE=16 COMPRESSION='zlib'",
			to:    "create table t2 (id int auto_increment primary key)",
			diff:  "alter table t1 KEY_BLOCK_SIZE 0 COMPRESSION ''",
			cdiff: "ALTER TABLE `t1` KEY_BLOCK_SIZE 0 COMPRESSION ''",
		},
		{
			name:  "add, modify and remove table option",
			from:  "create table t1 (id int primary key) engine=innodb, charset=utf8, checksum=1",
			to:    "create table t1 (id int primary key) row_format=compressed, engine=innodb, charset=utf8mb4",
			diff:  "alter table t1 checksum 0 charset utf8mb4 row_format COMPRESSED",
			cdiff: "ALTER TABLE `t1` CHECKSUM 0 CHARSET utf8mb4 ROW_FORMAT COMPRESSED",
		},
		{
			name: "ignore AUTO_INCREMENT addition",
			from: "create table t1 (id int auto_increment primary key)",
			to:   "create table t2 (id int auto_increment primary key) AUTO_INCREMENT=300",
		},
		{
			name:    "apply AUTO_INCREMENT addition",
			from:    "create table t1 (id int auto_increment primary key)",
			to:      "create table t2 (id int auto_increment primary key) AUTO_INCREMENT=300",
			autoinc: AutoIncrementApplyHigher,
			diff:    "alter table t1 AUTO_INCREMENT 300",
			cdiff:   "ALTER TABLE `t1` AUTO_INCREMENT 300",
		},
		{
			name: "ignore AUTO_INCREMENT removal",
			from: "create table t1 (id int auto_increment primary key) AUTO_INCREMENT=300",
			to:   "create table t2 (id int auto_increment primary key)",
		},
		{
			name:    "ignore AUTO_INCREMENT removal 2",
			from:    "create table t1 (id int auto_increment primary key) AUTO_INCREMENT=300",
			to:      "create table t2 (id int auto_increment primary key)",
			autoinc: AutoIncrementApplyHigher,
		},
		{
			name: "ignore AUTO_INCREMENT change",
			from: "create table t1 (id int auto_increment primary key) AUTO_INCREMENT=100",
			to:   "create table t2 (id int auto_increment primary key) AUTO_INCREMENT=300",
		},
		{
			name:    "apply AUTO_INCREMENT change",
			from:    "create table t1 (id int auto_increment primary key) AUTO_INCREMENT=100",
			to:      "create table t2 (id int auto_increment primary key) AUTO_INCREMENT=300",
			autoinc: AutoIncrementApplyHigher,
			diff:    "alter table t1 AUTO_INCREMENT 300",
			cdiff:   "ALTER TABLE `t1` AUTO_INCREMENT 300",
		},
		{
			name:    "ignore AUTO_INCREMENT decrease",
			from:    "create table t1 (id int auto_increment primary key) AUTO_INCREMENT=300",
			to:      "create table t2 (id int auto_increment primary key) AUTO_INCREMENT=100",
			autoinc: AutoIncrementApplyHigher,
		},
		{
			name:    "apply AUTO_INCREMENT decrease",
			from:    "create table t1 (id int auto_increment primary key) AUTO_INCREMENT=300",
			to:      "create table t2 (id int auto_increment primary key) AUTO_INCREMENT=100",
			autoinc: AutoIncrementApplyAlways,
			diff:    "alter table t1 AUTO_INCREMENT 100",
			cdiff:   "ALTER TABLE `t1` AUTO_INCREMENT 100",
		},
		{
			name:  `change table charset`,
			from:  "create table t (id int primary key, t1 varchar(128) default null, t2 varchar(128) not null, t3 tinytext charset latin1, t4 tinytext charset latin1) default charset=utf8",
			to:    "create table t (id int primary key, t1 varchar(128) not null, t2 varchar(128) not null, t3 tinytext, t4 tinytext charset latin1) default charset=utf8mb4",
			diff:  "alter table t modify column t1 varchar(128) not null, modify column t2 varchar(128) not null, modify column t3 tinytext, charset utf8mb4",
			cdiff: "ALTER TABLE `t` MODIFY COLUMN `t1` varchar(128) NOT NULL, MODIFY COLUMN `t2` varchar(128) NOT NULL, MODIFY COLUMN `t3` tinytext, CHARSET utf8mb4",
		},
		{
			name:  "normalized unsigned attribute",
			from:  "create table t1 (id int primary key)",
			to:    "create table t1 (id int unsigned primary key)",
			diff:  "alter table t1 modify column id int unsigned primary key",
			cdiff: "ALTER TABLE `t1` MODIFY COLUMN `id` int unsigned PRIMARY KEY",
		},
		{
			name:  "normalized ENGINE InnoDB value",
			from:  "create table t1 (id int primary key) character set=utf8",
			to:    "create table t1 (id int primary key) engine=innodb, character set=utf8",
			diff:  "alter table t1 engine InnoDB",
			cdiff: "ALTER TABLE `t1` ENGINE InnoDB",
		},
		{
			name:  "normalized ENGINE MyISAM value",
			from:  "create table t1 (id int primary key) character set=utf8",
			to:    "create table t1 (id int primary key) engine=myisam, character set=utf8",
			diff:  "alter table t1 engine MyISAM",
			cdiff: "ALTER TABLE `t1` ENGINE MyISAM",
		},
		{
			name:  "normalized ENGINE MEMORY value",
			from:  "create table t1 (id int primary key) character set=utf8",
			to:    "create table t1 (id int primary key) engine=memory, character set=utf8",
			diff:  "alter table t1 engine MEMORY",
			cdiff: "ALTER TABLE `t1` ENGINE MEMORY",
		},
		{
			name:  "normalized CHARSET value",
			from:  "create table t1 (id int primary key) engine=innodb",
			to:    "create table t1 (id int primary key) engine=innodb, character set=UTF8MB4",
			diff:  "alter table t1 charset utf8mb4",
			cdiff: "ALTER TABLE `t1` CHARSET utf8mb4",
		},
		{
			name:  "normalized CHARSET utf8 value",
			from:  "create table t1 (id int primary key) engine=innodb",
			to:    "create table t1 (id int primary key) engine=innodb, character set=UTF8",
			diff:  "alter table t1 charset utf8mb3",
			cdiff: "ALTER TABLE `t1` CHARSET utf8mb3",
		},
		{
			name:  "normalized COLLATE value",
			from:  "create table t1 (id int primary key) engine=innodb",
			to:    "create table t1 (id int primary key) engine=innodb, collate=UTF8_BIN",
			diff:  "alter table t1 collate utf8_bin",
			cdiff: "ALTER TABLE `t1` COLLATE utf8_bin",
		},
	}
	standardHints := DiffHints{}
	for _, ts := range tt {
		t.Run(ts.name, func(t *testing.T) {
			fromStmt, err := sqlparser.ParseStrictDDL(ts.from)
			require.NoError(t, err)
			fromCreateTable, ok := fromStmt.(*sqlparser.CreateTable)
			require.True(t, ok)

			toStmt, err := sqlparser.ParseStrictDDL(ts.to)
			require.NoError(t, err)
			toCreateTable, ok := toStmt.(*sqlparser.CreateTable)
			require.True(t, ok)

			c := NewCreateTableEntity(fromCreateTable)
			other := NewCreateTableEntity(toCreateTable)
			hints := standardHints
			hints.AutoIncrementStrategy = ts.autoinc
			hints.RangeRotationStrategy = ts.rotation
			alter, err := c.Diff(other, &hints)

			require.Equal(t, len(ts.diffs), len(ts.cdiffs))
			if ts.diff == "" && len(ts.diffs) > 0 {
				ts.diff = ts.diffs[0]
				ts.cdiff = ts.cdiffs[0]
			}
			switch {
			case ts.isError:
				require.Error(t, err)
				if ts.errorMsg != "" {
					assert.Contains(t, err.Error(), ts.errorMsg)
				}
			case ts.diff == "":
				assert.NoError(t, err)
				assert.True(t, alter.IsEmpty(), "expected empty diff, found changes")
				if !alter.IsEmpty() {
					t.Logf("statements[0]: %v", alter.StatementString())
				}
			default:
				assert.NoError(t, err)
				require.NotNil(t, alter)
				assert.False(t, alter.IsEmpty(), "expected changes, found empty diff")

				{
					diff := alter.StatementString()
					assert.Equal(t, ts.diff, diff)

					if len(ts.diffs) > 0 {

						allSubsequentDiffs := AllSubsequent(alter)
						require.Equal(t, len(ts.diffs), len(allSubsequentDiffs))
						require.Equal(t, len(ts.cdiffs), len(allSubsequentDiffs))
						for i := range ts.diffs {
							assert.Equal(t, ts.diffs[i], allSubsequentDiffs[i].StatementString())
							assert.Equal(t, ts.cdiffs[i], allSubsequentDiffs[i].CanonicalStatementString())
						}
					}
					// validate we can parse back the statement
					_, err := sqlparser.Parse(diff)
					assert.NoError(t, err)

					// Validate "from/to" entities
					eFrom, eTo := alter.Entities()
					if ts.fromName != "" {
						assert.Equal(t, ts.fromName, eFrom.Name())
					}
					if ts.toName != "" {
						assert.Equal(t, ts.toName, eTo.Name())
					}

					{ // Validate "apply()" on "from" converges with "to"
						applied, err := c.Apply(alter)
						assert.NoError(t, err)
						require.NotNil(t, applied)
						appliedDiff, err := eTo.Diff(applied, &hints)
						require.NoError(t, err)
						assert.True(t, appliedDiff.IsEmpty(), "expected empty diff, found changes: %v.\nc=%v\n,alter=%v\n,eTo=%v\napplied=%v\n",
							appliedDiff.CanonicalStatementString(),
							c.Create().CanonicalStatementString(),
							alter.CanonicalStatementString(),
							eTo.Create().CanonicalStatementString(),
							applied.Create().CanonicalStatementString(),
						)
					}
				}
				{
					cdiff := alter.CanonicalStatementString()
					assert.Equal(t, ts.cdiff, cdiff)
					_, err := sqlparser.Parse(cdiff)
					assert.NoError(t, err)
				}

			}
		})
	}
}

func TestValidate(t *testing.T) {
	tt := []struct {
		name      string
		from      string
		to        string
		alter     string
		expectErr error
	}{
		{
			name:  "add column",
			from:  "create table t (id int primary key)",
			alter: "alter table t add column i int",
			to:    "create table t (id int primary key, i int)",
		},
		{
			name:      "duplicate existing column",
			from:      "create table t (id int primary key, id varchar(10))",
			alter:     "alter table t add column i int",
			expectErr: ErrApplyDuplicateColumn,
		},
		{
			name:  "add key",
			from:  "create table t (id int primary key, i int)",
			alter: "alter table t add key i_idx(i)",
			to:    "create table t (id int primary key, i int, key i_idx(i))",
		},
		{
			name:  "add key, column case",
			from:  "create table t (id int primary key, i int)",
			alter: "alter table t add key i_idx(I)",
			to:    "create table t (id int primary key, i int, key i_idx(I))",
		},
		{
			name:  "add column and key",
			from:  "create table t (id int primary key)",
			alter: "alter table t add column i int, add key i_idx(i)",
			to:    "create table t (id int primary key, i int, key i_idx(i))",
		},
		{
			name:      "add key, missing column",
			from:      "create table t (id int primary key, i int)",
			alter:     "alter table t add key j_idx(j)",
			expectErr: ErrInvalidColumnInKey,
		},
		{
			name:      "add key, missing column 2",
			from:      "create table t (id int primary key, i int)",
			alter:     "alter table t add key j_idx(j, i)",
			expectErr: ErrInvalidColumnInKey,
		},
		{
			name:  "drop column, ok",
			from:  "create table t (id int primary key, i int, i2 int, key i_idx(i))",
			alter: "alter table t drop column i2",
			to:    "create table t (id int primary key, i int, key i_idx(i))",
		},
		{
			name:  "drop column, affect keys",
			from:  "create table t (id int primary key, i int, key i_idx(i))",
			alter: "alter table t drop column i",
			to:    "create table t (id int primary key)",
		},
		{
			name:  "drop column, affect keys 2",
			from:  "create table t (id int primary key, i int, i2 int, key i_idx(i, i2))",
			alter: "alter table t drop column i",
			to:    "create table t (id int primary key, i2 int, key i_idx(i2))",
		},
		{
			name:  "drop column, affect keys 3",
			from:  "create table t (id int primary key, i int, i2 int, key i_idx(i, i2))",
			alter: "alter table t drop column i2",
			to:    "create table t (id int primary key, i int, key i_idx(i))",
		},
		{
			name:  "drop column, affect keys 4",
			from:  "create table t (id int primary key, i int, i2 int, key some_key(id, i), key i_idx(i, i2))",
			alter: "alter table t drop column i2",
			to:    "create table t (id int primary key, i int, key some_key(id, i), key i_idx(i))",
		},
		{
<<<<<<< HEAD
			name:  "drop column, affect keys 4, case",
			from:  "create table t (id int primary key, i int, i2 int, key some_key(id, i), key i_idx(i, I2))",
			alter: "alter table t drop column i2",
			to:    "create table t (id int primary key, i int, key some_key(id, i), key i_idx(i))",
		},
		{
			name:  "drop column, affect keys with expression",
			from:  "create table t (id int primary key, i int, key id_idx((IF(id, 0, 1))), key i_idx((IF(i,0,1))))",
			alter: "alter table t drop column i",
			to:    "create table t (id int primary key, key id_idx((IF(id, 0, 1))))",
=======
			name:      "drop column, affect keys with expression",
			from:      "create table t (id int primary key, i int, key id_idx((IF(id, 0, 1))), key i_idx((IF(i,0,1))))",
			alter:     "alter table t drop column i",
			expectErr: ErrInvalidColumnInKey,
>>>>>>> e64d0f47
		},
		{
			name:      "drop column, affect keys with expression and multi expressions",
			from:      "create table t (id int primary key, i int, key id_idx((IF(id, 0, 1))), key i_idx((IF(i,0,1)), (IF(id,2,3))))",
			alter:     "alter table t drop column i",
			expectErr: ErrInvalidColumnInKey,
		},
		{
			name:  "add multiple keys, multi columns, ok",
			from:  "create table t (id int primary key, i1 int, i2 int, i3 int)",
			alter: "alter table t add key i12_idx(i1, i2), add key i32_idx(i3, i2), add key i21_idx(i2, i1)",
			to:    "create table t (id int primary key, i1 int, i2 int, i3 int, key i12_idx(i1, i2), key i32_idx(i3, i2), key i21_idx(i2, i1))",
		},
		{
			name:      "add multiple keys, multi columns, missing column",
			from:      "create table t (id int primary key, i1 int, i2 int, i4 int)",
			alter:     "alter table t add key i12_idx(i1, i2), add key i32_idx(i3, i2), add key i21_idx(i2, i1)",
			expectErr: ErrInvalidColumnInKey,
		},
		{
			name:      "drop column used by partitions",
			from:      "create table t (id int, i int, primary key (id, i), unique key i_idx(i)) partition by hash (i) partitions 4",
			alter:     "alter table t drop column i",
			expectErr: ErrInvalidColumnInPartition,
		},
		{
			name:      "drop column used by partitions, case",
			from:      "create table t (id int, i int, primary key (id, i), unique key i_idx(i)) partition by hash (I) partitions 4",
			alter:     "alter table t drop column i",
			expectErr: ErrInvalidColumnInPartition,
		},
		{
			name:      "drop column used by partitions, function",
			from:      "create table t (id int, i int, primary key (id, i), unique key i_idx(i)) partition by hash (abs(i)) partitions 4",
			alter:     "alter table t drop column i",
			expectErr: ErrInvalidColumnInPartition,
		},
		{
			name:  "unique key covers all partitioned columns",
			from:  "create table t (id int, i int, primary key (id, i)) partition by hash (i) partitions 4",
			alter: "alter table t add unique key i_idx(i)",
			to:    "create table t (id int, i int, primary key (id, i), unique key i_idx(i)) partition by hash (i) partitions 4",
		},
		{
			name:      "unique key does not all partitioned columns",
			from:      "create table t (id int, i int, primary key (id, i)) partition by hash (i) partitions 4",
			alter:     "alter table t add unique key id_idx(id)",
			expectErr: ErrMissingPartitionColumnInUniqueKey,
		},
		{
			name:      "add multiple keys, multi columns, missing column",
			from:      "create table t (id int primary key, i1 int, i2 int, i4 int)",
			alter:     "alter table t add key i12_idx(i1, i2), add key i32_idx((IF(i3 IS NULL, i2, i3)), i2), add key i21_idx(i2, i1)",
			expectErr: ErrInvalidColumnInKey,
		},
		{
			name:  "nullable timestamp",
			from:  "create table t (id int primary key, t datetime)",
			alter: "alter table t modify column t timestamp null",
			to:    "create table t (id int primary key, t timestamp null)",
		},
		{
			name:  "add range partition",
			from:  "create table t (id int primary key) partition by range (id) (partition p1 values less than (10), partition p2 values less than (20))",
			alter: "alter table t add partition (partition p3 values less than (30))",
			to:    "create table t (id int primary key) partition by range (id) (partition p1 values less than (10), partition p2 values less than (20), partition p3 values less than (30))",
		},
		{
			name:      "add range partition, duplicate",
			from:      "create table t (id int primary key) partition by range (id) (partition p1 values less than (10), partition p2 values less than (20))",
			alter:     "alter table t add partition (partition p2 values less than (30))",
			expectErr: ErrApplyDuplicatePartition,
		},
		{
			name:      "add range partition, no partitioning",
			from:      "create table t (id int primary key)",
			alter:     "alter table t add partition (partition p2 values less than (30))",
			expectErr: ErrApplyNoPartitions,
		},
		{
			name:  "drop range partition",
			from:  "create table t (id int primary key) partition by range (id) (partition p1 values less than (10), partition p2 values less than (20))",
			alter: "alter table t drop partition p1",
			to:    "create table t (id int primary key) partition by range (id) (partition p2 values less than (20))",
		},
		{
			name:      "drop range partition, not found",
			from:      "create table t (id int primary key) partition by range (id) (partition p1 values less than (10), partition p2 values less than (20))",
			alter:     "alter table t drop partition p7",
			expectErr: ErrApplyPartitionNotFound,
		},
		{
			name:      "duplicate existing partition name",
			from:      "create table t1 (id int primary key) partition by range (id) (partition p1 values less than (10), partition p2 values less than (20), partition p2 values less than (30))",
			alter:     "alter table t add column i int",
			expectErr: ErrApplyDuplicatePartition,
		},
		{
			name:  "change to visible with alter column",
			from:  "create table t (id int, i int invisible, primary key (id))",
			alter: "alter table t alter column i set visible",
			to:    "create table t (id int, i int, primary key (id))",
		},
		{
			name:  "change to invisible with alter column",
			from:  "create table t (id int, i int, primary key (id))",
			alter: "alter table t alter column i set invisible",
			to:    "create table t (id int, i int invisible, primary key (id))",
		},
		{
			name:  "remove default with alter column",
			from:  "create table t (id int, i int default 0, primary key (id))",
			alter: "alter table t alter column i drop default",
			to:    "create table t (id int, i int, primary key (id))",
		},
		{
			name:  "change default with alter column",
			from:  "create table t (id int, i int, primary key (id))",
			alter: "alter table t alter column i set default 0",
			to:    "create table t (id int, i int default 0, primary key (id))",
		},
		{
			name:  "change to visible with alter index",
			from:  "create table t (id int primary key, i int, key i_idx(i) invisible)",
			alter: "alter table t alter index i_idx visible",
			to:    "create table t (id int primary key, i int, key i_idx(i))",
		},
		{
			name:  "change to invisible with alter index",
			from:  "create table t (id int primary key, i int, key i_idx(i))",
			alter: "alter table t alter index i_idx invisible",
			to:    "create table t (id int primary key, i int, key i_idx(i) invisible)",
		},
		{
			name:      "drop column used by a generated column",
			from:      "create table t (id int, i int, neg int as (0-i), primary key (id))",
			alter:     "alter table t drop column i",
			expectErr: ErrInvalidColumnInGeneratedColumn,
		},
		{
			name:      "drop column used by a generated column, case",
			from:      "create table t (id int, i int, neg int as (0-I), primary key (id))",
			alter:     "alter table t drop column I",
			expectErr: ErrInvalidColumnInGeneratedColumn,
		},
		{
			name:      "add generated column referencing nonexistent column",
			from:      "create table t (id int, primary key (id))",
			alter:     "alter table t add column neg int as (0-i)",
			expectErr: ErrInvalidColumnInGeneratedColumn,
		},
		{
			name:  "add generated column referencing existing column",
			from:  "create table t (id int, i int not null default 0, primary key (id))",
			alter: "alter table t add column neg int as (0-i)",
			to:    "create table t (id int, i int not null default 0, neg int as (0-i), primary key (id))",
		},
		{
			name:      "drop column used by a functional index",
			from:      "create table t (id int, d datetime, primary key (id), key m ((month(d))))",
			alter:     "alter table t drop column d",
			expectErr: ErrInvalidColumnInKey,
		},
		{
			name:      "add generated column referencing nonexistent column",
			from:      "create table t (id int, primary key (id))",
			alter:     "alter table t add index m ((month(d)))",
			expectErr: ErrInvalidColumnInKey,
		},
		{
			name:  "add functional index referencing existing column",
			from:  "create table t (id int, d datetime, primary key (id))",
			alter: "alter table t add index m ((month(d)))",
			to:    "create table t (id int, d datetime, primary key (id), key m ((month(d))))",
		},
	}
	hints := DiffHints{}
	for _, ts := range tt {
		t.Run(ts.name, func(t *testing.T) {
			stmt, err := sqlparser.ParseStrictDDL(ts.from)
			require.NoError(t, err)
			fromCreateTable, ok := stmt.(*sqlparser.CreateTable)
			require.True(t, ok)

			stmt, err = sqlparser.ParseStrictDDL(ts.alter)
			require.NoError(t, err)
			alterTable, ok := stmt.(*sqlparser.AlterTable)
			require.True(t, ok)

			from := NewCreateTableEntity(fromCreateTable)
			a := &AlterTableEntityDiff{from: from, alterTable: alterTable}
			applied, err := from.Apply(a)
			if ts.expectErr != nil {
				assert.Error(t, err)
				assert.True(t, errors.Is(err, ts.expectErr), "error mismatch. expected: %v, got: %v", ts.expectErr, err)
			} else {
				assert.NoError(t, err)
				assert.NotNil(t, applied)

				c, ok := applied.(*CreateTableEntity)
				require.True(t, ok)
				applied = c.normalize()

				stmt, err := sqlparser.ParseStrictDDL(ts.to)
				require.NoError(t, err)
				toCreateTable, ok := stmt.(*sqlparser.CreateTable)
				require.True(t, ok)

				to := NewCreateTableEntity(toCreateTable)
				diff, err := applied.Diff(to, &hints)
				require.NoError(t, err)
				assert.Empty(t, diff, "diff found: %v.\napplied: %v\nto: %v", diff.CanonicalStatementString(), applied.Create().CanonicalStatementString(), to.Create().CanonicalStatementString())
			}
		})
	}
}

func TestNormalize(t *testing.T) {
	tt := []struct {
		name string
		from string
		to   string
	}{
		{
			name: "basic table",
			from: "create table t (id int primary key, i int)",
			to:   "CREATE TABLE `t` (\n\t`id` int PRIMARY KEY,\n\t`i` int\n)",
		},
		{
			name: "removes default null",
			from: "create table t (id int primary key, i int default null)",
			to:   "CREATE TABLE `t` (\n\t`id` int PRIMARY KEY,\n\t`i` int\n)",
		},
		{
			name: "keeps not exist",
			from: "create table if not exists t (id int primary key, i int)",
			to:   "CREATE TABLE IF NOT EXISTS `t` (\n\t`id` int PRIMARY KEY,\n\t`i` int\n)",
		},
		{
			name: "timestamp null",
			from: "create table t (id int primary key, t timestamp null)",
			to:   "CREATE TABLE `t` (\n\t`id` int PRIMARY KEY,\n\t`t` timestamp NULL\n)",
		},
		{
			name: "timestamp default null",
			from: "create table t (id int primary key, t timestamp default null)",
			to:   "CREATE TABLE `t` (\n\t`id` int PRIMARY KEY,\n\t`t` timestamp NULL\n)",
		},
		{
			name: "uses lowercase type",
			from: "create table t (id INT primary key, i INT default null)",
			to:   "CREATE TABLE `t` (\n\t`id` int PRIMARY KEY,\n\t`i` int\n)",
		},
		{
			name: "removes default signed",
			from: "create table t (id int signed primary key, i int signed)",
			to:   "CREATE TABLE `t` (\n\t`id` int PRIMARY KEY,\n\t`i` int\n)",
		},
		{
			name: "does not remove tinyint(1) size",
			from: "create table t (id int primary key, i tinyint(1) default null)",
			to:   "CREATE TABLE `t` (\n\t`id` int PRIMARY KEY,\n\t`i` tinyint(1)\n)",
		},
		{
			name: "removes other tinyint size",
			from: "create table t (id int primary key, i tinyint(2) default null)",
			to:   "CREATE TABLE `t` (\n\t`id` int PRIMARY KEY,\n\t`i` tinyint\n)",
		},
		{
			name: "removes int size",
			from: "create table t (id int primary key, i int(1) default null)",
			to:   "CREATE TABLE `t` (\n\t`id` int PRIMARY KEY,\n\t`i` int\n)",
		},
		{
			name: "removes bigint size",
			from: "create table t (id int primary key, i bigint(1) default null)",
			to:   "CREATE TABLE `t` (\n\t`id` int PRIMARY KEY,\n\t`i` bigint\n)",
		},
		{
			name: "keeps zerofill",
			from: "create table t (id int primary key, i int zerofill default null)",
			to:   "CREATE TABLE `t` (\n\t`id` int PRIMARY KEY,\n\t`i` int zerofill\n)",
		},
		{
			name: "removes int sizes case insensitive",
			from: "create table t (id int primary key, i INT(11) default null)",
			to:   "CREATE TABLE `t` (\n\t`id` int PRIMARY KEY,\n\t`i` int\n)",
		},
		{
			name: "removes matching charset",
			from: "create table t (id int signed primary key, v varchar(255) charset utf8mb4) charset utf8mb4",
			to:   "CREATE TABLE `t` (\n\t`id` int PRIMARY KEY,\n\t`v` varchar(255)\n) CHARSET utf8mb4",
		},
		{
			name: "removes matching case insensitive charset",
			from: "create table t (id int signed primary key, v varchar(255) charset UTF8MB4) charset utf8mb4",
			to:   "CREATE TABLE `t` (\n\t`id` int PRIMARY KEY,\n\t`v` varchar(255)\n) CHARSET utf8mb4",
		},
		{
			name: "removes matching collation if default",
			from: "create table t (id int signed primary key, v varchar(255) collate utf8mb4_0900_ai_ci) collate utf8mb4_0900_ai_ci",
			to:   "CREATE TABLE `t` (\n\t`id` int PRIMARY KEY,\n\t`v` varchar(255)\n) COLLATE utf8mb4_0900_ai_ci",
		},
		{
			name: "removes matching collation case insensitive if default",
			from: "create table t (id int signed primary key, v varchar(255) collate UTF8MB4_0900_AI_CI) collate utf8mb4_0900_ai_ci",
			to:   "CREATE TABLE `t` (\n\t`id` int PRIMARY KEY,\n\t`v` varchar(255)\n) COLLATE utf8mb4_0900_ai_ci",
		},
		{
			name: "removes matching charset & collation if default",
			from: "create table t (id int signed primary key, v varchar(255) charset utf8mb4 collate utf8mb4_0900_ai_ci) charset utf8mb4 collate utf8mb4_0900_ai_ci",
			to:   "CREATE TABLE `t` (\n\t`id` int PRIMARY KEY,\n\t`v` varchar(255)\n) CHARSET utf8mb4,\n  COLLATE utf8mb4_0900_ai_ci",
		},
		{
			name: "sets collation for non default collation at table level",
			from: "create table t (id int signed primary key, v varchar(255) charset utf8mb4) charset utf8mb4 collate utf8mb4_0900_bin",
			to:   "CREATE TABLE `t` (\n\t`id` int PRIMARY KEY,\n\t`v` varchar(255) COLLATE utf8mb4_0900_ai_ci\n) CHARSET utf8mb4,\n  COLLATE utf8mb4_0900_bin",
		},
		{
			name: "does not add collation for a non default collation at table level",
			from: "create table t (id int signed primary key, v varchar(255)) charset utf8mb4 collate utf8mb4_0900_bin",
			to:   "CREATE TABLE `t` (\n\t`id` int PRIMARY KEY,\n\t`v` varchar(255)\n) CHARSET utf8mb4,\n  COLLATE utf8mb4_0900_bin",
		},
		{
			name: "cleans up collation at the column level if it matches the tabel level and both are given",
			from: "create table t (id int signed primary key, v varchar(255) collate utf8mb4_0900_bin) charset utf8mb4 collate utf8mb4_0900_bin",
			to:   "CREATE TABLE `t` (\n\t`id` int PRIMARY KEY,\n\t`v` varchar(255)\n) CHARSET utf8mb4,\n  COLLATE utf8mb4_0900_bin",
		},
		{
			name: "cleans up charset and collation at the column level if it matches the tabel level and both are given",
			from: "create table t (id int signed primary key, v varchar(255) charset utf8mb4 collate utf8mb4_0900_bin) charset utf8mb4 collate utf8mb4_0900_bin",
			to:   "CREATE TABLE `t` (\n\t`id` int PRIMARY KEY,\n\t`v` varchar(255)\n) CHARSET utf8mb4,\n  COLLATE utf8mb4_0900_bin",
		},
		{
			name: "keeps existing collation even if default for non default collation at table level",
			from: "create table t (id int signed primary key, v varchar(255) charset utf8mb4 collate utf8mb4_0900_ai_ci) charset utf8mb4 collate utf8mb4_0900_bin",
			to:   "CREATE TABLE `t` (\n\t`id` int PRIMARY KEY,\n\t`v` varchar(255) COLLATE utf8mb4_0900_ai_ci\n) CHARSET utf8mb4,\n  COLLATE utf8mb4_0900_bin",
		},
		{
			name: "keeps existing collation even if another non default collation",
			from: "create table t (id int signed primary key, v varchar(255) charset utf8mb4 collate utf8mb4_german2_ci) charset utf8mb4 collate utf8mb4_0900_bin",
			to:   "CREATE TABLE `t` (\n\t`id` int PRIMARY KEY,\n\t`v` varchar(255) COLLATE utf8mb4_german2_ci\n) CHARSET utf8mb4,\n  COLLATE utf8mb4_0900_bin",
		},
		{
			name: "maps utf8 to utf8mb3",
			from: "create table t (id int signed primary key, v varchar(255) charset utf8 collate utf8_general_ci) charset utf8 collate utf8_general_ci",
			to:   "CREATE TABLE `t` (\n\t`id` int PRIMARY KEY,\n\t`v` varchar(255)\n) CHARSET utf8mb3,\n  COLLATE utf8_general_ci",
		},
		{
			name: "lowercase table options for charset and collation",
			from: "create table t (id int signed primary key, v varchar(255) charset utf8 collate utf8_general_ci) charset UTF8 collate UTF8_GENERAL_CI",
			to:   "CREATE TABLE `t` (\n\t`id` int PRIMARY KEY,\n\t`v` varchar(255)\n) CHARSET utf8mb3,\n  COLLATE utf8_general_ci",
		},
		{
			name: "drops existing collation if it matches table default at column level for non default charset",
			from: "create table t (id int signed primary key, v varchar(255) charset utf8mb3 collate utf8_unicode_ci) charset utf8mb3 collate utf8_unicode_ci",
			to:   "CREATE TABLE `t` (\n\t`id` int PRIMARY KEY,\n\t`v` varchar(255)\n) CHARSET utf8mb3,\n  COLLATE utf8_unicode_ci",
		},
		{
			name: "correct case table options for engine",
			from: "create table t (id int signed primary key) engine innodb",
			to:   "CREATE TABLE `t` (\n\t`id` int PRIMARY KEY\n) ENGINE InnoDB",
		},
		{
			name: "correct case for engine in partitions",
			from: "create table a (id int not null primary key) engine InnoDB, charset utf8mb4, collate utf8mb4_0900_ai_ci partition by range (`id`) (partition `p10` values less than(10) engine innodb)",
			to:   "CREATE TABLE `a` (\n\t`id` int NOT NULL PRIMARY KEY\n) ENGINE InnoDB,\n  CHARSET utf8mb4,\n  COLLATE utf8mb4_0900_ai_ci\nPARTITION BY RANGE (`id`)\n(PARTITION `p10` VALUES LESS THAN (10) ENGINE InnoDB)",
		},
		{
			name: "generates a name for checks",
			from: "create table t (id int NOT NULL, test int NOT NULL DEFAULT 0, PRIMARY KEY (id), CHECK ((test >= 0)))",
			to:   "CREATE TABLE `t` (\n\t`id` int NOT NULL,\n\t`test` int NOT NULL DEFAULT 0,\n\tPRIMARY KEY (`id`),\n\tCONSTRAINT `t_chk_1` CHECK (`test` >= 0)\n)",
		},
		{
			name: "generates a name for foreign key constraints",
			from: "create table t1 (id int primary key, i int, foreign key (i) references parent(id))",
			to:   "CREATE TABLE `t1` (\n\t`id` int PRIMARY KEY,\n\t`i` int,\n\tCONSTRAINT `t1_ibfk_1` FOREIGN KEY (`i`) REFERENCES `parent` (`id`)\n)",
		},
		{
			name: "uses KEY for indexes",
			from: "create table t (id int primary key, i1 int, index i1_idx(i1))",
			to:   "CREATE TABLE `t` (\n\t`id` int PRIMARY KEY,\n\t`i1` int,\n\tKEY `i1_idx` (`i1`)\n)",
		},
		{
			name: "drops default index type",
			from: "create table t (id int primary key, i1 int, key i1_idx(i1) using btree)",
			to:   "CREATE TABLE `t` (\n\t`id` int PRIMARY KEY,\n\t`i1` int,\n\tKEY `i1_idx` (`i1`)\n)",
		},
		{
			name: "does not drop non-default index type",
			from: "create table t (id int primary key, i1 int, key i1_idx(i1) using hash)",
			to:   "CREATE TABLE `t` (\n\t`id` int PRIMARY KEY,\n\t`i1` int,\n\tKEY `i1_idx` (`i1`) USING HASH\n)",
		},
		{
			name: "drops default index visibility",
			from: "create table t (id int primary key, i1 int, key i1_idx(i1) visible)",
			to:   "CREATE TABLE `t` (\n\t`id` int PRIMARY KEY,\n\t`i1` int,\n\tKEY `i1_idx` (`i1`)\n)",
		},
		{
			name: "drops non-default index visibility",
			from: "create table t (id int primary key, i1 int, key i1_idx(i1) invisible)",
			to:   "CREATE TABLE `t` (\n\t`id` int PRIMARY KEY,\n\t`i1` int,\n\tKEY `i1_idx` (`i1`) INVISIBLE\n)",
		},
		{
			name: "drops default column visibility",
			from: "create table t (id int primary key, i1 int visible)",
			to:   "CREATE TABLE `t` (\n\t`id` int PRIMARY KEY,\n\t`i1` int\n)",
		},
		{
			name: "drops non-default column visibility",
			from: "create table t (id int primary key, i1 int invisible)",
			to:   "CREATE TABLE `t` (\n\t`id` int PRIMARY KEY,\n\t`i1` int INVISIBLE\n)",
		},
	}
	for _, ts := range tt {
		t.Run(ts.name, func(t *testing.T) {
			stmt, err := sqlparser.ParseStrictDDL(ts.from)
			require.NoError(t, err)
			fromCreateTable, ok := stmt.(*sqlparser.CreateTable)
			require.True(t, ok)

			from := NewCreateTableEntity(fromCreateTable)
			assert.Equal(t, ts.to, sqlparser.CanonicalString(from))
		})
	}
}<|MERGE_RESOLUTION|>--- conflicted
+++ resolved
@@ -966,23 +966,16 @@
 			to:    "create table t (id int primary key, i int, key some_key(id, i), key i_idx(i))",
 		},
 		{
-<<<<<<< HEAD
 			name:  "drop column, affect keys 4, case",
 			from:  "create table t (id int primary key, i int, i2 int, key some_key(id, i), key i_idx(i, I2))",
 			alter: "alter table t drop column i2",
 			to:    "create table t (id int primary key, i int, key some_key(id, i), key i_idx(i))",
 		},
 		{
-			name:  "drop column, affect keys with expression",
-			from:  "create table t (id int primary key, i int, key id_idx((IF(id, 0, 1))), key i_idx((IF(i,0,1))))",
-			alter: "alter table t drop column i",
-			to:    "create table t (id int primary key, key id_idx((IF(id, 0, 1))))",
-=======
 			name:      "drop column, affect keys with expression",
 			from:      "create table t (id int primary key, i int, key id_idx((IF(id, 0, 1))), key i_idx((IF(i,0,1))))",
 			alter:     "alter table t drop column i",
 			expectErr: ErrInvalidColumnInKey,
->>>>>>> e64d0f47
 		},
 		{
 			name:      "drop column, affect keys with expression and multi expressions",
