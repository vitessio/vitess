/*
Copyright 2022 The Vitess Authors.

Licensed under the Apache License, Version 2.0 (the "License");
you may not use this file except in compliance with the License.
You may obtain a copy of the License at

    http://www.apache.org/licenses/LICENSE-2.0

Unless required by applicable law or agreed to in writing, software
distributed under the License is distributed on an "AS IS" BASIS,
WITHOUT WARRANTIES OR CONDITIONS OF ANY KIND, either express or implied.
See the License for the specific language governing permissions and
limitations under the License.
*/

package schemadiff

import (
	"strings"
	"testing"

	"github.com/stretchr/testify/assert"
	"github.com/stretchr/testify/require"

	"vitess.io/vitess/go/vt/sqlparser"
)

func TestCreateTableDiff(t *testing.T) {
	tt := []struct {
		name       string
		from       string
		to         string
		fromName   string
		toName     string
		diff       string
		diffs      []string
		cdiff      string
		cdiffs     []string
		isError    bool
		errorMsg   string
		autoinc    int
		rotation   int
		fulltext   int
		colrename  int
		constraint int
		charset    int
		algorithm  int
	}{
		{
			name: "identical",
			from: "create table t (id int primary key)",
			to:   "create table t (id int primary key)",
		},
		{
			name: "identical 2",
			from: "create table t (id int, primary key(id))",
			to:   "create table t (id int, primary key(id))",
		},
		{
			name: "identical, spacing",
			from: "create   table     t    (id int   primary  key)",
			to: `create table t (
						id int primary key
					)`,
		},
		{
			name:  "column case change",
			from:  "create table t (id int not null, PRIMARY KEY(id))",
			to:    "create table t (Id int not null, primary key(id))",
			diff:  "alter table t modify column Id int not null",
			cdiff: "ALTER TABLE `t` MODIFY COLUMN `Id` int NOT NULL",
		},
		{
			name: "identical, name change",
			from: "create table t1 (id int PRIMARY KEY)",
			to:   "create table t2 (id int primary key)",
		},
		{
			name: "identical, case change",
			from: "create table t (id int PRIMARY KEY)",
			to:   "create table t (id int primary key)",
		},
		{
			name: "identical, case change on target",
			from: "create table t (id int primary key)",
			to:   "create table t (id int PRIMARY KEY)",
		},
		{
			name: "identical, case and qualifiers",
			from: "CREATE table `t` (`id` int primary key)",
			to:   "create TABLE t (id int primary key)",
		},
		{
			name: "identical, case and qualifiers 2",
			from: "CREATE table t (`id` int primary key)",
			to:   "create TABLE `t` (id int primary key)",
		},
		{
			name: "identical, case and column qualifiers",
			from: "CREATE table t (`id` int primary key, i int not null default 0)",
			to:   "create TABLE t (id int primary key, `i` int not null default 0)",
		},
		{
			name:  "added column",
			from:  "create table t1 (`id` int primary key)",
			to:    "create table t2 (id int primary key, `i` int not null default 0)",
			diff:  "alter table t1 add column i int not null default 0",
			cdiff: "ALTER TABLE `t1` ADD COLUMN `i` int NOT NULL DEFAULT 0",
		},
		{
			name:     "dropped column",
			from:     "create table t1 (id int primary key, `i` int not null default 0)",
			to:       "create table t2 (`id` int primary key)",
			diff:     "alter table t1 drop column i",
			cdiff:    "ALTER TABLE `t1` DROP COLUMN `i`",
			fromName: "t1",
			toName:   "t2",
		},
		{
			name:  "modified column",
			from:  "create table t1 (id int primary key, `i` int not null default 0)",
			to:    "create table t2 (id int primary key, `i` bigint unsigned default null)",
			diff:  "alter table t1 modify column i bigint unsigned",
			cdiff: "ALTER TABLE `t1` MODIFY COLUMN `i` bigint unsigned",
		},
		{
			name:  "added column, dropped column, modified column",
			from:  "create table t1 (id int primary key, `i` int not null default 0, c char(3) default '')",
			to:    "create table t2 (id int primary key, ts timestamp null, `i` bigint unsigned default null)",
			diff:  "alter table t1 drop column c, modify column i bigint unsigned, add column ts timestamp null after id",
			cdiff: "ALTER TABLE `t1` DROP COLUMN `c`, MODIFY COLUMN `i` bigint unsigned, ADD COLUMN `ts` timestamp NULL AFTER `id`",
		},
		// columns, rename
		{
			name:  "rename mid column. consider different",
			from:  "create table t1 (id int primary key, i1 int not null, c char(3) default '')",
			to:    "create table t2 (id int primary key, i2 int not null, c char(3) default '')",
			diff:  "alter table t1 drop column i1, add column i2 int not null after id",
			cdiff: "ALTER TABLE `t1` DROP COLUMN `i1`, ADD COLUMN `i2` int NOT NULL AFTER `id`",
		},
		{
			name:      "rename mid column. statement",
			from:      "create table t1 (id int primary key, i1 int not null, c char(3) default '')",
			to:        "create table t2 (id int primary key, i2 int not null, c char(3) default '')",
			colrename: ColumnRenameHeuristicStatement,
			diff:      "alter table t1 rename column i1 to i2",
			cdiff:     "ALTER TABLE `t1` RENAME COLUMN `i1` TO `i2`",
		},
		{
			name:      "rename last column. statement",
			from:      "create table t1 (id int primary key, i1 int not null)",
			to:        "create table t2 (id int primary key, i2 int not null)",
			colrename: ColumnRenameHeuristicStatement,
			diff:      "alter table t1 rename column i1 to i2",
			cdiff:     "ALTER TABLE `t1` RENAME COLUMN `i1` TO `i2`",
		},
		{
			name:      "rename two columns. statement",
			from:      "create table t1 (id int primary key, i1 int not null, c char(3) default '', v1 varchar(32))",
			to:        "create table t2 (id int primary key, i2 int not null, c char(3) default '', v2 varchar(32))",
			colrename: ColumnRenameHeuristicStatement,
			diff:      "alter table t1 rename column i1 to i2, rename column v1 to v2",
			cdiff:     "ALTER TABLE `t1` RENAME COLUMN `i1` TO `i2`, RENAME COLUMN `v1` TO `v2`",
		},
		{
			name:      "rename mid column and add an index. statement",
			from:      "create table t1 (id int primary key, i1 int not null, c char(3) default '')",
			to:        "create table t2 (id int primary key, i2 int not null, c char(3) default '', key i2_idx(i2))",
			colrename: ColumnRenameHeuristicStatement,
			diff:      "alter table t1 rename column i1 to i2, add index i2_idx (i2)",
			cdiff:     "ALTER TABLE `t1` RENAME COLUMN `i1` TO `i2`, ADD INDEX `i2_idx` (`i2`)",
		},
		{
			// in a future iteration, this will generate a RENAME for both column, like in the previous test. Until then, we do not RENAME two successive columns
			name:      "rename two successive columns. statement",
			from:      "create table t1 (id int primary key, i1 int not null, v1 varchar(32))",
			to:        "create table t2 (id int primary key, i2 int not null, v2 varchar(32))",
			colrename: ColumnRenameHeuristicStatement,
			diff:      "alter table t1 drop column i1, drop column v1, add column i2 int not null, add column v2 varchar(32)",
			cdiff:     "ALTER TABLE `t1` DROP COLUMN `i1`, DROP COLUMN `v1`, ADD COLUMN `i2` int NOT NULL, ADD COLUMN `v2` varchar(32)",
		},
		// columns, reordering
		{
			name:  "reorder column",
			from:  "create table t1 (id int primary key, a int, b int, c int, d int)",
			to:    "create table t2 (id int primary key, a int, c int, b int, d int)",
			diff:  "alter table t1 modify column c int after a",
			cdiff: "ALTER TABLE `t1` MODIFY COLUMN `c` int AFTER `a`",
		},
		{
			name:  "reorder column, far jump",
			from:  "create table t1 (id int primary key, a int, b int, c int, d int)",
			to:    "create table t2 (a int, b int, c int, d int, id int primary key)",
			diff:  "alter table t1 modify column id int after d",
			cdiff: "ALTER TABLE `t1` MODIFY COLUMN `id` int AFTER `d`",
		},
		{
			name:  "reorder column, far jump with case sentivity",
			from:  "create table t1 (id int primary key, a int, b int, c int, d int)",
			to:    "create table t2 (a int, B int, c int, d int, id int primary key)",
			diff:  "alter table t1 modify column B int, modify column id int after d",
			cdiff: "ALTER TABLE `t1` MODIFY COLUMN `B` int, MODIFY COLUMN `id` int AFTER `d`",
		},
		{
			name:  "reorder column, far jump, another reorder",
			from:  "create table t1 (id int primary key, a int, b int, c int, d int)",
			to:    "create table t2 (a int, c int, b int, d int, id int primary key)",
			diff:  "alter table t1 modify column c int after a, modify column id int after d",
			cdiff: "ALTER TABLE `t1` MODIFY COLUMN `c` int AFTER `a`, MODIFY COLUMN `id` int AFTER `d`",
		},
		{
			name:  "reorder column, far jump, another reorder 2",
			from:  "create table t1 (id int primary key, a int, b int, c int, d int)",
			to:    "create table t2 (c int, a int, b int, d int, id int primary key)",
			diff:  "alter table t1 modify column c int first, modify column id int after d",
			cdiff: "ALTER TABLE `t1` MODIFY COLUMN `c` int FIRST, MODIFY COLUMN `id` int AFTER `d`",
		},
		{
			name:  "reorder column, far jump, another reorder 3",
			from:  "create table t1 (id int primary key, a int, b int, c int, d int, e int, f int)",
			to:    "create table t2 (a int, c int, b int, d int, id int primary key, e int, f int)",
			diff:  "alter table t1 modify column c int after a, modify column id int after d",
			cdiff: "ALTER TABLE `t1` MODIFY COLUMN `c` int AFTER `a`, MODIFY COLUMN `id` int AFTER `d`",
		},
		{
			name:  "reorder column, far jump, another reorder, removed columns",
			from:  "create table t1 (id int primary key, a int, b int, c int, d int, e int, f int, g int)",
			to:    "create table t2 (a int, c int, f int, e int, id int primary key, g int)",
			diff:  "alter table t1 drop column b, drop column d, modify column f int after c, modify column id int after e",
			cdiff: "ALTER TABLE `t1` DROP COLUMN `b`, DROP COLUMN `d`, MODIFY COLUMN `f` int AFTER `c`, MODIFY COLUMN `id` int AFTER `e`",
		},
		{
			name:  "two reorders",
			from:  "create table t1 (id int primary key, a int, b int, c int, d int, e int, f int)",
			to:    "create table t2 (id int primary key, b int, a int, c int, e int, d int, f int)",
			diff:  "alter table t1 modify column b int after id, modify column e int after c",
			cdiff: "ALTER TABLE `t1` MODIFY COLUMN `b` int AFTER `id`, MODIFY COLUMN `e` int AFTER `c`",
		},
		{
			name:  "two reorders, added and removed columns",
			from:  "create table t1 (id int primary key, a int, b int, c int, d int, e int, f int)",
			to:    "create table t2 (g int, id int primary key, h int, b int, a int, i int, e int, d int, j int, f int, k int)",
			diff:  "alter table t1 drop column c, modify column b int after id, modify column e int after a, add column g int first, add column h int after id, add column i int after a, add column j int after d, add column k int",
			cdiff: "ALTER TABLE `t1` DROP COLUMN `c`, MODIFY COLUMN `b` int AFTER `id`, MODIFY COLUMN `e` int AFTER `a`, ADD COLUMN `g` int FIRST, ADD COLUMN `h` int AFTER `id`, ADD COLUMN `i` int AFTER `a`, ADD COLUMN `j` int AFTER `d`, ADD COLUMN `k` int",
		},
		{
			name:  "reorder column and change data type",
			from:  "create table t1 (id int primary key, a int, b int, c int, d int)",
			to:    "create table t2 (id int primary key, a int, c bigint, b int, d int)",
			diff:  "alter table t1 modify column c bigint after a",
			cdiff: "ALTER TABLE `t1` MODIFY COLUMN `c` bigint AFTER `a`",
		},
		{
			name:  "reorder column, first",
			from:  "create table t1 (id int primary key, a int, b int, c int, d int)",
			to:    "create table t2 (c int, id int primary key, a int, b int, d int)",
			diff:  "alter table t1 modify column c int first",
			cdiff: "ALTER TABLE `t1` MODIFY COLUMN `c` int FIRST",
		},
		{
			name:  "add multiple columns",
			from:  "create table t1 (id int primary key, a int)",
			to:    "create table t2 (id int primary key, a int, b int, c int, d int)",
			diff:  "alter table t1 add column b int, add column c int, add column d int",
			cdiff: "ALTER TABLE `t1` ADD COLUMN `b` int, ADD COLUMN `c` int, ADD COLUMN `d` int",
		},
		{
			name:  "added column in middle",
			from:  "create table t1 (id int primary key, a int, b int, c int, d int)",
			to:    "create table t2 (id int primary key, a int, b int, x int, c int, d int)",
			diff:  "alter table t1 add column x int after b",
			cdiff: "ALTER TABLE `t1` ADD COLUMN `x` int AFTER `b`",
		},
		{
			name:  "added multiple column in middle",
			from:  "create table t1 (id int primary key, a int)",
			to:    "create table t2 (w int, x int, id int primary key, y int, a int, z int)",
			diff:  "alter table t1 add column w int first, add column x int after w, add column y int after id, add column z int",
			cdiff: "ALTER TABLE `t1` ADD COLUMN `w` int FIRST, ADD COLUMN `x` int AFTER `w`, ADD COLUMN `y` int AFTER `id`, ADD COLUMN `z` int",
		},
		{
			name:  "added column first, reorder column",
			from:  "create table t1 (id int primary key, a int)",
			to:    "create table t2 (x int, a int, id int primary key)",
			diff:  "alter table t1 modify column a int first, add column x int first",
			cdiff: "ALTER TABLE `t1` MODIFY COLUMN `a` int FIRST, ADD COLUMN `x` int FIRST",
		},
		{
			name:  "added column in middle, add column on end, reorder column",
			from:  "create table t1 (id int primary key, a int, b int, c int, d int)",
			to:    "create table t2 (id int primary key, a int, b int, x int, d int, c int, y int)",
			diff:  "alter table t1 modify column d int after b, add column x int after b, add column y int",
			cdiff: "ALTER TABLE `t1` MODIFY COLUMN `d` int AFTER `b`, ADD COLUMN `x` int AFTER `b`, ADD COLUMN `y` int",
		},
		{
			name:  "added column in middle, add column on end, reorder column 2",
			from:  "create table t1 (id int primary key, a int, b int, c int, d int)",
			to:    "create table t2 (id int primary key, a int, c int, x int, b int, d int, y int)",
			diff:  "alter table t1 modify column c int after a, add column x int after c, add column y int",
			cdiff: "ALTER TABLE `t1` MODIFY COLUMN `c` int AFTER `a`, ADD COLUMN `x` int AFTER `c`, ADD COLUMN `y` int",
		},
		// keys
		{
			name:  "added key",
			from:  "create table t1 (`id` int primary key, i int)",
			to:    "create table t2 (id int primary key, `i` int, key `i_idx` (i))",
			diff:  "alter table t1 add index i_idx (i)",
			cdiff: "ALTER TABLE `t1` ADD INDEX `i_idx` (`i`)",
		},
		{
			name:  "added key without name",
			from:  "create table t1 (`id` int primary key, i int)",
			to:    "create table t2 (id int primary key, `i` int, key (i))",
			diff:  "alter table t1 add index i (i)",
			cdiff: "ALTER TABLE `t1` ADD INDEX `i` (`i`)",
		},
		{
			name:  "added key without name, conflicting name",
			from:  "create table t1 (`id` int primary key, i int, key i(i))",
			to:    "create table t2 (id int primary key, `i` int, key i(i), key (i))",
			diff:  "alter table t1 add index i_2 (i)",
			cdiff: "ALTER TABLE `t1` ADD INDEX `i_2` (`i`)",
		},
		{
			name:  "added key without name, conflicting name 2",
			from:  "create table t1 (`id` int primary key, i int, key i(i), key i_2(i))",
			to:    "create table t2 (id int primary key, `i` int, key i(i), key i_2(i), key (i))",
			diff:  "alter table t1 add index i_3 (i)",
			cdiff: "ALTER TABLE `t1` ADD INDEX `i_3` (`i`)",
		},
		{
			name:  "added column and key",
			from:  "create table t1 (`id` int primary key)",
			to:    "create table t2 (id int primary key, `i` int, key `i_idx` (i))",
			diff:  "alter table t1 add column i int, add index i_idx (i)",
			cdiff: "ALTER TABLE `t1` ADD COLUMN `i` int, ADD INDEX `i_idx` (`i`)",
		},
		{
			name:  "modify column primary key",
			from:  "create table t1 (`id` int)",
			to:    "create table t2 (id int primary key)",
			diff:  "alter table t1 add primary key (id)",
			cdiff: "ALTER TABLE `t1` ADD PRIMARY KEY (`id`)",
		},
		{
			name:  "added primary key",
			from:  "create table t1 (`id` int)",
			to:    "create table t2 (id int, primary key(id))",
			diff:  "alter table t1 add primary key (id)",
			cdiff: "ALTER TABLE `t1` ADD PRIMARY KEY (`id`)",
		},
		{
			name:  "dropped primary key",
			from:  "create table t1 (id int, primary key(id))",
			to:    "create table t2 (id int)",
			diff:  "alter table t1 drop primary key",
			cdiff: "ALTER TABLE `t1` DROP PRIMARY KEY",
		},
		{
			name:  "dropped key",
			from:  "create table t1 (`id` int primary key, i int, key i_idx(i))",
			to:    "create table t2 (`id` int primary key, i int)",
			diff:  "alter table t1 drop key i_idx",
			cdiff: "ALTER TABLE `t1` DROP KEY `i_idx`",
		},
		{
			name:  "dropped key 2",
			from:  "create table t1 (`id` int, i int, primary key (id), key i_idx(i))",
			to:    "create table t1 (`id` int, i int, primary key (id))",
			diff:  "alter table t1 drop key i_idx",
			cdiff: "ALTER TABLE `t1` DROP KEY `i_idx`",
		},
		{
			name:  "modified key",
			from:  "create table t1 (`id` int primary key, i int, key i_idx(i))",
			to:    "create table t2 (`id` int primary key, i int, key i_idx(i, id))",
			diff:  "alter table t1 drop key i_idx, add index i_idx (i, id)",
			cdiff: "ALTER TABLE `t1` DROP KEY `i_idx`, ADD INDEX `i_idx` (`i`, `id`)",
		},
		{
			name:  "modified primary key",
			from:  "create table t1 (`id` int, i int, primary key(id), key i_idx(i))",
			to:    "create table t2 (`id` int, i int, primary key(id, i),key i_idx(`i`))",
			diff:  "alter table t1 drop primary key, add primary key (id, i)",
			cdiff: "ALTER TABLE `t1` DROP PRIMARY KEY, ADD PRIMARY KEY (`id`, `i`)",
		},
		{
			name: "alternative primary key definition, no diff",
			from: "create table t1 (`id` int primary key, i int)",
			to:   "create table t2 (`id` int, i int, primary key (id))",
		},
		{
			// Note our DiffHints uses the default `ColumnRenameAssumeDifferent` value for `ColumnRenameStrategy`,
			// therefore the diff is expected to drop and recreate the PK column.
			name:  "change primary key column",
			from:  "create table t1 (id int primary key, info int not null);",
			to:    "create table t1 (the_id int primary key, info int not null);",
			diff:  "alter table t1 drop primary key, drop column id, add column the_id int first, add primary key (the_id)",
			cdiff: "ALTER TABLE `t1` DROP PRIMARY KEY, DROP COLUMN `id`, ADD COLUMN `the_id` int FIRST, ADD PRIMARY KEY (`the_id`)",
		},
		{
			name: "reordered key, no diff",
			from: "create table t1 (`id` int primary key, i int, key i_idx(i), key i2_idx(i, `id`))",
			to:   "create table t2 (`id` int primary key, i int, key i2_idx (`i`, id), key i_idx ( i ) )",
		},
		{
			name: "reordered key, no diff, 2",
			from: "create table t1 (`id` int, i int, primary key(id), key i_idx(i), key i2_idx(i, `id`))",
			to:   "create table t2 (`id` int, i int, key i2_idx (`i`, id), key i_idx ( i ), primary key(id) )",
		},
		{
			name: "reordered key, no diff 3",
			from: "CREATE TABLE `pets` (`id` int, `name` VARCHAR(255), `login` VARCHAR(255), PRIMARY KEY (`id`), KEY (`login`), KEY (`name`) )",
			to:   "CREATE TABLE `pets` (`id` int, `name` VARCHAR(255), `login` VARCHAR(255), PRIMARY KEY (`id`), KEY (`name`), KEY (`login`) )",
		},
		{
			name: "reordered key, no diff 4",
			from: "CREATE TABLE `pets` (`id` int, `name` VARCHAR(255), `login` VARCHAR(255), PRIMARY KEY (`id`), KEY login (login, name), KEY (`login`), KEY (`name`) )",
			to:   "CREATE TABLE `pets` (`id` int, `name` VARCHAR(255), `login` VARCHAR(255), PRIMARY KEY (`id`), KEY (`name`), KEY (`login`), KEY login (login, name) )",
		},
		{
			name:  "reordered key, add index",
			from:  "create table t1 (`id` int primary key, i int, key i_idx(i), key i2_idx(i, `id`))",
			to:    "create table t2 (`id` int primary key, i int, key i2_idx (`i`, id), key i_idx3(id), key i_idx ( i ) )",
			diff:  "alter table t1 add index i_idx3 (id)",
			cdiff: "ALTER TABLE `t1` ADD INDEX `i_idx3` (`id`)",
		},
		{
			name:  "key made visible",
			from:  "create table t1 (`id` int primary key, i int, key i_idx(i) invisible)",
			to:    "create table t1 (`id` int primary key, i int, key i_idx(i))",
			diff:  "alter table t1 alter index i_idx visible",
			cdiff: "ALTER TABLE `t1` ALTER INDEX `i_idx` VISIBLE",
		},
		{
			name:  "key made invisible",
			from:  "create table t1 (`id` int primary key, i int, key i_idx(i))",
			to:    "create table t1 (`id` int primary key, i int, key i_idx(i) invisible)",
			diff:  "alter table t1 alter index i_idx invisible",
			cdiff: "ALTER TABLE `t1` ALTER INDEX `i_idx` INVISIBLE",
		},
		{
			name:  "key made invisible with different case",
			from:  "create table t1 (`id` int primary key, i int, key i_idx(i))",
			to:    "create table t1 (`id` int primary key, i int, key i_idx(i) INVISIBLE)",
			diff:  "alter table t1 alter index i_idx invisible",
			cdiff: "ALTER TABLE `t1` ALTER INDEX `i_idx` INVISIBLE",
		},
		// FULLTEXT keys
		{
			name:  "add one fulltext key",
			from:  "create table t1 (id int primary key, name tinytext not null)",
			to:    "create table t1 (id int primary key, name tinytext not null, fulltext key name_ft(name))",
			diff:  "alter table t1 add fulltext index name_ft (`name`)",
			cdiff: "ALTER TABLE `t1` ADD FULLTEXT INDEX `name_ft` (`name`)",
		},
		{
			name:  "add one fulltext key with explicit parser",
			from:  "create table t1 (id int primary key, name tinytext not null)",
			to:    "create table t1 (id int primary key, name tinytext not null, fulltext key name_ft(name) with parser ngram)",
			diff:  "alter table t1 add fulltext index name_ft (`name`) with parser ngram",
			cdiff: "ALTER TABLE `t1` ADD FULLTEXT INDEX `name_ft` (`name`) WITH PARSER ngram",
		},
		{
			name:  "add one fulltext key and one normal key",
			from:  "create table t1 (id int primary key, name tinytext not null)",
			to:    "create table t1 (id int primary key, name tinytext not null, key name_idx(name(32)), fulltext key name_ft(name))",
			diff:  "alter table t1 add index name_idx (`name`(32)), add fulltext index name_ft (`name`)",
			cdiff: "ALTER TABLE `t1` ADD INDEX `name_idx` (`name`(32)), ADD FULLTEXT INDEX `name_ft` (`name`)",
		},
		{
			name:   "add two fulltext keys, distinct statements",
			from:   "create table t1 (id int primary key, name1 tinytext not null, name2 tinytext not null)",
			to:     "create table t1 (id int primary key, name1 tinytext not null, name2 tinytext not null, fulltext key name1_ft(name1), fulltext key name2_ft(name2))",
			diffs:  []string{"alter table t1 add fulltext index name1_ft (name1)", "alter table t1 add fulltext index name2_ft (name2)"},
			cdiffs: []string{"ALTER TABLE `t1` ADD FULLTEXT INDEX `name1_ft` (`name1`)", "ALTER TABLE `t1` ADD FULLTEXT INDEX `name2_ft` (`name2`)"},
		},
		{
			name:     "add two fulltext keys, unify statements",
			from:     "create table t1 (id int primary key, name1 tinytext not null, name2 tinytext not null)",
			to:       "create table t1 (id int primary key, name1 tinytext not null, name2 tinytext not null, fulltext key name1_ft(name1), fulltext key name2_ft(name2))",
			fulltext: FullTextKeyUnifyStatements,
			diff:     "alter table t1 add fulltext index name1_ft (name1), add fulltext index name2_ft (name2)",
			cdiff:    "ALTER TABLE `t1` ADD FULLTEXT INDEX `name1_ft` (`name1`), ADD FULLTEXT INDEX `name2_ft` (`name2`)",
		},
		{
			name: "no fulltext diff",
			from: "create table t1 (id int primary key, name tinytext not null, fulltext key name_ft(name) with parser ngram)",
			to:   "create table t1 (id int primary key, name tinytext not null, fulltext key name_ft(name) with parser ngram)",
		},
		{
			name: "no fulltext diff, 2",
			from: "create table t1 (id int primary key, name tinytext not null, fulltext key name_ft(name) with parser ngram)",
			to:   "create table t1 (id int primary key, name tinytext not null, fulltext key name_ft(name) WITH PARSER `ngram`)",
		},
		{
			name: "no fulltext diff, 3",
			from: "create table t1 (id int primary key, name tinytext not null, fulltext key name_ft(name) with parser ngram)",
			to:   "create table t1 (id int primary key, name tinytext not null, fulltext key name_ft(name) /*!50100 WITH PARSER `ngram` */)",
		},
		{
			name: "no fulltext diff",
			from: "create table t1 (id int primary key, name tinytext not null, fulltext key name_ft(name) with parser ngram)",
			to:   "create table t1 (id int primary key, name tinytext not null, fulltext key name_ft(name) with parser NGRAM)",
		},
		// CHECK constraints
		{
			name: "identical check constraints",
			from: "create table t1 (id int primary key, i int, constraint `check1` CHECK ((`i` < 5)))",
			to:   "create table t2 (id int primary key, i int, constraint `check1` CHECK ((`i` < 5)))",
			diff: "",
		},
		{
			name:       "auto-generated constraint",
			from:       "create table t1 (id int primary key, i int, CHECK ((`i` < 5)))", // autogenerated as t1_chk_1
			to:         "create table t2 (id int primary key, i int, constraint `t1_chk_1` CHECK ((`i` < 5)))",
			diff:       "",
			constraint: ConstraintNamesStrict,
		},
		{
			name:       "check constraints, different name, strict",
			from:       "create table t1 (id int primary key, i int, constraint `check1` CHECK ((`i` < 5)))",
			to:         "create table t2 (id int primary key, i int, constraint `chk_abc123` CHECK ((`i` < 5)))",
			diff:       "alter table t1 drop check check1, add constraint chk_abc123 check (i < 5)",
			cdiff:      "ALTER TABLE `t1` DROP CHECK `check1`, ADD CONSTRAINT `chk_abc123` CHECK (`i` < 5)",
			constraint: ConstraintNamesStrict,
		},
		{
			name:       "check constraints, different name, ignore vitess, non vitess names",
			from:       "create table t1 (id int primary key, i int, constraint `check1` CHECK ((`i` < 5)))",
			to:         "create table t2 (id int primary key, i int, constraint `chk_abc123` CHECK ((`i` < 5)))",
			diff:       "alter table t1 drop check check1, add constraint chk_abc123 check (i < 5)",
			cdiff:      "ALTER TABLE `t1` DROP CHECK `check1`, ADD CONSTRAINT `chk_abc123` CHECK (`i` < 5)",
			constraint: ConstraintNamesIgnoreVitess,
		},
		{
			name:       "check constraints, different name, ignore vitess, vitess names, no match",
			from:       "create table t1 (id int primary key, i int, constraint `check1` CHECK ((`i` < 5)))",
			to:         "create table t2 (id int primary key, i int, constraint `check2_7fp024p4rxvr858tsaggvf9dw` CHECK ((`i` < 5)))",
			diff:       "alter table t1 drop check check1, add constraint check2_7fp024p4rxvr858tsaggvf9dw check (i < 5)",
			cdiff:      "ALTER TABLE `t1` DROP CHECK `check1`, ADD CONSTRAINT `check2_7fp024p4rxvr858tsaggvf9dw` CHECK (`i` < 5)",
			constraint: ConstraintNamesIgnoreVitess,
		},
		{
			name:       "check constraints, different name, ignore vitess, vitess names match",
			from:       "create table t1 (id int primary key, i int, constraint `check2` CHECK ((`i` < 5)))",
			to:         "create table t2 (id int primary key, i int, constraint `check2_7fp024p4rxvr858tsaggvf9dw` CHECK ((`i` < 5)))",
			diff:       "",
			constraint: ConstraintNamesIgnoreVitess,
		},
		{
			name:       "check constraints, different name, ignore vitess, vitess names match, reverse order",
			from:       "create table t2 (id int primary key, i int, constraint `check2_7fp024p4rxvr858tsaggvf9dw` CHECK ((`i` < 5)))",
			to:         "create table t1 (id int primary key, i int, constraint `check2` CHECK ((`i` < 5)))",
			diff:       "",
			constraint: ConstraintNamesIgnoreVitess,
		},
		{
			name:       "check constraints, autogenerated vs vitess",
			from:       "create table t1 (id int primary key, constraint chk_1_etne0g9fvf3la2myjfsdgx9bx check ((id < 10)))",
			to:         "create table t1 (id int primary key, constraint t1_chk_1 check ((id < 10)))",
			diff:       "",
			constraint: ConstraintNamesIgnoreVitess,
		},
		{
			name:       "check constraints, autogenerated vs vitess, reversed",
			from:       "create table t1 (id int primary key, constraint t1_chk_1 check ((id < 10)))",
			to:         "create table t1 (id int primary key, constraint chk_1_etne0g9fvf3la2myjfsdgx9bx check ((id < 10)))",
			diff:       "",
			constraint: ConstraintNamesIgnoreVitess,
		},
		//
		{
			name:       "check constraints, different name, ignore all",
			from:       "create table t1 (id int primary key, i int, constraint `check1` CHECK ((`i` < 5)))",
			to:         "create table t2 (id int primary key, i int, constraint `chk_abc123` CHECK ((`i` < 5)))",
			diff:       "",
			constraint: ConstraintNamesIgnoreAll,
		},
		{
			name: "check constraints, different order",
			from: "create table t1 (id int primary key, i int, constraint `check1` CHECK ((`i` < 5)), constraint `check2` CHECK ((`i` > 2)))",
			to:   "create table t2 (id int primary key, i int, constraint `check2` CHECK ((`i` > 2)), constraint `check1` CHECK ((`i` < 5)))",
			diff: "",
		},
		{
			name:       "check constraints, different names & order",
			from:       "create table t1 (id int primary key, i int, constraint `check1` CHECK ((`i` < 5)), constraint `check2` CHECK ((`i` > 2)))",
			to:         "create table t2 (id int primary key, i int, constraint `chk_123abc` CHECK ((`i` > 2)), constraint `chk_789def` CHECK ((`i` < 5)))",
			diff:       "",
			constraint: ConstraintNamesIgnoreAll,
		},
		{
			name:       "check constraints, add",
			from:       "create table t1 (id int primary key, i int, constraint `check1` CHECK ((`i` < 5)), constraint `check2` CHECK ((`i` > 2)))",
			to:         "create table t2 (id int primary key, i int, constraint `chk_123abc` CHECK ((`i` > 2)), constraint `check3` CHECK ((`i` != 3)), constraint `chk_789def` CHECK ((`i` < 5)))",
			diff:       "alter table t1 add constraint check3 check (i != 3)",
			cdiff:      "ALTER TABLE `t1` ADD CONSTRAINT `check3` CHECK (`i` != 3)",
			constraint: ConstraintNamesIgnoreAll,
		},
		{
			name:       "check constraints, remove",
			from:       "create table t1 (id int primary key, i int, constraint `chk_123abc` CHECK ((`i` > 2)), constraint `check3` CHECK ((`i` != 3)), constraint `chk_789def` CHECK ((`i` < 5)))",
			to:         "create table t2 (id int primary key, i int, constraint `check1` CHECK ((`i` < 5)), constraint `check2` CHECK ((`i` > 2)))",
			diff:       "alter table t1 drop check check3",
			cdiff:      "ALTER TABLE `t1` DROP CHECK `check3`",
			constraint: ConstraintNamesIgnoreAll,
		},
		{
			name:       "check constraints, remove duplicate",
			from:       "create table t1 (id int primary key, i int, constraint `chk_123abc` CHECK ((`i` > 2)), constraint `check3` CHECK ((`i` > 2)), constraint `chk_789def` CHECK ((`i` < 5)))",
			to:         "create table t2 (id int primary key, i int, constraint `chk_123abc` CHECK ((`i` > 2)), constraint `chk_789def` CHECK ((`i` < 5)))",
			diff:       "alter table t1 drop check check3",
			cdiff:      "ALTER TABLE `t1` DROP CHECK `check3`",
			constraint: ConstraintNamesIgnoreAll,
		},
		{
			name:       "check constraints, remove, ignore vitess, no match",
			from:       "create table t1 (id int primary key, i int, constraint `chk_123abc` CHECK ((`i` > 2)), constraint `check3` CHECK ((`i` != 3)), constraint `chk_789def` CHECK ((`i` < 5)))",
			to:         "create table t2 (id int primary key, i int, constraint `check1` CHECK ((`i` < 5)), constraint `check2` CHECK ((`i` > 2)))",
			diff:       "alter table t1 drop check chk_123abc, drop check check3, drop check chk_789def, add constraint check1 check (i < 5), add constraint check2 check (i > 2)",
			cdiff:      "ALTER TABLE `t1` DROP CHECK `chk_123abc`, DROP CHECK `check3`, DROP CHECK `chk_789def`, ADD CONSTRAINT `check1` CHECK (`i` < 5), ADD CONSTRAINT `check2` CHECK (`i` > 2)",
			constraint: ConstraintNamesIgnoreVitess,
		},
		{
			name:       "check constraints, remove, ignore vitess, match",
			from:       "create table t1 (id int primary key, i int, constraint `check2_cukwabxd742sgycn96xj7n87g` CHECK ((`i` > 2)), constraint `check3` CHECK ((`i` != 3)), constraint `check1_19l09s37kbhj4axnzmi10e18k` CHECK ((`i` < 5)))",
			to:         "create table t2 (id int primary key, i int, constraint `check1` CHECK ((`i` < 5)), constraint `check2` CHECK ((`i` > 2)))",
			diff:       "alter table t1 drop check check3",
			cdiff:      "ALTER TABLE `t1` DROP CHECK `check3`",
			constraint: ConstraintNamesIgnoreVitess,
		},
		{
			name:       "check constraints, remove, strict",
			from:       "create table t1 (id int primary key, i int, constraint `chk_123abc` CHECK ((`i` > 2)), constraint `check3` CHECK ((`i` != 3)), constraint `chk_789def` CHECK ((`i` < 5)))",
			to:         "create table t2 (id int primary key, i int, constraint `check1` CHECK ((`i` < 5)), constraint `check2` CHECK ((`i` > 2)))",
			diff:       "alter table t1 drop check chk_123abc, drop check check3, drop check chk_789def, add constraint check1 check (i < 5), add constraint check2 check (i > 2)",
			cdiff:      "ALTER TABLE `t1` DROP CHECK `chk_123abc`, DROP CHECK `check3`, DROP CHECK `chk_789def`, ADD CONSTRAINT `check1` CHECK (`i` < 5), ADD CONSTRAINT `check2` CHECK (`i` > 2)",
			constraint: ConstraintNamesStrict,
		},
		// foreign keys
		{
			name:  "drop foreign key",
			from:  "create table t1 (id int primary key, i int, key i_idex (i), constraint f foreign key (i) references parent(id))",
			to:    "create table t2 (id int primary key, i int, key i_idex (i))",
			diff:  "alter table t1 drop foreign key f",
			cdiff: "ALTER TABLE `t1` DROP FOREIGN KEY `f`",
		},
		{
			name:  "add foreign key",
			from:  "create table t1 (id int primary key, i int, key ix(i))",
			to:    "create table t2 (id int primary key, i int, key ix(i), constraint f foreign key (i) references parent(id))",
			diff:  "alter table t1 add constraint f foreign key (i) references parent (id)",
			cdiff: "ALTER TABLE `t1` ADD CONSTRAINT `f` FOREIGN KEY (`i`) REFERENCES `parent` (`id`)",
		},
		{
			name:  "add foreign key and index",
			from:  "create table t1 (id int primary key, i int)",
			to:    "create table t2 (id int primary key, i int, key ix(i), constraint f foreign key (i) references parent(id))",
			diff:  "alter table t1 add index ix (i), add constraint f foreign key (i) references parent (id)",
			cdiff: "ALTER TABLE `t1` ADD INDEX `ix` (`i`), ADD CONSTRAINT `f` FOREIGN KEY (`i`) REFERENCES `parent` (`id`)",
		},
		{
			name: "identical foreign key",
			from: "create table t1 (id int primary key, i int, constraint f foreign key (i) references parent(id) on delete cascade)",
			to:   "create table t2 (id int primary key, i int, constraint f foreign key (i) references parent(id) on delete cascade)",
		},
		{
<<<<<<< HEAD
			name:  "similar foreign key under different name",
			from:  "create table t1 (id int primary key, i int, key ix(i), constraint f1 foreign key (i) references parent(id) on delete cascade)",
			to:    "create table t2 (id int primary key, i int, key ix(i), constraint f2 foreign key (i) references parent(id) on delete cascade)",
			diff:  "alter table t1 drop foreign key f1, add constraint f2 foreign key (i) references parent (id) on delete cascade",
			cdiff: "ALTER TABLE `t1` DROP FOREIGN KEY `f1`, ADD CONSTRAINT `f2` FOREIGN KEY (`i`) REFERENCES `parent` (`id`) ON DELETE CASCADE",
		},
		{
			name:       "similar foreign key under different name, ignore names",
			from:       "create table t1 (id int primary key, i int, key ix(i), constraint f1 foreign key (i) references parent(id) on delete cascade)",
			to:         "create table t2 (id int primary key, i int, key ix(i), constraint f2 foreign key (i) references parent(id) on delete cascade)",
=======
			name:  "two identical foreign keys, dropping one",
			from:  "create table t1 (id int primary key, i int, key i_idex (i), constraint f1 foreign key (i) references parent(id), constraint f2 foreign key (i) references parent(id))",
			to:    "create table t2 (id int primary key, i int, key i_idex (i), constraint f1 foreign key (i) references parent(id))",
			diff:  "alter table t1 drop foreign key f2",
			cdiff: "ALTER TABLE `t1` DROP FOREIGN KEY `f2`",
		},
		{
			name:       "two identical foreign keys, dropping one, ignore vitess names",
			from:       "create table t1 (id int primary key, i int, key i_idex (i), constraint f1 foreign key (i) references parent(id), constraint f2 foreign key (i) references parent(id))",
			to:         "create table t2 (id int primary key, i int, key i_idex (i), constraint f1 foreign key (i) references parent(id))",
			diff:       "alter table t1 drop foreign key f2",
			cdiff:      "ALTER TABLE `t1` DROP FOREIGN KEY `f2`",
			constraint: ConstraintNamesIgnoreVitess,
		},
		{
			name:       "two identical foreign keys, dropping one, ignore all names",
			from:       "create table t1 (id int primary key, i int, key i_idex (i), constraint f1 foreign key (i) references parent(id), constraint f2 foreign key (i) references parent(id))",
			to:         "create table t2 (id int primary key, i int, key i_idex (i), constraint f1 foreign key (i) references parent(id))",
			diff:       "alter table t1 drop foreign key f2",
			cdiff:      "ALTER TABLE `t1` DROP FOREIGN KEY `f2`",
			constraint: ConstraintNamesIgnoreAll,
		},
		{
			name:       "add two identical foreign key constraints, ignore all names",
			from:       "create table t1 (id int primary key, i int, key i_idex (i))",
			to:         "create table t2 (id int primary key, i int, key i_idex (i), constraint f1 foreign key (i) references parent(id), constraint f2 foreign key (i) references parent(id))",
			diff:       "alter table t1 add constraint f1 foreign key (i) references parent (id), add constraint f2 foreign key (i) references parent (id)",
			cdiff:      "ALTER TABLE `t1` ADD CONSTRAINT `f1` FOREIGN KEY (`i`) REFERENCES `parent` (`id`), ADD CONSTRAINT `f2` FOREIGN KEY (`i`) REFERENCES `parent` (`id`)",
>>>>>>> 3e3437ba
			constraint: ConstraintNamesIgnoreAll,
		},
		{
			name: "implicit foreign key indexes",
			from: "create table t1 (id int primary key, i int, key f(i), constraint f foreign key (i) references parent(id) on delete cascade)",
			to:   "create table t2 (id int primary key, i int, constraint f foreign key (i) references parent(id) on delete cascade)",
		},
		{
			name: "implicit foreign key indexes 2",
			from: "create table t1 (id int primary key, i int, constraint f foreign key (i) references parent(id) on delete cascade)",
			to:   "create table t2 (id int primary key, i int, key f(i), constraint f foreign key (i) references parent(id) on delete cascade)",
		},
		{
			name: "implicit unnamed foreign key indexes",
			from: "create table t1 (id int primary key, i int, foreign key (i) references parent(id) on delete cascade)",
			to:   "create table t1 (id int primary key, i int, key i(i), constraint t1_ibfk_1 foreign key (i) references parent(id) on delete cascade)",
		},
		{
			name:  "modify foreign key",
			from:  "create table t1 (id int primary key, i int, key ix(i), constraint f foreign key (i) references parent(id) on delete cascade)",
			to:    "create table t2 (id int primary key, i int, key ix(i), constraint f foreign key (i) references parent(id) on delete set null)",
			diff:  "alter table t1 drop foreign key f, add constraint f foreign key (i) references parent (id) on delete set null",
			cdiff: "ALTER TABLE `t1` DROP FOREIGN KEY `f`, ADD CONSTRAINT `f` FOREIGN KEY (`i`) REFERENCES `parent` (`id`) ON DELETE SET NULL",
		},
		{
			name:  "drop and add foreign key",
			from:  "create table t1 (id int primary key, i int, key ix(i), constraint f foreign key (i) references parent(id) on delete cascade)",
			to:    "create table t2 (id int primary key, i int, key ix(i), constraint f2 foreign key (i) references parent(id) on delete set null)",
			diff:  "alter table t1 drop foreign key f, add constraint f2 foreign key (i) references parent (id) on delete set null",
			cdiff: "ALTER TABLE `t1` DROP FOREIGN KEY `f`, ADD CONSTRAINT `f2` FOREIGN KEY (`i`) REFERENCES `parent` (`id`) ON DELETE SET NULL",
		},
		{
			name: "ignore different foreign key order",
			from: "create table t1 (id int primary key, i int, constraint f foreign key (i) references parent(id) on delete restrict, constraint f2 foreign key (i2) references parent2(id) on delete restrict)",
			to:   "create table t2 (id int primary key, i int, constraint f2 foreign key (i2) references parent2(id) on delete restrict, constraint f foreign key (i) references parent(id) on delete restrict)",
			diff: "",
		},
		{
			name:  "drop foreign key, but not implicit index",
			from:  "create table t1 (id int primary key, i int, constraint f foreign key (i) references parent(id) on delete cascade)",
			to:    "create table t2 (id int primary key, i int, key f(i))",
			diff:  "alter table t1 drop foreign key f",
			cdiff: "ALTER TABLE `t1` DROP FOREIGN KEY `f`",
		},
		// partitions
		{
			name:  "identical partitioning",
			from:  "create table t1 (id int primary key) partition by hash (id) partitions 4",
			to:    "create table t1 (id int primary key, a int) partition by hash (id) partitions 4",
			diff:  "alter table t1 add column a int",
			cdiff: "ALTER TABLE `t1` ADD COLUMN `a` int",
		},
		{
			name:  "partitioning, column case",
			from:  "create table t1 (id int primary key) partition by hash (id) partitions 4",
			to:    "create table t1 (id int primary key, a int) partition by hash (ID) partitions 4",
			diff:  "alter table t1 add column a int \npartition by hash (ID) partitions 4",
			cdiff: "ALTER TABLE `t1` ADD COLUMN `a` int \nPARTITION BY HASH (`ID`) PARTITIONS 4",
		},
		{
			name:  "remove partitioning",
			from:  "create table t1 (id int primary key) partition by hash (id) partitions 4",
			to:    "create table t1 (id int primary key, a int)",
			diff:  "alter table t1 add column a int remove partitioning",
			cdiff: "ALTER TABLE `t1` ADD COLUMN `a` int REMOVE PARTITIONING",
		},
		{
			name:  "remove partitioning 2",
			from:  "create table t1 (id int primary key) partition by hash (id) partitions 4",
			to:    "create table t1 (id int primary key)",
			diff:  "alter table t1 remove partitioning",
			cdiff: "ALTER TABLE `t1` REMOVE PARTITIONING",
		},
		{
			name:  "change partitioning hash",
			from:  "create table t1 (id int primary key) partition by hash (id) partitions 4",
			to:    "create table t1 (id int primary key) partition by hash (id) partitions 5",
			diff:  "alter table t1 \npartition by hash (id) partitions 5",
			cdiff: "ALTER TABLE `t1` \nPARTITION BY HASH (`id`) PARTITIONS 5",
		},
		{
			name:  "change partitioning key",
			from:  "create table t1 (id int primary key) partition by key (id) partitions 2",
			to:    "create table t1 (id int primary key) partition by hash (id) partitions 5",
			diff:  "alter table t1 \npartition by hash (id) partitions 5",
			cdiff: "ALTER TABLE `t1` \nPARTITION BY HASH (`id`) PARTITIONS 5",
		},
		{
			name:  "change partitioning list",
			from:  "create table t1 (id int primary key) partition by key (id) partitions 2",
			to:    "create table t1 (id int primary key) partition by list (id) (partition p1 values in(11,21), partition p2 values in (12,22))",
			diff:  "alter table t1 \npartition by list (id)\n(partition p1 values in (11, 21),\n partition p2 values in (12, 22))",
			cdiff: "ALTER TABLE `t1` \nPARTITION BY LIST (`id`)\n(PARTITION `p1` VALUES IN (11, 21),\n PARTITION `p2` VALUES IN (12, 22))",
		},
		{
			name:  "change partitioning range: rotate",
			from:  "create table t1 (id int primary key) partition by range (id) (partition p1 values less than (10), partition p2 values less than (20), partition p3 values less than (30))",
			to:    "create table t1 (id int primary key) partition by range (id) (partition p2 values less than (20), partition p3 values less than (30), partition p4 values less than (40))",
			diff:  "alter table t1 \npartition by range (id)\n(partition p2 values less than (20),\n partition p3 values less than (30),\n partition p4 values less than (40))",
			cdiff: "ALTER TABLE `t1` \nPARTITION BY RANGE (`id`)\n(PARTITION `p2` VALUES LESS THAN (20),\n PARTITION `p3` VALUES LESS THAN (30),\n PARTITION `p4` VALUES LESS THAN (40))",
		},
		{
			name:     "change partitioning range: ignore rotate",
			from:     "create table t1 (id int primary key) partition by range (id) (partition p1 values less than (10), partition p2 values less than (20), partition p3 values less than (30))",
			to:       "create table t1 (id int primary key) partition by range (id) (partition p2 values less than (20), partition p3 values less than (30), partition p4 values less than (40))",
			rotation: RangeRotationIgnore,
		},
		{
			name:     "change partitioning range: statements, drop",
			from:     "create table t1 (id int primary key) partition by range (id) (partition p1 values less than (10), partition p2 values less than (20), partition p3 values less than (30))",
			to:       "create table t1 (id int primary key) partition by range (id) (partition p2 values less than (20), partition p3 values less than (30))",
			rotation: RangeRotationDistinctStatements,
			diff:     "alter table t1 drop partition p1",
			cdiff:    "ALTER TABLE `t1` DROP PARTITION `p1`",
		},
		{
			name:     "change partitioning range: statements, add",
			from:     "create table t1 (id int primary key) partition by range (id) (partition p1 values less than (10), partition p2 values less than (20))",
			to:       "create table t1 (id int primary key) partition by range (id) (partition p1 values less than (10), partition p2 values less than (20), partition p3 values less than (30))",
			rotation: RangeRotationDistinctStatements,
			diff:     "alter table t1 add partition (partition p3 values less than (30))",
			cdiff:    "ALTER TABLE `t1` ADD PARTITION (PARTITION `p3` VALUES LESS THAN (30))",
		},
		{
			name:     "change partitioning range: statements, multiple drops",
			from:     "create table t1 (id int primary key) partition by range (id) (partition p1 values less than (10), partition p2 values less than (20), partition p3 values less than (30))",
			to:       "create table t1 (id int primary key) partition by range (id) (partition p3 values less than (30))",
			rotation: RangeRotationDistinctStatements,
			diffs:    []string{"alter table t1 drop partition p1", "alter table t1 drop partition p2"},
			cdiffs:   []string{"ALTER TABLE `t1` DROP PARTITION `p1`", "ALTER TABLE `t1` DROP PARTITION `p2`"},
		},
		{
			name:     "change partitioning range: statements, multiple adds",
			from:     "create table t1 (id int primary key) partition by range (id) (partition p1 values less than (10))",
			to:       "create table t1 (id int primary key) partition by range (id) (partition p1 values less than (10), partition p2 values less than (20), partition p3 values less than (30))",
			rotation: RangeRotationDistinctStatements,
			diffs:    []string{"alter table t1 add partition (partition p2 values less than (20))", "alter table t1 add partition (partition p3 values less than (30))"},
			cdiffs:   []string{"ALTER TABLE `t1` ADD PARTITION (PARTITION `p2` VALUES LESS THAN (20))", "ALTER TABLE `t1` ADD PARTITION (PARTITION `p3` VALUES LESS THAN (30))"},
		},
		{
			name:     "change partitioning range: statements, multiple, assorted",
			from:     "create table t1 (id int primary key) partition by range (id) (partition p1 values less than (10), partition p2 values less than (20), partition p3 values less than (30))",
			to:       "create table t1 (id int primary key) partition by range (id) (partition p2 values less than (20), partition p3 values less than (30), partition p4 values less than (40))",
			rotation: RangeRotationDistinctStatements,
			diffs:    []string{"alter table t1 drop partition p1", "alter table t1 add partition (partition p4 values less than (40))"},
			cdiffs:   []string{"ALTER TABLE `t1` DROP PARTITION `p1`", "ALTER TABLE `t1` ADD PARTITION (PARTITION `p4` VALUES LESS THAN (40))"},
		},
		{
			name:     "change partitioning range: mixed with nonpartition changes",
			from:     "create table t1 (id int primary key) partition by range (id) (partition p1 values less than (10), partition p2 values less than (20), partition p3 values less than (30))",
			to:       "create table t1 (id int primary key, i int) partition by range (id) (partition p3 values less than (30))",
			rotation: RangeRotationDistinctStatements,
			diffs:    []string{"alter table t1 add column i int", "alter table t1 drop partition p1", "alter table t1 drop partition p2"},
			cdiffs:   []string{"ALTER TABLE `t1` ADD COLUMN `i` int", "ALTER TABLE `t1` DROP PARTITION `p1`", "ALTER TABLE `t1` DROP PARTITION `p2`"},
		},
		{
			name:     "change partitioning range: single partition change, mixed with nonpartition changes",
			from:     "create table t1 (id int primary key) partition by range (id) (partition p1 values less than (10), partition p2 values less than (20))",
			to:       "create table t1 (id int primary key, i int) partition by range (id) (partition p2 values less than (20))",
			rotation: RangeRotationDistinctStatements,
			diffs:    []string{"alter table t1 add column i int", "alter table t1 drop partition p1"},
			cdiffs:   []string{"ALTER TABLE `t1` ADD COLUMN `i` int", "ALTER TABLE `t1` DROP PARTITION `p1`"},
		},
		{
			name:     "change partitioning range: mixed with nonpartition changes, full spec",
			from:     "create table t1 (id int primary key) partition by range (id) (partition p1 values less than (10), partition p2 values less than (20), partition p3 values less than (30))",
			to:       "create table t1 (id int primary key, i int) partition by range (id) (partition p3 values less than (30))",
			rotation: RangeRotationFullSpec,
			diff:     "alter table t1 add column i int \npartition by range (id)\n(partition p3 values less than (30))",
			cdiff:    "ALTER TABLE `t1` ADD COLUMN `i` int \nPARTITION BY RANGE (`id`)\n(PARTITION `p3` VALUES LESS THAN (30))",
		},
		{
			name:     "change partitioning range: ignore rotate, not a rotation",
			from:     "create table t1 (id int primary key) partition by range (id) (partition p1 values less than (10), partition p2 values less than (20), partition p3 values less than (30))",
			to:       "create table t1 (id int primary key) partition by range (id) (partition p2 values less than (25), partition p3 values less than (30), partition p4 values less than (40))",
			rotation: RangeRotationIgnore,
			diff:     "alter table t1 \npartition by range (id)\n(partition p2 values less than (25),\n partition p3 values less than (30),\n partition p4 values less than (40))",
			cdiff:    "ALTER TABLE `t1` \nPARTITION BY RANGE (`id`)\n(PARTITION `p2` VALUES LESS THAN (25),\n PARTITION `p3` VALUES LESS THAN (30),\n PARTITION `p4` VALUES LESS THAN (40))",
		},
		{
			name:     "change partitioning range: ignore rotate, not a rotation 2",
			from:     "create table t1 (id int primary key) partition by range (id) (partition p1 values less than (10), partition p2 values less than (20), partition p3 values less than (30))",
			to:       "create table t1 (id int primary key) partition by range (id) (partition p2 values less than (20), partition p3 values less than (35), partition p4 values less than (40))",
			rotation: RangeRotationIgnore,
			diff:     "alter table t1 \npartition by range (id)\n(partition p2 values less than (20),\n partition p3 values less than (35),\n partition p4 values less than (40))",
			cdiff:    "ALTER TABLE `t1` \nPARTITION BY RANGE (`id`)\n(PARTITION `p2` VALUES LESS THAN (20),\n PARTITION `p3` VALUES LESS THAN (35),\n PARTITION `p4` VALUES LESS THAN (40))",
		},
		{
			name:     "change partitioning range: ignore rotate, not a rotation 3",
			from:     "create table t1 (id int primary key) partition by range (id) (partition p1 values less than (10), partition p2 values less than (20), partition p3 values less than (30))",
			to:       "create table t1 (id int primary key) partition by range (id) (partition p2 values less than (20), partition pX values less than (30), partition p4 values less than (40))",
			rotation: RangeRotationIgnore,
			diff:     "alter table t1 \npartition by range (id)\n(partition p2 values less than (20),\n partition pX values less than (30),\n partition p4 values less than (40))",
			cdiff:    "ALTER TABLE `t1` \nPARTITION BY RANGE (`id`)\n(PARTITION `p2` VALUES LESS THAN (20),\n PARTITION `pX` VALUES LESS THAN (30),\n PARTITION `p4` VALUES LESS THAN (40))",
		},
		{
			name:     "change partitioning range: ignore rotate, not a rotation 4",
			from:     "create table t1 (id int primary key) partition by range (id) (partition p1 values less than (10), partition p2 values less than (20), partition p3 values less than (30))",
			to:       "create table t1 (id int primary key) partition by range (id) (partition pX values less than (20), partition p3 values less than (30), partition p4 values less than (40))",
			rotation: RangeRotationIgnore,
			diff:     "alter table t1 \npartition by range (id)\n(partition pX values less than (20),\n partition p3 values less than (30),\n partition p4 values less than (40))",
			cdiff:    "ALTER TABLE `t1` \nPARTITION BY RANGE (`id`)\n(PARTITION `pX` VALUES LESS THAN (20),\n PARTITION `p3` VALUES LESS THAN (30),\n PARTITION `p4` VALUES LESS THAN (40))",
		},
		{
			name:     "change partitioning range: ignore rotate, nothing shared",
			from:     "create table t1 (id int primary key) partition by range (id) (partition p1 values less than (10), partition p2 values less than (20), partition p3 values less than (30))",
			to:       "create table t1 (id int primary key) partition by range (id) (partition p4 values less than (40), partition p5 values less than (50), partition p6 values less than (60))",
			rotation: RangeRotationIgnore,
			diff:     "alter table t1 \npartition by range (id)\n(partition p4 values less than (40),\n partition p5 values less than (50),\n partition p6 values less than (60))",
			cdiff:    "ALTER TABLE `t1` \nPARTITION BY RANGE (`id`)\n(PARTITION `p4` VALUES LESS THAN (40),\n PARTITION `p5` VALUES LESS THAN (50),\n PARTITION `p6` VALUES LESS THAN (60))",
		},
		{
			name:     "change partitioning range: ignore rotate, no names shared, definitions shared",
			from:     "create table t1 (id int primary key) partition by range (id) (partition p1 values less than (10), partition p2 values less than (20), partition p3 values less than (30))",
			to:       "create table t1 (id int primary key) partition by range (id) (partition pA values less than (20), partition pB values less than (30), partition pC values less than (40))",
			rotation: RangeRotationIgnore,
			diff:     "alter table t1 \npartition by range (id)\n(partition pA values less than (20),\n partition pB values less than (30),\n partition pC values less than (40))",
			cdiff:    "ALTER TABLE `t1` \nPARTITION BY RANGE (`id`)\n(PARTITION `pA` VALUES LESS THAN (20),\n PARTITION `pB` VALUES LESS THAN (30),\n PARTITION `pC` VALUES LESS THAN (40))",
		},

		//
		// table options
		{
			name: "same options, no diff 1",
			from: "create table t1 (id int primary key) row_format=compressed",
			to:   "create table t1 (id int primary key) row_format=compressed",
		},
		{
			name: "same options, no diff 2",
			from: "create table t1 (id int primary key) row_format=compressed, character set=utf8",
			to:   "create table t1 (id int primary key) row_format=compressed, character set=utf8",
		},
		{
			name: "same options, no diff 3",
			from: "create table t1 (id int primary key) row_format=compressed, character set=utf8",
			to:   "create table t1 (id int primary key) row_format=compressed, charset=utf8",
		},
		{
			name: "reordered options, no diff",
			from: "create table t1 (id int primary key) row_format=compressed character set=utf8",
			to:   "create table t1 (id int primary key) character set=utf8, row_format=compressed",
		},
		{
			name:  "add table option 1",
			from:  "create table t1 (id int primary key)",
			to:    "create table t1 (id int primary key) row_format=compressed",
			diff:  "alter table t1 row_format COMPRESSED",
			cdiff: "ALTER TABLE `t1` ROW_FORMAT COMPRESSED",
		},
		{
			name:  "add table option 2",
			from:  "create table t1 (id int primary key) character set=utf8",
			to:    "create table t1 (id int primary key) character set=utf8, row_format=compressed",
			diff:  "alter table t1 row_format COMPRESSED",
			cdiff: "ALTER TABLE `t1` ROW_FORMAT COMPRESSED",
		},
		{
			name:  "add table option 3",
			from:  "create table t1 (id int primary key) character set=utf8",
			to:    "create table t1 (id int primary key) row_format=compressed, character set=utf8",
			diff:  "alter table t1 row_format COMPRESSED",
			cdiff: "ALTER TABLE `t1` ROW_FORMAT COMPRESSED",
		},
		{
			name:  "add table option 3",
			from:  "create table t1 (id int primary key) character set=utf8",
			to:    "create table t1 (id int primary key) row_format=compressed, character set=utf8, checksum=1",
			diff:  "alter table t1 row_format COMPRESSED checksum 1",
			cdiff: "ALTER TABLE `t1` ROW_FORMAT COMPRESSED CHECKSUM 1",
		},
		{
			name:  "modify table option 1",
			from:  "create table t1 (id int primary key) character set=utf8",
			to:    "create table t1 (id int primary key) character set=utf8mb4",
			diff:  "alter table t1 charset utf8mb4",
			cdiff: "ALTER TABLE `t1` CHARSET utf8mb4",
		},
		{
			name:  "modify table option 2",
			from:  "create table t1 (id int primary key) charset=utf8",
			to:    "create table t1 (id int primary key) character set=utf8mb4",
			diff:  "alter table t1 charset utf8mb4",
			cdiff: "ALTER TABLE `t1` CHARSET utf8mb4",
		},
		{
			name:  "modify table option 3",
			from:  "create table t1 (id int primary key) character set=utf8",
			to:    "create table t1 (id int primary key) charset=utf8mb4",
			diff:  "alter table t1 charset utf8mb4",
			cdiff: "ALTER TABLE `t1` CHARSET utf8mb4",
		},
		{
			name:  "modify table option 4",
			from:  "create table t1 (id int primary key) character set=utf8",
			to:    "create table t1 (id int primary key) row_format=compressed, character set=utf8mb4, checksum=1",
			diff:  "alter table t1 charset utf8mb4 row_format COMPRESSED checksum 1",
			cdiff: "ALTER TABLE `t1` CHARSET utf8mb4 ROW_FORMAT COMPRESSED CHECKSUM 1",
		},
		{
			name:  "remove table option 1",
			from:  "create table t1 (id int primary key) row_format=compressed",
			to:    "create table t1 (id int primary key) ",
			diff:  "alter table t1 row_format DEFAULT",
			cdiff: "ALTER TABLE `t1` ROW_FORMAT DEFAULT",
		},
		{
			name:  "remove table option 2",
			from:  "create table t1 (id int primary key) CHECKSUM=1",
			to:    "create table t1 (id int primary key) ",
			diff:  "alter table t1 checksum 0",
			cdiff: "ALTER TABLE `t1` CHECKSUM 0",
		},
		{
			name:  "remove table option 3",
			from:  "create table t1 (id int primary key) checksum=1",
			to:    "create table t1 (id int primary key) ",
			diff:  "alter table t1 checksum 0",
			cdiff: "ALTER TABLE `t1` CHECKSUM 0",
		},
		{
			name:  "remove table option 4",
			from:  "create table t1 (id int auto_increment primary key) KEY_BLOCK_SIZE=16 COMPRESSION='zlib'",
			to:    "create table t2 (id int auto_increment primary key)",
			diff:  "alter table t1 key_block_size 0 compression ''",
			cdiff: "ALTER TABLE `t1` KEY_BLOCK_SIZE 0 COMPRESSION ''",
		},
		{
			name:  "add, modify and remove table option",
			from:  "create table t1 (id int primary key) engine=innodb, charset=utf8, checksum=1",
			to:    "create table t1 (id int primary key) row_format=compressed, engine=innodb, charset=utf8mb4",
			diff:  "alter table t1 checksum 0 charset utf8mb4 row_format COMPRESSED",
			cdiff: "ALTER TABLE `t1` CHECKSUM 0 CHARSET utf8mb4 ROW_FORMAT COMPRESSED",
		},
		{
			name: "ignore AUTO_INCREMENT addition",
			from: "create table t1 (id int auto_increment primary key)",
			to:   "create table t2 (id int auto_increment primary key) AUTO_INCREMENT=300",
		},
		{
			name:    "apply AUTO_INCREMENT addition",
			from:    "create table t1 (id int auto_increment primary key)",
			to:      "create table t2 (id int auto_increment primary key) AUTO_INCREMENT=300",
			autoinc: AutoIncrementApplyHigher,
			diff:    "alter table t1 auto_increment 300",
			cdiff:   "ALTER TABLE `t1` AUTO_INCREMENT 300",
		},
		{
			name: "ignore AUTO_INCREMENT removal",
			from: "create table t1 (id int auto_increment primary key) AUTO_INCREMENT=300",
			to:   "create table t2 (id int auto_increment primary key)",
		},
		{
			name:    "ignore AUTO_INCREMENT removal 2",
			from:    "create table t1 (id int auto_increment primary key) AUTO_INCREMENT=300",
			to:      "create table t2 (id int auto_increment primary key)",
			autoinc: AutoIncrementApplyHigher,
		},
		{
			name: "ignore AUTO_INCREMENT change",
			from: "create table t1 (id int auto_increment primary key) AUTO_INCREMENT=100",
			to:   "create table t2 (id int auto_increment primary key) AUTO_INCREMENT=300",
		},
		{
			name:    "apply AUTO_INCREMENT change",
			from:    "create table t1 (id int auto_increment primary key) AUTO_INCREMENT=100",
			to:      "create table t2 (id int auto_increment primary key) AUTO_INCREMENT=300",
			autoinc: AutoIncrementApplyHigher,
			diff:    "alter table t1 auto_increment 300",
			cdiff:   "ALTER TABLE `t1` AUTO_INCREMENT 300",
		},
		{
			name:    "ignore AUTO_INCREMENT decrease",
			from:    "create table t1 (id int auto_increment primary key) AUTO_INCREMENT=300",
			to:      "create table t2 (id int auto_increment primary key) AUTO_INCREMENT=100",
			autoinc: AutoIncrementApplyHigher,
		},
		{
			name:    "apply AUTO_INCREMENT decrease",
			from:    "create table t1 (id int auto_increment primary key) AUTO_INCREMENT=300",
			to:      "create table t2 (id int auto_increment primary key) AUTO_INCREMENT=100",
			autoinc: AutoIncrementApplyAlways,
			diff:    "alter table t1 auto_increment 100",
			cdiff:   "ALTER TABLE `t1` AUTO_INCREMENT 100",
		},
		{
			name:  "apply table charset",
			from:  "create table t (id int, primary key(id))",
			to:    "create table t (id int, primary key(id)) DEFAULT CHARSET = utf8mb4",
			diff:  "alter table t charset utf8mb4",
			cdiff: "ALTER TABLE `t` CHARSET utf8mb4",
		},
		{
			name:    "ignore empty table charset",
			from:    "create table t (id int, primary key(id))",
			to:      "create table t (id int, primary key(id)) DEFAULT CHARSET = utf8mb4",
			charset: TableCharsetCollateIgnoreEmpty,
		},
		{
			name:    "ignore empty table charset and collate",
			from:    "create table t (id int, primary key(id))",
			to:      "create table t (id int, primary key(id)) DEFAULT CHARSET = utf8mb4 COLLATE utf8mb4_0900_ai_ci",
			charset: TableCharsetCollateIgnoreEmpty,
		},
		{
			name:    "ignore empty table collate",
			from:    "create table t (id int, primary key(id))",
			to:      "create table t (id int, primary key(id)) COLLATE utf8mb4_0900_ai_ci",
			charset: TableCharsetCollateIgnoreEmpty,
		},
		{
			name:    "ignore empty table charset and collate in target",
			from:    "create table t (id int, primary key(id)) DEFAULT CHARSET = utf8mb4 COLLATE utf8mb4_0900_ai_ci",
			to:      "create table t (id int, primary key(id))",
			charset: TableCharsetCollateIgnoreEmpty,
		},
		{
			name:    "ignore dropped collate",
			from:    "create table t (id int, primary key(id)) COLLATE utf8mb4_0900_ai_ci",
			to:      "create table t (id int, primary key(id))",
			charset: TableCharsetCollateIgnoreEmpty,
		},
		{
			name:    "ignore table charset",
			from:    "create table t (id int, primary key(id)) DEFAULT CHARSET = utf8",
			to:      "create table t (id int, primary key(id)) DEFAULT CHARSET = utf8mb4",
			charset: TableCharsetCollateIgnoreAlways,
		},
		{
			name:  "change table charset",
			from:  "create table t (id int, primary key(id)) DEFAULT CHARSET = utf8",
			to:    "create table t (id int, primary key(id)) DEFAULT CHARSET = utf8mb4",
			diff:  "alter table t charset utf8mb4",
			cdiff: "ALTER TABLE `t` CHARSET utf8mb4",
		},
		{
			name:  `change table charset and columns`,
			from:  "create table t (id int primary key, t1 varchar(128) default null, t2 varchar(128) not null, t3 tinytext charset latin1, t4 tinytext charset latin1) default charset=utf8",
			to:    "create table t (id int primary key, t1 varchar(128) not null, t2 varchar(128) not null, t3 tinytext, t4 tinytext charset latin1) default charset=utf8mb4",
			diff:  "alter table t modify column t1 varchar(128) not null, modify column t2 varchar(128) not null, modify column t3 tinytext, charset utf8mb4",
			cdiff: "ALTER TABLE `t` MODIFY COLUMN `t1` varchar(128) NOT NULL, MODIFY COLUMN `t2` varchar(128) NOT NULL, MODIFY COLUMN `t3` tinytext, CHARSET utf8mb4",
		},
		{
			name:  "normalized unsigned attribute",
			from:  "create table t1 (id int primary key)",
			to:    "create table t1 (id int unsigned primary key)",
			diff:  "alter table t1 modify column id int unsigned",
			cdiff: "ALTER TABLE `t1` MODIFY COLUMN `id` int unsigned",
		},
		{
			name:  "normalized ENGINE InnoDB value",
			from:  "create table t1 (id int primary key) character set=utf8",
			to:    "create table t1 (id int primary key) engine=innodb, character set=utf8",
			diff:  "alter table t1 engine InnoDB",
			cdiff: "ALTER TABLE `t1` ENGINE InnoDB",
		},
		{
			name:  "normalized ENGINE MyISAM value",
			from:  "create table t1 (id int primary key) character set=utf8",
			to:    "create table t1 (id int primary key) engine=myisam, character set=utf8",
			diff:  "alter table t1 engine MyISAM",
			cdiff: "ALTER TABLE `t1` ENGINE MyISAM",
		},
		{
			name:  "normalized ENGINE MEMORY value",
			from:  "create table t1 (id int primary key) character set=utf8",
			to:    "create table t1 (id int primary key) engine=memory, character set=utf8",
			diff:  "alter table t1 engine MEMORY",
			cdiff: "ALTER TABLE `t1` ENGINE MEMORY",
		},
		{
			name:  "normalized CHARSET value",
			from:  "create table t1 (id int primary key) engine=innodb",
			to:    "create table t1 (id int primary key) engine=innodb, character set=UTF8MB4",
			diff:  "alter table t1 charset utf8mb4",
			cdiff: "ALTER TABLE `t1` CHARSET utf8mb4",
		},
		{
			name:  "normalized CHARSET utf8 value",
			from:  "create table t1 (id int primary key) engine=innodb",
			to:    "create table t1 (id int primary key) engine=innodb, character set=UTF8",
			diff:  "alter table t1 charset utf8mb3",
			cdiff: "ALTER TABLE `t1` CHARSET utf8mb3",
		},
		{
			name:  "normalized COLLATE value",
			from:  "create table t1 (id int primary key) engine=innodb",
			to:    "create table t1 (id int primary key) engine=innodb, collate=UTF8_BIN",
			diff:  "alter table t1 collate utf8mb3_bin",
			cdiff: "ALTER TABLE `t1` COLLATE utf8mb3_bin",
		},
		{
			name:  "remove table comment",
			from:  "create table t1 (id int primary key) comment='foo'",
			to:    "create table t1 (id int primary key)",
			diff:  "alter table t1 comment ''",
			cdiff: "ALTER TABLE `t1` COMMENT ''",
		},
		// expressions
		{
			// validates that CanonicalString prints 'signed' and not 'SIGNED', as MySQL's `SHOW CREATE TABLE` outputs lower case 'signed'
			name: "cast as",
			from: `
				CREATE TABLE t4 (
					id int NOT NULL PRIMARY KEY,
					properties json NOT NULL
				)`,
			to: `
				CREATE TABLE t4 (
					id int NOT NULL PRIMARY KEY,
					properties json NOT NULL,
					KEY index_on_company_id ((cast(json_unquote(json_extract(properties,_utf8mb4'$.company_id')) as signed)))
				)`,
			diff:  "alter table t4 add index index_on_company_id ((cast(json_unquote(json_extract(properties, _utf8mb4 '$.company_id')) as signed)))",
			cdiff: "ALTER TABLE `t4` ADD INDEX `index_on_company_id` ((CAST(JSON_UNQUOTE(JSON_EXTRACT(`properties`, _utf8mb4 '$.company_id')) AS signed)))",
		},
		{
			// validates that CanonicalString prints 'interval 30 minute' and not ' INTERVAL 30 MINUTE', as MySQL's `SHOW CREATE TABLE` outputs lower case 'interval 30 minute'
			name: "interval expression",
			from: `
				CREATE TABLE t4 (
					id int NOT NULL PRIMARY KEY
				)`,
			to: `
				CREATE TABLE t4 (
					id int NOT NULL PRIMARY KEY,
					created_at datetime(6) NOT NULL DEFAULT ((now() + interval 30 minute))
				)`,
			diff:  "alter table t4 add column created_at datetime(6) not null default (now() + interval 30 minute)",
			cdiff: "ALTER TABLE `t4` ADD COLUMN `created_at` datetime(6) NOT NULL DEFAULT (now() + INTERVAL 30 minute)",
		},
		// algorithm
		{
			name:      "algorithm: COPY",
			from:      "create table t1 (`id` int primary key)",
			to:        "create table t2 (id int primary key, `i` int not null default 0)",
			diff:      "alter table t1 add column i int not null default 0, algorithm = COPY",
			cdiff:     "ALTER TABLE `t1` ADD COLUMN `i` int NOT NULL DEFAULT 0, ALGORITHM = COPY",
			algorithm: AlterTableAlgorithmStrategyCopy,
		},
		{
			name:      "algorithm: INPLACE",
			from:      "create table t1 (`id` int primary key)",
			to:        "create table t2 (id int primary key, `i` int not null default 0)",
			diff:      "alter table t1 add column i int not null default 0, algorithm = INPLACE",
			cdiff:     "ALTER TABLE `t1` ADD COLUMN `i` int NOT NULL DEFAULT 0, ALGORITHM = INPLACE",
			algorithm: AlterTableAlgorithmStrategyInplace,
		},
		{
			name:      "algorithm: INSTANT",
			from:      "create table t1 (`id` int primary key)",
			to:        "create table t2 (id int primary key, `i` int not null default 0)",
			diff:      "alter table t1 add column i int not null default 0, algorithm = INSTANT",
			cdiff:     "ALTER TABLE `t1` ADD COLUMN `i` int NOT NULL DEFAULT 0, ALGORITHM = INSTANT",
			algorithm: AlterTableAlgorithmStrategyInstant,
		},
	}
	standardHints := DiffHints{}
	for _, ts := range tt {
		t.Run(ts.name, func(t *testing.T) {
			fromStmt, err := sqlparser.ParseStrictDDL(ts.from)
			require.NoError(t, err)
			fromCreateTable, ok := fromStmt.(*sqlparser.CreateTable)
			require.True(t, ok)

			toStmt, err := sqlparser.ParseStrictDDL(ts.to)
			require.NoError(t, err)
			toCreateTable, ok := toStmt.(*sqlparser.CreateTable)
			require.True(t, ok)

			c, err := NewCreateTableEntity(fromCreateTable)
			require.NoError(t, err)
			other, err := NewCreateTableEntity(toCreateTable)
			require.NoError(t, err)

			hints := standardHints
			hints.AutoIncrementStrategy = ts.autoinc
			hints.RangeRotationStrategy = ts.rotation
			hints.ConstraintNamesStrategy = ts.constraint
			hints.ColumnRenameStrategy = ts.colrename
			hints.FullTextKeyStrategy = ts.fulltext
			hints.TableCharsetCollateStrategy = ts.charset
			hints.AlterTableAlgorithmStrategy = ts.algorithm
			alter, err := c.Diff(other, &hints)

			require.Equal(t, len(ts.diffs), len(ts.cdiffs))
			if ts.diff == "" && len(ts.diffs) > 0 {
				ts.diff = ts.diffs[0]
				ts.cdiff = ts.cdiffs[0]
			}
			switch {
			case ts.isError:
				require.Error(t, err)
				if ts.errorMsg != "" {
					assert.Contains(t, err.Error(), ts.errorMsg)
				}
			case ts.diff == "":
				assert.NoError(t, err)
				assert.True(t, alter.IsEmpty(), "expected empty diff, found changes")
				if !alter.IsEmpty() {
					t.Logf(" statements[0]: %v", alter.StatementString())
					t.Logf("cstatements[0]: %v", alter.CanonicalStatementString())
					t.Logf("c: %v", sqlparser.CanonicalString(c.CreateTable))
					t.Logf("other: %v", sqlparser.CanonicalString(other.CreateTable))
				}
			default:
				assert.NoError(t, err)
				require.NotNil(t, alter)
				assert.False(t, alter.IsEmpty(), "expected changes, found empty diff")

				{
					diff := alter.StatementString()
					assert.Equal(t, ts.diff, diff)

					if len(ts.diffs) > 0 {

						allSubsequentDiffs := AllSubsequent(alter)
						require.Equal(t, len(ts.diffs), len(allSubsequentDiffs))
						require.Equal(t, len(ts.cdiffs), len(allSubsequentDiffs))
						for i := range ts.diffs {
							assert.Equal(t, ts.diffs[i], allSubsequentDiffs[i].StatementString())
							assert.Equal(t, ts.cdiffs[i], allSubsequentDiffs[i].CanonicalStatementString())
						}
					}
					// validate we can parse back the statement
					_, err := sqlparser.ParseStrictDDL(diff)
					assert.NoError(t, err)

					// Validate "from/to" entities
					eFrom, eTo := alter.Entities()
					if ts.fromName != "" {
						assert.Equal(t, ts.fromName, eFrom.Name())
					}
					if ts.toName != "" {
						assert.Equal(t, ts.toName, eTo.Name())
					}

					{ // Validate "apply()" on "from" converges with "to"
						applied, err := c.Apply(alter)
						assert.NoError(t, err)
						require.NotNil(t, applied)
						appliedDiff, err := eTo.Diff(applied, &hints)
						require.NoError(t, err)
						assert.True(t, appliedDiff.IsEmpty(), "expected empty diff, found changes: %v.\nc=%v\n,alter=%v\n,eTo=%v\napplied=%v\n",
							appliedDiff.CanonicalStatementString(),
							c.Create().CanonicalStatementString(),
							alter.CanonicalStatementString(),
							eTo.Create().CanonicalStatementString(),
							applied.Create().CanonicalStatementString(),
						)
					}
				}
				{
					cdiff := alter.CanonicalStatementString()
					assert.Equal(t, ts.cdiff, cdiff)
					_, err := sqlparser.ParseStrictDDL(cdiff)
					assert.NoError(t, err)
				}

			}
		})
	}
}

func TestValidate(t *testing.T) {
	tt := []struct {
		name      string
		from      string
		to        string
		alter     string
		expectErr error
	}{
		// columns
		{
			name:  "add column",
			from:  "create table t (id int primary key)",
			alter: "alter table t add column i int",
			to:    "create table t (id int primary key, i int)",
		},
		{
			name:      "duplicate existing column",
			from:      "create table t (id int primary key, id varchar(10))",
			alter:     "alter table t add column i int",
			expectErr: &ApplyDuplicateColumnError{Table: "t", Column: "id"},
		},
		// keys
		{
			name:  "add index",
			from:  "create table t (id int primary key, i int)",
			alter: "alter table t add index i_idx(i)",
			to:    "create table t (id int primary key, i int, key i_idx(i))",
		},
		{
			name:      "invalid table definition: primary key, same columns",
			from:      "create table t (id int primary key, i int, primary key (id))",
			alter:     "alter table t engine=innodb",
			expectErr: &DuplicateKeyNameError{Table: "t", Key: "PRIMARY"},
		},
		{
			name:      "invalid table definition: primary key, different column",
			from:      "create table t (id int primary key, i int, primary key (i))",
			alter:     "alter table t engine=innodb",
			expectErr: &DuplicateKeyNameError{Table: "t", Key: "PRIMARY"},
		},
		{
			name:  "add primary key",
			from:  "create table t (id int, i int)",
			alter: "alter table t add primary key(id)",
			to:    "create table t (id int, i int, primary key (id))",
		},
		{
			name:  "add primary key with existing key",
			from:  "create table t (id int, i int, key i_idx (i))",
			alter: "alter table t add primary key(id)",
			to:    "create table t (id int, i int, primary key (id), key i_idx (i))",
		},
		{
			name:  "modify into primary key",
			from:  "create table t (id int, i int)",
			alter: "alter table t modify id int primary key",
			to:    "create table t (id int, i int, primary key (id))",
		},
		{
			name:  "modify a primary key column",
			from:  "create table t (id int primary key, i int)",
			alter: "alter table t modify id bigint primary key",
			to:    "create table t (id bigint, i int, primary key (id))",
		},
		{
			name:  "modify a primary key column 2",
			from:  "create table t (id int, i int, primary key (id))",
			alter: "alter table t modify id bigint primary key",
			to:    "create table t (id bigint, i int, primary key (id))",
		},
		{
			name:      "fail modify another column to primary key",
			from:      "create table t (id int primary key, i int)",
			alter:     "alter table t modify i int primary key",
			expectErr: &DuplicateKeyNameError{Table: "t", Key: "PRIMARY"},
		},
		{
			name:      "fail add another primary key column",
			from:      "create table t (id int primary key, i int)",
			alter:     "alter table t add column i2 int primary key",
			expectErr: &DuplicateKeyNameError{Table: "t", Key: "PRIMARY"},
		},
		{
			name:      "fail add another primary key",
			from:      "create table t (id int primary key, i int)",
			alter:     "alter table t add primary key (i)",
			expectErr: &DuplicateKeyNameError{Table: "t", Key: "PRIMARY"},
		},
		{
			name:  "add index, column case",
			from:  "create table t (id int primary key, i int)",
			alter: "alter table t add index i_idx(I)",
			to:    "create table t (id int primary key, i int, key i_idx(I))",
		},
		{
			name:  "add column and key",
			from:  "create table t (id int primary key)",
			alter: "alter table t add column i int, add index i_idx(i)",
			to:    "create table t (id int primary key, i int, key i_idx(i))",
		},
		{
			name:      "add index, missing column",
			from:      "create table t (id int primary key, i int)",
			alter:     "alter table t add index j_idx(j)",
			expectErr: &InvalidColumnInKeyError{Table: "t", Column: "j", Key: "j_idx"},
		},
		{
			name:      "add index, missing column 2",
			from:      "create table t (id int primary key, i int)",
			alter:     "alter table t add index j_idx(j, i)",
			expectErr: &InvalidColumnInKeyError{Table: "t", Column: "j", Key: "j_idx"},
		},
		{
			name:  "drop column, ok",
			from:  "create table t (id int primary key, i int, i2 int, key i_idx(i))",
			alter: "alter table t drop column i2",
			to:    "create table t (id int primary key, i int, key i_idx(i))",
		},
		{
			name:  "drop and add same column, ok",
			from:  "create table t (id int primary key, i int, i2 int, key i_idx(i))",
			alter: "alter table t drop column i2, add column i2 bigint not null",
			to:    "create table t (id int primary key, i int, i2 bigint not null, key i_idx(i))",
		},
		{
			name:  "drop column, affect keys",
			from:  "create table t (id int primary key, i int, key i_idx(i))",
			alter: "alter table t drop column i",
			to:    "create table t (id int primary key)",
		},
		{
			name:  "drop column, affect keys 2",
			from:  "create table t (id int primary key, i int, i2 int, key i_idx(i, i2))",
			alter: "alter table t drop column i",
			to:    "create table t (id int primary key, i2 int, key i_idx(i2))",
		},
		{
			name:  "drop column, affect keys 3",
			from:  "create table t (id int primary key, i int, i2 int, key i_idx(i, i2))",
			alter: "alter table t drop column i2",
			to:    "create table t (id int primary key, i int, key i_idx(i))",
		},
		{
			name:  "drop column, affect keys 4",
			from:  "create table t (id int primary key, i int, i2 int, key some_key(id, i), key i_idx(i, i2))",
			alter: "alter table t drop column i2",
			to:    "create table t (id int primary key, i int, key some_key(id, i), key i_idx(i))",
		},
		{
			name:  "drop column, affect keys 4, column case",
			from:  "create table t (id int primary key, i int, i2 int, key some_key(id, i), key i_idx(i, I2))",
			alter: "alter table t drop column i2",
			to:    "create table t (id int primary key, i int, key some_key(id, i), key i_idx(i))",
		},
		{
			name:      "drop column, affect keys with expression",
			from:      "create table t (id int primary key, i int, key id_idx((IF(id, 0, 1))), key i_idx((IF(i,0,1))))",
			alter:     "alter table t drop column i",
			expectErr: &InvalidColumnInKeyError{Table: "t", Column: "i", Key: "i_idx"},
		},
		{
			name:      "drop column, affect keys with expression and multi expressions",
			from:      "create table t (id int primary key, i int, key id_idx((IF(id, 0, 1))), key i_idx((IF(i,0,1)), (IF(id,2,3))))",
			alter:     "alter table t drop column i",
			expectErr: &InvalidColumnInKeyError{Table: "t", Column: "i", Key: "i_idx"},
		},
		{
			name:  "add multiple keys, multi columns, ok",
			from:  "create table t (id int primary key, i1 int, i2 int, i3 int)",
			alter: "alter table t add index i12_idx(i1, i2), add index i32_idx(i3, i2), add index i21_idx(i2, i1)",
			to:    "create table t (id int primary key, i1 int, i2 int, i3 int, key i12_idx(i1, i2), key i32_idx(i3, i2), key i21_idx(i2, i1))",
		},
		{
			name:      "add multiple keys, multi columns, missing column",
			from:      "create table t (id int primary key, i1 int, i2 int, i4 int)",
			alter:     "alter table t add index i12_idx(i1, i2), add index i32_idx(i3, i2), add index i21_idx(i2, i1)",
			expectErr: &InvalidColumnInKeyError{Table: "t", Column: "i3", Key: "i32_idx"},
		},
		{
			name:      "multiple primary keys",
			from:      "create table t (id int primary key, i1 int, i2 int, primary key (i1))",
			alter:     "alter table t engine=innodb",
			expectErr: &DuplicateKeyNameError{Table: "t", Key: "PRIMARY"},
		},
		{
			name:      "multiple primary keys for same column",
			from:      "create table t (id int primary key, i1 int, i2 int, primary key (id))",
			alter:     "alter table t engine=innodb",
			expectErr: &DuplicateKeyNameError{Table: "t", Key: "PRIMARY"},
		},
		// partitions
		{
			name:      "drop column used by partitions",
			from:      "create table t (id int, i int, primary key (id, i), unique key i_idx(i)) partition by hash (i) partitions 4",
			alter:     "alter table t drop column i",
			expectErr: &InvalidColumnInPartitionError{Table: "t", Column: "i"},
		},
		{
			name:      "drop column used by partitions, column case",
			from:      "create table t (id int, i int, primary key (id, i), unique key i_idx(i)) partition by hash (I) partitions 4",
			alter:     "alter table t drop column i",
			expectErr: &InvalidColumnInPartitionError{Table: "t", Column: "I"},
		},
		{
			name:      "drop column used by partitions, function",
			from:      "create table t (id int, i int, primary key (id, i), unique key i_idx(i)) partition by hash (abs(i)) partitions 4",
			alter:     "alter table t drop column i",
			expectErr: &InvalidColumnInPartitionError{Table: "t", Column: "i"},
		},
		{
			name:  "unique key covers all partitioned columns",
			from:  "create table t (id int, i int, primary key (id, i)) partition by hash (i) partitions 4",
			alter: "alter table t add unique key i_idx(i)",
			to:    "create table t (id int, i int, primary key (id, i), unique key i_idx(i)) partition by hash (i) partitions 4",
		},
		{
			name:      "unique key does not cover all partitioned columns",
			from:      "create table t (id int, i int, primary key (id, i)) partition by hash (i) partitions 4",
			alter:     "alter table t add unique key id_idx(id)",
			expectErr: &MissingPartitionColumnInUniqueKeyError{Table: "t", Column: "i", UniqueKey: "id_idx"},
		},
		{
			name:      "add multiple keys, multi columns, missing column",
			from:      "create table t (id int primary key, i1 int, i2 int, i4 int)",
			alter:     "alter table t add index i12_idx(i1, i2), add index i32_idx((IF(i3 IS NULL, i2, i3)), i2), add index i21_idx(i2, i1)",
			expectErr: &InvalidColumnInKeyError{Table: "t", Column: "i3", Key: "i32_idx"},
		},
		// data types
		{
			name:  "nullable timestamp",
			from:  "create table t (id int primary key, t datetime)",
			alter: "alter table t modify column t timestamp null",
			to:    "create table t (id int primary key, t timestamp null)",
		},
		{
			name:  "add range partition",
			from:  "create table t (id int primary key) partition by range (id) (partition p1 values less than (10), partition p2 values less than (20))",
			alter: "alter table t add partition (partition p3 values less than (30))",
			to:    "create table t (id int primary key) partition by range (id) (partition p1 values less than (10), partition p2 values less than (20), partition p3 values less than (30))",
		},
		{
			name:      "add range partition, duplicate",
			from:      "create table t (id int primary key) partition by range (id) (partition p1 values less than (10), partition p2 values less than (20))",
			alter:     "alter table t add partition (partition p2 values less than (30))",
			expectErr: &ApplyDuplicatePartitionError{Table: "t", Partition: "p2"},
		},
		{
			name:      "add range partition, duplicate",
			from:      "create table t (id int primary key) partition by range (id) (partition p1 values less than (10), partition p2 values less than (20))",
			alter:     "alter table t add partition (partition P2 values less than (30))",
			expectErr: &ApplyDuplicatePartitionError{Table: "t", Partition: "P2"},
		},
		{
			name:      "add range partition, no partitioning",
			from:      "create table t (id int primary key)",
			alter:     "alter table t add partition (partition p2 values less than (30))",
			expectErr: &ApplyNoPartitionsError{Table: "t"},
		},
		{
			name:  "drop range partition",
			from:  "create table t (id int primary key) partition by range (id) (partition p1 values less than (10), partition p2 values less than (20))",
			alter: "alter table t drop partition p1",
			to:    "create table t (id int primary key) partition by range (id) (partition p2 values less than (20))",
		},
		{
			name:      "drop range partition, not found",
			from:      "create table t (id int primary key) partition by range (id) (partition p1 values less than (10), partition p2 values less than (20))",
			alter:     "alter table t drop partition p7",
			expectErr: &ApplyPartitionNotFoundError{Table: "t", Partition: "p7"},
		},
		{
			name:      "duplicate existing partition name",
			from:      "create table t1 (id int primary key) partition by range (id) (partition p1 values less than (10), partition p2 values less than (20), partition p2 values less than (30))",
			alter:     "alter table t add column i int",
			expectErr: &ApplyDuplicatePartitionError{Table: "t1", Partition: "p2"},
		},
		{
			name:  "change to visible with alter column",
			from:  "create table t (id int, i int invisible, primary key (id))",
			alter: "alter table t alter column i set visible",
			to:    "create table t (id int, i int, primary key (id))",
		},
		{
			name:  "change to invisible with alter column",
			from:  "create table t (id int, i int, primary key (id))",
			alter: "alter table t alter column i set invisible",
			to:    "create table t (id int, i int invisible, primary key (id))",
		},
		{
			name:  "remove default with alter column",
			from:  "create table t (id int, i int default 0, primary key (id))",
			alter: "alter table t alter column i drop default",
			to:    "create table t (id int, i int, primary key (id))",
		},
		{
			name:  "change default with alter column",
			from:  "create table t (id int, i int, primary key (id))",
			alter: "alter table t alter column i set default 0",
			to:    "create table t (id int, i int default 0, primary key (id))",
		},
		{
			name:  "change to visible with alter index",
			from:  "create table t (id int primary key, i int, key i_idx(i) invisible)",
			alter: "alter table t alter index i_idx visible",
			to:    "create table t (id int primary key, i int, key i_idx(i))",
		},
		{
			name:  "change to invisible with alter index",
			from:  "create table t (id int primary key, i int, key i_idx(i))",
			alter: "alter table t alter index i_idx invisible",
			to:    "create table t (id int primary key, i int, key i_idx(i) invisible)",
		},
		{
			name:      "drop column used by a generated column",
			from:      "create table t (id int, i int, neg int as (0-i), primary key (id))",
			alter:     "alter table t drop column i",
			expectErr: &InvalidColumnInGeneratedColumnError{Table: "t", Column: "i", GeneratedColumn: "neg"},
		},
		{
			name:      "drop column used by a generated column, column case",
			from:      "create table t (id int, i int, neg int as (0-I), primary key (id))",
			alter:     "alter table t drop column I",
			expectErr: &InvalidColumnInGeneratedColumnError{Table: "t", Column: "I", GeneratedColumn: "neg"},
		},
		{
			name:      "add generated column referencing nonexistent column",
			from:      "create table t (id int, primary key (id))",
			alter:     "alter table t add column neg int as (0-i)",
			expectErr: &InvalidColumnInGeneratedColumnError{Table: "t", Column: "i", GeneratedColumn: "neg"},
		},
		{
			name:  "add generated column referencing existing column",
			from:  "create table t (id int, i int not null default 0, primary key (id))",
			alter: "alter table t add column neg int as (0-i)",
			to:    "create table t (id int, i int not null default 0, neg int as (0-i), primary key (id))",
		},
		{
			name:      "drop column used by a functional index",
			from:      "create table t (id int, d datetime, primary key (id), key m ((month(d))))",
			alter:     "alter table t drop column d",
			expectErr: &InvalidColumnInKeyError{Table: "t", Column: "d", Key: "m"},
		},
		{
			name:      "add generated column referencing nonexistent column",
			from:      "create table t (id int, primary key (id))",
			alter:     "alter table t add index m ((month(d)))",
			expectErr: &InvalidColumnInKeyError{Table: "t", Column: "d", Key: "m"},
		},
		{
			name:  "add functional index referencing existing column",
			from:  "create table t (id int, d datetime, primary key (id))",
			alter: "alter table t add index m ((month(d)))",
			to:    "create table t (id int, d datetime, primary key (id), key m ((month(d))))",
		},
		// This case slightly diverges right now from MySQL behavior where a referenced column
		// gets normalized to the casing it has in the table definition. This version here
		// still works though.
		{
			name:  "add functional index referencing existing column with different case",
			from:  "create table t (id int, d datetime, primary key (id))",
			alter: "alter table t add index m ((month(D)))",
			to:    "create table t (id int, d datetime, primary key (id), key m ((month(D))))",
		},
		{
			name:  "constraint check which only uses single drop column",
			from:  "create table t (id int, d datetime, primary key (id), constraint unix_epoch check (d < '1970-01-01'))",
			alter: "alter table t drop column d",
			to:    "create table t (id int, primary key (id))",
		},
		{
			name:      "constraint check which uses multiple dropped columns",
			from:      "create table t (id int, d datetime, e datetime, primary key (id), constraint unix_epoch check (d < '1970-01-01' and e < '1970-01-01'))",
			alter:     "alter table t drop column d, drop column e",
			expectErr: &InvalidColumnInCheckConstraintError{Table: "t", Constraint: "unix_epoch", Column: "d"},
		},
		{
			name:      "constraint check which uses multiple dropped columns",
			from:      "create table t (id int, d datetime, e datetime, primary key (id), constraint unix_epoch check (d < '1970-01-01' and e < '1970-01-01'))",
			alter:     "alter table t drop column e",
			expectErr: &InvalidColumnInCheckConstraintError{Table: "t", Constraint: "unix_epoch", Column: "e"},
		},
		{
			name:  "constraint check added",
			from:  "create table t (id int, d datetime, e datetime, primary key (id))",
			alter: "alter table t add constraint unix_epoch check (d < '1970-01-01' and e < '1970-01-01')",
			to:    "create table t (id int, d datetime, e datetime, primary key (id), constraint unix_epoch check (d < '1970-01-01' and e < '1970-01-01'))",
		},
		{
			name:      "constraint check added with invalid column",
			from:      "create table t (id int, d datetime, e datetime, primary key (id))",
			alter:     "alter table t add constraint unix_epoch check (d < '1970-01-01' and f < '1970-01-01')",
			expectErr: &InvalidColumnInCheckConstraintError{Table: "t", Constraint: "unix_epoch", Column: "f"},
		},
		{
			name:  "constraint check added with camelcase column",
			from:  "create table t (id int, dateT datetime, e datetime, primary key (id))",
			alter: "alter table t add constraint unix_epoch check (dateT < '1970-01-01')",
			to:    "create table t (id int, dateT datetime, e datetime, primary key (id), constraint unix_epoch check (dateT < '1970-01-01'))",
		},
		{
			name:  "constraint check added with camelcase column",
			from:  "create table t (id int, dateT datetime, e datetime, primary key (id), constraint unix_epoch check (dateT < '1970-01-01'))",
			alter: "alter table t drop column e",
			to:    "create table t (id int, dateT datetime, primary key (id), constraint unix_epoch check (dateT < '1970-01-01'))",
		},
		// Foreign keys
		{
			name:      "existing foreign key, no such column",
			from:      "create table t (id int primary key, i int, constraint f foreign key (z) references parent(id))",
			alter:     "alter table t engine=innodb",
			expectErr: &InvalidColumnInForeignKeyConstraintError{Table: "t", Constraint: "f", Column: "z"},
		},
		{
			name:      "add foreign key, no such column",
			from:      "create table t (id int primary key, i int)",
			alter:     "alter table t add constraint f foreign key (z) references parent(id)",
			expectErr: &InvalidColumnInForeignKeyConstraintError{Table: "t", Constraint: "f", Column: "z"},
		},
		{
			name:      "mismatching column count in foreign key",
			from:      "create table t (id int primary key, i int, constraint f foreign key (i) references parent(id, z))",
			alter:     "alter table t engine=innodb",
			expectErr: &ForeignKeyColumnCountMismatchError{Table: "t", Constraint: "f", ColumnCount: 1, ReferencedTable: "parent", ReferencedColumnCount: 2},
		},
		{
			name:  "change with constraints with uppercase columns",
			from:  "CREATE TABLE `Machine` (id int primary key, `a` int, `B` int, CONSTRAINT `chk` CHECK (`B` >= `a`))",
			alter: "ALTER TABLE `Machine` MODIFY COLUMN `id` bigint primary key",
			to:    "CREATE TABLE `Machine` (id bigint primary key, `a` int, `B` int, CONSTRAINT `chk` CHECK (`B` >= `a`))",
		},
		{
			name:  "add unnamed foreign key, implicitly add index",
			from:  "create table t (id int primary key, i int)",
			alter: "alter table t add foreign key (i) references parent(id)",
			to:    "create table t (id int primary key, i int, key i (i), constraint t_ibfk_1 foreign key (i) references parent(id))",
		},
		{
			name:  "add foreign key, implicitly add index",
			from:  "create table t (id int primary key, i int)",
			alter: "alter table t add constraint f foreign key (i) references parent(id)",
			to:    "create table t (id int primary key, i int, key f (i), constraint f foreign key (i) references parent(id))",
		},
		{
			name:  "add foreign key and index, no implicit index",
			from:  "create table t (id int primary key, i int)",
			alter: "alter table t add index i_idx (i), add constraint f foreign key (i) references parent(id)",
			to:    "create table t (id int primary key, i int, key i_idx (i), constraint f foreign key (i) references parent(id))",
		},
		{
			name:  "add foreign key and extended index, no implicit index",
			from:  "create table t (id int primary key, i int)",
			alter: "alter table t add index i_id_idx (i, id), add constraint f foreign key (i) references parent(id)",
			to:    "create table t (id int primary key, i int, key i_id_idx (i, id), constraint f foreign key (i) references parent(id))",
		},
		{
			name:      "add foreign key, implicitly add index, fail duplicate key name",
			from:      "create table t (id int primary key, i int, key f(id, i))",
			alter:     "alter table t add constraint f foreign key (i) references parent(id)",
			expectErr: &ApplyDuplicateKeyError{Table: "t", Key: "f"},
		},
		{
			name:      "fail drop key leaving unindexed foreign key constraint",
			from:      "create table t (id int primary key, i int, key i (i), constraint f foreign key (i) references parent(id))",
			alter:     "alter table t drop key `i`",
			expectErr: &IndexNeededByForeignKeyError{Table: "t", Key: "i"},
		},
		{
			name:  "drop key with alternative key for foreign key constraint, 1",
			from:  "create table t (id int primary key, i int, key i (i), key i2 (i, id), constraint f foreign key (i) references parent(id))",
			alter: "alter table t drop key `i`",
			to:    "create table t (id int primary key, i int, key i2 (i, id), constraint f foreign key (i) references parent(id))",
		},
		{
			name:  "drop key with alternative key for foreign key constraint, 2",
			from:  "create table t (id int primary key, i int, key i (i), key i2 (i, id), constraint f foreign key (i) references parent(id))",
			alter: "alter table t drop key `i2`",
			to:    "create table t (id int primary key, i int, key i (i), constraint f foreign key (i) references parent(id))",
		},
		{
			name:  "drop key with alternative key for foreign key constraint, 3",
			from:  "create table t (id int primary key, i int, key i (i), key i2 (i), constraint f foreign key (i) references parent(id))",
			alter: "alter table t drop key `i`",
			to:    "create table t (id int primary key, i int, key i2 (i), constraint f foreign key (i) references parent(id))",
		},
	}
	hints := DiffHints{}
	for _, ts := range tt {
		t.Run(ts.name, func(t *testing.T) {
			stmt, err := sqlparser.ParseStrictDDL(ts.from)
			require.NoError(t, err)
			fromCreateTable, ok := stmt.(*sqlparser.CreateTable)
			require.True(t, ok)

			stmt, err = sqlparser.ParseStrictDDL(ts.alter)
			require.NoError(t, err)
			alterTable, ok := stmt.(*sqlparser.AlterTable)
			require.True(t, ok)

			from, err := NewCreateTableEntity(fromCreateTable)
			require.NoError(t, err)
			a := &AlterTableEntityDiff{from: from, alterTable: alterTable}
			applied, err := from.Apply(a)
			if ts.expectErr != nil {
				appliedCanonicalStatementString := ""
				if applied != nil {
					appliedCanonicalStatementString = applied.Create().CanonicalStatementString()
				}
				assert.Error(t, err)
				assert.EqualErrorf(t, err, ts.expectErr.Error(), "applied: %v", appliedCanonicalStatementString)
			} else {
				assert.NoError(t, err)
				assert.NotNil(t, applied)

				c, ok := applied.(*CreateTableEntity)
				require.True(t, ok)
				applied = c.normalize()

				stmt, err := sqlparser.ParseStrictDDL(ts.to)
				require.NoError(t, err)
				toCreateTable, ok := stmt.(*sqlparser.CreateTable)
				require.True(t, ok)

				to, err := NewCreateTableEntity(toCreateTable)
				require.NoError(t, err)
				diff, err := applied.Diff(to, &hints)
				require.NoError(t, err)
				assert.Empty(t, diff, "diff found: %v.\napplied: %v\nto: %v", diff.CanonicalStatementString(), applied.Create().CanonicalStatementString(), to.Create().CanonicalStatementString())
			}
		})
	}
}

func TestNormalize(t *testing.T) {
	tt := []struct {
		name string
		from string
		to   string
	}{
		{
			name: "basic table",
			from: "create table t (id int, i int, primary key (id))",
			to:   "CREATE TABLE `t` (\n\t`id` int,\n\t`i` int,\n\tPRIMARY KEY (`id`)\n)",
		},
		{
			name: "basic table, primary key",
			from: "create table t (id int primary key, i int)",
			to:   "CREATE TABLE `t` (\n\t`id` int,\n\t`i` int,\n\tPRIMARY KEY (`id`)\n)",
		},
		{
			name: "removes default null",
			from: "create table t (id int, i int default null, primary key (id))",
			to:   "CREATE TABLE `t` (\n\t`id` int,\n\t`i` int,\n\tPRIMARY KEY (`id`)\n)",
		},
		{
			name: "keeps not exist",
			from: "create table if not exists t (id int primary key, i int)",
			to:   "CREATE TABLE IF NOT EXISTS `t` (\n\t`id` int,\n\t`i` int,\n\tPRIMARY KEY (`id`)\n)",
		},
		{
			name: "timestamp null",
			from: "create table t (id int primary key, t timestamp null)",
			to:   "CREATE TABLE `t` (\n\t`id` int,\n\t`t` timestamp NULL,\n\tPRIMARY KEY (`id`)\n)",
		},
		{
			name: "timestamp default null",
			from: "create table t (id int primary key, t timestamp default null)",
			to:   "CREATE TABLE `t` (\n\t`id` int,\n\t`t` timestamp NULL,\n\tPRIMARY KEY (`id`)\n)",
		},
		{
			name: "uses lowercase type",
			from: "create table t (id INT primary key, i INT default null)",
			to:   "CREATE TABLE `t` (\n\t`id` int,\n\t`i` int,\n\tPRIMARY KEY (`id`)\n)",
		},
		{
			name: "removes default signed",
			from: "create table t (id int signed primary key, i int signed)",
			to:   "CREATE TABLE `t` (\n\t`id` int,\n\t`i` int,\n\tPRIMARY KEY (`id`)\n)",
		},
		{
			name: "does not remove tinyint(1) size",
			from: "create table t (id int primary key, i tinyint(1) default null)",
			to:   "CREATE TABLE `t` (\n\t`id` int,\n\t`i` tinyint(1),\n\tPRIMARY KEY (`id`)\n)",
		},
		{
			name: "removes other tinyint size",
			from: "create table t (id int primary key, i tinyint(2) default null)",
			to:   "CREATE TABLE `t` (\n\t`id` int,\n\t`i` tinyint,\n\tPRIMARY KEY (`id`)\n)",
		},
		{
			name: "removes int size",
			from: "create table t (id int primary key, i int(1) default null)",
			to:   "CREATE TABLE `t` (\n\t`id` int,\n\t`i` int,\n\tPRIMARY KEY (`id`)\n)",
		},
		{
			name: "removes bigint size",
			from: "create table t (id int primary key, i bigint(1) default null)",
			to:   "CREATE TABLE `t` (\n\t`id` int,\n\t`i` bigint,\n\tPRIMARY KEY (`id`)\n)",
		},
		{
			name: "keeps zerofill",
			from: "create table t (id int primary key, i int zerofill default null)",
			to:   "CREATE TABLE `t` (\n\t`id` int,\n\t`i` int zerofill,\n\tPRIMARY KEY (`id`)\n)",
		},
		{
			name: "removes int sizes case insensitive",
			from: "create table t (id int primary key, i INT(11) default null)",
			to:   "CREATE TABLE `t` (\n\t`id` int,\n\t`i` int,\n\tPRIMARY KEY (`id`)\n)",
		},
		{
			name: "removes float size with correct type",
			from: "create table t (id int primary key, f float(24) default null)",
			to:   "CREATE TABLE `t` (\n\t`id` int,\n\t`f` float,\n\tPRIMARY KEY (`id`)\n)",
		},
		{
			name: "removes float size with correct type",
			from: "create table t (id int primary key, f float(25) default null)",
			to:   "CREATE TABLE `t` (\n\t`id` int,\n\t`f` double,\n\tPRIMARY KEY (`id`)\n)",
		},
		{
			name: "normalizes real type to double",
			from: "create table t (id int primary key, f real default null)",
			to:   "CREATE TABLE `t` (\n\t`id` int,\n\t`f` double,\n\tPRIMARY KEY (`id`)\n)",
		},
		{
			name: "normalizes float4 type to float",
			from: "create table t (id int primary key, f float4 default null)",
			to:   "CREATE TABLE `t` (\n\t`id` int,\n\t`f` float,\n\tPRIMARY KEY (`id`)\n)",
		},
		{
			name: "normalizes float8 type to double",
			from: "create table t (id int primary key, f float8 default null)",
			to:   "CREATE TABLE `t` (\n\t`id` int,\n\t`f` double,\n\tPRIMARY KEY (`id`)\n)",
		},
		{
			name: "removes matching charset",
			from: "create table t (id int signed primary key, v varchar(255) charset utf8mb4) charset utf8mb4",
			to:   "CREATE TABLE `t` (\n\t`id` int,\n\t`v` varchar(255),\n\tPRIMARY KEY (`id`)\n) CHARSET utf8mb4",
		},
		{
			name: "removes matching case insensitive charset",
			from: "create table t (id int signed primary key, v varchar(255) charset UTF8MB4) charset utf8mb4",
			to:   "CREATE TABLE `t` (\n\t`id` int,\n\t`v` varchar(255),\n\tPRIMARY KEY (`id`)\n) CHARSET utf8mb4",
		},
		{
			name: "removes matching collation if default",
			from: "create table t (id int signed primary key, v varchar(255) collate utf8mb4_0900_ai_ci) collate utf8mb4_0900_ai_ci",
			to:   "CREATE TABLE `t` (\n\t`id` int,\n\t`v` varchar(255),\n\tPRIMARY KEY (`id`)\n) COLLATE utf8mb4_0900_ai_ci",
		},
		{
			name: "removes matching collation case insensitive if default",
			from: "create table t (id int signed primary key, v varchar(255) collate UTF8MB4_0900_AI_CI) collate utf8mb4_0900_ai_ci",
			to:   "CREATE TABLE `t` (\n\t`id` int,\n\t`v` varchar(255),\n\tPRIMARY KEY (`id`)\n) COLLATE utf8mb4_0900_ai_ci",
		},
		{
			name: "removes matching charset & collation if default",
			from: "create table t (id int signed primary key, v varchar(255) charset utf8mb4 collate utf8mb4_0900_ai_ci) charset utf8mb4 collate utf8mb4_0900_ai_ci",
			to:   "CREATE TABLE `t` (\n\t`id` int,\n\t`v` varchar(255),\n\tPRIMARY KEY (`id`)\n) CHARSET utf8mb4,\n  COLLATE utf8mb4_0900_ai_ci",
		},
		{
			name: "sets collation for non default collation at table level",
			from: "create table t (id int signed primary key, v varchar(255) charset utf8mb4) charset utf8mb4 collate utf8mb4_0900_bin",
			to:   "CREATE TABLE `t` (\n\t`id` int,\n\t`v` varchar(255) COLLATE utf8mb4_0900_ai_ci,\n\tPRIMARY KEY (`id`)\n) CHARSET utf8mb4,\n  COLLATE utf8mb4_0900_bin",
		},
		{
			name: "does not add collation for a non default collation at table level",
			from: "create table t (id int signed primary key, v varchar(255)) charset utf8mb4 collate utf8mb4_0900_bin",
			to:   "CREATE TABLE `t` (\n\t`id` int,\n\t`v` varchar(255),\n\tPRIMARY KEY (`id`)\n) CHARSET utf8mb4,\n  COLLATE utf8mb4_0900_bin",
		},
		{
			name: "cleans up collation at the column level if it matches the tabel level and both are given",
			from: "create table t (id int signed primary key, v varchar(255) collate utf8mb4_0900_bin) charset utf8mb4 collate utf8mb4_0900_bin",
			to:   "CREATE TABLE `t` (\n\t`id` int,\n\t`v` varchar(255),\n\tPRIMARY KEY (`id`)\n) CHARSET utf8mb4,\n  COLLATE utf8mb4_0900_bin",
		},
		{
			name: "cleans up charset and collation at the column level if it matches the tabel level and both are given",
			from: "create table t (id int signed primary key, v varchar(255) charset utf8mb4 collate utf8mb4_0900_bin) charset utf8mb4 collate utf8mb4_0900_bin",
			to:   "CREATE TABLE `t` (\n\t`id` int,\n\t`v` varchar(255),\n\tPRIMARY KEY (`id`)\n) CHARSET utf8mb4,\n  COLLATE utf8mb4_0900_bin",
		},
		{
			name: "keeps existing collation even if default for non default collation at table level",
			from: "create table t (id int signed primary key, v varchar(255) charset utf8mb4 collate utf8mb4_0900_ai_ci) charset utf8mb4 collate utf8mb4_0900_bin",
			to:   "CREATE TABLE `t` (\n\t`id` int,\n\t`v` varchar(255) COLLATE utf8mb4_0900_ai_ci,\n\tPRIMARY KEY (`id`)\n) CHARSET utf8mb4,\n  COLLATE utf8mb4_0900_bin",
		},
		{
			name: "keeps existing collation even if another non default collation",
			from: "create table t (id int signed primary key, v varchar(255) charset utf8mb4 collate utf8mb4_german2_ci) charset utf8mb4 collate utf8mb4_0900_bin",
			to:   "CREATE TABLE `t` (\n\t`id` int,\n\t`v` varchar(255) COLLATE utf8mb4_german2_ci,\n\tPRIMARY KEY (`id`)\n) CHARSET utf8mb4,\n  COLLATE utf8mb4_0900_bin",
		},
		{
			name: "maps utf8 to utf8mb3",
			from: "create table t (id int signed primary key, v varchar(255) charset utf8 collate utf8_general_ci) charset utf8 collate utf8_general_ci",
			to:   "CREATE TABLE `t` (\n\t`id` int,\n\t`v` varchar(255),\n\tPRIMARY KEY (`id`)\n) CHARSET utf8mb3,\n  COLLATE utf8mb3_general_ci",
		},
		{
			name: "lowercase table options for charset and collation",
			from: "create table t (id int signed primary key, v varchar(255) charset utf8 collate utf8_general_ci) charset UTF8 collate UTF8_GENERAL_CI",
			to:   "CREATE TABLE `t` (\n\t`id` int,\n\t`v` varchar(255),\n\tPRIMARY KEY (`id`)\n) CHARSET utf8mb3,\n  COLLATE utf8mb3_general_ci",
		},
		{
			name: "drops existing collation if it matches table default at column level for non default charset",
			from: "create table t (id int signed primary key, v varchar(255) charset utf8mb3 collate utf8_unicode_ci) charset utf8mb3 collate utf8_unicode_ci",
			to:   "CREATE TABLE `t` (\n\t`id` int,\n\t`v` varchar(255),\n\tPRIMARY KEY (`id`)\n) CHARSET utf8mb3,\n  COLLATE utf8mb3_unicode_ci",
		},
		{
			name: "correct case table options for engine",
			from: "create table t (id int signed primary key) engine innodb",
			to:   "CREATE TABLE `t` (\n\t`id` int,\n\tPRIMARY KEY (`id`)\n) ENGINE InnoDB",
		},
		{
			name: "correct case for engine in partitions",
			from: "create table a (id int not null primary key) engine InnoDB, charset utf8mb4, collate utf8mb4_0900_ai_ci partition by range (`id`) (partition `p10` values less than(10) engine innodb)",
			to:   "CREATE TABLE `a` (\n\t`id` int NOT NULL,\n\tPRIMARY KEY (`id`)\n) ENGINE InnoDB,\n  CHARSET utf8mb4,\n  COLLATE utf8mb4_0900_ai_ci\nPARTITION BY RANGE (`id`)\n(PARTITION `p10` VALUES LESS THAN (10) ENGINE InnoDB)",
		},
		{
			name: "generates a name for a key with proper casing",
			from: "create table t (id int, I int, index i (i), index(I))",
			to:   "CREATE TABLE `t` (\n\t`id` int,\n\t`I` int,\n\tINDEX `i` (`i`),\n\tINDEX `I_2` (`I`)\n)",
		},
		{
			name: "generates a name for checks",
			from: "create table t (id int NOT NULL, test int NOT NULL DEFAULT 0, PRIMARY KEY (id), CHECK ((test >= 0)))",
			to:   "CREATE TABLE `t` (\n\t`id` int NOT NULL,\n\t`test` int NOT NULL DEFAULT 0,\n\tPRIMARY KEY (`id`),\n\tCONSTRAINT `t_chk_1` CHECK (`test` >= 0)\n)",
		},
		{
			name: "generates a name for checks with proper casing",
			from: "create table t (id int NOT NULL, test int NOT NULL DEFAULT 0, PRIMARY KEY (id), CONSTRAINT t_CHK_1 CHECK (test >= 0), CHECK ((test >= 0)))",
			to:   "CREATE TABLE `t` (\n\t`id` int NOT NULL,\n\t`test` int NOT NULL DEFAULT 0,\n\tPRIMARY KEY (`id`),\n\tCONSTRAINT `t_CHK_1` CHECK (`test` >= 0),\n\tCONSTRAINT `t_chk_2` CHECK (`test` >= 0)\n)",
		},
		{
			name: "generates a name for foreign key constraints",
			from: "create table t1 (id int primary key, i int, key i_idx (i), foreign key (i) references parent(id))",
			to:   "CREATE TABLE `t1` (\n\t`id` int,\n\t`i` int,\n\tPRIMARY KEY (`id`),\n\tINDEX `i_idx` (`i`),\n\tCONSTRAINT `t1_ibfk_1` FOREIGN KEY (`i`) REFERENCES `parent` (`id`)\n)",
		},
		{
			name: "creates an index for foreign key constraints",
			from: "create table t1 (id int primary key, i int, constraint f foreign key (i) references parent(id))",
			to:   "CREATE TABLE `t1` (\n\t`id` int,\n\t`i` int,\n\tPRIMARY KEY (`id`),\n\tINDEX `f` (`i`),\n\tCONSTRAINT `f` FOREIGN KEY (`i`) REFERENCES `parent` (`id`)\n)",
		},
		{
			name: "creates an index for unnamed foreign key constraints",
			from: "create table t1 (id int primary key, i int, foreign key (i) references parent(id))",
			to:   "CREATE TABLE `t1` (\n\t`id` int,\n\t`i` int,\n\tPRIMARY KEY (`id`),\n\tINDEX `i` (`i`),\n\tCONSTRAINT `t1_ibfk_1` FOREIGN KEY (`i`) REFERENCES `parent` (`id`)\n)",
		},
		{
			name: "does not add index since one already defined for foreign key constraint",
			from: "create table t1 (id int primary key, i int, key i_idx (i), foreign key (i) references parent(id))",
			to:   "CREATE TABLE `t1` (\n\t`id` int,\n\t`i` int,\n\tPRIMARY KEY (`id`),\n\tINDEX `i_idx` (`i`),\n\tCONSTRAINT `t1_ibfk_1` FOREIGN KEY (`i`) REFERENCES `parent` (`id`)\n)",
		},
		{
			name: "uses KEY for indexes",
			from: "create table t (id int primary key, i1 int, index i1_idx(i1))",
			to:   "CREATE TABLE `t` (\n\t`id` int,\n\t`i1` int,\n\tPRIMARY KEY (`id`),\n\tINDEX `i1_idx` (`i1`)\n)",
		},
		{
			name: "drops default index type",
			from: "create table t (id int primary key, i1 int, key i1_idx(i1) using btree)",
			to:   "CREATE TABLE `t` (\n\t`id` int,\n\t`i1` int,\n\tPRIMARY KEY (`id`),\n\tINDEX `i1_idx` (`i1`)\n)",
		},
		{
			name: "does not drop non-default index type",
			from: "create table t (id int primary key, i1 int, key i1_idx(i1) using hash)",
			to:   "CREATE TABLE `t` (\n\t`id` int,\n\t`i1` int,\n\tPRIMARY KEY (`id`),\n\tINDEX `i1_idx` (`i1`) USING hash\n)",
		},
		{
			name: "drops default index visibility",
			from: "create table t (id int primary key, i1 int, key i1_idx(i1) visible)",
			to:   "CREATE TABLE `t` (\n\t`id` int,\n\t`i1` int,\n\tPRIMARY KEY (`id`),\n\tINDEX `i1_idx` (`i1`)\n)",
		},
		{
			name: "drops non-default index visibility",
			from: "create table t (id int primary key, i1 int, key i1_idx(i1) invisible)",
			to:   "CREATE TABLE `t` (\n\t`id` int,\n\t`i1` int,\n\tPRIMARY KEY (`id`),\n\tINDEX `i1_idx` (`i1`) INVISIBLE\n)",
		},
		{
			name: "drops default column visibility",
			from: "create table t (id int primary key, i1 int visible)",
			to:   "CREATE TABLE `t` (\n\t`id` int,\n\t`i1` int,\n\tPRIMARY KEY (`id`)\n)",
		},
		{
			name: "drops non-default column visibility",
			from: "create table t (id int primary key, i1 int invisible)",
			to:   "CREATE TABLE `t` (\n\t`id` int,\n\t`i1` int INVISIBLE,\n\tPRIMARY KEY (`id`)\n)",
		},
		{
			name: "normalize boolean, default true",
			from: "create table t (id int primary key, b boolean default true)",
			to:   "CREATE TABLE `t` (\n\t`id` int,\n\t`b` tinyint(1) DEFAULT '1',\n\tPRIMARY KEY (`id`)\n)",
		},
		{
			name: "normalize boolean, default false",
			from: "create table t (id int primary key, b boolean default false)",
			to:   "CREATE TABLE `t` (\n\t`id` int,\n\t`b` tinyint(1) DEFAULT '0',\n\tPRIMARY KEY (`id`)\n)",
		},
		{
			name: "normalize primary key and column with no default, with type boolean",
			from: "create table t (id boolean primary key, b boolean)",
			to:   "CREATE TABLE `t` (\n\t`id` tinyint(1),\n\t`b` tinyint(1),\n\tPRIMARY KEY (`id`)\n)",
		},
	}
	for _, ts := range tt {
		t.Run(ts.name, func(t *testing.T) {
			stmt, err := sqlparser.ParseStrictDDL(ts.from)
			require.NoError(t, err)
			fromCreateTable, ok := stmt.(*sqlparser.CreateTable)
			require.True(t, ok)

			from, err := NewCreateTableEntity(fromCreateTable)
			require.NoError(t, err)
			assert.Equal(t, ts.to, sqlparser.CanonicalString(from))
		})
	}
}

func TestIndexesCoveringForeignKeyColumns(t *testing.T) {
	sql := `
		create table t (
			id int,
			a int,
			b int,
			c int,
			d int,
			e int,
			z int,
			primary key (id),
			key ax (a),
			key abx (a, b),
			key bx (b),
			key bax (b, a),
			key abcdx (a, b, c, d),
			key dex (d, e)
		)
	`
	tt := []struct {
		columns []string
		indexes []string
	}{
		{},
		{
			columns: []string{"a"},
			indexes: []string{"ax", "abx", "abcdx"},
		},
		{
			columns: []string{"b"},
			indexes: []string{"bx", "bax"},
		},
		{
			columns: []string{"c"},
		},
		{
			columns: []string{"d"},
			indexes: []string{"dex"},
		},
		{
			columns: []string{"e"},
		},
		{
			columns: []string{"z"},
		},
		{
			columns: []string{"a", "b"},
			indexes: []string{"abx", "abcdx"},
		},
		{
			columns: []string{"A", "B"},
			indexes: []string{"abx", "abcdx"},
		},
		{
			columns: []string{"a", "b", "c"},
			indexes: []string{"abcdx"},
		},
		{
			columns: []string{"a", "b", "c", "d"},
			indexes: []string{"abcdx"},
		},
		{
			columns: []string{"a", "b", "c", "d", "e"},
		},
		{
			columns: []string{"b", "a"},
			indexes: []string{"bax"},
		},
		{
			columns: []string{"d", "e"},
			indexes: []string{"dex"},
		},
		{
			columns: []string{"a", "e"},
		},
	}

	stmt, err := sqlparser.ParseStrictDDL(sql)
	require.NoError(t, err)
	createTable, ok := stmt.(*sqlparser.CreateTable)
	require.True(t, ok)
	c, err := NewCreateTableEntity(createTable)
	require.NoError(t, err)
	tableColumns := map[string]sqlparser.IdentifierCI{}
	for _, col := range c.CreateTable.TableSpec.Columns {
		tableColumns[col.Name.Lowered()] = col.Name
	}
	for _, ts := range tt {
		name := strings.Join(ts.columns, ",")
		t.Run(name, func(t *testing.T) {
			columns := sqlparser.Columns{}
			for _, colName := range ts.columns {
				col, ok := tableColumns[strings.ToLower(colName)]
				require.True(t, ok)
				columns = append(columns, col)
			}

			indexes := c.indexesCoveringForeignKeyColumns(columns)
			var indexesNames []string
			for _, index := range indexes {
				indexesNames = append(indexesNames, index.Info.Name.String())
			}
			assert.Equal(t, ts.indexes, indexesNames)
		})
	}
}<|MERGE_RESOLUTION|>--- conflicted
+++ resolved
@@ -667,7 +667,6 @@
 			to:   "create table t2 (id int primary key, i int, constraint f foreign key (i) references parent(id) on delete cascade)",
 		},
 		{
-<<<<<<< HEAD
 			name:  "similar foreign key under different name",
 			from:  "create table t1 (id int primary key, i int, key ix(i), constraint f1 foreign key (i) references parent(id) on delete cascade)",
 			to:    "create table t2 (id int primary key, i int, key ix(i), constraint f2 foreign key (i) references parent(id) on delete cascade)",
@@ -678,7 +677,9 @@
 			name:       "similar foreign key under different name, ignore names",
 			from:       "create table t1 (id int primary key, i int, key ix(i), constraint f1 foreign key (i) references parent(id) on delete cascade)",
 			to:         "create table t2 (id int primary key, i int, key ix(i), constraint f2 foreign key (i) references parent(id) on delete cascade)",
-=======
+			constraint: ConstraintNamesIgnoreAll,
+		},
+		{
 			name:  "two identical foreign keys, dropping one",
 			from:  "create table t1 (id int primary key, i int, key i_idex (i), constraint f1 foreign key (i) references parent(id), constraint f2 foreign key (i) references parent(id))",
 			to:    "create table t2 (id int primary key, i int, key i_idex (i), constraint f1 foreign key (i) references parent(id))",
@@ -707,7 +708,6 @@
 			to:         "create table t2 (id int primary key, i int, key i_idex (i), constraint f1 foreign key (i) references parent(id), constraint f2 foreign key (i) references parent(id))",
 			diff:       "alter table t1 add constraint f1 foreign key (i) references parent (id), add constraint f2 foreign key (i) references parent (id)",
 			cdiff:      "ALTER TABLE `t1` ADD CONSTRAINT `f1` FOREIGN KEY (`i`) REFERENCES `parent` (`id`), ADD CONSTRAINT `f2` FOREIGN KEY (`i`) REFERENCES `parent` (`id`)",
->>>>>>> 3e3437ba
 			constraint: ConstraintNamesIgnoreAll,
 		},
 		{
