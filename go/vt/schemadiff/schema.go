--- conflicted
+++ resolved
@@ -766,7 +766,6 @@
 	return dup, nil
 }
 
-<<<<<<< HEAD
 // SchemaDiff calulates a rich diff between this schema and the given schema. It is stronger than Diff().
 // On top of returning the list of diffs that can take this schema into the given schema, this function also
 // evaluates the dependencies between those diffs, if any.
@@ -870,7 +869,8 @@
 	}
 
 	return schemaDiff, nil
-=======
+}
+
 func (s *Schema) ValidateViewReferences() error {
 	errs := &concurrency.AllErrorRecorder{}
 	schemaInformation := newDeclarativeSchemaInformation()
@@ -986,10 +986,7 @@
 					columnNames = append(columnNames, name)
 				}
 			} else {
-				dependentNames, err := getViewDependentTableNames(v.CreateView)
-				if err != nil {
-					return nil, err
-				}
+				dependentNames := getViewDependentTableNames(v.CreateView)
 				// add all columns from all referenced tables and views
 				for _, entityName := range dependentNames {
 					if schemaInformation.Tables[entityName] != nil { // is nil for dual/DUAL
@@ -1013,5 +1010,4 @@
 		return nil, err
 	}
 	return columnNames, nil
->>>>>>> e75b9c83
 }