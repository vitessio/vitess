--- conflicted
+++ resolved
@@ -268,16 +268,11 @@
 	// - etc.
 	// we stop when we have been unable to find a view in an iteration.
 
-<<<<<<< HEAD
-	// it's possible that the hasn't been any table in this schema.
-	// for purposes of the algorithm, the iterationLevel must be at least 1
-=======
 	// It's possible that there's never been any tables in this schema. Which means
 	// iterationLevel remains zero.
 	// To deal with views, we must have iterationLevel at least 1. This is because any view reads
 	// from _something_: at the very least it reads from DUAL (inplicitly or explicitly). Which
 	// puts the view at a higher level.
->>>>>>> dbeda0c1
 	if iterationLevel < 1 {
 		iterationLevel = 1
 	}
