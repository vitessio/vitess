--- conflicted
+++ resolved
@@ -48,13 +48,9 @@
 	ErrApplyDuplicateKey         = errors.New("duplicate key")
 	ErrApplyDuplicateColumn      = errors.New("duplicate column")
 	ErrApplyDuplicateConstraint  = errors.New("duplicate constraint")
-<<<<<<< HEAD
 	ErrApplyPartitionNotFound    = errors.New("partition not found")
 	ErrApplyDuplicatePartition   = errors.New("duplicate partition")
 	ErrApplyNoPartitions         = errors.New("no partitions found")
-=======
-	ErrApplyDuplicatePartition   = errors.New("duplicate partition")
->>>>>>> c45bfecb
 
 	ErrInvalidColumnInKey               = errors.New("invalid column referenced by key")
 	ErrInvalidColumnInPartition         = errors.New("invalid column referenced by partition")
