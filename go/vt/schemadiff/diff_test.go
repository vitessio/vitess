/*
Copyright 2022 The Vitess Authors.

Licensed under the Apache License, Version 2.0 (the "License");
you may not use this file except in compliance with the License.
You may obtain a copy of the License at

    http://www.apache.org/licenses/LICENSE-2.0

Unless required by applicable law or agreed to in writing, software
distributed under the License is distributed on an "AS IS" BASIS,
WITHOUT WARRANTIES OR CONDITIONS OF ANY KIND, either express or implied.
See the License for the specific language governing permissions and
limitations under the License.
*/

package schemadiff

import (
	"context"
	"strings"
	"testing"

	"github.com/stretchr/testify/assert"
	"github.com/stretchr/testify/require"

	"vitess.io/vitess/go/mysql/collations"
	"vitess.io/vitess/go/vt/sqlparser"
	"vitess.io/vitess/go/vt/vtenv"
)

func TestDiffTables(t *testing.T) {
	env57, err := vtenv.New(vtenv.Options{MySQLServerVersion: "5.7.9"})
	require.NoError(t, err)
	tt := []struct {
		name        string
		from        string
		to          string
		diff        string
		cdiff       string
		fromName    string
		toName      string
		action      string
		expectError string
		hints       *DiffHints
		env         *Environment
		annotated   []string
	}{
		{
			name: "identical",
			from: "create table t(id int primary key)",
			to:   "create table t(id int primary key)",
		},
		{
			name:     "change of columns",
			from:     "create table t(id int primary key)",
			to:       "create table t(id int primary key, i int)",
			diff:     "alter table t add column i int",
			cdiff:    "ALTER TABLE `t` ADD COLUMN `i` int",
			action:   "alter",
			fromName: "t",
			toName:   "t",
			annotated: []string{
				" CREATE TABLE `t` (", " \t`id` int,", "+\t`i` int,", " \tPRIMARY KEY (`id`)", " )",
			},
		},
		{
			name:     "change of columns, boolean type",
			from:     "create table t(id int primary key)",
			to:       "create table t(id int primary key, i int, b boolean)",
			diff:     "alter table t add column i int, add column b tinyint(1)",
			cdiff:    "ALTER TABLE `t` ADD COLUMN `i` int, ADD COLUMN `b` tinyint(1)",
			action:   "alter",
			fromName: "t",
			toName:   "t",
		},
		{
			name: "alter columns from tinyint(1) to boolean",
			from: "create table t(id int primary key, b tinyint(1))",
			to:   "create table t(id int primary key, b boolean)",
		},
		{
			name: "alter columns from boolean to tinyint(1)",
			from: "create table t(id int primary key, b boolean)",
			to:   "create table t(id int primary key, b tinyint(1))",
		},
		{
			name:     "change of columns, boolean type, default true",
			from:     "create table t(id int primary key)",
			to:       "create table t(id int primary key, i int, b boolean default true)",
			diff:     "alter table t add column i int, add column b tinyint(1) default '1'",
			cdiff:    "ALTER TABLE `t` ADD COLUMN `i` int, ADD COLUMN `b` tinyint(1) DEFAULT '1'",
			action:   "alter",
			fromName: "t",
			toName:   "t",
		},
		{
			name:     "change of columns, boolean type, invalid default",
			from:     "create table t(id int primary key)",
			to:       "create table t(id int primary key, i int, b boolean default 'red')",
			diff:     "alter table t add column i int, add column b tinyint(1)",
			cdiff:    "ALTER TABLE `t` ADD COLUMN `i` int, ADD COLUMN `b` tinyint(1)",
			action:   "alter",
			fromName: "t",
			toName:   "t",
		},
		{
			name:   "create",
			to:     "create table t(id int primary key)",
			diff:   "create table t (\n\tid int,\n\tprimary key (id)\n)",
			cdiff:  "CREATE TABLE `t` (\n\t`id` int,\n\tPRIMARY KEY (`id`)\n)",
			action: "create",
			toName: "t",
			annotated: []string{
				"+CREATE TABLE `t` (", "+\t`id` int,", "+\tPRIMARY KEY (`id`)", "+)",
			},
		},
		{
			name:     "drop",
			from:     "create table t(id int primary key)",
			diff:     "drop table t",
			cdiff:    "DROP TABLE `t`",
			action:   "drop",
			fromName: "t",
			annotated: []string{
				"-CREATE TABLE `t` (", "-\t`id` int,", "-\tPRIMARY KEY (`id`)", "-)",
			},
		},
		{
			name: "none",
		},
		{
			name:   "TableQualifierDeclared hint, to has qualifier",
			from:   "create table t1 (id int primary key, name int)",
			to:     "create table _vt.t1 (id int primary key, name bigint)",
			diff:   "alter table _vt.t1 modify column `name` bigint",
			cdiff:  "ALTER TABLE `_vt`.`t1` MODIFY COLUMN `name` bigint",
			action: "alter",
			hints: &DiffHints{
				TableQualifierHint: TableQualifierDeclared,
			},
		},
		{
			name:   "TableQualifierDeclared hint, from has qualifier",
			from:   "create table _vt.t1 (id int primary key, name int)",
			to:     "create table t1 (id int primary key, name bigint)",
			diff:   "alter table t1 modify column `name` bigint",
			cdiff:  "ALTER TABLE `t1` MODIFY COLUMN `name` bigint",
			action: "alter",
			hints: &DiffHints{
				TableQualifierHint: TableQualifierDeclared,
			},
		},
		{
			name:   "TableQualifierDefault, from has qualifier",
			from:   "create table _vt.t1 (id int primary key, name int)",
			to:     "create table t1 (id int primary key, name bigint)",
			diff:   "alter table _vt.t1 modify column `name` bigint",
			cdiff:  "ALTER TABLE `_vt`.`t1` MODIFY COLUMN `name` bigint",
			action: "alter",
		},
		{
			name:   "TableQualifierDefault, both have qualifiers",
			from:   "create table _vt.t1 (id int primary key, name int)",
			to:     "create table _vt.t1 (id int primary key, name bigint)",
			diff:   "alter table _vt.t1 modify column `name` bigint",
			cdiff:  "ALTER TABLE `_vt`.`t1` MODIFY COLUMN `name` bigint",
			action: "alter",
		},
		{
			name:   "TableQualifierDefault, create",
			to:     "create table _vt.t(id int primary key)",
			diff:   "create table _vt.t (\n\tid int,\n\tprimary key (id)\n)",
			cdiff:  "CREATE TABLE `_vt`.`t` (\n\t`id` int,\n\tPRIMARY KEY (`id`)\n)",
			action: "create",
			toName: "t",
		},
		{
			name:   "TableQualifierDeclared, create",
			to:     "create table _vt.t(id int primary key)",
			diff:   "create table _vt.t (\n\tid int,\n\tprimary key (id)\n)",
			cdiff:  "CREATE TABLE `_vt`.`t` (\n\t`id` int,\n\tPRIMARY KEY (`id`)\n)",
			action: "create",
			toName: "t",
			hints: &DiffHints{
				TableQualifierHint: TableQualifierDeclared,
			},
		},
		{
			name:     "TableQualifierDefault, drop",
			from:     "create table _vt.t(id int primary key)",
			diff:     "drop table _vt.t",
			cdiff:    "DROP TABLE `_vt`.`t`",
			action:   "drop",
			fromName: "t",
		},
		{
			name:     "TableQualifierDeclared, drop",
			from:     "create table _vt.t(id int primary key)",
			diff:     "drop table _vt.t",
			cdiff:    "DROP TABLE `_vt`.`t`",
			action:   "drop",
			fromName: "t",
			hints: &DiffHints{
				TableQualifierHint: TableQualifierDeclared,
			},
		},
		{
			name: "changing table level defaults with column specific settings, ignore charset",
			from: "create table t (a varchar(64) CHARACTER SET latin1 COLLATE latin1_bin) default charset=latin1",
			to:   "create table t (a varchar(64) CHARACTER SET latin1 COLLATE latin1_bin)",
			hints: &DiffHints{
				AlterTableAlgorithmStrategy: AlterTableAlgorithmStrategyCopy,
				TableCharsetCollateStrategy: TableCharsetCollateIgnoreAlways,
			},
		},
		{
			name: "changing table level defaults with column specific settings based on collation, ignore charset",
			from: "create table t (a varchar(64) COLLATE latin1_bin) default charset=utf8mb4",
			to:   "create table t (a varchar(64) CHARACTER SET latin1 COLLATE latin1_bin)",
			hints: &DiffHints{
				AlterTableAlgorithmStrategy: AlterTableAlgorithmStrategyCopy,
				TableCharsetCollateStrategy: TableCharsetCollateIgnoreAlways,
			},
		},
		{
			name: "error on unknown collation",
			from: "create table t (a varchar(64) COLLATE latin1_nonexisting) default charset=utf8mb4",
			to:   "create table t (a varchar(64) CHARACTER SET latin1 COLLATE latin1_bin)",
			hints: &DiffHints{
				AlterTableAlgorithmStrategy: AlterTableAlgorithmStrategyCopy,
				TableCharsetCollateStrategy: TableCharsetCollateIgnoreAlways,
			},
			expectError: (&UnknownColumnCollationCharsetError{Column: "a", Collation: "latin1_nonexisting"}).Error(),
		},
		{
			name: "error on unknown charset",
			from: "create table t (a varchar(64)) default charset=latin_nonexisting collate=''",
			to:   "create table t (a varchar(64) CHARACTER SET latin1 COLLATE latin1_bin)",
			hints: &DiffHints{
				AlterTableAlgorithmStrategy: AlterTableAlgorithmStrategyCopy,
			},
			expectError: (&UnknownColumnCharsetCollationError{Column: "a", Charset: "latin_nonexisting"}).Error(),
		},
		{
			name:     "changing table level defaults with column specific settings",
			from:     "create table t (a varchar(64) CHARACTER SET latin1 COLLATE latin1_bin) default charset=latin1",
			to:       "create table t (a varchar(64) CHARACTER SET latin1 COLLATE latin1_bin)",
			diff:     "alter table t charset utf8mb4, algorithm = COPY",
			cdiff:    "ALTER TABLE `t` CHARSET utf8mb4, ALGORITHM = COPY",
			action:   "alter",
			fromName: "t",
			hints: &DiffHints{
				AlterTableAlgorithmStrategy: AlterTableAlgorithmStrategyCopy,
				TableCharsetCollateStrategy: TableCharsetCollateStrict,
			},
		},
		{
			name:     "changing table level defaults with column specific settings, table already normalized",
			from:     "create table t (a varchar(64)) default charset=latin1",
			to:       "create table t (a varchar(64) CHARACTER SET latin1 COLLATE latin1_bin)",
			diff:     "alter table t modify column a varchar(64) character set latin1 collate latin1_bin, charset utf8mb4, algorithm = COPY",
			cdiff:    "ALTER TABLE `t` MODIFY COLUMN `a` varchar(64) CHARACTER SET latin1 COLLATE latin1_bin, CHARSET utf8mb4, ALGORITHM = COPY",
			action:   "alter",
			fromName: "t",
			hints: &DiffHints{
				AlterTableAlgorithmStrategy: AlterTableAlgorithmStrategyCopy,
				TableCharsetCollateStrategy: TableCharsetCollateStrict,
			},
		},
		{
			name:   "changing table level charset to default",
			from:   `create table t (i int) default charset=latin1`,
			to:     `create table t (i int)`,
			action: "alter",
			diff:   "alter table t charset utf8mb4",
			cdiff:  "ALTER TABLE `t` CHARSET utf8mb4",
		},
		{
			name: "no changes with normalization and utf8mb4",
			from: `CREATE TABLE IF NOT EXISTS tables
			(
				TABLE_SCHEMA varchar(64) NOT NULL,
				TABLE_NAME varchar(64) NOT NULL,
				CREATE_STATEMENT longtext,
				CREATE_TIME BIGINT,
				PRIMARY KEY (TABLE_SCHEMA, TABLE_NAME)
			) engine = InnoDB`,
			to: "CREATE TABLE `tables` (" +
				"`TABLE_SCHEMA` varchar(64) NOT NULL," +
				"`TABLE_NAME` varchar(64) NOT NULL," +
				"`CREATE_STATEMENT` longtext," +
				"`CREATE_TIME` bigint DEFAULT NULL," +
				"PRIMARY KEY (`TABLE_SCHEMA`,`TABLE_NAME`)" +
				") ENGINE=InnoDB DEFAULT CHARSET=utf8mb4 COLLATE=utf8mb4_0900_ai_ci",
			hints: &DiffHints{
				TableCharsetCollateStrategy: TableCharsetCollateIgnoreAlways,
			},
		},
		{
			name: "no changes with normalization and utf8mb3",
			from: `CREATE TABLE IF NOT EXISTS tables
			(
				TABLE_SCHEMA varchar(64) NOT NULL,
				TABLE_NAME varchar(64) NOT NULL,
				CREATE_STATEMENT longtext,
				CREATE_TIME BIGINT,
				PRIMARY KEY (TABLE_SCHEMA, TABLE_NAME)
			) engine = InnoDB`,
			to: "CREATE TABLE `tables` (" +
				"`TABLE_SCHEMA` varchar(64) NOT NULL," +
				"`TABLE_NAME` varchar(64) NOT NULL," +
				"`CREATE_STATEMENT` longtext," +
				"`CREATE_TIME` bigint DEFAULT NULL," +
				"PRIMARY KEY (`TABLE_SCHEMA`,`TABLE_NAME`)" +
				") ENGINE=InnoDB DEFAULT CHARSET=utf8 COLLATE=utf8_general_ci",
			hints: &DiffHints{
				TableCharsetCollateStrategy: TableCharsetCollateIgnoreAlways,
			},
			env: NewEnv(env57, collations.CollationUtf8mb3ID),
		},
	}
	env := NewTestEnv()
	for _, ts := range tt {
		t.Run(ts.name, func(t *testing.T) {
			var fromCreateTable *sqlparser.CreateTable
			hints := EmptyDiffHints()
			if ts.hints != nil {
				hints = ts.hints
			}
			if ts.env != nil {
				env = ts.env
			}
			if ts.from != "" {
				fromStmt, err := env.Parser().ParseStrictDDL(ts.from)
				assert.NoError(t, err)
				var ok bool
				fromCreateTable, ok = fromStmt.(*sqlparser.CreateTable)
				assert.True(t, ok)
			}
			var toCreateTable *sqlparser.CreateTable
			if ts.to != "" {
				toStmt, err := env.Parser().ParseStrictDDL(ts.to)
				assert.NoError(t, err)
				var ok bool
				toCreateTable, ok = toStmt.(*sqlparser.CreateTable)
				assert.True(t, ok)
			}
			// Testing two paths:
			// - one, just diff the "CREATE TABLE..." strings
			// - two, diff the CreateTable constructs
			// Technically, DiffCreateTablesQueries calls DiffTables,
			// but we expose both to users of this library. so we want to make sure
			// both work as expected irrespective of any relationship between them.
			dq, dqerr := DiffCreateTablesQueries(env, ts.from, ts.to, hints)
			d, err := DiffTables(env, fromCreateTable, toCreateTable, hints)
			switch {
			case ts.expectError != "":
				assert.ErrorContains(t, err, ts.expectError)
				assert.ErrorContains(t, dqerr, ts.expectError)
			case ts.diff == "":
				assert.NoError(t, err)
				assert.NoError(t, dqerr)
				if !assert.Nil(t, d) {
					assert.Failf(t, "found unexpected diff", "%v", d.CanonicalStatementString())
				}
				if !assert.Nil(t, dq) {
					assert.Failf(t, "found unexpected diff", "%v", dq.CanonicalStatementString())
				}
			default:
				assert.NoError(t, err)
				require.NotNil(t, d)
				require.False(t, d.IsEmpty())
				{
					diff := d.StatementString()
					assert.Equal(t, ts.diff, diff)
					action, err := DDLActionStr(d)
					assert.NoError(t, err)
					assert.Equal(t, ts.action, action)

					// validate we can parse back the statement
					_, err = env.Parser().ParseStrictDDL(diff)
					assert.NoError(t, err)

					eFrom, eTo := d.Entities()
					if ts.fromName != "" {
						assert.Equal(t, ts.fromName, eFrom.Name())
					}
					if ts.toName != "" {
						assert.Equal(t, ts.toName, eTo.Name())
					}
				}
				{
					canonicalDiff := d.CanonicalStatementString()
					assert.Equal(t, ts.cdiff, canonicalDiff)
					action, err := DDLActionStr(d)
					assert.NoError(t, err)
					assert.Equal(t, ts.action, action)

					// validate we can parse back the statement
					_, err = env.Parser().ParseStrictDDL(canonicalDiff)
					assert.NoError(t, err)
				}
				if ts.annotated != nil {
					// Optional test for assorted scenarios.
					_, _, unified := d.Annotated()
					unifiedExport := unified.Export()
					assert.Equal(t, ts.annotated, strings.Split(unifiedExport, "\n"))
				}
				// let's also check dq, and also validate that dq's statement is identical to d's
				assert.NoError(t, dqerr)
				require.NotNil(t, dq)
				require.False(t, dq.IsEmpty())
				diff := dq.StatementString()
				assert.Equal(t, ts.diff, diff)
			}
		})
	}
}

func TestDiffViews(t *testing.T) {
	tt := []struct {
		name      string
		from      string
		to        string
		diff      string
		cdiff     string
		fromName  string
		toName    string
		action    string
		isError   bool
		annotated []string
	}{
		{
			name: "identical",
			from: "create view v1 as select a, b, c from t",
			to:   "create view v1 as select a, b, c from t",
		},
		{
			name:     "change of column list, qualifiers",
			from:     "create view v1 (col1, `col2`, `col3`) as select `a`, `b`, c from t",
			to:       "create view v1 (`col1`, col2, colother) as select a, b, `c` from t",
			diff:     "alter view v1(col1, col2, colother) as select a, b, c from t",
			cdiff:    "ALTER VIEW `v1`(`col1`, `col2`, `colother`) AS SELECT `a`, `b`, `c` FROM `t`",
			action:   "alter",
			fromName: "v1",
			toName:   "v1",
			annotated: []string{
				"-CREATE VIEW `v1`(`col1`, `col2`, `col3`) AS SELECT `a`, `b`, `c` FROM `t`",
				"+CREATE VIEW `v1`(`col1`, `col2`, `colother`) AS SELECT `a`, `b`, `c` FROM `t`",
			},
		},
		{
			name:   "create",
			to:     "create view v1 as select a, b, c from t",
			diff:   "create view v1 as select a, b, c from t",
			cdiff:  "CREATE VIEW `v1` AS SELECT `a`, `b`, `c` FROM `t`",
			action: "create",
			toName: "v1",
			annotated: []string{
				"+CREATE VIEW `v1` AS SELECT `a`, `b`, `c` FROM `t`",
			},
		},
		{
			name:     "drop",
			from:     "create view v1 as select a, b, c from t",
			diff:     "drop view v1",
			cdiff:    "DROP VIEW `v1`",
			action:   "drop",
			fromName: "v1",
			annotated: []string{
				"-CREATE VIEW `v1` AS SELECT `a`, `b`, `c` FROM `t`",
			},
		},
		{
			name: "none",
		},
	}
	hints := EmptyDiffHints()
	env := NewTestEnv()
	for _, ts := range tt {
		t.Run(ts.name, func(t *testing.T) {
			var fromCreateView *sqlparser.CreateView
			if ts.from != "" {
				fromStmt, err := env.Parser().ParseStrictDDL(ts.from)
				assert.NoError(t, err)
				var ok bool
				fromCreateView, ok = fromStmt.(*sqlparser.CreateView)
				assert.True(t, ok)
			}
			var toCreateView *sqlparser.CreateView
			if ts.to != "" {
				toStmt, err := env.Parser().ParseStrictDDL(ts.to)
				assert.NoError(t, err)
				var ok bool
				toCreateView, ok = toStmt.(*sqlparser.CreateView)
				assert.True(t, ok)
			}
			// Testing two paths:
			// - one, just diff the "CREATE TABLE..." strings
			// - two, diff the CreateTable constructs
			// Technically, DiffCreateTablesQueries calls DiffTables,
			// but we expose both to users of this library. so we want to make sure
			// both work as expected irrespective of any relationship between them.
			dq, dqerr := DiffCreateViewsQueries(env, ts.from, ts.to, hints)
			d, err := DiffViews(env, fromCreateView, toCreateView, hints)
			switch {
			case ts.isError:
				assert.Error(t, err)
				assert.Error(t, dqerr)
			case ts.diff == "":
				assert.NoError(t, err)
				assert.NoError(t, dqerr)
				if !assert.Nil(t, d) {
					assert.Failf(t, "found unexpected diff", "%v", d.CanonicalStatementString())
				}
				if !assert.Nil(t, dq) {
					assert.Failf(t, "found unexpected diff", "%v", dq.CanonicalStatementString())
				}
			default:
				assert.NoError(t, err)
				require.NotNil(t, d)
				require.False(t, d.IsEmpty())
				{
					diff := d.StatementString()
					assert.Equal(t, ts.diff, diff)
					action, err := DDLActionStr(d)
					assert.NoError(t, err)
					assert.Equal(t, ts.action, action)

					// validate we can parse back the statement
					_, err = env.Parser().ParseStrictDDL(diff)
					assert.NoError(t, err)

					eFrom, eTo := d.Entities()
					if ts.fromName != "" {
						assert.Equal(t, ts.fromName, eFrom.Name())
					}
					if ts.toName != "" {
						assert.Equal(t, ts.toName, eTo.Name())
					}
				}
				{
					canonicalDiff := d.CanonicalStatementString()
					assert.Equal(t, ts.cdiff, canonicalDiff)
					action, err := DDLActionStr(d)
					assert.NoError(t, err)
					assert.Equal(t, ts.action, action)

					// validate we can parse back the statement
					_, err = env.Parser().ParseStrictDDL(canonicalDiff)
					assert.NoError(t, err)
				}
				if ts.annotated != nil {
					// Optional test for assorted scenarios.
					_, _, unified := d.Annotated()
					unifiedExport := unified.Export()
					assert.Equal(t, ts.annotated, strings.Split(unifiedExport, "\n"))
				}
				// let's also check dq, and also validate that dq's statement is identical to d's
				assert.NoError(t, dqerr)
				require.NotNil(t, dq)
				require.False(t, dq.IsEmpty())
				diff := dq.StatementString()
				assert.Equal(t, ts.diff, diff)
			}
		})
	}
}

func TestDiffSchemas(t *testing.T) {
	ctx := context.Background()
	tt := []struct {
		name        string
		from        string
		to          string
		diffs       []string
		cdiffs      []string
		expectError string
		tableRename int
<<<<<<< HEAD
		annotated   []string
=======
		fkStrategy  int
>>>>>>> d5bd5977
	}{
		{
			name: "identical tables",
			from: "create table t(id int primary key)",
			to:   "create table t(id int primary key)",
		},
		{
			name: "change of table column",
			from: "create table t(id int primary key, v varchar(10))",
			to:   "create table t(id int primary key, v varchar(20))",
			diffs: []string{
				"alter table t modify column v varchar(20)",
			},
			cdiffs: []string{
				"ALTER TABLE `t` MODIFY COLUMN `v` varchar(20)",
			},
		},
		{
			name: "change of table column tinyint 1 to longer",
			from: "create table t(id int primary key, i tinyint(1))",
			to:   "create table t(id int primary key, i tinyint(2))",
			diffs: []string{
				"alter table t modify column i tinyint",
			},
			cdiffs: []string{
				"ALTER TABLE `t` MODIFY COLUMN `i` tinyint",
			},
		},
		{
			name: "change of table column tinyint 2 to 1",
			from: "create table t(id int primary key, i tinyint(2))",
			to:   "create table t(id int primary key, i tinyint(1))",
			diffs: []string{
				"alter table t modify column i tinyint(1)",
			},
			cdiffs: []string{
				"ALTER TABLE `t` MODIFY COLUMN `i` tinyint(1)",
			},
		},
		{
			name: "change of table columns, added",
			from: "create table t(id int primary key)",
			to:   "create table t(id int primary key, i int)",
			diffs: []string{
				"alter table t add column i int",
			},
			cdiffs: []string{
				"ALTER TABLE `t` ADD COLUMN `i` int",
			},
		},
		{
			name: "change with function",
			from: "create table identifiers (id binary(16) NOT NULL DEFAULT (uuid_to_bin(uuid(),true)))",
			to:   "create table identifiers (company_id mediumint unsigned NOT NULL, id binary(16) NOT NULL DEFAULT (uuid_to_bin(uuid(),true)))",
			diffs: []string{
				"alter table identifiers add column company_id mediumint unsigned not null first",
			},
			cdiffs: []string{
				"ALTER TABLE `identifiers` ADD COLUMN `company_id` mediumint unsigned NOT NULL FIRST",
			},
		},
		{
			name: "change within functional index",
			from: "create table t1 (id mediumint unsigned NOT NULL, deleted_at timestamp, primary key (id), unique key deleted_check (id, (if((deleted_at is null),0,NULL))))",
			to:   "create table t1 (id mediumint unsigned NOT NULL, deleted_at timestamp, primary key (id), unique key deleted_check (id, (if((deleted_at is not null),0,NULL))))",
			diffs: []string{
				"alter table t1 drop key deleted_check, add unique key deleted_check (id, (if(deleted_at is not null, 0, null)))",
			},
			cdiffs: []string{
				"ALTER TABLE `t1` DROP KEY `deleted_check`, ADD UNIQUE KEY `deleted_check` (`id`, (if(`deleted_at` IS NOT NULL, 0, NULL)))",
			},
		},
		{
			name: "change for a check",
			from: "CREATE TABLE `t` (`id` int NOT NULL, `test` int NOT NULL DEFAULT '0', PRIMARY KEY (`id`), CONSTRAINT `Check1` CHECK ((`test` >= 0)))",
			to:   "CREATE TABLE `t` (`id` int NOT NULL, `test` int NOT NULL DEFAULT '0', PRIMARY KEY (`id`), CONSTRAINT `RenamedCheck1` CHECK ((`test` >= 0)))",
			diffs: []string{
				"alter table t drop check Check1, add constraint RenamedCheck1 check (test >= 0)",
			},
			cdiffs: []string{
				"ALTER TABLE `t` DROP CHECK `Check1`, ADD CONSTRAINT `RenamedCheck1` CHECK (`test` >= 0)",
			},
		},
		{
			name: "not enforce a check",
			from: "CREATE TABLE `t` (`id` int NOT NULL, `test` int NOT NULL DEFAULT '0', PRIMARY KEY (`id`), CONSTRAINT `Check1` CHECK ((`test` >= 0)))",
			to:   "CREATE TABLE `t` (`id` int NOT NULL, `test` int NOT NULL DEFAULT '0', PRIMARY KEY (`id`), CONSTRAINT `Check1` CHECK ((`test` >= 0)) NOT ENFORCED)",
			diffs: []string{
				"alter table t alter check Check1 not enforced",
			},
			cdiffs: []string{
				"ALTER TABLE `t` ALTER CHECK `Check1` NOT ENFORCED",
			},
		},
		{
			name: "enforce a check",
			from: "CREATE TABLE `t` (`id` int NOT NULL, `test` int NOT NULL DEFAULT '0', PRIMARY KEY (`id`), CONSTRAINT `Check1` CHECK ((`test` >= 0)) NOT ENFORCED)",
			to:   "CREATE TABLE `t` (`id` int NOT NULL, `test` int NOT NULL DEFAULT '0', PRIMARY KEY (`id`), CONSTRAINT `Check1` CHECK ((`test` >= 0)))",
			diffs: []string{
				"alter table t alter check Check1 enforced",
			},
			cdiffs: []string{
				"ALTER TABLE `t` ALTER CHECK `Check1` ENFORCED",
			},
		},
		{
			name: "change of table columns, removed",
			from: "create table t(id int primary key, i int)",
			to:   "create table t(id int primary key)",
			diffs: []string{
				"alter table t drop column i",
			},
			cdiffs: []string{
				"ALTER TABLE `t` DROP COLUMN `i`",
			},
		},
		{
			name: "create table",
			to:   "create table t(id int primary key)",
			diffs: []string{
				"create table t (\n\tid int,\n\tprimary key (id)\n)",
			},
			cdiffs: []string{
				"CREATE TABLE `t` (\n\t`id` int,\n\tPRIMARY KEY (`id`)\n)",
			},
		},
		{
			name: "create table 2",
			from: ";;; ; ;    ;;;",
			to:   "create table t(id int primary key)",
			diffs: []string{
				"create table t (\n\tid int,\n\tprimary key (id)\n)",
			},
			cdiffs: []string{
				"CREATE TABLE `t` (\n\t`id` int,\n\tPRIMARY KEY (`id`)\n)",
			},
			annotated: []string{
				"+CREATE TABLE `t` (\n+\t`id` int,\n+\tPRIMARY KEY (`id`)\n+)",
			},
		},
		{
			name: "drop table",
			from: "create table t(id int primary key)",
			diffs: []string{
				"drop table t",
			},
			cdiffs: []string{
				"DROP TABLE `t`",
			},
			annotated: []string{
				"-CREATE TABLE `t` (\n-\t`id` int,\n-\tPRIMARY KEY (`id`)\n-)",
			},
		},
		{
			name: "create, alter, drop tables",
			from: "create table t1(id int primary key); create table t2(id int primary key); create table t3(id int primary key)",
			to:   "create table t4(id int primary key); create table t2(id bigint primary key); create table t3(id int primary key)",
			diffs: []string{
				"drop table t1",
				"alter table t2 modify column id bigint",
				"create table t4 (\n\tid int,\n\tprimary key (id)\n)",
			},
			cdiffs: []string{
				"DROP TABLE `t1`",
				"ALTER TABLE `t2` MODIFY COLUMN `id` bigint",
				"CREATE TABLE `t4` (\n\t`id` int,\n\tPRIMARY KEY (`id`)\n)",
			},
			annotated: []string{
				"-CREATE TABLE `t1` (\n-\t`id` int,\n-\tPRIMARY KEY (`id`)\n-)",
				" CREATE TABLE `t2` (\n-\t`id` int,\n+\t`id` bigint,\n \tPRIMARY KEY (`id`)\n )",
				"+CREATE TABLE `t4` (\n+\t`id` int,\n+\tPRIMARY KEY (`id`)\n+)",
			},
		},
		{
			name: "identical tables: drop and create",
			from: "create table t1(id int primary key); create table t2(id int unsigned primary key);",
			to:   "create table t1(id int primary key); create table t3(id int unsigned primary key);",
			diffs: []string{
				"drop table t2",
				"create table t3 (\n\tid int unsigned,\n\tprimary key (id)\n)",
			},
			cdiffs: []string{
				"DROP TABLE `t2`",
				"CREATE TABLE `t3` (\n\t`id` int unsigned,\n\tPRIMARY KEY (`id`)\n)",
			},
		},
		{
			name: "identical tables: heuristic rename",
			from: "create table t1(id int primary key); create table t2a(id int unsigned primary key);",
			to:   "create table t1(id int primary key); create table t2b(id int unsigned primary key);",
			diffs: []string{
				"rename table t2a to t2b",
			},
			cdiffs: []string{
				"RENAME TABLE `t2a` TO `t2b`",
			},
			tableRename: TableRenameHeuristicStatement,
			annotated: []string{
				"-CREATE TABLE `t2a` (\n-\t`id` int unsigned,\n-\tPRIMARY KEY (`id`)\n-)\n+CREATE TABLE `t2b` (\n+\t`id` int unsigned,\n+\tPRIMARY KEY (`id`)\n+)",
			},
		},
		{
			name: "drop and create all",
			from: "create table t1a(id int primary key); create table t2a(id int unsigned primary key); create table t3a(id smallint primary key); ",
			to:   "create table t1b(id bigint primary key); create table t2b(id int unsigned primary key); create table t3b(id int primary key); ",
			diffs: []string{
				"drop table t3a",
				"drop table t2a",
				"drop table t1a",
				"create table t1b (\n\tid bigint,\n\tprimary key (id)\n)",
				"create table t2b (\n\tid int unsigned,\n\tprimary key (id)\n)",
				"create table t3b (\n\tid int,\n\tprimary key (id)\n)",
			},
			cdiffs: []string{
				"DROP TABLE `t3a`",
				"DROP TABLE `t2a`",
				"DROP TABLE `t1a`",
				"CREATE TABLE `t1b` (\n\t`id` bigint,\n\tPRIMARY KEY (`id`)\n)",
				"CREATE TABLE `t2b` (\n\t`id` int unsigned,\n\tPRIMARY KEY (`id`)\n)",
				"CREATE TABLE `t3b` (\n\t`id` int,\n\tPRIMARY KEY (`id`)\n)",
			},
		},
		{
			name: "identical tables: multiple heuristic rename",
			from: "create table t1a(id int primary key); create table t2a(id int unsigned primary key); create table t3a(id smallint primary key); ",
			to:   "create table t1b(id bigint primary key); create table t2b(id int unsigned primary key); create table t3b(id int primary key); ",
			diffs: []string{
				"drop table t3a",
				"create table t1b (\n\tid bigint,\n\tprimary key (id)\n)",
				"rename table t2a to t2b",
				"rename table t1a to t3b",
			},
			cdiffs: []string{
				"DROP TABLE `t3a`",
				"CREATE TABLE `t1b` (\n\t`id` bigint,\n\tPRIMARY KEY (`id`)\n)",
				"RENAME TABLE `t2a` TO `t2b`",
				"RENAME TABLE `t1a` TO `t3b`",
			},
			tableRename: TableRenameHeuristicStatement,
		},
		{
			name: "tables with irregular names",
			from: "create table `t.2`(id int primary key); create table t3(`i.d` int primary key)",
			to:   "create table `t.2` (id bigint primary key); create table t3(`i.d` int unsigned primary key)",
			diffs: []string{
				"alter table `t.2` modify column id bigint",
				"alter table t3 modify column `i.d` int unsigned",
			},
			cdiffs: []string{
				"ALTER TABLE `t.2` MODIFY COLUMN `id` bigint",
				"ALTER TABLE `t3` MODIFY COLUMN `i.d` int unsigned",
			},
		},
		// Foreign keys
		{
			name: "create tables with foreign keys, expect specific order",
			to:   "create table t7(id int primary key); create table t5 (id int primary key, i int, constraint f5 foreign key (i) references t7(id)); create table t4 (id int primary key, i int, constraint f4 foreign key (i) references t7(id));",
			diffs: []string{
				"create table t7 (\n\tid int,\n\tprimary key (id)\n)",
				"create table t4 (\n\tid int,\n\ti int,\n\tprimary key (id),\n\tkey f4 (i),\n\tconstraint f4 foreign key (i) references t7 (id)\n)",
				"create table t5 (\n\tid int,\n\ti int,\n\tprimary key (id),\n\tkey f5 (i),\n\tconstraint f5 foreign key (i) references t7 (id)\n)",
			},
			cdiffs: []string{
				"CREATE TABLE `t7` (\n\t`id` int,\n\tPRIMARY KEY (`id`)\n)",
				"CREATE TABLE `t4` (\n\t`id` int,\n\t`i` int,\n\tPRIMARY KEY (`id`),\n\tKEY `f4` (`i`),\n\tCONSTRAINT `f4` FOREIGN KEY (`i`) REFERENCES `t7` (`id`)\n)",
				"CREATE TABLE `t5` (\n\t`id` int,\n\t`i` int,\n\tPRIMARY KEY (`id`),\n\tKEY `f5` (`i`),\n\tCONSTRAINT `f5` FOREIGN KEY (`i`) REFERENCES `t7` (`id`)\n)",
			},
		},
		{
			name: "create tables with foreign keys, with invalid fk reference",
			from: "create table t (id int primary key)",
			to: `
				create table t (id int primary key);
				create table t11 (id int primary key, i int, constraint f1101a foreign key (i) references t12 (id) on delete restrict);
				create table t12 (id int primary key, i int, constraint f1201a foreign key (i) references t9 (id) on delete set null);
			`,
			expectError: "table `t12` foreign key references nonexistent table `t9`",
		},
		{
			name: "create tables with foreign keys, with invalid fk reference",
			from: "create table t (id int primary key)",
			to: `
				create table t (id int primary key);
				create table t11 (id int primary key, i int, constraint f1101b foreign key (i) references t12 (id) on delete restrict);
				create table t12 (id int primary key, i int, constraint f1201b foreign key (i) references t9 (id) on delete set null);
			`,
			expectError: "table `t12` foreign key references nonexistent table `t9`",
			fkStrategy:  ForeignKeyCheckStrategyIgnore,
		},
		{
			name: "create tables with foreign keys, with valid cycle",
			from: "create table t (id int primary key)",
			to: `
				create table t (id int primary key);
				create table t11 (id int primary key, i int, constraint f1101c foreign key (i) references t12 (id) on delete restrict);
				create table t12 (id int primary key, i int, constraint f1201c foreign key (i) references t11 (id) on delete set null);
			`,
			diffs: []string{
				"create table t11 (\n\tid int,\n\ti int,\n\tprimary key (id),\n\tkey f1101c (i),\n\tconstraint f1101c foreign key (i) references t12 (id) on delete restrict\n)",
				"create table t12 (\n\tid int,\n\ti int,\n\tprimary key (id),\n\tkey f1201c (i),\n\tconstraint f1201c foreign key (i) references t11 (id) on delete set null\n)",
			},
			cdiffs: []string{
				"CREATE TABLE `t11` (\n\t`id` int,\n\t`i` int,\n\tPRIMARY KEY (`id`),\n\tKEY `f1101c` (`i`),\n\tCONSTRAINT `f1101c` FOREIGN KEY (`i`) REFERENCES `t12` (`id`) ON DELETE RESTRICT\n)",
				"CREATE TABLE `t12` (\n\t`id` int,\n\t`i` int,\n\tPRIMARY KEY (`id`),\n\tKEY `f1201c` (`i`),\n\tCONSTRAINT `f1201c` FOREIGN KEY (`i`) REFERENCES `t11` (`id`) ON DELETE SET NULL\n)",
			},
			fkStrategy: ForeignKeyCheckStrategyIgnore,
		},
		{
			name: "drop tables with foreign keys, expect specific order",
			from: "create table t7(id int primary key); create table t5 (id int primary key, i int, constraint f5 foreign key (i) references t7(id)); create table t4 (id int primary key, i int, constraint f4 foreign key (i) references t7(id));",
			diffs: []string{
				"drop table t5",
				"drop table t4",
				"drop table t7",
			},
			cdiffs: []string{
				"DROP TABLE `t5`",
				"DROP TABLE `t4`",
				"DROP TABLE `t7`",
			},
		},
		// Views
		{
			name: "identical views",
			from: "create table t(id int); create view v1 as select * from t",
			to:   "create table t(id int); create view v1 as select * from t",
		},
		{
			name: "modified view",
			from: "create table t(id int); create view v1 as select * from t",
			to:   "create table t(id int); create view v1 as select id from t",
			diffs: []string{
				"alter view v1 as select id from t",
			},
			cdiffs: []string{
				"ALTER VIEW `v1` AS SELECT `id` FROM `t`",
			},
		},
		{
			name: "drop view",
			from: "create table t(id int); create view v1 as select * from t",
			to:   "create table t(id int);",
			diffs: []string{
				"drop view v1",
			},
			cdiffs: []string{
				"DROP VIEW `v1`",
			},
		},
		{
			name: "create view",
			from: "create table t(id int)",
			to:   "create table t(id int); create view v1 as select id from t",
			diffs: []string{
				"create view v1 as select id from t",
			},
			cdiffs: []string{
				"CREATE VIEW `v1` AS SELECT `id` FROM `t`",
			},
		},
		{
			name:        "create view: unresolved dependencies",
			from:        "create table t(id int)",
			to:          "create table t(id int); create view v1 as select id from t2",
			expectError: (&ViewDependencyUnresolvedError{View: "v1"}).Error(),
		},
		{
			name: "convert table to view",
			from: "create table t(id int); create table v1 (id int)",
			to:   "create table t(id int); create view v1 as select * from t",
			diffs: []string{
				"drop table v1",
				"create view v1 as select * from t",
			},
			cdiffs: []string{
				"DROP TABLE `v1`",
				"CREATE VIEW `v1` AS SELECT * FROM `t`",
			},
		},
		{
			name: "convert view to table",
			from: "create table t(id int); create view v1 as select * from t",
			to:   "create table t(id int); create table v1 (id int)",
			diffs: []string{
				"drop view v1",
				"create table v1 (\n\tid int\n)",
			},
			cdiffs: []string{
				"DROP VIEW `v1`",
				"CREATE TABLE `v1` (\n\t`id` int\n)",
			},
		},
		{
			name:        "unsupported statement",
			from:        "create table t(id int)",
			to:          "drop table t",
			expectError: (&UnsupportedStatementError{Statement: "DROP TABLE `t`"}).Error(),
		},
		{
			name: "create, alter, drop tables and views",
			from: "create view v1 as select * from t1; create table t1(id int primary key); create table t2(id int primary key); create view v2 as select * from t2; create table t3(id int primary key);",
			to:   "create view v0 as select * from v2, t2; create table t4(id int primary key); create view v2 as select id from t2; create table t2(id bigint primary key); create table t3(id int primary key)",
			diffs: []string{
				"drop view v1",
				"drop table t1",
				"alter table t2 modify column id bigint",
				"alter view v2 as select id from t2",
				"create view v0 as select * from v2, t2",
				"create table t4 (\n\tid int,\n\tprimary key (id)\n)",
			},
			cdiffs: []string{
				"DROP VIEW `v1`",
				"DROP TABLE `t1`",
				"ALTER TABLE `t2` MODIFY COLUMN `id` bigint",
				"ALTER VIEW `v2` AS SELECT `id` FROM `t2`",
				"CREATE VIEW `v0` AS SELECT * FROM `v2`, `t2`",
				"CREATE TABLE `t4` (\n\t`id` int,\n\tPRIMARY KEY (`id`)\n)",
			},
		},
		{
			// Making sure schemadiff distinguishes between VIEWs with different casing
			name: "case insensitive views",
			from: "create view v1 as select * from t; create table t(id int primary key); create view V1 as select * from t",
			to:   "",
			diffs: []string{
				"drop view v1",
				"drop view V1",
				"drop table t",
			},
			cdiffs: []string{
				"DROP VIEW `v1`",
				"DROP VIEW `V1`",
				"DROP TABLE `t`",
			},
		},
	}
	env := NewTestEnv()
	for _, ts := range tt {
		t.Run(ts.name, func(t *testing.T) {
			hints := &DiffHints{
				TableRenameStrategy:     ts.tableRename,
				ForeignKeyCheckStrategy: ts.fkStrategy,
			}
			diff, err := DiffSchemasSQL(env, ts.from, ts.to, hints)
			if ts.expectError != "" {
				require.Error(t, err)
				assert.Contains(t, err.Error(), ts.expectError)
			} else {
				require.NoError(t, err)

				diffs, err := diff.OrderedDiffs(ctx)
				assert.NoError(t, err)
				statements := []string{}
				cstatements := []string{}
				for _, d := range diffs {
					statements = append(statements, d.StatementString())
					cstatements = append(cstatements, d.CanonicalStatementString())
				}
				if ts.diffs == nil {
					ts.diffs = []string{}
				}
				assert.Equal(t, ts.diffs, statements)
				if ts.cdiffs == nil {
					ts.cdiffs = []string{}
				}
				assert.Equal(t, ts.cdiffs, cstatements)

				// validate we can parse back the diff statements
				for _, s := range statements {
					_, err := env.Parser().ParseStrictDDL(s)
					assert.NoError(t, err)
				}
				for _, s := range cstatements {
					_, err := env.Parser().ParseStrictDDL(s)
					assert.NoError(t, err)
				}

				if ts.annotated != nil {
					// Optional test for assorted scenarios.
					if assert.Equalf(t, len(diffs), len(ts.annotated), "%+v", cstatements) {
						for i, d := range diffs {
							_, _, unified := d.Annotated()
							assert.Equal(t, ts.annotated[i], unified.Export())
						}
					}
				}

				{
					// Validate "apply()" on "from" converges with "to"
					schema1, err := NewSchemaFromSQL(env, ts.from)
					require.NoError(t, err)
					schema1SQL := schema1.ToSQL()

					schema2, err := NewSchemaFromSQL(env, ts.to)
					require.NoError(t, err)
					applied, err := schema1.Apply(diffs)
					require.NoError(t, err)

					// validate schema1 unaffected by Apply
					assert.Equal(t, schema1SQL, schema1.ToSQL())

					appliedDiff, err := schema2.SchemaDiff(applied, hints)
					require.NoError(t, err)
					assert.True(t, appliedDiff.Empty())
					assert.Equal(t, schema2.ToQueries(), applied.ToQueries())
				}
			}
		})
	}
}

func TestSchemaApplyError(t *testing.T) {
	ctx := context.Background()
	tt := []struct {
		name string
		from string
		to   string
	}{
		{
			name: "added table",
			to:   "create table t2(id int primary key)",
		},
		{
			name: "different tables",
			from: "create table t1(id int primary key)",
			to:   "create table t2(id int primary key)",
		},
		{
			name: "added table 2",
			from: "create table t1(id int primary key)",
			to:   "create table t1(id int primary key); create table t2(id int primary key)",
		},
		{
			name: "modified tables",
			from: "create table t(id int primary key, i int)",
			to:   "create table t(id int primary key)",
		},
		{
			name: "added view",
			from: "create table t(id int); create view v1 as select * from t",
			to:   "create table t(id int); create view v1 as select * from t; create view v2 as select * from t",
		},
	}
	hints := EmptyDiffHints()
	env := NewTestEnv()
	for _, ts := range tt {
		t.Run(ts.name, func(t *testing.T) {
			// Validate "apply()" on "from" converges with "to"
			schema1, err := NewSchemaFromSQL(env, ts.from)
			assert.NoError(t, err)
			schema2, err := NewSchemaFromSQL(env, ts.to)
			assert.NoError(t, err)

			{
				diff, err := schema1.SchemaDiff(schema2, hints)
				require.NoError(t, err)
				diffs, err := diff.OrderedDiffs(ctx)
				assert.NoError(t, err)
				assert.NotEmpty(t, diffs)
				_, err = schema1.Apply(diffs)
				require.NoError(t, err)
				_, err = schema2.Apply(diffs)
				require.Error(t, err, "expected error applying to schema2. diffs: %v", diffs)
			}
			{
				diff, err := schema2.SchemaDiff(schema1, hints)
				require.NoError(t, err)
				diffs, err := diff.OrderedDiffs(ctx)
				assert.NoError(t, err)
				assert.NotEmpty(t, diffs, "schema1: %v, schema2: %v", schema1.ToSQL(), schema2.ToSQL())
				_, err = schema2.Apply(diffs)
				require.NoError(t, err)
				_, err = schema1.Apply(diffs)
				require.Error(t, err, "applying diffs to schema1: %v", schema1.ToSQL())
			}
		})
	}
}<|MERGE_RESOLUTION|>--- conflicted
+++ resolved
@@ -578,11 +578,8 @@
 		cdiffs      []string
 		expectError string
 		tableRename int
-<<<<<<< HEAD
 		annotated   []string
-=======
 		fkStrategy  int
->>>>>>> d5bd5977
 	}{
 		{
 			name: "identical tables",
