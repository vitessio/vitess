--- conflicted
+++ resolved
@@ -1117,11 +1117,7 @@
 			instantCapability: InstantDDLCapabilityImpossible,
 		},
 		{
-<<<<<<< HEAD
 			name: "add and drop FK, add and drop respective tables, fk strict",
-=======
-			name: "add and drop FK, add and drop respective tables",
->>>>>>> 87ecae7d
 			fromQueries: []string{
 				"create table t1 (id int primary key, p int, key p_idx (p));",
 				"create table t2 (id int primary key, p int, key p_idx (p), foreign key (p) references t1 (p) on delete no action);",
@@ -1135,7 +1131,6 @@
 			sequential:        true,
 			entityOrder:       []string{"t3", "t2", "t1"},
 			instantCapability: InstantDDLCapabilityImpossible,
-<<<<<<< HEAD
 			fkStrategy:        ForeignKeyCheckStrategyStrict,
 		},
 		{
@@ -1171,8 +1166,6 @@
 			entityOrder:       []string{"t3", "t2", "t1"},
 			instantCapability: InstantDDLCapabilityImpossible,
 			fkStrategy:        ForeignKeyCheckStrategyIgnore,
-=======
->>>>>>> 87ecae7d
 		},
 		{
 			name: "two identical foreign keys in table, drop one",
