/*
Copyright 2023 The Vitess Authors.

Licensed under the Apache License, Version 2.0 (the "License");
you may not use this file except in compliance with the License.
You may obtain a copy of the License at

    http://www.apache.org/licenses/LICENSE-2.0

Unless required by applicable law or agreed to in writing, software
distributed under the License is distributed on an "AS IS" BASIS,
WITHOUT WARRANTIES OR CONDITIONS OF ANY KIND, either express or implied.
See the License for the specific language governing permissions and
limitations under the License.
*/

package sidecardb

import (
	"context"
	"embed"
	"fmt"
	"io/fs"
	"path/filepath"
	"regexp"
	"runtime"
	"strings"
	"sync"
<<<<<<< HEAD
	"sync/atomic"
=======
>>>>>>> 486f2b65

	"vitess.io/vitess/go/history"
	"vitess.io/vitess/go/mysql"

	"vitess.io/vitess/go/mysql/fakesqldb"

	vtrpcpb "vitess.io/vitess/go/vt/proto/vtrpc"
	"vitess.io/vitess/go/vt/sqlparser"
	"vitess.io/vitess/go/vt/vterrors"

	"vitess.io/vitess/go/stats"

	"vitess.io/vitess/go/sqltypes"
	"vitess.io/vitess/go/vt/log"
	"vitess.io/vitess/go/vt/schemadiff"
)

const (
	DefaultName          = "_vt"
	createSidecarDBQuery = "create database if not exists %s"
	sidecarDBExistsQuery = "select 'true' as 'dbexists' from information_schema.SCHEMATA where SCHEMA_NAME = '%s'"
	showCreateTableQuery = "show create table %s.%s"
)

var (
	// This should be accessed via GetName()
	sidecarDBName atomic.Value
	sidecarTables []*sidecarTable
	ddlCount      = stats.NewCounter("SidecarDbDDLQueryCount", "Number of create/alter queries executed")

	// All tables needed in the sidecar database have
	// their schema in the schema subdirectory.
	//go:embed schema/*
	schemaLocation embed.FS
	// Load the schema definitions one time.
	once sync.Once
)

func init() {
	sidecarDBName.Store(DefaultName)
}

type sidecarTable struct {
	module string // which module uses this table
	path   string // path of the schema relative to this module
	name   string // table name
	schema string // create table dml
}

func (t *sidecarTable) String() string {
<<<<<<< HEAD
	return fmt.Sprintf("%s.%s (%s)", GetIdentifier(), t.name, t.module)
=======
	return fmt.Sprintf("%s.%s (%s)", SidecarDBName, t.name, t.module)
}

var sidecarTables []*sidecarTable
var ddlCount *stats.Counter
var ddlErrorCount *stats.Counter
var ddlErrorHistory *history.History
var mu sync.Mutex

type ddlError struct {
	tableName string
	err       error
}

const maxDDLErrorHistoryLength = 100

// failOnSchemaInitError decides whether we fail the schema init process when we encounter an error while
// applying a table schema upgrade DDL or continue with the next table.
// If true, tablets will not launch. The cluster will not come up until the issue is resolved.
// If false, the init process will continue trying to upgrade other tables. So some functionality might be broken
// due to an incorrect schema, but the cluster should come up and serve queries.
// This is an operational trade-off: if we always fail it could cause a major incident since the entire cluster will be down.
// If we are more permissive, it could cause hard-to-detect errors, because a module
// doesn't load or behaves incorrectly due to an incomplete upgrade. Errors however will be reported and if the
// related stats endpoints are monitored we should be able to diagnose/get alerted in a timely fashion.
const failOnSchemaInitError = false

const StatsKeyPrefix = "SidecarDBDDL"
const StatsKeyQueryCount = StatsKeyPrefix + "QueryCount"
const StatsKeyErrorCount = StatsKeyPrefix + "ErrorCount"
const StatsKeyErrors = StatsKeyPrefix + "Errors"

func init() {
	initSchemaFiles()
	ddlCount = stats.NewCounter(StatsKeyQueryCount, "Number of queries executed")
	ddlErrorCount = stats.NewCounter(StatsKeyErrorCount, "Number of errors during sidecar schema upgrade")
	ddlErrorHistory = history.New(maxDDLErrorHistoryLength)
	stats.Publish(StatsKeyErrors, stats.StringMapFunc(func() map[string]string {
		mu.Lock()
		defer mu.Unlock()
		result := make(map[string]string, len(ddlErrorHistory.Records()))
		for _, e := range ddlErrorHistory.Records() {
			d, ok := e.(*ddlError)
			if ok {
				result[d.tableName] = d.err.Error()
			}
		}
		return result
	}))
>>>>>>> 486f2b65
}

// validateSchemaDefinition ensures that the provided schema
// definition is in an expected form and returns the
// canonical SQL statement.
func validateSchemaDefinition(name, schema string) (string, error) {
	stmt, err := sqlparser.ParseStrictDDL(schema)

	if err != nil {
		return "", err
	}
	createTable, ok := stmt.(*sqlparser.CreateTable)
	if !ok {
		return "", vterrors.Errorf(vtrpcpb.Code_INTERNAL, "expected CREATE TABLE. Got %v", sqlparser.CanonicalString(stmt))
	}
	tableName := createTable.Table.Name.String()
	// The database qualifier should be set via the flag.
	qualifier := createTable.Table.Qualifier.String()
<<<<<<< HEAD
	if qualifier != "" {
		return "", fmt.Errorf("database qualifier of %s specified for the %s table when there should not be one", qualifier, name)
=======
	if qualifier != SidecarDBName {
		return "", vterrors.Errorf(vtrpcpb.Code_INTERNAL, "database qualifier specified for the %s table is %s rather than the expected value of %s",
			name, qualifier, SidecarDBName)
>>>>>>> 486f2b65
	}
	createTable.Table.Qualifier = sqlparser.NewIdentifierCS(GetName())
	if !strings.EqualFold(tableName, name) {
		return "", vterrors.Errorf(vtrpcpb.Code_INTERNAL, "table name of %s does not match the table name specified within the file: %s", name, tableName)
	}
	if !createTable.IfNotExists {
		return "", vterrors.Errorf(vtrpcpb.Code_NOT_FOUND, "%s file did not include the required IF NOT EXISTS clause in the CREATE TABLE statement for the %s table", name, tableName)
	}
	normalizedSchema := sqlparser.CanonicalString(createTable)
	return normalizedSchema, nil
}

// loadSchemaDefinitions loads the embedded schema definitions
// into a slice of sidecarTables for processing.
func loadSchemaDefinitions() {
	sqlFileExtension := ".sql"
	err := fs.WalkDir(schemaLocation, ".", func(path string, entry fs.DirEntry, err error) error {
		if err != nil {
			return err
		}
		if !entry.IsDir() {
			var module string
			dir, fname := filepath.Split(path)
			if !strings.HasSuffix(strings.ToLower(fname), sqlFileExtension) {
				log.Infof("Ignoring non-SQL file: %s, found during sidecar database initialization", path)
				return nil
			}
			dirparts := strings.Split(strings.Trim(dir, "/"), "/")
			switch len(dirparts) {
			case 1:
				module = dirparts[0]
			case 2:
				module = dirparts[1]
			default:
				return vterrors.Errorf(vtrpcpb.Code_INTERNAL, "unexpected path value of %s specified for sidecar schema table; expected structure is <module>[/<submodule>]/<tablename>.sql", dir)
			}

			name := strings.Split(fname, ".")[0]
			schema, err := schemaLocation.ReadFile(path)
			if err != nil {
				panic(err)
			}
			var normalizedSchema string
			if normalizedSchema, err = validateSchemaDefinition(name, string(schema)); err != nil {
				return err
			}
			sidecarTables = append(sidecarTables, &sidecarTable{name: name, module: module, path: path, schema: normalizedSchema})
		}
		return nil
	})
	if err != nil {
		log.Errorf("error loading schema files: %+v", err)
	}
}

// printCallerDetails is a helper for dev debugging.
func printCallerDetails() {
	pc, _, line, ok := runtime.Caller(2)
	details := runtime.FuncForPC(pc)
	if ok && details != nil {
		log.Infof("%s schema init called from %s:%d\n", GetName(), details.Name(), line)
	}
}

type schemaInit struct {
	ctx       context.Context
	exec      Exec
	dbCreated bool // The first upgrade/create query will also create the sidecar database if required.
}

// Exec is a callback that has to be passed to Init() to
// execute the specified query within the database.
type Exec func(ctx context.Context, query string, maxRows int, useDB bool) (*sqltypes.Result, error)

<<<<<<< HEAD
func SetName(name string) {
	sidecarDBName.Store(name)
}

func GetName() string {
	return sidecarDBName.Load().(string)
}

// GetIdentifier returns the sidecar database name as an SQL
// identifier string, most importantly this means that it will
// be properly escaped if/as needed.
func GetIdentifier() string {
	ident := sqlparser.NewIdentifierCS(GetName())
	return sqlparser.String(ident)
}

// GetCreateQuery returns the CREATE DATABASE SQL statement
// used to create the sidecar database.
func GetCreateQuery() string {
	return fmt.Sprintf(createSidecarDBQuery, GetIdentifier())
}

// GetDDLCount metric returns the count of sidecardb DDLs that
// have been run as part of this vttablet's init process.
=======
// GetDDLCount returns the count of sidecardb DDLs that have been run as part of this vttablet's init process.
>>>>>>> 486f2b65
func GetDDLCount() int64 {
	return ddlCount.Get()
}

<<<<<<< HEAD
// Init creates or upgrades the sidecar database based on
// the declarative schema defined for all tables.
=======
// GetDDLErrorCount returns the count of sidecardb DDLs that have been errored out as part of this vttablet's init process.
func GetDDLErrorCount() int64 {
	return ddlErrorCount.Get()
}

// GetDDLErrorHistory returns the errors encountered as part of this vttablet's init process..
func GetDDLErrorHistory() []*ddlError {
	var errors []*ddlError
	for _, e := range ddlErrorHistory.Records() {
		ddle, ok := e.(*ddlError)
		if ok {
			errors = append(errors, ddle)
		}
	}
	return errors
}

// Init creates or upgrades the sidecar database based on declarative schema for all tables in the schema.
>>>>>>> 486f2b65
func Init(ctx context.Context, exec Exec) error {
	printCallerDetails() // for debug purposes only, remove in v17
	log.Infof("Starting sidecardb.Init()")

	once.Do(loadSchemaDefinitions)

	si := &schemaInit{
		ctx:  ctx,
		exec: exec,
	}

	// There are paths in the tablet initialization where we
	// are in read-only mode but the schema is already updated.
	// Hence, we should not always try to CREATE the
	// database, since it will then error out as the instance
	// is read-only.
	dbExists, err := si.doesSidecarDBExist()
	if err != nil {
		return err
	}
	if !dbExists {
		if err := si.createSidecarDB(); err != nil {
			return err
		}
		si.dbCreated = true
	}

	if err := si.setCurrentDatabase(GetIdentifier()); err != nil {
		return err
	}

	resetSQLMode, err := si.setPermissiveSQLMode()
	if err != nil {
		return err
	}
	defer resetSQLMode()

	for _, table := range sidecarTables {
		if err := si.ensureSchema(table); err != nil {
			return err
		}
	}
	return nil
}

// setPermissiveSQLMode gets the current sql_mode for the session, removes any
// restrictions, and returns a function to restore it back to the original session value.
// We need to allow for the recreation of any data that currently exists in the table, such
// as e.g. allowing any zero dates that may already exist in a preexisting sidecar table.
func (si *schemaInit) setPermissiveSQLMode() (func(), error) {
	rs, err := si.exec(si.ctx, `select @@session.sql_mode as sql_mode`, 1, false)
	if err != nil {
		return nil, vterrors.Errorf(vtrpcpb.Code_UNKNOWN, "could not read sql_mode: %v", err)
	}
	sqlMode, err := rs.Named().Row().ToString("sql_mode")
	if err != nil {
		return nil, vterrors.Errorf(vtrpcpb.Code_UNKNOWN, "could not read sql_mode: %v", err)
	}

	resetSQLModeFunc := func() {
		restoreSQLModeQuery := fmt.Sprintf("set @@session.sql_mode='%s'", sqlMode)
		_, _ = si.exec(si.ctx, restoreSQLModeQuery, 0, false)
	}

	if _, err := si.exec(si.ctx, "set @@session.sql_mode=''", 0, false); err != nil {
		return nil, vterrors.Errorf(vtrpcpb.Code_UNKNOWN, "could not change sql_mode: %v", err)
	}
	return resetSQLModeFunc, nil
}

func (si *schemaInit) doesSidecarDBExist() (bool, error) {
	rs, err := si.exec(si.ctx, fmt.Sprintf(sidecarDBExistsQuery, GetName()), 2, false)
	if err != nil {
		log.Error(err)
		return false, err
	}

	switch len(rs.Rows) {
	case 0:
		log.Infof("doesSidecarDBExist: %s not found", GetName())
		return false, nil
	case 1:
		log.Infof("doesSidecarDBExist: found %s", GetName())
		return true, nil
	default:
<<<<<<< HEAD
		log.Errorf("found too many rows for sidecarDB %s: %d", GetName(), len(rs.Rows))
		return false, fmt.Errorf("found too many rows for sidecarDB %s: %d", GetName(), len(rs.Rows))
=======
		log.Errorf("found too many rows for sidecarDB %s: %d", SidecarDBName, len(rs.Rows))
		return false, vterrors.Errorf(vtrpcpb.Code_INTERNAL, "found too many rows for sidecarDB %s: %d", SidecarDBName, len(rs.Rows))
>>>>>>> 486f2b65
	}
}

func (si *schemaInit) createSidecarDB() error {
	_, err := si.exec(si.ctx, GetCreateQuery(), 1, false)
	if err != nil {
		log.Error(err)
		return err
	}
	log.Infof("createSidecarDB: %s", GetName())
	return nil
}

// Sets the current db in the used connection.
func (si *schemaInit) setCurrentDatabase(dbName string) error {
	_, err := si.exec(si.ctx, fmt.Sprintf("use %s", dbName), 1, false)
	return err
}

// Gets existing schema of a table in the sidecar database.
func (si *schemaInit) getCurrentSchema(tableName string) (string, error) {
	var currentTableSchema string

	rs, err := si.exec(si.ctx, fmt.Sprintf(showCreateTableQuery, GetIdentifier(), tableName), 1, false)
	if err != nil {
		if sqlErr, ok := err.(*mysql.SQLError); ok && sqlErr.Number() == mysql.ERNoSuchTable {
			// table does not exist in the sidecar database
			return "", nil
		}
		log.Errorf("Error getting table schema for %s: %+v", tableName, err)
		return "", err
	}
	if len(rs.Rows) > 0 {
		currentTableSchema = rs.Rows[0][1].ToString()
	}
	return currentTableSchema, nil
}

// findTableSchemaDiff gets the diff that needs to be applied
// to current table schema to get the desired one. Will be an
// empty string if they match.
// This will be a CREATE statement if the table does not exist
// or an ALTER if table exists but has a different schema.
func (si *schemaInit) findTableSchemaDiff(tableName, current, desired string) (string, error) {
	hints := &schemadiff.DiffHints{
		TableCharsetCollateStrategy: schemadiff.TableCharsetCollateIgnoreAlways,
	}
	diff, err := schemadiff.DiffCreateTablesQueries(current, desired, hints)
	if err != nil {
		return "", err
	}

	var ddl string
	if diff != nil {
		ddl = diff.CanonicalStatementString()

		// Temporary logging to debug any eventual issues around
		// the new schema init, should be removed in v17.
		log.Infof("Current schema for table %s:\n%s", tableName, current)
		if ddl == "" {
			log.Infof("No changes needed for table %s", tableName)
		} else {
			log.Infof("Applying DDL for table %s:\n%s", tableName, ddl)
		}
	}

	return ddl, nil
}

// ensureSchema uses schemadiff to compare the live schema
// with the desired one and applies any DDL statements
// necessary to converge on the desired schema.
func (si *schemaInit) ensureSchema(table *sidecarTable) error {
	ctx := si.ctx
	desiredTableSchema := table.schema

	var ddl string
	currentTableSchema, err := si.getCurrentSchema(table.name)
	if err != nil {
		return err
	}
	ddl, err = si.findTableSchemaDiff(table.name, currentTableSchema, desiredTableSchema)
	if err != nil {
		return err
	}

	if ddl != "" {
		if !si.dbCreated {
			// We use createSidecarDB to also create the
			// first binlog entry when a primary comes up.
			// That statement doesn't make it to the
			// replicas, so we run the query again so that
			// it is replicated to the replicas so that the
			// replicas can create the sidecar database.
			if err := si.createSidecarDB(); err != nil {
				return err
			}
			si.dbCreated = true
		}
		_, err := si.exec(ctx, ddl, 1, true)
		if err != nil {
			ddlErr := vterrors.Wrapf(err,
				"Error running DDL %s for table %s during sidecar database initialization", ddl, table)
			recordDDLError(table.name, ddlErr)
			if failOnSchemaInitError {
				return ddlErr
			}
			return nil
		}
		log.Infof("Applied DDL %s for table %s during sidecar database initialization", ddl, table)
		ddlCount.Add(1)
		return nil
	}
	log.Infof("Table schema was already up to date for the %s table in the %s sidecar database", table.name, GetName())
	return nil
}

func recordDDLError(tableName string, err error) {
	log.Error(err)
	ddlErrorCount.Add(1)
	ddlErrorHistory.Add(&ddlError{
		tableName: tableName,
		err:       err,
	})
}

// region unit-test-only
// This section uses helpers used in tests, but also in
// go/vt/vtexplain/vtexplain_vttablet.go.
// Hence, it is here and not in the _test.go file.
const (
	createTableRegexp = "(?i)CREATE TABLE .* `?\\_vt\\`?..*"
	alterTableRegexp  = "(?i)ALTER TABLE `?\\_vt\\`?..*"
)

var (
	sidecarDBInitQueries = []string{
		"use %s",
		createSidecarDBQuery,
		sidecarDBExistsQuery,
	}
	// Query patterns to handle in mocks.
	sidecarDBInitQueryPatterns = []string{
		createTableRegexp,
		alterTableRegexp,
	}
)

// AddSchemaInitQueries adds sidecar database schema related
// queries to a mock db.
// This is for unit tests only!
func AddSchemaInitQueries(db *fakesqldb.DB, populateTables bool) {
	once.Do(loadSchemaDefinitions)
	result := &sqltypes.Result{}
	db.AddQuery(fmt.Sprintf("use %s", GetIdentifier()), result)
	for _, q := range sidecarDBInitQueryPatterns {
		db.AddQueryPattern(q, result)
	}
	for _, q := range sidecarDBInitQueries {
		db.AddQuery(fmt.Sprintf(q, GetIdentifier()), result)
	}
	for _, table := range sidecarTables {
		result = &sqltypes.Result{}
		if populateTables {
			result = sqltypes.MakeTestResult(sqltypes.MakeTestFields(
				"Table|Create Table",
				"varchar|varchar"),
				fmt.Sprintf("%s|%s", table.name, table.schema),
			)
		}
		db.AddQuery(fmt.Sprintf(showCreateTableQuery, GetIdentifier(), table.name), result)
	}

	sqlModeResult := sqltypes.MakeTestResult(sqltypes.MakeTestFields(
		"sql_mode",
		"varchar"),
		"ONLY_FULL_GROUP_BY,STRICT_TRANS_TABLES,NO_ZERO_IN_DATE,NO_ZERO_DATE,ERROR_FOR_DIVISION_BY_ZERO,NO_ENGINE_SUBSTITUTION",
	)
	db.AddQuery("select @@session.sql_mode as sql_mode", sqlModeResult)

	db.AddQuery("set @@session.sql_mode=''", &sqltypes.Result{})
}

// MatchesInitQuery returns true if query has one of the test
// patterns as a substring, or it matches a provided regexp.
// This is for unit tests only!
func MatchesInitQuery(query string) bool {
	query = strings.ToLower(query)
	for _, q := range sidecarDBInitQueries {
		if strings.EqualFold(fmt.Sprintf(q, GetIdentifier()), query) {
			return true
		}
	}
	for _, q := range sidecarDBInitQueryPatterns {
		q = strings.ToLower(q)
		if strings.Contains(query, q) {
			return true
		}
		if match, _ := regexp.MatchString(q, query); match {
			return true
		}
	}
	return false
}

// endregion<|MERGE_RESOLUTION|>--- conflicted
+++ resolved
@@ -26,10 +26,7 @@
 	"runtime"
 	"strings"
 	"sync"
-<<<<<<< HEAD
 	"sync/atomic"
-=======
->>>>>>> 486f2b65
 
 	"vitess.io/vitess/go/history"
 	"vitess.io/vitess/go/mysql"
@@ -80,10 +77,7 @@
 }
 
 func (t *sidecarTable) String() string {
-<<<<<<< HEAD
 	return fmt.Sprintf("%s.%s (%s)", GetIdentifier(), t.name, t.module)
-=======
-	return fmt.Sprintf("%s.%s (%s)", SidecarDBName, t.name, t.module)
 }
 
 var sidecarTables []*sidecarTable
@@ -132,12 +126,8 @@
 		}
 		return result
 	}))
->>>>>>> 486f2b65
-}
-
-// validateSchemaDefinition ensures that the provided schema
-// definition is in an expected form and returns the
-// canonical SQL statement.
+}
+
 func validateSchemaDefinition(name, schema string) (string, error) {
 	stmt, err := sqlparser.ParseStrictDDL(schema)
 
@@ -151,14 +141,8 @@
 	tableName := createTable.Table.Name.String()
 	// The database qualifier should be set via the flag.
 	qualifier := createTable.Table.Qualifier.String()
-<<<<<<< HEAD
 	if qualifier != "" {
-		return "", fmt.Errorf("database qualifier of %s specified for the %s table when there should not be one", qualifier, name)
-=======
-	if qualifier != SidecarDBName {
-		return "", vterrors.Errorf(vtrpcpb.Code_INTERNAL, "database qualifier specified for the %s table is %s rather than the expected value of %s",
-			name, qualifier, SidecarDBName)
->>>>>>> 486f2b65
+		return "", vterrors.Errorf(vtrpcpb.Code_INTERNAL, "database qualifier of %s specified for the %s table when there should not be one", qualifier, name)
 	}
 	createTable.Table.Qualifier = sqlparser.NewIdentifierCS(GetName())
 	if !strings.EqualFold(tableName, name) {
@@ -233,7 +217,6 @@
 // execute the specified query within the database.
 type Exec func(ctx context.Context, query string, maxRows int, useDB bool) (*sqltypes.Result, error)
 
-<<<<<<< HEAD
 func SetName(name string) {
 	sidecarDBName.Store(name)
 }
@@ -258,17 +241,10 @@
 
 // GetDDLCount metric returns the count of sidecardb DDLs that
 // have been run as part of this vttablet's init process.
-=======
-// GetDDLCount returns the count of sidecardb DDLs that have been run as part of this vttablet's init process.
->>>>>>> 486f2b65
 func GetDDLCount() int64 {
 	return ddlCount.Get()
 }
 
-<<<<<<< HEAD
-// Init creates or upgrades the sidecar database based on
-// the declarative schema defined for all tables.
-=======
 // GetDDLErrorCount returns the count of sidecardb DDLs that have been errored out as part of this vttablet's init process.
 func GetDDLErrorCount() int64 {
 	return ddlErrorCount.Get()
@@ -286,8 +262,25 @@
 	return errors
 }
 
-// Init creates or upgrades the sidecar database based on declarative schema for all tables in the schema.
->>>>>>> 486f2b65
+// GetDDLErrorCount returns the count of sidecardb DDLs that have been errored out as part of this vttablet's init process.
+func GetDDLErrorCount() int64 {
+	return ddlErrorCount.Get()
+}
+
+// GetDDLErrorHistory returns the errors encountered as part of this vttablet's init process..
+func GetDDLErrorHistory() []*ddlError {
+	var errors []*ddlError
+	for _, e := range ddlErrorHistory.Records() {
+		ddle, ok := e.(*ddlError)
+		if ok {
+			errors = append(errors, ddle)
+		}
+	}
+	return errors
+}
+
+// Init creates or upgrades the sidecar database based on
+// the declarative schema defined for all tables.
 func Init(ctx context.Context, exec Exec) error {
 	printCallerDetails() // for debug purposes only, remove in v17
 	log.Infof("Starting sidecardb.Init()")
@@ -373,13 +366,8 @@
 		log.Infof("doesSidecarDBExist: found %s", GetName())
 		return true, nil
 	default:
-<<<<<<< HEAD
 		log.Errorf("found too many rows for sidecarDB %s: %d", GetName(), len(rs.Rows))
-		return false, fmt.Errorf("found too many rows for sidecarDB %s: %d", GetName(), len(rs.Rows))
-=======
-		log.Errorf("found too many rows for sidecarDB %s: %d", SidecarDBName, len(rs.Rows))
-		return false, vterrors.Errorf(vtrpcpb.Code_INTERNAL, "found too many rows for sidecarDB %s: %d", SidecarDBName, len(rs.Rows))
->>>>>>> 486f2b65
+		return false, vterrors.Errorf(vtrpcpb.Code_INTERNAL, "found too many rows for sidecarDB %s: %d", GetName(), len(rs.Rows))
 	}
 }
 
