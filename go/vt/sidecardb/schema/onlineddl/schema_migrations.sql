/*
Copyright 2023 The Vitess Authors.

Licensed under the Apache License, Version 2.0 (the "License");
you may not use this file except in compliance with the License.
You may obtain a copy of the License at

    http://www.apache.org/licenses/LICENSE-2.0

Unless required by applicable law or agreed to in writing, software
distributed under the License is distributed on an "AS IS" BASIS,
WITHOUT WARRANTIES OR CONDITIONS OF ANY KIND, either express or implied.
See the License for the specific language governing permissions and
limitations under the License.
*/

CREATE TABLE IF NOT EXISTS schema_migrations
(
    `id`                              bigint unsigned  NOT NULL AUTO_INCREMENT,
    `migration_uuid`                  varchar(64)      NOT NULL,
    `keyspace`                        varchar(256)     NOT NULL,
    `shard`                           varchar(255)     NOT NULL,
    `mysql_schema`                    varchar(128)     NOT NULL,
    `mysql_table`                     varchar(128)     NOT NULL,
    `migration_statement`             text             NOT NULL,
    `strategy`                        varchar(128)     NOT NULL,
    `options`                         varchar(8192)    NOT NULL,
    `added_timestamp`                 timestamp        NOT NULL DEFAULT CURRENT_TIMESTAMP,
    `requested_timestamp`             timestamp        NOT NULL DEFAULT CURRENT_TIMESTAMP,
    `ready_timestamp`                 timestamp        NULL     DEFAULT NULL,
    `started_timestamp`               timestamp        NULL     DEFAULT NULL,
    `liveness_timestamp`              timestamp        NULL     DEFAULT NULL,
    `completed_timestamp`             timestamp(6)     NULL     DEFAULT NULL,
    `cleanup_timestamp`               timestamp        NULL     DEFAULT NULL,
    `migration_status`                varchar(128)     NOT NULL,
    `log_path`                        varchar(1024)    NOT NULL,
    `artifacts`                       text             NOT NULL,
    `retries`                         int unsigned     NOT NULL DEFAULT '0',
    `tablet`                          varchar(128)     NOT NULL DEFAULT '',
    `tablet_failure`                  tinyint unsigned NOT NULL DEFAULT '0',
    `progress`                        float            NOT NULL DEFAULT '0',
    `migration_context`               varchar(1024)    NOT NULL DEFAULT '',
    `ddl_action`                      varchar(16)      NOT NULL DEFAULT '',
    `message`                         text             NOT NULL,
    `eta_seconds`                     bigint           NOT NULL DEFAULT '-1',
    `rows_copied`                     bigint unsigned  NOT NULL DEFAULT '0',
    `table_rows`                      bigint           NOT NULL DEFAULT '0',
    `added_unique_keys`               int unsigned     NOT NULL DEFAULT '0',
    `removed_unique_keys`             int unsigned     NOT NULL DEFAULT '0',
    `log_file`                        varchar(1024)    NOT NULL DEFAULT '',
    `retain_artifacts_seconds`        bigint           NOT NULL DEFAULT '0',
    `postpone_completion`             tinyint unsigned NOT NULL DEFAULT '0',
    `removed_unique_key_names`        text             NOT NULL,
    `dropped_no_default_column_names` text             NOT NULL,
    `expanded_column_names`           text             NOT NULL,
    `revertible_notes`                text             NOT NULL,
    `allow_concurrent`                tinyint unsigned NOT NULL DEFAULT '0',
    `reverted_uuid`                   varchar(64)      NOT NULL DEFAULT '',
    `is_view`                         tinyint unsigned NOT NULL DEFAULT '0',
    `ready_to_complete`               tinyint unsigned NOT NULL DEFAULT '0',
    `vitess_liveness_indicator`       bigint           NOT NULL DEFAULT '0',
    `user_throttle_ratio`             float            NOT NULL DEFAULT '0',
    `special_plan`                    text             NOT NULL,
    `last_throttled_timestamp`        timestamp        NULL     DEFAULT NULL,
    `component_throttled`             tinytext         NOT NULL,
    `cancelled_timestamp`             timestamp        NULL     DEFAULT NULL,
    `postpone_launch`                 tinyint unsigned NOT NULL DEFAULT '0',
    `stage`                           text             NOT NULL,
    `cutover_attempts`                int unsigned     NOT NULL DEFAULT '0',
    `is_immediate_operation`          tinyint unsigned NOT NULL DEFAULT '0',
    `reviewed_timestamp`              timestamp        NULL DEFAULT NULL,
    `ready_to_complete_timestamp`     timestamp        NULL DEFAULT NULL,
<<<<<<< HEAD
    `last_cutover_attempt_timestamp`  timestamp        NULL DEFAULT NULL,
=======
    `removed_foreign_key_names`       text             NOT NULL,
>>>>>>> 43e533bd
    PRIMARY KEY (`id`),
    UNIQUE KEY `uuid_idx` (`migration_uuid`),
    KEY `keyspace_shard_idx` (`keyspace`(64), `shard`(64)),
    KEY `status_idx` (`migration_status`, `liveness_timestamp`),
    KEY `cleanup_status_idx` (`cleanup_timestamp`, `migration_status`),
    KEY `tablet_failure_idx` (`tablet_failure`, `migration_status`, `retries`),
    KEY `table_complete_idx` (`migration_status`, `keyspace`(64), `mysql_table`(64), `completed_timestamp`),
    KEY `migration_context_idx` (`migration_context`(64)),
    KEY `reverted_uuid_idx` (`reverted_uuid`)
) ENGINE = InnoDB<|MERGE_RESOLUTION|>--- conflicted
+++ resolved
@@ -70,11 +70,8 @@
     `is_immediate_operation`          tinyint unsigned NOT NULL DEFAULT '0',
     `reviewed_timestamp`              timestamp        NULL DEFAULT NULL,
     `ready_to_complete_timestamp`     timestamp        NULL DEFAULT NULL,
-<<<<<<< HEAD
+    `removed_foreign_key_names`       text             NOT NULL,
     `last_cutover_attempt_timestamp`  timestamp        NULL DEFAULT NULL,
-=======
-    `removed_foreign_key_names`       text             NOT NULL,
->>>>>>> 43e533bd
     PRIMARY KEY (`id`),
     UNIQUE KEY `uuid_idx` (`migration_uuid`),
     KEY `keyspace_shard_idx` (`keyspace`(64), `shard`(64)),
