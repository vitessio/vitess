--- conflicted
+++ resolved
@@ -141,7 +141,6 @@
 		in:       "a = 1 and b = 41 or a = 2 and b = 42 or a = 3 and b = 43 or a = 4 and b = 44 or a = 5 and b = 45 or a = 6 and b = 46",
 		expected: "a = 1 and b = 41 or a = 2 and b = 42 or a = 3 and b = 43 or a = 4 and b = 44 or a = 5 and b = 45 or a = 6 and b = 46",
 	}, {
-<<<<<<< HEAD
 		in:       "a = 5 and B or a = 6 and C",
 		expected: "a in (5, 6) and (a = 5 or C) and ((B or a = 6) and (B or C))",
 	}, {
@@ -153,10 +152,9 @@
 	}, {
 		in:       "(a in (1, 5) and B or C and a in (5, 7))",
 		expected: "(a in (1, 5) or C) and a in (1, 5, 7) and ((B or C) and (B or a in (5, 7)))",
-=======
+	}, {
 		in:       "not n0 xor not (n2 and n3) xor (not n2 and (n1 xor n1) xor (n0 xor n0 xor n2))",
 		expected: "not n0 xor not (n2 and n3) xor (not n2 and (n1 xor n1) xor (n0 xor n0 xor n2))",
->>>>>>> b68b1ed2
 	}}
 
 	for _, tc := range tests {
