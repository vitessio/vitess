--- conflicted
+++ resolved
@@ -372,7 +372,14 @@
 		outstmt: `select * from (select 12 from dual) as t`,
 		outbv:   map[string]*querypb.BindVariable{},
 	}, {
-<<<<<<< HEAD
+		// HexVal and Int should not share a bindvar just because they have the same value
+		in:      `select * from t where v1 = x'31' and v2 = 31`,
+		outstmt: `select * from t where v1 = :v1 /* HEXVAL */ and v2 = :v2 /* INT64 */`,
+		outbv: map[string]*querypb.BindVariable{
+			"v1": sqltypes.HexValBindVariable([]byte("x'31'")),
+			"v2": sqltypes.Int64BindVariable(31),
+		},
+	}, {
 		// we don't want to replace literals in cur time function calls.
 		in:      `insert into t1(id2) values (NOW(1))`,
 		outstmt: `insert into t1(id2) values (now(1))`,
@@ -383,14 +390,6 @@
 		outstmt: `select (select now(2) from dual) from (select 1 from dual where now(1) < :bv1 /* INT64 */) as t`,
 		outbv: map[string]*querypb.BindVariable{
 			"bv1": sqltypes.Int64BindVariable(2),
-=======
-		// HexVal and Int should not share a bindvar just because they have the same value
-		in:      `select * from t where v1 = x'31' and v2 = 31`,
-		outstmt: `select * from t where v1 = :v1 /* HEXVAL */ and v2 = :v2 /* INT64 */`,
-		outbv: map[string]*querypb.BindVariable{
-			"v1": sqltypes.HexValBindVariable([]byte("x'31'")),
-			"v2": sqltypes.Int64BindVariable(31),
->>>>>>> b4404075
 		},
 	}}
 	for _, tc := range testcases {
