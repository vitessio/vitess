/*
Copyright 2019 The Vitess Authors.

Licensed under the Apache License, Version 2.0 (the "License");
you may not use this file except in compliance with the License.
You may obtain a copy of the License at

    http://www.apache.org/licenses/LICENSE-2.0

Unless required by applicable law or agreed to in writing, software
distributed under the License is distributed on an "AS IS" BASIS,
WITHOUT WARRANTIES OR CONDITIONS OF ANY KIND, either express or implied.
See the License for the specific language governing permissions and
limitations under the License.
*/

package sqlparser

import (
	"vitess.io/vitess/go/sqltypes"

	querypb "vitess.io/vitess/go/vt/proto/query"
)

// BindVars is a set of reserved bind variables from a SQL statement
type BindVars map[string]struct{}

// Normalize changes the statement to use bind values, and
// updates the bind vars to those values. The supplied prefix
// is used to generate the bind var names. The function ensures
// that there are no collisions with existing bind vars.
// Within Select constructs, bind vars are deduped. This allows
// us to identify vindex equality. Otherwise, every value is
// treated as distinct.
<<<<<<< HEAD
func Normalize(stmt Statement, known BindVars, bindVars map[string]*querypb.BindVariable, prefix string) error {
	nz := newNormalizer(known, bindVars, prefix)
=======
func Normalize(stmt Statement, reserved *ReservedVars, bindVars map[string]*querypb.BindVariable) error {
	nz := newNormalizer(reserved, bindVars)
>>>>>>> cb142eea
	_ = Rewrite(stmt, nz.WalkStatement, nil)
	return nz.err
}

type normalizer struct {
	bindVars map[string]*querypb.BindVariable
	reserved *ReservedVars
	vals     map[string]string
	err      error
}

<<<<<<< HEAD
func newNormalizer(reserved map[string]struct{}, bindVars map[string]*querypb.BindVariable, prefix string) *normalizer {
	return &normalizer{
		bindVars: bindVars,
		prefix:   prefix,
		reserved: reserved,
		counter:  1,
=======
func newNormalizer(reserved *ReservedVars, bindVars map[string]*querypb.BindVariable) *normalizer {
	return &normalizer{
		bindVars: bindVars,
		reserved: reserved,
>>>>>>> cb142eea
		vals:     make(map[string]string),
	}
}

// WalkStatement is the top level walk function.
// If it encounters a Select, it switches to a mode
// where variables are deduped.
func (nz *normalizer) WalkStatement(cursor *Cursor) bool {
	switch node := cursor.Node().(type) {
	// no need to normalize the statement types
	case *Set, *Show, *Begin, *Commit, *Rollback, *Savepoint, *SetTransaction, DDLStatement, *SRollback, *Release, *OtherAdmin, *OtherRead:
		return false
	case *Select:
		_ = Rewrite(node, nz.WalkSelect, nil)
		// Don't continue
		return false
	case *Literal:
		nz.convertLiteral(node, cursor)
	case *ComparisonExpr:
		nz.convertComparison(node)
	case *ColName, TableName:
		// Common node types that never contain Literal or ListArgs but create a lot of object
		// allocations.
		return false
	case *ConvertType: // we should not rewrite the type description
		return false
	}
	return nz.err == nil // only continue if we haven't found any errors
}

// WalkSelect normalizes the AST in Select mode.
func (nz *normalizer) WalkSelect(cursor *Cursor) bool {
	switch node := cursor.Node().(type) {
	case *Literal:
		nz.convertLiteralDedup(node, cursor)
	case *ComparisonExpr:
		nz.convertComparison(node)
	case *ColName, TableName:
		// Common node types that never contain Literals or ListArgs but create a lot of object
		// allocations.
		return false
	case OrderBy, GroupBy:
		// do not make a bind var for order by column_position
		return false
	case *ConvertType:
		// we should not rewrite the type description
		return false
	}
	return nz.err == nil // only continue if we haven't found any errors
}

func (nz *normalizer) convertLiteralDedup(node *Literal, cursor *Cursor) {
	// If value is too long, don't dedup.
	// Such values are most likely not for vindexes.
	// We save a lot of CPU because we avoid building
	// the key for them.
	if len(node.Val) > 256 {
		nz.convertLiteral(node, cursor)
		return
	}

	// Make the bindvar
	bval := nz.sqlToBindvar(node)
	if bval == nil {
		return
	}

	// Check if there's a bindvar for that value already.
	var key string
	if bval.Type == sqltypes.VarBinary {
		// Prefixing strings with "'" ensures that a string
		// and number that have the same representation don't
		// collide.
		key = "'" + node.Val
	} else {
		key = node.Val
	}
	bvname, ok := nz.vals[key]
	if !ok {
		// If there's no such bindvar, make a new one.
		bvname = nz.reserved.nextUnusedVar()
		nz.vals[key] = bvname
		nz.bindVars[bvname] = bval
	}

	// Modify the AST node to a bindvar.
<<<<<<< HEAD
	cursor.Replace(NewArgument(":" + bvname))
=======
	cursor.Replace(NewArgument(bvname))
>>>>>>> cb142eea
}

// convertLiteral converts an Literal without the dedup.
func (nz *normalizer) convertLiteral(node *Literal, cursor *Cursor) {
	bval := nz.sqlToBindvar(node)
	if bval == nil {
		return
	}

	bvname := nz.reserved.nextUnusedVar()
	nz.bindVars[bvname] = bval

<<<<<<< HEAD
	cursor.Replace(NewArgument(":" + bvname))
=======
	cursor.Replace(NewArgument(bvname))
>>>>>>> cb142eea
}

// convertComparison attempts to convert IN clauses to
// use the list bind var construct. If it fails, it returns
// with no change made. The walk function will then continue
// and iterate on converting each individual value into separate
// bind vars.
func (nz *normalizer) convertComparison(node *ComparisonExpr) {
	if node.Operator != InOp && node.Operator != NotInOp {
		return
	}
	tupleVals, ok := node.Right.(ValTuple)
	if !ok {
		return
	}
	// The RHS is a tuple of values.
	// Make a list bindvar.
	bvals := &querypb.BindVariable{
		Type: querypb.Type_TUPLE,
	}
	for _, val := range tupleVals {
		bval := nz.sqlToBindvar(val)
		if bval == nil {
			return
		}
		bvals.Values = append(bvals.Values, &querypb.Value{
			Type:  bval.Type,
			Value: bval.Value,
		})
	}
	bvname := nz.reserved.nextUnusedVar()
	nz.bindVars[bvname] = bvals
	// Modify RHS to be a list bindvar.
	node.Right = ListArg(bvname)
}

func (nz *normalizer) sqlToBindvar(node SQLNode) *querypb.BindVariable {
	if node, ok := node.(*Literal); ok {
		var v sqltypes.Value
		var err error
		switch node.Type {
		case StrVal:
			v, err = sqltypes.NewValue(sqltypes.VarBinary, node.Bytes())
		case IntVal:
			v, err = sqltypes.NewValue(sqltypes.Int64, node.Bytes())
		case FloatVal:
			v, err = sqltypes.NewValue(sqltypes.Float64, node.Bytes())
		default:
			return nil
		}
		if err != nil {
			return nil
		}
		return sqltypes.ValueBindVariable(v)
	}
	return nil
}

// GetBindvars returns a map of the bind vars referenced in the statement.
func GetBindvars(stmt Statement) map[string]struct{} {
	bindvars := make(map[string]struct{})
	_ = Walk(func(node SQLNode) (kontinue bool, err error) {
		switch node := node.(type) {
		case *ColName, TableName:
			// Common node types that never contain expressions but create a lot of object
			// allocations.
			return false, nil
		case Argument:
			bindvars[string(node)] = struct{}{}
		case ListArg:
			bindvars[string(node)] = struct{}{}
		}
		return true, nil
	}, stmt)
	return bindvars
}<|MERGE_RESOLUTION|>--- conflicted
+++ resolved
@@ -32,13 +32,8 @@
 // Within Select constructs, bind vars are deduped. This allows
 // us to identify vindex equality. Otherwise, every value is
 // treated as distinct.
-<<<<<<< HEAD
-func Normalize(stmt Statement, known BindVars, bindVars map[string]*querypb.BindVariable, prefix string) error {
-	nz := newNormalizer(known, bindVars, prefix)
-=======
 func Normalize(stmt Statement, reserved *ReservedVars, bindVars map[string]*querypb.BindVariable) error {
 	nz := newNormalizer(reserved, bindVars)
->>>>>>> cb142eea
 	_ = Rewrite(stmt, nz.WalkStatement, nil)
 	return nz.err
 }
@@ -50,19 +45,10 @@
 	err      error
 }
 
-<<<<<<< HEAD
-func newNormalizer(reserved map[string]struct{}, bindVars map[string]*querypb.BindVariable, prefix string) *normalizer {
-	return &normalizer{
-		bindVars: bindVars,
-		prefix:   prefix,
-		reserved: reserved,
-		counter:  1,
-=======
 func newNormalizer(reserved *ReservedVars, bindVars map[string]*querypb.BindVariable) *normalizer {
 	return &normalizer{
 		bindVars: bindVars,
 		reserved: reserved,
->>>>>>> cb142eea
 		vals:     make(map[string]string),
 	}
 }
@@ -149,11 +135,7 @@
 	}
 
 	// Modify the AST node to a bindvar.
-<<<<<<< HEAD
-	cursor.Replace(NewArgument(":" + bvname))
-=======
 	cursor.Replace(NewArgument(bvname))
->>>>>>> cb142eea
 }
 
 // convertLiteral converts an Literal without the dedup.
@@ -166,11 +148,7 @@
 	bvname := nz.reserved.nextUnusedVar()
 	nz.bindVars[bvname] = bval
 
-<<<<<<< HEAD
-	cursor.Replace(NewArgument(":" + bvname))
-=======
 	cursor.Replace(NewArgument(bvname))
->>>>>>> cb142eea
 }
 
 // convertComparison attempts to convert IN clauses to
