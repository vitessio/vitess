/*
Copyright 2019 The Vitess Authors.

Licensed under the Apache License, Version 2.0 (the "License");
you may not use this file except in compliance with the License.
You may obtain a copy of the License at

    http://www.apache.org/licenses/LICENSE-2.0

Unless required by applicable law or agreed to in writing, software
distributed under the License is distributed on an "AS IS" BASIS,
WITHOUT WARRANTIES OR CONDITIONS OF ANY KIND, either express or implied.
See the License for the specific language governing permissions and
limitations under the License.
*/

package sqlparser

import (
	"testing"

	"github.com/stretchr/testify/assert"
	"github.com/stretchr/testify/require"
)

func TestBuildParsedQuery(t *testing.T) {
	testcases := []struct {
		in   string
		args []any
		out  string
	}{{
		in:  "select * from tbl",
		out: "select * from tbl",
	}, {
		in:  "select * from tbl where b=4 or a=3",
		out: "select * from tbl where b=4 or a=3",
	}, {
		in:  "select * from tbl where b = 4 or a = 3",
		out: "select * from tbl where b = 4 or a = 3",
	}, {
		in:   "select * from tbl where name='%s'",
		args: []any{"xyz"},
		out:  "select * from tbl where name='xyz'",
	}}

	for _, tc := range testcases {
		t.Run(tc.in, func(t *testing.T) {
			parsed := BuildParsedQuery(tc.in, tc.args...)
			assert.Equal(t, tc.out, parsed.Query)
		})
	}
}

func TestCanonicalOutput(t *testing.T) {
	testcases := []struct {
		input     string
		canonical string
	}{
		{
			"create table t(id int)",
			"CREATE TABLE `t` (\n\t`id` int\n)",
		},
		{
			"create algorithm = merge sql security definer view a (b,c,d) as select * from e with cascaded check option",
			"CREATE ALGORITHM = merge SQL SECURITY DEFINER VIEW `a`(`b`, `c`, `d`) AS SELECT * FROM `e` WITH CASCADED CHECK OPTION",
		},
		{
			"create or replace algorithm = temptable definer = a@b.c.d sql security definer view a(b,c,d) as select * from e with local check option",
			"CREATE OR REPLACE ALGORITHM = temptable DEFINER = a@`b.c.d` SQL SECURITY DEFINER VIEW `a`(`b`, `c`, `d`) AS SELECT * FROM `e` WITH LOCAL CHECK OPTION",
		},
		{
			"create table `a`(`id` int, primary key(`id`))",
			"CREATE TABLE `a` (\n\t`id` int,\n\tPRIMARY KEY (`id`)\n)",
		},
		{
			"create table `a`(`id` int unsigned, primary key(`id`))",
			"CREATE TABLE `a` (\n\t`id` int unsigned,\n\tPRIMARY KEY (`id`)\n)",
		},
		{
			"create table `a`(`id` int zerofill, primary key(`id`))",
			"CREATE TABLE `a` (\n\t`id` int zerofill,\n\tPRIMARY KEY (`id`)\n)",
		},
		{
			"create table `a`(`id` int primary key)",
			"CREATE TABLE `a` (\n\t`id` int PRIMARY KEY\n)",
		},
		{
			"create table a (id int not null auto_increment, v varchar(32) default null, v2 varchar(62) charset utf8mb4 collate utf8mb4_0900_ai_ci, key v_idx(v(16)))",
			"CREATE TABLE `a` (\n\t`id` int NOT NULL AUTO_INCREMENT,\n\t`v` varchar(32) DEFAULT NULL,\n\t`v2` varchar(62) CHARACTER SET utf8mb4 COLLATE utf8mb4_0900_ai_ci,\n\tKEY `v_idx` (`v`(16))\n)",
		},
		{
			"create table a (id int not null primary key, dt datetime default current_timestamp)",
			"CREATE TABLE `a` (\n\t`id` int NOT NULL PRIMARY KEY,\n\t`dt` datetime DEFAULT CURRENT_TIMESTAMP()\n)",
		},
		{
			"create table `insert`(`update` int, primary key(`delete`))",
			"CREATE TABLE `insert` (\n\t`update` int,\n\tPRIMARY KEY (`delete`)\n)",
		},
		{
			"alter table a engine=InnoDB",
			"ALTER TABLE `a` ENGINE InnoDB",
		},
		{
			"create table a (v varchar(32)) engine=InnoDB",
			"CREATE TABLE `a` (\n\t`v` varchar(32)\n) ENGINE InnoDB",
		},
		{
			"create table a (id int not null primary key) engine InnoDB, charset utf8mb4, collate utf8mb4_0900_ai_ci partition by range (`id`) (partition `p10` values less than(10) engine InnoDB)",
			"CREATE TABLE `a` (\n\t`id` int NOT NULL PRIMARY KEY\n) ENGINE InnoDB,\n  CHARSET utf8mb4,\n  COLLATE utf8mb4_0900_ai_ci\nPARTITION BY RANGE (`id`)\n(PARTITION `p10` VALUES LESS THAN (10) ENGINE InnoDB)",
		},
		{
			"alter table a comment='a b c'",
			"ALTER TABLE `a` COMMENT 'a b c'",
		},
		{
			"alter table a add column c char not null default 'x'",
			"ALTER TABLE `a` ADD COLUMN `c` char NOT NULL DEFAULT 'x'",
		},
		{
			"alter table t2 modify column id bigint unsigned primary key",
			"ALTER TABLE `t2` MODIFY COLUMN `id` bigint unsigned PRIMARY KEY",
		},
		{
			"alter table t1 modify column a int first, modify column b int after a",
			"ALTER TABLE `t1` MODIFY COLUMN `a` int FIRST, MODIFY COLUMN `b` int AFTER `a`",
		},
		{
			"alter table t2 rename column foo to bar",
			"ALTER TABLE `t2` RENAME COLUMN `foo` TO `bar`",
		},
		{
			"alter table t1 drop key `PRIMARY`, add primary key (id,n)",
			"ALTER TABLE `t1` DROP KEY `PRIMARY`, ADD PRIMARY KEY (`id`, `n`)",
		},
		{
			"alter table t1 drop foreign key f",
			"ALTER TABLE `t1` DROP FOREIGN KEY `f`",
		},
		{
			"alter table t1 add constraint f foreign key (i) references parent (id) match simple on delete cascade on update set null",
			"ALTER TABLE `t1` ADD CONSTRAINT `f` FOREIGN KEY (`i`) REFERENCES `parent` (`id`) MATCH SIMPLE ON DELETE CASCADE ON UPDATE SET NULL",
		},
		{
			"alter table t1 remove partitioning",
			"ALTER TABLE `t1` REMOVE PARTITIONING",
		},
		{
			"alter table t1 partition by hash (id) partitions 5",
			"ALTER TABLE `t1` \nPARTITION BY HASH (`id`) PARTITIONS 5",
		},
		{
			"alter table t1 partition by list (id) (partition p1 values in (11, 21), partition p2 values in (12, 22))",
			"ALTER TABLE `t1` \nPARTITION BY LIST (`id`)\n(PARTITION `p1` VALUES IN (11, 21),\n PARTITION `p2` VALUES IN (12, 22))",
		},
		{
			"alter table t1 row_format=compressed, character set=utf8",
			"ALTER TABLE `t1` ROW_FORMAT COMPRESSED, CHARSET utf8",
		},
		{
			"create table a (id int primary key) row_format=compressed, character set=utf8mb4 collate=utf8mb4_0900_ai_ci",
			"CREATE TABLE `a` (\n\t`id` int PRIMARY KEY\n) ROW_FORMAT COMPRESSED,\n  CHARSET utf8mb4,\n  COLLATE utf8mb4_0900_ai_ci",
		},
		{
			"create table a (e enum('red','green','blue','orange','yellow'))",
			"CREATE TABLE `a` (\n\t`e` enum('red', 'green', 'blue', 'orange', 'yellow')\n)",
		},
		{
			"create table a (e set('red','green','blue','orange','yellow'))",
			"CREATE TABLE `a` (\n\t`e` set('red', 'green', 'blue', 'orange', 'yellow')\n)",
		},
		{
			"create table entries (uid varchar(53) not null, namespace varchar(254) not null, spec json default null, primary key (namespace, uid), key entries_spec_updatedAt ((json_value(spec, _utf8mb4 '$.updatedAt'))))",
			"CREATE TABLE `entries` (\n\t`uid` varchar(53) NOT NULL,\n\t`namespace` varchar(254) NOT NULL,\n\t`spec` json DEFAULT NULL,\n\tPRIMARY KEY (`namespace`, `uid`),\n\tKEY `entries_spec_updatedAt` ((JSON_VALUE(`spec`, _utf8mb4 '$.updatedAt')))\n)",
		},
		{
			"create table identifiers (id binary(16) not null default (uuid_to_bin(uuid(),true)))",
			"CREATE TABLE `identifiers` (\n\t`id` binary(16) NOT NULL DEFAULT (uuid_to_bin(uuid(), true))\n)",
		},
		{
			"create table t (\n\tid int auto_increment,\n\tusername varchar column_format dynamic\n)",
			"CREATE TABLE `t` (\n\t`id` int AUTO_INCREMENT,\n\t`username` varchar COLUMN_FORMAT DYNAMIC\n)",
		},
		{
			"create table t (\n\tid int auto_increment,\n\tusername varchar visible\n)",
			"CREATE TABLE `t` (\n\t`id` int AUTO_INCREMENT,\n\t`username` varchar VISIBLE\n)",
		},
		{
			"create table t (\n\tid int auto_increment,\n\tusername varchar engine_attribute '{}' secondary_engine_attribute '{}'\n)",
			"CREATE TABLE `t` (\n\t`id` int AUTO_INCREMENT,\n\t`username` varchar ENGINE_ATTRIBUTE '{}' SECONDARY_ENGINE_ATTRIBUTE '{}'\n)",
		},
		{
			"create table t (p point srid 0, g geometry not null srid 4326)",
			"CREATE TABLE `t` (\n\t`p` point SRID 0,\n\t`g` geometry NOT NULL SRID 4326\n)",
		},
		{
			"select regexp_replace('abc def ghi', '[a-z]+', 'X', 1, 3, 'c'), REGEXP_LIKE('dog cat dog', 'dog'), REGEXP_SUBSTR('abc def ghi', '[a-z]+', 1), REGEXP_INSTR('aa aaa aaaa aaaa aaaa aaaa', 'a{4}',1), 'Michael!' RLIKE '.*' from dual",
			"SELECT REGEXP_REPLACE('abc def ghi', '[a-z]+', 'X', 1, 3, 'c'), REGEXP_LIKE('dog cat dog', 'dog'), REGEXP_SUBSTR('abc def ghi', '[a-z]+', 1), REGEXP_INSTR('aa aaa aaaa aaaa aaaa aaaa', 'a{4}', 1), 'Michael!' REGEXP '.*' FROM `dual`",
		},
		{
			"select not regexp_replace('abc def ghi', '[a-z]+', 'X', 1, 3, 'c'), not regexp_like('dog cat dog', 'dog'), not regexp_substr('abc def ghi', '[a-z]+', 1), not regexp_instr('aa aaa aaaa aaaa aaaa aaaa', 'a{4}',1), 'Michael!' not rlike '.*' from dual",
			"SELECT NOT REGEXP_REPLACE('abc def ghi', '[a-z]+', 'X', 1, 3, 'c'), NOT REGEXP_LIKE('dog cat dog', 'dog'), NOT REGEXP_SUBSTR('abc def ghi', '[a-z]+', 1), NOT REGEXP_INSTR('aa aaa aaaa aaaa aaaa aaaa', 'a{4}', 1), 'Michael!' NOT REGEXP '.*' FROM `dual`",
		},
		{
<<<<<<< HEAD
			"select count(a) from t",
			"SELECT COUNT(`a`) FROM `t`",
		},
		{
			input:     "select var_pop(a) from products",
			canonical: "SELECT VAR_POP(`a`) FROM `products`",
		},
		{
			input:     "select /* function with distinct */ count(distinct a) from t",
			canonical: "SELECT /* FUNCTION WITH DISTINCT */ COUNT(DISTINCT `a`) FROM `t`",
=======
			"revert /* vt+ foo */ vitess_migration '9aecb3b4_b8a9_11ec_929a_0a43f95f28a3'",
			"REVERT /* vt+ foo */ VITESS_MIGRATION '9aecb3b4_b8a9_11ec_929a_0a43f95f28a3'",
>>>>>>> 00e29d67
		},
	}

	for _, tc := range testcases {
		t.Run(tc.input, func(t *testing.T) {
			tree, err := Parse(tc.input)
			require.NoError(t, err, tc.input)

			out := CanonicalString(tree)
			require.Equal(t, tc.canonical, out, "bad serialization")

			// Make sure we've generated a valid query!
			rereadStmt, err := Parse(out)
			require.NoError(t, err, out)
			out = CanonicalString(rereadStmt)
			require.Equal(t, tc.canonical, out, "bad serialization")
		})
	}
}<|MERGE_RESOLUTION|>--- conflicted
+++ resolved
@@ -201,21 +201,20 @@
 			"SELECT NOT REGEXP_REPLACE('abc def ghi', '[a-z]+', 'X', 1, 3, 'c'), NOT REGEXP_LIKE('dog cat dog', 'dog'), NOT REGEXP_SUBSTR('abc def ghi', '[a-z]+', 1), NOT REGEXP_INSTR('aa aaa aaaa aaaa aaaa aaaa', 'a{4}', 1), 'Michael!' NOT REGEXP '.*' FROM `dual`",
 		},
 		{
-<<<<<<< HEAD
+			"revert /* vt+ foo */ vitess_migration '9aecb3b4_b8a9_11ec_929a_0a43f95f28a3'",
+			"REVERT /* vt+ foo */ VITESS_MIGRATION '9aecb3b4_b8a9_11ec_929a_0a43f95f28a3'",
+		},
+		{
 			"select count(a) from t",
 			"SELECT COUNT(`a`) FROM `t`",
 		},
 		{
-			input:     "select var_pop(a) from products",
-			canonical: "SELECT VAR_POP(`a`) FROM `products`",
-		},
-		{
-			input:     "select /* function with distinct */ count(distinct a) from t",
-			canonical: "SELECT /* FUNCTION WITH DISTINCT */ COUNT(DISTINCT `a`) FROM `t`",
-=======
-			"revert /* vt+ foo */ vitess_migration '9aecb3b4_b8a9_11ec_929a_0a43f95f28a3'",
-			"REVERT /* vt+ foo */ VITESS_MIGRATION '9aecb3b4_b8a9_11ec_929a_0a43f95f28a3'",
->>>>>>> 00e29d67
+			"select var_pop(a) from products",
+			"SELECT VAR_POP(`a`) FROM `products`",
+		},
+		{
+			"select /* function with distinct */ count(distinct a) from t",
+			"SELECT /* FUNCTION WITH DISTINCT */ COUNT(DISTINCT `a`) FROM `t`",
 		},
 	}
 
