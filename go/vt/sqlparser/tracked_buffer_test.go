/*
Copyright 2019 The Vitess Authors.

Licensed under the Apache License, Version 2.0 (the "License");
you may not use this file except in compliance with the License.
You may obtain a copy of the License at

    http://www.apache.org/licenses/LICENSE-2.0

Unless required by applicable law or agreed to in writing, software
distributed under the License is distributed on an "AS IS" BASIS,
WITHOUT WARRANTIES OR CONDITIONS OF ANY KIND, either express or implied.
See the License for the specific language governing permissions and
limitations under the License.
*/

package sqlparser

import (
	"testing"

	"github.com/stretchr/testify/assert"
	"github.com/stretchr/testify/require"
)

func TestBuildParsedQuery(t *testing.T) {
	testcases := []struct {
		in   string
		args []any
		out  string
	}{{
		in:  "select * from tbl",
		out: "select * from tbl",
	}, {
		in:  "select * from tbl where b=4 or a=3",
		out: "select * from tbl where b=4 or a=3",
	}, {
		in:  "select * from tbl where b = 4 or a = 3",
		out: "select * from tbl where b = 4 or a = 3",
	}, {
		in:   "select * from tbl where name='%s'",
		args: []any{"xyz"},
		out:  "select * from tbl where name='xyz'",
	}}

	for _, tc := range testcases {
		t.Run(tc.in, func(t *testing.T) {
			parsed := BuildParsedQuery(tc.in, tc.args...)
			assert.Equal(t, tc.out, parsed.Query)
		})
	}
}

func TestCanonicalOutput(t *testing.T) {
	testcases := []struct {
		input     string
		canonical string
	}{
		{
			"create table t(id int)",
			"CREATE TABLE `t` (\n\t`id` int\n)",
		},
		{
			"create algorithm = merge sql security definer view a (b,c,d) as select * from e with cascaded check option",
			"CREATE ALGORITHM = merge SQL SECURITY DEFINER VIEW `a`(`b`, `c`, `d`) AS SELECT * FROM `e` WITH CASCADED CHECK OPTION",
		},
		{
			"create or replace algorithm = temptable definer = a@b.c.d sql security definer view a(b,c,d) as select * from e with local check option",
			"CREATE OR REPLACE ALGORITHM = temptable DEFINER = a@`b.c.d` SQL SECURITY DEFINER VIEW `a`(`b`, `c`, `d`) AS SELECT * FROM `e` WITH LOCAL CHECK OPTION",
		},
		{
			"create table `a`(`id` int, primary key(`id`))",
			"CREATE TABLE `a` (\n\t`id` int,\n\tPRIMARY KEY (`id`)\n)",
		},
		{
			"create table `a`(`id` int unsigned, primary key(`id`))",
			"CREATE TABLE `a` (\n\t`id` int unsigned,\n\tPRIMARY KEY (`id`)\n)",
		},
		{
			"create table `a`(`id` int zerofill, primary key(`id`))",
			"CREATE TABLE `a` (\n\t`id` int zerofill,\n\tPRIMARY KEY (`id`)\n)",
		},
		{
			"create table `a`(`id` int primary key)",
			"CREATE TABLE `a` (\n\t`id` int PRIMARY KEY\n)",
		},
		{
			"create table a (id int not null auto_increment, v varchar(32) default null, v2 varchar(62) charset utf8mb4 collate utf8mb4_0900_ai_ci, key v_idx(v(16)))",
			"CREATE TABLE `a` (\n\t`id` int NOT NULL AUTO_INCREMENT,\n\t`v` varchar(32) DEFAULT NULL,\n\t`v2` varchar(62) CHARACTER SET utf8mb4 COLLATE utf8mb4_0900_ai_ci,\n\tKEY `v_idx` (`v`(16))\n)",
		},
		{
			"create table a (id int not null primary key, dt datetime default current_timestamp)",
			"CREATE TABLE `a` (\n\t`id` int NOT NULL PRIMARY KEY,\n\t`dt` datetime DEFAULT current_timestamp()\n)",
		},
		{
			"create table `insert`(`update` int, primary key(`delete`))",
			"CREATE TABLE `insert` (\n\t`update` int,\n\tPRIMARY KEY (`delete`)\n)",
		},
		{
			"alter table a engine=InnoDB",
			"ALTER TABLE `a` ENGINE InnoDB",
		},
		{
			"create table a (v varchar(32)) engine=InnoDB",
			"CREATE TABLE `a` (\n\t`v` varchar(32)\n) ENGINE InnoDB",
		},
		{
			"create table a (id int not null primary key) engine InnoDB, charset utf8mb4, collate utf8mb4_0900_ai_ci partition by range (`id`) (partition `p10` values less than(10) engine InnoDB tablespace foo)",
			"CREATE TABLE `a` (\n\t`id` int NOT NULL PRIMARY KEY\n) ENGINE InnoDB,\n  CHARSET utf8mb4,\n  COLLATE utf8mb4_0900_ai_ci\nPARTITION BY RANGE (`id`)\n(PARTITION `p10` VALUES LESS THAN (10) ENGINE InnoDB TABLESPACE foo)",
		},
		{
			"create table a (id int not null primary key) engine InnoDB, charset utf8mb4, collate utf8mb4_0900_ai_ci partition by range (`id`) (partition `p10` values less than maxvalue)",
			"CREATE TABLE `a` (\n\t`id` int NOT NULL PRIMARY KEY\n) ENGINE InnoDB,\n  CHARSET utf8mb4,\n  COLLATE utf8mb4_0900_ai_ci\nPARTITION BY RANGE (`id`)\n(PARTITION `p10` VALUES LESS THAN MAXVALUE)",
		},
		{
			"alter table a comment='a b c'",
			"ALTER TABLE `a` COMMENT 'a b c'",
		},
		{
			"alter table a add column c char not null default 'x'",
			"ALTER TABLE `a` ADD COLUMN `c` char NOT NULL DEFAULT 'x'",
		},
		{
			"alter table t2 modify column id bigint unsigned primary key",
			"ALTER TABLE `t2` MODIFY COLUMN `id` bigint unsigned PRIMARY KEY",
		},
		{
			"alter table t1 modify column a int first, modify column b int after a",
			"ALTER TABLE `t1` MODIFY COLUMN `a` int FIRST, MODIFY COLUMN `b` int AFTER `a`",
		},
		{
			"alter table t2 rename column foo to bar",
			"ALTER TABLE `t2` RENAME COLUMN `foo` TO `bar`",
		},
		{
			"alter table t1 drop key `PRIMARY`, add primary key (id,n)",
			"ALTER TABLE `t1` DROP KEY `PRIMARY`, ADD PRIMARY KEY (`id`, `n`)",
		},
		{
			"alter table t1 drop foreign key f",
			"ALTER TABLE `t1` DROP FOREIGN KEY `f`",
		},
		{
			"alter table t1 add constraint f foreign key (i) references parent (id) match simple on delete cascade on update set null",
			"ALTER TABLE `t1` ADD CONSTRAINT `f` FOREIGN KEY (`i`) REFERENCES `parent` (`id`) MATCH SIMPLE ON DELETE CASCADE ON UPDATE SET NULL",
		},
		{
			"alter table t1 remove partitioning",
			"ALTER TABLE `t1` REMOVE PARTITIONING",
		},
		{
			"alter table t1 partition by hash (id) partitions 5",
			"ALTER TABLE `t1` \nPARTITION BY HASH (`id`) PARTITIONS 5",
		},
		{
			"alter table t1 partition by list (id) (partition p1 values in (11, 21), partition p2 values in (12, 22))",
			"ALTER TABLE `t1` \nPARTITION BY LIST (`id`)\n(PARTITION `p1` VALUES IN (11, 21),\n PARTITION `p2` VALUES IN (12, 22))",
		},
		{
			"alter table t1 row_format=compressed, character set=utf8",
			"ALTER TABLE `t1` ROW_FORMAT COMPRESSED, CHARSET utf8",
		},
		{
			"create table a (id int primary key) row_format=compressed, character set=utf8mb4 collate=utf8mb4_0900_ai_ci",
			"CREATE TABLE `a` (\n\t`id` int PRIMARY KEY\n) ROW_FORMAT COMPRESSED,\n  CHARSET utf8mb4,\n  COLLATE utf8mb4_0900_ai_ci",
		},
		{
			"create table a (e enum('red','green','blue','orange','yellow'))",
			"CREATE TABLE `a` (\n\t`e` enum('red', 'green', 'blue', 'orange', 'yellow')\n)",
		},
		{
			"create table a (e set('red','green','blue','orange','yellow'))",
			"CREATE TABLE `a` (\n\t`e` set('red', 'green', 'blue', 'orange', 'yellow')\n)",
		},
		{
			"create table entries (uid varchar(53) not null, namespace varchar(254) not null, spec json default null, primary key (namespace, uid), key entries_spec_updatedAt ((json_value(spec, _utf8mb4 '$.updatedAt'))))",
			"CREATE TABLE `entries` (\n\t`uid` varchar(53) NOT NULL,\n\t`namespace` varchar(254) NOT NULL,\n\t`spec` json DEFAULT NULL,\n\tPRIMARY KEY (`namespace`, `uid`),\n\tKEY `entries_spec_updatedAt` ((JSON_VALUE(`spec`, _utf8mb4 '$.updatedAt')))\n)",
		},
		{
			"create table identifiers (id binary(16) not null default (uuid_to_bin(uuid(),true)))",
			"CREATE TABLE `identifiers` (\n\t`id` binary(16) NOT NULL DEFAULT (uuid_to_bin(uuid(), true))\n)",
		},
		{
			"create table t (\n\tid int auto_increment,\n\tusername varchar column_format dynamic\n)",
			"CREATE TABLE `t` (\n\t`id` int AUTO_INCREMENT,\n\t`username` varchar COLUMN_FORMAT DYNAMIC\n)",
		},
		{
			"create table t (\n\tid int auto_increment,\n\tusername varchar visible\n)",
			"CREATE TABLE `t` (\n\t`id` int AUTO_INCREMENT,\n\t`username` varchar VISIBLE\n)",
		},
		{
			"create table t (\n\tid int auto_increment,\n\tusername varchar engine_attribute '{}' secondary_engine_attribute '{}'\n)",
			"CREATE TABLE `t` (\n\t`id` int AUTO_INCREMENT,\n\t`username` varchar ENGINE_ATTRIBUTE '{}' SECONDARY_ENGINE_ATTRIBUTE '{}'\n)",
		},
		{
			"create table t (p point srid 0, g geometry not null srid 4326)",
			"CREATE TABLE `t` (\n\t`p` point SRID 0,\n\t`g` geometry NOT NULL SRID 4326\n)",
		},
		{
			"select regexp_replace('abc def ghi', '[a-z]+', 'X', 1, 3, 'c'), REGEXP_LIKE('dog cat dog', 'dog'), REGEXP_SUBSTR('abc def ghi', '[a-z]+', 1), REGEXP_INSTR('aa aaa aaaa aaaa aaaa aaaa', 'a{4}',1), 'Michael!' RLIKE '.*' from dual",
			"SELECT REGEXP_REPLACE('abc def ghi', '[a-z]+', 'X', 1, 3, 'c'), REGEXP_LIKE('dog cat dog', 'dog'), REGEXP_SUBSTR('abc def ghi', '[a-z]+', 1), REGEXP_INSTR('aa aaa aaaa aaaa aaaa aaaa', 'a{4}', 1), 'Michael!' REGEXP '.*' FROM `dual`",
		},
		{
			"select not regexp_replace('abc def ghi', '[a-z]+', 'X', 1, 3, 'c'), not regexp_like('dog cat dog', 'dog'), not regexp_substr('abc def ghi', '[a-z]+', 1), not regexp_instr('aa aaa aaaa aaaa aaaa aaaa', 'a{4}',1), 'Michael!' not rlike '.*' from dual",
			"SELECT NOT REGEXP_REPLACE('abc def ghi', '[a-z]+', 'X', 1, 3, 'c'), NOT REGEXP_LIKE('dog cat dog', 'dog'), NOT REGEXP_SUBSTR('abc def ghi', '[a-z]+', 1), NOT REGEXP_INSTR('aa aaa aaaa aaaa aaaa aaaa', 'a{4}', 1), 'Michael!' NOT REGEXP '.*' FROM `dual`",
		},
		{
			"revert /* vt+ foo */ vitess_migration '9aecb3b4_b8a9_11ec_929a_0a43f95f28a3'",
			"REVERT /* vt+ foo */ VITESS_MIGRATION '9aecb3b4_b8a9_11ec_929a_0a43f95f28a3'",
		},
		{
			"alter vitess_migration '9aecb3b4_b8a9_11ec_929a_0a43f95f28a3' throttle",
			"ALTER VITESS_MIGRATION '9aecb3b4_b8a9_11ec_929a_0a43f95f28a3' throttle",
		},
		{
			"select count(a) from t",
			"SELECT COUNT(`a`) FROM `t`",
		},
		{
			"select var_pop(a) from products",
			"SELECT VAR_POP(`a`) FROM `products`",
		},
		{
			"select /* function with distinct */ count(distinct a) from t",
			"SELECT /* function with distinct */ COUNT(DISTINCT `a`) FROM `t`",
		},
		{
			"select char(77, 121, 83, 81, '76' using utf8mb4) from dual",
			"SELECT CHAR(77, 121, 83, 81, '76' USING utf8mb4) FROM `dual`",
		},
		{
			"create table t1 (id int primary key, name tinytext not null, fulltext key name_ft(name) with parser ngram)",
			"CREATE TABLE `t1` (\n\t`id` int PRIMARY KEY,\n\t`name` tinytext NOT NULL,\n\tFULLTEXT KEY `name_ft` (`name`) WITH PARSER ngram\n)",
		},
		{
			"select convert('abc' using utf8mb4)",
			"SELECT CONVERT('abc' USING utf8mb4) FROM `dual`",
		},
		{
			"select point(4, 5)",
			"SELECT POINT(4, 5) FROM `dual`",
		},
		{
			"create table x(location geometry default (point(7.0, 3.0)))",
			"CREATE TABLE `x` (\n\t`location` geometry DEFAULT (POINT(7.0, 3.0))\n)",
		},
		{
			"create table x(location geometry default (linestring(point(7.0, 3.0), point(7.0, 3.0))))",
			"CREATE TABLE `x` (\n\t`location` geometry DEFAULT (LINESTRING(POINT(7.0, 3.0), POINT(7.0, 3.0)))\n)",
		},
		{
<<<<<<< HEAD
			"create table x(a geometry default (polygon(linestring(point(7.0, 3.0), point(7.0, 3.0)))))",
			"CREATE TABLE `x` (\n\t`a` geometry DEFAULT (POLYGON(LINESTRING(POINT(7.0, 3.0), POINT(7.0, 3.0))))\n)",
=======
			"alter vschema create vindex lookup_vdx using lookup with owner=user, table=name_user_idx, from=name, to=user_id",
			"ALTER VSCHEMA CREATE VINDEX `lookup_vdx` USING `lookup` WITH owner=user, table=name_user_idx, from=name, to=user_id",
		},
		{
			"create table tb (id varbinary(100) default X'4d7953514c')",
			"CREATE TABLE `tb` (\n\t`id` varbinary(100) DEFAULT X'4d7953514c'\n)",
		},
		{
			"select grp, group_concat(c order by c asc separator 'foo') from t1 group by grp",
			"SELECT `grp`, GROUP_CONCAT(`c` ORDER BY `c` ASC SEPARATOR 'foo') FROM `t1` GROUP BY `grp`",
		},
		{
			"create table t (id int, info JSON, INDEX zips((CAST(info->'$.field' AS unsigned array))))",
			"CREATE TABLE `t` (\n\t`id` int,\n\t`info` JSON,\n\tINDEX `zips` ((CAST(`info` -> '$.field' AS unsigned array)))\n)",
		},
		{
			"select 1 from t1 into outfile 'test/t1.txt'",
			"SELECT 1 FROM `t1` INTO OUTFILE 'test/t1.txt'",
>>>>>>> 365458e4
		},
	}

	for _, tc := range testcases {
		t.Run(tc.input, func(t *testing.T) {
			tree, err := Parse(tc.input)
			require.NoError(t, err, tc.input)

			out := CanonicalString(tree)
			require.Equal(t, tc.canonical, out, "bad serialization")

			// Make sure we've generated a valid query!
			rereadStmt, err := Parse(out)
			require.NoError(t, err, out)
			out = CanonicalString(rereadStmt)
			require.Equal(t, tc.canonical, out, "bad serialization")
		})
	}
}<|MERGE_RESOLUTION|>--- conflicted
+++ resolved
@@ -249,10 +249,10 @@
 			"CREATE TABLE `x` (\n\t`location` geometry DEFAULT (LINESTRING(POINT(7.0, 3.0), POINT(7.0, 3.0)))\n)",
 		},
 		{
-<<<<<<< HEAD
 			"create table x(a geometry default (polygon(linestring(point(7.0, 3.0), point(7.0, 3.0)))))",
 			"CREATE TABLE `x` (\n\t`a` geometry DEFAULT (POLYGON(LINESTRING(POINT(7.0, 3.0), POINT(7.0, 3.0))))\n)",
-=======
+    },
+    {
 			"alter vschema create vindex lookup_vdx using lookup with owner=user, table=name_user_idx, from=name, to=user_id",
 			"ALTER VSCHEMA CREATE VINDEX `lookup_vdx` USING `lookup` WITH owner=user, table=name_user_idx, from=name, to=user_id",
 		},
@@ -271,7 +271,6 @@
 		{
 			"select 1 from t1 into outfile 'test/t1.txt'",
 			"SELECT 1 FROM `t1` INTO OUTFILE 'test/t1.txt'",
->>>>>>> 365458e4
 		},
 	}
 
