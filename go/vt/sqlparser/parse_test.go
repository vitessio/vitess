/*
Copyright 2019 The Vitess Authors.

Licensed under the Apache License, Version 2.0 (the "License");
you may not use this file except in compliance with the License.
You may obtain a copy of the License at

    http://www.apache.org/licenses/LICENSE-2.0

Unless required by applicable law or agreed to in writing, software
distributed under the License is distributed on an "AS IS" BASIS,
WITHOUT WARRANTIES OR CONDITIONS OF ANY KIND, either express or implied.
See the License for the specific language governing permissions and
limitations under the License.
*/

package sqlparser

import (
	"bufio"
	"bytes"
	"compress/gzip"
	"fmt"
	"io"
	"math/rand"
	"os"
	"path"
	"strings"
	"sync"
	"testing"

	"github.com/google/go-cmp/cmp"

	"github.com/stretchr/testify/assert"
	"github.com/stretchr/testify/require"
)

var (
	validSQL = []struct {
		input      string
		output     string
		partialDDL bool
	}{{
		input:      "create table x(location GEOMETRYCOLLECTION DEFAULT POINT(7.0, 3.0))",
		output:     "create table x",
		partialDDL: true,
	}, {
		input:  "create table x (e enum('red','yellow') null collate 'utf8_bin')",
		output: "create table x (\n\te enum('red', 'yellow') collate 'utf8_bin' null\n)",
	}, {
		input:  "create table 3t2 (c1 bigint not null, c2 text, primary key(c1))",
		output: "create table `3t2` (\n\tc1 bigint not null,\n\tc2 text,\n\tprimary key (c1)\n)",
	}, {
		input:  "select 1 from t1 where exists (select 1) = TRUE",
		output: "select 1 from t1 where exists (select 1 from dual) = true",
	}, {
		input:  "select 1 from t1 where exists (select 1) = FALSE",
		output: "select 1 from t1 where exists (select 1 from dual) = false",
	}, {
		input:  "select 1 from t1 where exists (select 1) = 1",
		output: "select 1 from t1 where exists (select 1 from dual) = 1",
	}, {
		input:  "create table x(location GEOMETRY DEFAULT (POINT(7.0, 3.0)))",
		output: "create table x (\n\tlocation GEOMETRY default (POINT(7.0, 3.0))\n)",
	}, {
		input:  "select 1",
		output: "select 1 from dual",
	}, {
		input:  "SELECT EXTRACT(YEAR FROM '2019-07-02')",
		output: "select extract(year from '2019-07-02') from dual",
	}, {
		input:  "SELECT EXTRACT(YEAR_MONTH FROM '2019-07-02 01:02:03')",
		output: "select extract(year_month from '2019-07-02 01:02:03') from dual",
	}, {
		input:  "select extract(year from \"21-10-22 12:00:00\")",
		output: "select extract(year from '21-10-22 12:00:00') from dual",
	}, {
		input:  "SELECT EXTRACT(DAY_MINUTE FROM '2019-07-02 01:02:03')",
		output: "select extract(day_minute from '2019-07-02 01:02:03') from dual",
	}, {
		input:  "SELECT EXTRACT(MICROSECOND FROM '2003-01-02 10:30:00.000123')",
		output: "select extract(microsecond from '2003-01-02 10:30:00.000123') from dual",
	}, {
		input:  "CREATE TABLE t2 (b BLOB DEFAULT 'abc')",
		output: "create table t2 (\n\tb BLOB default ('abc')\n)",
	}, {
		input:  "CREATE TABLE t2 (b blob DEFAULT 'abc')",
		output: "create table t2 (\n\tb blob default ('abc')\n)",
	}, {
		input:  "CREATE TABLE t2 (b BLOB DEFAULT ('abc'))",
		output: "create table t2 (\n\tb BLOB default ('abc')\n)",
	}, {
		input:  "CREATE TABLE t2 (b TINYBLOB DEFAULT 'abc')",
		output: "create table t2 (\n\tb TINYBLOB default ('abc')\n)",
	}, {
		input:  "CREATE TABLE t2 (b TINYBLOB DEFAULT ('abc'))",
		output: "create table t2 (\n\tb TINYBLOB default ('abc')\n)",
	}, {
		input:  "CREATE TABLE t2 (b MEDIUMBLOB DEFAULT 'abc')",
		output: "create table t2 (\n\tb MEDIUMBLOB default ('abc')\n)",
	}, {
		input:  "CREATE TABLE t2 (b MEDIUMBLOB DEFAULT ('abc'))",
		output: "create table t2 (\n\tb MEDIUMBLOB default ('abc')\n)",
	}, {
		input:  "CREATE TABLE t2 (b LONGBLOB DEFAULT 'abc')",
		output: "create table t2 (\n\tb LONGBLOB default ('abc')\n)",
	}, {
		input:  "CREATE TABLE t2 (b LONGBLOB DEFAULT ('abc'))",
		output: "create table t2 (\n\tb LONGBLOB default ('abc')\n)",
	}, {
		input:  "CREATE TABLE t2 (b TEXT DEFAULT 'abc')",
		output: "create table t2 (\n\tb TEXT default ('abc')\n)",
	}, {
		input:  "CREATE TABLE t2 (b TEXT DEFAULT ('abc'))",
		output: "create table t2 (\n\tb TEXT default ('abc')\n)",
	}, {
		input:  "CREATE TABLE t2 (b TINYTEXT DEFAULT 'abc')",
		output: "create table t2 (\n\tb TINYTEXT default ('abc')\n)",
	}, {
		input:  "CREATE TABLE t2 (b TINYTEXT DEFAULT ('abc'))",
		output: "create table t2 (\n\tb TINYTEXT default ('abc')\n)",
	}, {
		input:  "CREATE TABLE t2 (b MEDIUMTEXT DEFAULT 'abc')",
		output: "create table t2 (\n\tb MEDIUMTEXT default ('abc')\n)",
	}, {
		input:  "CREATE TABLE t2 (b MEDIUMTEXT DEFAULT ('abc'))",
		output: "create table t2 (\n\tb MEDIUMTEXT default ('abc')\n)",
	}, {
		input:  "CREATE TABLE t2 (b LONGTEXT DEFAULT 'abc')",
		output: "create table t2 (\n\tb LONGTEXT default ('abc')\n)",
	}, {
		input:  "CREATE TABLE t2 (b LONGTEXT DEFAULT ('abc'))",
		output: "create table t2 (\n\tb LONGTEXT default ('abc')\n)",
	}, {
		input:  "CREATE TABLE t2 (b JSON DEFAULT null)",
		output: "create table t2 (\n\tb JSON default null\n)",
	}, {
		input:  "CREATE TABLE t2 (b JSON DEFAULT (null))",
		output: "create table t2 (\n\tb JSON default null\n)",
	}, {
		input:  "CREATE TABLE t2 (b JSON DEFAULT '{name:abc}')",
		output: "create table t2 (\n\tb JSON default ('{name:abc}')\n)",
	}, {
		input:  "CREATE TABLE t2 (b JSON DEFAULT ('{name:abc}'))",
		output: "create table t2 (\n\tb JSON default ('{name:abc}')\n)",
	}, {
		input:  "create table x(location POINT DEFAULT 7.0)",
		output: "create table x (\n\tlocation POINT default (7.0)\n)",
	}, {
		input:  "create table x(location POINT DEFAULT (7.0))",
		output: "create table x (\n\tlocation POINT default (7.0)\n)",
	}, {
		input:  "create table x(location LINESTRING DEFAULT (POINT(7.0, 3.0)))",
		output: "create table x (\n\tlocation LINESTRING default (POINT(7.0, 3.0))\n)",
	}, {
		input:  "create table x(location POLYGON DEFAULT (POINT(7.0, 3.0)))",
		output: "create table x (\n\tlocation POLYGON default (POINT(7.0, 3.0))\n)",
	}, {
		input:  "create table x(location MULTIPOINT DEFAULT (POINT(7.0, 3.0)))",
		output: "create table x (\n\tlocation MULTIPOINT default (POINT(7.0, 3.0))\n)",
	}, {
		input:  "create table x(location MULTILINESTRING DEFAULT (POINT(7.0, 3.0)))",
		output: "create table x (\n\tlocation MULTILINESTRING default (POINT(7.0, 3.0))\n)",
	}, {
		input:  "create table x(location MULTIPOLYGON DEFAULT (POINT(7.0, 3.0)))",
		output: "create table x (\n\tlocation MULTIPOLYGON default (POINT(7.0, 3.0))\n)",
	}, {
		input:  "create table x(location GEOMETRYCOLLECTION DEFAULT (POINT(7.0, 3.0)))",
		output: "create table x (\n\tlocation GEOMETRYCOLLECTION default (POINT(7.0, 3.0))\n)",
	}, {
		input:  "WITH RECURSIVE  odd_num_cte (id, n) AS (SELECT 1, 1 union all SELECT id+1, n+2 from odd_num_cte where id < 5) SELECT * FROM odd_num_cte",
		output: "with recursive odd_num_cte(id, n) as (select 1, 1 from dual union all select id + 1, n + 2 from odd_num_cte where id < 5) select * from odd_num_cte",
	}, {
		input:  "WITH topsales2003 AS (SELECT salesRepEmployeeNumber employeeNumber, SUM(quantityOrdered * priceEach) sales FROM orders INNER JOIN orderdetails USING (orderNumber) INNER JOIN customers USING (customerNumber) WHERE YEAR(shippedDate) = 2003 AND status = 'Shipped' GROUP BY salesRepEmployeeNumber ORDER BY sales DESC LIMIT 5)SELECT employeeNumber, firstName, lastName, sales FROM employees JOIN topsales2003 USING (employeeNumber)",
		output: "with topsales2003 as (select salesRepEmployeeNumber as employeeNumber, SUM(quantityOrdered * priceEach) as sales from orders join orderdetails using (orderNumber) join customers using (customerNumber) where YEAR(shippedDate) = 2003 and `status` = 'Shipped' group by salesRepEmployeeNumber order by sales desc limit 5) select employeeNumber, firstName, lastName, sales from employees join topsales2003 using (employeeNumber)",
	}, {
		input: "select 1 from t",
	}, {
		input:  "select * from (select 1) as x(user)",
		output: "select * from (select 1 from dual) as x(`user`)",
	}, {
		input:  "select user from (select id from users ) as x(user)",
		output: "select `user` from (select id from users) as x(`user`)",
	}, {
		input: "select n, d from something",
	}, {
		input: "insert into sys_message_assign(message_id, assign_user_id, read_state, id, is_delete, create_time, update_time, remark) values (N'3477028275831808', N'4104487936', N'1', N'0', N'0', '2021-09-22 14:24:17.922', '2021-09-22 14:24:17.922', null), (N'3477028275831808', N'3454139190608923', N'1', N'0', N'0', '2021-09-22 14:24:17.922', '2021-09-22 14:24:17.922', null)",
	}, {
		input:  "select name, numbers from (select * from users) as x(name, numbers)",
		output: "select `name`, numbers from (select * from users) as x(`name`, numbers)",
	}, {
		input:  "select * from information_schema.columns",
		output: "select * from information_schema.`columns`",
	}, {
		input:  "select * from information_schema.processlist",
		output: "select * from information_schema.`processlist`",
	}, {
		input: "select .1 from t",
	}, {
		input: "select 1.2e1 from t",
	}, {
		input: "select 1.2e+1 from t",
	}, {
		input: "select 1.2e-1 from t",
	}, {
		input: "select 08.3 from t",
	}, {
		input: "select -1 from t where b = -2",
	}, {
		input:  "select - -1 from t",
		output: "select - -1 from t",
	}, {
		input: "select a from t",
	}, {
		input: "select $ from t",
	}, {
		// shift/reduce conflict on CHARSET, should throw an error on shifting which will be ignored as it is a DDL
		input:      "alter database charset = 'utf16';",
		output:     "alter database",
		partialDDL: true,
	}, {
		input:  "alter database charset charset = 'utf16'",
		output: "alter database `charset` character set 'utf16'",
	}, {
		input:  "create table t(id int unique)",
		output: "create table t (\n\tid int unique\n)",
	}, {
		input:  "create table t(id int key)",
		output: "create table t (\n\tid int key\n)",
	}, {
		input:  "create table t(id int unique key)",
		output: "create table t (\n\tid int unique key\n)",
	}, {
		input: "select a.b as a$b from $test$",
	}, {
		input:  "select 1 from t // aa\n",
		output: "select 1 from t",
	}, {
		input:  "select 1 from t -- aa\n",
		output: "select 1 from t",
	}, {
		input:  "select 1 from t # aa\n",
		output: "select 1 from t",
	}, {
		input:  "select 1 -- aa\nfrom t",
		output: "select 1 from t",
	}, {
		input:  "select 1 #aa\nfrom t",
		output: "select 1 from t",
	}, {
		input: "select /* simplest */ 1 from t",
	}, {
		input: "select /* double star **/ 1 from t",
	}, {
		input: "select /* double */ /* comment */ 1 from t",
	}, {
		input: "select /* back-quote keyword */ `By` from t",
	}, {
		input: "select /* back-quote num */ `2a` from t",
	}, {
		input: "select /* back-quote . */ `a.b` from t",
	}, {
		input: "select /* back-quote back-quote */ `a``b` from t",
	}, {
		input:  "select /* back-quote unnecessary */ 1 from `t`",
		output: "select /* back-quote unnecessary */ 1 from t",
	}, {
		input:  "select /* back-quote idnum */ 1 from `a1`",
		output: "select /* back-quote idnum */ 1 from a1",
	}, {
		input: "select /* @ */ @@a from b",
	}, {
		input: "select /* \\0 */ '\\0' from a",
	}, {
		input:  "select 1 /* drop this comment */ from t",
		output: "select 1 from t",
	}, {
		input: "select /* union */ 1 from t union select 1 from t",
	}, {
		input: "select /* double union */ 1 from t union select 1 from t union select 1 from t",
	}, {
		input: "select /* union all */ 1 from t union all select 1 from t",
	}, {
		input:  "select /* union distinct */ 1 from t union distinct select 1 from t",
		output: "select /* union distinct */ 1 from t union select 1 from t",
	}, {
		input:  "(select /* union parenthesized select */ 1 from t order by a) union select 1 from t",
		output: "(select /* union parenthesized select */ 1 from t order by a asc) union select 1 from t",
	}, {
		input:  "select /* union parenthesized select 2 */ 1 from t union (select 1 from t)",
		output: "select /* union parenthesized select 2 */ 1 from t union select 1 from t",
	}, {
		input:  "select /* union order by */ 1 from t union select 1 from t order by a",
		output: "select /* union order by */ 1 from t union select 1 from t order by a asc",
	}, {
		input:  "select /* union order by limit lock */ 1 from t union select 1 from t order by a limit 1 for update",
		output: "select /* union order by limit lock */ 1 from t union select 1 from t order by a asc limit 1 for update",
	}, {
		input:  "(select id, a from t order by id limit 1) union (select id, b as a from s order by id limit 1) order by a limit 1",
		output: "(select id, a from t order by id asc limit 1) union (select id, b as a from s order by id asc limit 1) order by a asc limit 1",
	}, {
		input:  "select a from (select 1 as a from tbl1 union select 2 from tbl2) as t",
		output: "select a from (select 1 as a from tbl1 union select 2 from tbl2) as t",
	}, {
		input: "select * from t1 join (select * from t2 union select * from t3) as t",
	}, {
		// Ensure this doesn't generate: ""select * from t1 join t2 on a = b join t3 on a = b".
		input: "select * from t1 join t2 on a = b join t3",
	}, {
		input:  "select * from t1 where col in (select 1 from dual union select 2 from dual)",
		output: "select * from t1 where col in (select 1 from dual union select 2 from dual)",
	}, {
		input: "select * from t1 where exists (select a from t2 union select b from t3)",
	}, {
		input:  "select 1 from dual union select 2 from dual union all select 3 from dual union select 4 from dual union all select 5 from dual",
		output: "select 1 from dual union select 2 from dual union all select 3 from dual union select 4 from dual union all select 5 from dual",
	}, {
		input:  "(select 1 from dual) order by 1 asc limit 2",
		output: "select 1 from dual order by 1 asc limit 2",
	}, {
		input:  "(select 1 from dual order by 1 desc) order by 1 asc limit 2",
		output: "select 1 from dual order by 1 asc limit 2",
	}, {
		input:  "(select 1 from dual)",
		output: "select 1 from dual",
	}, {
		input:  "((select 1 from dual))",
		output: "select 1 from dual",
	}, {
		input: "select 1 from (select 1 from dual) as t",
	}, {
		input:  "select 1 from (select 1 from dual union select 2 from dual) as t",
		output: "select 1 from (select 1 from dual union select 2 from dual) as t",
	}, {
		input:  "select 1 from ((select 1 from dual) union select 2 from dual) as t",
		output: "select 1 from (select 1 from dual union select 2 from dual) as t",
	}, {
		input: "select /* distinct */ distinct 1 from t",
	}, {
		input: "select /* straight_join */ straight_join 1 from t",
	}, {
		input: "select /* for update */ 1 from t for update",
	}, {
		input: "select /* lock in share mode */ 1 from t lock in share mode",
	}, {
		input: "select /* select list */ 1, 2 from t",
	}, {
		input: "select /* * */ * from t",
	}, {
		input: "select /* a.* */ a.* from t",
	}, {
		input: "select /* a.b.* */ a.b.* from t",
	}, {
		input:  "select /* column alias */ a b from t",
		output: "select /* column alias */ a as b from t",
	}, {
		input: "select /* column alias with as */ a as b from t",
	}, {
		input: "select /* keyword column alias */ a as `By` from t",
	}, {
		input:  "select /* column alias as string */ a as \"b\" from t",
		output: "select /* column alias as string */ a as b from t",
	}, {
		input:  "select /* column alias as string without as */ a \"b\" from t",
		output: "select /* column alias as string without as */ a as b from t",
	}, {
		input:  "select /* column alias with non_reserved keyword */ a as auto_increment from t",
		output: "select /* column alias with non_reserved keyword */ a as `auto_increment` from t",
	}, {
		input: "select /* a.* */ a.* from t",
	}, {
		input:  "select next value for t",
		output: "select next 1 values from t",
	}, {
		input:  "select next value from t",
		output: "select next 1 values from t",
	}, {
		input: "select next 10 values from t",
	}, {
		input: "select next :a values from t",
	}, {
		input: "select /* `By`.* */ `By`.* from t",
	}, {
		input: "select /* select with bool expr */ a = b from t",
	}, {
		input: "select /* case_when */ case when a = b then c end from t",
	}, {
		input: "select /* case_when_else */ case when a = b then c else d end from t",
	}, {
		input: "select /* case_when_when_else */ case when a = b then c when b = d then d else d end from t",
	}, {
		input: "select /* case */ case aa when a = b then c end from t",
	}, {
		input: "select /* parenthesis */ 1 from (t)",
	}, {
		input: "select /* parenthesis multi-table */ 1 from (t1, t2)",
	}, {
		input: "select /* table list */ 1 from t1, t2",
	}, {
		input: "select /* parenthessis in table list 1 */ 1 from (t1), t2",
	}, {
		input:  "SELECT * FROM t1 USE INDEX (i1) IGNORE INDEX FOR ORDER BY (i2) ORDER BY a",
		output: "select * from t1 use index (i1) ignore index for order by (i2) order by a asc",
	}, {
		input:  "SELECT * FROM t1 USE INDEX FOR JOIN (i1) FORCE INDEX FOR JOIN (i2)",
		output: "select * from t1 use index for join (i1) force index for join (i2)",
	}, {
		input:  "SELECT * FROM t1 USE INDEX FOR JOIN (i1) FORCE INDEX FOR JOIN (i2) IGNORE KEY FOR GROUP BY (i1, i2)",
		output: "select * from t1 use index for join (i1) force index for join (i2) ignore index for group by (i1, i2)",
	}, {
		input:  "SELECT * FROM t1 USE KEY (), t2 FORCE KEY (i2), t3 IGNORE INDEX FOR GROUP BY (i1, i2)",
		output: "select * from t1 use index (), t2 force index (i2), t3 ignore index for group by (i1, i2)",
	}, {
		input: "select /* parenthessis in table list 2 */ 1 from t1, (t2)",
	}, {
		input: "select /* use */ 1 from t1 use index (a) where b = 1",
	}, {
		input: "select /* use */ 1 from t1 use index () where b = 1",
	}, {
		input: "select /* keyword index */ 1 from t1 use index (`By`) where b = 1",
	}, {
		input: "select /* ignore */ 1 from t1 as t2 ignore index (a), t3 use index (b) where b = 1",
	}, {
		input: "select /* use */ 1 from t1 as t2 use index (a), t3 use index (b) where b = 1",
	}, {
		input: "select /* force */ 1 from t1 as t2 force index (a), t3 force index (b) where b = 1",
	}, {
		input:  "select /* table alias */ 1 from t t1",
		output: "select /* table alias */ 1 from t as t1",
	}, {
		input: "select /* table alias with as */ 1 from t as t1",
	}, {
		input:  "select /* string table alias */ 1 from t as 't1'",
		output: "select /* string table alias */ 1 from t as t1",
	}, {
		input:  "select /* string table alias without as */ 1 from t 't1'",
		output: "select /* string table alias without as */ 1 from t as t1",
	}, {
		input: "select /* keyword table alias */ 1 from t as `By`",
	}, {
		input: "select /* join */ 1 from t1 join t2",
	}, {
		input: "select /* join on */ 1 from t1 join t2 on a = b",
	}, {
		input: "select /* join on */ 1 from t1 join t2 using (a)",
	}, {
		input:  "select /* inner join */ 1 from t1 inner join t2",
		output: "select /* inner join */ 1 from t1 join t2",
	}, {
		input:  "select /* cross join */ 1 from t1 cross join t2",
		output: "select /* cross join */ 1 from t1 join t2",
	}, {
		input: "select /* straight_join */ 1 from t1 straight_join t2",
	}, {
		input: "select /* straight_join on */ 1 from t1 straight_join t2 on a = b",
	}, {
		input: "select /* left join */ 1 from t1 left join t2 on a = b",
	}, {
		input: "select /* left join */ 1 from t1 left join t2 using (a)",
	}, {
		input:  "select /* left outer join */ 1 from t1 left outer join t2 on a = b",
		output: "select /* left outer join */ 1 from t1 left join t2 on a = b",
	}, {
		input:  "select /* left outer join */ 1 from t1 left outer join t2 using (a)",
		output: "select /* left outer join */ 1 from t1 left join t2 using (a)",
	}, {
		input: "select /* right join */ 1 from t1 right join t2 on a = b",
	}, {
		input: "select /* right join */ 1 from t1 right join t2 using (a)",
	}, {
		input:  "select /* right outer join */ 1 from t1 right outer join t2 on a = b",
		output: "select /* right outer join */ 1 from t1 right join t2 on a = b",
	}, {
		input:  "select /* right outer join */ 1 from t1 right outer join t2 using (a)",
		output: "select /* right outer join */ 1 from t1 right join t2 using (a)",
	}, {
		input: "select /* natural join */ 1 from t1 natural join t2",
	}, {
		input: "select /* natural left join */ 1 from t1 natural left join t2",
	}, {
		input:  "select /* natural left outer join */ 1 from t1 natural left join t2",
		output: "select /* natural left outer join */ 1 from t1 natural left join t2",
	}, {
		input: "select /* natural right join */ 1 from t1 natural right join t2",
	}, {
		input:  "select /* natural right outer join */ 1 from t1 natural right join t2",
		output: "select /* natural right outer join */ 1 from t1 natural right join t2",
	}, {
		input: "select /* join on */ 1 from t1 join t2 on a = b",
	}, {
		input: "select /* join using */ 1 from t1 join t2 using (a)",
	}, {
		input: "select /* join using (a, b, c) */ 1 from t1 join t2 using (a, b, c)",
	}, {
		input: "select /* s.t */ 1 from s.t",
	}, {
		input: "select /* keyword schema & table name */ 1 from `By`.`bY`",
	}, {
		input: "select /* select in from */ 1 from (select 1 from t) as a",
	}, {
		input:  "select /* select in from with no as */ 1 from (select 1 from t) a",
		output: "select /* select in from with no as */ 1 from (select 1 from t) as a",
	}, {
		input: "select /* where */ 1 from t where a = b",
	}, {
		input: "select /* and */ 1 from t where a = b and a = c",
	}, {
		input:  "select /* && */ 1 from t where a = b && a = c",
		output: "select /* && */ 1 from t where a = b and a = c",
	}, {
		input: "select /* or */ 1 from t where a = b or a = c",
	}, {
		input:  "select /* || */ 1 from t where a = b || a = c",
		output: "select /* || */ 1 from t where a = b or a = c",
	}, {
		input: "select /* not */ 1 from t where not a = b",
	}, {
		input: "select /* ! */ 1 from t where a = !1",
	}, {
		input: "select /* bool is */ 1 from t where a = b is null",
	}, {
		input: "select /* bool is not */ 1 from t where a = b is not false",
	}, {
		input: "select /* true */ 1 from t where true",
	}, {
		input: "select /* false */ 1 from t where false",
	}, {
		input: "select /* false on left */ 1 from t where false = 0",
	}, {
		input: "select /* exists */ 1 from t where exists (select 1 from t)",
	}, {
		input:  "select /* (boolean) */ 1 from t where not (a = b)",
		output: "select /* (boolean) */ 1 from t where not a = b",
	}, {
		input: "select /* in value list */ 1 from t where a in (b, c)",
	}, {
		input: "select /* in select */ 1 from t where a in (select 1 from t)",
	}, {
		input: "select /* not in */ 1 from t where a not in (b, c)",
	}, {
		input: "select /* like */ 1 from t where a like b",
	}, {
		input: "select /* like escape */ 1 from t where a like b escape '!'",
	}, {
		input: "select /* not like */ 1 from t where a not like b",
	}, {
		input: "select /* not like escape */ 1 from t where a not like b escape '$'",
	}, {
		input: "select /* regexp */ 1 from t where a regexp b",
	}, {
		input: "select /* not regexp */ 1 from t where a not regexp b",
	}, {
		input:  "select /* rlike */ 1 from t where a rlike b",
		output: "select /* rlike */ 1 from t where a regexp b",
	}, {
		input:  "select /* not rlike */ 1 from t where a not rlike b",
		output: "select /* not rlike */ 1 from t where a not regexp b",
	}, {
		input: "select /* between */ 1 from t where a between b and c",
	}, {
		input: "select /* not between */ 1 from t where a not between b and c",
	}, {
		input: "select /* is null */ 1 from t where a is null",
	}, {
		input: "select /* is not null */ 1 from t where a is not null",
	}, {
		input: "select /* is true */ 1 from t where a is true",
	}, {
		input: "select /* is not true */ 1 from t where a is not true",
	}, {
		input: "select /* is false */ 1 from t where a is false",
	}, {
		input: "select /* is not false */ 1 from t where a is not false",
	}, {
		input: "select /* < */ 1 from t where a < b",
	}, {
		input: "select /* <= */ 1 from t where a <= b",
	}, {
		input: "select /* >= */ 1 from t where a >= b",
	}, {
		input: "select /* > */ 1 from t where a > b",
	}, {
		input: "select /* != */ 1 from t where a != b",
	}, {
		input:  "select /* <> */ 1 from t where a <> b",
		output: "select /* <> */ 1 from t where a != b",
	}, {
		input: "select /* <=> */ 1 from t where a <=> b",
	}, {
		input: "select /* != */ 1 from t where a != b",
	}, {
		input: "select /* single value expre list */ 1 from t where a in (b)",
	}, {
		input: "select /* select as a value expression */ 1 from t where a = (select a from t)",
	}, {
		input:  "select /* parenthesised value */ 1 from t where a = (b)",
		output: "select /* parenthesised value */ 1 from t where a = b",
	}, {
		input:  "select /* over-parenthesize */ ((1)) from t where ((a)) in (((1))) and ((a, b)) in ((((1, 1))), ((2, 2)))",
		output: "select /* over-parenthesize */ 1 from t where a in (1) and (a, b) in ((1, 1), (2, 2))",
	}, {
		input:  "select /* dot-parenthesize */ (a.b) from t where (b.c) = 2",
		output: "select /* dot-parenthesize */ a.b from t where b.c = 2",
	}, {
		input: "select /* & */ 1 from t where a = b & c",
	}, {
		input: "select /* & */ 1 from t where a = b & c",
	}, {
		input: "select /* | */ 1 from t where a = b | c",
	}, {
		input: "select /* ^ */ 1 from t where a = b ^ c",
	}, {
		input: "select /* + */ 1 from t where a = b + c",
	}, {
		input: "select /* - */ 1 from t where a = b - c",
	}, {
		input: "select /* * */ 1 from t where a = b * c",
	}, {
		input: "select /* / */ 1 from t where a = b / c",
	}, {
		input: "select /* % */ 1 from t where a = b % c",
	}, {
		input: "select /* div */ 1 from t where a = b div c",
	}, {
		input:  "select /* MOD */ 1 from t where a = b MOD c",
		output: "select /* MOD */ 1 from t where a = b % c",
	}, {
		input: "select /* << */ 1 from t where a = b << c",
	}, {
		input: "select /* >> */ 1 from t where a = b >> c",
	}, {
		input:  "select /* % no space */ 1 from t where a = b%c",
		output: "select /* % no space */ 1 from t where a = b % c",
	}, {
		input:  "select /* u+ */ 1 from t where a = +b",
		output: "select /* u+ */ 1 from t where a = b",
	}, {
		input: "select /* u- */ 1 from t where a = -b",
	}, {
		input: "select /* u~ */ 1 from t where a = ~b",
	}, {
		input: "select /* -> */ a.b -> 'ab' from t",
	}, {
		input: "select /* -> */ a.b ->> 'ab' from t",
	}, {
		input: "select /* empty function */ 1 from t where a = b()",
	}, {
		input: "select /* function with 1 param */ 1 from t where a = b(c)",
	}, {
		input: "select /* function with many params */ 1 from t where a = b(c, d)",
	}, {
		input: "select /* function with distinct */ count(distinct a) from t",
	}, {
		input:  "select count(distinctrow(1)) from (select (1) from dual union all select 1 from dual) a",
		output: "select count(distinct 1) from (select 1 from dual union all select 1 from dual) as a",
	}, {
		input: "select /* if as func */ 1 from t where a = if(b)",
	}, {
		input: "select /* current_timestamp */ current_timestamp() from t",
	}, {
		input: "select /* current_timestamp as func */ current_timestamp() from t",
	}, {
		input: "select /* current_timestamp with fsp */ current_timestamp(3) from t",
	}, {
		input: "select /* current_date */ current_date() from t",
	}, {
		input: "select /* current_date as func */ current_date() from t",
	}, {
		input: "select /* current_time */ current_time() from t",
	}, {
		input: "select /* current_time as func */ current_time() from t",
	}, {
		input: "select /* current_time with fsp */ current_time(1) from t",
	}, {
		input: "select /* utc_timestamp */ utc_timestamp() from t",
	}, {
		input: "select /* utc_timestamp as func */ utc_timestamp() from t",
	}, {
		input: "select /* utc_timestamp with fsp */ utc_timestamp(0) from t",
	}, {
		input: "select /* utc_time */ utc_time() from t",
	}, {
		input: "select /* utc_time as func */ utc_time() from t",
	}, {
		input: "select /* utc_time with fsp */ utc_time(4) from t",
	}, {
		input: "select /* utc_date */ utc_date() from t",
	}, {
		input: "select /* utc_date as func */ utc_date() from t",
	}, {
		input: "select /* localtime */ localtime() from t",
	}, {
		input: "select /* localtime as func */ localtime() from t",
	}, {
		input: "select /* localtime with fsp */ localtime(5) from t",
	}, {
		input: "select /* localtimestamp */ localtimestamp() from t",
	}, {
		input: "select /* localtimestamp as func */ localtimestamp() from t",
	}, {
		input: "select /* localtimestamp with fsp */ localtimestamp(7) from t",
	}, {
		input: "select /* mod as func */ a from tab where mod(b, 2) = 0",
	}, {
		input: "select /* database as func no param */ database() from t",
	}, {
		input: "select /* database as func 1 param */ database(1) from t",
	}, {
		input: "select /* a */ a from t",
	}, {
		input: "select /* a.b */ a.b from t",
	}, {
		input: "select /* a.b.c */ a.b.c from t",
	}, {
		input: "select /* keyword a.b */ `By`.`bY` from t",
	}, {
		input: "select /* string */ 'a' from t",
	}, {
		input:  "select /* double quoted string */ \"a\" from t",
		output: "select /* double quoted string */ 'a' from t",
	}, {
		input:  "select /* quote quote in string */ 'a''a' from t",
		output: "select /* quote quote in string */ 'a\\'a' from t",
	}, {
		input:  "select /* double quote quote in string */ \"a\"\"a\" from t",
		output: "select /* double quote quote in string */ 'a\\\"a' from t",
	}, {
		input:  "select /* quote in double quoted string */ \"a'a\" from t",
		output: "select /* quote in double quoted string */ 'a\\'a' from t",
	}, {
		input: "select /* backslash quote in string */ 'a\\'a' from t",
	}, {
		input: "select /* literal backslash in string */ 'a\\\\na' from t",
	}, {
		input: "select /* all escapes */ '\\0\\'\\\"\\b\\n\\r\\t\\Z\\\\' from t",
	}, {
		input:  "select /* non-escape */ '\\x' from t",
		output: "select /* non-escape */ 'x' from t",
	}, {
		input: "select /* unescaped backslash */ '\\n' from t",
	}, {
		input: "select /* value argument */ :a from t",
	}, {
		input: "select /* value argument with digit */ :a1 from t",
	}, {
		input: "select /* value argument with dot */ :a.b from t",
	}, {
		input:  "select /* positional argument */ ? from t",
		output: "select /* positional argument */ :v1 from t",
	}, {
		input:  "select /* multiple positional arguments */ ?, ? from t",
		output: "select /* multiple positional arguments */ :v1, :v2 from t",
	}, {
		input: "select /* list arg */ * from t where a in ::list",
	}, {
		input: "select /* list arg not in */ * from t where a not in ::list",
	}, {
		input: "select /* null */ null from t",
	}, {
		input: "select /* octal */ 010 from t",
	}, {
		input:  "select /* hex */ x'f0A1' from t",
		output: "select /* hex */ X'f0A1' from t",
	}, {
		input: "select /* hex caps */ X'F0a1' from t",
	}, {
		input:  "select /* bit literal */ b'0101' from t",
		output: "select /* bit literal */ B'0101' from t",
	}, {
		input: "select /* bit literal caps */ B'010011011010' from t",
	}, {
		input: "select /* 0x */ 0xf0 from t",
	}, {
		input: "select /* float */ 0.1 from t",
	}, {
		input: "select /* group by */ 1 from t group by a",
	}, {
		input: "select /* having */ 1 from t having a = b",
	}, {
		input:  "select /* simple order by */ 1 from t order by a",
		output: "select /* simple order by */ 1 from t order by a asc",
	}, {
		input:  "select * from t where id = ((select a from t1 union select b from t2) order by a limit 1)",
		output: "select * from t where id = (select a from t1 union select b from t2 order by a asc limit 1)",
	}, {
		input: "select /* order by asc */ 1 from t order by a asc",
	}, {
		input: "select /* order by desc */ 1 from t order by a desc",
	}, {
		input: "select /* order by null */ 1 from t order by null",
	}, {
		input: "select /* limit a */ 1 from t limit a",
	}, {
		input: "select /* limit a,b */ 1 from t limit a, b",
	}, {
		input:  "select /* binary unary */ a- -b from t",
		output: "select /* binary unary */ a - -b from t",
	}, {
		input:  "select /* - - */ - -b from t",
		output: "select /* - - */ - -b from t",
	}, {
		input:  "select /* binary binary */ binary  binary b from t",
		output: "select /* binary binary */ convert(convert(b, binary), binary) from t",
	}, {
		input:  "select /* binary ~ */ binary  ~b from t",
		output: "select /* binary ~ */ convert(~b, binary) from t",
	}, {
		input:  "select /* ~ binary */ ~ binary b from t",
		output: "select /* ~ binary */ ~convert(b, binary) from t",
	}, {
		input: "select /* interval */ adddate('2008-01-02', interval 31 day) from t",
	}, {
		input: "select /* interval keyword */ adddate('2008-01-02', interval 1 year) from t",
	}, {
		input:  "select /* TIMESTAMPADD */ TIMESTAMPADD(MINUTE, 1, '2008-01-04') from t",
		output: "select /* TIMESTAMPADD */ timestampadd(MINUTE, 1, '2008-01-04') from t",
	}, {
		input:  "select /* TIMESTAMPDIFF */ TIMESTAMPDIFF(MINUTE, '2008-01-02', '2008-01-04') from t",
		output: "select /* TIMESTAMPDIFF */ timestampdiff(MINUTE, '2008-01-02', '2008-01-04') from t",
	}, {
		input: "select /* dual */ 1 from dual",
	}, {
		input:  "select /* Dual */ 1 from Dual",
		output: "select /* Dual */ 1 from dual",
	}, {
		input:  "select /* DUAL */ 1 from Dual",
		output: "select /* DUAL */ 1 from dual",
	}, {
		input: "select /* column as bool in where */ a from t where b",
	}, {
		input: "select /* OR of columns in where */ * from t where a or b",
	}, {
		input: "select /* OR of mixed columns in where */ * from t where a = 5 or b and c is not null",
	}, {
		input:  "select /* OR in select columns */ (a or b) from t where c = 5",
		output: "select /* OR in select columns */ a or b from t where c = 5",
	}, {
		input: "select /* XOR of columns in where */ * from t where a xor b",
	}, {
		input: "select /* XOR of mixed columns in where */ * from t where a = 5 xor b and c is not null",
	}, {
		input:  "select /* XOR in select columns */ (a xor b) from t where c = 5",
		output: "select /* XOR in select columns */ a xor b from t where c = 5",
	}, {
		input:  "select /* XOR in select columns */ * from t where (1 xor c1 > 0)",
		output: "select /* XOR in select columns */ * from t where 1 xor c1 > 0",
	}, {
		input: "select /* bool as select value */ a, true from t",
	}, {
		input: "select /* bool column in ON clause */ * from t join s on t.id = s.id and s.foo where t.bar",
	}, {
		input: "select /* bool in order by */ * from t order by a is null or b asc",
	}, {
		input: "select /* string in case statement */ if(max(case a when 'foo' then 1 else 0 end) = 1, 'foo', 'bar') as foobar from t",
	}, {
		input:  "/*!show databases*/",
		output: "show databases",
	}, {
		input:  "select /*!40101 * from*/ t",
		output: "select * from t",
	}, {
		input:  "select /*! * from*/ t",
		output: "select * from t",
	}, {
		input:  "select /*!* from*/ t",
		output: "select * from t",
	}, {
		input:  "select /*!401011 from*/ t",
		output: "select 1 from t",
	}, {
		input: "select /* dual */ 1 from dual",
	}, {
		input:  "select * from (select 'tables') tables",
		output: "select * from (select 'tables' from dual) as `tables`",
	}, {
		input: "insert /* simple */ into a values (1)",
	}, {
		input: "insert /* a.b */ into a.b values (1)",
	}, {
		input: "insert /* multi-value */ into a values (1, 2)",
	}, {
		input: "insert /* multi-value list */ into a values (1, 2), (3, 4)",
	}, {
		input: "insert /* no values */ into a values ()",
	}, {
		input:  "insert /* set */ into a set a = 1, b = 2",
		output: "insert /* set */ into a(a, b) values (1, 2)",
	}, {
		input:  "insert /* set default */ into a set a = default, b = 2",
		output: "insert /* set default */ into a(a, b) values (default, 2)",
	}, {
		input: "insert /* value expression list */ into a values (a + 1, 2 * 3)",
	}, {
		input: "insert /* default */ into a values (default, 2 * 3)",
	}, {
		input: "insert /* column list */ into a(a, b) values (1, 2)",
	}, {
		input: "insert into a(a, b) values (1, ifnull(null, default(b)))",
	}, {
		input: "insert /* qualified column list */ into a(a, b) values (1, 2)",
	}, {
		input:  "insert /* qualified columns */ into t (t.a, t.b) values (1, 2)",
		output: "insert /* qualified columns */ into t(a, b) values (1, 2)",
	}, {
		input: "insert /* select */ into a select b, c from d",
	}, {
		input:  "insert /* it accepts columns with keyword action */ into a(action, b) values (1, 2)",
		output: "insert /* it accepts columns with keyword action */ into a(`action`, b) values (1, 2)",
	}, {
		input:  "insert /* no cols & paren select */ into a (select * from t)",
		output: "insert /* no cols & paren select */ into a select * from t",
	}, {
		input:  "insert /* cols & paren select */ into a(a, b, c) (select * from t)",
		output: "insert /* cols & paren select */ into a(a, b, c) select * from t",
	}, {
		input:  "insert /* cols & union with paren select */ into a(b, c) (select d, e from f) union (select g from h)",
		output: "insert /* cols & union with paren select */ into a(b, c) select d, e from f union select g from h",
	}, {
		input: "insert /* on duplicate */ into a values (1, 2) on duplicate key update b = func(a), c = d",
	}, {
		input: "insert /* bool in insert value */ into a values (1, true, false)",
	}, {
		input: "insert /* bool in on duplicate */ into a values (1, 2) on duplicate key update b = false, c = d",
	}, {
		input: "insert /* bool in on duplicate */ into a values (1, 2, 3) on duplicate key update b = values(b), c = d",
	}, {
		input: "insert /* bool in on duplicate */ into a values (1, 2, 3) on duplicate key update b = values(a.b), c = d",
	}, {
		input: "insert /* bool expression on duplicate */ into a values (1, 2) on duplicate key update b = func(a), c = a > d",
	}, {
		input: "insert into `user`(username, `status`) values ('Chuck', default(`status`))",
	}, {
		input:  "insert into user(format, tree, vitess) values ('Chuck', 42, 'Barry')",
		output: "insert into `user`(`format`, `tree`, `vitess`) values ('Chuck', 42, 'Barry')",
	}, {
		input:  "insert into customer () values ()",
		output: "insert into customer values ()",
	}, {
		input: "update /* simple */ a set b = 3",
	}, {
		input: "update /* a.b */ a.b set b = 3",
	}, {
		input: "update /* list */ a set b = 3, c = 4",
	}, {
		input: "update /* expression */ a set b = 3 + 4",
	}, {
		input: "update /* where */ a set b = 3 where a = b",
	}, {
		input: "update /* order */ a set b = 3 order by c desc",
	}, {
		input: "update /* limit */ a set b = 3 limit c",
	}, {
		input: "update /* bool in update */ a set b = true",
	}, {
		input: "update /* bool expr in update */ a set b = 5 > 2",
	}, {
		input: "update /* bool in update where */ a set b = 5 where c",
	}, {
		input: "update /* table qualifier */ a set a.b = 3",
	}, {
		input: "update /* table qualifier */ a set t.a.b = 3",
	}, {
		input:  "update /* table alias */ tt aa set aa.cc = 3",
		output: "update /* table alias */ tt as aa set aa.cc = 3",
	}, {
		input:  "update (select id from foo) subqalias set id = 4",
		output: "update (select id from foo) as subqalias set id = 4",
	}, {
		input:  "update foo f, bar b set f.id = b.id where b.name = 'test'",
		output: "update foo as f, bar as b set f.id = b.id where b.`name` = 'test'",
	}, {
		input:  "update foo f join bar b on f.name = b.name set f.id = b.id where b.name = 'test'",
		output: "update foo as f join bar as b on f.`name` = b.`name` set f.id = b.id where b.`name` = 'test'",
	}, {
		input: "update /* ignore */ ignore a set b = 3",
	}, {
		input: "delete /* simple */ from a",
	}, {
		input: "delete /* a.b */ from a.b",
	}, {
		input: "delete /* where */ from a where a = b",
	}, {
		input: "delete /* order */ from a order by b desc",
	}, {
		input: "delete /* limit */ from a limit b",
	}, {
		input:  "delete /* alias where */ t.* from a as t where t.id = 2",
		output: "delete /* alias where */ t from a as t where t.id = 2",
	}, {
		input:  "delete t.* from t, t1",
		output: "delete t from t, t1",
	}, {
		input:  "delete a from a join b on a.id = b.id where b.name = 'test'",
		output: "delete a from a join b on a.id = b.id where b.`name` = 'test'",
	}, {
		input:  "delete a, b from a, b where a.id = b.id and b.name = 'test'",
		output: "delete a, b from a, b where a.id = b.id and b.`name` = 'test'",
	}, {
		input: "delete /* simple */ ignore from a",
	}, {
		input: "delete ignore from a",
	}, {
		input: "delete /* limit */ ignore from a",
	}, {
		input:  "delete from a1, a2 using t1 as a1 inner join t2 as a2 where a1.id=a2.id",
		output: "delete a1, a2 from t1 as a1 join t2 as a2 where a1.id = a2.id",
	}, {
		input: "set /* simple */ a = 3",
	}, {
		input: "set #simple\n b = 4",
	}, {
		input: "set character_set_results = utf8",
	}, {
		input: "set @@session.autocommit = true",
	}, {
		input: "set @@session.`autocommit` = true",
	}, {
		input: "set @@session.'autocommit' = true",
	}, {
		input: "set @@session.\"autocommit\" = true",
	}, {
		input:  "set @@session.autocommit = ON",
		output: "set @@session.autocommit = 'on'",
	}, {
		input:  "set @@session.autocommit= OFF",
		output: "set @@session.autocommit = 'off'",
	}, {
		input:  "set autocommit = on",
		output: "set autocommit = 'on'",
	}, {
		input:  "set autocommit = off",
		output: "set autocommit = 'off'",
	}, {
		input:  "set names utf8 collate foo",
		output: "set names 'utf8'",
	}, {
		input:  "set names utf8 collate 'foo'",
		output: "set names 'utf8'",
	}, {
		input:  "set character set utf8",
		output: "set charset 'utf8'",
	}, {
		input:  "set character set 'utf8'",
		output: "set charset 'utf8'",
	}, {
		input:  "set s = 1--4",
		output: "set s = 1 - -4",
	}, {
		input:  "set character set \"utf8\"",
		output: "set charset 'utf8'",
	}, {
		input:  "set charset default",
		output: "set charset default",
	}, {
		input:  "set session wait_timeout = 3600",
		output: "set session wait_timeout = 3600",
	}, {
		input:  "set session wait_timeout = 3600, session autocommit = off",
		output: "set session wait_timeout = 3600, session autocommit = 'off'",
	}, {
		input:  "set session wait_timeout = 3600, @@global.autocommit = off",
		output: "set session wait_timeout = 3600, @@global.autocommit = 'off'",
	}, {
		input: "set /* list */ a = 3, b = 4",
	}, {
		input: "set /* mixed list */ a = 3, names 'utf8', charset 'ascii', b = 4",
	}, {
		input: "set session transaction isolation level repeatable read",
	}, {
		input: "set transaction isolation level repeatable read",
	}, {
		input: "set global transaction isolation level repeatable read",
	}, {
		input: "set transaction isolation level repeatable read",
	}, {
		input: "set transaction isolation level read committed",
	}, {
		input: "set transaction isolation level read uncommitted",
	}, {
		input: "set transaction isolation level serializable",
	}, {
		input: "set transaction read write",
	}, {
		input: "set transaction read only",
	}, {
		input: "set tx_read_only = 1",
	}, {
		input: "set tx_read_only = 0",
	}, {
		input: "set transaction_read_only = 1",
	}, {
		input: "set transaction_read_only = 0",
	}, {
		input: "set tx_isolation = 'repeatable read'",
	}, {
		input: "set tx_isolation = 'read committed'",
	}, {
		input: "set tx_isolation = 'read uncommitted'",
	}, {
		input: "set tx_isolation = 'serializable'",
	}, {
		input: "set sql_safe_updates = 0",
	}, {
		input: "set sql_safe_updates = 1",
	}, {
		input: "set @variable = 42",
	}, {
		input: "set @period.variable = 42",
	}, {
		input:  "set S= +++-++-+(4+1)",
		output: "set S = - -(4 + 1)",
	}, {
		input:  "set S= +- - - - -(4+1)",
		output: "set S = - - - - -(4 + 1)",
	}, {
		input:  "alter table a add foo int references simple (a) on delete restrict first",
		output: "alter table a add column foo int references simple (a) on delete restrict first",
	}, {
		input:  "alter table a lock default, lock = none, lock shared, lock exclusive",
		output: "alter table a lock default, lock none, lock shared, lock exclusive",
	}, {
		input:  "alter table a alter x set default NULL, alter column x2 set default 's', alter x3 drop default",
		output: "alter table a alter column x set default null, alter column x2 set default 's', alter column x3 drop default",
	}, {
		input: "alter table a add spatial key foo (column1)",
	}, {
		input: "alter table a add fulltext key foo (column1), order by a, b, c",
	}, {
		input: "alter table a add unique key foo (column1)",
	}, {
		input: "alter /*vt+ strategy=online */ table a add unique key foo (column1)",
	}, {
		input: "alter table a change column s foo int default 1 after x",
	}, {
		input: "alter table a modify column foo int default 1 first",
	}, {
		input:  "alter table a add foo varchar(255) generated always as (concat(bar, ' ', baz)) stored",
		output: "alter table a add column foo varchar(255) as (concat(bar, ' ', baz)) stored",
	}, {
		input:  "alter table a add foo varchar(255) generated always as (concat(bar, ' ', baz))",
		output: "alter table a add column foo varchar(255) as (concat(bar, ' ', baz)) virtual",
	}, {
		input:  "alter table a add foo varchar(255) generated always as (concat(bar, ' ', baz)) null",
		output: "alter table a add column foo varchar(255) as (concat(bar, ' ', baz)) virtual null",
	}, {
		input:  "alter table a add foo varchar(255) generated always as (concat(bar, ' ', baz)) not null",
		output: "alter table a add column foo varchar(255) as (concat(bar, ' ', baz)) virtual not null",
	}, {
		input:  "alter table a change column s foo varchar(255) generated always as (concat(bar, ' ', baz)) stored",
		output: "alter table a change column s foo varchar(255) as (concat(bar, ' ', baz)) stored",
	}, {
		input:  "alter table a modify column foo varchar(255) generated always as (concat(bar, ' ', baz))",
		output: "alter table a modify column foo varchar(255) as (concat(bar, ' ', baz)) virtual",
	}, {
		input:  "alter table a character set utf32 collate = 'utf'",
		output: "alter table a charset utf32 collate utf",
	}, {
		input: "alter table a convert to character set utf32",
	}, {
		input: "alter table `By` add column foo int, algorithm = default",
	}, {
		input: "alter table a rename b",
	}, {
		input: "alter table `By` rename `bY`",
	}, {
		input:  "alter table a rename to b",
		output: "alter table a rename b",
	}, {
		input:  "alter table a rename as b",
		output: "alter table a rename b",
	}, {
		input: "alter table a rename index foo to bar, with validation",
	}, {
		input:  "alter table a rename key foo to bar",
		output: "alter table a rename index foo to bar",
	}, {
		input: "alter table e auto_increment 20",
	}, {
		input:  "alter table e character set = 'ascii'",
		output: "alter table e charset ascii",
	}, {
		input: "alter table e enable keys, discard tablespace, force",
	}, {
		input:  "alter table e default character set = 'ascii'",
		output: "alter table e charset ascii",
	}, {
		input: "alter table e comment 'hello' remove partitioning",
	}, {
		input:  "alter table a reorganize partition b into (partition c values less than (?), partition d values less than (maxvalue))",
		output: "alter table a reorganize partition b into (partition c values less than (:v1), partition d values less than maxvalue)",
	}, {
		input: "alter table a algorithm = default, lock none, add partition (partition d values less than maxvalue)",
	}, {
		input: "alter table a discard partition all tablespace",
	}, {
		input: "alter table a import partition a, b, v tablespace",
	}, {
		input: "alter table a truncate partition a, b, v",
	}, {
		input: "alter table a coalesce partition 7",
	}, {
		input: "alter table a exchange partition a with table t without validation",
	}, {
		input: "alter table a analyze partition all",
	}, {
		input: "alter table a analyze partition a, v",
	}, {
		input: "alter table a check partition all",
	}, {
		input: "alter table a check partition a, v",
	}, {
		input: "alter table a optimize partition all",
	}, {
		input: "alter table a optimize partition a, v",
	}, {
		input: "alter table a rebuild partition all",
	}, {
		input: "alter table a rebuild partition a, v",
	}, {
		input: "alter table a repair partition all",
	}, {
		input: "alter table a repair partition a, v",
	}, {
		input: "alter table a remove partitioning",
	}, {
		input: "alter table a upgrade partitioning",
	}, {
		input:  "alter table t2 add primary key `zzz` (id)",
		output: "alter table t2 add primary key (id)",
	}, {
		input: "alter table a partition by hash (id) partitions 4",
	}, {
		input: "alter table a partition by range (id) (partition p0 values less than (10), partition p1 values less than maxvalue)",
	}, {
		input:      "create database a garbage values",
		output:     "create database a",
		partialDDL: true,
	}, {
		input: "alter table `Post With Space` drop foreign key `Post With Space_ibfk_1`",
	}, {
		input: "alter table a add column (id int, id2 char(23))",
	}, {
		input: "alter table a add index idx (id)",
	}, {
		input: "alter table a add fulltext index idx (id)",
	}, {
		input: "alter table a add spatial index idx (id)",
	}, {
		input: "alter table a add fulltext index idx (id)",
	}, {
		input: "alter table a add foreign key (id) references f (id)",
	}, {
		input: "alter table a add foreign key the_idx(id) references f (id)",
	}, {
		input: "alter table a add primary key (id)",
	}, {
		input: "alter table a add constraint b primary key (id)",
	}, {
		input: "alter table a add constraint b primary key (id)",
	}, {
		input: "alter table a add constraint b unique key (id)",
	}, {
		input:  "alter table t add column iii int signed not null",
		output: "alter table t add column iii int not null",
	}, {
		input: "alter table t add column iii int unsigned not null",
	}, {
		input:  "alter table a add constraint b unique c (id)",
		output: "alter table a add constraint b unique key c (id)",
	}, {
		input:  "alter table a add constraint check (id)",
		output: "alter table a add check (id)",
	}, {
		input:  "alter table a add id int",
		output: "alter table a add column id int",
	}, {
		input: "alter table a add column id int first",
	}, {
		input: "alter table a add column id int after id2",
	}, {
		input: "alter table a drop column id",
	}, {
		input: "alter table a drop partition p2712, p123",
	}, {
		input:  "alter table a drop index idx",
		output: "alter table a drop key idx",
	}, {
		input: "alter table a add check (ch_1) not enforced",
	}, {
		input:      "alter table a drop check ch_1",
		output:     "alter table a",
		partialDDL: true,
	}, {
		input: "alter table a drop foreign key kx",
	}, {
		input: "alter table a drop primary key",
	}, {
		input:      "alter table a drop constraint",
		output:     "alter table a",
		partialDDL: true,
	}, {
		input:  "alter table a drop id",
		output: "alter table a drop column id",
	}, {
		input:  "ALTER TABLE `product115s` CHANGE `part_number` `part_number` varchar(255) DEFAULT '0' NOT NULL",
		output: "alter table product115s change column part_number part_number varchar(255) not null default '0'",
	}, {
		input:  "ALTER TABLE distributors ADD CONSTRAINT zipchk CHECK (char_length(zipcode) = 5)",
		output: "alter table distributors add constraint zipchk check (char_length(zipcode) = 5)",
	}, {
		input: "alter database character set geostd8",
	}, {
		input: "alter database d character set geostd8",
	}, {
		input: "alter database d default collate 'utf8_bin'",
	}, {
		input: "alter database default collate 'utf8_bin'",
	}, {
		input: "alter database d upgrade data directory name",
	}, {
		input:  "alter database d collate = 'utf8_bin'",
		output: "alter database d collate 'utf8_bin'",
	}, {
		input:  "alter schema d default character set = geostd8",
		output: "alter database d default character set geostd8",
	}, {
		input:  "alter schema d character set = geostd8",
		output: "alter database d character set geostd8",
	}, {
		input:  "alter schema d default collate = 'utf8_bin'",
		output: "alter database d default collate 'utf8_bin'",
	}, {
		input:  "alter schema d collate = 'utf8_bin' character set = geostd8 character set = geostd8",
		output: "alter database d collate 'utf8_bin' character set geostd8 character set geostd8",
	}, {
		input:      "create table a",
		partialDDL: true,
	}, {
		input:      "CREATE TABLE a",
		output:     "create table a",
		partialDDL: true,
	}, {
		input:      "create table `a`",
		output:     "create table a",
		partialDDL: true,
	}, {
		input:  "create table function_default (x varchar(25) default (trim(' check ')))",
		output: "create table function_default (\n\tx varchar(25) default (trim(' check '))\n)",
	}, {
		input:  "create table function_default (x varchar(25) default (((trim(' check ')))))",
		output: "create table function_default (\n\tx varchar(25) default (trim(' check '))\n)",
	}, {
		input:  "create table function_default3 (x bool DEFAULT (true AND false));",
		output: "create table function_default3 (\n\tx bool default (true and false)\n)",
	}, {
		input:  "create table function_default (x bool DEFAULT true);",
		output: "create table function_default (\n\tx bool default true\n)",
	}, {
		input:  "create table a (\n\t`a` int\n)",
		output: "create table a (\n\ta int\n)",
	}, {
		input: "create table `by` (\n\t`by` char\n)",
	}, {
		input: "create table test (\n\t__year year(4)\n)",
	}, {
		input: "create table a (\n\ta int not null\n)",
	}, {
		input: "create /*vt+ strategy=online */ table a (\n\ta int not null\n)",
	}, {
		input: "create table a (\n\ta int not null default 0\n)",
	}, {
		input:  "create table a (\n\ta float not null default -1\n)",
		output: "create table a (\n\ta float not null default -1\n)",
	}, {
		input:  "create table a (\n\ta float not null default -2.1\n)",
		output: "create table a (\n\ta float not null default -2.1\n)",
	}, {
		input:  "create table a (a int not null default 0, primary key(a))",
		output: "create table a (\n\ta int not null default 0,\n\tprimary key (a)\n)",
	}, {
		input:  "create table a (`a column` int)",
		output: "create table a (\n\t`a column` int\n)",
	}, {
		input: "create table a (\n\ta varchar(32) not null default ''\n)",
	}, {
		input:  "create table if not exists a (\n\t`a` int\n)",
		output: "create table if not exists a (\n\ta int\n)",
	}, {
		input:      "create table a ignore me this is garbage",
		output:     "create table a",
		partialDDL: true,
	}, {
		input:      "create table a (a int, b char, c garbage)",
		output:     "create table a",
		partialDDL: true,
	}, {
		input:  "create table a (b1 bool not null primary key, b2 boolean not null)",
		output: "create table a (\n\tb1 bool not null primary key,\n\tb2 boolean not null\n)",
	}, {
		input:  "create table a (b1 bool NOT NULL PRIMARY KEY, b2 boolean not null references simple (a) on delete restrict, KEY b2_idx(b))",
		output: "create table a (\n\tb1 bool not null primary key,\n\tb2 boolean not null references simple (a) on delete restrict,\n\tKEY b2_idx (b)\n)",
	}, {
		input: "create temporary table a (\n\tid bigint\n)",
	}, {
		input:  "CREATE TABLE pkai (id INT PRIMARY KEY AUTO_INCREMENT);",
		output: "create table pkai (\n\tid INT auto_increment primary key\n)",
	}, {
		input:  "CREATE TABLE aipk (id INT AUTO_INCREMENT PRIMARY KEY)",
		output: "create table aipk (\n\tid INT auto_increment primary key\n)",
	}, {
		// This test case is added because MySQL supports this behaviour.
		// It allows the user to specify null and not null multiple times.
		// The last value specified is used.
		input:  "create table foo (f timestamp null not null , g timestamp not null null)",
		output: "create table foo (\n\tf timestamp not null,\n\tg timestamp null\n)",
	}, {
		// Tests unicode character §
		input: "create table invalid_enum_value_name (\n\there_be_enum enum('$§!') default null\n)",
	}, {
		input:  "create table t (id int) partition by hash (id) partitions 3",
		output: "create table t (\n\tid int\n) partition by hash (id) partitions 3",
	}, {
		input:  "create table t (hired date) partition by linear hash (year(hired)) partitions 4",
		output: "create table t (\n\thired date\n) partition by linear hash (year(hired)) partitions 4",
	}, {
		input:  "create table t (id int) partition by key (id) partitions 2",
		output: "create table t (\n\tid int\n) partition by key (id) partitions 2",
	}, {
		input:  "create table t (id int) partition by key algorithm = 1 (id)",
		output: "create table t (\n\tid int\n) partition by key algorithm = 1 (id)",
	}, {
		input:  "create table t (id int not null) partition by linear key (id) partitions 5",
		output: "create table t (\n\tid int not null\n) partition by linear key (id) partitions 5",
	}, {
		input:  "create table t (id int) partition by list (id)",
		output: "create table t (\n\tid int\n) partition by list (id)", // TODO PARTITION BY LIST(id) (PARTITION p0 VALUES IN (1, 4, 7))
	}, {
		input:  "create table t (renewal date) partition by range columns (renewal) (partition p0 values less than ('2021-08-27'))",
		output: "create table t (\n\trenewal date\n) partition by range columns (renewal) (partition p0 values less than ('2021-08-27'))",
	}, {
		input:  "create table t (pur date) partition by range (year(pur)) subpartition by hash (to_days(pur)) subpartitions 2 (partition p0 values less than (2015), partition p2 values less than (2018))",
		output: "create table t (\n\tpur date\n) partition by range (year(pur)) subpartition by hash (to_days(pur)) subpartitions 2 (partition p0 values less than (2015), partition p2 values less than (2018))",
	}, {
		input: "alter vschema create vindex hash_vdx using `hash`",
	}, {
		input: "alter vschema create vindex keyspace.hash_vdx using `hash`",
	}, {
		input: "alter vschema create vindex lookup_vdx using lookup with owner=user, table=name_user_idx, from=name, to=user_id",
	}, {
		input: "alter vschema create vindex xyz_vdx using xyz with param1=hello, param2='world', param3=123",
	}, {
		input: "alter vschema drop vindex hash_vdx",
	}, {
		input: "alter vschema drop vindex ks.hash_vdx",
	}, {
		input: "alter vschema add table a",
	}, {
		input: "alter vschema add table ks.a",
	}, {
		input: "alter vschema add sequence a_seq",
	}, {
		input: "alter vschema add sequence ks.a_seq",
	}, {
		input: "alter vschema on a add auto_increment id using a_seq",
	}, {
		input: "alter vschema on ks.a add auto_increment id using a_seq",
	}, {
		input: "alter vschema drop table a",
	}, {
		input: "alter vschema drop table ks.a",
	}, {
		input: "alter vschema on a add vindex `hash` (id)",
	}, {
		input: "alter vschema on ks.a add vindex `hash` (id)",
	}, {
		input:  "alter vschema on a add vindex `hash` (`id`)",
		output: "alter vschema on a add vindex `hash` (id)",
	}, {
		input:  "alter vschema on `ks`.a add vindex `hash` (`id`)",
		output: "alter vschema on ks.a add vindex `hash` (id)",
	}, {
		input:  "alter vschema on a add vindex hash (id) using `hash`",
		output: "alter vschema on a add vindex `hash` (id) using `hash`",
	}, {
		input: "alter vschema on a add vindex `add` (`add`)",
	}, {
		input: "alter vschema on a add vindex `hash` (id) using `hash`",
	}, {
		input:  "alter vschema on a add vindex hash (id) using `hash`",
		output: "alter vschema on a add vindex `hash` (id) using `hash`",
	}, {
		input:  "alter vschema on user add vindex name_lookup_vdx (name) using lookup_hash with owner=user, table=name_user_idx, from=name, to=user_id",
		output: "alter vschema on `user` add vindex name_lookup_vdx (`name`) using lookup_hash with owner=user, table=name_user_idx, from=name, to=user_id",
	}, {
		input:  "alter vschema on user2 add vindex name_lastname_lookup_vdx (name,lastname) using lookup with owner=`user`, table=`name_lastname_keyspace_id_map`, from=`name,lastname`, to=`keyspace_id`",
		output: "alter vschema on user2 add vindex name_lastname_lookup_vdx (`name`, lastname) using lookup with owner=user, table=name_lastname_keyspace_id_map, from=name,lastname, to=keyspace_id",
	}, {
		input: "alter vschema on a drop vindex `hash`",
	}, {
		input: "alter vschema on ks.a drop vindex `hash`",
	}, {
		input:  "alter vschema on a drop vindex `hash`",
		output: "alter vschema on a drop vindex `hash`",
	}, {
		input:  "alter vschema on a drop vindex hash",
		output: "alter vschema on a drop vindex `hash`",
	}, {
		input:  "alter vschema on a drop vindex `add`",
		output: "alter vschema on a drop vindex `add`",
	}, {
		input:  "create index a on b (col1)",
		output: "alter table b add index a (col1)",
	}, {
		input:  "create unique index a on b (col1)",
		output: "alter table b add unique index a (col1)",
	}, {
		input:  "create unique index a using foo on b (col1 desc)",
		output: "alter table b add unique index a (col1 desc) using foo",
	}, {
		input:  "create fulltext index a on b (col1) with parser a",
		output: "alter table b add fulltext index a (col1) with parser a",
	}, {
		input:  "create spatial index a on b (col1)",
		output: "alter table b add spatial index a (col1)",
	}, {
		input:  "create fulltext index a on b (col1) key_block_size=12 with parser a comment 'string' algorithm inplace lock none",
		output: "alter table b add fulltext index a (col1) key_block_size 12 with parser a comment 'string', algorithm = inplace, lock none",
	}, {
		input:      "create index a on b ((col1 + col2), (col1*col2))",
		output:     "alter table b add index a ()",
		partialDDL: true,
	}, {
		input:  "create fulltext index b using btree on A (col1 desc, col2) algorithm = inplace lock = none",
		output: "alter table A add fulltext index b (col1 desc, col2) using btree, algorithm = inplace, lock none",
	}, {
		input: "create algorithm = merge sql security definer view a as select * from e",
	}, {
		input: "create view ks.a as select * from e",
	}, {
		input:  "create algorithm = merge sql security definer view a (b,c,d) as select * from e",
		output: "create algorithm = merge sql security definer view a(b, c, d) as select * from e",
	}, {
		input:  "create algorithm = merge sql security definer view a (b,c,d) as select * from e with cascaded check option",
		output: "create algorithm = merge sql security definer view a(b, c, d) as select * from e with cascaded check option",
	}, {
		input:  "create algorithm = temptable definer = a@b.c.d view a(b,c,d) as select * from e with local check option",
		output: "create algorithm = temptable definer = a@`b.c.d` view a(b, c, d) as select * from e with local check option",
	}, {
		input:  "create algorithm = temptable definer = a@b view a(b,c,d) as select * from e with local check option",
		output: "create algorithm = temptable definer = a@b view a(b, c, d) as select * from e with local check option",
	}, {
		input:  "create algorithm = temptable definer = 'create'@b view a(b,c,d) as select * from e with local check option",
		output: "create algorithm = temptable definer = 'create'@b view a(b, c, d) as select * from e with local check option",
	}, {
		input:  "create algorithm = temptable definer = a@'create' view a(b,c,d) as select * from e with local check option",
		output: "create algorithm = temptable definer = a@'create' view a(b, c, d) as select * from e with local check option",
	}, {
		input:  "create algorithm = temptable definer = 'a' view a(b,c,d) as select * from e with local check option",
		output: "create algorithm = temptable definer = 'a' view a(b, c, d) as select * from e with local check option",
	}, {
		input:  "create algorithm = temptable definer = 'select'@'create' view a(b,c,d) as select * from e with local check option",
		output: "create algorithm = temptable definer = 'select'@'create' view a(b, c, d) as select * from e with local check option",
	}, {
		input:  "create algorithm = temptable definer = `create`@b view a(b,c,d) as select * from e with local check option",
		output: "create algorithm = temptable definer = `create`@b view a(b, c, d) as select * from e with local check option",
	}, {
		input:  "create algorithm = temptable definer = a@`create` view a(b,c,d) as select * from e with local check option",
		output: "create algorithm = temptable definer = a@`create` view a(b, c, d) as select * from e with local check option",
	}, {
		input:  "create algorithm = temptable definer = `select`@`create` view a(b,c,d) as select * from e with local check option",
		output: "create algorithm = temptable definer = `select`@`create` view a(b, c, d) as select * from e with local check option",
	}, {
		input:  "create or replace algorithm = temptable definer = a@b.c.d sql security definer view a(b,c,d) as select * from e with local check option",
		output: "create or replace algorithm = temptable definer = a@`b.c.d` sql security definer view a(b, c, d) as select * from e with local check option",
	}, {
		input:  "create algorithm = undefined definer = `msandbox`@`localhost` sql security definer view `v3` as select `t`.`id` as `id` from `t`",
		output: "create algorithm = undefined definer = msandbox@localhost sql security definer view v3 as select t.id as id from t",
	}, {
		input:  "create definer = 'sa'@b.c.d view a(b,c,d) as select * from e",
		output: "create definer = 'sa'@`b.c.d` view a(b, c, d) as select * from e",
	}, {
		input: "create /*vt+ strategy=online */ or replace view v as select a, b, c from t",
	}, {
		input: "alter view a as select * from t",
	}, {
		input: "alter /*vt+ strategy=online */ view a as select * from t",
	}, {
		input: "alter algorithm = merge definer = m@`172.0.1.01` sql security definer view a as select * from t with local check option",
	}, {
		input:  "rename table a to b",
		output: "rename table a to b",
	}, {
		input:  "rename table x.a to b, b to c",
		output: "rename table x.a to b, b to c",
	}, {
		input:  "drop view a,B,c",
		output: "drop view a, b, c",
	}, {
		input: "drop /*vt+ strategy=online */ view if exists v",
	}, {
		input: "drop table a",
	}, {
		input: "drop /*vt+ strategy=online */ table if exists a",
	}, {
		input: "drop /*vt+ strategy=online */ table a",
	}, {
		input:  "drop table a, b",
		output: "drop table a, b",
	}, {
		input:  "drop table if exists a,b restrict",
		output: "drop table if exists a, b",
	}, {
		input: "drop temporary table if exists a, b",
	}, {
		input:  "drop view if exists a cascade",
		output: "drop view if exists a",
	}, {
		input:  "drop index b on a lock = none algorithm default",
		output: "alter table a drop key b, lock none, algorithm = default",
	}, {
		input:  "drop index `PRIMARY` on a lock none",
		output: "alter table a drop primary key, lock none",
	}, {
		input:  "analyze table a",
		output: "otherread",
	}, {
		input: "flush tables",
	}, {
		input: "flush tables with read lock",
	}, {
		input: "flush tables a, c.v, b",
	}, {
		input: "flush local tables a, c.v, b with read lock",
	}, {
		input: "flush tables a, c.v, b for export",
	}, {
		input: "flush local binary logs, engine logs, error logs, general logs, hosts, logs, privileges, optimizer_costs",
	}, {
		input:  "flush no_write_to_binlog slow logs, status, user_resources, relay logs, relay logs for channel s",
		output: "flush local slow logs, status, user_resources, relay logs, relay logs for channel s",
	}, {
		input:  "show binary logs",
		output: "show binary logs",
	}, {
		input:  "show binlog events",
		output: "show binlog",
	}, {
		input:  "show character set",
		output: "show charset",
	}, {
		input:  "show character set like '%foo'",
		output: "show charset like '%foo'",
	}, {
		input:  "show charset",
		output: "show charset",
	}, {
		input:  "show charset like '%foo'",
		output: "show charset like '%foo'",
	}, {
		input:  "show charset where 'charset' = 'utf8'",
		output: "show charset where 'charset' = 'utf8'",
	}, {
		input:  "show charset where 'charset' = '%foo'",
		output: "show charset where 'charset' = '%foo'",
	}, {
		input:  "show collation",
		output: "show collation",
	}, {
		input:  "show collation where `Charset` = 'utf8' and `Collation` = 'utf8_bin'",
		output: "show collation where `Charset` = 'utf8' and `Collation` = 'utf8_bin'",
	}, {
		input: "show create database d",
	}, {
		input: "show create event e",
	}, {
		input: "show create function f",
	}, {
		input: "show create procedure p",
	}, {
		input: "show create table t",
	}, {
		input: "show create trigger t",
	}, {
		input:  "show create user u",
		output: "show create user",
	}, {
		input: "show create view v",
	}, {
		input:  "show databases",
		output: "show databases",
	}, {
		input:  "show databases like '%'",
		output: "show databases like '%'",
	}, {
		input:  "show schemas",
		output: "show databases",
	}, {
		input:  "show schemas like '%'",
		output: "show databases like '%'",
	}, {
		input:  "show engine INNODB",
		output: "show engine",
	}, {
		input: "show engines",
	}, {
		input:  "show storage engines",
		output: "show storage",
	}, {
		input: "show errors",
	}, {
		input: "show events",
	}, {
		input: "show function code func",
	}, {
		input: "show function status",
	}, {
		input:  "show grants for 'root@localhost'",
		output: "show grants",
	}, {
		input:  "show index from t",
		output: "show indexes from t",
	}, {
		input: "show indexes from t",
	}, {
		input:  "show keys from t",
		output: "show indexes from t",
	}, {
		input:  "show master status",
		output: "show master",
	}, {
		input: "show open tables",
	}, {
		input:  "show plugins",
		output: "show plugins",
	}, {
		input:  "show privileges",
		output: "show privileges",
	}, {
		input: "show procedure code p",
	}, {
		input: "show procedure status",
	}, {
		input:  "show processlist",
		output: "show processlist",
	}, {
		input:  "show full processlist",
		output: "show processlist",
	}, {
		input:  "show profile cpu for query 1",
		output: "show profile",
	}, {
		input:  "show profiles",
		output: "show profiles",
	}, {
		input:  "show relaylog events",
		output: "show relaylog",
	}, {
		input:  "show slave hosts",
		output: "show slave",
	}, {
		input:  "show slave status",
		output: "show slave",
	}, {
		input:  "show status",
		output: "show status",
	}, {
		input:  "show global status",
		output: "show global status",
	}, {
		input:  "show session status",
		output: "show status",
	}, {
		input: "show table status",
	}, {
		input: "show table status from dbname",
	}, {
		input:  "show table status in dbname",
		output: "show table status from dbname",
	}, {
		input:  "show table status in dbname LIKE '%' ",
		output: "show table status from dbname like '%'",
	}, {
		input:  "show table status from dbname Where col=42 ",
		output: "show table status from dbname where col = 42",
	}, {
		input: "show tables",
	}, {
		input: "show tables like '%keyspace%'",
	}, {
		input: "show tables where 1 = 0",
	}, {
		input: "show tables from a",
	}, {
		input: "show tables from a where 1 = 0",
	}, {
		input: "show tables from a like '%keyspace%'",
	}, {
		input: "show full tables",
	}, {
		input: "show full tables from a",
	}, {
		input:  "show full tables in a",
		output: "show full tables from a",
	}, {
		input: "show full tables from a like '%keyspace%'",
	}, {
		input: "show full tables from a where 1 = 0",
	}, {
		input: "show full tables like '%keyspace%'",
	}, {
		input: "show full tables where 1 = 0",
	}, {
		input:  "show full columns in a in b like '%'",
		output: "show full columns from a from b like '%'",
	}, {
		input: "show full columns from messages from test_keyspace like '%'",
	}, {
		input:  "show full fields from a like '%'",
		output: "show full columns from a like '%'",
	}, {
		input:  "show fields from a where 1 = 1",
		output: "show columns from a where 1 = 1",
	}, {
		input:  "show triggers",
		output: "show triggers",
	}, {
		input:  "show variables",
		output: "show variables",
	}, {
		input:  "show global variables",
		output: "show global variables",
	}, {
		input:  "show session variables",
		output: "show variables",
	}, {
		input: "show global vgtid_executed",
	}, {
		input: "show global vgtid_executed from ks",
	}, {
		input: "show global gtid_executed",
	}, {
		input: "show global gtid_executed from ks",
	}, {
		input:  "show vitess_keyspaces",
		output: "show keyspaces",
	}, {
		input:  "show vitess_keyspaces like '%'",
		output: "show keyspaces like '%'",
	}, {
		input: "show vitess_replication_status",
	}, {
		input: "show vitess_replication_status like '%'",
	}, {
		input: "show vitess_shards",
	}, {
		input: "show vitess_shards like '%'",
	}, {
		input: "show vitess_tablets",
	}, {
		input: "show vitess_tablets like '%'",
	}, {
		input: "show vitess_tablets where hostname = 'some-tablet'",
	}, {
		input: "show vschema tables",
	}, {
		input: "show vschema vindexes",
	}, {
		input: "show vschema vindexes on t",
	}, {
		input: "show vitess_migrations",
	}, {
		input: "show vitess_migrations from ks",
	}, {
		input: "show vitess_migrations from ks where col = 42",
	}, {
		input: `show vitess_migrations from ks like '%pattern'`,
	}, {
		input: "show vitess_migrations like '9748c3b7_7fdb_11eb_ac2c_f875a4d24e90'",
	}, {
		input: "show vitess_migration '9748c3b7_7fdb_11eb_ac2c_f875a4d24e90' logs",
	}, {
		input: "revert vitess_migration '9748c3b7_7fdb_11eb_ac2c_f875a4d24e90'",
	}, {
		input: "revert /*vt+ uuid=123 */ vitess_migration '9748c3b7_7fdb_11eb_ac2c_f875a4d24e90'",
	}, {
		input: "alter vitess_migration '9748c3b7_7fdb_11eb_ac2c_f875a4d24e90' retry",
	}, {
		input: "alter vitess_migration '9748c3b7_7fdb_11eb_ac2c_f875a4d24e90' cleanup",
	}, {
		input: "alter vitess_migration '9748c3b7_7fdb_11eb_ac2c_f875a4d24e90' complete",
	}, {
		input: "alter vitess_migration '9748c3b7_7fdb_11eb_ac2c_f875a4d24e90' cancel",
	}, {
		input: "alter vitess_migration cancel all",
	}, {
		input: "show warnings",
	}, {
		input:  "select warnings from t",
		output: "select `warnings` from t",
	}, {
		input:  "show foobar",
		output: "show foobar",
	}, {
		input:  "show foobar like select * from table where syntax is 'ignored'",
		output: "show foobar",
	}, {
		input:  "use db",
		output: "use db",
	}, {
		input:  "use duplicate",
		output: "use `duplicate`",
	}, {
		input:  "use `ks:-80@master`",
		output: "use `ks:-80@master`",
	}, {
		input:  "use `ks:-80@primary`",
		output: "use `ks:-80@primary`",
	}, {
		input:  "use @replica",
		output: "use `@replica`",
	}, {
		input:  "use ks@replica",
		output: "use `ks@replica`",
	}, {
		input:  "describe select * from t",
		output: "explain select * from t",
	}, {
		input:  "desc select * from t",
		output: "explain select * from t",
	}, {
		input:  "desc foobar",
		output: "explain foobar",
	}, {
		input: "explain t1",
	}, {
		input: "explain t1 col",
	}, {
		input: "explain t1 '%col%'",
	}, {
		input: "explain select * from t",
	}, {
		input: "explain format = traditional select * from t",
	}, {
		input: "explain analyze select * from t",
	}, {
		input: "explain format = tree select * from t",
	}, {
		input: "explain format = json select * from t",
	}, {
		input: "explain format = vitess select * from t",
	}, {
		input:  "describe format = vitess select * from t",
		output: "explain format = vitess select * from t",
	}, {
		input: "explain delete from t",
	}, {
		input: "explain insert into t(col1, col2) values (1, 2)",
	}, {
		input: "explain update t set col = 2",
	}, {
		input:  "truncate table foo",
		output: "truncate table foo",
	}, {
		input:  "truncate foo",
		output: "truncate table foo",
	}, {
		input:  "repair foo",
		output: "otheradmin",
	}, {
		input:  "optimize foo",
		output: "otheradmin",
	}, {
		input:  "lock tables foo read",
		output: "lock tables foo read",
	}, {
		input:  "lock tables foo write",
		output: "lock tables foo write",
	}, {
		input:  "lock tables foo read local",
		output: "lock tables foo read local",
	}, {
		input:  "lock tables foo low_priority write",
		output: "lock tables foo low_priority write",
	}, {
		input:  "unlock tables",
		output: "unlock tables",
	}, {
		input: "select /* EQ true */ 1 from t where a = true",
	}, {
		input: "select /* EQ false */ 1 from t where a = false",
	}, {
		input: "select /* NE true */ 1 from t where a != true",
	}, {
		input: "select /* NE false */ 1 from t where a != false",
	}, {
		input: "select /* LT true */ 1 from t where a < true",
	}, {
		input: "select /* LT false */ 1 from t where a < false",
	}, {
		input: "select /* GT true */ 1 from t where a > true",
	}, {
		input: "select /* GT false */ 1 from t where a > false",
	}, {
		input: "select /* LE true */ 1 from t where a <= true",
	}, {
		input: "select /* LE false */ 1 from t where a <= false",
	}, {
		input: "select /* GE true */ 1 from t where a >= true",
	}, {
		input: "select /* GE false */ 1 from t where a >= false",
	}, {
		input:  "select * from t order by a collate utf8_general_ci",
		output: "select * from t order by a collate utf8_general_ci asc",
	}, {
		input: "select k collate latin1_german2_ci as k1 from t1 order by k1 asc",
	}, {
		input: "select * from t group by a collate utf8_general_ci",
	}, {
		input: "select MAX(k collate latin1_german2_ci) from t1",
	}, {
		input: "select distinct k collate latin1_german2_ci from t1",
	}, {
		input: "select * from t1 where 'Müller' collate latin1_german2_ci = k",
	}, {
		input: "select * from t1 where k like 'Müller' collate latin1_german2_ci",
	}, {
		input: "select k from t1 group by k having k = 'Müller' collate latin1_german2_ci",
	}, {
		input: "select k from t1 join t2 order by a collate latin1_german2_ci asc, b collate latin1_german2_ci asc",
	}, {
		input:  "select k collate 'latin1_german2_ci' as k1 from t1 order by k1 asc",
		output: "select k collate latin1_german2_ci as k1 from t1 order by k1 asc",
	}, {
		input:  "select /* drop trailing semicolon */ 1 from dual;",
		output: "select /* drop trailing semicolon */ 1 from dual",
	}, {
		input: "select /* cache directive */ sql_no_cache 'foo' from t",
	}, {
		input: "select distinct sql_no_cache 'foo' from t",
	}, {
		input:  "select sql_no_cache distinct 'foo' from t",
		output: "select distinct sql_no_cache 'foo' from t",
	}, {
		input:  "select sql_no_cache straight_join distinct 'foo' from t",
		output: "select distinct sql_no_cache straight_join 'foo' from t",
	}, {
		input:  "select straight_join distinct sql_no_cache 'foo' from t",
		output: "select distinct sql_no_cache straight_join 'foo' from t",
	}, {
		input:  "select sql_calc_found_rows 'foo' from t",
		output: "select sql_calc_found_rows 'foo' from t",
	}, {
		input:  "select binary 'a' = 'A' from t",
		output: "select convert('a', binary) = 'A' from t",
	}, {
		input: "select 1 from t where foo = _binary 'bar'",
	}, {
		input: "select 1 from t where foo = _utf8 'bar' and bar = _latin1 'sjösjuk'",
	}, {
		input:  "select 1 from t where foo = _binary'bar'",
		output: "select 1 from t where foo = _binary 'bar'",
	}, {
		input: "select 1 from t where foo = _utf8mb4 'bar'",
	}, {
		input:  "select 1 from t where foo = _utf8mb4'bar'",
		output: "select 1 from t where foo = _utf8mb4 'bar'",
	}, {
		input: "select match(a) against ('foo') from t",
	}, {
		input: "select match(a1, a2) against ('foo' in natural language mode with query expansion) from t",
	}, {
		input:  "select database()",
		output: "select database() from dual",
	}, {
		input:  "select schema()",
		output: "select schema() from dual",
	}, {
		input: "select title from video as v where match(v.title, v.tag) against ('DEMO' in boolean mode)",
	}, {
		input:  "SELECT id FROM blog_posts USE INDEX (PRIMARY) WHERE id = 10",
		output: "select id from blog_posts use index (`PRIMARY`) where id = 10",
	}, {
		input:  "select name, group_concat(score) from t group by name",
		output: "select `name`, group_concat(score) from t group by `name`",
	}, {
		input:  "select name, group_concat(distinct id, score order by id desc separator ':') from t group by name",
		output: "select `name`, group_concat(distinct id, score order by id desc separator ':') from t group by `name`",
	}, {
		input:  "select name, group_concat(distinct id, score order by id desc separator ':' limit 1) from t group by name",
		output: "select `name`, group_concat(distinct id, score order by id desc separator ':' limit 1) from t group by `name`",
	}, {
		input:  "select name, group_concat(distinct id, score order by id desc separator ':' limit 10, 2) from t group by name",
		output: "select `name`, group_concat(distinct id, score order by id desc separator ':' limit 10, 2) from t group by `name`",
	}, {
		input: "select * from t partition (p0)",
	}, {
		input: "select * from t partition (p0, p1)",
	}, {
		input: "select e.id, s.city from employees as e join stores partition (p1) as s on e.store_id = s.id",
	}, {
		input: "select truncate(120.3333, 2) from dual",
	}, {
		input: "update t partition (p0) set a = 1",
	}, {
		input: "insert into t partition (p0) values (1, 'asdf')",
	}, {
		input: "insert into t1 select * from t2 partition (p0)",
	}, {
		input: "replace into t partition (p0) values (1, 'asdf')",
	}, {
		input: "delete from t partition (p0) where a = 1",
	}, {
		input: "stream * from t",
	}, {
		input: "stream /* comment */ * from t",
	}, {
		input: "vstream * from t",
	}, {
		input: "begin",
	}, {
		input:  "begin;",
		output: "begin",
	}, {
		input:  "start transaction",
		output: "begin",
	}, {
		input: "commit",
	}, {
		input: "rollback",
	}, {
		input: "create database /* simple */ test_db",
	}, {
		input:  "create schema test_db",
		output: "create database test_db",
	}, {
		input: "create database /* simple */ if not exists test_db",
	}, {
		input:  "create schema if not exists test_db",
		output: "create database if not exists test_db",
	}, {
		input: "create database test_db default collate 'utf8mb4_general_ci' collate utf8mb4_general_ci",
	}, {
		input: "create database test_db character set geostd8",
	}, {
		input:      "alter table corder zzzz zzzz zzzz",
		output:     "alter table corder",
		partialDDL: true,
	}, {
		input:      "create database test_db character set * unparsable",
		output:     "create database test_db",
		partialDDL: true,
	}, {
		input:  "CREATE DATABASE /*!32312 IF NOT EXISTS*/ `mysql` /*!40100 DEFAULT CHARACTER SET utf8mb4 COLLATE utf8mb4_0900_ai_ci */ /*!80016 DEFAULT ENCRYPTION='N' */;",
		output: "create database if not exists mysql default character set utf8mb4 collate utf8mb4_0900_ai_ci",
	}, {
		input: "drop /* simple */ database test_db",
	}, {
		input:  "drop schema test_db",
		output: "drop database test_db",
	}, {
		input: "drop /* simple */ database if exists test_db",
	}, {
		input:  "delete a.*, b.* from tbl_a a, tbl_b b where a.id = b.id and b.name = 'test'",
		output: "delete a, b from tbl_a as a, tbl_b as b where a.id = b.id and b.`name` = 'test'",
	}, {
		input:  "select distinctrow a.* from (select (1) from dual union all select 1 from dual) a",
		output: "select distinct a.* from (select 1 from dual union all select 1 from dual) as a",
	}, {
		input: "select `weird function name`() from t",
	}, {
		input:  "select all* from t",
		output: "select * from t",
	}, {
		input:  "select distinct* from t",
		output: "select distinct * from t",
	}, {
		input: "select status() from t", // should not escape function names that are keywords
	}, {
		input: "select * from `weird table name`",
	}, {
		input:  "SHOW FULL TABLES FROM `jiradb` LIKE 'AO_E8B6CC_ISSUE_MAPPING'",
		output: "show full tables from jiradb like 'AO_E8B6CC_ISSUE_MAPPING'",
	}, {
		input:  "SHOW FULL COLUMNS FROM AO_E8B6CC_ISSUE_MAPPING FROM jiradb LIKE '%'",
		output: "show full columns from AO_E8B6CC_ISSUE_MAPPING from jiradb like '%'",
	}, {
		input:  "SHOW KEYS FROM `AO_E8B6CC_ISSUE_MAPPING` FROM `jiradb`",
		output: "show indexes from AO_E8B6CC_ISSUE_MAPPING from jiradb",
	}, {
		input:  "SHOW CREATE TABLE `jiradb`.`AO_E8B6CC_ISSUE_MAPPING`",
		output: "show create table jiradb.AO_E8B6CC_ISSUE_MAPPING",
	}, {
		input:  "SHOW INDEX FROM `AO_E8B6CC_ISSUE_MAPPING` FROM `jiradb`",
		output: "show indexes from AO_E8B6CC_ISSUE_MAPPING from jiradb",
	}, {
		input:  "SHOW FULL TABLES FROM `jiradb` LIKE '%'",
		output: "show full tables from jiradb like '%'",
	}, {
		input:  "SHOW EXTENDED INDEX FROM `AO_E8B6CC_PROJECT_MAPPING` FROM `jiradb`",
		output: "show indexes from AO_E8B6CC_PROJECT_MAPPING from jiradb",
	}, {
		input:  "SHOW EXTENDED KEYS FROM `AO_E8B6CC_ISSUE_MAPPING` FROM `jiradb`",
		output: "show indexes from AO_E8B6CC_ISSUE_MAPPING from jiradb",
	}, {
		input:  "SHOW CREATE TABLE `jiradb`.`AO_E8B6CC_ISSUE_MAPPING`",
		output: "show create table jiradb.AO_E8B6CC_ISSUE_MAPPING",
	}, {
		input: "create table t1 ( check (c1 <> c2), c1 int check (c1 > 10), c2 int constraint c2_positive check (c2 > 0), c3 int check (c3 < 100), constraint c1_nonzero check (c1 <> 0), check (c1 > c3))",
		output: "create table t1 (\n" +
			"\tc1 int,\n" +
			"\tc2 int,\n" +
			"\tc3 int,\n" +
			"\tcheck (c1 != c2),\n" +
			"\tcheck (c1 > 10),\n" +
			"\tconstraint c2_positive check (c2 > 0),\n" +
			"\tcheck (c3 < 100),\n" +
			"\tconstraint c1_nonzero check (c1 != 0),\n" +
			"\tcheck (c1 > c3)\n)",
	}, {
		input:  "SHOW INDEXES FROM `AO_E8B6CC_ISSUE_MAPPING` FROM `jiradb`",
		output: "show indexes from AO_E8B6CC_ISSUE_MAPPING from jiradb",
	}, {
		input:  "SHOW FULL TABLES FROM `jiradb` LIKE '%'",
		output: "show full tables from jiradb like '%'",
	}, {
		input:  "SHOW EXTENDED INDEXES FROM `AO_E8B6CC_PROJECT_MAPPING` FROM `jiradb`",
		output: "show indexes from AO_E8B6CC_PROJECT_MAPPING from jiradb",
	}, {
		input:  "SHOW EXTENDED INDEXES IN `AO_E8B6CC_PROJECT_MAPPING` IN `jiradb`",
		output: "show indexes from AO_E8B6CC_PROJECT_MAPPING from jiradb",
	}, {
		input:  "do 1",
		output: "otheradmin",
	}, {
		input:  "do funcCall(), 2 = 1, 3 + 1",
		output: "otheradmin",
	}, {
		input: "savepoint a",
	}, {
		input: "savepoint `@@@;a`",
	}, {
		input: "rollback to a",
	}, {
		input: "rollback to `@@@;a`",
	}, {
		input:  "rollback work to a",
		output: "rollback to a",
	}, {
		input:  "rollback to savepoint a",
		output: "rollback to a",
	}, {
		input:  "rollback work to savepoint a",
		output: "rollback to a",
	}, {
		input: "release savepoint a",
	}, {
		input: "release savepoint `@@@;a`",
	}, {
		input: "call proc()",
	}, {
		input: "call qualified.proc()",
	}, {
		input: "call proc(1, 'foo')",
	}, {
		input: "call proc(@param)",
	}, {
		input:  "PREPARE stmt1 FROM 'SELECT SQRT(POW(?,2) + POW(?,2)) AS hypotenuse'",
		output: "prepare stmt1 from SELECT SQRT(POW(?,2) + POW(?,2)) AS hypotenuse",
	}, {
		input:  "PREPARE stmt2 FROM @s",
		output: "prepare stmt2 from @s",
	}, {
		input:  "PREPARE /* comment */ stmt2 FROM @s",
		output: "prepare /* comment */ stmt2 from @s",
	}, {
		input:  "EXECUTE stmt1",
		output: "execute stmt1",
	}, {
		input:  "EXECUTE /* comment */ stmt1",
		output: "execute /* comment */ stmt1",
	}, {
		input:  "EXECUTE stmt1 USING @a",
		output: "execute stmt1 using @a",
	}, {
		input:  "EXECUTE stmt1 USING @a, @b",
		output: "execute stmt1 using @a, @b",
	}, {
		input:  "DEALLOCATE PREPARE stmt1",
		output: "deallocate prepare stmt1",
	}, {
		input:  "DROP PREPARE stmt1",
		output: "drop prepare stmt1",
	}, {
		input:  "DROP /* comment */ PREPARE stmt1",
		output: "drop /* comment */ prepare stmt1",
	}, {
		input:  "create table unused_reserved_keywords (dense_rank bigint, lead VARCHAR(255), percent_rank decimal(3, 0), row TINYINT, rows CHAR(10), constraint PK_project PRIMARY KEY (dense_rank))",
		output: "create table unused_reserved_keywords (\n\t`dense_rank` bigint,\n\t`lead` VARCHAR(255),\n\t`percent_rank` decimal(3,0),\n\t`row` TINYINT,\n\t`rows` CHAR(10),\n\tconstraint PK_project PRIMARY KEY (`dense_rank`)\n)",
	}, {
		input:  `SELECT JSON_PRETTY('{"a":"10","b":"15","x":"25"}')`,
		output: `select json_pretty('{\"a\":\"10\",\"b\":\"15\",\"x\":\"25\"}') from dual`,
	}, {
		input:  `SELECT JSON_PRETTY(N'{"a":"10","b":"15","x":"25"}')`,
		output: `select json_pretty(N'{\"a\":\"10\",\"b\":\"15\",\"x\":\"25\"}') from dual`,
	}, {
		input:  "SELECT jcol, JSON_PRETTY(jcol) from jtable",
		output: "select jcol, json_pretty(jcol) from jtable",
	}, {
		input:  "SELECT JSON_PRETTY(@j)",
		output: "select json_pretty(@j) from dual",
	}, {
		input:  "SELECT jcol, JSON_STORAGE_SIZE(jcol) AS Size FROM jtable",
		output: "select jcol, json_storage_size(jcol) as Size from jtable",
	}, {
		input:  `SELECT jcol, JSON_STORAGE_SIZE(N'{"a":"10","b":"15","x":"25"}') AS Size FROM jtable`,
		output: `select jcol, json_storage_size(N'{\"a\":\"10\",\"b\":\"15\",\"x\":\"25\"}') as Size from jtable`,
	}, {
		input:  `SELECT JSON_STORAGE_SIZE('[100, "sakila", [1, 3, 5], 425.05]') AS A, JSON_STORAGE_SIZE('{"a": 1000, "b": "a", "c": "[1, 3, 5, 7]"}') AS B, JSON_STORAGE_SIZE('{"a": 1000, "b": "wxyz", "c": "[1, 3, 5, 7]"}') AS C,JSON_STORAGE_SIZE('[100, "json", [[10, 20, 30], 3, 5], 425.05]') AS D`,
		output: `select json_storage_size('[100, \"sakila\", [1, 3, 5], 425.05]') as A, json_storage_size('{\"a\": 1000, \"b\": \"a\", \"c\": \"[1, 3, 5, 7]\"}') as B, json_storage_size('{\"a\": 1000, \"b\": \"wxyz\", \"c\": \"[1, 3, 5, 7]\"}') as C, json_storage_size('[100, \"json\", [[10, 20, 30], 3, 5], 425.05]') as D from dual`,
	}, {
		input:  "SELECT JSON_STORAGE_SIZE(@j)",
		output: "select json_storage_size(@j) from dual",
	}, {
		input:  "SELECT JSON_STORAGE_FREE(jcol) FROM jtable",
		output: "select json_storage_free(jcol) from jtable",
	}, {
		input:  `SELECT JSON_STORAGE_FREE('{"a":"10","b":"15","x":"25"}')`,
		output: `select json_storage_free('{\"a\":\"10\",\"b\":\"15\",\"x\":\"25\"}') from dual`,
	}, {
		input:  `SELECT JSON_STORAGE_FREE(N'{"a":"10","b":"15","x":"25"}')`,
		output: `select json_storage_free(N'{\"a\":\"10\",\"b\":\"15\",\"x\":\"25\"}') from dual`,
	}, {
		input:  "SELECT JSON_STORAGE_FREE(@j)",
		output: "select json_storage_free(@j) from dual",
	}, {
		input:  "SELECT LTRIM('abc')",
		output: "select ltrim('abc') from dual",
	}, {
		input:  "SELECT RTRIM('abc')",
		output: "select rtrim('abc') from dual",
	}, {
		input:  "SELECT TRIM('  abc  ')",
		output: "select trim('  abc  ') from dual",
	}, {
		input:  "SELECT TRIM('aa' FROM 'aabccaaa')",
		output: "select trim('aa' from 'aabccaaa') from dual",
	}, {
		input:  "SELECT TRIM(LEADING FROM 'aabccaaa')",
		output: "select trim(leading from 'aabccaaa') from dual",
	}, {
		input:  "SELECT TRIM(TRAILING FROM 'abca')",
		output: "select trim(trailing from 'abca') from dual",
	}, {
		input:  "SELECT TRIM(BOTH FROM 'abc')",
		output: "select trim(both from 'abc') from dual",
	}, {
		input:  "SELECT TRIM(LEADING 'a' FROM 'abc')",
		output: "select trim(leading 'a' from 'abc') from dual",
	}, {
		input:  "SELECT TRIM(TRAILING 'a' FROM 'abc')",
		output: "select trim(trailing 'a' from 'abc') from dual",
	}, {
		input:  "SELECT TRIM(BOTH 'a' FROM 'abc')",
		output: "select trim(both 'a' from 'abc') from dual",
	}, {
		input:  "select t1.a, dt.a from t1, lateral (select t1.a+t2.a as a from t2) dt",
		output: "select t1.a, dt.a from t1, lateral (select t1.a + t2.a as a from t2) as dt",
	}, {
		input:  "select b from v1 vq1, lateral (select count(*) from v1 vq2 having vq1.b = 3) dt",
		output: "select b from v1 as vq1, lateral (select count(*) from v1 as vq2 having vq1.b = 3) as dt",
	}}
)

func TestValid(t *testing.T) {
	for _, tcase := range validSQL {
		t.Run(tcase.input, func(t *testing.T) {
			if tcase.output == "" {
				tcase.output = tcase.input
			}
			tree, err := Parse(tcase.input)
			require.NoError(t, err, tcase.input)
			out := String(tree)
			if tcase.output != out {
				t.Errorf("Parsing failed. \nExpected/Got:\n%s\n%s", tcase.output, out)
			}

			// Some statements currently only have 5.7 specifications.
			// For mysql 8.0 syntax, the query is not entirely parsed.
			// Add more structs as we go on adding full parsing support for DDL constructs for 5.7 syntax.
			switch x := tree.(type) {
			case DBDDLStatement:
				assert.Equal(t, !tcase.partialDDL, x.IsFullyParsed())
			case DDLStatement:
				assert.Equal(t, !tcase.partialDDL, x.IsFullyParsed())
			}
			// This test just exercises the tree walking functionality.
			// There's no way automated way to verify that a node calls
			// all its children. But we can examine code coverage and
			// ensure that all walkSubtree functions were called.
			_ = Walk(func(node SQLNode) (bool, error) {
				return true, nil
			}, tree)
		})
	}
}

// Ensure there is no corruption from using a pooled yyParserImpl in Parse.
func TestParallelValid(t *testing.T) {
	parallelism := 100
	numIters := 1000

	wg := sync.WaitGroup{}
	wg.Add(parallelism)
	for i := 0; i < parallelism; i++ {
		go func() {
			defer wg.Done()
			for j := 0; j < numIters; j++ {
				tcase := validSQL[rand.Intn(len(validSQL))]
				if tcase.output == "" {
					tcase.output = tcase.input
				}
				tree, err := Parse(tcase.input)
				if err != nil {
					t.Errorf("Parse(%q) err: %v, want nil", tcase.input, err)
					continue
				}
				out := String(tree)
				if out != tcase.output {
					t.Errorf("Parse(%q) = %q, want: %q", tcase.input, out, tcase.output)
				}
			}
		}()
	}
	wg.Wait()
}

func TestInvalid(t *testing.T) {
	invalidSQL := []struct {
		input string
		err   string
	}{{
		input: "select a, b from (select * from tbl) sort by a",
		err:   "syntax error",
	}, {
		input: "/*!*/",
		err:   "query was empty",
	}, {
		input: "select /* union with limit on lhs */ 1 from t limit 1 union select 1 from t",
		err:   "syntax error at position 60 near 'union'",
	}, {
		input: "(select * from t limit 100 into outfile s3 'out_file_name') union (select * from t2)",
		err:   "syntax error",
	}, {
		input: "select * from (select * from t into outfile s3 'inner_outfile') as t2 into outfile s3 'out_file_name'",
		err:   "syntax error at position 36 near 'into'",
	}, {
		input: "select a from x order by y union select a from c",
		err:   "syntax error",
	}, {
		input: "select `name`, numbers from (select * from users) as x()",
		err:   "syntax error at position 57",
	}, {
		input: "select next 2 values from seq union select next value from seq",
		err:   "syntax error at position 36 near 'union'",
	}, {
		input: "select next 2 values from user where id = 1",
		err:   "syntax error at position 37 near 'where'",
	}, {
		input: "select next 2 values from seq, seq",
		err:   "syntax error at position 31",
	}, {
		input: "select 1, next value from seq",
		err:   "syntax error",
	}, {
<<<<<<< HEAD
		input: "SELECT jcol, JSON_PRETTY(jcol, jcol) from jtable",
		err:   "syntax error at position 31",
=======
		input: "select from t1, lateral (with qn as (select t1.a) select (select max(a) from qn)) as dt",
		err:   "syntax error at position 12 near 'from'",
>>>>>>> 8b1f48c6
	}}

	for _, tcase := range invalidSQL {
		_, err := Parse(tcase.input)
		if err == nil {
			t.Errorf("Parse invalid query(%q), got: nil, want: %s...", tcase.input, tcase.err)
		}
		if err != nil && !strings.Contains(err.Error(), tcase.err) {
			t.Errorf("Parse invalid query(%q), got: %v, want: %s...", tcase.input, err, tcase.err)
		}
	}
}

func TestIntroducers(t *testing.T) {
	validSQL := []struct {
		input  string
		output string
	}{{
		input:  "select _armscii8 'x'",
		output: "select _armscii8 'x' from dual",
	}, {
		input:  "select _ascii 'x'",
		output: "select _ascii 'x' from dual",
	}, {
		input:  "select _big5 'x'",
		output: "select _big5 'x' from dual",
	}, {
		input:  "select _binary 'x'",
		output: "select _binary 'x' from dual",
	}, {
		input:  "select _cp1250 'x'",
		output: "select _cp1250 'x' from dual",
	}, {
		input:  "select _cp1251 'x'",
		output: "select _cp1251 'x' from dual",
	}, {
		input:  "select _cp1256 'x'",
		output: "select _cp1256 'x' from dual",
	}, {
		input:  "select _cp1257 'x'",
		output: "select _cp1257 'x' from dual",
	}, {
		input:  "select _cp850 'x'",
		output: "select _cp850 'x' from dual",
	}, {
		input:  "select _cp852 'x'",
		output: "select _cp852 'x' from dual",
	}, {
		input:  "select _cp866 'x'",
		output: "select _cp866 'x' from dual",
	}, {
		input:  "select _cp932 'x'",
		output: "select _cp932 'x' from dual",
	}, {
		input:  "select _dec8 'x'",
		output: "select _dec8 'x' from dual",
	}, {
		input:  "select _eucjpms 'x'",
		output: "select _eucjpms 'x' from dual",
	}, {
		input:  "select _euckr 'x'",
		output: "select _euckr 'x' from dual",
	}, {
		input:  "select _gb18030 'x'",
		output: "select _gb18030 'x' from dual",
	}, {
		input:  "select _gb2312 'x'",
		output: "select _gb2312 'x' from dual",
	}, {
		input:  "select _gbk 'x'",
		output: "select _gbk 'x' from dual",
	}, {
		input:  "select _geostd8 'x'",
		output: "select _geostd8 'x' from dual",
	}, {
		input:  "select _greek 'x'",
		output: "select _greek 'x' from dual",
	}, {
		input:  "select _hebrew 'x'",
		output: "select _hebrew 'x' from dual",
	}, {
		input:  "select _hp8 'x'",
		output: "select _hp8 'x' from dual",
	}, {
		input:  "select _keybcs2 'x'",
		output: "select _keybcs2 'x' from dual",
	}, {
		input:  "select _koi8r 'x'",
		output: "select _koi8r 'x' from dual",
	}, {
		input:  "select _koi8u 'x'",
		output: "select _koi8u 'x' from dual",
	}, {
		input:  "select _latin1 'x'",
		output: "select _latin1 'x' from dual",
	}, {
		input:  "select _latin2 'x'",
		output: "select _latin2 'x' from dual",
	}, {
		input:  "select _latin5 'x'",
		output: "select _latin5 'x' from dual",
	}, {
		input:  "select _latin7 'x'",
		output: "select _latin7 'x' from dual",
	}, {
		input:  "select _macce 'x'",
		output: "select _macce 'x' from dual",
	}, {
		input:  "select _macroman 'x'",
		output: "select _macroman 'x' from dual",
	}, {
		input:  "select _sjis 'x'",
		output: "select _sjis 'x' from dual",
	}, {
		input:  "select _swe7 'x'",
		output: "select _swe7 'x' from dual",
	}, {
		input:  "select _tis620 'x'",
		output: "select _tis620 'x' from dual",
	}, {
		input:  "select _ucs2 'x'",
		output: "select _ucs2 'x' from dual",
	}, {
		input:  "select _ujis 'x'",
		output: "select _ujis 'x' from dual",
	}, {
		input:  "select _utf16 'x'",
		output: "select _utf16 'x' from dual",
	}, {
		input:  "select _utf16le 'x'",
		output: "select _utf16le 'x' from dual",
	}, {
		input:  "select _utf32 'x'",
		output: "select _utf32 'x' from dual",
	}, {
		input:  "select _utf8 'x'",
		output: "select _utf8 'x' from dual",
	}, {
		input:  "select _utf8mb4 'x'",
		output: "select _utf8mb4 'x' from dual",
	}}
	for _, tcase := range validSQL {
		t.Run(tcase.input, func(t *testing.T) {
			if tcase.output == "" {
				tcase.output = tcase.input
			}
			tree, err := Parse(tcase.input)
			assert.NoError(t, err)
			out := String(tree)
			assert.Equal(t, tcase.output, out)
		})
	}
}

func TestCaseSensitivity(t *testing.T) {
	validSQL := []struct {
		input  string
		output string
	}{{
		input:  "create table A (\n\t`B` int\n)",
		output: "create table A (\n\tB int\n)",
	}, {
		input:  "create index b on A (col1 desc)",
		output: "alter table A add index b (col1 desc)",
	}, {
		input:  "alter table A foo",
		output: "alter table A",
	}, {
		input:  "alter table A convert unparsable",
		output: "alter table A",
	}, {
		// View names get lower-cased.
		input:  "alter view A as select * from t",
		output: "alter view a as select * from t",
	}, {
		input:  "alter table A rename to B",
		output: "alter table A rename B",
	}, {
		input:  "alter table `A r` rename to `B r`",
		output: "alter table `A r` rename `B r`",
	}, {
		input: "rename table A to B",
	}, {
		input:  "drop table B",
		output: "drop table B",
	}, {
		input:  "drop table if exists B",
		output: "drop table if exists B",
	}, {
		input:  "drop index b on A",
		output: "alter table A drop key b",
	}, {
		input: "select a from B",
	}, {
		input: "select A as B from C",
	}, {
		input: "select B.* from c",
	}, {
		input: "select B.A from c",
	}, {
		input: "select * from B as C",
	}, {
		input: "select * from A.B",
	}, {
		input: "update A set b = 1",
	}, {
		input: "update A.B set b = 1",
	}, {
		input: "select A() from b",
	}, {
		input: "select A(B, C) from b",
	}, {
		input: "select A(distinct B, C) from b",
	}, {
		// IF is an exception. It's always lower-cased.
		input:  "select IF(B, C) from b",
		output: "select if(B, C) from b",
	}, {
		input: "select * from b use index (A)",
	}, {
		input: "insert into A(A, B) values (1, 2)",
	}, {
		input:  "CREATE TABLE A (\n\t`A` int\n)",
		output: "create table A (\n\tA int\n)",
	}, {
		input:  "create view A as select * from b",
		output: "create view a as select * from b",
	}, {
		input:  "drop view A",
		output: "drop view a",
	}, {
		input:  "drop view if exists A",
		output: "drop view if exists a",
	}, {
		input:  "select /* lock in SHARE MODE */ 1 from t lock in SHARE MODE",
		output: "select /* lock in SHARE MODE */ 1 from t lock in share mode",
	}, {
		input:  "select next VALUE from t",
		output: "select next 1 values from t",
	}, {
		input: "select /* use */ 1 from t1 use index (A) where b = 1",
	}}
	for _, tcase := range validSQL {
		if tcase.output == "" {
			tcase.output = tcase.input
		}
		tree, err := Parse(tcase.input)
		if err != nil {
			t.Errorf("input: %s, err: %v", tcase.input, err)
			continue
		}
		out := String(tree)
		if out != tcase.output {
			t.Errorf("out: %s, want %s", out, tcase.output)
		}
	}
}

func TestKeywords(t *testing.T) {
	validSQL := []struct {
		input  string
		output string
	}{{
		input:  "select current_timestamp",
		output: "select current_timestamp() from dual",
	}, {
		input: "update t set a = current_timestamp()",
	}, {
		input: "update t set a = current_timestamp(5)",
	}, {
		input:  "select a, current_date from t",
		output: "select a, current_date() from t",
	}, {
		input:  "insert into t(a, b) values (current_date, current_date())",
		output: "insert into t(a, b) values (current_date(), current_date())",
	}, {
		input: "select * from t where a > utc_timestmp()",
	}, {
		input: "select * from t where a > utc_timestamp(4)",
	}, {
		input:  "update t set b = utc_timestamp + 5",
		output: "update t set b = utc_timestamp() + 5",
	}, {
		input:  "select utc_time, utc_date, utc_time(6)",
		output: "select utc_time(), utc_date(), utc_time(6) from dual",
	}, {
		input:  "select 1 from dual where localtime > utc_time",
		output: "select 1 from dual where localtime() > utc_time()",
	}, {
		input:  "select 1 from dual where localtime(2) > utc_time(1)",
		output: "select 1 from dual where localtime(2) > utc_time(1)",
	}, {
		input:  "update t set a = localtimestamp(), b = utc_timestamp",
		output: "update t set a = localtimestamp(), b = utc_timestamp()",
	}, {
		input:  "update t set a = localtimestamp(10), b = utc_timestamp(13)",
		output: "update t set a = localtimestamp(10), b = utc_timestamp(13)",
	}, {
		input: "insert into t(a) values (unix_timestamp)",
	}, {
		input: "select replace(a, 'foo', 'bar') from t",
	}, {
		input: "update t set a = replace('1234', '2', '1')",
	}, {
		input: "insert into t(a, b) values ('foo', 'bar') on duplicate key update a = replace(hex('foo'), 'f', 'b')",
	}, {
		input: "update t set a = left('1234', 3)",
	}, {
		input: "select left(a, 5) from t",
	}, {
		input: "update t set d = adddate(date('2003-12-31 01:02:03'), interval 5 days)",
	}, {
		input: "insert into t(a, b) values (left('foo', 1), 'b')",
	}, {
		input: "insert /* qualified function */ into t(a, b) values (test.PI(), 'b')",
	}, {
		input:  "select /* keyword in qualified id */ * from t join z on t.key = z.key",
		output: "select /* keyword in qualified id */ * from t join z on t.`key` = z.`key`",
	}, {
		input:  "select /* non-reserved keywords as unqualified cols */ date, view, offset from t",
		output: "select /* non-reserved keywords as unqualified cols */ `date`, `view`, `offset` from t",
	}, {
		input:  "select /* share and mode as cols */ share, mode from t where share = 'foo'",
		output: "select /* share and mode as cols */ `share`, `mode` from t where `share` = 'foo'",
	}, {
		input:  "select /* unused keywords as cols */ `write`, varying from t where `trailing` = 'foo' and `leading` = 'foo' and `both` = 'foo'",
		output: "select /* unused keywords as cols */ `write`, `varying` from t where `trailing` = 'foo' and `leading` = 'foo' and `both` = 'foo'",
	}, {
		input:  "select status from t",
		output: "select `status` from t",
	}, {
		input:  "select Status from t",
		output: "select `Status` from t",
	}, {
		input:  "select variables from t",
		output: "select `variables` from t",
	}, {
		input:  "select Variables from t",
		output: "select `Variables` from t",
	}, {
		input:  "select current_user, current_user() from dual",
		output: "select current_user(), current_user() from dual",
	}}

	for _, tcase := range validSQL {
		if tcase.output == "" {
			tcase.output = tcase.input
		}
		tree, err := Parse(tcase.input)
		if err != nil {
			t.Errorf("input: %s, err: %v", tcase.input, err)
			continue
		}
		out := String(tree)
		if out != tcase.output {
			t.Errorf("out: %s, want %s", out, tcase.output)
		}
	}
}

func TestConvert(t *testing.T) {
	validSQL := []struct {
		input  string
		output string
	}{{
		input:  "select cast('abc' as date) from t",
		output: "select convert('abc', date) from t",
	}, {
		input: "select convert('abc', binary(4)) from t",
	}, {
		input: "select convert('abc', binary) from t",
	}, {
		input: "select convert('abc', char character set binary) from t",
	}, {
		input:  "select convert('abc', char(4) ascii) from t",
		output: "select convert('abc', char(4) character set latin1) from t",
	}, {
		input:  "select convert('abc', char unicode) from t",
		output: "select convert('abc', char character set ucs2) from t",
	}, {
		input: "select convert('abc', char(4)) from t",
	}, {
		input: "select convert('abc', char) from t",
	}, {
		input: "select convert('abc', nchar(4)) from t",
	}, {
		input: "select convert('abc', nchar) from t",
	}, {
		input: "select convert('abc', signed) from t",
	}, {
		input:  "select convert('abc', signed integer) from t",
		output: "select convert('abc', signed) from t",
	}, {
		input: "select convert('abc', unsigned) from t",
	}, {
		input:  "select convert('abc', unsigned integer) from t",
		output: "select convert('abc', unsigned) from t",
	}, {
		input: "select convert('abc', decimal(3, 4)) from t",
	}, {
		input: "select convert('abc', decimal(4)) from t",
	}, {
		input: "select convert('abc', decimal) from t",
	}, {
		input: "select convert('abc', date) from t",
	}, {
		input: "select convert('abc', time(4)) from t",
	}, {
		input: "select convert('abc', time) from t",
	}, {
		input: "select convert('abc', datetime(9)) from t",
	}, {
		input: "select convert('abc', datetime) from t",
	}, {
		input: "select convert('abc', json) from t",
	}}

	for _, tcase := range validSQL {
		if tcase.output == "" {
			tcase.output = tcase.input
		}
		tree, err := Parse(tcase.input)
		if err != nil {
			t.Errorf("input: %s, err: %v", tcase.input, err)
			continue
		}
		out := String(tree)
		if out != tcase.output {
			t.Errorf("out: %s, want %s", out, tcase.output)
		}
	}

	invalidSQL := []struct {
		input  string
		output string
	}{{
		input:  "select convert('abc' as date) from t",
		output: "syntax error at position 24 near 'as'",
	}, {
		input:  "select convert from t",
		output: "syntax error at position 20 near 'from'",
	}, {
		input:  "select cast('foo', decimal) from t",
		output: "syntax error at position 19",
	}, {
		input:  "select convert('abc', datetime(4+9)) from t",
		output: "syntax error at position 34",
	}, {
		input:  "select convert('abc', decimal(4+9)) from t",
		output: "syntax error at position 33",
	}, {
		input:  "/* a comment */",
		output: "query was empty",
	}, {
		input:  "set transaction isolation level 12345",
		output: "syntax error at position 38 near '12345'",
	}, {
		input:  "@",
		output: "syntax error at position 2",
	}, {
		input:  "@@",
		output: "syntax error at position 3",
	}}

	for _, tcase := range invalidSQL {
		_, err := Parse(tcase.input)
		if err == nil || err.Error() != tcase.output {
			t.Errorf("%s: %v, want %s", tcase.input, err, tcase.output)
		}
	}
}

func TestSelectInto(t *testing.T) {
	validSQL := []struct {
		input  string
		output string
	}{{
		input:  "select * from t order by name limit 100 into outfile s3 'out_file_name'",
		output: "select * from t order by `name` asc limit 100 into outfile s3 'out_file_name'",
	}, {
		input: `select * from TestPerson into outfile s3 's3://test-bucket/export_import/export/users.csv' fields terminated by ',' enclosed by '\"' escaped by '\\' overwrite on`,
	}, {
		input: "select * from t into dumpfile 'out_file_name'",
	}, {
		input: "select * from t into outfile 'out_file_name' character set binary fields terminated by 'term' optionally enclosed by 'c' escaped by 'e' lines starting by 'a' terminated by '\\n'",
	}, {
		input: "select * from t into outfile s3 'out_file_name' character set binary format csv header fields terminated by 'term' optionally enclosed by 'c' escaped by 'e' lines starting by 'a' terminated by '\\n' manifest on overwrite off",
	}, {
		input: "select * from t into outfile s3 'out_file_name' character set binary lines terminated by '\\n' starting by 'a' manifest on overwrite off",
	}, {
		input:  "select * from (select * from t union select * from t2) as t3 where t3.name in (select col from t4) into outfile s3 'out_file_name'",
		output: "select * from (select * from t union select * from t2) as t3 where t3.`name` in (select col from t4) into outfile s3 'out_file_name'",
	}, {
		input: `select * from TestPerson into outfile s3 's3://test-bucket/export_import/export/users.csv' character set 'utf8' overwrite on`,
	}, {
		input: `select * from t1 into outfile '/tmp/foo.csv' fields escaped by '\\' terminated by '\n'`,
	}, {
		input: `select * from t1 into outfile '/tmp/foo.csv' fields escaped by 'c' terminated by '\n' enclosed by '\t'`,
	}, {
		input:  `alter vschema create vindex my_vdx using hash`,
		output: "alter vschema create vindex my_vdx using `hash`",
	}}

	for _, tcase := range validSQL {
		t.Run(tcase.input, func(t *testing.T) {
			if tcase.output == "" {
				tcase.output = tcase.input
			}
			tree, err := Parse(tcase.input)
			require.NoError(t, err)
			out := String(tree)
			assert.Equal(t, tcase.output, out)
		})
	}

	invalidSQL := []struct {
		input  string
		output string
	}{{
		input:  "select convert('abc' as date) from t",
		output: "syntax error at position 24 near 'as'",
	}, {
		input:  "set transaction isolation level 12345",
		output: "syntax error at position 38 near '12345'",
	}}

	for _, tcase := range invalidSQL {
		_, err := Parse(tcase.input)
		if err == nil || err.Error() != tcase.output {
			t.Errorf("%s: %v, want %s", tcase.input, err, tcase.output)
		}
	}
}

func TestPositionedErr(t *testing.T) {
	invalidSQL := []struct {
		input  string
		output PositionedErr
	}{{
		input:  "select convert('abc' as date) from t",
		output: PositionedErr{"syntax error", 24, "as"},
	}, {
		input:  "select convert from t",
		output: PositionedErr{"syntax error", 20, "from"},
	}, {
		input:  "select cast('foo', decimal) from t",
		output: PositionedErr{"syntax error", 19, ""},
	}, {
		input:  "select convert('abc', datetime(4+9)) from t",
		output: PositionedErr{"syntax error", 34, ""},
	}, {
		input:  "select convert('abc', decimal(4+9)) from t",
		output: PositionedErr{"syntax error", 33, ""},
	}, {
		input:  "set transaction isolation level 12345",
		output: PositionedErr{"syntax error", 38, "12345"},
	}, {
		input:  "select * from a left join b",
		output: PositionedErr{"syntax error", 28, ""},
	}, {
		input:  "select a from (select * from tbl)",
		output: PositionedErr{"syntax error", 34, ""},
	}}

	for _, tcase := range invalidSQL {
		tkn := NewStringTokenizer(tcase.input)
		_, err := ParseNext(tkn)

		if posErr, ok := err.(PositionedErr); !ok {
			t.Errorf("%s: %v expected PositionedErr, got (%T) %v", tcase.input, err, err, tcase.output)
		} else if posErr.Pos != tcase.output.Pos || posErr.Near != tcase.output.Near || err.Error() != tcase.output.Error() {
			t.Errorf("%s: %v, want: %v", tcase.input, err, tcase.output)
		}
	}
}

func TestSubStr(t *testing.T) {

	validSQL := []struct {
		input  string
		output string
	}{{
		input: `select substr('foobar', 1) from t`,
	}, {
		input: "select substr(a, 1, 6) from t",
	}, {
		input:  "select substring(a, 1) from t",
		output: "select substr(a, 1) from t",
	}, {
		input:  "select substring(a, 1, 6) from t",
		output: "select substr(a, 1, 6) from t",
	}, {
		input:  "select substr(a from 1 for 6) from t",
		output: "select substr(a, 1, 6) from t",
	}, {
		input:  "select substring(a from 1 for 6) from t",
		output: "select substr(a, 1, 6) from t",
	}, {
		input:  `select substr("foo" from 1 for 2) from t`,
		output: `select substr('foo', 1, 2) from t`,
	}, {
		input:  `select substring("foo", 1, 2) from t`,
		output: `select substr('foo', 1, 2) from t`,
	}, {
		input:  `select substr(substr("foo" from 1 for 2), 1, 2) from t`,
		output: `select substr(substr('foo', 1, 2), 1, 2) from t`,
	}, {
		input:  `select substr(substring("foo", 1, 2), 3, 4) from t`,
		output: `select substr(substr('foo', 1, 2), 3, 4) from t`,
	}, {
		input:  `select substring(substr("foo", 1), 2) from t`,
		output: `select substr(substr('foo', 1), 2) from t`,
	}}

	for _, tcase := range validSQL {
		if tcase.output == "" {
			tcase.output = tcase.input
		}
		tree, err := Parse(tcase.input)
		if err != nil {
			t.Errorf("input: %s, err: %v", tcase.input, err)
			continue
		}
		out := String(tree)
		if out != tcase.output {
			t.Errorf("out: %s, want %s", out, tcase.output)
		}
	}
}

func TestLoadData(t *testing.T) {
	validSQL := []string{
		"load data from s3 'x.txt'",
		"load data from s3 manifest 'x.txt'",
		"load data from s3 file 'x.txt'",
		"load data infile 'x.txt' into table 'c'",
		"load data from s3 'x.txt' into table x"}

	for _, tcase := range validSQL {
		_, err := Parse(tcase)
		require.NoError(t, err)
	}
}

func TestCreateTable(t *testing.T) {
	createTableQueries := []struct {
		input, output string
	}{{
		// test all the data types and options
		input: `create table t (
	col_bit bit,
	col_tinyint tinyint auto_increment,
	col_tinyint3 tinyint(3) unsigned,
	col_smallint smallint,
	col_smallint4 smallint(4) zerofill,
	col_mediumint mediumint,
	col_mediumint5 mediumint(5) unsigned not null,
	col_int int,
	col_int10 int(10) not null,
	col_integer integer comment 'this is an integer',
	col_bigint bigint,
	col_bigint10 bigint(10) zerofill not null default 10,
	col_real real,
	col_real2 real(1,2) not null default 1.23,
	col_double double,
	col_double2 double(3,4) not null default 1.23,
	col_float float,
	col_float2 float(3,4) not null default 1.23,
	col_decimal decimal,
	col_decimal2 decimal(2),
	col_decimal3 decimal(2,3),
	col_numeric numeric,
	col_numeric2 numeric(2),
	col_numeric3 numeric(2,3),
	col_date date,
	col_time time,
	col_timestamp timestamp,
	col_datetime datetime,
	col_year year,
	col_char char,
	col_char2 char(2),
	col_char3 char(3) character set ascii,
	col_char4 char(4) character set ascii collate ascii_bin,
	col_varchar varchar,
	col_varchar2 varchar(2),
	col_varchar3 varchar(3) character set ascii,
	col_varchar4 varchar(4) character set ascii collate ascii_bin,
	col_binary binary,
	col_varbinary varbinary(10),
	col_tinyblob tinyblob,
	col_blob blob,
	col_mediumblob mediumblob,
	col_longblob longblob,
	col_tinytext tinytext,
	col_text text,
	col_mediumtext mediumtext,
	col_longtext longtext,
	col_text text character set ascii collate ascii_bin,
	col_json json,
	col_enum enum('a', 'b', 'c', 'd'),
	col_enum2 enum('a', 'b', 'c', 'd') character set ascii,
	col_enum3 enum('a', 'b', 'c', 'd') collate ascii_bin,
	col_enum4 enum('a', 'b', 'c', 'd') character set ascii collate ascii_bin,
	col_set set('a', 'b', 'c', 'd'),
	col_set2 set('a', 'b', 'c', 'd') character set ascii,
	col_set3 set('a', 'b', 'c', 'd') collate ascii_bin,
	col_set4 set('a', 'b', 'c', 'd') character set ascii collate ascii_bin,
	col_geometry1 geometry,
	col_geometry2 geometry not null,
	col_point1 point,
	col_point2 point not null,
	col_linestring1 linestring,
	col_linestring2 linestring not null,
	col_polygon1 polygon,
	col_polygon2 polygon not null,
	col_geometrycollection1 geometrycollection,
	col_geometrycollection2 geometrycollection not null,
	col_multipoint1 multipoint,
	col_multipoint2 multipoint not null,
	col_multilinestring1 multilinestring,
	col_multilinestring2 multilinestring not null,
	col_multipolygon1 multipolygon,
	col_multipolygon2 multipolygon not null
)`,
	},
		// test null columns
		{
			input: `create table foo (
	id int primary key,
	a varchar(255) null,
	b varchar(255) null default 'foo',
	c timestamp null default current_timestamp()
)`,
		},
		// test defining indexes separately
		{
			input: `create table t (
	id int auto_increment,
	username varchar,
	email varchar,
	full_name varchar,
	geom point not null,
	status_nonkeyword varchar,
	primary key (id),
	spatial key geom (geom),
	fulltext key fts (full_name),
	unique key by_username (username),
	unique key by_username2 (username),
	unique index by_username3 (username),
	index by_status (status_nonkeyword),
	key by_full_name (full_name)
)`,
		},
		// test that indexes support USING <id>
		{
			input: `create table t (
	id int auto_increment,
	username varchar,
	email varchar,
	full_name varchar,
	status_nonkeyword varchar,
	primary key (id) using BTREE,
	unique key by_username (username) using HASH,
	unique key by_username2 (username) using OTHER,
	unique index by_username3 (username) using XYZ,
	index by_status (status_nonkeyword) using PDQ,
	key by_full_name (full_name) using OTHER
)`,
		},
		// test other index options
		{
			input: `create table t (
	id int auto_increment,
	username varchar,
	email varchar,
	primary key (id) comment 'hi',
	unique key by_username (username) key_block_size 8,
	unique index by_username4 (username) comment 'hi' using BTREE,
	unique index by_username4 (username) using BTREE key_block_size 4 comment 'hi'
)`,
		},
		{
			input: `create table t1 (
	first_name varchar(10),
	last_name varchar(10),
	full_name varchar(255) character set utf8mb4 collate utf8mb4_0900_ai_ci as (concat(first_name, ' ', last_name)) virtual,
	middle_name varchar(255) character set utf8mb4 collate utf8mb4_0900_ai_ci default '' collate utf8mb4_bin
)`,
			output: `create table t1 (
	first_name varchar(10),
	last_name varchar(10),
	full_name varchar(255) character set utf8mb4 collate utf8mb4_0900_ai_ci as (concat(first_name, ' ', last_name)) virtual,
	middle_name varchar(255) character set utf8mb4 collate utf8mb4_bin default ''
)`,
		},
		{
			input: "create table t1 (`idb` varchar(36) CHARACTER SET utf8mb4 COLLATE utf8mb4_0900_ai_ci GENERATED ALWAYS AS (json_unquote(json_extract(`jsonobj`,_utf8mb4'$._id'))) STORED NOT NULL)",
			output: `create table t1 (
	idb varchar(36) character set utf8mb4 collate utf8mb4_0900_ai_ci as (json_unquote(json_extract(jsonobj, _utf8mb4 '$._id'))) stored not null
)`,
		},
		// multi-column indexes
		{
			input: `create table t (
	id int auto_increment,
	username varchar,
	email varchar,
	full_name varchar,
	a int,
	b int,
	c int,
	primary key (id, username),
	unique key by_abc (a, b, c),
	unique key (a, b, c),
	key by_email (email(10), username)
)`,
		},
		// foreign keys
		{
			input: `create table t (
	id int auto_increment,
	username varchar,
	k int,
	Z int,
	newCol int references simple (a),
	newCol int references simple (a) on delete restrict,
	newCol int references simple (a) on delete no action,
	newCol int references simple (a) on delete cascade on update set default,
	newCol int references simple (a) on delete set default on update set null,
	newCol int references simple (a) on delete set null on update restrict,
	newCol int references simple (a) on update no action,
	newCol int references simple (a) on update cascade,
	primary key (id, username),
	key by_email (email(10), username),
	constraint second_ibfk_1 foreign key (k, j) references simple (a, b),
	constraint second_ibfk_1 foreign key (k, j) references simple (a, b) on delete restrict,
	constraint second_ibfk_1 foreign key (k, j) references simple (a, b) on delete no action,
	constraint second_ibfk_1 foreign key (k, j) references simple (a, b) on delete cascade on update set default,
	constraint second_ibfk_1 foreign key (k, j) references simple (a, b) on delete set default on update set null,
	constraint second_ibfk_1 foreign key (k, j) references simple (a, b) on delete set null on update restrict,
	constraint second_ibfk_1 foreign key (k, j) references simple (a, b) on update no action,
	constraint second_ibfk_1 foreign key (k, j) references simple (a, b) on update cascade
)`,
		},
		// constraint name with spaces
		{
			input: `create table ` + "`" + `Post With Space` + "`" + ` (
	id int(11) not null auto_increment,
	user_id int(11) not null,
	primary key (id),
	unique key post_user_unique (user_id),
	constraint ` + "`" + `Post With Space_ibfk_1` + "`" + ` foreign key (user_id) references ` + "`" + `User` + "`" + ` (id)
) ENGINE Innodb`,
		},
		// table options
		{
			input: `create table t (
	id int auto_increment
) engine InnoDB,
  auto_increment 123,
  avg_row_length 1,
  charset utf8mb4,
  charset latin1,
  checksum 0,
  collate binary,
  collate ascii_bin,
  comment 'this is a comment',
  compression 'zlib',
  connection 'connect_string',
  data directory 'absolute path to directory',
  delay_key_write 1,
  encryption 'n',
  index directory 'absolute path to directory',
  insert_method no,
  key_block_size 1024,
  max_rows 100,
  min_rows 10,
  pack_keys 0,
  password 'sekret',
  row_format default,
  stats_auto_recalc default,
  stats_persistent 0,
  stats_sample_pages 1,
  tablespace tablespace_name storage disk,
  union (a, b, c),
  tablespace tablespace_name`,
		},
		// boolean columns
		{
			input: `create table t (
	bi bigint not null primary key,
	b1 bool not null,
	b2 boolean
)`,
		},
		{
			// test key_block_size
			input: `create table t (
	id int auto_increment,
	username varchar,
	unique key by_username (username) key_block_size 8,
	unique key by_username2 (username) key_block_size=8,
	unique by_username3 (username) key_block_size = 4
)`,
			output: `create table t (
	id int auto_increment,
	username varchar,
	unique key by_username (username) key_block_size 8,
	unique key by_username2 (username) key_block_size 8,
	unique key by_username3 (username) key_block_size 4
)`,
		}, {
			// test defaults
			input: `create table t (
	i1 int default 1,
	i2 int default null,
	f1 float default 1.23,
	s1 varchar default 'c',
	s2 varchar default 'this is a string',
	s3 varchar default null,
	s4 timestamp default current_timestamp,
	s5 bit(1) default B'0'
)`,
			output: `create table t (
	i1 int default 1,
	i2 int default null,
	f1 float default 1.23,
	s1 varchar default 'c',
	s2 varchar default 'this is a string',
	` + "`" + `s3` + "`" + ` varchar default null,
	s4 timestamp default current_timestamp(),
	s5 bit(1) default B'0'
)`,
		}, {
			// test non_reserved word in column name
			input: `create table t (
	repair int
)`,
			output: `create table t (
	` + "`" + `repair` + "`" + ` int
)`,
		}, {
			// test key field options
			input: `create table t (
	id int auto_increment primary key,
	username varchar unique key,
	email varchar unique,
	full_name varchar key,
	time1 timestamp on update current_timestamp,
	time2 timestamp default current_timestamp on update current_timestamp
)`,
			output: `create table t (
	id int auto_increment primary key,
	username varchar unique key,
	email varchar unique,
	full_name varchar key,
	time1 timestamp on update current_timestamp(),
	time2 timestamp default current_timestamp() on update current_timestamp()
)`,
		}, {
			// test current_timestamp with and without ()
			input: `create table t (
	time1 timestamp default current_timestamp,
	time2 timestamp default current_timestamp(),
	time3 timestamp default current_timestamp on update current_timestamp,
	time4 timestamp default current_timestamp() on update current_timestamp(),
	time5 timestamp(3) default current_timestamp(3) on update current_timestamp(3)
)`,
			output: `create table t (
	time1 timestamp default current_timestamp(),
	time2 timestamp default current_timestamp(),
	time3 timestamp default current_timestamp() on update current_timestamp(),
	time4 timestamp default current_timestamp() on update current_timestamp(),
	time5 timestamp(3) default current_timestamp(3) on update current_timestamp(3)
)`,
		}, {
			// test localtime with and without ()
			input: `create table t (
	time1 timestamp default localtime,
	time2 timestamp default localtime(),
	time3 timestamp default localtime on update localtime,
	time4 timestamp default localtime() on update localtime(),
	time5 timestamp(6) default localtime(6) on update localtime(6)
)`,
			output: `create table t (
	time1 timestamp default localtime(),
	time2 timestamp default localtime(),
	time3 timestamp default localtime() on update localtime(),
	time4 timestamp default localtime() on update localtime(),
	time5 timestamp(6) default localtime(6) on update localtime(6)
)`,
		}, {
			// test localtimestamp with and without ()
			input: `create table t (
	time1 timestamp default localtimestamp,
	time2 timestamp default localtimestamp(),
	time3 timestamp default localtimestamp on update localtimestamp,
	time4 timestamp default localtimestamp() on update localtimestamp(),
	time5 timestamp(1) default localtimestamp(1) on update localtimestamp(1)
)`,
			output: `create table t (
	time1 timestamp default localtimestamp(),
	time2 timestamp default localtimestamp(),
	time3 timestamp default localtimestamp() on update localtimestamp(),
	time4 timestamp default localtimestamp() on update localtimestamp(),
	time5 timestamp(1) default localtimestamp(1) on update localtimestamp(1)
)`,
		}, {
			input: `create table t1 (
	first_name varchar(10),
	last_name varchar(10),
	full_name varchar(255) as (concat(first_name, ' ', last_name))
)`, output: `create table t1 (
	first_name varchar(10),
	last_name varchar(10),
	full_name varchar(255) as (concat(first_name, ' ', last_name)) virtual
)`,
		}, {
			input: `create table t1 (id int, gnrtd int as (id+2) virtual)`,
			output: `create table t1 (
	id int,
	gnrtd int as (id + 2) virtual
)`,
		}, {
			input: `create table t1 (first_name varchar(10), last_name varchar(10),
	full_name varchar(255) generated always as (concat(first_name, ' ', last_name)))`,
			output: `create table t1 (
	first_name varchar(10),
	last_name varchar(10),
	full_name varchar(255) as (concat(first_name, ' ', last_name)) virtual
)`,
		}, {
			input: `create table t1 (first_name varchar(10), last_name varchar(10),
	full_name varchar(255) generated always as (concat(first_name, ' ', last_name)) not null )`,
			output: `create table t1 (
	first_name varchar(10),
	last_name varchar(10),
	full_name varchar(255) as (concat(first_name, ' ', last_name)) virtual not null
)`,
		}, {
			input: `create table t1 (first_name varchar(10), full_name varchar(255) as (concat(first_name, ' ', last_name)) null)`,
			output: `create table t1 (
	first_name varchar(10),
	full_name varchar(255) as (concat(first_name, ' ', last_name)) virtual null
)`,
		}, {
			input: `create table t1 (first_name varchar(10), full_name varchar(255) as (concat(first_name, ' ', last_name)) unique)`,
			output: `create table t1 (
	first_name varchar(10),
	full_name varchar(255) as (concat(first_name, ' ', last_name)) virtual unique
)`,
		}, {
			input: `create table t1 (first_name varchar(10), full_name varchar(255) as (concat(first_name, ' ', last_name)) unique key)`,
			output: `create table t1 (
	first_name varchar(10),
	full_name varchar(255) as (concat(first_name, ' ', last_name)) virtual unique key
)`,
		}, {
			input: `create table t1 (first_name varchar(10), full_name varchar(255) as (concat(first_name, ' ', last_name)) key)`,
			output: `create table t1 (
	first_name varchar(10),
	full_name varchar(255) as (concat(first_name, ' ', last_name)) virtual key
)`,
		}, {
			input: `create table t1 (first_name varchar(10), full_name varchar(255) as (concat(first_name, ' ', last_name)) primary key)`,
			output: `create table t1 (
	first_name varchar(10),
	full_name varchar(255) as (concat(first_name, ' ', last_name)) virtual primary key
)`,
		}, {
			input: `create table t1 (first_name varchar(10), full_name varchar(255) as (concat(first_name, ' ', last_name)) comment 'hello world')`,
			output: `create table t1 (
	first_name varchar(10),
	full_name varchar(255) as (concat(first_name, ' ', last_name)) virtual comment 'hello world'
)`,
		}, {
			input: `create table non_reserved_keyword (id int(11)) ENGINE = MEMORY`,
			output: `create table non_reserved_keyword (
	id int(11)
) ENGINE MEMORY`,
		}, {
			input: `create table non_reserved_keyword (id int(11)) ENGINE = MEDIUMTEXT`,
			output: `create table non_reserved_keyword (
	id int(11)
) ENGINE MEDIUMTEXT`,
		}, {
			input: `create table t1 (id int(11)) ENGINE = FOOBAR`,
			output: `create table t1 (
	id int(11)
) ENGINE FOOBAR`,
		},
		// partitions
		{
			input: `
CREATE TABLE employees (
    id INT NOT NULL,
    fname VARCHAR(30),
    lname VARCHAR(30),
    hired DATE NOT NULL DEFAULT '1970-01-01',
    separated DATE NOT NULL DEFAULT '9999-12-31',
    job_code INT NOT NULL,
    store_id INT NOT NULL
)
PARTITION BY RANGE (store_id) (
    PARTITION p0 VALUES LESS THAN (6),
    PARTITION p1 VALUES LESS THAN (11),
    PARTITION p2 VALUES LESS THAN (16),
    PARTITION p3 VALUES LESS THAN (21)
)`,
			output: `create table employees (
	id INT not null,
	fname VARCHAR(30),
	lname VARCHAR(30),
	hired DATE not null default '1970-01-01',
	separated DATE not null default '9999-12-31',
	job_code INT not null,
	store_id INT not null
) partition by range (store_id) (partition p0 values less than (6), partition p1 values less than (11), partition p2 values less than (16), partition p3 values less than (21))`,
		},
		{
			input: `CREATE TABLE employees (
    id INT NOT NULL,
    fname VARCHAR(30),
    lname VARCHAR(30),
    hired DATE NOT NULL DEFAULT '1970-01-01',
    separated DATE NOT NULL DEFAULT '9999-12-31',
    job_code INT NOT NULL,
    store_id INT NOT NULL
)
PARTITION BY RANGE (store_id) (
    PARTITION p0 VALUES LESS THAN (6),
    PARTITION p1 VALUES LESS THAN (11),
    PARTITION p2 VALUES LESS THAN (16),
    PARTITION p3 VALUES LESS THAN MAXVALUE
)`,
			output: `create table employees (
	id INT not null,
	fname VARCHAR(30),
	lname VARCHAR(30),
	hired DATE not null default '1970-01-01',
	separated DATE not null default '9999-12-31',
	job_code INT not null,
	store_id INT not null
) partition by range (store_id) (partition p0 values less than (6), partition p1 values less than (11), partition p2 values less than (16), partition p3 values less than maxvalue)`,
		},
		{
			input: `CREATE TABLE employees (
    id INT NOT NULL,
    fname VARCHAR(30),
    lname VARCHAR(30),
    hired DATE NOT NULL DEFAULT '1970-01-01',
    separated DATE NOT NULL DEFAULT '9999-12-31',
    job_code INT NOT NULL,
    store_id INT NOT NULL
)
PARTITION BY RANGE (job_code) (
    PARTITION p0 VALUES LESS THAN (100),
    PARTITION p1 VALUES LESS THAN (1000),
    PARTITION p2 VALUES LESS THAN (10000)
)`,
			output: `create table employees (
	id INT not null,
	fname VARCHAR(30),
	lname VARCHAR(30),
	hired DATE not null default '1970-01-01',
	separated DATE not null default '9999-12-31',
	job_code INT not null,
	store_id INT not null
) partition by range (job_code) (partition p0 values less than (100), partition p1 values less than (1000), partition p2 values less than (10000))`,
		},
		{
			input: `CREATE TABLE employees (
    id INT NOT NULL,
    fname VARCHAR(30),
    lname VARCHAR(30),
    hired DATE NOT NULL DEFAULT '1970-01-01',
    separated DATE NOT NULL DEFAULT '9999-12-31',
    job_code INT,
    store_id INT
)
PARTITION BY RANGE ( YEAR(separated) ) (
    PARTITION p0 VALUES LESS THAN (1991),
    PARTITION p1 VALUES LESS THAN (1996),
    PARTITION p2 VALUES LESS THAN (2001),
    PARTITION p3 VALUES LESS THAN MAXVALUE
)`,
			output: `create table employees (
	id INT not null,
	fname VARCHAR(30),
	lname VARCHAR(30),
	hired DATE not null default '1970-01-01',
	separated DATE not null default '9999-12-31',
	job_code INT,
	store_id INT
) partition by range (YEAR(separated)) (partition p0 values less than (1991), partition p1 values less than (1996), partition p2 values less than (2001), partition p3 values less than maxvalue)`,
		},
		{
			input: `CREATE TABLE quarterly_report_status (
    report_id INT NOT NULL,
    report_status VARCHAR(20) NOT NULL,
    report_updated TIMESTAMP NOT NULL DEFAULT CURRENT_TIMESTAMP ON UPDATE CURRENT_TIMESTAMP
)
PARTITION BY RANGE ( UNIX_TIMESTAMP(report_updated) ) (
    PARTITION p0 VALUES LESS THAN ( UNIX_TIMESTAMP('2008-01-01 00:00:00') ),
    PARTITION p1 VALUES LESS THAN ( UNIX_TIMESTAMP('2008-04-01 00:00:00') ),
    PARTITION p2 VALUES LESS THAN ( UNIX_TIMESTAMP('2008-07-01 00:00:00') ),
    PARTITION p3 VALUES LESS THAN ( UNIX_TIMESTAMP('2008-10-01 00:00:00') ),
    PARTITION p4 VALUES LESS THAN ( UNIX_TIMESTAMP('2009-01-01 00:00:00') ),
    PARTITION p5 VALUES LESS THAN ( UNIX_TIMESTAMP('2009-04-01 00:00:00') ),
    PARTITION p6 VALUES LESS THAN ( UNIX_TIMESTAMP('2009-07-01 00:00:00') ),
    PARTITION p7 VALUES LESS THAN ( UNIX_TIMESTAMP('2009-10-01 00:00:00') ),
    PARTITION p8 VALUES LESS THAN ( UNIX_TIMESTAMP('2010-01-01 00:00:00') ),
    PARTITION p9 VALUES LESS THAN (MAXVALUE)
)`,
			output: `create table quarterly_report_status (
	report_id INT not null,
	report_status VARCHAR(20) not null,
	report_updated TIMESTAMP not null default current_timestamp() on update current_timestamp()
) partition by range (UNIX_TIMESTAMP(report_updated)) (partition p0 values less than (UNIX_TIMESTAMP('2008-01-01 00:00:00')), partition p1 values less than (UNIX_TIMESTAMP('2008-04-01 00:00:00')), partition p2 values less than (UNIX_TIMESTAMP('2008-07-01 00:00:00')), partition p3 values less than (UNIX_TIMESTAMP('2008-10-01 00:00:00')), partition p4 values less than (UNIX_TIMESTAMP('2009-01-01 00:00:00')), partition p5 values less than (UNIX_TIMESTAMP('2009-04-01 00:00:00')), partition p6 values less than (UNIX_TIMESTAMP('2009-07-01 00:00:00')), partition p7 values less than (UNIX_TIMESTAMP('2009-10-01 00:00:00')), partition p8 values less than (UNIX_TIMESTAMP('2010-01-01 00:00:00')), partition p9 values less than maxvalue)`,
		},
		{
			input: `CREATE TABLE quarterly_report_status (
    report_id INT NOT NULL,
    report_status VARCHAR(20) NOT NULL,
    report_updated TIMESTAMP NOT NULL DEFAULT CURRENT_TIMESTAMP ON UPDATE CURRENT_TIMESTAMP
)
PARTITION BY RANGE ( UNIX_TIMESTAMP(report_updated) ) (
    PARTITION p0 VALUES LESS THAN ( UNIX_TIMESTAMP('2008-01-01 00:00:00') ),
    PARTITION p1 VALUES LESS THAN ( UNIX_TIMESTAMP('2008-04-01 00:00:00') ),
    PARTITION p2 VALUES LESS THAN ( UNIX_TIMESTAMP('2008-07-01 00:00:00') ),
    PARTITION p3 VALUES LESS THAN ( UNIX_TIMESTAMP('2008-10-01 00:00:00') ),
    PARTITION p4 VALUES LESS THAN ( UNIX_TIMESTAMP('2009-01-01 00:00:00') ),
    PARTITION p5 VALUES LESS THAN ( UNIX_TIMESTAMP('2009-04-01 00:00:00') ),
    PARTITION p6 VALUES LESS THAN ( UNIX_TIMESTAMP('2009-07-01 00:00:00') ),
    PARTITION p7 VALUES LESS THAN ( UNIX_TIMESTAMP('2009-10-01 00:00:00') ),
    PARTITION p8 VALUES LESS THAN ( UNIX_TIMESTAMP('2010-01-01 00:00:00') ),
    PARTITION p9 VALUES LESS THAN (MAXVALUE)
)`,
			output: `create table quarterly_report_status (
	report_id INT not null,
	report_status VARCHAR(20) not null,
	report_updated TIMESTAMP not null default current_timestamp() on update current_timestamp()
) partition by range (UNIX_TIMESTAMP(report_updated)) (partition p0 values less than (UNIX_TIMESTAMP('2008-01-01 00:00:00')), partition p1 values less than (UNIX_TIMESTAMP('2008-04-01 00:00:00')), partition p2 values less than (UNIX_TIMESTAMP('2008-07-01 00:00:00')), partition p3 values less than (UNIX_TIMESTAMP('2008-10-01 00:00:00')), partition p4 values less than (UNIX_TIMESTAMP('2009-01-01 00:00:00')), partition p5 values less than (UNIX_TIMESTAMP('2009-04-01 00:00:00')), partition p6 values less than (UNIX_TIMESTAMP('2009-07-01 00:00:00')), partition p7 values less than (UNIX_TIMESTAMP('2009-10-01 00:00:00')), partition p8 values less than (UNIX_TIMESTAMP('2010-01-01 00:00:00')), partition p9 values less than maxvalue)`,
		},
		{
			input: `CREATE TABLE members (
    firstname VARCHAR(25) NOT NULL,
    lastname VARCHAR(25) NOT NULL,
    username VARCHAR(16) NOT NULL,
    email VARCHAR(35),
    joined DATE NOT NULL
)
PARTITION BY RANGE COLUMNS(joined) (
    PARTITION p0 VALUES LESS THAN ('1960-01-01'),
    PARTITION p1 VALUES LESS THAN ('1970-01-01'),
    PARTITION p2 VALUES LESS THAN ('1980-01-01'),
    PARTITION p3 VALUES LESS THAN ('1990-01-01'),
    PARTITION p4 VALUES LESS THAN MAXVALUE
)`,
			output: `create table members (
	firstname VARCHAR(25) not null,
	lastname VARCHAR(25) not null,
	username VARCHAR(16) not null,
	email VARCHAR(35),
	joined DATE not null
) partition by range columns (joined) (partition p0 values less than ('1960-01-01'), partition p1 values less than ('1970-01-01'), partition p2 values less than ('1980-01-01'), partition p3 values less than ('1990-01-01'), partition p4 values less than maxvalue)`,
		},
		{
			input: `CREATE TABLE ti (id INT, amount DECIMAL(7,2), tr_date DATE)
    ENGINE=INNODB
    PARTITION BY HASH( MONTH(tr_date) )
    PARTITIONS 6`,
			output: `create table ti (
	id INT,
	amount DECIMAL(7,2),
	tr_date DATE
) ENGINE INNODB partition by hash (MONTH(tr_date)) partitions 6`,
		},
		{
			input: `CREATE TABLE members (
    firstname VARCHAR(25) NOT NULL,
    lastname VARCHAR(25) NOT NULL,
    username VARCHAR(16) NOT NULL,
    email VARCHAR(35),
    joined DATE NOT NULL
)
PARTITION BY KEY(joined)
PARTITIONS 6`,
			output: `create table members (
	firstname VARCHAR(25) not null,
	lastname VARCHAR(25) not null,
	username VARCHAR(16) not null,
	email VARCHAR(35),
	joined DATE not null
) partition by key (joined) partitions 6`,
		},
		{
			input: `CREATE TABLE t2 (val INT)
	PARTITION BY LIST(val)(
	PARTITION mypart VALUES IN (1,3,5),
	PARTITION MyPart VALUES IN (2,4,6)
)`,
			output: `create table t2 (
	val INT
) partition by list (val) (partition mypart values in (1, 3, 5), partition MyPart values in (2, 4, 6))`,
		},
		{
			input: `create table t1 (id int primary key) partition by list (id) (partition p1 values in(11,21), partition p2 values in (12,22))`,
			output: `create table t1 (
	id int primary key
) partition by list (id) (partition p1 values in (11, 21), partition p2 values in (12, 22))`,
		},
	}
	for _, test := range createTableQueries {
		sql := strings.TrimSpace(test.input)
		t.Run(sql, func(t *testing.T) {
			tree, err := ParseStrictDDL(sql)
			require.NoError(t, err)
			got := String(tree)
			expected := test.output
			if expected == "" {
				expected = sql
			}
			require.Equal(t, expected, got)
		})
	}
}

func TestOne(t *testing.T) {
	testOne := struct {
		input, output string
	}{
		input:  "",
		output: "",
	}
	if testOne.input == "" {
		return
	}
	sql := strings.TrimSpace(testOne.input)
	tree, err := Parse(sql)
	require.NoError(t, err)
	got := String(tree)
	expected := testOne.output
	if expected == "" {
		expected = sql
	}
	require.Equal(t, expected, got)
}

func TestCreateTableLike(t *testing.T) {
	normal := "create table a like b"
	testCases := []struct {
		input  string
		output string
	}{
		{
			"create table a like b",
			normal,
		},
		{
			"create table a (like b)",
			normal,
		},
		{
			"create table ks.a like unsharded_ks.b",
			"create table ks.a like unsharded_ks.b",
		},
	}
	for _, tcase := range testCases {
		tree, err := ParseStrictDDL(tcase.input)
		if err != nil {
			t.Errorf("input: %s, err: %v", tcase.input, err)
			continue
		}
		assert.True(t, tree.(*CreateTable).FullyParsed)
		if got, want := String(tree.(*CreateTable)), tcase.output; got != want {
			t.Errorf("Parse(%s):\n%s, want\n%s", tcase.input, got, want)
		}
	}
}

func TestCreateTableEscaped(t *testing.T) {
	testCases := []struct {
		input  string
		output string
	}{{
		input: "create table `a`(`id` int, primary key(`id`))",
		output: "create table a (\n" +
			"\tid int,\n" +
			"\tprimary key (id)\n" +
			")",
	}, {
		input: "create table `insert`(`update` int, primary key(`delete`))",
		output: "create table `insert` (\n" +
			"\t`update` int,\n" +
			"\tprimary key (`delete`)\n" +
			")",
	}}
	for _, tcase := range testCases {
		tree, err := ParseStrictDDL(tcase.input)
		if err != nil {
			t.Errorf("input: %s, err: %v", tcase.input, err)
			continue
		}
		if got, want := String(tree.(*CreateTable)), tcase.output; got != want {
			t.Errorf("Parse(%s):\n%s, want\n%s", tcase.input, got, want)
		}
	}
}

var (
	invalidSQL = []struct {
		input        string
		output       string
		excludeMulti bool // Don't use in the ParseNext multi-statement parsing tests.
	}{{
		input:  "select : from t",
		output: "syntax error at position 9 near ':'",
	}, {
		input:  "execute stmt using 1;",
		output: "syntax error at position 21 near '1'",
	}, {
		input:  "PREPARE stmt FROM a;",
		output: "syntax error at position 20 near 'a'",
	}, {
		input:  "PREPARE stmt FROM @@a;",
		output: "syntax error at position 22 near 'a'",
	}, {
		input:  "select x'78 from t",
		output: "syntax error at position 12 near '78'",
	}, {
		input:  "select x'777' from t",
		output: "syntax error at position 14 near '777'",
	}, {
		input:  "select * from t where :1 = 2",
		output: "syntax error at position 24 near ':'",
	}, {
		input:  "select * from t where :. = 2",
		output: "syntax error at position 24 near ':'",
	}, {
		input:  "select * from t where ::1 = 2",
		output: "syntax error at position 25 near '::'",
	}, {
		input:  "select * from t where ::. = 2",
		output: "syntax error at position 25 near '::'",
	}, {
		input:  "update a set c = values(1)",
		output: "syntax error at position 26 near '1'",
	}, {
		input: "select(F(F(F(F(F(F(F(F(F(F(F(F(F(F(F(F(F(F(F(F(F(F" +
			"(F(F(F(F(F(F(F(F(F(F(F(F(F(F(F(F(F(F(F(F(F(F(F(F(F(F(F(" +
			"F(F(F(F(F(F(F(F(F(F(F(F(F(F(F(F(F(F(F(F(F(F(F(F(F(F(F(F" +
			"(F(F(F(F(F(F(F(F(F(F(F(F(F(F(F(F(F(F(F(F(F(F(F(F(F(F(F(" +
			"F(F(F(F(F(F(F(F(F(F(F(F(F(F(F(F(F(F(F(F(F(F(F(F(F(F(F(F" +
			"(F(F(F(F(F(F(F(F(F(F(F(F(F(F(F(F(F(F(F(F(F(F(F(F(F(F(F(" +
			"F(F(F(F(F(F(F(F(F(F(F(F(F(F(F(F(F(F(F(F(F(F(F(F(F(F(F(F" +
			"(F(F(F(F(F(F(F(F(F(F(F(F(",
		output: "max nesting level reached at position 406",
	}, {
		input: "select(F(F(F(F(F(F(F(F(F(F(F(F(F(F(F(F(F(F(F(F(F(F" +
			"(F(F(F(F(F(F(F(F(F(F(F(F(F(F(F(F(F(F(F(F(F(F(F(F(F(F(F(" +
			"F(F(F(F(F(F(F(F(F(F(F(F(F(F(F(F(F(F(F(F(F(F(F(F(F(F(F(F" +
			"(F(F(F(F(F(F(F(F(F(F(F(F(F(F(F(F(F(F(F(F(F(F(F(F(F(F(F(" +
			"F(F(F(F(F(F(F(F(F(F(F(F(F(F(F(F(F(F(F(F(F(F(F(F(F(F(F(F" +
			"(F(F(F(F(F(F(F(F(F(F(F(F(F(F(F(F(F(F(F(F(F(F(F(F(F(F(F(" +
			"F(F(F(F(F(F(F(F(F(F(F(F(F(F(F(F(F(F(F(F(F(F(F(F(F(F(F(F" +
			"(F(F(F(F(F(F(F(F(F(F(F(",
		output: "syntax error at position 404",
	}, {
		// This construct is considered invalid due to a grammar conflict.
		input:  "insert into a select * from b join c on duplicate key update d=e",
		output: "syntax error at position 54 near 'key'",
	}, {
		input:  "select * from a left join b",
		output: "syntax error at position 28",
	}, {
		input:  "select * from a natural join b on c = d",
		output: "syntax error at position 34 near 'on'",
	}, {
		input:  "select * from a natural join b using (c)",
		output: "syntax error at position 37 near 'using'",
	}, {
		input:  "select next id from a",
		output: "expecting value after next at position 15 near 'id'",
	}, {
		input:  "select next 1+1 values from a",
		output: "syntax error at position 15",
	}, {
		input:  "insert into a values (select * from b)",
		output: "syntax error at position 29 near 'select'",
	}, {
		input:  "select database",
		output: "syntax error at position 16",
	}, {
		input:  "select mod from t",
		output: "syntax error at position 16 near 'from'",
	}, {
		input:  "select 1 from t where div 5",
		output: "syntax error at position 26 near 'div'",
	}, {
		input:  "select 1 from t where binary",
		output: "syntax error at position 29",
	}, {
		input:  "select match(a1, a2) against ('foo' in boolean mode with query expansion) from t",
		output: "syntax error at position 57 near 'with'",
	}, {
		input:  "select /* reserved keyword as unqualified column */ * from t where key = 'test'",
		output: "syntax error at position 71 near 'key'",
	}, {
		input:  "select /* vitess-reserved keyword as unqualified column */ * from t where escape = 'test'",
		output: "syntax error at position 81 near 'escape'",
	}, {
		input:  "select /* straight_join using */ 1 from t1 straight_join t2 using (a)",
		output: "syntax error at position 66 near 'using'",
	}, {
		input:        "select 'aa",
		output:       "syntax error at position 11 near 'aa'",
		excludeMulti: true,
	}, {
		input:        "select 'aa\\",
		output:       "syntax error at position 12 near 'aa'",
		excludeMulti: true,
	}, {
		input:        "select /* aa",
		output:       "syntax error at position 13 near '/* aa'",
		excludeMulti: true,
	}, {
		// This is a valid MySQL query but does not yet work with Vitess.
		// The problem is that the tokenizer takes .3 as a single token which causes parsing error
		// We should instead be using . as a separate token and then 3t2 as an identifier.
		// This highlights another problem, the tokenization has to be aware of the context of parsing!
		// Since in an alternate query like `select .3e3t`, we should use .3e3 as a single token FLOAT and then t as ID.
		input:        "create table 2t.3t2 (c1 bigint not null, c2 text, primary key(c1))",
		output:       "syntax error at position 18 near '.3'",
		excludeMulti: true,
	}}
)

func TestErrors(t *testing.T) {
	for _, tcase := range invalidSQL {
		t.Run(tcase.input, func(t *testing.T) {
			_, err := ParseStrictDDL(tcase.input)
			require.Error(t, err, tcase.output)
			require.Equal(t, err.Error(), tcase.output)
		})
	}
}

// TestSkipToEnd tests that the skip to end functionality
// does not skip past a ';'. If any tokens exist after that, Parse
// should return an error.
func TestSkipToEnd(t *testing.T) {
	testcases := []struct {
		input  string
		output string
	}{{
		// This is the case where the partial ddl will be reset
		// because of a premature ';'.
		input:  "create table a(id; select * from t",
		output: "syntax error at position 19",
	}, {
		// Partial DDL should get reset for valid DDLs also.
		input:  "create table a(id int); select * from t",
		output: "syntax error at position 31 near 'select'",
	}, {
		// Partial DDL does not get reset here. But we allow the
		// DDL only if there are no new tokens after skipping to end.
		input:  "create table a bb cc; select * from t",
		output: "extra characters encountered after end of DDL: 'select'",
	}, {
		// Test that we don't step at ';' inside strings.
		input:  "create table a bb 'a;'; select * from t",
		output: "extra characters encountered after end of DDL: 'select'",
	}}
	for _, tcase := range testcases {
		_, err := Parse(tcase.input)
		if err == nil || err.Error() != tcase.output {
			t.Errorf("%s: %v, want %s", tcase.input, err, tcase.output)
		}
	}
}

func loadQueries(t testing.TB, filename string) (queries []string) {
	file, err := os.Open(path.Join("testdata", filename))
	require.NoError(t, err)
	defer file.Close()

	var read io.Reader
	if strings.HasSuffix(filename, ".gz") {
		gzread, err := gzip.NewReader(file)
		if err != nil {
			t.Fatal(err)
		}
		defer gzread.Close()
		read = gzread
	} else {
		read = file
	}

	scanner := bufio.NewScanner(read)
	for scanner.Scan() {
		queries = append(queries, scanner.Text())
	}
	return queries
}

func TestParseDjangoQueries(t *testing.T) {
	for _, query := range loadQueries(t, "django_queries.txt") {
		_, err := Parse(query)
		if err != nil {
			t.Errorf("failed to parse %q: %v", query, err)
		}
	}
}

func TestParseLobstersQueries(t *testing.T) {
	for _, query := range loadQueries(t, "lobsters.sql.gz") {
		_, err := Parse(query)
		if err != nil {
			t.Errorf("failed to parse %q: %v", query, err)
		}
	}
}

func BenchmarkParseTraces(b *testing.B) {
	for _, trace := range []string{"django_queries.txt", "lobsters.sql.gz"} {
		b.Run(trace, func(b *testing.B) {
			queries := loadQueries(b, trace)
			if len(queries) > 10000 {
				queries = queries[:10000]
			}
			b.ResetTimer()
			b.ReportAllocs()

			for i := 0; i < b.N; i++ {
				for _, query := range queries {
					_, err := Parse(query)
					if err != nil {
						b.Fatal(err)
					}
				}
			}
		})
	}

}

func BenchmarkParseStress(b *testing.B) {
	const (
		sql1 = "select 'abcd', 20, 30.0, eid from a where 1=eid and name='3'"
		sql2 = "select aaaa, bbb, ccc, ddd, eeee, ffff, gggg, hhhh, iiii from tttt, ttt1, ttt3 where aaaa = bbbb and bbbb = cccc and dddd+1 = eeee group by fff, gggg having hhhh = iiii and iiii = jjjj order by kkkk, llll limit 3, 4"
	)

	for i, sql := range []string{sql1, sql2} {
		b.Run(fmt.Sprintf("sql%d", i), func(b *testing.B) {
			var buf bytes.Buffer
			buf.WriteString(sql)
			querySQL := buf.String()
			b.ReportAllocs()
			b.ResetTimer()

			for i := 0; i < b.N; i++ {
				_, err := Parse(querySQL)
				if err != nil {
					b.Fatal(err)
				}
			}
		})
	}
}

func BenchmarkParse3(b *testing.B) {
	largeQueryBenchmark := func(b *testing.B, escape bool) {
		b.Helper()

		// benchQuerySize is the approximate size of the query.
		benchQuerySize := 1000000

		// Size of value is 1/10 size of query. Then we add
		// 10 such values to the where clause.
		var baseval bytes.Buffer
		for i := 0; i < benchQuerySize/100; i++ {
			// Add an escape character: This will force the upcoming
			// tokenizer improvement to still create a copy of the string.
			// Then we can see if avoiding the copy will be worth it.
			if escape {
				baseval.WriteString("\\'123456789")
			} else {
				baseval.WriteString("123456789")
			}
		}

		var buf bytes.Buffer
		buf.WriteString("select a from t1 where v = 1")
		for i := 0; i < 10; i++ {
			fmt.Fprintf(&buf, " and v%d = \"%d%s\"", i, i, baseval.String())
		}
		benchQuery := buf.String()
		b.ResetTimer()
		b.ReportAllocs()

		for i := 0; i < b.N; i++ {
			if _, err := Parse(benchQuery); err != nil {
				b.Fatal(err)
			}
		}
	}

	b.Run("normal", func(b *testing.B) {
		largeQueryBenchmark(b, false)
	})

	b.Run("escaped", func(b *testing.B) {
		largeQueryBenchmark(b, true)
	})
}

func TestValidUnionCases(t *testing.T) {
	testOutputTempDir, err := os.MkdirTemp("", "parse_test")
	require.NoError(t, err)
	defer func() {
		if !t.Failed() {
			os.RemoveAll(testOutputTempDir)
		}
	}()

	testFile(t, "union_cases.txt", testOutputTempDir)
}

func TestValidSelectCases(t *testing.T) {
	testOutputTempDir, err := os.MkdirTemp("", "parse_test")
	require.NoError(t, err)
	defer func() {
		if !t.Failed() {
			os.RemoveAll(testOutputTempDir)
		}
	}()

	testFile(t, "select_cases.txt", testOutputTempDir)
}

type testCase struct {
	file     string
	lineno   int
	input    string
	output   string
	errStr   string
	comments string
}

func escapeNewLines(in string) string {
	return strings.ReplaceAll(in, "\n", "\\n")
}

func testFile(t *testing.T, filename, tempDir string) {
	t.Run(filename, func(t *testing.T) {
		fail := false
		expected := strings.Builder{}
		for tcase := range iterateExecFile(filename) {
			t.Run(fmt.Sprintf("%d : %s", tcase.lineno, tcase.comments), func(t *testing.T) {
				if tcase.output == "" && tcase.errStr == "" {
					tcase.output = tcase.input
				}
				expected.WriteString(fmt.Sprintf("%sINPUT\n%s\nEND\n", tcase.comments, escapeNewLines(tcase.input)))
				tree, err := Parse(tcase.input)
				if tcase.errStr != "" {
					errPresent := ""
					if err != nil {
						errPresent = err.Error()
					}
					expected.WriteString(fmt.Sprintf("ERROR\n%s\nEND\n", escapeNewLines(errPresent)))
					if err == nil || tcase.errStr != err.Error() {
						fail = true
						t.Errorf("File: %s, Line: %d\nDiff:\n%s\n[%s] \n[%s]", filename, tcase.lineno, cmp.Diff(tcase.errStr, errPresent), tcase.errStr, errPresent)
					}
				} else {
					if err != nil {
						expected.WriteString(fmt.Sprintf("ERROR\n%s\nEND\n", escapeNewLines(err.Error())))
						fail = true
						t.Errorf("File: %s, Line: %d\nDiff:\n%s\n[%s] \n[%s]", filename, tcase.lineno, cmp.Diff(tcase.errStr, err.Error()), tcase.errStr, err.Error())
					} else {
						out := String(tree)
						expected.WriteString(fmt.Sprintf("OUTPUT\n%s\nEND\n", escapeNewLines(out)))
						if tcase.output != out {
							fail = true
							t.Errorf("Parsing failed. \nExpected/Got:\n%s\n%s", tcase.output, out)
						}
					}
				}
			})
		}

		if fail && tempDir != "" {
			gotFile := fmt.Sprintf("%s/%s", tempDir, filename)
			_ = os.WriteFile(gotFile, []byte(strings.TrimSpace(expected.String())+"\n"), 0644)
			fmt.Println(fmt.Sprintf("Errors found in parse tests. If the output is correct, run `cp %s/* testdata/` to update test expectations", tempDir)) // nolint
		}
	})
}

func iterateExecFile(name string) (testCaseIterator chan testCase) {
	name = locateFile(name)
	fd, err := os.OpenFile(name, os.O_RDONLY, 0)
	if err != nil {
		panic(fmt.Sprintf("Could not open file %s", name))
	}

	testCaseIterator = make(chan testCase)
	var comments string
	go func() {
		defer close(testCaseIterator)

		r := bufio.NewReader(fd)
		lineno := 0
		var output string
		var returnTypeNumber int
		var input string
		for {
			input, lineno, _ = parsePartial(r, []string{"INPUT"}, lineno, name)
			if input == "" && lineno == 0 {
				break
			}
			output, lineno, returnTypeNumber = parsePartial(r, []string{"OUTPUT", "ERROR"}, lineno, name)
			var errStr string
			if returnTypeNumber == 1 {
				errStr = output
				output = ""
			}
			testCaseIterator <- testCase{
				file:     name,
				lineno:   lineno,
				input:    input,
				comments: comments,
				output:   output,
				errStr:   errStr,
			}
			comments = ""
		}
	}()
	return testCaseIterator
}

func parsePartial(r *bufio.Reader, readType []string, lineno int, fileName string) (string, int, int) {
	returnTypeNumber := -1
	for {
		binput, err := r.ReadBytes('\n')
		if err != nil {
			if err != io.EOF {
				panic(fmt.Errorf("error reading file %s: line %d: %s", fileName, lineno, err.Error()))
			}
			return "", 0, 0
		}
		lineno++
		input := string(binput)
		input = strings.TrimSpace(input)
		if input == "" || input == "\n" {
			continue
		}
		for i, str := range readType {
			if input == str {
				returnTypeNumber = i
				break
			}
		}
		if returnTypeNumber != -1 {
			break
		}
		panic(fmt.Errorf("error reading file %s: line %d: %s - Expected keyword", fileName, lineno, err.Error()))
	}
	input := ""
	for {
		l, err := r.ReadBytes('\n')
		lineno++
		if err != nil {
			panic(fmt.Sprintf("error reading file %s line# %d: %s", fileName, lineno, err.Error()))
		}
		str := strings.TrimSpace(string(l))
		if str == "END" {
			break
		}
		if input == "" {
			input += str
		} else {
			input += str + "\n"
		}
	}
	return input, lineno, returnTypeNumber
}

func locateFile(name string) string {
	return "testdata/" + name
}<|MERGE_RESOLUTION|>--- conflicted
+++ resolved
@@ -2472,13 +2472,11 @@
 		input: "select 1, next value from seq",
 		err:   "syntax error",
 	}, {
-<<<<<<< HEAD
 		input: "SELECT jcol, JSON_PRETTY(jcol, jcol) from jtable",
 		err:   "syntax error at position 31",
-=======
+	}, {
 		input: "select from t1, lateral (with qn as (select t1.a) select (select max(a) from qn)) as dt",
 		err:   "syntax error at position 12 near 'from'",
->>>>>>> 8b1f48c6
 	}}
 
 	for _, tcase := range invalidSQL {
