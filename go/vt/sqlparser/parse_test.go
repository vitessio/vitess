--- conflicted
+++ resolved
@@ -32,8 +32,8 @@
 )
 
 type parseTest struct {
-	input  string
-	output string
+	input                string
+	output               string
 	serializeSelectExprs bool
 }
 
@@ -49,11 +49,11 @@
 			input: "select a, b from t",
 		},
 		{
-			input: "select a,  b from t",
+			input:  "select a,  b from t",
 			output: "select a, b from t",
 		},
 		{
-			input: "select a,b from t",
+			input:  "select a,b from t",
 			output: "select a, b from t",
 		},
 		{
@@ -78,8 +78,8 @@
 			input:  "select -   -1 from t",
 			output: "select -   -1 from t",
 		}, {
-			input:  "select - -1 from t",
-			output: "select 1 from t",
+			input:                "select - -1 from t",
+			output:               "select 1 from t",
 			serializeSelectExprs: true, // not a bug, we are testing that - -1 becomes 1
 		}, {
 			input:  "select 1 from t // aa\n",
@@ -91,12 +91,12 @@
 			input:  "select 1 from t # aa\n",
 			output: "select 1 from t",
 		}, {
-			input:  "select 1 --aa\nfrom t",
-			output: "select 1 from t",
+			input:                "select 1 --aa\nfrom t",
+			output:               "select 1 from t",
 			serializeSelectExprs: true,
 		}, {
-			input:  "select 1 #aa\nfrom t",
-			output: "select 1 from t",
+			input:                "select 1 #aa\nfrom t",
+			output:               "select 1 from t",
 			serializeSelectExprs: true,
 		}, {
 			input: "select /* simplest */ 1 from t",
@@ -123,8 +123,8 @@
 		}, {
 			input: "select /* \\0 */ '\\0' from a",
 		}, {
-			input:  "select 1 /* drop this comment */ from t",
-			output: "select 1 from t",
+			input:                "select 1 /* drop this comment */ from t",
+			output:               "select 1 from t",
 			serializeSelectExprs: true,
 		}, {
 			input: "select /* union */ 1 from t union select 1 from t",
@@ -167,7 +167,7 @@
 			input:  "select all col from t",
 			output: "select col from t",
 		}, {
-			input: "select /* straight_join */ straight_join 1 from t",
+			input:                "select /* straight_join */ straight_join 1 from t",
 			serializeSelectExprs: true,
 		}, {
 			input: "select /* for update */ 1 from t for update",
@@ -185,8 +185,8 @@
 			input:  "select /* column alias */ a as b from t",
 			output: "select /* column alias */ a as b from t",
 		}, {
-			input:  "select /* column alias */ a b from t",
-			output: "select /* column alias */ a as b from t",
+			input:                "select /* column alias */ a b from t",
+			output:               "select /* column alias */ a as b from t",
 			serializeSelectExprs: true,
 		}, {
 			input:  "select t.Date as Date from t",
@@ -202,8 +202,8 @@
 			input:  "select /* column alias as string */ a as \"b\" from t",
 			output: "select /* column alias as string */ a as b from t",
 		}, {
-			input:  "select /* column alias as string without as */ a \"b\" from t",
-			output: "select /* column alias as string without as */ a as b from t",
+			input:                "select /* column alias as string without as */ a \"b\" from t",
+			output:               "select /* column alias as string without as */ a as b from t",
 			serializeSelectExprs: true,
 		}, {
 			input: "select /* a.* */ a.* from t",
@@ -572,23 +572,23 @@
 		}, {
 			input: "select /* string */ 'a' from t",
 		}, {
-			input:  "select /* double quoted string */ \"a\" from t",
-			output: "select /* double quoted string */ 'a' from t",
+			input:                "select /* double quoted string */ \"a\" from t",
+			output:               "select /* double quoted string */ 'a' from t",
 			serializeSelectExprs: true,
 		}, {
 			input:  "select /* double quoted string */ \"a\" from t",
 			output: "select /* double quoted string */ \"a\" from t",
 		}, {
-			input:  "select /* quote quote in string */ 'a''a' from t",
-			output: "select /* quote quote in string */ 'a\\'a' from t",
+			input:                "select /* quote quote in string */ 'a''a' from t",
+			output:               "select /* quote quote in string */ 'a\\'a' from t",
 			serializeSelectExprs: true,
 		}, {
-			input:  "select /* double quote quote in string */ \"a\"\"a\" from t",
-			output: "select /* double quote quote in string */ 'a\\\"a' from t",
+			input:                "select /* double quote quote in string */ \"a\"\"a\" from t",
+			output:               "select /* double quote quote in string */ 'a\\\"a' from t",
 			serializeSelectExprs: true,
 		}, {
-			input:  "select /* quote in double quoted string */ \"a'a\" from t",
-			output: "select /* quote in double quoted string */ 'a\\'a' from t",
+			input:                "select /* quote in double quoted string */ \"a'a\" from t",
+			output:               "select /* quote in double quoted string */ 'a\\'a' from t",
 			serializeSelectExprs: true,
 		}, {
 			input:  "select /* quote in double quoted string */ \"a'a\" from t",
@@ -600,8 +600,8 @@
 		}, {
 			input: "select /* all escapes */ '\\0\\'\\\"\\b\\n\\r\\t\\Z\\\\' from t",
 		}, {
-			input:  "select /* non-escape */ '\\x' from t",
-			output: "select /* non-escape */ 'x' from t",
+			input:                "select /* non-escape */ '\\x' from t",
+			output:               "select /* non-escape */ 'x' from t",
 			serializeSelectExprs: true,
 		}, {
 			input:  "select /* non-escape */ '\\x' from t",
@@ -615,14 +615,14 @@
 		}, {
 			input: "select /* value argument with dot */ :a.b from t",
 		}, {
-			input:  "select /* positional argument */ ? from t",
-			output: "select /* positional argument */ :v1 from t",
+			input:                "select /* positional argument */ ? from t",
+			output:               "select /* positional argument */ :v1 from t",
 			serializeSelectExprs: true,
 		}, {
-			input:  "select /* positional argument */ ? from t",
-		}, {
-			input:  "select /* multiple positional arguments */ ?, ? from t",
-			output: "select /* multiple positional arguments */ :v1, :v2 from t",
+			input: "select /* positional argument */ ? from t",
+		}, {
+			input:                "select /* multiple positional arguments */ ?, ? from t",
+			output:               "select /* multiple positional arguments */ :v1, :v2 from t",
 			serializeSelectExprs: true,
 		}, {
 			input: "select /* list arg */ * from t where a in ::list",
@@ -633,19 +633,19 @@
 		}, {
 			input: "select /* octal */ 010 from t",
 		}, {
-			input:  "select /* hex */ x'f0A1' from t",
-			output: "select /* hex */ X'f0A1' from t",
+			input:                "select /* hex */ x'f0A1' from t",
+			output:               "select /* hex */ X'f0A1' from t",
 			serializeSelectExprs: true,
 		}, {
-			input:  "select /* hex */ x'f0A1' from t",
+			input: "select /* hex */ x'f0A1' from t",
 		}, {
 			input: "select /* hex caps */ X'F0a1' from t",
 		}, {
-			input:  "select /* bit literal */ b'0101' from t",
-			output: "select /* bit literal */ B'0101' from t",
+			input:                "select /* bit literal */ b'0101' from t",
+			output:               "select /* bit literal */ B'0101' from t",
 			serializeSelectExprs: true,
 		}, {
-			input:  "select /* bit literal */ b'0101' from t",
+			input: "select /* bit literal */ b'0101' from t",
 		}, {
 			input: "select /* bit literal caps */ B'010011011010' from t",
 		}, {
@@ -670,11 +670,11 @@
 		}, {
 			input: "select /* limit a,b */ 1 from t limit a, b",
 		}, {
-			input:  "select /* binary unary */ a- -b from t",
-			output: "select /* binary unary */ a - -b from t",
+			input:                "select /* binary unary */ a- -b from t",
+			output:               "select /* binary unary */ a - -b from t",
 			serializeSelectExprs: true,
 		}, {
-			input:  "select /* binary unary */ a- -b from t",
+			input: "select /* binary unary */ a- -b from t",
 		}, {
 			input: "select /* - - */ - -b from t",
 		}, {
@@ -688,9 +688,9 @@
 		}, {
 			input: "select /* interval keyword */ adddate('2008-01-02', interval 1 year) from t",
 		}, {
-			input:  "select /* TIMESTAMPADD */ TIMESTAMPADD(MINUTE, 1, '2008-01-04') from t",
-		}, {
-			input:  "select /* TIMESTAMPDIFF */ TIMESTAMPDIFF(MINUTE, '2008-01-02', '2008-01-04') from t",
+			input: "select /* TIMESTAMPADD */ TIMESTAMPADD(MINUTE, 1, '2008-01-04') from t",
+		}, {
+			input: "select /* TIMESTAMPDIFF */ TIMESTAMPDIFF(MINUTE, '2008-01-02', '2008-01-04') from t",
 		}, {
 			input: "select /* dual */ 1 from dual",
 		}, {
@@ -1440,8 +1440,8 @@
 			input:  "show warnings",
 			output: "show warnings",
 		}, {
-			input:  "select warnings from t",
-			output: "select `warnings` from t",
+			input:                "select warnings from t",
+			output:               "select `warnings` from t",
 			serializeSelectExprs: true,
 		}, {
 			input:  "show foobar",
@@ -1522,7 +1522,7 @@
 			input:  "select * from t order by a collate utf8_general_ci",
 			output: "select * from t order by a collate utf8_general_ci asc",
 		}, {
-			input: "select k collate latin1_german2_ci as k1 from t1 order by k1 asc",
+			input:                "select k collate latin1_german2_ci as k1 from t1 order by k1 asc",
 			serializeSelectExprs: true,
 		}, {
 			input: "select * from t group by a collate utf8_general_ci",
@@ -1551,8 +1551,8 @@
 		}, {
 			input: "select k from t1 join t2 order by a collate latin1_german2_ci asc, b collate latin1_german2_ci asc",
 		}, {
-			input:  "select k collate 'latin1_german2_ci' as k1 from t1 order by k1 asc",
-			output: "select k collate latin1_german2_ci as k1 from t1 order by k1 asc",
+			input:                "select k collate 'latin1_german2_ci' as k1 from t1 order by k1 asc",
+			output:               "select k collate latin1_german2_ci as k1 from t1 order by k1 asc",
 			serializeSelectExprs: true,
 		}, {
 			input:  "select /* drop trailing semicolon */ 1 from dual;",
@@ -1902,7 +1902,7 @@
 		output: "select 1 from t",
 	}, {
 		input:  "select 1, 2 /* drop this comment */, 3 from t",
-		output:  "select 1, 2, 3 from t",
+		output: "select 1, 2, 3 from t",
 	},
 	}
 
@@ -2204,94 +2204,94 @@
 
 func TestCaseSensitivity(t *testing.T) {
 	validSQL := []parseTest{
-	{
-		input:  "create table A (\n\t`B` int\n)",
-		output: "create table A (\n\tB int\n)",
-	}, {
-		input:  "create index b on A (ID)",
-		output: "alter table A add index b (ID)",
-	}, {
-		input:  "alter table A foo",
-		output: "alter table A",
-	}, {
-		input:  "alter table A convert",
-		output: "alter table A",
-	}, {
-		// View names get lower-cased.
-		input:  "alter view A foo",
-		output: "alter table a",
-	}, {
-		input:  "alter table A rename to B",
-		output: "rename table A to B",
-	}, {
-		input: "rename table A to B",
-	}, {
-		input:  "drop table B",
-		output: "drop table B",
-	}, {
-		input:  "drop table if exists B",
-		output: "drop table if exists B",
-	}, {
-		input:  "drop index b on A",
-		output: "alter table A drop index b",
-	}, {
-		input: "select a from B",
-	}, {
-		input: "select A as B from C",
-	}, {
-		input: "select B.* from c",
-	}, {
-		input: "select B.A from c",
-	}, {
-		input: "select * from B as C",
-	}, {
-		input: "select * from A.B",
-	}, {
-		input: "update A set b = 1",
-	}, {
-		input: "update A.B set b = 1",
-	}, {
-		input: "update A.B set foo.b = 1, c = 2, baz.foo.c = baz.b",
-	}, {
-		input: "select A() from b",
-	}, {
-		input: "select A(B, C) from b",
-	}, {
-		input: "select A(distinct B, C) from b",
-	}, {
-		input:  "select A(ALL B, C) from b",
-		output: "select A(B, C) from b",
-		serializeSelectExprs: true,
-	}, {
-		input:  "select A(ALL B, C) from b",
-		output: "select A(ALL B, C) from b",
-	}, {
-		input:  "select IF(B, C) from b",
-	}, {
-		input: "select * from b use index (A)",
-	}, {
-		input: "insert into A(A, B) values (1, 2)",
-	}, {
-		input:  "create view A as select current_timestamp()",
-		output: "create view a as select current_timestamp() from dual",
-	}, {
-		input:  "alter view A",
-		output: "alter table a",
-	}, {
-		input:  "drop view A",
-		output: "drop view a",
-	}, {
-		input:  "drop view if exists A",
-		output: "drop view if exists a",
-	}, {
-		input:  "select /* lock in SHARE MODE */ 1 from t lock in SHARE MODE",
-		output: "select /* lock in SHARE MODE */ 1 from t lock in share mode",
-	}, {
-		input:  "select next VALUE from t",
-		output: "select next 1 values from t",
-	}, {
-		input: "select /* use */ 1 from t1 use index (A) where b = 1",
-	}}
+		{
+			input:  "create table A (\n\t`B` int\n)",
+			output: "create table A (\n\tB int\n)",
+		}, {
+			input:  "create index b on A (ID)",
+			output: "alter table A add index b (ID)",
+		}, {
+			input:  "alter table A foo",
+			output: "alter table A",
+		}, {
+			input:  "alter table A convert",
+			output: "alter table A",
+		}, {
+			// View names get lower-cased.
+			input:  "alter view A foo",
+			output: "alter table a",
+		}, {
+			input:  "alter table A rename to B",
+			output: "rename table A to B",
+		}, {
+			input: "rename table A to B",
+		}, {
+			input:  "drop table B",
+			output: "drop table B",
+		}, {
+			input:  "drop table if exists B",
+			output: "drop table if exists B",
+		}, {
+			input:  "drop index b on A",
+			output: "alter table A drop index b",
+		}, {
+			input: "select a from B",
+		}, {
+			input: "select A as B from C",
+		}, {
+			input: "select B.* from c",
+		}, {
+			input: "select B.A from c",
+		}, {
+			input: "select * from B as C",
+		}, {
+			input: "select * from A.B",
+		}, {
+			input: "update A set b = 1",
+		}, {
+			input: "update A.B set b = 1",
+		}, {
+			input: "update A.B set foo.b = 1, c = 2, baz.foo.c = baz.b",
+		}, {
+			input: "select A() from b",
+		}, {
+			input: "select A(B, C) from b",
+		}, {
+			input: "select A(distinct B, C) from b",
+		}, {
+			input:                "select A(ALL B, C) from b",
+			output:               "select A(B, C) from b",
+			serializeSelectExprs: true,
+		}, {
+			input:  "select A(ALL B, C) from b",
+			output: "select A(ALL B, C) from b",
+		}, {
+			input: "select IF(B, C) from b",
+		}, {
+			input: "select * from b use index (A)",
+		}, {
+			input: "insert into A(A, B) values (1, 2)",
+		}, {
+			input:  "create view A as select current_timestamp()",
+			output: "create view a as select current_timestamp() from dual",
+		}, {
+			input:  "alter view A",
+			output: "alter table a",
+		}, {
+			input:  "drop view A",
+			output: "drop view a",
+		}, {
+			input:  "drop view if exists A",
+			output: "drop view if exists a",
+		}, {
+			input:  "select /* lock in SHARE MODE */ 1 from t lock in SHARE MODE",
+			output: "select /* lock in SHARE MODE */ 1 from t lock in share mode",
+		}, {
+			input:  "select next VALUE from t",
+			output: "select next 1 values from t",
+		}, {
+			input: "select /* use */ 1 from t1 use index (A) where b = 1",
+		}}
 
 	for _, tcase := range validSQL {
 		runParseTestCase(t, tcase)
@@ -2299,112 +2299,112 @@
 }
 
 func TestKeywords(t *testing.T) {
-	validSQL := []parseTest {
-	{
-		input:  "select current_timestamp",
-		output: "select current_timestamp() from dual",
-		serializeSelectExprs: true,
-	}, {
-		input:  "select current_TIMESTAMP",
-		output: "select current_TIMESTAMP from dual",
-	}, {
-		input: "update t set a = current_timestamp()",
-	}, {
-		input: "update t set a = current_timestamp(5)",
-	}, {
-		input:  "select a, current_date from t",
-		output: "select a, current_date() from t",
-		serializeSelectExprs: true,
-	}, {
-		input:  "select a, current_DATE from t",
-		output: "select a, current_DATE from t",
-	}, {
-		input:  "select a, current_user from t",
-		output: "select a, current_user() from t",
-		serializeSelectExprs: true,
-	}, {
-		input:  "select a, current_USER from t",
-	}, {
-		input:  "select a, Current_USER(     ) from t",
-	}, {
-		input:  "insert into t(a, b) values (current_date, current_date())",
-		output: "insert into t(a, b) values (current_date(), current_date())",
-	}, {
-		input: "select * from t where a > utc_timestmp()",
-	}, {
-		input: "select * from t where a > utc_timestamp(4)",
-	}, {
-		input:  "update t set b = utc_timestamp + 5",
-		output: "update t set b = utc_timestamp() + 5",
-	}, {
-		input:  "select utc_time, utc_date, utc_time(6)",
-		output: "select utc_time(), utc_date(), utc_time(6) from dual",
-		serializeSelectExprs: true,
-	}, {
-		input:  "select utc_TIME, UTC_date, utc_time(6)",
-		output: "select utc_TIME, UTC_date, utc_time(6) from dual",
-	}, {
-		input:  "select 1 from dual where localtime > utc_time",
-		output: "select 1 from dual where localtime() > utc_time()",
-	}, {
-		input:  "select 1 from dual where localtime(2) > utc_time(1)",
-		output: "select 1 from dual where localtime(2) > utc_time(1)",
-	}, {
-		input:  "update t set a = localtimestamp(), b = utc_timestamp",
-		output: "update t set a = localtimestamp(), b = utc_timestamp()",
-	}, {
-		input:  "update t set a = localtimestamp(10), b = utc_timestamp(13)",
-		output: "update t set a = localtimestamp(10), b = utc_timestamp(13)",
-	}, {
-		input: "insert into t(a) values (unix_timestamp)",
-	}, {
-		input: "select replace(a, 'foo', 'bar') from t",
-	}, {
-		input: "update t set a = replace('1234', '2', '1')",
-	}, {
-		input: "insert into t(a, b) values ('foo', 'bar') on duplicate key update a = replace(hex('foo'), 'f', 'b')",
-	}, {
-		input: "update t set a = left('1234', 3)",
-	}, {
-		input: "select left(a, 5) from t",
-	}, {
-		input: "update t set d = adddate(date('2003-12-31 01:02:03'), interval 5 days)",
-	}, {
-		input: "insert into t(a, b) values (left('foo', 1), 'b')",
-	}, {
-		input: "insert /* qualified function */ into t(a, b) values (test.PI(), 'b')",
-	}, {
-		input:  "select /* keyword in qualified id */ * from t join z on t.key = z.key",
-		output: "select /* keyword in qualified id */ * from t join z on t.`key` = z.`key`",
-	}, {
-		input:  "select /* non-reserved keywords as unqualified cols */ date, view, offset from t",
-		output: "select /* non-reserved keywords as unqualified cols */ `date`, `view`, `offset` from t",
-		serializeSelectExprs: true,
-	}, {
-		input:  "select /* non-reserved keywords as unqualified cols */ date, view, offset from t",
-	}, {
-		input:  "select /* share and mode as cols */ share, mode from t where share = 'foo'",
-		output: "select /* share and mode as cols */ `share`, `mode` from t where `share` = 'foo'",
-		serializeSelectExprs: true,
-	}, {
-		input:  "select /* share and mode as cols */ share, mode from t where share = 'foo'",
-		output:  "select /* share and mode as cols */ share, mode from t where `share` = 'foo'",
-	}, {
-		input:  "select /* unused keywords as cols */ write, virtual from t where trailing = 'foo'",
-		output: "select /* unused keywords as cols */ `write`, `virtual` from t where `trailing` = 'foo'",
-		serializeSelectExprs: true,
-	}, {
-		input:  "select /* unused keywords as cols */ write, virtual from t where trailing = 'foo'",
-		output: "select /* unused keywords as cols */ write, virtual from t where `trailing` = 'foo'",
-	}, {
-		input:  "select status from t",
-		output: "select `status` from t",
-		serializeSelectExprs: true,
-	}, {
-		input:  "select variables from t",
-		output: "select `variables` from t",
-		serializeSelectExprs: true,
-	}}
+	validSQL := []parseTest{
+		{
+			input:                "select current_timestamp",
+			output:               "select current_timestamp() from dual",
+			serializeSelectExprs: true,
+		}, {
+			input:  "select current_TIMESTAMP",
+			output: "select current_TIMESTAMP from dual",
+		}, {
+			input: "update t set a = current_timestamp()",
+		}, {
+			input: "update t set a = current_timestamp(5)",
+		}, {
+			input:                "select a, current_date from t",
+			output:               "select a, current_date() from t",
+			serializeSelectExprs: true,
+		}, {
+			input:  "select a, current_DATE from t",
+			output: "select a, current_DATE from t",
+		}, {
+			input:                "select a, current_user from t",
+			output:               "select a, current_user() from t",
+			serializeSelectExprs: true,
+		}, {
+			input: "select a, current_USER from t",
+		}, {
+			input: "select a, Current_USER(     ) from t",
+		}, {
+			input:  "insert into t(a, b) values (current_date, current_date())",
+			output: "insert into t(a, b) values (current_date(), current_date())",
+		}, {
+			input: "select * from t where a > utc_timestmp()",
+		}, {
+			input: "select * from t where a > utc_timestamp(4)",
+		}, {
+			input:  "update t set b = utc_timestamp + 5",
+			output: "update t set b = utc_timestamp() + 5",
+		}, {
+			input:                "select utc_time, utc_date, utc_time(6)",
+			output:               "select utc_time(), utc_date(), utc_time(6) from dual",
+			serializeSelectExprs: true,
+		}, {
+			input:  "select utc_TIME, UTC_date, utc_time(6)",
+			output: "select utc_TIME, UTC_date, utc_time(6) from dual",
+		}, {
+			input:  "select 1 from dual where localtime > utc_time",
+			output: "select 1 from dual where localtime() > utc_time()",
+		}, {
+			input:  "select 1 from dual where localtime(2) > utc_time(1)",
+			output: "select 1 from dual where localtime(2) > utc_time(1)",
+		}, {
+			input:  "update t set a = localtimestamp(), b = utc_timestamp",
+			output: "update t set a = localtimestamp(), b = utc_timestamp()",
+		}, {
+			input:  "update t set a = localtimestamp(10), b = utc_timestamp(13)",
+			output: "update t set a = localtimestamp(10), b = utc_timestamp(13)",
+		}, {
+			input: "insert into t(a) values (unix_timestamp)",
+		}, {
+			input: "select replace(a, 'foo', 'bar') from t",
+		}, {
+			input: "update t set a = replace('1234', '2', '1')",
+		}, {
+			input: "insert into t(a, b) values ('foo', 'bar') on duplicate key update a = replace(hex('foo'), 'f', 'b')",
+		}, {
+			input: "update t set a = left('1234', 3)",
+		}, {
+			input: "select left(a, 5) from t",
+		}, {
+			input: "update t set d = adddate(date('2003-12-31 01:02:03'), interval 5 days)",
+		}, {
+			input: "insert into t(a, b) values (left('foo', 1), 'b')",
+		}, {
+			input: "insert /* qualified function */ into t(a, b) values (test.PI(), 'b')",
+		}, {
+			input:  "select /* keyword in qualified id */ * from t join z on t.key = z.key",
+			output: "select /* keyword in qualified id */ * from t join z on t.`key` = z.`key`",
+		}, {
+			input:                "select /* non-reserved keywords as unqualified cols */ date, view, offset from t",
+			output:               "select /* non-reserved keywords as unqualified cols */ `date`, `view`, `offset` from t",
+			serializeSelectExprs: true,
+		}, {
+			input: "select /* non-reserved keywords as unqualified cols */ date, view, offset from t",
+		}, {
+			input:                "select /* share and mode as cols */ share, mode from t where share = 'foo'",
+			output:               "select /* share and mode as cols */ `share`, `mode` from t where `share` = 'foo'",
+			serializeSelectExprs: true,
+		}, {
+			input:  "select /* share and mode as cols */ share, mode from t where share = 'foo'",
+			output: "select /* share and mode as cols */ share, mode from t where `share` = 'foo'",
+		}, {
+			input:                "select /* unused keywords as cols */ write, virtual from t where trailing = 'foo'",
+			output:               "select /* unused keywords as cols */ `write`, `virtual` from t where `trailing` = 'foo'",
+			serializeSelectExprs: true,
+		}, {
+			input:  "select /* unused keywords as cols */ write, virtual from t where trailing = 'foo'",
+			output: "select /* unused keywords as cols */ write, virtual from t where `trailing` = 'foo'",
+		}, {
+			input:                "select status from t",
+			output:               "select `status` from t",
+			serializeSelectExprs: true,
+		}, {
+			input:                "select variables from t",
+			output:               "select `variables` from t",
+			serializeSelectExprs: true,
+		}}
 
 	for _, tcase := range validSQL {
 		runParseTestCase(t, tcase)
@@ -2433,69 +2433,69 @@
 
 func TestConvert(t *testing.T) {
 	validSQL := []parseTest{
-	{
-		input:  "select cast('abc' as date) from t",
-		output: "select convert('abc', date) from t",
-		serializeSelectExprs: true,
-	}, {
-		input:  "select cast('abc' as date) from t",
-	}, {
-		input: "select convert('abc', binary(4)) from t",
-	}, {
-		input: "select convert('abc', binary) from t",
-	}, {
-		input: "select convert('abc', char character set binary) from t",
-	}, {
-		input: "select convert('abc', char(4) ascii) from t",
-	}, {
-		input: "select convert('abc', char unicode) from t",
-	}, {
-		input: "select convert('abc', char(4)) from t",
-	}, {
-		input: "select convert('abc', char) from t",
-	}, {
-		input: "select convert('abc', nchar(4)) from t",
-	}, {
-		input: "select convert('abc', nchar) from t",
-	}, {
-		input: "select convert('abc', signed) from t",
-	}, {
-		input:  "select convert('abc', signed integer) from t",
-		output: "select convert('abc', signed) from t",
-		serializeSelectExprs: true,
-	}, {
-		input:  "select convert('abc', signed) from t",
-		output: "select convert('abc', signed) from t",
-	}, {
-		input: "select convert('abc', unsigned) from t",
-	}, {
-		input:  "select convert('abc', unsigned integer) from t",
-		output: "select convert('abc', unsigned) from t",
-		serializeSelectExprs: true,
-	}, {
-		input:  "select convert('abc', unsigned) from t",
-		output: "select convert('abc', unsigned) from t",
-	}, {
-		input: "select convert('abc', decimal(3, 4)) from t",
-	}, {
-		input: "select convert('abc', decimal(4)) from t",
-	}, {
-		input: "select convert('abc', decimal) from t",
-	}, {
-		input: "select convert('abc', date) from t",
-	}, {
-		input: "select convert('abc', time(4)) from t",
-	}, {
-		input: "select convert('abc', time) from t",
-	}, {
-		input: "select convert('abc', datetime(9)) from t",
-	}, {
-		input: "select convert('abc', datetime) from t",
-	}, {
-		input: "select convert('abc', json) from t",
-	}, {
-		input: "select convert('abc' using ascii) from t",
-	}}
+		{
+			input:                "select cast('abc' as date) from t",
+			output:               "select convert('abc', date) from t",
+			serializeSelectExprs: true,
+		}, {
+			input: "select cast('abc' as date) from t",
+		}, {
+			input: "select convert('abc', binary(4)) from t",
+		}, {
+			input: "select convert('abc', binary) from t",
+		}, {
+			input: "select convert('abc', char character set binary) from t",
+		}, {
+			input: "select convert('abc', char(4) ascii) from t",
+		}, {
+			input: "select convert('abc', char unicode) from t",
+		}, {
+			input: "select convert('abc', char(4)) from t",
+		}, {
+			input: "select convert('abc', char) from t",
+		}, {
+			input: "select convert('abc', nchar(4)) from t",
+		}, {
+			input: "select convert('abc', nchar) from t",
+		}, {
+			input: "select convert('abc', signed) from t",
+		}, {
+			input:                "select convert('abc', signed integer) from t",
+			output:               "select convert('abc', signed) from t",
+			serializeSelectExprs: true,
+		}, {
+			input:  "select convert('abc', signed) from t",
+			output: "select convert('abc', signed) from t",
+		}, {
+			input: "select convert('abc', unsigned) from t",
+		}, {
+			input:                "select convert('abc', unsigned integer) from t",
+			output:               "select convert('abc', unsigned) from t",
+			serializeSelectExprs: true,
+		}, {
+			input:  "select convert('abc', unsigned) from t",
+			output: "select convert('abc', unsigned) from t",
+		}, {
+			input: "select convert('abc', decimal(3, 4)) from t",
+		}, {
+			input: "select convert('abc', decimal(4)) from t",
+		}, {
+			input: "select convert('abc', decimal) from t",
+		}, {
+			input: "select convert('abc', date) from t",
+		}, {
+			input: "select convert('abc', time(4)) from t",
+		}, {
+			input: "select convert('abc', time) from t",
+		}, {
+			input: "select convert('abc', datetime(9)) from t",
+		}, {
+			input: "select convert('abc', datetime) from t",
+		}, {
+			input: "select convert('abc', json) from t",
+		}, {
+			input: "select convert('abc' using ascii) from t",
+		}}
 
 	for _, tcase := range validSQL {
 		runParseTestCase(t, tcase)
@@ -2549,40 +2549,40 @@
 		input:  "select substring(a, 1, 6) from t",
 		output: "select substring(a, 1, 6) from t",
 	}, {
-		input:  "select substring(a from 1 for 6) from t",
-		output: "select substr(a, 1, 6) from t",
+		input:                "select substring(a from 1 for 6) from t",
+		output:               "select substr(a, 1, 6) from t",
 		serializeSelectExprs: true,
 	}, {
-		input:  "select substring(a from 1 for 6) from t",
-	}, {
-		input:  "select substring(a from 1 for 6) from t",
-		output: "select substr(a, 1, 6) from t",
+		input: "select substring(a from 1 for 6) from t",
+	}, {
+		input:                "select substring(a from 1 for 6) from t",
+		output:               "select substr(a, 1, 6) from t",
 		serializeSelectExprs: true,
 	}, {
-		input:  "select substring(a from 1 for 6) from t",
-	}, {
-		input:  "select substring(a from 1  for   6) from t",
-	}, {
-		input:  `select substr("foo" from 1 for 2) from t`,
-		output: `select substr('foo', 1, 2) from t`,
+		input: "select substring(a from 1 for 6) from t",
+	}, {
+		input: "select substring(a from 1  for   6) from t",
+	}, {
+		input:                `select substr("foo" from 1 for 2) from t`,
+		output:               `select substr('foo', 1, 2) from t`,
 		serializeSelectExprs: true,
 	}, {
-		input:  `select substring("foo", 1, 2) from t`,
-		output: `select substring('foo', 1, 2) from t`,
+		input:                `select substring("foo", 1, 2) from t`,
+		output:               `select substring('foo', 1, 2) from t`,
 		serializeSelectExprs: true,
 	}, {
-		input:  `select substr(substr("foo" from 1 for 2), 1, 2) from t`,
-		output: `select substr(substr('foo', 1, 2), 1, 2) from t`,
+		input:                `select substr(substr("foo" from 1 for 2), 1, 2) from t`,
+		output:               `select substr(substr('foo', 1, 2), 1, 2) from t`,
 		serializeSelectExprs: true,
 	}, {
-		input:  `select substr(substr("foo" from 1 for 2), 1, 2) from t`,
-	}, {
-		input:  `select substr(substring("foo", 1, 2), 3, 4) from t`,
-		output: `select substr(substring('foo', 1, 2), 3, 4) from t`,
+		input: `select substr(substr("foo" from 1 for 2), 1, 2) from t`,
+	}, {
+		input:                `select substr(substring("foo", 1, 2), 3, 4) from t`,
+		output:               `select substr(substring('foo', 1, 2), 3, 4) from t`,
 		serializeSelectExprs: true,
 	}, {
-		input:  `select substr(substr("foo", 1), 2) from t`,
-		output: `select substr(substr('foo', 1), 2) from t`,
+		input:                `select substr(substr("foo", 1), 2) from t`,
+		output:               `select substr(substr('foo', 1), 2) from t`,
 		serializeSelectExprs: true,
 	}}
 
@@ -3410,17 +3410,10 @@
 
 func TestErrors(t *testing.T) {
 	for _, tcase := range invalidSQL {
-<<<<<<< HEAD
-		_, err := ParseStrictDDL(tcase.input)
-		if err == nil || err.Error() != tcase.output {
-			t.Errorf("%s: %v, want %s", tcase.input, err, tcase.output)
-		}
-=======
 		t.Run(tcase.input, func(t *testing.T) {
-			_, err := Parse(tcase.input)
+			_, err := ParseStrictDDL(tcase.input)
 			assert.Equal(t, tcase.output, err.Error())
 		})
->>>>>>> 80c34105
 	}
 }
 
