/*
Copyright 2019 The Vitess Authors.

Licensed under the Apache License, Version 2.0 (the "License");
you may not use this file except in compliance with the License.
You may obtain a copy of the License at

    http://www.apache.org/licenses/LICENSE-2.0

Unless required by applicable law or agreed to in writing, software
distributed under the License is distributed on an "AS IS" BASIS,
WITHOUT WARRANTIES OR CONDITIONS OF ANY KIND, either express or implied.
See the License for the specific language governing permissions and
limitations under the License.
*/

package sqlparser

import (
	"bufio"
	"bytes"
	"compress/gzip"
	"fmt"
	"io"
	"math/rand"
	"os"
	"path"
	"strings"
	"sync"
	"testing"

	"vitess.io/vitess/go/test/utils"

	"github.com/google/go-cmp/cmp"

	"github.com/stretchr/testify/assert"
	"github.com/stretchr/testify/require"
)

var (
	validSQL = []struct {
		input                string
		output               string
		partialDDL           bool
		ignoreNormalizerTest bool
	}{{
		input:      "create table x(location GEOMETRYCOLLECTION DEFAULT POINT(7.0, 3.0))",
		output:     "create table x",
		partialDDL: true,
	}, {
		input:  "create table t (id int primary key, dt datetime DEFAULT (CURRENT_TIMESTAMP))",
		output: "create table t (\n\tid int primary key,\n\tdt datetime default current_timestamp()\n)",
	}, {
		input:  "create table t (id int primary key, dt datetime DEFAULT now())",
		output: "create table t (\n\tid int primary key,\n\tdt datetime default now()\n)",
	}, {
		input:  "create table t (id int primary key, dt datetime DEFAULT (now()))",
		output: "create table t (\n\tid int primary key,\n\tdt datetime default now()\n)",
	}, {
		input:  "create table x (e enum('red','yellow') null collate 'utf8_bin')",
		output: "create table x (\n\te enum('red', 'yellow') collate 'utf8_bin' null\n)",
	}, {
		input:  "create table 3t2 (c1 bigint not null, c2 text, primary key(c1))",
		output: "create table `3t2` (\n\tc1 bigint not null,\n\tc2 text,\n\tprimary key (c1)\n)",
	}, {
		input:  "select 1 from t1 where exists (select 1) = TRUE",
		output: "select 1 from t1 where exists (select 1 from dual) = true",
	}, {
		input:  "select 1 from t1 where exists (select 1) = FALSE",
		output: "select 1 from t1 where exists (select 1 from dual) = false",
	}, {
		input:  "select 1 from t1 where exists (select 1) = 1",
		output: "select 1 from t1 where exists (select 1 from dual) = 1",
	}, {
		input:  "create table x(location GEOMETRY DEFAULT (POINT(7.0, 3.0)))",
		output: "create table x (\n\tlocation GEOMETRY default (POINT(7.0, 3.0))\n)",
	}, {
		input:  "select 1",
		output: "select 1 from dual",
	}, {
		input:  "SELECT EXTRACT(YEAR FROM '2019-07-02')",
		output: "select extract(year from '2019-07-02') from dual",
	}, {
		input:  "SELECT EXTRACT(YEAR_MONTH FROM '2019-07-02 01:02:03')",
		output: "select extract(year_month from '2019-07-02 01:02:03') from dual",
	}, {
		input:  "select extract(year from \"21-10-22 12:00:00\")",
		output: "select extract(year from '21-10-22 12:00:00') from dual",
	}, {
		input:  "SELECT EXTRACT(DAY_MINUTE FROM '2019-07-02 01:02:03')",
		output: "select extract(day_minute from '2019-07-02 01:02:03') from dual",
	}, {
		input:  "SELECT EXTRACT(MICROSECOND FROM '2003-01-02 10:30:00.000123')",
		output: "select extract(microsecond from '2003-01-02 10:30:00.000123') from dual",
	}, {
		input:  "CREATE TABLE t2 (b BLOB DEFAULT 'abc')",
		output: "create table t2 (\n\tb BLOB default ('abc')\n)",
	}, {
		input:  "CREATE TABLE t2 (b blob DEFAULT 'abc')",
		output: "create table t2 (\n\tb blob default ('abc')\n)",
	}, {
		input:  "CREATE TABLE t2 (b BLOB DEFAULT ('abc'))",
		output: "create table t2 (\n\tb BLOB default ('abc')\n)",
	}, {
		input:  "CREATE TABLE t2 (b TINYBLOB DEFAULT 'abc')",
		output: "create table t2 (\n\tb TINYBLOB default ('abc')\n)",
	}, {
		input:  "CREATE TABLE t2 (b TINYBLOB DEFAULT ('abc'))",
		output: "create table t2 (\n\tb TINYBLOB default ('abc')\n)",
	}, {
		input:  "CREATE TABLE t2 (b MEDIUMBLOB DEFAULT 'abc')",
		output: "create table t2 (\n\tb MEDIUMBLOB default ('abc')\n)",
	}, {
		input:  "CREATE TABLE t2 (b MEDIUMBLOB DEFAULT ('abc'))",
		output: "create table t2 (\n\tb MEDIUMBLOB default ('abc')\n)",
	}, {
		input:  "CREATE TABLE t2 (b LONGBLOB DEFAULT 'abc')",
		output: "create table t2 (\n\tb LONGBLOB default ('abc')\n)",
	}, {
		input:  "CREATE TABLE t2 (b LONGBLOB DEFAULT ('abc'))",
		output: "create table t2 (\n\tb LONGBLOB default ('abc')\n)",
	}, {
		input:  "CREATE TABLE t2 (b TEXT DEFAULT 'abc')",
		output: "create table t2 (\n\tb TEXT default ('abc')\n)",
	}, {
		input:  "CREATE TABLE t2 (b TEXT DEFAULT ('abc'))",
		output: "create table t2 (\n\tb TEXT default ('abc')\n)",
	}, {
		input:  "CREATE TABLE t2 (b TINYTEXT DEFAULT 'abc')",
		output: "create table t2 (\n\tb TINYTEXT default ('abc')\n)",
	}, {
		input:  "CREATE TABLE t2 (b TINYTEXT DEFAULT ('abc'))",
		output: "create table t2 (\n\tb TINYTEXT default ('abc')\n)",
	}, {
		input:  "CREATE TABLE t2 (b MEDIUMTEXT DEFAULT 'abc')",
		output: "create table t2 (\n\tb MEDIUMTEXT default ('abc')\n)",
	}, {
		input:  "CREATE TABLE t2 (b MEDIUMTEXT DEFAULT ('abc'))",
		output: "create table t2 (\n\tb MEDIUMTEXT default ('abc')\n)",
	}, {
		input:  "CREATE TABLE t2 (b LONGTEXT DEFAULT 'abc')",
		output: "create table t2 (\n\tb LONGTEXT default ('abc')\n)",
	}, {
		input:  "CREATE TABLE t2 (b LONGTEXT DEFAULT ('abc'))",
		output: "create table t2 (\n\tb LONGTEXT default ('abc')\n)",
	}, {
		input:  "CREATE TABLE t2 (b JSON DEFAULT null)",
		output: "create table t2 (\n\tb JSON default null\n)",
	}, {
		input:  "CREATE TABLE t2 (b JSON DEFAULT (null))",
		output: "create table t2 (\n\tb JSON default null\n)",
	}, {
		input:  "CREATE TABLE t2 (b JSON DEFAULT '{name:abc}')",
		output: "create table t2 (\n\tb JSON default ('{name:abc}')\n)",
	}, {
		input:  "CREATE TABLE t2 (b JSON DEFAULT ('{name:abc}'))",
		output: "create table t2 (\n\tb JSON default ('{name:abc}')\n)",
	}, {
		input:  "create table x(location POINT DEFAULT 7.0)",
		output: "create table x (\n\tlocation POINT default (7.0)\n)",
	}, {
		input:  "create table x(location POINT DEFAULT (7.0))",
		output: "create table x (\n\tlocation POINT default (7.0)\n)",
	}, {
		input:  "create table x(location LINESTRING DEFAULT (POINT(7.0, 3.0)))",
		output: "create table x (\n\tlocation LINESTRING default (POINT(7.0, 3.0))\n)",
	}, {
		input:  "create table x(location POLYGON DEFAULT (POINT(7.0, 3.0)))",
		output: "create table x (\n\tlocation POLYGON default (POINT(7.0, 3.0))\n)",
	}, {
		input:  "create table x(location MULTIPOINT DEFAULT (POINT(7.0, 3.0)))",
		output: "create table x (\n\tlocation MULTIPOINT default (POINT(7.0, 3.0))\n)",
	}, {
		input:  "create table x(location MULTILINESTRING DEFAULT (POINT(7.0, 3.0)))",
		output: "create table x (\n\tlocation MULTILINESTRING default (POINT(7.0, 3.0))\n)",
	}, {
		input:  "create table x(location MULTIPOLYGON DEFAULT (POINT(7.0, 3.0)))",
		output: "create table x (\n\tlocation MULTIPOLYGON default (POINT(7.0, 3.0))\n)",
	}, {
		input:  "create table x(location GEOMETRYCOLLECTION DEFAULT (POINT(7.0, 3.0)))",
		output: "create table x (\n\tlocation GEOMETRYCOLLECTION default (POINT(7.0, 3.0))\n)",
	}, {
		input:  "WITH RECURSIVE  odd_num_cte (id, n) AS (SELECT 1, 1 union all SELECT id+1, n+2 from odd_num_cte where id < 5) SELECT * FROM odd_num_cte",
		output: "with recursive odd_num_cte(id, n) as (select 1, 1 from dual union all select id + 1, n + 2 from odd_num_cte where id < 5) select * from odd_num_cte",
	}, {
		input:  "WITH topsales2003 AS (SELECT salesRepEmployeeNumber employeeNumber, SUM(quantityOrdered * priceEach) sales FROM orders INNER JOIN orderdetails USING (orderNumber) INNER JOIN customers USING (customerNumber) WHERE YEAR(shippedDate) = 2003 AND status = 'Shipped' GROUP BY salesRepEmployeeNumber ORDER BY sales DESC LIMIT 5)SELECT employeeNumber, firstName, lastName, sales FROM employees JOIN topsales2003 USING (employeeNumber)",
		output: "with topsales2003 as (select salesRepEmployeeNumber as employeeNumber, sum(quantityOrdered * priceEach) as sales from orders join orderdetails using (orderNumber) join customers using (customerNumber) where YEAR(shippedDate) = 2003 and `status` = 'Shipped' group by salesRepEmployeeNumber order by sales desc limit 5) select employeeNumber, firstName, lastName, sales from employees join topsales2003 using (employeeNumber)",
	}, {
		input: "select 1 from t",
	}, {
		input:  "select * from (select 1) as x(user)",
		output: "select * from (select 1 from dual) as x(`user`)",
	}, {
		input:  "select user from (select id from users ) as x(user)",
		output: "select `user` from (select id from users) as x(`user`)",
	}, {
		input: "select n, d from something",
	}, {
		input: "insert into sys_message_assign(message_id, assign_user_id, read_state, id, is_delete, create_time, update_time, remark) values (N'3477028275831808', N'4104487936', N'1', N'0', N'0', '2021-09-22 14:24:17.922', '2021-09-22 14:24:17.922', null), (N'3477028275831808', N'3454139190608923', N'1', N'0', N'0', '2021-09-22 14:24:17.922', '2021-09-22 14:24:17.922', null)",
		/*We need to ignore this test because, after the normalizer, we change the produced NChar
		string into an introducer expression, so the vttablet will never see a NChar string */
		ignoreNormalizerTest: true,
	}, {
		input:  "select name, numbers from (select * from users) as x(name, numbers)",
		output: "select `name`, numbers from (select * from users) as x(`name`, numbers)",
	}, {
		input:  "select 0b010, 0b0111, b'0111', b'011'",
		output: "select B'010', B'0111', B'0111', B'011' from dual",
	}, {
		input:  "select 0x010, 0x0111, x'0111'",
		output: "select 0x010, 0x0111, X'0111' from dual",
	}, {
		input:  "select date'2022-10-03'",
		output: "select date'2022-10-03' from dual",
	}, {
		input:  "select date, time, timestamp from t",
		output: "select `date`, `time`, `timestamp` from t",
	}, {
		input:  "select time'12:34:56'",
		output: "select time'12:34:56' from dual",
	}, {
		input:  "select timestamp'2012-12-31 11:30:45'",
		output: "select timestamp'2012-12-31 11:30:45' from dual",
	}, {
		input:  "select * from information_schema.columns",
		output: "select * from information_schema.`columns`",
	}, {
		input:  "select * from information_schema.processlist",
		output: "select * from information_schema.`processlist`",
	}, {
		input: "select .1 from t",
	}, {
		input: "select 1.2e1 from t",
	}, {
		input: "select 1.2e+1 from t",
	}, {
		input: "select 1.2e-1 from t",
	}, {
		input: "select 08.3 from t",
	}, {
		input: "select -1 from t where b = -2",
	}, {
		input:  "select - -1 from t",
		output: "select - -1 from t",
	}, {
		input: "select a from t",
	}, {
		input: "select $ from t",
	}, {
		// shift/reduce conflict on CHARSET, should throw an error on shifting which will be ignored as it is a DDL
		input:      "alter database charset = 'utf16';",
		output:     "alter database",
		partialDDL: true,
	}, {
		input:  "alter database charset charset = 'utf16'",
		output: "alter database `charset` character set 'utf16'",
	}, {
		input:  "create table t(id int unique)",
		output: "create table t (\n\tid int unique\n)",
	}, {
		input:  "create table t(id int key)",
		output: "create table t (\n\tid int key\n)",
	}, {
		input:  "create table t(id int unique key)",
		output: "create table t (\n\tid int unique key\n)",
	}, {
		input: "select a.b as a$b from $test$",
	}, {
		input:  "select 1 from t // aa\n",
		output: "select 1 from t",
	}, {
		input:  "select 1 from t -- aa\n",
		output: "select 1 from t",
	}, {
		input:  "select 1 from t # aa\n",
		output: "select 1 from t",
	}, {
		input:  "select 1 -- aa\nfrom t",
		output: "select 1 from t",
	}, {
		input:  "select 1 #aa\nfrom t",
		output: "select 1 from t",
	}, {
		input: "select /* simplest */ 1 from t",
	}, {
		input: "select /* double star **/ 1 from t",
	}, {
		input: "select /* double */ /* comment */ 1 from t",
	}, {
		input: "select /* back-quote keyword */ `By` from t",
	}, {
		input: "select /* back-quote num */ `2a` from t",
	}, {
		input: "select /* back-quote . */ `a.b` from t",
	}, {
		input: "select /* back-quote back-quote */ `a``b` from t",
	}, {
		input:  "select /* back-quote unnecessary */ 1 from `t`",
		output: "select /* back-quote unnecessary */ 1 from t",
	}, {
		input:  "select /* back-quote idnum */ 1 from `a1`",
		output: "select /* back-quote idnum */ 1 from a1",
	}, {
		input: "select /* @ */ @@a from b",
	}, {
		input: "select /* \\0 */ '\\0' from a",
	}, {
		input:  "select 1 /* drop this comment */ from t",
		output: "select 1 from t",
	}, {
		input: "select /* union */ 1 from t union select 1 from t",
	}, {
		input: "select /* double union */ 1 from t union select 1 from t union select 1 from t",
	}, {
		input: "select /* union all */ 1 from t union all select 1 from t",
	}, {
		input:  "select /* union distinct */ 1 from t union distinct select 1 from t",
		output: "select /* union distinct */ 1 from t union select 1 from t",
	}, {
		input:  "(select /* union parenthesized select */ 1 from t order by a) union select 1 from t",
		output: "(select /* union parenthesized select */ 1 from t order by a asc) union select 1 from t",
	}, {
		input:  "select /* union parenthesized select 2 */ 1 from t union (select 1 from t)",
		output: "select /* union parenthesized select 2 */ 1 from t union select 1 from t",
	}, {
		input:  "select /* union order by */ 1 from t union select 1 from t order by a",
		output: "select /* union order by */ 1 from t union select 1 from t order by a asc",
	}, {
		input:  "select /* union order by limit lock */ 1 from t union select 1 from t order by a limit 1 for update",
		output: "select /* union order by limit lock */ 1 from t union select 1 from t order by a asc limit 1 for update",
	}, {
		input:  "(select id, a from t order by id limit 1) union (select id, b as a from s order by id limit 1) order by a limit 1",
		output: "(select id, a from t order by id asc limit 1) union (select id, b as a from s order by id asc limit 1) order by a asc limit 1",
	}, {
		input:  "select a from (select 1 as a from tbl1 union select 2 from tbl2) as t",
		output: "select a from (select 1 as a from tbl1 union select 2 from tbl2) as t",
	}, {
		input: "select * from t1 join (select * from t2 union select * from t3) as t",
	}, {
		// Ensure this doesn't generate: ""select * from t1 join t2 on a = b join t3 on a = b".
		input: "select * from t1 join t2 on a = b join t3",
	}, {
		input:  "select * from t1 where col in (select 1 from dual union select 2 from dual)",
		output: "select * from t1 where col in (select 1 from dual union select 2 from dual)",
	}, {
		input: "select * from t1 where exists (select a from t2 union select b from t3)",
	}, {
		input:  "select 1 from dual union select 2 from dual union all select 3 from dual union select 4 from dual union all select 5 from dual",
		output: "select 1 from dual union select 2 from dual union all select 3 from dual union select 4 from dual union all select 5 from dual",
	}, {
		input:  "(select 1 from dual) order by 1 asc limit 2",
		output: "select 1 from dual order by 1 asc limit 2",
	}, {
		input:  "(select 1 from dual order by 1 desc) order by 1 asc limit 2",
		output: "select 1 from dual order by 1 asc limit 2",
	}, {
		input:  "(select 1 from dual)",
		output: "select 1 from dual",
	}, {
		input:  "((select 1 from dual))",
		output: "select 1 from dual",
	}, {
		input: "select 1 from (select 1 from dual) as t",
	}, {
		input:  "select 1 from (select 1 from dual union select 2 from dual) as t",
		output: "select 1 from (select 1 from dual union select 2 from dual) as t",
	}, {
		input:  "select 1 from ((select 1 from dual) union select 2 from dual) as t",
		output: "select 1 from (select 1 from dual union select 2 from dual) as t",
	}, {
		input: "select /* distinct */ distinct 1 from t",
	}, {
		input: "select /* straight_join */ straight_join 1 from t",
	}, {
		input: "select /* for update */ 1 from t for update",
	}, {
		input: "select /* lock in share mode */ 1 from t lock in share mode",
	}, {
		input: "select /* select list */ 1, 2 from t",
	}, {
		input: "select /* * */ * from t",
	}, {
		input: "select /* a.* */ a.* from t",
	}, {
		input: "select /* a.b.* */ a.b.* from t",
	}, {
		input:  "select /* column alias */ a b from t",
		output: "select /* column alias */ a as b from t",
	}, {
		input: "select /* column alias with as */ a as b from t",
	}, {
		input: "select /* keyword column alias */ a as `By` from t",
	}, {
		input:  "select /* column alias as string */ a as \"b\" from t",
		output: "select /* column alias as string */ a as b from t",
	}, {
		input:  "select /* column alias as string without as */ a \"b\" from t",
		output: "select /* column alias as string without as */ a as b from t",
	}, {
		input:  "select /* column alias with non_reserved keyword */ a as auto_increment from t",
		output: "select /* column alias with non_reserved keyword */ a as `auto_increment` from t",
	}, {
		input: "select /* a.* */ a.* from t",
	}, {
		input:  "select next value for t",
		output: "select next 1 values from t",
	}, {
		input:  "select next value from t",
		output: "select next 1 values from t",
	}, {
		input: "select next 10 values from t",
	}, {
		input: "select next :a values from t",
	}, {
		input: "select /* `By`.* */ `By`.* from t",
	}, {
		input: "select /* select with bool expr */ a = b from t",
	}, {
		input: "select /* case_when */ case when a = b then c end from t",
	}, {
		input: "select /* case_when_else */ case when a = b then c else d end from t",
	}, {
		input: "select /* case_when_when_else */ case when a = b then c when b = d then d else d end from t",
	}, {
		input: "select /* case */ case aa when a = b then c end from t",
	}, {
		input: "select /* parenthesis */ 1 from (t)",
	}, {
		input: "select /* parenthesis multi-table */ 1 from (t1, t2)",
	}, {
		input: "select /* table list */ 1 from t1, t2",
	}, {
		input: "select /* parenthessis in table list 1 */ 1 from (t1), t2",
	}, {
		input:  "SELECT * FROM t1 USE INDEX (i1) IGNORE INDEX FOR ORDER BY (i2) ORDER BY a",
		output: "select * from t1 use index (i1) ignore index for order by (i2) order by a asc",
	}, {
		input:  "SELECT * FROM t1 USE INDEX FOR JOIN (i1) FORCE INDEX FOR JOIN (i2)",
		output: "select * from t1 use index for join (i1) force index for join (i2)",
	}, {
		input:  "SELECT * FROM t1 USE INDEX FOR JOIN (i1) FORCE INDEX FOR JOIN (i2) IGNORE KEY FOR GROUP BY (i1, i2)",
		output: "select * from t1 use index for join (i1) force index for join (i2) ignore index for group by (i1, i2)",
	}, {
		input:  "SELECT * FROM t1 USE KEY (), t2 FORCE KEY (i2), t3 IGNORE INDEX FOR GROUP BY (i1, i2)",
		output: "select * from t1 use index (), t2 force index (i2), t3 ignore index for group by (i1, i2)",
	}, {
		input: "select /* parenthessis in table list 2 */ 1 from t1, (t2)",
	}, {
		input: "select /* use */ 1 from t1 use index (a) where b = 1",
	}, {
		input: "select /* use */ 1 from t1 use index () where b = 1",
	}, {
		input: "select /* keyword index */ 1 from t1 use index (`By`) where b = 1",
	}, {
		input: "select /* ignore */ 1 from t1 as t2 ignore index (a), t3 use index (b) where b = 1",
	}, {
		input: "select /* use */ 1 from t1 as t2 use index (a), t3 use index (b) where b = 1",
	}, {
		input: "select /* force */ 1 from t1 as t2 force index (a), t3 force index (b) where b = 1",
	}, {
		input:  "select /* table alias */ 1 from t t1",
		output: "select /* table alias */ 1 from t as t1",
	}, {
		input: "select /* table alias with as */ 1 from t as t1",
	}, {
		input:  "select /* string table alias */ 1 from t as 't1'",
		output: "select /* string table alias */ 1 from t as t1",
	}, {
		input:  "select /* string table alias without as */ 1 from t 't1'",
		output: "select /* string table alias without as */ 1 from t as t1",
	}, {
		input: "select /* keyword table alias */ 1 from t as `By`",
	}, {
		input: "select /* join */ 1 from t1 join t2",
	}, {
		input: "select /* join on */ 1 from t1 join t2 on a = b",
	}, {
		input: "select /* join on */ 1 from t1 join t2 using (a)",
	}, {
		input:  "select /* inner join */ 1 from t1 inner join t2",
		output: "select /* inner join */ 1 from t1 join t2",
	}, {
		input:  "select /* cross join */ 1 from t1 cross join t2",
		output: "select /* cross join */ 1 from t1 join t2",
	}, {
		input: "select /* straight_join */ 1 from t1 straight_join t2",
	}, {
		input: "select /* straight_join on */ 1 from t1 straight_join t2 on a = b",
	}, {
		input: "select /* left join */ 1 from t1 left join t2 on a = b",
	}, {
		input: "select /* left join */ 1 from t1 left join t2 using (a)",
	}, {
		input:  "select /* left outer join */ 1 from t1 left outer join t2 on a = b",
		output: "select /* left outer join */ 1 from t1 left join t2 on a = b",
	}, {
		input:  "select /* left outer join */ 1 from t1 left outer join t2 using (a)",
		output: "select /* left outer join */ 1 from t1 left join t2 using (a)",
	}, {
		input: "select /* right join */ 1 from t1 right join t2 on a = b",
	}, {
		input: "select /* right join */ 1 from t1 right join t2 using (a)",
	}, {
		input:  "select /* right outer join */ 1 from t1 right outer join t2 on a = b",
		output: "select /* right outer join */ 1 from t1 right join t2 on a = b",
	}, {
		input:  "select /* right outer join */ 1 from t1 right outer join t2 using (a)",
		output: "select /* right outer join */ 1 from t1 right join t2 using (a)",
	}, {
		input: "select /* natural join */ 1 from t1 natural join t2",
	}, {
		input: "select /* natural left join */ 1 from t1 natural left join t2",
	}, {
		input:  "select /* natural left outer join */ 1 from t1 natural left join t2",
		output: "select /* natural left outer join */ 1 from t1 natural left join t2",
	}, {
		input: "select /* natural right join */ 1 from t1 natural right join t2",
	}, {
		input:  "select /* natural right outer join */ 1 from t1 natural right join t2",
		output: "select /* natural right outer join */ 1 from t1 natural right join t2",
	}, {
		input: "select /* join on */ 1 from t1 join t2 on a = b",
	}, {
		input: "select /* join using */ 1 from t1 join t2 using (a)",
	}, {
		input: "select /* join using (a, b, c) */ 1 from t1 join t2 using (a, b, c)",
	}, {
		input: "select /* s.t */ 1 from s.t",
	}, {
		input: "select /* keyword schema & table name */ 1 from `By`.`bY`",
	}, {
		input: "select /* select in from */ 1 from (select 1 from t) as a",
	}, {
		input:  "select /* select in from with no as */ 1 from (select 1 from t) a",
		output: "select /* select in from with no as */ 1 from (select 1 from t) as a",
	}, {
		input: "select /* where */ 1 from t where a = b",
	}, {
		input: "select /* and */ 1 from t where a = b and a = c",
	}, {
		input:  "select /* && */ 1 from t where a = b && a = c",
		output: "select /* && */ 1 from t where a = b and a = c",
	}, {
		input: "select /* or */ 1 from t where a = b or a = c",
	}, {
		input:  "select /* || */ 1 from t where a = b || a = c",
		output: "select /* || */ 1 from t where a = b or a = c",
	}, {
		input: "select /* not */ 1 from t where not a = b",
	}, {
		input: "select /* ! */ 1 from t where a = !1",
	}, {
		input: "select /* bool is */ 1 from t where a = b is null",
	}, {
		input: "select /* bool is not */ 1 from t where a = b is not false",
	}, {
		input: "select /* true */ 1 from t where true",
	}, {
		input: "select /* false */ 1 from t where false",
	}, {
		input: "select /* false on left */ 1 from t where false = 0",
	}, {
		input: "select /* exists */ 1 from t where exists (select 1 from t)",
	}, {
		input:  "select /* (boolean) */ 1 from t where not (a = b)",
		output: "select /* (boolean) */ 1 from t where not a = b",
	}, {
		input: "select /* in value list */ 1 from t where a in (b, c)",
	}, {
		input: "select /* in select */ 1 from t where a in (select 1 from t)",
	}, {
		input: "select /* not in */ 1 from t where a not in (b, c)",
	}, {
		input: "select /* like */ 1 from t where a like b",
	}, {
		input: "select /* like escape */ 1 from t where a like b escape '!'",
	}, {
		input: "select /* not like */ 1 from t where a not like b",
	}, {
		input: "select /* not like escape */ 1 from t where a not like b escape '$'",
	}, {
		input: "select /* regexp */ 1 from t where a regexp b",
	}, {
		input: "select /* not regexp */ 1 from t where a not regexp b",
	}, {
		input:  "select /* rlike */ 1 from t where a rlike b",
		output: "select /* rlike */ 1 from t where a regexp b",
	}, {
		input:  "select /* not rlike */ 1 from t where a not rlike b",
		output: "select /* not rlike */ 1 from t where a not regexp b",
	}, {
		input: "select /* between */ 1 from t where a between b and c",
	}, {
		input: "select /* not between */ 1 from t where a not between b and c",
	}, {
		input: "select /* is null */ 1 from t where a is null",
	}, {
		input: "select /* is not null */ 1 from t where a is not null",
	}, {
		input: "select /* is true */ 1 from t where a is true",
	}, {
		input: "select /* is not true */ 1 from t where a is not true",
	}, {
		input: "select /* is false */ 1 from t where a is false",
	}, {
		input: "select /* is not false */ 1 from t where a is not false",
	}, {
		input: "select /* < */ 1 from t where a < b",
	}, {
		input: "select /* <= */ 1 from t where a <= b",
	}, {
		input: "select /* >= */ 1 from t where a >= b",
	}, {
		input: "select /* > */ 1 from t where a > b",
	}, {
		input: "select /* != */ 1 from t where a != b",
	}, {
		input:  "select /* <> */ 1 from t where a <> b",
		output: "select /* <> */ 1 from t where a != b",
	}, {
		input: "select /* <=> */ 1 from t where a <=> b",
	}, {
		input: "select /* != */ 1 from t where a != b",
	}, {
		input: "select /* single value expre list */ 1 from t where a in (b)",
	}, {
		input: "select /* select as a value expression */ 1 from t where a = (select a from t)",
	}, {
		input:  "select /* parenthesised value */ 1 from t where a = (b)",
		output: "select /* parenthesised value */ 1 from t where a = b",
	}, {
		input:  "select /* over-parenthesize */ ((1)) from t where ((a)) in (((1))) and ((a, b)) in ((((1, 1))), ((2, 2)))",
		output: "select /* over-parenthesize */ 1 from t where a in (1) and (a, b) in ((1, 1), (2, 2))",
	}, {
		input:  "select /* dot-parenthesize */ (a.b) from t where (b.c) = 2",
		output: "select /* dot-parenthesize */ a.b from t where b.c = 2",
	}, {
		input: "select /* & */ 1 from t where a = b & c",
	}, {
		input: "select /* & */ 1 from t where a = b & c",
	}, {
		input: "select /* | */ 1 from t where a = b | c",
	}, {
		input: "select /* ^ */ 1 from t where a = b ^ c",
	}, {
		input: "select /* + */ 1 from t where a = b + c",
	}, {
		input: "select /* - */ 1 from t where a = b - c",
	}, {
		input: "select /* * */ 1 from t where a = b * c",
	}, {
		input: "select /* / */ 1 from t where a = b / c",
	}, {
		input: "select /* % */ 1 from t where a = b % c",
	}, {
		input: "select /* div */ 1 from t where a = b div c",
	}, {
		input:  "select /* MOD */ 1 from t where a = b MOD c",
		output: "select /* MOD */ 1 from t where a = b % c",
	}, {
		input: "select /* << */ 1 from t where a = b << c",
	}, {
		input: "select /* >> */ 1 from t where a = b >> c",
	}, {
		input:  "select /* % no space */ 1 from t where a = b%c",
		output: "select /* % no space */ 1 from t where a = b % c",
	}, {
		input:  "select /* u+ */ 1 from t where a = +b",
		output: "select /* u+ */ 1 from t where a = b",
	}, {
		input: "select /* u- */ 1 from t where a = -b",
	}, {
		input: "select /* u~ */ 1 from t where a = ~b",
	}, {
		input: "select /* -> */ a.b -> 'ab' from t",
	}, {
		input: "select /* -> */ a.b ->> 'ab' from t",
	}, {
		input: "select /* empty function */ 1 from t where a = b()",
	}, {
		input: "select /* function with 1 param */ 1 from t where a = b(c)",
	}, {
		input: "select /* function with many params */ 1 from t where a = b(c, d)",
	}, {
		input: "select /* function with distinct */ count(distinct a) from t",
	}, {
		input:  "select count(distinctrow(1)) from (select (1) from dual union all select 1 from dual) a",
		output: "select count(distinct 1) from (select 1 from dual union all select 1 from dual) as a",
	}, {
		input: "select /* if as func */ 1 from t where a = if(b)",
	}, {
		input: "select /* current_timestamp */ current_timestamp() from t",
	}, {
		input: "select /* current_timestamp as func */ current_timestamp() from t",
	}, {
		input: "select /* current_timestamp with fsp */ current_timestamp(3) from t",
	}, {
		input: "select /* current_date */ current_date() from t",
	}, {
		input: "select /* current_date as func */ current_date() from t",
	}, {
		input: "select /* current_time */ current_time() from t",
	}, {
		input: "select /* current_time as func */ current_time() from t",
	}, {
		input: "select /* current_time with fsp */ current_time(1) from t",
	}, {
		input: "select /* utc_timestamp */ utc_timestamp() from t",
	}, {
		input: "select /* utc_timestamp as func */ utc_timestamp() from t",
	}, {
		input: "select /* utc_timestamp with fsp */ utc_timestamp(0) from t",
	}, {
		input: "select /* utc_time */ utc_time() from t",
	}, {
		input: "select /* utc_time as func */ utc_time() from t",
	}, {
		input: "select /* utc_time with fsp */ utc_time(4) from t",
	}, {
		input: "select /* utc_date */ utc_date() from t",
	}, {
		input: "select /* utc_date as func */ utc_date() from t",
	}, {
		input: "select /* localtime */ localtime() from t",
	}, {
		input: "select /* localtime as func */ localtime() from t",
	}, {
		input: "select /* localtime with fsp */ localtime(5) from t",
	}, {
		input: "select /* localtimestamp */ localtimestamp() from t",
	}, {
		input: "select /* localtimestamp as func */ localtimestamp() from t",
	}, {
		input: "select /* localtimestamp with fsp */ localtimestamp(7) from t",
	}, {
		input: "select /* mod as func */ a from tab where mod(b, 2) = 0",
	}, {
		input: "select /* database as func no param */ database() from t",
	}, {
		input: "select /* database as func 1 param */ database(1) from t",
	}, {
		input: "select /* a */ a from t",
	}, {
		input: "select /* a.b */ a.b from t",
	}, {
		input: "select /* a.b.c */ a.b.c from t",
	}, {
		input: "select /* keyword a.b */ `By`.`bY` from t",
	}, {
		input: "select /* string */ 'a' from t",
	}, {
		input:  "select /* double quoted string */ \"a\" from t",
		output: "select /* double quoted string */ 'a' from t",
	}, {
		input:  "select /* quote quote in string */ 'a''a' from t",
		output: "select /* quote quote in string */ 'a\\'a' from t",
	}, {
		input:  "select /* double quote quote in string */ \"a\"\"a\" from t",
		output: "select /* double quote quote in string */ 'a\\\"a' from t",
	}, {
		input:  "select /* quote in double quoted string */ \"a'a\" from t",
		output: "select /* quote in double quoted string */ 'a\\'a' from t",
	}, {
		input: "select /* backslash quote in string */ 'a\\'a' from t",
	}, {
		input: "select /* literal backslash in string */ 'a\\\\na' from t",
	}, {
		input: "select /* all escapes */ '\\0\\'\\\"\\b\\n\\r\\t\\Z\\\\' from t",
	}, {
		input:  "select /* non-escape */ '\\x' from t",
		output: "select /* non-escape */ 'x' from t",
	}, {
		input: "select /* unescaped backslash */ '\\n' from t",
	}, {
		input: "select /* value argument */ :a from t",
	}, {
		input: "select /* value argument with digit */ :a1 from t",
	}, {
		input: "select /* value argument with dot */ :a.b from t",
	}, {
		input:  "select /* positional argument */ ? from t",
		output: "select /* positional argument */ :v1 from t",
	}, {
		input:  "select /* multiple positional arguments */ ?, ? from t",
		output: "select /* multiple positional arguments */ :v1, :v2 from t",
	}, {
		input: "select /* list arg */ * from t where a in ::list",
	}, {
		input: "select /* list arg not in */ * from t where a not in ::list",
	}, {
		input: "select /* null */ null from t",
	}, {
		input: "select /* octal */ 010 from t",
	}, {
		input:  "select /* hex */ x'f0A1' from t",
		output: "select /* hex */ X'f0A1' from t",
	}, {
		input: "select /* hex caps */ X'F0a1' from t",
	}, {
		input:  "select /* bit literal */ b'0101' from t",
		output: "select /* bit literal */ B'0101' from t",
	}, {
		input: "select /* bit literal caps */ B'010011011010' from t",
	}, {
		input: "select /* 0x */ 0xf0 from t",
	}, {
		input: "select /* float */ 0.1 from t",
	}, {
		input: "select /* group by */ 1 from t group by a",
	}, {
		input: "select /* having */ 1 from t having a = b",
	}, {
		input:  "select /* simple order by */ 1 from t order by a",
		output: "select /* simple order by */ 1 from t order by a asc",
	}, {
		input:  "select * from t where id = ((select a from t1 union select b from t2) order by a limit 1)",
		output: "select * from t where id = (select a from t1 union select b from t2 order by a asc limit 1)",
	}, {
		input: "select /* order by asc */ 1 from t order by a asc",
	}, {
		input: "select /* order by desc */ 1 from t order by a desc",
	}, {
		input: "select /* order by null */ 1 from t order by null",
	}, {
		input: "select /* limit a */ 1 from t limit a",
	}, {
		input: "select /* limit a,b */ 1 from t limit a, b",
	}, {
		input:  "select /* binary unary */ a- -b from t",
		output: "select /* binary unary */ a - -b from t",
	}, {
		input:  "select /* - - */ - -b from t",
		output: "select /* - - */ - -b from t",
	}, {
		input:  "select /* binary binary */ binary  binary b from t",
		output: "select /* binary binary */ convert(convert(b, binary), binary) from t",
	}, {
		input:  "select /* binary ~ */ binary  ~b from t",
		output: "select /* binary ~ */ convert(~b, binary) from t",
	}, {
		input:  "select /* ~ binary */ ~ binary b from t",
		output: "select /* ~ binary */ ~convert(b, binary) from t",
	}, {
		input: "select /* interval */ adddate('2008-01-02', interval 31 day) from t",
	}, {
		input: "select /* interval keyword */ adddate('2008-01-02', interval 1 year) from t",
	}, {
		input:  "select /* TIMESTAMPADD */ TIMESTAMPADD(MINUTE, 1, '2008-01-04') from t",
		output: "select /* TIMESTAMPADD */ timestampadd(MINUTE, 1, '2008-01-04') from t",
	}, {
		input:  "select /* TIMESTAMPDIFF */ TIMESTAMPDIFF(MINUTE, '2008-01-02', '2008-01-04') from t",
		output: "select /* TIMESTAMPDIFF */ timestampdiff(MINUTE, '2008-01-02', '2008-01-04') from t",
	}, {
		input: "select /* dual */ 1 from dual",
	}, {
		input:  "select /* Dual */ 1 from Dual",
		output: "select /* Dual */ 1 from dual",
	}, {
		input:  "select /* DUAL */ 1 from Dual",
		output: "select /* DUAL */ 1 from dual",
	}, {
		input: "select /* column as bool in where */ a from t where b",
	}, {
		input: "select /* OR of columns in where */ * from t where a or b",
	}, {
		input: "select /* OR of mixed columns in where */ * from t where a = 5 or b and c is not null",
	}, {
		input:  "select /* OR in select columns */ (a or b) from t where c = 5",
		output: "select /* OR in select columns */ a or b from t where c = 5",
	}, {
		input: "select /* XOR of columns in where */ * from t where a xor b",
	}, {
		input: "select /* XOR of mixed columns in where */ * from t where a = 5 xor b and c is not null",
	}, {
		input:  "select /* XOR in select columns */ (a xor b) from t where c = 5",
		output: "select /* XOR in select columns */ a xor b from t where c = 5",
	}, {
		input:  "select /* XOR in select columns */ * from t where (1 xor c1 > 0)",
		output: "select /* XOR in select columns */ * from t where 1 xor c1 > 0",
	}, {
		input: "select /* bool as select value */ a, true from t",
	}, {
		input: "select /* bool column in ON clause */ * from t join s on t.id = s.id and s.foo where t.bar",
	}, {
		input: "select /* bool in order by */ * from t order by a is null or b asc",
	}, {
		input: "select /* string in case statement */ if(max(case a when 'foo' then 1 else 0 end) = 1, 'foo', 'bar') as foobar from t",
	}, {
		input:  "/*!show databases*/",
		output: "show databases",
	}, {
		input:  "select /*!40101 * from*/ t",
		output: "select * from t",
	}, {
		input:  "select /*! * from*/ t",
		output: "select * from t",
	}, {
		input:  "select /*!* from*/ t",
		output: "select * from t",
	}, {
		input:  "select /*!401011 from*/ t",
		output: "select 1 from t",
	}, {
		input: "select /* dual */ 1 from dual",
	}, {
		input:  "select * from (select 'tables') tables",
		output: "select * from (select 'tables' from dual) as `tables`",
	}, {
		input: "insert /* simple */ into a values (1)",
	}, {
		input: "insert /* a.b */ into a.b values (1)",
	}, {
		input: "insert /* multi-value */ into a values (1, 2)",
	}, {
		input: "insert /* multi-value list */ into a values (1, 2), (3, 4)",
	}, {
		input: "insert /* no values */ into a values ()",
	}, {
		input:  "insert /* set */ into a set a = 1, b = 2",
		output: "insert /* set */ into a(a, b) values (1, 2)",
	}, {
		input:  "insert /* set default */ into a set a = default, b = 2",
		output: "insert /* set default */ into a(a, b) values (default, 2)",
	}, {
		input: "insert /* value expression list */ into a values (a + 1, 2 * 3)",
	}, {
		input: "insert /* default */ into a values (default, 2 * 3)",
	}, {
		input: "insert /* column list */ into a(a, b) values (1, 2)",
	}, {
		input: "insert into a(a, b) values (1, ifnull(null, default(b)))",
	}, {
		input: "insert /* qualified column list */ into a(a, b) values (1, 2)",
	}, {
		input:  "insert /* qualified columns */ into t (t.a, t.b) values (1, 2)",
		output: "insert /* qualified columns */ into t(a, b) values (1, 2)",
	}, {
		input: "insert /* select */ into a select b, c from d",
	}, {
		input:  "insert /* it accepts columns with keyword action */ into a(action, b) values (1, 2)",
		output: "insert /* it accepts columns with keyword action */ into a(`action`, b) values (1, 2)",
	}, {
		input:  "insert /* no cols & paren select */ into a (select * from t)",
		output: "insert /* no cols & paren select */ into a select * from t",
	}, {
		input:  "insert /* cols & paren select */ into a(a, b, c) (select * from t)",
		output: "insert /* cols & paren select */ into a(a, b, c) select * from t",
	}, {
		input:  "insert /* cols & union with paren select */ into a(b, c) (select d, e from f) union (select g from h)",
		output: "insert /* cols & union with paren select */ into a(b, c) select d, e from f union select g from h",
	}, {
		input: "insert /* on duplicate */ into a values (1, 2) on duplicate key update b = func(a), c = d",
	}, {
		input: "insert /* bool in insert value */ into a values (1, true, false)",
	}, {
		input: "insert /* bool in on duplicate */ into a values (1, 2) on duplicate key update b = false, c = d",
	}, {
		input: "insert /* bool in on duplicate */ into a values (1, 2, 3) on duplicate key update b = values(b), c = d",
	}, {
		input: "insert /* bool in on duplicate */ into a values (1, 2, 3) on duplicate key update b = values(a.b), c = d",
	}, {
		input: "insert /* bool expression on duplicate */ into a values (1, 2) on duplicate key update b = func(a), c = a > d",
	}, {
		input: "insert into `user`(username, `status`) values ('Chuck', default(`status`))",
	}, {
		input:  "insert into user(format, tree, vitess) values ('Chuck', 42, 'Barry')",
		output: "insert into `user`(`format`, `tree`, `vitess`) values ('Chuck', 42, 'Barry')",
	}, {
		input: "insert into customer() values ()",
	}, {
		input: "update /* simple */ a set b = 3",
	}, {
		input: "update /* a.b */ a.b set b = 3",
	}, {
		input: "update /* list */ a set b = 3, c = 4",
	}, {
		input: "update /* expression */ a set b = 3 + 4",
	}, {
		input: "update /* where */ a set b = 3 where a = b",
	}, {
		input: "update /* order */ a set b = 3 order by c desc",
	}, {
		input: "update /* limit */ a set b = 3 limit c",
	}, {
		input: "update /* bool in update */ a set b = true",
	}, {
		input: "update /* bool expr in update */ a set b = 5 > 2",
	}, {
		input: "update /* bool in update where */ a set b = 5 where c",
	}, {
		input: "update /* table qualifier */ a set a.b = 3",
	}, {
		input: "update /* table qualifier */ a set t.a.b = 3",
	}, {
		input:  "update /* table alias */ tt aa set aa.cc = 3",
		output: "update /* table alias */ tt as aa set aa.cc = 3",
	}, {
		input:  "update (select id from foo) subqalias set id = 4",
		output: "update (select id from foo) as subqalias set id = 4",
	}, {
		input:  "update foo f, bar b set f.id = b.id where b.name = 'test'",
		output: "update foo as f, bar as b set f.id = b.id where b.`name` = 'test'",
	}, {
		input:  "update foo f join bar b on f.name = b.name set f.id = b.id where b.name = 'test'",
		output: "update foo as f join bar as b on f.`name` = b.`name` set f.id = b.id where b.`name` = 'test'",
	}, {
		input: "update /* ignore */ ignore a set b = 3",
	}, {
		input: "delete /* simple */ from a",
	}, {
		input: "delete /* a.b */ from a.b",
	}, {
		input: "delete /* where */ from a where a = b",
	}, {
		input: "delete /* order */ from a order by b desc",
	}, {
		input: "delete /* limit */ from a limit b",
	}, {
		input:  "delete /* alias where */ t.* from a as t where t.id = 2",
		output: "delete /* alias where */ t from a as t where t.id = 2",
	}, {
		input:  "delete t.* from t, t1",
		output: "delete t from t, t1",
	}, {
		input:  "delete a from a join b on a.id = b.id where b.name = 'test'",
		output: "delete a from a join b on a.id = b.id where b.`name` = 'test'",
	}, {
		input:  "delete a, b from a, b where a.id = b.id and b.name = 'test'",
		output: "delete a, b from a, b where a.id = b.id and b.`name` = 'test'",
	}, {
		input: "delete /* simple */ ignore from a",
	}, {
		input: "delete ignore from a",
	}, {
		input: "delete /* limit */ ignore from a",
	}, {
		input:  "delete from a1, a2 using t1 as a1 inner join t2 as a2 where a1.id=a2.id",
		output: "delete a1, a2 from t1 as a1 join t2 as a2 where a1.id = a2.id",
	}, {
		input:  "set /* simple */ a = 3",
		output: "set /* simple */ @@a = 3",
	}, {
		input:  "set #simple\n b = 4",
		output: "set #simple\n @@b = 4",
	}, {
		input:  "set character_set_results = utf8",
		output: "set @@character_set_results = utf8",
	}, {
		input:  "set @@session.autocommit = true",
		output: "set @@autocommit = true",
	}, {
		input:  "set @@session.`autocommit` = true",
		output: "set @@autocommit = true",
	}, {
		input:  "set @@session.autocommit = ON",
		output: "set @@autocommit = 'on'",
	}, {
		input:  "set @@session.autocommit= OFF",
		output: "set @@autocommit = 'off'",
	}, {
		input:  "set autocommit = on",
		output: "set @@autocommit = 'on'",
	}, {
		input:  "set autocommit = off",
		output: "set @@autocommit = 'off'",
	}, {
		input:  "set names utf8 collate foo",
		output: "set names 'utf8'",
	}, {
		input:  "set names utf8 collate 'foo'",
		output: "set names 'utf8'",
	}, {
		input:  "set character set utf8",
		output: "set charset 'utf8'",
	}, {
		input:  "set character set 'utf8'",
		output: "set charset 'utf8'",
	}, {
		input:  "set s = 1--4",
		output: "set @@s = 1 - -4",
	}, {
		input:  "set character set \"utf8\"",
		output: "set charset 'utf8'",
	}, {
		input:  "set charset default",
		output: "set charset default",
	}, {
		input:  "set session wait_timeout = 3600",
		output: "set @@wait_timeout = 3600",
	}, {
		input:  "set session wait_timeout = 3600, session autocommit = off",
		output: "set @@wait_timeout = 3600, @@autocommit = 'off'",
	}, {
		input:  "set session wait_timeout = 3600, @@global.autocommit = off",
		output: "set @@wait_timeout = 3600, @@global.autocommit = 'off'",
	}, {
		input:  "set local wait_timeout = 3600",
		output: "set @@wait_timeout = 3600",
	}, {
		input:  "set @@local.wait_timeout = 3600",
		output: "set @@wait_timeout = 3600",
	}, {
		input:  "set /* list */ a = 3, b = 4",
		output: "set /* list */ @@a = 3, @@b = 4",
	}, {
		input:  "set /* mixed list */ a = 3, names 'utf8', charset 'ascii', b = 4",
		output: "set /* mixed list */ @@a = 3, names 'utf8', charset 'ascii', @@b = 4",
	}, {
		input: "set session transaction isolation level repeatable read",
	}, {
		input: "set transaction isolation level repeatable read",
	}, {
		input: "set global transaction isolation level repeatable read",
	}, {
		input: "set transaction isolation level repeatable read",
	}, {
		input: "set transaction isolation level read committed",
	}, {
		input: "set transaction isolation level read uncommitted",
	}, {
		input: "set transaction isolation level serializable",
	}, {
		input: "set transaction read write",
	}, {
		input: "set transaction read only",
	}, {
		input:  "set tx_read_only = 1",
		output: "set @@tx_read_only = 1",
	}, {
		input:  "set tx_read_only = 0",
		output: "set @@tx_read_only = 0",
	}, {
		input:  "set transaction_read_only = 1",
		output: "set @@transaction_read_only = 1",
	}, {
		input:  "set transaction_read_only = 0",
		output: "set @@transaction_read_only = 0",
	}, {
		input:  "set tx_isolation = 'repeatable read'",
		output: "set @@tx_isolation = 'repeatable read'",
	}, {
		input:  "set tx_isolation = 'read committed'",
		output: "set @@tx_isolation = 'read committed'",
	}, {
		input:  "set tx_isolation = 'read uncommitted'",
		output: "set @@tx_isolation = 'read uncommitted'",
	}, {
		input:  "set tx_isolation = 'serializable'",
		output: "set @@tx_isolation = 'serializable'",
	}, {
		input:  "set sql_safe_updates = 0",
		output: "set @@sql_safe_updates = 0",
	}, {
		input:  "set sql_safe_updates = 1",
		output: "set @@sql_safe_updates = 1",
	}, {
		input: "set @variable = 42",
	}, {
		input:  "set @period.variable = 42",
		output: "set @`period.variable` = 42",
	}, {
		input:  "set S= +++-++-+(4+1)",
		output: "set @@S = - -(4 + 1)",
	}, {
		input:  "set S= +- - - - -(4+1)",
		output: "set @@S = - - - - -(4 + 1)",
	}, {
		input:  "alter table a add foo int references b (a) on delete restrict first",
		output: "alter table a add column foo int references b (a) on delete restrict first",
	}, {
		input:  "alter table a lock default, lock = none, lock shared, lock exclusive",
		output: "alter table a lock default, lock none, lock shared, lock exclusive",
	}, {
		input:  "alter table a alter x set default NULL, alter column x2 set default 's', alter x3 drop default",
		output: "alter table a alter column x set default null, alter column x2 set default 's', alter column x3 drop default",
	}, {
		input: "alter table a alter column x set visible, alter column x2 set invisible",
	}, {
		input: "alter table a alter index x visible, alter index x2 invisible",
	}, {
		input: "alter table a add spatial key foo (column1)",
	}, {
		input: "alter table a add fulltext key foo (column1), order by a, b, c",
	}, {
		input: "alter table a add unique key foo (column1)",
	}, {
		input: "alter /*vt+ strategy=online */ table a add unique key foo (column1)",
	}, {
		input: "alter table a change column s foo int default 1 after x",
	}, {
		input: "alter table a modify column foo int default 1 first",
	}, {
		input: "alter table a rename column foo to bar",
	}, {
		input:  "alter table a add foo varchar(255) generated always as (concat(bar, ' ', baz)) stored",
		output: "alter table a add column foo varchar(255) as (concat(bar, ' ', baz)) stored",
	}, {
		input:  "alter table a add foo varchar(255) generated always as (concat(bar, ' ', baz))",
		output: "alter table a add column foo varchar(255) as (concat(bar, ' ', baz)) virtual",
	}, {
		input:  "alter table a add foo varchar(255) generated always as (concat(bar, ' ', baz)) null",
		output: "alter table a add column foo varchar(255) as (concat(bar, ' ', baz)) virtual null",
	}, {
		input:  "alter table a add foo varchar(255) generated always as (concat(bar, ' ', baz)) not null",
		output: "alter table a add column foo varchar(255) as (concat(bar, ' ', baz)) virtual not null",
	}, {
		input:  "alter table a change column s foo varchar(255) generated always as (concat(bar, ' ', baz)) stored",
		output: "alter table a change column s foo varchar(255) as (concat(bar, ' ', baz)) stored",
	}, {
		input:  "alter table a modify column foo varchar(255) generated always as (concat(bar, ' ', baz))",
		output: "alter table a modify column foo varchar(255) as (concat(bar, ' ', baz)) virtual",
	}, {
		input:  "alter table a character set utf32 collate = 'utf'",
		output: "alter table a charset utf32 collate utf",
	}, {
		input: "alter table a convert to character set utf32",
	}, {
		input: "alter table `By` add column foo int, algorithm = default",
	}, {
		input: "alter table `By` add column foo int, algorithm = instant",
	}, {
		input: "alter table a rename b",
	}, {
		input: "alter table `By` rename `bY`",
	}, {
		input:  "alter table a rename to b",
		output: "alter table a rename b",
	}, {
		input:  "alter table a rename as b",
		output: "alter table a rename b",
	}, {
		input: "alter table a rename index foo to bar, with validation",
	}, {
		input:  "alter table a rename key foo to bar",
		output: "alter table a rename index foo to bar",
	}, {
		input: "alter table e auto_increment 20",
	}, {
		input:  "alter table e character set = 'ascii'",
		output: "alter table e charset ascii",
	}, {
		input: "alter table e enable keys, discard tablespace, force",
	}, {
		input:  "alter table e default character set = 'ascii'",
		output: "alter table e charset ascii",
	}, {
		input: "alter table e comment 'hello' remove partitioning",
	}, {
		input:  "alter table a reorganize partition b into (partition c values less than (?), partition d values less than (maxvalue))",
		output: "alter table a reorganize partition b into (partition c values less than (:v1), partition d values less than maxvalue)",
	}, {
		input: "alter table a algorithm = default, lock none, add partition (partition d values less than maxvalue)",
	}, {
		input: "alter table a discard partition all tablespace",
	}, {
		input: "alter table a import partition a, b, v tablespace",
	}, {
		input: "alter table a truncate partition a, b, v",
	}, {
		input: "alter table a coalesce partition 7",
	}, {
		input: "alter table a exchange partition a with table t without validation",
	}, {
		input: "alter table a analyze partition all",
	}, {
		input: "alter table a analyze partition a, v",
	}, {
		input: "alter table a check partition all",
	}, {
		input: "alter table a check partition a, v",
	}, {
		input: "alter table a optimize partition all",
	}, {
		input: "alter table a optimize partition a, v",
	}, {
		input: "alter table a rebuild partition all",
	}, {
		input: "alter table a rebuild partition a, v",
	}, {
		input: "alter table a repair partition all",
	}, {
		input: "alter table a repair partition a, v",
	}, {
		input: "alter table a remove partitioning",
	}, {
		input: "alter table a upgrade partitioning",
	}, {
		input:  "alter table t2 add primary key `zzz` (id)",
		output: "alter table t2 add primary key (id)",
	}, {
		input: "alter table a \npartition by hash (id) partitions 4",
	}, {
		input: "alter table a \npartition by range (id)\n(partition p0 values less than (10),\n partition p1 values less than maxvalue)",
	}, {
		input:      "create database a garbage values",
		output:     "create database a",
		partialDDL: true,
	}, {
		input: "alter table `Post With Space` drop foreign key `Post With Space_ibfk_1`",
	}, {
		input: "alter table a add column (id int, id2 char(23))",
	}, {
		input: "alter table a add index idx (id)",
	}, {
		input: "alter table a add fulltext index idx (id)",
	}, {
		input: "alter table a add spatial index idx (id)",
	}, {
		input: "alter table a add fulltext index idx (id)",
	}, {
		input: "alter table a add foreign key (id) references f (id)",
	}, {
		input: "alter table a add foreign key the_idx(id) references f (id)",
	}, {
		input: "alter table a add primary key (id)",
	}, {
		input: "alter table a add constraint b primary key (id)",
	}, {
		input: "alter table a add constraint b primary key (id)",
	}, {
		input: "alter table a add constraint b unique key (id)",
	}, {
		input:  "alter table t add column iii int signed not null",
		output: "alter table t add column iii int not null",
	}, {
		input: "alter table t add column iii int unsigned not null",
	}, {
		input:  "alter table a add constraint b unique c (id)",
		output: "alter table a add constraint b unique key c (id)",
	}, {
		input:  "alter table a add constraint check (id)",
		output: "alter table a add check (id)",
	}, {
		input: "alter table a add constraint c check (id)",
	}, {
		input:  "alter table a add id int",
		output: "alter table a add column id int",
	}, {
		input: "alter table a add column id int first",
	}, {
		input: "alter table a add column id int after id2",
	}, {
		input: "alter table a drop column id",
	}, {
		input: "alter table a drop partition p2712, p123",
	}, {
		input:  "alter table a drop index idx",
		output: "alter table a drop key idx",
	}, {
		input: "alter table a add check (ch_1) not enforced",
	}, {
		input: "alter table a alter check ch_1 enforced",
	}, {
		input: "alter table a alter check ch_1 not enforced",
	}, {
		input: "alter table a drop check ch_1",
	}, {
		input:  "alter table a drop constraint ch_1",
		output: "alter table a drop check ch_1",
	}, {
		input: "alter table a drop foreign key kx",
	}, {
		input: "alter table a drop primary key",
	}, {
		input:  "alter table a drop id",
		output: "alter table a drop column id",
	}, {
		input:  "ALTER TABLE `product115s` CHANGE `part_number` `part_number` varchar(255) DEFAULT '0' NOT NULL",
		output: "alter table product115s change column part_number part_number varchar(255) not null default '0'",
	}, {
		input:  "ALTER TABLE distributors ADD CONSTRAINT zipchk CHECK (char_length(zipcode) = 5)",
		output: "alter table distributors add constraint zipchk check (char_length(zipcode) = 5)",
	}, {
		input: "alter database character set geostd8",
	}, {
		input: "alter database d character set geostd8",
	}, {
		input: "alter database d default collate 'utf8_bin'",
	}, {
		input: "alter database default collate 'utf8_bin'",
	}, {
		input: "alter database d upgrade data directory name",
	}, {
		input:  "alter database d collate = 'utf8_bin'",
		output: "alter database d collate 'utf8_bin'",
	}, {
		input:  "alter schema d default character set = geostd8",
		output: "alter database d default character set geostd8",
	}, {
		input:  "alter schema d character set = geostd8",
		output: "alter database d character set geostd8",
	}, {
		input:  "alter schema d default collate = 'utf8_bin'",
		output: "alter database d default collate 'utf8_bin'",
	}, {
		input:  "alter schema d collate = 'utf8_bin' character set = geostd8 character set = geostd8",
		output: "alter database d collate 'utf8_bin' character set geostd8 character set geostd8",
	}, {
		input:      "create table a",
		partialDDL: true,
	}, {
		input:      "CREATE TABLE a",
		output:     "create table a",
		partialDDL: true,
	}, {
		input:      "create table `a`",
		output:     "create table a",
		partialDDL: true,
	}, {
		input:  "create table function_default (x varchar(25) default (trim(' check ')))",
		output: "create table function_default (\n\tx varchar(25) default (trim(' check '))\n)",
	}, {
		input:  "create table function_default (x varchar(25) default (((trim(' check ')))))",
		output: "create table function_default (\n\tx varchar(25) default (trim(' check '))\n)",
	}, {
		input:  "create table function_default3 (x bool DEFAULT (true AND false));",
		output: "create table function_default3 (\n\tx bool default (true and false)\n)",
	}, {
		input:  "create table function_default (x bool DEFAULT true);",
		output: "create table function_default (\n\tx bool default true\n)",
	}, {
		input:  "create table a (\n\t`a` int\n)",
		output: "create table a (\n\ta int\n)",
	}, {
		input: "create table `by` (\n\t`by` char\n)",
	}, {
		input: "create table test (\n\t__year year(4)\n)",
	}, {
		input: "create table a (\n\ta int not null\n)",
	}, {
		input: "create /*vt+ strategy=online */ table a (\n\ta int not null\n)",
	}, {
		input: "create table a (\n\ta int not null default 0\n)",
	}, {
		input:  "create table a (\n\ta float not null default -1\n)",
		output: "create table a (\n\ta float not null default -1\n)",
	}, {
		input:  "create table a (\n\ta float not null default -2.1\n)",
		output: "create table a (\n\ta float not null default -2.1\n)",
	}, {
		input:  "create table a (a int not null default 0, primary key(a))",
		output: "create table a (\n\ta int not null default 0,\n\tprimary key (a)\n)",
	}, {
		input:  "create table a (`a column` int)",
		output: "create table a (\n\t`a column` int\n)",
	}, {
		input: "create table a (\n\ta varchar(32) not null default ''\n)",
	}, {
		input:  "create table if not exists a (\n\t`a` int\n)",
		output: "create table if not exists a (\n\ta int\n)",
	}, {
		input:      "create table a ignore me this is garbage",
		output:     "create table a",
		partialDDL: true,
	}, {
		input:      "create table a (a int, b char, c garbage)",
		output:     "create table a",
		partialDDL: true,
	}, {
		input:  "create table a (b1 bool not null primary key, b2 boolean not null)",
		output: "create table a (\n\tb1 bool not null primary key,\n\tb2 boolean not null\n)",
	}, {
		input:  "create table a (b1 bool NOT NULL PRIMARY KEY, b2 boolean not null references b (a) on delete restrict, KEY b2_idx(b))",
		output: "create table a (\n\tb1 bool not null primary key,\n\tb2 boolean not null references b (a) on delete restrict,\n\tKEY b2_idx (b)\n)",
	}, {
		input: "create temporary table a (\n\tid bigint\n)",
	}, {
		input:  "CREATE TABLE pkai (id INT PRIMARY KEY AUTO_INCREMENT);",
		output: "create table pkai (\n\tid INT auto_increment primary key\n)",
	}, {
		input:  "CREATE TABLE aipk (id INT AUTO_INCREMENT PRIMARY KEY)",
		output: "create table aipk (\n\tid INT auto_increment primary key\n)",
	}, {
		// This test case is added because MySQL supports this behaviour.
		// It allows the user to specify null and not null multiple times.
		// The last value specified is used.
		input:  "create table foo (f timestamp null not null , g timestamp not null null)",
		output: "create table foo (\n\tf timestamp not null,\n\tg timestamp null\n)",
	}, {
		// Tests unicode character §
		input: "create table invalid_enum_value_name (\n\there_be_enum enum('$§!') default null\n)",
	}, {
		input:  "create table t (id int) partition by hash (id) partitions 3",
		output: "create table t (\n\tid int\n)\npartition by hash (id) partitions 3",
	}, {
		input:  "create table t (hired date) partition by linear hash (year(hired)) partitions 4",
		output: "create table t (\n\thired date\n)\npartition by linear hash (year(hired)) partitions 4",
	}, {
		input:  "create table t (id int) partition by key (id) partitions 2",
		output: "create table t (\n\tid int\n)\npartition by key (id) partitions 2",
	}, {
		input:  "create table t (id int, primary key(id)) partition by key () partitions 2",
		output: "create table t (\n\tid int,\n\tprimary key (id)\n)\npartition by key () partitions 2",
	}, {
		input:  "create table t (id int) partition by key algorithm = 1 (id)",
		output: "create table t (\n\tid int\n)\npartition by key algorithm = 1 (id)",
	}, {
		input:  "create table t (id int not null) partition by linear key (id) partitions 5",
		output: "create table t (\n\tid int not null\n)\npartition by linear key (id) partitions 5",
	}, {
		input:  "create table t (id int) partition by list (id) (partition p0 values in (1, 4, 7))",
		output: "create table t (\n\tid int\n)\npartition by list (id)\n(partition p0 values in (1, 4, 7))",
	}, {
		input:  "create table t (renewal date) partition by range columns (renewal) (partition p0 values less than ('2021-08-27'))",
		output: "create table t (\n\trenewal date\n)\npartition by range columns (renewal)\n(partition p0 values less than ('2021-08-27'))",
	}, {
		input:  "create table t (pur date) partition by range (year(pur)) subpartition by hash (to_days(pur)) subpartitions 2 (partition p0 values less than (2015), partition p2 values less than (2018))",
		output: "create table t (\n\tpur date\n)\npartition by range (year(pur)) subpartition by hash (to_days(pur)) subpartitions 2\n(partition p0 values less than (2015),\n partition p2 values less than (2018))",
	}, {
		// Alter Vschema does not reach the vttablets, so we don't need to run the normalizer test
		input:                "alter vschema create vindex hash_vdx using `hash`",
		ignoreNormalizerTest: true,
	}, {
		// Alter Vschema does not reach the vttablets, so we don't need to run the normalizer test
		input:                "alter vschema create vindex keyspace.hash_vdx using `hash`",
		ignoreNormalizerTest: true,
	}, {
		// Alter Vschema does not reach the vttablets, so we don't need to run the normalizer test
		input:                "alter vschema create vindex lookup_vdx using lookup with owner=user, table=name_user_idx, from=name, to=user_id",
		ignoreNormalizerTest: true,
	}, {
		// Alter Vschema does not reach the vttablets, so we don't need to run the normalizer test
		input:                "alter vschema create vindex xyz_vdx using xyz with param1=hello, param2='world', param3=123",
		ignoreNormalizerTest: true,
	}, {
		// Alter Vschema does not reach the vttablets, so we don't need to run the normalizer test
		input:                "alter vschema drop vindex hash_vdx",
		ignoreNormalizerTest: true,
	}, {
		// Alter Vschema does not reach the vttablets, so we don't need to run the normalizer test
		input:                "alter vschema drop vindex ks.hash_vdx",
		ignoreNormalizerTest: true,
	}, {
		// Alter Vschema does not reach the vttablets, so we don't need to run the normalizer test
		input:                "alter vschema add table a",
		ignoreNormalizerTest: true,
	}, {
		// Alter Vschema does not reach the vttablets, so we don't need to run the normalizer test
		input:                "alter vschema add table ks.a",
		ignoreNormalizerTest: true,
	}, {
		// Alter Vschema does not reach the vttablets, so we don't need to run the normalizer test
		input:                "alter vschema add sequence a_seq",
		ignoreNormalizerTest: true,
	}, {
		// Alter Vschema does not reach the vttablets, so we don't need to run the normalizer test
		input:                "alter vschema add sequence ks.a_seq",
		ignoreNormalizerTest: true,
	}, {
		// Alter Vschema does not reach the vttablets, so we don't need to run the normalizer test
		input:                "alter vschema on a add auto_increment id using a_seq",
		ignoreNormalizerTest: true,
	}, {
		// Alter Vschema does not reach the vttablets, so we don't need to run the normalizer test
		input:                "alter vschema on ks.a add auto_increment id using a_seq",
		ignoreNormalizerTest: true,
	}, {
		// Alter Vschema does not reach the vttablets, so we don't need to run the normalizer test
		input:                "alter vschema drop table a",
		ignoreNormalizerTest: true,
	}, {
		// Alter Vschema does not reach the vttablets, so we don't need to run the normalizer test
		input:                "alter vschema drop table ks.a",
		ignoreNormalizerTest: true,
	}, {
		// Alter Vschema does not reach the vttablets, so we don't need to run the normalizer test
		input:                "alter vschema on a add vindex `hash` (id)",
		ignoreNormalizerTest: true,
	}, {
		// Alter Vschema does not reach the vttablets, so we don't need to run the normalizer test
		input:                "alter vschema on ks.a add vindex `hash` (id)",
		ignoreNormalizerTest: true,
	}, {
		// Alter Vschema does not reach the vttablets, so we don't need to run the normalizer test
		input:                "alter vschema on a add vindex `hash` (`id`)",
		output:               "alter vschema on a add vindex `hash` (id)",
		ignoreNormalizerTest: true,
	}, {
		// Alter Vschema does not reach the vttablets, so we don't need to run the normalizer test
		input:                "alter vschema on `ks`.a add vindex `hash` (`id`)",
		output:               "alter vschema on ks.a add vindex `hash` (id)",
		ignoreNormalizerTest: true,
	}, {
		// Alter Vschema does not reach the vttablets, so we don't need to run the normalizer test
		input:                "alter vschema on a add vindex hash (id) using `hash`",
		output:               "alter vschema on a add vindex `hash` (id) using `hash`",
		ignoreNormalizerTest: true,
	}, {
		// Alter Vschema does not reach the vttablets, so we don't need to run the normalizer test
		input:                "alter vschema on a add vindex `add` (`add`)",
		ignoreNormalizerTest: true,
	}, {
		// Alter Vschema does not reach the vttablets, so we don't need to run the normalizer test
		input:                "alter vschema on a add vindex `hash` (id) using `hash`",
		ignoreNormalizerTest: true,
	}, {
		// Alter Vschema does not reach the vttablets, so we don't need to run the normalizer test
		input:                "alter vschema on a add vindex hash (id) using `hash`",
		output:               "alter vschema on a add vindex `hash` (id) using `hash`",
		ignoreNormalizerTest: true,
	}, {
		// Alter Vschema does not reach the vttablets, so we don't need to run the normalizer test
		input:                "alter vschema on user add vindex name_lookup_vdx (name) using lookup_hash with owner=user, table=name_user_idx, from=name, to=user_id",
		output:               "alter vschema on `user` add vindex name_lookup_vdx (`name`) using lookup_hash with owner=user, table=name_user_idx, from=name, to=user_id",
		ignoreNormalizerTest: true,
	}, {
		// Alter Vschema does not reach the vttablets, so we don't need to run the normalizer test
		input:                "alter vschema on user2 add vindex name_lastname_lookup_vdx (name,lastname) using lookup with owner=`user`, table=`name_lastname_keyspace_id_map`, from=`name,lastname`, to=`keyspace_id`",
		output:               "alter vschema on user2 add vindex name_lastname_lookup_vdx (`name`, lastname) using lookup with owner=user, table=name_lastname_keyspace_id_map, from=name,lastname, to=keyspace_id",
		ignoreNormalizerTest: true,
	}, {
		// Alter Vschema does not reach the vttablets, so we don't need to run the normalizer test
		input:                "alter vschema on a drop vindex `hash`",
		ignoreNormalizerTest: true,
	}, {
		// Alter Vschema does not reach the vttablets, so we don't need to run the normalizer test
		input:                "alter vschema on ks.a drop vindex `hash`",
		ignoreNormalizerTest: true,
	}, {
		// Alter Vschema does not reach the vttablets, so we don't need to run the normalizer test
		input:                "alter vschema on a drop vindex `hash`",
		output:               "alter vschema on a drop vindex `hash`",
		ignoreNormalizerTest: true,
	}, {
		// Alter Vschema does not reach the vttablets, so we don't need to run the normalizer test
		input:                "alter vschema on a drop vindex hash",
		output:               "alter vschema on a drop vindex `hash`",
		ignoreNormalizerTest: true,
	}, {
		// Alter Vschema does not reach the vttablets, so we don't need to run the normalizer test
		input:                "alter vschema on a drop vindex `add`",
		output:               "alter vschema on a drop vindex `add`",
		ignoreNormalizerTest: true,
	}, {
		input:  "create index a on b (col1)",
		output: "alter table b add index a (col1)",
	}, {
		input:  "create unique index a on b (col1)",
		output: "alter table b add unique index a (col1)",
	}, {
		input:  "create unique index a using foo on b (col1 desc)",
		output: "alter table b add unique index a (col1 desc) using foo",
	}, {
		input:  "create fulltext index a on b (col1) with parser a",
		output: "alter table b add fulltext index a (col1) with parser a",
	}, {
		input:  "create spatial index a on b (col1)",
		output: "alter table b add spatial index a (col1)",
	}, {
		input:  "create fulltext index a on b (col1) key_block_size=12 with parser a comment 'string' algorithm inplace lock none",
		output: "alter table b add fulltext index a (col1) key_block_size 12 with parser a comment 'string', algorithm = inplace, lock none",
	}, {
		input:  "create index a on b ((col1 + col2), (col1*col2))",
		output: "alter table b add index a ((col1 + col2), (col1 * col2))",
	}, {
		input:  "create fulltext index b using btree on A (col1 desc, col2) algorithm = inplace lock = none",
		output: "alter table A add fulltext index b (col1 desc, col2) using btree, algorithm = inplace, lock none",
	}, {
		input: "create algorithm = merge sql security definer view a as select * from e",
	}, {
		input: "create view ks.a as select * from e",
	}, {
		input:  "create algorithm = merge sql security definer view a (b,c,d) as select * from e",
		output: "create algorithm = merge sql security definer view a(b, c, d) as select * from e",
	}, {
		input:  "create algorithm = merge sql security definer view a (b,c,d) as select * from e with cascaded check option",
		output: "create algorithm = merge sql security definer view a(b, c, d) as select * from e with cascaded check option",
	}, {
		input:  "create algorithm = temptable definer = a@b.c.d view a(b,c,d) as select * from e with local check option",
		output: "create algorithm = temptable definer = a@`b.c.d` view a(b, c, d) as select * from e with local check option",
	}, {
		input:  "create algorithm = temptable definer = a@b view a(b,c,d) as select * from e with local check option",
		output: "create algorithm = temptable definer = a@b view a(b, c, d) as select * from e with local check option",
	}, {
		input:  "create algorithm = temptable definer = 'create'@b view a(b,c,d) as select * from e with local check option",
		output: "create algorithm = temptable definer = 'create'@b view a(b, c, d) as select * from e with local check option",
	}, {
		input:  "create algorithm = temptable definer = a@'create' view a(b,c,d) as select * from e with local check option",
		output: "create algorithm = temptable definer = a@'create' view a(b, c, d) as select * from e with local check option",
	}, {
		input:  "create algorithm = temptable definer = 'a' view a(b,c,d) as select * from e with local check option",
		output: "create algorithm = temptable definer = 'a' view a(b, c, d) as select * from e with local check option",
	}, {
		input:  "create algorithm = temptable definer = 'select'@'create' view a(b,c,d) as select * from e with local check option",
		output: "create algorithm = temptable definer = 'select'@'create' view a(b, c, d) as select * from e with local check option",
	}, {
		input:  "create algorithm = temptable definer = `create`@b view a(b,c,d) as select * from e with local check option",
		output: "create algorithm = temptable definer = `create`@b view a(b, c, d) as select * from e with local check option",
	}, {
		input:  "create algorithm = temptable definer = a@`create` view a(b,c,d) as select * from e with local check option",
		output: "create algorithm = temptable definer = a@`create` view a(b, c, d) as select * from e with local check option",
	}, {
		input:  "create algorithm = temptable definer = `select`@`create` view a(b,c,d) as select * from e with local check option",
		output: "create algorithm = temptable definer = `select`@`create` view a(b, c, d) as select * from e with local check option",
	}, {
		input:  "create or replace algorithm = temptable definer = a@b.c.d sql security definer view a(b,c,d) as select * from e with local check option",
		output: "create or replace algorithm = temptable definer = a@`b.c.d` sql security definer view a(b, c, d) as select * from e with local check option",
	}, {
		input:  "create algorithm = undefined definer = `msandbox`@`localhost` sql security definer view `v3` as select `t`.`id` as `id` from `t`",
		output: "create algorithm = undefined definer = msandbox@localhost sql security definer view v3 as select t.id as id from t",
	}, {
		input:  "create definer = 'sa'@b.c.d view a(b,c,d) as select * from e",
		output: "create definer = 'sa'@`b.c.d` view a(b, c, d) as select * from e",
	}, {
		input: "create /*vt+ strategy=online */ or replace view v as select a, b, c from t",
	}, {
		input: "alter view a as select * from t",
	}, {
		input: "alter /*vt+ strategy=online */ view a as select * from t",
	}, {
		input: "alter algorithm = merge definer = m@`172.0.1.01` sql security definer view a as select * from t with local check option",
	}, {
		input:  "rename table a to b",
		output: "rename table a to b",
	}, {
		input:  "rename table x.a to b, b to c",
		output: "rename table x.a to b, b to c",
	}, {
		input:  "drop view a,B,c",
		output: "drop view a, b, c",
	}, {
		input: "drop /*vt+ strategy=online */ view if exists v",
	}, {
		input: "drop table a",
	}, {
		input: "drop /*vt+ strategy=online */ table if exists a",
	}, {
		input: "drop /*vt+ strategy=online */ table a",
	}, {
		input:  "drop table a, b",
		output: "drop table a, b",
	}, {
		input:  "drop table if exists a,b restrict",
		output: "drop table if exists a, b",
	}, {
		input: "drop temporary table if exists a, b",
	}, {
		input:  "drop view if exists a cascade",
		output: "drop view if exists a",
	}, {
		input:  "drop index b on a lock = none algorithm default",
		output: "alter table a drop key b, lock none, algorithm = default",
	}, {
		input:  "drop index `PRIMARY` on a lock none",
		output: "alter table a drop primary key, lock none",
	}, {
		input:  "analyze table a",
		output: "otherread",
	}, {
		input: "flush tables",
	}, {
		input: "flush tables with read lock",
	}, {
		input: "flush tables a, c.v, b",
	}, {
		input: "flush local tables a, c.v, b with read lock",
	}, {
		input: "flush tables a, c.v, b for export",
	}, {
		input: "flush local binary logs, engine logs, error logs, general logs, hosts, logs, privileges, optimizer_costs",
	}, {
		input:  "flush no_write_to_binlog slow logs, status, user_resources, relay logs, relay logs for channel s",
		output: "flush local slow logs, status, user_resources, relay logs, relay logs for channel s",
	}, {
		input:  "show binary logs",
		output: "show binary logs",
	}, {
		input:  "show binlog events",
		output: "show binlog",
	}, {
		input:  "show character set",
		output: "show charset",
	}, {
		input:  "show character set like '%foo'",
		output: "show charset like '%foo'",
	}, {
		input:  "show charset",
		output: "show charset",
	}, {
		input:  "show charset like '%foo'",
		output: "show charset like '%foo'",
	}, {
		input:  "show charset where 'charset' = 'utf8'",
		output: "show charset where 'charset' = 'utf8'",
	}, {
		input:  "show charset where 'charset' = '%foo'",
		output: "show charset where 'charset' = '%foo'",
	}, {
		input:  "show collation",
		output: "show collation",
	}, {
		input:  "show collation where `Charset` = 'utf8' and `Collation` = 'utf8_bin'",
		output: "show collation where `Charset` = 'utf8' and `Collation` = 'utf8_bin'",
	}, {
		input: "show create database d",
	}, {
		input: "show create event e",
	}, {
		input: "show create function f",
	}, {
		input: "show create procedure p",
	}, {
		input: "show create table t",
	}, {
		input: "show create trigger t",
	}, {
		input:  "show create user u",
		output: "show create user",
	}, {
		input: "show create view v",
	}, {
		input:  "show databases",
		output: "show databases",
	}, {
		input:  "show databases like '%'",
		output: "show databases like '%'",
	}, {
		input:  "show schemas",
		output: "show databases",
	}, {
		input:  "show schemas like '%'",
		output: "show databases like '%'",
	}, {
		input:  "show engine INNODB",
		output: "show engine",
	}, {
		input: "show engines",
	}, {
		input:  "show storage engines",
		output: "show storage",
	}, {
		input: "show errors",
	}, {
		input: "show events",
	}, {
		input: "show function code func",
	}, {
		input: "show function status",
	}, {
		input:  "show grants for 'root@localhost'",
		output: "show grants",
	}, {
		input:  "show index from t",
		output: "show indexes from t",
	}, {
		input: "show indexes from t",
	}, {
		input:  "show keys from t",
		output: "show indexes from t",
	}, {
		input:  "show master status",
		output: "show master",
	}, {
		input: "show open tables",
	}, {
		input:  "show plugins",
		output: "show plugins",
	}, {
		input:  "show privileges",
		output: "show privileges",
	}, {
		input: "show procedure code p",
	}, {
		input: "show procedure status",
	}, {
		input:  "show processlist",
		output: "show processlist",
	}, {
		input:  "show full processlist",
		output: "show processlist",
	}, {
		input:  "show profile cpu for query 1",
		output: "show profile",
	}, {
		input:  "show profiles",
		output: "show profiles",
	}, {
		input:  "show relaylog events",
		output: "show relaylog",
	}, {
		input:  "show slave hosts",
		output: "show slave",
	}, {
		input:  "show slave status",
		output: "show slave",
	}, {
		input:  "show status",
		output: "show status",
	}, {
		input:  "show global status",
		output: "show global status",
	}, {
		input:  "show session status",
		output: "show status",
	}, {
		input: "show table status",
	}, {
		input: "show table status from dbname",
	}, {
		input:  "show table status in dbname",
		output: "show table status from dbname",
	}, {
		input:  "show table status in dbname LIKE '%' ",
		output: "show table status from dbname like '%'",
	}, {
		input:  "show table status from dbname Where col=42 ",
		output: "show table status from dbname where col = 42",
	}, {
		input: "show tables",
	}, {
		input: "show tables like '%keyspace%'",
	}, {
		input: "show tables where 1 = 0",
	}, {
		input: "show tables from a",
	}, {
		input: "show tables from a where 1 = 0",
	}, {
		input: "show tables from a like '%keyspace%'",
	}, {
		input: "show full tables",
	}, {
		input: "show full tables from a",
	}, {
		input:  "show full tables in a",
		output: "show full tables from a",
	}, {
		input: "show full tables from a like '%keyspace%'",
	}, {
		input: "show full tables from a where 1 = 0",
	}, {
		input: "show full tables like '%keyspace%'",
	}, {
		input: "show full tables where 1 = 0",
	}, {
		input:  "show full columns in a in b like '%'",
		output: "show full columns from a from b like '%'",
	}, {
		input: "show full columns from messages from test_keyspace like '%'",
	}, {
		input:  "show full fields from a like '%'",
		output: "show full columns from a like '%'",
	}, {
		input:  "show fields from a where 1 = 1",
		output: "show columns from a where 1 = 1",
	}, {
		input:  "show triggers",
		output: "show triggers",
	}, {
		input:  "show variables",
		output: "show variables",
	}, {
		input:  "show global variables",
		output: "show global variables",
	}, {
		input:  "show session variables",
		output: "show variables",
	}, {
		input: "show global vgtid_executed",
	}, {
		input: "show global vgtid_executed from ks",
	}, {
		input: "show global gtid_executed",
	}, {
		input: "show global gtid_executed from ks",
	}, {
		input:  "show vitess_keyspaces",
		output: "show keyspaces",
	}, {
		input:  "show vitess_keyspaces like '%'",
		output: "show keyspaces like '%'",
	}, {
		input: "show vitess_metadata variables",
	}, {
		input: "show vitess_replication_status",
	}, {
		input: "show vitess_replication_status like '%'",
	}, {
		input: "show vitess_shards",
	}, {
		input: "show vitess_shards like '%'",
	}, {
		input: "show vitess_tablets",
	}, {
		input: "show vitess_tablets like '%'",
	}, {
		input: "show vitess_tablets where hostname = 'some-tablet'",
	}, {
		input: "show vitess_targets",
	}, {
		input: "show vschema tables",
	}, {
		input: "show vschema vindexes",
	}, {
		input: "show vschema vindexes from t",
	}, {
		input:  "show vschema vindexes on t",
		output: "show vschema vindexes from t",
	}, {
		input: "show vitess_migrations",
	}, {
		input: "show vitess_migrations from ks",
	}, {
		input: "show vitess_migrations from ks where col = 42",
	}, {
		input: `show vitess_migrations from ks like '%pattern'`,
	}, {
		input: "show vitess_migrations like '9748c3b7_7fdb_11eb_ac2c_f875a4d24e90'",
	}, {
		input: "show vitess_migration '9748c3b7_7fdb_11eb_ac2c_f875a4d24e90' logs",
	}, {
		input: "revert vitess_migration '9748c3b7_7fdb_11eb_ac2c_f875a4d24e90'",
	}, {
		input: "revert /*vt+ uuid=123 */ vitess_migration '9748c3b7_7fdb_11eb_ac2c_f875a4d24e90'",
	}, {
		input: "alter vitess_migration '9748c3b7_7fdb_11eb_ac2c_f875a4d24e90' retry",
	}, {
		input: "alter vitess_migration '9748c3b7_7fdb_11eb_ac2c_f875a4d24e90' cleanup",
	}, {
		input: "alter vitess_migration '9748c3b7_7fdb_11eb_ac2c_f875a4d24e90' complete",
	}, {
		input: "alter vitess_migration '9748c3b7_7fdb_11eb_ac2c_f875a4d24e90' cancel",
	}, {
		input: "alter vitess_migration cancel all",
	}, {
		input: "alter vitess_migration '9748c3b7_7fdb_11eb_ac2c_f875a4d24e90' throttle",
	}, {
		input: "alter vitess_migration '9748c3b7_7fdb_11eb_ac2c_f875a4d24e90' throttle expire '1h'",
	}, {
		input: "alter vitess_migration '9748c3b7_7fdb_11eb_ac2c_f875a4d24e90' throttle ratio 0.7",
	}, {
		input: "alter vitess_migration '9748c3b7_7fdb_11eb_ac2c_f875a4d24e90' throttle expire '1h' ratio 0.7",
	}, {
		input: "alter vitess_migration '9748c3b7_7fdb_11eb_ac2c_f875a4d24e90' unthrottle",
	}, {
		input: "alter vitess_migration throttle all",
	}, {
		input: "alter vitess_migration unthrottle all",
	}, {
		input: "alter vitess_migration throttle all expire '1h'",
	}, {
		input: "alter vitess_migration throttle all ratio 0.7",
	}, {
		input: "alter vitess_migration throttle all expire '1h' ratio 0.7",
	}, {
		input: "show warnings",
	}, {
		input:  "select warnings from t",
		output: "select `warnings` from t",
	}, {
		input:  "show foobar",
		output: "show foobar",
	}, {
		input:  "show foobar like select * from table where syntax is 'ignored'",
		output: "show foobar",
	}, {
		input:  "use db",
		output: "use db",
	}, {
		input:  "use duplicate",
		output: "use `duplicate`",
	}, {
		input:  "use `ks:-80@master`",
		output: "use `ks:-80@master`",
	}, {
		input:  "use `ks:-80@primary`",
		output: "use `ks:-80@primary`",
	}, {
		input:  "use @replica",
		output: "use `@replica`",
	}, {
		input:  "use ks@replica",
		output: "use `ks@replica`",
	}, {
		input:  "describe select * from t",
		output: "explain select * from t",
	}, {
		input:  "describe /*vt+ execute_dml_queries */ select * from t",
		output: "explain /*vt+ execute_dml_queries */ select * from t",
	}, {
		input:  "desc select * from t",
		output: "explain select * from t",
	}, {
		input:  "desc foobar",
		output: "explain foobar",
	}, {
		input: "explain t1",
	}, {
		input: "explain t1 col",
	}, {
		input: "explain t1 '%col%'",
	}, {
		input: "explain select * from t",
	}, {
		input: "explain format = traditional select * from t",
	}, {
		input: "explain analyze select * from t",
	}, {
		input: "explain format = tree select * from t",
	}, {
		input: "explain format = json select * from t",
	}, {
		input: "explain format = vtexplain select * from t",
	}, {
		input: "explain format = vitess select * from t",
	}, {
		input:  "describe format = vitess select * from t",
		output: "explain format = vitess select * from t",
	}, {
		input:  "describe format = vtexplain select * from t",
		output: "explain format = vtexplain select * from t",
	}, {
		input: "explain delete from t",
	}, {
		input: "explain insert into t(col1, col2) values (1, 2)",
	}, {
		input: "explain update t set col = 2",
	}, {
		input:  "truncate table foo",
		output: "truncate table foo",
	}, {
		input:  "truncate foo",
		output: "truncate table foo",
	}, {
		input:  "repair foo",
		output: "otheradmin",
	}, {
		input:  "optimize foo",
		output: "otheradmin",
	}, {
		input:  "lock tables foo read",
		output: "lock tables foo read",
	}, {
		input:  "lock tables foo write",
		output: "lock tables foo write",
	}, {
		input:  "lock tables foo read local",
		output: "lock tables foo read local",
	}, {
		input:  "lock tables foo low_priority write",
		output: "lock tables foo low_priority write",
	}, {
		input:  "unlock tables",
		output: "unlock tables",
	}, {
		input: "select /* EQ true */ 1 from t where a = true",
	}, {
		input: "select /* EQ false */ 1 from t where a = false",
	}, {
		input: "select /* NE true */ 1 from t where a != true",
	}, {
		input: "select /* NE false */ 1 from t where a != false",
	}, {
		input: "select /* LT true */ 1 from t where a < true",
	}, {
		input: "select /* LT false */ 1 from t where a < false",
	}, {
		input: "select /* GT true */ 1 from t where a > true",
	}, {
		input: "select /* GT false */ 1 from t where a > false",
	}, {
		input: "select /* LE true */ 1 from t where a <= true",
	}, {
		input: "select /* LE false */ 1 from t where a <= false",
	}, {
		input: "select /* GE true */ 1 from t where a >= true",
	}, {
		input: "select /* GE false */ 1 from t where a >= false",
	}, {
		input:  "select * from t order by a collate utf8_general_ci",
		output: "select * from t order by a collate utf8_general_ci asc",
	}, {
		input: "select k collate latin1_german2_ci as k1 from t1 order by k1 asc",
	}, {
		input: "select * from t group by a collate utf8_general_ci",
	}, {
		input:  "select MAX(k collate latin1_german2_ci) from t1",
		output: "select max(k collate latin1_german2_ci) from t1",
	}, {
		input: "select distinct k collate latin1_german2_ci from t1",
	}, {
		input: "select * from t1 where 'Müller' collate latin1_german2_ci = k",
	}, {
		input: "select * from t1 where k like 'Müller' collate latin1_german2_ci",
	}, {
		input: "select k from t1 group by k having k = 'Müller' collate latin1_german2_ci",
	}, {
		input: "select k from t1 join t2 order by a collate latin1_german2_ci asc, b collate latin1_german2_ci asc",
	}, {
		input:  "select k collate 'latin1_german2_ci' as k1 from t1 order by k1 asc",
		output: "select k collate latin1_german2_ci as k1 from t1 order by k1 asc",
	}, {
		input:  "select /* drop trailing semicolon */ 1 from dual;",
		output: "select /* drop trailing semicolon */ 1 from dual",
	}, {
		input: "select /* cache directive */ sql_no_cache 'foo' from t",
	}, {
		input: "select distinct sql_no_cache 'foo' from t",
	}, {
		input:  "select sql_no_cache distinct 'foo' from t",
		output: "select distinct sql_no_cache 'foo' from t",
	}, {
		input:  "select sql_no_cache straight_join distinct 'foo' from t",
		output: "select distinct sql_no_cache straight_join 'foo' from t",
	}, {
		input:  "select straight_join distinct sql_no_cache 'foo' from t",
		output: "select distinct sql_no_cache straight_join 'foo' from t",
	}, {
		input:  "select sql_calc_found_rows 'foo' from t",
		output: "select sql_calc_found_rows 'foo' from t",
	}, {
		input:  "select binary 'a' = 'A' from t",
		output: "select convert('a', binary) = 'A' from t",
	}, {
		input: "select 1 from t where foo = _binary 'bar'",
	}, {
		input: "select 1 from t where foo = _utf8 'bar' and bar = _latin1 'sjösjuk'",
	}, {
		input:  "select 1 from t where foo = _binary'bar'",
		output: "select 1 from t where foo = _binary 'bar'",
	}, {
		input: "select 1 from t where foo = _utf8mb4 'bar'",
	}, {
		input:  "select 1 from t where foo = _utf8mb4'bar'",
		output: "select 1 from t where foo = _utf8mb4 'bar'",
	}, {
		input:  "select 1 from t where foo = _utf8mb3 'bar'",
		output: "select 1 from t where foo = _utf8 'bar'",
	}, {
		input:  "select 1 from t where foo = _utf8mb3'bar'",
		output: "select 1 from t where foo = _utf8 'bar'",
	}, {
		input: "select match(a) against ('foo') from t",
	}, {
		input: "select match(a1, a2) against ('foo' in natural language mode with query expansion) from t",
	}, {
		input:  "select database()",
		output: "select database() from dual",
	}, {
		input:  "select schema()",
		output: "select schema() from dual",
	}, {
		input: "select title from video as v where match(v.title, v.tag) against ('DEMO' in boolean mode)",
	}, {
		input:  "SELECT id FROM blog_posts USE INDEX (PRIMARY) WHERE id = 10",
		output: "select id from blog_posts use index (`PRIMARY`) where id = 10",
	}, {
		input:  "select name, group_concat(score) from t group by name",
		output: "select `name`, group_concat(score) from t group by `name`",
	}, {
		input:  "select name, group_concat(distinct id, score order by id desc separator ':') from t group by name",
		output: "select `name`, group_concat(distinct id, score order by id desc separator ':') from t group by `name`",
	}, {
		input:  "select name, group_concat(distinct id, score order by id desc separator ':' limit 1) from t group by name",
		output: "select `name`, group_concat(distinct id, score order by id desc separator ':' limit 1) from t group by `name`",
	}, {
		input:  "select name, group_concat(distinct id, score order by id desc separator ':' limit 10, 2) from t group by name",
		output: "select `name`, group_concat(distinct id, score order by id desc separator ':' limit 10, 2) from t group by `name`",
	}, {
		input: "select * from t partition (p0)",
	}, {
		input: "select * from t partition (p0, p1)",
	}, {
		input: "select e.id, s.city from employees as e join stores partition (p1) as s on e.store_id = s.id",
	}, {
		input: "select truncate(120.3333, 2) from dual",
	}, {
		input: "update t partition (p0) set a = 1",
	}, {
		input: "insert into t partition (p0) values (1, 'asdf')",
	}, {
		input: "insert into t1 select * from t2 partition (p0)",
	}, {
		input: "replace into t partition (p0) values (1, 'asdf')",
	}, {
		input: "delete from t partition (p0) where a = 1",
	}, {
		input: "stream * from t",
	}, {
		input: "stream /* comment */ * from t",
	}, {
		input: "vstream * from t",
	}, {
		input: "begin",
	}, {
		input:  "begin;",
		output: "begin",
	}, {
		input:  "start transaction",
		output: "begin",
	}, {
		input: "commit",
	}, {
		input: "rollback",
	}, {
		input: "create database /* simple */ test_db",
	}, {
		input:  "create schema test_db",
		output: "create database test_db",
	}, {
		input: "create database /* simple */ if not exists test_db",
	}, {
		input:  "create schema if not exists test_db",
		output: "create database if not exists test_db",
	}, {
		input: "create database test_db default collate 'utf8mb4_general_ci' collate utf8mb4_general_ci",
	}, {
		input: "create database test_db character set geostd8",
	}, {
		input:      "alter table corder zzzz zzzz zzzz",
		output:     "alter table corder",
		partialDDL: true,
	}, {
		input:      "create database test_db character set * unparsable",
		output:     "create database test_db",
		partialDDL: true,
	}, {
		input:  "CREATE DATABASE IF NOT EXISTS `mysql` DEFAULT CHARACTER SET utf8mb4 COLLATE utf8mb4_0900_ai_ci ENCRYPTION='N';",
		output: "create database if not exists mysql default character set utf8mb4 collate utf8mb4_0900_ai_ci encryption 'N'",
	}, {
		input: "drop /* simple */ database test_db",
	}, {
		input:  "drop schema test_db",
		output: "drop database test_db",
	}, {
		input: "drop /* simple */ database if exists test_db",
	}, {
		input:  "delete a.*, b.* from tbl_a a, tbl_b b where a.id = b.id and b.name = 'test'",
		output: "delete a, b from tbl_a as a, tbl_b as b where a.id = b.id and b.`name` = 'test'",
	}, {
		input:  "select distinctrow a.* from (select (1) from dual union all select 1 from dual) a",
		output: "select distinct a.* from (select 1 from dual union all select 1 from dual) as a",
	}, {
		input: "select `weird function name`() from t",
	}, {
		input:  "select all* from t",
		output: "select * from t",
	}, {
		input:  "select distinct* from t",
		output: "select distinct * from t",
	}, {
		input: "select status() from t", // should not escape function names that are keywords
	}, {
		input: "select * from `weird table name`",
	}, {
		input:  "SHOW FULL TABLES FROM `jiradb` LIKE 'AO_E8B6CC_ISSUE_MAPPING'",
		output: "show full tables from jiradb like 'AO_E8B6CC_ISSUE_MAPPING'",
	}, {
		input:  "SHOW FULL COLUMNS FROM AO_E8B6CC_ISSUE_MAPPING FROM jiradb LIKE '%'",
		output: "show full columns from AO_E8B6CC_ISSUE_MAPPING from jiradb like '%'",
	}, {
		input:  "SHOW KEYS FROM `AO_E8B6CC_ISSUE_MAPPING` FROM `jiradb`",
		output: "show indexes from AO_E8B6CC_ISSUE_MAPPING from jiradb",
	}, {
		input:  "SHOW CREATE TABLE `jiradb`.`AO_E8B6CC_ISSUE_MAPPING`",
		output: "show create table jiradb.AO_E8B6CC_ISSUE_MAPPING",
	}, {
		input:  "SHOW INDEX FROM `AO_E8B6CC_ISSUE_MAPPING` FROM `jiradb`",
		output: "show indexes from AO_E8B6CC_ISSUE_MAPPING from jiradb",
	}, {
		input:  "SHOW FULL TABLES FROM `jiradb` LIKE '%'",
		output: "show full tables from jiradb like '%'",
	}, {
		input:  "SHOW EXTENDED INDEX FROM `AO_E8B6CC_PROJECT_MAPPING` FROM `jiradb`",
		output: "show indexes from AO_E8B6CC_PROJECT_MAPPING from jiradb",
	}, {
		input:  "SHOW EXTENDED KEYS FROM `AO_E8B6CC_ISSUE_MAPPING` FROM `jiradb`",
		output: "show indexes from AO_E8B6CC_ISSUE_MAPPING from jiradb",
	}, {
		input:  "SHOW CREATE TABLE `jiradb`.`AO_E8B6CC_ISSUE_MAPPING`",
		output: "show create table jiradb.AO_E8B6CC_ISSUE_MAPPING",
	}, {
		input: "create table t1 ( check (c1 <> c2), c1 int check (c1 > 10), c2 int constraint c2_positive check (c2 > 0), c3 int check (c3 < 100), constraint c1_nonzero check (c1 <> 0), check (c1 > c3))",
		output: "create table t1 (\n" +
			"\tc1 int,\n" +
			"\tc2 int,\n" +
			"\tc3 int,\n" +
			"\tcheck (c1 != c2),\n" +
			"\tcheck (c1 > 10),\n" +
			"\tconstraint c2_positive check (c2 > 0),\n" +
			"\tcheck (c3 < 100),\n" +
			"\tconstraint c1_nonzero check (c1 != 0),\n" +
			"\tcheck (c1 > c3)\n)",
	}, {
		input:  "SHOW INDEXES FROM `AO_E8B6CC_ISSUE_MAPPING` FROM `jiradb`",
		output: "show indexes from AO_E8B6CC_ISSUE_MAPPING from jiradb",
	}, {
		input:  "SHOW FULL TABLES FROM `jiradb` LIKE '%'",
		output: "show full tables from jiradb like '%'",
	}, {
		input:  "SHOW EXTENDED INDEXES FROM `AO_E8B6CC_PROJECT_MAPPING` FROM `jiradb`",
		output: "show indexes from AO_E8B6CC_PROJECT_MAPPING from jiradb",
	}, {
		input:  "SHOW EXTENDED INDEXES IN `AO_E8B6CC_PROJECT_MAPPING` IN `jiradb`",
		output: "show indexes from AO_E8B6CC_PROJECT_MAPPING from jiradb",
	}, {
		input:  "do 1",
		output: "otheradmin",
	}, {
		input:  "do funcCall(), 2 = 1, 3 + 1",
		output: "otheradmin",
	}, {
		input: "savepoint a",
	}, {
		input: "savepoint `@@@;a`",
	}, {
		input: "rollback to a",
	}, {
		input: "rollback to `@@@;a`",
	}, {
		input:  "rollback work to a",
		output: "rollback to a",
	}, {
		input:  "rollback to savepoint a",
		output: "rollback to a",
	}, {
		input:  "rollback work to savepoint a",
		output: "rollback to a",
	}, {
		input: "release savepoint a",
	}, {
		input: "release savepoint `@@@;a`",
	}, {
		input: "call proc()",
	}, {
		input: "call qualified.proc()",
	}, {
		input: "call proc(1, 'foo')",
	}, {
		input: "call proc(@param)",
	}, {
		input:  "PREPARE stmt1 FROM 'SELECT SQRT(POW(?,2) + POW(?,2)) AS hypotenuse'",
		output: "prepare stmt1 from 'SELECT SQRT(POW(?,2) + POW(?,2)) AS hypotenuse'",
	}, {
		input:  "PREPARE stmt2 FROM @s",
		output: "prepare stmt2 from @s",
	}, {
		input:  "PREPARE /* comment */ stmt2 FROM @s",
		output: "prepare /* comment */ stmt2 from @s",
	}, {
		input:  "EXECUTE stmt1",
		output: "execute stmt1",
	}, {
		input:  "EXECUTE /* comment */ stmt1",
		output: "execute /* comment */ stmt1",
	}, {
		input:  "EXECUTE stmt1 USING @a",
		output: "execute stmt1 using @a",
	}, {
		input:  "EXECUTE stmt1 USING @a, @b",
		output: "execute stmt1 using @a, @b",
	}, {
		input:  "DEALLOCATE PREPARE stmt1",
		output: "deallocate prepare stmt1",
	}, {
		input:  "DROP PREPARE stmt1",
		output: "drop prepare stmt1",
	}, {
		input:  "DROP /* comment */ PREPARE stmt1",
		output: "drop /* comment */ prepare stmt1",
	}, {
		input:  `SELECT JSON_PRETTY('{"a":"10","b":"15","x":"25"}')`,
		output: `select json_pretty('{\"a\":\"10\",\"b\":\"15\",\"x\":\"25\"}') from dual`,
	}, {
		input:  `SELECT JSON_PRETTY(N'{"a":"10","b":"15","x":"25"}')`,
		output: `select json_pretty(N'{\"a\":\"10\",\"b\":\"15\",\"x\":\"25\"}') from dual`,
		/*We need to ignore this test because, after the normalizer, we change the produced NChar
		string into an introducer expression, so the vttablet will never see a NChar string */
		ignoreNormalizerTest: true,
	}, {
		input:  "SELECT jcol, JSON_PRETTY(jcol) from jtable",
		output: "select jcol, json_pretty(jcol) from jtable",
	}, {
		input:  "SELECT JSON_PRETTY(@j)",
		output: "select json_pretty(@j) from dual",
	}, {
		input:  "SELECT jcol, JSON_STORAGE_SIZE(jcol) AS Size FROM jtable",
		output: "select jcol, json_storage_size(jcol) as Size from jtable",
	}, {
		input:  `SELECT jcol, JSON_STORAGE_SIZE(N'{"a":"10","b":"15","x":"25"}') AS Size FROM jtable`,
		output: `select jcol, json_storage_size(N'{\"a\":\"10\",\"b\":\"15\",\"x\":\"25\"}') as Size from jtable`,
		/*We need to ignore this test because, after the normalizer, we change the produced NChar
		string into an introducer expression, so the vttablet will never see a NChar string */
		ignoreNormalizerTest: true,
	}, {
		input:  `SELECT JSON_STORAGE_SIZE('[100, "sakila", [1, 3, 5], 425.05]') AS A, JSON_STORAGE_SIZE('{"a": 1000, "b": "a", "c": "[1, 3, 5, 7]"}') AS B, JSON_STORAGE_SIZE('{"a": 1000, "b": "wxyz", "c": "[1, 3, 5, 7]"}') AS C,JSON_STORAGE_SIZE('[100, "json", [[10, 20, 30], 3, 5], 425.05]') AS D`,
		output: `select json_storage_size('[100, \"sakila\", [1, 3, 5], 425.05]') as A, json_storage_size('{\"a\": 1000, \"b\": \"a\", \"c\": \"[1, 3, 5, 7]\"}') as B, json_storage_size('{\"a\": 1000, \"b\": \"wxyz\", \"c\": \"[1, 3, 5, 7]\"}') as C, json_storage_size('[100, \"json\", [[10, 20, 30], 3, 5], 425.05]') as D from dual`,
	}, {
		input:  "SELECT JSON_STORAGE_SIZE(@j)",
		output: "select json_storage_size(@j) from dual",
	}, {
		input:  "SELECT JSON_STORAGE_FREE(jcol) FROM jtable",
		output: "select json_storage_free(jcol) from jtable",
	}, {
		input:  `SELECT JSON_STORAGE_FREE('{"a":"10","b":"15","x":"25"}')`,
		output: `select json_storage_free('{\"a\":\"10\",\"b\":\"15\",\"x\":\"25\"}') from dual`,
	}, {
		input:  `SELECT JSON_STORAGE_FREE(N'{"a":"10","b":"15","x":"25"}')`,
		output: `select json_storage_free(N'{\"a\":\"10\",\"b\":\"15\",\"x\":\"25\"}') from dual`,
		/*We need to ignore this test because, after the normalizer, we change the produced NChar
		string into an introducer expression, so the vttablet will never see a NChar string */
		ignoreNormalizerTest: true,
	}, {
		input:  "SELECT JSON_STORAGE_FREE(@j)",
		output: "select json_storage_free(@j) from dual",
	}, {
		input:  "SELECT LTRIM('abc')",
		output: "select ltrim('abc') from dual",
	}, {
		input:  "SELECT RTRIM('abc')",
		output: "select rtrim('abc') from dual",
	}, {
		input:  "SELECT TRIM('  abc  ')",
		output: "select trim('  abc  ') from dual",
	}, {
		input:  "SELECT TRIM('aa' FROM 'aabccaaa')",
		output: "select trim('aa' from 'aabccaaa') from dual",
	}, {
		input:  "SELECT TRIM(LEADING FROM 'aabccaaa')",
		output: "select trim(leading from 'aabccaaa') from dual",
	}, {
		input:  "SELECT TRIM(TRAILING FROM 'abca')",
		output: "select trim(trailing from 'abca') from dual",
	}, {
		input:  "SELECT TRIM(BOTH FROM 'abc')",
		output: "select trim(both from 'abc') from dual",
	}, {
		input:  "SELECT TRIM(LEADING 'a' FROM 'abc')",
		output: "select trim(leading 'a' from 'abc') from dual",
	}, {
		input:  "SELECT TRIM(TRAILING 'a' FROM 'abc')",
		output: "select trim(trailing 'a' from 'abc') from dual",
	}, {
		input:  "SELECT TRIM(BOTH 'a' FROM 'abc')",
		output: "select trim(both 'a' from 'abc') from dual",
	}, {
		input: `SELECT * FROM JSON_TABLE('[ {"c1": null} ]','$[*]' COLUMNS( c1 INT PATH '$.c1' ERROR ON ERROR )) as jt`,
		output: `select * from json_table('[ {\"c1\": null} ]', '$[*]' columns(
	c1 INT path '$.c1' error on error 
	)
) as jt`,
	}, {
		input: `SELECT * FROM  JSON_TABLE(    '[{"a": 1, "b": [11,111]}, {"a": 2, "b": [22,222]}]', '$[*]' COLUMNS(a INT PATH '$.a', NESTED PATH '$.b[*]' COLUMNS (b1 INT PATH '$'), NESTED PATH '$.b[*]' COLUMNS (b2 INT PATH '$'))) AS jt`,
		output: `select * from json_table('[{\"a\": 1, \"b\": [11,111]}, {\"a\": 2, \"b\": [22,222]}]', '$[*]' columns(
	a INT path '$.a' ,
	nested path '$.b[*]' columns(
	b1 INT path '$' 
),
	nested path '$.b[*]' columns(
	b2 INT path '$' 
)
	)
) as jt`,
	}, {
		input: `SELECT * FROM JSON_TABLE('[ {"c1": null} ]','$[*]' COLUMNS( c1 INT PATH '$.c1' ERROR ON ERROR )) as jt`,
		output: `select * from json_table('[ {\"c1\": null} ]', '$[*]' columns(
	c1 INT path '$.c1' error on error 
	)
) as jt`,
	}, {
		input: `SELECT * FROM JSON_TABLE('[{"a":"3"},{"a":2},{"b":1},{"a":0},{"a":[1,2]}]', "$[*]" COLUMNS(rowid FOR ORDINALITY, ac VARCHAR(100) PATH "$.a" DEFAULT '111' ON EMPTY DEFAULT '999' ON ERROR,  aj JSON PATH "$.a" DEFAULT '{"x": 333}' ON EMPTY, bx INT EXISTS PATH "$.b" ) ) AS tt`,
		output: `select * from json_table('[{\"a\":\"3\"},{\"a\":2},{\"b\":1},{\"a\":0},{\"a\":[1,2]}]', '$[*]' columns(
	rowid for ordinality,
	ac VARCHAR(100) path '$.a' default '111' on empty default '999' on error ,
	aj JSON path '$.a' default '{\"x\": 333}' on empty ,
	bx INT exists path '$.b' 
	)
) as tt`,
	}, {
		input: `SELECT * FROM  JSON_TABLE(    '[ {"a": 1, "b": [11,111]}, {"a": 2, "b": [22,222]}, {"a":3}]',    '$[*]' COLUMNS(            a INT PATH '$.a',            NESTED PATH '$.b[*]' COLUMNS (b INT PATH '$')           )   ) AS jt WHERE b IS NOT NULL`,
		output: `select * from json_table('[ {\"a\": 1, \"b\": [11,111]}, {\"a\": 2, \"b\": [22,222]}, {\"a\":3}]', '$[*]' columns(
	a INT path '$.a' ,
	nested path '$.b[*]' columns(
	b INT path '$' 
)
	)
) as jt where b is not null`,
	}, {
		input: `SELECT * FROM  JSON_TABLE(    '[{"x":2,"y":"8"},{"x":"3","y":"7"},{"x":"4","y":6}]',    "$[1]" COLUMNS(      xval VARCHAR(100) PATH "$.x",      yval VARCHAR(100) PATH "$.y"    )  ) AS  jt1`,
		output: `select * from json_table('[{\"x\":2,\"y\":\"8\"},{\"x\":\"3\",\"y\":\"7\"},{\"x\":\"4\",\"y\":6}]', '$[1]' columns(
	xval VARCHAR(100) path '$.x' ,
	yval VARCHAR(100) path '$.y' 
	)
) as jt1`,
	}, {
		input: `SELECT * FROM  JSON_TABLE(    '[{"a": "a_val","b": [{"c": "c_val", "l": [1,2]}]},{"a": "a_val", "b": [{"c": "c_val","l": [11]}, {"c": "c_val", "l": [22]}]}]',    '$[*]' COLUMNS(      top_ord FOR ORDINALITY,      apath VARCHAR(10) PATH '$.a',      NESTED PATH '$.b[*]' COLUMNS (        bpath VARCHAR(10) PATH '$.c',        ord FOR ORDINALITY,        NESTED PATH '$.l[*]' COLUMNS (lpath varchar(10) PATH '$')        )    )) as jt`,
		output: `select * from json_table('[{\"a\": \"a_val\",\"b\": [{\"c\": \"c_val\", \"l\": [1,2]}]},{\"a\": \"a_val\", \"b\": [{\"c\": \"c_val\",\"l\": [11]}, {\"c\": \"c_val\", \"l\": [22]}]}]', '$[*]' columns(
	top_ord for ordinality,
	apath VARCHAR(10) path '$.a' ,
	nested path '$.b[*]' columns(
	bpath VARCHAR(10) path '$.c' ,
	ord for ordinality,
	nested path '$.l[*]' columns(
	lpath varchar(10) path '$' 
)
)
	)
) as jt`,
	}, {
		input: `SELECT * FROM JSON_TABLE('[{"x":2,"y":"8"},{"x":"3","y":"7"},{"x":"4","y":6}]', "$[1]" COLUMNS( xval VARCHAR(100) PATH "$.x", yval VARCHAR(100) PATH "$.y")) AS  jt1;`,
		output: `select * from json_table('[{\"x\":2,\"y\":\"8\"},{\"x\":\"3\",\"y\":\"7\"},{\"x\":\"4\",\"y\":6}]', '$[1]' columns(
	xval VARCHAR(100) path '$.x' ,
	yval VARCHAR(100) path '$.y' 
	)
) as jt1`,
	}, {
		input:  "SELECT JSON_ARRAY()",
		output: "select json_array() from dual",
	}, {
		input:  "SELECT JSON_ARRAY(1)",
		output: "select json_array(1) from dual",
	}, {
		input:  "SELECT JSON_ARRAY('abc')",
		output: "select json_array('abc') from dual",
	}, {
		input:  "SELECT JSON_ARRAY(BIN(11))",
		output: "select json_array(BIN(11)) from dual",
	}, {
		input:  `SELECT JSON_ARRAY(1, "abc", NULL, TRUE, CURTIME());`,
		output: `select json_array(1, 'abc', null, true, CURTIME()) from dual`,
	}, {
		input:  "SELECT JSON_OBJECT(1,2)",
		output: "select json_object(1, 2) from dual",
	}, {
		input:  "SELECT JSON_OBJECT(1,'abc')",
		output: "select json_object(1, 'abc') from dual",
	}, {
		input:  "SELECT JSON_OBJECT('abc',1)",
		output: "select json_object('abc', 1) from dual",
	}, {
		input:  "SELECT JSON_OBJECT(BIN(1),2)",
		output: "select json_object(BIN(1), 2) from dual",
	}, {
		input:  "SELECT JSON_OBJECT(BIN(1),2,'abc',ASCII(4))",
		output: "select json_object(BIN(1), 2, 'abc', ASCII(4)) from dual",
	}, {
		input:  "SELECT JSON_QUOTE(BIN(11))",
		output: "select json_quote(BIN(11)) from dual",
	}, {
		input:  `SELECT JSON_QUOTE('null'), JSON_QUOTE('"null"')`,
		output: `select json_quote('null'), json_quote('\"null\"') from dual`,
	}, {
		input:  "select t1.a, dt.a from t1, lateral (select t1.a+t2.a as a from t2) dt",
		output: "select t1.a, dt.a from t1, lateral (select t1.a + t2.a as a from t2) as dt",
	}, {
		input:  "select b from v1 vq1, lateral (select count(*) from v1 vq2 having vq1.b = 3) dt",
		output: "select b from v1 as vq1, lateral (select count(*) from v1 as vq2 having vq1.b = 3) as dt",
	}, {
		input:  `SELECT JSON_SCHEMA_VALID('{"type":"string","pattern":"("}', '"abc"')`,
		output: `select json_schema_valid('{\"type\":\"string\",\"pattern\":\"(\"}', '\"abc\"') from dual`,
	}, {
		input:  `SELECT JSON_SCHEMA_VALID('{"type":"string","pattern":"("}', @a)`,
		output: `select json_schema_valid('{\"type\":\"string\",\"pattern\":\"(\"}', @a) from dual`,
	}, {
		input:  `SELECT JSON_SCHEMA_VALID(@b, BIN(1))`,
		output: `select json_schema_valid(@b, BIN(1)) from dual`,
	}, {
		input:  `SELECT JSON_SCHEMA_VALID(N'{"type":"string","pattern":"("}', '"abc"')`,
		output: `select json_schema_valid(N'{\"type\":\"string\",\"pattern\":\"(\"}', '\"abc\"') from dual`,
		/*We need to ignore this test because, after the normalizer, we change the produced NChar
		string into an introducer expression, so the vttablet will never see a NChar string */
		ignoreNormalizerTest: true,
	}, {
		input:  `SELECT JSON_SCHEMA_VALIDATION_REPORT('{"type":"string","pattern":"("}', '"abc"')`,
		output: `select json_schema_validation_report('{\"type\":\"string\",\"pattern\":\"(\"}', '\"abc\"') from dual`,
	}, {
		input:  `SELECT JSON_SCHEMA_VALIDATION_REPORT('{"type":"string","pattern":"("}', @a)`,
		output: `select json_schema_validation_report('{\"type\":\"string\",\"pattern\":\"(\"}', @a) from dual`,
	}, {
		input:  `SELECT JSON_SCHEMA_VALIDATION_REPORT(@b, BIN(1))`,
		output: `select json_schema_validation_report(@b, BIN(1)) from dual`,
	}, {
		input:  `SELECT JSON_SCHEMA_VALIDATION_REPORT(N'{"type":"string","pattern":"("}', '"abc"')`,
		output: `select json_schema_validation_report(N'{\"type\":\"string\",\"pattern\":\"(\"}', '\"abc\"') from dual`,
		/*We need to ignore this test because, after the normalizer, we change the produced NChar
		string into an introducer expression, so the vttablet will never see a NChar string */
		ignoreNormalizerTest: true,
	}, {
		input:  `SELECT JSON_CONTAINS('{"a": 1, "b": 2, "c": {"d": 4}}', '1')`,
		output: `select json_contains('{\"a\": 1, \"b\": 2, \"c\": {\"d\": 4}}', '1') from dual`,
	}, {
		input:  "SELECT JSON_CONTAINS(@j, @j2)",
		output: "select json_contains(@j, @j2) from dual",
	}, {
		input:  "SELECT JSON_CONTAINS(@j, @j2,'$.a', @j)",
		output: "select json_contains(@j, @j2, '$.a', @j) from dual",
	}, {
		input:  "SELECT JSON_CONTAINS_PATH(@j, 'one', '$.a', '$.e')",
		output: "select json_contains_path(@j, 'one', '$.a', '$.e') from dual",
	}, {
		input:  `SELECT JSON_CONTAINS_PATH('{"a": 1, "b": 2, "c": {"d": 4}}', 'one', '$.a', '$.e')`,
		output: `select json_contains_path('{\"a\": 1, \"b\": 2, \"c\": {\"d\": 4}}', 'one', '$.a', '$.e') from dual`,
	}, {
		input:  "SELECT JSON_CONTAINS_PATH(@j, TRIM('one'), '$.a', '$.e')",
		output: "select json_contains_path(@j, trim('one'), '$.a', '$.e') from dual",
	}, {
		input:  "SELECT JSON_CONTAINS_PATH(@j, @k, '$.a', @i)",
		output: "select json_contains_path(@j, @k, '$.a', @i) from dual",
	}, {
		input:  "SELECT JSON_EXTRACT(@j, '$.a')",
		output: "select json_extract(@j, '$.a') from dual",
	}, {
		input:  `SELECT c, JSON_EXTRACT(c, "$.id"), g FROM jemp WHERE JSON_EXTRACT(c, "$.id") > 1 ORDER BY JSON_EXTRACT(c, "$.name")`,
		output: "select c, json_extract(c, '$.id'), g from jemp where json_extract(c, '$.id') > 1 order by json_extract(c, '$.name') asc",
	}, {
		input:  `SELECT JSON_EXTRACT('{"a": 1, "b": 2, "c": {"d": 4}}', '$.a', @j)`,
		output: `select json_extract('{\"a\": 1, \"b\": 2, \"c\": {\"d\": 4}}', '$.a', @j) from dual`,
	}, {
		input:  "SELECT JSON_EXTRACT(@k, TRIM('abc'))",
		output: `select json_extract(@k, trim('abc')) from dual`,
	}, {
		input:  `SELECT JSON_KEYS('{\"a\": 1, \"b\": 2, \"c\": {\"d\": 4}}', '$.a')`,
		output: `select json_keys('{\"a\": 1, \"b\": 2, \"c\": {\"d\": 4}}', '$.a') from dual`,
	}, {
		input:  `SELECT JSON_KEYS('{\"a\": 1, \"b\": 2, \"c\": {\"d\": 4}}')`,
		output: `select json_keys('{\"a\": 1, \"b\": 2, \"c\": {\"d\": 4}}') from dual`,
	}, {
		input:  `SELECT JSON_OVERLAPS('{\"a\": 1, \"b\": 2, \"c\": {\"d\": 4}}', '$.a')`,
		output: `select json_overlaps('{\"a\": 1, \"b\": 2, \"c\": {\"d\": 4}}', '$.a') from dual`,
	}, {
		input:  "SELECT JSON_OVERLAPS(@j, @k)",
		output: "select json_overlaps(@j, @k) from dual",
	}, {
		input:  "SELECT JSON_OVERLAPS(@j, BIN(1))",
		output: "select json_overlaps(@j, BIN(1)) from dual",
	}, {
		input:  "SELECT JSON_SEARCH(@j, 'one', 'abc')",
		output: "select json_search(@j, 'one', 'abc') from dual",
	}, {
		input:  `SELECT JSON_SEARCH('{\"a\": 1, \"b\": 2, \"c\": {\"d\": 4}}', @j, BIN(2))`,
		output: `select json_search('{\"a\": 1, \"b\": 2, \"c\": {\"d\": 4}}', @j, BIN(2)) from dual`,
	}, {
		input:  `SELECT JSON_SEARCH('{\"a\": 1, \"b\": 2, \"c\": {\"d\": 4}}', 'all', '10', NULL)`,
		output: `select json_search('{\"a\": 1, \"b\": 2, \"c\": {\"d\": 4}}', 'all', '10', null) from dual`,
	}, {
		input:  "SELECT JSON_SEARCH(@j, 'all', '%b%', '', '$[3]')",
		output: "select json_search(@j, 'all', '%b%', '', '$[3]') from dual",
	}, {
		input:  "SELECT JSON_SEARCH(@j, 'all', '%b%', 'a', '$[3]')",
		output: "select json_search(@j, 'all', '%b%', 'a', '$[3]') from dual",
	}, {
		input:  `SELECT JSON_VALUE('{\"a\": 1, \"b\": 2, \"c\": {\"d\": 4}}', '$.a')`,
		output: `select json_value('{\"a\": 1, \"b\": 2, \"c\": {\"d\": 4}}', '$.a') from dual`,
	}, {
		input:  `SELECT JSON_VALUE(@j, @k)`,
		output: `select json_value(@j, @k) from dual`,
	}, {
		input:  `select json_value(@j, @k RETURNING FLOAT) from dual`,
		output: `select json_value(@j, @k returning FLOAT) from dual`,
	}, {
		input:  `select json_value(@j, @k RETURNING DECIMAL(4,2)) from dual`,
		output: `select json_value(@j, @k returning DECIMAL(4, 2)) from dual`,
	}, {
		input:  `SELECT JSON_VALUE('{"fname": "Joe", "lname": "Palmer"}', '$.fname' returning char(49) Charset utf8mb4 error on error)`,
		output: `select json_value('{\"fname\": \"Joe\", \"lname\": \"Palmer\"}', '$.fname' returning char(49) character set utf8mb4 error on error) from dual`,
	}, {
		input:  `SELECT JSON_VALUE('{"item": "shoes", "price": "49.95"}', '$.price' NULL ON EMPTY) `,
		output: `select json_value('{\"item\": \"shoes\", \"price\": \"49.95\"}', '$.price' null on empty) from dual`,
	}, {
		input:  `SELECT JSON_VALUE('{"item": "shoes", "price": "49.95"}', '$.price' NULL ON ERROR) `,
		output: `select json_value('{\"item\": \"shoes\", \"price\": \"49.95\"}', '$.price' null on error) from dual`,
	}, {
		input:  `SELECT JSON_VALUE('{"item": "shoes", "price": "49.95"}', '$.price' NULL ON EMPTY ERROR ON ERROR) `,
		output: `select json_value('{\"item\": \"shoes\", \"price\": \"49.95\"}', '$.price' null on empty error on error) from dual`,
	}, {
		input:  `select json_value(@j, @k RETURNING FLOAT NULL ON EMPTY ERROR ON ERROR) from dual`,
		output: `select json_value(@j, @k returning FLOAT null on empty error on error) from dual`,
	}, {
		input:  `SELECT 17 MEMBER OF ('[23, "abc", 17, "ab", 10]')`,
		output: `select 17 member of ('[23, \"abc\", 17, \"ab\", 10]') from dual`,
	}, {
		input:  "SELECT @j MEMBER OF (@k)",
		output: "select @j member of (@k) from dual",
	}, {
		input:  `SELECT 17 MEMBER OF('[23, "abc", "17", "ab", 10]'), "17" MEMBER OF('[23, "abc", 17, "ab", 10]')`,
		output: `select 17 member of ('[23, \"abc\", \"17\", \"ab\", 10]'), '17' member of ('[23, \"abc\", 17, \"ab\", 10]') from dual`,
	}, {
		input:  `SELECT JSON_DEPTH('{}'), JSON_DEPTH('[]'), JSON_DEPTH('true')`,
		output: `select json_depth('{}'), json_depth('[]'), json_depth('true') from dual`,
	}, {
		input:  `SELECT JSON_LENGTH('{"a": 1, "b": {"c": 30}}')`,
		output: `select json_length('{\"a\": 1, \"b\": {\"c\": 30}}') from dual`,
	}, {
		input:  `SELECT JSON_LENGTH('{"a": 1, "b": {"c": 30}}', '$.b');`,
		output: `select json_length('{\"a\": 1, \"b\": {\"c\": 30}}', '$.b') from dual`,
	}, {
		input:  `SELECT JSON_LENGTH('{\"a\": 1, \"b\": {\"c\": 30}}', @j);`,
		output: `select json_length('{\"a\": 1, \"b\": {\"c\": 30}}', @j) from dual`,
	}, {
		input:  `SELECT jcol, JSON_LENGTH(jcol)`,
		output: `select jcol, json_length(jcol) from dual`,
	}, {
		input:  "SELECT JSON_TYPE(@j)",
		output: "select json_type(@j) from dual",
	}, {
		input:  `SELECT JSON_TYPE(JSON_EXTRACT(@j, '$.a[0]'))`,
		output: `select json_type(json_extract(@j, '$.a[0]')) from dual`,
	}, {
		input:  `SELECT JSON_VALID('{\"a\": 1}')`,
		output: `select json_valid('{\"a\": 1}') from dual`,
	}, {
		input:  "SELECT JSON_VALID(@j)",
		output: "select json_valid(@j) from dual",
	}, {
		input:  `SELECT JSON_ARRAY_APPEND('{ "a": 1, "b": [2, 3]}','$[1]', 'x')`,
		output: `select json_array_append('{ \"a\": 1, \"b\": [2, 3]}', '$[1]', 'x') from dual`,
	}, {
		input:  `SELECT JSON_ARRAY_APPEND('{ "a": 1, "b": [2, 3]}','$[1]', 'x', '$[2]', 1)`,
		output: `select json_array_append('{ \"a\": 1, \"b\": [2, 3]}', '$[1]', 'x', '$[2]', 1) from dual`,
	}, {
		input:  `SELECT JSON_ARRAY_APPEND('{ "a": 1, "b": [2, 3]}','$[1]', 'x', @i, @j)`,
		output: `select json_array_append('{ \"a\": 1, \"b\": [2, 3]}', '$[1]', 'x', @i, @j) from dual`,
	}, {
		input:  `SELECT JSON_ARRAY_APPEND('{ "a": 1, "b": [2, 3]}', @j, 1)`,
		output: `select json_array_append('{ \"a\": 1, \"b\": [2, 3]}', @j, 1) from dual`,
	}, {
		input:  `SELECT JSON_ARRAY_APPEND('{ "a": 1, "b": [2, 3]}', '$[1]', @j)`,
		output: `select json_array_append('{ \"a\": 1, \"b\": [2, 3]}', '$[1]', @j) from dual`,
	}, {
		input:  `SELECT JSON_ARRAY_APPEND('{ "a": 1, "b": [2, 3]}', @j, @k)`,
		output: `select json_array_append('{ \"a\": 1, \"b\": [2, 3]}', @j, @k) from dual`,
	}, {
		input:  "SELECT JSON_ARRAY_APPEND(@i,@j,@k)",
		output: `select json_array_append(@i, @j, @k) from dual`,
	}, {
		input:  `SELECT JSON_ARRAY_INSERT('{ "a": 1, "b": [2, 3]}','$[1]', 'x')`,
		output: `select json_array_insert('{ \"a\": 1, \"b\": [2, 3]}', '$[1]', 'x') from dual`,
	}, {
		input:  `SELECT JSON_ARRAY_INSERT('{ "a": 1, "b": [2, 3]}','$[1]', 'x', '$[2]', 1)`,
		output: `select json_array_insert('{ \"a\": 1, \"b\": [2, 3]}', '$[1]', 'x', '$[2]', 1) from dual`,
	}, {
		input:  `SELECT JSON_ARRAY_INSERT('{ "a": 1, "b": [2, 3]}','$[1]', 'x', @i, @j)`,
		output: `select json_array_insert('{ \"a\": 1, \"b\": [2, 3]}', '$[1]', 'x', @i, @j) from dual`,
	}, {
		input:  `SELECT JSON_ARRAY_INSERT('{ "a": 1, "b": [2, 3]}', @j, 1)`,
		output: `select json_array_insert('{ \"a\": 1, \"b\": [2, 3]}', @j, 1) from dual`,
	}, {
		input:  `SELECT JSON_ARRAY_INSERT('{ "a": 1, "b": [2, 3]}', '$[1]', @j)`,
		output: `select json_array_insert('{ \"a\": 1, \"b\": [2, 3]}', '$[1]', @j) from dual`,
	}, {
		input:  `SELECT JSON_ARRAY_INSERT('{ "a": 1, "b": [2, 3]}', @j, @k)`,
		output: `select json_array_insert('{ \"a\": 1, \"b\": [2, 3]}', @j, @k) from dual`,
	}, {
		input:  "SELECT JSON_ARRAY_INSERT(@i,@j,@k)",
		output: "select json_array_insert(@i, @j, @k) from dual",
	}, {
		input:  "SELECT JSON_ARRAY_INSERT(@j, '$[0]', 'x', '$[2][1]', 'y')",
		output: "select json_array_insert(@j, '$[0]', 'x', '$[2][1]', 'y') from dual",
	}, {
		input:  `SELECT JSON_INSERT('{ "a": 1, "b": [2, 3]}','$[1]', 'x')`,
		output: `select json_insert('{ \"a\": 1, \"b\": [2, 3]}', '$[1]', 'x') from dual`,
	}, {
		input:  `SELECT JSON_INSERT('{ "a": 1, "b": [2, 3]}','$[1]', 'x', '$[2]', 1)`,
		output: `select json_insert('{ \"a\": 1, \"b\": [2, 3]}', '$[1]', 'x', '$[2]', 1) from dual`,
	}, {
		input:  `SELECT JSON_INSERT('{ "a": 1, "b": [2, 3]}','$[1]', 'x', @i, @j)`,
		output: `select json_insert('{ \"a\": 1, \"b\": [2, 3]}', '$[1]', 'x', @i, @j) from dual`,
	}, {
		input:  `SELECT JSON_INSERT('{ "a": 1, "b": [2, 3]}', @j, 1)`,
		output: `select json_insert('{ \"a\": 1, \"b\": [2, 3]}', @j, 1) from dual`,
	}, {
		input:  `SELECT JSON_INSERT('{ "a": 1, "b": [2, 3]}', '$[1]', @j)`,
		output: `select json_insert('{ \"a\": 1, \"b\": [2, 3]}', '$[1]', @j) from dual`,
	}, {
		input:  `SELECT JSON_INSERT('{ "a": 1, "b": [2, 3]}', @j, @k)`,
		output: `select json_insert('{ \"a\": 1, \"b\": [2, 3]}', @j, @k) from dual`,
	}, {
		input:  "SELECT JSON_INSERT(@i,@j,@k)",
		output: "select json_insert(@i, @j, @k) from dual",
	}, {
		input:  "SELECT JSON_INSERT(@j, '$.a', 10, '$.c', '[true, false]')",
		output: "select json_insert(@j, '$.a', 10, '$.c', '[true, false]') from dual",
	}, {
		input:  `SELECT JSON_REPLACE('{ "a": 1, "b": [2, 3]}','$[1]', 'x')`,
		output: `select json_replace('{ \"a\": 1, \"b\": [2, 3]}', '$[1]', 'x') from dual`,
	}, {
		input:  `SELECT JSON_REPLACE('{ "a": 1, "b": [2, 3]}','$[1]', 'x', '$[2]', 1)`,
		output: `select json_replace('{ \"a\": 1, \"b\": [2, 3]}', '$[1]', 'x', '$[2]', 1) from dual`,
	}, {
		input:  `SELECT JSON_REPLACE('{ "a": 1, "b": [2, 3]}','$[1]', 'x', @i, @j)`,
		output: `select json_replace('{ \"a\": 1, \"b\": [2, 3]}', '$[1]', 'x', @i, @j) from dual`,
	}, {
		input:  `SELECT JSON_REPLACE('{ "a": 1, "b": [2, 3]}', @j, 1)`,
		output: `select json_replace('{ \"a\": 1, \"b\": [2, 3]}', @j, 1) from dual`,
	}, {
		input:  `SELECT JSON_REPLACE('{ "a": 1, "b": [2, 3]}', '$[1]', @j)`,
		output: `select json_replace('{ \"a\": 1, \"b\": [2, 3]}', '$[1]', @j) from dual`,
	}, {
		input:  `SELECT JSON_REPLACE('{ "a": 1, "b": [2, 3]}', @j, @k)`,
		output: `select json_replace('{ \"a\": 1, \"b\": [2, 3]}', @j, @k) from dual`,
	}, {
		input:  "SELECT JSON_REPLACE(@i,@j,@k)",
		output: "select json_replace(@i, @j, @k) from dual",
	}, {
		input:  "SELECT JSON_REPLACE(@j, '$.a', 10, '$.c', '[true, false]')",
		output: "select json_replace(@j, '$.a', 10, '$.c', '[true, false]') from dual",
	}, {
		input:  `SELECT JSON_SET('{ "a": 1, "b": [2, 3]}','$[1]', 'x')`,
		output: `select json_set('{ \"a\": 1, \"b\": [2, 3]}', '$[1]', 'x') from dual`,
	}, {
		input:  `SELECT JSON_SET('{ "a": 1, "b": [2, 3]}','$[1]', 'x', '$[2]', 1)`,
		output: `select json_set('{ \"a\": 1, \"b\": [2, 3]}', '$[1]', 'x', '$[2]', 1) from dual`,
	}, {
		input:  `SELECT JSON_SET('{ "a": 1, "b": [2, 3]}','$[1]', 'x', @i, @j)`,
		output: `select json_set('{ \"a\": 1, \"b\": [2, 3]}', '$[1]', 'x', @i, @j) from dual`,
	}, {
		input:  `SELECT JSON_SET('{ "a": 1, "b": [2, 3]}', @j, 1)`,
		output: `select json_set('{ \"a\": 1, \"b\": [2, 3]}', @j, 1) from dual`,
	}, {
		input:  `SELECT JSON_SET('{ "a": 1, "b": [2, 3]}', '$[1]', @j)`,
		output: `select json_set('{ \"a\": 1, \"b\": [2, 3]}', '$[1]', @j) from dual`,
	}, {
		input:  `SELECT JSON_SET('{ "a": 1, "b": [2, 3]}', @j, @k)`,
		output: `select json_set('{ \"a\": 1, \"b\": [2, 3]}', @j, @k) from dual`,
	}, {
		input:  "SELECT JSON_SET(@i,@j,@k)",
		output: "select json_set(@i, @j, @k) from dual",
	}, {
		input:  "SELECT JSON_SET(@j, '$.a', 10, '$.c', '[true, false]')",
		output: "select json_set(@j, '$.a', 10, '$.c', '[true, false]') from dual",
	}, {
		input:  "SELECT JSON_MERGE('[1, 2]', '[true, false]')",
		output: "select json_merge('[1, 2]', '[true, false]') from dual",
	}, {
		input:  "SELECT JSON_MERGE('[1, 2]', '[true, false]', 'hello')",
		output: "select json_merge('[1, 2]', '[true, false]', 'hello') from dual",
	}, {
		input:  "SELECT JSON_MERGE('[1, 2]', @i)",
		output: "select json_merge('[1, 2]', @i) from dual",
	}, {
		input:  "SELECT JSON_MERGE(@i, @j)",
		output: "select json_merge(@i, @j) from dual",
	}, {
		input:  "SELECT JSON_MERGE(@i, @j, @k)",
		output: "select json_merge(@i, @j, @k) from dual",
	}, {
		input:  "SELECT JSON_MERGE(@i, '[true, false]')",
		output: "select json_merge(@i, '[true, false]') from dual",
	}, {
		input:  `SELECT JSON_MERGE_PATCH('{"name": "x"}', '{"id": 47}')`,
		output: `select json_merge_patch('{\"name\": \"x\"}', '{\"id\": 47}') from dual`,
	}, {
		input:  `SELECT JSON_MERGE_PATCH('{ "a": 1, "b":2 }','{ "a": 3, "c":4 }','{ "a": 5, "d":6 }');`,
		output: `select json_merge_patch('{ \"a\": 1, \"b\":2 }', '{ \"a\": 3, \"c\":4 }', '{ \"a\": 5, \"d\":6 }') from dual`,
	}, {
		input:  "SELECT JSON_MERGE_PATCH('[1, 2]', '[true, false]', 'hello')",
		output: "select json_merge_patch('[1, 2]', '[true, false]', 'hello') from dual",
	}, {
		input:  "SELECT JSON_MERGE_PATCH('[1, 2]', @i)",
		output: "select json_merge_patch('[1, 2]', @i) from dual",
	}, {
		input:  "SELECT JSON_MERGE_PATCH(@i, @j)",
		output: "select json_merge_patch(@i, @j) from dual",
	}, {
		input:  "SELECT JSON_MERGE_PATCH(@i, '[true, false]')",
		output: "select json_merge_patch(@i, '[true, false]') from dual",
	}, {
		input:  `SELECT JSON_MERGE_PRESERVE('{"name": "x"}', '{"id": 47}')`,
		output: `select json_merge_preserve('{\"name\": \"x\"}', '{\"id\": 47}') from dual`,
	}, {
		input:  `SELECT JSON_MERGE_PRESERVE('{ "a": 1, "b":2 }','{ "a": 3, "c":4 }','{ "a": 5, "d":6 }');`,
		output: `select json_merge_preserve('{ \"a\": 1, \"b\":2 }', '{ \"a\": 3, \"c\":4 }', '{ \"a\": 5, \"d\":6 }') from dual`,
	}, {
		input:  "SELECT JSON_MERGE_PRESERVE('[1, 2]', '[true, false]', 'hello')",
		output: "select json_merge_preserve('[1, 2]', '[true, false]', 'hello') from dual",
	}, {
		input:  "SELECT JSON_MERGE_PRESERVE('[1, 2]', @i)",
		output: "select json_merge_preserve('[1, 2]', @i) from dual",
	}, {
		input:  "SELECT JSON_MERGE_PRESERVE(@i, @j)",
		output: "select json_merge_preserve(@i, @j) from dual",
	}, {
		input:  "SELECT JSON_MERGE_PRESERVE(@i, '[true, false]')",
		output: "select json_merge_preserve(@i, '[true, false]') from dual",
	}, {
		input:  "SELECT JSON_REMOVE(@i, '$[1]')",
		output: "select json_remove(@i, '$[1]') from dual",
	}, {
		input:  `SELECT JSON_REMOVE('["a", ["b", "c"], "d"]', '$[1]')`,
		output: `select json_remove('[\"a\", [\"b\", \"c\"], \"d\"]', '$[1]') from dual`,
	}, {
		input:  `SELECT JSON_REMOVE('["a", ["b", "c"], "d"]', @i)`,
		output: `select json_remove('[\"a\", [\"b\", \"c\"], \"d\"]', @i) from dual`,
	}, {
		input:  `SELECT JSON_REMOVE('["a", ["b", "c"], "d"]', @i, @j, '$[0]', '$[1]','$[2]')`,
		output: `select json_remove('[\"a\", [\"b\", \"c\"], \"d\"]', @i, @j, '$[0]', '$[1]', '$[2]') from dual`,
	}, {
		input:  "SELECT JSON_UNQUOTE('abc')",
		output: "select json_unquote('abc') from dual",
	}, {
		input:  `SELECT JSON_UNQUOTE('\"\\\\t\\\\u0032\"')`,
		output: `select json_unquote('\"\\\\t\\\\u0032\"') from dual`,
	}, {
		input:  "SELECT JSON_UNQUOTE(@j)",
		output: "select json_unquote(@j) from dual",
	}, {
		input:  "CREATE TABLE ts (id INT, purchased DATE) PARTITION BY RANGE( YEAR(purchased) ) SUBPARTITION BY HASH( TO_DAYS(purchased) ) ( PARTITION p0 VALUES LESS THAN (1990) (SUBPARTITION s0,SUBPARTITION s1),PARTITION p1 VALUES LESS THAN (2000),PARTITION p2 VALUES LESS THAN MAXVALUE (SUBPARTITION s2,SUBPARTITION s3));",
		output: "create table ts (\n\tid INT,\n\tpurchased DATE\n)\npartition by range (YEAR(purchased)) subpartition by hash (TO_DAYS(purchased))\n(partition p0 values less than (1990) (subpartition s0, subpartition s1),\n partition p1 values less than (2000),\n partition p2 values less than maxvalue (subpartition s2, subpartition `s3`))",
	}, {
		input:  "SELECT REGEXP_INSTR('dog cat dog', 'dog')",
		output: "select regexp_instr('dog cat dog', 'dog') from dual",
	}, {
		input:  "SELECT REGEXP_INSTR('aa aaa aaaa aaaa aaaa aaaa', 'a{4}',1)",
		output: "select regexp_instr('aa aaa aaaa aaaa aaaa aaaa', 'a{4}', 1) from dual",
	}, {
		input:  "SELECT REGEXP_INSTR('aa aaa aaaa aaaa aaaa aaaa', 'a{4}',1,TRIM('2'))",
		output: "select regexp_instr('aa aaa aaaa aaaa aaaa aaaa', 'a{4}', 1, trim('2')) from dual",
	}, {
		input:  "SELECT REGEXP_INSTR('aa aaa aaaa aaaa aaaa aaaa', 'a{4}',1,TRIM('2'),0)",
		output: "select regexp_instr('aa aaa aaaa aaaa aaaa aaaa', 'a{4}', 1, trim('2'), 0) from dual",
	}, {
		input:  "SELECT REGEXP_INSTR('aa aaa aaaa aaaa aaaa aaaa', 'a{4}',1,TRIM('2'),0, 'c')",
		output: "select regexp_instr('aa aaa aaaa aaaa aaaa aaaa', 'a{4}', 1, trim('2'), 0, 'c') from dual",
	}, {
		input:  "SELECT REGEXP_LIKE('dog cat dog', 'dog')",
		output: "select regexp_like('dog cat dog', 'dog') from dual",
	}, {
		input:  "SELECT NOT REGEXP_LIKE('dog cat dog', 'dog')",
		output: "select not regexp_like('dog cat dog', 'dog') from dual",
	}, {
		input:  "SELECT REGEXP_LIKE('aa aaa aaaa aaaa aaaa aaaa', 'a{4}',1)",
		output: "select regexp_like('aa aaa aaaa aaaa aaaa aaaa', 'a{4}', 1) from dual",
	}, {
		input:  "SELECT REGEXP_REPLACE('a b c', 'b', 'X');",
		output: "select regexp_replace('a b c', 'b', 'X') from dual",
	}, {
		input:  "SELECT REGEXP_REPLACE('abc def ghi', '[a-z]+', 'X', 1);",
		output: "select regexp_replace('abc def ghi', '[a-z]+', 'X', 1) from dual",
	}, {
		input:  "SELECT REGEXP_REPLACE('abc def ghi', '[a-z]+', 'X', 1, 3);",
		output: "select regexp_replace('abc def ghi', '[a-z]+', 'X', 1, 3) from dual",
	}, {
		input:  "SELECT REGEXP_REPLACE('abc def ghi', '[a-z]+', 'X', 1, 3, 'c');",
		output: "select regexp_replace('abc def ghi', '[a-z]+', 'X', 1, 3, 'c') from dual",
	}, {
		input:  "SELECT REGEXP_SUBSTR('abc def ghi', '[a-z]+');",
		output: "select regexp_substr('abc def ghi', '[a-z]+') from dual",
	}, {
		input:  "SELECT REGEXP_SUBSTR('abc def ghi', '[a-z]+', 1);",
		output: "select regexp_substr('abc def ghi', '[a-z]+', 1) from dual",
	}, {
		input:  "SELECT REGEXP_SUBSTR('abc def ghi', '[a-z]+', 1, 3);",
		output: "select regexp_substr('abc def ghi', '[a-z]+', 1, 3) from dual",
	}, {
		input:  "SELECT REGEXP_SUBSTR('abc def ghi', '[a-z]+', 1, 3, TRIM(' n '));",
		output: "select regexp_substr('abc def ghi', '[a-z]+', 1, 3, trim(' n ')) from dual",
	}, {
		input:  "SELECT 'Michael!' RLIKE '.*';",
		output: "select 'Michael!' regexp '.*' from dual",
	}, {
		input:  "SELECT TRIM('Michael!') RLIKE @j",
		output: "select trim('Michael!') regexp @j from dual",
	}, {
		input:  "SELECT INSERT('Quadratic', 3, 4, 'What')",
		output: "select insert('Quadratic', 3, 4, 'What') from dual",
	}, {
		input:  "SELECT INTERVAL(1, 3, 4)",
		output: "select interval(1, 3, 4) from dual",
	}, {
		input:  "SELECT POSITION('bar' IN 'foobarbar')",
		output: "select locate('bar', 'foobarbar') from dual",
	}, {
		input:  "SELECT CHAR(77,121,83,81,'76' USING utf8mb4)",
		output: "select char(77, 121, 83, 81, '76' using utf8mb4) from dual",
	}, {
		input:  "SELECT val, CUME_DIST() OVER w, ROW_NUMBER() OVER w, DENSE_RANK() OVER w, PERCENT_RANK() OVER w, RANK() OVER w AS 'cd' FROM numbers",
		output: "select val, cume_dist() over w, row_number() over w, dense_rank() over w, percent_rank() over w, rank() over w as cd from numbers",
	}, {
		input:  "SELECT year, country, product, profit, CUME_DIST() OVER() AS total_profit FROM sales",
		output: "select `year`, country, product, profit, cume_dist() over () as total_profit from sales",
	}, {
		input:  "SELECT val, CUME_DIST() OVER (ORDER BY val) AS 'cd' FROM numbers",
		output: "select val, cume_dist() over ( order by val asc) as cd from numbers",
	}, {
		input:  "SELECT val, CUME_DIST() OVER (PARTITION BY z ORDER BY val, subject DESC ROWS CURRENT ROW) AS 'cd' FROM numbers",
		output: "select val, cume_dist() over ( partition by z order by val asc, subject desc rows current row) as cd from numbers",
	}, {
		input:  "SELECT val, CUME_DIST() OVER (val PARTITION BY z, subject ORDER BY val, subject DESC ROWS CURRENT ROW) AS 'cd' FROM numbers",
		output: "select val, cume_dist() over ( val partition by z, subject order by val asc, subject desc rows current row) as cd from numbers",
	}, {
		input:  "SELECT val, FIRST_VALUE(val) OVER w FROM numbers",
		output: "select val, first_value(val) over w from numbers",
	}, {
		input:  "SELECT val, LAST_VALUE(val) IGNORE NULLS OVER w FROM numbers",
		output: "select val, last_value(val) ignore nulls over w from numbers",
	}, {
		input:  "SELECT NTILE(1) OVER w, NTILE(0) OVER w  FROM numbers",
		output: "select ntile(1) over w, ntile(0) over w from numbers",
	}, {
		input:  "SELECT NTILE(NULL) OVER w FROM numbers",
		output: "select ntile(null) over w from numbers",
	}, {
		input:  "SELECT NTILE(@val) OVER w FROM numbers",
		output: "select ntile(@val) over w from numbers",
	}, {
		input:  "SELECT NTH_VALUE(@z,1) OVER w, NTH_VALUE('val',0) OVER w FROM numbers",
		output: "select nth_value(@z, 1) over w, nth_value('val', 0) over w from numbers",
	}, {
		input:  "SELECT NTH_VALUE(val,NULL) FROM FIRST OVER w FROM numbers",
		output: "select nth_value(val, null) respect nulls over w from numbers",
	}, {
		input:  "SELECT NTH_VALUE(val,NULL) RESPECT NULLS OVER w FROM numbers",
		output: "select nth_value(val, null) respect nulls over w from numbers",
	}, {
		input:  "SELECT LAG(val) OVER w, LEAD(TRIM('abc')) OVER w FROM numbers",
		output: "select lag(val) over w, lead(trim('abc')) over w from numbers",
	}, {
		input:  "SELECT LAG(val, 10) OVER w, LEAD('val', null) OVER w, LEAD(val, 1, ASCII(1)) OVER w FROM numbers",
		output: "select lag(val, 10) over w, lead('val', null) over w, lead(val, 1, ASCII(1)) over w from numbers",
	}, {
		input:  "SELECT val, ROW_NUMBER() OVER (ORDER BY val) AS 'row_number' FROM numbers WINDOW w AS (ORDER BY val);",
		output: "select val, row_number() over ( order by val asc) as `row_number` from numbers window w AS ( order by val asc)",
	}, {
		input:  "SELECT time, subject, val, FIRST_VALUE(val)  OVER w AS 'first', LAST_VALUE(val) OVER w AS 'last', NTH_VALUE(val, 2) OVER w AS 'second', NTH_VALUE(val, 4) OVER w AS 'fourth' FROM observations WINDOW w AS (PARTITION BY subject ORDER BY time ROWS UNBOUNDED PRECEDING);",
		output: "select `time`, subject, val, first_value(val) over w as `first`, last_value(val) over w as `last`, nth_value(val, 2) over w as `second`, nth_value(val, 4) over w as fourth from observations window w AS ( partition by subject order by `time` asc rows unbounded preceding)",
	}, {
		input:  "SELECT time, subject, val, FIRST_VALUE(val)  OVER w AS 'first', LAST_VALUE(val) OVER w AS 'last', NTH_VALUE(val, 2) OVER w AS 'second', NTH_VALUE(val, 4) OVER w AS 'fourth' FROM observations WINDOW w AS (PARTITION BY subject ORDER BY time RANGE 10 PRECEDING);",
		output: "select `time`, subject, val, first_value(val) over w as `first`, last_value(val) over w as `last`, nth_value(val, 2) over w as `second`, nth_value(val, 4) over w as fourth from observations window w AS ( partition by subject order by `time` asc range 10 preceding)",
	}, {
		input:  "SELECT time, subject, val, FIRST_VALUE(val)  OVER w AS 'first', LAST_VALUE(val) OVER w AS 'last', NTH_VALUE(val, 2) OVER w AS 'second', NTH_VALUE(val, 4) OVER w AS 'fourth' FROM observations WINDOW w AS (PARTITION BY subject ORDER BY time ROWS INTERVAL 5 DAY PRECEDING);",
		output: "select `time`, subject, val, first_value(val) over w as `first`, last_value(val) over w as `last`, nth_value(val, 2) over w as `second`, nth_value(val, 4) over w as fourth from observations window w AS ( partition by subject order by `time` asc rows interval 5 DAY preceding)",
	}, {
		input:  "SELECT time, subject, val, FIRST_VALUE(val)  OVER w AS 'first', LAST_VALUE(val) OVER w AS 'last', NTH_VALUE(val, 2) OVER w AS 'second', NTH_VALUE(val, 4) OVER w AS 'fourth' FROM observations WINDOW w AS (PARTITION BY subject ORDER BY time RANGE 5 FOLLOWING);",
		output: "select `time`, subject, val, first_value(val) over w as `first`, last_value(val) over w as `last`, nth_value(val, 2) over w as `second`, nth_value(val, 4) over w as fourth from observations window w AS ( partition by subject order by `time` asc range 5 following)",
	}, {
		input:  "SELECT time, subject, val, FIRST_VALUE(val)  OVER w AS 'first', LAST_VALUE(val) OVER w AS 'last', NTH_VALUE(val, 2) OVER w AS 'second', NTH_VALUE(val, 4) OVER w AS 'fourth' FROM observations WINDOW w AS (PARTITION BY subject ORDER BY time ROWS INTERVAL '2:30' MINUTE_SECOND FOLLOWING);",
		output: "select `time`, subject, val, first_value(val) over w as `first`, last_value(val) over w as `last`, nth_value(val, 2) over w as `second`, nth_value(val, 4) over w as fourth from observations window w AS ( partition by subject order by `time` asc rows interval '2:30' MINUTE_SECOND following)",
	}, {
		input:  "SELECT time, subject, val, FIRST_VALUE(val)  OVER w AS 'first', LAST_VALUE(val) OVER w AS 'last', NTH_VALUE(val, 2) OVER w AS 'second', NTH_VALUE(val, 4) OVER w AS 'fourth' FROM observations WINDOW w AS (PARTITION BY subject ORDER BY time ASC RANGE BETWEEN 10 PRECEDING AND 10 FOLLOWING);",
		output: "select `time`, subject, val, first_value(val) over w as `first`, last_value(val) over w as `last`, nth_value(val, 2) over w as `second`, nth_value(val, 4) over w as fourth from observations window w AS ( partition by subject order by `time` asc range between 10 preceding and 10 following)",
	}, {
		input:  "SELECT ExtractValue('<a><b/></a>', '/a/b')",
		output: "select extractvalue('<a><b/></a>', '/a/b') from dual",
	}, {
		input:  "SELECT @i, ExtractValue(@xml, '//b[$@i]')",
		output: "select @i, extractvalue(@xml, '//b[$@i]') from dual",
	}, {
		input:  "SELECT ExtractValue(TRIM('<a><c/></a>'), 'count(/a/b)')",
		output: "select extractvalue(trim('<a><c/></a>'), 'count(/a/b)') from dual",
	}, {
		input:  "SELECT UpdateXML(@xml, '//b:c', '<g:h>555</g:h>')",
		output: "select updatexml(@xml, '//b:c', '<g:h>555</g:h>') from dual",
	}, {
		input:  "SELECT UpdateXML('<a><d></d><b>ccc</b><d></d></a>', '/a/d', '<e>fff</e>') AS val5",
		output: "select updatexml('<a><d></d><b>ccc</b><d></d></a>', '/a/d', '<e>fff</e>') as val5 from dual",
	}, {
		input: "select get_lock('a', 10), is_free_lock('b'), is_used_lock('c'), release_all_locks(), release_lock('d') from dual",
	}, {
		input: "select /* function with distinct */ count(a) from t",
	}, {
		input:  "select /* function with distinct */ count(a) 'total col' from t",
		output: "select /* function with distinct */ count(a) as `total col` from t",
	}, {
		input: "select /* function with distinct */ count(distinct a) from t",
	}, {
		input:  "select /* function with distinct */ count(distinct(a)) from t",
		output: "select /* function with distinct */ count(distinct a) from t",
	}, {
		input: "select /* function with distinct */ count(*) from t",
	}, {
		input: "select avg(a) from products",
	}, {
		input:  "select avg(distinct(a)) from products",
		output: "select avg(distinct a) from products",
	}, {
		input:  "select avg(a) 'Avg Price' from products",
		output: "select avg(a) as `Avg Price` from products",
	}, {
		input: "select format(avg(distinct a), 2) from products",
	}, {
		input: "select max(a) from products",
	}, {
		input: "select min(a) from products",
	}, {
		input: "select sum(a) from products",
	}, {
		input:  "select sum(distinct(a)) from products",
		output: "select sum(distinct a) from products",
	}, {
		input: "select sum(distinct a) from products",
	}, {
		input:  "select sum(a) 'sum Price' from products",
		output: "select sum(a) as `sum Price` from products",
	}, {
		input: "select sum(a * b) from products",
	}, {
		input: "select bit_and(a) from products",
	}, {
		input: "select bit_or(a) from products",
	}, {
		input: "select bit_xor(a) from products",
	}, {
		input: "select std(a) from products",
	}, {
		input: "select stddev(a) from products",
	}, {
		input: "select stddev_pop(a) from products",
	}, {
		input: "select stddev_samp(a) from products",
	}, {
		input: "select var_pop(a) from products",
	}, {
		input: "select var_samp(a) from products",
	}, {
		input: "select variance(a) from products",
	}, {
		input:  "SELECT FORMAT_BYTES(512), FORMAT_BYTES(18446644073709551615), FORMAT_BYTES(@j), FORMAT_BYTES('asd'), FORMAT_BYTES(TRIM('str'))",
		output: "select format_bytes(512), format_bytes(18446644073709551615), format_bytes(@j), format_bytes('asd'), format_bytes(trim('str')) from dual",
	}, {
		input:  "SELECT FORMAT_PICO_TIME(512), FORMAT_PICO_TIME(18446644073709551615), FORMAT_PICO_TIME(@j), FORMAT_PICO_TIME('asd'), FORMAT_PICO_TIME(TRIM('str'))",
		output: "select format_pico_time(512), format_pico_time(18446644073709551615), format_pico_time(@j), format_pico_time('asd'), format_pico_time(trim('str')) from dual",
	}, {
		input:  "SELECT PS_CURRENT_THREAD_ID()",
		output: "select ps_current_thread_id() from dual",
	}, {
		input:  "SELECT PS_THREAD_ID(512), PS_THREAD_ID(18446644073709551615), PS_THREAD_ID(@j), PS_THREAD_ID('asd'), PS_THREAD_ID(TRIM('str'))",
		output: "select ps_thread_id(512), ps_thread_id(18446644073709551615), ps_thread_id(@j), ps_thread_id('asd'), ps_thread_id(trim('str')) from dual",
	}, {
		input:  "SELECT GTID_SUBSET('3E11FA47-71CA-11E1-9E33-C80AA9429562:23','3E11FA47-71CA-11E1-9E33-C80AA9429562:21-57')",
		output: "select gtid_subset('3E11FA47-71CA-11E1-9E33-C80AA9429562:23', '3E11FA47-71CA-11E1-9E33-C80AA9429562:21-57') from dual",
	}, {
		input:  "SELECT GTID_SUBSET(@j,TRIM('3E11FA47-71CA-11E1-9E33-C80AA9429562:21-57'))",
		output: "select gtid_subset(@j, trim('3E11FA47-71CA-11E1-9E33-C80AA9429562:21-57')) from dual",
	}, {
		input:  "SELECT GTID_SUBTRACT('3E11FA47-71CA-11E1-9E33-C80AA9429562:23','3E11FA47-71CA-11E1-9E33-C80AA9429562:21-57')",
		output: "select gtid_subtract('3E11FA47-71CA-11E1-9E33-C80AA9429562:23', '3E11FA47-71CA-11E1-9E33-C80AA9429562:21-57') from dual",
	}, {
		input:  "SELECT GTID_SUBTRACT(@j,TRIM('3E11FA47-71CA-11E1-9E33-C80AA9429562:21-57'))",
		output: "select gtid_subtract(@j, trim('3E11FA47-71CA-11E1-9E33-C80AA9429562:21-57')) from dual",
	}, {
		input:  "SELECT WAIT_FOR_EXECUTED_GTID_SET('3E11FA47-71CA-11E1-9E33-C80AA9429562:23')",
		output: "select wait_for_executed_gtid_set('3E11FA47-71CA-11E1-9E33-C80AA9429562:23') from dual",
	}, {
		input:  "SELECT WAIT_FOR_EXECUTED_GTID_SET(TRIM('3E11FA47-71CA-11E1-9E33-C80AA9429562:21-57'), @j)",
		output: "select wait_for_executed_gtid_set(trim('3E11FA47-71CA-11E1-9E33-C80AA9429562:21-57'), @j) from dual",
	}, {
		input:  "SELECT WAIT_UNTIL_SQL_THREAD_AFTER_GTIDS('3E11FA47-71CA-11E1-9E33-C80AA9429562:23')",
		output: "select wait_until_sql_thread_after_gtids('3E11FA47-71CA-11E1-9E33-C80AA9429562:23') from dual",
	}, {
		input:  "SELECT WAIT_UNTIL_SQL_THREAD_AFTER_GTIDS(TRIM('3E11FA47-71CA-11E1-9E33-C80AA9429562:21-57'), @j)",
		output: "select wait_until_sql_thread_after_gtids(trim('3E11FA47-71CA-11E1-9E33-C80AA9429562:21-57'), @j) from dual",
	}, {
		input:  "SELECT WAIT_UNTIL_SQL_THREAD_AFTER_GTIDS(TRIM('3E11FA47-71CA-11E1-9E33-C80AA9429562:21-57'), 10, @i)",
<<<<<<< HEAD
		output: "select wait_until_sql_thread_after_gtids(trim('3E11FA47-71CA-11E1-9E33-C80AA9429562:21-57'), 10, @i) from dual",
=======
		output: "select wati_until_sql_thread_after_gtids(trim('3E11FA47-71CA-11E1-9E33-C80AA9429562:21-57'), 10, @i) from dual",
	}, {
		// Offset as part of expressions
		input: "select a, b from c where :1 + :2 = :302 and sum(:34) < :24",
>>>>>>> ece54c80
	}}
)

func TestValid(t *testing.T) {
	for _, tcase := range validSQL {
		t.Run(tcase.input, func(t *testing.T) {
			if tcase.output == "" {
				tcase.output = tcase.input
			}
			tree, err := Parse(tcase.input)
			require.NoError(t, err, tcase.input)
			out := String(tree)
			assert.Equal(t, tcase.output, out)

			// Some statements currently only have 5.7 specifications.
			// For mysql 8.0 syntax, the query is not entirely parsed.
			// Add more structs as we go on adding full parsing support for DDL constructs for 5.7 syntax.
			switch x := tree.(type) {
			case DBDDLStatement:
				assert.Equal(t, !tcase.partialDDL, x.IsFullyParsed())
			case DDLStatement:
				assert.Equal(t, !tcase.partialDDL, x.IsFullyParsed())
			}
			// This test just exercises the tree walking functionality.
			// There's no way automated way to verify that a node calls
			// all its children. But we can examine code coverage and
			// ensure that all walkSubtree functions were called.
			_ = Walk(func(node SQLNode) (bool, error) {
				return true, nil
			}, tree)
		})
	}
}

// Ensure there is no corruption from using a pooled yyParserImpl in Parse.
func TestParallelValid(t *testing.T) {
	parallelism := 100
	numIters := 1000

	wg := sync.WaitGroup{}
	wg.Add(parallelism)
	for i := 0; i < parallelism; i++ {
		go func() {
			defer wg.Done()
			for j := 0; j < numIters; j++ {
				tcase := validSQL[rand.Intn(len(validSQL))]
				if tcase.output == "" {
					tcase.output = tcase.input
				}
				tree, err := Parse(tcase.input)
				if err != nil {
					t.Errorf("Parse(%q) err: %v, want nil", tcase.input, err)
					continue
				}
				out := String(tree)
				if out != tcase.output {
					t.Errorf("Parse(%q) = %q, want: %q", tcase.input, out, tcase.output)
				}
			}
		}()
	}
	wg.Wait()
}

func TestInvalid(t *testing.T) {
	invalidSQL := []struct {
		input string
		err   string
	}{{
		input: "select a, b from (select * from tbl) sort by a",
		err:   "syntax error",
	}, {
		input: "/*!*/",
		err:   "Query was empty",
	}, {
		input: "select /* union with limit on lhs */ 1 from t limit 1 union select 1 from t",
		err:   "syntax error at position 60 near 'union'",
	}, {
		input: "(select * from t limit 100 into outfile s3 'out_file_name') union (select * from t2)",
		err:   "syntax error",
	}, {
		input: "select * from (select * from t into outfile s3 'inner_outfile') as t2 into outfile s3 'out_file_name'",
		err:   "syntax error at position 36 near 'into'",
	}, {
		input: "select a from x order by y union select a from c",
		err:   "syntax error",
	}, {
		input: "select `name`, numbers from (select * from users) as x()",
		err:   "syntax error at position 57",
	}, {
		input: "select next 2 values from seq union select next value from seq",
		err:   "syntax error at position 36 near 'union'",
	}, {
		input: "select next 2 values from user where id = 1",
		err:   "syntax error at position 37 near 'where'",
	}, {
		input: "select next 2 values from seq, seq",
		err:   "syntax error at position 31",
	}, {
		input: "select 1, next value from seq",
		err:   "syntax error",
	}, {
		input: "SELECT jcol, JSON_PRETTY(jcol, jcol) from jtable",
		err:   "syntax error at position 31",
	}, {
		input: "SELECT JSON_ARRAY(1,)",
		err:   "syntax error at position 22",
	}, {
		input: "SELECT JSON_OBJECT(1)",
		err:   "syntax error at position 22",
	}, {
		input: "SELECT JSON_OBJECT(1,2,)",
		err:   "syntax error at position 25",
	}, {
		input: "SELECT JSON_OBJECT(1,)",
		err:   "syntax error at position 23",
	}, {
		input: "SELECT JSON_QUOTE()",
		err:   "syntax error at position 20",
	}, {
		input: "select from t1, lateral (with qn as (select t1.a) select (select max(a) from qn)) as dt",
		err:   "syntax error at position 12 near 'from'",
	}, {
		input: `SELECT JSON_SCHEMA_VALID('{"type":"string","pattern":"("}')`,
		err:   `syntax error at position 60`,
	}, {
		input: `SELECT JSON_SCHEMA_VALIDATION_REPORT('{"type":"string","pattern":"("}')`,
		err:   `syntax error at position 72`,
	}, {
		input: "SELECT JSON_CONTAINS(@j, @j2, )",
		err:   "syntax error at position 32",
	}, {
		input: "SELECT JSON_CONTAINS_PATH(@j, @j2)",
		err:   "syntax error at position 35",
	}, {
		input: "SELECT JSON_EXTRACT(@k)",
		err:   "syntax error at position 24",
	}, {
		input: `SELECT JSON_KEYS('{\"a\": 1, \"b\": 2, \"c\": {\"d\": 4}}',)`,
		err:   `syntax error at position 61`,
	}, {
		input: "SELECT JSON_ARRAY_APPEND('{ \"a\": 1, \"b\": [2, 3]}')",
		err:   "syntax error at position 51",
	}, {
		input: "SELECT JSON_ARRAY_APPEND('{ \"a\": 1, \"b\": [2, 3]}','$[1]',)",
		err:   "syntax error at position 59",
	}, {
		input: "SELECT JSON_ARRAY_INSERT('{ \"a\": 1, \"b\": [2, 3]}')",
		err:   "syntax error at position 51",
	}, {
		input: "SELECT JSON_ARRAY_INSERT('{ \"a\": 1, \"b\": [2, 3]}','$[1]',)",
		err:   "syntax error at position 59",
	}, {
		input: "SELECT JSON_INSERT('{ \"a\": 1, \"b\": [2, 3]}')",
		err:   "syntax error at position 45",
	}, {
		input: "SELECT JSON_INSERT('{ \"a\": 1, \"b\": [2, 3]}','$[1]',)",
		err:   "syntax error at position 53",
	}, {
		input: "SELECT JSON_REPLACE('{ \"a\": 1, \"b\": [2, 3]}')",
		err:   "syntax error at position 46",
	}, {
		input: "SELECT JSON_REPLACE('{ \"a\": 1, \"b\": [2, 3]}','$[1]',)",
		err:   "syntax error at position 54",
	}, {
		input: "SELECT JSON_SET('{ \"a\": 1, \"b\": [2, 3]}')",
		err:   "syntax error at position 42",
	}, {
		input: "SELECT JSON_SET('{ \"a\": 1, \"b\": [2, 3]}','$[1]',)",
		err:   "syntax error at position 50",
	}, {
		input: "SELECT JSON_MERGE('[1, 2]')",
		err:   "syntax error at position 28",
	}, {
		input: "SELECT JSON_MERGE_PATCH('[1, 2]')",
		err:   "syntax error at position 34",
	}, {
		input: "SELECT JSON_MERGE_PRESERVE('[1, 2]')",
		err:   "syntax error at position 37",
	}, {
		input: "SELECT JSON_REMOVE('[\"a\", [\"b\", \"c\"], \"d\"]')",
		err:   "syntax error at position 45",
	}, {
		input: "SELECT NTILE('val') OVER w FROM numbers",
		err:   "syntax error at position 19 near 'val'",
	}, {
		input: "SELECT NTILE(-10) OVER w FROM numbers",
		err:   "syntax error at position 15",
	}, {
		input: "SELECT NTH_VALUE(val,) OVER w FROM numbers",
		err:   "syntax error at position 23",
	}, {
		input: "SELECT NTH_VALUE(TRIM('abc'),-10) OVER w FROM numbers",
		err:   "syntax error at position 31",
	}, {
		input: "SELECT LAG(val, ) OVER w",
		err:   "syntax error at position 18",
	}, {
		input: "SELECT LAG(val, 10,  ) OVER w",
		err:   "syntax error at position 23",
	}, {
		input: "SELECT time, subject, val, FIRST_VALUE(val)  OVER w AS 'first', LAST_VALUE(val) OVER w AS 'last', NTH_VALUE(val, 2) OVER w AS 'second', NTH_VALUE(val, 4) OVER w AS 'fourth' FROM observations WINDOW w AS (PARTITION BY subject ORDER BY time ROWS -10 FOLLOWING);",
		err:   "syntax error at position 246",
	}, {
		input: "SELECT BIT_AND(DISTINCT a) FROM products",
		err:   "syntax error at position 24 near 'DISTINCT'",
	}, {
		input: "SELECT BIT_OR(DISTINCT a) FROM products",
		err:   "syntax error at position 23 near 'DISTINCT'",
	}, {
		input: "SELECT BIT_XOR(DISTINCT a) FROM products",
		err:   "syntax error at position 24 near 'DISTINCT'",
	}, {
		input: "SELECT STD(DISTINCT a) FROM products",
		err:   "syntax error at position 20 near 'DISTINCT'",
	}, {
		input: "SELECT STDDEV(DISTINCT a) FROM products",
		err:   "syntax error at position 23 near 'DISTINCT'",
	}, {
		input: "SELECT STDDEV_POP(DISTINCT a) FROM products",
		err:   "syntax error at position 27 near 'DISTINCT'",
	}, {
		input: "SELECT STDDEV_SAMP(DISTINCT a) FROM products",
		err:   "syntax error at position 28 near 'DISTINCT'",
	}, {
		input: "SELECT VAR_POP(DISTINCT a) FROM products",
		err:   "syntax error at position 24 near 'DISTINCT'",
	}, {
		input: "SELECT VAR_SAMP(DISTINCT a) FROM products",
		err:   "syntax error at position 25 near 'DISTINCT'",
	}, {
		input: "SELECT VARIANCE(DISTINCT a) FROM products",
		err:   "syntax error at position 25 near 'DISTINCT'",
	}, {
		input: "SELECT COUNT(DISTINCT *) FROM user",
		err:   "syntax error at position 24",
	}, {
		input: "SELECT x'018' FROM user",
		err:   "syntax error at position 14",
	}, {
		input: "SELECT b'012' FROM user",
		err:   "syntax error at position 12",
	}, {
		input: "SELECT 0b2 FROM user",
		err:   "syntax error at position 11",
	},
	}

	for _, tcase := range invalidSQL {
		t.Run(tcase.input, func(t *testing.T) {
			_, err := Parse(tcase.input)
			require.Error(t, err)
			require.Contains(t, err.Error(), tcase.err)
		})
	}
}

func TestIntroducers(t *testing.T) {
	validSQL := []struct {
		input  string
		output string
	}{{
		input:  "select _armscii8 'x'",
		output: "select _armscii8 'x' from dual",
	}, {
		input:  "select _ascii 'x'",
		output: "select _ascii 'x' from dual",
	}, {
		input:  "select _big5 'x'",
		output: "select _big5 'x' from dual",
	}, {
		input:  "select _binary 'x'",
		output: "select _binary 'x' from dual",
	}, {
		input:  "select _cp1250 'x'",
		output: "select _cp1250 'x' from dual",
	}, {
		input:  "select _cp1251 'x'",
		output: "select _cp1251 'x' from dual",
	}, {
		input:  "select _cp1256 'x'",
		output: "select _cp1256 'x' from dual",
	}, {
		input:  "select _cp1257 'x'",
		output: "select _cp1257 'x' from dual",
	}, {
		input:  "select _cp850 'x'",
		output: "select _cp850 'x' from dual",
	}, {
		input:  "select _cp852 'x'",
		output: "select _cp852 'x' from dual",
	}, {
		input:  "select _cp866 'x'",
		output: "select _cp866 'x' from dual",
	}, {
		input:  "select _cp932 'x'",
		output: "select _cp932 'x' from dual",
	}, {
		input:  "select _dec8 'x'",
		output: "select _dec8 'x' from dual",
	}, {
		input:  "select _eucjpms 'x'",
		output: "select _eucjpms 'x' from dual",
	}, {
		input:  "select _euckr 'x'",
		output: "select _euckr 'x' from dual",
	}, {
		input:  "select _gb18030 'x'",
		output: "select _gb18030 'x' from dual",
	}, {
		input:  "select _gb2312 'x'",
		output: "select _gb2312 'x' from dual",
	}, {
		input:  "select _gbk 'x'",
		output: "select _gbk 'x' from dual",
	}, {
		input:  "select _geostd8 'x'",
		output: "select _geostd8 'x' from dual",
	}, {
		input:  "select _greek 'x'",
		output: "select _greek 'x' from dual",
	}, {
		input:  "select _hebrew 'x'",
		output: "select _hebrew 'x' from dual",
	}, {
		input:  "select _hp8 'x'",
		output: "select _hp8 'x' from dual",
	}, {
		input:  "select _keybcs2 'x'",
		output: "select _keybcs2 'x' from dual",
	}, {
		input:  "select _koi8r 'x'",
		output: "select _koi8r 'x' from dual",
	}, {
		input:  "select _koi8u 'x'",
		output: "select _koi8u 'x' from dual",
	}, {
		input:  "select _latin1 'x'",
		output: "select _latin1 'x' from dual",
	}, {
		input:  "select _latin2 'x'",
		output: "select _latin2 'x' from dual",
	}, {
		input:  "select _latin5 'x'",
		output: "select _latin5 'x' from dual",
	}, {
		input:  "select _latin7 'x'",
		output: "select _latin7 'x' from dual",
	}, {
		input:  "select _macce 'x'",
		output: "select _macce 'x' from dual",
	}, {
		input:  "select _macroman 'x'",
		output: "select _macroman 'x' from dual",
	}, {
		input:  "select _sjis 'x'",
		output: "select _sjis 'x' from dual",
	}, {
		input:  "select _swe7 'x'",
		output: "select _swe7 'x' from dual",
	}, {
		input:  "select _tis620 'x'",
		output: "select _tis620 'x' from dual",
	}, {
		input:  "select _ucs2 'x'",
		output: "select _ucs2 'x' from dual",
	}, {
		input:  "select _ujis 'x'",
		output: "select _ujis 'x' from dual",
	}, {
		input:  "select _utf16 'x'",
		output: "select _utf16 'x' from dual",
	}, {
		input:  "select _utf16le 'x'",
		output: "select _utf16le 'x' from dual",
	}, {
		input:  "select _utf32 'x'",
		output: "select _utf32 'x' from dual",
	}, {
		input:  "select _utf8 'x'",
		output: "select _utf8 'x' from dual",
	}, {
		input:  "select _utf8mb4 'x'",
		output: "select _utf8mb4 'x' from dual",
	}, {
		input:  "select _utf8mb3 'x'",
		output: "select _utf8 'x' from dual",
	}}
	for _, tcase := range validSQL {
		t.Run(tcase.input, func(t *testing.T) {
			if tcase.output == "" {
				tcase.output = tcase.input
			}
			tree, err := Parse(tcase.input)
			assert.NoError(t, err)
			out := String(tree)
			assert.Equal(t, tcase.output, out)
		})
	}
}

func TestCaseSensitivity(t *testing.T) {
	validSQL := []struct {
		input  string
		output string
	}{{
		input:  "create table A (\n\t`B` int\n)",
		output: "create table A (\n\tB int\n)",
	}, {
		input:  "create index b on A (col1 desc)",
		output: "alter table A add index b (col1 desc)",
	}, {
		input:  "alter table A foo",
		output: "alter table A",
	}, {
		input:  "alter table A convert unparsable",
		output: "alter table A",
	}, {
		// View names get lower-cased.
		input:  "alter view A as select * from t",
		output: "alter view a as select * from t",
	}, {
		input:  "alter table A rename to B",
		output: "alter table A rename B",
	}, {
		input:  "alter table `A r` rename to `B r`",
		output: "alter table `A r` rename `B r`",
	}, {
		input: "rename table A to B",
	}, {
		input:  "drop table B",
		output: "drop table B",
	}, {
		input:  "drop table if exists B",
		output: "drop table if exists B",
	}, {
		input:  "drop index b on A",
		output: "alter table A drop key b",
	}, {
		input: "select a from B",
	}, {
		input: "select A as B from C",
	}, {
		input: "select B.* from c",
	}, {
		input: "select B.A from c",
	}, {
		input: "select * from B as C",
	}, {
		input: "select * from A.B",
	}, {
		input: "update A set b = 1",
	}, {
		input: "update A.B set b = 1",
	}, {
		input: "select A() from b",
	}, {
		input: "select A(B, C) from b",
	}, {
		// IF is an exception. It's always lower-cased.
		input:  "select IF(B, C) from b",
		output: "select if(B, C) from b",
	}, {
		input: "select * from b use index (A)",
	}, {
		input: "insert into A(A, B) values (1, 2)",
	}, {
		input:  "CREATE TABLE A (\n\t`A` int\n)",
		output: "create table A (\n\tA int\n)",
	}, {
		input:  "create view A as select * from b",
		output: "create view a as select * from b",
	}, {
		input:  "drop view A",
		output: "drop view a",
	}, {
		input:  "drop view if exists A",
		output: "drop view if exists a",
	}, {
		input:  "select /* lock in SHARE MODE */ 1 from t lock in SHARE MODE",
		output: "select /* lock in SHARE MODE */ 1 from t lock in share mode",
	}, {
		input:  "select next VALUE from t",
		output: "select next 1 values from t",
	}, {
		input: "select /* use */ 1 from t1 use index (A) where b = 1",
	}}
	for _, tcase := range validSQL {
		if tcase.output == "" {
			tcase.output = tcase.input
		}
		tree, err := Parse(tcase.input)
		if err != nil {
			t.Errorf("input: %s, err: %v", tcase.input, err)
			continue
		}
		out := String(tree)
		if out != tcase.output {
			t.Errorf("out: %s, want %s", out, tcase.output)
		}
	}
}

func TestKeywords(t *testing.T) {
	validSQL := []struct {
		input  string
		output string
	}{{
		input:  "select current_timestamp",
		output: "select current_timestamp() from dual",
	}, {
		input: "update t set a = current_timestamp()",
	}, {
		input: "update t set a = current_timestamp(5)",
	}, {
		input:  "select a, current_date from t",
		output: "select a, current_date() from t",
	}, {
		input:  "insert into t(a, b) values (current_date, current_date())",
		output: "insert into t(a, b) values (current_date(), current_date())",
	}, {
		input: "select * from t where a > utc_timestmp()",
	}, {
		input: "select * from t where a > utc_timestamp(4)",
	}, {
		input:  "update t set b = utc_timestamp + 5",
		output: "update t set b = utc_timestamp() + 5",
	}, {
		input:  "select utc_time, utc_date, utc_time(6)",
		output: "select utc_time(), utc_date(), utc_time(6) from dual",
	}, {
		input:  "select 1 from dual where localtime > utc_time",
		output: "select 1 from dual where localtime() > utc_time()",
	}, {
		input:  "select 1 from dual where localtime(2) > utc_time(1)",
		output: "select 1 from dual where localtime(2) > utc_time(1)",
	}, {
		input:  "update t set a = localtimestamp(), b = utc_timestamp",
		output: "update t set a = localtimestamp(), b = utc_timestamp()",
	}, {
		input:  "update t set a = localtimestamp(10), b = utc_timestamp(13)",
		output: "update t set a = localtimestamp(10), b = utc_timestamp(13)",
	}, {
		input: "insert into t(a) values (unix_timestamp)",
	}, {
		input: "select replace(a, 'foo', 'bar') from t",
	}, {
		input: "update t set a = replace('1234', '2', '1')",
	}, {
		input: "insert into t(a, b) values ('foo', 'bar') on duplicate key update a = replace(hex('foo'), 'f', 'b')",
	}, {
		input: "update t set a = left('1234', 3)",
	}, {
		input: "select left(a, 5) from t",
	}, {
		input: "update t set d = adddate(date('2003-12-31 01:02:03'), interval 5 days)",
	}, {
		input: "insert into t(a, b) values (left('foo', 1), 'b')",
	}, {
		input: "insert /* qualified function */ into t(a, b) values (test.PI(), 'b')",
	}, {
		input:  "select /* keyword in qualified id */ * from t join z on t.key = z.key",
		output: "select /* keyword in qualified id */ * from t join z on t.`key` = z.`key`",
	}, {
		input:  "select /* non-reserved keywords as unqualified cols */ date, view, offset from t",
		output: "select /* non-reserved keywords as unqualified cols */ `date`, `view`, `offset` from t",
	}, {
		input:  "select /* share and mode as cols */ share, mode from t where share = 'foo'",
		output: "select /* share and mode as cols */ `share`, `mode` from t where `share` = 'foo'",
	}, {
		input:  "select status from t",
		output: "select `status` from t",
	}, {
		input:  "select Status from t",
		output: "select `Status` from t",
	}, {
		input:  "select variables from t",
		output: "select `variables` from t",
	}, {
		input:  "select Variables from t",
		output: "select `Variables` from t",
	}, {
		input:  "select current_user, current_user() from dual",
		output: "select current_user(), current_user() from dual",
	}}

	for _, tcase := range validSQL {
		if tcase.output == "" {
			tcase.output = tcase.input
		}
		tree, err := Parse(tcase.input)
		if err != nil {
			t.Errorf("input: %s, err: %v", tcase.input, err)
			continue
		}
		out := String(tree)
		if out != tcase.output {
			t.Errorf("out: %s, want %s", out, tcase.output)
		}
	}
}

func TestConvert(t *testing.T) {
	validSQL := []struct {
		input  string
		output string
	}{{
		input: "select cast('abc' as date) from t",
	}, {
		input: "select convert('abc', binary(4)) from t",
	}, {
		input: "select convert('abc', binary) from t",
	}, {
		input: "select convert('abc', char character set binary) from t",
	}, {
		input:  "select convert('abc', char(4) ascii) from t",
		output: "select convert('abc', char(4) character set latin1) from t",
	}, {
		input:  "select convert('abc', char(4) ascii binary) from t",
		output: "select convert('abc', char(4) character set latin1 binary) from t",
	}, {
		input:  "select convert('abc', char unicode) from t",
		output: "select convert('abc', char character set ucs2) from t",
	}, {
		input: "select convert('abc', char(4)) from t",
	}, {
		input: "select convert('abc', char) from t",
	}, {
		input: "select convert('abc', nchar(4)) from t",
	}, {
		input: "select convert('abc', nchar) from t",
	}, {
		input: "select convert('abc', signed) from t",
	}, {
		input:  "select convert('abc', signed integer) from t",
		output: "select convert('abc', signed) from t",
	}, {
		input: "select convert('abc', unsigned) from t",
	}, {
		input:  "select convert('abc', unsigned integer) from t",
		output: "select convert('abc', unsigned) from t",
	}, {
		input: "select convert('abc', decimal(3, 4)) from t",
	}, {
		input: "select convert('abc', decimal(4)) from t",
	}, {
		input: "select convert('abc', decimal) from t",
	}, {
		input: "select convert('abc', date) from t",
	}, {
		input: "select convert('abc', time(4)) from t",
	}, {
		input: "select convert('abc', time) from t",
	}, {
		input: "select convert('abc', datetime(9)) from t",
	}, {
		input: "select convert('abc', datetime) from t",
	}, {
		input: "select convert('abc', json) from t",
	}, {
		input: "select cast(json_keys(c) as char(64) array) from t",
	}}

	for _, tcase := range validSQL {
		if tcase.output == "" {
			tcase.output = tcase.input
		}
		tree, err := Parse(tcase.input)
		if err != nil {
			t.Errorf("input: %s, err: %v", tcase.input, err)
			continue
		}
		out := String(tree)
		if out != tcase.output {
			t.Errorf("out: %s, want %s", out, tcase.output)
		}
	}

	invalidSQL := []struct {
		input  string
		output string
	}{{
		input:  "select convert('abc' as date) from t",
		output: "syntax error at position 24 near 'as'",
	}, {
		input:  "select convert from t",
		output: "syntax error at position 20 near 'from'",
	}, {
		input:  "select cast('foo', decimal) from t",
		output: "syntax error at position 19",
	}, {
		input:  "select convert('abc', datetime(4+9)) from t",
		output: "syntax error at position 34",
	}, {
		input:  "select convert('abc', decimal(4+9)) from t",
		output: "syntax error at position 33",
	}, {
		input:  "set transaction isolation level 12345",
		output: "syntax error at position 38 near '12345'",
	}, {
		input:  "@",
		output: "syntax error at position 2",
	}, {
		input:  "@@",
		output: "syntax error at position 3",
	}, {
		input:  "select A(distinct B, C) from b",
		output: "syntax error at position 18 near 'distinct'",
	}}

	for _, tcase := range invalidSQL {
		_, err := Parse(tcase.input)
		if err == nil || err.Error() != tcase.output {
			t.Errorf("%s: %v, want %s", tcase.input, err, tcase.output)
		}
	}
}

func TestSelectInto(t *testing.T) {
	validSQL := []struct {
		input  string
		output string
	}{{
		input:  "select * from t order by name limit 100 into outfile s3 'out_file_name'",
		output: "select * from t order by `name` asc limit 100 into outfile s3 'out_file_name'",
	}, {
		input: `select * from TestPerson into outfile s3 's3://test-bucket/export_import/export/users.csv' fields terminated by ',' enclosed by '\"' escaped by '\\' overwrite on`,
	}, {
		input: "select * from t into dumpfile 'out_file_name'",
	}, {
		input: "select * from t into outfile 'out_file_name' character set binary fields terminated by 'term' optionally enclosed by 'c' escaped by 'e' lines starting by 'a' terminated by '\\n'",
	}, {
		input: "select * from t into outfile s3 'out_file_name' character set binary format csv header fields terminated by 'term' optionally enclosed by 'c' escaped by 'e' lines starting by 'a' terminated by '\\n' manifest on overwrite off",
	}, {
		input: "select * from t into outfile s3 'out_file_name' character set binary lines terminated by '\\n' starting by 'a' manifest on overwrite off",
	}, {
		input:  "select * from (select * from t union select * from t2) as t3 where t3.name in (select col from t4) into outfile s3 'out_file_name'",
		output: "select * from (select * from t union select * from t2) as t3 where t3.`name` in (select col from t4) into outfile s3 'out_file_name'",
	}, {
		input: `select * from TestPerson into outfile s3 's3://test-bucket/export_import/export/users.csv' character set 'utf8' overwrite on`,
	}, {
		input: `select * from t1 into outfile '/tmp/foo.csv' fields escaped by '\\' terminated by '\n'`,
	}, {
		input: `select * from t1 into outfile '/tmp/foo.csv' fields escaped by 'c' terminated by '\n' enclosed by '\t'`,
	}, {
		input:  `alter vschema create vindex my_vdx using hash`,
		output: "alter vschema create vindex my_vdx using `hash`",
	}}

	for _, tcase := range validSQL {
		t.Run(tcase.input, func(t *testing.T) {
			if tcase.output == "" {
				tcase.output = tcase.input
			}
			tree, err := Parse(tcase.input)
			require.NoError(t, err)
			out := String(tree)
			assert.Equal(t, tcase.output, out)
		})
	}

	invalidSQL := []struct {
		input  string
		output string
	}{{
		input:  "select convert('abc' as date) from t",
		output: "syntax error at position 24 near 'as'",
	}, {
		input:  "set transaction isolation level 12345",
		output: "syntax error at position 38 near '12345'",
	}}

	for _, tcase := range invalidSQL {
		_, err := Parse(tcase.input)
		if err == nil || err.Error() != tcase.output {
			t.Errorf("%s: %v, want %s", tcase.input, err, tcase.output)
		}
	}
}

func TestPositionedErr(t *testing.T) {
	invalidSQL := []struct {
		input  string
		output PositionedErr
	}{{
		input:  "select convert('abc' as date) from t",
		output: PositionedErr{"syntax error", 24, "as"},
	}, {
		input:  "select convert from t",
		output: PositionedErr{"syntax error", 20, "from"},
	}, {
		input:  "select cast('foo', decimal) from t",
		output: PositionedErr{"syntax error", 19, ""},
	}, {
		input:  "select convert('abc', datetime(4+9)) from t",
		output: PositionedErr{"syntax error", 34, ""},
	}, {
		input:  "select convert('abc', decimal(4+9)) from t",
		output: PositionedErr{"syntax error", 33, ""},
	}, {
		input:  "set transaction isolation level 12345",
		output: PositionedErr{"syntax error", 38, "12345"},
	}, {
		input:  "select * from a left join b",
		output: PositionedErr{"syntax error", 28, ""},
	}, {
		input:  "select a from (select * from tbl)",
		output: PositionedErr{"syntax error", 34, ""},
	}}

	for _, tcase := range invalidSQL {
		tkn := NewStringTokenizer(tcase.input)
		_, err := ParseNext(tkn)

		if posErr, ok := err.(PositionedErr); !ok {
			t.Errorf("%s: %v expected PositionedErr, got (%T) %v", tcase.input, err, err, tcase.output)
		} else if posErr.Pos != tcase.output.Pos || posErr.Near != tcase.output.Near || err.Error() != tcase.output.Error() {
			t.Errorf("%s: %v, want: %v", tcase.input, err, tcase.output)
		}
	}
}

func TestSubStr(t *testing.T) {

	validSQL := []struct {
		input  string
		output string
	}{{
		input: `select substr('foobar', 1) from t`,
	}, {
		input: "select substr(a, 1, 6) from t",
	}, {
		input:  "select substring(a, 1) from t",
		output: "select substr(a, 1) from t",
	}, {
		input:  "select substring(a, 1, 6) from t",
		output: "select substr(a, 1, 6) from t",
	}, {
		input:  "select substr(a from 1 for 6) from t",
		output: "select substr(a, 1, 6) from t",
	}, {
		input:  "select substring(a from 1 for 6) from t",
		output: "select substr(a, 1, 6) from t",
	}, {
		input:  `select substr("foo" from 1 for 2) from t`,
		output: `select substr('foo', 1, 2) from t`,
	}, {
		input:  `select substring("foo", 1, 2) from t`,
		output: `select substr('foo', 1, 2) from t`,
	}, {
		input:  `select substr(substr("foo" from 1 for 2), 1, 2) from t`,
		output: `select substr(substr('foo', 1, 2), 1, 2) from t`,
	}, {
		input:  `select substr(substring("foo", 1, 2), 3, 4) from t`,
		output: `select substr(substr('foo', 1, 2), 3, 4) from t`,
	}, {
		input:  `select substring(substr("foo", 1), 2) from t`,
		output: `select substr(substr('foo', 1), 2) from t`,
	}}

	for _, tcase := range validSQL {
		if tcase.output == "" {
			tcase.output = tcase.input
		}
		tree, err := Parse(tcase.input)
		if err != nil {
			t.Errorf("input: %s, err: %v", tcase.input, err)
			continue
		}
		out := String(tree)
		if out != tcase.output {
			t.Errorf("out: %s, want %s", out, tcase.output)
		}
	}
}

func TestLoadData(t *testing.T) {
	validSQL := []string{
		"load data from s3 'x.txt'",
		"load data from s3 manifest 'x.txt'",
		"load data from s3 file 'x.txt'",
		"load data infile 'x.txt' into table 'c'",
		"load data from s3 'x.txt' into table x"}

	for _, tcase := range validSQL {
		_, err := Parse(tcase)
		require.NoError(t, err)
	}
}

func TestCreateTable(t *testing.T) {
	createTableQueries := []struct {
		input, output string
	}{{
		// test all the data types and options
		input: `create table t (
	col_bit bit,
	col_tinyint tinyint auto_increment,
	col_tinyint3 tinyint(3) unsigned,
	col_smallint smallint,
	col_smallint4 smallint(4) zerofill,
	col_mediumint mediumint,
	col_mediumint5 mediumint(5) unsigned not null,
	col_int int,
	col_int10 int(10) not null,
	col_integer integer comment 'this is an integer',
	col_bigint bigint,
	col_bigint10 bigint(10) zerofill not null default 10,
	col_real real,
	col_real2 real(1,2) not null default 1.23,
	col_double double,
	col_double2 double(3,4) not null default 1.23,
	col_float float,
	col_float2 float(3,4) not null default 1.23,
	col_decimal decimal,
	col_decimal2 decimal(2),
	col_decimal3 decimal(2,3),
	col_numeric numeric,
	col_numeric2 numeric(2),
	col_numeric3 numeric(2,3),
	col_date date,
	col_time time,
	col_timestamp timestamp,
	col_datetime datetime,
	col_year year,
	col_char char,
	col_char2 char(2),
	col_char3 char(3) character set ascii,
	col_char4 char(4) character set ascii collate ascii_bin,
	col_varchar varchar,
	col_varchar2 varchar(2),
	col_varchar3 varchar(3) character set ascii,
	col_varchar4 varchar(4) character set ascii collate ascii_bin,
	col_binary binary,
	col_varbinary varbinary(10),
	col_tinyblob tinyblob,
	col_blob blob,
	col_mediumblob mediumblob,
	col_longblob longblob,
	col_tinytext tinytext,
	col_text text,
	col_mediumtext mediumtext,
	col_longtext longtext,
	col_text text character set ascii collate ascii_bin,
	col_json json,
	col_enum enum('a', 'b', 'c', 'd'),
	col_enum2 enum('a', 'b', 'c', 'd') character set ascii,
	col_enum3 enum('a', 'b', 'c', 'd') collate ascii_bin,
	col_enum4 enum('a', 'b', 'c', 'd') character set ascii collate ascii_bin,
	col_set set('a', 'b', 'c', 'd'),
	col_set2 set('a', 'b', 'c', 'd') character set ascii,
	col_set3 set('a', 'b', 'c', 'd') collate ascii_bin,
	col_set4 set('a', 'b', 'c', 'd') character set ascii collate ascii_bin,
	col_geometry1 geometry,
	col_geometry2 geometry not null,
	col_point1 point,
	col_point2 point not null,
	col_linestring1 linestring,
	col_linestring2 linestring not null,
	col_polygon1 polygon,
	col_polygon2 polygon not null,
	col_geometrycollection1 geometrycollection,
	col_geometrycollection2 geometrycollection not null,
	col_multipoint1 multipoint,
	col_multipoint2 multipoint not null,
	col_multilinestring1 multilinestring,
	col_multilinestring2 multilinestring not null,
	col_multipolygon1 multipolygon,
	col_multipolygon2 multipolygon not null
)`,
	},
		// test null columns
		{
			input: `create table foo (
	id int primary key,
	a varchar(255) null,
	b varchar(255) null default 'foo',
	c timestamp null default current_timestamp()
)`,
		},
		// test defining indexes separately
		{
			input: `create table t (
	id int auto_increment,
	username varchar,
	email varchar,
	full_name varchar,
	geom point not null,
	status_nonkeyword varchar,
	primary key (id),
	spatial key geom (geom),
	fulltext key fts (full_name),
	unique key by_username (username),
	unique key by_username2 (username),
	unique index by_username3 (username),
	index by_status (status_nonkeyword),
	key by_full_name (full_name)
)`,
		},
		// test defining index visibility
		{
			input: `create table t (
	id int auto_increment,
	username varchar,
	unique key by_username (username) visible,
	unique key by_username2 (username) invisible,
	unique index by_username3 (username)
)`,
		},
		// test adding engine attributes
		{
			input: `create table t (
	id int auto_increment,
	username varchar,
	unique key by_username (username) engine_attribute '{}' secondary_engine_attribute '{}',
	unique index by_username3 (username)
)`,
		},
		// test defining SRID
		{
			input: `create table t (
	p point srid 0,
	g geometry not null srid 4326
)`,
		},
		// test defining column visibility
		{
			input: `create table t (
	id int auto_increment,
	username varchar invisible,
	login varchar visible
)`,
		},
		// test adding column engine attributes
		{
			input: `create table t (
	id int auto_increment,
	username varchar engine_attribute '{}' secondary_engine_attribute '{}'
)`,
		},
		// test adding column format
		{
			input: `create table t (
	id int auto_increment,
	username varchar column_format dynamic
)`,
		},
		// test that indexes support USING <id>
		{
			input: `create table t (
	id int auto_increment,
	username varchar,
	email varchar,
	full_name varchar,
	status_nonkeyword varchar,
	primary key (id) using BTREE,
	unique key by_username (username) using HASH,
	unique key by_username2 (username) using OTHER,
	unique index by_username3 (username) using XYZ,
	index by_status (status_nonkeyword) using PDQ,
	key by_full_name (full_name) using OTHER
)`,
		},
		// test other index options
		{
			input: `create table t (
	id int auto_increment,
	username varchar,
	email varchar,
	primary key (id) comment 'hi',
	unique key by_username (username) key_block_size 8,
	unique index by_username4 (username) comment 'hi' using BTREE,
	unique index by_username4 (username) using BTREE key_block_size 4 comment 'hi'
)`,
		},
		{
			input: `create table t1 (
	first_name varchar(10),
	last_name varchar(10),
	full_name varchar(255) character set utf8mb4 collate utf8mb4_0900_ai_ci as (concat(first_name, ' ', last_name)) virtual,
	middle_name varchar(255) character set utf8mb4 collate utf8mb4_0900_ai_ci default '' collate utf8mb4_bin
)`,
			output: `create table t1 (
	first_name varchar(10),
	last_name varchar(10),
	full_name varchar(255) character set utf8mb4 collate utf8mb4_0900_ai_ci as (concat(first_name, ' ', last_name)) virtual,
	middle_name varchar(255) character set utf8mb4 collate utf8mb4_bin default ''
)`,
		},
		{
			input: "create table t1 (`idb` varchar(36) CHARACTER SET utf8mb4 COLLATE utf8mb4_0900_ai_ci GENERATED ALWAYS AS (json_unquote(json_extract(`jsonobj`,_utf8mb4'$._id'))) STORED NOT NULL)",
			output: `create table t1 (
	idb varchar(36) character set utf8mb4 collate utf8mb4_0900_ai_ci as (json_unquote(json_extract(jsonobj, _utf8mb4 '$._id'))) stored not null
)`,
		},
		{
			input: "create table t2 (\n\tid int not null,\n\textra tinyint(1) as (id = 1) stored,\n\tPRIMARY KEY (id)\n)",
		},
		// multi-column indexes
		{
			input: `create table t (
	id int auto_increment,
	username varchar,
	email varchar,
	full_name varchar,
	a int,
	b int,
	c int,
	primary key (id, username),
	unique key by_abc (a, b, c),
	unique key (a, b, c),
	key by_email (email(10), username)
)`,
		},
		// geometrycollection & geomcollection alias
		{
			input: `create table t (
	id int auto_increment,
	col_geometrycollection1 geometrycollection,
	col_geometrycollection2 geometrycollection not null,
	col_geometrycollection3 geomcollection,
	col_geometrycollection4 geomcollection not null,
	primary key (id)
)`,
		},
		// foreign keys
		{
			input: `create table t (
	id int auto_increment,
	username varchar,
	k int,
	Z int,
	newCol int references t2 (a),
	newCol int references t2 (a) on delete restrict,
	newCol int references t2 (a) on delete no action,
	newCol int references t2 (a) on delete cascade on update set default,
	newCol int references t2 (a) on delete set default on update set null,
	newCol int references t2 (a) on delete set null on update restrict,
	newCol int references t2 (a) on update set default on delete cascade,
	newCol int references t2 (a) on update set null on delete set default,
	newCol int references t2 (a) on update restrict on delete set null,
	newCol int references t2 (a) match full on delete cascade on update set default,
	newCol int references t2 (a) match partial on delete set default on update set null,
	newCol int references t2 (a) match simple on delete set null on update restrict,
	newCol int references t2 (a) on update no action,
	newCol int references t2 (a) on update cascade,
	primary key (id, username),
	key by_email (email(10), username),
	constraint second_ibfk_1 foreign key (k, j) references t2 (a, b),
	constraint second_ibfk_1 foreign key (k, j) references t2 (a, b) on delete restrict,
	constraint second_ibfk_1 foreign key (k, j) references t2 (a, b) on delete no action,
	constraint second_ibfk_1 foreign key (k, j) references t2 (a, b) on delete cascade on update set default,
	constraint second_ibfk_1 foreign key (k, j) references t2 (a, b) on delete set default on update set null,
	constraint second_ibfk_1 foreign key (k, j) references t2 (a, b) on delete set null on update restrict,
	constraint second_ibfk_1 foreign key (k, j) references t2 (a, b) on update set default on delete cascade ,
	constraint second_ibfk_1 foreign key (k, j) references t2 (a, b) on update set null on delete set default,
	constraint second_ibfk_1 foreign key (k, j) references t2 (a, b) on update restrict on delete set null,
	constraint second_ibfk_1 foreign key (k, j) references t2 (a, b) match full on delete cascade on update set default,
	constraint second_ibfk_1 foreign key (k, j) references t2 (a, b) match partial on delete set default on update set null,
	constraint second_ibfk_1 foreign key (k, j) references t2 (a, b) match simple on delete set null on update restrict,
	constraint second_ibfk_1 foreign key (k, j) references t2 (a, b) on update no action,
	constraint second_ibfk_1 foreign key (k, j) references t2 (a, b) on update cascade
)`,
			output: `create table t (
	id int auto_increment,
	username varchar,
	k int,
	Z int,
	newCol int references t2 (a),
	newCol int references t2 (a) on delete restrict,
	newCol int references t2 (a) on delete no action,
	newCol int references t2 (a) on delete cascade on update set default,
	newCol int references t2 (a) on delete set default on update set null,
	newCol int references t2 (a) on delete set null on update restrict,
	newCol int references t2 (a) on delete cascade on update set default,
	newCol int references t2 (a) on delete set default on update set null,
	newCol int references t2 (a) on delete set null on update restrict,
	newCol int references t2 (a) match full on delete cascade on update set default,
	newCol int references t2 (a) match partial on delete set default on update set null,
	newCol int references t2 (a) match simple on delete set null on update restrict,
	newCol int references t2 (a) on update no action,
	newCol int references t2 (a) on update cascade,
	primary key (id, username),
	key by_email (email(10), username),
	constraint second_ibfk_1 foreign key (k, j) references t2 (a, b),
	constraint second_ibfk_1 foreign key (k, j) references t2 (a, b) on delete restrict,
	constraint second_ibfk_1 foreign key (k, j) references t2 (a, b) on delete no action,
	constraint second_ibfk_1 foreign key (k, j) references t2 (a, b) on delete cascade on update set default,
	constraint second_ibfk_1 foreign key (k, j) references t2 (a, b) on delete set default on update set null,
	constraint second_ibfk_1 foreign key (k, j) references t2 (a, b) on delete set null on update restrict,
	constraint second_ibfk_1 foreign key (k, j) references t2 (a, b) on delete cascade on update set default,
	constraint second_ibfk_1 foreign key (k, j) references t2 (a, b) on delete set default on update set null,
	constraint second_ibfk_1 foreign key (k, j) references t2 (a, b) on delete set null on update restrict,
	constraint second_ibfk_1 foreign key (k, j) references t2 (a, b) match full on delete cascade on update set default,
	constraint second_ibfk_1 foreign key (k, j) references t2 (a, b) match partial on delete set default on update set null,
	constraint second_ibfk_1 foreign key (k, j) references t2 (a, b) match simple on delete set null on update restrict,
	constraint second_ibfk_1 foreign key (k, j) references t2 (a, b) on update no action,
	constraint second_ibfk_1 foreign key (k, j) references t2 (a, b) on update cascade
)`,
		},
		// constraint name with spaces
		{
			input: `create table ` + "`" + `Post With Space` + "`" + ` (
	id int(11) not null auto_increment,
	user_id int(11) not null,
	primary key (id),
	unique key post_user_unique (user_id),
	constraint ` + "`" + `Post With Space_ibfk_1` + "`" + ` foreign key (user_id) references ` + "`" + `User` + "`" + ` (id)
) ENGINE Innodb`,
		},
		// table options
		{
			input: `create table t (
	id int auto_increment
) engine InnoDB,
  auto_increment 123,
  autoextend_size 16,
  avg_row_length 1,
  charset utf8mb4,
  charset latin1,
  checksum 0,
  collate binary,
  collate ascii_bin,
  comment 'this is a comment',
  compression 'zlib',
  connection 'connect_string',
  data directory 'absolute path to directory',
  delay_key_write 1,
  encryption 'n',
  engine_attribute '{}',
  index directory 'absolute path to directory',
  insert_method no,
  key_block_size 1024,
  max_rows 100,
  min_rows 10,
  pack_keys 0,
  password 'sekret',
  row_format default,
  secondary_engine_attribute '{}',
  stats_auto_recalc default,
  stats_persistent 0,
  stats_sample_pages 1,
  tablespace tablespace_name storage disk,
  union (a, b, c),
  tablespace tablespace_name`,
		},
		// boolean columns
		{
			input: `create table t (
	bi bigint not null primary key,
	b1 bool not null,
	b2 boolean
)`,
		},
		{
			// test key_block_size
			input: `create table t (
	id int auto_increment,
	username varchar,
	unique key by_username (username) key_block_size 8,
	unique key by_username2 (username) key_block_size=8,
	unique by_username3 (username) key_block_size = 4
)`,
			output: `create table t (
	id int auto_increment,
	username varchar,
	unique key by_username (username) key_block_size 8,
	unique key by_username2 (username) key_block_size 8,
	unique key by_username3 (username) key_block_size 4
)`,
		}, {
			// test defaults
			input: `create table t (
	i1 int default 1,
	i2 int default null,
	f1 float default 1.23,
	s1 varchar default 'c',
	s2 varchar default 'this is a string',
	s3 varchar default null,
	s4 timestamp default current_timestamp,
	s41 timestamp default now,
	s5 bit(1) default B'0'
)`,
			output: `create table t (
	i1 int default 1,
	i2 int default null,
	f1 float default 1.23,
	s1 varchar default 'c',
	s2 varchar default 'this is a string',
	` + "`" + `s3` + "`" + ` varchar default null,
	s4 timestamp default current_timestamp(),
	s41 timestamp default now(),
	s5 bit(1) default B'0'
)`,
		}, {
			// test non_reserved word in column name
			input: `create table t (
	repair int
)`,
			output: `create table t (
	` + "`" + `repair` + "`" + ` int
)`,
		}, {
			// test key field options
			input: `create table t (
	id int auto_increment primary key,
	username varchar unique key,
	email varchar unique,
	full_name varchar key,
	time1 timestamp on update current_timestamp,
	time2 timestamp default current_timestamp on update current_timestamp
)`,
			output: `create table t (
	id int auto_increment primary key,
	username varchar unique key,
	email varchar unique,
	full_name varchar key,
	time1 timestamp on update current_timestamp(),
	time2 timestamp default current_timestamp() on update current_timestamp()
)`,
		}, {
			// test current_timestamp with and without ()
			input: `create table t (
	time1 timestamp default current_timestamp,
	time2 timestamp default current_timestamp(),
	time3 timestamp default current_timestamp on update current_timestamp,
	time4 timestamp default current_timestamp() on update current_timestamp(),
	time5 timestamp(3) default current_timestamp(3) on update current_timestamp(3)
)`,
			output: `create table t (
	time1 timestamp default current_timestamp(),
	time2 timestamp default current_timestamp(),
	time3 timestamp default current_timestamp() on update current_timestamp(),
	time4 timestamp default current_timestamp() on update current_timestamp(),
	time5 timestamp(3) default current_timestamp(3) on update current_timestamp(3)
)`,
		}, {
			// test now with and without ()
			input: `create table t (
	time1 timestamp default now,
	time2 timestamp default now(),
	time3 timestamp default (now()),
	time4 timestamp default now on update now,
	time5 timestamp default now() on update now(),
	time6 timestamp(3) default now(3) on update now(3)
)`,
			output: `create table t (
	time1 timestamp default now(),
	time2 timestamp default now(),
	time3 timestamp default now(),
	time4 timestamp default now() on update now(),
	time5 timestamp default now() on update now(),
	time6 timestamp(3) default now(3) on update now(3)
)`,
		}, {
			// test localtime with and without ()
			input: `create table t (
	time1 timestamp default localtime,
	time2 timestamp default localtime(),
	time3 timestamp default localtime on update localtime,
	time4 timestamp default localtime() on update localtime(),
	time5 timestamp(6) default localtime(6) on update localtime(6)
)`,
			output: `create table t (
	time1 timestamp default localtime(),
	time2 timestamp default localtime(),
	time3 timestamp default localtime() on update localtime(),
	time4 timestamp default localtime() on update localtime(),
	time5 timestamp(6) default localtime(6) on update localtime(6)
)`,
		}, {
			// test localtimestamp with and without ()
			input: `create table t (
	time1 timestamp default localtimestamp,
	time2 timestamp default localtimestamp(),
	time3 timestamp default localtimestamp on update localtimestamp,
	time4 timestamp default localtimestamp() on update localtimestamp(),
	time5 timestamp(1) default localtimestamp(1) on update localtimestamp(1)
)`,
			output: `create table t (
	time1 timestamp default localtimestamp(),
	time2 timestamp default localtimestamp(),
	time3 timestamp default localtimestamp() on update localtimestamp(),
	time4 timestamp default localtimestamp() on update localtimestamp(),
	time5 timestamp(1) default localtimestamp(1) on update localtimestamp(1)
)`,
		}, {
			input: `create table t1 (
	first_name varchar(10),
	last_name varchar(10),
	full_name varchar(255) as (concat(first_name, ' ', last_name))
)`, output: `create table t1 (
	first_name varchar(10),
	last_name varchar(10),
	full_name varchar(255) as (concat(first_name, ' ', last_name)) virtual
)`,
		}, {
			input: `create table t1 (id int, gnrtd int as (id+2) virtual)`,
			output: `create table t1 (
	id int,
	gnrtd int as (id + 2) virtual
)`,
		}, {
			input: `create table t1 (first_name varchar(10), last_name varchar(10),
	full_name varchar(255) generated always as (concat(first_name, ' ', last_name)))`,
			output: `create table t1 (
	first_name varchar(10),
	last_name varchar(10),
	full_name varchar(255) as (concat(first_name, ' ', last_name)) virtual
)`,
		}, {
			input: `create table t1 (first_name varchar(10), last_name varchar(10),
	full_name varchar(255) generated always as (concat(first_name, ' ', last_name)) not null )`,
			output: `create table t1 (
	first_name varchar(10),
	last_name varchar(10),
	full_name varchar(255) as (concat(first_name, ' ', last_name)) virtual not null
)`,
		}, {
			input: `create table t1 (first_name varchar(10), full_name varchar(255) as (concat(first_name, ' ', last_name)) null)`,
			output: `create table t1 (
	first_name varchar(10),
	full_name varchar(255) as (concat(first_name, ' ', last_name)) virtual null
)`,
		}, {
			input: `create table t1 (first_name varchar(10), full_name varchar(255) as (concat(first_name, ' ', last_name)) unique)`,
			output: `create table t1 (
	first_name varchar(10),
	full_name varchar(255) as (concat(first_name, ' ', last_name)) virtual unique
)`,
		}, {
			input: `create table t1 (first_name varchar(10), full_name varchar(255) as (concat(first_name, ' ', last_name)) unique key)`,
			output: `create table t1 (
	first_name varchar(10),
	full_name varchar(255) as (concat(first_name, ' ', last_name)) virtual unique key
)`,
		}, {
			input: `create table t1 (first_name varchar(10), full_name varchar(255) as (concat(first_name, ' ', last_name)) key)`,
			output: `create table t1 (
	first_name varchar(10),
	full_name varchar(255) as (concat(first_name, ' ', last_name)) virtual key
)`,
		}, {
			input: `create table t1 (first_name varchar(10), full_name varchar(255) as (concat(first_name, ' ', last_name)) primary key)`,
			output: `create table t1 (
	first_name varchar(10),
	full_name varchar(255) as (concat(first_name, ' ', last_name)) virtual primary key
)`,
		}, {
			input: `create table t1 (first_name varchar(10), full_name varchar(255) as (concat(first_name, ' ', last_name)) comment 'hello world')`,
			output: `create table t1 (
	first_name varchar(10),
	full_name varchar(255) as (concat(first_name, ' ', last_name)) virtual comment 'hello world'
)`,
		}, {
			input: `create table non_reserved_keyword (id int(11)) ENGINE = MEMORY`,
			output: `create table non_reserved_keyword (
	id int(11)
) ENGINE MEMORY`,
		}, {
			input: `create table non_reserved_keyword (id int(11)) ENGINE = MEDIUMTEXT`,
			output: `create table non_reserved_keyword (
	id int(11)
) ENGINE MEDIUMTEXT`,
		}, {
			input: `create table t1 (id int(11)) ENGINE = FOOBAR`,
			output: `create table t1 (
	id int(11)
) ENGINE FOOBAR`,
		},
		// partitions
		{
			input: `
CREATE TABLE employees (
    id INT NOT NULL,
    fname VARCHAR(30),
    lname VARCHAR(30),
    hired DATE NOT NULL DEFAULT '1970-01-01',
    separated DATE NOT NULL DEFAULT '9999-12-31',
    job_code INT NOT NULL,
    store_id INT NOT NULL
)
PARTITION BY RANGE (store_id) (
    PARTITION p0 VALUES LESS THAN (6),
    PARTITION p1 VALUES LESS THAN (11),
    PARTITION p2 VALUES LESS THAN (16),
    PARTITION p3 VALUES LESS THAN (21)
)`,
			output: `create table employees (
	id INT not null,
	fname VARCHAR(30),
	lname VARCHAR(30),
	hired DATE not null default '1970-01-01',
	separated DATE not null default '9999-12-31',
	job_code INT not null,
	store_id INT not null
)
partition by range (store_id)
(partition p0 values less than (6),
 partition p1 values less than (11),
 partition p2 values less than (16),
 partition p3 values less than (21))`,
		},
		{
			input: `CREATE TABLE employees (
    id INT NOT NULL,
    fname VARCHAR(30),
    lname VARCHAR(30),
    hired DATE NOT NULL DEFAULT '1970-01-01',
    separated DATE NOT NULL DEFAULT '9999-12-31',
    job_code INT NOT NULL,
    store_id INT NOT NULL
)
PARTITION BY RANGE (store_id) (
    PARTITION p0 VALUES LESS THAN (6),
    PARTITION p1 VALUES LESS THAN (11),
    PARTITION p2 VALUES LESS THAN (16),
    PARTITION p3 VALUES LESS THAN MAXVALUE
)`,
			output: `create table employees (
	id INT not null,
	fname VARCHAR(30),
	lname VARCHAR(30),
	hired DATE not null default '1970-01-01',
	separated DATE not null default '9999-12-31',
	job_code INT not null,
	store_id INT not null
)
partition by range (store_id)
(partition p0 values less than (6),
 partition p1 values less than (11),
 partition p2 values less than (16),
 partition p3 values less than maxvalue)`,
		},
		{
			input: `CREATE TABLE employees (
    id INT NOT NULL,
    fname VARCHAR(30),
    lname VARCHAR(30),
    hired DATE NOT NULL DEFAULT '1970-01-01',
    separated DATE NOT NULL DEFAULT '9999-12-31',
    job_code INT NOT NULL,
    store_id INT NOT NULL
)
PARTITION BY RANGE (job_code) (
    PARTITION p0 VALUES LESS THAN (100),
    PARTITION p1 VALUES LESS THAN (1000),
    PARTITION p2 VALUES LESS THAN (10000)
)`,
			output: `create table employees (
	id INT not null,
	fname VARCHAR(30),
	lname VARCHAR(30),
	hired DATE not null default '1970-01-01',
	separated DATE not null default '9999-12-31',
	job_code INT not null,
	store_id INT not null
)
partition by range (job_code)
(partition p0 values less than (100),
 partition p1 values less than (1000),
 partition p2 values less than (10000))`,
		},
		{
			input: `CREATE TABLE employees (
    id INT NOT NULL,
    fname VARCHAR(30),
    lname VARCHAR(30),
    hired DATE NOT NULL DEFAULT '1970-01-01',
    separated DATE NOT NULL DEFAULT '9999-12-31',
    job_code INT,
    store_id INT
)
PARTITION BY RANGE ( YEAR(separated) ) (
    PARTITION p0 VALUES LESS THAN (1991),
    PARTITION p1 VALUES LESS THAN (1996),
    PARTITION p2 VALUES LESS THAN (2001),
    PARTITION p3 VALUES LESS THAN MAXVALUE
)`,
			output: `create table employees (
	id INT not null,
	fname VARCHAR(30),
	lname VARCHAR(30),
	hired DATE not null default '1970-01-01',
	separated DATE not null default '9999-12-31',
	job_code INT,
	store_id INT
)
partition by range (YEAR(separated))
(partition p0 values less than (1991),
 partition p1 values less than (1996),
 partition p2 values less than (2001),
 partition p3 values less than maxvalue)`,
		},
		{
			input: `CREATE TABLE quarterly_report_status (
    report_id INT NOT NULL,
    report_status VARCHAR(20) NOT NULL,
    report_updated TIMESTAMP NOT NULL DEFAULT CURRENT_TIMESTAMP ON UPDATE CURRENT_TIMESTAMP
)
PARTITION BY RANGE ( UNIX_TIMESTAMP(report_updated) ) (
    PARTITION p0 VALUES LESS THAN ( UNIX_TIMESTAMP('2008-01-01 00:00:00') ),
    PARTITION p1 VALUES LESS THAN ( UNIX_TIMESTAMP('2008-04-01 00:00:00') ),
    PARTITION p2 VALUES LESS THAN ( UNIX_TIMESTAMP('2008-07-01 00:00:00') ),
    PARTITION p3 VALUES LESS THAN ( UNIX_TIMESTAMP('2008-10-01 00:00:00') ),
    PARTITION p4 VALUES LESS THAN ( UNIX_TIMESTAMP('2009-01-01 00:00:00') ),
    PARTITION p5 VALUES LESS THAN ( UNIX_TIMESTAMP('2009-04-01 00:00:00') ),
    PARTITION p6 VALUES LESS THAN ( UNIX_TIMESTAMP('2009-07-01 00:00:00') ),
    PARTITION p7 VALUES LESS THAN ( UNIX_TIMESTAMP('2009-10-01 00:00:00') ),
    PARTITION p8 VALUES LESS THAN ( UNIX_TIMESTAMP('2010-01-01 00:00:00') ),
    PARTITION p9 VALUES LESS THAN (MAXVALUE)
)`,
			output: `create table quarterly_report_status (
	report_id INT not null,
	report_status VARCHAR(20) not null,
	report_updated TIMESTAMP not null default current_timestamp() on update current_timestamp()
)
partition by range (UNIX_TIMESTAMP(report_updated))
(partition p0 values less than (UNIX_TIMESTAMP('2008-01-01 00:00:00')),
 partition p1 values less than (UNIX_TIMESTAMP('2008-04-01 00:00:00')),
 partition p2 values less than (UNIX_TIMESTAMP('2008-07-01 00:00:00')),
 partition p3 values less than (UNIX_TIMESTAMP('2008-10-01 00:00:00')),
 partition p4 values less than (UNIX_TIMESTAMP('2009-01-01 00:00:00')),
 partition p5 values less than (UNIX_TIMESTAMP('2009-04-01 00:00:00')),
 partition p6 values less than (UNIX_TIMESTAMP('2009-07-01 00:00:00')),
 partition p7 values less than (UNIX_TIMESTAMP('2009-10-01 00:00:00')),
 partition p8 values less than (UNIX_TIMESTAMP('2010-01-01 00:00:00')),
 partition p9 values less than maxvalue)`,
		},
		{
			input: `CREATE TABLE quarterly_report_status (
    report_id INT NOT NULL,
    report_status VARCHAR(20) NOT NULL,
    report_updated TIMESTAMP NOT NULL DEFAULT CURRENT_TIMESTAMP ON UPDATE CURRENT_TIMESTAMP
)
PARTITION BY RANGE ( UNIX_TIMESTAMP(report_updated) ) (
    PARTITION p0 VALUES LESS THAN ( UNIX_TIMESTAMP('2008-01-01 00:00:00') ),
    PARTITION p1 VALUES LESS THAN ( UNIX_TIMESTAMP('2008-04-01 00:00:00') ),
    PARTITION p2 VALUES LESS THAN ( UNIX_TIMESTAMP('2008-07-01 00:00:00') ),
    PARTITION p3 VALUES LESS THAN ( UNIX_TIMESTAMP('2008-10-01 00:00:00') ),
    PARTITION p4 VALUES LESS THAN ( UNIX_TIMESTAMP('2009-01-01 00:00:00') ),
    PARTITION p5 VALUES LESS THAN ( UNIX_TIMESTAMP('2009-04-01 00:00:00') ),
    PARTITION p6 VALUES LESS THAN ( UNIX_TIMESTAMP('2009-07-01 00:00:00') ),
    PARTITION p7 VALUES LESS THAN ( UNIX_TIMESTAMP('2009-10-01 00:00:00') ),
    PARTITION p8 VALUES LESS THAN ( UNIX_TIMESTAMP('2010-01-01 00:00:00') ),
    PARTITION p9 VALUES LESS THAN (MAXVALUE)
)`,
			output: `create table quarterly_report_status (
	report_id INT not null,
	report_status VARCHAR(20) not null,
	report_updated TIMESTAMP not null default current_timestamp() on update current_timestamp()
)
partition by range (UNIX_TIMESTAMP(report_updated))
(partition p0 values less than (UNIX_TIMESTAMP('2008-01-01 00:00:00')),
 partition p1 values less than (UNIX_TIMESTAMP('2008-04-01 00:00:00')),
 partition p2 values less than (UNIX_TIMESTAMP('2008-07-01 00:00:00')),
 partition p3 values less than (UNIX_TIMESTAMP('2008-10-01 00:00:00')),
 partition p4 values less than (UNIX_TIMESTAMP('2009-01-01 00:00:00')),
 partition p5 values less than (UNIX_TIMESTAMP('2009-04-01 00:00:00')),
 partition p6 values less than (UNIX_TIMESTAMP('2009-07-01 00:00:00')),
 partition p7 values less than (UNIX_TIMESTAMP('2009-10-01 00:00:00')),
 partition p8 values less than (UNIX_TIMESTAMP('2010-01-01 00:00:00')),
 partition p9 values less than maxvalue)`,
		},
		{
			input: `CREATE TABLE members (
    firstname VARCHAR(25) NOT NULL,
    lastname VARCHAR(25) NOT NULL,
    username VARCHAR(16) NOT NULL,
    email VARCHAR(35),
    joined DATE NOT NULL
)
PARTITION BY RANGE COLUMNS(joined) (
    PARTITION p0 VALUES LESS THAN ('1960-01-01'),
    PARTITION p1 VALUES LESS THAN ('1970-01-01'),
    PARTITION p2 VALUES LESS THAN ('1980-01-01'),
    PARTITION p3 VALUES LESS THAN ('1990-01-01'),
    PARTITION p4 VALUES LESS THAN MAXVALUE
)`,
			output: `create table members (
	firstname VARCHAR(25) not null,
	lastname VARCHAR(25) not null,
	username VARCHAR(16) not null,
	email VARCHAR(35),
	joined DATE not null
)
partition by range columns (joined)
(partition p0 values less than ('1960-01-01'),
 partition p1 values less than ('1970-01-01'),
 partition p2 values less than ('1980-01-01'),
 partition p3 values less than ('1990-01-01'),
 partition p4 values less than maxvalue)`,
		},
		{
			input: `CREATE TABLE ti (id INT, amount DECIMAL(7,2), tr_date DATE)
    ENGINE=INNODB
    PARTITION BY HASH( MONTH(tr_date) )
    PARTITIONS 6`,
			output: `create table ti (
	id INT,
	amount DECIMAL(7,2),
	tr_date DATE
) ENGINE INNODB
partition by hash (MONTH(tr_date)) partitions 6`,
		},
		{
			input: `CREATE TABLE members (
    firstname VARCHAR(25) NOT NULL,
    lastname VARCHAR(25) NOT NULL,
    username VARCHAR(16) NOT NULL,
    email VARCHAR(35),
    joined DATE NOT NULL
)
PARTITION BY KEY(joined)
PARTITIONS 6`,
			output: `create table members (
	firstname VARCHAR(25) not null,
	lastname VARCHAR(25) not null,
	username VARCHAR(16) not null,
	email VARCHAR(35),
	joined DATE not null
)
partition by key (joined) partitions 6`,
		},
		{
			input: `CREATE TABLE t2 (val INT)
	PARTITION BY LIST(val)(
	PARTITION mypart VALUES IN (1,3,5),
	PARTITION MyPart VALUES IN (2,4,6)
)`,
			output: `create table t2 (
	val INT
)
partition by list (val)
(partition mypart values in (1, 3, 5),
 partition MyPart values in (2, 4, 6))`,
		},
		{
			input: `CREATE TABLE t2 (val INT)
	PARTITION BY LIST(val)(
	PARTITION mypart VALUES IN (1,3,5) STORAGE ENGINE = FOOBAR,
	PARTITION MyPart VALUES IN (2,4,6)
)`,
			output: `create table t2 (
	val INT
)
partition by list (val)
(partition mypart values in (1, 3, 5) storage engine FOOBAR,
 partition MyPart values in (2, 4, 6))`,
		},
		{
			input: `CREATE TABLE t2 (val INT)
	PARTITION BY LIST(val)(
	PARTITION mypart VALUES IN (1,3,5) ENGINE = FOOBAR,
	PARTITION MyPart VALUES IN (2,4,6)
)`,
			output: `create table t2 (
	val INT
)
partition by list (val)
(partition mypart values in (1, 3, 5) engine FOOBAR,
 partition MyPart values in (2, 4, 6))`,
		},
		{
			input: `CREATE TABLE t2 (val INT)
	PARTITION BY LIST(val)(
	PARTITION mypart VALUES IN (1,3,5) STORAGE ENGINE FOOBAR,
	PARTITION MyPart VALUES IN (2,4,6)
)`,
			output: `create table t2 (
	val INT
)
partition by list (val)
(partition mypart values in (1, 3, 5) storage engine FOOBAR,
 partition MyPart values in (2, 4, 6))`,
		},
		{
			input: `CREATE TABLE t2 (val INT)
	PARTITION BY LIST(val)(
	PARTITION mypart VALUES IN (1,3,5) STORAGE ENGINE FOOBAR COMMENT = 'test',
	PARTITION MyPart VALUES IN (2,4,6) comment 'test2'
)`,
			output: `create table t2 (
	val INT
)
partition by list (val)
(partition mypart values in (1, 3, 5) storage engine FOOBAR comment 'test',
 partition MyPart values in (2, 4, 6) comment 'test2')`,
		},
		{
			input: `CREATE TABLE t2 (val INT)
	PARTITION BY LIST(val)(
	PARTITION mypart VALUES IN (1,3,5) STORAGE ENGINE FOOBAR DATA DIRECTORY = 'test',
	PARTITION MyPart VALUES IN (2,4,6) DATA DIRECTORY 'test2'
)`,
			output: `create table t2 (
	val INT
)
partition by list (val)
(partition mypart values in (1, 3, 5) storage engine FOOBAR data directory 'test',
 partition MyPart values in (2, 4, 6) data directory 'test2')`,
		},
		{
			input: `CREATE TABLE t2 (val INT)
	PARTITION BY LIST(val)(
	PARTITION mypart VALUES IN (1,3,5) INDEX DIRECTORY = 'test',
	PARTITION MyPart VALUES IN (2,4,6) INDEX DIRECTORY 'test2'
)`,
			output: `create table t2 (
	val INT
)
partition by list (val)
(partition mypart values in (1, 3, 5) index directory 'test',
 partition MyPart values in (2, 4, 6) index directory 'test2')`,
		},
		{
			input: `create table t1 (id int primary key) partition by list (id) (partition p1 values in(11,21), partition p2 values in (12,22))`,
			output: `create table t1 (
	id int primary key
)
partition by list (id)
(partition p1 values in (11, 21),
 partition p2 values in (12, 22))`,
		},
		{
			input: `CREATE TABLE t2 (val INT)
	PARTITION BY LIST(val)(
	PARTITION mypart VALUES IN (1,3,5) COMMENT = 'before' STORAGE ENGINE FOOBAR DATA DIRECTORY = 'test',
	PARTITION MyPart VALUES IN (2,4,6) DATA DIRECTORY 'test2'
)`,
			output: `create table t2 (
	val INT
)
partition by list (val)
(partition mypart values in (1, 3, 5) storage engine FOOBAR comment 'before' data directory 'test',
 partition MyPart values in (2, 4, 6) data directory 'test2')`,
		},
		{
			input: `CREATE TABLE t2 (val INT)
	PARTITION BY LIST(val)(
	PARTITION mypart VALUES IN (1,3,5) MAX_ROWS = 4,
	PARTITION MyPart VALUES IN (2,4,6) MAX_ROWS 10
)`,
			output: `create table t2 (
	val INT
)
partition by list (val)
(partition mypart values in (1, 3, 5) max_rows 4,
 partition MyPart values in (2, 4, 6) max_rows 10)`,
		},
		{
			input: `CREATE TABLE t2 (val INT)
	PARTITION BY LIST(val)(
	PARTITION mypart VALUES IN (1,3,5) MIN_ROWS = 4,
	PARTITION MyPart VALUES IN (2,4,6) MIN_ROWS 10
)`,
			output: `create table t2 (
	val INT
)
partition by list (val)
(partition mypart values in (1, 3, 5) min_rows 4,
 partition MyPart values in (2, 4, 6) min_rows 10)`,
		},
		{
			input: `CREATE TABLE t2 (val INT)
	PARTITION BY LIST(val)(
	PARTITION mypart VALUES IN (1,3,5) TABLESPACE = innodb_system,
	PARTITION MyPart VALUES IN (2,4,6) TABLESPACE innodb_system
)`,
			output: `create table t2 (
	val INT
)
partition by list (val)
(partition mypart values in (1, 3, 5) tablespace innodb_system,
 partition MyPart values in (2, 4, 6) tablespace innodb_system)`,
		},
		{
			// index with an expression
			input: `create table t (
	id int auto_increment,
	username varchar(64),
	nickname varchar(64),
	email varchar(64),
	primary key (id),
	key email_idx (email, (if(username = '', nickname, username)))
)`,
		},
		{
			input: `create table entries (
	uid varchar(53) character set utf8mb4 collate utf8mb4_bin not null,
	namespace varchar(254) character set utf8mb4 collate utf8mb4_bin not null,
	place varchar(254) character set utf8mb4 collate utf8mb4_bin not null,
	creationTimestamp timestamp null default current_timestamp(),
	updatedTimestamp timestamp null default current_timestamp() on update current_timestamp(),
	labels json default null,
	spec json default null,
	salaryInfo json default null,
	PRIMARY KEY (namespace, uid),
	UNIQUE KEY namespaced_name (namespace, place),
	UNIQUE KEY unique_uid (uid),
	KEY entries_spec_updatedAt ((json_value(spec, _utf8mb4 '$.updatedAt')))
) ENGINE InnoDB,
  CHARSET utf8mb4,
  COLLATE utf8mb4_bin`,
		},
		{
			input: `CREATE TABLE t1(
    j JSON,
    INDEX i1 ( (JSON_VALUE(j, '$.id' RETURNING UNSIGNED)) )
)`,
			output: `create table t1 (
	j JSON,
	INDEX i1 ((json_value(j, '$.id' returning UNSIGNED)))
)`,
		}, {
			input: `CREATE TABLE entries (
	uid varchar(53) CHARACTER SET utf8mb4 COLLATE utf8mb4_bin NOT NULL,
	namespace varchar(254) CHARACTER SET utf8mb4 COLLATE utf8mb4_bin NOT NULL,
	employee varchar(254) CHARACTER SET utf8mb4 COLLATE utf8mb4_bin NOT NULL,
	creationTimestamp timestamp NULL DEFAULT CURRENT_TIMESTAMP,
	updatedTimestamp timestamp NULL DEFAULT CURRENT_TIMESTAMP ON UPDATE CURRENT_TIMESTAMP,
	labels json DEFAULT NULL,
	spec json DEFAULT NULL,
	salaryInfo json DEFAULT NULL,
	PRIMARY KEY (namespace,uid),
	UNIQUE KEY namespaced_employee (namespace,employee),
	UNIQUE KEY unique_uid (uid),
	KEY entries_spec_updatedAt ((json_value(spec, _utf8mb4'$.updatedAt' returning datetime)))
) ENGINE=InnoDB DEFAULT CHARSET=utf8mb4 COLLATE=utf8mb4_bin`,
			output: `create table entries (
	uid varchar(53) character set utf8mb4 collate utf8mb4_bin not null,
	namespace varchar(254) character set utf8mb4 collate utf8mb4_bin not null,
	employee varchar(254) character set utf8mb4 collate utf8mb4_bin not null,
	creationTimestamp timestamp null default current_timestamp(),
	updatedTimestamp timestamp null default current_timestamp() on update current_timestamp(),
	labels json default null,
	spec json default null,
	salaryInfo json default null,
	PRIMARY KEY (namespace, uid),
	UNIQUE KEY namespaced_employee (namespace, employee),
	UNIQUE KEY unique_uid (uid),
	KEY entries_spec_updatedAt ((json_value(spec, _utf8mb4 '$.updatedAt' returning datetime)))
) ENGINE InnoDB,
  CHARSET utf8mb4,
  COLLATE utf8mb4_bin`,
		}, {
			// Subpartitions
			input: `CREATE TABLE ts (id INT, purchased DATE)
    PARTITION BY RANGE( YEAR(purchased) )
    SUBPARTITION BY HASH( TO_DAYS(purchased) ) (
        PARTITION p0 VALUES LESS THAN (1990) (
            SUBPARTITION s0,
            SUBPARTITION s1
        ),
        PARTITION p1 VALUES LESS THAN (2000) (
            SUBPARTITION s2,
            SUBPARTITION s31
        ),
        PARTITION p2 VALUES LESS THAN MAXVALUE (
            SUBPARTITION s4,
            SUBPARTITION s5
        )
    )`,
			output: `create table ts (
	id INT,
	purchased DATE
)
partition by range (YEAR(purchased)) subpartition by hash (TO_DAYS(purchased))
(partition p0 values less than (1990) (subpartition s0, subpartition s1),
 partition p1 values less than (2000) (subpartition s2, subpartition s31),
 partition p2 values less than maxvalue (subpartition s4, subpartition s5))`,
		},
		{
			input: `CREATE TABLE ts (id INT, purchased DATE)
    PARTITION BY RANGE( YEAR(purchased) )
    SUBPARTITION BY HASH( TO_DAYS(purchased) ) (
        PARTITION p0 VALUES LESS THAN (1990) (
            SUBPARTITION s0 STORAGE Engine = 'innodb' data directory = '/data',
            SUBPARTITION s1 COMMENT = 'this is s1' index directory = '/index'
        ),
        PARTITION p1 VALUES LESS THAN (2000) (
            SUBPARTITION s2 MAx_rows = 4,
            SUBPARTITION s31 min_rows = 5 tablespace = t2
        ),
        PARTITION p2 VALUES LESS THAN MAXVALUE (
            SUBPARTITION s4,
            SUBPARTITION s5
        )
    )`,
			output: `create table ts (
	id INT,
	purchased DATE
)
partition by range (YEAR(purchased)) subpartition by hash (TO_DAYS(purchased))
(partition p0 values less than (1990) (subpartition s0 storage engine innodb data directory '/data', subpartition s1 comment 'this is s1' index directory '/index'),
 partition p1 values less than (2000) (subpartition s2 max_rows 4, subpartition s31 min_rows 5 tablespace t2),
 partition p2 values less than maxvalue (subpartition s4, subpartition s5))`,
		},
		{
			input:  "create table t (i bigint) charset ascii",
			output: "create table t (\n\ti bigint\n) charset ascii",
		},
		{
			input:  "create table t (i1 char ascii, i2 char character set ascii, i3 char binary, i4 char unicode binary, i5 char binary unicode, i6 char ascii binary, i7 char binary ascii, i8 char byte, i9 char character set latin1 binary)",
			output: "create table t (\n\ti1 char character set latin1,\n\ti2 char character set ascii,\n\ti3 char binary,\n\ti4 char character set ucs2 binary,\n\ti5 char character set ucs2 binary,\n\ti6 char character set latin1 binary,\n\ti7 char character set latin1 binary,\n\ti8 binary,\n\ti9 char character set latin1 binary\n)",
		},
		{
			input:  "create table t (id int, info JSON, INDEX zips((CAST(info->'$.field' AS unsigned ARRAY))))",
			output: "create table t (\n\tid int,\n\tinfo JSON,\n\tINDEX zips ((cast(info -> '$.field' as unsigned array)))\n)",
		},
	}
	for _, test := range createTableQueries {
		sql := strings.TrimSpace(test.input)
		t.Run(sql, func(t *testing.T) {
			tree, err := ParseStrictDDL(sql)
			require.NoError(t, err)
			got := String(tree)
			expected := test.output
			if expected == "" {
				expected = sql
			}
			require.Equal(t, expected, got)
		})
	}
}

func TestOne(t *testing.T) {
	testOne := struct {
		input, output string
	}{
		input:  "",
		output: "",
	}
	if testOne.input == "" {
		return
	}
	sql := strings.TrimSpace(testOne.input)
	tree, err := Parse(sql)
	require.NoError(t, err)
	got := String(tree)
	expected := testOne.output
	if expected == "" {
		expected = sql
	}
	require.Equal(t, expected, got)
}

func TestCreateTableLike(t *testing.T) {
	normal := "create table a like b"
	testCases := []struct {
		input  string
		output string
	}{
		{
			"create table a like b",
			normal,
		},
		{
			"create table a (like b)",
			normal,
		},
		{
			"create table ks.a like unsharded_ks.b",
			"create table ks.a like unsharded_ks.b",
		},
	}
	for _, tcase := range testCases {
		tree, err := ParseStrictDDL(tcase.input)
		if err != nil {
			t.Errorf("input: %s, err: %v", tcase.input, err)
			continue
		}
		assert.True(t, tree.(*CreateTable).FullyParsed)
		if got, want := String(tree.(*CreateTable)), tcase.output; got != want {
			t.Errorf("Parse(%s):\n%s, want\n%s", tcase.input, got, want)
		}
	}
}

func TestCreateTableEscaped(t *testing.T) {
	testCases := []struct {
		input  string
		output string
	}{{
		input: "create table `a`(`id` int, primary key(`id`))",
		output: "create table a (\n" +
			"\tid int,\n" +
			"\tprimary key (id)\n" +
			")",
	}, {
		input: "create table `insert`(`update` int, primary key(`delete`))",
		output: "create table `insert` (\n" +
			"\t`update` int,\n" +
			"\tprimary key (`delete`)\n" +
			")",
	}}
	for _, tcase := range testCases {
		tree, err := ParseStrictDDL(tcase.input)
		if err != nil {
			t.Errorf("input: %s, err: %v", tcase.input, err)
			continue
		}
		if got, want := String(tree.(*CreateTable)), tcase.output; got != want {
			t.Errorf("Parse(%s):\n%s, want\n%s", tcase.input, got, want)
		}
	}
}

var (
	invalidSQL = []struct {
		input        string
		output       string
		excludeMulti bool // Don't use in the ParseNext multi-statement parsing tests.
	}{{
		input:  "select : from t",
		output: "syntax error at position 9 near ':'",
	}, {
		input:  "execute stmt using 1;",
		output: "syntax error at position 21 near '1'",
	}, {
		input:  "PREPARE stmt FROM a;",
		output: "syntax error at position 20 near 'a'",
	}, {
		input:  "PREPARE stmt FROM @@a;",
		output: "syntax error at position 22 near 'a'",
	}, {
		input:  "select x'78 from t",
		output: "syntax error at position 12 near '78'",
	}, {
		input:  "select x'777' from t",
		output: "syntax error at position 14 near '777'",
	}, {
		input:  "select * from t where :1f = 2",
		output: "syntax error at position 26 near 'f'",
	}, {
		input:  "select * from t where :. = 2",
		output: "syntax error at position 24 near ':'",
	}, {
		input:  "select * from t where ::1 = 2",
		output: "syntax error at position 25 near '::'",
	}, {
		input:  "select * from t where ::. = 2",
		output: "syntax error at position 25 near '::'",
	}, {
		input:  "update a set c = values(1)",
		output: "syntax error at position 26 near '1'",
	}, {
		input: "select(F(F(F(F(F(F(F(F(F(F(F(F(F(F(F(F(F(F(F(F(F(F" +
			"(F(F(F(F(F(F(F(F(F(F(F(F(F(F(F(F(F(F(F(F(F(F(F(F(F(F(F(" +
			"F(F(F(F(F(F(F(F(F(F(F(F(F(F(F(F(F(F(F(F(F(F(F(F(F(F(F(F" +
			"(F(F(F(F(F(F(F(F(F(F(F(F(F(F(F(F(F(F(F(F(F(F(F(F(F(F(F(" +
			"F(F(F(F(F(F(F(F(F(F(F(F(F(F(F(F(F(F(F(F(F(F(F(F(F(F(F(F" +
			"(F(F(F(F(F(F(F(F(F(F(F(F(F(F(F(F(F(F(F(F(F(F(F(F(F(F(F(" +
			"F(F(F(F(F(F(F(F(F(F(F(F(F(F(F(F(F(F(F(F(F(F(F(F(F(F(F(F" +
			"(F(F(F(F(F(F(F(F(F(F(F(F(",
		output: "max nesting level reached at position 406",
	}, {
		input: "select(F(F(F(F(F(F(F(F(F(F(F(F(F(F(F(F(F(F(F(F(F(F" +
			"(F(F(F(F(F(F(F(F(F(F(F(F(F(F(F(F(F(F(F(F(F(F(F(F(F(F(F(" +
			"F(F(F(F(F(F(F(F(F(F(F(F(F(F(F(F(F(F(F(F(F(F(F(F(F(F(F(F" +
			"(F(F(F(F(F(F(F(F(F(F(F(F(F(F(F(F(F(F(F(F(F(F(F(F(F(F(F(" +
			"F(F(F(F(F(F(F(F(F(F(F(F(F(F(F(F(F(F(F(F(F(F(F(F(F(F(F(F" +
			"(F(F(F(F(F(F(F(F(F(F(F(F(F(F(F(F(F(F(F(F(F(F(F(F(F(F(F(" +
			"F(F(F(F(F(F(F(F(F(F(F(F(F(F(F(F(F(F(F(F(F(F(F(F(F(F(F(F" +
			"(F(F(F(F(F(F(F(F(F(F(F(",
		output: "syntax error at position 404",
	}, {
		// This construct is considered invalid due to a grammar conflict.
		input:  "insert into a select * from b join c on duplicate key update d=e",
		output: "syntax error at position 54 near 'key'",
	}, {
		input:  "select * from a left join b",
		output: "syntax error at position 28",
	}, {
		input:  "select * from a natural join b on c = d",
		output: "syntax error at position 34 near 'on'",
	}, {
		input:  "select * from a natural join b using (c)",
		output: "syntax error at position 37 near 'using'",
	}, {
		input:  "select next id from a",
		output: "expecting value after next at position 15 near 'id'",
	}, {
		input:  "select next 1+1 values from a",
		output: "syntax error at position 15",
	}, {
		input:  "insert into a values (select * from b)",
		output: "syntax error at position 29 near 'select'",
	}, {
		input:  "select database",
		output: "syntax error at position 16",
	}, {
		input:  "select mod from t",
		output: "syntax error at position 16 near 'from'",
	}, {
		input:  "select 1 from t where div 5",
		output: "syntax error at position 26 near 'div'",
	}, {
		input:  "select 1 from t where binary",
		output: "syntax error at position 29",
	}, {
		input:  "select match(a1, a2) against ('foo' in boolean mode with query expansion) from t",
		output: "syntax error at position 57 near 'with'",
	}, {
		input:  "select /* reserved keyword as unqualified column */ * from t where key = 'test'",
		output: "syntax error at position 71 near 'key'",
	}, {
		input:  "select /* vitess-reserved keyword as unqualified column */ * from t where escape = 'test'",
		output: "syntax error at position 81 near 'escape'",
	}, {
		input:  "select /* straight_join using */ 1 from t1 straight_join t2 using (a)",
		output: "syntax error at position 66 near 'using'",
	}, {
		input:        "select 'aa",
		output:       "syntax error at position 11 near 'aa'",
		excludeMulti: true,
	}, {
		input:        "select 'aa\\",
		output:       "syntax error at position 12 near 'aa'",
		excludeMulti: true,
	}, {
		input:        "select /* aa",
		output:       "syntax error at position 13 near '/* aa'",
		excludeMulti: true,
	}, {
		// This is a valid MySQL query but does not yet work with Vitess.
		// The problem is that the tokenizer takes .3 as a single token which causes parsing error
		// We should instead be using . as a separate token and then 3t2 as an identifier.
		// This highlights another problem, the tokenization has to be aware of the context of parsing!
		// Since in an alternate query like `select .3e3t`, we should use .3e3 as a single token FLOAT and then t as ID.
		input:        "create table 2t.3t2 (c1 bigint not null, c2 text, primary key(c1))",
		output:       "syntax error at position 18 near '.3'",
		excludeMulti: true,
	}, {
		input:  "execute stmt1 using a, @b",
		output: "syntax error at position 22 near 'a'",
	}, {
		input:  "create index @a on b (col1)",
		output: "syntax error at position 16 near 'a'",
	}, {
		input:  "create database test_db default collate @a",
		output: "syntax error at position 43 near 'a'",
	}, {
		input:  "create database test_db default charset @a",
		output: "syntax error at position 43 near 'a'",
	}, {
		input:  "create database test_db default encryption @a",
		output: "syntax error at position 46 near 'a'",
	}}
)

func TestErrors(t *testing.T) {
	for _, tcase := range invalidSQL {
		t.Run(tcase.input, func(t *testing.T) {
			_, err := ParseStrictDDL(tcase.input)
			require.Error(t, err, tcase.output)
			require.Equal(t, tcase.output, err.Error())
		})
	}
}

// TestSkipToEnd tests that the skip to end functionality
// does not skip past a ';'. If any tokens exist after that, Parse
// should return an error.
func TestSkipToEnd(t *testing.T) {
	testcases := []struct {
		input  string
		output string
	}{{
		// This is the case where the partial ddl will be reset
		// because of a premature ';'.
		input:  "create table a(id; select * from t",
		output: "syntax error at position 19",
	}, {
		// Partial DDL should get reset for valid DDLs also.
		input:  "create table a(id int); select * from t",
		output: "syntax error at position 31 near 'select'",
	}, {
		// Partial DDL does not get reset here. But we allow the
		// DDL only if there are no new tokens after skipping to end.
		input:  "create table a bb cc; select * from t",
		output: "extra characters encountered after end of DDL: 'select'",
	}, {
		// Test that we don't step at ';' inside strings.
		input:  "create table a bb 'a;'; select * from t",
		output: "extra characters encountered after end of DDL: 'select'",
	}}
	for _, tcase := range testcases {
		_, err := Parse(tcase.input)
		if err == nil || err.Error() != tcase.output {
			t.Errorf("%s: %v, want %s", tcase.input, err, tcase.output)
		}
	}
}

func loadQueries(t testing.TB, filename string) (queries []string) {
	file, err := os.Open(path.Join("testdata", filename))
	require.NoError(t, err)
	defer file.Close()

	var read io.Reader
	if strings.HasSuffix(filename, ".gz") {
		gzread, err := gzip.NewReader(file)
		if err != nil {
			t.Fatal(err)
		}
		defer gzread.Close()
		read = gzread
	} else {
		read = file
	}

	scanner := bufio.NewScanner(read)
	for scanner.Scan() {
		queries = append(queries, scanner.Text())
	}
	return queries
}

func TestParseDjangoQueries(t *testing.T) {
	for _, query := range loadQueries(t, "django_queries.txt") {
		_, err := Parse(query)
		if err != nil {
			t.Errorf("failed to parse %q: %v", query, err)
		}
	}
}

func TestParseLobstersQueries(t *testing.T) {
	for _, query := range loadQueries(t, "lobsters.sql.gz") {
		_, err := Parse(query)
		if err != nil {
			t.Errorf("failed to parse %q: %v", query, err)
		}
	}
}

func TestParseVersionedComments(t *testing.T) {
	testcases := []struct {
		input        string
		mysqlVersion string
		output       string
	}{
		{
			input:        `CREATE TABLE table1 (id int) ENGINE=InnoDB DEFAULT CHARSET=utf8mb4 /*!50900 PARTITION BY RANGE (id) (PARTITION x VALUES LESS THAN (5) ENGINE = InnoDB, PARTITION t VALUES LESS THAN (20) ENGINE = InnoDB) */`,
			mysqlVersion: "50401",
			output: `create table table1 (
	id int
) ENGINE InnoDB,
  CHARSET utf8mb4`,
		}, {
			input:        `CREATE TABLE table1 (id int) ENGINE=InnoDB DEFAULT CHARSET=utf8mb4 /*!50900 PARTITION BY RANGE (id) (PARTITION x VALUES LESS THAN (5) ENGINE = InnoDB, PARTITION t VALUES LESS THAN (20) ENGINE = InnoDB) */`,
			mysqlVersion: "80001",
			output: `create table table1 (
	id int
) ENGINE InnoDB,
  CHARSET utf8mb4
partition by range (id)
(partition x values less than (5) engine InnoDB,
 partition t values less than (20) engine InnoDB)`,
		},
	}

	for _, testcase := range testcases {
		t.Run(testcase.input+":"+testcase.mysqlVersion, func(t *testing.T) {
			oldMySQLVersion := MySQLVersion
			defer func() { MySQLVersion = oldMySQLVersion }()
			MySQLVersion = testcase.mysqlVersion
			tree, err := Parse(testcase.input)
			require.NoError(t, err, testcase.input)
			out := String(tree)
			require.Equal(t, testcase.output, out)
		})
	}
}

func BenchmarkParseTraces(b *testing.B) {
	for _, trace := range []string{"django_queries.txt", "lobsters.sql.gz"} {
		b.Run(trace, func(b *testing.B) {
			queries := loadQueries(b, trace)
			if len(queries) > 10000 {
				queries = queries[:10000]
			}
			b.ResetTimer()
			b.ReportAllocs()

			for i := 0; i < b.N; i++ {
				for _, query := range queries {
					_, err := Parse(query)
					if err != nil {
						b.Fatal(err)
					}
				}
			}
		})
	}

}

func BenchmarkParseStress(b *testing.B) {
	const (
		sql1 = "select 'abcd', 20, 30.0, eid from a where 1=eid and name='3'"
		sql2 = "select aaaa, bbb, ccc, ddd, eeee, ffff, gggg, hhhh, iiii from tttt, ttt1, ttt3 where aaaa = bbbb and bbbb = cccc and dddd+1 = eeee group by fff, gggg having hhhh = iiii and iiii = jjjj order by kkkk, llll limit 3, 4"
	)

	for i, sql := range []string{sql1, sql2} {
		b.Run(fmt.Sprintf("sql%d", i), func(b *testing.B) {
			var buf bytes.Buffer
			buf.WriteString(sql)
			querySQL := buf.String()
			b.ReportAllocs()
			b.ResetTimer()

			for i := 0; i < b.N; i++ {
				_, err := Parse(querySQL)
				if err != nil {
					b.Fatal(err)
				}
			}
		})
	}
}

func BenchmarkParse3(b *testing.B) {
	largeQueryBenchmark := func(b *testing.B, escape bool) {
		b.Helper()

		// benchQuerySize is the approximate size of the query.
		benchQuerySize := 1000000

		// Size of value is 1/10 size of query. Then we add
		// 10 such values to the where clause.
		var baseval bytes.Buffer
		for i := 0; i < benchQuerySize/100; i++ {
			// Add an escape character: This will force the upcoming
			// tokenizer improvement to still create a copy of the string.
			// Then we can see if avoiding the copy will be worth it.
			if escape {
				baseval.WriteString("\\'123456789")
			} else {
				baseval.WriteString("123456789")
			}
		}

		var buf bytes.Buffer
		buf.WriteString("select a from t1 where v = 1")
		for i := 0; i < 10; i++ {
			fmt.Fprintf(&buf, " and v%d = \"%d%s\"", i, i, baseval.String())
		}
		benchQuery := buf.String()
		b.ResetTimer()
		b.ReportAllocs()

		for i := 0; i < b.N; i++ {
			if _, err := Parse(benchQuery); err != nil {
				b.Fatal(err)
			}
		}
	}

	b.Run("normal", func(b *testing.B) {
		largeQueryBenchmark(b, false)
	})

	b.Run("escaped", func(b *testing.B) {
		largeQueryBenchmark(b, true)
	})
}

func TestValidUnionCases(t *testing.T) {
	testFile(t, "union_cases.txt", makeTestOutput(t))
}

func TestValidSelectCases(t *testing.T) {
	testFile(t, "select_cases.txt", makeTestOutput(t))
}

func makeTestOutput(t *testing.T) string {
	testOutputTempDir := utils.MakeTestOutput(t, "testdata", "parse_test")

	t.Cleanup(func() {
		if !t.Failed() {
			_ = os.RemoveAll(testOutputTempDir)
		} else {
			t.Logf("Errors found. If the output is correct, run `cp %s/* testdata/` to update test expectations", testOutputTempDir)
		}
	})

	return testOutputTempDir
}

type testCase struct {
	file     string
	lineno   int
	input    string
	output   string
	errStr   string
	comments string
}

func escapeNewLines(in string) string {
	return strings.ReplaceAll(in, "\n", "\\n")
}

func testFile(t *testing.T, filename, tempDir string) {
	t.Run(filename, func(t *testing.T) {
		fail := false
		expected := strings.Builder{}
		for tcase := range iterateExecFile(filename) {
			t.Run(fmt.Sprintf("%d : %s", tcase.lineno, tcase.input), func(t *testing.T) {
				if tcase.output == "" && tcase.errStr == "" {
					tcase.output = tcase.input
				}
				expected.WriteString(fmt.Sprintf("%sINPUT\n%s\nEND\n", tcase.comments, escapeNewLines(tcase.input)))
				tree, err := Parse(tcase.input)
				if tcase.errStr != "" {
					errPresent := ""
					if err != nil {
						errPresent = err.Error()
					}
					expected.WriteString(fmt.Sprintf("ERROR\n%s\nEND\n", escapeNewLines(errPresent)))
					if err == nil || tcase.errStr != err.Error() {
						fail = true
						t.Errorf("File: %s, Line: %d\nDiff:\n%s\n[%s] \n[%s]", filename, tcase.lineno, cmp.Diff(tcase.errStr, errPresent), tcase.errStr, errPresent)
					}
				} else {
					if err != nil {
						expected.WriteString(fmt.Sprintf("ERROR\n%s\nEND\n", escapeNewLines(err.Error())))
						fail = true
						t.Errorf("File: %s:%d\nDiff:\n%s\n[%s] \n[%s]", filename, tcase.lineno, cmp.Diff(tcase.errStr, err.Error()), tcase.errStr, err.Error())
					} else {
						out := String(tree)
						expected.WriteString(fmt.Sprintf("OUTPUT\n%s\nEND\n", escapeNewLines(out)))
						if tcase.output != out {
							fail = true
							t.Errorf("Parsing failed. \nExpected/Got:\n%s\n%s", tcase.output, out)
						}
					}
				}
			})
		}

		if fail && tempDir != "" {
			gotFile := fmt.Sprintf("%s/%s", tempDir, filename)
			_ = os.WriteFile(gotFile, []byte(strings.TrimSpace(expected.String())+"\n"), 0644)
			fmt.Println(fmt.Sprintf("Errors found in parse tests. If the output is correct, run `cp %s/* testdata/` to update test expectations", tempDir)) // nolint
		}
	})
}

func iterateExecFile(name string) (testCaseIterator chan testCase) {
	name = locateFile(name)
	fd, err := os.OpenFile(name, os.O_RDONLY, 0)
	if err != nil {
		panic(fmt.Sprintf("Could not open file %s", name))
	}

	testCaseIterator = make(chan testCase)
	var comments string
	go func() {
		defer close(testCaseIterator)

		r := bufio.NewReader(fd)
		lineno := 0
		var output string
		var returnTypeNumber int
		var input string
		for {
			input, lineno, _ = parsePartial(r, []string{"INPUT"}, lineno, name)
			if input == "" && lineno == 0 {
				break
			}
			output, lineno, returnTypeNumber = parsePartial(r, []string{"OUTPUT", "ERROR"}, lineno, name)
			var errStr string
			if returnTypeNumber == 1 {
				errStr = output
				output = ""
			}
			testCaseIterator <- testCase{
				file:     name,
				lineno:   lineno,
				input:    input,
				comments: comments,
				output:   output,
				errStr:   errStr,
			}
			comments = ""
		}
	}()
	return testCaseIterator
}

func parsePartial(r *bufio.Reader, readType []string, lineno int, fileName string) (string, int, int) {
	returnTypeNumber := -1
	for {
		binput, err := r.ReadBytes('\n')
		if err != nil {
			if err != io.EOF {
				panic(fmt.Errorf("error reading file %s: line %d: %s", fileName, lineno, err.Error()))
			}
			return "", 0, 0
		}
		lineno++
		input := string(binput)
		input = strings.TrimSpace(input)
		if input == "" || input == "\n" {
			continue
		}
		for i, str := range readType {
			if input == str {
				returnTypeNumber = i
				break
			}
		}
		if returnTypeNumber != -1 {
			break
		}
		panic(fmt.Errorf("error reading file %s: line %d: %s - Expected keyword", fileName, lineno, err.Error()))
	}
	input := ""
	for {
		l, err := r.ReadBytes('\n')
		lineno++
		if err != nil {
			panic(fmt.Sprintf("error reading file %s line# %d: %s", fileName, lineno, err.Error()))
		}
		str := strings.TrimSpace(string(l))
		if str == "END" {
			break
		}
		if input == "" {
			input += str
		} else {
			input += str + "\n"
		}
	}
	return input, lineno, returnTypeNumber
}

func locateFile(name string) string {
	return "testdata/" + name
}<|MERGE_RESOLUTION|>--- conflicted
+++ resolved
@@ -3241,14 +3241,10 @@
 		output: "select wait_until_sql_thread_after_gtids(trim('3E11FA47-71CA-11E1-9E33-C80AA9429562:21-57'), @j) from dual",
 	}, {
 		input:  "SELECT WAIT_UNTIL_SQL_THREAD_AFTER_GTIDS(TRIM('3E11FA47-71CA-11E1-9E33-C80AA9429562:21-57'), 10, @i)",
-<<<<<<< HEAD
 		output: "select wait_until_sql_thread_after_gtids(trim('3E11FA47-71CA-11E1-9E33-C80AA9429562:21-57'), 10, @i) from dual",
-=======
-		output: "select wati_until_sql_thread_after_gtids(trim('3E11FA47-71CA-11E1-9E33-C80AA9429562:21-57'), 10, @i) from dual",
 	}, {
 		// Offset as part of expressions
 		input: "select a, b from c where :1 + :2 = :302 and sum(:34) < :24",
->>>>>>> ece54c80
 	}}
 )
 
