--- conflicted
+++ resolved
@@ -2327,7 +2327,6 @@
 		input:  "SELECT TRIM(BOTH 'a' FROM 'abc')",
 		output: "select trim(both 'a' from 'abc') from dual",
 	}, {
-<<<<<<< HEAD
 		input:  "SELECT * FROM JSON_TABLE('[ {\"c1\": null} ]','$[*]' COLUMNS( c1 INT PATH '$.c1' ERROR ON ERROR )) as jt",
 		output: "select * from json_table('[ {\\\"c1\\\": null} ]', '$[*]' columns(\n\tc1 INT path '$.c1' error on error \n\t)\n) as jt",
 	}, {
@@ -2351,13 +2350,12 @@
 	}, {
 		input:  "SELECT *\n  FROM\n JSON_TABLE(\n '[{\"x\":2,\"y\":\"8\"},{\"x\":\"3\",\"y\":\"7\"},{\"x\":\"4\",\"y\":6}]',\n \"$[1]\" COLUMNS(\n xval VARCHAR(100) PATH \"$.x\",\n yval VARCHAR(100) PATH \"$.y\"\n)\n) AS  jt1;",
 		output: "select * from json_table('[{\\\"x\\\":2,\\\"y\\\":\\\"8\\\"},{\\\"x\\\":\\\"3\\\",\\\"y\\\":\\\"7\\\"},{\\\"x\\\":\\\"4\\\",\\\"y\\\":6}]', '$[1]' columns(\n\txval VARCHAR(100) path '$.x' ,\n\tyval VARCHAR(100) path '$.y' \n\t)\n) as jt1",
-=======
+	}, {
 		input:  "select t1.a, dt.a from t1, lateral (select t1.a+t2.a as a from t2) dt",
 		output: "select t1.a, dt.a from t1, lateral (select t1.a + t2.a as a from t2) as dt",
 	}, {
 		input:  "select b from v1 vq1, lateral (select count(*) from v1 vq2 having vq1.b = 3) dt",
 		output: "select b from v1 as vq1, lateral (select count(*) from v1 as vq2 having vq1.b = 3) as dt",
->>>>>>> 8b1f48c6
 	}}
 )
 
