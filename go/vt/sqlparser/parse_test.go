/*
Copyright 2019 The Vitess Authors.

Licensed under the Apache License, Version 2.0 (the "License");
you may not use this file except in compliance with the License.
You may obtain a copy of the License at

    http://www.apache.org/licenses/LICENSE-2.0

Unless required by applicable law or agreed to in writing, software
distributed under the License is distributed on an "AS IS" BASIS,
WITHOUT WARRANTIES OR CONDITIONS OF ANY KIND, either express or implied.
See the License for the specific language governing permissions and
limitations under the License.
*/

package sqlparser

import (
	"bufio"
	"bytes"
	"compress/gzip"
	"fmt"
	"io"
	"math/rand"
	"os"
	"path"
	"strings"
	"sync"
	"testing"

	"github.com/google/go-cmp/cmp"

	"github.com/stretchr/testify/assert"
	"github.com/stretchr/testify/require"
)

var (
	validSQL = []struct {
		input      string
		output     string
		partialDDL bool
	}{{
		input:      "create table x(location GEOMETRYCOLLECTION DEFAULT POINT(7.0, 3.0))",
		output:     "create table x",
		partialDDL: true,
	}, {
		input:  "create table x (e enum('red','yellow') null collate 'utf8_bin')",
		output: "create table x (\n\te enum('red', 'yellow') collate 'utf8_bin' null\n)",
	}, {
		input:  "create table 3t2 (c1 bigint not null, c2 text, primary key(c1))",
		output: "create table `3t2` (\n\tc1 bigint not null,\n\tc2 text,\n\tprimary key (c1)\n)",
	}, {
		input:  "select 1 from t1 where exists (select 1) = TRUE",
		output: "select 1 from t1 where exists (select 1 from dual) = true",
	}, {
		input:  "select 1 from t1 where exists (select 1) = FALSE",
		output: "select 1 from t1 where exists (select 1 from dual) = false",
	}, {
		input:  "select 1 from t1 where exists (select 1) = 1",
		output: "select 1 from t1 where exists (select 1 from dual) = 1",
	}, {
		input:  "create table x(location GEOMETRY DEFAULT (POINT(7.0, 3.0)))",
		output: "create table x (\n\tlocation GEOMETRY default (POINT(7.0, 3.0))\n)",
	}, {
		input:  "select 1",
		output: "select 1 from dual",
	}, {
		input:  "SELECT EXTRACT(YEAR FROM '2019-07-02')",
		output: "select extract(year from '2019-07-02') from dual",
	}, {
		input:  "SELECT EXTRACT(YEAR_MONTH FROM '2019-07-02 01:02:03')",
		output: "select extract(year_month from '2019-07-02 01:02:03') from dual",
	}, {
		input:  "select extract(year from \"21-10-22 12:00:00\")",
		output: "select extract(year from '21-10-22 12:00:00') from dual",
	}, {
		input:  "SELECT EXTRACT(DAY_MINUTE FROM '2019-07-02 01:02:03')",
		output: "select extract(day_minute from '2019-07-02 01:02:03') from dual",
	}, {
		input:  "SELECT EXTRACT(MICROSECOND FROM '2003-01-02 10:30:00.000123')",
		output: "select extract(microsecond from '2003-01-02 10:30:00.000123') from dual",
	}, {
		input:  "CREATE TABLE t2 (b BLOB DEFAULT 'abc')",
		output: "create table t2 (\n\tb BLOB default ('abc')\n)",
	}, {
		input:  "CREATE TABLE t2 (b blob DEFAULT 'abc')",
		output: "create table t2 (\n\tb blob default ('abc')\n)",
	}, {
		input:  "CREATE TABLE t2 (b BLOB DEFAULT ('abc'))",
		output: "create table t2 (\n\tb BLOB default ('abc')\n)",
	}, {
		input:  "CREATE TABLE t2 (b TINYBLOB DEFAULT 'abc')",
		output: "create table t2 (\n\tb TINYBLOB default ('abc')\n)",
	}, {
		input:  "CREATE TABLE t2 (b TINYBLOB DEFAULT ('abc'))",
		output: "create table t2 (\n\tb TINYBLOB default ('abc')\n)",
	}, {
		input:  "CREATE TABLE t2 (b MEDIUMBLOB DEFAULT 'abc')",
		output: "create table t2 (\n\tb MEDIUMBLOB default ('abc')\n)",
	}, {
		input:  "CREATE TABLE t2 (b MEDIUMBLOB DEFAULT ('abc'))",
		output: "create table t2 (\n\tb MEDIUMBLOB default ('abc')\n)",
	}, {
		input:  "CREATE TABLE t2 (b LONGBLOB DEFAULT 'abc')",
		output: "create table t2 (\n\tb LONGBLOB default ('abc')\n)",
	}, {
		input:  "CREATE TABLE t2 (b LONGBLOB DEFAULT ('abc'))",
		output: "create table t2 (\n\tb LONGBLOB default ('abc')\n)",
	}, {
		input:  "CREATE TABLE t2 (b TEXT DEFAULT 'abc')",
		output: "create table t2 (\n\tb TEXT default ('abc')\n)",
	}, {
		input:  "CREATE TABLE t2 (b TEXT DEFAULT ('abc'))",
		output: "create table t2 (\n\tb TEXT default ('abc')\n)",
	}, {
		input:  "CREATE TABLE t2 (b TINYTEXT DEFAULT 'abc')",
		output: "create table t2 (\n\tb TINYTEXT default ('abc')\n)",
	}, {
		input:  "CREATE TABLE t2 (b TINYTEXT DEFAULT ('abc'))",
		output: "create table t2 (\n\tb TINYTEXT default ('abc')\n)",
	}, {
		input:  "CREATE TABLE t2 (b MEDIUMTEXT DEFAULT 'abc')",
		output: "create table t2 (\n\tb MEDIUMTEXT default ('abc')\n)",
	}, {
		input:  "CREATE TABLE t2 (b MEDIUMTEXT DEFAULT ('abc'))",
		output: "create table t2 (\n\tb MEDIUMTEXT default ('abc')\n)",
	}, {
		input:  "CREATE TABLE t2 (b LONGTEXT DEFAULT 'abc')",
		output: "create table t2 (\n\tb LONGTEXT default ('abc')\n)",
	}, {
		input:  "CREATE TABLE t2 (b LONGTEXT DEFAULT ('abc'))",
		output: "create table t2 (\n\tb LONGTEXT default ('abc')\n)",
	}, {
		input:  "CREATE TABLE t2 (b JSON DEFAULT null)",
		output: "create table t2 (\n\tb JSON default null\n)",
	}, {
		input:  "CREATE TABLE t2 (b JSON DEFAULT (null))",
		output: "create table t2 (\n\tb JSON default null\n)",
	}, {
		input:  "CREATE TABLE t2 (b JSON DEFAULT '{name:abc}')",
		output: "create table t2 (\n\tb JSON default ('{name:abc}')\n)",
	}, {
		input:  "CREATE TABLE t2 (b JSON DEFAULT ('{name:abc}'))",
		output: "create table t2 (\n\tb JSON default ('{name:abc}')\n)",
	}, {
		input:  "create table x(location POINT DEFAULT 7.0)",
		output: "create table x (\n\tlocation POINT default (7.0)\n)",
	}, {
		input:  "create table x(location POINT DEFAULT (7.0))",
		output: "create table x (\n\tlocation POINT default (7.0)\n)",
	}, {
		input:  "create table x(location LINESTRING DEFAULT (POINT(7.0, 3.0)))",
		output: "create table x (\n\tlocation LINESTRING default (POINT(7.0, 3.0))\n)",
	}, {
		input:  "create table x(location POLYGON DEFAULT (POINT(7.0, 3.0)))",
		output: "create table x (\n\tlocation POLYGON default (POINT(7.0, 3.0))\n)",
	}, {
		input:  "create table x(location MULTIPOINT DEFAULT (POINT(7.0, 3.0)))",
		output: "create table x (\n\tlocation MULTIPOINT default (POINT(7.0, 3.0))\n)",
	}, {
		input:  "create table x(location MULTILINESTRING DEFAULT (POINT(7.0, 3.0)))",
		output: "create table x (\n\tlocation MULTILINESTRING default (POINT(7.0, 3.0))\n)",
	}, {
		input:  "create table x(location MULTIPOLYGON DEFAULT (POINT(7.0, 3.0)))",
		output: "create table x (\n\tlocation MULTIPOLYGON default (POINT(7.0, 3.0))\n)",
	}, {
		input:  "create table x(location GEOMETRYCOLLECTION DEFAULT (POINT(7.0, 3.0)))",
		output: "create table x (\n\tlocation GEOMETRYCOLLECTION default (POINT(7.0, 3.0))\n)",
	}, {
		input:  "WITH RECURSIVE  odd_num_cte (id, n) AS (SELECT 1, 1 union all SELECT id+1, n+2 from odd_num_cte where id < 5) SELECT * FROM odd_num_cte",
		output: "with recursive odd_num_cte(id, n) as (select 1, 1 from dual union all select id + 1, n + 2 from odd_num_cte where id < 5) select * from odd_num_cte",
	}, {
		input:  "WITH topsales2003 AS (SELECT salesRepEmployeeNumber employeeNumber, SUM(quantityOrdered * priceEach) sales FROM orders INNER JOIN orderdetails USING (orderNumber) INNER JOIN customers USING (customerNumber) WHERE YEAR(shippedDate) = 2003 AND status = 'Shipped' GROUP BY salesRepEmployeeNumber ORDER BY sales DESC LIMIT 5)SELECT employeeNumber, firstName, lastName, sales FROM employees JOIN topsales2003 USING (employeeNumber)",
		output: "with topsales2003 as (select salesRepEmployeeNumber as employeeNumber, SUM(quantityOrdered * priceEach) as sales from orders join orderdetails using (orderNumber) join customers using (customerNumber) where YEAR(shippedDate) = 2003 and `status` = 'Shipped' group by salesRepEmployeeNumber order by sales desc limit 5) select employeeNumber, firstName, lastName, sales from employees join topsales2003 using (employeeNumber)",
	}, {
		input: "select 1 from t",
	}, {
		input:  "select * from (select 1) as x(user)",
		output: "select * from (select 1 from dual) as x(`user`)",
	}, {
		input:  "select user from (select id from users ) as x(user)",
		output: "select `user` from (select id from users) as x(`user`)",
	}, {
		input: "select n, d from something",
	}, {
		input: "insert into sys_message_assign(message_id, assign_user_id, read_state, id, is_delete, create_time, update_time, remark) values (N'3477028275831808', N'4104487936', N'1', N'0', N'0', '2021-09-22 14:24:17.922', '2021-09-22 14:24:17.922', null), (N'3477028275831808', N'3454139190608923', N'1', N'0', N'0', '2021-09-22 14:24:17.922', '2021-09-22 14:24:17.922', null)",
	}, {
		input:  "select name, numbers from (select * from users) as x(name, numbers)",
		output: "select `name`, numbers from (select * from users) as x(`name`, numbers)",
	}, {
		input:  "select * from information_schema.columns",
		output: "select * from information_schema.`columns`",
	}, {
		input:  "select * from information_schema.processlist",
		output: "select * from information_schema.`processlist`",
	}, {
		input: "select .1 from t",
	}, {
		input: "select 1.2e1 from t",
	}, {
		input: "select 1.2e+1 from t",
	}, {
		input: "select 1.2e-1 from t",
	}, {
		input: "select 08.3 from t",
	}, {
		input: "select -1 from t where b = -2",
	}, {
		input:  "select - -1 from t",
		output: "select - -1 from t",
	}, {
		input: "select a from t",
	}, {
		input: "select $ from t",
	}, {
		// shift/reduce conflict on CHARSET, should throw an error on shifting which will be ignored as it is a DDL
		input:      "alter database charset = 'utf16';",
		output:     "alter database",
		partialDDL: true,
	}, {
		input:  "alter database charset charset = 'utf16'",
		output: "alter database `charset` character set 'utf16'",
	}, {
		input:  "create table t(id int unique)",
		output: "create table t (\n\tid int unique\n)",
	}, {
		input:  "create table t(id int key)",
		output: "create table t (\n\tid int key\n)",
	}, {
		input:  "create table t(id int unique key)",
		output: "create table t (\n\tid int unique key\n)",
	}, {
		input: "select a.b as a$b from $test$",
	}, {
		input:  "select 1 from t // aa\n",
		output: "select 1 from t",
	}, {
		input:  "select 1 from t -- aa\n",
		output: "select 1 from t",
	}, {
		input:  "select 1 from t # aa\n",
		output: "select 1 from t",
	}, {
		input:  "select 1 -- aa\nfrom t",
		output: "select 1 from t",
	}, {
		input:  "select 1 #aa\nfrom t",
		output: "select 1 from t",
	}, {
		input: "select /* simplest */ 1 from t",
	}, {
		input: "select /* double star **/ 1 from t",
	}, {
		input: "select /* double */ /* comment */ 1 from t",
	}, {
		input: "select /* back-quote keyword */ `By` from t",
	}, {
		input: "select /* back-quote num */ `2a` from t",
	}, {
		input: "select /* back-quote . */ `a.b` from t",
	}, {
		input: "select /* back-quote back-quote */ `a``b` from t",
	}, {
		input:  "select /* back-quote unnecessary */ 1 from `t`",
		output: "select /* back-quote unnecessary */ 1 from t",
	}, {
		input:  "select /* back-quote idnum */ 1 from `a1`",
		output: "select /* back-quote idnum */ 1 from a1",
	}, {
		input: "select /* @ */ @@a from b",
	}, {
		input: "select /* \\0 */ '\\0' from a",
	}, {
		input:  "select 1 /* drop this comment */ from t",
		output: "select 1 from t",
	}, {
		input: "select /* union */ 1 from t union select 1 from t",
	}, {
		input: "select /* double union */ 1 from t union select 1 from t union select 1 from t",
	}, {
		input: "select /* union all */ 1 from t union all select 1 from t",
	}, {
		input:  "select /* union distinct */ 1 from t union distinct select 1 from t",
		output: "select /* union distinct */ 1 from t union select 1 from t",
	}, {
		input:  "(select /* union parenthesized select */ 1 from t order by a) union select 1 from t",
		output: "(select /* union parenthesized select */ 1 from t order by a asc) union select 1 from t",
	}, {
		input:  "select /* union parenthesized select 2 */ 1 from t union (select 1 from t)",
		output: "select /* union parenthesized select 2 */ 1 from t union select 1 from t",
	}, {
		input:  "select /* union order by */ 1 from t union select 1 from t order by a",
		output: "select /* union order by */ 1 from t union select 1 from t order by a asc",
	}, {
		input:  "select /* union order by limit lock */ 1 from t union select 1 from t order by a limit 1 for update",
		output: "select /* union order by limit lock */ 1 from t union select 1 from t order by a asc limit 1 for update",
	}, {
		input:  "(select id, a from t order by id limit 1) union (select id, b as a from s order by id limit 1) order by a limit 1",
		output: "(select id, a from t order by id asc limit 1) union (select id, b as a from s order by id asc limit 1) order by a asc limit 1",
	}, {
		input:  "select a from (select 1 as a from tbl1 union select 2 from tbl2) as t",
		output: "select a from (select 1 as a from tbl1 union select 2 from tbl2) as t",
	}, {
		input: "select * from t1 join (select * from t2 union select * from t3) as t",
	}, {
		// Ensure this doesn't generate: ""select * from t1 join t2 on a = b join t3 on a = b".
		input: "select * from t1 join t2 on a = b join t3",
	}, {
		input:  "select * from t1 where col in (select 1 from dual union select 2 from dual)",
		output: "select * from t1 where col in (select 1 from dual union select 2 from dual)",
	}, {
		input: "select * from t1 where exists (select a from t2 union select b from t3)",
	}, {
		input:  "select 1 from dual union select 2 from dual union all select 3 from dual union select 4 from dual union all select 5 from dual",
		output: "select 1 from dual union select 2 from dual union all select 3 from dual union select 4 from dual union all select 5 from dual",
	}, {
		input:  "(select 1 from dual) order by 1 asc limit 2",
		output: "select 1 from dual order by 1 asc limit 2",
	}, {
		input:  "(select 1 from dual order by 1 desc) order by 1 asc limit 2",
		output: "select 1 from dual order by 1 asc limit 2",
	}, {
		input:  "(select 1 from dual)",
		output: "select 1 from dual",
	}, {
		input:  "((select 1 from dual))",
		output: "select 1 from dual",
	}, {
		input: "select 1 from (select 1 from dual) as t",
	}, {
		input:  "select 1 from (select 1 from dual union select 2 from dual) as t",
		output: "select 1 from (select 1 from dual union select 2 from dual) as t",
	}, {
		input:  "select 1 from ((select 1 from dual) union select 2 from dual) as t",
		output: "select 1 from (select 1 from dual union select 2 from dual) as t",
	}, {
		input: "select /* distinct */ distinct 1 from t",
	}, {
		input: "select /* straight_join */ straight_join 1 from t",
	}, {
		input: "select /* for update */ 1 from t for update",
	}, {
		input: "select /* lock in share mode */ 1 from t lock in share mode",
	}, {
		input: "select /* select list */ 1, 2 from t",
	}, {
		input: "select /* * */ * from t",
	}, {
		input: "select /* a.* */ a.* from t",
	}, {
		input: "select /* a.b.* */ a.b.* from t",
	}, {
		input:  "select /* column alias */ a b from t",
		output: "select /* column alias */ a as b from t",
	}, {
		input: "select /* column alias with as */ a as b from t",
	}, {
		input: "select /* keyword column alias */ a as `By` from t",
	}, {
		input:  "select /* column alias as string */ a as \"b\" from t",
		output: "select /* column alias as string */ a as b from t",
	}, {
		input:  "select /* column alias as string without as */ a \"b\" from t",
		output: "select /* column alias as string without as */ a as b from t",
	}, {
		input:  "select /* column alias with non_reserved keyword */ a as auto_increment from t",
		output: "select /* column alias with non_reserved keyword */ a as `auto_increment` from t",
	}, {
		input: "select /* a.* */ a.* from t",
	}, {
		input:  "select next value for t",
		output: "select next 1 values from t",
	}, {
		input:  "select next value from t",
		output: "select next 1 values from t",
	}, {
		input: "select next 10 values from t",
	}, {
		input: "select next :a values from t",
	}, {
		input: "select /* `By`.* */ `By`.* from t",
	}, {
		input: "select /* select with bool expr */ a = b from t",
	}, {
		input: "select /* case_when */ case when a = b then c end from t",
	}, {
		input: "select /* case_when_else */ case when a = b then c else d end from t",
	}, {
		input: "select /* case_when_when_else */ case when a = b then c when b = d then d else d end from t",
	}, {
		input: "select /* case */ case aa when a = b then c end from t",
	}, {
		input: "select /* parenthesis */ 1 from (t)",
	}, {
		input: "select /* parenthesis multi-table */ 1 from (t1, t2)",
	}, {
		input: "select /* table list */ 1 from t1, t2",
	}, {
		input: "select /* parenthessis in table list 1 */ 1 from (t1), t2",
	}, {
		input:  "SELECT * FROM t1 USE INDEX (i1) IGNORE INDEX FOR ORDER BY (i2) ORDER BY a",
		output: "select * from t1 use index (i1) ignore index for order by (i2) order by a asc",
	}, {
		input:  "SELECT * FROM t1 USE INDEX FOR JOIN (i1) FORCE INDEX FOR JOIN (i2)",
		output: "select * from t1 use index for join (i1) force index for join (i2)",
	}, {
		input:  "SELECT * FROM t1 USE INDEX FOR JOIN (i1) FORCE INDEX FOR JOIN (i2) IGNORE KEY FOR GROUP BY (i1, i2)",
		output: "select * from t1 use index for join (i1) force index for join (i2) ignore index for group by (i1, i2)",
	}, {
		input:  "SELECT * FROM t1 USE KEY (), t2 FORCE KEY (i2), t3 IGNORE INDEX FOR GROUP BY (i1, i2)",
		output: "select * from t1 use index (), t2 force index (i2), t3 ignore index for group by (i1, i2)",
	}, {
		input: "select /* parenthessis in table list 2 */ 1 from t1, (t2)",
	}, {
		input: "select /* use */ 1 from t1 use index (a) where b = 1",
	}, {
		input: "select /* use */ 1 from t1 use index () where b = 1",
	}, {
		input: "select /* keyword index */ 1 from t1 use index (`By`) where b = 1",
	}, {
		input: "select /* ignore */ 1 from t1 as t2 ignore index (a), t3 use index (b) where b = 1",
	}, {
		input: "select /* use */ 1 from t1 as t2 use index (a), t3 use index (b) where b = 1",
	}, {
		input: "select /* force */ 1 from t1 as t2 force index (a), t3 force index (b) where b = 1",
	}, {
		input:  "select /* table alias */ 1 from t t1",
		output: "select /* table alias */ 1 from t as t1",
	}, {
		input: "select /* table alias with as */ 1 from t as t1",
	}, {
		input:  "select /* string table alias */ 1 from t as 't1'",
		output: "select /* string table alias */ 1 from t as t1",
	}, {
		input:  "select /* string table alias without as */ 1 from t 't1'",
		output: "select /* string table alias without as */ 1 from t as t1",
	}, {
		input: "select /* keyword table alias */ 1 from t as `By`",
	}, {
		input: "select /* join */ 1 from t1 join t2",
	}, {
		input: "select /* join on */ 1 from t1 join t2 on a = b",
	}, {
		input: "select /* join on */ 1 from t1 join t2 using (a)",
	}, {
		input:  "select /* inner join */ 1 from t1 inner join t2",
		output: "select /* inner join */ 1 from t1 join t2",
	}, {
		input:  "select /* cross join */ 1 from t1 cross join t2",
		output: "select /* cross join */ 1 from t1 join t2",
	}, {
		input: "select /* straight_join */ 1 from t1 straight_join t2",
	}, {
		input: "select /* straight_join on */ 1 from t1 straight_join t2 on a = b",
	}, {
		input: "select /* left join */ 1 from t1 left join t2 on a = b",
	}, {
		input: "select /* left join */ 1 from t1 left join t2 using (a)",
	}, {
		input:  "select /* left outer join */ 1 from t1 left outer join t2 on a = b",
		output: "select /* left outer join */ 1 from t1 left join t2 on a = b",
	}, {
		input:  "select /* left outer join */ 1 from t1 left outer join t2 using (a)",
		output: "select /* left outer join */ 1 from t1 left join t2 using (a)",
	}, {
		input: "select /* right join */ 1 from t1 right join t2 on a = b",
	}, {
		input: "select /* right join */ 1 from t1 right join t2 using (a)",
	}, {
		input:  "select /* right outer join */ 1 from t1 right outer join t2 on a = b",
		output: "select /* right outer join */ 1 from t1 right join t2 on a = b",
	}, {
		input:  "select /* right outer join */ 1 from t1 right outer join t2 using (a)",
		output: "select /* right outer join */ 1 from t1 right join t2 using (a)",
	}, {
		input: "select /* natural join */ 1 from t1 natural join t2",
	}, {
		input: "select /* natural left join */ 1 from t1 natural left join t2",
	}, {
		input:  "select /* natural left outer join */ 1 from t1 natural left join t2",
		output: "select /* natural left outer join */ 1 from t1 natural left join t2",
	}, {
		input: "select /* natural right join */ 1 from t1 natural right join t2",
	}, {
		input:  "select /* natural right outer join */ 1 from t1 natural right join t2",
		output: "select /* natural right outer join */ 1 from t1 natural right join t2",
	}, {
		input: "select /* join on */ 1 from t1 join t2 on a = b",
	}, {
		input: "select /* join using */ 1 from t1 join t2 using (a)",
	}, {
		input: "select /* join using (a, b, c) */ 1 from t1 join t2 using (a, b, c)",
	}, {
		input: "select /* s.t */ 1 from s.t",
	}, {
		input: "select /* keyword schema & table name */ 1 from `By`.`bY`",
	}, {
		input: "select /* select in from */ 1 from (select 1 from t) as a",
	}, {
		input:  "select /* select in from with no as */ 1 from (select 1 from t) a",
		output: "select /* select in from with no as */ 1 from (select 1 from t) as a",
	}, {
		input: "select /* where */ 1 from t where a = b",
	}, {
		input: "select /* and */ 1 from t where a = b and a = c",
	}, {
		input:  "select /* && */ 1 from t where a = b && a = c",
		output: "select /* && */ 1 from t where a = b and a = c",
	}, {
		input: "select /* or */ 1 from t where a = b or a = c",
	}, {
		input:  "select /* || */ 1 from t where a = b || a = c",
		output: "select /* || */ 1 from t where a = b or a = c",
	}, {
		input: "select /* not */ 1 from t where not a = b",
	}, {
		input: "select /* ! */ 1 from t where a = !1",
	}, {
		input: "select /* bool is */ 1 from t where a = b is null",
	}, {
		input: "select /* bool is not */ 1 from t where a = b is not false",
	}, {
		input: "select /* true */ 1 from t where true",
	}, {
		input: "select /* false */ 1 from t where false",
	}, {
		input: "select /* false on left */ 1 from t where false = 0",
	}, {
		input: "select /* exists */ 1 from t where exists (select 1 from t)",
	}, {
		input:  "select /* (boolean) */ 1 from t where not (a = b)",
		output: "select /* (boolean) */ 1 from t where not a = b",
	}, {
		input: "select /* in value list */ 1 from t where a in (b, c)",
	}, {
		input: "select /* in select */ 1 from t where a in (select 1 from t)",
	}, {
		input: "select /* not in */ 1 from t where a not in (b, c)",
	}, {
		input: "select /* like */ 1 from t where a like b",
	}, {
		input: "select /* like escape */ 1 from t where a like b escape '!'",
	}, {
		input: "select /* not like */ 1 from t where a not like b",
	}, {
		input: "select /* not like escape */ 1 from t where a not like b escape '$'",
	}, {
		input: "select /* regexp */ 1 from t where a regexp b",
	}, {
		input: "select /* not regexp */ 1 from t where a not regexp b",
	}, {
		input:  "select /* rlike */ 1 from t where a rlike b",
		output: "select /* rlike */ 1 from t where a regexp b",
	}, {
		input:  "select /* not rlike */ 1 from t where a not rlike b",
		output: "select /* not rlike */ 1 from t where a not regexp b",
	}, {
		input: "select /* between */ 1 from t where a between b and c",
	}, {
		input: "select /* not between */ 1 from t where a not between b and c",
	}, {
		input: "select /* is null */ 1 from t where a is null",
	}, {
		input: "select /* is not null */ 1 from t where a is not null",
	}, {
		input: "select /* is true */ 1 from t where a is true",
	}, {
		input: "select /* is not true */ 1 from t where a is not true",
	}, {
		input: "select /* is false */ 1 from t where a is false",
	}, {
		input: "select /* is not false */ 1 from t where a is not false",
	}, {
		input: "select /* < */ 1 from t where a < b",
	}, {
		input: "select /* <= */ 1 from t where a <= b",
	}, {
		input: "select /* >= */ 1 from t where a >= b",
	}, {
		input: "select /* > */ 1 from t where a > b",
	}, {
		input: "select /* != */ 1 from t where a != b",
	}, {
		input:  "select /* <> */ 1 from t where a <> b",
		output: "select /* <> */ 1 from t where a != b",
	}, {
		input: "select /* <=> */ 1 from t where a <=> b",
	}, {
		input: "select /* != */ 1 from t where a != b",
	}, {
		input: "select /* single value expre list */ 1 from t where a in (b)",
	}, {
		input: "select /* select as a value expression */ 1 from t where a = (select a from t)",
	}, {
		input:  "select /* parenthesised value */ 1 from t where a = (b)",
		output: "select /* parenthesised value */ 1 from t where a = b",
	}, {
		input:  "select /* over-parenthesize */ ((1)) from t where ((a)) in (((1))) and ((a, b)) in ((((1, 1))), ((2, 2)))",
		output: "select /* over-parenthesize */ 1 from t where a in (1) and (a, b) in ((1, 1), (2, 2))",
	}, {
		input:  "select /* dot-parenthesize */ (a.b) from t where (b.c) = 2",
		output: "select /* dot-parenthesize */ a.b from t where b.c = 2",
	}, {
		input: "select /* & */ 1 from t where a = b & c",
	}, {
		input: "select /* & */ 1 from t where a = b & c",
	}, {
		input: "select /* | */ 1 from t where a = b | c",
	}, {
		input: "select /* ^ */ 1 from t where a = b ^ c",
	}, {
		input: "select /* + */ 1 from t where a = b + c",
	}, {
		input: "select /* - */ 1 from t where a = b - c",
	}, {
		input: "select /* * */ 1 from t where a = b * c",
	}, {
		input: "select /* / */ 1 from t where a = b / c",
	}, {
		input: "select /* % */ 1 from t where a = b % c",
	}, {
		input: "select /* div */ 1 from t where a = b div c",
	}, {
		input:  "select /* MOD */ 1 from t where a = b MOD c",
		output: "select /* MOD */ 1 from t where a = b % c",
	}, {
		input: "select /* << */ 1 from t where a = b << c",
	}, {
		input: "select /* >> */ 1 from t where a = b >> c",
	}, {
		input:  "select /* % no space */ 1 from t where a = b%c",
		output: "select /* % no space */ 1 from t where a = b % c",
	}, {
		input:  "select /* u+ */ 1 from t where a = +b",
		output: "select /* u+ */ 1 from t where a = b",
	}, {
		input: "select /* u- */ 1 from t where a = -b",
	}, {
		input: "select /* u~ */ 1 from t where a = ~b",
	}, {
		input: "select /* -> */ a.b -> 'ab' from t",
	}, {
		input: "select /* -> */ a.b ->> 'ab' from t",
	}, {
		input: "select /* empty function */ 1 from t where a = b()",
	}, {
		input: "select /* function with 1 param */ 1 from t where a = b(c)",
	}, {
		input: "select /* function with many params */ 1 from t where a = b(c, d)",
	}, {
		input: "select /* function with distinct */ count(distinct a) from t",
	}, {
		input:  "select count(distinctrow(1)) from (select (1) from dual union all select 1 from dual) a",
		output: "select count(distinct 1) from (select 1 from dual union all select 1 from dual) as a",
	}, {
		input: "select /* if as func */ 1 from t where a = if(b)",
	}, {
		input: "select /* current_timestamp */ current_timestamp() from t",
	}, {
		input: "select /* current_timestamp as func */ current_timestamp() from t",
	}, {
		input: "select /* current_timestamp with fsp */ current_timestamp(3) from t",
	}, {
		input: "select /* current_date */ current_date() from t",
	}, {
		input: "select /* current_date as func */ current_date() from t",
	}, {
		input: "select /* current_time */ current_time() from t",
	}, {
		input: "select /* current_time as func */ current_time() from t",
	}, {
		input: "select /* current_time with fsp */ current_time(1) from t",
	}, {
		input: "select /* utc_timestamp */ utc_timestamp() from t",
	}, {
		input: "select /* utc_timestamp as func */ utc_timestamp() from t",
	}, {
		input: "select /* utc_timestamp with fsp */ utc_timestamp(0) from t",
	}, {
		input: "select /* utc_time */ utc_time() from t",
	}, {
		input: "select /* utc_time as func */ utc_time() from t",
	}, {
		input: "select /* utc_time with fsp */ utc_time(4) from t",
	}, {
		input: "select /* utc_date */ utc_date() from t",
	}, {
		input: "select /* utc_date as func */ utc_date() from t",
	}, {
		input: "select /* localtime */ localtime() from t",
	}, {
		input: "select /* localtime as func */ localtime() from t",
	}, {
		input: "select /* localtime with fsp */ localtime(5) from t",
	}, {
		input: "select /* localtimestamp */ localtimestamp() from t",
	}, {
		input: "select /* localtimestamp as func */ localtimestamp() from t",
	}, {
		input: "select /* localtimestamp with fsp */ localtimestamp(7) from t",
	}, {
		input: "select /* mod as func */ a from tab where mod(b, 2) = 0",
	}, {
		input: "select /* database as func no param */ database() from t",
	}, {
		input: "select /* database as func 1 param */ database(1) from t",
	}, {
		input: "select /* a */ a from t",
	}, {
		input: "select /* a.b */ a.b from t",
	}, {
		input: "select /* a.b.c */ a.b.c from t",
	}, {
		input: "select /* keyword a.b */ `By`.`bY` from t",
	}, {
		input: "select /* string */ 'a' from t",
	}, {
		input:  "select /* double quoted string */ \"a\" from t",
		output: "select /* double quoted string */ 'a' from t",
	}, {
		input:  "select /* quote quote in string */ 'a''a' from t",
		output: "select /* quote quote in string */ 'a\\'a' from t",
	}, {
		input:  "select /* double quote quote in string */ \"a\"\"a\" from t",
		output: "select /* double quote quote in string */ 'a\\\"a' from t",
	}, {
		input:  "select /* quote in double quoted string */ \"a'a\" from t",
		output: "select /* quote in double quoted string */ 'a\\'a' from t",
	}, {
		input: "select /* backslash quote in string */ 'a\\'a' from t",
	}, {
		input: "select /* literal backslash in string */ 'a\\\\na' from t",
	}, {
		input: "select /* all escapes */ '\\0\\'\\\"\\b\\n\\r\\t\\Z\\\\' from t",
	}, {
		input:  "select /* non-escape */ '\\x' from t",
		output: "select /* non-escape */ 'x' from t",
	}, {
		input: "select /* unescaped backslash */ '\\n' from t",
	}, {
		input: "select /* value argument */ :a from t",
	}, {
		input: "select /* value argument with digit */ :a1 from t",
	}, {
		input: "select /* value argument with dot */ :a.b from t",
	}, {
		input:  "select /* positional argument */ ? from t",
		output: "select /* positional argument */ :v1 from t",
	}, {
		input:  "select /* multiple positional arguments */ ?, ? from t",
		output: "select /* multiple positional arguments */ :v1, :v2 from t",
	}, {
		input: "select /* list arg */ * from t where a in ::list",
	}, {
		input: "select /* list arg not in */ * from t where a not in ::list",
	}, {
		input: "select /* null */ null from t",
	}, {
		input: "select /* octal */ 010 from t",
	}, {
		input:  "select /* hex */ x'f0A1' from t",
		output: "select /* hex */ X'f0A1' from t",
	}, {
		input: "select /* hex caps */ X'F0a1' from t",
	}, {
		input:  "select /* bit literal */ b'0101' from t",
		output: "select /* bit literal */ B'0101' from t",
	}, {
		input: "select /* bit literal caps */ B'010011011010' from t",
	}, {
		input: "select /* 0x */ 0xf0 from t",
	}, {
		input: "select /* float */ 0.1 from t",
	}, {
		input: "select /* group by */ 1 from t group by a",
	}, {
		input: "select /* having */ 1 from t having a = b",
	}, {
		input:  "select /* simple order by */ 1 from t order by a",
		output: "select /* simple order by */ 1 from t order by a asc",
	}, {
		input:  "select * from t where id = ((select a from t1 union select b from t2) order by a limit 1)",
		output: "select * from t where id = (select a from t1 union select b from t2 order by a asc limit 1)",
	}, {
		input: "select /* order by asc */ 1 from t order by a asc",
	}, {
		input: "select /* order by desc */ 1 from t order by a desc",
	}, {
		input: "select /* order by null */ 1 from t order by null",
	}, {
		input: "select /* limit a */ 1 from t limit a",
	}, {
		input: "select /* limit a,b */ 1 from t limit a, b",
	}, {
		input:  "select /* binary unary */ a- -b from t",
		output: "select /* binary unary */ a - -b from t",
	}, {
		input:  "select /* - - */ - -b from t",
		output: "select /* - - */ - -b from t",
	}, {
		input:  "select /* binary binary */ binary  binary b from t",
		output: "select /* binary binary */ convert(convert(b, binary), binary) from t",
	}, {
		input:  "select /* binary ~ */ binary  ~b from t",
		output: "select /* binary ~ */ convert(~b, binary) from t",
	}, {
		input:  "select /* ~ binary */ ~ binary b from t",
		output: "select /* ~ binary */ ~convert(b, binary) from t",
	}, {
		input: "select /* interval */ adddate('2008-01-02', interval 31 day) from t",
	}, {
		input: "select /* interval keyword */ adddate('2008-01-02', interval 1 year) from t",
	}, {
		input:  "select /* TIMESTAMPADD */ TIMESTAMPADD(MINUTE, 1, '2008-01-04') from t",
		output: "select /* TIMESTAMPADD */ timestampadd(MINUTE, 1, '2008-01-04') from t",
	}, {
		input:  "select /* TIMESTAMPDIFF */ TIMESTAMPDIFF(MINUTE, '2008-01-02', '2008-01-04') from t",
		output: "select /* TIMESTAMPDIFF */ timestampdiff(MINUTE, '2008-01-02', '2008-01-04') from t",
	}, {
		input: "select /* dual */ 1 from dual",
	}, {
		input:  "select /* Dual */ 1 from Dual",
		output: "select /* Dual */ 1 from dual",
	}, {
		input:  "select /* DUAL */ 1 from Dual",
		output: "select /* DUAL */ 1 from dual",
	}, {
		input: "select /* column as bool in where */ a from t where b",
	}, {
		input: "select /* OR of columns in where */ * from t where a or b",
	}, {
		input: "select /* OR of mixed columns in where */ * from t where a = 5 or b and c is not null",
	}, {
		input:  "select /* OR in select columns */ (a or b) from t where c = 5",
		output: "select /* OR in select columns */ a or b from t where c = 5",
	}, {
		input: "select /* XOR of columns in where */ * from t where a xor b",
	}, {
		input: "select /* XOR of mixed columns in where */ * from t where a = 5 xor b and c is not null",
	}, {
		input:  "select /* XOR in select columns */ (a xor b) from t where c = 5",
		output: "select /* XOR in select columns */ a xor b from t where c = 5",
	}, {
		input:  "select /* XOR in select columns */ * from t where (1 xor c1 > 0)",
		output: "select /* XOR in select columns */ * from t where 1 xor c1 > 0",
	}, {
		input: "select /* bool as select value */ a, true from t",
	}, {
		input: "select /* bool column in ON clause */ * from t join s on t.id = s.id and s.foo where t.bar",
	}, {
		input: "select /* bool in order by */ * from t order by a is null or b asc",
	}, {
		input: "select /* string in case statement */ if(max(case a when 'foo' then 1 else 0 end) = 1, 'foo', 'bar') as foobar from t",
	}, {
		input:  "/*!show databases*/",
		output: "show databases",
	}, {
		input:  "select /*!40101 * from*/ t",
		output: "select * from t",
	}, {
		input:  "select /*! * from*/ t",
		output: "select * from t",
	}, {
		input:  "select /*!* from*/ t",
		output: "select * from t",
	}, {
		input:  "select /*!401011 from*/ t",
		output: "select 1 from t",
	}, {
		input: "select /* dual */ 1 from dual",
	}, {
		input:  "select * from (select 'tables') tables",
		output: "select * from (select 'tables' from dual) as `tables`",
	}, {
		input: "insert /* simple */ into a values (1)",
	}, {
		input: "insert /* a.b */ into a.b values (1)",
	}, {
		input: "insert /* multi-value */ into a values (1, 2)",
	}, {
		input: "insert /* multi-value list */ into a values (1, 2), (3, 4)",
	}, {
		input: "insert /* no values */ into a values ()",
	}, {
		input:  "insert /* set */ into a set a = 1, b = 2",
		output: "insert /* set */ into a(a, b) values (1, 2)",
	}, {
		input:  "insert /* set default */ into a set a = default, b = 2",
		output: "insert /* set default */ into a(a, b) values (default, 2)",
	}, {
		input: "insert /* value expression list */ into a values (a + 1, 2 * 3)",
	}, {
		input: "insert /* default */ into a values (default, 2 * 3)",
	}, {
		input: "insert /* column list */ into a(a, b) values (1, 2)",
	}, {
		input: "insert into a(a, b) values (1, ifnull(null, default(b)))",
	}, {
		input: "insert /* qualified column list */ into a(a, b) values (1, 2)",
	}, {
		input:  "insert /* qualified columns */ into t (t.a, t.b) values (1, 2)",
		output: "insert /* qualified columns */ into t(a, b) values (1, 2)",
	}, {
		input: "insert /* select */ into a select b, c from d",
	}, {
		input:  "insert /* it accepts columns with keyword action */ into a(action, b) values (1, 2)",
		output: "insert /* it accepts columns with keyword action */ into a(`action`, b) values (1, 2)",
	}, {
		input:  "insert /* no cols & paren select */ into a (select * from t)",
		output: "insert /* no cols & paren select */ into a select * from t",
	}, {
		input:  "insert /* cols & paren select */ into a(a, b, c) (select * from t)",
		output: "insert /* cols & paren select */ into a(a, b, c) select * from t",
	}, {
		input:  "insert /* cols & union with paren select */ into a(b, c) (select d, e from f) union (select g from h)",
		output: "insert /* cols & union with paren select */ into a(b, c) select d, e from f union select g from h",
	}, {
		input: "insert /* on duplicate */ into a values (1, 2) on duplicate key update b = func(a), c = d",
	}, {
		input: "insert /* bool in insert value */ into a values (1, true, false)",
	}, {
		input: "insert /* bool in on duplicate */ into a values (1, 2) on duplicate key update b = false, c = d",
	}, {
		input: "insert /* bool in on duplicate */ into a values (1, 2, 3) on duplicate key update b = values(b), c = d",
	}, {
		input: "insert /* bool in on duplicate */ into a values (1, 2, 3) on duplicate key update b = values(a.b), c = d",
	}, {
		input: "insert /* bool expression on duplicate */ into a values (1, 2) on duplicate key update b = func(a), c = a > d",
	}, {
		input: "insert into `user`(username, `status`) values ('Chuck', default(`status`))",
	}, {
		input:  "insert into user(format, tree, vitess) values ('Chuck', 42, 'Barry')",
		output: "insert into `user`(`format`, `tree`, `vitess`) values ('Chuck', 42, 'Barry')",
	}, {
		input:  "insert into customer () values ()",
		output: "insert into customer values ()",
	}, {
		input: "update /* simple */ a set b = 3",
	}, {
		input: "update /* a.b */ a.b set b = 3",
	}, {
		input: "update /* list */ a set b = 3, c = 4",
	}, {
		input: "update /* expression */ a set b = 3 + 4",
	}, {
		input: "update /* where */ a set b = 3 where a = b",
	}, {
		input: "update /* order */ a set b = 3 order by c desc",
	}, {
		input: "update /* limit */ a set b = 3 limit c",
	}, {
		input: "update /* bool in update */ a set b = true",
	}, {
		input: "update /* bool expr in update */ a set b = 5 > 2",
	}, {
		input: "update /* bool in update where */ a set b = 5 where c",
	}, {
		input: "update /* table qualifier */ a set a.b = 3",
	}, {
		input: "update /* table qualifier */ a set t.a.b = 3",
	}, {
		input:  "update /* table alias */ tt aa set aa.cc = 3",
		output: "update /* table alias */ tt as aa set aa.cc = 3",
	}, {
		input:  "update (select id from foo) subqalias set id = 4",
		output: "update (select id from foo) as subqalias set id = 4",
	}, {
		input:  "update foo f, bar b set f.id = b.id where b.name = 'test'",
		output: "update foo as f, bar as b set f.id = b.id where b.`name` = 'test'",
	}, {
		input:  "update foo f join bar b on f.name = b.name set f.id = b.id where b.name = 'test'",
		output: "update foo as f join bar as b on f.`name` = b.`name` set f.id = b.id where b.`name` = 'test'",
	}, {
		input: "update /* ignore */ ignore a set b = 3",
	}, {
		input: "delete /* simple */ from a",
	}, {
		input: "delete /* a.b */ from a.b",
	}, {
		input: "delete /* where */ from a where a = b",
	}, {
		input: "delete /* order */ from a order by b desc",
	}, {
		input: "delete /* limit */ from a limit b",
	}, {
		input:  "delete /* alias where */ t.* from a as t where t.id = 2",
		output: "delete /* alias where */ t from a as t where t.id = 2",
	}, {
		input:  "delete t.* from t, t1",
		output: "delete t from t, t1",
	}, {
		input:  "delete a from a join b on a.id = b.id where b.name = 'test'",
		output: "delete a from a join b on a.id = b.id where b.`name` = 'test'",
	}, {
		input:  "delete a, b from a, b where a.id = b.id and b.name = 'test'",
		output: "delete a, b from a, b where a.id = b.id and b.`name` = 'test'",
	}, {
		input: "delete /* simple */ ignore from a",
	}, {
		input: "delete ignore from a",
	}, {
		input: "delete /* limit */ ignore from a",
	}, {
		input:  "delete from a1, a2 using t1 as a1 inner join t2 as a2 where a1.id=a2.id",
		output: "delete a1, a2 from t1 as a1 join t2 as a2 where a1.id = a2.id",
	}, {
		input: "set /* simple */ a = 3",
	}, {
		input: "set #simple\n b = 4",
	}, {
		input: "set character_set_results = utf8",
	}, {
		input: "set @@session.autocommit = true",
	}, {
		input: "set @@session.`autocommit` = true",
	}, {
		input: "set @@session.'autocommit' = true",
	}, {
		input: "set @@session.\"autocommit\" = true",
	}, {
		input:  "set @@session.autocommit = ON",
		output: "set @@session.autocommit = 'on'",
	}, {
		input:  "set @@session.autocommit= OFF",
		output: "set @@session.autocommit = 'off'",
	}, {
		input:  "set autocommit = on",
		output: "set autocommit = 'on'",
	}, {
		input:  "set autocommit = off",
		output: "set autocommit = 'off'",
	}, {
		input:  "set names utf8 collate foo",
		output: "set names 'utf8'",
	}, {
		input:  "set names utf8 collate 'foo'",
		output: "set names 'utf8'",
	}, {
		input:  "set character set utf8",
		output: "set charset 'utf8'",
	}, {
		input:  "set character set 'utf8'",
		output: "set charset 'utf8'",
	}, {
		input:  "set s = 1--4",
		output: "set s = 1 - -4",
	}, {
		input:  "set character set \"utf8\"",
		output: "set charset 'utf8'",
	}, {
		input:  "set charset default",
		output: "set charset default",
	}, {
		input:  "set session wait_timeout = 3600",
		output: "set session wait_timeout = 3600",
	}, {
		input:  "set session wait_timeout = 3600, session autocommit = off",
		output: "set session wait_timeout = 3600, session autocommit = 'off'",
	}, {
		input:  "set session wait_timeout = 3600, @@global.autocommit = off",
		output: "set session wait_timeout = 3600, @@global.autocommit = 'off'",
	}, {
		input: "set /* list */ a = 3, b = 4",
	}, {
		input: "set /* mixed list */ a = 3, names 'utf8', charset 'ascii', b = 4",
	}, {
		input: "set session transaction isolation level repeatable read",
	}, {
		input: "set transaction isolation level repeatable read",
	}, {
		input: "set global transaction isolation level repeatable read",
	}, {
		input: "set transaction isolation level repeatable read",
	}, {
		input: "set transaction isolation level read committed",
	}, {
		input: "set transaction isolation level read uncommitted",
	}, {
		input: "set transaction isolation level serializable",
	}, {
		input: "set transaction read write",
	}, {
		input: "set transaction read only",
	}, {
		input: "set tx_read_only = 1",
	}, {
		input: "set tx_read_only = 0",
	}, {
		input: "set transaction_read_only = 1",
	}, {
		input: "set transaction_read_only = 0",
	}, {
		input: "set tx_isolation = 'repeatable read'",
	}, {
		input: "set tx_isolation = 'read committed'",
	}, {
		input: "set tx_isolation = 'read uncommitted'",
	}, {
		input: "set tx_isolation = 'serializable'",
	}, {
		input: "set sql_safe_updates = 0",
	}, {
		input: "set sql_safe_updates = 1",
	}, {
		input: "set @variable = 42",
	}, {
		input: "set @period.variable = 42",
	}, {
		input:  "set S= +++-++-+(4+1)",
		output: "set S = - -(4 + 1)",
	}, {
		input:  "set S= +- - - - -(4+1)",
		output: "set S = - - - - -(4 + 1)",
	}, {
		input:  "alter table a add foo int references simple (a) on delete restrict first",
		output: "alter table a add column foo int references simple (a) on delete restrict first",
	}, {
		input:  "alter table a lock default, lock = none, lock shared, lock exclusive",
		output: "alter table a lock default, lock none, lock shared, lock exclusive",
	}, {
		input:  "alter table a alter x set default NULL, alter column x2 set default 's', alter x3 drop default",
		output: "alter table a alter column x set default null, alter column x2 set default 's', alter column x3 drop default",
	}, {
		input: "alter table a add spatial key foo (column1)",
	}, {
		input: "alter table a add fulltext key foo (column1), order by a, b, c",
	}, {
		input: "alter table a add unique key foo (column1)",
	}, {
		input: "alter /*vt+ strategy=online */ table a add unique key foo (column1)",
	}, {
		input: "alter table a change column s foo int default 1 after x",
	}, {
		input: "alter table a modify column foo int default 1 first",
	}, {
		input:  "alter table a add foo varchar(255) generated always as (concat(bar, ' ', baz)) stored",
		output: "alter table a add column foo varchar(255) as (concat(bar, ' ', baz)) stored",
	}, {
		input:  "alter table a add foo varchar(255) generated always as (concat(bar, ' ', baz))",
		output: "alter table a add column foo varchar(255) as (concat(bar, ' ', baz)) virtual",
	}, {
		input:  "alter table a add foo varchar(255) generated always as (concat(bar, ' ', baz)) null",
		output: "alter table a add column foo varchar(255) as (concat(bar, ' ', baz)) virtual null",
	}, {
		input:  "alter table a add foo varchar(255) generated always as (concat(bar, ' ', baz)) not null",
		output: "alter table a add column foo varchar(255) as (concat(bar, ' ', baz)) virtual not null",
	}, {
		input:  "alter table a change column s foo varchar(255) generated always as (concat(bar, ' ', baz)) stored",
		output: "alter table a change column s foo varchar(255) as (concat(bar, ' ', baz)) stored",
	}, {
		input:  "alter table a modify column foo varchar(255) generated always as (concat(bar, ' ', baz))",
		output: "alter table a modify column foo varchar(255) as (concat(bar, ' ', baz)) virtual",
	}, {
		input:  "alter table a character set utf32 collate = 'utf'",
		output: "alter table a charset utf32 collate utf",
	}, {
		input: "alter table a convert to character set utf32",
	}, {
		input: "alter table `By` add column foo int, algorithm = default",
	}, {
		input: "alter table a rename b",
	}, {
		input: "alter table `By` rename `bY`",
	}, {
		input:  "alter table a rename to b",
		output: "alter table a rename b",
	}, {
		input:  "alter table a rename as b",
		output: "alter table a rename b",
	}, {
		input: "alter table a rename index foo to bar, with validation",
	}, {
		input:  "alter table a rename key foo to bar",
		output: "alter table a rename index foo to bar",
	}, {
		input: "alter table e auto_increment 20",
	}, {
		input:  "alter table e character set = 'ascii'",
		output: "alter table e charset ascii",
	}, {
		input: "alter table e enable keys, discard tablespace, force",
	}, {
		input:  "alter table e default character set = 'ascii'",
		output: "alter table e charset ascii",
	}, {
		input: "alter table e comment 'hello' remove partitioning",
	}, {
		input:  "alter table a reorganize partition b into (partition c values less than (?), partition d values less than (maxvalue))",
		output: "alter table a reorganize partition b into (partition c values less than (:v1), partition d values less than maxvalue)",
	}, {
		input: "alter table a algorithm = default, lock none, add partition (partition d values less than maxvalue)",
	}, {
		input: "alter table a discard partition all tablespace",
	}, {
		input: "alter table a import partition a, b, v tablespace",
	}, {
		input: "alter table a truncate partition a, b, v",
	}, {
		input: "alter table a coalesce partition 7",
	}, {
		input: "alter table a exchange partition a with table t without validation",
	}, {
		input: "alter table a analyze partition all",
	}, {
		input: "alter table a analyze partition a, v",
	}, {
		input: "alter table a check partition all",
	}, {
		input: "alter table a check partition a, v",
	}, {
		input: "alter table a optimize partition all",
	}, {
		input: "alter table a optimize partition a, v",
	}, {
		input: "alter table a rebuild partition all",
	}, {
		input: "alter table a rebuild partition a, v",
	}, {
		input: "alter table a repair partition all",
	}, {
		input: "alter table a repair partition a, v",
	}, {
		input: "alter table a remove partitioning",
	}, {
		input: "alter table a upgrade partitioning",
	}, {
		input:  "alter table t2 add primary key `zzz` (id)",
		output: "alter table t2 add primary key (id)",
	}, {
		input: "alter table a partition by hash (id) partitions 4",
	}, {
		input: "alter table a partition by range (id) (partition p0 values less than (10), partition p1 values less than maxvalue)",
	}, {
		input:      "create database a garbage values",
		output:     "create database a",
		partialDDL: true,
	}, {
		input: "alter table `Post With Space` drop foreign key `Post With Space_ibfk_1`",
	}, {
		input: "alter table a add column (id int, id2 char(23))",
	}, {
		input: "alter table a add index idx (id)",
	}, {
		input: "alter table a add fulltext index idx (id)",
	}, {
		input: "alter table a add spatial index idx (id)",
	}, {
		input: "alter table a add fulltext index idx (id)",
	}, {
		input: "alter table a add foreign key (id) references f (id)",
	}, {
		input: "alter table a add foreign key the_idx(id) references f (id)",
	}, {
		input: "alter table a add primary key (id)",
	}, {
		input: "alter table a add constraint b primary key (id)",
	}, {
		input: "alter table a add constraint b primary key (id)",
	}, {
		input: "alter table a add constraint b unique key (id)",
	}, {
		input:  "alter table t add column iii int signed not null",
		output: "alter table t add column iii int not null",
	}, {
		input: "alter table t add column iii int unsigned not null",
	}, {
		input:  "alter table a add constraint b unique c (id)",
		output: "alter table a add constraint b unique key c (id)",
	}, {
		input:  "alter table a add constraint check (id)",
		output: "alter table a add check (id)",
	}, {
		input:  "alter table a add id int",
		output: "alter table a add column id int",
	}, {
		input: "alter table a add column id int first",
	}, {
		input: "alter table a add column id int after id2",
	}, {
		input: "alter table a drop column id",
	}, {
		input: "alter table a drop partition p2712, p123",
	}, {
		input:  "alter table a drop index idx",
		output: "alter table a drop key idx",
	}, {
		input: "alter table a add check (ch_1) not enforced",
	}, {
		input:      "alter table a drop check ch_1",
		output:     "alter table a",
		partialDDL: true,
	}, {
		input: "alter table a drop foreign key kx",
	}, {
		input: "alter table a drop primary key",
	}, {
		input:      "alter table a drop constraint",
		output:     "alter table a",
		partialDDL: true,
	}, {
		input:  "alter table a drop id",
		output: "alter table a drop column id",
	}, {
		input:  "ALTER TABLE `product115s` CHANGE `part_number` `part_number` varchar(255) DEFAULT '0' NOT NULL",
		output: "alter table product115s change column part_number part_number varchar(255) not null default '0'",
	}, {
		input:  "ALTER TABLE distributors ADD CONSTRAINT zipchk CHECK (char_length(zipcode) = 5)",
		output: "alter table distributors add constraint zipchk check (char_length(zipcode) = 5)",
	}, {
		input: "alter database character set geostd8",
	}, {
		input: "alter database d character set geostd8",
	}, {
		input: "alter database d default collate 'utf8_bin'",
	}, {
		input: "alter database default collate 'utf8_bin'",
	}, {
		input: "alter database d upgrade data directory name",
	}, {
		input:  "alter database d collate = 'utf8_bin'",
		output: "alter database d collate 'utf8_bin'",
	}, {
		input:  "alter schema d default character set = geostd8",
		output: "alter database d default character set geostd8",
	}, {
		input:  "alter schema d character set = geostd8",
		output: "alter database d character set geostd8",
	}, {
		input:  "alter schema d default collate = 'utf8_bin'",
		output: "alter database d default collate 'utf8_bin'",
	}, {
		input:  "alter schema d collate = 'utf8_bin' character set = geostd8 character set = geostd8",
		output: "alter database d collate 'utf8_bin' character set geostd8 character set geostd8",
	}, {
		input:      "create table a",
		partialDDL: true,
	}, {
		input:      "CREATE TABLE a",
		output:     "create table a",
		partialDDL: true,
	}, {
		input:      "create table `a`",
		output:     "create table a",
		partialDDL: true,
	}, {
		input:  "create table function_default (x varchar(25) default (trim(' check ')))",
		output: "create table function_default (\n\tx varchar(25) default (trim(' check '))\n)",
	}, {
		input:  "create table function_default (x varchar(25) default (((trim(' check ')))))",
		output: "create table function_default (\n\tx varchar(25) default (trim(' check '))\n)",
	}, {
		input:  "create table function_default3 (x bool DEFAULT (true AND false));",
		output: "create table function_default3 (\n\tx bool default (true and false)\n)",
	}, {
		input:  "create table function_default (x bool DEFAULT true);",
		output: "create table function_default (\n\tx bool default true\n)",
	}, {
		input:  "create table a (\n\t`a` int\n)",
		output: "create table a (\n\ta int\n)",
	}, {
		input: "create table `by` (\n\t`by` char\n)",
	}, {
		input: "create table test (\n\t__year year(4)\n)",
	}, {
		input: "create table a (\n\ta int not null\n)",
	}, {
		input: "create /*vt+ strategy=online */ table a (\n\ta int not null\n)",
	}, {
		input: "create table a (\n\ta int not null default 0\n)",
	}, {
		input:  "create table a (\n\ta float not null default -1\n)",
		output: "create table a (\n\ta float not null default -1\n)",
	}, {
		input:  "create table a (\n\ta float not null default -2.1\n)",
		output: "create table a (\n\ta float not null default -2.1\n)",
	}, {
		input:  "create table a (a int not null default 0, primary key(a))",
		output: "create table a (\n\ta int not null default 0,\n\tprimary key (a)\n)",
	}, {
		input:  "create table a (`a column` int)",
		output: "create table a (\n\t`a column` int\n)",
	}, {
		input: "create table a (\n\ta varchar(32) not null default ''\n)",
	}, {
		input:  "create table if not exists a (\n\t`a` int\n)",
		output: "create table if not exists a (\n\ta int\n)",
	}, {
		input:      "create table a ignore me this is garbage",
		output:     "create table a",
		partialDDL: true,
	}, {
		input:      "create table a (a int, b char, c garbage)",
		output:     "create table a",
		partialDDL: true,
	}, {
		input:  "create table a (b1 bool not null primary key, b2 boolean not null)",
		output: "create table a (\n\tb1 bool not null primary key,\n\tb2 boolean not null\n)",
	}, {
		input:  "create table a (b1 bool NOT NULL PRIMARY KEY, b2 boolean not null references simple (a) on delete restrict, KEY b2_idx(b))",
		output: "create table a (\n\tb1 bool not null primary key,\n\tb2 boolean not null references simple (a) on delete restrict,\n\tKEY b2_idx (b)\n)",
	}, {
		input: "create temporary table a (\n\tid bigint\n)",
	}, {
		input:  "CREATE TABLE pkai (id INT PRIMARY KEY AUTO_INCREMENT);",
		output: "create table pkai (\n\tid INT auto_increment primary key\n)",
	}, {
		input:  "CREATE TABLE aipk (id INT AUTO_INCREMENT PRIMARY KEY)",
		output: "create table aipk (\n\tid INT auto_increment primary key\n)",
	}, {
		// This test case is added because MySQL supports this behaviour.
		// It allows the user to specify null and not null multiple times.
		// The last value specified is used.
		input:  "create table foo (f timestamp null not null , g timestamp not null null)",
		output: "create table foo (\n\tf timestamp not null,\n\tg timestamp null\n)",
	}, {
		// Tests unicode character §
		input: "create table invalid_enum_value_name (\n\there_be_enum enum('$§!') default null\n)",
	}, {
		input:  "create table t (id int) partition by hash (id) partitions 3",
		output: "create table t (\n\tid int\n) partition by hash (id) partitions 3",
	}, {
		input:  "create table t (hired date) partition by linear hash (year(hired)) partitions 4",
		output: "create table t (\n\thired date\n) partition by linear hash (year(hired)) partitions 4",
	}, {
		input:  "create table t (id int) partition by key (id) partitions 2",
		output: "create table t (\n\tid int\n) partition by key (id) partitions 2",
	}, {
		input:  "create table t (id int) partition by key algorithm = 1 (id)",
		output: "create table t (\n\tid int\n) partition by key algorithm = 1 (id)",
	}, {
		input:  "create table t (id int not null) partition by linear key (id) partitions 5",
		output: "create table t (\n\tid int not null\n) partition by linear key (id) partitions 5",
	}, {
		input:  "create table t (id int) partition by list (id)",
		output: "create table t (\n\tid int\n) partition by list (id)", // TODO PARTITION BY LIST(id) (PARTITION p0 VALUES IN (1, 4, 7))
	}, {
		input:  "create table t (renewal date) partition by range columns (renewal) (partition p0 values less than ('2021-08-27'))",
		output: "create table t (\n\trenewal date\n) partition by range columns (renewal) (partition p0 values less than ('2021-08-27'))",
	}, {
		input:  "create table t (pur date) partition by range (year(pur)) subpartition by hash (to_days(pur)) subpartitions 2 (partition p0 values less than (2015), partition p2 values less than (2018))",
		output: "create table t (\n\tpur date\n) partition by range (year(pur)) subpartition by hash (to_days(pur)) subpartitions 2 (partition p0 values less than (2015), partition p2 values less than (2018))",
	}, {
		input: "alter vschema create vindex hash_vdx using `hash`",
	}, {
		input: "alter vschema create vindex keyspace.hash_vdx using `hash`",
	}, {
		input: "alter vschema create vindex lookup_vdx using lookup with owner=user, table=name_user_idx, from=name, to=user_id",
	}, {
		input: "alter vschema create vindex xyz_vdx using xyz with param1=hello, param2='world', param3=123",
	}, {
		input: "alter vschema drop vindex hash_vdx",
	}, {
		input: "alter vschema drop vindex ks.hash_vdx",
	}, {
		input: "alter vschema add table a",
	}, {
		input: "alter vschema add table ks.a",
	}, {
		input: "alter vschema add sequence a_seq",
	}, {
		input: "alter vschema add sequence ks.a_seq",
	}, {
		input: "alter vschema on a add auto_increment id using a_seq",
	}, {
		input: "alter vschema on ks.a add auto_increment id using a_seq",
	}, {
		input: "alter vschema drop table a",
	}, {
		input: "alter vschema drop table ks.a",
	}, {
		input: "alter vschema on a add vindex `hash` (id)",
	}, {
		input: "alter vschema on ks.a add vindex `hash` (id)",
	}, {
		input:  "alter vschema on a add vindex `hash` (`id`)",
		output: "alter vschema on a add vindex `hash` (id)",
	}, {
		input:  "alter vschema on `ks`.a add vindex `hash` (`id`)",
		output: "alter vschema on ks.a add vindex `hash` (id)",
	}, {
		input:  "alter vschema on a add vindex hash (id) using `hash`",
		output: "alter vschema on a add vindex `hash` (id) using `hash`",
	}, {
		input: "alter vschema on a add vindex `add` (`add`)",
	}, {
		input: "alter vschema on a add vindex `hash` (id) using `hash`",
	}, {
		input:  "alter vschema on a add vindex hash (id) using `hash`",
		output: "alter vschema on a add vindex `hash` (id) using `hash`",
	}, {
		input:  "alter vschema on user add vindex name_lookup_vdx (name) using lookup_hash with owner=user, table=name_user_idx, from=name, to=user_id",
		output: "alter vschema on `user` add vindex name_lookup_vdx (`name`) using lookup_hash with owner=user, table=name_user_idx, from=name, to=user_id",
	}, {
		input:  "alter vschema on user2 add vindex name_lastname_lookup_vdx (name,lastname) using lookup with owner=`user`, table=`name_lastname_keyspace_id_map`, from=`name,lastname`, to=`keyspace_id`",
		output: "alter vschema on user2 add vindex name_lastname_lookup_vdx (`name`, lastname) using lookup with owner=user, table=name_lastname_keyspace_id_map, from=name,lastname, to=keyspace_id",
	}, {
		input: "alter vschema on a drop vindex `hash`",
	}, {
		input: "alter vschema on ks.a drop vindex `hash`",
	}, {
		input:  "alter vschema on a drop vindex `hash`",
		output: "alter vschema on a drop vindex `hash`",
	}, {
		input:  "alter vschema on a drop vindex hash",
		output: "alter vschema on a drop vindex `hash`",
	}, {
		input:  "alter vschema on a drop vindex `add`",
		output: "alter vschema on a drop vindex `add`",
	}, {
		input:  "create index a on b (col1)",
		output: "alter table b add index a (col1)",
	}, {
		input:  "create unique index a on b (col1)",
		output: "alter table b add unique index a (col1)",
	}, {
		input:  "create unique index a using foo on b (col1 desc)",
		output: "alter table b add unique index a (col1 desc) using foo",
	}, {
		input:  "create fulltext index a on b (col1) with parser a",
		output: "alter table b add fulltext index a (col1) with parser a",
	}, {
		input:  "create spatial index a on b (col1)",
		output: "alter table b add spatial index a (col1)",
	}, {
		input:  "create fulltext index a on b (col1) key_block_size=12 with parser a comment 'string' algorithm inplace lock none",
		output: "alter table b add fulltext index a (col1) key_block_size 12 with parser a comment 'string', algorithm = inplace, lock none",
	}, {
		input:      "create index a on b ((col1 + col2), (col1*col2))",
		output:     "alter table b add index a ()",
		partialDDL: true,
	}, {
		input:  "create fulltext index b using btree on A (col1 desc, col2) algorithm = inplace lock = none",
		output: "alter table A add fulltext index b (col1 desc, col2) using btree, algorithm = inplace, lock none",
	}, {
		input: "create algorithm = merge sql security definer view a as select * from e",
	}, {
		input: "create view ks.a as select * from e",
	}, {
		input:  "create algorithm = merge sql security definer view a (b,c,d) as select * from e",
		output: "create algorithm = merge sql security definer view a(b, c, d) as select * from e",
	}, {
		input:  "create algorithm = merge sql security definer view a (b,c,d) as select * from e with cascaded check option",
		output: "create algorithm = merge sql security definer view a(b, c, d) as select * from e with cascaded check option",
	}, {
		input:  "create algorithm = temptable definer = a@b.c.d view a(b,c,d) as select * from e with local check option",
		output: "create algorithm = temptable definer = a@`b.c.d` view a(b, c, d) as select * from e with local check option",
	}, {
		input:  "create algorithm = temptable definer = a@b view a(b,c,d) as select * from e with local check option",
		output: "create algorithm = temptable definer = a@b view a(b, c, d) as select * from e with local check option",
	}, {
		input:  "create algorithm = temptable definer = 'create'@b view a(b,c,d) as select * from e with local check option",
		output: "create algorithm = temptable definer = 'create'@b view a(b, c, d) as select * from e with local check option",
	}, {
		input:  "create algorithm = temptable definer = a@'create' view a(b,c,d) as select * from e with local check option",
		output: "create algorithm = temptable definer = a@'create' view a(b, c, d) as select * from e with local check option",
	}, {
		input:  "create algorithm = temptable definer = 'a' view a(b,c,d) as select * from e with local check option",
		output: "create algorithm = temptable definer = 'a' view a(b, c, d) as select * from e with local check option",
	}, {
		input:  "create algorithm = temptable definer = 'select'@'create' view a(b,c,d) as select * from e with local check option",
		output: "create algorithm = temptable definer = 'select'@'create' view a(b, c, d) as select * from e with local check option",
	}, {
		input:  "create algorithm = temptable definer = `create`@b view a(b,c,d) as select * from e with local check option",
		output: "create algorithm = temptable definer = `create`@b view a(b, c, d) as select * from e with local check option",
	}, {
		input:  "create algorithm = temptable definer = a@`create` view a(b,c,d) as select * from e with local check option",
		output: "create algorithm = temptable definer = a@`create` view a(b, c, d) as select * from e with local check option",
	}, {
		input:  "create algorithm = temptable definer = `select`@`create` view a(b,c,d) as select * from e with local check option",
		output: "create algorithm = temptable definer = `select`@`create` view a(b, c, d) as select * from e with local check option",
	}, {
		input:  "create or replace algorithm = temptable definer = a@b.c.d sql security definer view a(b,c,d) as select * from e with local check option",
		output: "create or replace algorithm = temptable definer = a@`b.c.d` sql security definer view a(b, c, d) as select * from e with local check option",
	}, {
		input:  "create algorithm = undefined definer = `msandbox`@`localhost` sql security definer view `v3` as select `t`.`id` as `id` from `t`",
		output: "create algorithm = undefined definer = msandbox@localhost sql security definer view v3 as select t.id as id from t",
	}, {
		input:  "create definer = 'sa'@b.c.d view a(b,c,d) as select * from e",
		output: "create definer = 'sa'@`b.c.d` view a(b, c, d) as select * from e",
	}, {
		input: "create /*vt+ strategy=online */ or replace view v as select a, b, c from t",
	}, {
		input: "alter view a as select * from t",
	}, {
		input: "alter /*vt+ strategy=online */ view a as select * from t",
	}, {
		input: "alter algorithm = merge definer = m@`172.0.1.01` sql security definer view a as select * from t with local check option",
	}, {
		input:  "rename table a to b",
		output: "rename table a to b",
	}, {
		input:  "rename table x.a to b, b to c",
		output: "rename table x.a to b, b to c",
	}, {
		input:  "drop view a,B,c",
		output: "drop view a, b, c",
	}, {
		input: "drop /*vt+ strategy=online */ view if exists v",
	}, {
		input: "drop table a",
	}, {
		input: "drop /*vt+ strategy=online */ table if exists a",
	}, {
		input: "drop /*vt+ strategy=online */ table a",
	}, {
		input:  "drop table a, b",
		output: "drop table a, b",
	}, {
		input:  "drop table if exists a,b restrict",
		output: "drop table if exists a, b",
	}, {
		input: "drop temporary table if exists a, b",
	}, {
		input:  "drop view if exists a cascade",
		output: "drop view if exists a",
	}, {
		input:  "drop index b on a lock = none algorithm default",
		output: "alter table a drop key b, lock none, algorithm = default",
	}, {
		input:  "drop index `PRIMARY` on a lock none",
		output: "alter table a drop primary key, lock none",
	}, {
		input:  "analyze table a",
		output: "otherread",
	}, {
		input: "flush tables",
	}, {
		input: "flush tables with read lock",
	}, {
		input: "flush tables a, c.v, b",
	}, {
		input: "flush local tables a, c.v, b with read lock",
	}, {
		input: "flush tables a, c.v, b for export",
	}, {
		input: "flush local binary logs, engine logs, error logs, general logs, hosts, logs, privileges, optimizer_costs",
	}, {
		input:  "flush no_write_to_binlog slow logs, status, user_resources, relay logs, relay logs for channel s",
		output: "flush local slow logs, status, user_resources, relay logs, relay logs for channel s",
	}, {
		input:  "show binary logs",
		output: "show binary logs",
	}, {
		input:  "show binlog events",
		output: "show binlog",
	}, {
		input:  "show character set",
		output: "show charset",
	}, {
		input:  "show character set like '%foo'",
		output: "show charset like '%foo'",
	}, {
		input:  "show charset",
		output: "show charset",
	}, {
		input:  "show charset like '%foo'",
		output: "show charset like '%foo'",
	}, {
		input:  "show charset where 'charset' = 'utf8'",
		output: "show charset where 'charset' = 'utf8'",
	}, {
		input:  "show charset where 'charset' = '%foo'",
		output: "show charset where 'charset' = '%foo'",
	}, {
		input:  "show collation",
		output: "show collation",
	}, {
		input:  "show collation where `Charset` = 'utf8' and `Collation` = 'utf8_bin'",
		output: "show collation where `Charset` = 'utf8' and `Collation` = 'utf8_bin'",
	}, {
		input: "show create database d",
	}, {
		input: "show create event e",
	}, {
		input: "show create function f",
	}, {
		input: "show create procedure p",
	}, {
		input: "show create table t",
	}, {
		input: "show create trigger t",
	}, {
		input:  "show create user u",
		output: "show create user",
	}, {
		input: "show create view v",
	}, {
		input:  "show databases",
		output: "show databases",
	}, {
		input:  "show databases like '%'",
		output: "show databases like '%'",
	}, {
		input:  "show schemas",
		output: "show databases",
	}, {
		input:  "show schemas like '%'",
		output: "show databases like '%'",
	}, {
		input:  "show engine INNODB",
		output: "show engine",
	}, {
		input: "show engines",
	}, {
		input:  "show storage engines",
		output: "show storage",
	}, {
		input: "show errors",
	}, {
		input: "show events",
	}, {
		input: "show function code func",
	}, {
		input: "show function status",
	}, {
		input:  "show grants for 'root@localhost'",
		output: "show grants",
	}, {
		input:  "show index from t",
		output: "show indexes from t",
	}, {
		input: "show indexes from t",
	}, {
		input:  "show keys from t",
		output: "show indexes from t",
	}, {
		input:  "show master status",
		output: "show master",
	}, {
		input: "show open tables",
	}, {
		input:  "show plugins",
		output: "show plugins",
	}, {
		input:  "show privileges",
		output: "show privileges",
	}, {
		input: "show procedure code p",
	}, {
		input: "show procedure status",
	}, {
		input:  "show processlist",
		output: "show processlist",
	}, {
		input:  "show full processlist",
		output: "show processlist",
	}, {
		input:  "show profile cpu for query 1",
		output: "show profile",
	}, {
		input:  "show profiles",
		output: "show profiles",
	}, {
		input:  "show relaylog events",
		output: "show relaylog",
	}, {
		input:  "show slave hosts",
		output: "show slave",
	}, {
		input:  "show slave status",
		output: "show slave",
	}, {
		input:  "show status",
		output: "show status",
	}, {
		input:  "show global status",
		output: "show global status",
	}, {
		input:  "show session status",
		output: "show status",
	}, {
		input: "show table status",
	}, {
		input: "show table status from dbname",
	}, {
		input:  "show table status in dbname",
		output: "show table status from dbname",
	}, {
		input:  "show table status in dbname LIKE '%' ",
		output: "show table status from dbname like '%'",
	}, {
		input:  "show table status from dbname Where col=42 ",
		output: "show table status from dbname where col = 42",
	}, {
		input: "show tables",
	}, {
		input: "show tables like '%keyspace%'",
	}, {
		input: "show tables where 1 = 0",
	}, {
		input: "show tables from a",
	}, {
		input: "show tables from a where 1 = 0",
	}, {
		input: "show tables from a like '%keyspace%'",
	}, {
		input: "show full tables",
	}, {
		input: "show full tables from a",
	}, {
		input:  "show full tables in a",
		output: "show full tables from a",
	}, {
		input: "show full tables from a like '%keyspace%'",
	}, {
		input: "show full tables from a where 1 = 0",
	}, {
		input: "show full tables like '%keyspace%'",
	}, {
		input: "show full tables where 1 = 0",
	}, {
		input:  "show full columns in a in b like '%'",
		output: "show full columns from a from b like '%'",
	}, {
		input: "show full columns from messages from test_keyspace like '%'",
	}, {
		input:  "show full fields from a like '%'",
		output: "show full columns from a like '%'",
	}, {
		input:  "show fields from a where 1 = 1",
		output: "show columns from a where 1 = 1",
	}, {
		input:  "show triggers",
		output: "show triggers",
	}, {
		input:  "show variables",
		output: "show variables",
	}, {
		input:  "show global variables",
		output: "show global variables",
	}, {
		input:  "show session variables",
		output: "show variables",
	}, {
		input: "show global vgtid_executed",
	}, {
		input: "show global vgtid_executed from ks",
	}, {
		input: "show global gtid_executed",
	}, {
		input: "show global gtid_executed from ks",
	}, {
		input:  "show vitess_keyspaces",
		output: "show keyspaces",
	}, {
		input:  "show vitess_keyspaces like '%'",
		output: "show keyspaces like '%'",
	}, {
		input: "show vitess_replication_status",
	}, {
		input: "show vitess_replication_status like '%'",
	}, {
		input: "show vitess_shards",
	}, {
		input: "show vitess_shards like '%'",
	}, {
		input: "show vitess_tablets",
	}, {
		input: "show vitess_tablets like '%'",
	}, {
		input: "show vitess_tablets where hostname = 'some-tablet'",
	}, {
		input: "show vschema tables",
	}, {
		input: "show vschema vindexes",
	}, {
		input: "show vschema vindexes on t",
	}, {
		input: "show vitess_migrations",
	}, {
		input: "show vitess_migrations from ks",
	}, {
		input: "show vitess_migrations from ks where col = 42",
	}, {
		input: `show vitess_migrations from ks like '%pattern'`,
	}, {
		input: "show vitess_migrations like '9748c3b7_7fdb_11eb_ac2c_f875a4d24e90'",
	}, {
		input: "show vitess_migration '9748c3b7_7fdb_11eb_ac2c_f875a4d24e90' logs",
	}, {
		input: "revert vitess_migration '9748c3b7_7fdb_11eb_ac2c_f875a4d24e90'",
	}, {
		input: "revert /*vt+ uuid=123 */ vitess_migration '9748c3b7_7fdb_11eb_ac2c_f875a4d24e90'",
	}, {
		input: "alter vitess_migration '9748c3b7_7fdb_11eb_ac2c_f875a4d24e90' retry",
	}, {
		input: "alter vitess_migration '9748c3b7_7fdb_11eb_ac2c_f875a4d24e90' cleanup",
	}, {
		input: "alter vitess_migration '9748c3b7_7fdb_11eb_ac2c_f875a4d24e90' complete",
	}, {
		input: "alter vitess_migration '9748c3b7_7fdb_11eb_ac2c_f875a4d24e90' cancel",
	}, {
		input: "alter vitess_migration cancel all",
	}, {
		input: "show warnings",
	}, {
		input:  "select warnings from t",
		output: "select `warnings` from t",
	}, {
		input:  "show foobar",
		output: "show foobar",
	}, {
		input:  "show foobar like select * from table where syntax is 'ignored'",
		output: "show foobar",
	}, {
		input:  "use db",
		output: "use db",
	}, {
		input:  "use duplicate",
		output: "use `duplicate`",
	}, {
		input:  "use `ks:-80@master`",
		output: "use `ks:-80@master`",
	}, {
		input:  "use `ks:-80@primary`",
		output: "use `ks:-80@primary`",
	}, {
		input:  "use @replica",
		output: "use `@replica`",
	}, {
		input:  "use ks@replica",
		output: "use `ks@replica`",
	}, {
		input:  "describe select * from t",
		output: "explain select * from t",
	}, {
		input:  "desc select * from t",
		output: "explain select * from t",
	}, {
		input:  "desc foobar",
		output: "explain foobar",
	}, {
		input: "explain t1",
	}, {
		input: "explain t1 col",
	}, {
		input: "explain t1 '%col%'",
	}, {
		input: "explain select * from t",
	}, {
		input: "explain format = traditional select * from t",
	}, {
		input: "explain analyze select * from t",
	}, {
		input: "explain format = tree select * from t",
	}, {
		input: "explain format = json select * from t",
	}, {
		input: "explain format = vitess select * from t",
	}, {
		input:  "describe format = vitess select * from t",
		output: "explain format = vitess select * from t",
	}, {
		input: "explain delete from t",
	}, {
		input: "explain insert into t(col1, col2) values (1, 2)",
	}, {
		input: "explain update t set col = 2",
	}, {
		input:  "truncate table foo",
		output: "truncate table foo",
	}, {
		input:  "truncate foo",
		output: "truncate table foo",
	}, {
		input:  "repair foo",
		output: "otheradmin",
	}, {
		input:  "optimize foo",
		output: "otheradmin",
	}, {
		input:  "lock tables foo read",
		output: "lock tables foo read",
	}, {
		input:  "lock tables foo write",
		output: "lock tables foo write",
	}, {
		input:  "lock tables foo read local",
		output: "lock tables foo read local",
	}, {
		input:  "lock tables foo low_priority write",
		output: "lock tables foo low_priority write",
	}, {
		input:  "unlock tables",
		output: "unlock tables",
	}, {
		input: "select /* EQ true */ 1 from t where a = true",
	}, {
		input: "select /* EQ false */ 1 from t where a = false",
	}, {
		input: "select /* NE true */ 1 from t where a != true",
	}, {
		input: "select /* NE false */ 1 from t where a != false",
	}, {
		input: "select /* LT true */ 1 from t where a < true",
	}, {
		input: "select /* LT false */ 1 from t where a < false",
	}, {
		input: "select /* GT true */ 1 from t where a > true",
	}, {
		input: "select /* GT false */ 1 from t where a > false",
	}, {
		input: "select /* LE true */ 1 from t where a <= true",
	}, {
		input: "select /* LE false */ 1 from t where a <= false",
	}, {
		input: "select /* GE true */ 1 from t where a >= true",
	}, {
		input: "select /* GE false */ 1 from t where a >= false",
	}, {
		input:  "select * from t order by a collate utf8_general_ci",
		output: "select * from t order by a collate utf8_general_ci asc",
	}, {
		input: "select k collate latin1_german2_ci as k1 from t1 order by k1 asc",
	}, {
		input: "select * from t group by a collate utf8_general_ci",
	}, {
		input: "select MAX(k collate latin1_german2_ci) from t1",
	}, {
		input: "select distinct k collate latin1_german2_ci from t1",
	}, {
		input: "select * from t1 where 'Müller' collate latin1_german2_ci = k",
	}, {
		input: "select * from t1 where k like 'Müller' collate latin1_german2_ci",
	}, {
		input: "select k from t1 group by k having k = 'Müller' collate latin1_german2_ci",
	}, {
		input: "select k from t1 join t2 order by a collate latin1_german2_ci asc, b collate latin1_german2_ci asc",
	}, {
		input:  "select k collate 'latin1_german2_ci' as k1 from t1 order by k1 asc",
		output: "select k collate latin1_german2_ci as k1 from t1 order by k1 asc",
	}, {
		input:  "select /* drop trailing semicolon */ 1 from dual;",
		output: "select /* drop trailing semicolon */ 1 from dual",
	}, {
		input: "select /* cache directive */ sql_no_cache 'foo' from t",
	}, {
		input: "select distinct sql_no_cache 'foo' from t",
	}, {
		input:  "select sql_no_cache distinct 'foo' from t",
		output: "select distinct sql_no_cache 'foo' from t",
	}, {
		input:  "select sql_no_cache straight_join distinct 'foo' from t",
		output: "select distinct sql_no_cache straight_join 'foo' from t",
	}, {
		input:  "select straight_join distinct sql_no_cache 'foo' from t",
		output: "select distinct sql_no_cache straight_join 'foo' from t",
	}, {
		input:  "select sql_calc_found_rows 'foo' from t",
		output: "select sql_calc_found_rows 'foo' from t",
	}, {
		input:  "select binary 'a' = 'A' from t",
		output: "select convert('a', binary) = 'A' from t",
	}, {
		input: "select 1 from t where foo = _binary 'bar'",
	}, {
		input: "select 1 from t where foo = _utf8 'bar' and bar = _latin1 'sjösjuk'",
	}, {
		input:  "select 1 from t where foo = _binary'bar'",
		output: "select 1 from t where foo = _binary 'bar'",
	}, {
		input: "select 1 from t where foo = _utf8mb4 'bar'",
	}, {
		input:  "select 1 from t where foo = _utf8mb4'bar'",
		output: "select 1 from t where foo = _utf8mb4 'bar'",
	}, {
		input: "select match(a) against ('foo') from t",
	}, {
		input: "select match(a1, a2) against ('foo' in natural language mode with query expansion) from t",
	}, {
		input:  "select database()",
		output: "select database() from dual",
	}, {
		input:  "select schema()",
		output: "select schema() from dual",
	}, {
		input: "select title from video as v where match(v.title, v.tag) against ('DEMO' in boolean mode)",
	}, {
		input:  "SELECT id FROM blog_posts USE INDEX (PRIMARY) WHERE id = 10",
		output: "select id from blog_posts use index (`PRIMARY`) where id = 10",
	}, {
		input:  "select name, group_concat(score) from t group by name",
		output: "select `name`, group_concat(score) from t group by `name`",
	}, {
		input:  "select name, group_concat(distinct id, score order by id desc separator ':') from t group by name",
		output: "select `name`, group_concat(distinct id, score order by id desc separator ':') from t group by `name`",
	}, {
		input:  "select name, group_concat(distinct id, score order by id desc separator ':' limit 1) from t group by name",
		output: "select `name`, group_concat(distinct id, score order by id desc separator ':' limit 1) from t group by `name`",
	}, {
		input:  "select name, group_concat(distinct id, score order by id desc separator ':' limit 10, 2) from t group by name",
		output: "select `name`, group_concat(distinct id, score order by id desc separator ':' limit 10, 2) from t group by `name`",
	}, {
		input: "select * from t partition (p0)",
	}, {
		input: "select * from t partition (p0, p1)",
	}, {
		input: "select e.id, s.city from employees as e join stores partition (p1) as s on e.store_id = s.id",
	}, {
		input: "select truncate(120.3333, 2) from dual",
	}, {
		input: "update t partition (p0) set a = 1",
	}, {
		input: "insert into t partition (p0) values (1, 'asdf')",
	}, {
		input: "insert into t1 select * from t2 partition (p0)",
	}, {
		input: "replace into t partition (p0) values (1, 'asdf')",
	}, {
		input: "delete from t partition (p0) where a = 1",
	}, {
		input: "stream * from t",
	}, {
		input: "stream /* comment */ * from t",
	}, {
		input: "vstream * from t",
	}, {
		input: "begin",
	}, {
		input:  "begin;",
		output: "begin",
	}, {
		input:  "start transaction",
		output: "begin",
	}, {
		input: "commit",
	}, {
		input: "rollback",
	}, {
		input: "create database /* simple */ test_db",
	}, {
		input:  "create schema test_db",
		output: "create database test_db",
	}, {
		input: "create database /* simple */ if not exists test_db",
	}, {
		input:  "create schema if not exists test_db",
		output: "create database if not exists test_db",
	}, {
		input: "create database test_db default collate 'utf8mb4_general_ci' collate utf8mb4_general_ci",
	}, {
		input: "create database test_db character set geostd8",
	}, {
		input:      "alter table corder zzzz zzzz zzzz",
		output:     "alter table corder",
		partialDDL: true,
	}, {
		input:      "create database test_db character set * unparsable",
		output:     "create database test_db",
		partialDDL: true,
	}, {
		input:  "CREATE DATABASE /*!32312 IF NOT EXISTS*/ `mysql` /*!40100 DEFAULT CHARACTER SET utf8mb4 COLLATE utf8mb4_0900_ai_ci */ /*!80016 DEFAULT ENCRYPTION='N' */;",
		output: "create database if not exists mysql default character set utf8mb4 collate utf8mb4_0900_ai_ci",
	}, {
		input: "drop /* simple */ database test_db",
	}, {
		input:  "drop schema test_db",
		output: "drop database test_db",
	}, {
		input: "drop /* simple */ database if exists test_db",
	}, {
		input:  "delete a.*, b.* from tbl_a a, tbl_b b where a.id = b.id and b.name = 'test'",
		output: "delete a, b from tbl_a as a, tbl_b as b where a.id = b.id and b.`name` = 'test'",
	}, {
		input:  "select distinctrow a.* from (select (1) from dual union all select 1 from dual) a",
		output: "select distinct a.* from (select 1 from dual union all select 1 from dual) as a",
	}, {
		input: "select `weird function name`() from t",
	}, {
		input:  "select all* from t",
		output: "select * from t",
	}, {
		input:  "select distinct* from t",
		output: "select distinct * from t",
	}, {
		input: "select status() from t", // should not escape function names that are keywords
	}, {
		input: "select * from `weird table name`",
	}, {
		input:  "SHOW FULL TABLES FROM `jiradb` LIKE 'AO_E8B6CC_ISSUE_MAPPING'",
		output: "show full tables from jiradb like 'AO_E8B6CC_ISSUE_MAPPING'",
	}, {
		input:  "SHOW FULL COLUMNS FROM AO_E8B6CC_ISSUE_MAPPING FROM jiradb LIKE '%'",
		output: "show full columns from AO_E8B6CC_ISSUE_MAPPING from jiradb like '%'",
	}, {
		input:  "SHOW KEYS FROM `AO_E8B6CC_ISSUE_MAPPING` FROM `jiradb`",
		output: "show indexes from AO_E8B6CC_ISSUE_MAPPING from jiradb",
	}, {
		input:  "SHOW CREATE TABLE `jiradb`.`AO_E8B6CC_ISSUE_MAPPING`",
		output: "show create table jiradb.AO_E8B6CC_ISSUE_MAPPING",
	}, {
		input:  "SHOW INDEX FROM `AO_E8B6CC_ISSUE_MAPPING` FROM `jiradb`",
		output: "show indexes from AO_E8B6CC_ISSUE_MAPPING from jiradb",
	}, {
		input:  "SHOW FULL TABLES FROM `jiradb` LIKE '%'",
		output: "show full tables from jiradb like '%'",
	}, {
		input:  "SHOW EXTENDED INDEX FROM `AO_E8B6CC_PROJECT_MAPPING` FROM `jiradb`",
		output: "show indexes from AO_E8B6CC_PROJECT_MAPPING from jiradb",
	}, {
		input:  "SHOW EXTENDED KEYS FROM `AO_E8B6CC_ISSUE_MAPPING` FROM `jiradb`",
		output: "show indexes from AO_E8B6CC_ISSUE_MAPPING from jiradb",
	}, {
		input:  "SHOW CREATE TABLE `jiradb`.`AO_E8B6CC_ISSUE_MAPPING`",
		output: "show create table jiradb.AO_E8B6CC_ISSUE_MAPPING",
	}, {
		input: "create table t1 ( check (c1 <> c2), c1 int check (c1 > 10), c2 int constraint c2_positive check (c2 > 0), c3 int check (c3 < 100), constraint c1_nonzero check (c1 <> 0), check (c1 > c3))",
		output: "create table t1 (\n" +
			"\tc1 int,\n" +
			"\tc2 int,\n" +
			"\tc3 int,\n" +
			"\tcheck (c1 != c2),\n" +
			"\tcheck (c1 > 10),\n" +
			"\tconstraint c2_positive check (c2 > 0),\n" +
			"\tcheck (c3 < 100),\n" +
			"\tconstraint c1_nonzero check (c1 != 0),\n" +
			"\tcheck (c1 > c3)\n)",
	}, {
		input:  "SHOW INDEXES FROM `AO_E8B6CC_ISSUE_MAPPING` FROM `jiradb`",
		output: "show indexes from AO_E8B6CC_ISSUE_MAPPING from jiradb",
	}, {
		input:  "SHOW FULL TABLES FROM `jiradb` LIKE '%'",
		output: "show full tables from jiradb like '%'",
	}, {
		input:  "SHOW EXTENDED INDEXES FROM `AO_E8B6CC_PROJECT_MAPPING` FROM `jiradb`",
		output: "show indexes from AO_E8B6CC_PROJECT_MAPPING from jiradb",
	}, {
		input:  "SHOW EXTENDED INDEXES IN `AO_E8B6CC_PROJECT_MAPPING` IN `jiradb`",
		output: "show indexes from AO_E8B6CC_PROJECT_MAPPING from jiradb",
	}, {
		input:  "do 1",
		output: "otheradmin",
	}, {
		input:  "do funcCall(), 2 = 1, 3 + 1",
		output: "otheradmin",
	}, {
		input: "savepoint a",
	}, {
		input: "savepoint `@@@;a`",
	}, {
		input: "rollback to a",
	}, {
		input: "rollback to `@@@;a`",
	}, {
		input:  "rollback work to a",
		output: "rollback to a",
	}, {
		input:  "rollback to savepoint a",
		output: "rollback to a",
	}, {
		input:  "rollback work to savepoint a",
		output: "rollback to a",
	}, {
		input: "release savepoint a",
	}, {
		input: "release savepoint `@@@;a`",
	}, {
		input: "call proc()",
	}, {
		input: "call qualified.proc()",
	}, {
		input: "call proc(1, 'foo')",
	}, {
		input: "call proc(@param)",
	}, {
		input:  "PREPARE stmt1 FROM 'SELECT SQRT(POW(?,2) + POW(?,2)) AS hypotenuse'",
		output: "prepare stmt1 from SELECT SQRT(POW(?,2) + POW(?,2)) AS hypotenuse",
	}, {
		input:  "PREPARE stmt2 FROM @s",
		output: "prepare stmt2 from @s",
	}, {
		input:  "PREPARE /* comment */ stmt2 FROM @s",
		output: "prepare /* comment */ stmt2 from @s",
	}, {
		input:  "EXECUTE stmt1",
		output: "execute stmt1",
	}, {
		input:  "EXECUTE /* comment */ stmt1",
		output: "execute /* comment */ stmt1",
	}, {
		input:  "EXECUTE stmt1 USING @a",
		output: "execute stmt1 using @a",
	}, {
		input:  "EXECUTE stmt1 USING @a, @b",
		output: "execute stmt1 using @a, @b",
	}, {
		input:  "DEALLOCATE PREPARE stmt1",
		output: "deallocate prepare stmt1",
	}, {
		input:  "DROP PREPARE stmt1",
		output: "drop prepare stmt1",
	}, {
		input:  "DROP /* comment */ PREPARE stmt1",
		output: "drop /* comment */ prepare stmt1",
	}, {
		input:  "create table unused_reserved_keywords (dense_rank bigint, lead VARCHAR(255), percent_rank decimal(3, 0), row TINYINT, rows CHAR(10), constraint PK_project PRIMARY KEY (dense_rank))",
		output: "create table unused_reserved_keywords (\n\t`dense_rank` bigint,\n\t`lead` VARCHAR(255),\n\t`percent_rank` decimal(3,0),\n\t`row` TINYINT,\n\t`rows` CHAR(10),\n\tconstraint PK_project PRIMARY KEY (`dense_rank`)\n)",
	}, {
		input:  `SELECT JSON_PRETTY('{"a":"10","b":"15","x":"25"}')`,
		output: `select json_pretty('{\"a\":\"10\",\"b\":\"15\",\"x\":\"25\"}') from dual`,
	}, {
		input:  `SELECT JSON_PRETTY(N'{"a":"10","b":"15","x":"25"}')`,
		output: `select json_pretty(N'{\"a\":\"10\",\"b\":\"15\",\"x\":\"25\"}') from dual`,
	}, {
		input:  "SELECT jcol, JSON_PRETTY(jcol) from jtable",
		output: "select jcol, json_pretty(jcol) from jtable",
	}, {
		input:  "SELECT JSON_PRETTY(@j)",
		output: "select json_pretty(@j) from dual",
	}, {
		input:  "SELECT jcol, JSON_STORAGE_SIZE(jcol) AS Size FROM jtable",
		output: "select jcol, json_storage_size(jcol) as Size from jtable",
	}, {
		input:  `SELECT jcol, JSON_STORAGE_SIZE(N'{"a":"10","b":"15","x":"25"}') AS Size FROM jtable`,
		output: `select jcol, json_storage_size(N'{\"a\":\"10\",\"b\":\"15\",\"x\":\"25\"}') as Size from jtable`,
	}, {
		input:  `SELECT JSON_STORAGE_SIZE('[100, "sakila", [1, 3, 5], 425.05]') AS A, JSON_STORAGE_SIZE('{"a": 1000, "b": "a", "c": "[1, 3, 5, 7]"}') AS B, JSON_STORAGE_SIZE('{"a": 1000, "b": "wxyz", "c": "[1, 3, 5, 7]"}') AS C,JSON_STORAGE_SIZE('[100, "json", [[10, 20, 30], 3, 5], 425.05]') AS D`,
		output: `select json_storage_size('[100, \"sakila\", [1, 3, 5], 425.05]') as A, json_storage_size('{\"a\": 1000, \"b\": \"a\", \"c\": \"[1, 3, 5, 7]\"}') as B, json_storage_size('{\"a\": 1000, \"b\": \"wxyz\", \"c\": \"[1, 3, 5, 7]\"}') as C, json_storage_size('[100, \"json\", [[10, 20, 30], 3, 5], 425.05]') as D from dual`,
	}, {
		input:  "SELECT JSON_STORAGE_SIZE(@j)",
		output: "select json_storage_size(@j) from dual",
	}, {
		input:  "SELECT JSON_STORAGE_FREE(jcol) FROM jtable",
		output: "select json_storage_free(jcol) from jtable",
	}, {
		input:  `SELECT JSON_STORAGE_FREE('{"a":"10","b":"15","x":"25"}')`,
		output: `select json_storage_free('{\"a\":\"10\",\"b\":\"15\",\"x\":\"25\"}') from dual`,
	}, {
		input:  `SELECT JSON_STORAGE_FREE(N'{"a":"10","b":"15","x":"25"}')`,
		output: `select json_storage_free(N'{\"a\":\"10\",\"b\":\"15\",\"x\":\"25\"}') from dual`,
	}, {
		input:  "SELECT JSON_STORAGE_FREE(@j)",
		output: "select json_storage_free(@j) from dual",
	}, {
		input:  "SELECT LTRIM('abc')",
		output: "select ltrim('abc') from dual",
	}, {
		input:  "SELECT RTRIM('abc')",
		output: "select rtrim('abc') from dual",
	}, {
		input:  "SELECT TRIM('  abc  ')",
		output: "select trim('  abc  ') from dual",
	}, {
		input:  "SELECT TRIM('aa' FROM 'aabccaaa')",
		output: "select trim('aa' from 'aabccaaa') from dual",
	}, {
		input:  "SELECT TRIM(LEADING FROM 'aabccaaa')",
		output: "select trim(leading from 'aabccaaa') from dual",
	}, {
		input:  "SELECT TRIM(TRAILING FROM 'abca')",
		output: "select trim(trailing from 'abca') from dual",
	}, {
		input:  "SELECT TRIM(BOTH FROM 'abc')",
		output: "select trim(both from 'abc') from dual",
	}, {
		input:  "SELECT TRIM(LEADING 'a' FROM 'abc')",
		output: "select trim(leading 'a' from 'abc') from dual",
	}, {
		input:  "SELECT TRIM(TRAILING 'a' FROM 'abc')",
		output: "select trim(trailing 'a' from 'abc') from dual",
	}, {
		input:  "SELECT TRIM(BOTH 'a' FROM 'abc')",
		output: "select trim(both 'a' from 'abc') from dual",
	}, {
<<<<<<< HEAD
		input:  "SELECT JSON_ARRAY()",
		output: "select json_array() from dual",
	}, {
		input:  "SELECT JSON_ARRAY(1)",
		output: "select json_array(1) from dual",
	}, {
		input:  "SELECT JSON_ARRAY('abc')",
		output: "select json_array('abc') from dual",
	}, {
		input:  "SELECT JSON_ARRAY(BIN(11))",
		output: "select json_array(BIN(11)) from dual",
	}, {
		input:  `SELECT JSON_ARRAY(1, "abc", NULL, TRUE, CURTIME());`,
		output: `select json_array(1, 'abc', null, true, CURTIME()) from dual`,
	}, {
		input:  "SELECT JSON_OBJECT(1,2)",
		output: "select json_object(1, 2) from dual",
	}, {
		input:  "SELECT JSON_OBJECT(1,'abc')",
		output: "select json_object(1, 'abc') from dual",
	}, {
		input:  "SELECT JSON_OBJECT('abc',1)",
		output: "select json_object('abc', 1) from dual",
	}, {
		input:  "SELECT JSON_OBJECT(BIN(1),2)",
		output: "select json_object(BIN(1), 2) from dual",
	}, {
		input:  "SELECT JSON_OBJECT(BIN(1),2,'abc',ASCII(4))",
		output: "select json_object(BIN(1), 2, 'abc', ASCII(4)) from dual",
	}, {
		input:  "SELECT JSON_QUOTE(BIN(11))",
		output: "select json_quote(BIN(11)) from dual",
	}, {
		input:  `SELECT JSON_QUOTE('null'), JSON_QUOTE('"null"')`,
		output: `select json_quote('null'), json_quote('\"null\"') from dual`,
=======
		input: `SELECT * FROM JSON_TABLE('[ {"c1": null} ]','$[*]' COLUMNS( c1 INT PATH '$.c1' ERROR ON ERROR )) as jt`,
		output: `select * from json_table('[ {\"c1\": null} ]', '$[*]' columns(
	c1 INT path '$.c1' error on error 
	)
) as jt`,
	}, {
		input: `SELECT * FROM  JSON_TABLE(    '[{"a": 1, "b": [11,111]}, {"a": 2, "b": [22,222]}]', '$[*]' COLUMNS(a INT PATH '$.a', NESTED PATH '$.b[*]' COLUMNS (b1 INT PATH '$'), NESTED PATH '$.b[*]' COLUMNS (b2 INT PATH '$'))) AS jt`,
		output: `select * from json_table('[{\"a\": 1, \"b\": [11,111]}, {\"a\": 2, \"b\": [22,222]}]', '$[*]' columns(
	a INT path '$.a' ,
	nested path '$.b[*]' columns(
	b1 INT path '$' 
),
	nested path '$.b[*]' columns(
	b2 INT path '$' 
)
	)
) as jt`,
	}, {
		input: `SELECT * FROM JSON_TABLE('[ {"c1": null} ]','$[*]' COLUMNS( c1 INT PATH '$.c1' ERROR ON ERROR )) as jt`,
		output: `select * from json_table('[ {\"c1\": null} ]', '$[*]' columns(
	c1 INT path '$.c1' error on error 
	)
) as jt`,
	}, {
		input: `SELECT * FROM JSON_TABLE('[{"a":"3"},{"a":2},{"b":1},{"a":0},{"a":[1,2]}]', "$[*]" COLUMNS(rowid FOR ORDINALITY, ac VARCHAR(100) PATH "$.a" DEFAULT '111' ON EMPTY DEFAULT '999' ON ERROR,  aj JSON PATH "$.a" DEFAULT '{"x": 333}' ON EMPTY, bx INT EXISTS PATH "$.b" ) ) AS tt`,
		output: `select * from json_table('[{\"a\":\"3\"},{\"a\":2},{\"b\":1},{\"a\":0},{\"a\":[1,2]}]', '$[*]' columns(
	rowid for ordinality,
	ac VARCHAR(100) path '$.a' default '111' on empty default '999' on error ,
	aj JSON path '$.a' default '{\"x\": 333}' on empty ,
	bx INT exists path '$.b' 
	)
) as tt`,
	}, {
		input: `SELECT * FROM  JSON_TABLE(    '[ {"a": 1, "b": [11,111]}, {"a": 2, "b": [22,222]}, {"a":3}]',    '$[*]' COLUMNS(            a INT PATH '$.a',            NESTED PATH '$.b[*]' COLUMNS (b INT PATH '$')           )   ) AS jt WHERE b IS NOT NULL`,
		output: `select * from json_table('[ {\"a\": 1, \"b\": [11,111]}, {\"a\": 2, \"b\": [22,222]}, {\"a\":3}]', '$[*]' columns(
	a INT path '$.a' ,
	nested path '$.b[*]' columns(
	b INT path '$' 
)
	)
) as jt where b is not null`,
	}, {
		input: `SELECT * FROM  JSON_TABLE(    '[{"x":2,"y":"8"},{"x":"3","y":"7"},{"x":"4","y":6}]',    "$[1]" COLUMNS(      xval VARCHAR(100) PATH "$.x",      yval VARCHAR(100) PATH "$.y"    )  ) AS  jt1`,
		output: `select * from json_table('[{\"x\":2,\"y\":\"8\"},{\"x\":\"3\",\"y\":\"7\"},{\"x\":\"4\",\"y\":6}]', '$[1]' columns(
	xval VARCHAR(100) path '$.x' ,
	yval VARCHAR(100) path '$.y' 
	)
) as jt1`,
	}, {
		input: `SELECT * FROM  JSON_TABLE(    '[{"a": "a_val","b": [{"c": "c_val", "l": [1,2]}]},{"a": "a_val", "b": [{"c": "c_val","l": [11]}, {"c": "c_val", "l": [22]}]}]',    '$[*]' COLUMNS(      top_ord FOR ORDINALITY,      apath VARCHAR(10) PATH '$.a',      NESTED PATH '$.b[*]' COLUMNS (        bpath VARCHAR(10) PATH '$.c',        ord FOR ORDINALITY,        NESTED PATH '$.l[*]' COLUMNS (lpath varchar(10) PATH '$')        )    )) as jt`,
		output: `select * from json_table('[{\"a\": \"a_val\",\"b\": [{\"c\": \"c_val\", \"l\": [1,2]}]},{\"a\": \"a_val\", \"b\": [{\"c\": \"c_val\",\"l\": [11]}, {\"c\": \"c_val\", \"l\": [22]}]}]', '$[*]' columns(
	top_ord for ordinality,
	apath VARCHAR(10) path '$.a' ,
	nested path '$.b[*]' columns(
	bpath VARCHAR(10) path '$.c' ,
	ord for ordinality,
	nested path '$.l[*]' columns(
	lpath varchar(10) path '$' 
)
)
	)
) as jt`,
	}, {
		input: `SELECT * FROM JSON_TABLE('[{"x":2,"y":"8"},{"x":"3","y":"7"},{"x":"4","y":6}]', "$[1]" COLUMNS( xval VARCHAR(100) PATH "$.x", yval VARCHAR(100) PATH "$.y")) AS  jt1;`,
		output: `select * from json_table('[{\"x\":2,\"y\":\"8\"},{\"x\":\"3\",\"y\":\"7\"},{\"x\":\"4\",\"y\":6}]', '$[1]' columns(
	xval VARCHAR(100) path '$.x' ,
	yval VARCHAR(100) path '$.y' 
	)
) as jt1`,
>>>>>>> 1b870c9c
	}, {
		input:  "select t1.a, dt.a from t1, lateral (select t1.a+t2.a as a from t2) dt",
		output: "select t1.a, dt.a from t1, lateral (select t1.a + t2.a as a from t2) as dt",
	}, {
		input:  "select b from v1 vq1, lateral (select count(*) from v1 vq2 having vq1.b = 3) dt",
		output: "select b from v1 as vq1, lateral (select count(*) from v1 as vq2 having vq1.b = 3) as dt",
	}}
)

func TestValid(t *testing.T) {
	for _, tcase := range validSQL {
		t.Run(tcase.input, func(t *testing.T) {
			if tcase.output == "" {
				tcase.output = tcase.input
			}
			tree, err := Parse(tcase.input)
			require.NoError(t, err, tcase.input)
			out := String(tree)
			if tcase.output != out {
				t.Errorf("Parsing failed. \nExpected/Got:\n%s\n%s", tcase.output, out)
			}

			// Some statements currently only have 5.7 specifications.
			// For mysql 8.0 syntax, the query is not entirely parsed.
			// Add more structs as we go on adding full parsing support for DDL constructs for 5.7 syntax.
			switch x := tree.(type) {
			case DBDDLStatement:
				assert.Equal(t, !tcase.partialDDL, x.IsFullyParsed())
			case DDLStatement:
				assert.Equal(t, !tcase.partialDDL, x.IsFullyParsed())
			}
			// This test just exercises the tree walking functionality.
			// There's no way automated way to verify that a node calls
			// all its children. But we can examine code coverage and
			// ensure that all walkSubtree functions were called.
			_ = Walk(func(node SQLNode) (bool, error) {
				return true, nil
			}, tree)
		})
	}
}

// Ensure there is no corruption from using a pooled yyParserImpl in Parse.
func TestParallelValid(t *testing.T) {
	parallelism := 100
	numIters := 1000

	wg := sync.WaitGroup{}
	wg.Add(parallelism)
	for i := 0; i < parallelism; i++ {
		go func() {
			defer wg.Done()
			for j := 0; j < numIters; j++ {
				tcase := validSQL[rand.Intn(len(validSQL))]
				if tcase.output == "" {
					tcase.output = tcase.input
				}
				tree, err := Parse(tcase.input)
				if err != nil {
					t.Errorf("Parse(%q) err: %v, want nil", tcase.input, err)
					continue
				}
				out := String(tree)
				if out != tcase.output {
					t.Errorf("Parse(%q) = %q, want: %q", tcase.input, out, tcase.output)
				}
			}
		}()
	}
	wg.Wait()
}

func TestInvalid(t *testing.T) {
	invalidSQL := []struct {
		input string
		err   string
	}{{
		input: "select a, b from (select * from tbl) sort by a",
		err:   "syntax error",
	}, {
		input: "/*!*/",
		err:   "query was empty",
	}, {
		input: "select /* union with limit on lhs */ 1 from t limit 1 union select 1 from t",
		err:   "syntax error at position 60 near 'union'",
	}, {
		input: "(select * from t limit 100 into outfile s3 'out_file_name') union (select * from t2)",
		err:   "syntax error",
	}, {
		input: "select * from (select * from t into outfile s3 'inner_outfile') as t2 into outfile s3 'out_file_name'",
		err:   "syntax error at position 36 near 'into'",
	}, {
		input: "select a from x order by y union select a from c",
		err:   "syntax error",
	}, {
		input: "select `name`, numbers from (select * from users) as x()",
		err:   "syntax error at position 57",
	}, {
		input: "select next 2 values from seq union select next value from seq",
		err:   "syntax error at position 36 near 'union'",
	}, {
		input: "select next 2 values from user where id = 1",
		err:   "syntax error at position 37 near 'where'",
	}, {
		input: "select next 2 values from seq, seq",
		err:   "syntax error at position 31",
	}, {
		input: "select 1, next value from seq",
		err:   "syntax error",
	}, {
<<<<<<< HEAD
		input: "SELECT JSON_ARRAY(1,)",
		err:   "syntax error at position 22",
	}, {
		input: "SELECT JSON_OBJECT(1)",
		err:   "syntax error at position 22",
	}, {
		input: "SELECT JSON_OBJECT(1,2,)",
		err:   "syntax error at position 25",
	}, {
		input: "SELECT JSON_OBJECT(1,)",
		err:   "syntax error at position 23",
	}, {
		input: "SELECT JSON_QUOTE()",
		err:   "syntax error at position 20",
=======
		input: "SELECT jcol, JSON_PRETTY(jcol, jcol) from jtable",
		err:   "syntax error at position 31",
>>>>>>> 1b870c9c
	}, {
		input: "select from t1, lateral (with qn as (select t1.a) select (select max(a) from qn)) as dt",
		err:   "syntax error at position 12 near 'from'",
	}}

	for _, tcase := range invalidSQL {
		_, err := Parse(tcase.input)
		if err == nil {
			t.Errorf("Parse invalid query(%q), got: nil, want: %s...", tcase.input, tcase.err)
		}
		if err != nil && !strings.Contains(err.Error(), tcase.err) {
			t.Errorf("Parse invalid query(%q), got: %v, want: %s...", tcase.input, err, tcase.err)
		}
	}
}

func TestIntroducers(t *testing.T) {
	validSQL := []struct {
		input  string
		output string
	}{{
		input:  "select _armscii8 'x'",
		output: "select _armscii8 'x' from dual",
	}, {
		input:  "select _ascii 'x'",
		output: "select _ascii 'x' from dual",
	}, {
		input:  "select _big5 'x'",
		output: "select _big5 'x' from dual",
	}, {
		input:  "select _binary 'x'",
		output: "select _binary 'x' from dual",
	}, {
		input:  "select _cp1250 'x'",
		output: "select _cp1250 'x' from dual",
	}, {
		input:  "select _cp1251 'x'",
		output: "select _cp1251 'x' from dual",
	}, {
		input:  "select _cp1256 'x'",
		output: "select _cp1256 'x' from dual",
	}, {
		input:  "select _cp1257 'x'",
		output: "select _cp1257 'x' from dual",
	}, {
		input:  "select _cp850 'x'",
		output: "select _cp850 'x' from dual",
	}, {
		input:  "select _cp852 'x'",
		output: "select _cp852 'x' from dual",
	}, {
		input:  "select _cp866 'x'",
		output: "select _cp866 'x' from dual",
	}, {
		input:  "select _cp932 'x'",
		output: "select _cp932 'x' from dual",
	}, {
		input:  "select _dec8 'x'",
		output: "select _dec8 'x' from dual",
	}, {
		input:  "select _eucjpms 'x'",
		output: "select _eucjpms 'x' from dual",
	}, {
		input:  "select _euckr 'x'",
		output: "select _euckr 'x' from dual",
	}, {
		input:  "select _gb18030 'x'",
		output: "select _gb18030 'x' from dual",
	}, {
		input:  "select _gb2312 'x'",
		output: "select _gb2312 'x' from dual",
	}, {
		input:  "select _gbk 'x'",
		output: "select _gbk 'x' from dual",
	}, {
		input:  "select _geostd8 'x'",
		output: "select _geostd8 'x' from dual",
	}, {
		input:  "select _greek 'x'",
		output: "select _greek 'x' from dual",
	}, {
		input:  "select _hebrew 'x'",
		output: "select _hebrew 'x' from dual",
	}, {
		input:  "select _hp8 'x'",
		output: "select _hp8 'x' from dual",
	}, {
		input:  "select _keybcs2 'x'",
		output: "select _keybcs2 'x' from dual",
	}, {
		input:  "select _koi8r 'x'",
		output: "select _koi8r 'x' from dual",
	}, {
		input:  "select _koi8u 'x'",
		output: "select _koi8u 'x' from dual",
	}, {
		input:  "select _latin1 'x'",
		output: "select _latin1 'x' from dual",
	}, {
		input:  "select _latin2 'x'",
		output: "select _latin2 'x' from dual",
	}, {
		input:  "select _latin5 'x'",
		output: "select _latin5 'x' from dual",
	}, {
		input:  "select _latin7 'x'",
		output: "select _latin7 'x' from dual",
	}, {
		input:  "select _macce 'x'",
		output: "select _macce 'x' from dual",
	}, {
		input:  "select _macroman 'x'",
		output: "select _macroman 'x' from dual",
	}, {
		input:  "select _sjis 'x'",
		output: "select _sjis 'x' from dual",
	}, {
		input:  "select _swe7 'x'",
		output: "select _swe7 'x' from dual",
	}, {
		input:  "select _tis620 'x'",
		output: "select _tis620 'x' from dual",
	}, {
		input:  "select _ucs2 'x'",
		output: "select _ucs2 'x' from dual",
	}, {
		input:  "select _ujis 'x'",
		output: "select _ujis 'x' from dual",
	}, {
		input:  "select _utf16 'x'",
		output: "select _utf16 'x' from dual",
	}, {
		input:  "select _utf16le 'x'",
		output: "select _utf16le 'x' from dual",
	}, {
		input:  "select _utf32 'x'",
		output: "select _utf32 'x' from dual",
	}, {
		input:  "select _utf8 'x'",
		output: "select _utf8 'x' from dual",
	}, {
		input:  "select _utf8mb4 'x'",
		output: "select _utf8mb4 'x' from dual",
	}}
	for _, tcase := range validSQL {
		t.Run(tcase.input, func(t *testing.T) {
			if tcase.output == "" {
				tcase.output = tcase.input
			}
			tree, err := Parse(tcase.input)
			assert.NoError(t, err)
			out := String(tree)
			assert.Equal(t, tcase.output, out)
		})
	}
}

func TestCaseSensitivity(t *testing.T) {
	validSQL := []struct {
		input  string
		output string
	}{{
		input:  "create table A (\n\t`B` int\n)",
		output: "create table A (\n\tB int\n)",
	}, {
		input:  "create index b on A (col1 desc)",
		output: "alter table A add index b (col1 desc)",
	}, {
		input:  "alter table A foo",
		output: "alter table A",
	}, {
		input:  "alter table A convert unparsable",
		output: "alter table A",
	}, {
		// View names get lower-cased.
		input:  "alter view A as select * from t",
		output: "alter view a as select * from t",
	}, {
		input:  "alter table A rename to B",
		output: "alter table A rename B",
	}, {
		input:  "alter table `A r` rename to `B r`",
		output: "alter table `A r` rename `B r`",
	}, {
		input: "rename table A to B",
	}, {
		input:  "drop table B",
		output: "drop table B",
	}, {
		input:  "drop table if exists B",
		output: "drop table if exists B",
	}, {
		input:  "drop index b on A",
		output: "alter table A drop key b",
	}, {
		input: "select a from B",
	}, {
		input: "select A as B from C",
	}, {
		input: "select B.* from c",
	}, {
		input: "select B.A from c",
	}, {
		input: "select * from B as C",
	}, {
		input: "select * from A.B",
	}, {
		input: "update A set b = 1",
	}, {
		input: "update A.B set b = 1",
	}, {
		input: "select A() from b",
	}, {
		input: "select A(B, C) from b",
	}, {
		input: "select A(distinct B, C) from b",
	}, {
		// IF is an exception. It's always lower-cased.
		input:  "select IF(B, C) from b",
		output: "select if(B, C) from b",
	}, {
		input: "select * from b use index (A)",
	}, {
		input: "insert into A(A, B) values (1, 2)",
	}, {
		input:  "CREATE TABLE A (\n\t`A` int\n)",
		output: "create table A (\n\tA int\n)",
	}, {
		input:  "create view A as select * from b",
		output: "create view a as select * from b",
	}, {
		input:  "drop view A",
		output: "drop view a",
	}, {
		input:  "drop view if exists A",
		output: "drop view if exists a",
	}, {
		input:  "select /* lock in SHARE MODE */ 1 from t lock in SHARE MODE",
		output: "select /* lock in SHARE MODE */ 1 from t lock in share mode",
	}, {
		input:  "select next VALUE from t",
		output: "select next 1 values from t",
	}, {
		input: "select /* use */ 1 from t1 use index (A) where b = 1",
	}}
	for _, tcase := range validSQL {
		if tcase.output == "" {
			tcase.output = tcase.input
		}
		tree, err := Parse(tcase.input)
		if err != nil {
			t.Errorf("input: %s, err: %v", tcase.input, err)
			continue
		}
		out := String(tree)
		if out != tcase.output {
			t.Errorf("out: %s, want %s", out, tcase.output)
		}
	}
}

func TestKeywords(t *testing.T) {
	validSQL := []struct {
		input  string
		output string
	}{{
		input:  "select current_timestamp",
		output: "select current_timestamp() from dual",
	}, {
		input: "update t set a = current_timestamp()",
	}, {
		input: "update t set a = current_timestamp(5)",
	}, {
		input:  "select a, current_date from t",
		output: "select a, current_date() from t",
	}, {
		input:  "insert into t(a, b) values (current_date, current_date())",
		output: "insert into t(a, b) values (current_date(), current_date())",
	}, {
		input: "select * from t where a > utc_timestmp()",
	}, {
		input: "select * from t where a > utc_timestamp(4)",
	}, {
		input:  "update t set b = utc_timestamp + 5",
		output: "update t set b = utc_timestamp() + 5",
	}, {
		input:  "select utc_time, utc_date, utc_time(6)",
		output: "select utc_time(), utc_date(), utc_time(6) from dual",
	}, {
		input:  "select 1 from dual where localtime > utc_time",
		output: "select 1 from dual where localtime() > utc_time()",
	}, {
		input:  "select 1 from dual where localtime(2) > utc_time(1)",
		output: "select 1 from dual where localtime(2) > utc_time(1)",
	}, {
		input:  "update t set a = localtimestamp(), b = utc_timestamp",
		output: "update t set a = localtimestamp(), b = utc_timestamp()",
	}, {
		input:  "update t set a = localtimestamp(10), b = utc_timestamp(13)",
		output: "update t set a = localtimestamp(10), b = utc_timestamp(13)",
	}, {
		input: "insert into t(a) values (unix_timestamp)",
	}, {
		input: "select replace(a, 'foo', 'bar') from t",
	}, {
		input: "update t set a = replace('1234', '2', '1')",
	}, {
		input: "insert into t(a, b) values ('foo', 'bar') on duplicate key update a = replace(hex('foo'), 'f', 'b')",
	}, {
		input: "update t set a = left('1234', 3)",
	}, {
		input: "select left(a, 5) from t",
	}, {
		input: "update t set d = adddate(date('2003-12-31 01:02:03'), interval 5 days)",
	}, {
		input: "insert into t(a, b) values (left('foo', 1), 'b')",
	}, {
		input: "insert /* qualified function */ into t(a, b) values (test.PI(), 'b')",
	}, {
		input:  "select /* keyword in qualified id */ * from t join z on t.key = z.key",
		output: "select /* keyword in qualified id */ * from t join z on t.`key` = z.`key`",
	}, {
		input:  "select /* non-reserved keywords as unqualified cols */ date, view, offset from t",
		output: "select /* non-reserved keywords as unqualified cols */ `date`, `view`, `offset` from t",
	}, {
		input:  "select /* share and mode as cols */ share, mode from t where share = 'foo'",
		output: "select /* share and mode as cols */ `share`, `mode` from t where `share` = 'foo'",
	}, {
		input:  "select /* unused keywords as cols */ `write`, varying from t where `trailing` = 'foo' and `leading` = 'foo' and `both` = 'foo'",
		output: "select /* unused keywords as cols */ `write`, `varying` from t where `trailing` = 'foo' and `leading` = 'foo' and `both` = 'foo'",
	}, {
		input:  "select status from t",
		output: "select `status` from t",
	}, {
		input:  "select Status from t",
		output: "select `Status` from t",
	}, {
		input:  "select variables from t",
		output: "select `variables` from t",
	}, {
		input:  "select Variables from t",
		output: "select `Variables` from t",
	}, {
		input:  "select current_user, current_user() from dual",
		output: "select current_user(), current_user() from dual",
	}}

	for _, tcase := range validSQL {
		if tcase.output == "" {
			tcase.output = tcase.input
		}
		tree, err := Parse(tcase.input)
		if err != nil {
			t.Errorf("input: %s, err: %v", tcase.input, err)
			continue
		}
		out := String(tree)
		if out != tcase.output {
			t.Errorf("out: %s, want %s", out, tcase.output)
		}
	}
}

func TestConvert(t *testing.T) {
	validSQL := []struct {
		input  string
		output string
	}{{
		input:  "select cast('abc' as date) from t",
		output: "select convert('abc', date) from t",
	}, {
		input: "select convert('abc', binary(4)) from t",
	}, {
		input: "select convert('abc', binary) from t",
	}, {
		input: "select convert('abc', char character set binary) from t",
	}, {
		input:  "select convert('abc', char(4) ascii) from t",
		output: "select convert('abc', char(4) character set latin1) from t",
	}, {
		input:  "select convert('abc', char unicode) from t",
		output: "select convert('abc', char character set ucs2) from t",
	}, {
		input: "select convert('abc', char(4)) from t",
	}, {
		input: "select convert('abc', char) from t",
	}, {
		input: "select convert('abc', nchar(4)) from t",
	}, {
		input: "select convert('abc', nchar) from t",
	}, {
		input: "select convert('abc', signed) from t",
	}, {
		input:  "select convert('abc', signed integer) from t",
		output: "select convert('abc', signed) from t",
	}, {
		input: "select convert('abc', unsigned) from t",
	}, {
		input:  "select convert('abc', unsigned integer) from t",
		output: "select convert('abc', unsigned) from t",
	}, {
		input: "select convert('abc', decimal(3, 4)) from t",
	}, {
		input: "select convert('abc', decimal(4)) from t",
	}, {
		input: "select convert('abc', decimal) from t",
	}, {
		input: "select convert('abc', date) from t",
	}, {
		input: "select convert('abc', time(4)) from t",
	}, {
		input: "select convert('abc', time) from t",
	}, {
		input: "select convert('abc', datetime(9)) from t",
	}, {
		input: "select convert('abc', datetime) from t",
	}, {
		input: "select convert('abc', json) from t",
	}}

	for _, tcase := range validSQL {
		if tcase.output == "" {
			tcase.output = tcase.input
		}
		tree, err := Parse(tcase.input)
		if err != nil {
			t.Errorf("input: %s, err: %v", tcase.input, err)
			continue
		}
		out := String(tree)
		if out != tcase.output {
			t.Errorf("out: %s, want %s", out, tcase.output)
		}
	}

	invalidSQL := []struct {
		input  string
		output string
	}{{
		input:  "select convert('abc' as date) from t",
		output: "syntax error at position 24 near 'as'",
	}, {
		input:  "select convert from t",
		output: "syntax error at position 20 near 'from'",
	}, {
		input:  "select cast('foo', decimal) from t",
		output: "syntax error at position 19",
	}, {
		input:  "select convert('abc', datetime(4+9)) from t",
		output: "syntax error at position 34",
	}, {
		input:  "select convert('abc', decimal(4+9)) from t",
		output: "syntax error at position 33",
	}, {
		input:  "/* a comment */",
		output: "query was empty",
	}, {
		input:  "set transaction isolation level 12345",
		output: "syntax error at position 38 near '12345'",
	}, {
		input:  "@",
		output: "syntax error at position 2",
	}, {
		input:  "@@",
		output: "syntax error at position 3",
	}}

	for _, tcase := range invalidSQL {
		_, err := Parse(tcase.input)
		if err == nil || err.Error() != tcase.output {
			t.Errorf("%s: %v, want %s", tcase.input, err, tcase.output)
		}
	}
}

func TestSelectInto(t *testing.T) {
	validSQL := []struct {
		input  string
		output string
	}{{
		input:  "select * from t order by name limit 100 into outfile s3 'out_file_name'",
		output: "select * from t order by `name` asc limit 100 into outfile s3 'out_file_name'",
	}, {
		input: `select * from TestPerson into outfile s3 's3://test-bucket/export_import/export/users.csv' fields terminated by ',' enclosed by '\"' escaped by '\\' overwrite on`,
	}, {
		input: "select * from t into dumpfile 'out_file_name'",
	}, {
		input: "select * from t into outfile 'out_file_name' character set binary fields terminated by 'term' optionally enclosed by 'c' escaped by 'e' lines starting by 'a' terminated by '\\n'",
	}, {
		input: "select * from t into outfile s3 'out_file_name' character set binary format csv header fields terminated by 'term' optionally enclosed by 'c' escaped by 'e' lines starting by 'a' terminated by '\\n' manifest on overwrite off",
	}, {
		input: "select * from t into outfile s3 'out_file_name' character set binary lines terminated by '\\n' starting by 'a' manifest on overwrite off",
	}, {
		input:  "select * from (select * from t union select * from t2) as t3 where t3.name in (select col from t4) into outfile s3 'out_file_name'",
		output: "select * from (select * from t union select * from t2) as t3 where t3.`name` in (select col from t4) into outfile s3 'out_file_name'",
	}, {
		input: `select * from TestPerson into outfile s3 's3://test-bucket/export_import/export/users.csv' character set 'utf8' overwrite on`,
	}, {
		input: `select * from t1 into outfile '/tmp/foo.csv' fields escaped by '\\' terminated by '\n'`,
	}, {
		input: `select * from t1 into outfile '/tmp/foo.csv' fields escaped by 'c' terminated by '\n' enclosed by '\t'`,
	}, {
		input:  `alter vschema create vindex my_vdx using hash`,
		output: "alter vschema create vindex my_vdx using `hash`",
	}}

	for _, tcase := range validSQL {
		t.Run(tcase.input, func(t *testing.T) {
			if tcase.output == "" {
				tcase.output = tcase.input
			}
			tree, err := Parse(tcase.input)
			require.NoError(t, err)
			out := String(tree)
			assert.Equal(t, tcase.output, out)
		})
	}

	invalidSQL := []struct {
		input  string
		output string
	}{{
		input:  "select convert('abc' as date) from t",
		output: "syntax error at position 24 near 'as'",
	}, {
		input:  "set transaction isolation level 12345",
		output: "syntax error at position 38 near '12345'",
	}}

	for _, tcase := range invalidSQL {
		_, err := Parse(tcase.input)
		if err == nil || err.Error() != tcase.output {
			t.Errorf("%s: %v, want %s", tcase.input, err, tcase.output)
		}
	}
}

func TestPositionedErr(t *testing.T) {
	invalidSQL := []struct {
		input  string
		output PositionedErr
	}{{
		input:  "select convert('abc' as date) from t",
		output: PositionedErr{"syntax error", 24, "as"},
	}, {
		input:  "select convert from t",
		output: PositionedErr{"syntax error", 20, "from"},
	}, {
		input:  "select cast('foo', decimal) from t",
		output: PositionedErr{"syntax error", 19, ""},
	}, {
		input:  "select convert('abc', datetime(4+9)) from t",
		output: PositionedErr{"syntax error", 34, ""},
	}, {
		input:  "select convert('abc', decimal(4+9)) from t",
		output: PositionedErr{"syntax error", 33, ""},
	}, {
		input:  "set transaction isolation level 12345",
		output: PositionedErr{"syntax error", 38, "12345"},
	}, {
		input:  "select * from a left join b",
		output: PositionedErr{"syntax error", 28, ""},
	}, {
		input:  "select a from (select * from tbl)",
		output: PositionedErr{"syntax error", 34, ""},
	}}

	for _, tcase := range invalidSQL {
		tkn := NewStringTokenizer(tcase.input)
		_, err := ParseNext(tkn)

		if posErr, ok := err.(PositionedErr); !ok {
			t.Errorf("%s: %v expected PositionedErr, got (%T) %v", tcase.input, err, err, tcase.output)
		} else if posErr.Pos != tcase.output.Pos || posErr.Near != tcase.output.Near || err.Error() != tcase.output.Error() {
			t.Errorf("%s: %v, want: %v", tcase.input, err, tcase.output)
		}
	}
}

func TestSubStr(t *testing.T) {

	validSQL := []struct {
		input  string
		output string
	}{{
		input: `select substr('foobar', 1) from t`,
	}, {
		input: "select substr(a, 1, 6) from t",
	}, {
		input:  "select substring(a, 1) from t",
		output: "select substr(a, 1) from t",
	}, {
		input:  "select substring(a, 1, 6) from t",
		output: "select substr(a, 1, 6) from t",
	}, {
		input:  "select substr(a from 1 for 6) from t",
		output: "select substr(a, 1, 6) from t",
	}, {
		input:  "select substring(a from 1 for 6) from t",
		output: "select substr(a, 1, 6) from t",
	}, {
		input:  `select substr("foo" from 1 for 2) from t`,
		output: `select substr('foo', 1, 2) from t`,
	}, {
		input:  `select substring("foo", 1, 2) from t`,
		output: `select substr('foo', 1, 2) from t`,
	}, {
		input:  `select substr(substr("foo" from 1 for 2), 1, 2) from t`,
		output: `select substr(substr('foo', 1, 2), 1, 2) from t`,
	}, {
		input:  `select substr(substring("foo", 1, 2), 3, 4) from t`,
		output: `select substr(substr('foo', 1, 2), 3, 4) from t`,
	}, {
		input:  `select substring(substr("foo", 1), 2) from t`,
		output: `select substr(substr('foo', 1), 2) from t`,
	}}

	for _, tcase := range validSQL {
		if tcase.output == "" {
			tcase.output = tcase.input
		}
		tree, err := Parse(tcase.input)
		if err != nil {
			t.Errorf("input: %s, err: %v", tcase.input, err)
			continue
		}
		out := String(tree)
		if out != tcase.output {
			t.Errorf("out: %s, want %s", out, tcase.output)
		}
	}
}

func TestLoadData(t *testing.T) {
	validSQL := []string{
		"load data from s3 'x.txt'",
		"load data from s3 manifest 'x.txt'",
		"load data from s3 file 'x.txt'",
		"load data infile 'x.txt' into table 'c'",
		"load data from s3 'x.txt' into table x"}

	for _, tcase := range validSQL {
		_, err := Parse(tcase)
		require.NoError(t, err)
	}
}

func TestCreateTable(t *testing.T) {
	createTableQueries := []struct {
		input, output string
	}{{
		// test all the data types and options
		input: `create table t (
	col_bit bit,
	col_tinyint tinyint auto_increment,
	col_tinyint3 tinyint(3) unsigned,
	col_smallint smallint,
	col_smallint4 smallint(4) zerofill,
	col_mediumint mediumint,
	col_mediumint5 mediumint(5) unsigned not null,
	col_int int,
	col_int10 int(10) not null,
	col_integer integer comment 'this is an integer',
	col_bigint bigint,
	col_bigint10 bigint(10) zerofill not null default 10,
	col_real real,
	col_real2 real(1,2) not null default 1.23,
	col_double double,
	col_double2 double(3,4) not null default 1.23,
	col_float float,
	col_float2 float(3,4) not null default 1.23,
	col_decimal decimal,
	col_decimal2 decimal(2),
	col_decimal3 decimal(2,3),
	col_numeric numeric,
	col_numeric2 numeric(2),
	col_numeric3 numeric(2,3),
	col_date date,
	col_time time,
	col_timestamp timestamp,
	col_datetime datetime,
	col_year year,
	col_char char,
	col_char2 char(2),
	col_char3 char(3) character set ascii,
	col_char4 char(4) character set ascii collate ascii_bin,
	col_varchar varchar,
	col_varchar2 varchar(2),
	col_varchar3 varchar(3) character set ascii,
	col_varchar4 varchar(4) character set ascii collate ascii_bin,
	col_binary binary,
	col_varbinary varbinary(10),
	col_tinyblob tinyblob,
	col_blob blob,
	col_mediumblob mediumblob,
	col_longblob longblob,
	col_tinytext tinytext,
	col_text text,
	col_mediumtext mediumtext,
	col_longtext longtext,
	col_text text character set ascii collate ascii_bin,
	col_json json,
	col_enum enum('a', 'b', 'c', 'd'),
	col_enum2 enum('a', 'b', 'c', 'd') character set ascii,
	col_enum3 enum('a', 'b', 'c', 'd') collate ascii_bin,
	col_enum4 enum('a', 'b', 'c', 'd') character set ascii collate ascii_bin,
	col_set set('a', 'b', 'c', 'd'),
	col_set2 set('a', 'b', 'c', 'd') character set ascii,
	col_set3 set('a', 'b', 'c', 'd') collate ascii_bin,
	col_set4 set('a', 'b', 'c', 'd') character set ascii collate ascii_bin,
	col_geometry1 geometry,
	col_geometry2 geometry not null,
	col_point1 point,
	col_point2 point not null,
	col_linestring1 linestring,
	col_linestring2 linestring not null,
	col_polygon1 polygon,
	col_polygon2 polygon not null,
	col_geometrycollection1 geometrycollection,
	col_geometrycollection2 geometrycollection not null,
	col_multipoint1 multipoint,
	col_multipoint2 multipoint not null,
	col_multilinestring1 multilinestring,
	col_multilinestring2 multilinestring not null,
	col_multipolygon1 multipolygon,
	col_multipolygon2 multipolygon not null
)`,
	},
		// test null columns
		{
			input: `create table foo (
	id int primary key,
	a varchar(255) null,
	b varchar(255) null default 'foo',
	c timestamp null default current_timestamp()
)`,
		},
		// test defining indexes separately
		{
			input: `create table t (
	id int auto_increment,
	username varchar,
	email varchar,
	full_name varchar,
	geom point not null,
	status_nonkeyword varchar,
	primary key (id),
	spatial key geom (geom),
	fulltext key fts (full_name),
	unique key by_username (username),
	unique key by_username2 (username),
	unique index by_username3 (username),
	index by_status (status_nonkeyword),
	key by_full_name (full_name)
)`,
		},
		// test that indexes support USING <id>
		{
			input: `create table t (
	id int auto_increment,
	username varchar,
	email varchar,
	full_name varchar,
	status_nonkeyword varchar,
	primary key (id) using BTREE,
	unique key by_username (username) using HASH,
	unique key by_username2 (username) using OTHER,
	unique index by_username3 (username) using XYZ,
	index by_status (status_nonkeyword) using PDQ,
	key by_full_name (full_name) using OTHER
)`,
		},
		// test other index options
		{
			input: `create table t (
	id int auto_increment,
	username varchar,
	email varchar,
	primary key (id) comment 'hi',
	unique key by_username (username) key_block_size 8,
	unique index by_username4 (username) comment 'hi' using BTREE,
	unique index by_username4 (username) using BTREE key_block_size 4 comment 'hi'
)`,
		},
		{
			input: `create table t1 (
	first_name varchar(10),
	last_name varchar(10),
	full_name varchar(255) character set utf8mb4 collate utf8mb4_0900_ai_ci as (concat(first_name, ' ', last_name)) virtual,
	middle_name varchar(255) character set utf8mb4 collate utf8mb4_0900_ai_ci default '' collate utf8mb4_bin
)`,
			output: `create table t1 (
	first_name varchar(10),
	last_name varchar(10),
	full_name varchar(255) character set utf8mb4 collate utf8mb4_0900_ai_ci as (concat(first_name, ' ', last_name)) virtual,
	middle_name varchar(255) character set utf8mb4 collate utf8mb4_bin default ''
)`,
		},
		{
			input: "create table t1 (`idb` varchar(36) CHARACTER SET utf8mb4 COLLATE utf8mb4_0900_ai_ci GENERATED ALWAYS AS (json_unquote(json_extract(`jsonobj`,_utf8mb4'$._id'))) STORED NOT NULL)",
			output: `create table t1 (
	idb varchar(36) character set utf8mb4 collate utf8mb4_0900_ai_ci as (json_unquote(json_extract(jsonobj, _utf8mb4 '$._id'))) stored not null
)`,
		},
		// multi-column indexes
		{
			input: `create table t (
	id int auto_increment,
	username varchar,
	email varchar,
	full_name varchar,
	a int,
	b int,
	c int,
	primary key (id, username),
	unique key by_abc (a, b, c),
	unique key (a, b, c),
	key by_email (email(10), username)
)`,
		},
		// foreign keys
		{
			input: `create table t (
	id int auto_increment,
	username varchar,
	k int,
	Z int,
	newCol int references simple (a),
	newCol int references simple (a) on delete restrict,
	newCol int references simple (a) on delete no action,
	newCol int references simple (a) on delete cascade on update set default,
	newCol int references simple (a) on delete set default on update set null,
	newCol int references simple (a) on delete set null on update restrict,
	newCol int references simple (a) on update no action,
	newCol int references simple (a) on update cascade,
	primary key (id, username),
	key by_email (email(10), username),
	constraint second_ibfk_1 foreign key (k, j) references simple (a, b),
	constraint second_ibfk_1 foreign key (k, j) references simple (a, b) on delete restrict,
	constraint second_ibfk_1 foreign key (k, j) references simple (a, b) on delete no action,
	constraint second_ibfk_1 foreign key (k, j) references simple (a, b) on delete cascade on update set default,
	constraint second_ibfk_1 foreign key (k, j) references simple (a, b) on delete set default on update set null,
	constraint second_ibfk_1 foreign key (k, j) references simple (a, b) on delete set null on update restrict,
	constraint second_ibfk_1 foreign key (k, j) references simple (a, b) on update no action,
	constraint second_ibfk_1 foreign key (k, j) references simple (a, b) on update cascade
)`,
		},
		// constraint name with spaces
		{
			input: `create table ` + "`" + `Post With Space` + "`" + ` (
	id int(11) not null auto_increment,
	user_id int(11) not null,
	primary key (id),
	unique key post_user_unique (user_id),
	constraint ` + "`" + `Post With Space_ibfk_1` + "`" + ` foreign key (user_id) references ` + "`" + `User` + "`" + ` (id)
) ENGINE Innodb`,
		},
		// table options
		{
			input: `create table t (
	id int auto_increment
) engine InnoDB,
  auto_increment 123,
  avg_row_length 1,
  charset utf8mb4,
  charset latin1,
  checksum 0,
  collate binary,
  collate ascii_bin,
  comment 'this is a comment',
  compression 'zlib',
  connection 'connect_string',
  data directory 'absolute path to directory',
  delay_key_write 1,
  encryption 'n',
  index directory 'absolute path to directory',
  insert_method no,
  key_block_size 1024,
  max_rows 100,
  min_rows 10,
  pack_keys 0,
  password 'sekret',
  row_format default,
  stats_auto_recalc default,
  stats_persistent 0,
  stats_sample_pages 1,
  tablespace tablespace_name storage disk,
  union (a, b, c),
  tablespace tablespace_name`,
		},
		// boolean columns
		{
			input: `create table t (
	bi bigint not null primary key,
	b1 bool not null,
	b2 boolean
)`,
		},
		{
			// test key_block_size
			input: `create table t (
	id int auto_increment,
	username varchar,
	unique key by_username (username) key_block_size 8,
	unique key by_username2 (username) key_block_size=8,
	unique by_username3 (username) key_block_size = 4
)`,
			output: `create table t (
	id int auto_increment,
	username varchar,
	unique key by_username (username) key_block_size 8,
	unique key by_username2 (username) key_block_size 8,
	unique key by_username3 (username) key_block_size 4
)`,
		}, {
			// test defaults
			input: `create table t (
	i1 int default 1,
	i2 int default null,
	f1 float default 1.23,
	s1 varchar default 'c',
	s2 varchar default 'this is a string',
	s3 varchar default null,
	s4 timestamp default current_timestamp,
	s5 bit(1) default B'0'
)`,
			output: `create table t (
	i1 int default 1,
	i2 int default null,
	f1 float default 1.23,
	s1 varchar default 'c',
	s2 varchar default 'this is a string',
	` + "`" + `s3` + "`" + ` varchar default null,
	s4 timestamp default current_timestamp(),
	s5 bit(1) default B'0'
)`,
		}, {
			// test non_reserved word in column name
			input: `create table t (
	repair int
)`,
			output: `create table t (
	` + "`" + `repair` + "`" + ` int
)`,
		}, {
			// test key field options
			input: `create table t (
	id int auto_increment primary key,
	username varchar unique key,
	email varchar unique,
	full_name varchar key,
	time1 timestamp on update current_timestamp,
	time2 timestamp default current_timestamp on update current_timestamp
)`,
			output: `create table t (
	id int auto_increment primary key,
	username varchar unique key,
	email varchar unique,
	full_name varchar key,
	time1 timestamp on update current_timestamp(),
	time2 timestamp default current_timestamp() on update current_timestamp()
)`,
		}, {
			// test current_timestamp with and without ()
			input: `create table t (
	time1 timestamp default current_timestamp,
	time2 timestamp default current_timestamp(),
	time3 timestamp default current_timestamp on update current_timestamp,
	time4 timestamp default current_timestamp() on update current_timestamp(),
	time5 timestamp(3) default current_timestamp(3) on update current_timestamp(3)
)`,
			output: `create table t (
	time1 timestamp default current_timestamp(),
	time2 timestamp default current_timestamp(),
	time3 timestamp default current_timestamp() on update current_timestamp(),
	time4 timestamp default current_timestamp() on update current_timestamp(),
	time5 timestamp(3) default current_timestamp(3) on update current_timestamp(3)
)`,
		}, {
			// test localtime with and without ()
			input: `create table t (
	time1 timestamp default localtime,
	time2 timestamp default localtime(),
	time3 timestamp default localtime on update localtime,
	time4 timestamp default localtime() on update localtime(),
	time5 timestamp(6) default localtime(6) on update localtime(6)
)`,
			output: `create table t (
	time1 timestamp default localtime(),
	time2 timestamp default localtime(),
	time3 timestamp default localtime() on update localtime(),
	time4 timestamp default localtime() on update localtime(),
	time5 timestamp(6) default localtime(6) on update localtime(6)
)`,
		}, {
			// test localtimestamp with and without ()
			input: `create table t (
	time1 timestamp default localtimestamp,
	time2 timestamp default localtimestamp(),
	time3 timestamp default localtimestamp on update localtimestamp,
	time4 timestamp default localtimestamp() on update localtimestamp(),
	time5 timestamp(1) default localtimestamp(1) on update localtimestamp(1)
)`,
			output: `create table t (
	time1 timestamp default localtimestamp(),
	time2 timestamp default localtimestamp(),
	time3 timestamp default localtimestamp() on update localtimestamp(),
	time4 timestamp default localtimestamp() on update localtimestamp(),
	time5 timestamp(1) default localtimestamp(1) on update localtimestamp(1)
)`,
		}, {
			input: `create table t1 (
	first_name varchar(10),
	last_name varchar(10),
	full_name varchar(255) as (concat(first_name, ' ', last_name))
)`, output: `create table t1 (
	first_name varchar(10),
	last_name varchar(10),
	full_name varchar(255) as (concat(first_name, ' ', last_name)) virtual
)`,
		}, {
			input: `create table t1 (id int, gnrtd int as (id+2) virtual)`,
			output: `create table t1 (
	id int,
	gnrtd int as (id + 2) virtual
)`,
		}, {
			input: `create table t1 (first_name varchar(10), last_name varchar(10),
	full_name varchar(255) generated always as (concat(first_name, ' ', last_name)))`,
			output: `create table t1 (
	first_name varchar(10),
	last_name varchar(10),
	full_name varchar(255) as (concat(first_name, ' ', last_name)) virtual
)`,
		}, {
			input: `create table t1 (first_name varchar(10), last_name varchar(10),
	full_name varchar(255) generated always as (concat(first_name, ' ', last_name)) not null )`,
			output: `create table t1 (
	first_name varchar(10),
	last_name varchar(10),
	full_name varchar(255) as (concat(first_name, ' ', last_name)) virtual not null
)`,
		}, {
			input: `create table t1 (first_name varchar(10), full_name varchar(255) as (concat(first_name, ' ', last_name)) null)`,
			output: `create table t1 (
	first_name varchar(10),
	full_name varchar(255) as (concat(first_name, ' ', last_name)) virtual null
)`,
		}, {
			input: `create table t1 (first_name varchar(10), full_name varchar(255) as (concat(first_name, ' ', last_name)) unique)`,
			output: `create table t1 (
	first_name varchar(10),
	full_name varchar(255) as (concat(first_name, ' ', last_name)) virtual unique
)`,
		}, {
			input: `create table t1 (first_name varchar(10), full_name varchar(255) as (concat(first_name, ' ', last_name)) unique key)`,
			output: `create table t1 (
	first_name varchar(10),
	full_name varchar(255) as (concat(first_name, ' ', last_name)) virtual unique key
)`,
		}, {
			input: `create table t1 (first_name varchar(10), full_name varchar(255) as (concat(first_name, ' ', last_name)) key)`,
			output: `create table t1 (
	first_name varchar(10),
	full_name varchar(255) as (concat(first_name, ' ', last_name)) virtual key
)`,
		}, {
			input: `create table t1 (first_name varchar(10), full_name varchar(255) as (concat(first_name, ' ', last_name)) primary key)`,
			output: `create table t1 (
	first_name varchar(10),
	full_name varchar(255) as (concat(first_name, ' ', last_name)) virtual primary key
)`,
		}, {
			input: `create table t1 (first_name varchar(10), full_name varchar(255) as (concat(first_name, ' ', last_name)) comment 'hello world')`,
			output: `create table t1 (
	first_name varchar(10),
	full_name varchar(255) as (concat(first_name, ' ', last_name)) virtual comment 'hello world'
)`,
		}, {
			input: `create table non_reserved_keyword (id int(11)) ENGINE = MEMORY`,
			output: `create table non_reserved_keyword (
	id int(11)
) ENGINE MEMORY`,
		}, {
			input: `create table non_reserved_keyword (id int(11)) ENGINE = MEDIUMTEXT`,
			output: `create table non_reserved_keyword (
	id int(11)
) ENGINE MEDIUMTEXT`,
		}, {
			input: `create table t1 (id int(11)) ENGINE = FOOBAR`,
			output: `create table t1 (
	id int(11)
) ENGINE FOOBAR`,
		},
		// partitions
		{
			input: `
CREATE TABLE employees (
    id INT NOT NULL,
    fname VARCHAR(30),
    lname VARCHAR(30),
    hired DATE NOT NULL DEFAULT '1970-01-01',
    separated DATE NOT NULL DEFAULT '9999-12-31',
    job_code INT NOT NULL,
    store_id INT NOT NULL
)
PARTITION BY RANGE (store_id) (
    PARTITION p0 VALUES LESS THAN (6),
    PARTITION p1 VALUES LESS THAN (11),
    PARTITION p2 VALUES LESS THAN (16),
    PARTITION p3 VALUES LESS THAN (21)
)`,
			output: `create table employees (
	id INT not null,
	fname VARCHAR(30),
	lname VARCHAR(30),
	hired DATE not null default '1970-01-01',
	separated DATE not null default '9999-12-31',
	job_code INT not null,
	store_id INT not null
) partition by range (store_id) (partition p0 values less than (6), partition p1 values less than (11), partition p2 values less than (16), partition p3 values less than (21))`,
		},
		{
			input: `CREATE TABLE employees (
    id INT NOT NULL,
    fname VARCHAR(30),
    lname VARCHAR(30),
    hired DATE NOT NULL DEFAULT '1970-01-01',
    separated DATE NOT NULL DEFAULT '9999-12-31',
    job_code INT NOT NULL,
    store_id INT NOT NULL
)
PARTITION BY RANGE (store_id) (
    PARTITION p0 VALUES LESS THAN (6),
    PARTITION p1 VALUES LESS THAN (11),
    PARTITION p2 VALUES LESS THAN (16),
    PARTITION p3 VALUES LESS THAN MAXVALUE
)`,
			output: `create table employees (
	id INT not null,
	fname VARCHAR(30),
	lname VARCHAR(30),
	hired DATE not null default '1970-01-01',
	separated DATE not null default '9999-12-31',
	job_code INT not null,
	store_id INT not null
) partition by range (store_id) (partition p0 values less than (6), partition p1 values less than (11), partition p2 values less than (16), partition p3 values less than maxvalue)`,
		},
		{
			input: `CREATE TABLE employees (
    id INT NOT NULL,
    fname VARCHAR(30),
    lname VARCHAR(30),
    hired DATE NOT NULL DEFAULT '1970-01-01',
    separated DATE NOT NULL DEFAULT '9999-12-31',
    job_code INT NOT NULL,
    store_id INT NOT NULL
)
PARTITION BY RANGE (job_code) (
    PARTITION p0 VALUES LESS THAN (100),
    PARTITION p1 VALUES LESS THAN (1000),
    PARTITION p2 VALUES LESS THAN (10000)
)`,
			output: `create table employees (
	id INT not null,
	fname VARCHAR(30),
	lname VARCHAR(30),
	hired DATE not null default '1970-01-01',
	separated DATE not null default '9999-12-31',
	job_code INT not null,
	store_id INT not null
) partition by range (job_code) (partition p0 values less than (100), partition p1 values less than (1000), partition p2 values less than (10000))`,
		},
		{
			input: `CREATE TABLE employees (
    id INT NOT NULL,
    fname VARCHAR(30),
    lname VARCHAR(30),
    hired DATE NOT NULL DEFAULT '1970-01-01',
    separated DATE NOT NULL DEFAULT '9999-12-31',
    job_code INT,
    store_id INT
)
PARTITION BY RANGE ( YEAR(separated) ) (
    PARTITION p0 VALUES LESS THAN (1991),
    PARTITION p1 VALUES LESS THAN (1996),
    PARTITION p2 VALUES LESS THAN (2001),
    PARTITION p3 VALUES LESS THAN MAXVALUE
)`,
			output: `create table employees (
	id INT not null,
	fname VARCHAR(30),
	lname VARCHAR(30),
	hired DATE not null default '1970-01-01',
	separated DATE not null default '9999-12-31',
	job_code INT,
	store_id INT
) partition by range (YEAR(separated)) (partition p0 values less than (1991), partition p1 values less than (1996), partition p2 values less than (2001), partition p3 values less than maxvalue)`,
		},
		{
			input: `CREATE TABLE quarterly_report_status (
    report_id INT NOT NULL,
    report_status VARCHAR(20) NOT NULL,
    report_updated TIMESTAMP NOT NULL DEFAULT CURRENT_TIMESTAMP ON UPDATE CURRENT_TIMESTAMP
)
PARTITION BY RANGE ( UNIX_TIMESTAMP(report_updated) ) (
    PARTITION p0 VALUES LESS THAN ( UNIX_TIMESTAMP('2008-01-01 00:00:00') ),
    PARTITION p1 VALUES LESS THAN ( UNIX_TIMESTAMP('2008-04-01 00:00:00') ),
    PARTITION p2 VALUES LESS THAN ( UNIX_TIMESTAMP('2008-07-01 00:00:00') ),
    PARTITION p3 VALUES LESS THAN ( UNIX_TIMESTAMP('2008-10-01 00:00:00') ),
    PARTITION p4 VALUES LESS THAN ( UNIX_TIMESTAMP('2009-01-01 00:00:00') ),
    PARTITION p5 VALUES LESS THAN ( UNIX_TIMESTAMP('2009-04-01 00:00:00') ),
    PARTITION p6 VALUES LESS THAN ( UNIX_TIMESTAMP('2009-07-01 00:00:00') ),
    PARTITION p7 VALUES LESS THAN ( UNIX_TIMESTAMP('2009-10-01 00:00:00') ),
    PARTITION p8 VALUES LESS THAN ( UNIX_TIMESTAMP('2010-01-01 00:00:00') ),
    PARTITION p9 VALUES LESS THAN (MAXVALUE)
)`,
			output: `create table quarterly_report_status (
	report_id INT not null,
	report_status VARCHAR(20) not null,
	report_updated TIMESTAMP not null default current_timestamp() on update current_timestamp()
) partition by range (UNIX_TIMESTAMP(report_updated)) (partition p0 values less than (UNIX_TIMESTAMP('2008-01-01 00:00:00')), partition p1 values less than (UNIX_TIMESTAMP('2008-04-01 00:00:00')), partition p2 values less than (UNIX_TIMESTAMP('2008-07-01 00:00:00')), partition p3 values less than (UNIX_TIMESTAMP('2008-10-01 00:00:00')), partition p4 values less than (UNIX_TIMESTAMP('2009-01-01 00:00:00')), partition p5 values less than (UNIX_TIMESTAMP('2009-04-01 00:00:00')), partition p6 values less than (UNIX_TIMESTAMP('2009-07-01 00:00:00')), partition p7 values less than (UNIX_TIMESTAMP('2009-10-01 00:00:00')), partition p8 values less than (UNIX_TIMESTAMP('2010-01-01 00:00:00')), partition p9 values less than maxvalue)`,
		},
		{
			input: `CREATE TABLE quarterly_report_status (
    report_id INT NOT NULL,
    report_status VARCHAR(20) NOT NULL,
    report_updated TIMESTAMP NOT NULL DEFAULT CURRENT_TIMESTAMP ON UPDATE CURRENT_TIMESTAMP
)
PARTITION BY RANGE ( UNIX_TIMESTAMP(report_updated) ) (
    PARTITION p0 VALUES LESS THAN ( UNIX_TIMESTAMP('2008-01-01 00:00:00') ),
    PARTITION p1 VALUES LESS THAN ( UNIX_TIMESTAMP('2008-04-01 00:00:00') ),
    PARTITION p2 VALUES LESS THAN ( UNIX_TIMESTAMP('2008-07-01 00:00:00') ),
    PARTITION p3 VALUES LESS THAN ( UNIX_TIMESTAMP('2008-10-01 00:00:00') ),
    PARTITION p4 VALUES LESS THAN ( UNIX_TIMESTAMP('2009-01-01 00:00:00') ),
    PARTITION p5 VALUES LESS THAN ( UNIX_TIMESTAMP('2009-04-01 00:00:00') ),
    PARTITION p6 VALUES LESS THAN ( UNIX_TIMESTAMP('2009-07-01 00:00:00') ),
    PARTITION p7 VALUES LESS THAN ( UNIX_TIMESTAMP('2009-10-01 00:00:00') ),
    PARTITION p8 VALUES LESS THAN ( UNIX_TIMESTAMP('2010-01-01 00:00:00') ),
    PARTITION p9 VALUES LESS THAN (MAXVALUE)
)`,
			output: `create table quarterly_report_status (
	report_id INT not null,
	report_status VARCHAR(20) not null,
	report_updated TIMESTAMP not null default current_timestamp() on update current_timestamp()
) partition by range (UNIX_TIMESTAMP(report_updated)) (partition p0 values less than (UNIX_TIMESTAMP('2008-01-01 00:00:00')), partition p1 values less than (UNIX_TIMESTAMP('2008-04-01 00:00:00')), partition p2 values less than (UNIX_TIMESTAMP('2008-07-01 00:00:00')), partition p3 values less than (UNIX_TIMESTAMP('2008-10-01 00:00:00')), partition p4 values less than (UNIX_TIMESTAMP('2009-01-01 00:00:00')), partition p5 values less than (UNIX_TIMESTAMP('2009-04-01 00:00:00')), partition p6 values less than (UNIX_TIMESTAMP('2009-07-01 00:00:00')), partition p7 values less than (UNIX_TIMESTAMP('2009-10-01 00:00:00')), partition p8 values less than (UNIX_TIMESTAMP('2010-01-01 00:00:00')), partition p9 values less than maxvalue)`,
		},
		{
			input: `CREATE TABLE members (
    firstname VARCHAR(25) NOT NULL,
    lastname VARCHAR(25) NOT NULL,
    username VARCHAR(16) NOT NULL,
    email VARCHAR(35),
    joined DATE NOT NULL
)
PARTITION BY RANGE COLUMNS(joined) (
    PARTITION p0 VALUES LESS THAN ('1960-01-01'),
    PARTITION p1 VALUES LESS THAN ('1970-01-01'),
    PARTITION p2 VALUES LESS THAN ('1980-01-01'),
    PARTITION p3 VALUES LESS THAN ('1990-01-01'),
    PARTITION p4 VALUES LESS THAN MAXVALUE
)`,
			output: `create table members (
	firstname VARCHAR(25) not null,
	lastname VARCHAR(25) not null,
	username VARCHAR(16) not null,
	email VARCHAR(35),
	joined DATE not null
) partition by range columns (joined) (partition p0 values less than ('1960-01-01'), partition p1 values less than ('1970-01-01'), partition p2 values less than ('1980-01-01'), partition p3 values less than ('1990-01-01'), partition p4 values less than maxvalue)`,
		},
		{
			input: `CREATE TABLE ti (id INT, amount DECIMAL(7,2), tr_date DATE)
    ENGINE=INNODB
    PARTITION BY HASH( MONTH(tr_date) )
    PARTITIONS 6`,
			output: `create table ti (
	id INT,
	amount DECIMAL(7,2),
	tr_date DATE
) ENGINE INNODB partition by hash (MONTH(tr_date)) partitions 6`,
		},
		{
			input: `CREATE TABLE members (
    firstname VARCHAR(25) NOT NULL,
    lastname VARCHAR(25) NOT NULL,
    username VARCHAR(16) NOT NULL,
    email VARCHAR(35),
    joined DATE NOT NULL
)
PARTITION BY KEY(joined)
PARTITIONS 6`,
			output: `create table members (
	firstname VARCHAR(25) not null,
	lastname VARCHAR(25) not null,
	username VARCHAR(16) not null,
	email VARCHAR(35),
	joined DATE not null
) partition by key (joined) partitions 6`,
		},
		{
			input: `CREATE TABLE t2 (val INT)
	PARTITION BY LIST(val)(
	PARTITION mypart VALUES IN (1,3,5),
	PARTITION MyPart VALUES IN (2,4,6)
)`,
			output: `create table t2 (
	val INT
) partition by list (val) (partition mypart values in (1, 3, 5), partition MyPart values in (2, 4, 6))`,
		},
		{
			input: `create table t1 (id int primary key) partition by list (id) (partition p1 values in(11,21), partition p2 values in (12,22))`,
			output: `create table t1 (
	id int primary key
) partition by list (id) (partition p1 values in (11, 21), partition p2 values in (12, 22))`,
		},
	}
	for _, test := range createTableQueries {
		sql := strings.TrimSpace(test.input)
		t.Run(sql, func(t *testing.T) {
			tree, err := ParseStrictDDL(sql)
			require.NoError(t, err)
			got := String(tree)
			expected := test.output
			if expected == "" {
				expected = sql
			}
			require.Equal(t, expected, got)
		})
	}
}

func TestOne(t *testing.T) {
	testOne := struct {
		input, output string
	}{
		input:  "",
		output: "",
	}
	if testOne.input == "" {
		return
	}
	sql := strings.TrimSpace(testOne.input)
	tree, err := Parse(sql)
	require.NoError(t, err)
	got := String(tree)
	expected := testOne.output
	if expected == "" {
		expected = sql
	}
	require.Equal(t, expected, got)
}

func TestCreateTableLike(t *testing.T) {
	normal := "create table a like b"
	testCases := []struct {
		input  string
		output string
	}{
		{
			"create table a like b",
			normal,
		},
		{
			"create table a (like b)",
			normal,
		},
		{
			"create table ks.a like unsharded_ks.b",
			"create table ks.a like unsharded_ks.b",
		},
	}
	for _, tcase := range testCases {
		tree, err := ParseStrictDDL(tcase.input)
		if err != nil {
			t.Errorf("input: %s, err: %v", tcase.input, err)
			continue
		}
		assert.True(t, tree.(*CreateTable).FullyParsed)
		if got, want := String(tree.(*CreateTable)), tcase.output; got != want {
			t.Errorf("Parse(%s):\n%s, want\n%s", tcase.input, got, want)
		}
	}
}

func TestCreateTableEscaped(t *testing.T) {
	testCases := []struct {
		input  string
		output string
	}{{
		input: "create table `a`(`id` int, primary key(`id`))",
		output: "create table a (\n" +
			"\tid int,\n" +
			"\tprimary key (id)\n" +
			")",
	}, {
		input: "create table `insert`(`update` int, primary key(`delete`))",
		output: "create table `insert` (\n" +
			"\t`update` int,\n" +
			"\tprimary key (`delete`)\n" +
			")",
	}}
	for _, tcase := range testCases {
		tree, err := ParseStrictDDL(tcase.input)
		if err != nil {
			t.Errorf("input: %s, err: %v", tcase.input, err)
			continue
		}
		if got, want := String(tree.(*CreateTable)), tcase.output; got != want {
			t.Errorf("Parse(%s):\n%s, want\n%s", tcase.input, got, want)
		}
	}
}

var (
	invalidSQL = []struct {
		input        string
		output       string
		excludeMulti bool // Don't use in the ParseNext multi-statement parsing tests.
	}{{
		input:  "select : from t",
		output: "syntax error at position 9 near ':'",
	}, {
		input:  "execute stmt using 1;",
		output: "syntax error at position 21 near '1'",
	}, {
		input:  "PREPARE stmt FROM a;",
		output: "syntax error at position 20 near 'a'",
	}, {
		input:  "PREPARE stmt FROM @@a;",
		output: "syntax error at position 22 near 'a'",
	}, {
		input:  "select x'78 from t",
		output: "syntax error at position 12 near '78'",
	}, {
		input:  "select x'777' from t",
		output: "syntax error at position 14 near '777'",
	}, {
		input:  "select * from t where :1 = 2",
		output: "syntax error at position 24 near ':'",
	}, {
		input:  "select * from t where :. = 2",
		output: "syntax error at position 24 near ':'",
	}, {
		input:  "select * from t where ::1 = 2",
		output: "syntax error at position 25 near '::'",
	}, {
		input:  "select * from t where ::. = 2",
		output: "syntax error at position 25 near '::'",
	}, {
		input:  "update a set c = values(1)",
		output: "syntax error at position 26 near '1'",
	}, {
		input: "select(F(F(F(F(F(F(F(F(F(F(F(F(F(F(F(F(F(F(F(F(F(F" +
			"(F(F(F(F(F(F(F(F(F(F(F(F(F(F(F(F(F(F(F(F(F(F(F(F(F(F(F(" +
			"F(F(F(F(F(F(F(F(F(F(F(F(F(F(F(F(F(F(F(F(F(F(F(F(F(F(F(F" +
			"(F(F(F(F(F(F(F(F(F(F(F(F(F(F(F(F(F(F(F(F(F(F(F(F(F(F(F(" +
			"F(F(F(F(F(F(F(F(F(F(F(F(F(F(F(F(F(F(F(F(F(F(F(F(F(F(F(F" +
			"(F(F(F(F(F(F(F(F(F(F(F(F(F(F(F(F(F(F(F(F(F(F(F(F(F(F(F(" +
			"F(F(F(F(F(F(F(F(F(F(F(F(F(F(F(F(F(F(F(F(F(F(F(F(F(F(F(F" +
			"(F(F(F(F(F(F(F(F(F(F(F(F(",
		output: "max nesting level reached at position 406",
	}, {
		input: "select(F(F(F(F(F(F(F(F(F(F(F(F(F(F(F(F(F(F(F(F(F(F" +
			"(F(F(F(F(F(F(F(F(F(F(F(F(F(F(F(F(F(F(F(F(F(F(F(F(F(F(F(" +
			"F(F(F(F(F(F(F(F(F(F(F(F(F(F(F(F(F(F(F(F(F(F(F(F(F(F(F(F" +
			"(F(F(F(F(F(F(F(F(F(F(F(F(F(F(F(F(F(F(F(F(F(F(F(F(F(F(F(" +
			"F(F(F(F(F(F(F(F(F(F(F(F(F(F(F(F(F(F(F(F(F(F(F(F(F(F(F(F" +
			"(F(F(F(F(F(F(F(F(F(F(F(F(F(F(F(F(F(F(F(F(F(F(F(F(F(F(F(" +
			"F(F(F(F(F(F(F(F(F(F(F(F(F(F(F(F(F(F(F(F(F(F(F(F(F(F(F(F" +
			"(F(F(F(F(F(F(F(F(F(F(F(",
		output: "syntax error at position 404",
	}, {
		// This construct is considered invalid due to a grammar conflict.
		input:  "insert into a select * from b join c on duplicate key update d=e",
		output: "syntax error at position 54 near 'key'",
	}, {
		input:  "select * from a left join b",
		output: "syntax error at position 28",
	}, {
		input:  "select * from a natural join b on c = d",
		output: "syntax error at position 34 near 'on'",
	}, {
		input:  "select * from a natural join b using (c)",
		output: "syntax error at position 37 near 'using'",
	}, {
		input:  "select next id from a",
		output: "expecting value after next at position 15 near 'id'",
	}, {
		input:  "select next 1+1 values from a",
		output: "syntax error at position 15",
	}, {
		input:  "insert into a values (select * from b)",
		output: "syntax error at position 29 near 'select'",
	}, {
		input:  "select database",
		output: "syntax error at position 16",
	}, {
		input:  "select mod from t",
		output: "syntax error at position 16 near 'from'",
	}, {
		input:  "select 1 from t where div 5",
		output: "syntax error at position 26 near 'div'",
	}, {
		input:  "select 1 from t where binary",
		output: "syntax error at position 29",
	}, {
		input:  "select match(a1, a2) against ('foo' in boolean mode with query expansion) from t",
		output: "syntax error at position 57 near 'with'",
	}, {
		input:  "select /* reserved keyword as unqualified column */ * from t where key = 'test'",
		output: "syntax error at position 71 near 'key'",
	}, {
		input:  "select /* vitess-reserved keyword as unqualified column */ * from t where escape = 'test'",
		output: "syntax error at position 81 near 'escape'",
	}, {
		input:  "select /* straight_join using */ 1 from t1 straight_join t2 using (a)",
		output: "syntax error at position 66 near 'using'",
	}, {
		input:        "select 'aa",
		output:       "syntax error at position 11 near 'aa'",
		excludeMulti: true,
	}, {
		input:        "select 'aa\\",
		output:       "syntax error at position 12 near 'aa'",
		excludeMulti: true,
	}, {
		input:        "select /* aa",
		output:       "syntax error at position 13 near '/* aa'",
		excludeMulti: true,
	}, {
		// This is a valid MySQL query but does not yet work with Vitess.
		// The problem is that the tokenizer takes .3 as a single token which causes parsing error
		// We should instead be using . as a separate token and then 3t2 as an identifier.
		// This highlights another problem, the tokenization has to be aware of the context of parsing!
		// Since in an alternate query like `select .3e3t`, we should use .3e3 as a single token FLOAT and then t as ID.
		input:        "create table 2t.3t2 (c1 bigint not null, c2 text, primary key(c1))",
		output:       "syntax error at position 18 near '.3'",
		excludeMulti: true,
	}}
)

func TestErrors(t *testing.T) {
	for _, tcase := range invalidSQL {
		t.Run(tcase.input, func(t *testing.T) {
			_, err := ParseStrictDDL(tcase.input)
			require.Error(t, err, tcase.output)
			require.Equal(t, err.Error(), tcase.output)
		})
	}
}

// TestSkipToEnd tests that the skip to end functionality
// does not skip past a ';'. If any tokens exist after that, Parse
// should return an error.
func TestSkipToEnd(t *testing.T) {
	testcases := []struct {
		input  string
		output string
	}{{
		// This is the case where the partial ddl will be reset
		// because of a premature ';'.
		input:  "create table a(id; select * from t",
		output: "syntax error at position 19",
	}, {
		// Partial DDL should get reset for valid DDLs also.
		input:  "create table a(id int); select * from t",
		output: "syntax error at position 31 near 'select'",
	}, {
		// Partial DDL does not get reset here. But we allow the
		// DDL only if there are no new tokens after skipping to end.
		input:  "create table a bb cc; select * from t",
		output: "extra characters encountered after end of DDL: 'select'",
	}, {
		// Test that we don't step at ';' inside strings.
		input:  "create table a bb 'a;'; select * from t",
		output: "extra characters encountered after end of DDL: 'select'",
	}}
	for _, tcase := range testcases {
		_, err := Parse(tcase.input)
		if err == nil || err.Error() != tcase.output {
			t.Errorf("%s: %v, want %s", tcase.input, err, tcase.output)
		}
	}
}

func loadQueries(t testing.TB, filename string) (queries []string) {
	file, err := os.Open(path.Join("testdata", filename))
	require.NoError(t, err)
	defer file.Close()

	var read io.Reader
	if strings.HasSuffix(filename, ".gz") {
		gzread, err := gzip.NewReader(file)
		if err != nil {
			t.Fatal(err)
		}
		defer gzread.Close()
		read = gzread
	} else {
		read = file
	}

	scanner := bufio.NewScanner(read)
	for scanner.Scan() {
		queries = append(queries, scanner.Text())
	}
	return queries
}

func TestParseDjangoQueries(t *testing.T) {
	for _, query := range loadQueries(t, "django_queries.txt") {
		_, err := Parse(query)
		if err != nil {
			t.Errorf("failed to parse %q: %v", query, err)
		}
	}
}

func TestParseLobstersQueries(t *testing.T) {
	for _, query := range loadQueries(t, "lobsters.sql.gz") {
		_, err := Parse(query)
		if err != nil {
			t.Errorf("failed to parse %q: %v", query, err)
		}
	}
}

func BenchmarkParseTraces(b *testing.B) {
	for _, trace := range []string{"django_queries.txt", "lobsters.sql.gz"} {
		b.Run(trace, func(b *testing.B) {
			queries := loadQueries(b, trace)
			if len(queries) > 10000 {
				queries = queries[:10000]
			}
			b.ResetTimer()
			b.ReportAllocs()

			for i := 0; i < b.N; i++ {
				for _, query := range queries {
					_, err := Parse(query)
					if err != nil {
						b.Fatal(err)
					}
				}
			}
		})
	}

}

func BenchmarkParseStress(b *testing.B) {
	const (
		sql1 = "select 'abcd', 20, 30.0, eid from a where 1=eid and name='3'"
		sql2 = "select aaaa, bbb, ccc, ddd, eeee, ffff, gggg, hhhh, iiii from tttt, ttt1, ttt3 where aaaa = bbbb and bbbb = cccc and dddd+1 = eeee group by fff, gggg having hhhh = iiii and iiii = jjjj order by kkkk, llll limit 3, 4"
	)

	for i, sql := range []string{sql1, sql2} {
		b.Run(fmt.Sprintf("sql%d", i), func(b *testing.B) {
			var buf bytes.Buffer
			buf.WriteString(sql)
			querySQL := buf.String()
			b.ReportAllocs()
			b.ResetTimer()

			for i := 0; i < b.N; i++ {
				_, err := Parse(querySQL)
				if err != nil {
					b.Fatal(err)
				}
			}
		})
	}
}

func BenchmarkParse3(b *testing.B) {
	largeQueryBenchmark := func(b *testing.B, escape bool) {
		b.Helper()

		// benchQuerySize is the approximate size of the query.
		benchQuerySize := 1000000

		// Size of value is 1/10 size of query. Then we add
		// 10 such values to the where clause.
		var baseval bytes.Buffer
		for i := 0; i < benchQuerySize/100; i++ {
			// Add an escape character: This will force the upcoming
			// tokenizer improvement to still create a copy of the string.
			// Then we can see if avoiding the copy will be worth it.
			if escape {
				baseval.WriteString("\\'123456789")
			} else {
				baseval.WriteString("123456789")
			}
		}

		var buf bytes.Buffer
		buf.WriteString("select a from t1 where v = 1")
		for i := 0; i < 10; i++ {
			fmt.Fprintf(&buf, " and v%d = \"%d%s\"", i, i, baseval.String())
		}
		benchQuery := buf.String()
		b.ResetTimer()
		b.ReportAllocs()

		for i := 0; i < b.N; i++ {
			if _, err := Parse(benchQuery); err != nil {
				b.Fatal(err)
			}
		}
	}

	b.Run("normal", func(b *testing.B) {
		largeQueryBenchmark(b, false)
	})

	b.Run("escaped", func(b *testing.B) {
		largeQueryBenchmark(b, true)
	})
}

func TestValidUnionCases(t *testing.T) {
	testOutputTempDir, err := os.MkdirTemp("", "parse_test")
	require.NoError(t, err)
	defer func() {
		if !t.Failed() {
			os.RemoveAll(testOutputTempDir)
		}
	}()

	testFile(t, "union_cases.txt", testOutputTempDir)
}

func TestValidSelectCases(t *testing.T) {
	testOutputTempDir, err := os.MkdirTemp("", "parse_test")
	require.NoError(t, err)
	defer func() {
		if !t.Failed() {
			os.RemoveAll(testOutputTempDir)
		}
	}()

	testFile(t, "select_cases.txt", testOutputTempDir)
}

type testCase struct {
	file     string
	lineno   int
	input    string
	output   string
	errStr   string
	comments string
}

func escapeNewLines(in string) string {
	return strings.ReplaceAll(in, "\n", "\\n")
}

func testFile(t *testing.T, filename, tempDir string) {
	t.Run(filename, func(t *testing.T) {
		fail := false
		expected := strings.Builder{}
		for tcase := range iterateExecFile(filename) {
			t.Run(fmt.Sprintf("%d : %s", tcase.lineno, tcase.comments), func(t *testing.T) {
				if tcase.output == "" && tcase.errStr == "" {
					tcase.output = tcase.input
				}
				expected.WriteString(fmt.Sprintf("%sINPUT\n%s\nEND\n", tcase.comments, escapeNewLines(tcase.input)))
				tree, err := Parse(tcase.input)
				if tcase.errStr != "" {
					errPresent := ""
					if err != nil {
						errPresent = err.Error()
					}
					expected.WriteString(fmt.Sprintf("ERROR\n%s\nEND\n", escapeNewLines(errPresent)))
					if err == nil || tcase.errStr != err.Error() {
						fail = true
						t.Errorf("File: %s, Line: %d\nDiff:\n%s\n[%s] \n[%s]", filename, tcase.lineno, cmp.Diff(tcase.errStr, errPresent), tcase.errStr, errPresent)
					}
				} else {
					if err != nil {
						expected.WriteString(fmt.Sprintf("ERROR\n%s\nEND\n", escapeNewLines(err.Error())))
						fail = true
						t.Errorf("File: %s, Line: %d\nDiff:\n%s\n[%s] \n[%s]", filename, tcase.lineno, cmp.Diff(tcase.errStr, err.Error()), tcase.errStr, err.Error())
					} else {
						out := String(tree)
						expected.WriteString(fmt.Sprintf("OUTPUT\n%s\nEND\n", escapeNewLines(out)))
						if tcase.output != out {
							fail = true
							t.Errorf("Parsing failed. \nExpected/Got:\n%s\n%s", tcase.output, out)
						}
					}
				}
			})
		}

		if fail && tempDir != "" {
			gotFile := fmt.Sprintf("%s/%s", tempDir, filename)
			_ = os.WriteFile(gotFile, []byte(strings.TrimSpace(expected.String())+"\n"), 0644)
			fmt.Println(fmt.Sprintf("Errors found in parse tests. If the output is correct, run `cp %s/* testdata/` to update test expectations", tempDir)) // nolint
		}
	})
}

func iterateExecFile(name string) (testCaseIterator chan testCase) {
	name = locateFile(name)
	fd, err := os.OpenFile(name, os.O_RDONLY, 0)
	if err != nil {
		panic(fmt.Sprintf("Could not open file %s", name))
	}

	testCaseIterator = make(chan testCase)
	var comments string
	go func() {
		defer close(testCaseIterator)

		r := bufio.NewReader(fd)
		lineno := 0
		var output string
		var returnTypeNumber int
		var input string
		for {
			input, lineno, _ = parsePartial(r, []string{"INPUT"}, lineno, name)
			if input == "" && lineno == 0 {
				break
			}
			output, lineno, returnTypeNumber = parsePartial(r, []string{"OUTPUT", "ERROR"}, lineno, name)
			var errStr string
			if returnTypeNumber == 1 {
				errStr = output
				output = ""
			}
			testCaseIterator <- testCase{
				file:     name,
				lineno:   lineno,
				input:    input,
				comments: comments,
				output:   output,
				errStr:   errStr,
			}
			comments = ""
		}
	}()
	return testCaseIterator
}

func parsePartial(r *bufio.Reader, readType []string, lineno int, fileName string) (string, int, int) {
	returnTypeNumber := -1
	for {
		binput, err := r.ReadBytes('\n')
		if err != nil {
			if err != io.EOF {
				panic(fmt.Errorf("error reading file %s: line %d: %s", fileName, lineno, err.Error()))
			}
			return "", 0, 0
		}
		lineno++
		input := string(binput)
		input = strings.TrimSpace(input)
		if input == "" || input == "\n" {
			continue
		}
		for i, str := range readType {
			if input == str {
				returnTypeNumber = i
				break
			}
		}
		if returnTypeNumber != -1 {
			break
		}
		panic(fmt.Errorf("error reading file %s: line %d: %s - Expected keyword", fileName, lineno, err.Error()))
	}
	input := ""
	for {
		l, err := r.ReadBytes('\n')
		lineno++
		if err != nil {
			panic(fmt.Sprintf("error reading file %s line# %d: %s", fileName, lineno, err.Error()))
		}
		str := strings.TrimSpace(string(l))
		if str == "END" {
			break
		}
		if input == "" {
			input += str
		} else {
			input += str + "\n"
		}
	}
	return input, lineno, returnTypeNumber
}

func locateFile(name string) string {
	return "testdata/" + name
}<|MERGE_RESOLUTION|>--- conflicted
+++ resolved
@@ -2363,43 +2363,6 @@
 		input:  "SELECT TRIM(BOTH 'a' FROM 'abc')",
 		output: "select trim(both 'a' from 'abc') from dual",
 	}, {
-<<<<<<< HEAD
-		input:  "SELECT JSON_ARRAY()",
-		output: "select json_array() from dual",
-	}, {
-		input:  "SELECT JSON_ARRAY(1)",
-		output: "select json_array(1) from dual",
-	}, {
-		input:  "SELECT JSON_ARRAY('abc')",
-		output: "select json_array('abc') from dual",
-	}, {
-		input:  "SELECT JSON_ARRAY(BIN(11))",
-		output: "select json_array(BIN(11)) from dual",
-	}, {
-		input:  `SELECT JSON_ARRAY(1, "abc", NULL, TRUE, CURTIME());`,
-		output: `select json_array(1, 'abc', null, true, CURTIME()) from dual`,
-	}, {
-		input:  "SELECT JSON_OBJECT(1,2)",
-		output: "select json_object(1, 2) from dual",
-	}, {
-		input:  "SELECT JSON_OBJECT(1,'abc')",
-		output: "select json_object(1, 'abc') from dual",
-	}, {
-		input:  "SELECT JSON_OBJECT('abc',1)",
-		output: "select json_object('abc', 1) from dual",
-	}, {
-		input:  "SELECT JSON_OBJECT(BIN(1),2)",
-		output: "select json_object(BIN(1), 2) from dual",
-	}, {
-		input:  "SELECT JSON_OBJECT(BIN(1),2,'abc',ASCII(4))",
-		output: "select json_object(BIN(1), 2, 'abc', ASCII(4)) from dual",
-	}, {
-		input:  "SELECT JSON_QUOTE(BIN(11))",
-		output: "select json_quote(BIN(11)) from dual",
-	}, {
-		input:  `SELECT JSON_QUOTE('null'), JSON_QUOTE('"null"')`,
-		output: `select json_quote('null'), json_quote('\"null\"') from dual`,
-=======
 		input: `SELECT * FROM JSON_TABLE('[ {"c1": null} ]','$[*]' COLUMNS( c1 INT PATH '$.c1' ERROR ON ERROR )) as jt`,
 		output: `select * from json_table('[ {\"c1\": null} ]', '$[*]' columns(
 	c1 INT path '$.c1' error on error 
@@ -2469,7 +2432,42 @@
 	yval VARCHAR(100) path '$.y' 
 	)
 ) as jt1`,
->>>>>>> 1b870c9c
+	}, {
+		input:  "SELECT JSON_ARRAY()",
+		output: "select json_array() from dual",
+	}, {
+		input:  "SELECT JSON_ARRAY(1)",
+		output: "select json_array(1) from dual",
+	}, {
+		input:  "SELECT JSON_ARRAY('abc')",
+		output: "select json_array('abc') from dual",
+	}, {
+		input:  "SELECT JSON_ARRAY(BIN(11))",
+		output: "select json_array(BIN(11)) from dual",
+	}, {
+		input:  `SELECT JSON_ARRAY(1, "abc", NULL, TRUE, CURTIME());`,
+		output: `select json_array(1, 'abc', null, true, CURTIME()) from dual`,
+	}, {
+		input:  "SELECT JSON_OBJECT(1,2)",
+		output: "select json_object(1, 2) from dual",
+	}, {
+		input:  "SELECT JSON_OBJECT(1,'abc')",
+		output: "select json_object(1, 'abc') from dual",
+	}, {
+		input:  "SELECT JSON_OBJECT('abc',1)",
+		output: "select json_object('abc', 1) from dual",
+	}, {
+		input:  "SELECT JSON_OBJECT(BIN(1),2)",
+		output: "select json_object(BIN(1), 2) from dual",
+	}, {
+		input:  "SELECT JSON_OBJECT(BIN(1),2,'abc',ASCII(4))",
+		output: "select json_object(BIN(1), 2, 'abc', ASCII(4)) from dual",
+	}, {
+		input:  "SELECT JSON_QUOTE(BIN(11))",
+		output: "select json_quote(BIN(11)) from dual",
+	}, {
+		input:  `SELECT JSON_QUOTE('null'), JSON_QUOTE('"null"')`,
+		output: `select json_quote('null'), json_quote('\"null\"') from dual`,
 	}, {
 		input:  "select t1.a, dt.a from t1, lateral (select t1.a+t2.a as a from t2) dt",
 		output: "select t1.a, dt.a from t1, lateral (select t1.a + t2.a as a from t2) as dt",
@@ -2580,7 +2578,9 @@
 		input: "select 1, next value from seq",
 		err:   "syntax error",
 	}, {
-<<<<<<< HEAD
+		input: "SELECT jcol, JSON_PRETTY(jcol, jcol) from jtable",
+		err:   "syntax error at position 31",
+	}, {
 		input: "SELECT JSON_ARRAY(1,)",
 		err:   "syntax error at position 22",
 	}, {
@@ -2595,10 +2595,6 @@
 	}, {
 		input: "SELECT JSON_QUOTE()",
 		err:   "syntax error at position 20",
-=======
-		input: "SELECT jcol, JSON_PRETTY(jcol, jcol) from jtable",
-		err:   "syntax error at position 31",
->>>>>>> 1b870c9c
 	}, {
 		input: "select from t1, lateral (with qn as (select t1.a) select (select max(a) from qn)) as dt",
 		err:   "syntax error at position 12 near 'from'",
