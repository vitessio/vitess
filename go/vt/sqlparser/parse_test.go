--- conflicted
+++ resolved
@@ -3061,9 +3061,6 @@
 		input:  "SELECT time, subject, val, FIRST_VALUE(val)  OVER w AS 'first', LAST_VALUE(val) OVER w AS 'last', NTH_VALUE(val, 2) OVER w AS 'second', NTH_VALUE(val, 4) OVER w AS 'fourth' FROM observations WINDOW w AS (PARTITION BY subject ORDER BY time ASC RANGE BETWEEN 10 PRECEDING AND 10 FOLLOWING);",
 		output: "select `time`, subject, val, first_value(val) over w as `first`, last_value(val) over w as `last`, nth_value(val, 2) over w as `second`, nth_value(val, 4) over w as fourth from observations window w AS ( partition by subject order by `time` asc range between 10 preceding and 10 following)",
 	}, {
-<<<<<<< HEAD
-		input: "select get_lock('a', 10), is_free_lock('b'), is_used_lock('c'), release_all_locks(), release_lock('d') from dual",
-=======
 		input:  "SELECT ExtractValue('<a><b/></a>', '/a/b')",
 		output: "select extractvalue('<a><b/></a>', '/a/b') from dual",
 	}, {
@@ -3078,7 +3075,8 @@
 	}, {
 		input:  "SELECT UpdateXML('<a><d></d><b>ccc</b><d></d></a>', '/a/d', '<e>fff</e>') AS val5",
 		output: "select updatexml('<a><d></d><b>ccc</b><d></d></a>', '/a/d', '<e>fff</e>') as val5 from dual",
->>>>>>> 99e07861
+	}, {
+		input: "select get_lock('a', 10), is_free_lock('b'), is_used_lock('c'), release_all_locks(), release_lock('d') from dual",
 	}}
 )
 
