/*
Copyright 2019 The Vitess Authors.

Licensed under the Apache License, Version 2.0 (the "License");
you may not use this file except in compliance with the License.
You may obtain a copy of the License at

    http://www.apache.org/licenses/LICENSE-2.0

Unless required by applicable law or agreed to in writing, software
distributed under the License is distributed on an "AS IS" BASIS,
WITHOUT WARRANTIES OR CONDITIONS OF ANY KIND, either express or implied.
See the License for the specific language governing permissions and
limitations under the License.
*/

package sqlparser

import (
	"bufio"
	"bytes"
	"compress/gzip"
	"fmt"
	"io"
	"math/rand"
	"os"
	"path"
	"strings"
	"sync"
	"testing"

	"github.com/google/go-cmp/cmp"

	"github.com/stretchr/testify/assert"
	"github.com/stretchr/testify/require"
)

var (
	validSQL = []struct {
		input      string
		output     string
		partialDDL bool
	}{{
		input:      "create table x(location GEOMETRYCOLLECTION DEFAULT POINT(7.0, 3.0))",
		output:     "create table x",
		partialDDL: true,
	}, {
		input:  "create table x (e enum('red','yellow') null collate 'utf8_bin')",
		output: "create table x (\n\te enum('red', 'yellow') collate 'utf8_bin' null\n)",
	}, {
		input:  "create table 3t2 (c1 bigint not null, c2 text, primary key(c1))",
		output: "create table `3t2` (\n\tc1 bigint not null,\n\tc2 text,\n\tprimary key (c1)\n)",
	}, {
		input:  "select 1 from t1 where exists (select 1) = TRUE",
		output: "select 1 from t1 where exists (select 1 from dual) = true",
	}, {
		input:  "select 1 from t1 where exists (select 1) = FALSE",
		output: "select 1 from t1 where exists (select 1 from dual) = false",
	}, {
		input:  "select 1 from t1 where exists (select 1) = 1",
		output: "select 1 from t1 where exists (select 1 from dual) = 1",
	}, {
		input:  "create table x(location GEOMETRY DEFAULT (POINT(7.0, 3.0)))",
		output: "create table x (\n\tlocation GEOMETRY default (POINT(7.0, 3.0))\n)",
	}, {
		input:  "select 1",
		output: "select 1 from dual",
	}, {
		input:  "SELECT EXTRACT(YEAR FROM '2019-07-02')",
		output: "select extract(year from '2019-07-02') from dual",
	}, {
		input:  "SELECT EXTRACT(YEAR_MONTH FROM '2019-07-02 01:02:03')",
		output: "select extract(year_month from '2019-07-02 01:02:03') from dual",
	}, {
		input:  "select extract(year from \"21-10-22 12:00:00\")",
		output: "select extract(year from '21-10-22 12:00:00') from dual",
	}, {
		input:  "SELECT EXTRACT(DAY_MINUTE FROM '2019-07-02 01:02:03')",
		output: "select extract(day_minute from '2019-07-02 01:02:03') from dual",
	}, {
		input:  "SELECT EXTRACT(MICROSECOND FROM '2003-01-02 10:30:00.000123')",
		output: "select extract(microsecond from '2003-01-02 10:30:00.000123') from dual",
	}, {
		input:  "CREATE TABLE t2 (b BLOB DEFAULT 'abc')",
		output: "create table t2 (\n\tb BLOB default ('abc')\n)",
	}, {
		input:  "CREATE TABLE t2 (b blob DEFAULT 'abc')",
		output: "create table t2 (\n\tb blob default ('abc')\n)",
	}, {
		input:  "CREATE TABLE t2 (b BLOB DEFAULT ('abc'))",
		output: "create table t2 (\n\tb BLOB default ('abc')\n)",
	}, {
		input:  "CREATE TABLE t2 (b TINYBLOB DEFAULT 'abc')",
		output: "create table t2 (\n\tb TINYBLOB default ('abc')\n)",
	}, {
		input:  "CREATE TABLE t2 (b TINYBLOB DEFAULT ('abc'))",
		output: "create table t2 (\n\tb TINYBLOB default ('abc')\n)",
	}, {
		input:  "CREATE TABLE t2 (b MEDIUMBLOB DEFAULT 'abc')",
		output: "create table t2 (\n\tb MEDIUMBLOB default ('abc')\n)",
	}, {
		input:  "CREATE TABLE t2 (b MEDIUMBLOB DEFAULT ('abc'))",
		output: "create table t2 (\n\tb MEDIUMBLOB default ('abc')\n)",
	}, {
		input:  "CREATE TABLE t2 (b LONGBLOB DEFAULT 'abc')",
		output: "create table t2 (\n\tb LONGBLOB default ('abc')\n)",
	}, {
		input:  "CREATE TABLE t2 (b LONGBLOB DEFAULT ('abc'))",
		output: "create table t2 (\n\tb LONGBLOB default ('abc')\n)",
	}, {
		input:  "CREATE TABLE t2 (b TEXT DEFAULT 'abc')",
		output: "create table t2 (\n\tb TEXT default ('abc')\n)",
	}, {
		input:  "CREATE TABLE t2 (b TEXT DEFAULT ('abc'))",
		output: "create table t2 (\n\tb TEXT default ('abc')\n)",
	}, {
		input:  "CREATE TABLE t2 (b TINYTEXT DEFAULT 'abc')",
		output: "create table t2 (\n\tb TINYTEXT default ('abc')\n)",
	}, {
		input:  "CREATE TABLE t2 (b TINYTEXT DEFAULT ('abc'))",
		output: "create table t2 (\n\tb TINYTEXT default ('abc')\n)",
	}, {
		input:  "CREATE TABLE t2 (b MEDIUMTEXT DEFAULT 'abc')",
		output: "create table t2 (\n\tb MEDIUMTEXT default ('abc')\n)",
	}, {
		input:  "CREATE TABLE t2 (b MEDIUMTEXT DEFAULT ('abc'))",
		output: "create table t2 (\n\tb MEDIUMTEXT default ('abc')\n)",
	}, {
		input:  "CREATE TABLE t2 (b LONGTEXT DEFAULT 'abc')",
		output: "create table t2 (\n\tb LONGTEXT default ('abc')\n)",
	}, {
		input:  "CREATE TABLE t2 (b LONGTEXT DEFAULT ('abc'))",
		output: "create table t2 (\n\tb LONGTEXT default ('abc')\n)",
	}, {
		input:  "CREATE TABLE t2 (b JSON DEFAULT null)",
		output: "create table t2 (\n\tb JSON default null\n)",
	}, {
		input:  "CREATE TABLE t2 (b JSON DEFAULT (null))",
		output: "create table t2 (\n\tb JSON default null\n)",
	}, {
		input:  "CREATE TABLE t2 (b JSON DEFAULT '{name:abc}')",
		output: "create table t2 (\n\tb JSON default ('{name:abc}')\n)",
	}, {
		input:  "CREATE TABLE t2 (b JSON DEFAULT ('{name:abc}'))",
		output: "create table t2 (\n\tb JSON default ('{name:abc}')\n)",
	}, {
		input:  "create table x(location POINT DEFAULT 7.0)",
		output: "create table x (\n\tlocation POINT default (7.0)\n)",
	}, {
		input:  "create table x(location POINT DEFAULT (7.0))",
		output: "create table x (\n\tlocation POINT default (7.0)\n)",
	}, {
		input:  "create table x(location LINESTRING DEFAULT (POINT(7.0, 3.0)))",
		output: "create table x (\n\tlocation LINESTRING default (POINT(7.0, 3.0))\n)",
	}, {
		input:  "create table x(location POLYGON DEFAULT (POINT(7.0, 3.0)))",
		output: "create table x (\n\tlocation POLYGON default (POINT(7.0, 3.0))\n)",
	}, {
		input:  "create table x(location MULTIPOINT DEFAULT (POINT(7.0, 3.0)))",
		output: "create table x (\n\tlocation MULTIPOINT default (POINT(7.0, 3.0))\n)",
	}, {
		input:  "create table x(location MULTILINESTRING DEFAULT (POINT(7.0, 3.0)))",
		output: "create table x (\n\tlocation MULTILINESTRING default (POINT(7.0, 3.0))\n)",
	}, {
		input:  "create table x(location MULTIPOLYGON DEFAULT (POINT(7.0, 3.0)))",
		output: "create table x (\n\tlocation MULTIPOLYGON default (POINT(7.0, 3.0))\n)",
	}, {
		input:  "create table x(location GEOMETRYCOLLECTION DEFAULT (POINT(7.0, 3.0)))",
		output: "create table x (\n\tlocation GEOMETRYCOLLECTION default (POINT(7.0, 3.0))\n)",
	}, {
		input:  "WITH RECURSIVE  odd_num_cte (id, n) AS (SELECT 1, 1 union all SELECT id+1, n+2 from odd_num_cte where id < 5) SELECT * FROM odd_num_cte",
		output: "with recursive odd_num_cte(id, n) as (select 1, 1 from dual union all select id + 1, n + 2 from odd_num_cte where id < 5) select * from odd_num_cte",
	}, {
		input:  "WITH topsales2003 AS (SELECT salesRepEmployeeNumber employeeNumber, SUM(quantityOrdered * priceEach) sales FROM orders INNER JOIN orderdetails USING (orderNumber) INNER JOIN customers USING (customerNumber) WHERE YEAR(shippedDate) = 2003 AND status = 'Shipped' GROUP BY salesRepEmployeeNumber ORDER BY sales DESC LIMIT 5)SELECT employeeNumber, firstName, lastName, sales FROM employees JOIN topsales2003 USING (employeeNumber)",
		output: "with topsales2003 as (select salesRepEmployeeNumber as employeeNumber, SUM(quantityOrdered * priceEach) as sales from orders join orderdetails using (orderNumber) join customers using (customerNumber) where YEAR(shippedDate) = 2003 and `status` = 'Shipped' group by salesRepEmployeeNumber order by sales desc limit 5) select employeeNumber, firstName, lastName, sales from employees join topsales2003 using (employeeNumber)",
	}, {
		input: "select 1 from t",
	}, {
		input:  "select * from (select 1) as x(user)",
		output: "select * from (select 1 from dual) as x(`user`)",
	}, {
		input:  "select user from (select id from users ) as x(user)",
		output: "select `user` from (select id from users) as x(`user`)",
	}, {
		input: "select n, d from something",
	}, {
		input: "insert into sys_message_assign(message_id, assign_user_id, read_state, id, is_delete, create_time, update_time, remark) values (N'3477028275831808', N'4104487936', N'1', N'0', N'0', '2021-09-22 14:24:17.922', '2021-09-22 14:24:17.922', null), (N'3477028275831808', N'3454139190608923', N'1', N'0', N'0', '2021-09-22 14:24:17.922', '2021-09-22 14:24:17.922', null)",
	}, {
		input:  "select name, numbers from (select * from users) as x(name, numbers)",
		output: "select `name`, numbers from (select * from users) as x(`name`, numbers)",
	}, {
		input:  "select * from information_schema.columns",
		output: "select * from information_schema.`columns`",
	}, {
		input:  "select * from information_schema.processlist",
		output: "select * from information_schema.`processlist`",
	}, {
		input: "select .1 from t",
	}, {
		input: "select 1.2e1 from t",
	}, {
		input: "select 1.2e+1 from t",
	}, {
		input: "select 1.2e-1 from t",
	}, {
		input: "select 08.3 from t",
	}, {
		input: "select -1 from t where b = -2",
	}, {
		input:  "select - -1 from t",
		output: "select - -1 from t",
	}, {
		input: "select a from t",
	}, {
		input: "select $ from t",
	}, {
		// shift/reduce conflict on CHARSET, should throw an error on shifting which will be ignored as it is a DDL
		input:      "alter database charset = 'utf16';",
		output:     "alter database",
		partialDDL: true,
	}, {
		input:  "alter database charset charset = 'utf16'",
		output: "alter database `charset` character set 'utf16'",
	}, {
		input:  "create table t(id int unique)",
		output: "create table t (\n\tid int unique\n)",
	}, {
		input:  "create table t(id int key)",
		output: "create table t (\n\tid int key\n)",
	}, {
		input:  "create table t(id int unique key)",
		output: "create table t (\n\tid int unique key\n)",
	}, {
		input: "select a.b as a$b from $test$",
	}, {
		input:  "select 1 from t // aa\n",
		output: "select 1 from t",
	}, {
		input:  "select 1 from t -- aa\n",
		output: "select 1 from t",
	}, {
		input:  "select 1 from t # aa\n",
		output: "select 1 from t",
	}, {
		input:  "select 1 -- aa\nfrom t",
		output: "select 1 from t",
	}, {
		input:  "select 1 #aa\nfrom t",
		output: "select 1 from t",
	}, {
		input: "select /* simplest */ 1 from t",
	}, {
		input: "select /* double star **/ 1 from t",
	}, {
		input: "select /* double */ /* comment */ 1 from t",
	}, {
		input: "select /* back-quote keyword */ `By` from t",
	}, {
		input: "select /* back-quote num */ `2a` from t",
	}, {
		input: "select /* back-quote . */ `a.b` from t",
	}, {
		input: "select /* back-quote back-quote */ `a``b` from t",
	}, {
		input:  "select /* back-quote unnecessary */ 1 from `t`",
		output: "select /* back-quote unnecessary */ 1 from t",
	}, {
		input:  "select /* back-quote idnum */ 1 from `a1`",
		output: "select /* back-quote idnum */ 1 from a1",
	}, {
		input: "select /* @ */ @@a from b",
	}, {
		input: "select /* \\0 */ '\\0' from a",
	}, {
		input:  "select 1 /* drop this comment */ from t",
		output: "select 1 from t",
	}, {
		input: "select /* union */ 1 from t union select 1 from t",
	}, {
		input: "select /* double union */ 1 from t union select 1 from t union select 1 from t",
	}, {
		input: "select /* union all */ 1 from t union all select 1 from t",
	}, {
		input:  "select /* union distinct */ 1 from t union distinct select 1 from t",
		output: "select /* union distinct */ 1 from t union select 1 from t",
	}, {
		input:  "(select /* union parenthesized select */ 1 from t order by a) union select 1 from t",
		output: "(select /* union parenthesized select */ 1 from t order by a asc) union select 1 from t",
	}, {
		input:  "select /* union parenthesized select 2 */ 1 from t union (select 1 from t)",
		output: "select /* union parenthesized select 2 */ 1 from t union select 1 from t",
	}, {
		input:  "select /* union order by */ 1 from t union select 1 from t order by a",
		output: "select /* union order by */ 1 from t union select 1 from t order by a asc",
	}, {
		input:  "select /* union order by limit lock */ 1 from t union select 1 from t order by a limit 1 for update",
		output: "select /* union order by limit lock */ 1 from t union select 1 from t order by a asc limit 1 for update",
	}, {
		input:  "(select id, a from t order by id limit 1) union (select id, b as a from s order by id limit 1) order by a limit 1",
		output: "(select id, a from t order by id asc limit 1) union (select id, b as a from s order by id asc limit 1) order by a asc limit 1",
	}, {
		input:  "select a from (select 1 as a from tbl1 union select 2 from tbl2) as t",
		output: "select a from (select 1 as a from tbl1 union select 2 from tbl2) as t",
	}, {
		input: "select * from t1 join (select * from t2 union select * from t3) as t",
	}, {
		// Ensure this doesn't generate: ""select * from t1 join t2 on a = b join t3 on a = b".
		input: "select * from t1 join t2 on a = b join t3",
	}, {
		input:  "select * from t1 where col in (select 1 from dual union select 2 from dual)",
		output: "select * from t1 where col in (select 1 from dual union select 2 from dual)",
	}, {
		input: "select * from t1 where exists (select a from t2 union select b from t3)",
	}, {
		input:  "select 1 from dual union select 2 from dual union all select 3 from dual union select 4 from dual union all select 5 from dual",
		output: "select 1 from dual union select 2 from dual union all select 3 from dual union select 4 from dual union all select 5 from dual",
	}, {
		input:  "(select 1 from dual) order by 1 asc limit 2",
		output: "select 1 from dual order by 1 asc limit 2",
	}, {
		input:  "(select 1 from dual order by 1 desc) order by 1 asc limit 2",
		output: "select 1 from dual order by 1 asc limit 2",
	}, {
		input:  "(select 1 from dual)",
		output: "select 1 from dual",
	}, {
		input:  "((select 1 from dual))",
		output: "select 1 from dual",
	}, {
		input: "select 1 from (select 1 from dual) as t",
	}, {
		input:  "select 1 from (select 1 from dual union select 2 from dual) as t",
		output: "select 1 from (select 1 from dual union select 2 from dual) as t",
	}, {
		input:  "select 1 from ((select 1 from dual) union select 2 from dual) as t",
		output: "select 1 from (select 1 from dual union select 2 from dual) as t",
	}, {
		input: "select /* distinct */ distinct 1 from t",
	}, {
		input: "select /* straight_join */ straight_join 1 from t",
	}, {
		input: "select /* for update */ 1 from t for update",
	}, {
		input: "select /* lock in share mode */ 1 from t lock in share mode",
	}, {
		input: "select /* select list */ 1, 2 from t",
	}, {
		input: "select /* * */ * from t",
	}, {
		input: "select /* a.* */ a.* from t",
	}, {
		input: "select /* a.b.* */ a.b.* from t",
	}, {
		input:  "select /* column alias */ a b from t",
		output: "select /* column alias */ a as b from t",
	}, {
		input: "select /* column alias with as */ a as b from t",
	}, {
		input: "select /* keyword column alias */ a as `By` from t",
	}, {
		input:  "select /* column alias as string */ a as \"b\" from t",
		output: "select /* column alias as string */ a as b from t",
	}, {
		input:  "select /* column alias as string without as */ a \"b\" from t",
		output: "select /* column alias as string without as */ a as b from t",
	}, {
		input:  "select /* column alias with non_reserved keyword */ a as auto_increment from t",
		output: "select /* column alias with non_reserved keyword */ a as `auto_increment` from t",
	}, {
		input: "select /* a.* */ a.* from t",
	}, {
		input:  "select next value for t",
		output: "select next 1 values from t",
	}, {
		input:  "select next value from t",
		output: "select next 1 values from t",
	}, {
		input: "select next 10 values from t",
	}, {
		input: "select next :a values from t",
	}, {
		input: "select /* `By`.* */ `By`.* from t",
	}, {
		input: "select /* select with bool expr */ a = b from t",
	}, {
		input: "select /* case_when */ case when a = b then c end from t",
	}, {
		input: "select /* case_when_else */ case when a = b then c else d end from t",
	}, {
		input: "select /* case_when_when_else */ case when a = b then c when b = d then d else d end from t",
	}, {
		input: "select /* case */ case aa when a = b then c end from t",
	}, {
		input: "select /* parenthesis */ 1 from (t)",
	}, {
		input: "select /* parenthesis multi-table */ 1 from (t1, t2)",
	}, {
		input: "select /* table list */ 1 from t1, t2",
	}, {
		input: "select /* parenthessis in table list 1 */ 1 from (t1), t2",
	}, {
		input:  "SELECT * FROM t1 USE INDEX (i1) IGNORE INDEX FOR ORDER BY (i2) ORDER BY a",
		output: "select * from t1 use index (i1) ignore index for order by (i2) order by a asc",
	}, {
		input:  "SELECT * FROM t1 USE INDEX FOR JOIN (i1) FORCE INDEX FOR JOIN (i2)",
		output: "select * from t1 use index for join (i1) force index for join (i2)",
	}, {
		input:  "SELECT * FROM t1 USE INDEX FOR JOIN (i1) FORCE INDEX FOR JOIN (i2) IGNORE KEY FOR GROUP BY (i1, i2)",
		output: "select * from t1 use index for join (i1) force index for join (i2) ignore index for group by (i1, i2)",
	}, {
		input:  "SELECT * FROM t1 USE KEY (), t2 FORCE KEY (i2), t3 IGNORE INDEX FOR GROUP BY (i1, i2)",
		output: "select * from t1 use index (), t2 force index (i2), t3 ignore index for group by (i1, i2)",
	}, {
		input: "select /* parenthessis in table list 2 */ 1 from t1, (t2)",
	}, {
		input: "select /* use */ 1 from t1 use index (a) where b = 1",
	}, {
		input: "select /* use */ 1 from t1 use index () where b = 1",
	}, {
		input: "select /* keyword index */ 1 from t1 use index (`By`) where b = 1",
	}, {
		input: "select /* ignore */ 1 from t1 as t2 ignore index (a), t3 use index (b) where b = 1",
	}, {
		input: "select /* use */ 1 from t1 as t2 use index (a), t3 use index (b) where b = 1",
	}, {
		input: "select /* force */ 1 from t1 as t2 force index (a), t3 force index (b) where b = 1",
	}, {
		input:  "select /* table alias */ 1 from t t1",
		output: "select /* table alias */ 1 from t as t1",
	}, {
		input: "select /* table alias with as */ 1 from t as t1",
	}, {
		input:  "select /* string table alias */ 1 from t as 't1'",
		output: "select /* string table alias */ 1 from t as t1",
	}, {
		input:  "select /* string table alias without as */ 1 from t 't1'",
		output: "select /* string table alias without as */ 1 from t as t1",
	}, {
		input: "select /* keyword table alias */ 1 from t as `By`",
	}, {
		input: "select /* join */ 1 from t1 join t2",
	}, {
		input: "select /* join on */ 1 from t1 join t2 on a = b",
	}, {
		input: "select /* join on */ 1 from t1 join t2 using (a)",
	}, {
		input:  "select /* inner join */ 1 from t1 inner join t2",
		output: "select /* inner join */ 1 from t1 join t2",
	}, {
		input:  "select /* cross join */ 1 from t1 cross join t2",
		output: "select /* cross join */ 1 from t1 join t2",
	}, {
		input: "select /* straight_join */ 1 from t1 straight_join t2",
	}, {
		input: "select /* straight_join on */ 1 from t1 straight_join t2 on a = b",
	}, {
		input: "select /* left join */ 1 from t1 left join t2 on a = b",
	}, {
		input: "select /* left join */ 1 from t1 left join t2 using (a)",
	}, {
		input:  "select /* left outer join */ 1 from t1 left outer join t2 on a = b",
		output: "select /* left outer join */ 1 from t1 left join t2 on a = b",
	}, {
		input:  "select /* left outer join */ 1 from t1 left outer join t2 using (a)",
		output: "select /* left outer join */ 1 from t1 left join t2 using (a)",
	}, {
		input: "select /* right join */ 1 from t1 right join t2 on a = b",
	}, {
		input: "select /* right join */ 1 from t1 right join t2 using (a)",
	}, {
		input:  "select /* right outer join */ 1 from t1 right outer join t2 on a = b",
		output: "select /* right outer join */ 1 from t1 right join t2 on a = b",
	}, {
		input:  "select /* right outer join */ 1 from t1 right outer join t2 using (a)",
		output: "select /* right outer join */ 1 from t1 right join t2 using (a)",
	}, {
		input: "select /* natural join */ 1 from t1 natural join t2",
	}, {
		input: "select /* natural left join */ 1 from t1 natural left join t2",
	}, {
		input:  "select /* natural left outer join */ 1 from t1 natural left join t2",
		output: "select /* natural left outer join */ 1 from t1 natural left join t2",
	}, {
		input: "select /* natural right join */ 1 from t1 natural right join t2",
	}, {
		input:  "select /* natural right outer join */ 1 from t1 natural right join t2",
		output: "select /* natural right outer join */ 1 from t1 natural right join t2",
	}, {
		input: "select /* join on */ 1 from t1 join t2 on a = b",
	}, {
		input: "select /* join using */ 1 from t1 join t2 using (a)",
	}, {
		input: "select /* join using (a, b, c) */ 1 from t1 join t2 using (a, b, c)",
	}, {
		input: "select /* s.t */ 1 from s.t",
	}, {
		input: "select /* keyword schema & table name */ 1 from `By`.`bY`",
	}, {
		input: "select /* select in from */ 1 from (select 1 from t) as a",
	}, {
		input:  "select /* select in from with no as */ 1 from (select 1 from t) a",
		output: "select /* select in from with no as */ 1 from (select 1 from t) as a",
	}, {
		input: "select /* where */ 1 from t where a = b",
	}, {
		input: "select /* and */ 1 from t where a = b and a = c",
	}, {
		input:  "select /* && */ 1 from t where a = b && a = c",
		output: "select /* && */ 1 from t where a = b and a = c",
	}, {
		input: "select /* or */ 1 from t where a = b or a = c",
	}, {
		input:  "select /* || */ 1 from t where a = b || a = c",
		output: "select /* || */ 1 from t where a = b or a = c",
	}, {
		input: "select /* not */ 1 from t where not a = b",
	}, {
		input: "select /* ! */ 1 from t where a = !1",
	}, {
		input: "select /* bool is */ 1 from t where a = b is null",
	}, {
		input: "select /* bool is not */ 1 from t where a = b is not false",
	}, {
		input: "select /* true */ 1 from t where true",
	}, {
		input: "select /* false */ 1 from t where false",
	}, {
		input: "select /* false on left */ 1 from t where false = 0",
	}, {
		input: "select /* exists */ 1 from t where exists (select 1 from t)",
	}, {
		input:  "select /* (boolean) */ 1 from t where not (a = b)",
		output: "select /* (boolean) */ 1 from t where not a = b",
	}, {
		input: "select /* in value list */ 1 from t where a in (b, c)",
	}, {
		input: "select /* in select */ 1 from t where a in (select 1 from t)",
	}, {
		input: "select /* not in */ 1 from t where a not in (b, c)",
	}, {
		input: "select /* like */ 1 from t where a like b",
	}, {
		input: "select /* like escape */ 1 from t where a like b escape '!'",
	}, {
		input: "select /* not like */ 1 from t where a not like b",
	}, {
		input: "select /* not like escape */ 1 from t where a not like b escape '$'",
	}, {
		input: "select /* regexp */ 1 from t where a regexp b",
	}, {
		input: "select /* not regexp */ 1 from t where a not regexp b",
	}, {
		input:  "select /* rlike */ 1 from t where a rlike b",
		output: "select /* rlike */ 1 from t where a regexp b",
	}, {
		input:  "select /* not rlike */ 1 from t where a not rlike b",
		output: "select /* not rlike */ 1 from t where a not regexp b",
	}, {
		input: "select /* between */ 1 from t where a between b and c",
	}, {
		input: "select /* not between */ 1 from t where a not between b and c",
	}, {
		input: "select /* is null */ 1 from t where a is null",
	}, {
		input: "select /* is not null */ 1 from t where a is not null",
	}, {
		input: "select /* is true */ 1 from t where a is true",
	}, {
		input: "select /* is not true */ 1 from t where a is not true",
	}, {
		input: "select /* is false */ 1 from t where a is false",
	}, {
		input: "select /* is not false */ 1 from t where a is not false",
	}, {
		input: "select /* < */ 1 from t where a < b",
	}, {
		input: "select /* <= */ 1 from t where a <= b",
	}, {
		input: "select /* >= */ 1 from t where a >= b",
	}, {
		input: "select /* > */ 1 from t where a > b",
	}, {
		input: "select /* != */ 1 from t where a != b",
	}, {
		input:  "select /* <> */ 1 from t where a <> b",
		output: "select /* <> */ 1 from t where a != b",
	}, {
		input: "select /* <=> */ 1 from t where a <=> b",
	}, {
		input: "select /* != */ 1 from t where a != b",
	}, {
		input: "select /* single value expre list */ 1 from t where a in (b)",
	}, {
		input: "select /* select as a value expression */ 1 from t where a = (select a from t)",
	}, {
		input:  "select /* parenthesised value */ 1 from t where a = (b)",
		output: "select /* parenthesised value */ 1 from t where a = b",
	}, {
		input:  "select /* over-parenthesize */ ((1)) from t where ((a)) in (((1))) and ((a, b)) in ((((1, 1))), ((2, 2)))",
		output: "select /* over-parenthesize */ 1 from t where a in (1) and (a, b) in ((1, 1), (2, 2))",
	}, {
		input:  "select /* dot-parenthesize */ (a.b) from t where (b.c) = 2",
		output: "select /* dot-parenthesize */ a.b from t where b.c = 2",
	}, {
		input: "select /* & */ 1 from t where a = b & c",
	}, {
		input: "select /* & */ 1 from t where a = b & c",
	}, {
		input: "select /* | */ 1 from t where a = b | c",
	}, {
		input: "select /* ^ */ 1 from t where a = b ^ c",
	}, {
		input: "select /* + */ 1 from t where a = b + c",
	}, {
		input: "select /* - */ 1 from t where a = b - c",
	}, {
		input: "select /* * */ 1 from t where a = b * c",
	}, {
		input: "select /* / */ 1 from t where a = b / c",
	}, {
		input: "select /* % */ 1 from t where a = b % c",
	}, {
		input: "select /* div */ 1 from t where a = b div c",
	}, {
		input:  "select /* MOD */ 1 from t where a = b MOD c",
		output: "select /* MOD */ 1 from t where a = b % c",
	}, {
		input: "select /* << */ 1 from t where a = b << c",
	}, {
		input: "select /* >> */ 1 from t where a = b >> c",
	}, {
		input:  "select /* % no space */ 1 from t where a = b%c",
		output: "select /* % no space */ 1 from t where a = b % c",
	}, {
		input:  "select /* u+ */ 1 from t where a = +b",
		output: "select /* u+ */ 1 from t where a = b",
	}, {
		input: "select /* u- */ 1 from t where a = -b",
	}, {
		input: "select /* u~ */ 1 from t where a = ~b",
	}, {
		input: "select /* -> */ a.b -> 'ab' from t",
	}, {
		input: "select /* -> */ a.b ->> 'ab' from t",
	}, {
		input: "select /* empty function */ 1 from t where a = b()",
	}, {
		input: "select /* function with 1 param */ 1 from t where a = b(c)",
	}, {
		input: "select /* function with many params */ 1 from t where a = b(c, d)",
	}, {
		input: "select /* function with distinct */ count(distinct a) from t",
	}, {
		input:  "select count(distinctrow(1)) from (select (1) from dual union all select 1 from dual) a",
		output: "select count(distinct 1) from (select 1 from dual union all select 1 from dual) as a",
	}, {
		input: "select /* if as func */ 1 from t where a = if(b)",
	}, {
		input: "select /* current_timestamp */ current_timestamp() from t",
	}, {
		input: "select /* current_timestamp as func */ current_timestamp() from t",
	}, {
		input: "select /* current_timestamp with fsp */ current_timestamp(3) from t",
	}, {
		input: "select /* current_date */ current_date() from t",
	}, {
		input: "select /* current_date as func */ current_date() from t",
	}, {
		input: "select /* current_time */ current_time() from t",
	}, {
		input: "select /* current_time as func */ current_time() from t",
	}, {
		input: "select /* current_time with fsp */ current_time(1) from t",
	}, {
		input: "select /* utc_timestamp */ utc_timestamp() from t",
	}, {
		input: "select /* utc_timestamp as func */ utc_timestamp() from t",
	}, {
		input: "select /* utc_timestamp with fsp */ utc_timestamp(0) from t",
	}, {
		input: "select /* utc_time */ utc_time() from t",
	}, {
		input: "select /* utc_time as func */ utc_time() from t",
	}, {
		input: "select /* utc_time with fsp */ utc_time(4) from t",
	}, {
		input: "select /* utc_date */ utc_date() from t",
	}, {
		input: "select /* utc_date as func */ utc_date() from t",
	}, {
		input: "select /* localtime */ localtime() from t",
	}, {
		input: "select /* localtime as func */ localtime() from t",
	}, {
		input: "select /* localtime with fsp */ localtime(5) from t",
	}, {
		input: "select /* localtimestamp */ localtimestamp() from t",
	}, {
		input: "select /* localtimestamp as func */ localtimestamp() from t",
	}, {
		input: "select /* localtimestamp with fsp */ localtimestamp(7) from t",
	}, {
		input: "select /* mod as func */ a from tab where mod(b, 2) = 0",
	}, {
		input: "select /* database as func no param */ database() from t",
	}, {
		input: "select /* database as func 1 param */ database(1) from t",
	}, {
		input: "select /* a */ a from t",
	}, {
		input: "select /* a.b */ a.b from t",
	}, {
		input: "select /* a.b.c */ a.b.c from t",
	}, {
		input: "select /* keyword a.b */ `By`.`bY` from t",
	}, {
		input: "select /* string */ 'a' from t",
	}, {
		input:  "select /* double quoted string */ \"a\" from t",
		output: "select /* double quoted string */ 'a' from t",
	}, {
		input:  "select /* quote quote in string */ 'a''a' from t",
		output: "select /* quote quote in string */ 'a\\'a' from t",
	}, {
		input:  "select /* double quote quote in string */ \"a\"\"a\" from t",
		output: "select /* double quote quote in string */ 'a\\\"a' from t",
	}, {
		input:  "select /* quote in double quoted string */ \"a'a\" from t",
		output: "select /* quote in double quoted string */ 'a\\'a' from t",
	}, {
		input: "select /* backslash quote in string */ 'a\\'a' from t",
	}, {
		input: "select /* literal backslash in string */ 'a\\\\na' from t",
	}, {
		input: "select /* all escapes */ '\\0\\'\\\"\\b\\n\\r\\t\\Z\\\\' from t",
	}, {
		input:  "select /* non-escape */ '\\x' from t",
		output: "select /* non-escape */ 'x' from t",
	}, {
		input: "select /* unescaped backslash */ '\\n' from t",
	}, {
		input: "select /* value argument */ :a from t",
	}, {
		input: "select /* value argument with digit */ :a1 from t",
	}, {
		input: "select /* value argument with dot */ :a.b from t",
	}, {
		input:  "select /* positional argument */ ? from t",
		output: "select /* positional argument */ :v1 from t",
	}, {
		input:  "select /* multiple positional arguments */ ?, ? from t",
		output: "select /* multiple positional arguments */ :v1, :v2 from t",
	}, {
		input: "select /* list arg */ * from t where a in ::list",
	}, {
		input: "select /* list arg not in */ * from t where a not in ::list",
	}, {
		input: "select /* null */ null from t",
	}, {
		input: "select /* octal */ 010 from t",
	}, {
		input:  "select /* hex */ x'f0A1' from t",
		output: "select /* hex */ X'f0A1' from t",
	}, {
		input: "select /* hex caps */ X'F0a1' from t",
	}, {
		input:  "select /* bit literal */ b'0101' from t",
		output: "select /* bit literal */ B'0101' from t",
	}, {
		input: "select /* bit literal caps */ B'010011011010' from t",
	}, {
		input: "select /* 0x */ 0xf0 from t",
	}, {
		input: "select /* float */ 0.1 from t",
	}, {
		input: "select /* group by */ 1 from t group by a",
	}, {
		input: "select /* having */ 1 from t having a = b",
	}, {
		input:  "select /* simple order by */ 1 from t order by a",
		output: "select /* simple order by */ 1 from t order by a asc",
	}, {
		input:  "select * from t where id = ((select a from t1 union select b from t2) order by a limit 1)",
		output: "select * from t where id = (select a from t1 union select b from t2 order by a asc limit 1)",
	}, {
		input: "select /* order by asc */ 1 from t order by a asc",
	}, {
		input: "select /* order by desc */ 1 from t order by a desc",
	}, {
		input: "select /* order by null */ 1 from t order by null",
	}, {
		input: "select /* limit a */ 1 from t limit a",
	}, {
		input: "select /* limit a,b */ 1 from t limit a, b",
	}, {
		input:  "select /* binary unary */ a- -b from t",
		output: "select /* binary unary */ a - -b from t",
	}, {
		input:  "select /* - - */ - -b from t",
		output: "select /* - - */ - -b from t",
	}, {
		input:  "select /* binary binary */ binary  binary b from t",
		output: "select /* binary binary */ convert(convert(b, binary), binary) from t",
	}, {
		input:  "select /* binary ~ */ binary  ~b from t",
		output: "select /* binary ~ */ convert(~b, binary) from t",
	}, {
		input:  "select /* ~ binary */ ~ binary b from t",
		output: "select /* ~ binary */ ~convert(b, binary) from t",
	}, {
		input: "select /* interval */ adddate('2008-01-02', interval 31 day) from t",
	}, {
		input: "select /* interval keyword */ adddate('2008-01-02', interval 1 year) from t",
	}, {
		input:  "select /* TIMESTAMPADD */ TIMESTAMPADD(MINUTE, 1, '2008-01-04') from t",
		output: "select /* TIMESTAMPADD */ timestampadd(MINUTE, 1, '2008-01-04') from t",
	}, {
		input:  "select /* TIMESTAMPDIFF */ TIMESTAMPDIFF(MINUTE, '2008-01-02', '2008-01-04') from t",
		output: "select /* TIMESTAMPDIFF */ timestampdiff(MINUTE, '2008-01-02', '2008-01-04') from t",
	}, {
		input: "select /* dual */ 1 from dual",
	}, {
		input:  "select /* Dual */ 1 from Dual",
		output: "select /* Dual */ 1 from dual",
	}, {
		input:  "select /* DUAL */ 1 from Dual",
		output: "select /* DUAL */ 1 from dual",
	}, {
		input: "select /* column as bool in where */ a from t where b",
	}, {
		input: "select /* OR of columns in where */ * from t where a or b",
	}, {
		input: "select /* OR of mixed columns in where */ * from t where a = 5 or b and c is not null",
	}, {
		input:  "select /* OR in select columns */ (a or b) from t where c = 5",
		output: "select /* OR in select columns */ a or b from t where c = 5",
	}, {
		input: "select /* XOR of columns in where */ * from t where a xor b",
	}, {
		input: "select /* XOR of mixed columns in where */ * from t where a = 5 xor b and c is not null",
	}, {
		input:  "select /* XOR in select columns */ (a xor b) from t where c = 5",
		output: "select /* XOR in select columns */ a xor b from t where c = 5",
	}, {
		input:  "select /* XOR in select columns */ * from t where (1 xor c1 > 0)",
		output: "select /* XOR in select columns */ * from t where 1 xor c1 > 0",
	}, {
		input: "select /* bool as select value */ a, true from t",
	}, {
		input: "select /* bool column in ON clause */ * from t join s on t.id = s.id and s.foo where t.bar",
	}, {
		input: "select /* bool in order by */ * from t order by a is null or b asc",
	}, {
		input: "select /* string in case statement */ if(max(case a when 'foo' then 1 else 0 end) = 1, 'foo', 'bar') as foobar from t",
	}, {
		input:  "/*!show databases*/",
		output: "show databases",
	}, {
		input:  "select /*!40101 * from*/ t",
		output: "select * from t",
	}, {
		input:  "select /*! * from*/ t",
		output: "select * from t",
	}, {
		input:  "select /*!* from*/ t",
		output: "select * from t",
	}, {
		input:  "select /*!401011 from*/ t",
		output: "select 1 from t",
	}, {
		input: "select /* dual */ 1 from dual",
	}, {
		input:  "select * from (select 'tables') tables",
		output: "select * from (select 'tables' from dual) as `tables`",
	}, {
		input: "insert /* simple */ into a values (1)",
	}, {
		input: "insert /* a.b */ into a.b values (1)",
	}, {
		input: "insert /* multi-value */ into a values (1, 2)",
	}, {
		input: "insert /* multi-value list */ into a values (1, 2), (3, 4)",
	}, {
		input: "insert /* no values */ into a values ()",
	}, {
		input:  "insert /* set */ into a set a = 1, b = 2",
		output: "insert /* set */ into a(a, b) values (1, 2)",
	}, {
		input:  "insert /* set default */ into a set a = default, b = 2",
		output: "insert /* set default */ into a(a, b) values (default, 2)",
	}, {
		input: "insert /* value expression list */ into a values (a + 1, 2 * 3)",
	}, {
		input: "insert /* default */ into a values (default, 2 * 3)",
	}, {
		input: "insert /* column list */ into a(a, b) values (1, 2)",
	}, {
		input: "insert into a(a, b) values (1, ifnull(null, default(b)))",
	}, {
		input: "insert /* qualified column list */ into a(a, b) values (1, 2)",
	}, {
		input:  "insert /* qualified columns */ into t (t.a, t.b) values (1, 2)",
		output: "insert /* qualified columns */ into t(a, b) values (1, 2)",
	}, {
		input: "insert /* select */ into a select b, c from d",
	}, {
		input:  "insert /* it accepts columns with keyword action */ into a(action, b) values (1, 2)",
		output: "insert /* it accepts columns with keyword action */ into a(`action`, b) values (1, 2)",
	}, {
		input:  "insert /* no cols & paren select */ into a (select * from t)",
		output: "insert /* no cols & paren select */ into a select * from t",
	}, {
		input:  "insert /* cols & paren select */ into a(a, b, c) (select * from t)",
		output: "insert /* cols & paren select */ into a(a, b, c) select * from t",
	}, {
		input:  "insert /* cols & union with paren select */ into a(b, c) (select d, e from f) union (select g from h)",
		output: "insert /* cols & union with paren select */ into a(b, c) select d, e from f union select g from h",
	}, {
		input: "insert /* on duplicate */ into a values (1, 2) on duplicate key update b = func(a), c = d",
	}, {
		input: "insert /* bool in insert value */ into a values (1, true, false)",
	}, {
		input: "insert /* bool in on duplicate */ into a values (1, 2) on duplicate key update b = false, c = d",
	}, {
		input: "insert /* bool in on duplicate */ into a values (1, 2, 3) on duplicate key update b = values(b), c = d",
	}, {
		input: "insert /* bool in on duplicate */ into a values (1, 2, 3) on duplicate key update b = values(a.b), c = d",
	}, {
		input: "insert /* bool expression on duplicate */ into a values (1, 2) on duplicate key update b = func(a), c = a > d",
	}, {
		input: "insert into `user`(username, `status`) values ('Chuck', default(`status`))",
	}, {
		input:  "insert into user(format, tree, vitess) values ('Chuck', 42, 'Barry')",
		output: "insert into `user`(`format`, `tree`, `vitess`) values ('Chuck', 42, 'Barry')",
	}, {
		input:  "insert into customer () values ()",
		output: "insert into customer values ()",
	}, {
		input: "update /* simple */ a set b = 3",
	}, {
		input: "update /* a.b */ a.b set b = 3",
	}, {
		input: "update /* list */ a set b = 3, c = 4",
	}, {
		input: "update /* expression */ a set b = 3 + 4",
	}, {
		input: "update /* where */ a set b = 3 where a = b",
	}, {
		input: "update /* order */ a set b = 3 order by c desc",
	}, {
		input: "update /* limit */ a set b = 3 limit c",
	}, {
		input: "update /* bool in update */ a set b = true",
	}, {
		input: "update /* bool expr in update */ a set b = 5 > 2",
	}, {
		input: "update /* bool in update where */ a set b = 5 where c",
	}, {
		input: "update /* table qualifier */ a set a.b = 3",
	}, {
		input: "update /* table qualifier */ a set t.a.b = 3",
	}, {
		input:  "update /* table alias */ tt aa set aa.cc = 3",
		output: "update /* table alias */ tt as aa set aa.cc = 3",
	}, {
		input:  "update (select id from foo) subqalias set id = 4",
		output: "update (select id from foo) as subqalias set id = 4",
	}, {
		input:  "update foo f, bar b set f.id = b.id where b.name = 'test'",
		output: "update foo as f, bar as b set f.id = b.id where b.`name` = 'test'",
	}, {
		input:  "update foo f join bar b on f.name = b.name set f.id = b.id where b.name = 'test'",
		output: "update foo as f join bar as b on f.`name` = b.`name` set f.id = b.id where b.`name` = 'test'",
	}, {
		input: "update /* ignore */ ignore a set b = 3",
	}, {
		input: "delete /* simple */ from a",
	}, {
		input: "delete /* a.b */ from a.b",
	}, {
		input: "delete /* where */ from a where a = b",
	}, {
		input: "delete /* order */ from a order by b desc",
	}, {
		input: "delete /* limit */ from a limit b",
	}, {
		input:  "delete /* alias where */ t.* from a as t where t.id = 2",
		output: "delete /* alias where */ t from a as t where t.id = 2",
	}, {
		input:  "delete t.* from t, t1",
		output: "delete t from t, t1",
	}, {
		input:  "delete a from a join b on a.id = b.id where b.name = 'test'",
		output: "delete a from a join b on a.id = b.id where b.`name` = 'test'",
	}, {
		input:  "delete a, b from a, b where a.id = b.id and b.name = 'test'",
		output: "delete a, b from a, b where a.id = b.id and b.`name` = 'test'",
	}, {
		input: "delete /* simple */ ignore from a",
	}, {
		input: "delete ignore from a",
	}, {
		input: "delete /* limit */ ignore from a",
	}, {
		input:  "delete from a1, a2 using t1 as a1 inner join t2 as a2 where a1.id=a2.id",
		output: "delete a1, a2 from t1 as a1 join t2 as a2 where a1.id = a2.id",
	}, {
		input: "set /* simple */ a = 3",
	}, {
		input: "set #simple\n b = 4",
	}, {
		input: "set character_set_results = utf8",
	}, {
		input: "set @@session.autocommit = true",
	}, {
		input: "set @@session.`autocommit` = true",
	}, {
		input: "set @@session.'autocommit' = true",
	}, {
		input: "set @@session.\"autocommit\" = true",
	}, {
		input:  "set @@session.autocommit = ON",
		output: "set @@session.autocommit = 'on'",
	}, {
		input:  "set @@session.autocommit= OFF",
		output: "set @@session.autocommit = 'off'",
	}, {
		input:  "set autocommit = on",
		output: "set autocommit = 'on'",
	}, {
		input:  "set autocommit = off",
		output: "set autocommit = 'off'",
	}, {
		input:  "set names utf8 collate foo",
		output: "set names 'utf8'",
	}, {
		input:  "set names utf8 collate 'foo'",
		output: "set names 'utf8'",
	}, {
		input:  "set character set utf8",
		output: "set charset 'utf8'",
	}, {
		input:  "set character set 'utf8'",
		output: "set charset 'utf8'",
	}, {
		input:  "set s = 1--4",
		output: "set s = 1 - -4",
	}, {
		input:  "set character set \"utf8\"",
		output: "set charset 'utf8'",
	}, {
		input:  "set charset default",
		output: "set charset default",
	}, {
		input:  "set session wait_timeout = 3600",
		output: "set session wait_timeout = 3600",
	}, {
		input:  "set session wait_timeout = 3600, session autocommit = off",
		output: "set session wait_timeout = 3600, session autocommit = 'off'",
	}, {
		input:  "set session wait_timeout = 3600, @@global.autocommit = off",
		output: "set session wait_timeout = 3600, @@global.autocommit = 'off'",
	}, {
		input: "set /* list */ a = 3, b = 4",
	}, {
		input: "set /* mixed list */ a = 3, names 'utf8', charset 'ascii', b = 4",
	}, {
		input: "set session transaction isolation level repeatable read",
	}, {
		input: "set transaction isolation level repeatable read",
	}, {
		input: "set global transaction isolation level repeatable read",
	}, {
		input: "set transaction isolation level repeatable read",
	}, {
		input: "set transaction isolation level read committed",
	}, {
		input: "set transaction isolation level read uncommitted",
	}, {
		input: "set transaction isolation level serializable",
	}, {
		input: "set transaction read write",
	}, {
		input: "set transaction read only",
	}, {
		input: "set tx_read_only = 1",
	}, {
		input: "set tx_read_only = 0",
	}, {
		input: "set transaction_read_only = 1",
	}, {
		input: "set transaction_read_only = 0",
	}, {
		input: "set tx_isolation = 'repeatable read'",
	}, {
		input: "set tx_isolation = 'read committed'",
	}, {
		input: "set tx_isolation = 'read uncommitted'",
	}, {
		input: "set tx_isolation = 'serializable'",
	}, {
		input: "set sql_safe_updates = 0",
	}, {
		input: "set sql_safe_updates = 1",
	}, {
		input: "set @variable = 42",
	}, {
		input: "set @period.variable = 42",
	}, {
		input:  "set S= +++-++-+(4+1)",
		output: "set S = - -(4 + 1)",
	}, {
		input:  "set S= +- - - - -(4+1)",
		output: "set S = - - - - -(4 + 1)",
	}, {
		input:  "alter table a add foo int references simple (a) on delete restrict first",
		output: "alter table a add column foo int references simple (a) on delete restrict first",
	}, {
		input:  "alter table a lock default, lock = none, lock shared, lock exclusive",
		output: "alter table a lock default, lock none, lock shared, lock exclusive",
	}, {
		input:  "alter table a alter x set default NULL, alter column x2 set default 's', alter x3 drop default",
		output: "alter table a alter column x set default null, alter column x2 set default 's', alter column x3 drop default",
	}, {
		input: "alter table a add spatial key foo (column1)",
	}, {
		input: "alter table a add fulltext key foo (column1), order by a, b, c",
	}, {
		input: "alter table a add unique key foo (column1)",
	}, {
		input: "alter /*vt+ strategy=online */ table a add unique key foo (column1)",
	}, {
		input: "alter table a change column s foo int default 1 after x",
	}, {
		input: "alter table a modify column foo int default 1 first",
	}, {
		input:  "alter table a add foo varchar(255) generated always as (concat(bar, ' ', baz)) stored",
		output: "alter table a add column foo varchar(255) as (concat(bar, ' ', baz)) stored",
	}, {
		input:  "alter table a add foo varchar(255) generated always as (concat(bar, ' ', baz))",
		output: "alter table a add column foo varchar(255) as (concat(bar, ' ', baz)) virtual",
	}, {
		input:  "alter table a add foo varchar(255) generated always as (concat(bar, ' ', baz)) null",
		output: "alter table a add column foo varchar(255) as (concat(bar, ' ', baz)) virtual null",
	}, {
		input:  "alter table a add foo varchar(255) generated always as (concat(bar, ' ', baz)) not null",
		output: "alter table a add column foo varchar(255) as (concat(bar, ' ', baz)) virtual not null",
	}, {
		input:  "alter table a change column s foo varchar(255) generated always as (concat(bar, ' ', baz)) stored",
		output: "alter table a change column s foo varchar(255) as (concat(bar, ' ', baz)) stored",
	}, {
		input:  "alter table a modify column foo varchar(255) generated always as (concat(bar, ' ', baz))",
		output: "alter table a modify column foo varchar(255) as (concat(bar, ' ', baz)) virtual",
	}, {
		input:  "alter table a character set utf32 collate = 'utf'",
		output: "alter table a charset utf32 collate utf",
	}, {
		input: "alter table a convert to character set utf32",
	}, {
		input: "alter table `By` add column foo int, algorithm = default",
	}, {
		input: "alter table a rename b",
	}, {
		input: "alter table `By` rename `bY`",
	}, {
		input:  "alter table a rename to b",
		output: "alter table a rename b",
	}, {
		input:  "alter table a rename as b",
		output: "alter table a rename b",
	}, {
		input: "alter table a rename index foo to bar, with validation",
	}, {
		input:  "alter table a rename key foo to bar",
		output: "alter table a rename index foo to bar",
	}, {
		input: "alter table e auto_increment 20",
	}, {
		input:  "alter table e character set = 'ascii'",
		output: "alter table e charset ascii",
	}, {
		input: "alter table e enable keys, discard tablespace, force",
	}, {
		input:  "alter table e default character set = 'ascii'",
		output: "alter table e charset ascii",
	}, {
		input: "alter table e comment 'hello' remove partitioning",
	}, {
		input:  "alter table a reorganize partition b into (partition c values less than (?), partition d values less than (maxvalue))",
		output: "alter table a reorganize partition b into (partition c values less than (:v1), partition d values less than maxvalue)",
	}, {
		input: "alter table a algorithm = default, lock none, add partition (partition d values less than maxvalue)",
	}, {
		input: "alter table a discard partition all tablespace",
	}, {
		input: "alter table a import partition a, b, v tablespace",
	}, {
		input: "alter table a truncate partition a, b, v",
	}, {
		input: "alter table a coalesce partition 7",
	}, {
		input: "alter table a exchange partition a with table t without validation",
	}, {
		input: "alter table a analyze partition all",
	}, {
		input: "alter table a analyze partition a, v",
	}, {
		input: "alter table a check partition all",
	}, {
		input: "alter table a check partition a, v",
	}, {
		input: "alter table a optimize partition all",
	}, {
		input: "alter table a optimize partition a, v",
	}, {
		input: "alter table a rebuild partition all",
	}, {
		input: "alter table a rebuild partition a, v",
	}, {
		input: "alter table a repair partition all",
	}, {
		input: "alter table a repair partition a, v",
	}, {
		input: "alter table a remove partitioning",
	}, {
		input: "alter table a upgrade partitioning",
	}, {
		input:  "alter table t2 add primary key `zzz` (id)",
		output: "alter table t2 add primary key (id)",
	}, {
		input: "alter table a partition by hash (id) partitions 4",
	}, {
		input: "alter table a partition by range (id) (partition p0 values less than (10), partition p1 values less than maxvalue)",
	}, {
		input:      "create database a garbage values",
		output:     "create database a",
		partialDDL: true,
	}, {
		input: "alter table `Post With Space` drop foreign key `Post With Space_ibfk_1`",
	}, {
		input: "alter table a add column (id int, id2 char(23))",
	}, {
		input: "alter table a add index idx (id)",
	}, {
		input: "alter table a add fulltext index idx (id)",
	}, {
		input: "alter table a add spatial index idx (id)",
	}, {
		input: "alter table a add fulltext index idx (id)",
	}, {
		input: "alter table a add foreign key (id) references f (id)",
	}, {
		input: "alter table a add foreign key the_idx(id) references f (id)",
	}, {
		input: "alter table a add primary key (id)",
	}, {
		input: "alter table a add constraint b primary key (id)",
	}, {
		input: "alter table a add constraint b primary key (id)",
	}, {
		input: "alter table a add constraint b unique key (id)",
	}, {
		input:  "alter table t add column iii int signed not null",
		output: "alter table t add column iii int not null",
	}, {
		input: "alter table t add column iii int unsigned not null",
	}, {
		input:  "alter table a add constraint b unique c (id)",
		output: "alter table a add constraint b unique key c (id)",
	}, {
		input:  "alter table a add constraint check (id)",
		output: "alter table a add check (id)",
	}, {
		input:  "alter table a add id int",
		output: "alter table a add column id int",
	}, {
		input: "alter table a add column id int first",
	}, {
		input: "alter table a add column id int after id2",
	}, {
		input: "alter table a drop column id",
	}, {
		input: "alter table a drop partition p2712, p123",
	}, {
		input:  "alter table a drop index idx",
		output: "alter table a drop key idx",
	}, {
		input: "alter table a add check (ch_1) not enforced",
	}, {
		input:      "alter table a drop check ch_1",
		output:     "alter table a",
		partialDDL: true,
	}, {
		input: "alter table a drop foreign key kx",
	}, {
		input: "alter table a drop primary key",
	}, {
		input:      "alter table a drop constraint",
		output:     "alter table a",
		partialDDL: true,
	}, {
		input:  "alter table a drop id",
		output: "alter table a drop column id",
	}, {
		input:  "ALTER TABLE `product115s` CHANGE `part_number` `part_number` varchar(255) DEFAULT '0' NOT NULL",
		output: "alter table product115s change column part_number part_number varchar(255) not null default '0'",
	}, {
		input:  "ALTER TABLE distributors ADD CONSTRAINT zipchk CHECK (char_length(zipcode) = 5)",
		output: "alter table distributors add constraint zipchk check (char_length(zipcode) = 5)",
	}, {
		input: "alter database character set geostd8",
	}, {
		input: "alter database d character set geostd8",
	}, {
		input: "alter database d default collate 'utf8_bin'",
	}, {
		input: "alter database default collate 'utf8_bin'",
	}, {
		input: "alter database d upgrade data directory name",
	}, {
		input:  "alter database d collate = 'utf8_bin'",
		output: "alter database d collate 'utf8_bin'",
	}, {
		input:  "alter schema d default character set = geostd8",
		output: "alter database d default character set geostd8",
	}, {
		input:  "alter schema d character set = geostd8",
		output: "alter database d character set geostd8",
	}, {
		input:  "alter schema d default collate = 'utf8_bin'",
		output: "alter database d default collate 'utf8_bin'",
	}, {
		input:  "alter schema d collate = 'utf8_bin' character set = geostd8 character set = geostd8",
		output: "alter database d collate 'utf8_bin' character set geostd8 character set geostd8",
	}, {
		input:      "create table a",
		partialDDL: true,
	}, {
		input:      "CREATE TABLE a",
		output:     "create table a",
		partialDDL: true,
	}, {
		input:      "create table `a`",
		output:     "create table a",
		partialDDL: true,
	}, {
		input:  "create table function_default (x varchar(25) default (trim(' check ')))",
		output: "create table function_default (\n\tx varchar(25) default (trim(' check '))\n)",
	}, {
		input:  "create table function_default (x varchar(25) default (((trim(' check ')))))",
		output: "create table function_default (\n\tx varchar(25) default (trim(' check '))\n)",
	}, {
		input:  "create table function_default3 (x bool DEFAULT (true AND false));",
		output: "create table function_default3 (\n\tx bool default (true and false)\n)",
	}, {
		input:  "create table function_default (x bool DEFAULT true);",
		output: "create table function_default (\n\tx bool default true\n)",
	}, {
		input:  "create table a (\n\t`a` int\n)",
		output: "create table a (\n\ta int\n)",
	}, {
		input: "create table `by` (\n\t`by` char\n)",
	}, {
		input: "create table test (\n\t__year year(4)\n)",
	}, {
		input: "create table a (\n\ta int not null\n)",
	}, {
		input: "create /*vt+ strategy=online */ table a (\n\ta int not null\n)",
	}, {
		input: "create table a (\n\ta int not null default 0\n)",
	}, {
		input:  "create table a (\n\ta float not null default -1\n)",
		output: "create table a (\n\ta float not null default -1\n)",
	}, {
		input:  "create table a (\n\ta float not null default -2.1\n)",
		output: "create table a (\n\ta float not null default -2.1\n)",
	}, {
		input:  "create table a (a int not null default 0, primary key(a))",
		output: "create table a (\n\ta int not null default 0,\n\tprimary key (a)\n)",
	}, {
		input:  "create table a (`a column` int)",
		output: "create table a (\n\t`a column` int\n)",
	}, {
		input: "create table a (\n\ta varchar(32) not null default ''\n)",
	}, {
		input:  "create table if not exists a (\n\t`a` int\n)",
		output: "create table if not exists a (\n\ta int\n)",
	}, {
		input:      "create table a ignore me this is garbage",
		output:     "create table a",
		partialDDL: true,
	}, {
		input:      "create table a (a int, b char, c garbage)",
		output:     "create table a",
		partialDDL: true,
	}, {
		input:  "create table a (b1 bool not null primary key, b2 boolean not null)",
		output: "create table a (\n\tb1 bool not null primary key,\n\tb2 boolean not null\n)",
	}, {
		input:  "create table a (b1 bool NOT NULL PRIMARY KEY, b2 boolean not null references simple (a) on delete restrict, KEY b2_idx(b))",
		output: "create table a (\n\tb1 bool not null primary key,\n\tb2 boolean not null references simple (a) on delete restrict,\n\tKEY b2_idx (b)\n)",
	}, {
		input: "create temporary table a (\n\tid bigint\n)",
	}, {
		input:  "CREATE TABLE pkai (id INT PRIMARY KEY AUTO_INCREMENT);",
		output: "create table pkai (\n\tid INT auto_increment primary key\n)",
	}, {
		input:  "CREATE TABLE aipk (id INT AUTO_INCREMENT PRIMARY KEY)",
		output: "create table aipk (\n\tid INT auto_increment primary key\n)",
	}, {
		// This test case is added because MySQL supports this behaviour.
		// It allows the user to specify null and not null multiple times.
		// The last value specified is used.
		input:  "create table foo (f timestamp null not null , g timestamp not null null)",
		output: "create table foo (\n\tf timestamp not null,\n\tg timestamp null\n)",
	}, {
		// Tests unicode character §
		input: "create table invalid_enum_value_name (\n\there_be_enum enum('$§!') default null\n)",
	}, {
		input:  "create table t (id int) partition by hash (id) partitions 3",
		output: "create table t (\n\tid int\n) partition by hash (id) partitions 3",
	}, {
		input:  "create table t (hired date) partition by linear hash (year(hired)) partitions 4",
		output: "create table t (\n\thired date\n) partition by linear hash (year(hired)) partitions 4",
	}, {
		input:  "create table t (id int) partition by key (id) partitions 2",
		output: "create table t (\n\tid int\n) partition by key (id) partitions 2",
	}, {
		input:  "create table t (id int) partition by key algorithm = 1 (id)",
		output: "create table t (\n\tid int\n) partition by key algorithm = 1 (id)",
	}, {
		input:  "create table t (id int not null) partition by linear key (id) partitions 5",
		output: "create table t (\n\tid int not null\n) partition by linear key (id) partitions 5",
	}, {
		input:  "create table t (id int) partition by list (id)",
		output: "create table t (\n\tid int\n) partition by list (id)", // TODO PARTITION BY LIST(id) (PARTITION p0 VALUES IN (1, 4, 7))
	}, {
		input:  "create table t (renewal date) partition by range columns (renewal) (partition p0 values less than ('2021-08-27'))",
		output: "create table t (\n\trenewal date\n) partition by range columns (renewal) (partition p0 values less than ('2021-08-27'))",
	}, {
		input:  "create table t (pur date) partition by range (year(pur)) subpartition by hash (to_days(pur)) subpartitions 2 (partition p0 values less than (2015), partition p2 values less than (2018))",
		output: "create table t (\n\tpur date\n) partition by range (year(pur)) subpartition by hash (to_days(pur)) subpartitions 2 (partition p0 values less than (2015), partition p2 values less than (2018))",
	}, {
		input: "alter vschema create vindex hash_vdx using `hash`",
	}, {
		input: "alter vschema create vindex keyspace.hash_vdx using `hash`",
	}, {
		input: "alter vschema create vindex lookup_vdx using lookup with owner=user, table=name_user_idx, from=name, to=user_id",
	}, {
		input: "alter vschema create vindex xyz_vdx using xyz with param1=hello, param2='world', param3=123",
	}, {
		input: "alter vschema drop vindex hash_vdx",
	}, {
		input: "alter vschema drop vindex ks.hash_vdx",
	}, {
		input: "alter vschema add table a",
	}, {
		input: "alter vschema add table ks.a",
	}, {
		input: "alter vschema add sequence a_seq",
	}, {
		input: "alter vschema add sequence ks.a_seq",
	}, {
		input: "alter vschema on a add auto_increment id using a_seq",
	}, {
		input: "alter vschema on ks.a add auto_increment id using a_seq",
	}, {
		input: "alter vschema drop table a",
	}, {
		input: "alter vschema drop table ks.a",
	}, {
		input: "alter vschema on a add vindex `hash` (id)",
	}, {
		input: "alter vschema on ks.a add vindex `hash` (id)",
	}, {
		input:  "alter vschema on a add vindex `hash` (`id`)",
		output: "alter vschema on a add vindex `hash` (id)",
	}, {
		input:  "alter vschema on `ks`.a add vindex `hash` (`id`)",
		output: "alter vschema on ks.a add vindex `hash` (id)",
	}, {
		input:  "alter vschema on a add vindex hash (id) using `hash`",
		output: "alter vschema on a add vindex `hash` (id) using `hash`",
	}, {
		input: "alter vschema on a add vindex `add` (`add`)",
	}, {
		input: "alter vschema on a add vindex `hash` (id) using `hash`",
	}, {
		input:  "alter vschema on a add vindex hash (id) using `hash`",
		output: "alter vschema on a add vindex `hash` (id) using `hash`",
	}, {
		input:  "alter vschema on user add vindex name_lookup_vdx (name) using lookup_hash with owner=user, table=name_user_idx, from=name, to=user_id",
		output: "alter vschema on `user` add vindex name_lookup_vdx (`name`) using lookup_hash with owner=user, table=name_user_idx, from=name, to=user_id",
	}, {
		input:  "alter vschema on user2 add vindex name_lastname_lookup_vdx (name,lastname) using lookup with owner=`user`, table=`name_lastname_keyspace_id_map`, from=`name,lastname`, to=`keyspace_id`",
		output: "alter vschema on user2 add vindex name_lastname_lookup_vdx (`name`, lastname) using lookup with owner=user, table=name_lastname_keyspace_id_map, from=name,lastname, to=keyspace_id",
	}, {
		input: "alter vschema on a drop vindex `hash`",
	}, {
		input: "alter vschema on ks.a drop vindex `hash`",
	}, {
		input:  "alter vschema on a drop vindex `hash`",
		output: "alter vschema on a drop vindex `hash`",
	}, {
		input:  "alter vschema on a drop vindex hash",
		output: "alter vschema on a drop vindex `hash`",
	}, {
		input:  "alter vschema on a drop vindex `add`",
		output: "alter vschema on a drop vindex `add`",
	}, {
		input:  "create index a on b (col1)",
		output: "alter table b add index a (col1)",
	}, {
		input:  "create unique index a on b (col1)",
		output: "alter table b add unique index a (col1)",
	}, {
		input:  "create unique index a using foo on b (col1 desc)",
		output: "alter table b add unique index a (col1 desc) using foo",
	}, {
		input:  "create fulltext index a on b (col1) with parser a",
		output: "alter table b add fulltext index a (col1) with parser a",
	}, {
		input:  "create spatial index a on b (col1)",
		output: "alter table b add spatial index a (col1)",
	}, {
		input:  "create fulltext index a on b (col1) key_block_size=12 with parser a comment 'string' algorithm inplace lock none",
		output: "alter table b add fulltext index a (col1) key_block_size 12 with parser a comment 'string', algorithm = inplace, lock none",
	}, {
		input:      "create index a on b ((col1 + col2), (col1*col2))",
		output:     "alter table b add index a ()",
		partialDDL: true,
	}, {
		input:  "create fulltext index b using btree on A (col1 desc, col2) algorithm = inplace lock = none",
		output: "alter table A add fulltext index b (col1 desc, col2) using btree, algorithm = inplace, lock none",
	}, {
		input: "create algorithm = merge sql security definer view a as select * from e",
	}, {
		input: "create view ks.a as select * from e",
	}, {
		input:  "create algorithm = merge sql security definer view a (b,c,d) as select * from e",
		output: "create algorithm = merge sql security definer view a(b, c, d) as select * from e",
	}, {
		input:  "create algorithm = merge sql security definer view a (b,c,d) as select * from e with cascaded check option",
		output: "create algorithm = merge sql security definer view a(b, c, d) as select * from e with cascaded check option",
	}, {
		input:  "create algorithm = temptable definer = a@b.c.d view a(b,c,d) as select * from e with local check option",
		output: "create algorithm = temptable definer = a@`b.c.d` view a(b, c, d) as select * from e with local check option",
	}, {
		input:  "create algorithm = temptable definer = a@b view a(b,c,d) as select * from e with local check option",
		output: "create algorithm = temptable definer = a@b view a(b, c, d) as select * from e with local check option",
	}, {
		input:  "create algorithm = temptable definer = 'create'@b view a(b,c,d) as select * from e with local check option",
		output: "create algorithm = temptable definer = 'create'@b view a(b, c, d) as select * from e with local check option",
	}, {
		input:  "create algorithm = temptable definer = a@'create' view a(b,c,d) as select * from e with local check option",
		output: "create algorithm = temptable definer = a@'create' view a(b, c, d) as select * from e with local check option",
	}, {
		input:  "create algorithm = temptable definer = 'a' view a(b,c,d) as select * from e with local check option",
		output: "create algorithm = temptable definer = 'a' view a(b, c, d) as select * from e with local check option",
	}, {
		input:  "create algorithm = temptable definer = 'select'@'create' view a(b,c,d) as select * from e with local check option",
		output: "create algorithm = temptable definer = 'select'@'create' view a(b, c, d) as select * from e with local check option",
	}, {
		input:  "create algorithm = temptable definer = `create`@b view a(b,c,d) as select * from e with local check option",
		output: "create algorithm = temptable definer = `create`@b view a(b, c, d) as select * from e with local check option",
	}, {
		input:  "create algorithm = temptable definer = a@`create` view a(b,c,d) as select * from e with local check option",
		output: "create algorithm = temptable definer = a@`create` view a(b, c, d) as select * from e with local check option",
	}, {
		input:  "create algorithm = temptable definer = `select`@`create` view a(b,c,d) as select * from e with local check option",
		output: "create algorithm = temptable definer = `select`@`create` view a(b, c, d) as select * from e with local check option",
	}, {
		input:  "create or replace algorithm = temptable definer = a@b.c.d sql security definer view a(b,c,d) as select * from e with local check option",
		output: "create or replace algorithm = temptable definer = a@`b.c.d` sql security definer view a(b, c, d) as select * from e with local check option",
	}, {
		input:  "create algorithm = undefined definer = `msandbox`@`localhost` sql security definer view `v3` as select `t`.`id` as `id` from `t`",
		output: "create algorithm = undefined definer = msandbox@localhost sql security definer view v3 as select t.id as id from t",
	}, {
		input:  "create definer = 'sa'@b.c.d view a(b,c,d) as select * from e",
		output: "create definer = 'sa'@`b.c.d` view a(b, c, d) as select * from e",
	}, {
		input: "create /*vt+ strategy=online */ or replace view v as select a, b, c from t",
	}, {
		input: "alter view a as select * from t",
	}, {
		input: "alter /*vt+ strategy=online */ view a as select * from t",
	}, {
		input: "alter algorithm = merge definer = m@`172.0.1.01` sql security definer view a as select * from t with local check option",
	}, {
		input:  "rename table a to b",
		output: "rename table a to b",
	}, {
		input:  "rename table x.a to b, b to c",
		output: "rename table x.a to b, b to c",
	}, {
		input:  "drop view a,B,c",
		output: "drop view a, b, c",
	}, {
		input: "drop /*vt+ strategy=online */ view if exists v",
	}, {
		input: "drop table a",
	}, {
		input: "drop /*vt+ strategy=online */ table if exists a",
	}, {
		input: "drop /*vt+ strategy=online */ table a",
	}, {
		input:  "drop table a, b",
		output: "drop table a, b",
	}, {
		input:  "drop table if exists a,b restrict",
		output: "drop table if exists a, b",
	}, {
		input: "drop temporary table if exists a, b",
	}, {
		input:  "drop view if exists a cascade",
		output: "drop view if exists a",
	}, {
		input:  "drop index b on a lock = none algorithm default",
		output: "alter table a drop key b, lock none, algorithm = default",
	}, {
		input:  "drop index `PRIMARY` on a lock none",
		output: "alter table a drop primary key, lock none",
	}, {
		input:  "analyze table a",
		output: "otherread",
	}, {
		input: "flush tables",
	}, {
		input: "flush tables with read lock",
	}, {
		input: "flush tables a, c.v, b",
	}, {
		input: "flush local tables a, c.v, b with read lock",
	}, {
		input: "flush tables a, c.v, b for export",
	}, {
		input: "flush local binary logs, engine logs, error logs, general logs, hosts, logs, privileges, optimizer_costs",
	}, {
		input:  "flush no_write_to_binlog slow logs, status, user_resources, relay logs, relay logs for channel s",
		output: "flush local slow logs, status, user_resources, relay logs, relay logs for channel s",
	}, {
		input:  "show binary logs",
		output: "show binary logs",
	}, {
		input:  "show binlog events",
		output: "show binlog",
	}, {
		input:  "show character set",
		output: "show charset",
	}, {
		input:  "show character set like '%foo'",
		output: "show charset like '%foo'",
	}, {
		input:  "show charset",
		output: "show charset",
	}, {
		input:  "show charset like '%foo'",
		output: "show charset like '%foo'",
	}, {
		input:  "show charset where 'charset' = 'utf8'",
		output: "show charset where 'charset' = 'utf8'",
	}, {
		input:  "show charset where 'charset' = '%foo'",
		output: "show charset where 'charset' = '%foo'",
	}, {
		input:  "show collation",
		output: "show collation",
	}, {
		input:  "show collation where `Charset` = 'utf8' and `Collation` = 'utf8_bin'",
		output: "show collation where `Charset` = 'utf8' and `Collation` = 'utf8_bin'",
	}, {
		input: "show create database d",
	}, {
		input: "show create event e",
	}, {
		input: "show create function f",
	}, {
		input: "show create procedure p",
	}, {
		input: "show create table t",
	}, {
		input: "show create trigger t",
	}, {
		input:  "show create user u",
		output: "show create user",
	}, {
		input: "show create view v",
	}, {
		input:  "show databases",
		output: "show databases",
	}, {
		input:  "show databases like '%'",
		output: "show databases like '%'",
	}, {
		input:  "show schemas",
		output: "show databases",
	}, {
		input:  "show schemas like '%'",
		output: "show databases like '%'",
	}, {
		input:  "show engine INNODB",
		output: "show engine",
	}, {
		input: "show engines",
	}, {
		input:  "show storage engines",
		output: "show storage",
	}, {
		input: "show errors",
	}, {
		input: "show events",
	}, {
		input: "show function code func",
	}, {
		input: "show function status",
	}, {
		input:  "show grants for 'root@localhost'",
		output: "show grants",
	}, {
		input:  "show index from t",
		output: "show indexes from t",
	}, {
		input: "show indexes from t",
	}, {
		input:  "show keys from t",
		output: "show indexes from t",
	}, {
		input:  "show master status",
		output: "show master",
	}, {
		input: "show open tables",
	}, {
		input:  "show plugins",
		output: "show plugins",
	}, {
		input:  "show privileges",
		output: "show privileges",
	}, {
		input: "show procedure code p",
	}, {
		input: "show procedure status",
	}, {
		input:  "show processlist",
		output: "show processlist",
	}, {
		input:  "show full processlist",
		output: "show processlist",
	}, {
		input:  "show profile cpu for query 1",
		output: "show profile",
	}, {
		input:  "show profiles",
		output: "show profiles",
	}, {
		input:  "show relaylog events",
		output: "show relaylog",
	}, {
		input:  "show slave hosts",
		output: "show slave",
	}, {
		input:  "show slave status",
		output: "show slave",
	}, {
		input:  "show status",
		output: "show status",
	}, {
		input:  "show global status",
		output: "show global status",
	}, {
		input:  "show session status",
		output: "show status",
	}, {
		input: "show table status",
	}, {
		input: "show table status from dbname",
	}, {
		input:  "show table status in dbname",
		output: "show table status from dbname",
	}, {
		input:  "show table status in dbname LIKE '%' ",
		output: "show table status from dbname like '%'",
	}, {
		input:  "show table status from dbname Where col=42 ",
		output: "show table status from dbname where col = 42",
	}, {
		input: "show tables",
	}, {
		input: "show tables like '%keyspace%'",
	}, {
		input: "show tables where 1 = 0",
	}, {
		input: "show tables from a",
	}, {
		input: "show tables from a where 1 = 0",
	}, {
		input: "show tables from a like '%keyspace%'",
	}, {
		input: "show full tables",
	}, {
		input: "show full tables from a",
	}, {
		input:  "show full tables in a",
		output: "show full tables from a",
	}, {
		input: "show full tables from a like '%keyspace%'",
	}, {
		input: "show full tables from a where 1 = 0",
	}, {
		input: "show full tables like '%keyspace%'",
	}, {
		input: "show full tables where 1 = 0",
	}, {
		input:  "show full columns in a in b like '%'",
		output: "show full columns from a from b like '%'",
	}, {
		input: "show full columns from messages from test_keyspace like '%'",
	}, {
		input:  "show full fields from a like '%'",
		output: "show full columns from a like '%'",
	}, {
		input:  "show fields from a where 1 = 1",
		output: "show columns from a where 1 = 1",
	}, {
		input:  "show triggers",
		output: "show triggers",
	}, {
		input:  "show variables",
		output: "show variables",
	}, {
		input:  "show global variables",
		output: "show global variables",
	}, {
		input:  "show session variables",
		output: "show variables",
	}, {
		input: "show global vgtid_executed",
	}, {
		input: "show global vgtid_executed from ks",
	}, {
		input: "show global gtid_executed",
	}, {
		input: "show global gtid_executed from ks",
	}, {
		input:  "show vitess_keyspaces",
		output: "show keyspaces",
	}, {
		input:  "show vitess_keyspaces like '%'",
		output: "show keyspaces like '%'",
	}, {
		input: "show vitess_replication_status",
	}, {
		input: "show vitess_replication_status like '%'",
	}, {
		input: "show vitess_shards",
	}, {
		input: "show vitess_shards like '%'",
	}, {
		input: "show vitess_tablets",
	}, {
		input: "show vitess_tablets like '%'",
	}, {
		input: "show vitess_tablets where hostname = 'some-tablet'",
	}, {
		input: "show vschema tables",
	}, {
		input: "show vschema vindexes",
	}, {
		input: "show vschema vindexes on t",
	}, {
		input: "show vitess_migrations",
	}, {
		input: "show vitess_migrations from ks",
	}, {
		input: "show vitess_migrations from ks where col = 42",
	}, {
		input: `show vitess_migrations from ks like '%pattern'`,
	}, {
		input: "show vitess_migrations like '9748c3b7_7fdb_11eb_ac2c_f875a4d24e90'",
	}, {
		input: "show vitess_migration '9748c3b7_7fdb_11eb_ac2c_f875a4d24e90' logs",
	}, {
		input: "revert vitess_migration '9748c3b7_7fdb_11eb_ac2c_f875a4d24e90'",
	}, {
		input: "revert /*vt+ uuid=123 */ vitess_migration '9748c3b7_7fdb_11eb_ac2c_f875a4d24e90'",
	}, {
		input: "alter vitess_migration '9748c3b7_7fdb_11eb_ac2c_f875a4d24e90' retry",
	}, {
		input: "alter vitess_migration '9748c3b7_7fdb_11eb_ac2c_f875a4d24e90' cleanup",
	}, {
		input: "alter vitess_migration '9748c3b7_7fdb_11eb_ac2c_f875a4d24e90' complete",
	}, {
		input: "alter vitess_migration '9748c3b7_7fdb_11eb_ac2c_f875a4d24e90' cancel",
	}, {
		input: "alter vitess_migration cancel all",
	}, {
		input: "show warnings",
	}, {
		input:  "select warnings from t",
		output: "select `warnings` from t",
	}, {
		input:  "show foobar",
		output: "show foobar",
	}, {
		input:  "show foobar like select * from table where syntax is 'ignored'",
		output: "show foobar",
	}, {
		input:  "use db",
		output: "use db",
	}, {
		input:  "use duplicate",
		output: "use `duplicate`",
	}, {
		input:  "use `ks:-80@master`",
		output: "use `ks:-80@master`",
	}, {
		input:  "use `ks:-80@primary`",
		output: "use `ks:-80@primary`",
	}, {
		input:  "use @replica",
		output: "use `@replica`",
	}, {
		input:  "use ks@replica",
		output: "use `ks@replica`",
	}, {
		input:  "describe select * from t",
		output: "explain select * from t",
	}, {
		input:  "desc select * from t",
		output: "explain select * from t",
	}, {
		input:  "desc foobar",
		output: "explain foobar",
	}, {
		input: "explain t1",
	}, {
		input: "explain t1 col",
	}, {
		input: "explain t1 '%col%'",
	}, {
		input: "explain select * from t",
	}, {
		input: "explain format = traditional select * from t",
	}, {
		input: "explain analyze select * from t",
	}, {
		input: "explain format = tree select * from t",
	}, {
		input: "explain format = json select * from t",
	}, {
		input: "explain format = vitess select * from t",
	}, {
		input:  "describe format = vitess select * from t",
		output: "explain format = vitess select * from t",
	}, {
		input: "explain delete from t",
	}, {
		input: "explain insert into t(col1, col2) values (1, 2)",
	}, {
		input: "explain update t set col = 2",
	}, {
		input:  "truncate table foo",
		output: "truncate table foo",
	}, {
		input:  "truncate foo",
		output: "truncate table foo",
	}, {
		input:  "repair foo",
		output: "otheradmin",
	}, {
		input:  "optimize foo",
		output: "otheradmin",
	}, {
		input:  "lock tables foo read",
		output: "lock tables foo read",
	}, {
		input:  "lock tables foo write",
		output: "lock tables foo write",
	}, {
		input:  "lock tables foo read local",
		output: "lock tables foo read local",
	}, {
		input:  "lock tables foo low_priority write",
		output: "lock tables foo low_priority write",
	}, {
		input:  "unlock tables",
		output: "unlock tables",
	}, {
		input: "select /* EQ true */ 1 from t where a = true",
	}, {
		input: "select /* EQ false */ 1 from t where a = false",
	}, {
		input: "select /* NE true */ 1 from t where a != true",
	}, {
		input: "select /* NE false */ 1 from t where a != false",
	}, {
		input: "select /* LT true */ 1 from t where a < true",
	}, {
		input: "select /* LT false */ 1 from t where a < false",
	}, {
		input: "select /* GT true */ 1 from t where a > true",
	}, {
		input: "select /* GT false */ 1 from t where a > false",
	}, {
		input: "select /* LE true */ 1 from t where a <= true",
	}, {
		input: "select /* LE false */ 1 from t where a <= false",
	}, {
		input: "select /* GE true */ 1 from t where a >= true",
	}, {
		input: "select /* GE false */ 1 from t where a >= false",
	}, {
		input:  "select * from t order by a collate utf8_general_ci",
		output: "select * from t order by a collate utf8_general_ci asc",
	}, {
		input: "select k collate latin1_german2_ci as k1 from t1 order by k1 asc",
	}, {
		input: "select * from t group by a collate utf8_general_ci",
	}, {
		input: "select MAX(k collate latin1_german2_ci) from t1",
	}, {
		input: "select distinct k collate latin1_german2_ci from t1",
	}, {
		input: "select * from t1 where 'Müller' collate latin1_german2_ci = k",
	}, {
		input: "select * from t1 where k like 'Müller' collate latin1_german2_ci",
	}, {
		input: "select k from t1 group by k having k = 'Müller' collate latin1_german2_ci",
	}, {
		input: "select k from t1 join t2 order by a collate latin1_german2_ci asc, b collate latin1_german2_ci asc",
	}, {
		input:  "select k collate 'latin1_german2_ci' as k1 from t1 order by k1 asc",
		output: "select k collate latin1_german2_ci as k1 from t1 order by k1 asc",
	}, {
		input:  "select /* drop trailing semicolon */ 1 from dual;",
		output: "select /* drop trailing semicolon */ 1 from dual",
	}, {
		input: "select /* cache directive */ sql_no_cache 'foo' from t",
	}, {
		input: "select distinct sql_no_cache 'foo' from t",
	}, {
		input:  "select sql_no_cache distinct 'foo' from t",
		output: "select distinct sql_no_cache 'foo' from t",
	}, {
		input:  "select sql_no_cache straight_join distinct 'foo' from t",
		output: "select distinct sql_no_cache straight_join 'foo' from t",
	}, {
		input:  "select straight_join distinct sql_no_cache 'foo' from t",
		output: "select distinct sql_no_cache straight_join 'foo' from t",
	}, {
		input:  "select sql_calc_found_rows 'foo' from t",
		output: "select sql_calc_found_rows 'foo' from t",
	}, {
		input:  "select binary 'a' = 'A' from t",
		output: "select convert('a', binary) = 'A' from t",
	}, {
		input: "select 1 from t where foo = _binary 'bar'",
	}, {
		input: "select 1 from t where foo = _utf8 'bar' and bar = _latin1 'sjösjuk'",
	}, {
		input:  "select 1 from t where foo = _binary'bar'",
		output: "select 1 from t where foo = _binary 'bar'",
	}, {
		input: "select 1 from t where foo = _utf8mb4 'bar'",
	}, {
		input:  "select 1 from t where foo = _utf8mb4'bar'",
		output: "select 1 from t where foo = _utf8mb4 'bar'",
	}, {
		input: "select match(a) against ('foo') from t",
	}, {
		input: "select match(a1, a2) against ('foo' in natural language mode with query expansion) from t",
	}, {
		input:  "select database()",
		output: "select database() from dual",
	}, {
		input:  "select schema()",
		output: "select schema() from dual",
	}, {
		input: "select title from video as v where match(v.title, v.tag) against ('DEMO' in boolean mode)",
	}, {
		input:  "SELECT id FROM blog_posts USE INDEX (PRIMARY) WHERE id = 10",
		output: "select id from blog_posts use index (`PRIMARY`) where id = 10",
	}, {
		input:  "select name, group_concat(score) from t group by name",
		output: "select `name`, group_concat(score) from t group by `name`",
	}, {
		input:  "select name, group_concat(distinct id, score order by id desc separator ':') from t group by name",
		output: "select `name`, group_concat(distinct id, score order by id desc separator ':') from t group by `name`",
	}, {
		input:  "select name, group_concat(distinct id, score order by id desc separator ':' limit 1) from t group by name",
		output: "select `name`, group_concat(distinct id, score order by id desc separator ':' limit 1) from t group by `name`",
	}, {
		input:  "select name, group_concat(distinct id, score order by id desc separator ':' limit 10, 2) from t group by name",
		output: "select `name`, group_concat(distinct id, score order by id desc separator ':' limit 10, 2) from t group by `name`",
	}, {
		input: "select * from t partition (p0)",
	}, {
		input: "select * from t partition (p0, p1)",
	}, {
		input: "select e.id, s.city from employees as e join stores partition (p1) as s on e.store_id = s.id",
	}, {
		input: "select truncate(120.3333, 2) from dual",
	}, {
		input: "update t partition (p0) set a = 1",
	}, {
		input: "insert into t partition (p0) values (1, 'asdf')",
	}, {
		input: "insert into t1 select * from t2 partition (p0)",
	}, {
		input: "replace into t partition (p0) values (1, 'asdf')",
	}, {
		input: "delete from t partition (p0) where a = 1",
	}, {
		input: "stream * from t",
	}, {
		input: "stream /* comment */ * from t",
	}, {
		input: "vstream * from t",
	}, {
		input: "begin",
	}, {
		input:  "begin;",
		output: "begin",
	}, {
		input:  "start transaction",
		output: "begin",
	}, {
		input: "commit",
	}, {
		input: "rollback",
	}, {
		input: "create database /* simple */ test_db",
	}, {
		input:  "create schema test_db",
		output: "create database test_db",
	}, {
		input: "create database /* simple */ if not exists test_db",
	}, {
		input:  "create schema if not exists test_db",
		output: "create database if not exists test_db",
	}, {
		input: "create database test_db default collate 'utf8mb4_general_ci' collate utf8mb4_general_ci",
	}, {
		input: "create database test_db character set geostd8",
	}, {
		input:      "alter table corder zzzz zzzz zzzz",
		output:     "alter table corder",
		partialDDL: true,
	}, {
		input:      "create database test_db character set * unparsable",
		output:     "create database test_db",
		partialDDL: true,
	}, {
		input:  "CREATE DATABASE /*!32312 IF NOT EXISTS*/ `mysql` /*!40100 DEFAULT CHARACTER SET utf8mb4 COLLATE utf8mb4_0900_ai_ci */ /*!80016 DEFAULT ENCRYPTION='N' */;",
		output: "create database if not exists mysql default character set utf8mb4 collate utf8mb4_0900_ai_ci",
	}, {
		input: "drop /* simple */ database test_db",
	}, {
		input:  "drop schema test_db",
		output: "drop database test_db",
	}, {
		input: "drop /* simple */ database if exists test_db",
	}, {
		input:  "delete a.*, b.* from tbl_a a, tbl_b b where a.id = b.id and b.name = 'test'",
		output: "delete a, b from tbl_a as a, tbl_b as b where a.id = b.id and b.`name` = 'test'",
	}, {
		input:  "select distinctrow a.* from (select (1) from dual union all select 1 from dual) a",
		output: "select distinct a.* from (select 1 from dual union all select 1 from dual) as a",
	}, {
		input: "select `weird function name`() from t",
	}, {
		input:  "select all* from t",
		output: "select * from t",
	}, {
		input:  "select distinct* from t",
		output: "select distinct * from t",
	}, {
		input: "select status() from t", // should not escape function names that are keywords
	}, {
		input: "select * from `weird table name`",
	}, {
		input:  "SHOW FULL TABLES FROM `jiradb` LIKE 'AO_E8B6CC_ISSUE_MAPPING'",
		output: "show full tables from jiradb like 'AO_E8B6CC_ISSUE_MAPPING'",
	}, {
		input:  "SHOW FULL COLUMNS FROM AO_E8B6CC_ISSUE_MAPPING FROM jiradb LIKE '%'",
		output: "show full columns from AO_E8B6CC_ISSUE_MAPPING from jiradb like '%'",
	}, {
		input:  "SHOW KEYS FROM `AO_E8B6CC_ISSUE_MAPPING` FROM `jiradb`",
		output: "show indexes from AO_E8B6CC_ISSUE_MAPPING from jiradb",
	}, {
		input:  "SHOW CREATE TABLE `jiradb`.`AO_E8B6CC_ISSUE_MAPPING`",
		output: "show create table jiradb.AO_E8B6CC_ISSUE_MAPPING",
	}, {
		input:  "SHOW INDEX FROM `AO_E8B6CC_ISSUE_MAPPING` FROM `jiradb`",
		output: "show indexes from AO_E8B6CC_ISSUE_MAPPING from jiradb",
	}, {
		input:  "SHOW FULL TABLES FROM `jiradb` LIKE '%'",
		output: "show full tables from jiradb like '%'",
	}, {
		input:  "SHOW EXTENDED INDEX FROM `AO_E8B6CC_PROJECT_MAPPING` FROM `jiradb`",
		output: "show indexes from AO_E8B6CC_PROJECT_MAPPING from jiradb",
	}, {
		input:  "SHOW EXTENDED KEYS FROM `AO_E8B6CC_ISSUE_MAPPING` FROM `jiradb`",
		output: "show indexes from AO_E8B6CC_ISSUE_MAPPING from jiradb",
	}, {
		input:  "SHOW CREATE TABLE `jiradb`.`AO_E8B6CC_ISSUE_MAPPING`",
		output: "show create table jiradb.AO_E8B6CC_ISSUE_MAPPING",
	}, {
		input: "create table t1 ( check (c1 <> c2), c1 int check (c1 > 10), c2 int constraint c2_positive check (c2 > 0), c3 int check (c3 < 100), constraint c1_nonzero check (c1 <> 0), check (c1 > c3))",
		output: "create table t1 (\n" +
			"\tc1 int,\n" +
			"\tc2 int,\n" +
			"\tc3 int,\n" +
			"\tcheck (c1 != c2),\n" +
			"\tcheck (c1 > 10),\n" +
			"\tconstraint c2_positive check (c2 > 0),\n" +
			"\tcheck (c3 < 100),\n" +
			"\tconstraint c1_nonzero check (c1 != 0),\n" +
			"\tcheck (c1 > c3)\n)",
	}, {
		input:  "SHOW INDEXES FROM `AO_E8B6CC_ISSUE_MAPPING` FROM `jiradb`",
		output: "show indexes from AO_E8B6CC_ISSUE_MAPPING from jiradb",
	}, {
		input:  "SHOW FULL TABLES FROM `jiradb` LIKE '%'",
		output: "show full tables from jiradb like '%'",
	}, {
		input:  "SHOW EXTENDED INDEXES FROM `AO_E8B6CC_PROJECT_MAPPING` FROM `jiradb`",
		output: "show indexes from AO_E8B6CC_PROJECT_MAPPING from jiradb",
	}, {
		input:  "SHOW EXTENDED INDEXES IN `AO_E8B6CC_PROJECT_MAPPING` IN `jiradb`",
		output: "show indexes from AO_E8B6CC_PROJECT_MAPPING from jiradb",
	}, {
		input:  "do 1",
		output: "otheradmin",
	}, {
		input:  "do funcCall(), 2 = 1, 3 + 1",
		output: "otheradmin",
	}, {
		input: "savepoint a",
	}, {
		input: "savepoint `@@@;a`",
	}, {
		input: "rollback to a",
	}, {
		input: "rollback to `@@@;a`",
	}, {
		input:  "rollback work to a",
		output: "rollback to a",
	}, {
		input:  "rollback to savepoint a",
		output: "rollback to a",
	}, {
		input:  "rollback work to savepoint a",
		output: "rollback to a",
	}, {
		input: "release savepoint a",
	}, {
		input: "release savepoint `@@@;a`",
	}, {
		input: "call proc()",
	}, {
		input: "call qualified.proc()",
	}, {
		input: "call proc(1, 'foo')",
	}, {
		input: "call proc(@param)",
	}, {
		input:  "PREPARE stmt1 FROM 'SELECT SQRT(POW(?,2) + POW(?,2)) AS hypotenuse'",
		output: "prepare stmt1 from SELECT SQRT(POW(?,2) + POW(?,2)) AS hypotenuse",
	}, {
		input:  "PREPARE stmt2 FROM @s",
		output: "prepare stmt2 from @s",
	}, {
		input:  "PREPARE /* comment */ stmt2 FROM @s",
		output: "prepare /* comment */ stmt2 from @s",
	}, {
		input:  "EXECUTE stmt1",
		output: "execute stmt1",
	}, {
		input:  "EXECUTE /* comment */ stmt1",
		output: "execute /* comment */ stmt1",
	}, {
		input:  "EXECUTE stmt1 USING @a",
		output: "execute stmt1 using @a",
	}, {
		input:  "EXECUTE stmt1 USING @a, @b",
		output: "execute stmt1 using @a, @b",
	}, {
		input:  "DEALLOCATE PREPARE stmt1",
		output: "deallocate prepare stmt1",
	}, {
		input:  "DROP PREPARE stmt1",
		output: "drop prepare stmt1",
	}, {
		input:  "DROP /* comment */ PREPARE stmt1",
		output: "drop /* comment */ prepare stmt1",
	}, {
		input:  "create table unused_reserved_keywords (dense_rank bigint, lead VARCHAR(255), percent_rank decimal(3, 0), row TINYINT, rows CHAR(10), constraint PK_project PRIMARY KEY (dense_rank))",
		output: "create table unused_reserved_keywords (\n\t`dense_rank` bigint,\n\t`lead` VARCHAR(255),\n\t`percent_rank` decimal(3,0),\n\t`row` TINYINT,\n\t`rows` CHAR(10),\n\tconstraint PK_project PRIMARY KEY (`dense_rank`)\n)",
	}, {
		input:  "SELECT LTRIM('abc')",
		output: "select ltrim('abc') from dual",
	}, {
		input:  "SELECT RTRIM('abc')",
		output: "select rtrim('abc') from dual",
	}, {
		input:  "SELECT TRIM('  abc  ')",
		output: "select trim('  abc  ') from dual",
	}, {
		input:  "SELECT TRIM('aa' FROM 'aabccaaa')",
		output: "select trim('aa' from 'aabccaaa') from dual",
	}, {
		input:  "SELECT TRIM(LEADING FROM 'aabccaaa')",
		output: "select trim(leading from 'aabccaaa') from dual",
	}, {
		input:  "SELECT TRIM(TRAILING FROM 'abca')",
		output: "select trim(trailing from 'abca') from dual",
	}, {
		input:  "SELECT TRIM(BOTH FROM 'abc')",
		output: "select trim(both from 'abc') from dual",
	}, {
		input:  "SELECT TRIM(LEADING 'a' FROM 'abc')",
		output: "select trim(leading 'a' from 'abc') from dual",
	}, {
		input:  "SELECT TRIM(TRAILING 'a' FROM 'abc')",
		output: "select trim(trailing 'a' from 'abc') from dual",
	}, {
		input:  "SELECT TRIM(BOTH 'a' FROM 'abc')",
		output: "select trim(both 'a' from 'abc') from dual",
	}, {
<<<<<<< HEAD
		input:  "SELECT JSON_ARRAY()",
		output: "select json_array() from dual",
	}, {
		input:  "SELECT JSON_ARRAY(1)",
		output: "select json_array(1) from dual",
	}, {
		input:  "SELECT JSON_ARRAY('abc')",
		output: "select json_array('abc') from dual",
	}, {
		input:  "SELECT JSON_ARRAY(BIN(11))",
		output: "select json_array(BIN(11)) from dual",
	}, {
		input:  "SELECT JSON_ARRAY(1, \"abc\", NULL, TRUE, CURTIME());",
		output: "select json_array(1, 'abc', null, true, CURTIME()) from dual",
	}, {
		input:  "SELECT JSON_OBJECT(1,2)",
		output: "select json_object(1, 2) from dual",
	}, {
		input:  "SELECT JSON_OBJECT(1,'abc')",
		output: "select json_object(1, 'abc') from dual",
	}, {
		input:  "SELECT JSON_OBJECT('abc',1)",
		output: "select json_object('abc', 1) from dual",
	}, {
		input:  "SELECT JSON_OBJECT(BIN(1),2)",
		output: "select json_object(BIN(1), 2) from dual",
	}, {
		input:  "SELECT JSON_OBJECT(BIN(1),2,'abc',ASCII(4))",
		output: "select json_object(BIN(1), 2, 'abc', ASCII(4)) from dual",
	}, {
		input:  "SELECT JSON_QUOTE(BIN(11))",
		output: "select json_quote(BIN(11)) from dual",
	}, {
		input:  "SELECT JSON_QUOTE('null'), JSON_QUOTE('\"null\"');\n",
		output: "select json_quote('null'), json_quote('\\\"null\\\"') from dual",
=======
		input:  "select t1.a, dt.a from t1, lateral (select t1.a+t2.a as a from t2) dt",
		output: "select t1.a, dt.a from t1, lateral (select t1.a + t2.a as a from t2) as dt",
	}, {
		input:  "select b from v1 vq1, lateral (select count(*) from v1 vq2 having vq1.b = 3) dt",
		output: "select b from v1 as vq1, lateral (select count(*) from v1 as vq2 having vq1.b = 3) as dt",
>>>>>>> 8b1f48c6
	}}
)

func TestValid(t *testing.T) {
	for _, tcase := range validSQL {
		t.Run(tcase.input, func(t *testing.T) {
			if tcase.output == "" {
				tcase.output = tcase.input
			}
			tree, err := Parse(tcase.input)
			require.NoError(t, err, tcase.input)
			out := String(tree)
			if tcase.output != out {
				t.Errorf("Parsing failed. \nExpected/Got:\n%s\n%s", tcase.output, out)
			}

			// Some statements currently only have 5.7 specifications.
			// For mysql 8.0 syntax, the query is not entirely parsed.
			// Add more structs as we go on adding full parsing support for DDL constructs for 5.7 syntax.
			switch x := tree.(type) {
			case DBDDLStatement:
				assert.Equal(t, !tcase.partialDDL, x.IsFullyParsed())
			case DDLStatement:
				assert.Equal(t, !tcase.partialDDL, x.IsFullyParsed())
			}
			// This test just exercises the tree walking functionality.
			// There's no way automated way to verify that a node calls
			// all its children. But we can examine code coverage and
			// ensure that all walkSubtree functions were called.
			_ = Walk(func(node SQLNode) (bool, error) {
				return true, nil
			}, tree)
		})
	}
}

// Ensure there is no corruption from using a pooled yyParserImpl in Parse.
func TestParallelValid(t *testing.T) {
	parallelism := 100
	numIters := 1000

	wg := sync.WaitGroup{}
	wg.Add(parallelism)
	for i := 0; i < parallelism; i++ {
		go func() {
			defer wg.Done()
			for j := 0; j < numIters; j++ {
				tcase := validSQL[rand.Intn(len(validSQL))]
				if tcase.output == "" {
					tcase.output = tcase.input
				}
				tree, err := Parse(tcase.input)
				if err != nil {
					t.Errorf("Parse(%q) err: %v, want nil", tcase.input, err)
					continue
				}
				out := String(tree)
				if out != tcase.output {
					t.Errorf("Parse(%q) = %q, want: %q", tcase.input, out, tcase.output)
				}
			}
		}()
	}
	wg.Wait()
}

func TestInvalid(t *testing.T) {
	invalidSQL := []struct {
		input string
		err   string
	}{{
		input: "select a, b from (select * from tbl) sort by a",
		err:   "syntax error",
	}, {
		input: "/*!*/",
		err:   "query was empty",
	}, {
		input: "select /* union with limit on lhs */ 1 from t limit 1 union select 1 from t",
		err:   "syntax error at position 60 near 'union'",
	}, {
		input: "(select * from t limit 100 into outfile s3 'out_file_name') union (select * from t2)",
		err:   "syntax error",
	}, {
		input: "select * from (select * from t into outfile s3 'inner_outfile') as t2 into outfile s3 'out_file_name'",
		err:   "syntax error at position 36 near 'into'",
	}, {
		input: "select a from x order by y union select a from c",
		err:   "syntax error",
	}, {
		input: "select `name`, numbers from (select * from users) as x()",
		err:   "syntax error at position 57",
	}, {
		input: "select next 2 values from seq union select next value from seq",
		err:   "syntax error at position 36 near 'union'",
	}, {
		input: "select next 2 values from user where id = 1",
		err:   "syntax error at position 37 near 'where'",
	}, {
		input: "select next 2 values from seq, seq",
		err:   "syntax error at position 31",
	}, {
		input: "select 1, next value from seq",
		err:   "syntax error",
	}, {
<<<<<<< HEAD
		input: "SELECT JSON_ARRAY(1,)",
		err:   "syntax error at position 22",
	}, {
		input: "SELECT JSON_OBJECT(1)",
		err:   "syntax error at position 22",
	}, {
		input: "SELECT JSON_OBJECT(1,2,)",
		err:   "syntax error at position 25",
	}, {
		input: "SELECT JSON_OBJECT(1,)",
		err:   "syntax error at position 23",
	}, {
		input: "SELECT JSON_QUOTE()",
		err:   "syntax error at position 20",
=======
		input: "select from t1, lateral (with qn as (select t1.a) select (select max(a) from qn)) as dt",
		err:   "syntax error at position 12 near 'from'",
>>>>>>> 8b1f48c6
	}}

	for _, tcase := range invalidSQL {
		_, err := Parse(tcase.input)
		if err == nil {
			t.Errorf("Parse invalid query(%q), got: nil, want: %s...", tcase.input, tcase.err)
		}
		if err != nil && !strings.Contains(err.Error(), tcase.err) {
			t.Errorf("Parse invalid query(%q), got: %v, want: %s...", tcase.input, err, tcase.err)
		}
	}
}

func TestIntroducers(t *testing.T) {
	validSQL := []struct {
		input  string
		output string
	}{{
		input:  "select _armscii8 'x'",
		output: "select _armscii8 'x' from dual",
	}, {
		input:  "select _ascii 'x'",
		output: "select _ascii 'x' from dual",
	}, {
		input:  "select _big5 'x'",
		output: "select _big5 'x' from dual",
	}, {
		input:  "select _binary 'x'",
		output: "select _binary 'x' from dual",
	}, {
		input:  "select _cp1250 'x'",
		output: "select _cp1250 'x' from dual",
	}, {
		input:  "select _cp1251 'x'",
		output: "select _cp1251 'x' from dual",
	}, {
		input:  "select _cp1256 'x'",
		output: "select _cp1256 'x' from dual",
	}, {
		input:  "select _cp1257 'x'",
		output: "select _cp1257 'x' from dual",
	}, {
		input:  "select _cp850 'x'",
		output: "select _cp850 'x' from dual",
	}, {
		input:  "select _cp852 'x'",
		output: "select _cp852 'x' from dual",
	}, {
		input:  "select _cp866 'x'",
		output: "select _cp866 'x' from dual",
	}, {
		input:  "select _cp932 'x'",
		output: "select _cp932 'x' from dual",
	}, {
		input:  "select _dec8 'x'",
		output: "select _dec8 'x' from dual",
	}, {
		input:  "select _eucjpms 'x'",
		output: "select _eucjpms 'x' from dual",
	}, {
		input:  "select _euckr 'x'",
		output: "select _euckr 'x' from dual",
	}, {
		input:  "select _gb18030 'x'",
		output: "select _gb18030 'x' from dual",
	}, {
		input:  "select _gb2312 'x'",
		output: "select _gb2312 'x' from dual",
	}, {
		input:  "select _gbk 'x'",
		output: "select _gbk 'x' from dual",
	}, {
		input:  "select _geostd8 'x'",
		output: "select _geostd8 'x' from dual",
	}, {
		input:  "select _greek 'x'",
		output: "select _greek 'x' from dual",
	}, {
		input:  "select _hebrew 'x'",
		output: "select _hebrew 'x' from dual",
	}, {
		input:  "select _hp8 'x'",
		output: "select _hp8 'x' from dual",
	}, {
		input:  "select _keybcs2 'x'",
		output: "select _keybcs2 'x' from dual",
	}, {
		input:  "select _koi8r 'x'",
		output: "select _koi8r 'x' from dual",
	}, {
		input:  "select _koi8u 'x'",
		output: "select _koi8u 'x' from dual",
	}, {
		input:  "select _latin1 'x'",
		output: "select _latin1 'x' from dual",
	}, {
		input:  "select _latin2 'x'",
		output: "select _latin2 'x' from dual",
	}, {
		input:  "select _latin5 'x'",
		output: "select _latin5 'x' from dual",
	}, {
		input:  "select _latin7 'x'",
		output: "select _latin7 'x' from dual",
	}, {
		input:  "select _macce 'x'",
		output: "select _macce 'x' from dual",
	}, {
		input:  "select _macroman 'x'",
		output: "select _macroman 'x' from dual",
	}, {
		input:  "select _sjis 'x'",
		output: "select _sjis 'x' from dual",
	}, {
		input:  "select _swe7 'x'",
		output: "select _swe7 'x' from dual",
	}, {
		input:  "select _tis620 'x'",
		output: "select _tis620 'x' from dual",
	}, {
		input:  "select _ucs2 'x'",
		output: "select _ucs2 'x' from dual",
	}, {
		input:  "select _ujis 'x'",
		output: "select _ujis 'x' from dual",
	}, {
		input:  "select _utf16 'x'",
		output: "select _utf16 'x' from dual",
	}, {
		input:  "select _utf16le 'x'",
		output: "select _utf16le 'x' from dual",
	}, {
		input:  "select _utf32 'x'",
		output: "select _utf32 'x' from dual",
	}, {
		input:  "select _utf8 'x'",
		output: "select _utf8 'x' from dual",
	}, {
		input:  "select _utf8mb4 'x'",
		output: "select _utf8mb4 'x' from dual",
	}}
	for _, tcase := range validSQL {
		t.Run(tcase.input, func(t *testing.T) {
			if tcase.output == "" {
				tcase.output = tcase.input
			}
			tree, err := Parse(tcase.input)
			assert.NoError(t, err)
			out := String(tree)
			assert.Equal(t, tcase.output, out)
		})
	}
}

func TestCaseSensitivity(t *testing.T) {
	validSQL := []struct {
		input  string
		output string
	}{{
		input:  "create table A (\n\t`B` int\n)",
		output: "create table A (\n\tB int\n)",
	}, {
		input:  "create index b on A (col1 desc)",
		output: "alter table A add index b (col1 desc)",
	}, {
		input:  "alter table A foo",
		output: "alter table A",
	}, {
		input:  "alter table A convert unparsable",
		output: "alter table A",
	}, {
		// View names get lower-cased.
		input:  "alter view A as select * from t",
		output: "alter view a as select * from t",
	}, {
		input:  "alter table A rename to B",
		output: "alter table A rename B",
	}, {
		input:  "alter table `A r` rename to `B r`",
		output: "alter table `A r` rename `B r`",
	}, {
		input: "rename table A to B",
	}, {
		input:  "drop table B",
		output: "drop table B",
	}, {
		input:  "drop table if exists B",
		output: "drop table if exists B",
	}, {
		input:  "drop index b on A",
		output: "alter table A drop key b",
	}, {
		input: "select a from B",
	}, {
		input: "select A as B from C",
	}, {
		input: "select B.* from c",
	}, {
		input: "select B.A from c",
	}, {
		input: "select * from B as C",
	}, {
		input: "select * from A.B",
	}, {
		input: "update A set b = 1",
	}, {
		input: "update A.B set b = 1",
	}, {
		input: "select A() from b",
	}, {
		input: "select A(B, C) from b",
	}, {
		input: "select A(distinct B, C) from b",
	}, {
		// IF is an exception. It's always lower-cased.
		input:  "select IF(B, C) from b",
		output: "select if(B, C) from b",
	}, {
		input: "select * from b use index (A)",
	}, {
		input: "insert into A(A, B) values (1, 2)",
	}, {
		input:  "CREATE TABLE A (\n\t`A` int\n)",
		output: "create table A (\n\tA int\n)",
	}, {
		input:  "create view A as select * from b",
		output: "create view a as select * from b",
	}, {
		input:  "drop view A",
		output: "drop view a",
	}, {
		input:  "drop view if exists A",
		output: "drop view if exists a",
	}, {
		input:  "select /* lock in SHARE MODE */ 1 from t lock in SHARE MODE",
		output: "select /* lock in SHARE MODE */ 1 from t lock in share mode",
	}, {
		input:  "select next VALUE from t",
		output: "select next 1 values from t",
	}, {
		input: "select /* use */ 1 from t1 use index (A) where b = 1",
	}}
	for _, tcase := range validSQL {
		if tcase.output == "" {
			tcase.output = tcase.input
		}
		tree, err := Parse(tcase.input)
		if err != nil {
			t.Errorf("input: %s, err: %v", tcase.input, err)
			continue
		}
		out := String(tree)
		if out != tcase.output {
			t.Errorf("out: %s, want %s", out, tcase.output)
		}
	}
}

func TestKeywords(t *testing.T) {
	validSQL := []struct {
		input  string
		output string
	}{{
		input:  "select current_timestamp",
		output: "select current_timestamp() from dual",
	}, {
		input: "update t set a = current_timestamp()",
	}, {
		input: "update t set a = current_timestamp(5)",
	}, {
		input:  "select a, current_date from t",
		output: "select a, current_date() from t",
	}, {
		input:  "insert into t(a, b) values (current_date, current_date())",
		output: "insert into t(a, b) values (current_date(), current_date())",
	}, {
		input: "select * from t where a > utc_timestmp()",
	}, {
		input: "select * from t where a > utc_timestamp(4)",
	}, {
		input:  "update t set b = utc_timestamp + 5",
		output: "update t set b = utc_timestamp() + 5",
	}, {
		input:  "select utc_time, utc_date, utc_time(6)",
		output: "select utc_time(), utc_date(), utc_time(6) from dual",
	}, {
		input:  "select 1 from dual where localtime > utc_time",
		output: "select 1 from dual where localtime() > utc_time()",
	}, {
		input:  "select 1 from dual where localtime(2) > utc_time(1)",
		output: "select 1 from dual where localtime(2) > utc_time(1)",
	}, {
		input:  "update t set a = localtimestamp(), b = utc_timestamp",
		output: "update t set a = localtimestamp(), b = utc_timestamp()",
	}, {
		input:  "update t set a = localtimestamp(10), b = utc_timestamp(13)",
		output: "update t set a = localtimestamp(10), b = utc_timestamp(13)",
	}, {
		input: "insert into t(a) values (unix_timestamp)",
	}, {
		input: "select replace(a, 'foo', 'bar') from t",
	}, {
		input: "update t set a = replace('1234', '2', '1')",
	}, {
		input: "insert into t(a, b) values ('foo', 'bar') on duplicate key update a = replace(hex('foo'), 'f', 'b')",
	}, {
		input: "update t set a = left('1234', 3)",
	}, {
		input: "select left(a, 5) from t",
	}, {
		input: "update t set d = adddate(date('2003-12-31 01:02:03'), interval 5 days)",
	}, {
		input: "insert into t(a, b) values (left('foo', 1), 'b')",
	}, {
		input: "insert /* qualified function */ into t(a, b) values (test.PI(), 'b')",
	}, {
		input:  "select /* keyword in qualified id */ * from t join z on t.key = z.key",
		output: "select /* keyword in qualified id */ * from t join z on t.`key` = z.`key`",
	}, {
		input:  "select /* non-reserved keywords as unqualified cols */ date, view, offset from t",
		output: "select /* non-reserved keywords as unqualified cols */ `date`, `view`, `offset` from t",
	}, {
		input:  "select /* share and mode as cols */ share, mode from t where share = 'foo'",
		output: "select /* share and mode as cols */ `share`, `mode` from t where `share` = 'foo'",
	}, {
		input:  "select /* unused keywords as cols */ `write`, varying from t where `trailing` = 'foo' and `leading` = 'foo' and `both` = 'foo'",
		output: "select /* unused keywords as cols */ `write`, `varying` from t where `trailing` = 'foo' and `leading` = 'foo' and `both` = 'foo'",
	}, {
		input:  "select status from t",
		output: "select `status` from t",
	}, {
		input:  "select Status from t",
		output: "select `Status` from t",
	}, {
		input:  "select variables from t",
		output: "select `variables` from t",
	}, {
		input:  "select Variables from t",
		output: "select `Variables` from t",
	}, {
		input:  "select current_user, current_user() from dual",
		output: "select current_user(), current_user() from dual",
	}}

	for _, tcase := range validSQL {
		if tcase.output == "" {
			tcase.output = tcase.input
		}
		tree, err := Parse(tcase.input)
		if err != nil {
			t.Errorf("input: %s, err: %v", tcase.input, err)
			continue
		}
		out := String(tree)
		if out != tcase.output {
			t.Errorf("out: %s, want %s", out, tcase.output)
		}
	}
}

func TestConvert(t *testing.T) {
	validSQL := []struct {
		input  string
		output string
	}{{
		input:  "select cast('abc' as date) from t",
		output: "select convert('abc', date) from t",
	}, {
		input: "select convert('abc', binary(4)) from t",
	}, {
		input: "select convert('abc', binary) from t",
	}, {
		input: "select convert('abc', char character set binary) from t",
	}, {
		input:  "select convert('abc', char(4) ascii) from t",
		output: "select convert('abc', char(4) character set latin1) from t",
	}, {
		input:  "select convert('abc', char unicode) from t",
		output: "select convert('abc', char character set ucs2) from t",
	}, {
		input: "select convert('abc', char(4)) from t",
	}, {
		input: "select convert('abc', char) from t",
	}, {
		input: "select convert('abc', nchar(4)) from t",
	}, {
		input: "select convert('abc', nchar) from t",
	}, {
		input: "select convert('abc', signed) from t",
	}, {
		input:  "select convert('abc', signed integer) from t",
		output: "select convert('abc', signed) from t",
	}, {
		input: "select convert('abc', unsigned) from t",
	}, {
		input:  "select convert('abc', unsigned integer) from t",
		output: "select convert('abc', unsigned) from t",
	}, {
		input: "select convert('abc', decimal(3, 4)) from t",
	}, {
		input: "select convert('abc', decimal(4)) from t",
	}, {
		input: "select convert('abc', decimal) from t",
	}, {
		input: "select convert('abc', date) from t",
	}, {
		input: "select convert('abc', time(4)) from t",
	}, {
		input: "select convert('abc', time) from t",
	}, {
		input: "select convert('abc', datetime(9)) from t",
	}, {
		input: "select convert('abc', datetime) from t",
	}, {
		input: "select convert('abc', json) from t",
	}}

	for _, tcase := range validSQL {
		if tcase.output == "" {
			tcase.output = tcase.input
		}
		tree, err := Parse(tcase.input)
		if err != nil {
			t.Errorf("input: %s, err: %v", tcase.input, err)
			continue
		}
		out := String(tree)
		if out != tcase.output {
			t.Errorf("out: %s, want %s", out, tcase.output)
		}
	}

	invalidSQL := []struct {
		input  string
		output string
	}{{
		input:  "select convert('abc' as date) from t",
		output: "syntax error at position 24 near 'as'",
	}, {
		input:  "select convert from t",
		output: "syntax error at position 20 near 'from'",
	}, {
		input:  "select cast('foo', decimal) from t",
		output: "syntax error at position 19",
	}, {
		input:  "select convert('abc', datetime(4+9)) from t",
		output: "syntax error at position 34",
	}, {
		input:  "select convert('abc', decimal(4+9)) from t",
		output: "syntax error at position 33",
	}, {
		input:  "/* a comment */",
		output: "query was empty",
	}, {
		input:  "set transaction isolation level 12345",
		output: "syntax error at position 38 near '12345'",
	}, {
		input:  "@",
		output: "syntax error at position 2",
	}, {
		input:  "@@",
		output: "syntax error at position 3",
	}}

	for _, tcase := range invalidSQL {
		_, err := Parse(tcase.input)
		if err == nil || err.Error() != tcase.output {
			t.Errorf("%s: %v, want %s", tcase.input, err, tcase.output)
		}
	}
}

func TestSelectInto(t *testing.T) {
	validSQL := []struct {
		input  string
		output string
	}{{
		input:  "select * from t order by name limit 100 into outfile s3 'out_file_name'",
		output: "select * from t order by `name` asc limit 100 into outfile s3 'out_file_name'",
	}, {
		input: `select * from TestPerson into outfile s3 's3://test-bucket/export_import/export/users.csv' fields terminated by ',' enclosed by '\"' escaped by '\\' overwrite on`,
	}, {
		input: "select * from t into dumpfile 'out_file_name'",
	}, {
		input: "select * from t into outfile 'out_file_name' character set binary fields terminated by 'term' optionally enclosed by 'c' escaped by 'e' lines starting by 'a' terminated by '\\n'",
	}, {
		input: "select * from t into outfile s3 'out_file_name' character set binary format csv header fields terminated by 'term' optionally enclosed by 'c' escaped by 'e' lines starting by 'a' terminated by '\\n' manifest on overwrite off",
	}, {
		input: "select * from t into outfile s3 'out_file_name' character set binary lines terminated by '\\n' starting by 'a' manifest on overwrite off",
	}, {
		input:  "select * from (select * from t union select * from t2) as t3 where t3.name in (select col from t4) into outfile s3 'out_file_name'",
		output: "select * from (select * from t union select * from t2) as t3 where t3.`name` in (select col from t4) into outfile s3 'out_file_name'",
	}, {
		input: `select * from TestPerson into outfile s3 's3://test-bucket/export_import/export/users.csv' character set 'utf8' overwrite on`,
	}, {
		input: `select * from t1 into outfile '/tmp/foo.csv' fields escaped by '\\' terminated by '\n'`,
	}, {
		input: `select * from t1 into outfile '/tmp/foo.csv' fields escaped by 'c' terminated by '\n' enclosed by '\t'`,
	}, {
		input:  `alter vschema create vindex my_vdx using hash`,
		output: "alter vschema create vindex my_vdx using `hash`",
	}}

	for _, tcase := range validSQL {
		t.Run(tcase.input, func(t *testing.T) {
			if tcase.output == "" {
				tcase.output = tcase.input
			}
			tree, err := Parse(tcase.input)
			require.NoError(t, err)
			out := String(tree)
			assert.Equal(t, tcase.output, out)
		})
	}

	invalidSQL := []struct {
		input  string
		output string
	}{{
		input:  "select convert('abc' as date) from t",
		output: "syntax error at position 24 near 'as'",
	}, {
		input:  "set transaction isolation level 12345",
		output: "syntax error at position 38 near '12345'",
	}}

	for _, tcase := range invalidSQL {
		_, err := Parse(tcase.input)
		if err == nil || err.Error() != tcase.output {
			t.Errorf("%s: %v, want %s", tcase.input, err, tcase.output)
		}
	}
}

func TestPositionedErr(t *testing.T) {
	invalidSQL := []struct {
		input  string
		output PositionedErr
	}{{
		input:  "select convert('abc' as date) from t",
		output: PositionedErr{"syntax error", 24, "as"},
	}, {
		input:  "select convert from t",
		output: PositionedErr{"syntax error", 20, "from"},
	}, {
		input:  "select cast('foo', decimal) from t",
		output: PositionedErr{"syntax error", 19, ""},
	}, {
		input:  "select convert('abc', datetime(4+9)) from t",
		output: PositionedErr{"syntax error", 34, ""},
	}, {
		input:  "select convert('abc', decimal(4+9)) from t",
		output: PositionedErr{"syntax error", 33, ""},
	}, {
		input:  "set transaction isolation level 12345",
		output: PositionedErr{"syntax error", 38, "12345"},
	}, {
		input:  "select * from a left join b",
		output: PositionedErr{"syntax error", 28, ""},
	}, {
		input:  "select a from (select * from tbl)",
		output: PositionedErr{"syntax error", 34, ""},
	}}

	for _, tcase := range invalidSQL {
		tkn := NewStringTokenizer(tcase.input)
		_, err := ParseNext(tkn)

		if posErr, ok := err.(PositionedErr); !ok {
			t.Errorf("%s: %v expected PositionedErr, got (%T) %v", tcase.input, err, err, tcase.output)
		} else if posErr.Pos != tcase.output.Pos || posErr.Near != tcase.output.Near || err.Error() != tcase.output.Error() {
			t.Errorf("%s: %v, want: %v", tcase.input, err, tcase.output)
		}
	}
}

func TestSubStr(t *testing.T) {

	validSQL := []struct {
		input  string
		output string
	}{{
		input: `select substr('foobar', 1) from t`,
	}, {
		input: "select substr(a, 1, 6) from t",
	}, {
		input:  "select substring(a, 1) from t",
		output: "select substr(a, 1) from t",
	}, {
		input:  "select substring(a, 1, 6) from t",
		output: "select substr(a, 1, 6) from t",
	}, {
		input:  "select substr(a from 1 for 6) from t",
		output: "select substr(a, 1, 6) from t",
	}, {
		input:  "select substring(a from 1 for 6) from t",
		output: "select substr(a, 1, 6) from t",
	}, {
		input:  `select substr("foo" from 1 for 2) from t`,
		output: `select substr('foo', 1, 2) from t`,
	}, {
		input:  `select substring("foo", 1, 2) from t`,
		output: `select substr('foo', 1, 2) from t`,
	}, {
		input:  `select substr(substr("foo" from 1 for 2), 1, 2) from t`,
		output: `select substr(substr('foo', 1, 2), 1, 2) from t`,
	}, {
		input:  `select substr(substring("foo", 1, 2), 3, 4) from t`,
		output: `select substr(substr('foo', 1, 2), 3, 4) from t`,
	}, {
		input:  `select substring(substr("foo", 1), 2) from t`,
		output: `select substr(substr('foo', 1), 2) from t`,
	}}

	for _, tcase := range validSQL {
		if tcase.output == "" {
			tcase.output = tcase.input
		}
		tree, err := Parse(tcase.input)
		if err != nil {
			t.Errorf("input: %s, err: %v", tcase.input, err)
			continue
		}
		out := String(tree)
		if out != tcase.output {
			t.Errorf("out: %s, want %s", out, tcase.output)
		}
	}
}

func TestLoadData(t *testing.T) {
	validSQL := []string{
		"load data from s3 'x.txt'",
		"load data from s3 manifest 'x.txt'",
		"load data from s3 file 'x.txt'",
		"load data infile 'x.txt' into table 'c'",
		"load data from s3 'x.txt' into table x"}

	for _, tcase := range validSQL {
		_, err := Parse(tcase)
		require.NoError(t, err)
	}
}

func TestCreateTable(t *testing.T) {
	createTableQueries := []struct {
		input, output string
	}{{
		// test all the data types and options
		input: `create table t (
	col_bit bit,
	col_tinyint tinyint auto_increment,
	col_tinyint3 tinyint(3) unsigned,
	col_smallint smallint,
	col_smallint4 smallint(4) zerofill,
	col_mediumint mediumint,
	col_mediumint5 mediumint(5) unsigned not null,
	col_int int,
	col_int10 int(10) not null,
	col_integer integer comment 'this is an integer',
	col_bigint bigint,
	col_bigint10 bigint(10) zerofill not null default 10,
	col_real real,
	col_real2 real(1,2) not null default 1.23,
	col_double double,
	col_double2 double(3,4) not null default 1.23,
	col_float float,
	col_float2 float(3,4) not null default 1.23,
	col_decimal decimal,
	col_decimal2 decimal(2),
	col_decimal3 decimal(2,3),
	col_numeric numeric,
	col_numeric2 numeric(2),
	col_numeric3 numeric(2,3),
	col_date date,
	col_time time,
	col_timestamp timestamp,
	col_datetime datetime,
	col_year year,
	col_char char,
	col_char2 char(2),
	col_char3 char(3) character set ascii,
	col_char4 char(4) character set ascii collate ascii_bin,
	col_varchar varchar,
	col_varchar2 varchar(2),
	col_varchar3 varchar(3) character set ascii,
	col_varchar4 varchar(4) character set ascii collate ascii_bin,
	col_binary binary,
	col_varbinary varbinary(10),
	col_tinyblob tinyblob,
	col_blob blob,
	col_mediumblob mediumblob,
	col_longblob longblob,
	col_tinytext tinytext,
	col_text text,
	col_mediumtext mediumtext,
	col_longtext longtext,
	col_text text character set ascii collate ascii_bin,
	col_json json,
	col_enum enum('a', 'b', 'c', 'd'),
	col_enum2 enum('a', 'b', 'c', 'd') character set ascii,
	col_enum3 enum('a', 'b', 'c', 'd') collate ascii_bin,
	col_enum4 enum('a', 'b', 'c', 'd') character set ascii collate ascii_bin,
	col_set set('a', 'b', 'c', 'd'),
	col_set2 set('a', 'b', 'c', 'd') character set ascii,
	col_set3 set('a', 'b', 'c', 'd') collate ascii_bin,
	col_set4 set('a', 'b', 'c', 'd') character set ascii collate ascii_bin,
	col_geometry1 geometry,
	col_geometry2 geometry not null,
	col_point1 point,
	col_point2 point not null,
	col_linestring1 linestring,
	col_linestring2 linestring not null,
	col_polygon1 polygon,
	col_polygon2 polygon not null,
	col_geometrycollection1 geometrycollection,
	col_geometrycollection2 geometrycollection not null,
	col_multipoint1 multipoint,
	col_multipoint2 multipoint not null,
	col_multilinestring1 multilinestring,
	col_multilinestring2 multilinestring not null,
	col_multipolygon1 multipolygon,
	col_multipolygon2 multipolygon not null
)`,
	},
		// test null columns
		{
			input: `create table foo (
	id int primary key,
	a varchar(255) null,
	b varchar(255) null default 'foo',
	c timestamp null default current_timestamp()
)`,
		},
		// test defining indexes separately
		{
			input: `create table t (
	id int auto_increment,
	username varchar,
	email varchar,
	full_name varchar,
	geom point not null,
	status_nonkeyword varchar,
	primary key (id),
	spatial key geom (geom),
	fulltext key fts (full_name),
	unique key by_username (username),
	unique key by_username2 (username),
	unique index by_username3 (username),
	index by_status (status_nonkeyword),
	key by_full_name (full_name)
)`,
		},
		// test that indexes support USING <id>
		{
			input: `create table t (
	id int auto_increment,
	username varchar,
	email varchar,
	full_name varchar,
	status_nonkeyword varchar,
	primary key (id) using BTREE,
	unique key by_username (username) using HASH,
	unique key by_username2 (username) using OTHER,
	unique index by_username3 (username) using XYZ,
	index by_status (status_nonkeyword) using PDQ,
	key by_full_name (full_name) using OTHER
)`,
		},
		// test other index options
		{
			input: `create table t (
	id int auto_increment,
	username varchar,
	email varchar,
	primary key (id) comment 'hi',
	unique key by_username (username) key_block_size 8,
	unique index by_username4 (username) comment 'hi' using BTREE,
	unique index by_username4 (username) using BTREE key_block_size 4 comment 'hi'
)`,
		},
		{
			input: `create table t1 (
	first_name varchar(10),
	last_name varchar(10),
	full_name varchar(255) character set utf8mb4 collate utf8mb4_0900_ai_ci as (concat(first_name, ' ', last_name)) virtual,
	middle_name varchar(255) character set utf8mb4 collate utf8mb4_0900_ai_ci default '' collate utf8mb4_bin
)`,
			output: `create table t1 (
	first_name varchar(10),
	last_name varchar(10),
	full_name varchar(255) character set utf8mb4 collate utf8mb4_0900_ai_ci as (concat(first_name, ' ', last_name)) virtual,
	middle_name varchar(255) character set utf8mb4 collate utf8mb4_bin default ''
)`,
		},
		{
			input: "create table t1 (`idb` varchar(36) CHARACTER SET utf8mb4 COLLATE utf8mb4_0900_ai_ci GENERATED ALWAYS AS (json_unquote(json_extract(`jsonobj`,_utf8mb4'$._id'))) STORED NOT NULL)",
			output: `create table t1 (
	idb varchar(36) character set utf8mb4 collate utf8mb4_0900_ai_ci as (json_unquote(json_extract(jsonobj, _utf8mb4 '$._id'))) stored not null
)`,
		},
		// multi-column indexes
		{
			input: `create table t (
	id int auto_increment,
	username varchar,
	email varchar,
	full_name varchar,
	a int,
	b int,
	c int,
	primary key (id, username),
	unique key by_abc (a, b, c),
	unique key (a, b, c),
	key by_email (email(10), username)
)`,
		},
		// foreign keys
		{
			input: `create table t (
	id int auto_increment,
	username varchar,
	k int,
	Z int,
	newCol int references simple (a),
	newCol int references simple (a) on delete restrict,
	newCol int references simple (a) on delete no action,
	newCol int references simple (a) on delete cascade on update set default,
	newCol int references simple (a) on delete set default on update set null,
	newCol int references simple (a) on delete set null on update restrict,
	newCol int references simple (a) on update no action,
	newCol int references simple (a) on update cascade,
	primary key (id, username),
	key by_email (email(10), username),
	constraint second_ibfk_1 foreign key (k, j) references simple (a, b),
	constraint second_ibfk_1 foreign key (k, j) references simple (a, b) on delete restrict,
	constraint second_ibfk_1 foreign key (k, j) references simple (a, b) on delete no action,
	constraint second_ibfk_1 foreign key (k, j) references simple (a, b) on delete cascade on update set default,
	constraint second_ibfk_1 foreign key (k, j) references simple (a, b) on delete set default on update set null,
	constraint second_ibfk_1 foreign key (k, j) references simple (a, b) on delete set null on update restrict,
	constraint second_ibfk_1 foreign key (k, j) references simple (a, b) on update no action,
	constraint second_ibfk_1 foreign key (k, j) references simple (a, b) on update cascade
)`,
		},
		// constraint name with spaces
		{
			input: `create table ` + "`" + `Post With Space` + "`" + ` (
	id int(11) not null auto_increment,
	user_id int(11) not null,
	primary key (id),
	unique key post_user_unique (user_id),
	constraint ` + "`" + `Post With Space_ibfk_1` + "`" + ` foreign key (user_id) references ` + "`" + `User` + "`" + ` (id)
) ENGINE Innodb`,
		},
		// table options
		{
			input: `create table t (
	id int auto_increment
) engine InnoDB,
  auto_increment 123,
  avg_row_length 1,
  charset utf8mb4,
  charset latin1,
  checksum 0,
  collate binary,
  collate ascii_bin,
  comment 'this is a comment',
  compression 'zlib',
  connection 'connect_string',
  data directory 'absolute path to directory',
  delay_key_write 1,
  encryption 'n',
  index directory 'absolute path to directory',
  insert_method no,
  key_block_size 1024,
  max_rows 100,
  min_rows 10,
  pack_keys 0,
  password 'sekret',
  row_format default,
  stats_auto_recalc default,
  stats_persistent 0,
  stats_sample_pages 1,
  tablespace tablespace_name storage disk,
  union (a, b, c),
  tablespace tablespace_name`,
		},
		// boolean columns
		{
			input: `create table t (
	bi bigint not null primary key,
	b1 bool not null,
	b2 boolean
)`,
		},
		{
			// test key_block_size
			input: `create table t (
	id int auto_increment,
	username varchar,
	unique key by_username (username) key_block_size 8,
	unique key by_username2 (username) key_block_size=8,
	unique by_username3 (username) key_block_size = 4
)`,
			output: `create table t (
	id int auto_increment,
	username varchar,
	unique key by_username (username) key_block_size 8,
	unique key by_username2 (username) key_block_size 8,
	unique key by_username3 (username) key_block_size 4
)`,
		}, {
			// test defaults
			input: `create table t (
	i1 int default 1,
	i2 int default null,
	f1 float default 1.23,
	s1 varchar default 'c',
	s2 varchar default 'this is a string',
	s3 varchar default null,
	s4 timestamp default current_timestamp,
	s5 bit(1) default B'0'
)`,
			output: `create table t (
	i1 int default 1,
	i2 int default null,
	f1 float default 1.23,
	s1 varchar default 'c',
	s2 varchar default 'this is a string',
	` + "`" + `s3` + "`" + ` varchar default null,
	s4 timestamp default current_timestamp(),
	s5 bit(1) default B'0'
)`,
		}, {
			// test non_reserved word in column name
			input: `create table t (
	repair int
)`,
			output: `create table t (
	` + "`" + `repair` + "`" + ` int
)`,
		}, {
			// test key field options
			input: `create table t (
	id int auto_increment primary key,
	username varchar unique key,
	email varchar unique,
	full_name varchar key,
	time1 timestamp on update current_timestamp,
	time2 timestamp default current_timestamp on update current_timestamp
)`,
			output: `create table t (
	id int auto_increment primary key,
	username varchar unique key,
	email varchar unique,
	full_name varchar key,
	time1 timestamp on update current_timestamp(),
	time2 timestamp default current_timestamp() on update current_timestamp()
)`,
		}, {
			// test current_timestamp with and without ()
			input: `create table t (
	time1 timestamp default current_timestamp,
	time2 timestamp default current_timestamp(),
	time3 timestamp default current_timestamp on update current_timestamp,
	time4 timestamp default current_timestamp() on update current_timestamp(),
	time5 timestamp(3) default current_timestamp(3) on update current_timestamp(3)
)`,
			output: `create table t (
	time1 timestamp default current_timestamp(),
	time2 timestamp default current_timestamp(),
	time3 timestamp default current_timestamp() on update current_timestamp(),
	time4 timestamp default current_timestamp() on update current_timestamp(),
	time5 timestamp(3) default current_timestamp(3) on update current_timestamp(3)
)`,
		}, {
			// test localtime with and without ()
			input: `create table t (
	time1 timestamp default localtime,
	time2 timestamp default localtime(),
	time3 timestamp default localtime on update localtime,
	time4 timestamp default localtime() on update localtime(),
	time5 timestamp(6) default localtime(6) on update localtime(6)
)`,
			output: `create table t (
	time1 timestamp default localtime(),
	time2 timestamp default localtime(),
	time3 timestamp default localtime() on update localtime(),
	time4 timestamp default localtime() on update localtime(),
	time5 timestamp(6) default localtime(6) on update localtime(6)
)`,
		}, {
			// test localtimestamp with and without ()
			input: `create table t (
	time1 timestamp default localtimestamp,
	time2 timestamp default localtimestamp(),
	time3 timestamp default localtimestamp on update localtimestamp,
	time4 timestamp default localtimestamp() on update localtimestamp(),
	time5 timestamp(1) default localtimestamp(1) on update localtimestamp(1)
)`,
			output: `create table t (
	time1 timestamp default localtimestamp(),
	time2 timestamp default localtimestamp(),
	time3 timestamp default localtimestamp() on update localtimestamp(),
	time4 timestamp default localtimestamp() on update localtimestamp(),
	time5 timestamp(1) default localtimestamp(1) on update localtimestamp(1)
)`,
		}, {
			input: `create table t1 (
	first_name varchar(10),
	last_name varchar(10),
	full_name varchar(255) as (concat(first_name, ' ', last_name))
)`, output: `create table t1 (
	first_name varchar(10),
	last_name varchar(10),
	full_name varchar(255) as (concat(first_name, ' ', last_name)) virtual
)`,
		}, {
			input: `create table t1 (id int, gnrtd int as (id+2) virtual)`,
			output: `create table t1 (
	id int,
	gnrtd int as (id + 2) virtual
)`,
		}, {
			input: `create table t1 (first_name varchar(10), last_name varchar(10),
	full_name varchar(255) generated always as (concat(first_name, ' ', last_name)))`,
			output: `create table t1 (
	first_name varchar(10),
	last_name varchar(10),
	full_name varchar(255) as (concat(first_name, ' ', last_name)) virtual
)`,
		}, {
			input: `create table t1 (first_name varchar(10), last_name varchar(10),
	full_name varchar(255) generated always as (concat(first_name, ' ', last_name)) not null )`,
			output: `create table t1 (
	first_name varchar(10),
	last_name varchar(10),
	full_name varchar(255) as (concat(first_name, ' ', last_name)) virtual not null
)`,
		}, {
			input: `create table t1 (first_name varchar(10), full_name varchar(255) as (concat(first_name, ' ', last_name)) null)`,
			output: `create table t1 (
	first_name varchar(10),
	full_name varchar(255) as (concat(first_name, ' ', last_name)) virtual null
)`,
		}, {
			input: `create table t1 (first_name varchar(10), full_name varchar(255) as (concat(first_name, ' ', last_name)) unique)`,
			output: `create table t1 (
	first_name varchar(10),
	full_name varchar(255) as (concat(first_name, ' ', last_name)) virtual unique
)`,
		}, {
			input: `create table t1 (first_name varchar(10), full_name varchar(255) as (concat(first_name, ' ', last_name)) unique key)`,
			output: `create table t1 (
	first_name varchar(10),
	full_name varchar(255) as (concat(first_name, ' ', last_name)) virtual unique key
)`,
		}, {
			input: `create table t1 (first_name varchar(10), full_name varchar(255) as (concat(first_name, ' ', last_name)) key)`,
			output: `create table t1 (
	first_name varchar(10),
	full_name varchar(255) as (concat(first_name, ' ', last_name)) virtual key
)`,
		}, {
			input: `create table t1 (first_name varchar(10), full_name varchar(255) as (concat(first_name, ' ', last_name)) primary key)`,
			output: `create table t1 (
	first_name varchar(10),
	full_name varchar(255) as (concat(first_name, ' ', last_name)) virtual primary key
)`,
		}, {
			input: `create table t1 (first_name varchar(10), full_name varchar(255) as (concat(first_name, ' ', last_name)) comment 'hello world')`,
			output: `create table t1 (
	first_name varchar(10),
	full_name varchar(255) as (concat(first_name, ' ', last_name)) virtual comment 'hello world'
)`,
		}, {
			input: `create table non_reserved_keyword (id int(11)) ENGINE = MEMORY`,
			output: `create table non_reserved_keyword (
	id int(11)
) ENGINE MEMORY`,
		}, {
			input: `create table non_reserved_keyword (id int(11)) ENGINE = MEDIUMTEXT`,
			output: `create table non_reserved_keyword (
	id int(11)
) ENGINE MEDIUMTEXT`,
		}, {
			input: `create table t1 (id int(11)) ENGINE = FOOBAR`,
			output: `create table t1 (
	id int(11)
) ENGINE FOOBAR`,
		},
		// partitions
		{
			input: `
CREATE TABLE employees (
    id INT NOT NULL,
    fname VARCHAR(30),
    lname VARCHAR(30),
    hired DATE NOT NULL DEFAULT '1970-01-01',
    separated DATE NOT NULL DEFAULT '9999-12-31',
    job_code INT NOT NULL,
    store_id INT NOT NULL
)
PARTITION BY RANGE (store_id) (
    PARTITION p0 VALUES LESS THAN (6),
    PARTITION p1 VALUES LESS THAN (11),
    PARTITION p2 VALUES LESS THAN (16),
    PARTITION p3 VALUES LESS THAN (21)
)`,
			output: `create table employees (
	id INT not null,
	fname VARCHAR(30),
	lname VARCHAR(30),
	hired DATE not null default '1970-01-01',
	separated DATE not null default '9999-12-31',
	job_code INT not null,
	store_id INT not null
) partition by range (store_id) (partition p0 values less than (6), partition p1 values less than (11), partition p2 values less than (16), partition p3 values less than (21))`,
		},
		{
			input: `CREATE TABLE employees (
    id INT NOT NULL,
    fname VARCHAR(30),
    lname VARCHAR(30),
    hired DATE NOT NULL DEFAULT '1970-01-01',
    separated DATE NOT NULL DEFAULT '9999-12-31',
    job_code INT NOT NULL,
    store_id INT NOT NULL
)
PARTITION BY RANGE (store_id) (
    PARTITION p0 VALUES LESS THAN (6),
    PARTITION p1 VALUES LESS THAN (11),
    PARTITION p2 VALUES LESS THAN (16),
    PARTITION p3 VALUES LESS THAN MAXVALUE
)`,
			output: `create table employees (
	id INT not null,
	fname VARCHAR(30),
	lname VARCHAR(30),
	hired DATE not null default '1970-01-01',
	separated DATE not null default '9999-12-31',
	job_code INT not null,
	store_id INT not null
) partition by range (store_id) (partition p0 values less than (6), partition p1 values less than (11), partition p2 values less than (16), partition p3 values less than maxvalue)`,
		},
		{
			input: `CREATE TABLE employees (
    id INT NOT NULL,
    fname VARCHAR(30),
    lname VARCHAR(30),
    hired DATE NOT NULL DEFAULT '1970-01-01',
    separated DATE NOT NULL DEFAULT '9999-12-31',
    job_code INT NOT NULL,
    store_id INT NOT NULL
)
PARTITION BY RANGE (job_code) (
    PARTITION p0 VALUES LESS THAN (100),
    PARTITION p1 VALUES LESS THAN (1000),
    PARTITION p2 VALUES LESS THAN (10000)
)`,
			output: `create table employees (
	id INT not null,
	fname VARCHAR(30),
	lname VARCHAR(30),
	hired DATE not null default '1970-01-01',
	separated DATE not null default '9999-12-31',
	job_code INT not null,
	store_id INT not null
) partition by range (job_code) (partition p0 values less than (100), partition p1 values less than (1000), partition p2 values less than (10000))`,
		},
		{
			input: `CREATE TABLE employees (
    id INT NOT NULL,
    fname VARCHAR(30),
    lname VARCHAR(30),
    hired DATE NOT NULL DEFAULT '1970-01-01',
    separated DATE NOT NULL DEFAULT '9999-12-31',
    job_code INT,
    store_id INT
)
PARTITION BY RANGE ( YEAR(separated) ) (
    PARTITION p0 VALUES LESS THAN (1991),
    PARTITION p1 VALUES LESS THAN (1996),
    PARTITION p2 VALUES LESS THAN (2001),
    PARTITION p3 VALUES LESS THAN MAXVALUE
)`,
			output: `create table employees (
	id INT not null,
	fname VARCHAR(30),
	lname VARCHAR(30),
	hired DATE not null default '1970-01-01',
	separated DATE not null default '9999-12-31',
	job_code INT,
	store_id INT
) partition by range (YEAR(separated)) (partition p0 values less than (1991), partition p1 values less than (1996), partition p2 values less than (2001), partition p3 values less than maxvalue)`,
		},
		{
			input: `CREATE TABLE quarterly_report_status (
    report_id INT NOT NULL,
    report_status VARCHAR(20) NOT NULL,
    report_updated TIMESTAMP NOT NULL DEFAULT CURRENT_TIMESTAMP ON UPDATE CURRENT_TIMESTAMP
)
PARTITION BY RANGE ( UNIX_TIMESTAMP(report_updated) ) (
    PARTITION p0 VALUES LESS THAN ( UNIX_TIMESTAMP('2008-01-01 00:00:00') ),
    PARTITION p1 VALUES LESS THAN ( UNIX_TIMESTAMP('2008-04-01 00:00:00') ),
    PARTITION p2 VALUES LESS THAN ( UNIX_TIMESTAMP('2008-07-01 00:00:00') ),
    PARTITION p3 VALUES LESS THAN ( UNIX_TIMESTAMP('2008-10-01 00:00:00') ),
    PARTITION p4 VALUES LESS THAN ( UNIX_TIMESTAMP('2009-01-01 00:00:00') ),
    PARTITION p5 VALUES LESS THAN ( UNIX_TIMESTAMP('2009-04-01 00:00:00') ),
    PARTITION p6 VALUES LESS THAN ( UNIX_TIMESTAMP('2009-07-01 00:00:00') ),
    PARTITION p7 VALUES LESS THAN ( UNIX_TIMESTAMP('2009-10-01 00:00:00') ),
    PARTITION p8 VALUES LESS THAN ( UNIX_TIMESTAMP('2010-01-01 00:00:00') ),
    PARTITION p9 VALUES LESS THAN (MAXVALUE)
)`,
			output: `create table quarterly_report_status (
	report_id INT not null,
	report_status VARCHAR(20) not null,
	report_updated TIMESTAMP not null default current_timestamp() on update current_timestamp()
) partition by range (UNIX_TIMESTAMP(report_updated)) (partition p0 values less than (UNIX_TIMESTAMP('2008-01-01 00:00:00')), partition p1 values less than (UNIX_TIMESTAMP('2008-04-01 00:00:00')), partition p2 values less than (UNIX_TIMESTAMP('2008-07-01 00:00:00')), partition p3 values less than (UNIX_TIMESTAMP('2008-10-01 00:00:00')), partition p4 values less than (UNIX_TIMESTAMP('2009-01-01 00:00:00')), partition p5 values less than (UNIX_TIMESTAMP('2009-04-01 00:00:00')), partition p6 values less than (UNIX_TIMESTAMP('2009-07-01 00:00:00')), partition p7 values less than (UNIX_TIMESTAMP('2009-10-01 00:00:00')), partition p8 values less than (UNIX_TIMESTAMP('2010-01-01 00:00:00')), partition p9 values less than maxvalue)`,
		},
		{
			input: `CREATE TABLE quarterly_report_status (
    report_id INT NOT NULL,
    report_status VARCHAR(20) NOT NULL,
    report_updated TIMESTAMP NOT NULL DEFAULT CURRENT_TIMESTAMP ON UPDATE CURRENT_TIMESTAMP
)
PARTITION BY RANGE ( UNIX_TIMESTAMP(report_updated) ) (
    PARTITION p0 VALUES LESS THAN ( UNIX_TIMESTAMP('2008-01-01 00:00:00') ),
    PARTITION p1 VALUES LESS THAN ( UNIX_TIMESTAMP('2008-04-01 00:00:00') ),
    PARTITION p2 VALUES LESS THAN ( UNIX_TIMESTAMP('2008-07-01 00:00:00') ),
    PARTITION p3 VALUES LESS THAN ( UNIX_TIMESTAMP('2008-10-01 00:00:00') ),
    PARTITION p4 VALUES LESS THAN ( UNIX_TIMESTAMP('2009-01-01 00:00:00') ),
    PARTITION p5 VALUES LESS THAN ( UNIX_TIMESTAMP('2009-04-01 00:00:00') ),
    PARTITION p6 VALUES LESS THAN ( UNIX_TIMESTAMP('2009-07-01 00:00:00') ),
    PARTITION p7 VALUES LESS THAN ( UNIX_TIMESTAMP('2009-10-01 00:00:00') ),
    PARTITION p8 VALUES LESS THAN ( UNIX_TIMESTAMP('2010-01-01 00:00:00') ),
    PARTITION p9 VALUES LESS THAN (MAXVALUE)
)`,
			output: `create table quarterly_report_status (
	report_id INT not null,
	report_status VARCHAR(20) not null,
	report_updated TIMESTAMP not null default current_timestamp() on update current_timestamp()
) partition by range (UNIX_TIMESTAMP(report_updated)) (partition p0 values less than (UNIX_TIMESTAMP('2008-01-01 00:00:00')), partition p1 values less than (UNIX_TIMESTAMP('2008-04-01 00:00:00')), partition p2 values less than (UNIX_TIMESTAMP('2008-07-01 00:00:00')), partition p3 values less than (UNIX_TIMESTAMP('2008-10-01 00:00:00')), partition p4 values less than (UNIX_TIMESTAMP('2009-01-01 00:00:00')), partition p5 values less than (UNIX_TIMESTAMP('2009-04-01 00:00:00')), partition p6 values less than (UNIX_TIMESTAMP('2009-07-01 00:00:00')), partition p7 values less than (UNIX_TIMESTAMP('2009-10-01 00:00:00')), partition p8 values less than (UNIX_TIMESTAMP('2010-01-01 00:00:00')), partition p9 values less than maxvalue)`,
		},
		{
			input: `CREATE TABLE members (
    firstname VARCHAR(25) NOT NULL,
    lastname VARCHAR(25) NOT NULL,
    username VARCHAR(16) NOT NULL,
    email VARCHAR(35),
    joined DATE NOT NULL
)
PARTITION BY RANGE COLUMNS(joined) (
    PARTITION p0 VALUES LESS THAN ('1960-01-01'),
    PARTITION p1 VALUES LESS THAN ('1970-01-01'),
    PARTITION p2 VALUES LESS THAN ('1980-01-01'),
    PARTITION p3 VALUES LESS THAN ('1990-01-01'),
    PARTITION p4 VALUES LESS THAN MAXVALUE
)`,
			output: `create table members (
	firstname VARCHAR(25) not null,
	lastname VARCHAR(25) not null,
	username VARCHAR(16) not null,
	email VARCHAR(35),
	joined DATE not null
) partition by range columns (joined) (partition p0 values less than ('1960-01-01'), partition p1 values less than ('1970-01-01'), partition p2 values less than ('1980-01-01'), partition p3 values less than ('1990-01-01'), partition p4 values less than maxvalue)`,
		},
		{
			input: `CREATE TABLE ti (id INT, amount DECIMAL(7,2), tr_date DATE)
    ENGINE=INNODB
    PARTITION BY HASH( MONTH(tr_date) )
    PARTITIONS 6`,
			output: `create table ti (
	id INT,
	amount DECIMAL(7,2),
	tr_date DATE
) ENGINE INNODB partition by hash (MONTH(tr_date)) partitions 6`,
		},
		{
			input: `CREATE TABLE members (
    firstname VARCHAR(25) NOT NULL,
    lastname VARCHAR(25) NOT NULL,
    username VARCHAR(16) NOT NULL,
    email VARCHAR(35),
    joined DATE NOT NULL
)
PARTITION BY KEY(joined)
PARTITIONS 6`,
			output: `create table members (
	firstname VARCHAR(25) not null,
	lastname VARCHAR(25) not null,
	username VARCHAR(16) not null,
	email VARCHAR(35),
	joined DATE not null
) partition by key (joined) partitions 6`,
		},
		{
			input: `CREATE TABLE t2 (val INT)
	PARTITION BY LIST(val)(
	PARTITION mypart VALUES IN (1,3,5),
	PARTITION MyPart VALUES IN (2,4,6)
)`,
			output: `create table t2 (
	val INT
) partition by list (val) (partition mypart values in (1, 3, 5), partition MyPart values in (2, 4, 6))`,
		},
		{
			input: `create table t1 (id int primary key) partition by list (id) (partition p1 values in(11,21), partition p2 values in (12,22))`,
			output: `create table t1 (
	id int primary key
) partition by list (id) (partition p1 values in (11, 21), partition p2 values in (12, 22))`,
		},
	}
	for _, test := range createTableQueries {
		sql := strings.TrimSpace(test.input)
		t.Run(sql, func(t *testing.T) {
			tree, err := ParseStrictDDL(sql)
			require.NoError(t, err)
			got := String(tree)
			expected := test.output
			if expected == "" {
				expected = sql
			}
			require.Equal(t, expected, got)
		})
	}
}

func TestOne(t *testing.T) {
	testOne := struct {
		input, output string
	}{
		input:  "",
		output: "",
	}
	if testOne.input == "" {
		return
	}
	sql := strings.TrimSpace(testOne.input)
	tree, err := Parse(sql)
	require.NoError(t, err)
	got := String(tree)
	expected := testOne.output
	if expected == "" {
		expected = sql
	}
	require.Equal(t, expected, got)
}

func TestCreateTableLike(t *testing.T) {
	normal := "create table a like b"
	testCases := []struct {
		input  string
		output string
	}{
		{
			"create table a like b",
			normal,
		},
		{
			"create table a (like b)",
			normal,
		},
		{
			"create table ks.a like unsharded_ks.b",
			"create table ks.a like unsharded_ks.b",
		},
	}
	for _, tcase := range testCases {
		tree, err := ParseStrictDDL(tcase.input)
		if err != nil {
			t.Errorf("input: %s, err: %v", tcase.input, err)
			continue
		}
		assert.True(t, tree.(*CreateTable).FullyParsed)
		if got, want := String(tree.(*CreateTable)), tcase.output; got != want {
			t.Errorf("Parse(%s):\n%s, want\n%s", tcase.input, got, want)
		}
	}
}

func TestCreateTableEscaped(t *testing.T) {
	testCases := []struct {
		input  string
		output string
	}{{
		input: "create table `a`(`id` int, primary key(`id`))",
		output: "create table a (\n" +
			"\tid int,\n" +
			"\tprimary key (id)\n" +
			")",
	}, {
		input: "create table `insert`(`update` int, primary key(`delete`))",
		output: "create table `insert` (\n" +
			"\t`update` int,\n" +
			"\tprimary key (`delete`)\n" +
			")",
	}}
	for _, tcase := range testCases {
		tree, err := ParseStrictDDL(tcase.input)
		if err != nil {
			t.Errorf("input: %s, err: %v", tcase.input, err)
			continue
		}
		if got, want := String(tree.(*CreateTable)), tcase.output; got != want {
			t.Errorf("Parse(%s):\n%s, want\n%s", tcase.input, got, want)
		}
	}
}

var (
	invalidSQL = []struct {
		input        string
		output       string
		excludeMulti bool // Don't use in the ParseNext multi-statement parsing tests.
	}{{
		input:  "select : from t",
		output: "syntax error at position 9 near ':'",
	}, {
		input:  "execute stmt using 1;",
		output: "syntax error at position 21 near '1'",
	}, {
		input:  "PREPARE stmt FROM a;",
		output: "syntax error at position 20 near 'a'",
	}, {
		input:  "PREPARE stmt FROM @@a;",
		output: "syntax error at position 22 near 'a'",
	}, {
		input:  "select x'78 from t",
		output: "syntax error at position 12 near '78'",
	}, {
		input:  "select x'777' from t",
		output: "syntax error at position 14 near '777'",
	}, {
		input:  "select * from t where :1 = 2",
		output: "syntax error at position 24 near ':'",
	}, {
		input:  "select * from t where :. = 2",
		output: "syntax error at position 24 near ':'",
	}, {
		input:  "select * from t where ::1 = 2",
		output: "syntax error at position 25 near '::'",
	}, {
		input:  "select * from t where ::. = 2",
		output: "syntax error at position 25 near '::'",
	}, {
		input:  "update a set c = values(1)",
		output: "syntax error at position 26 near '1'",
	}, {
		input: "select(F(F(F(F(F(F(F(F(F(F(F(F(F(F(F(F(F(F(F(F(F(F" +
			"(F(F(F(F(F(F(F(F(F(F(F(F(F(F(F(F(F(F(F(F(F(F(F(F(F(F(F(" +
			"F(F(F(F(F(F(F(F(F(F(F(F(F(F(F(F(F(F(F(F(F(F(F(F(F(F(F(F" +
			"(F(F(F(F(F(F(F(F(F(F(F(F(F(F(F(F(F(F(F(F(F(F(F(F(F(F(F(" +
			"F(F(F(F(F(F(F(F(F(F(F(F(F(F(F(F(F(F(F(F(F(F(F(F(F(F(F(F" +
			"(F(F(F(F(F(F(F(F(F(F(F(F(F(F(F(F(F(F(F(F(F(F(F(F(F(F(F(" +
			"F(F(F(F(F(F(F(F(F(F(F(F(F(F(F(F(F(F(F(F(F(F(F(F(F(F(F(F" +
			"(F(F(F(F(F(F(F(F(F(F(F(F(",
		output: "max nesting level reached at position 406",
	}, {
		input: "select(F(F(F(F(F(F(F(F(F(F(F(F(F(F(F(F(F(F(F(F(F(F" +
			"(F(F(F(F(F(F(F(F(F(F(F(F(F(F(F(F(F(F(F(F(F(F(F(F(F(F(F(" +
			"F(F(F(F(F(F(F(F(F(F(F(F(F(F(F(F(F(F(F(F(F(F(F(F(F(F(F(F" +
			"(F(F(F(F(F(F(F(F(F(F(F(F(F(F(F(F(F(F(F(F(F(F(F(F(F(F(F(" +
			"F(F(F(F(F(F(F(F(F(F(F(F(F(F(F(F(F(F(F(F(F(F(F(F(F(F(F(F" +
			"(F(F(F(F(F(F(F(F(F(F(F(F(F(F(F(F(F(F(F(F(F(F(F(F(F(F(F(" +
			"F(F(F(F(F(F(F(F(F(F(F(F(F(F(F(F(F(F(F(F(F(F(F(F(F(F(F(F" +
			"(F(F(F(F(F(F(F(F(F(F(F(",
		output: "syntax error at position 404",
	}, {
		// This construct is considered invalid due to a grammar conflict.
		input:  "insert into a select * from b join c on duplicate key update d=e",
		output: "syntax error at position 54 near 'key'",
	}, {
		input:  "select * from a left join b",
		output: "syntax error at position 28",
	}, {
		input:  "select * from a natural join b on c = d",
		output: "syntax error at position 34 near 'on'",
	}, {
		input:  "select * from a natural join b using (c)",
		output: "syntax error at position 37 near 'using'",
	}, {
		input:  "select next id from a",
		output: "expecting value after next at position 15 near 'id'",
	}, {
		input:  "select next 1+1 values from a",
		output: "syntax error at position 15",
	}, {
		input:  "insert into a values (select * from b)",
		output: "syntax error at position 29 near 'select'",
	}, {
		input:  "select database",
		output: "syntax error at position 16",
	}, {
		input:  "select mod from t",
		output: "syntax error at position 16 near 'from'",
	}, {
		input:  "select 1 from t where div 5",
		output: "syntax error at position 26 near 'div'",
	}, {
		input:  "select 1 from t where binary",
		output: "syntax error at position 29",
	}, {
		input:  "select match(a1, a2) against ('foo' in boolean mode with query expansion) from t",
		output: "syntax error at position 57 near 'with'",
	}, {
		input:  "select /* reserved keyword as unqualified column */ * from t where key = 'test'",
		output: "syntax error at position 71 near 'key'",
	}, {
		input:  "select /* vitess-reserved keyword as unqualified column */ * from t where escape = 'test'",
		output: "syntax error at position 81 near 'escape'",
	}, {
		input:  "select /* straight_join using */ 1 from t1 straight_join t2 using (a)",
		output: "syntax error at position 66 near 'using'",
	}, {
		input:        "select 'aa",
		output:       "syntax error at position 11 near 'aa'",
		excludeMulti: true,
	}, {
		input:        "select 'aa\\",
		output:       "syntax error at position 12 near 'aa'",
		excludeMulti: true,
	}, {
		input:        "select /* aa",
		output:       "syntax error at position 13 near '/* aa'",
		excludeMulti: true,
	}, {
		// This is a valid MySQL query but does not yet work with Vitess.
		// The problem is that the tokenizer takes .3 as a single token which causes parsing error
		// We should instead be using . as a separate token and then 3t2 as an identifier.
		// This highlights another problem, the tokenization has to be aware of the context of parsing!
		// Since in an alternate query like `select .3e3t`, we should use .3e3 as a single token FLOAT and then t as ID.
		input:        "create table 2t.3t2 (c1 bigint not null, c2 text, primary key(c1))",
		output:       "syntax error at position 18 near '.3'",
		excludeMulti: true,
	}}
)

func TestErrors(t *testing.T) {
	for _, tcase := range invalidSQL {
		t.Run(tcase.input, func(t *testing.T) {
			_, err := ParseStrictDDL(tcase.input)
			require.Error(t, err, tcase.output)
			require.Equal(t, err.Error(), tcase.output)
		})
	}
}

// TestSkipToEnd tests that the skip to end functionality
// does not skip past a ';'. If any tokens exist after that, Parse
// should return an error.
func TestSkipToEnd(t *testing.T) {
	testcases := []struct {
		input  string
		output string
	}{{
		// This is the case where the partial ddl will be reset
		// because of a premature ';'.
		input:  "create table a(id; select * from t",
		output: "syntax error at position 19",
	}, {
		// Partial DDL should get reset for valid DDLs also.
		input:  "create table a(id int); select * from t",
		output: "syntax error at position 31 near 'select'",
	}, {
		// Partial DDL does not get reset here. But we allow the
		// DDL only if there are no new tokens after skipping to end.
		input:  "create table a bb cc; select * from t",
		output: "extra characters encountered after end of DDL: 'select'",
	}, {
		// Test that we don't step at ';' inside strings.
		input:  "create table a bb 'a;'; select * from t",
		output: "extra characters encountered after end of DDL: 'select'",
	}}
	for _, tcase := range testcases {
		_, err := Parse(tcase.input)
		if err == nil || err.Error() != tcase.output {
			t.Errorf("%s: %v, want %s", tcase.input, err, tcase.output)
		}
	}
}

func loadQueries(t testing.TB, filename string) (queries []string) {
	file, err := os.Open(path.Join("testdata", filename))
	require.NoError(t, err)
	defer file.Close()

	var read io.Reader
	if strings.HasSuffix(filename, ".gz") {
		gzread, err := gzip.NewReader(file)
		if err != nil {
			t.Fatal(err)
		}
		defer gzread.Close()
		read = gzread
	} else {
		read = file
	}

	scanner := bufio.NewScanner(read)
	for scanner.Scan() {
		queries = append(queries, scanner.Text())
	}
	return queries
}

func TestParseDjangoQueries(t *testing.T) {
	for _, query := range loadQueries(t, "django_queries.txt") {
		_, err := Parse(query)
		if err != nil {
			t.Errorf("failed to parse %q: %v", query, err)
		}
	}
}

func TestParseLobstersQueries(t *testing.T) {
	for _, query := range loadQueries(t, "lobsters.sql.gz") {
		_, err := Parse(query)
		if err != nil {
			t.Errorf("failed to parse %q: %v", query, err)
		}
	}
}

func BenchmarkParseTraces(b *testing.B) {
	for _, trace := range []string{"django_queries.txt", "lobsters.sql.gz"} {
		b.Run(trace, func(b *testing.B) {
			queries := loadQueries(b, trace)
			if len(queries) > 10000 {
				queries = queries[:10000]
			}
			b.ResetTimer()
			b.ReportAllocs()

			for i := 0; i < b.N; i++ {
				for _, query := range queries {
					_, err := Parse(query)
					if err != nil {
						b.Fatal(err)
					}
				}
			}
		})
	}

}

func BenchmarkParseStress(b *testing.B) {
	const (
		sql1 = "select 'abcd', 20, 30.0, eid from a where 1=eid and name='3'"
		sql2 = "select aaaa, bbb, ccc, ddd, eeee, ffff, gggg, hhhh, iiii from tttt, ttt1, ttt3 where aaaa = bbbb and bbbb = cccc and dddd+1 = eeee group by fff, gggg having hhhh = iiii and iiii = jjjj order by kkkk, llll limit 3, 4"
	)

	for i, sql := range []string{sql1, sql2} {
		b.Run(fmt.Sprintf("sql%d", i), func(b *testing.B) {
			var buf bytes.Buffer
			buf.WriteString(sql)
			querySQL := buf.String()
			b.ReportAllocs()
			b.ResetTimer()

			for i := 0; i < b.N; i++ {
				_, err := Parse(querySQL)
				if err != nil {
					b.Fatal(err)
				}
			}
		})
	}
}

func BenchmarkParse3(b *testing.B) {
	largeQueryBenchmark := func(b *testing.B, escape bool) {
		b.Helper()

		// benchQuerySize is the approximate size of the query.
		benchQuerySize := 1000000

		// Size of value is 1/10 size of query. Then we add
		// 10 such values to the where clause.
		var baseval bytes.Buffer
		for i := 0; i < benchQuerySize/100; i++ {
			// Add an escape character: This will force the upcoming
			// tokenizer improvement to still create a copy of the string.
			// Then we can see if avoiding the copy will be worth it.
			if escape {
				baseval.WriteString("\\'123456789")
			} else {
				baseval.WriteString("123456789")
			}
		}

		var buf bytes.Buffer
		buf.WriteString("select a from t1 where v = 1")
		for i := 0; i < 10; i++ {
			fmt.Fprintf(&buf, " and v%d = \"%d%s\"", i, i, baseval.String())
		}
		benchQuery := buf.String()
		b.ResetTimer()
		b.ReportAllocs()

		for i := 0; i < b.N; i++ {
			if _, err := Parse(benchQuery); err != nil {
				b.Fatal(err)
			}
		}
	}

	b.Run("normal", func(b *testing.B) {
		largeQueryBenchmark(b, false)
	})

	b.Run("escaped", func(b *testing.B) {
		largeQueryBenchmark(b, true)
	})
}

func TestValidUnionCases(t *testing.T) {
	testOutputTempDir, err := os.MkdirTemp("", "parse_test")
	require.NoError(t, err)
	defer func() {
		if !t.Failed() {
			os.RemoveAll(testOutputTempDir)
		}
	}()

	testFile(t, "union_cases.txt", testOutputTempDir)
}

func TestValidSelectCases(t *testing.T) {
	testOutputTempDir, err := os.MkdirTemp("", "parse_test")
	require.NoError(t, err)
	defer func() {
		if !t.Failed() {
			os.RemoveAll(testOutputTempDir)
		}
	}()

	testFile(t, "select_cases.txt", testOutputTempDir)
}

type testCase struct {
	file     string
	lineno   int
	input    string
	output   string
	errStr   string
	comments string
}

func escapeNewLines(in string) string {
	return strings.ReplaceAll(in, "\n", "\\n")
}

func testFile(t *testing.T, filename, tempDir string) {
	t.Run(filename, func(t *testing.T) {
		fail := false
		expected := strings.Builder{}
		for tcase := range iterateExecFile(filename) {
			t.Run(fmt.Sprintf("%d : %s", tcase.lineno, tcase.comments), func(t *testing.T) {
				if tcase.output == "" && tcase.errStr == "" {
					tcase.output = tcase.input
				}
				expected.WriteString(fmt.Sprintf("%sINPUT\n%s\nEND\n", tcase.comments, escapeNewLines(tcase.input)))
				tree, err := Parse(tcase.input)
				if tcase.errStr != "" {
					errPresent := ""
					if err != nil {
						errPresent = err.Error()
					}
					expected.WriteString(fmt.Sprintf("ERROR\n%s\nEND\n", escapeNewLines(errPresent)))
					if err == nil || tcase.errStr != err.Error() {
						fail = true
						t.Errorf("File: %s, Line: %d\nDiff:\n%s\n[%s] \n[%s]", filename, tcase.lineno, cmp.Diff(tcase.errStr, errPresent), tcase.errStr, errPresent)
					}
				} else {
					if err != nil {
						expected.WriteString(fmt.Sprintf("ERROR\n%s\nEND\n", escapeNewLines(err.Error())))
						fail = true
						t.Errorf("File: %s, Line: %d\nDiff:\n%s\n[%s] \n[%s]", filename, tcase.lineno, cmp.Diff(tcase.errStr, err.Error()), tcase.errStr, err.Error())
					} else {
						out := String(tree)
						expected.WriteString(fmt.Sprintf("OUTPUT\n%s\nEND\n", escapeNewLines(out)))
						if tcase.output != out {
							fail = true
							t.Errorf("Parsing failed. \nExpected/Got:\n%s\n%s", tcase.output, out)
						}
					}
				}
			})
		}

		if fail && tempDir != "" {
			gotFile := fmt.Sprintf("%s/%s", tempDir, filename)
			_ = os.WriteFile(gotFile, []byte(strings.TrimSpace(expected.String())+"\n"), 0644)
			fmt.Println(fmt.Sprintf("Errors found in parse tests. If the output is correct, run `cp %s/* testdata/` to update test expectations", tempDir)) // nolint
		}
	})
}

func iterateExecFile(name string) (testCaseIterator chan testCase) {
	name = locateFile(name)
	fd, err := os.OpenFile(name, os.O_RDONLY, 0)
	if err != nil {
		panic(fmt.Sprintf("Could not open file %s", name))
	}

	testCaseIterator = make(chan testCase)
	var comments string
	go func() {
		defer close(testCaseIterator)

		r := bufio.NewReader(fd)
		lineno := 0
		var output string
		var returnTypeNumber int
		var input string
		for {
			input, lineno, _ = parsePartial(r, []string{"INPUT"}, lineno, name)
			if input == "" && lineno == 0 {
				break
			}
			output, lineno, returnTypeNumber = parsePartial(r, []string{"OUTPUT", "ERROR"}, lineno, name)
			var errStr string
			if returnTypeNumber == 1 {
				errStr = output
				output = ""
			}
			testCaseIterator <- testCase{
				file:     name,
				lineno:   lineno,
				input:    input,
				comments: comments,
				output:   output,
				errStr:   errStr,
			}
			comments = ""
		}
	}()
	return testCaseIterator
}

func parsePartial(r *bufio.Reader, readType []string, lineno int, fileName string) (string, int, int) {
	returnTypeNumber := -1
	for {
		binput, err := r.ReadBytes('\n')
		if err != nil {
			if err != io.EOF {
				panic(fmt.Errorf("error reading file %s: line %d: %s", fileName, lineno, err.Error()))
			}
			return "", 0, 0
		}
		lineno++
		input := string(binput)
		input = strings.TrimSpace(input)
		if input == "" || input == "\n" {
			continue
		}
		for i, str := range readType {
			if input == str {
				returnTypeNumber = i
				break
			}
		}
		if returnTypeNumber != -1 {
			break
		}
		panic(fmt.Errorf("error reading file %s: line %d: %s - Expected keyword", fileName, lineno, err.Error()))
	}
	input := ""
	for {
		l, err := r.ReadBytes('\n')
		lineno++
		if err != nil {
			panic(fmt.Sprintf("error reading file %s line# %d: %s", fileName, lineno, err.Error()))
		}
		str := strings.TrimSpace(string(l))
		if str == "END" {
			break
		}
		if input == "" {
			input += str
		} else {
			input += str + "\n"
		}
	}
	return input, lineno, returnTypeNumber
}

func locateFile(name string) string {
	return "testdata/" + name
}<|MERGE_RESOLUTION|>--- conflicted
+++ resolved
@@ -2327,7 +2327,6 @@
 		input:  "SELECT TRIM(BOTH 'a' FROM 'abc')",
 		output: "select trim(both 'a' from 'abc') from dual",
 	}, {
-<<<<<<< HEAD
 		input:  "SELECT JSON_ARRAY()",
 		output: "select json_array() from dual",
 	}, {
@@ -2363,13 +2362,12 @@
 	}, {
 		input:  "SELECT JSON_QUOTE('null'), JSON_QUOTE('\"null\"');\n",
 		output: "select json_quote('null'), json_quote('\\\"null\\\"') from dual",
-=======
+	}, {
 		input:  "select t1.a, dt.a from t1, lateral (select t1.a+t2.a as a from t2) dt",
 		output: "select t1.a, dt.a from t1, lateral (select t1.a + t2.a as a from t2) as dt",
 	}, {
 		input:  "select b from v1 vq1, lateral (select count(*) from v1 vq2 having vq1.b = 3) dt",
 		output: "select b from v1 as vq1, lateral (select count(*) from v1 as vq2 having vq1.b = 3) as dt",
->>>>>>> 8b1f48c6
 	}}
 )
 
@@ -2474,7 +2472,6 @@
 		input: "select 1, next value from seq",
 		err:   "syntax error",
 	}, {
-<<<<<<< HEAD
 		input: "SELECT JSON_ARRAY(1,)",
 		err:   "syntax error at position 22",
 	}, {
@@ -2489,10 +2486,9 @@
 	}, {
 		input: "SELECT JSON_QUOTE()",
 		err:   "syntax error at position 20",
-=======
+	}, {
 		input: "select from t1, lateral (with qn as (select t1.a) select (select max(a) from qn)) as dt",
 		err:   "syntax error at position 12 near 'from'",
->>>>>>> 8b1f48c6
 	}}
 
 	for _, tcase := range invalidSQL {
