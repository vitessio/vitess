--- conflicted
+++ resolved
@@ -2546,7 +2546,6 @@
 		input:  "select b from v1 vq1, lateral (select count(*) from v1 vq2 having vq1.b = 3) dt",
 		output: "select b from v1 as vq1, lateral (select count(*) from v1 as vq2 having vq1.b = 3) as dt",
 	}, {
-<<<<<<< HEAD
 		input:  `SELECT JSON_SCHEMA_VALID('{"type":"string","pattern":"("}', '"abc"')`,
 		output: `select json_schema_valid('{\"type\":\"string\",\"pattern\":\"(\"}', '\"abc\"') from dual`,
 	}, {
@@ -2570,7 +2569,7 @@
 	}, {
 		input:  `SELECT JSON_SCHEMA_VALIDATION_REPORT(N'{"type":"string","pattern":"("}', '"abc"')`,
 		output: `select json_schema_validation_report(N'{\"type\":\"string\",\"pattern\":\"(\"}', '\"abc\"') from dual`,
-=======
+	}, {
 		input:  `SELECT JSON_CONTAINS('{"a": 1, "b": 2, "c": {"d": 4}}', '1')`,
 		output: `select json_contains('{\"a\": 1, \"b\": 2, \"c\": {\"d\": 4}}', '1') from dual`,
 	}, {
@@ -2645,7 +2644,6 @@
 	}, {
 		input:  `SELECT 17 MEMBER OF('[23, "abc", "17", "ab", 10]'), "17" MEMBER OF('[23, "abc", 17, "ab", 10]')`,
 		output: `select 17 member of ('[23, \"abc\", \"17\", \"ab\", 10]'), '17' member of ('[23, \"abc\", 17, \"ab\", 10]') from dual`,
->>>>>>> 2d1681a9
 	}}
 )
 
@@ -2771,13 +2769,12 @@
 		input: "select from t1, lateral (with qn as (select t1.a) select (select max(a) from qn)) as dt",
 		err:   "syntax error at position 12 near 'from'",
 	}, {
-<<<<<<< HEAD
 		input: `SELECT JSON_SCHEMA_VALID('{"type":"string","pattern":"("}')`,
 		err:   `syntax error at position 60`,
 	}, {
 		input: `SELECT JSON_SCHEMA_VALIDATION_REPORT('{"type":"string","pattern":"("}')`,
 		err:   `syntax error at position 72`,
-=======
+	}, {
 		input: "SELECT JSON_CONTAINS(@j, @j2, )",
 		err:   "syntax error at position 32",
 	}, {
@@ -2792,7 +2789,6 @@
 	}, {
 		input: `SELECT JSON_KEYS('{\"a\": 1, \"b\": 2, \"c\": {\"d\": 4}}',)`,
 		err:   `syntax error at position 61`,
->>>>>>> 2d1681a9
 	}}
 
 	for _, tcase := range invalidSQL {
