/*
Copyright 2019 The Vitess Authors.

Licensed under the Apache License, Version 2.0 (the "License");
you may not use this file except in compliance with the License.
You may obtain a copy of the License at

    http://www.apache.org/licenses/LICENSE-2.0

Unless required by applicable law or agreed to in writing, software
distributed under the License is distributed on an "AS IS" BASIS,
WITHOUT WARRANTIES OR CONDITIONS OF ANY KIND, either express or implied.
See the License for the specific language governing permissions and
limitations under the License.
*/

package sqlparser

import (
	"bufio"
	"bytes"
	"fmt"
	"math/rand"
	"os"
	"regexp"
	"strings"
	"sync"
	"testing"

	"github.com/stretchr/testify/assert"
	"github.com/stretchr/testify/require"
)

type parseTest struct {
	input  string
	output string
	serializeSelectExprs bool
}

var (
	validSQL = []parseTest{
		{
			input:  "select 1",
			output: "select 1 from dual",
		}, {
			input: "select 1 from t",
		},
		{
			input: "select a, b from t",
		},
		{
			input: "select a,  b from t",
			output: "select a, b from t",
		},
		{
			input: "select a,b from t",
			output: "select a, b from t",
		},
		{
			input:  "select * from information_schema.columns",
			output: "select * from information_schema.`columns`",
		}, {
			input: "select .1 from t",
		}, {
			input: "select 1.2e1 from t",
		}, {
			input: "select 1.2e+1 from t",
		}, {
			input: "select 1.2e-1 from t",
		}, {
			input: "select 08.3 from t",
		}, {
			input: "select -1 from t where b = -2",
		}, {
			input:  "select - -1 from t",
			output: "select - -1 from t",
		}, {
			input:  "select -   -1 from t",
			output: "select -   -1 from t",
		}, {
			input:  "select - -1 from t",
			output: "select 1 from t",
			serializeSelectExprs: true, // not a bug, we are testing that - -1 becomes 1
		}, {
			input:  "select 1 from t // aa\n",
			output: "select 1 from t",
			serializeSelectExprs: true,
		}, {
			input:  "select 1 from t -- aa\n",
			output: "select 1 from t",
			serializeSelectExprs: true,
		}, {
			input:  "select 1 from t # aa\n",
			output: "select 1 from t",
			serializeSelectExprs: true,
		}, {
			input:  "select 1 --aa\nfrom t",
			output: "select 1 from t",
			serializeSelectExprs: true,
		}, {
			input:  "select 1 #aa\nfrom t",
			output: "select 1 from t",
			serializeSelectExprs: true,
		}, {
			input: "select /* simplest */ 1 from t",
		}, {
			input: "select /* double star **/ 1 from t",
		}, {
			input: "select /* double */ /* comment */ 1 from t",
		}, {
			input: "select /* back-quote keyword */ `By` from t",
		}, {
			input: "select /* back-quote num */ `2a` from t",
		}, {
			input: "select /* back-quote . */ `a.b` from t",
		}, {
			input: "select /* back-quote back-quote */ `a``b` from t",
		}, {
			input:  "select /* back-quote unnecessary */ 1 from `t`",
			output: "select /* back-quote unnecessary */ 1 from t",
		}, {
			input:  "select /* back-quote idnum */ 1 from `a1`",
			output: "select /* back-quote idnum */ 1 from a1",
		}, {
			input: "select /* @ */ @@a from b",
		}, {
			input: "select /* \\0 */ '\\0' from a",
		}, {
			input:  "select 1 /* drop this comment */ from t",
			output: "select 1 from t",
			serializeSelectExprs: true,
		}, {
			input: "select /* union */ 1 from t union select 1 from t",
		}, {
			input: "select /* double union */ 1 from t union select 1 from t union select 1 from t",
		}, {
			input: "select /* union all */ 1 from t union all select 1 from t",
		}, {
			input: "select /* union distinct */ 1 from t union distinct select 1 from t",
		}, {
			input:  "(select /* union parenthesized select */ 1 from t order by a) union select 1 from t",
			output: "(select /* union parenthesized select */ 1 from t order by a asc) union select 1 from t",
		}, {
			input: "select /* union parenthesized select 2 */ 1 from t union (select 1 from t)",
		}, {
			input:  "select /* union order by */ 1 from t union select 1 from t order by a",
			output: "select /* union order by */ 1 from t union select 1 from t order by a asc",
		}, {
			input:  "select /* union order by limit lock */ 1 from t union select 1 from t order by a limit 1 for update",
			output: "select /* union order by limit lock */ 1 from t union select 1 from t order by a asc limit 1 for update",
		}, {
			input: "select /* union with limit on lhs */ 1 from t limit 1 union select 1 from t",
		}, {
			input:  "(select id, a from t order by id limit 1) union (select id, b as a from s order by id limit 1) order by a limit 1",
			output: "(select id, a from t order by id asc limit 1) union (select id, b as a from s order by id asc limit 1) order by a asc limit 1",
		}, {
			input: "select a from (select 1 as a from tbl1 union select 2 from tbl2) as t",
		}, {
			input: "select * from t1 join (select * from t2 union select * from t3) as t",
		}, {
			// Ensure this doesn't generate: ""select * from t1 join t2 on a = b join t3 on a = b".
			input: "select * from t1 join t2 on a = b join t3",
		}, {
			input: "select * from t1 where col in (select 1 from dual union select 2 from dual)",
		}, {
			input: "select * from t1 where exists (select a from t2 union select b from t3)",
		}, {
			input: "select /* distinct */ distinct 1 from t",
		}, {
			input:  "select all col from t",
			output: "select col from t",
		}, {
			input: "select /* straight_join */ straight_join 1 from t",
			serializeSelectExprs: true,
		}, {
			input: "select /* for update */ 1 from t for update",
		}, {
			input: "select /* lock in share mode */ 1 from t lock in share mode",
		}, {
			input: "select /* select list */ 1, 2 from t",
		}, {
			input: "select /* * */ * from t",
		}, {
			input: "select /* a.* */ a.* from t",
		}, {
			input: "select /* a.b.* */ a.b.* from t",
		}, {
			input:  "select /* column alias */ a as b from t",
			output: "select /* column alias */ a as b from t",
		}, {
			input:  "select /* column alias */ a b from t",
			output: "select /* column alias */ a as b from t",
			serializeSelectExprs: true,
		}, {
			input:  "select t.Date as Date from t",
			output: "select t.Date as `Date` from t",
		}, {
			input:  "select t.col as YeAr from t",
			output: "select t.col as `YeAr` from t",
		}, {
			input: "select /* column alias with as */ a as b from t",
		}, {
			input: "select /* keyword column alias */ a as `By` from t",
		}, {
			input:  "select /* column alias as string */ a as \"b\" from t",
			output: "select /* column alias as string */ a as b from t",
		}, {
			input:  "select /* column alias as string without as */ a \"b\" from t",
			output: "select /* column alias as string without as */ a as b from t",
			serializeSelectExprs: true,
		}, {
			input: "select /* a.* */ a.* from t",
		}, {
			input:  "select next value for t",
			output: "select next 1 values from t",
		}, {
			input:  "select next value from t",
			output: "select next 1 values from t",
		}, {
			input: "select next 10 values from t",
		}, {
			input: "select next :a values from t",
		}, {
			input: "select /* `By`.* */ `By`.* from t",
		}, {
			input: "select /* select with bool expr */ a = b from t",
		}, {
			input: "select /* case_when */ case when a = b then c end from t",
		}, {
			input: "select /* case_when_else */ case when a = b then c else d end from t",
		}, {
			input: "select /* case_when_when_else */ case when a = b then c when b = d then d else d end from t",
		}, {
			input: "select /* case */ case aa when a = b then c end from t",
		}, {
			input: "select /* parenthesis */ 1 from (t)",
		}, {
			input: "select /* parenthesis multi-table */ 1 from (t1, t2)",
		}, {
			input: "select /* table list */ 1 from t1, t2",
		}, {
			input: "select /* parenthessis in table list 1 */ 1 from (t1), t2",
		}, {
			input: "select /* parenthessis in table list 2 */ 1 from t1, (t2)",
		}, {
			input: "select /* use */ 1 from t1 use index (a) where b = 1",
		}, {
			input: "select /* keyword index */ 1 from t1 use index (`By`) where b = 1",
		}, {
			input: "select /* ignore */ 1 from t1 as t2 ignore index (a), t3 use index (b) where b = 1",
		}, {
			input: "select /* use */ 1 from t1 as t2 use index (a), t3 use index (b) where b = 1",
		}, {
			input: "select /* force */ 1 from t1 as t2 force index (a), t3 force index (b) where b = 1",
		}, {
			input:  "select /* table alias */ 1 from t t1",
			output: "select /* table alias */ 1 from t as t1",
		}, {
			input: "select /* table alias with as */ 1 from t as t1",
		}, {
			input:  "select /* string table alias */ 1 from t as 't1'",
			output: "select /* string table alias */ 1 from t as t1",
		}, {
			input:  "select /* string table alias without as */ 1 from t 't1'",
			output: "select /* string table alias without as */ 1 from t as t1",
		}, {
			input: "select /* keyword table alias */ 1 from t as `By`",
		}, {
			input: "select /* use */ 1 from t1 as of '2019-01-01' use index (a) where b = 1",
		}, {
			input: "select /* keyword index */ 1 from t1 as of '2019-01-01' use index (`By`) where b = 1",
		}, {
			input: "select /* ignore */ 1 from t1 as of '2019-01-01' as t2 ignore index (a), t3 use index (b) where b = 1",
		}, {
			input: "select /* use */ 1 from t1 as of '2019-01-01' as t2 use index (a), t3 as of '2019-01-02' use index (b) where b = 1",
		}, {
			input: "select /* force */ 1 from t1 as of '2019-01-01' as t2 force index (a), t3 force index (b) where b = 1",
		}, {
			input:  "select /* table alias */ 1 from t as of '2019-01-01' t1",
			output: "select /* table alias */ 1 from t as of '2019-01-01' as t1",
		}, {
			input: "select /* table alias with as */ 1 from t as of '2019-01-01' as t1",
		}, {
			input:  "select /* string table alias */ 1 from t as of '2019-01-01' as 't1'",
			output: "select /* string table alias */ 1 from t as of '2019-01-01' as t1",
		}, {
			input:  "select /* string table alias without as */ 1 from t as of '2019-01-01' 't1'",
			output: "select /* string table alias without as */ 1 from t as of '2019-01-01' as t1",
		}, {
			input: "select /* keyword table alias */ 1 from t as of '2019-01-01' as `By`",
		}, {
			input: "select /* join */ 1 from t1 join t2",
		}, {
			input: "select /* join on */ 1 from t1 join t2 on a = b",
		}, {
			input: "select /* join */ 1 from t1 as of '2019-01-01' as t3 join t2 as t4",
		}, {
			input: "select /* join on */ 1 from t1 as of '2019-01-01' as t3 join t2 as of '2019-01-01' as t4 on a = b",
		}, {
			input: "select /* join on */ 1 from t1 join t2 using (a)",
		}, {
			input:  "select /* inner join */ 1 from t1 inner join t2",
			output: "select /* inner join */ 1 from t1 join t2",
		}, {
			input:  "select /* cross join */ 1 from t1 cross join t2",
			output: "select /* cross join */ 1 from t1 join t2",
		}, {
			input: "select /* straight_join */ 1 from t1 straight_join t2",
		}, {
			input: "select /* straight_join on */ 1 from t1 straight_join t2 on a = b",
		}, {
			input: "select /* left join */ 1 from t1 left join t2 on a = b",
		}, {
			input: "select /* left join */ 1 from t1 left join t2 using (a)",
		}, {
			input:  "select /* left outer join */ 1 from t1 left outer join t2 on a = b",
			output: "select /* left outer join */ 1 from t1 left join t2 on a = b",
		}, {
			input:  "select /* left outer join */ 1 from t1 left outer join t2 using (a)",
			output: "select /* left outer join */ 1 from t1 left join t2 using (a)",
		}, {
			input: "select /* right join */ 1 from t1 right join t2 on a = b",
		}, {
			input: "select /* right join */ 1 from t1 right join t2 using (a)",
		}, {
			input:  "select /* right outer join */ 1 from t1 right outer join t2 on a = b",
			output: "select /* right outer join */ 1 from t1 right join t2 on a = b",
		}, {
			input:  "select /* right outer join */ 1 from t1 right outer join t2 using (a)",
			output: "select /* right outer join */ 1 from t1 right join t2 using (a)",
		}, {
			input: "select /* natural join */ 1 from t1 natural join t2",
		}, {
			input: "select /* natural left join */ 1 from t1 natural left join t2",
		}, {
			input:  "select /* natural left outer join */ 1 from t1 natural left join t2",
			output: "select /* natural left outer join */ 1 from t1 natural left join t2",
		}, {
			input: "select /* natural right join */ 1 from t1 natural right join t2",
		}, {
			input:  "select /* natural right outer join */ 1 from t1 natural right join t2",
			output: "select /* natural right outer join */ 1 from t1 natural right join t2",
		}, {
			input: "select /* join on */ 1 from t1 join t2 on a = b",
		}, {
			input: "select /* join using */ 1 from t1 join t2 using (a)",
		}, {
			input: "select /* join using (a, b, c) */ 1 from t1 join t2 using (a, b, c)",
		}, {
			input: "select /* s.t */ 1 from s.t",
		}, {
			input: "select /* keyword schema & table name */ 1 from `By`.`bY`",
		}, {
			input: "select /* select in from */ 1 from (select 1 from t) as a",
		}, {
			input:  "select /* select in from with no as */ 1 from (select 1 from t) a",
			output: "select /* select in from with no as */ 1 from (select 1 from t) as a",
		}, {
			input: "select /* where */ 1 from t where a = b",
		}, {
			input: "select /* and */ 1 from t where a = b and a = c",
		}, {
			input:  "select /* && */ 1 from t where a = b && a = c",
			output: "select /* && */ 1 from t where a = b and a = c",
		}, {
			input: "select /* or */ 1 from t where a = b or a = c",
		}, {
			input:  "select /* || */ 1 from t where a = b || a = c",
			output: "select /* || */ 1 from t where a = b or a = c",
		}, {
			input: "select /* not */ 1 from t where not a = b",
		}, {
			input: "select /* ! */ 1 from t where a = !1",
		}, {
			input: "select /* bool is */ 1 from t where a = b is null",
		}, {
			input: "select /* bool is not */ 1 from t where a = b is not false",
		}, {
			input: "select /* true */ 1 from t where true",
		}, {
			input: "select /* false */ 1 from t where false",
		}, {
			input: "select /* false on left */ 1 from t where false = 0",
		}, {
			input: "select /* exists */ 1 from t where exists (select 1 from t)",
		}, {
			input: "select /* (boolean) */ 1 from t where not (a = b)",
		}, {
			input: "select /* in value list */ 1 from t where a in (b, c)",
		}, {
			input: "select /* in select */ 1 from t where a in (select 1 from t)",
		}, {
			input: "select /* not in */ 1 from t where a not in (b, c)",
		}, {
			input: "select /* like */ 1 from t where a like b",
		}, {
			input: "select /* like escape */ 1 from t where a like b escape '!'",
		}, {
			input: "select /* not like */ 1 from t where a not like b",
		}, {
			input: "select /* not like escape */ 1 from t where a not like b escape '$'",
		}, {
			input: "select /* regexp */ 1 from t where a regexp b",
		}, {
			input: "select /* not regexp */ 1 from t where a not regexp b",
		}, {
			input:  "select /* rlike */ 1 from t where a rlike b",
			output: "select /* rlike */ 1 from t where a regexp b",
		}, {
			input:  "select /* not rlike */ 1 from t where a not rlike b",
			output: "select /* not rlike */ 1 from t where a not regexp b",
		}, {
			input: "select /* between */ 1 from t where a between b and c",
		}, {
			input: "select /* not between */ 1 from t where a not between b and c",
		}, {
			input: "select /* is null */ 1 from t where a is null",
		}, {
			input: "select /* is not null */ 1 from t where a is not null",
		}, {
			input: "select /* is true */ 1 from t where a is true",
		}, {
			input: "select /* is not true */ 1 from t where a is not true",
		}, {
			input: "select /* is false */ 1 from t where a is false",
		}, {
			input: "select /* is not false */ 1 from t where a is not false",
		}, {
			input: "select /* < */ 1 from t where a < b",
		}, {
			input: "select /* <= */ 1 from t where a <= b",
		}, {
			input: "select /* >= */ 1 from t where a >= b",
		}, {
			input: "select /* > */ 1 from t where a > b",
		}, {
			input: "select /* != */ 1 from t where a != b",
		}, {
			input:  "select /* <> */ 1 from t where a <> b",
			output: "select /* <> */ 1 from t where a != b",
		}, {
			input: "select /* <=> */ 1 from t where a <=> b",
		}, {
			input: "select /* != */ 1 from t where a != b",
		}, {
			input: "select /* single value expre list */ 1 from t where a in (b)",
		}, {
			input: "select /* select as a value expression */ 1 from t where a = (select a from t)",
		}, {
			input: "select /* parenthesised value */ 1 from t where a = (b)",
		}, {
			input: "select /* over-parenthesize */ ((1)) from t where ((a)) in (((1))) and ((a, b)) in ((((1, 1))), ((2, 2)))",
		}, {
			input: "select /* dot-parenthesize */ (a.b) from t where (b.c) = 2",
		}, {
			input: "select /* & */ 1 from t where a = b & c",
		}, {
			input: "select /* & */ 1 from t where a = b & c",
		}, {
			input: "select /* | */ 1 from t where a = b | c",
		}, {
			input: "select /* ^ */ 1 from t where a = b ^ c",
		}, {
			input: "select /* + */ 1 from t where a = b + c",
		}, {
			input: "select /* - */ 1 from t where a = b - c",
		}, {
			input: "select /* * */ 1 from t where a = b * c",
		}, {
			input: "select /* / */ 1 from t where a = b / c",
		}, {
			input: "select /* % */ 1 from t where a = b % c",
		}, {
			input: "select /* div */ 1 from t where a = b div c",
		}, {
			input:  "select /* MOD */ 1 from t where a = b MOD c",
			output: "select /* MOD */ 1 from t where a = b % c",
		}, {
			input: "select /* << */ 1 from t where a = b << c",
		}, {
			input: "select /* >> */ 1 from t where a = b >> c",
		}, {
			input:  "select /* % no space */ 1 from t where a = b%c",
			output: "select /* % no space */ 1 from t where a = b % c",
		}, {
			input: "select /* u+ */ 1 from t where a = +b",
		}, {
			input: "select /* u- */ 1 from t where a = -b",
		}, {
			input: "select /* u~ */ 1 from t where a = ~b",
		}, {
			input: "select /* -> */ a.b -> 'ab' from t",
		}, {
			input: "select /* -> */ a.b ->> 'ab' from t",
		}, {
			input: "select /* empty function */ 1 from t where a = b()",
		}, {
			input: "select /* function with 1 param */ 1 from t where a = b(c)",
		}, {
			input: "select /* function with many params */ 1 from t where a = b(c, d)",
		}, {
			input: "select /* function with distinct */ count(distinct a) from t",
		}, {
			input: "select /* if as func */ 1 from t where a = if(b)",
		}, {
			input: "select /* current_timestamp */ current_timestamp() from t",
		}, {
			input: "select /* current_timestamp as func */ current_timestamp() from t",
		}, {
			input: "select /* current_timestamp with fsp */ current_timestamp(3) from t",
		}, {
			input: "select /* current_date */ current_date() from t",
		}, {
			input: "select /* current_date as func */ current_date() from t",
		}, {
			input: "select /* current_time */ current_time() from t",
		}, {
			input: "select /* current_time as func */ current_time() from t",
		}, {
			input: "select /* current_time with fsp */ current_time(1) from t",
		}, {
			input: "select /* utc_timestamp */ utc_timestamp() from t",
		}, {
			input: "select /* utc_timestamp as func */ utc_timestamp() from t",
		}, {
			input: "select /* utc_timestamp with fsp */ utc_timestamp(0) from t",
		}, {
			input: "select /* utc_time */ utc_time() from t",
		}, {
			input: "select /* utc_time as func */ utc_time() from t",
		}, {
			input: "select /* utc_time with fsp */ utc_time(4) from t",
		}, {
			input: "select /* utc_date */ utc_date() from t",
		}, {
			input: "select /* utc_date as func */ utc_date() from t",
		}, {
			input: "select /* localtime */ localtime() from t",
		}, {
			input: "select /* localtime as func */ localtime() from t",
		}, {
			input: "select /* localtime with fsp */ localtime(5) from t",
		}, {
			input: "select /* localtimestamp */ localtimestamp() from t",
		}, {
			input: "select /* localtimestamp as func */ localtimestamp() from t",
		}, {
			input: "select /* localtimestamp with fsp */ localtimestamp(7) from t",
		}, {
			input: "select /* mod as func */ a from tab where mod(b, 2) = 0",
		}, {
			input: "select /* database as func no param */ database() from t",
		}, {
			input: "select /* database as func 1 param */ database(1) from t",
		}, {
			input: "select /* a */ a from t",
		}, {
			input: "select /* a.b */ a.b from t",
		}, {
			input: "select /* a.b.c */ a.b.c from t",
		}, {
			input: "select /* keyword a.b */ `By`.`bY` from t",
		}, {
			input: "select /* string */ 'a' from t",
		}, {
			input:  "select /* double quoted string */ \"a\" from t",
			output: "select /* double quoted string */ 'a' from t",
			serializeSelectExprs: true,
		}, {
			input:  "select /* double quoted string */ \"a\" from t",
			output: "select /* double quoted string */ \"a\" from t",
		}, {
			input:  "select /* quote quote in string */ 'a''a' from t",
			output: "select /* quote quote in string */ 'a\\'a' from t",
			serializeSelectExprs: true,
		}, {
			input:  "select /* double quote quote in string */ \"a\"\"a\" from t",
			output: "select /* double quote quote in string */ 'a\\\"a' from t",
			serializeSelectExprs: true,
		}, {
			input:  "select /* quote in double quoted string */ \"a'a\" from t",
			output: "select /* quote in double quoted string */ 'a\\'a' from t",
			serializeSelectExprs: true,
		}, {
			input:  "select /* quote in double quoted string */ \"a'a\" from t",
			output: "select /* quote in double quoted string */ \"a'a\" from t",
		}, {
			input: "select /* backslash quote in string */ 'a\\'a' from t",
		}, {
			input: "select /* literal backslash in string */ 'a\\\\na' from t",
		}, {
			input: "select /* all escapes */ '\\0\\'\\\"\\b\\n\\r\\t\\Z\\\\' from t",
		}, {
			input:  "select /* non-escape */ '\\x' from t",
			output: "select /* non-escape */ 'x' from t",
			serializeSelectExprs: true,
		}, {
			input:  "select /* non-escape */ '\\x' from t",
			output: "select /* non-escape */ '\\x' from t",
		}, {
			input: "select /* unescaped backslash */ '\\n' from t",
		}, {
			input: "select /* value argument */ :a from t",
		}, {
			input: "select /* value argument with digit */ :a1 from t",
		}, {
			input: "select /* value argument with dot */ :a.b from t",
		}, {
			input:  "select /* positional argument */ ? from t",
			output: "select /* positional argument */ :v1 from t",
			serializeSelectExprs: true,
		}, {
			input:  "select /* positional argument */ ? from t",
		}, {
			input:  "select /* multiple positional arguments */ ?, ? from t",
			output: "select /* multiple positional arguments */ :v1, :v2 from t",
			serializeSelectExprs: true,
		}, {
			input: "select /* list arg */ * from t where a in ::list",
		}, {
			input: "select /* list arg not in */ * from t where a not in ::list",
		}, {
			input: "select /* null */ null from t",
		}, {
			input: "select /* octal */ 010 from t",
		}, {
			input:  "select /* hex */ x'f0A1' from t",
			output: "select /* hex */ X'f0A1' from t",
			serializeSelectExprs: true,
		}, {
			input:  "select /* hex */ x'f0A1' from t",
		}, {
			input: "select /* hex caps */ X'F0a1' from t",
		}, {
			input:  "select /* bit literal */ b'0101' from t",
			output: "select /* bit literal */ B'0101' from t",
			serializeSelectExprs: true,
		}, {
			input:  "select /* bit literal */ b'0101' from t",
		}, {
			input: "select /* bit literal caps */ B'010011011010' from t",
		}, {
			input: "select /* 0x */ 0xf0 from t",
		}, {
			input: "select /* float */ 0.1 from t",
		}, {
			input: "select /* group by */ 1 from t group by a",
		}, {
			input: "select /* having */ 1 from t having a = b",
		}, {
			input:  "select /* simple order by */ 1 from t order by a",
			output: "select /* simple order by */ 1 from t order by a asc",
		}, {
			input: "select /* order by asc */ 1 from t order by a asc",
		}, {
			input: "select /* order by desc */ 1 from t order by a desc",
		}, {
			input: "select /* order by null */ 1 from t order by null",
		}, {
			input: "select /* limit a */ 1 from t limit a",
		}, {
			input: "select /* limit a,b */ 1 from t limit a, b",
		}, {
			input:  "select /* binary unary */ a- -b from t",
			output: "select /* binary unary */ a - -b from t",
			serializeSelectExprs: true,
		}, {
			input:  "select /* binary unary */ a- -b from t",
		}, {
			input: "select /* - - */ - -b from t",
		}, {
			input: "select /* binary binary */ binary  binary b from t",
		}, {
			input: "select /* binary ~ */ binary  ~b from t",
		}, {
			input: "select /* ~ binary */ ~ binary b from t",
		}, {
			input: "select /* interval */ adddate('2008-01-02', interval 31 day) from t",
		}, {
			input: "select /* interval keyword */ adddate('2008-01-02', interval 1 year) from t",
		}, {
			input:  "select /* TIMESTAMPADD */ TIMESTAMPADD(MINUTE, 1, '2008-01-04') from t",
		}, {
			input:  "select /* TIMESTAMPDIFF */ TIMESTAMPDIFF(MINUTE, '2008-01-02', '2008-01-04') from t",
		}, {
			input: "select /* dual */ 1 from dual",
		}, {
			input:  "select /* Dual */ 1 from Dual",
			output: "select /* Dual */ 1 from dual",
		}, {
			input:  "select /* DUAL */ 1 from Dual",
			output: "select /* DUAL */ 1 from dual",
		}, {
			input: "select /* column as bool in where */ a from t where b",
		}, {
			input: "select /* OR of columns in where */ * from t where a or b",
		}, {
			input: "select /* OR of mixed columns in where */ * from t where a = 5 or b and c is not null",
		}, {
			input: "select /* OR in select columns */ (a or b) from t where c = 5",
		}, {
			input: "select /* bool as select value */ a, true from t",
		}, {
			input: "select /* bool column in ON clause */ * from t join s on t.id = s.id and s.foo where t.bar",
		}, {
			input: "select /* bool in order by */ * from t order by a is null or b asc",
		}, {
			input: "select /* string in case statement */ if(max(case a when 'foo' then 1 else 0 end) = 1, 'foo', 'bar') as foobar from t",
		}, {
			input:  "/*!show databases*/",
			output: "show databases",
		}, {
			input:  "select /*!40101 * from*/ t",
			output: "select * from t",
		}, {
			input:  "select /*! * from*/ t",
			output: "select * from t",
		}, {
			input:  "select /*!* from*/ t",
			output: "select * from t",
		}, {
			input:  "select /*!401011 from*/ t",
			output: "select 1 from t",
		}, {
			input: "select /* dual */ 1 from dual",
		}, {
			input:  "select * from (select 'tables') tables",
			output: "select * from (select 'tables' from dual) as `tables`",
		}, {
			input: "insert /* simple */ into a values (1)",
		}, {
			input: "insert /* a.b */ into a.b values (1)",
		}, {
			input: "insert /* multi-value */ into a values (1, 2)",
		}, {
			input: "insert /* multi-value list */ into a values (1, 2), (3, 4)",
		}, {
			input: "insert /* no values */ into a values ()",
		}, {
			input:  "insert /* set */ into a set a = 1, b = 2",
			output: "insert /* set */ into a(a, b) values (1, 2)",
		}, {
			input:  "insert /* set default */ into a set a = default, b = 2",
			output: "insert /* set default */ into a(a, b) values (default, 2)",
		}, {
			input: "insert /* value expression list */ into a values (a + 1, 2 * 3)",
		}, {
			input: "insert /* default */ into a values (default, 2 * 3)",
		}, {
			input: "insert /* column list */ into a(a, b) values (1, 2)",
		}, {
			input: "insert into a(a, b) values (1, ifnull(null, default(b)))",
		}, {
			input: "insert /* qualified column list */ into a(a, b) values (1, 2)",
		}, {
			input:  "insert /* qualified columns */ into t (t.a, t.b) values (1, 2)",
			output: "insert /* qualified columns */ into t(a, b) values (1, 2)",
		}, {
			input: "insert /* select */ into a select b, c from d",
		}, {
			input:  "insert /* it accepts columns with keyword action */ into a(action, b) values (1, 2)",
			output: "insert /* it accepts columns with keyword action */ into a(`action`, b) values (1, 2)",
		}, {
			input:  "insert /* no cols & paren select */ into a(select * from t)",
			output: "insert /* no cols & paren select */ into a select * from t",
		}, {
			input:  "insert /* cols & paren select */ into a(a,b,c) (select * from t)",
			output: "insert /* cols & paren select */ into a(a, b, c) select * from t",
		}, {
			input: "insert /* cols & union with paren select */ into a(b, c) (select d, e from f) union (select g from h)",
		}, {
			input: "insert /* on duplicate */ into a values (1, 2) on duplicate key update b = func(a), c = d",
		}, {
			input: "insert /* bool in insert value */ into a values (1, true, false)",
		}, {
			input: "insert /* bool in on duplicate */ into a values (1, 2) on duplicate key update b = false, c = d",
		}, {
			input: "insert /* bool in on duplicate */ into a values (1, 2, 3) on duplicate key update b = values(b), c = d",
		}, {
			input: "insert /* bool in on duplicate */ into a values (1, 2, 3) on duplicate key update b = values(a.b), c = d",
		}, {
			input: "insert /* bool expression on duplicate */ into a values (1, 2) on duplicate key update b = func(a), c = a > d",
		}, {
			input:  "insert into A(A, B) values (';', '''')",
			output: "insert into A(A, B) values (';', '\\'')",
		}, {
			input:  "CREATE TABLE A (\n\t`A` int\n)",
			output: "create table A (\n\tA int\n)",
		}, {
			input: "update /* simple */ a set b = 3",
		}, {
			input: "update /* a.b */ a.b set b = 3",
		}, {
			input: "update /* list */ a set b = 3, c = 4",
		}, {
			input: "update /* expression */ a set b = 3 + 4",
		}, {
			input: "update /* where */ a set b = 3 where a = b",
		}, {
			input: "update /* order */ a set b = 3 order by c desc",
		}, {
			input: "update /* limit */ a set b = 3 limit c",
		}, {
			input: "update /* bool in update */ a set b = true",
		}, {
			input: "update /* bool expr in update */ a set b = 5 > 2",
		}, {
			input: "update /* bool in update where */ a set b = 5 where c",
		}, {
			input: "update /* table qualifier */ a set a.b = 3",
		}, {
			input: "update /* table qualifier */ a set t.a.b = 3",
		}, {
			input:  "update /* table alias */ tt aa set aa.cc = 3",
			output: "update /* table alias */ tt as aa set aa.cc = 3",
		}, {
			input:  "update (select id from foo) subqalias set id = 4",
			output: "update (select id from foo) as subqalias set id = 4",
		}, {
			input:  "update foo f, bar b set f.id = b.id where b.name = 'test'",
			output: "update foo as f, bar as b set f.id = b.id where b.name = 'test'",
		}, {
			input:  "update foo f join bar b on f.name = b.name set f.id = b.id where b.name = 'test'",
			output: "update foo as f join bar as b on f.name = b.name set f.id = b.id where b.name = 'test'",
		}, {
			input: "update /* ignore */ ignore a set b = 3",
		}, {
			input: "delete /* simple */ from a",
		}, {
			input: "delete /* a.b */ from a.b",
		}, {
			input: "delete /* where */ from a where a = b",
		}, {
			input: "delete /* order */ from a order by b desc",
		}, {
			input: "delete /* limit */ from a limit b",
		}, {
			input: "delete a from a join b on a.id = b.id where b.name = 'test'",
		}, {
			input: "delete a, b from a, b where a.id = b.id and b.name = 'test'",
		}, {
			input:  "delete from a1, a2 using t1 as a1 inner join t2 as a2 where a1.id=a2.id",
			output: "delete a1, a2 from t1 as a1 join t2 as a2 where a1.id = a2.id",
		}, {
			input: "set /* simple */ a = 3",
		}, {
			input: "set #simple\n b = 4",
		}, {
			input: "set character_set_results = utf8",
		}, {
			input: "set @@session.autocommit = true",
		}, {
			input: "set @@session.`autocommit` = true",
		}, {
			input: "set @@session.'autocommit' = true",
		}, {
			input: "set @@session.\"autocommit\" = true",
		}, {
			input:  "set @@session.autocommit = ON",
			output: "set @@session.autocommit = 'on'",
		}, {
			input:  "set @@session.autocommit= OFF",
			output: "set @@session.autocommit = 'off'",
		}, {
			input:  "set autocommit = on",
			output: "set autocommit = 'on'",
		}, {
			input:  "set autocommit = off",
			output: "set autocommit = 'off'",
		}, {
			input:  "set autocommit = off, foo = 1",
			output: "set autocommit = 'off', foo = 1",
		}, {
			input:  "set names utf8 collate foo",
			output: "set names 'utf8'",
		}, {
			input:  "set names utf8 collate 'foo'",
			output: "set names 'utf8'",
		}, {
			input:  "set character set utf8",
			output: "set charset 'utf8'",
		}, {
			input:  "set character set 'utf8'",
			output: "set charset 'utf8'",
		}, {
			input:  "set character set \"utf8\"",
			output: "set charset 'utf8'",
		}, {
			input:  "set charset default",
			output: "set charset default",
		}, {
			input:  "set session wait_timeout = 3600",
			output: "set session wait_timeout = 3600",
		}, {
			input: "set /* list */ a = 3, b = 4",
		}, {
			input: "set /* mixed list */ a = 3, names 'utf8', charset 'ascii', b = 4",
		}, {
			input: "set session transaction isolation level repeatable read",
		}, {
			input: "set transaction isolation level repeatable read",
		}, {
			input: "set global transaction isolation level repeatable read",
		}, {
			input: "set transaction isolation level repeatable read",
		}, {
			input: "set transaction isolation level read committed",
		}, {
			input: "set transaction isolation level read uncommitted",
		}, {
			input: "set transaction isolation level serializable",
		}, {
			input: "set transaction read write",
		}, {
			input: "set transaction read only",
		}, {
			input: "set tx_read_only = 1",
		}, {
			input: "set tx_read_only = 0",
		}, {
			input: "set tx_isolation = 'repeatable read'",
		}, {
			input: "set tx_isolation = 'read committed'",
		}, {
			input: "set tx_isolation = 'read uncommitted'",
		}, {
			input: "set tx_isolation = 'serializable'",
		}, {
			input: "set sql_safe_updates = 0",
		}, {
			input: "set sql_safe_updates = 1",
		}, {
			input: "signal sqlstate value '45000'",
		}, {
			input:  "signal sqlstate '45000'",
			output: "signal sqlstate value '45000'",
		}, {
			input: "signal sqlstate value '45000' set message_text = 'ouch!'",
		}, {
			input: "signal sqlstate value '45000' set class_origin = 'abc', subclass_origin = 'def', message_text = 'ghi', " +
				"mysql_errno = 123, constraint_catalog = 'jkl', constraint_schema = 'mno', constraint_name = 'pqr', " +
				"catalog_name = 'stu', schema_name = 'vwx', table_name = 'yz0', column_name = '123', cursor_name = '456'",
		}, {
			input:  "alter ignore table a add foo int",
			output: "alter table a add column (\n\tfoo int\n)",
		}, {
			input:  "alter table a add foo int",
			output: "alter table a add column (\n\tfoo int\n)",
		}, {
			input:  "alter table a add spatial key foo (column1)",
			output: "alter table a add spatial index foo (column1)",
		}, {
			input:  "alter table a add unique key foo (column1)",
			output: "alter table a add unique index foo (column1)",
		}, {
			input:  "alter table `By` add foo int",
			output: "alter table `By` add column (\n\tfoo int\n)",
		}, {
			input:  "alter table a alter foo",
			output: "alter table a",
		}, {
			input:  "alter table a drop foo",
			output: "alter table a drop column foo",
		}, {
			input:  "alter table a disable foo",
			output: "alter table a",
		}, {
			input:  "alter table a enable foo",
			output: "alter table a",
		}, {
			input:  "alter table a order foo",
			output: "alter table a",
		}, {
			input:  "alter table a default foo",
			output: "alter table a",
		}, {
			input:  "alter table a discard foo",
			output: "alter table a",
		}, {
			input:  "alter table a import foo",
			output: "alter table a",
		}, {
			input:  "alter table a rename b",
			output: "rename table a to b",
		}, {
			input:  "alter table `By` rename `bY`",
			output: "rename table `By` to `bY`",
		}, {
			input:  "alter table a rename to b",
			output: "rename table a to b",
		}, {
			input:  "alter table a rename as b",
			output: "rename table a to b",
		}, {
			input:  "alter table a rename index foo to bar",
			output: "alter table a rename index foo to bar",
		}, {
			input:  "alter table a rename key foo to bar",
			output: "alter table a rename index foo to bar",
		}, {
			input:  "alter table e auto_increment = 20",
			output: "alter table e",
		}, {
			input:  "alter table e auto_increment 20",
			output: "alter table e",
		}, {
			input:  "alter table e auto_increment = 20.0",
			output: "alter table e",
		}, {
			input:  "alter table e auto_increment 20.0",
			output: "alter table e",
		}, {
			input:  "alter table e character set = 'ascii'",
			output: "alter table e",
		}, {
			input:  "alter table e default character set = 'ascii'",
			output: "alter table e",
		}, {
			input:  "alter table e comment = 'hello'",
			output: "alter table e",
		}, {
			input:  "alter table a reorganize partition b into (partition c values less than (?), partition d values less than (maxvalue))",
			output: "alter table a reorganize partition b into (partition c values less than (:v1), partition d values less than (maxvalue))",
		}, {
			input:  "alter table a partition by range (id) (partition p0 values less than (10), partition p1 values less than (maxvalue))",
			output: "alter table a",
		}, {
			input:  "alter table a add column id int",
			output: "alter table a add column (\n\tid int\n)",
		}, {
			input:  "alter table a add index idx (id)",
			output: "alter table a add index idx (id)",
		}, {
			input:  "alter table a add fulltext index idx (id)",
			output: "alter table a add fulltext index idx (id)",
		}, {
			input:  "alter table a add spatial index idx (id)",
			output: "alter table a add spatial index idx (id)",
		}, {
			input:  "alter table a add foreign key (x) references y(z)",
			output: "alter table a add foreign key (x) references y (z)",
		}, {
			input:  "alter table a add primary key",
			output: "alter table a",
		}, {
			input:  "alter table a add constraint",
			output: "alter table a",
		}, {
			input: "alter table a drop column id",
		}, {
			input:  "alter table a drop partition p2712",
			output: "alter table a",
		}, {
			input:  "alter table a drop index idx",
			output: "alter table a drop index idx",
		}, {
			input:  "alter table a add check ch_1",
			output: "alter table a",
		}, {
			input:  "alter table a drop check ch_1",
			output: "alter table a",
		}, {
			input:  "alter table a drop foreign key fk_something",
			output: "alter table a drop foreign key fk_something",
		}, {
			input:  "alter table a drop primary key",
			output: "alter table a",
		}, {
			input:  "alter table a drop constraint b",
			output: "alter table a drop constraint b",
		}, {
			input:  "alter table a drop id",
			output: "alter table a drop column id",
		}, {
			input: "create table a",
		}, {
			input:  "create table a (\n\t`a` int\n)",
			output: "create table a (\n\ta int\n)",
		}, {
			input: "create table `by` (\n\t`by` char\n)",
		}, {
			input:  "create table if not exists a (\n\t`a` int\n)",
			output: "create table if not exists a (\n\ta int\n)",
		}, {
			input:  "create table a ignore me this is garbage",
			output: "create table a",
		}, {
			input:  "create table a (a int, b char, c garbage)",
			output: "create table a",
		}, {
			input:  "alter table a rename column a to b",
			output: "alter table a rename column a to b",
		}, {
			input:  "alter table a rename column a as b",
			output: "alter table a rename column a to b",
		}, {
			input:  "create table a (b1 bool not null primary key, b2 boolean not null)",
			output: "create table a (\n\tb1 bool not null primary key,\n\tb2 boolean not null\n)",
		}, {
			input: "alter vschema create vindex hash_vdx using hash",
		}, {
			input: "alter vschema create vindex keyspace.hash_vdx using hash",
		}, {
			input: "alter vschema create vindex lookup_vdx using lookup with owner=user, table=name_user_idx, from=name, to=user_id",
		}, {
			input: "alter vschema create vindex xyz_vdx using xyz with param1=hello, param2='world', param3=123",
		}, {
			input: "alter vschema drop vindex hash_vdx",
		}, {
			input: "alter vschema drop vindex ks.hash_vdx",
		}, {
			input: "alter vschema add table a",
		}, {
			input: "alter vschema add table ks.a",
		}, {
			input: "alter vschema add sequence a_seq",
		}, {
			input: "alter vschema add sequence ks.a_seq",
		}, {
			input: "alter vschema on a add auto_increment id using a_seq",
		}, {
			input: "alter vschema on ks.a add auto_increment id using a_seq",
		}, {
			input: "alter vschema drop table a",
		}, {
			input: "alter vschema drop table ks.a",
		}, {
			input: "alter vschema on a add vindex hash (id)",
		}, {
			input: "alter vschema on ks.a add vindex hash (id)",
		}, {
			input:  "alter vschema on a add vindex `hash` (`id`)",
			output: "alter vschema on a add vindex hash (id)",
		}, {
			input:  "alter vschema on `ks`.a add vindex `hash` (`id`)",
			output: "alter vschema on ks.a add vindex hash (id)",
		}, {
			input:  "alter vschema on a add vindex hash (id) using `hash`",
			output: "alter vschema on a add vindex hash (id) using hash",
		}, {
			input: "alter vschema on a add vindex `add` (`add`)",
		}, {
			input: "alter vschema on a add vindex hash (id) using hash",
		}, {
			input:  "alter vschema on a add vindex hash (id) using `hash`",
			output: "alter vschema on a add vindex hash (id) using hash",
		}, {
			input: "alter vschema on user add vindex name_lookup_vdx (name) using lookup_hash with owner=user, table=name_user_idx, from=name, to=user_id",
		}, {
			input:  "alter vschema on user2 add vindex name_lastname_lookup_vdx (name,lastname) using lookup with owner=`user`, table=`name_lastname_keyspace_id_map`, from=`name,lastname`, to=`keyspace_id`",
			output: "alter vschema on user2 add vindex name_lastname_lookup_vdx (name, lastname) using lookup with owner=user, table=name_lastname_keyspace_id_map, from=name,lastname, to=keyspace_id",
		}, {
			input: "alter vschema on a drop vindex hash",
		}, {
			input: "alter vschema on ks.a drop vindex hash",
		}, {
			input:  "alter vschema on a drop vindex `hash`",
			output: "alter vschema on a drop vindex hash",
		}, {
			input:  "alter vschema on a drop vindex hash",
			output: "alter vschema on a drop vindex hash",
		}, {
			input:  "alter vschema on a drop vindex `add`",
			output: "alter vschema on a drop vindex `add`",
		}, {
			input:  "create index a on b (id)",
			output: "alter table b add index a (id)",
		}, {
			input:  "create index a on b (foo(6) desc, foo asc)",
			output: "alter table b add index a (foo(6) desc, foo)",
		}, {
			input:  "create unique index a on b (id)",
			output: "alter table b add unique index a (id)",
		}, {
			input:  "create unique index a using btree on b (id)",
			output: "alter table b add unique index a using btree (id)",
		}, {
			input:  "create fulltext index a using btree on b (id)",
			output: "alter table b add fulltext index a using btree (id)",
		}, {
			input:  "create spatial index a using btree on b (id)",
			output: "alter table b add spatial index a using btree (id)",
		}, {
			input:  "create view a as select current_timestamp()",
			output: "create view a as select current_timestamp() from dual",
		}, {
			input:  "create view a_view as select * from table_1 join table_2 on table_1.table_2_id_fk = table_2.id where city = 'my city'",
			output: "create view a_view as select * from table_1 join table_2 on table_1.table_2_id_fk = table_2.id where city = 'my city'",
		}, {
			input:  "create or replace view a as select current_timestamp()",
			output: "create or replace view a as select current_timestamp() from dual",
		}, {
			input: "create trigger t1 before update on foo for each row precedes bar update xxy set baz = 1 where a = b",
		}, {
			input: "create trigger t1 after delete on foo for each row delete from xxy where old.y = z",
		}, {
			input: "create trigger t1 after delete on foo for each row set @@sum = @@sum + old.b",
		}, {
			input: "create trigger t1 before insert on foo for each row set new.x = new.x + 1",
		}, {
			input: "create trigger t1 after insert on foo for each row update xxy set y = new.x",
		}, {
			input: "create trigger t1 before delete on foo for each row follows baz update xxy set x = old.y",
		}, {
			input:  "create definer = me trigger t1 before delete on foo for each row follows baz update xxy set x = old.y",
			output: "create trigger t1 before delete on foo for each row follows baz update xxy set x = old.y",
		}, {
			input:  "create definer=me trigger t1 before delete on foo for each row follows baz update xxy set x = old.y",
			output: "create trigger t1 before delete on foo for each row follows baz update xxy set x = old.y",
		}, {
			input:  "alter view a",
			output: "alter table a",
		}, {
			input:  "rename table a to b",
			output: "rename table a to b",
		}, {
			input:  "rename table a to b, b to c",
			output: "rename table a to b, b to c",
		}, {
			input:  "drop view a",
			output: "drop view a",
		}, {
			input:  "drop table a",
			output: "drop table a",
		}, {
			input:  "drop table a, b",
			output: "drop table a, b",
		}, {
			input:  "drop table if exists a",
			output: "drop table if exists a",
		}, {
			input:  "drop view if exists a",
			output: "drop view if exists a",
		}, {
			input:  "drop index b on a",
			output: "alter table a drop index b",
		}, {
			input:  "analyze table a",
			output: "alter table a",
		}, {
			input:  "flush tables",
			output: "flush",
		}, {
			input:  "flush tables with read lock",
			output: "flush",
		}, {
			input:  "show binary logs",
			output: "show binary logs",
		}, {
			input:  "show binlog events",
			output: "show binlog",
		}, {
			input:  "show character set",
			output: "show charset",
		}, {
			input:  "show character set like '%foo'",
			output: "show charset",
		}, {
			input:  "show charset",
			output: "show charset",
		}, {
			input:  "show charset like '%foo'",
			output: "show charset",
		}, {
			input:  "show collation",
			output: "show collation",
		}, {
			input:  "show collation where `Charset` = 'utf8' and `Collation` = 'utf8_bin'",
			output: "show collation where `Charset` = 'utf8' and `Collation` = 'utf8_bin'",
		}, {
			input:  "show collation like 'utf8%'",
			output: "show collation where `collation` like 'utf8%'",
		}, {
			input: "show create database d",
		}, {
			input: "show create schema d",
		}, {
			input: "show create database if not exists d",
		}, {
			input: "show create schema if not exists d",
		}, {
			input:  "show create event e",
			output: "show create event",
		}, {
			input:  "show create function f",
			output: "show create function",
		}, {
			input:  "show create procedure p",
			output: "show create procedure",
		}, {
			input:  "show create table t",
			output: "show create table t",
		}, {
			input:  "show create trigger t",
			output: "show create trigger t",
		}, {
			input:  "show create user u",
			output: "show create user",
		}, {
			input:  "show create view v",
			output: "show create view v",
		}, {
			input:  "show databases",
			output: "show databases",
		}, {
			input:  "show schemas",
			output: "show schemas",
		}, {
			input:  "show engine INNODB",
			output: "show engine",
		}, {
			input:  "show engines",
			output: "show engines",
		}, {
			input:  "show storage engines",
			output: "show storage",
		}, {
			input:  "show errors",
			output: "show errors",
		}, {
			input:  "show events",
			output: "show events",
		}, {
			input: "show function status",
		}, {
			input: "show function status where Name = 'hi'",
		}, {
			input: "show function status like 'hi'",
		}, {
			input:  "show grants for 'root@localhost'",
			output: "show grants",
		}, {
			input: "show index from tbl",
		}, {
			input:  "show indexes from tbl",
			output: "show index from tbl",
		}, {
			input:  "show keys from tbl",
			output: "show index from tbl",
		}, {
			input:  "show index in tbl",
			output: "show index from tbl",
		}, {
			input:  "show indexes in tbl",
			output: "show index from tbl",
		}, {
			input:  "show keys in tbl",
			output: "show index from tbl",
		}, {
			input: "show index from tbl from db",
		}, {
			input:  "show indexes from tbl from db",
			output: "show index from tbl from db",
		}, {
			input:  "show keys from tbl from db",
			output: "show index from tbl from db",
		}, {
			input:  "show index in tbl in db",
			output: "show index from tbl from db",
		}, {
			input:  "show indexes in tbl in db",
			output: "show index from tbl from db",
		}, {
			input:  "show keys in tbl in db",
			output: "show index from tbl from db",
		}, {
			input: "show index from tbl where Key_name = 'key'",
		}, {
			input:  "show master status",
			output: "show master",
		}, {
			input:  "show open tables",
			output: "show open",
		}, {
			input:  "show plugins",
			output: "show plugins",
		}, {
			input:  "show privileges",
			output: "show privileges",
		}, {
			input: "show procedure status",
		}, {
			input: "show procedure status where Name = 'hi'",
		}, {
			input: "show procedure status like 'hi'",
		}, {
			input:  "show processlist",
			output: "show processlist",
		}, {
			input:  "show full processlist",
			output: "show processlist",
		}, {
			input:  "show profile cpu for query 1",
			output: "show profile",
		}, {
			input:  "show profiles",
			output: "show profiles",
		}, {
			input:  "show relaylog events",
			output: "show relaylog",
		}, {
			input:  "show slave hosts",
			output: "show slave",
		}, {
			input:  "show slave status",
			output: "show slave",
		}, {
			input:  "show status",
			output: "show status",
		}, {
			input:  "show global status",
			output: "show global status",
		}, {
			input:  "show session status",
			output: "show session status",
		}, {
			input:  "show table status",
			output: "show table",
		}, {
			input: "show tables",
		}, {
			input: "show tables as of 123",
		}, {
			input: "show tables like '%keyspace%'",
		}, {
			input: "show tables as of 123 like '%keyspace%'",
		}, {
			input: "show tables where 1 = 0",
		}, {
			input: "show tables as of 'abc' where 1 = 0",
		}, {
			input: "show tables from a",
		}, {
			input: "show tables from a as of 'abc'",
		}, {
			input: "show tables from a where 1 = 0",
		}, {
			input: "show tables from a as of 123 where 1 = 0",
		}, {
			input: "show tables from a like '%keyspace%'",
		}, {
			input: "show tables from a as of 'abc' like '%keyspace%'",
		}, {
			input: "show full tables",
		}, {
			input: "show full tables from a",
		}, {
			input:  "show full tables in a",
			output: "show full tables from a",
		}, {
			input: "show full tables from a like '%keyspace%'",
		}, {
			input: "show full tables from a where 1 = 0",
		}, {
			input: "show full tables like '%keyspace%'",
		}, {
			input: "show full tables where 1 = 0",
		}, {
			input: "show full columns from a like '%'",
		}, {
			input: "show full columns from messages from test_keyspace like '%'",
		}, {
			input: "show full fields from a like '%'",
		}, {
			input: "show fields from a like '%'",
		}, {
			input:  "show triggers",
			output: "show triggers",
		}, {
			input: "show triggers from dbname",
		}, {
			input:  "show triggers in dbname",
			output: "show triggers from dbname",
		}, {
			input: "show triggers like 'pattern'",
		}, {
			input: "show triggers where v = 'x'",
		}, {
			input:  "show variables",
			output: "show variables",
		}, {
			input:  "show global variables",
			output: "show global variables",
		}, {
			input:  "show session variables",
			output: "show session variables",
		}, {
			input: "show vitess_keyspaces",
		}, {
			input: "show vitess_shards",
		}, {
			input: "show vitess_tablets",
		}, {
			input: "show vschema tables",
		}, {
			input: "show vschema vindexes",
		}, {
			input: "show vschema vindexes on t",
		}, {
			input:  "show warnings",
			output: "show warnings",
		}, {
			input:  "select warnings from t",
			output: "select `warnings` from t",
			serializeSelectExprs: true,
		}, {
			input:  "show foobar",
			output: "show foobar",
		}, {
			input:  "show foobar like select * from table where syntax is 'ignored'",
			output: "show foobar",
		}, {
			input:  "use db",
			output: "use db",
		}, {
			input:  "use duplicate",
			output: "use `duplicate`",
		}, {
			input:  "use `ks:-80@master`",
			output: "use `ks:-80@master`",
		}, {
			input:  "describe foobar",
			output: "show columns on foobar",
		}, {
			input:  "desc foobar",
			output: "show columns on foobar",
		}, {
			input: "explain select * from foobar",
		}, {
			input: "explain format = tree select * from foobar",
		}, {
			input: "explain analyze select * from foobar",
		}, {
			input: "explain update foobar set foo = bar",
		}, {
			input: "explain delete from foobar where foo = bar",
		}, {
			input: "explain insert into foobar values (1, 2, 3)",
		}, {
			input:  "truncate table foo",
			output: "truncate table foo",
		}, {
			input:  "truncate foo",
			output: "truncate table foo",
		}, {
			input:  "repair foo",
			output: "otheradmin",
		}, {
			input:  "optimize foo",
			output: "otheradmin",
		}, {
			input:  "lock tables foo",
			output: "otheradmin",
		}, {
			input:  "unlock tables foo",
			output: "otheradmin",
		}, {
			input: "select /* EQ true */ 1 from t where a = true",
		}, {
			input: "select /* EQ false */ 1 from t where a = false",
		}, {
			input: "select /* NE true */ 1 from t where a != true",
		}, {
			input: "select /* NE false */ 1 from t where a != false",
		}, {
			input: "select /* LT true */ 1 from t where a < true",
		}, {
			input: "select /* LT false */ 1 from t where a < false",
		}, {
			input: "select /* GT true */ 1 from t where a > true",
		}, {
			input: "select /* GT false */ 1 from t where a > false",
		}, {
			input: "select /* LE true */ 1 from t where a <= true",
		}, {
			input: "select /* LE false */ 1 from t where a <= false",
		}, {
			input: "select /* GE true */ 1 from t where a >= true",
		}, {
			input: "select /* GE false */ 1 from t where a >= false",
		}, {
			input:  "select * from t order by a collate utf8_general_ci",
			output: "select * from t order by a collate utf8_general_ci asc",
		}, {
			input: "select k collate latin1_german2_ci as k1 from t1 order by k1 asc",
			serializeSelectExprs: true,
		}, {
			input: "select * from t group by a collate utf8_general_ci",
		}, {
			input: "select MAX(k collate latin1_german2_ci) from t1",
		}, {
			input: "select MaX(k collate latin1_german2_ci) from t1",
		}, {
			input: "select MAX(distinct k) from t1",
		}, {
			input:  "select MAX(distinct k) as min from t1",
			output: "select MAX(distinct k) as `min` from t1",
		}, {
			input:  "select MIn(distinct k) as Max from t1",
			output: "select MIn(distinct k) as `Max` from t1",
		}, {
			input: "select avg(distinct k) from t1",
		}, {
			input: "select distinct k collate latin1_german2_ci from t1",
		}, {
			input: "select * from t1 where 'Müller' collate latin1_german2_ci = k",
		}, {
			input: "select * from t1 where k like 'Müller' collate latin1_german2_ci",
		}, {
			input: "select k from t1 group by k having k = 'Müller' collate latin1_german2_ci",
		}, {
			input: "select k from t1 join t2 order by a collate latin1_german2_ci asc, b collate latin1_german2_ci asc",
		}, {
			input:  "select k collate 'latin1_german2_ci' as k1 from t1 order by k1 asc",
			output: "select k collate latin1_german2_ci as k1 from t1 order by k1 asc",
			serializeSelectExprs: true,
		}, {
			input:  "select /* drop trailing semicolon */ 1 from dual;",
			output: "select /* drop trailing semicolon */ 1 from dual",
		}, {
			input: "select /* cache directive */ sql_no_cache 'foo' from t",
		}, {
			input: "select binary 'a' = 'A' from t",
		}, {
			input: "select 1 from t where foo = _binary 'bar'",
		}, {
			input:  "select 1 from t where foo = _binary'bar'",
			output: "select 1 from t where foo = _binary 'bar'",
		}, {
			input: "select 1 from t where foo = _utf8mb4 'bar'",
		}, {
			input:  "select 1 from t where foo = _utf8mb4'bar'",
			output: "select 1 from t where foo = _utf8mb4 'bar'",
		}, {
			input: "select match(a) against ('foo') from t",
		}, {
			input: "select match(a1, a2) against ('foo' in natural language mode with query expansion) from t",
		}, {
			input: "select title from video as v where match(v.title, v.tag) against ('DEMO' in boolean mode)",
		}, {
			input: "select name, group_concat(score) from t group by name",
		}, {
			input: "select name, group_concat(distinct id, score order by id desc separator ':') from t group by name",
		}, {
			input: "select * from t partition (p0)",
		}, {
			input: "select * from t partition (p0, p1)",
		}, {
			input: "select e.id, s.city from employees as e join stores partition (p1) as s on e.store_id = s.id",
		}, {
			input: "select truncate(120.3333, 2) from dual",
		}, {
			input: "update t partition (p0) set a = 1",
		}, {
			input: "insert into t partition (p0) values (1, 'asdf')",
		}, {
			input: "insert into t1 select * from t2 partition (p0)",
		}, {
			input: "replace into t partition (p0) values (1, 'asdf')",
		}, {
			input: "delete from t partition (p0) where a = 1",
		}, {
			input: "select name, dense_rank() over () from t",
		}, {
			input:  "select name, avg(a) over (partition by b) as avg from t",
			output: "select name, avg(a) over (partition by b) as `avg` from t",
		}, {
			input: "select name, bit_and(a) over (partition by b) from t",
		}, {
			input: "select name, bit_or(a) over (partition by b) from t",
		}, {
			input: "select name, bit_xor(a) over (partition by b) from t",
		}, {
			input: "select name, count(distinct a) over (partition by b) from t",
		}, {
			input:  "select name, count(a) over (partition by b) as count from t",
			output: "select name, count(a) over (partition by b) as `count` from t",
		}, {
			input: "select name, json_arrayagg(a) over (partition by b) from t",
		}, {
			input: "select name, json_objectagg(a) over (partition by b) from t",
		}, {
			input: "select name, max(a) over (partition by b) from t",
		}, {
			input: "select name, min(a) over (partition by b) from t",
		}, {
			input: "select name, stddev_pop(a) over (partition by b) from t",
		}, {
			input: "select name, stddev(a) over (partition by b) from t",
		}, {
			input: "select name, std(a) over (partition by b) from t",
		}, {
			input: "select name, stddev_samp(a) over (partition by b) from t",
		}, {
			input: "select name, sum(a) over (partition by b) from t",
		}, {
			input:  "select name, sum(distinct a) over (partition by b) as SUM from t",
			output: "select name, sum(distinct a) over (partition by b) as `SUM` from t",
		}, {
			input: "select name, var_pop(a) over (partition by b) from t",
		}, {
			input: "select name, variance(a) over (partition by b) from t",
		}, {
			input: "select name, cume_dist() over (partition by b) from t",
		}, {
			input: "select name, cume_dist() over (partition by b) - 1 in (1, 2) as included from t",
		}, {
			input: "select name, cume_dist() over (partition by b) = dense_rank() over () as included from t",
		}, {
			input: "select name, dense_rank() over (partition by b) from t",
		}, {
			input: "select name, first_value(a) over (partition by b) from t",
		}, {
			input: "select name, lag(a) over (partition by b) from t",
		}, {
			input: "select name, last_value(a) over (partition by b) from t",
		}, {
			input: "select name, lead(a) over (partition by b) from t",
		}, {
			input: "select name, nth_value(a) over (partition by b) from t",
		}, {
			input: "select name, ntile() over (partition by b) from t",
		}, {
			input: "select name, percent_rank() over (partition by b) from t",
		}, {
			input: "select name, rank() over (partition by b) from t",
		}, {
			input: "select name, row_number() over (partition by b) from t",
		}, {
			input: "select name, dense_rank() over (partition by b) from t",
		}, {
			input: "select name, dense_rank() over (partition by b order by c asc) from t",
		}, {
			input: "select name, cume_dist() over (partition by b order by c asc) from t",
		}, {
			input: "select name, first_value(a) over (partition by b order by c asc) from t",
		}, {
			input: "select name, lag(a) over (partition by b order by c asc) from t",
		}, {
			input: "select name, last_value(a) over (partition by b order by c asc) from t",
		}, {
			input: "select name, lead(a) over (partition by b order by c asc) from t",
		}, {
			input: "select name, nth_value(a) over (partition by b order by c asc) from t",
		}, {
			input: "select name, ntile() over (partition by b order by c asc) from t",
		}, {
			input: "select name, percent_rank() over (partition by b order by c asc) from t",
		}, {
			input: "select name, rank() over (partition by b order by c asc) from t",
		}, {
			input: "select name, row_number() over (partition by b order by c asc) from t",
		}, {
<<<<<<< HEAD
			input: "select name, dense_rank() over (order by b) from t",
		}, {
			input: "select name, dense_rank() over (partition by b order by c) from t",
		}, {
			input: "select name, dense_rank() over (partition by b order by c), lag(d) over (order by e desc) from t",
=======
			input:  "select name, dense_rank() over (order by b) from t",
			output: "select name, dense_rank() over ( order by b asc) from t",
		}, {
			input:  "select name, dense_rank() over (partition by b order by c) from t",
			output: "select name, dense_rank() over (partition by b order by c asc) from t",
		}, {
			input:  "select name, dense_rank() over (partition by b order by c), lag(d) over (order by e desc) from t",
			output: "select name, dense_rank() over (partition by b order by c asc), lag(d) over ( order by e desc) from t",
>>>>>>> 4e2a3932
		}, {
			input: "select name, dense_rank() over window_name from t",
		}, {
			input: `SELECT pk,
					(SELECT max(pk) FROM one_pk WHERE pk < opk.pk) as max,
					(SELECT min(pk) FROM one_pk WHERE pk > opk.pk) as min
					FROM one_pk opk
					WHERE (SELECT min(pk) FROM one_pk WHERE pk > opk.pk) IS NOT NULL
					ORDER BY max`,
			output: "select pk, (SELECT max(pk) FROM one_pk WHERE pk < opk.pk) as `max`," +
				" (SELECT min(pk) FROM one_pk WHERE pk > opk.pk) as `min` " +
				"from one_pk as opk " +
				"where (select min(pk) from one_pk where pk > opk.pk) " +
				"is not null order by `max` asc",
		}, {
			input:  "select i, s as max from mytable group by max",
			output: "select i, s as `max` from mytable group by `max`",
		}, {
			input:  "select i, s as max from mytable MAx",
			output: "select i, s as `max` from mytable as `MAx`",
		},
		// {
		// 	// TODO: for this to work we need a keyword-safe version of expression in sql.y
		// 	// input: `select i, s as max from mytable group by max having max = "hello"`,
		// },
		{
			input: "stream * from t",
		}, {
			input: "stream /* comment */ * from t",
		}, {
			input: "begin",
		}, {
			input:  "start transaction",
			output: "begin",
		}, {
			input: "commit",
		}, {
			input: "rollback",
		}, {
			input: "create database test_db",
		}, {
			input:  "create schema test_db",
			output: "create database test_db",
		}, {
			input:  "create database if not exists test_db",
			output: "create database if not exists test_db",
		}, {
			input: "drop database test_db",
		}, {
			input:  "drop schema test_db",
			output: "drop database test_db",
		}, {
			input:  "drop database if exists test_db",
			output: "drop database if exists test_db",
		}, {
			input: "drop trigger trigger1",
		}, {
			input: "drop trigger if exists t2",
		}, {
			input:  "create table t (c int not null default 0 on update current_timestamp() auto_increment comment 'a comment here' unique)",
			output: "create table t (\n\tc int not null default 0 on update current_timestamp() auto_increment comment 'a comment here' unique\n)",
		}, {
			input:  "create table t (c INT NOT NULL DEFAULT 0 ON UPDATE current_timestamp() AUTO_INCREMENT COMMENT 'a comment here' UNIQUE)",
			output: "create table t (\n\tc INT not null default 0 on update current_timestamp() auto_increment comment 'a comment here' unique\n)",
		}, {
			// Same input with options backwards.
			input:  "create table t (c int unique comment 'a comment here' auto_increment on update current_timestamp() default 0 not null)",
			output: "create table t (\n\tc int not null default 0 on update current_timestamp() auto_increment comment 'a comment here' unique\n)",
		}, {
			// Transpose pairs in original
			input:  "create table t (c int default 0 not null auto_increment on update current_timestamp() unique comment 'a comment here')",
			output: "create table t (\n\tc int not null default 0 on update current_timestamp() auto_increment comment 'a comment here' unique\n)",
		}, {
			// Transpose pairs in reversed
			input:  "create table t (c int comment 'a comment here' unique on update current_timestamp() auto_increment not null default 0)",
			output: "create table t (\n\tc int not null default 0 on update current_timestamp() auto_increment comment 'a comment here' unique\n)",
		}, {
			// Those tests for ALTER TABLE ADD (...
			input:  "alter table t add (c int not null default 0 on update current_timestamp() auto_increment comment 'a comment here' unique)",
			output: "alter table t add column (\n\tc int not null default 0 on update current_timestamp() auto_increment comment 'a comment here' unique\n)",
		}, {
			input:  "alter table t add (c int unique comment 'a comment here' auto_increment on update current_timestamp() default 0 not null)",
			output: "alter table t add column (\n\tc int not null default 0 on update current_timestamp() auto_increment comment 'a comment here' unique\n)",
		}, {
			input:  "alter table t add (c int default 0 not null auto_increment on update current_timestamp() unique comment 'a comment here')",
			output: "alter table t add column (\n\tc int not null default 0 on update current_timestamp() auto_increment comment 'a comment here' unique\n)",
		}, {
			input:  "alter table t add (c int comment 'a comment here' unique on update current_timestamp() auto_increment not null default 0)",
			output: "alter table t add column (\n\tc int not null default 0 on update current_timestamp() auto_increment comment 'a comment here' unique\n)",
		}, {
			// Those tests for ALTER TABLE ADD COLUMN name ...
			input:  "alter table t add column c int not null default 0 on update current_timestamp() auto_increment comment 'a comment here' unique",
			output: "alter table t add column (\n\tc int not null default 0 on update current_timestamp() auto_increment comment 'a comment here' unique\n)",
		}, {
			input:  "alter table t add column c int unique comment 'a comment here' auto_increment on update current_timestamp() default 0 not null",
			output: "alter table t add column (\n\tc int not null default 0 on update current_timestamp() auto_increment comment 'a comment here' unique\n)",
		}, {
			input:  "alter table t add column c int unique comment 'a comment here' auto_increment on update current_timestamp() default 0 not null after foo",
			output: "alter table t add column (\n\tc int not null default 0 on update current_timestamp() auto_increment comment 'a comment here' unique\n) after foo",
		}, {
			input:  "alter table t add column c int unique comment 'a comment here' auto_increment on update current_timestamp() default 0 not null first",
			output: "alter table t add column (\n\tc int not null default 0 on update current_timestamp() auto_increment comment 'a comment here' unique\n) first",
		}, {
			input:  "alter table t add column c int default 0 not null auto_increment on update current_timestamp() unique comment 'a comment here'",
			output: "alter table t add column (\n\tc int not null default 0 on update current_timestamp() auto_increment comment 'a comment here' unique\n)",
		}, {
			input:  "alter table t add column c int comment 'a comment here' unique on update current_timestamp() auto_increment not null default 0",
			output: "alter table t add column (\n\tc int not null default 0 on update current_timestamp() auto_increment comment 'a comment here' unique\n)",
		}, {
			input:  "alter table t change foo bar int not null auto_increment first",
			output: "alter table t change column foo (\n\tbar int not null auto_increment\n) first",
		}, {
			input:  "alter table a modify foo int unique comment 'a comment here' auto_increment on update current_timestamp() default 0 not null after bar",
			output: "alter table a modify column foo (\n\tfoo int not null default 0 on update current_timestamp() auto_increment comment 'a comment here' unique\n) after bar",
		}, {
			input:  "delete a.*, b.* from tbl_a a, tbl_b b where a.id = b.id and b.name = 'test'",
			output: "delete a, b from tbl_a as a, tbl_b as b where a.id = b.id and b.name = 'test'",
		}, {
			input: "call f1",
		}, {
			input:  "call f1()",
			output: "call f1",
		}, {
			input:  "call f1 ()",
			output: "call f1",
		}, {
			input: "call f1(x)",
		}, {
			input: "call f1(@x, @y)",
		}, {
			input: "call f1(now(), rand())",
		}, {
			input: "drop procedure p1",
		}, {
			input: "drop procedure if exists p1",
		}, {
			input:  "create procedure p1() select rand()",
			output: "create procedure p1 () select rand() from dual",
		}, {
			input:  "create procedure p1() language sql deterministic sql security invoker select 1+1",
			output: "create procedure p1 () language sql deterministic sql security invoker select 1 + 1 from dual",
		}, {
			input:  "create definer = me procedure p1(v1 int) select now()",
			output: "create definer = me procedure p1 (in v1 int) select now() from dual",
		}, {
			input:  "create definer = me procedure p1(v1 int) comment 'some_comment' not deterministic select now()",
			output: "create definer = me procedure p1 (in v1 int) comment 'some_comment' not deterministic select now() from dual",
		},
	}
	// Any tests that contain multiple statements within the body (such as BEGIN/END blocks) should go here.
	// validSQL is used by TestParseNextValid, which expects a semicolon to mean the end of a full statement.
	// Multi-statement bodies do not follow this expectation, hence they are excluded from TestParseNextValid.
	validMultiStatementSql = []parseTest{
		{
			input:  "create procedure p1 (in v1 int, inout v2 char(2), out v3 datetime) begin select rand() * 10; end",
			output: "create procedure p1 (in v1 int, inout v2 char(2), out v3 datetime) begin\nselect rand() * 10 from dual;\nend",
		}, {
			input:  "create procedure p1(v1 datetime)\nif rand() < 1 then select rand();\nend if",
			output: "create procedure p1 (in v1 datetime) if rand() < 1 then select rand() from dual;\nend if",
		}, {
			input: `create procedure p1(n double, m double)
begin
	set @s = '';
	if n = m then set @s = 'equals';
	else
		if n > m then set @s = 'greater';
		else set @s = 'less';
		end if;
		set @s = concat('is ', @s, ' than');
	end if;
	set @s = concat(n, ' ', @s, ' ', m, '.');
	select @s;
end`,
			output: "create procedure p1 (in n double, in m double) begin\nset @s = '';\nif n = m then set @s = 'equals';\nelse if n > m then set @s = 'greater';\nelse set @s = 'less';\nend if; set @s = concat('is ', @s, ' than');\nend if;\nset @s = concat(n, ' ', @s, ' ', m, '.');\nselect @s from dual;\nend",
		},
	}
)

func TestValid(t *testing.T) {
	validSQL = append(validSQL, validMultiStatementSql...)
	for _, tcase := range validSQL {
		runParseTestCase(t, tcase)
	}
}

func assertTestcaseOutput(t *testing.T, tcase parseTest, tree Statement) {
	// For tests that require it, clear the InputExpression of selected expressions so they print their reproduced
	// values, rather than the input values. In most cases this is due to a bug in parsing, and there should be a
	// skipped test. But in some cases it's intentional, to test the behavior of parser logic.
	if tcase.serializeSelectExprs {
		tree.walkSubtree(func(node SQLNode) (kontinue bool, err error) {
			if ae, ok := node.(*AliasedExpr); ok {
				ae.InputExpression = ""
			}
			return true, nil
		})
	}

	out := String(tree)
	assert.Equal(t, tcase.output, out)
}

var ignoreWhitespaceTests = []parseTest{
	// TODO: this is a test of BEGIN .. END syntax, not triggers. Would be better to isolate it
	{
		input: `create trigger t1 before delete on foo for each row follows baz 
							begin
								set @@foo = old.x;
                set @@bar = new.y;
                update baz.t set a = @@foo + @@bar where z = old.x;
              end`,
	},
	{
		input: `create trigger t1 before delete on foo for each row follows baz 
							begin
								set @@foo = old.x;
								begin
									set @@boo = new.z;
                end;
                set @@bar = new.y;
                update baz.t set a = @@foo + @@bar where z = old.x;
              end`,
	},
	{
		// TODO: this is a test of parsing case statements, not triggers. would be better to isolate it
		input: `create trigger t1 before delete on foo for each row 
							begin
								case old.y
									when 1 then select a + 1 from c;
									when 0 then update a set b = 2; delete from z;
								end case;
							end`,
	}, {
		input: `create trigger t1 before delete on foo for each row 
							begin
								case old.y
									when 1 then select a + 1 from c;
								end case;
							end`,
	}, {
		input: `create trigger t1 before delete on foo for each row 
							begin
								case old.x
									when old.y then set @@var = 1;
									when 0 then update a set b = 2; delete from z;
									else select true from dual; delete from x;
								end case;
							end`,
	}, {
		// TODO: this is a test of parsing if statements, not triggers. would be better to isolate it
		input: `create trigger t1 before delete on foo for each row 
							begin
								if old.y > 0 then 
									select a + 1 from c;
									update b set c = 1;
								elseif old.y < 0 then 
									delete from z;
								elseif new.foo > rand() then
									set @@autocommit = 1;
								else 
									insert into z values (1, 2, 3);
								end if;
							end`,
	}, {
		input: `create trigger t1 before delete on foo for each row
							begin
								if old.y > 0 then 
									select a + 1 from c;
									update b set c = 1;
								elseif new.foo > rand() then
									set @@autocommit = 1;
								else
									insert into z values (1, 2, 3);
								end if;
							end`,
	}, {
		input: `create trigger t1 before delete on foo for each row 
							begin
								if old.y > 0 then
									select a + 1 from c;
									update b set c = 1;
								else 
									insert into z values (1, 2, 3);
								end if;
							end`,
	}, {
		input: `create trigger t1 before delete on foo for each row
							begin
								if old.y > 0 then 
									select a + 1 from c; update b set c = 1;
								end if;
							end`,
	},
}

func TestValidIgnoreWhitespace(t *testing.T) {
	for _, tcase := range ignoreWhitespaceTests {
		t.Run(tcase.input, func(t *testing.T) {
			if tcase.output == "" {
				tcase.output = tcase.input
			}
			tree, err := Parse(tcase.input)
			if err != nil {
				t.Errorf("Parse(%q) err: %v, want nil", tcase.input, err)
				return
			}
			out := String(tree)
			normalize := regexp.MustCompile("\\s+")
			normalizedOut := normalize.ReplaceAllLiteralString(out, " ")
			expectedOut := normalize.ReplaceAllLiteralString(tcase.output, " ")

			if normalizedOut != expectedOut {
				t.Errorf("Parse(%q) = %q, want: %q", tcase.input, normalizedOut, expectedOut)
			}
			// This test just exercises the tree walking functionality.
			// There's no way automated way to verify that a node calls
			// all its children. But we can examine code coverage and
			// ensure that all walkSubtree functions were called.
			Walk(func(node SQLNode) (bool, error) {
				return true, nil
			}, tree)
		})
	}
}

func TestCreateViewSelectPosition(t *testing.T) {
	cases := []struct {
		query string
		sel   string
	}{{
		query: "create view a as select current_timestamp()",
		sel:   "select current_timestamp()",
	}, {
		query: "create view a as select /* comment */ 2 + 2 from dual",
		sel:   "select /* comment */ 2 + 2 from dual",
	}}
	for _, tcase := range cases {
		tree, err := Parse(tcase.query)
		if err != nil {
			t.Errorf("Parse(%q) err: %v", tcase.query, err)
		}
		ddl, ok := tree.(*DDL)
		if !ok {
			t.Errorf("Expected DDL when parsing (%q)", tcase.query)
		}
		sel := tcase.query[ddl.SubStatementPositionStart:ddl.SubStatementPositionEnd]
		if sel != tcase.sel {
			t.Errorf("expected select to be %q, got %q", tcase.sel, sel)
		}
	}
}

// Ensure there is no corruption from using a pooled yyParserImpl in Parse.
func TestValidParallel(t *testing.T) {
	validSQL = append(validSQL, validMultiStatementSql...)
	parallelism := 100
	numIters := 1000

	wg := sync.WaitGroup{}
	wg.Add(parallelism)
	for i := 0; i < parallelism; i++ {
		go func() {
			defer wg.Done()
			for j := 0; j < numIters; j++ {
				// can't run each test in its own test case, there are so many it bogs down an IDE
				tcase := validSQL[rand.Intn(len(validSQL))]
				if tcase.output == "" {
					tcase.output = tcase.input
				}
				tree, err := Parse(tcase.input)
				require.NoError(t, err)

				assertTestcaseOutput(t, tcase, tree)

				// This test just exercises the tree walking functionality.
				// There's no way automated way to verify that a node calls
				// all its children. But we can examine code coverage and
				// ensure that all walkSubtree functions were called.
				Walk(func(node SQLNode) (bool, error) {
					return true, nil
				}, tree)

			}
		}()
	}
	wg.Wait()
}

func TestInvalid(t *testing.T) {
	invalidSQL := []struct {
		input string
		err   string
	}{{
		input: "select a from (select * from tbl)",
		err:   "Every derived table must have its own alias",
	}, {
		input: "select a, b from (select * from tbl) sort by a",
		err:   "syntax error",
	}}

	for _, tcase := range invalidSQL {
		_, err := Parse(tcase.input)
		if err == nil {
			t.Errorf("Parse invalid query(%q), got: nil, want: %s...", tcase.input, tcase.err)
		}
		if err != nil && !strings.Contains(err.Error(), tcase.err) {
			t.Errorf("Parse invalid query(%q), got: %v, want: %s...", tcase.input, err, tcase.err)
		}
	}

	invalidDDL := []struct {
		input string
		err   string
	}{{
		input: "create table t (c int not null default 0 on update current_timestamp() auto_increment comment 'a comment here' unique null)",
		err:   "cannot include NULL / NOT NULL more than once at position 123 near 'null'",
	}, {
		input: "create table t (c int not null default 0 on update current_timestamp() auto_increment comment 'a comment here' unique primary key)",
		err:   "cannot include more than one key option for a column definition at position 130 near 'key'",
	}, {
		input: "create table t (c int not null default 0 on update current_timestamp() auto_increment comment 'a comment here' unique comment 'another')",
		err:   "cannot include more than one comment for a column definition at position 136 near 'another'",
	}, {
		input: "create table t (c int not null default 0 on update current_timestamp() auto_increment comment 'a comment here' unique auto_increment)",
		err:   "cannot include AUTO_INCREMENT more than once at position 133 near 'auto_increment'",
	}, {
		input: "create table t (c int not null default 0 on update current_timestamp() auto_increment comment 'a comment here' unique on update utc_timestamp())",
		err:   "cannot include ON UPDATE more than once at position 144",
	}, {
		input: "create table t (c int not null default 0 on update current_timestamp() auto_increment comment 'a comment here' unique default 1)",
		err:   "cannot include DEFAULT more than once at position 129",
	}, {
		input: "create table t (c not null int default 0 on update current_timestamp() auto_increment comment 'a comment here' unique)",
		err:   "syntax error at position 22 near 'not'",
	}, {
		input: "create table t (c default 0 int on update current_timestamp() auto_increment comment 'a comment here' unique)",
		err:   "syntax error at position 26 near 'default'",
	}, {
		input: "alter table t add (c int not null default 0 on update current_timestamp() auto_increment comment 'a comment here' unique null)",
		err:   "cannot include NULL / NOT NULL more than once at position 126 near 'null'",
	}, {
		input: "alter table t add (c int not null default 0 on update current_timestamp() auto_increment comment 'a comment here' unique primary key)",
		err:   "cannot include more than one key option for a column definition at position 133 near 'key'",
	}, {
		input: "alter table t add (c int not null default 0 on update current_timestamp() auto_increment comment 'a comment here' unique comment 'another')",
		err:   "cannot include more than one comment for a column definition at position 139 near 'another'",
	}, {
		input: "alter table t add (c int not null default 0 on update current_timestamp() auto_increment comment 'a comment here' unique auto_increment)",
		err:   "cannot include AUTO_INCREMENT more than once at position 136 near 'auto_increment'",
	}, {
		input: "alter table t add (c int not null default 0 on update current_timestamp() auto_increment comment 'a comment here' unique on update utc_timestamp())",
		err:   "cannot include ON UPDATE more than once at position 147",
	}, {
		input: "alter table t add (c int not null default 0 on update current_timestamp() auto_increment comment 'a comment here' unique default 1)",
		err:   "cannot include DEFAULT more than once at position 132",
	}, {
		input: "alter table t add (c not null int default 0 on update current_timestamp() auto_increment comment 'a comment here' unique)",
		err:   "syntax error at position 25 near 'not'",
	}, {
		input: "alter table t add (c default 0 int on update current_timestamp() auto_increment comment 'a comment here' unique)",
		err:   "syntax error at position 29 near 'default'",
	}}
	for _, tcase := range invalidDDL {
		_, err := ParseStrictDDL(tcase.input)
		if err == nil {
			t.Errorf("Parse invalid DDL(%q), got: nil, want: %s...", tcase.input, tcase.err)
		}
		if err != nil && !strings.Contains(err.Error(), tcase.err) {
			t.Errorf("Parse invalid DDL(%q), got: %v, want: %s...", tcase.input, err, tcase.err)
		}
	}
}

func TestCaseSensitivity(t *testing.T) {
	validSQL := []parseTest{
	{
		input:  "create table A (\n\t`B` int\n)",
		output: "create table A (\n\tB int\n)",
	}, {
		input:  "create index b on A (ID)",
		output: "alter table A add index b (ID)",
	}, {
		input:  "alter table A foo",
		output: "alter table A",
	}, {
		input:  "alter table A convert",
		output: "alter table A",
	}, {
		// View names get lower-cased.
		input:  "alter view A foo",
		output: "alter table a",
	}, {
		input:  "alter table A rename to B",
		output: "rename table A to B",
	}, {
		input: "rename table A to B",
	}, {
		input:  "drop table B",
		output: "drop table B",
	}, {
		input:  "drop table if exists B",
		output: "drop table if exists B",
	}, {
		input:  "drop index b on A",
		output: "alter table A drop index b",
	}, {
		input: "select a from B",
	}, {
		input: "select A as B from C",
	}, {
		input: "select B.* from c",
	}, {
		input: "select B.A from c",
	}, {
		input: "select * from B as C",
	}, {
		input: "select * from A.B",
	}, {
		input: "update A set b = 1",
	}, {
		input: "update A.B set b = 1",
	}, {
		input: "update A.B set foo.b = 1, c = 2, baz.foo.c = baz.b",
	}, {
		input: "select A() from b",
	}, {
		input: "select A(B, C) from b",
	}, {
		input: "select A(distinct B, C) from b",
	}, {
		input:  "select A(ALL B, C) from b",
		output: "select A(B, C) from b",
		serializeSelectExprs: true,
	}, {
		input:  "select A(ALL B, C) from b",
		output: "select A(ALL B, C) from b",
	}, {
		input:  "select IF(B, C) from b",
	}, {
		input: "select * from b use index (A)",
	}, {
		input: "insert into A(A, B) values (1, 2)",
	}, {
		input:  "create view A as select current_timestamp()",
		output: "create view a as select current_timestamp() from dual",
	}, {
		input:  "alter view A",
		output: "alter table a",
	}, {
		input:  "drop view A",
		output: "drop view a",
	}, {
		input:  "drop view if exists A",
		output: "drop view if exists a",
	}, {
		input:  "select /* lock in SHARE MODE */ 1 from t lock in SHARE MODE",
		output: "select /* lock in SHARE MODE */ 1 from t lock in share mode",
	}, {
		input:  "select next VALUE from t",
		output: "select next 1 values from t",
	}, {
		input: "select /* use */ 1 from t1 use index (A) where b = 1",
	}}

	for _, tcase := range validSQL {
		runParseTestCase(t, tcase)
	}
}

func TestKeywords(t *testing.T) {
	validSQL := []parseTest {
	{
		input:  "select current_timestamp",
		output: "select current_timestamp() from dual",
		serializeSelectExprs: true,
	}, {
		input:  "select current_TIMESTAMP",
		output: "select current_TIMESTAMP from dual",
	}, {
		input: "update t set a = current_timestamp()",
	}, {
		input: "update t set a = current_timestamp(5)",
	}, {
		input:  "select a, current_date from t",
		output: "select a, current_date() from t",
		serializeSelectExprs: true,
	}, {
		input:  "select a, current_DATE from t",
		output: "select a, current_DATE from t",
	}, {
		input:  "select a, current_user from t",
		output: "select a, current_user() from t",
		serializeSelectExprs: true,
	}, {
		input:  "select a, current_USER from t",
		output: "select a, current_USER from t",
	}, {
		input:  "insert into t(a, b) values (current_date, current_date())",
		output: "insert into t(a, b) values (current_date(), current_date())",
	}, {
		input: "select * from t where a > utc_timestmp()",
	}, {
		input: "select * from t where a > utc_timestamp(4)",
	}, {
		input:  "update t set b = utc_timestamp + 5",
		output: "update t set b = utc_timestamp() + 5",
	}, {
		input:  "select utc_time, utc_date, utc_time(6)",
		output: "select utc_time(), utc_date(), utc_time(6) from dual",
		serializeSelectExprs: true,
	}, {
		input:  "select utc_TIME, UTC_date, utc_time(6)",
		output: "select utc_TIME, UTC_date, utc_time(6) from dual",
	}, {
		input:  "select 1 from dual where localtime > utc_time",
		output: "select 1 from dual where localtime() > utc_time()",
	}, {
		input:  "select 1 from dual where localtime(2) > utc_time(1)",
		output: "select 1 from dual where localtime(2) > utc_time(1)",
	}, {
		input:  "update t set a = localtimestamp(), b = utc_timestamp",
		output: "update t set a = localtimestamp(), b = utc_timestamp()",
	}, {
		input:  "update t set a = localtimestamp(10), b = utc_timestamp(13)",
		output: "update t set a = localtimestamp(10), b = utc_timestamp(13)",
	}, {
		input: "insert into t(a) values (unix_timestamp)",
	}, {
		input: "select replace(a, 'foo', 'bar') from t",
	}, {
		input: "update t set a = replace('1234', '2', '1')",
	}, {
		input: "insert into t(a, b) values ('foo', 'bar') on duplicate key update a = replace(hex('foo'), 'f', 'b')",
	}, {
		input: "update t set a = left('1234', 3)",
	}, {
		input: "select left(a, 5) from t",
	}, {
		input: "update t set d = adddate(date('2003-12-31 01:02:03'), interval 5 days)",
	}, {
		input: "insert into t(a, b) values (left('foo', 1), 'b')",
	}, {
		input: "insert /* qualified function */ into t(a, b) values (test.PI(), 'b')",
	}, {
		input:  "select /* keyword in qualified id */ * from t join z on t.key = z.key",
		output: "select /* keyword in qualified id */ * from t join z on t.`key` = z.`key`",
	}, {
		input:  "select /* non-reserved keywords as unqualified cols */ date, view, offset from t",
		output: "select /* non-reserved keywords as unqualified cols */ `date`, `view`, `offset` from t",
		serializeSelectExprs: true,
	}, {
		input:  "select /* non-reserved keywords as unqualified cols */ date, view, offset from t",
	}, {
		input:  "select /* share and mode as cols */ share, mode from t where share = 'foo'",
		output: "select /* share and mode as cols */ `share`, `mode` from t where `share` = 'foo'",
		serializeSelectExprs: true,
	}, {
		input:  "select /* share and mode as cols */ share, mode from t where share = 'foo'",
		output:  "select /* share and mode as cols */ share, mode from t where `share` = 'foo'",
	}, {
		input:  "select /* unused keywords as cols */ write, virtual from t where trailing = 'foo'",
		output: "select /* unused keywords as cols */ `write`, `virtual` from t where `trailing` = 'foo'",
		serializeSelectExprs: true,
	}, {
		input:  "select /* unused keywords as cols */ write, virtual from t where trailing = 'foo'",
		output: "select /* unused keywords as cols */ write, virtual from t where `trailing` = 'foo'",
	}, {
		input:  "select status from t",
		output: "select `status` from t",
		serializeSelectExprs: true,
	}, {
		input:  "select variables from t",
		output: "select `variables` from t",
		serializeSelectExprs: true,
	}}

	for _, tcase := range validSQL {
		runParseTestCase(t, tcase)
	}
}

func runParseTestCase(t *testing.T, tcase parseTest) bool {
	return t.Run(tcase.input, func(t *testing.T) {
		if tcase.output == "" {
			tcase.output = tcase.input
		}
		tree, err := Parse(tcase.input)
		require.NoError(t, err)

		assertTestcaseOutput(t, tcase, tree)

		// This test just exercises the tree walking functionality.
		// There's no way automated way to verify that a node calls
		// all its children. But we can examine code coverage and
		// ensure that all walkSubtree functions were called.
		Walk(func(node SQLNode) (bool, error) {
			return true, nil
		}, tree)
	})
}

func TestConvert(t *testing.T) {
	validSQL := []parseTest{
	{
		input:  "select cast('abc' as date) from t",
		output: "select convert('abc', date) from t",
		serializeSelectExprs: true,
	}, {
		input:  "select cast('abc' as date) from t",
	}, {
		input: "select convert('abc', binary(4)) from t",
	}, {
		input: "select convert('abc', binary) from t",
	}, {
		input: "select convert('abc', char character set binary) from t",
	}, {
		input: "select convert('abc', char(4) ascii) from t",
	}, {
		input: "select convert('abc', char unicode) from t",
	}, {
		input: "select convert('abc', char(4)) from t",
	}, {
		input: "select convert('abc', char) from t",
	}, {
		input: "select convert('abc', nchar(4)) from t",
	}, {
		input: "select convert('abc', nchar) from t",
	}, {
		input: "select convert('abc', signed) from t",
	}, {
		input:  "select convert('abc', signed integer) from t",
		output: "select convert('abc', signed) from t",
		serializeSelectExprs: true,
	}, {
		input:  "select convert('abc', signed) from t",
		output: "select convert('abc', signed) from t",
	}, {
		input: "select convert('abc', unsigned) from t",
	}, {
		input:  "select convert('abc', unsigned integer) from t",
		output: "select convert('abc', unsigned) from t",
		serializeSelectExprs: true,
	}, {
		input:  "select convert('abc', unsigned) from t",
		output: "select convert('abc', unsigned) from t",
	}, {
		input: "select convert('abc', decimal(3, 4)) from t",
	}, {
		input: "select convert('abc', decimal(4)) from t",
	}, {
		input: "select convert('abc', decimal) from t",
	}, {
		input: "select convert('abc', date) from t",
	}, {
		input: "select convert('abc', time(4)) from t",
	}, {
		input: "select convert('abc', time) from t",
	}, {
		input: "select convert('abc', datetime(9)) from t",
	}, {
		input: "select convert('abc', datetime) from t",
	}, {
		input: "select convert('abc', json) from t",
	}, {
		input: "select convert('abc' using ascii) from t",
	}}

	for _, tcase := range validSQL {
		runParseTestCase(t, tcase)
	}

	invalidSQL := []struct {
		input  string
		output string
	}{{
		input:  "select convert('abc' as date) from t",
		output: "syntax error at position 24 near 'as'",
	}, {
		input:  "select convert from t",
		output: "syntax error at position 20 near 'from'",
	}, {
		input:  "select cast('foo', decimal) from t",
		output: "syntax error at position 19 near 'foo'",
	}, {
		input:  "select convert('abc', datetime(4+9)) from t",
		output: "syntax error at position 34 near '4'",
	}, {
		input:  "select convert('abc', decimal(4+9)) from t",
		output: "syntax error at position 33 near '4'",
	}, {
		input:  "/* a comment */",
		output: "empty statement",
	}, {
		input:  "set transaction isolation level 12345",
		output: "syntax error at position 38 near '12345'",
	}}

	for _, tcase := range invalidSQL {
		_, err := Parse(tcase.input)
		if err == nil || err.Error() != tcase.output {
			t.Errorf("%s: %v, want %s", tcase.input, err, tcase.output)
		}
	}
}

func TestSubStr(t *testing.T) {

	// serializeSelectExprs here is not a bug: these are tests that various substring forms get parsed correctly
	validSQL := []parseTest{{
		input: `select substr('foobar', 1) from t`,
	}, {
		input: "select substr(a, 1, 6) from t",
	}, {
		input:  "select substring(a, 1) from t",
		output: "select substring(a, 1) from t",
	}, {
		input:  "select substring(a, 1, 6) from t",
		output: "select substring(a, 1, 6) from t",
	}, {
		input:  "select substring(a from 1 for 6) from t",
		output: "select substr(a, 1, 6) from t",
		serializeSelectExprs: true,
	}, {
		input:  "select substring(a from 1 for 6) from t",
	}, {
		input:  "select substring(a from 1 for 6) from t",
		output: "select substr(a, 1, 6) from t",
		serializeSelectExprs: true,
	}, {
		input:  "select substring(a from 1 for 6) from t",
	}, {
		input:  "select substring(a from 1  for   6) from t",
	}, {
		input:  `select substr("foo" from 1 for 2) from t`,
		output: `select substr('foo', 1, 2) from t`,
		serializeSelectExprs: true,
	}, {
		input:  `select substring("foo", 1, 2) from t`,
		output: `select substring('foo', 1, 2) from t`,
		serializeSelectExprs: true,
	}, {
		input:  `select substr(substr("foo" from 1 for 2), 1, 2) from t`,
		output: `select substr(substr('foo', 1, 2), 1, 2) from t`,
		serializeSelectExprs: true,
	}, {
		input:  `select substr(substr("foo" from 1 for 2), 1, 2) from t`,
	}, {
		input:  `select substr(substring("foo", 1, 2), 3, 4) from t`,
		output: `select substr(substring('foo', 1, 2), 3, 4) from t`,
		serializeSelectExprs: true,
	}, {
		input:  `select substr(substr("foo", 1), 2) from t`,
		output: `select substr(substr('foo', 1), 2) from t`,
		serializeSelectExprs: true,
	}}

	for _, tcase := range validSQL {
		runParseTestCase(t, tcase)
	}
}

func TestCreateTable(t *testing.T) {
	validSQL := []string{
		// test all the data types and options
		"create table t (\n" +
			"	col_bit bit,\n" +
			"	col_tinyint tinyint auto_increment,\n" +
			"	col_tinyint3 tinyint(3) unsigned,\n" +
			"	col_smallint smallint,\n" +
			"	col_smallint4 smallint(4) zerofill,\n" +
			"	col_mediumint mediumint,\n" +
			"	col_mediumint5 mediumint(5) unsigned not null,\n" +
			"	col_int int,\n" +
			"	col_int10 int(10) not null,\n" +
			"	col_integer integer comment 'this is an integer',\n" +
			"	col_bigint bigint,\n" +
			"	col_bigint10 bigint(10) zerofill not null default 10,\n" +
			"	col_real real,\n" +
			"	col_real2 real(1,2) not null default 1.23,\n" +
			"	col_double double,\n" +
			"	col_double2 double(3,4) not null default 1.23,\n" +
			"	col_double3 double precision not null default 1.23,\n" +
			"	col_float float,\n" +
			"	col_float2 float(3,4) not null default 1.23,\n" +
			"	col_float3 float(3) not null default 1.23,\n" +
			"	col_decimal decimal,\n" +
			"	col_decimal2 decimal(2),\n" +
			"	col_decimal3 decimal(2,3),\n" +
			"	col_dec dec,\n" +
			"	col_dec2 dec(2),\n" +
			"	col_dec3 dec(2,3),\n" +
			"	col_fixed fixed,\n" +
			"	col_fixed2 fixed(2),\n" +
			"	col_fixed3 fixed(2,3),\n" +
			"	col_numeric numeric,\n" +
			"	col_numeric2 numeric(2),\n" +
			"	col_numeric3 numeric(2,3),\n" +
			"	col_date date,\n" +
			"	col_time time,\n" +
			"	col_timestamp timestamp,\n" +
			"	col_datetime datetime,\n" +
			"	col_year year,\n" +
			"	col_char char,\n" +
			"	col_char2 char(2),\n" +
			"	col_char3 char(3) character set ascii,\n" +
			"	col_char4 char(4) character set ascii collate ascii_bin,\n" +
			"	col_character character,\n" +
			"	col_character2 character(2),\n" +
			"	col_character3 character(3) character set ascii,\n" +
			"	col_character4 character(4) character set ascii collate ascii_bin,\n" +
			"	col_nchar nchar,\n" +
			"	col_nchar2 nchar(2),\n" +
			"	col_national_char national char,\n" +
			"	col_national_char2 national char(2),\n" +
			"	col_national_character national character,\n" +
			"	col_national_character2 national character(2),\n" +
			"	col_varchar varchar,\n" +
			"	col_varchar2 varchar(2),\n" +
			"	col_varchar3 varchar(3) character set ascii,\n" +
			"	col_varchar4 varchar(4) character set ascii collate ascii_bin,\n" +
			"	col_character_varying character varying,\n" +
			"	col_character_varying2 character varying(2),\n" +
			"	col_character_varying3 character varying(3) character set ascii,\n" +
			"	col_character_varying4 character varying(4) character set ascii collate ascii_bin,\n" +
			"	col_nvarchar nvarchar,\n" +
			"	col_nvarchar2 nvarchar(2),\n" +
			"	col_national_varchar national varchar,\n" +
			"	col_national_varchar2 national varchar(2),\n" +
			"	col_national_character_varying national character varying,\n" +
			"	col_national_character_varying2 national character varying(2),\n" +
			"	col_binary binary,\n" +
			"	col_varbinary varbinary(10),\n" +
			"	col_tinyblob tinyblob,\n" +
			"	col_blob blob,\n" +
			"	col_mediumblob mediumblob,\n" +
			"	col_longblob longblob,\n" +
			"	col_tinytext tinytext,\n" +
			"	col_text text,\n" +
			"	col_mediumtext mediumtext,\n" +
			"	col_long long,\n" +
			"	col_long_varchar long varchar,\n" +
			"	col_longtext longtext,\n" +
			"	col_text text character set ascii collate ascii_bin,\n" +
			"	col_json json,\n" +
			"	col_enum enum('a', 'b', 'c', 'd'),\n" +
			"	col_enum2 enum('a', 'b', 'c', 'd') character set ascii,\n" +
			"	col_enum3 enum('a', 'b', 'c', 'd') collate ascii_bin,\n" +
			"	col_enum4 enum('a', 'b', 'c', 'd') character set ascii collate ascii_bin,\n" +
			"	col_set set('a', 'b', 'c', 'd'),\n" +
			"	col_set2 set('a', 'b', 'c', 'd') character set ascii,\n" +
			"	col_set3 set('a', 'b', 'c', 'd') collate ascii_bin,\n" +
			"	col_set4 set('a', 'b', 'c', 'd') character set ascii collate ascii_bin,\n" +
			"	col_geometry1 geometry,\n" +
			"	col_geometry2 geometry not null,\n" +
			"	col_point1 point,\n" +
			"	col_point2 point not null,\n" +
			"	col_linestring1 linestring,\n" +
			"	col_linestring2 linestring not null,\n" +
			"	col_polygon1 polygon,\n" +
			"	col_polygon2 polygon not null,\n" +
			"	col_geometrycollection1 geometrycollection,\n" +
			"	col_geometrycollection2 geometrycollection not null,\n" +
			"	col_multipoint1 multipoint,\n" +
			"	col_multipoint2 multipoint not null,\n" +
			"	col_multilinestring1 multilinestring,\n" +
			"	col_multilinestring2 multilinestring not null,\n" +
			"	col_multipolygon1 multipolygon,\n" +
			"	col_multipolygon2 multipolygon not null\n" +
			")",

		// test defining indexes separately
		"create table t (\n" +
			"	id int auto_increment,\n" +
			"	username varchar,\n" +
			"	email varchar,\n" +
			"	full_name varchar,\n" +
			"	geom point not null,\n" +
			"	status_nonkeyword varchar,\n" +
			"	primary key (id),\n" +
			"	spatial key geom (geom),\n" +
			"	unique key by_username (username),\n" +
			"	unique by_username2 (username),\n" +
			"	unique index by_username3 (username),\n" +
			"	index by_status (status_nonkeyword),\n" +
			"	key by_full_name (full_name)\n" +
			")",

		// test that indexes support USING <id>
		"create table t (\n" +
			"	id int auto_increment,\n" +
			"	username varchar,\n" +
			"	email varchar,\n" +
			"	full_name varchar,\n" +
			"	status_nonkeyword varchar,\n" +
			"	primary key (id) using BTREE,\n" +
			"	unique key by_username (username) using HASH,\n" +
			"	unique by_username2 (username) using OTHER,\n" +
			"	unique index by_username3 (username) using XYZ,\n" +
			"	index by_status (status_nonkeyword) using PDQ,\n" +
			"	key by_full_name (full_name) using OTHER\n" +
			")",
		// test other index options
		"create table t (\n" +
			"	id int auto_increment,\n" +
			"	username varchar,\n" +
			"	email varchar,\n" +
			"	primary key (id) comment 'hi',\n" +
			"	unique key by_username (username) key_block_size 8,\n" +
			"	unique index by_username4 (username) comment 'hi' using BTREE,\n" +
			"	unique index by_username4 (username) using BTREE key_block_size 4 comment 'hi'\n" +
			")",

		// multi-column indexes
		"create table t (\n" +
			"	id int auto_increment,\n" +
			"	username varchar,\n" +
			"	email varchar,\n" +
			"	full_name varchar,\n" +
			"	a int,\n" +
			"	b int,\n" +
			"	c int,\n" +
			"	primary key (id, username),\n" +
			"	unique key by_abc (a, b, c),\n" +
			"	unique key (a, b, c),\n" +
			"	key by_email (email(10), username)\n" +
			")",

		// foreign keys
		"create table t (\n" +
			"	id int auto_increment,\n" +
			"	username varchar,\n" +
			"	k int,\n" +
			"	Z int,\n" +
			"	primary key (id, username),\n" +
			"	key by_email (email(10), username),\n" +
			"	constraint second_ibfk_1 foreign key (k, j) references simple (a, b),\n" +
			"	constraint second_ibfk_1 foreign key (k, j) references simple (a, b) on delete restrict,\n" +
			"	constraint second_ibfk_1 foreign key (k, j) references simple (a, b) on delete no action,\n" +
			"	constraint second_ibfk_1 foreign key (k, j) references simple (a, b) on delete cascade on update set default,\n" +
			"	constraint second_ibfk_1 foreign key (k, j) references simple (a, b) on delete set default on update set null,\n" +
			"	constraint second_ibfk_1 foreign key (k, j) references simple (a, b) on delete set null on update restrict,\n" +
			"	constraint second_ibfk_1 foreign key (k, j) references simple (a, b) on update no action,\n" +
			"	constraint second_ibfk_1 foreign key (k, j) references simple (a, b) on update cascade\n" +
			")",

		// table options
		"create table t (\n" +
			"	id int auto_increment\n" +
			") engine InnoDB,\n" +
			"  auto_increment 123,\n" +
			"  avg_row_length 1,\n" +
			"  default character set utf8mb4,\n" +
			"  character set latin1,\n" +
			"  checksum 0,\n" +
			"  default collate binary,\n" +
			"  collate ascii_bin,\n" +
			"  comment 'this is a comment',\n" +
			"  compression 'zlib',\n" +
			"  connection 'connect_string',\n" +
			"  data directory 'absolute path to directory',\n" +
			"  delay_key_write 1,\n" +
			"  encryption 'n',\n" +
			"  index directory 'absolute path to directory',\n" +
			"  insert_method no,\n" +
			"  key_block_size 1024,\n" +
			"  max_rows 100,\n" +
			"  min_rows 10,\n" +
			"  pack_keys 0,\n" +
			"  password 'sekret',\n" +
			"  row_format default,\n" +
			"  stats_auto_recalc default,\n" +
			"  stats_persistent 0,\n" +
			"  stats_sample_pages 1,\n" +
			"  tablespace tablespace_name storage disk,\n" +
			"  tablespace tablespace_name\n",

		// boolean columns
		"create table t (\n" +
			"	bi bigint not null primary key,\n" +
			"	b1 bool not null,\n" +
			"	b2 boolean\n" +
			")",
	}
	for _, sql := range validSQL {
		sql = strings.TrimSpace(sql)
		tree, err := ParseStrictDDL(sql)
		if err != nil {
			t.Errorf("input: %s, err: %v", sql, err)
			continue
		}
		got := String(tree.(*DDL))

		if sql != got {
			t.Errorf("want:\n%s\ngot:\n%s", sql, got)
		}
	}

	sql := "create table t garbage"
	_, err := Parse(sql)
	if err != nil {
		t.Errorf("input: %s, err: %v", sql, err)
	}

	tree, err := ParseStrictDDL(sql)
	if tree != nil || err == nil {
		t.Errorf("ParseStrictDDL unexpectedly accepted input %s", sql)
	}

	testCases := []struct {
		input  string
		output string
	}{{
		// test key_block_size
		input: "create table t (\n" +
			"	id int auto_increment,\n" +
			"	username varchar,\n" +
			"	unique key by_username (username) key_block_size 8,\n" +
			"	unique key by_username2 (username) key_block_size=8,\n" +
			"	unique by_username3 (username) key_block_size = 4\n" +
			")",
		output: "create table t (\n" +
			"	id int auto_increment,\n" +
			"	username varchar,\n" +
			"	unique key by_username (username) key_block_size 8,\n" +
			"	unique key by_username2 (username) key_block_size 8,\n" +
			"	unique by_username3 (username) key_block_size 4\n" +
			")",
	}, {
		// test defaults
		input: "create table t (\n" +
			"	i1 int default 1,\n" +
			"	i2 int default null,\n" +
			"	f1 float default 1.23,\n" +
			"	s1 varchar default 'c',\n" +
			"	s2 varchar default 'this is a string',\n" +
			"	s3 varchar default null,\n" +
			"	s4 timestamp default current_timestamp,\n" +
			"	s5 bit(1) default B'0'\n" +
			")",
		output: "create table t (\n" +
			"	i1 int default 1,\n" +
			"	i2 int default null,\n" +
			"	f1 float default 1.23,\n" +
			"	s1 varchar default 'c',\n" +
			"	s2 varchar default 'this is a string',\n" +
			"	s3 varchar default null,\n" +
			"	s4 timestamp default current_timestamp(),\n" +
			"	s5 bit(1) default B'0'\n" +
			")",
	}, {
		// test key field options
		input: "create table t (\n" +
			"	id int auto_increment primary key,\n" +
			"	username varchar unique key,\n" +
			"	email varchar unique,\n" +
			"	full_name varchar key,\n" +
			"	time1 timestamp on update current_timestamp,\n" +
			"	time2 timestamp default current_timestamp on update current_timestamp\n" +
			")",
		output: "create table t (\n" +
			"	id int auto_increment primary key,\n" +
			"	username varchar unique key,\n" +
			"	email varchar unique,\n" +
			"	full_name varchar key,\n" +
			"	time1 timestamp on update current_timestamp(),\n" +
			"	time2 timestamp default current_timestamp() on update current_timestamp()\n" +
			")",
	}, {
		// test current_timestamp with and without ()
		input: "create table t (\n" +
			"	time1 timestamp default current_timestamp,\n" +
			"	time2 timestamp default current_timestamp(),\n" +
			"	time3 timestamp default current_timestamp on update current_timestamp,\n" +
			"	time4 timestamp default current_timestamp() on update current_timestamp(),\n" +
			"	time5 timestamp(3) default current_timestamp(3) on update current_timestamp(3)\n" +
			")",
		output: "create table t (\n" +
			"	time1 timestamp default current_timestamp(),\n" +
			"	time2 timestamp default current_timestamp(),\n" +
			"	time3 timestamp default current_timestamp() on update current_timestamp(),\n" +
			"	time4 timestamp default current_timestamp() on update current_timestamp(),\n" +
			"	time5 timestamp(3) default current_timestamp(3) on update current_timestamp(3)\n" +
			")",
	}, {
		// test utc_timestamp with and without ()
		input: "create table t (\n" +
			"	time1 timestamp default utc_timestamp,\n" +
			"	time2 timestamp default utc_timestamp(),\n" +
			"	time3 timestamp default utc_timestamp on update utc_timestamp,\n" +
			"	time4 timestamp default utc_timestamp() on update utc_timestamp(),\n" +
			"	time5 timestamp(4) default utc_timestamp(4) on update utc_timestamp(4)\n" +
			")",
		output: "create table t (\n" +
			"	time1 timestamp default utc_timestamp(),\n" +
			"	time2 timestamp default utc_timestamp(),\n" +
			"	time3 timestamp default utc_timestamp() on update utc_timestamp(),\n" +
			"	time4 timestamp default utc_timestamp() on update utc_timestamp(),\n" +
			"	time5 timestamp(4) default utc_timestamp(4) on update utc_timestamp(4)\n" +
			")",
	}, {
		// test utc_time with and without ()
		input: "create table t (\n" +
			"	time1 timestamp default utc_time,\n" +
			"	time2 timestamp default utc_time(),\n" +
			"	time3 timestamp default utc_time on update utc_time,\n" +
			"	time4 timestamp default utc_time() on update utc_time(),\n" +
			"	time5 timestamp(5) default utc_time(5) on update utc_time(5)\n" +
			")",
		output: "create table t (\n" +
			"	time1 timestamp default utc_time(),\n" +
			"	time2 timestamp default utc_time(),\n" +
			"	time3 timestamp default utc_time() on update utc_time(),\n" +
			"	time4 timestamp default utc_time() on update utc_time(),\n" +
			"	time5 timestamp(5) default utc_time(5) on update utc_time(5)\n" +
			")",
	}, {
		// test utc_date with and without ()
		input: "create table t (\n" +
			"	time1 timestamp default utc_date,\n" +
			"	time2 timestamp default utc_date(),\n" +
			"	time3 timestamp default utc_date on update utc_date,\n" +
			"	time4 timestamp default utc_date() on update utc_date()\n" +
			")",
		output: "create table t (\n" +
			"	time1 timestamp default utc_date(),\n" +
			"	time2 timestamp default utc_date(),\n" +
			"	time3 timestamp default utc_date() on update utc_date(),\n" +
			"	time4 timestamp default utc_date() on update utc_date()\n" +
			")",
	}, {
		// test localtime with and without ()
		input: "create table t (\n" +
			"	time1 timestamp default localtime,\n" +
			"	time2 timestamp default localtime(),\n" +
			"	time3 timestamp default localtime on update localtime,\n" +
			"	time4 timestamp default localtime() on update localtime(),\n" +
			"	time5 timestamp(6) default localtime(6) on update localtime(6)\n" +
			")",
		output: "create table t (\n" +
			"	time1 timestamp default localtime(),\n" +
			"	time2 timestamp default localtime(),\n" +
			"	time3 timestamp default localtime() on update localtime(),\n" +
			"	time4 timestamp default localtime() on update localtime(),\n" +
			"	time5 timestamp(6) default localtime(6) on update localtime(6)\n" +
			")",
	}, {
		// test localtimestamp with and without ()
		input: "create table t (\n" +
			"	time1 timestamp default localtimestamp,\n" +
			"	time2 timestamp default localtimestamp(),\n" +
			"	time3 timestamp default localtimestamp on update localtimestamp,\n" +
			"	time4 timestamp default localtimestamp() on update localtimestamp(),\n" +
			"	time5 timestamp(1) default localtimestamp(1) on update localtimestamp(1)\n" +
			")",
		output: "create table t (\n" +
			"	time1 timestamp default localtimestamp(),\n" +
			"	time2 timestamp default localtimestamp(),\n" +
			"	time3 timestamp default localtimestamp() on update localtimestamp(),\n" +
			"	time4 timestamp default localtimestamp() on update localtimestamp(),\n" +
			"	time5 timestamp(1) default localtimestamp(1) on update localtimestamp(1)\n" +
			")",
	}, {
		// test current_date with and without ()
		input: "create table t (\n" +
			"	time1 timestamp default current_date,\n" +
			"	time2 timestamp default current_date(),\n" +
			"	time3 timestamp default current_date on update current_date,\n" +
			"	time4 timestamp default current_date() on update current_date()\n" +
			")",
		output: "create table t (\n" +
			"	time1 timestamp default current_date(),\n" +
			"	time2 timestamp default current_date(),\n" +
			"	time3 timestamp default current_date() on update current_date(),\n" +
			"	time4 timestamp default current_date() on update current_date()\n" +
			")",
	}, {
		// test current_time with and without ()
		input: "create table t (\n" +
			"	time1 timestamp default current_time,\n" +
			"	time2 timestamp default current_time(),\n" +
			"	time3 timestamp default current_time on update current_time,\n" +
			"	time4 timestamp default current_time() on update current_time(),\n" +
			"	time5 timestamp(2) default current_time(2) on update current_time(2)\n" +
			")",
		output: "create table t (\n" +
			"	time1 timestamp default current_time(),\n" +
			"	time2 timestamp default current_time(),\n" +
			"	time3 timestamp default current_time() on update current_time(),\n" +
			"	time4 timestamp default current_time() on update current_time(),\n" +
			"	time5 timestamp(2) default current_time(2) on update current_time(2)\n" +
			")",
	},
	}
	for _, tcase := range testCases {
		t.Run(tcase.input, func(t *testing.T) {
			tree, err := ParseStrictDDL(tcase.input)
			if err != nil {
				t.Errorf("input: %s, err: %v", tcase.input, err)
				return
			}
			if got, want := String(tree.(*DDL)), tcase.output; got != want {
				t.Errorf("Parse(%s):\n%s, want\n%s", tcase.input, got, want)
			}
		})
	}

	nonsupportedKeywords := []string{
		"sql_cache",
		"cume_dist",
		"last_value",
		"percent_rank",
		"lag",
		"first_value",
		"column",
		"long",
		"sql_no_cache",
		"current_user",
		"row",
		"lead",
		"full",
		"nvarchar",
		"_binary",
		"dec",
		"all",
		"processlist",
		"dense_rank",
		"analyze",
		"format",
		"ntile",
		"cast",
		"follows",
		"group_concat",
		"nth_value",
		"_utf8mb4",
		"row_number",
		"rank",
		"infile",
		"escaped",
		"terminated",
		"enclosed",
	}
	nonsupported := map[string]bool{}
	for _, x := range nonsupportedKeywords {
		nonsupported[x] = true
	}

	for key := range keywords {
		input := fmt.Sprintf("create table t (%s bigint)", key)
		output := fmt.Sprintf("create table t (\n\t`%s` bigint\n)", key)
		t.Run(input, func(t *testing.T) {
			if _, ok := nonsupported[key]; ok {
				t.Skipf("Keyword currently not supported as a column name: %s", key)
			}
			tree, err := ParseStrictDDL(input)
			if err != nil {
				t.Errorf("input: %s, err: %v", input, err)
				return
			}
			if got, want := String(tree.(*DDL)), output; got != want {
				t.Errorf("Parse(%s):\n%s, want\n%s", input, got, want)
			}
		})
	}
}

func TestLoadData(t *testing.T) {
	testCases := []struct {
		input  string
		output string
	}{{
		// test with simple file
		input: "LOAD DATA INFILE 'x.txt' INTO TABLE c",
		output: "load data infile 'x.txt' into table c",
	},{
		input: "LOAD DATA INFILE '~/Desktop/x.txt' INTO TABLE c",
		output: "load data infile '~/Desktop/x.txt' into table c",
	},{
		input: "LOAD DATA LOCAL INFILE ':SOURCE:9fa1415b62a44b53b86cffbccb210b51' INTO TABLE test",
		output: "load data local infile ':SOURCE:9fa1415b62a44b53b86cffbccb210b51' into table test",
	},{
		input: "LOAD DATA LOCAL INFILE ':SOURCE:9fa1415b62a44b53b86cffbccb210b51' INTO TABLE test PARTITION (id)",
		output: "load data local infile ':SOURCE:9fa1415b62a44b53b86cffbccb210b51' into table test partition (id)",
	},{
		input: "LOAD DATA LOCAL INFILE ':SOURCE:9fa1415b62a44b53b86cffbccb210b51' INTO TABLE test PARTITION (id) CHARACTER SET UTF8MB4",
		output: "load data local infile ':SOURCE:9fa1415b62a44b53b86cffbccb210b51' into table test partition (id) character set UTF8MB4",
	},{
		input: "LOAD DATA LOCAL INFILE ':SOURCE:9fa1415b62a44b53b86cffbccb210b51' INTO TABLE test FIELDS TERMINATED BY ''",
		output: "load data local infile ':SOURCE:9fa1415b62a44b53b86cffbccb210b51' into table test fields terminated by ''",
	},{
		input: "LOAD DATA LOCAL INFILE ':SOURCE:9fa1415b62a44b53b86cffbccb210b51' INTO TABLE test PARTITION (id) CHARACTER SET UTF8MB4 FIELDS TERMINATED BY '' ESCAPED BY ''",
		output: "load data local infile ':SOURCE:9fa1415b62a44b53b86cffbccb210b51' into table test partition (id) character set UTF8MB4 fields terminated by '' escaped by ''",
	},{
		input: "LOAD DATA LOCAL INFILE ':SOURCE:9fa1415b62a44b53b86cffbccb210b51' INTO TABLE test PARTITION (id) FIELDS TERMINATED BY '' ENCLOSED BY '' ESCAPED BY ''",
		output: "load data local infile ':SOURCE:9fa1415b62a44b53b86cffbccb210b51' into table test partition (id) fields terminated by '' enclosed by '' escaped by ''",
	},{
		input: "LOAD DATA LOCAL INFILE 'y.txt' INTO TABLE test PARTITION (id) CHARACTER SET UTF8MB4 FIELDS TERMINATED BY '' OPTIONALLY ENCLOSED BY '' ESCAPED BY '' LINES TERMINATED BY ''",
		output: "load data local infile 'y.txt' into table test partition (id) character set UTF8MB4 fields terminated by '' optionally enclosed by '' escaped by '' lines terminated by ''",
	},{
		input: "LOAD DATA LOCAL INFILE 'l.csv' INTO TABLE test PARTITION (id) CHARACTER SET UTF8MB4 FIELDS TERMINATED BY '' ESCAPED BY '' LINES TERMINATED BY '' IGNORE 0 LINES (`pk`)",
		output: "load data local infile 'l.csv' into table test partition (id) character set UTF8MB4 fields terminated by '' escaped by '' lines terminated by '' ignore 0 lines (pk)",
	},{
		input: "LOAD DATA LOCAL INFILE 'l.csv' INTO TABLE test PARTITION (id) CHARACTER SET UTF8MB4 FIELDS TERMINATED BY '' ESCAPED BY '' LINES STARTING BY 'xxx' IGNORE 0 LINES (`pk`)",
		output: "load data local infile 'l.csv' into table test partition (id) character set UTF8MB4 fields terminated by '' escaped by '' lines starting by 'xxx' ignore 0 lines (pk)",
	},{
		input: "LOAD DATA LOCAL INFILE 'g.xlsx' INTO TABLE test PARTITION (id) CHARACTER SET UTF8MB4 FIELDS TERMINATED BY '' ESCAPED BY '' LINES TERMINATED BY '' (`id`)",
		output: "load data local infile 'g.xlsx' into table test partition (id) character set UTF8MB4 fields terminated by '' escaped by '' lines terminated by '' (id)",
	},{
		input: "LOAD DATA INFILE '/tmp/jokes.txt' INTO TABLE jokes FIELDS TERMINATED BY '' LINES TERMINATED BY '\n%%\n' (joke)",
		output: "load data infile '/tmp/jokes.txt' into table jokes fields terminated by '' lines terminated by '\n%%\n' (joke)",
	},{
		input: "LOAD DATA INFILE 'data.txt' INTO TABLE db2.my_table",
		output: "load data infile 'data.txt' into table db2.my_table",
	},{
		input: "LOAD DATA INFILE 'data.txt' INTO TABLE db2.my_table (c1, c2, c3)",
		output: "load data infile 'data.txt' into table db2.my_table (c1, c2, c3)",
	},{
		input: "LOAD DATA INFILE '/tmp/test.txt' INTO TABLE test IGNORE 1 LINES",
		output: "load data infile '/tmp/test.txt' into table test ignore 1 lines",
	}}
	for _, tcase := range testCases {
		p, err := Parse(tcase.input)
		require.NoError(t, err)
		if got, want := String(p), tcase.output; got != want {
			t.Errorf("Parse(%s):\n%s, want\n%s", tcase.input, got, want)
		}
	}
}

func TestCreateTableLike(t *testing.T) {
	normal := "create table a like b"
	testCases := []struct {
		input  string
		output string
	}{
		{
			"create table a like b",
			normal,
		},
		{
			"create table ks.a like unsharded_ks.b",
			"create table ks.a like unsharded_ks.b",
		},
	}
	for _, tcase := range testCases {
		tree, err := ParseStrictDDL(tcase.input)
		if err != nil {
			t.Errorf("input: %s, err: %v", tcase.input, err)
			continue
		}
		if got, want := String(tree.(*DDL)), tcase.output; got != want {
			t.Errorf("Parse(%s):\n%s, want\n%s", tcase.input, got, want)
		}
	}
}

func TestCreateTableEscaped(t *testing.T) {
	testCases := []struct {
		input  string
		output string
	}{{
		input: "create table `a`(`id` int, primary key(`id`))",
		output: "create table a (\n" +
			"\tid int,\n" +
			"\tprimary key (id)\n" +
			")",
	}, {
		input: "create table `insert`(`update` int, primary key(`delete`))",
		output: "create table `insert` (\n" +
			"\t`update` int,\n" +
			"\tprimary key (`delete`)\n" +
			")",
	}}
	for _, tcase := range testCases {
		tree, err := ParseStrictDDL(tcase.input)
		if err != nil {
			t.Errorf("input: %s, err: %v", tcase.input, err)
			continue
		}
		if got, want := String(tree.(*DDL)), tcase.output; got != want {
			t.Errorf("Parse(%s):\n%s, want\n%s", tcase.input, got, want)
		}
	}
}

var (
	invalidSQL = []struct {
		input        string
		output       string
		excludeMulti bool // Don't use in the ParseNext multi-statement parsing tests.
	}{{
		input:  "select $ from t",
		output: "syntax error at position 9 near '$'",
	}, {
		input:  "select : from t",
		output: "syntax error at position 9 near ':'",
	}, {
		input:  "select 0xH from t",
		output: "syntax error at position 10 near '0x'",
	}, {
		input:  "select x'78 from t",
		output: "syntax error at position 12 near '78'",
	}, {
		input:  "select x'777' from t",
		output: "syntax error at position 14 near '777'",
	}, {
		input:  "select * from t where :1 = 2",
		output: "syntax error at position 24 near ':'",
	}, {
		input:  "select * from t where :. = 2",
		output: "syntax error at position 24 near ':'",
	}, {
		input:  "select * from t where ::1 = 2",
		output: "syntax error at position 25 near '::'",
	}, {
		input:  "select * from t where ::. = 2",
		output: "syntax error at position 25 near '::'",
	}, {
		input:  "update a set c = values(1)",
		output: "syntax error at position 26 near '1'",
	}, {
		input: "select(F(F(F(F(F(F(F(F(F(F(F(F(F(F(F(F(F(F(F(F(F(F" +
			"(F(F(F(F(F(F(F(F(F(F(F(F(F(F(F(F(F(F(F(F(F(F(F(F(F(F(F(" +
			"F(F(F(F(F(F(F(F(F(F(F(F(F(F(F(F(F(F(F(F(F(F(F(F(F(F(F(F" +
			"(F(F(F(F(F(F(F(F(F(F(F(F(F(F(F(F(F(F(F(F(F(F(F(F(F(F(F(" +
			"F(F(F(F(F(F(F(F(F(F(F(F(F(F(F(F(F(F(F(F(F(F(F(F(F(F(F(F" +
			"(F(F(F(F(F(F(F(F(F(F(F(F(F(F(F(F(F(F(F(F(F(F(F(F(F(F(F(" +
			"F(F(F(F(F(F(F(F(F(F(F(F(F(F(F(F(F(F(F(F(F(F(F(F(F(F(F(F" +
			"(F(F(F(F(F(F(F(F(F(F(F(F(",
		output: "max nesting level reached at position 406 near 'F'",
	}, {
		input: "select(F(F(F(F(F(F(F(F(F(F(F(F(F(F(F(F(F(F(F(F(F(F" +
			"(F(F(F(F(F(F(F(F(F(F(F(F(F(F(F(F(F(F(F(F(F(F(F(F(F(F(F(" +
			"F(F(F(F(F(F(F(F(F(F(F(F(F(F(F(F(F(F(F(F(F(F(F(F(F(F(F(F" +
			"(F(F(F(F(F(F(F(F(F(F(F(F(F(F(F(F(F(F(F(F(F(F(F(F(F(F(F(" +
			"F(F(F(F(F(F(F(F(F(F(F(F(F(F(F(F(F(F(F(F(F(F(F(F(F(F(F(F" +
			"(F(F(F(F(F(F(F(F(F(F(F(F(F(F(F(F(F(F(F(F(F(F(F(F(F(F(F(" +
			"F(F(F(F(F(F(F(F(F(F(F(F(F(F(F(F(F(F(F(F(F(F(F(F(F(F(F(F" +
			"(F(F(F(F(F(F(F(F(F(F(F(",
		output: "syntax error at position 404 near 'F'",
	}, {
		// This construct is considered invalid due to a grammar conflict.
		input:  "insert into a select * from b join c on duplicate key update d=e",
		output: "syntax error at position 54 near 'key'",
	}, {
		input:  "select * from a left join b",
		output: "syntax error at position 28 near 'b'",
	}, {
		input:  "select * from a natural join b on c = d",
		output: "syntax error at position 34 near 'on'",
	}, {
		input:  "select * from a natural join b using (c)",
		output: "syntax error at position 37 near 'using'",
	}, {
		input:  "select next id from a",
		output: "syntax error at position 15 near 'id'",
	}, {
		input:  "select next 1+1 values from a",
		output: "syntax error at position 15 near '1'",
	}, {
		input:  "insert into a values (select * from b)",
		output: "syntax error at position 29 near 'select'",
	}, {
		input:  "select database",
		output: "syntax error at position 16 near 'database'",
	}, {
		input:  "select mod from t",
		output: "syntax error at position 16 near 'from'",
	}, {
		input:  "select 1 from t where div 5",
		output: "syntax error at position 26 near 'div'",
	}, {
		input:  "select 1 from t where binary",
		output: "syntax error at position 29 near 'binary'",
	}, {
		input:  "select match(a1, a2) against ('foo' in boolean mode with query expansion) from t",
		output: "syntax error at position 57 near 'with'",
	}, {
		input:  "select /* reserved keyword as unqualified column */ * from t where key = 'test'",
		output: "syntax error at position 71 near 'key'",
	}, {
		input:  "select /* vitess-reserved keyword as unqualified column */ * from t where escape = 'test'",
		output: "syntax error at position 81 near 'escape'",
	}, {
		input:  "(select /* parenthesized select */ * from t)",
		output: "syntax error at position 45 near 't'",
	}, {
		input:  "select * from t where id = ((select a from t1 union select b from t2) order by a limit 1)",
		output: "syntax error at position 76 near 'order'",
	}, {
		input:  "select a, cume_dist() from t1",
		output: "syntax error at position 27 near 'from'",
	}, {
		input:  "select a, STD(distinct b) over () from t1",
		output: "syntax error at position 23 near 'distinct'",
	}, {
		input:  "select a, foo() over () from t1",
		output: "syntax error at position 21 near 'over'",
	}, {
		input:  "select name, cume_dist(a) over (partition by b) from t",
		output: "syntax error at position 25 near 'a'",
	}, {
		input:  "select name, dense_rank(a) over (partition by b) from t",
		output: "syntax error at position 26 near 'a'",
	}, {
		input:  "select name, ntile(a) over (partition by b) from t",
		output: "syntax error at position 21 near 'a'",
	}, {
		input:  "select name, percent_rank(a) over (partition by b) from t",
		output: "syntax error at position 28 near 'a'",
	}, {
		input:  "select name, rank(a) over (partition by b) from t",
		output: "syntax error at position 20 near 'a'",
	}, {
		input:  "select name, row_number(a) over (partition by b) from t",
		output: "syntax error at position 26 near 'a'",
	}, {
		input:  "select /* straight_join using */ 1 from t1 straight_join t2 using (a)",
		output: "syntax error at position 66 near 'using'",
	}, {
		input:        "select 'aa",
		output:       "syntax error at position 11 near 'aa'",
		excludeMulti: true,
	}, {
		input:        "select 'aa\\",
		output:       "syntax error at position 12 near 'aa'",
		excludeMulti: true,
	}, {
		input:        "select /* aa",
		output:       "syntax error at position 13 near '/* aa'",
		excludeMulti: true,
	}, {
		input: "INSERT INTO TABLE a VALUES (1)",
		output: "syntax error at position 18 near 'TABLE'",
	}}
)

func TestErrors(t *testing.T) {
	for _, tcase := range invalidSQL {
		_, err := Parse(tcase.input)
		if err == nil || err.Error() != tcase.output {
			t.Errorf("%s: %v, want %s", tcase.input, err, tcase.output)
		}
	}
}

// TestSkipToEnd tests that the skip to end functionality
// does not skip past a ';'. If any tokens exist after that, Parse
// should return an error.
func TestSkipToEnd(t *testing.T) {
	testcases := []struct {
		input  string
		output string
	}{{
		// This is the case where the partial ddl will be reset
		// because of a premature ';'.
		input:  "create table a(id; select * from t",
		output: "syntax error at position 19 near 'id'",
	}, {
		// Partial DDL should get reset for valid DDLs also.
		input:  "create table a(id int); select * from t",
		output: "syntax error at position 31 near 'select'",
	}, {
		// Partial DDL does not get reset here. But we allow the
		// DDL only if there are no new tokens after skipping to end.
		input:  "create table a bb cc; select * from t",
		output: "extra characters encountered after end of DDL: 'select'",
	}, {
		// Test that we don't step at ';' inside strings.
		input:  "create table a bb 'a;'; select * from t",
		output: "extra characters encountered after end of DDL: 'select'",
	}}
	for _, tcase := range testcases {
		_, err := Parse(tcase.input)
		if err == nil || err.Error() != tcase.output {
			t.Errorf("%s: %v, want %s", tcase.input, err, tcase.output)
		}
	}
}

func TestParseDjangoQueries(t *testing.T) {

	file, err := os.Open("./test_queries/django_queries.txt")
	defer file.Close()
	if err != nil {
		t.Errorf(" Error: %v", err)
	}
	scanner := bufio.NewScanner(file)

	for scanner.Scan() {

		_, err := Parse(string(scanner.Text()))
		if err != nil {
			t.Error(scanner.Text())
			t.Errorf(" Error: %v", err)
		}
	}
}

// Benchmark run on 6/23/17, prior to improvements:
// BenchmarkParse1-4         100000             16334 ns/op
// BenchmarkParse2-4          30000             44121 ns/op

// Benchmark run on 9/3/18, comparing pooled parser performance.
//
// benchmark                     old ns/op     new ns/op     delta
// BenchmarkNormalize-4          2540          2533          -0.28%
// BenchmarkParse1-4             18269         13330         -27.03%
// BenchmarkParse2-4             46703         41255         -11.67%
// BenchmarkParse2Parallel-4     22246         20707         -6.92%
// BenchmarkParse3-4             4064743       4083135       +0.45%
//
// benchmark                     old allocs     new allocs     delta
// BenchmarkNormalize-4          27             27             +0.00%
// BenchmarkParse1-4             75             74             -1.33%
// BenchmarkParse2-4             264            263            -0.38%
// BenchmarkParse2Parallel-4     176            175            -0.57%
// BenchmarkParse3-4             360            361            +0.28%
//
// benchmark                     old bytes     new bytes     delta
// BenchmarkNormalize-4          821           821           +0.00%
// BenchmarkParse1-4             22776         2307          -89.87%
// BenchmarkParse2-4             28352         7881          -72.20%
// BenchmarkParse2Parallel-4     25712         5235          -79.64%
// BenchmarkParse3-4             6352082       6336307       -0.25%

const (
	sql1 = "select 'abcd', 20, 30.0, eid from a where 1=eid and name='3'"
	sql2 = "select aaaa, bbb, ccc, ddd, eeee, ffff, gggg, hhhh, iiii from tttt, ttt1, ttt3 where aaaa = bbbb and bbbb = cccc and dddd+1 = eeee group by fff, gggg having hhhh = iiii and iiii = jjjj order by kkkk, llll limit 3, 4"
)

func BenchmarkParse1(b *testing.B) {
	sql := sql1
	for i := 0; i < b.N; i++ {
		ast, err := Parse(sql)
		if err != nil {
			b.Fatal(err)
		}
		_ = String(ast)
	}
}

func BenchmarkParse2(b *testing.B) {
	sql := sql2
	for i := 0; i < b.N; i++ {
		ast, err := Parse(sql)
		if err != nil {
			b.Fatal(err)
		}
		_ = String(ast)
	}
}

func BenchmarkParse2Parallel(b *testing.B) {
	sql := sql2
	b.RunParallel(func(pb *testing.PB) {
		for pb.Next() {
			ast, err := Parse(sql)
			if err != nil {
				b.Fatal(err)
			}
			_ = ast
		}
	})
}

var benchQuery string

func init() {
	// benchQuerySize is the approximate size of the query.
	benchQuerySize := 1000000

	// Size of value is 1/10 size of query. Then we add
	// 10 such values to the where clause.
	var baseval bytes.Buffer
	for i := 0; i < benchQuerySize/100; i++ {
		// Add an escape character: This will force the upcoming
		// tokenizer improvement to still create a copy of the string.
		// Then we can see if avoiding the copy will be worth it.
		baseval.WriteString("\\'123456789")
	}

	var buf bytes.Buffer
	buf.WriteString("select a from t1 where v = 1")
	for i := 0; i < 10; i++ {
		fmt.Fprintf(&buf, " and v%d = \"%d%s\"", i, i, baseval.String())
	}
	benchQuery = buf.String()
}

func BenchmarkParse3(b *testing.B) {
	for i := 0; i < b.N; i++ {
		if _, err := Parse(benchQuery); err != nil {
			b.Fatal(err)
		}
	}
}<|MERGE_RESOLUTION|>--- conflicted
+++ resolved
@@ -1751,22 +1751,11 @@
 		}, {
 			input: "select name, row_number() over (partition by b order by c asc) from t",
 		}, {
-<<<<<<< HEAD
 			input: "select name, dense_rank() over (order by b) from t",
 		}, {
 			input: "select name, dense_rank() over (partition by b order by c) from t",
 		}, {
 			input: "select name, dense_rank() over (partition by b order by c), lag(d) over (order by e desc) from t",
-=======
-			input:  "select name, dense_rank() over (order by b) from t",
-			output: "select name, dense_rank() over ( order by b asc) from t",
-		}, {
-			input:  "select name, dense_rank() over (partition by b order by c) from t",
-			output: "select name, dense_rank() over (partition by b order by c asc) from t",
-		}, {
-			input:  "select name, dense_rank() over (partition by b order by c), lag(d) over (order by e desc) from t",
-			output: "select name, dense_rank() over (partition by b order by c asc), lag(d) over ( order by e desc) from t",
->>>>>>> 4e2a3932
 		}, {
 			input: "select name, dense_rank() over window_name from t",
 		}, {
