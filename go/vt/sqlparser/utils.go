--- conflicted
+++ resolved
@@ -40,11 +40,7 @@
 		if err != nil {
 			return "", err
 		}
-<<<<<<< HEAD
-		err = Normalize(stmt, reservedVars, bv, "")
-=======
 		err = Normalize(stmt, NewReservedVars("", reservedVars), bv)
->>>>>>> cb142eea
 		if err != nil {
 			return "", err
 		}
