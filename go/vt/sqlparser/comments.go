/*
Copyright 2019 The Vitess Authors.

Licensed under the Apache License, Version 2.0 (the "License");
you may not use this file except in compliance with the License.
You may obtain a copy of the License at

    http://www.apache.org/licenses/LICENSE-2.0

Unless required by applicable law or agreed to in writing, software
distributed under the License is distributed on an "AS IS" BASIS,
WITHOUT WARRANTIES OR CONDITIONS OF ANY KIND, either express or implied.
See the License for the specific language governing permissions and
limitations under the License.
*/

package sqlparser

import (
	"strconv"
	"strings"
	"unicode"
)

const (
	// DirectiveMultiShardAutocommit is the query comment directive to allow
	// single round trip autocommit with a multi-shard statement.
	DirectiveMultiShardAutocommit = "MULTI_SHARD_AUTOCOMMIT"
	// DirectiveSkipQueryPlanCache skips query plan cache when set.
	DirectiveSkipQueryPlanCache = "SKIP_QUERY_PLAN_CACHE"
	// DirectiveQueryTimeout sets a query timeout in vtgate. Only supported for SELECTS.
	DirectiveQueryTimeout = "QUERY_TIMEOUT_MS"
	// DirectiveScatterErrorsAsWarnings enables partial success scatter select queries
	DirectiveScatterErrorsAsWarnings = "SCATTER_ERRORS_AS_WARNINGS"
	// DirectiveIgnoreMaxPayloadSize skips payload size validation when set.
	DirectiveIgnoreMaxPayloadSize = "IGNORE_MAX_PAYLOAD_SIZE"
<<<<<<< HEAD
=======
	// DirectiveIgnoreMaxMemoryRows skips memory row validation when set.
	DirectiveIgnoreMaxMemoryRows = "IGNORE_MAX_MEMORY_ROWS"
>>>>>>> a3a52322
)

func isNonSpace(r rune) bool {
	return !unicode.IsSpace(r)
}

// leadingCommentEnd returns the first index after all leading comments, or
// 0 if there are no leading comments.
func leadingCommentEnd(text string) (end int) {
	hasComment := false
	pos := 0
	for pos < len(text) {
		// Eat up any whitespace. Trailing whitespace will be considered part of
		// the leading comments.
		nextVisibleOffset := strings.IndexFunc(text[pos:], isNonSpace)
		if nextVisibleOffset < 0 {
			break
		}
		pos += nextVisibleOffset
		remainingText := text[pos:]

		// Found visible characters. Look for '/*' at the beginning
		// and '*/' somewhere after that.
		if len(remainingText) < 4 || remainingText[:2] != "/*" || remainingText[2] == '!' {
			break
		}
		commentLength := 4 + strings.Index(remainingText[2:], "*/")
		if commentLength < 4 {
			// Missing end comment :/
			break
		}

		hasComment = true
		pos += commentLength
	}

	if hasComment {
		return pos
	}
	return 0
}

// trailingCommentStart returns the first index of trailing comments.
// If there are no trailing comments, returns the length of the input string.
func trailingCommentStart(text string) (start int) {
	hasComment := false
	reducedLen := len(text)
	for reducedLen > 0 {
		// Eat up any whitespace. Leading whitespace will be considered part of
		// the trailing comments.
		nextReducedLen := strings.LastIndexFunc(text[:reducedLen], isNonSpace) + 1
		if nextReducedLen == 0 {
			break
		}
		reducedLen = nextReducedLen
		if reducedLen < 4 || text[reducedLen-2:reducedLen] != "*/" {
			break
		}

		// Find the beginning of the comment
		startCommentPos := strings.LastIndex(text[:reducedLen-2], "/*")
		if startCommentPos < 0 || text[startCommentPos+2] == '!' {
			// Badly formatted sql, or a special /*! comment
			break
		}

		hasComment = true
		reducedLen = startCommentPos
	}

	if hasComment {
		return reducedLen
	}
	return len(text)
}

// MarginComments holds the leading and trailing comments that surround a query.
type MarginComments struct {
	Leading  string
	Trailing string
}

// SplitMarginComments pulls out any leading or trailing comments from a raw sql query.
// This function also trims leading (if there's a comment) and trailing whitespace.
func SplitMarginComments(sql string) (query string, comments MarginComments) {
	trailingStart := trailingCommentStart(sql)
	leadingEnd := leadingCommentEnd(sql[:trailingStart])
	comments = MarginComments{
		Leading:  strings.TrimLeftFunc(sql[:leadingEnd], unicode.IsSpace),
		Trailing: strings.TrimRightFunc(sql[trailingStart:], unicode.IsSpace),
	}
	return strings.TrimFunc(sql[leadingEnd:trailingStart], func(c rune) bool {
		return unicode.IsSpace(c) || c == ';'
	}), comments
}

// StripLeadingComments trims the SQL string and removes any leading comments
func StripLeadingComments(sql string) string {
	sql = strings.TrimFunc(sql, unicode.IsSpace)

	for hasCommentPrefix(sql) {
		switch sql[0] {
		case '/':
			// Multi line comment
			index := strings.Index(sql, "*/")
			if index <= 1 {
				return sql
			}
			// don't strip /*! ... */ or /*!50700 ... */
			if len(sql) > 2 && sql[2] == '!' {
				return sql
			}
			sql = sql[index+2:]
		case '-':
			// Single line comment
			index := strings.Index(sql, "\n")
			if index == -1 {
				return ""
			}
			sql = sql[index+1:]
		}

		sql = strings.TrimFunc(sql, unicode.IsSpace)
	}

	return sql
}

func hasCommentPrefix(sql string) bool {
	return len(sql) > 1 && ((sql[0] == '/' && sql[1] == '*') || (sql[0] == '-' && sql[1] == '-'))
}

// ExtractMysqlComment extracts the version and SQL from a comment-only query
// such as /*!50708 sql here */
func ExtractMysqlComment(sql string) (string, string) {
	sql = sql[3 : len(sql)-2]

	digitCount := 0
	endOfVersionIndex := strings.IndexFunc(sql, func(c rune) bool {
		digitCount++
		return !unicode.IsDigit(c) || digitCount == 6
	})
	if endOfVersionIndex < 0 {
		return "", ""
	}
	version := sql[0:endOfVersionIndex]
	innerSQL := strings.TrimFunc(sql[endOfVersionIndex:], unicode.IsSpace)

	return version, innerSQL
}

const commentDirectivePreamble = "/*vt+"

// CommentDirectives is the parsed representation for execution directives
// conveyed in query comments
type CommentDirectives map[string]interface{}

// ExtractCommentDirectives parses the comment list for any execution directives
// of the form:
//
//     /*vt+ OPTION_ONE=1 OPTION_TWO OPTION_THREE=abcd */
//
// It returns the map of the directive values or nil if there aren't any.
func ExtractCommentDirectives(comments Comments) CommentDirectives {
	if comments == nil {
		return nil
	}

	var vals map[string]interface{}

	for _, comment := range comments {
		commentStr := string(comment)
		if commentStr[0:5] != commentDirectivePreamble {
			continue
		}

		if vals == nil {
			vals = make(map[string]interface{})
		}

		// Split on whitespace and ignore the first and last directive
		// since they contain the comment start/end
		directives := strings.Fields(commentStr)
		for i := 1; i < len(directives)-1; i++ {
			directive := directives[i]
			sep := strings.IndexByte(directive, '=')

			// No value is equivalent to a true boolean
			if sep == -1 {
				vals[directive] = true
				continue
			}

			strVal := directive[sep+1:]
			directive = directive[:sep]

			intVal, err := strconv.Atoi(strVal)
			if err == nil {
				vals[directive] = intVal
				continue
			}

			boolVal, err := strconv.ParseBool(strVal)
			if err == nil {
				vals[directive] = boolVal
				continue
			}

			vals[directive] = strVal
		}
	}
	return vals
}

// IsSet checks the directive map for the named directive and returns
// true if the directive is set and has a true/false or 0/1 value
func (d CommentDirectives) IsSet(key string) bool {
	if d == nil {
		return false
	}

	val, ok := d[key]
	if !ok {
		return false
	}

	boolVal, ok := val.(bool)
	if ok {
		return boolVal
	}

	intVal, ok := val.(int)
	if ok {
		return intVal == 1
	}
	return false
}

// SkipQueryPlanCacheDirective returns true if skip query plan cache directive is set to true in query.
func SkipQueryPlanCacheDirective(stmt Statement) bool {
	switch stmt := stmt.(type) {
	case *Select:
		directives := ExtractCommentDirectives(stmt.Comments)
		if directives.IsSet(DirectiveSkipQueryPlanCache) {
			return true
		}
	case *Insert:
		directives := ExtractCommentDirectives(stmt.Comments)
		if directives.IsSet(DirectiveSkipQueryPlanCache) {
			return true
		}
	case *Update:
		directives := ExtractCommentDirectives(stmt.Comments)
		if directives.IsSet(DirectiveSkipQueryPlanCache) {
			return true
		}
	case *Delete:
		directives := ExtractCommentDirectives(stmt.Comments)
		if directives.IsSet(DirectiveSkipQueryPlanCache) {
			return true
		}
	default:
		return false
	}
	return false
}

// IgnoreMaxPayloadSizeDirective returns true if the max payload size override
// directive is set to true.
func IgnoreMaxPayloadSizeDirective(stmt Statement) bool {
	switch stmt := stmt.(type) {
	case *Select:
		directives := ExtractCommentDirectives(stmt.Comments)
		return directives.IsSet(DirectiveIgnoreMaxPayloadSize)
	case *Insert:
		directives := ExtractCommentDirectives(stmt.Comments)
		return directives.IsSet(DirectiveIgnoreMaxPayloadSize)
	case *Update:
		directives := ExtractCommentDirectives(stmt.Comments)
		return directives.IsSet(DirectiveIgnoreMaxPayloadSize)
	case *Delete:
		directives := ExtractCommentDirectives(stmt.Comments)
		return directives.IsSet(DirectiveIgnoreMaxPayloadSize)
	default:
		return false
	}
<<<<<<< HEAD
=======
}

// IgnoreMaxMaxMemoryRowsDirective returns true if the max memory rows override
// directive is set to true.
func IgnoreMaxMaxMemoryRowsDirective(stmt Statement) bool {
	switch stmt := stmt.(type) {
	case *Select:
		directives := ExtractCommentDirectives(stmt.Comments)
		return directives.IsSet(DirectiveIgnoreMaxMemoryRows)
	case *Insert:
		directives := ExtractCommentDirectives(stmt.Comments)
		return directives.IsSet(DirectiveIgnoreMaxMemoryRows)
	case *Update:
		directives := ExtractCommentDirectives(stmt.Comments)
		return directives.IsSet(DirectiveIgnoreMaxMemoryRows)
	case *Delete:
		directives := ExtractCommentDirectives(stmt.Comments)
		return directives.IsSet(DirectiveIgnoreMaxMemoryRows)
	default:
		return false
	}
>>>>>>> a3a52322
}<|MERGE_RESOLUTION|>--- conflicted
+++ resolved
@@ -34,11 +34,8 @@
 	DirectiveScatterErrorsAsWarnings = "SCATTER_ERRORS_AS_WARNINGS"
 	// DirectiveIgnoreMaxPayloadSize skips payload size validation when set.
 	DirectiveIgnoreMaxPayloadSize = "IGNORE_MAX_PAYLOAD_SIZE"
-<<<<<<< HEAD
-=======
 	// DirectiveIgnoreMaxMemoryRows skips memory row validation when set.
 	DirectiveIgnoreMaxMemoryRows = "IGNORE_MAX_MEMORY_ROWS"
->>>>>>> a3a52322
 )
 
 func isNonSpace(r rune) bool {
@@ -325,8 +322,6 @@
 	default:
 		return false
 	}
-<<<<<<< HEAD
-=======
 }
 
 // IgnoreMaxMaxMemoryRowsDirective returns true if the max memory rows override
@@ -348,5 +343,4 @@
 	default:
 		return false
 	}
->>>>>>> a3a52322
 }