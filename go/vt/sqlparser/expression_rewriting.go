--- conflicted
+++ resolved
@@ -38,10 +38,7 @@
 	NeedLastInsertID         bool
 	NeedDatabase             bool
 	NeedFoundRows            bool
-<<<<<<< HEAD
-=======
 	NeedRowCount             bool
->>>>>>> a3a52322
 	NeedUserDefinedVariables []string
 }
 
@@ -69,11 +66,8 @@
 			r.NeedDatabase = true
 		case FoundRowsName:
 			r.NeedFoundRows = true
-<<<<<<< HEAD
-=======
 		case RowCountName:
 			r.NeedRowCount = true
->>>>>>> a3a52322
 		default:
 			r.NeedUserDefinedVariables = append(r.NeedUserDefinedVariables, k)
 		}
@@ -199,8 +193,6 @@
 			cursor.Replace(bindVarExpression(FoundRowsName))
 			er.needBindVarFor(FoundRowsName)
 		}
-<<<<<<< HEAD
-=======
 	// row_count() -> :__vtrcount
 	case node.Name.EqualString("row_count"):
 		if len(node.Exprs) > 0 {
@@ -209,7 +201,6 @@
 			cursor.Replace(bindVarExpression(RowCountName))
 			er.needBindVarFor(RowCountName)
 		}
->>>>>>> a3a52322
 	}
 }
 
