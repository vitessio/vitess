/*
Copyright 2019 The Vitess Authors.

Licensed under the Apache License, Version 2.0 (the "License");
you may not use this file except in compliance with the License.
You may obtain a copy of the License at

    http://www.apache.org/licenses/LICENSE-2.0

Unless required by applicable law or agreed to in writing, software
distributed under the License is distributed on an "AS IS" BASIS,
WITHOUT WARRANTIES OR CONDITIONS OF ANY KIND, either express or implied.
See the License for the specific language governing permissions and
limitations under the License.
*/

package sqlparser

//go:generate goyacc -o sql.go sql.y

import (
	"encoding/hex"
	"encoding/json"
	"errors"
	"fmt"
	"io"
	"strings"
	"sync"
	"unicode"

	"github.com/dolthub/vitess/go/sqltypes"
	"github.com/dolthub/vitess/go/vt/vterrors"

	querypb "github.com/dolthub/vitess/go/vt/proto/query"
	vtrpcpb "github.com/dolthub/vitess/go/vt/proto/vtrpc"
)

// parserPool is a pool for parser objects.
var parserPool = sync.Pool{}

// zeroParser is a zero-initialized parser to help reinitialize the parser for pooling.
var zeroParser = *(yyNewParser().(*yyParserImpl))

// yyParsePooled is a wrapper around yyParse that pools the parser objects. There isn't a
// particularly good reason to use yyParse directly, since it immediately discards its parser.  What
// would be ideal down the line is to actually pool the stacks themselves rather than the parser
// objects, as per https://github.com/cznic/goyacc/blob/master/main.go. However, absent an upstream
// change to goyacc, this is the next best option.
//
// N.B: Parser pooling means that you CANNOT take references directly to parse stack variables (e.g.
// $$ = &$4) in sql.y rules. You must instead add an intermediate reference like so:
//
//	showCollationFilterOpt := $4
//	$$ = &Show{Type: string($2), ShowCollationFilterOpt: &showCollationFilterOpt}
func yyParsePooled(yylex yyLexer) int {
	// Being very particular about using the base type and not an interface type b/c we depend on
	// the implementation to know how to reinitialize the parser.
	var parser *yyParserImpl

	i := parserPool.Get()
	if i != nil {
		parser = i.(*yyParserImpl)
	} else {
		parser = yyNewParser().(*yyParserImpl)
	}

	defer func() {
		*parser = zeroParser
		parserPool.Put(parser)
	}()
	return parser.Parse(yylex)
}

// Instructions for creating new types: If a type
// needs to satisfy an interface, declare that function
// along with that interface. This will help users
// identify the list of types to which they can assert
// those interfaces.
// If the member of a type has a string with a predefined
// list of values, declare those values as const following
// the type.
// For interfaces that define dummy functions to consolidate
// a set of types, define the function as iTypeName.
// This will help avoid name collisions.

// ParserOptions defines options that customize how statements are parsed.
type ParserOptions struct {
	// AnsiQuotes controls whether " characters are treated as the identifier character, as
	// defined in the SQL92 standard, or as a string quote character. By default, AnsiQuotes
	// mode is disabled, and " chars are treated as string literal quoting characters.
	// When AnsiQuotes is set to true, " characters are treated as identifier quotes and are
	// NOT valid as string literal quotes. Note that the ` character may always
	// be used to quote identifiers, regardless of whether AnsiQuotes is enabled or not. For
	// more info, see: https://dev.mysql.com/doc/refman/8.0/en/sql-mode.html#sqlmode_ansi_quotes
	AnsiQuotes bool
}

// Parse parses the SQL in full and returns a Statement, which
// is the AST representation of the query. If a DDL statement
// is partially parsed but still contains a syntax error, the
// error is ignored and the DDL is returned anyway.
func Parse(sql string) (Statement, error) {
	return ParseWithOptions(sql, ParserOptions{})
}

// ParseWithOptions fully parses the SQL in |sql|, using any custom options specified
// in |options|, and returns a Statement, which is the AST representation of the query.
// If a DDL statement is partially parsed but contains a syntax error, the
// error is ignored and the DDL is returned anyway.
func ParseWithOptions(sql string, options ParserOptions) (Statement, error) {
	tokenizer := NewStringTokenizer(sql)
	if options.AnsiQuotes {
		tokenizer = NewStringTokenizerForAnsiQuotes(sql)
	}
	return parseTokenizer(sql, tokenizer)
}

// ParseOne parses the first SQL statement in the given string and returns the
// index of the start of the next statement in |sql|. If there was only one
// statement in |sql|, the value of the returned index will be |len(sql)|.
func ParseOne(sql string) (Statement, int, error) {
	return ParseOneWithOptions(sql, ParserOptions{})
}

// ParseOneWithOptions parses the first SQL statement in |sql|, using any parsing
// options specified in |options|, and returns the parsed Statement, along with
// the index of the start of the next statement in |sql|. If there was only one
// statement in |sql|, the value of the returned index will be |len(sql)|.
func ParseOneWithOptions(sql string, options ParserOptions) (Statement, int, error) {
	tokenizer := NewStringTokenizer(sql)
	if options.AnsiQuotes {
		tokenizer = NewStringTokenizerForAnsiQuotes(sql)
	}
	tokenizer.stopAfterFirstStmt = true
	tree, err := parseTokenizer(sql, tokenizer)
	if err != nil {
		if err == ErrEmpty {
			return nil, tokenizer.Position, err
		} else {
			return nil, 0, err
		}
	}

	return tree, tokenizer.Position, nil
}

func parseTokenizer(sql string, tokenizer *Tokenizer) (Statement, error) {
	if yyParsePooled(tokenizer) != 0 {
		if se, ok := tokenizer.LastError.(vterrors.SyntaxError); ok {
			return nil, vterrors.NewWithCause(vtrpcpb.Code_INVALID_ARGUMENT, tokenizer.LastError.Error(), se)
		} else {
			return nil, vterrors.New(vtrpcpb.Code_INVALID_ARGUMENT, tokenizer.LastError.Error())
		}
	}
	if tokenizer.ParseTree == nil {
		return nil, ErrEmpty
	}
	captureSelectExpressions(sql, tokenizer)
	adjustSubstatementPositions(sql, tokenizer)
	return tokenizer.ParseTree, nil
}

// For select statements, capture the verbatim select expressions from the original query text
func captureSelectExpressions(sql string, tokenizer *Tokenizer) {
	if s, ok := tokenizer.ParseTree.(SelectStatement); ok {
		s.walkSubtree(func(node SQLNode) (bool, error) {
			if node, ok := node.(*AliasedExpr); ok && node.EndParsePos > node.StartParsePos {
				_, ok := node.Expr.(*ColName)
				if ok {
					// column names don't need any special handling to capture the input expression
					return false, nil
				} else {
					node.InputExpression = trimQuotes(strings.Trim(sql[node.StartParsePos:node.EndParsePos], " \n\t"))
				}
			}
			return true, nil
		})
	}
}

// For DDL statements that capture the position of a sub-statement (create view and others), we need to adjust these
// indexes if they occurred inside a MySQL special comment (/*! */) because we sometimes inappropriately capture the
// comment ending characters in such cases.
func adjustSubstatementPositions(sql string, tokenizer *Tokenizer) {
	if ddl, ok := tokenizer.ParseTree.(*DDL); ok {
		if ddl.SpecialCommentMode && ddl.SubStatementPositionStart > 0 &&
			ddl.SubStatementPositionEnd > ddl.SubStatementPositionStart {
			sub := sql[ddl.SubStatementPositionStart:ddl.SubStatementPositionEnd]

			// We don't actually capture the end of the comment in all cases, sometimes it's just *
			endCommentIdx := strings.LastIndex(sub, "*/") - 1
			if endCommentIdx < 0 {
				if sub[len(sub)-1] == '*' {
					endCommentIdx = len(sub) - 2
				} else {
					endCommentIdx = len(sub) - 1
				}
			}

			// Backtrack until we find a non-space character. That's the actual end of the substatement.
			for endCommentIdx > 0 && unicode.IsSpace(rune(sub[endCommentIdx])) {
				endCommentIdx--
			}

			if !unicode.IsSpace(rune(sub[endCommentIdx])) {
				endCommentIdx++
			}

			ddl.SubStatementPositionEnd = ddl.SubStatementPositionStart + endCommentIdx
		}
	}
}

func trimQuotes(s string) string {
	firstChar := s[0]
	lastChar := s[len(s)-1]
	if firstChar == lastChar {
		if firstChar == '`' || firstChar == '"' || firstChar == '\'' {
			// Some edge cases here: we have to be careful to not strip expressions like `"1" + "2"`
			if stringIsUnbrokenQuote(s, firstChar) {
				return s[1 : len(s)-1]
			}
		}
	}

	return s
}

func stringIsUnbrokenQuote(s string, quoteChar byte) bool {
	numConsecutiveQuotes := 0
	numConsecutiveEscapes := 0
	for _, c := range ([]byte)(s[1 : len(s)-1]) {
		if c == quoteChar && numConsecutiveEscapes%2 == 0 {
			numConsecutiveQuotes++
		} else {
			if numConsecutiveQuotes%2 != 0 {
				return false
			}
			numConsecutiveQuotes = 0
		}

		if c == '\\' {
			numConsecutiveEscapes++
		} else {
			numConsecutiveEscapes = 0
		}
	}
	return true
}

// ParseNext parses a single SQL statement from the tokenizer
// returning a Statement which is the AST representation of the query.
// The tokenizer will always read up to the end of the statement, allowing for
// the next call to ParseNext to parse any subsequent SQL statements. When
// there are no more statements to parse, a error of io.EOF is returned.
func ParseNext(tokenizer *Tokenizer) (Statement, error) {
	if tokenizer.lastChar == ';' {
		tokenizer.next()
		tokenizer.skipBlank()
	}
	if tokenizer.lastChar == eofChar {
		return nil, io.EOF
	}

	tokenizer.reset()
	tokenizer.multi = true
	if yyParsePooled(tokenizer) != 0 {
		return nil, tokenizer.LastError
	}
	if tokenizer.ParseTree == nil {
		return ParseNext(tokenizer)
	}

	captureSelectExpressions((string)(tokenizer.queryBuf), tokenizer)

	return tokenizer.ParseTree, nil
}

// ErrEmpty is a sentinel error returned when parsing empty statements.
var ErrEmpty = errors.New("empty statement")

// SplitStatement returns the first sql statement up to either a ; or EOF
// and the remainder from the given buffer
func SplitStatement(blob string) (string, string, error) {
	tokenizer := NewStringTokenizer(blob)
	tkn := 0
	for {
		tkn, _ = tokenizer.Scan()
		if tkn == 0 || tkn == ';' || tkn == eofChar {
			break
		}
	}
	if tokenizer.LastError != nil {
		return "", "", tokenizer.LastError
	}
	if tkn == ';' {
		return blob[:tokenizer.Position-2], blob[tokenizer.Position-1:], nil
	}
	return blob, "", nil
}

// SplitStatementToPieces split raw sql statement that may have multi sql pieces to sql pieces
// returns the sql pieces blob contains; or error if sql cannot be parsed
func SplitStatementToPieces(blob string) (pieces []string, err error) {
	pieces = make([]string, 0, 16)
	tokenizer := NewStringTokenizer(blob)

	tkn := 0
	var stmt string
	stmtBegin := 0
	for {
		tkn, _ = tokenizer.Scan()
		if tkn == ';' {
			stmt = blob[stmtBegin : tokenizer.Position-2]
			pieces = append(pieces, stmt)
			stmtBegin = tokenizer.Position - 1

		} else if tkn == 0 || tkn == eofChar {
			blobTail := tokenizer.Position - 2

			if stmtBegin < blobTail {
				stmt = blob[stmtBegin : blobTail+1]
				if strings.TrimSpace(stmt) != "" {
					pieces = append(pieces, stmt)
				}
			}
			break
		}
	}

	err = tokenizer.LastError
	return
}

// SQLNode defines the interface for all nodes
// generated by the parser.
type SQLNode interface {
	Format(buf *TrackedBuffer)
}

// WalkableSQLNode represents an interface for nodes
// that have subnodes that may need to be traversed over.
type WalkableSQLNode interface {
	SQLNode
	// walkSubtree calls visit on all underlying nodes
	// of the subtree, but not the current one. Walking
	// must be interrupted if visit returns an error.
	walkSubtree(visit Visit) error
}

// Visit defines the signature of a function that
// can be used to visit all nodes of a parse tree.
type Visit func(node SQLNode) (kontinue bool, err error)

// Walk calls visit on every node.
// If visit returns true, the underlying nodes
// are also visited. If it returns an error, walking
// is interrupted, and the error is returned.
func Walk(visit Visit, nodes ...SQLNode) error {
	for _, node := range nodes {
		if node == nil {
			continue
		}
		kontinue, err := visit(node)
		if err != nil {
			return err
		}
		if kontinue {
			if node, ok := node.(WalkableSQLNode); ok {
				err = node.walkSubtree(visit)
				if err != nil {
					return err
				}
			}
		}
	}
	return nil
}

// String returns a string representation of an SQLNode.
func String(node SQLNode) string {
	if node == nil {
		return "<nil>"
	}

	buf := NewTrackedBuffer(nil)
	buf.Myprintf("%v", node)
	return buf.String()
}

// Append appends the SQLNode to the buffer.
func Append(buf *strings.Builder, node SQLNode) {
	tbuf := &TrackedBuffer{
		Builder: buf,
	}
	node.Format(tbuf)
}

// Statement represents a statement.
type Statement interface {
	iStatement()
	SQLNode
}

type Statements []Statement

func (*SetOp)  iStatement()            {}
func (*Select) iStatement()            {}
func (*Stream) iStatement()            {}
func (*Insert) iStatement()            {}
func (*Update) iStatement()            {}
func (*Delete) iStatement()            {}
func (*Set) iStatement()               {}
func (*DBDDL) iStatement()             {}
func (*DDL) iStatement()               {}
func (*AlterTable) iStatement()        {}
func (*Explain) iStatement()           {}
func (*Show) iStatement()              {}
func (*Use) iStatement()               {}
func (*Begin) iStatement()             {}
func (*Commit) iStatement()            {}
func (*Rollback) iStatement()          {}
func (*Flush) iStatement()             {}
func (*OtherRead) iStatement()         {}
func (*OtherAdmin) iStatement()        {}
func (*BeginEndBlock) iStatement()     {}
func (*CaseStatement) iStatement()     {}
func (*IfStatement) iStatement()       {}
func (*Signal) iStatement()            {}
func (*Resignal) iStatement()          {}
func (*Declare) iStatement()           {}
func (*OpenCursor) iStatement()        {}
func (*CloseCursor) iStatement()       {}
func (*FetchCursor) iStatement()       {}
func (*Loop) iStatement()              {}
func (*Repeat) iStatement()            {}
func (*While) iStatement()             {}
func (*Leave) iStatement()             {}
func (*Return) iStatement()            {}
func (*Iterate) iStatement()           {}
func (*Call) iStatement()              {}
func (*Load) iStatement()              {}
func (*Savepoint) iStatement()         {}
func (*RollbackSavepoint) iStatement() {}
func (*ReleaseSavepoint) iStatement()  {}
func (*LockTables) iStatement()        {}
func (*UnlockTables) iStatement()      {}

// ParenSelect can actually not be a top level statement,
// but we have to allow it because it's a requirement
// of SelectStatement.
func (*ParenSelect) iStatement() {}

// SelectStatement any SELECT statement.
type SelectStatement interface {
	iSelectStatement()
	iStatement()
	iInsertRows()
	AddOrder(*Order)
	SetLimit(*Limit)
	SetLock(string)
	SetOrderBy(OrderBy)
	SetWith(*With)
	SetInto(*Into) error
	GetInto() *Into
	WalkableSQLNode
}

func (*Select) iSelectStatement()          {}
func (*SetOp) iSelectStatement()           {}
func (*ParenSelect) iSelectStatement()     {}
func (*ValuesStatement) iSelectStatement() {}

// Select represents a SELECT statement.
type Select struct {
	Cache         string
	CalcFoundRows bool
	Comments      Comments
	Distinct      string
	Hints         string
	With          *With
	SelectExprs   SelectExprs
	From          TableExprs
	Where         *Where
	GroupBy       GroupBy
	Having        *Where
	Window        Window
	OrderBy       OrderBy
	Limit         *Limit
	Lock          string
	Into          *Into
}

// Select.Distinct
const (
	DistinctStr      = "distinct "
	StraightJoinHint = "straight_join "
)

// Select.Lock
const (
	ForUpdateStr           = " for update"
	ShareModeStr           = " lock in share mode"
	ForUpdateSkipLockedStr = " for update skip locked"
)

// Select.Cache
const (
	SQLCacheStr   = "sql_cache "
	SQLNoCacheStr = "sql_no_cache "
)

// AddOrder adds an order by element
func (node *Select) AddOrder(order *Order) {
	node.OrderBy = append(node.OrderBy, order)
}

func (node *Select) SetOrderBy(orderBy OrderBy) {
	node.OrderBy = orderBy
}

func (node *Select) SetWith(w *With) {
	node.With = w
}

func (node *Select) SetLock(lock string) {
	node.Lock = lock
}

func (node *Select) SetInto(into *Into) error {
	if into == nil {
		return nil
	}
	if node.Into != nil {
		return fmt.Errorf("Multiple INTO clauses in one query block")
	}
	node.Into = into
	return nil
}

func (node *Select) GetInto() *Into {
	return node.Into
}

// SetLimit sets the limit clause
func (node *Select) SetLimit(limit *Limit) {
	node.Limit = limit
}

// Format formats the node.
func (node *Select) Format(buf *TrackedBuffer) {
	calcFoundRows := ""
	if node.CalcFoundRows {
		calcFoundRows = "sql_calc_found_rows "
	}

	buf.Myprintf("%vselect %v%s%s%s%s%v",
		node.With,
		node.Comments, node.Cache, calcFoundRows, node.Distinct, node.Hints, node.SelectExprs,
	)

	if node.From != nil {
		buf.Myprintf(" from %v", node.From)
	}

	buf.Myprintf("%v%v%v%v%v%v%s%v",
		node.Where, node.GroupBy, node.Having, node.Window,
		node.OrderBy, node.Limit, node.Lock, node.Into)
}

func (node *Select) walkSubtree(visit Visit) error {
	if node == nil {
		return nil
	}
	return Walk(
		visit,
		node.Comments,
		node.SelectExprs,
		node.From,
		node.Where,
		node.GroupBy,
		node.Having,
		node.OrderBy,
		node.Limit,
		node.Into,
	)
}

// AddWhere adds the boolean expression to the
// WHERE clause as an AND condition. If the expression
// is an OR clause, it parenthesizes it.
// Both OR and XOR operators are lower precedence than AND.
func (node *Select) AddWhere(expr Expr) {
	switch expr.(type) {
	case *OrExpr, *XorExpr:
		expr = &ParenExpr{Expr: expr}
	}
	if node.Where == nil {
		node.Where = &Where{
			Type: WhereStr,
			Expr: expr,
		}
		return
	}
	node.Where.Expr = &AndExpr{
		Left:  node.Where.Expr,
		Right: expr,
	}
}

// AddHaving adds the boolean expression to the
// HAVING clause as an AND condition. If the expression
// is an OR clause, it parenthesizes it.
// Both OR and XOR operators are lower precedence than AND.
func (node *Select) AddHaving(expr Expr) {
	switch expr.(type) {
	case *OrExpr, *XorExpr:
		expr = &ParenExpr{Expr: expr}
	}
	if node.Having == nil {
		node.Having = &Where{
			Type: HavingStr,
			Expr: expr,
		}
		return
	}
	node.Having.Expr = &AndExpr{
		Left:  node.Having.Expr,
		Right: expr,
	}
}

// ParenSelect is a parenthesized SELECT statement.
type ParenSelect struct {
	Select SelectStatement
}

// AddOrder adds an order by element
func (node *ParenSelect) AddOrder(order *Order) {
	panic("unreachable")
}

func (node *ParenSelect) SetOrderBy(orders OrderBy) {
	panic("unreachable")
}

func (node *ParenSelect) SetWith(w *With) {
	panic("unreachable")
}

func (node *ParenSelect) SetLock(lock string) {
	panic("unreachable")
}

// SetLimit sets the limit clause
func (node *ParenSelect) SetLimit(limit *Limit) {
	panic("unreachable")
}

func (node *ParenSelect) SetInto(into *Into) error {
	panic("unreachable")
}

func (node *ParenSelect) GetInto() *Into {
	return node.Select.GetInto()
}

// Format formats the node.
func (node *ParenSelect) Format(buf *TrackedBuffer) {
	buf.Myprintf("(%v)", node.Select)
}

func (node *ParenSelect) walkSubtree(visit Visit) error {
	if node == nil {
		return nil
	}
	return Walk(
		visit,
		node.Select,
	)
}

// ValuesStatement is a VALUES ROW('1', '2'), ROW(3, 4) expression, which can be a table factor or a stand-alone
// statement
type ValuesStatement struct {
	Rows    Values
	Columns Columns
}

func (s *ValuesStatement) Format(buf *TrackedBuffer) {
	buf.Myprintf("values ")
	for i, row := range s.Rows {
		if i > 0 {
			buf.Myprintf(", ")
		}
		buf.Myprintf("row%v", row)
	}
}

func (s *ValuesStatement) walkSubtree(visit Visit) error {
	return Walk(visit, s.Rows)
}

// SetOp represents a UNION, INTERSECT, and EXCEPT statement.
type SetOp struct {
	Type        string
	Left, Right SelectStatement
	OrderBy     OrderBy
	With        *With
	Limit       *Limit
	Lock        string
	Into        *Into
}

// SetOp.Type
const (
	UnionStr             = "union"
	UnionAllStr          = "union all"
	UnionDistinctStr     = "union distinct"
	IntersectStr         = "intersect"
	IntersectAllStr      = "intersect all"
	IntersectDistinctStr = "intersect distinct"
	ExceptStr            = "except"
	ExceptAllStr         = "except all"
	ExceptDistinctStr    = "except distinct"
)

// AddOrder adds an order by element
func (node *SetOp) AddOrder(order *Order) {
	node.OrderBy = append(node.OrderBy, order)
}

func (node *SetOp) SetOrderBy(orderBy OrderBy) {
	node.OrderBy = orderBy
}

func (node *SetOp) SetWith(w *With) {
	node.With = w
}

// SetLimit sets the limit clause
func (node *SetOp) SetLimit(limit *Limit) {
	node.Limit = limit
}

func (node *SetOp) SetLock(lock string) {
	node.Lock = lock
}

func (node *SetOp) SetInto(into *Into) error {
	if into == nil {
		if r, ok := node.Right.(*Select); ok {
			node.Into = r.Into
			r.Into = nil
		}
		return nil
	}
	if node.Into != nil {
		return fmt.Errorf("Multiple INTO clauses in one query block")
	}
	node.Into = into
	return nil
}

func (node *SetOp) GetInto() *Into {
	return node.Into
}

// Format formats the node.
func (node *SetOp) Format(buf *TrackedBuffer) {
	buf.Myprintf("%v%v %s %v%v%v%s%v", node.With, node.Left, node.Type, node.Right,
		node.OrderBy, node.Limit, node.Lock, node.Into)
}

func (node *SetOp) walkSubtree(visit Visit) error {
	if node == nil {
		return nil
	}
	return Walk(
		visit,
		node.Left,
		node.Right,
	)
}

// LoadStatement any LOAD statement.
type LoadStatement interface {
	iLoadStatement()
	iStatement()
	SQLNode
}

// Load represents a LOAD statement
type Load struct {
	Local     BoolVal
	Infile    string
	Table     TableName
	Partition Partitions
	Charset   string
	*Fields
	*Lines
	IgnoreNum *SQLVal
	Columns
	IgnoreOrReplace string
}

func (*Load) iLoadStatement() {}

func (node *Load) Format(buf *TrackedBuffer) {
	local := ""
	if node.Local {
		local = "local "
	}
	charset := ""
	if node.Charset != "" {
		charset = " character set " + node.Charset
	}

	ignoreNum := ""
	if node.IgnoreNum != nil {
		ignoreNum = fmt.Sprintf(" ignore %v lines", node.IgnoreNum)
	}

	if node.IgnoreNum == nil && node.Columns != nil {
		ignoreNum = " "
	} else if node.IgnoreNum != nil && node.Columns != nil {
		ignoreNum += " "
	}

	ignoreOrReplace := node.IgnoreOrReplace
	if ignoreOrReplace == ReplaceStr {
		ignoreOrReplace += " "
	}

	buf.Myprintf("load data %sinfile '%s' %sinto table %s%v%s%v%v%s%v", local, node.Infile, ignoreOrReplace, node.Table.String(),
		node.Partition, charset, node.Fields, node.Lines, ignoreNum, node.Columns)
}

func (node *Load) walkSubtree(visit Visit) error {
	if node == nil {
		return nil
	}
	return Walk(
		visit,
		node.Local,
		node.Table,
		node.Partition,
		node.Fields,
		node.Lines,
		node.IgnoreNum,
		node.Columns,
	)
}

type Fields struct {
	TerminatedBy *SQLVal
	*EnclosedBy
	EscapedBy *SQLVal
	SQLNode
}

func (node *Fields) Format(buf *TrackedBuffer) {
	if node == nil {
		return
	}

	terminated := ""
	if node.TerminatedBy != nil {
		terminated = "terminated by " + "'" + string(node.TerminatedBy.Val) + "'"
	}

	escaped := ""
	if node.EscapedBy != nil {
		escaped = " escaped by " + "'" + string(node.EscapedBy.Val) + "'"
	}

	buf.Myprintf(" fields %s%v%s", terminated, node.EnclosedBy, escaped)
}

type EnclosedBy struct {
	Optionally BoolVal
	Delim      *SQLVal
	SQLNode
}

func (node *EnclosedBy) Format(buf *TrackedBuffer) {
	if node == nil {
		return
	}

	enclosed := "enclosed by " + "'" + string(node.Delim.Val) + "'"
	if node.Optionally {
		enclosed = " optionally " + enclosed
	} else {
		enclosed = " " + enclosed
	}

	buf.Myprintf(enclosed)
}

type Lines struct {
	StartingBy   *SQLVal
	TerminatedBy *SQLVal
	SQLNode
}

func (node *Lines) Format(buf *TrackedBuffer) {
	if node == nil {
		return
	}

	starting := ""
	if node.StartingBy != nil {
		starting = " starting by " + "'" + string(node.StartingBy.Val) + "'"
	}

	terminated := ""
	if node.TerminatedBy != nil {
		terminated = " terminated by " + "'" + string(node.TerminatedBy.Val) + "'"
	}

	buf.Myprintf(" lines%s%s", starting, terminated)
}

// BeginEndBlock represents a BEGIN .. END block with one or more statements nested within
type BeginEndBlock struct {
	Label      string
	Statements Statements
}

func (b *BeginEndBlock) Format(buf *TrackedBuffer) {
	if len(b.Label) == 0 {
		buf.Myprintf("begin\n")
	} else {
		buf.Myprintf("%s: begin\n", b.Label)
	}
	for _, s := range b.Statements {
		buf.Myprintf("%v;\n", s)
	}
	buf.Myprintf("end")
}

func (b *BeginEndBlock) walkSubtree(visit Visit) error {
	if b == nil {
		return nil
	}
	for _, s := range b.Statements {
		if err := Walk(visit, s); err != nil {
			return err
		}
	}
	return nil
}

// CaseStatement represents a CASE .. WHEN .. ELSE statement in a stored procedure / trigger
type CaseStatement struct {
	Expr  Expr                // The case expression to switch on
	Cases []CaseStatementCase // The set of WHEN values and attached statements
	Else  Statements          // The set of statements for the ELSE clause
}

// CaseStatementCase represents a single WHEN .. THEN clause in a CaseStatement
type CaseStatementCase struct {
	Case       Expr       // The expression to match for this WHEN clause to match
	Statements Statements // The list of statements to execute in the case of a match with Case
}

func (c *CaseStatement) Format(buf *TrackedBuffer) {
	if c.Expr != nil {
		buf.Myprintf("case %v\n", c.Expr)
	} else {
		buf.Myprintf("case\n")
	}
	for _, cas := range c.Cases {
		buf.Myprintf("when %v then ", cas.Case)
		for i, s := range cas.Statements {
			if i != 0 {
				buf.Myprintf("; ")
			}
			buf.Myprintf("%v", s)
		}
		buf.Myprintf(";\n")
	}

	if len(c.Else) > 0 {
		buf.Myprintf("else ")
		for i, s := range c.Else {
			if i != 0 {
				buf.Myprintf("; ")
			}
			buf.Myprintf("%v", s)
		}
		buf.Myprintf(";\n")
	}

	buf.Myprintf("end case")
}

func (c *CaseStatement) walkSubtree(visit Visit) error {
	if c == nil {
		return nil
	}
	for _, cas := range c.Cases {
		for _, s := range cas.Statements {
			if err := Walk(visit, s); err != nil {
				return err
			}
		}
	}
	for _, s := range c.Else {
		if err := Walk(visit, s); err != nil {
			return err
		}
	}
	return nil
}

// IfStatement represents an IF .. THEN .. ELSE statement in a stored procedure / trigger.
type IfStatement struct {
	Conditions []IfStatementCondition // The initial IF condition, followed by any ELSEIF conditions, in order.
	Else       Statements             // The statements of the ELSE clause, if any
}

// IfStatementCondition represents a single IF / ELSEIF branch in an IfStatement
type IfStatementCondition struct {
	Expr       Expr
	Statements Statements
}

func (i *IfStatement) Format(buf *TrackedBuffer) {
	for j, c := range i.Conditions {
		if j == 0 {
			buf.Myprintf("if %v then ", c.Expr)
		} else {
			buf.Myprintf("elseif %v then ", c.Expr)
		}
		for k, s := range c.Statements {
			if k > 0 {
				buf.Myprintf("; ")
			}
			buf.Myprintf("%v", s)
		}
		buf.Myprintf(";\n")
	}

	if len(i.Else) > 0 {
		buf.Myprintf("else ")
		for j, s := range i.Else {
			if j > 0 {
				buf.Myprintf("; ")
			}
			buf.Myprintf("%v", s)
		}
		buf.Myprintf(";\n")
	}

	buf.Myprintf("end if")
}

func (i *IfStatement) walkSubtree(visit Visit) error {
	if i == nil {
		return nil
	}

	for _, c := range i.Conditions {
		for _, s := range c.Statements {
			if err := Walk(visit, s); err != nil {
				return err
			}
		}
	}
	for _, s := range i.Else {
		if err := Walk(visit, s); err != nil {
			return err
		}
	}

	return nil
}

// Declare represents the DECLARE statement
type Declare struct {
	Condition *DeclareCondition
	Cursor    *DeclareCursor
	Handler   *DeclareHandler
	Variables *DeclareVariables
}

// DeclareHandlerAction represents the action for the handler
type DeclareHandlerAction string

const (
	DeclareHandlerAction_Continue DeclareHandlerAction = "continue"
	DeclareHandlerAction_Exit     DeclareHandlerAction = "exit"
	DeclareHandlerAction_Undo     DeclareHandlerAction = "undo"
)

// DeclareHandlerConditionValue represents the condition values for a handler
type DeclareHandlerConditionValue string

const (
	DeclareHandlerCondition_MysqlErrorCode DeclareHandlerConditionValue = "mysql_err_code"
	DeclareHandlerCondition_SqlState       DeclareHandlerConditionValue = "sqlstate"
	DeclareHandlerCondition_ConditionName  DeclareHandlerConditionValue = "condition_name"
	DeclareHandlerCondition_SqlWarning     DeclareHandlerConditionValue = "sqlwarning"
	DeclareHandlerCondition_NotFound       DeclareHandlerConditionValue = "not_found"
	DeclareHandlerCondition_SqlException   DeclareHandlerConditionValue = "sqlexception"
)

// DeclareHandlerCondition represents the conditions for a handler
type DeclareHandlerCondition struct {
	ValueType      DeclareHandlerConditionValue
	MysqlErrorCode *SQLVal
	String         string // May hold either the SqlState or condition name
}

// DeclareCondition represents the DECLARE CONDITION statement
type DeclareCondition struct {
	Name           string
	SqlStateValue  string
	MysqlErrorCode *SQLVal
}

// DeclareCursor represents the DECLARE CURSOR statement
type DeclareCursor struct {
	Name       string
	SelectStmt SelectStatement
}

// DeclareHandler represents the DECLARE HANDLER statement
type DeclareHandler struct {
	Action          DeclareHandlerAction
	ConditionValues []DeclareHandlerCondition
	Statement       Statement
}

// DeclareVariables represents the DECLARE statement for declaring variables
type DeclareVariables struct {
	Names   []ColIdent
	VarType ColumnType
}

func (d *Declare) Format(buf *TrackedBuffer) {
	if d.Condition != nil {
		buf.Myprintf("declare %s condition for ", d.Condition.Name)
		if d.Condition.SqlStateValue != "" {
			buf.Myprintf("sqlstate value '%s'", d.Condition.SqlStateValue)
		} else {
			buf.Myprintf("%v", d.Condition.MysqlErrorCode)
		}
	} else if d.Cursor != nil {
		buf.Myprintf("declare %s cursor for %v", d.Cursor.Name, d.Cursor.SelectStmt)
	} else if d.Handler != nil {
		buf.Myprintf("declare %s handler for", string(d.Handler.Action))
		for i, condition := range d.Handler.ConditionValues {
			if i > 0 {
				buf.Myprintf(",")
			}
			switch condition.ValueType {
			case DeclareHandlerCondition_MysqlErrorCode:
				buf.Myprintf(" %v", condition.MysqlErrorCode)
			case DeclareHandlerCondition_SqlState:
				buf.Myprintf(" sqlstate value '%s'", condition.String)
			case DeclareHandlerCondition_ConditionName:
				buf.Myprintf(" %s", condition.String)
			case DeclareHandlerCondition_SqlWarning:
				buf.Myprintf(" sqlwarning")
			case DeclareHandlerCondition_NotFound:
				buf.Myprintf(" not found")
			case DeclareHandlerCondition_SqlException:
				buf.Myprintf(" sqlexception")
			default:
				panic(fmt.Errorf("unknown DECLARE HANDLER condition: %s", string(condition.ValueType)))
			}
		}
		buf.Myprintf(" %v", d.Handler.Statement)
	} else if d.Variables != nil {
		buf.Myprintf("declare")
		for i, varName := range d.Variables.Names {
			if i > 0 {
				buf.Myprintf(",")
			}
			buf.Myprintf(" %s", varName.val)
		}
		buf.Myprintf(" %v", &d.Variables.VarType)
	}
}

func (d *Declare) walkSubtree(visit Visit) error {
	if d == nil {
		return nil
	}
	if d.Cursor != nil {
		if err := Walk(visit, d.Cursor.SelectStmt); err != nil {
			return err
		}
	}
	if d.Handler != nil {
		if err := Walk(visit, d.Handler.Statement); err != nil {
			return err
		}
	}
	if d.Variables != nil {
		for _, colIdent := range d.Variables.Names {
			if err := Walk(visit, colIdent); err != nil {
				return err
			}
		}
		if err := Walk(visit, &d.Variables.VarType); err != nil {
			return err
		}
	}
	return nil
}

// OpenCursor represents the OPEN statement
type OpenCursor struct {
	Name string
}

// Format implements the interface SQLNode.
func (oc *OpenCursor) Format(buf *TrackedBuffer) {
	buf.Myprintf("open %s", oc.Name)
}

// walkSubtree implements the interface WalkableSQLNode.
func (oc *OpenCursor) walkSubtree(visit Visit) error {
	return nil
}

// CloseCursor represents the CLOSE statement
type CloseCursor struct {
	Name string
}

// Format implements the interface SQLNode.
func (oc *CloseCursor) Format(buf *TrackedBuffer) {
	buf.Myprintf("close %s", oc.Name)
}

// walkSubtree implements the interface WalkableSQLNode.
func (oc *CloseCursor) walkSubtree(visit Visit) error {
	return nil
}

// FetchCursor represents the FETCH statement
type FetchCursor struct {
	Name      string
	Variables []string
}

// Format implements the interface SQLNode.
func (oc *FetchCursor) Format(buf *TrackedBuffer) {
	buf.Myprintf("fetch %s into %s", oc.Name, strings.Join(oc.Variables, ", "))
}

// walkSubtree implements the interface WalkableSQLNode.
func (oc *FetchCursor) walkSubtree(visit Visit) error {
	return nil
}

// Loop represents the LOOP statement
type Loop struct {
	Label      string
	Statements Statements
}

// Format implements the interface SQLNode.
func (l *Loop) Format(buf *TrackedBuffer) {
	beginLabel := ""
	endLabel := ""
	if len(l.Label) > 0 {
		beginLabel = fmt.Sprintf("%s: ", l.Label)
		endLabel = fmt.Sprintf(" %s", l.Label)
	}
	buf.Myprintf("%sloop\n", beginLabel)
	for _, s := range l.Statements {
		buf.Myprintf("%v;\n", s)
	}
	buf.Myprintf("end loop%s", endLabel)
}

// walkSubtree implements the interface WalkableSQLNode.
func (l *Loop) walkSubtree(visit Visit) error {
	if l == nil {
		return nil
	}
	for _, s := range l.Statements {
		if err := Walk(visit, s); err != nil {
			return err
		}
	}
	return nil
}

// Repeat represents the REPEAT statement
type Repeat struct {
	Label      string
	Condition  Expr
	Statements Statements
}

// Format implements the interface SQLNode.
func (r *Repeat) Format(buf *TrackedBuffer) {
	if len(r.Label) == 0 {
		buf.Myprintf("repeat\n")
	} else {
		buf.Myprintf("%s: repeat\n", r.Label)
	}
	for _, s := range r.Statements {
		buf.Myprintf("%v;\n", s)
	}
	buf.Myprintf("until %v\n", r.Condition)
	buf.Myprintf("end repeat")
}

// walkSubtree implements the interface WalkableSQLNode.
func (r *Repeat) walkSubtree(visit Visit) error {
	if r == nil {
		return nil
	}
	for _, s := range r.Statements {
		if err := Walk(visit, s); err != nil {
			return err
		}
	}
	return nil
}

// While represents the WHILE statement
type While struct {
	Label      string
	Condition  Expr
	Statements Statements
}

// Format implements the interface SQLNode.
func (w *While) Format(buf *TrackedBuffer) {
	label := ""
	if len(w.Label) > 0 {
		label = fmt.Sprintf("%s: ", w.Label)
	}
	buf.Myprintf("%swhile %v do\n", label, w.Condition)
	for _, s := range w.Statements {
		buf.Myprintf("%v;\n", s)
	}
	buf.Myprintf("end while")
}

// walkSubtree implements the interface WalkableSQLNode.
func (w *While) walkSubtree(visit Visit) error {
	if w == nil {
		return nil
	}
	for _, s := range w.Statements {
		if err := Walk(visit, s); err != nil {
			return err
		}
	}
	return nil
}

// Leave represents the LEAVE statement
type Leave struct {
	Label string
}

// Format implements the interface SQLNode.
func (l *Leave) Format(buf *TrackedBuffer) {
	buf.Myprintf("leave %s", l.Label)
}

// walkSubtree implements the interface WalkableSQLNode.
func (l *Leave) walkSubtree(visit Visit) error {
	return nil
}

// Return represents the RETURN statement
type Return struct {
	Expr Expr
}

// Format implements the interface SQLNode.
func (r *Return) Format(buf *TrackedBuffer) {
	buf.Myprintf("return %v", r.Expr)
}

// walkSubtree implements the interface WalkableSQLNode.
func (r *Return) walkSubtree(visit Visit) error {
	return nil
}

// Iterate represents the ITERATE statement
type Iterate struct {
	Label string
}

// Format implements the interface SQLNode.
func (i *Iterate) Format(buf *TrackedBuffer) {
	buf.Myprintf("iterate %s", i.Label)
}

// walkSubtree implements the interface WalkableSQLNode.
func (i *Iterate) walkSubtree(visit Visit) error {
	return nil
}

// Signal represents the SIGNAL statement
type Signal struct {
	ConditionName string       // Previously declared condition name
	SqlStateValue string       // Always a 5-character string
	Info          []SignalInfo // The list of name-value pairs of signal information provided
}

// SignalInfo represents a piece of information for a SIGNAL statement
type SignalInfo struct {
	ConditionItemName SignalConditionItemName
	Value             Expr
}

// SignalConditionItemName represents the item name for the set conditions of a SIGNAL statement.
type SignalConditionItemName string

const (
	SignalConditionItemName_ClassOrigin       SignalConditionItemName = "class_origin"
	SignalConditionItemName_SubclassOrigin    SignalConditionItemName = "subclass_origin"
	SignalConditionItemName_MessageText       SignalConditionItemName = "message_text"
	SignalConditionItemName_MysqlErrno        SignalConditionItemName = "mysql_errno"
	SignalConditionItemName_ConstraintCatalog SignalConditionItemName = "constraint_catalog"
	SignalConditionItemName_ConstraintSchema  SignalConditionItemName = "constraint_schema"
	SignalConditionItemName_ConstraintName    SignalConditionItemName = "constraint_name"
	SignalConditionItemName_CatalogName       SignalConditionItemName = "catalog_name"
	SignalConditionItemName_SchemaName        SignalConditionItemName = "schema_name"
	SignalConditionItemName_TableName         SignalConditionItemName = "table_name"
	SignalConditionItemName_ColumnName        SignalConditionItemName = "column_name"
	SignalConditionItemName_CursorName        SignalConditionItemName = "cursor_name"
)

func (s *Signal) Format(buf *TrackedBuffer) {
	if s.ConditionName != "" {
		buf.Myprintf("signal %s", s.ConditionName)
	} else {
		buf.Myprintf("signal sqlstate value '%s'", s.SqlStateValue)
	}
	if len(s.Info) > 0 {
		buf.Myprintf(" set ")
		for i, info := range s.Info {
			if i > 0 {
				buf.Myprintf(", ")
			}
			buf.Myprintf("%s = %v", string(info.ConditionItemName), info.Value)
		}
	}
}

func (s *Signal) walkSubtree(visit Visit) error {
	if s == nil {
		return nil
	}
	for _, info := range s.Info {
		if err := Walk(visit, info.Value); err != nil {
			return err
		}
	}
	return nil
}

// Resignal represents the RESIGNAL statement
type Resignal struct {
	Signal
}

func (s *Resignal) Format(buf *TrackedBuffer) {
	buf.Myprintf("resignal")
	if s.ConditionName != "" {
		buf.Myprintf(" %s", s.ConditionName)
	} else if s.SqlStateValue != "" {
		buf.Myprintf(" sqlstate value '%s'", s.SqlStateValue)
	}
	if len(s.Info) > 0 {
		buf.Myprintf(" set ")
		for i, info := range s.Info {
			if i > 0 {
				buf.Myprintf(", ")
			}
			buf.Myprintf("%s = %v", string(info.ConditionItemName), info.Value)
		}
	}
}

// Call represents the CALL statement
type Call struct {
	ProcName ProcedureName
	Params   []Expr
	AsOf     Expr
}

func (c *Call) Format(buf *TrackedBuffer) {
	buf.Myprintf("call %s", c.ProcName.String())
	if len(c.Params) > 0 {
		buf.Myprintf("(")
		for i, param := range c.Params {
			if i > 0 {
				buf.Myprintf(", ")
			}
			buf.Myprintf("%v", param)
		}
		buf.Myprintf(")")
	}
	if c.AsOf != nil {
		buf.Myprintf(" as of %v", c.AsOf)
	}
}

func (c *Call) walkSubtree(visit Visit) error {
	if c == nil {
		return nil
	}
	for _, expr := range c.Params {
		if err := Walk(visit, expr); err != nil {
			return err
		}
	}
	return nil
}

// Stream represents a SELECT statement.
type Stream struct {
	Comments   Comments
	SelectExpr SelectExpr
	Table      TableName
}

// Format formats the node.
func (node *Stream) Format(buf *TrackedBuffer) {
	buf.Myprintf("stream %v%v from %v",
		node.Comments, node.SelectExpr, node.Table)
}

func (node *Stream) walkSubtree(visit Visit) error {
	if node == nil {
		return nil
	}
	return Walk(
		visit,
		node.Comments,
		node.SelectExpr,
		node.Table,
	)
}

// Insert represents an INSERT or REPLACE statement.
// Per the MySQL docs, http://dev.mysql.com/doc/refman/5.7/en/replace.html
// Replace is the counterpart to `INSERT IGNORE`, and works exactly like a
// normal INSERT except if the row exists. In that case it first deletes
// the row and re-inserts with new values. For that reason we keep it as an Insert struct.
type Insert struct {
	Action     string
	Comments   Comments
	Ignore     string
	Table      TableName
	With       *With
	Partitions Partitions
	Columns    Columns
	Rows       InsertRows
	OnDup      OnDup
}

const (
	ReplaceStr = "replace"
)

// Format formats the node.
func (node *Insert) Format(buf *TrackedBuffer) {
	buf.Myprintf("%v%s %v%sinto %v%v%v %v%v",
		node.With,
		node.Action,
		node.Comments, node.Ignore,
		node.Table, node.Partitions, node.Columns, node.Rows, node.OnDup)
}

func (node *Insert) walkSubtree(visit Visit) error {
	if node == nil {
		return nil
	}
	return Walk(
		visit,
		node.Comments,
		node.Table,
		node.Columns,
		node.Rows,
		node.OnDup,
		node.With,
	)
}

// InsertRows represents the rows for an INSERT statement.
type InsertRows interface {
	iInsertRows()
	SQLNode
}

func (*Select) iInsertRows() {}
func (*SetOp) iInsertRows()  {}
func (Values) iInsertRows()  {}
func (*ParenSelect) iInsertRows() {}

// Update represents an UPDATE statement.
// If you add fields here, consider adding them to calls to validateUnshardedRoute.
type Update struct {
	Comments   Comments
	Ignore     string
	TableExprs TableExprs
	With       *With
	Exprs      AssignmentExprs
	Where      *Where
	OrderBy    OrderBy
	Limit      *Limit
}

// Format formats the node.
func (node *Update) Format(buf *TrackedBuffer) {
	buf.Myprintf("%vupdate %v%s%v set %v%v%v%v",
		node.With, node.Comments, node.Ignore, node.TableExprs,
		node.Exprs, node.Where, node.OrderBy, node.Limit)
}

func (node *Update) walkSubtree(visit Visit) error {
	if node == nil {
		return nil
	}
	return Walk(
		visit,
		node.Comments,
		node.TableExprs,
		node.Exprs,
		node.Where,
		node.OrderBy,
		node.Limit,
		node.With,
	)
}

// Delete represents a DELETE statement.
// If you add fields here, consider adding them to calls to validateUnshardedRoute.
type Delete struct {
	Comments   Comments
	Targets    TableNames
	TableExprs TableExprs
	With       *With
	Partitions Partitions
	Where      *Where
	OrderBy    OrderBy
	Limit      *Limit
}

// Format formats the node.
func (node *Delete) Format(buf *TrackedBuffer) {
	buf.Myprintf("%vdelete %v", node.With, node.Comments)
	if node.Targets != nil {
		buf.Myprintf("%v ", node.Targets)
	}
	buf.Myprintf("from %v%v%v%v%v", node.TableExprs, node.Partitions, node.Where, node.OrderBy, node.Limit)
}

func (node *Delete) walkSubtree(visit Visit) error {
	if node == nil {
		return nil
	}
	return Walk(
		visit,
		node.Comments,
		node.Targets,
		node.TableExprs,
		node.Where,
		node.OrderBy,
		node.Limit,
		node.With,
	)
}

// Set represents a SET statement.
type Set struct {
	Comments Comments
	Exprs    SetVarExprs
}

// Show.Scope
const (
	SessionStr = "session"
	GlobalStr  = "global"
)

// Format formats the node.
func (node *Set) Format(buf *TrackedBuffer) {
	if len(node.Exprs) > 0 && node.Exprs[0].Name.String() == TransactionStr {
		switch node.Exprs[0].Scope {
		case SetScope_None:
			buf.Myprintf("set %vtransaction", node.Comments)
		case SetScope_Session:
			buf.Myprintf("set %vsession transaction", node.Comments)
		case SetScope_Global:
			buf.Myprintf("set %vglobal transaction", node.Comments)
		}
		for _, transaction := range node.Exprs {
			if sqlVal, ok := transaction.Expr.(*SQLVal); ok {
				buf.Myprintf(" %s", string(sqlVal.Val))
			} else {
				buf.Myprintf(" %v", transaction.Expr)
			}
		}
	} else {
		buf.Myprintf("set %v%v", node.Comments, node.Exprs)
	}
}

func (node *Set) walkSubtree(visit Visit) error {
	if node == nil {
		return nil
	}
	return Walk(
		visit,
		node.Comments,
		node.Exprs,
	)
}

type CharsetAndCollate struct {
	Type      string //Charset = true, Collate = false
	Value     string
	IsDefault bool
}

// DBDDL represents a CREATE, DROP database statement.
type DBDDL struct {
	Action         string
	DBName         string
	IfNotExists    bool
	IfExists       bool
	CharsetCollate []*CharsetAndCollate
}

// Format formats the node.
func (node *DBDDL) Format(buf *TrackedBuffer) {
	switch node.Action {
	case CreateStr, AlterStr:
		exists := ""
		if node.IfNotExists {
			exists = " if not exists"
		}
		dbname := ""
		if len(node.DBName) > 0 {
			dbname = fmt.Sprintf(" %s", node.DBName)
		}
		charsetCollateStr := ""
		for _, obj := range node.CharsetCollate {
			typeStr := strings.ToLower(obj.Type)
			charsetDef := ""
			if obj.IsDefault {
				charsetDef = " default"
			}
			charsetCollateStr += fmt.Sprintf("%s %s %s", charsetDef, typeStr, obj.Value)
		}

		buf.WriteString(fmt.Sprintf("%s database%s%s%s", node.Action, exists, dbname, charsetCollateStr))
	case DropStr:
		exists := ""
		if node.IfExists {
			exists = " if exists"
		}
		buf.WriteString(fmt.Sprintf("%s database%s %v", node.Action, exists, node.DBName))
	}
}

type ViewSpec struct {
	ViewName  TableName
	Algorithm string
	Definer   string
	Security  string
	ViewExpr  SelectStatement
}

type TriggerSpec struct {
	TrigName TriggerName
	Definer  string
	Time     string // BeforeStr, AfterStr
	Event    string // UpdateStr, InsertStr, DeleteStr
	Order    *TriggerOrder
	Body     Statement
}

type TriggerOrder struct {
	PrecedesOrFollows string // PrecedesStr, FollowsStr
	OtherTriggerName  string
}

type AlterCollationSpec struct {
	CharacterSet string
	Collation    string
}

type ProcedureSpec struct {
	ProcName        ProcedureName
	Definer         string
	Params          []ProcedureParam
	Characteristics []Characteristic
	Body            Statement
}

type ProcedureParamDirection string

const (
	ProcedureParamDirection_In    ProcedureParamDirection = "in"
	ProcedureParamDirection_Inout ProcedureParamDirection = "inout"
	ProcedureParamDirection_Out   ProcedureParamDirection = "out"
)

type ProcedureParam struct {
	Direction ProcedureParamDirection
	Name      string
	Type      ColumnType
}

type EventSpec struct {
	EventName            EventName
	Definer              string
	IfNotExists          bool
	OnSchedule           *EventScheduleSpec
	OnCompletionPreserve EventOnCompletion
	Status               EventStatus
	Comment              *SQLVal
	Body                 Statement

	// used for ALTER EVENT statement
	RenameName EventName
}

// ValidateAlterEvent checks that at least one event field is defined to alter.
func (es *EventSpec) ValidateAlterEvent() error {
	if es.OnSchedule == nil && es.OnCompletionPreserve == EventOnCompletion_Undefined && es.RenameName.IsEmpty() && es.Status == EventStatus_Undefined && es.Comment == nil && es.Body == nil {
		return fmt.Errorf("You have an error in your SQL syntax; At least one event field to alter needs to be defined")
	}
	return nil
}

type EventOnCompletion string

const (
	EventOnCompletion_Undefined   EventOnCompletion = ""
	EventOnCompletion_Preserve    EventOnCompletion = "on completion preserve"
	EventOnCompletion_NotPreserve EventOnCompletion = "on completion not preserve"
)

type EventStatus string

const (
	EventStatus_Undefined      EventStatus = ""
	EventStatus_Enable         EventStatus = "enable"
	EventStatus_Disable        EventStatus = "disable"
	EventStatus_DisableOnSlave EventStatus = "disable on slave"
)

type EventScheduleSpec struct {
	At            *EventScheduleTimeSpec
	EveryInterval IntervalExpr
	Starts        *EventScheduleTimeSpec
	Ends          *EventScheduleTimeSpec
}

type EventScheduleTimeSpec struct {
	EventTimestamp Expr
	EventIntervals []IntervalExpr
}

// Format returns a canonical string representation of the type and all relevant options
func (est *EventScheduleTimeSpec) Format(buf *TrackedBuffer) {
	sb := strings.Builder{}

	sb.WriteString(fmt.Sprintf("%s", String(est.EventTimestamp)))
	for _, interval := range est.EventIntervals {
		sb.WriteString(fmt.Sprintf(" + interval %v %s", interval.Expr, interval.Unit))
	}

	buf.Myprintf("%s", sb.String())
}

// String returns a canonical string representation of the type and all relevant options
func (est *EventScheduleTimeSpec) String() string {
	buf := NewTrackedBuffer(nil)
	est.Format(buf)
	return buf.String()
}

type CharacteristicValue string

const (
	CharacteristicValue_Comment            CharacteristicValue = "comment"
	CharacteristicValue_LanguageSql        CharacteristicValue = "language sql"
	CharacteristicValue_Deterministic      CharacteristicValue = "deterministic"
	CharacteristicValue_NotDeterministic   CharacteristicValue = "not deterministic"
	CharacteristicValue_ContainsSql        CharacteristicValue = "contains sql"
	CharacteristicValue_NoSql              CharacteristicValue = "no sql"
	CharacteristicValue_ReadsSqlData       CharacteristicValue = "reads sql data"
	CharacteristicValue_ModifiesSqlData    CharacteristicValue = "modifies sql data"
	CharacteristicValue_SqlSecurityDefiner CharacteristicValue = "sql security definer"
	CharacteristicValue_SqlSecurityInvoker CharacteristicValue = "sql security invoker"
)

type Characteristic struct {
	Type    CharacteristicValue
	Comment string
}

func (c Characteristic) String() string {
	if c.Type == CharacteristicValue_Comment {
		return fmt.Sprintf("comment '%s'", c.Comment)
	}
	return string(c.Type)
}

// AlterTable represents an ALTER table statement, which can include multiple DDL clauses.
type AlterTable struct {
	Table      TableName
	Statements []*DDL
}

var _ SQLNode = (*AlterTable)(nil)

// Format implements SQLNode.
func (m *AlterTable) Format(buf *TrackedBuffer) {
	buf.Myprintf("alter table %v", m.Table)
	for i, ddl := range m.Statements {
		if i > 0 {
			buf.Myprintf(",")
		}
		ddl.alterFormat(buf)
	}
}

// walkSubtree implements SQLNode.
func (m *AlterTable) walkSubtree(visit Visit) error {
	for _, ddl := range m.Statements {
		err := ddl.walkSubtree(visit)
		if err != nil {
			return err
		}
	}
	return nil
}

// DDL represents a CREATE, ALTER, DROP, RENAME, TRUNCATE or ANALYZE statement.
type DDL struct {
	Action string

	// Set for column alter statements
	ColumnAction string

	// Set for constraint alter statements
	ConstraintAction string

	// Set for column add / drop / rename statements
	Column ColIdent

	// Set for column add / drop / modify statements that specify a column order
	ColumnOrder *ColumnOrder

	// Set for column rename
	ToColumn ColIdent

	// FromTables is set if Action is RenameStr or DropStr.
	FromTables TableNames

	// ToTables is set if Action is RenameStr.
	ToTables TableNames

	// Table is set if Action is other than RenameStr or DropStr.
	Table TableName

	// ViewSpec is set for CREATE VIEW operations.
	ViewSpec *ViewSpec

	// This exposes the start and end index of the string that makes up the sub statement of the query given.
	// Meaning is specific to the different kinds of statements with sub statements, e.g. views, trigger definitions.
	// For statements defined within a MySQL special comment (/*! */), we have to fudge the offset a bit because we won't
	// get the final lexer position token until after the comment close.
	SpecialCommentMode        bool
	SubStatementPositionStart int
	SubStatementPositionEnd   int

	// FromViews is set if Action is DropStr.
	FromViews TableNames

	// The following fields are set if a DDL was fully analyzed.
	IfExists    bool
	IfNotExists bool
	OrReplace   bool

	// TableSpec contains the full table spec in case of a create, or a single column in case of an add, drop, or alter.
	TableSpec     *TableSpec
	OptLike       *OptLike
	PartitionSpec *PartitionSpec

	// AutoIncSpec is set for AddAutoIncStr.
	AutoIncSpec *AutoIncSpec

	// IndexSpec is set for all ALTER operations on an index
	IndexSpec *IndexSpec

	// DefaultSpec is set for SET / DROP DEFAULT operations
	DefaultSpec *DefaultSpec

	// TriggerSpec is set for CREATE / ALTER / DROP trigger operations
	TriggerSpec *TriggerSpec

	// ProcedureSpec is set for CREATE PROCEDURE operations
	ProcedureSpec *ProcedureSpec

	// AlterCollationSpec is set for CHARACTER SET / COLLATE operations on ALTER statements
	AlterCollationSpec *AlterCollationSpec

	// EventSpec is set for CREATE EVENT operations
	EventSpec *EventSpec

	// Temporary is set for CREATE TEMPORARY TABLE operations.
	Temporary bool

	// OptSelect is set for CREATE TABLE <> AS SELECT operations.
	OptSelect *OptSelect
}

// ColumnOrder is used in some DDL statements to specify or change the order of a column in a schema.
type ColumnOrder struct {
	// First is true if this column should be first in the schema
	First bool
	// AfterColumn is set if this column should be after the one named
	AfterColumn ColIdent
}

// DDL strings.
const (
	CreateStr     = "create"
	AlterStr      = "alter"
	AddStr        = "add"
	DropStr       = "drop"
	RenameStr     = "rename"
	ModifyStr     = "modify"
	ChangeStr     = "change"
	TruncateStr   = "truncate"
	FlushStr      = "flush"
	IndexStr      = "index"
	BeforeStr     = "before"
	AfterStr      = "after"
	InsertStr     = "insert"
	UpdateStr     = "update"
	DeleteStr     = "delete"
	FollowsStr    = "follows"
	PrecedesStr   = "precedes"
	AddAutoIncStr = "add auto_increment"
	UniqueStr     = "unique"
	SpatialStr    = "spatial"
	FulltextStr   = "fulltext"
	SetStr        = "set"
	TemporaryStr  = "temporary"
	PrimaryStr    = "primary"
)

// Format formats the node.
// TODO: add newly added fields here
func (node *DDL) Format(buf *TrackedBuffer) {
	switch node.Action {
	case CreateStr:
		if node.ViewSpec != nil {
			view := node.ViewSpec
			afterCreate := ""
			if node.OrReplace {
				afterCreate = "or replace "
			}
			if view.Algorithm != "" {
				afterCreate = fmt.Sprintf("%salgorithm = %s ", afterCreate, strings.ToLower(view.Algorithm))
			}
			if view.Definer != "" {
				afterCreate = fmt.Sprintf("%sdefiner = %s ", afterCreate, view.Definer)
			}
			if view.Security != "" {
				afterCreate = fmt.Sprintf("%ssql security %s ", afterCreate, strings.ToLower(view.Security))
			}
			buf.Myprintf("%s %sview %v as %v", node.Action, afterCreate, view.ViewName, view.ViewExpr)
		} else if node.TriggerSpec != nil {
			trigger := node.TriggerSpec
			triggerDef := ""
			if trigger.Definer != "" {
				triggerDef = fmt.Sprintf("%sdefiner = %s ", triggerDef, trigger.Definer)
			}
			triggerOrder := ""
			if trigger.Order != nil {
				triggerOrder = fmt.Sprintf("%s %s ", trigger.Order.PrecedesOrFollows, trigger.Order.OtherTriggerName)
			}
			triggerName := fmt.Sprintf("%s", trigger.TrigName)
			buf.Myprintf("%s %strigger %s %s %s on %v for each row %s%v",
				node.Action, triggerDef, triggerName, trigger.Time, trigger.Event, node.Table, triggerOrder, trigger.Body)
		} else if node.ProcedureSpec != nil {
			proc := node.ProcedureSpec
			sb := strings.Builder{}
			sb.WriteString("create ")
			if proc.Definer != "" {
				sb.WriteString(fmt.Sprintf("definer = %s ", proc.Definer))
			}
			sb.WriteString(fmt.Sprintf("procedure %s (", proc.ProcName))
			for i, param := range proc.Params {
				if i > 0 {
					sb.WriteString(", ")
				}
				sb.WriteString(string(param.Direction) + " ")
				sb.WriteString(fmt.Sprintf("%s %s", param.Name, param.Type.String()))
			}
			sb.WriteString(")")
			for _, characteristic := range proc.Characteristics {
				sb.WriteString(" " + characteristic.String())
			}
			buf.Myprintf("%s %v", sb.String(), proc.Body)
		} else if node.EventSpec != nil {
			event := node.EventSpec
			sb := strings.Builder{}
			sb.WriteString("create ")
			if event.Definer != "" {
				sb.WriteString(fmt.Sprintf("definer = %s ", event.Definer))
			}
			notExists := ""
			if node.IfNotExists {
				notExists = " if not exists"
			}
			sb.WriteString(fmt.Sprintf("event%s %s ", notExists, event.EventName))

			if event.OnSchedule.At != nil {
				sb.WriteString(fmt.Sprintf("on schedule at %s ", event.OnSchedule.At.String()))
			} else {
				sb.WriteString(fmt.Sprintf("on schedule every %s %s ", String(event.OnSchedule.EveryInterval.Expr), event.OnSchedule.EveryInterval.Unit))
				if event.OnSchedule.Starts != nil {
					sb.WriteString(fmt.Sprintf("starts %s ", event.OnSchedule.Starts.String()))
				}
				if event.OnSchedule.Ends != nil {
					sb.WriteString(fmt.Sprintf("ends %s ", event.OnSchedule.Ends.String()))
				}
			}

			if event.OnCompletionPreserve == EventOnCompletion_Preserve {
				sb.WriteString(fmt.Sprintf("%s ", event.OnCompletionPreserve))
			}
			if event.Status != EventStatus_Undefined {
				sb.WriteString(fmt.Sprintf("%s ", event.Status))
			}
			if event.Comment != nil {
				sb.WriteString(fmt.Sprintf("comment %s ", event.Comment))
			}

			buf.Myprintf("%sdo %v", sb.String(), event.Body)
		} else {
			notExists := ""
			if node.IfNotExists {
				notExists = " if not exists"
			}

			temporary := ""
			if node.Temporary {
				temporary = " " + TemporaryStr
			}

			if node.OptLike != nil {
				buf.Myprintf("%s%s table%s %v %v", node.Action, temporary, notExists, node.Table, node.OptLike)
			} else if node.TableSpec != nil {
				if node.OptSelect == nil {
					buf.Myprintf("%s%s table%s %v %v", node.Action, temporary, notExists, node.Table, node.TableSpec)
				} else {
					buf.Myprintf("%s%s table%s %v %v%v", node.Action, temporary, notExists, node.Table, node.TableSpec, node.OptSelect)
				}
			} else if node.OptSelect != nil {
				buf.Myprintf("%s%s table%s %v %v", node.Action, temporary, notExists, node.Table, node.OptSelect)
			} else {
				buf.Myprintf("%s%s table%s %v", node.Action, temporary, notExists, node.Table)
			}
		}
	case DropStr:
		exists := ""
		if node.IfExists {
			exists = " if exists"
		}
		if len(node.FromViews) > 0 {
			buf.Myprintf("%s view%s %v", node.Action, exists, node.FromViews)
		} else if node.TriggerSpec != nil {
			exists = ""
			if node.IfExists {
				exists = " if exists"
			}
			buf.Myprintf(fmt.Sprintf("%s trigger%s %v", node.Action, exists, node.TriggerSpec.TrigName))
		} else if node.ProcedureSpec != nil {
			exists = ""
			if node.IfExists {
				exists = " if exists"
			}
			buf.Myprintf(fmt.Sprintf("%s procedure%s %v", node.Action, exists, node.ProcedureSpec.ProcName))
		} else if node.EventSpec != nil {
			exists = ""
			if node.IfExists {
				exists = " if exists"
			}
			buf.Myprintf(fmt.Sprintf("%s event%s %v", node.Action, exists, node.EventSpec.EventName))
		} else {
			buf.Myprintf("%s table%s %v", node.Action, exists, node.FromTables)
		}
	case RenameStr:
		buf.Myprintf("%s table %v to %v", node.Action, node.FromTables[0], node.ToTables[0])
		for i := 1; i < len(node.FromTables); i++ {
			buf.Myprintf(", %v to %v", node.FromTables[i], node.ToTables[i])
		}
	case AlterStr:
		if node.EventSpec != nil {
			event := node.EventSpec
			sb := strings.Builder{}
			sb.WriteString("alter")
			if event.Definer != "" {
				sb.WriteString(fmt.Sprintf(" definer = %s", event.Definer))
			}

			sb.WriteString(fmt.Sprintf(" event %s", event.EventName))

			if event.OnSchedule != nil {
				if event.OnSchedule.At != nil {
					sb.WriteString(fmt.Sprintf(" on schedule at %s", event.OnSchedule.At.String()))
				} else {
					sb.WriteString(fmt.Sprintf(" on schedule every %s %s", String(event.OnSchedule.EveryInterval.Expr), event.OnSchedule.EveryInterval.Unit))
					if event.OnSchedule.Starts != nil {
						sb.WriteString(fmt.Sprintf(" starts %s", event.OnSchedule.Starts.String()))
					}
					if event.OnSchedule.Ends != nil {
						sb.WriteString(fmt.Sprintf(" ends %s", event.OnSchedule.Ends.String()))
					}
				}
			}

			if event.OnCompletionPreserve != EventOnCompletion_Undefined {
				sb.WriteString(fmt.Sprintf(" %s", event.OnCompletionPreserve))
			}
			if !event.RenameName.IsEmpty() {
				sb.WriteString(fmt.Sprintf(" rename to %s", event.RenameName))
			}
			if event.Status != EventStatus_Undefined {
				sb.WriteString(fmt.Sprintf(" %s", event.Status))
			}
			if event.Comment != nil {
				sb.WriteString(fmt.Sprintf(" comment %s", event.Comment))
			}
			if event.Body != nil {
				buf.Myprintf("%s do %v", sb.String(), event.Body)
			} else {
				buf.Myprintf("%s", sb.String())
			}
		} else {
			buf.Myprintf("%s table %v", node.Action, node.Table)
			node.alterFormat(buf)
		}
	case FlushStr:
		buf.Myprintf("%s", node.Action)
	case AddAutoIncStr:
		buf.Myprintf("alter schema on %v add auto_increment %v", node.Table, node.AutoIncSpec)
	default:
		buf.Myprintf("%s table %v", node.Action, node.Table)
	}
}

func (node *DDL) walkSubtree(visit Visit) error {
	if node == nil {
		return nil
	}
	for _, t := range node.AffectedTables() {
		if err := Walk(visit, t); err != nil {
			return err
		}
	}
	return nil
}

func (node *DDL) alterFormat(buf *TrackedBuffer) {
	if node.Action == RenameStr {
		buf.Myprintf(" %s to %v", node.Action, node.ToTables[0])
		for i := 1; i < len(node.FromTables); i++ {
			buf.Myprintf(", %v to %v", node.FromTables[i], node.ToTables[i])
		}
	} else if node.PartitionSpec != nil {
		buf.Myprintf(" %v", node.PartitionSpec)
	} else if node.ColumnAction == AddStr {
		after := ""
		if node.ColumnOrder != nil {
			if node.ColumnOrder.First {
				after = " first"
			} else {
				after = " after " + node.ColumnOrder.AfterColumn.String()
			}
		}
		buf.Myprintf(" %s column %v%s", node.ColumnAction, node.TableSpec, after)
	} else if node.ColumnAction == ModifyStr || node.ColumnAction == ChangeStr {
		after := ""
		if node.ColumnOrder != nil {
			if node.ColumnOrder.First {
				after = " first"
			} else {
				after = " after " + node.ColumnOrder.AfterColumn.String()
			}
		}
		buf.Myprintf(" %s column %v %v%s", node.ColumnAction, node.Column, node.TableSpec, after)
	} else if node.ColumnAction == DropStr {
		buf.Myprintf(" %s column %v", node.ColumnAction, node.Column)
	} else if node.ColumnAction == RenameStr {
		buf.Myprintf(" %s column %v to %v", node.ColumnAction, node.Column, node.ToColumn)
	} else if node.IndexSpec != nil {
		buf.Myprintf(" %v", node.IndexSpec)
	} else if node.ConstraintAction == AddStr && node.TableSpec != nil && len(node.TableSpec.Constraints) == 1 {
		switch node.TableSpec.Constraints[0].Details.(type) {
		case *ForeignKeyDefinition, *CheckConstraintDefinition:
			buf.Myprintf(" add %v", node.TableSpec.Constraints[0])
		}
	} else if node.ConstraintAction == DropStr && node.TableSpec != nil && len(node.TableSpec.Constraints) == 1 {
		switch node.TableSpec.Constraints[0].Details.(type) {
		case *ForeignKeyDefinition:
			buf.Myprintf(" drop foreign key %s", node.TableSpec.Constraints[0].Name)
		case *CheckConstraintDefinition:
			buf.Myprintf(" drop check %s", node.TableSpec.Constraints[0].Name)
		default:
			buf.Myprintf(" drop constraint %s", node.TableSpec.Constraints[0].Name)
		}
	} else if node.DefaultSpec != nil {
		buf.Myprintf(" %v", node.DefaultSpec)
	} else if node.AlterCollationSpec != nil {
		if len(node.AlterCollationSpec.CharacterSet) > 0 {
			buf.Myprintf(" character set %s", node.AlterCollationSpec.CharacterSet)
		}
		if len(node.AlterCollationSpec.Collation) > 0 {
			buf.Myprintf(" collate %s", node.AlterCollationSpec.Collation)
		}
	}
}

// AffectedTables returns the list table names affected by the DDL.
func (node *DDL) AffectedTables() TableNames {
	if node.Action == RenameStr || node.Action == DropStr {
		list := make(TableNames, 0, len(node.FromTables)+len(node.ToTables))
		list = append(list, node.FromTables...)
		list = append(list, node.ToTables...)
		return list
	}
	return TableNames{node.Table}
}

// Partition strings
const (
	ReorganizeStr = "reorganize partition"
)

// OptLike works for create table xxx like xxx
type OptLike struct {
	LikeTable TableName
}

// Format formats the node.
func (node *OptLike) Format(buf *TrackedBuffer) {
	buf.Myprintf("like %v", node.LikeTable)
}

func (node *OptLike) walkSubtree(visit Visit) error {
	if node == nil {
		return nil
	}
	return Walk(visit, node.LikeTable)
}

type OptSelect struct {
	Select SelectStatement
}

// Format formats the node.
func (node *OptSelect) Format(buf *TrackedBuffer) {
	buf.Myprintf("as %v", node.Select) // purposely display the AS
}

func (node *OptSelect) walkSubtree(visit Visit) error {
	if node == nil {
		return nil
	}
	return Walk(visit, node.Select)
}

// PartitionSpec describe partition actions (for alter and create)
type PartitionSpec struct {
	Action      string
	Name        ColIdent
	Definitions []*PartitionDefinition
}

// Format formats the node.
func (node *PartitionSpec) Format(buf *TrackedBuffer) {
	switch node.Action {
	case ReorganizeStr:
		buf.Myprintf("%s %v into (", node.Action, node.Name)
		var prefix string
		for _, pd := range node.Definitions {
			buf.Myprintf("%s%v", prefix, pd)
			prefix = ", "
		}
		buf.Myprintf(")")
	default:
		panic("unimplemented")
	}
}

func (node *PartitionSpec) walkSubtree(visit Visit) error {
	if node == nil {
		return nil
	}
	if err := Walk(visit, node.Name); err != nil {
		return err
	}
	for _, def := range node.Definitions {
		if err := Walk(visit, def); err != nil {
			return err
		}
	}
	return nil
}

// PartitionDefinition describes a very minimal partition definition
type PartitionDefinition struct {
	Name     ColIdent
	Limit    Expr
	Maxvalue bool
}

// Format formats the node
func (node *PartitionDefinition) Format(buf *TrackedBuffer) {
	if !node.Maxvalue {
		buf.Myprintf("partition %v values less than (%v)", node.Name, node.Limit)
	} else {
		buf.Myprintf("partition %v values less than (maxvalue)", node.Name)
	}
}

func (node *PartitionDefinition) walkSubtree(visit Visit) error {
	if node == nil {
		return nil
	}
	return Walk(
		visit,
		node.Name,
		node.Limit,
	)
}

// TableSpec describes the structure of a table from a CREATE TABLE statement
type TableSpec struct {
	Columns     []*ColumnDefinition
	Indexes     []*IndexDefinition
	Constraints []*ConstraintDefinition
	Options     string
}

// Format formats the node.
func (ts *TableSpec) Format(buf *TrackedBuffer) {
	buf.Myprintf("(\n")
	for i, col := range ts.Columns {
		if i == 0 {
			buf.Myprintf("\t%v", col)
		} else {
			buf.Myprintf(",\n\t%v", col)
		}
	}
	for _, idx := range ts.Indexes {
		buf.Myprintf(",\n\t%v", idx)
	}
	for _, c := range ts.Constraints {
		buf.Myprintf(",\n\t%v", c)
	}

	buf.Myprintf("\n)%s", strings.Replace(ts.Options, ", ", ",\n  ", -1))
}

// AddColumn appends the given column to the list in the spec
func (ts *TableSpec) AddColumn(cd *ColumnDefinition) {
	ts.Columns = append(ts.Columns, cd)
}

// AddIndex appends the given index to the list in the spec
func (ts *TableSpec) AddIndex(id *IndexDefinition) {
	ts.Indexes = append(ts.Indexes, id)
}

// AddConstraint appends the given index to the list in the spec
func (ts *TableSpec) AddConstraint(cd *ConstraintDefinition) {
	ts.Constraints = append(ts.Constraints, cd)
}

func (ts *TableSpec) walkSubtree(visit Visit) error {
	if ts == nil {
		return nil
	}

	for _, n := range ts.Columns {
		if err := Walk(visit, n); err != nil {
			return err
		}
	}

	for _, n := range ts.Indexes {
		if err := Walk(visit, n); err != nil {
			return err
		}
	}

	for _, n := range ts.Constraints {
		if err := Walk(visit, n); err != nil {
			return err
		}
	}

	return nil
}

// ColumnDefinition describes a column in a CREATE TABLE statement
type ColumnDefinition struct {
	Name ColIdent
	Type ColumnType
}

// Format formats the node.
func (col *ColumnDefinition) Format(buf *TrackedBuffer) {
	buf.Myprintf("%v %v", col.Name, &col.Type)
}

func (col *ColumnDefinition) walkSubtree(visit Visit) error {
	if col == nil {
		return nil
	}
	return Walk(
		visit,
		col.Name,
		&col.Type,
	)
}

// ColumnType represents a sql type in a CREATE TABLE or ALTER TABLE statement
// All optional fields are nil if not specified
type ColumnType struct {
	// The base type string
	Type string

	// Generic field options.
	Null          BoolVal
	NotNull       BoolVal
	Autoincrement BoolVal
	Default       Expr
	OnUpdate      Expr
	Comment       *SQLVal
	sawnull       bool
	sawai         bool

	// Numeric field options
	Length   *SQLVal
	Unsigned BoolVal
	Zerofill BoolVal
	Scale    *SQLVal

	// Text field options
	Charset       string
	Collate       string
	BinaryCollate bool

	// Enum values
	EnumValues []string

	// Key specification
	KeyOpt ColumnKeyOption

	// Foreign key specification
	ForeignKeyDef *ForeignKeyDefinition

	// Generated columns
	GeneratedExpr Expr    // The expression used to generate this column
	Stored        BoolVal // Default is Virtual (not stored)

	// For spatial types
	SRID *SQLVal
}

func (ct *ColumnType) merge(other ColumnType) error {
	if other.sawnull {
		ct.sawnull = true
		ct.Null = other.Null
		ct.NotNull = other.NotNull
	}

	if other.Default != nil {
		if ct.Default != nil {
			return errors.New("cannot include DEFAULT more than once")
		}
		ct.Default = other.Default
	}

	if other.OnUpdate != nil {
		if ct.OnUpdate != nil {
			return errors.New("cannot include ON UPDATE more than once")
		}
		ct.OnUpdate = other.OnUpdate
	}

	if other.sawai {
		if ct.sawai {
			return errors.New("cannot include AUTO_INCREMENT more than once")
		}
		ct.sawai = true
		ct.Autoincrement = other.Autoincrement
	}

	if other.KeyOpt != colKeyNone {
		if ct.KeyOpt != colKeyNone {
			return errors.New("cannot include more than one key option for a column definition")
		}
		ct.KeyOpt = other.KeyOpt
	}

	if other.ForeignKeyDef != nil {
		if ct.ForeignKeyDef != nil {
			return errors.New("cannot include more than one foreign key definition in a column definition")
		}
		ct.ForeignKeyDef = other.ForeignKeyDef
	}

	if other.Comment != nil {
		if ct.Comment != nil {
			return errors.New("cannot include more than one comment for a column definition")
		}
		ct.Comment = other.Comment
	}

	if other.GeneratedExpr != nil {
		// Generated expression already defined for column
		if ct.GeneratedExpr != nil {
			return errors.New("cannot defined GENERATED expression more than once")
		}
		ct.GeneratedExpr = other.GeneratedExpr
	}

	if other.Stored {
		ct.Stored = true
	}

	if other.SRID != nil {
		if ct.SRID != nil {
			return errors.New("cannot include SRID more than once")
		}
		if ct.Type != "" && ct.SQLType() != sqltypes.Geometry {
			return errors.New("cannot define SRID for non spatial types")
		}
		ct.SRID = other.SRID
	}

	if other.Charset != "" {
		if ct.Charset != "" {
			return errors.New("cannot include CHARACTER SET more than once")
		}
		ct.Charset = other.Charset
	}

	if other.Collate != "" {
		if ct.Collate != "" {
			return errors.New("cannot include COLLATE more than once")
		}
		ct.Collate = other.Collate
	}

	if other.BinaryCollate == true {
		if ct.BinaryCollate == true {
			return errors.New("cannot include BINARY more than once")
		}
		ct.BinaryCollate = other.BinaryCollate
	}

	return nil
}

// Format returns a canonical string representation of the type and all relevant options
func (ct *ColumnType) Format(buf *TrackedBuffer) {
	buf.Myprintf("%s", ct.Type)

	if ct.Length != nil && ct.Scale != nil {
		buf.Myprintf("(%v,%v)", ct.Length, ct.Scale)

	} else if ct.Length != nil {
		buf.Myprintf("(%v)", ct.Length)
	}

	if len(ct.EnumValues) > 0 {
		buf.Myprintf("('%s')", strings.Join(ct.EnumValues, "', '"))
	}

	opts := make([]string, 0, 16)
	if ct.Unsigned {
		opts = append(opts, keywordStrings[UNSIGNED])
	}
	if ct.Zerofill {
		opts = append(opts, keywordStrings[ZEROFILL])
	}
	if ct.Charset != "" {
		opts = append(opts, keywordStrings[CHARACTER], keywordStrings[SET], ct.Charset)
	}
	if ct.BinaryCollate {
		opts = append(opts, keywordStrings[BINARY])
	}
	if ct.Collate != "" {
		opts = append(opts, keywordStrings[COLLATE], ct.Collate)
	}
	if ct.NotNull {
		opts = append(opts, keywordStrings[NOT], keywordStrings[NULL])
	}
	if ct.SRID != nil {
		opts = append(opts, keywordStrings[SRID], String(ct.SRID))
	}
	if ct.Default != nil {
		opts = append(opts, keywordStrings[DEFAULT], String(ct.Default))
	}
	if ct.OnUpdate != nil {
		opts = append(opts, keywordStrings[ON], keywordStrings[UPDATE], String(ct.OnUpdate))
	}
	if ct.Autoincrement {
		opts = append(opts, keywordStrings[AUTO_INCREMENT])
	}
	if ct.Comment != nil {
		opts = append(opts, keywordStrings[COMMENT_KEYWORD], String(ct.Comment))
	}
	if ct.KeyOpt == colKeyPrimary {
		opts = append(opts, keywordStrings[PRIMARY], keywordStrings[KEY])
	}
	if ct.KeyOpt == colKeyUnique {
		opts = append(opts, keywordStrings[UNIQUE])
	}
	if ct.KeyOpt == colKeyUniqueKey {
		opts = append(opts, keywordStrings[UNIQUE], keywordStrings[KEY])
	}
	if ct.KeyOpt == colKeySpatialKey {
		opts = append(opts, keywordStrings[SPATIAL], keywordStrings[KEY])
	}
	if ct.KeyOpt == colKey {
		opts = append(opts, keywordStrings[KEY])
	}
	if ct.KeyOpt == colKeyFulltextKey {
		opts = append(opts, keywordStrings[FULLTEXT])
	}
	if ct.ForeignKeyDef != nil {
		opts = append(opts, KeywordString(REFERENCES),
			ct.ForeignKeyDef.ReferencedTable.String(),
			fmt.Sprintf("%v", ct.ForeignKeyDef.ReferencedColumns))
		if ct.ForeignKeyDef.OnDelete != DefaultAction {
			opts = append(opts, "on delete", fmt.Sprintf("%v", ct.ForeignKeyDef.OnDelete))
		}
		if ct.ForeignKeyDef.OnUpdate != DefaultAction {
			opts = append(opts, "on update", fmt.Sprintf("%v", ct.ForeignKeyDef.OnUpdate))
		}
	}

	if ct.GeneratedExpr != nil {
		opts = append(opts, keywordStrings[GENERATED], keywordStrings[ALWAYS], keywordStrings[AS], "("+String(ct.GeneratedExpr)+")")
		if ct.Stored {
			opts = append(opts, keywordStrings[STORED])
		} else {
			opts = append(opts, keywordStrings[VIRTUAL])
		}
	}

	if len(opts) != 0 {
		buf.Myprintf(" %s", strings.Join(opts, " "))
	}
}

// String returns a canonical string representation of the type and all relevant options
func (ct *ColumnType) String() string {
	buf := NewTrackedBuffer(nil)
	ct.Format(buf)
	return buf.String()
}

// DescribeType returns the abbreviated type information as required for
// describe table
func (ct *ColumnType) DescribeType() string {
	buf := NewTrackedBuffer(nil)
	buf.Myprintf("%s", ct.Type)
	if ct.Length != nil && ct.Scale != nil {
		buf.Myprintf("(%v,%v)", ct.Length, ct.Scale)
	} else if ct.Length != nil {
		buf.Myprintf("(%v)", ct.Length)
	}

	opts := make([]string, 0, 16)
	if ct.Unsigned {
		opts = append(opts, keywordStrings[UNSIGNED])
	}
	if ct.Zerofill {
		opts = append(opts, keywordStrings[ZEROFILL])
	}
	if len(opts) != 0 {
		buf.Myprintf(" %s", strings.Join(opts, " "))
	}
	return buf.String()
}

// SQLType returns the sqltypes type code for the given column
func (ct *ColumnType) SQLType() querypb.Type {
	switch strings.ToLower(ct.Type) {
	case keywordStrings[TINYINT]:
		if ct.Unsigned {
			return sqltypes.Uint8
		}
		return sqltypes.Int8
	case keywordStrings[SMALLINT]:
		if ct.Unsigned {
			return sqltypes.Uint16
		}
		return sqltypes.Int16
	case keywordStrings[MEDIUMINT]:
		if ct.Unsigned {
			return sqltypes.Uint24
		}
		return sqltypes.Int24
	case keywordStrings[INT]:
		fallthrough
	case keywordStrings[INTEGER]:
		if ct.Unsigned {
			return sqltypes.Uint32
		}
		return sqltypes.Int32
	case keywordStrings[BIGINT]:
		if ct.Unsigned {
			return sqltypes.Uint64
		}
		return sqltypes.Int64
	case keywordStrings[BOOL], keywordStrings[BOOLEAN]:
		return sqltypes.Uint8
	case keywordStrings[TEXT]:
		return sqltypes.Text
	case keywordStrings[TINYTEXT]:
		return sqltypes.Text
	case keywordStrings[MEDIUMTEXT]:
		return sqltypes.Text
	case keywordStrings[LONGTEXT]:
		return sqltypes.Text
	case keywordStrings[BLOB]:
		return sqltypes.Blob
	case keywordStrings[TINYBLOB]:
		return sqltypes.Blob
	case keywordStrings[MEDIUMBLOB]:
		return sqltypes.Blob
	case keywordStrings[LONGBLOB]:
		return sqltypes.Blob
	case keywordStrings[CHAR]:
		return sqltypes.Char
	case keywordStrings[VARCHAR]:
		return sqltypes.VarChar
	case keywordStrings[BINARY]:
		return sqltypes.Binary
	case keywordStrings[VARBINARY]:
		return sqltypes.VarBinary
	case keywordStrings[DATE]:
		return sqltypes.Date
	case keywordStrings[TIME]:
		return sqltypes.Time
	case keywordStrings[DATETIME]:
		return sqltypes.Datetime
	case keywordStrings[TIMESTAMP]:
		return sqltypes.Timestamp
	case keywordStrings[YEAR]:
		return sqltypes.Year
	case keywordStrings[FLOAT_TYPE]:
		return sqltypes.Float32
	case keywordStrings[DOUBLE]:
		return sqltypes.Float64
	case keywordStrings[DECIMAL]:
		return sqltypes.Decimal
	case keywordStrings[BIT]:
		return sqltypes.Bit
	case keywordStrings[ENUM]:
		return sqltypes.Enum
	case keywordStrings[SET]:
		return sqltypes.Set
	case keywordStrings[JSON]:
		return sqltypes.TypeJSON
	case keywordStrings[GEOMETRY]:
		return sqltypes.Geometry
	case keywordStrings[POINT]:
		return sqltypes.Geometry
	case keywordStrings[LINESTRING]:
		return sqltypes.Geometry
	case keywordStrings[POLYGON]:
		return sqltypes.Geometry
	case keywordStrings[GEOMETRYCOLLECTION]:
		return sqltypes.Geometry
	case keywordStrings[MULTIPOINT]:
		return sqltypes.Geometry
	case keywordStrings[MULTILINESTRING]:
		return sqltypes.Geometry
	case keywordStrings[MULTIPOLYGON]:
		return sqltypes.Geometry
	}
	panic("unimplemented type " + ct.Type)
}

// JSONTableExpr represents a TableExpr that's a json_table operation.
type JSONTableExpr struct {
	Data  Expr
	Spec  *JSONTableSpec
	Alias TableIdent
}

// Format formats the node.
func (jte *JSONTableExpr) Format(buf *TrackedBuffer) {
	buf.Myprintf(`%s(%v, %v) as %v`, keywordStrings[JSON_TABLE], jte.Data, jte.Spec, jte.Alias)
}

func (jte *JSONTableExpr) walkSubtree(visit Visit) error {
	if jte == nil {
		return nil
	}
	return Walk(visit, jte.Data, jte.Spec)
}

// JSONTableSpec describes the structure of a table from a JSON_TABLE() statement
type JSONTableSpec struct {
	Columns []*JSONTableColDef
	Path    string
}

// AddColumn appends the given column to the list in the spec
func (ts *JSONTableSpec) AddColumn(cd *JSONTableColDef) {
	ts.Columns = append(ts.Columns, cd)
}

// Format formats the node.
func (ts *JSONTableSpec) Format(buf *TrackedBuffer) {
	buf.Myprintf("'%s' %s(", ts.Path, keywordStrings[COLUMNS])
	for i, col := range ts.Columns {
		if i == 0 {
			buf.Myprintf("%v", col)
		} else {
			buf.Myprintf(", %v", col)
		}
	}
	buf.Myprintf(")")
}

func (ts *JSONTableSpec) walkSubtree(visit Visit) error {
	if ts == nil {
		return nil
	}

	for _, n := range ts.Columns {
		if err := Walk(visit, n); err != nil {
			return err
		}
	}

	return nil
}

// JSONTableColDef describes a column in a JSON_TABLE statement
type JSONTableColDef struct {
	Name ColIdent
	Type ColumnType
	Opts JSONTableColOpts
	Spec *JSONTableSpec
}

// Format formats the node.
func (col *JSONTableColDef) Format(buf *TrackedBuffer) {
	if col.Spec != nil {
		buf.Myprintf("%s %s %v", keywordStrings[NESTED], keywordStrings[PATH], col.Spec)
		return
	} else {
		exists := ""
		if col.Opts.Exists {
			exists = " " + keywordStrings[EXISTS]
		}
		if col.Type.Autoincrement {
			buf.Myprintf("%v %s", col.Name, "FOR ORDINALITY")
		} else {
			buf.Myprintf("%v %v%s %s %v", col.Name, &col.Type, exists, keywordStrings[PATH], col.Opts)
		}
	}
}

func (col *JSONTableColDef) walkSubtree(visit Visit) error {
	if col == nil {
		return nil
	}
	return Walk(
		visit,
		col.Name,
		&col.Type,
	)
}

// JSONTableColOpts describes the column options in a JSON_TABLE statement
type JSONTableColOpts struct {
	Path         string
	ValOnEmpty   Expr
	ValOnError   Expr
	ErrorOnEmpty bool // TODO: not necessary, can be inferred from ValOnEmpty == nil
	ErrorOnError bool // TODO: not necessary, can be inferred from ValOnError == nil
	Exists       bool
}

// Format formats the node.
func (opt JSONTableColOpts) Format(buf *TrackedBuffer) {
	buf.Myprintf("'%s'", opt.Path)
	if opt.ValOnEmpty != nil {
<<<<<<< HEAD
		buf.Myprintf(" %v %s %s", opt.ValOnEmpty, keywordStrings[ON], keywordStrings[EMPTY])
=======
		buf.Myprintf(" DEFAULT %v %s %s", opt.ValOnEmpty, keywordStrings[ON], keywordStrings[EMPTY])
>>>>>>> 6c60b48b
	}
	if opt.ValOnError != nil {
		buf.Myprintf(" DEFAULT %v %s %s ", opt.ValOnError, keywordStrings[ON], keywordStrings[ERROR])
	}
	if opt.ErrorOnEmpty {
		buf.Myprintf(" %s %s %s", keywordStrings[ERROR], keywordStrings[ON], keywordStrings[EMPTY])
	}
	if opt.ErrorOnError {
		buf.Myprintf(" %s %s %s", keywordStrings[ERROR], keywordStrings[ON], keywordStrings[ERROR])
	}
}

func (opt JSONTableColOpts) walkSubtree(visit Visit) error {
	return Walk(visit)
}

// IndexSpec describes an index operation in an ALTER statement
type IndexSpec struct {
	// Action states whether it's a CREATE, DROP, or RENAME
	Action string
	// FromName states the old name when renaming
	FromName ColIdent
	// ToName states the name to set when renaming or references the target table
	ToName ColIdent
	// Using states whether you're using BTREE, HASH, or none
	Using ColIdent
	// Type specifies whether this is UNIQUE, FULLTEXT, SPATIAL, or normal (nothing)
	Type string
	// Columns contains the column names when creating an index
	Columns []*IndexColumn
	// Options contains the index options when creating an index
	Options []*IndexOption
}

func (idx *IndexSpec) Format(buf *TrackedBuffer) {
	switch strings.ToLower(idx.Action) {
	case "create":
		buf.Myprintf("add ")
		if idx.Type != "" {
			if idx.Type == PrimaryStr {
				if idx.ToName.val == "" {
					buf.Myprintf("primary key ")
				} else {
					buf.Myprintf("constraint %s primary key ", idx.ToName.val)
				}
			} else {
				buf.Myprintf("%s ", idx.Type)
			}
		}

		if idx.Type != PrimaryStr {
			buf.Myprintf("index %s ", idx.ToName.val)
		}

		if idx.Using.val != "" {
			buf.Myprintf("using %s ", idx.Using.val)
		}

		buf.Myprintf("(")
		for i, col := range idx.Columns {
			if i != 0 {
				buf.Myprintf(", %s", col.Column.val)
			} else {
				buf.Myprintf("%s", col.Column.val)
			}
			if col.Length != nil {
				buf.Myprintf("(%v)", col.Length)
			}
			if col.Order != AscScr {
				buf.Myprintf(" %s", col.Order)
			}
		}
		buf.Myprintf(")")
		for _, opt := range idx.Options {
			buf.Myprintf(" %s", opt.Name)
			if opt.Using != "" {
				buf.Myprintf(" %s", opt.Using)
			} else if opt.Value != nil {
				buf.Myprintf(" %v", opt.Value)
			}
		}
	case "drop":
		if idx.Type == PrimaryStr {
			buf.Myprintf("drop primary key")
		} else {
			buf.Myprintf("drop index %s", idx.ToName.val)
		}
	case "rename":
		buf.Myprintf("rename index %s to %s", idx.FromName.val, idx.ToName.val)
	case "disable":
		buf.Myprintf("disable keys")
	case "enable":
		buf.Myprintf("enable keys")
	}
}

func (idx *IndexSpec) walkSubtree(visit Visit) error {
	if idx == nil {
		return nil
	}
	for _, n := range idx.Columns {
		if err := Walk(visit, n.Column); err != nil {
			return err
		}
	}

	return nil
}

// IndexDefinition describes an index in a CREATE TABLE statement
type IndexDefinition struct {
	Info    *IndexInfo
	Columns []*IndexColumn
	Options []*IndexOption
}

// Format formats the node.
func (idx *IndexDefinition) Format(buf *TrackedBuffer) {
	buf.Myprintf("%v (", idx.Info)
	for i, col := range idx.Columns {
		if i != 0 {
			buf.Myprintf(", %v", col.Column)
		} else {
			buf.Myprintf("%v", col.Column)
		}
		if col.Length != nil {
			buf.Myprintf("(%v)", col.Length)
		}
	}
	buf.Myprintf(")")

	for _, opt := range idx.Options {
		buf.Myprintf(" %s", opt.Name)
		if opt.Using != "" {
			buf.Myprintf(" %s", opt.Using)
		} else if opt.Value != nil {
			buf.Myprintf(" %v", opt.Value)
		}
	}
}

func (idx *IndexDefinition) walkSubtree(visit Visit) error {
	if idx == nil {
		return nil
	}

	for _, n := range idx.Columns {
		if err := Walk(visit, n.Column); err != nil {
			return err
		}
	}

	return nil
}

// IndexInfo describes the name and type of an index in a CREATE TABLE statement
type IndexInfo struct {
	Type     string
	Name     ColIdent
	Primary  bool
	Spatial  bool
	Unique   bool
	Fulltext bool
}

// Format formats the node.
func (ii *IndexInfo) Format(buf *TrackedBuffer) {
	if ii.Primary {
		buf.Myprintf("%s", ii.Type)
	} else {
		buf.Myprintf("%s", ii.Type)
		if !ii.Name.IsEmpty() {
			buf.Myprintf(" %v", ii.Name)
		}
	}
}

func (ii *IndexInfo) walkSubtree(visit Visit) error {
	return Walk(visit, ii.Name)
}

// IndexColumn describes a column in an index definition with optional length and direction
type IndexColumn struct {
	Column ColIdent
	Length *SQLVal
	Order  string
}

// LengthScaleOption is used for types that have an optional length
// and scale
type LengthScaleOption struct {
	Length *SQLVal
	Scale  *SQLVal
}

// IndexOption is used for trailing options for indexes: COMMENT, KEY_BLOCK_SIZE, USING
type IndexOption struct {
	Name  string
	Value *SQLVal
	Using string
}

// ColumnKeyOption indicates whether or not the given column is defined as an
// index element and contains the type of the option
type ColumnKeyOption int

const (
	colKeyNone ColumnKeyOption = iota
	colKeyPrimary
	colKeySpatialKey
	colKeyUnique
	colKeyUniqueKey
	colKey
	colKeyFulltextKey
)

// AutoIncSpec defines an autoincrement value for a ADD AUTO_INCREMENT statement
type AutoIncSpec struct {
	Column   ColIdent
	Sequence TableName
	Value    Expr
}

// Format formats the node.
func (node *AutoIncSpec) Format(buf *TrackedBuffer) {
	buf.Myprintf("%v ", node.Column)
	buf.Myprintf("using %v", node.Sequence)
}

func (node *AutoIncSpec) walkSubtree(visit Visit) error {
	err := Walk(visit, node.Sequence, node.Column)
	return err
}

// DefaultSpec defines a SET / DROP on a column for its default value.
type DefaultSpec struct {
	Action string
	Column ColIdent
	Value  Expr
}

var _ SQLNode = (*DefaultSpec)(nil)

// Format implements SQLNode.
func (node *DefaultSpec) Format(buf *TrackedBuffer) {
	switch node.Action {
	case SetStr:
		buf.Myprintf("alter column %v set default %v", node.Column, node.Value)
	case DropStr:
		buf.Myprintf("alter column %v drop default", node.Column)
	}
}

// walkSubtree implements SQLNode.
func (node *DefaultSpec) walkSubtree(visit Visit) error {
	return Walk(visit, node.Column, node.Value)
}

// ConstraintDefinition describes a constraint in a CREATE TABLE statement
type ConstraintDefinition struct {
	Name    string
	Details ConstraintInfo
}

// ConstraintInfo details a constraint in a CREATE TABLE statement
type ConstraintInfo interface {
	SQLNode
	constraintInfo()
}

// Format formats the node.
func (c *ConstraintDefinition) Format(buf *TrackedBuffer) {
	if c.Name != "" {
		buf.Myprintf("constraint %s ", c.Name)
	}
	c.Details.Format(buf)
}

func (c *ConstraintDefinition) walkSubtree(visit Visit) error {
	return Walk(visit, c.Details)
}

// ReferenceAction indicates the action takes by a referential constraint e.g.
// the `CASCADE` in a `FOREIGN KEY .. ON DELETE CASCADE` table definition.
type ReferenceAction int

// These map to the SQL-defined reference actions.
// See https://dev.mysql.com/doc/refman/8.0/en/create-table-foreign-keys.html#foreign-keys-referential-actions
const (
	// DefaultAction indicates no action was explicitly specified.
	DefaultAction ReferenceAction = iota
	Restrict
	Cascade
	NoAction
	SetNull
	SetDefault
)

// Format formats the node.
func (a ReferenceAction) Format(buf *TrackedBuffer) {
	switch a {
	case Restrict:
		buf.WriteString("restrict")
	case Cascade:
		buf.WriteString("cascade")
	case NoAction:
		buf.WriteString("no action")
	case SetNull:
		buf.WriteString("set null")
	case SetDefault:
		buf.WriteString("set default")
	}
}

// ForeignKeyDefinition describes a foreign key
type ForeignKeyDefinition struct {
	Source            Columns
	ReferencedTable   TableName
	ReferencedColumns Columns
	Index             string
	OnDelete          ReferenceAction
	OnUpdate          ReferenceAction
}

var _ ConstraintInfo = &ForeignKeyDefinition{}

// Format formats the node.
func (f *ForeignKeyDefinition) Format(buf *TrackedBuffer) {
	index := ""
	if f.Index != "" {
		index = f.Index + " "
	}
	buf.Myprintf("foreign key %s%v references %v %v", index, f.Source, f.ReferencedTable, f.ReferencedColumns)
	if f.OnDelete != DefaultAction {
		buf.Myprintf(" on delete %v", f.OnDelete)
	}
	if f.OnUpdate != DefaultAction {
		buf.Myprintf(" on update %v", f.OnUpdate)
	}
}

func (f *ForeignKeyDefinition) constraintInfo() {}

func (f *ForeignKeyDefinition) walkSubtree(visit Visit) error {
	if err := Walk(visit, f.Source); err != nil {
		return err
	}
	if err := Walk(visit, f.ReferencedTable); err != nil {
		return err
	}
	return Walk(visit, f.ReferencedColumns)
}

type CheckConstraintDefinition struct {
	Expr     Expr
	Enforced bool
}

var _ ConstraintInfo = &CheckConstraintDefinition{}

// Format formats the node.
func (c *CheckConstraintDefinition) Format(buf *TrackedBuffer) {
	buf.Myprintf("check (%v)", c.Expr)
	if !c.Enforced {
		buf.Myprintf(" not enforced")
	}
}

func (f *CheckConstraintDefinition) walkSubtree(visit Visit) error {
	return Walk(visit, f.Expr)
}

func (f *CheckConstraintDefinition) constraintInfo() {}

// Format strings for explain statements
const (
	TraditionalStr = "traditional"
	TreeStr        = "tree"
	JsonStr        = "json"
)

// Explain represents an explain statement
type Explain struct {
	Statement     Statement
	Analyze       bool
	ExplainFormat string
}

// Format formats the node.
func (node *Explain) Format(buf *TrackedBuffer) {
	analyzeOpt := ""
	if node.Analyze {
		analyzeOpt = "analyze "
	}
	formatOpt := ""
	if !node.Analyze && node.ExplainFormat != "" {
		formatOpt = fmt.Sprintf("format = %s ", node.ExplainFormat)
	}
	buf.Myprintf("explain %s%s%v", analyzeOpt, formatOpt, node.Statement)
}

const (
	CreateTriggerStr   = "create trigger"
	CreateProcedureStr = "create procedure"
	CreateEventStr     = "create event"
	CreateTableStr     = "create table"

	ProcedureStatusStr = "procedure status"
	FunctionStatusStr  = "function status"
	TableStatusStr     = "table status"
)

// Show represents a show statement.
type Show struct {
	Type                   string
	Table                  TableName
	Database               string
	IfNotExists            bool
	ShowTablesOpt          *ShowTablesOpt
	Scope                  string
	ShowCollationFilterOpt Expr
	ShowIndexFilterOpt     Expr
	Filter                 *ShowFilter
	Limit                  *Limit
	CountStar              bool
	Full                   bool
}

// Format formats the node.
func (node *Show) Format(buf *TrackedBuffer) {
	loweredType := strings.ToLower(node.Type)
	switch loweredType {
	case "tables", "columns", "fields":
		if node.ShowTablesOpt != nil {
			buf.Myprintf("show ")
			if node.Full {
				buf.Myprintf("full ")
			}
			buf.Myprintf("%s", loweredType)
			if (loweredType == "columns" || loweredType == "fields") && node.HasTable() {
				buf.Myprintf(" from %v", node.Table)
			}
			node.ShowTablesOpt.Format(buf)
			return
		}
	case "triggers", "events":
		if node.ShowTablesOpt != nil {
			buf.Myprintf("show ")
			buf.Myprintf("%s", loweredType)
			node.ShowTablesOpt.Format(buf)
			return
		}
	case "index":
		buf.Myprintf("show %s from %v", loweredType, node.Table)
		if node.Database != "" {
			buf.Myprintf(" from %s", node.Database)
		}
		if node.ShowIndexFilterOpt != nil {
			buf.Myprintf(" where %v", node.ShowIndexFilterOpt)
		}
		return
	case CreateTriggerStr, CreateProcedureStr, CreateEventStr:
		buf.Myprintf("show %s %v", loweredType, node.Table)
		return
	case CreateTableStr:
		if node.HasTable() {
			buf.Myprintf("show %s %v", loweredType, node.Table)

			if node.ShowTablesOpt != nil {
				node.ShowTablesOpt.Format(buf)
			}
			return
		}
	case "processlist":
		buf.Myprintf("show ")
		if node.Full {
			buf.Myprintf("full ")
		}
		buf.Myprintf("processlist")
		return
	case ProcedureStatusStr, FunctionStatusStr:
		buf.Myprintf("show %s", loweredType)
		if node.Filter != nil {
			buf.Myprintf("%v", node.Filter)
		}
		return
	case TableStatusStr:
		buf.Myprintf("show table status")
		if node.Database != "" {
			buf.Myprintf(" from %s", node.Database)
		}
		if node.Filter != nil {
			buf.Myprintf("%v", node.Filter)
		}
		return
	}

	if node.Database != "" {
		notExistsOpt := ""
		if node.IfNotExists {
			notExistsOpt = "if not exists "
		}
		buf.Myprintf("show %s %s%s", loweredType, notExistsOpt, node.Database)
	} else {
		if node.Scope != "" {
			buf.Myprintf("show %s %s%v", node.Scope, loweredType, node.Filter)
		} else {
			buf.Myprintf("show ")
			if node.CountStar {
				buf.Myprintf("count(*) ")
			}
			buf.Myprintf("%s%v%v", loweredType, node.Filter, node.Limit)
		}
	}

	if strings.EqualFold(node.Type, "collation") && node.ShowCollationFilterOpt != nil {
		buf.Myprintf(" where %v", node.ShowCollationFilterOpt)
	}
	if node.HasTable() {
		buf.Myprintf(" %v", node.Table)
	}
}

// HasTable returns true if the show statement has a parsed table name.
// Not all show statements parse table names.
func (node *Show) HasTable() bool {
	return node.Table.Name.v != ""
}

func (node *Show) walkSubtree(visit Visit) error {
	if node == nil {
		return nil
	}
	return Walk(
		visit,
		node.Table,
		node.ShowTablesOpt,
		node.ShowCollationFilterOpt,
		node.ShowIndexFilterOpt,
		node.Filter,
		node.Limit,
	)
}

// ShowTablesOpt is show tables option
type ShowTablesOpt struct {
	DbName string
	Filter *ShowFilter
	AsOf   Expr
}

// Format formats the node.
func (node *ShowTablesOpt) Format(buf *TrackedBuffer) {
	if node == nil {
		return
	}
	if node.DbName != "" {
		buf.Myprintf(" from %s", node.DbName)
	}
	if node.AsOf != nil {
		buf.Myprintf(" as of ")
		node.AsOf.Format(buf)
	}
	if node.Filter != nil {
		node.Filter.Format(buf)
	}
}

func (node *ShowTablesOpt) walkSubtree(visit Visit) error {
	if node == nil {
		return nil
	}
	return Walk(visit, node.Filter, node.AsOf)
}

// ShowFilter is show tables filter
type ShowFilter struct {
	Like   string
	Filter Expr
}

// Format formats the node.
func (node *ShowFilter) Format(buf *TrackedBuffer) {
	if node == nil {
		return
	}
	if node.Like != "" {
		buf.Myprintf(" like '%s'", node.Like)
	} else {
		buf.Myprintf(" where %v", node.Filter)
	}
}

func (node *ShowFilter) walkSubtree(visit Visit) error {
	if node == nil {
		return nil
	}
	return Walk(visit, node.Filter)
}

// Use represents a use statement.
type Use struct {
	DBName TableIdent
}

// Format formats the node.
func (node *Use) Format(buf *TrackedBuffer) {
	if node.DBName.v != "" {
		buf.Myprintf("use %v", node.DBName)
	} else {
		buf.Myprintf("use")
	}
}

func (node *Use) walkSubtree(visit Visit) error {
	return Walk(visit, node.DBName)
}

// Begin represents a Begin statement.
type Begin struct {
	TransactionCharacteristic string
}

// Format formats the node.
func (node *Begin) Format(buf *TrackedBuffer) {
	buf.WriteString("start transaction")

	if node.TransactionCharacteristic != "" {
		buf.Myprintf(" %s", node.TransactionCharacteristic)
	}
}

// Commit represents a Commit statement.
type Commit struct{}

// Format formats the node.
func (node *Commit) Format(buf *TrackedBuffer) {
	buf.WriteString("commit")
}

// Rollback represents a Rollback statement.
type Rollback struct{}

// Format formats the node.
func (node *Rollback) Format(buf *TrackedBuffer) {
	buf.WriteString("rollback")
}

// FlushOption is used for trailing options for flush statement
type FlushOption struct {
	Name    string
	Channel string
}

// Flush represents a Flush statement.
type Flush struct {
	Type   string
	Option *FlushOption
}

// Format formats the node.
func (node *Flush) Format(buf *TrackedBuffer) {
	buf.WriteString("flush")

	if node.Type != "" {
		buf.Myprintf(" %s", strings.ToLower(node.Type))
	}

	if node.Option.Name == "RELAY LOGS" && node.Option.Channel != "" {
		buf.Myprintf(" %s for channel %s", strings.ToLower(node.Option.Name), strings.ToLower(node.Option.Channel))
	} else {
		buf.Myprintf(" %s", strings.ToLower(node.Option.Name))
	}
}

// ChangeReplicationSource represents a "CHANGE REPLICATION SOURCE TO" statement.
// https://dev.mysql.com/doc/refman/8.0/en/change-replication-source-to.html
type ChangeReplicationSource struct {
	Options []*ReplicationOption
}

var _ Statement = (*ChangeReplicationSource)(nil)

func (*ChangeReplicationSource) iStatement() {}

func (s *ChangeReplicationSource) Format(buf *TrackedBuffer) {
	buf.WriteString("change replication source to ")
	for i, option := range s.Options {
		if i > 0 {
			buf.WriteString(", ")
		}
		buf.WriteString(strings.ToLower(option.Name))
		buf.WriteString(" = ")
		buf.WriteString(fmt.Sprintf("%v", option.Value))
	}
}

// ChangeReplicationFilter represents a "CHANGE REPLICATION FILTER" statement.
// https://dev.mysql.com/doc/refman/8.0/en/change-replication-filter.html
type ChangeReplicationFilter struct {
	Options []*ReplicationOption
}

var _ Statement = (*ChangeReplicationFilter)(nil)

func (*ChangeReplicationFilter) iStatement() {}

func (c *ChangeReplicationFilter) Format(buf *TrackedBuffer) {
	buf.WriteString("change replication filter ")
	for i, option := range c.Options {
		if i > 0 {
			buf.WriteString(", ")
		}
		buf.WriteString(strings.ToLower(option.Name))
		buf.WriteString(" = (")
		switch value := option.Value.(type) {
		case TableNames:
			for i, tableName := range value {
				if i > 0 {
					buf.WriteString(", ")
				}
				buf.WriteString(tableName.String())
			}
		default:
			panic(fmt.Sprintf("unexpected option value type: %T", option.Value))
		}
		buf.WriteString(")")
	}
}

// ReplicationOption represents a single replication option name and value.
// See https://dev.mysql.com/doc/refman/8.0/en/change-replication-source-to.html for available options.
type ReplicationOption struct {
	Name  string
	Value interface{}
}

// StartReplica represents a "START REPLICA" statement.
// https://dev.mysql.com/doc/refman/8.0/en/start-replica.html
type StartReplica struct{}

var _ Statement = (*StartReplica)(nil)

func (*StartReplica) iStatement() {}

func (r *StartReplica) Format(buf *TrackedBuffer) {
	buf.WriteString("start replica")
}

// StopReplica represents a "STOP REPLICA" statement.
// https://dev.mysql.com/doc/refman/8.0/en/stop-replica.html
type StopReplica struct{}

var _ Statement = (*StopReplica)(nil)

func (*StopReplica) iStatement() {}

func (r *StopReplica) Format(buf *TrackedBuffer) {
	buf.WriteString("stop replica")
}

// ResetReplica represents a "RESET REPLICA" statement.
// https://dev.mysql.com/doc/refman/8.0/en/reset-replica.html
type ResetReplica struct {
	All bool
}

var _ Statement = (*ResetReplica)(nil)

func (*ResetReplica) iStatement() {}

func (r *ResetReplica) Format(buf *TrackedBuffer) {
	buf.WriteString("reset replica")
	if r.All {
		buf.WriteString(" all")
	}
}

// OtherRead represents a DESCRIBE, or EXPLAIN statement.
// It should be used only as an indicator. It does not contain
// the full AST for the statement.
type OtherRead struct{}

// Format formats the node.
func (node *OtherRead) Format(buf *TrackedBuffer) {
	buf.WriteString("otherread")
}

// OtherAdmin represents a misc statement that relies on ADMIN privileges,
// such as REPAIR, OPTIMIZE, or TRUNCATE statement.
// It should be used only as an indicator. It does not contain
// the full AST for the statement.
type OtherAdmin struct{}

// Format formats the node.
func (node *OtherAdmin) Format(buf *TrackedBuffer) {
	buf.WriteString("otheradmin")
}

// Comments represents a list of comments.
type Comments [][]byte

// Format formats the node.
func (node Comments) Format(buf *TrackedBuffer) {
	for _, c := range node {
		buf.Myprintf("%s ", c)
	}
}

// SelectExprs represents SELECT expressions.
type SelectExprs []SelectExpr

// Format formats the node.
func (node SelectExprs) Format(buf *TrackedBuffer) {
	var prefix string
	for _, n := range node {
		buf.Myprintf("%s%v", prefix, n)
		prefix = ", "
	}
}

func (node SelectExprs) walkSubtree(visit Visit) error {
	for _, n := range node {
		if err := Walk(visit, n); err != nil {
			return err
		}
	}
	return nil
}

// SelectExpr represents a SELECT expression.
type SelectExpr interface {
	iSelectExpr()
	SQLNode
}

func (*StarExpr) iSelectExpr()    {}
func (*AliasedExpr) iSelectExpr() {}
func (Nextval) iSelectExpr()      {}

// StarExpr defines a '*' or 'table.*' expression.
type StarExpr struct {
	TableName TableName
}

// Format formats the node.
func (node *StarExpr) Format(buf *TrackedBuffer) {
	if !node.TableName.IsEmpty() {
		buf.Myprintf("%v.", node.TableName)
	}
	buf.Myprintf("*")
}

func (node *StarExpr) walkSubtree(visit Visit) error {
	if node == nil {
		return nil
	}
	return Walk(
		visit,
		node.TableName,
	)
}

// AliasedExpr defines an aliased SELECT expression.
type AliasedExpr struct {
	Expr            Expr
	As              ColIdent
	StartParsePos   int
	EndParsePos     int
	InputExpression string
}

// Format formats the node.
func (node *AliasedExpr) Format(buf *TrackedBuffer) {
	if len(node.InputExpression) > 0 {
		if !node.As.IsEmpty() {
			// The AS is omitted here because it gets captured by the InputExpression. A bug, but not a major one since
			// we use the alias expression for the column in the return schema.
			buf.Myprintf("%v %v", node.Expr, node.As)
		} else {
			//buf.Myprintf("%s", node.InputExpression)
			node.Expr.Format(buf)
		}
	} else if !node.As.IsEmpty() {
		buf.Myprintf("%v as %v", node.Expr, node.As)
	} else {
		buf.Myprintf("%v", node.Expr)
	}
}

func (node *AliasedExpr) walkSubtree(visit Visit) error {
	if node == nil {
		return nil
	}
	return Walk(
		visit,
		node.Expr,
		node.As,
	)
}

// Over defines an OVER expression in a select
type Over WindowDef

// Format formats the node.
func (node *Over) Format(buf *TrackedBuffer) {
	if node == nil {
		return
	}

	if node.isSimpleRef() {
		buf.Myprintf("over %v", node.NameRef)
	} else {
		buf.Myprintf("over (")
		buf.Myprintf("%v", (*WindowDef)(node))
		buf.Myprintf(")")
	}
}

func (node *Over) walkSubtree(visit Visit) error {
	if node == nil {
		return nil
	}
	return Walk(visit, node.PartitionBy, node.OrderBy, node.Name)
}

func (node *Over) isSimpleRef() bool {
	return !node.NameRef.IsEmpty() && len(node.PartitionBy) == 0 && len(node.OrderBy) == 0 && node.Frame == nil
}

// Nextval defines the NEXT VALUE expression.
type Nextval struct {
	Expr Expr
}

// Format formats the node.
func (node Nextval) Format(buf *TrackedBuffer) {
	buf.Myprintf("next %v values", node.Expr)
}

func (node Nextval) walkSubtree(visit Visit) error {
	return Walk(visit, node.Expr)
}

// Columns represents an insert column list.
type Columns []ColIdent

// Format formats the node.
func (node Columns) Format(buf *TrackedBuffer) {
	if node == nil {
		return
	}
	buf.WriteString("(")
	prefix := ""
	for _, n := range node {
		buf.Myprintf("%s%v", prefix, n)
		prefix = ", "
	}
	buf.WriteString(")")
}

func (node Columns) walkSubtree(visit Visit) error {
	for _, n := range node {
		if err := Walk(visit, n); err != nil {
			return err
		}
	}
	return nil
}

// FindColumn finds a column in the column list, returning
// the index if it exists or -1 otherwise
func (node Columns) FindColumn(col ColIdent) int {
	for i, colName := range node {
		if colName.Equal(col) {
			return i
		}
	}
	return -1
}

// Partitions is a type alias for Columns so we can handle printing efficiently
type Partitions Columns

// Format formats the node
func (node Partitions) Format(buf *TrackedBuffer) {
	if node == nil {
		return
	}
	prefix := " partition ("
	for _, n := range node {
		buf.Myprintf("%s%v", prefix, n)
		prefix = ", "
	}
	buf.WriteString(")")
}

func (node Partitions) walkSubtree(visit Visit) error {
	for _, n := range node {
		if err := Walk(visit, n); err != nil {
			return err
		}
	}
	return nil
}

// Variables represents an into variable list.
type Variables []ColIdent

// Format formats the node.
func (node Variables) Format(buf *TrackedBuffer) {
	if node == nil {
		return
	}
	prefix := ""
	for _, n := range node {
		buf.Myprintf("%s%v", prefix, n)
		prefix = ", "
	}
}

func (node Variables) walkSubtree(visit Visit) error {
	for _, n := range node {
		if err := Walk(visit, n); err != nil {
			return err
		}
	}
	return nil
}

// TableExprs represents a list of table expressions.
type TableExprs []TableExpr

// Format formats the node.
func (node TableExprs) Format(buf *TrackedBuffer) {
	var prefix string
	for _, n := range node {
		buf.Myprintf("%s%v", prefix, n)
		prefix = ", "
	}
}

func (node TableExprs) walkSubtree(visit Visit) error {
	for _, n := range node {
		if err := Walk(visit, n); err != nil {
			return err
		}
	}
	return nil
}

// TableExpr represents a table expression.
type TableExpr interface {
	iTableExpr()
	SQLNode
}

func (*AliasedTableExpr) iTableExpr() {}
func (*ParenTableExpr) iTableExpr()   {}
func (*JoinTableExpr) iTableExpr()    {}
func (*JSONTableExpr) iTableExpr()    {}
func (*CommonTableExpr) iTableExpr()  {}
func (*ValuesStatement) iTableExpr()  {}
func (TableFuncExpr) iTableExpr()     {}

// AliasedTableExpr represents a table expression
// coupled with an optional alias, AS OF expression, and index hints.
// If As is empty, no alias was used.
type AliasedTableExpr struct {
	Expr       SimpleTableExpr
	Partitions Partitions
	As         TableIdent
	Hints      *IndexHints
	AsOf       *AsOf
	Lateral    bool
}

type AsOf struct {
	Time           Expr
	Start          Expr
	End            Expr
	StartInclusive bool
	EndInclusive   bool
	All            bool
}

func (node *AsOf) Format(buf *TrackedBuffer) {
	if node.Time != nil {
		buf.Myprintf("as of %v", node.Time)
	} else if node.Start != nil && node.End != nil {
		if node.StartInclusive && node.EndInclusive {
			buf.Myprintf("for system_time contained in (%v, %v)", node.Start, node.End)
		} else if node.EndInclusive {
			buf.Myprintf("for system_time between %v and %v", node.Start, node.End)
		} else {
			buf.Myprintf("for system_time from %v to %v", node.Start, node.End)
		}
	} else if node.All {
		buf.Myprintf("for system_time all")
	}
}

func (node *AsOf) walkSubtree(visit Visit) error {
	if node == nil {
		return nil
	}
	return Walk(visit, node.Time, node.Start, node.End)
}

// Format formats the node.
func (node *AliasedTableExpr) Format(buf *TrackedBuffer) {
	if node.Lateral {
		buf.Myprintf("%s ", keywordStrings[LATERAL])
	}

	switch node.Expr.(type) {
	case *ValuesStatement:
		buf.Myprintf("(%v)", node.Expr)
	default:
		buf.Myprintf("%v%v", node.Expr, node.Partitions)
	}

	if node.AsOf != nil {
		buf.Myprintf(" %v", node.AsOf)
	}
	if !node.As.IsEmpty() {
		buf.Myprintf(" as %v", node.As)
	}

	switch node := node.Expr.(type) {
	case *ValuesStatement:
		if len(node.Columns) > 0 {
			buf.Myprintf(" %v", node.Columns)
		}
	case *Subquery:
		if len(node.Columns) > 0 {
			buf.Myprintf(" %v", node.Columns)
		}
	}

	if node.Hints != nil {
		// Hint node provides the space padding.
		buf.Myprintf("%v", node.Hints)
	}
}

func (node *AliasedTableExpr) walkSubtree(visit Visit) error {
	if node == nil {
		return nil
	}
	return Walk(
		visit,
		node.Expr,
		node.AsOf,
		node.As,
		node.Hints,
	)
}

// RemoveHints returns a new AliasedTableExpr with the hints removed.
func (node *AliasedTableExpr) RemoveHints() *AliasedTableExpr {
	noHints := *node
	noHints.Hints = nil
	return &noHints
}

type With struct {
	Ctes      []TableExpr
	Recursive bool
}

func (w *With) Format(buf *TrackedBuffer) {
	if w == nil {
		return
	}

	buf.Myprintf("with ")
	if w.Recursive {
		buf.Myprintf("recursive ")
	}
	var prefix string
	for _, n := range w.Ctes {
		buf.Myprintf("%s%v", prefix, n)
		prefix = ", "
	}
	buf.Myprintf(" ")
}

func (w *With) walkSubtree(visit Visit) error {
	if w == nil {
		return nil
	}

	for _, n := range w.Ctes {
		if err := Walk(visit, n); err != nil {
			return err
		}
	}
	return nil
}

type Into struct {
	Variables Variables
	Outfile   string
	Dumpfile  string
}

func (i *Into) Format(buf *TrackedBuffer) {
	if i == nil {
		return
	}

	buf.Myprintf(" into ")
	if i.Variables != nil {
		buf.Myprintf("%v", i.Variables)
	}
	if i.Outfile != "" {
		buf.Myprintf("outfile '%s'", i.Outfile)
	}
	if i.Dumpfile != "" {
		buf.Myprintf("dumpfile '%s'", i.Dumpfile)
	}
}

func (i *Into) walkSubtree(visit Visit) error {
	if i == nil {
		return nil
	}
	return Walk(
		visit,
		i.Variables,
	)
}

type CommonTableExpr struct {
	*AliasedTableExpr
	Columns Columns
}

func (e *CommonTableExpr) Format(buf *TrackedBuffer) {
	sq := e.AliasedTableExpr.Expr.(*Subquery)
	as := e.AliasedTableExpr.As

	var cols strings.Builder
	if len(e.Columns) > 0 {
		cols.WriteRune('(')
		for i, col := range e.Columns {
			if i > 0 {
				cols.WriteString(", ")
			}
			cols.WriteString(col.String())
		}
		cols.WriteString(") ")
	}

	buf.Myprintf("%v %sas %v", as, cols.String(), sq)
}

func (e *CommonTableExpr) walkSubtree(visit Visit) error {
	return Walk(
		visit,
		e.AliasedTableExpr,
		e.Columns,
	)
}

// SimpleTableExpr represents a simple table expression.
type SimpleTableExpr interface {
	iSimpleTableExpr()
	SQLNode
}

func (TableName) iSimpleTableExpr()        {}
func (*Subquery) iSimpleTableExpr()        {}
func (*ValuesStatement) iSimpleTableExpr() {}

// TableNames is a list of TableName.
type TableNames []TableName

// Format formats the node.
func (node TableNames) Format(buf *TrackedBuffer) {
	var prefix string
	for _, n := range node {
		buf.Myprintf("%s%v", prefix, n)
		prefix = ", "
	}
}

func (node TableNames) walkSubtree(visit Visit) error {
	for _, n := range node {
		if err := Walk(visit, n); err != nil {
			return err
		}
	}
	return nil
}

// ProcedureName represents a procedure name.
// Qualifier, if specified, represents a database name.
// ProcedureName is a value struct whose fields are case-sensitive,
// so TableIdent struct is used for fields
type ProcedureName struct {
	Name      ColIdent
	Qualifier TableIdent
}

// Format formats the node.
func (node ProcedureName) Format(buf *TrackedBuffer) {
	if node.IsEmpty() {
		return
	}
	if !node.Qualifier.IsEmpty() {
		buf.Myprintf("%v.", node.Qualifier)
	}
	buf.Myprintf("%v", node.Name)
}

// Format formats the node.
func (node ProcedureName) String() string {
	if node.IsEmpty() {
		return ""
	}
	if !node.Qualifier.IsEmpty() {
		return fmt.Sprintf("%s.%s", node.Qualifier.String(), node.Name)
	}
	return node.Name.String()
}

func (node ProcedureName) walkSubtree(visit Visit) error {
	return Walk(
		visit,
		node.Name,
		node.Qualifier,
	)
}

// IsEmpty returns true if TableName is nil or empty.
func (node ProcedureName) IsEmpty() bool {
	// If Name is empty, Qualifier is also empty.
	return node.Name.IsEmpty()
}

// EventName represents an event name.
// Qualifier, if specified, represents a database name.
// EventName is a value struct whose fields are case-sensitive,
// so TableIdent struct is used for fields
type EventName struct {
	Name      ColIdent
	Qualifier TableIdent
}

// Format formats the node.
func (node EventName) Format(buf *TrackedBuffer) {
	if node.IsEmpty() {
		return
	}
	if !node.Qualifier.IsEmpty() {
		buf.Myprintf("%v.", node.Qualifier)
	}
	buf.Myprintf("%v", node.Name)
}

// Format formats the node.
func (node EventName) String() string {
	if node.IsEmpty() {
		return ""
	}
	if !node.Qualifier.IsEmpty() {
		return fmt.Sprintf("%s.%s", node.Qualifier.String(), node.Name)
	}
	return node.Name.String()
}

func (node EventName) walkSubtree(visit Visit) error {
	return Walk(
		visit,
		node.Name,
		node.Qualifier,
	)
}

// IsEmpty returns true if EventName is nil or empty.
func (node EventName) IsEmpty() bool {
	// If Name is empty, Qualifier is also empty.
	return node.Name.IsEmpty()
}

// TableName represents a table  name.
// Qualifier, if specified, represents a database or keyspace.
// TableName is a value struct whose fields are case sensitive.
// This means two TableName vars can be compared for equality
// and a TableName can also be used as key in a map.
type TableName struct {
	Name, Qualifier TableIdent
}

// Format formats the node.
func (node TableName) Format(buf *TrackedBuffer) {
	if node.IsEmpty() {
		return
	}
	if !node.Qualifier.IsEmpty() {
		buf.Myprintf("%v.", node.Qualifier)
	}
	buf.Myprintf("%v", node.Name)
}

// Format formats the node.
func (node TableName) String() string {
	if node.IsEmpty() {
		return ""
	}
	if !node.Qualifier.IsEmpty() {
		return fmt.Sprintf("%s.%s", node.Qualifier.String(), node.Name)
	}
	return node.Name.String()
}

func (node TableName) walkSubtree(visit Visit) error {
	return Walk(
		visit,
		node.Name,
		node.Qualifier,
	)
}

// IsEmpty returns true if TableName is nil or empty.
func (node TableName) IsEmpty() bool {
	// If Name is empty, Qualifier is also empty.
	return node.Name.IsEmpty()
}

// ToViewName returns a TableName acceptable for use as a VIEW. VIEW names are
// always lowercase, so ToViewName lowercasese the name. Databases are case-sensitive
// so Qualifier is left untouched.
func (node TableName) ToViewName() TableName {
	return TableName{
		Qualifier: node.Qualifier,
		Name:      NewTableIdent(strings.ToLower(node.Name.v)),
	}
}

// TriggerName represents a trigger name.
// Qualifier, if specified, represents a database name.
// TriggerName is a value struct whose fields are case-sensitive,
// so TableIdent struct is used for fields
type TriggerName struct {
	Name      ColIdent
	Qualifier TableIdent
}

// Format formats the node.
func (node TriggerName) Format(buf *TrackedBuffer) {
	if node.IsEmpty() {
		return
	}
	if !node.Qualifier.IsEmpty() {
		buf.Myprintf("%v.", node.Qualifier)
	}
	buf.Myprintf("%v", node.Name)
}

// Format formats the node.
func (node TriggerName) String() string {
	if node.IsEmpty() {
		return ""
	}
	if !node.Qualifier.IsEmpty() {
		return fmt.Sprintf("%s.%s", node.Qualifier.String(), node.Name)
	}
	return node.Name.String()
}

func (node TriggerName) walkSubtree(visit Visit) error {
	return Walk(
		visit,
		node.Name,
		node.Qualifier,
	)
}

// IsEmpty returns true if TableName is nil or empty.
func (node TriggerName) IsEmpty() bool {
	// If Name is empty, Qualifier is also empty.
	return node.Name.IsEmpty()
}

// ParenTableExpr represents a parenthesized list of TableExpr.
type ParenTableExpr struct {
	Exprs TableExprs
}

// Format formats the node.
func (node *ParenTableExpr) Format(buf *TrackedBuffer) {
	buf.Myprintf("(%v)", node.Exprs)
}

func (node *ParenTableExpr) walkSubtree(visit Visit) error {
	if node == nil {
		return nil
	}
	return Walk(
		visit,
		node.Exprs,
	)
}

// JoinCondition represents the join conditions (either a ON or USING clause)
// of a JoinTableExpr.
type JoinCondition struct {
	On    Expr
	Using Columns
}

// Format formats the node.
func (node JoinCondition) Format(buf *TrackedBuffer) {
	if node.On != nil {
		buf.Myprintf(" on %v", node.On)
	}
	if node.Using != nil {
		buf.Myprintf(" using %v", node.Using)
	}
}

func (node JoinCondition) walkSubtree(visit Visit) error {
	return Walk(
		visit,
		node.On,
		node.Using,
	)
}

// JoinTableExpr represents a TableExpr that's a JOIN operation.
type JoinTableExpr struct {
	LeftExpr  TableExpr
	Join      string
	RightExpr TableExpr
	Condition JoinCondition
}

// JoinTableExpr.Join
const (
	JoinStr             = "join"
	StraightJoinStr     = "straight_join"
	LeftJoinStr         = "left join"
	RightJoinStr        = "right join"
	NaturalJoinStr      = "natural join"
	NaturalLeftJoinStr  = "natural left join"
	NaturalRightJoinStr = "natural right join"
	FullOuterJoinStr    = "full outer join"
)

// Format formats the node.
func (node *JoinTableExpr) Format(buf *TrackedBuffer) {
	buf.Myprintf("%v %s %v%v", node.LeftExpr, node.Join, node.RightExpr, node.Condition)
}

func (node *JoinTableExpr) walkSubtree(visit Visit) error {
	if node == nil {
		return nil
	}
	return Walk(
		visit,
		node.LeftExpr,
		node.RightExpr,
		node.Condition,
	)
}

// IndexHints represents a list of index hints.
type IndexHints struct {
	Type    string
	Indexes []ColIdent
}

// Index hints.
const (
	UseStr    = "use "
	IgnoreStr = "ignore "
	ForceStr  = "force "
)

// Format formats the node.
func (node *IndexHints) Format(buf *TrackedBuffer) {
	buf.Myprintf(" %sindex ", node.Type)
	prefix := "("
	for _, n := range node.Indexes {
		buf.Myprintf("%s%v", prefix, n)
		prefix = ", "
	}
	buf.Myprintf(")")
}

func (node *IndexHints) walkSubtree(visit Visit) error {
	if node == nil {
		return nil
	}
	for _, n := range node.Indexes {
		if err := Walk(visit, n); err != nil {
			return err
		}
	}
	return nil
}

// Where represents a WHERE or HAVING clause.
type Where struct {
	Type string
	Expr Expr
}

// Where.Type
const (
	WhereStr  = "where"
	HavingStr = "having"
)

// NewWhere creates a WHERE or HAVING clause out
// of a Expr. If the expression is nil, it returns nil.
func NewWhere(typ string, expr Expr) *Where {
	if expr == nil {
		return nil
	}
	return &Where{Type: typ, Expr: expr}
}

// Format formats the node.
func (node *Where) Format(buf *TrackedBuffer) {
	if node == nil || node.Expr == nil {
		return
	}
	buf.Myprintf(" %s %v", node.Type, node.Expr)
}

func (node *Where) walkSubtree(visit Visit) error {
	if node == nil {
		return nil
	}
	return Walk(
		visit,
		node.Expr,
	)
}

// Expr represents an expression.
type Expr interface {
	iExpr()
	// replace replaces any subexpression that matches
	// from with to. The implementation can use the
	// replaceExprs convenience function.
	replace(from, to Expr) bool
	SQLNode
}

func (*AndExpr) iExpr()           {}
func (*OrExpr) iExpr()            {}
func (*XorExpr) iExpr()           {}
func (*NotExpr) iExpr()           {}
func (*ParenExpr) iExpr()         {}
func (*ComparisonExpr) iExpr()    {}
func (*RangeCond) iExpr()         {}
func (*IsExpr) iExpr()            {}
func (*ExistsExpr) iExpr()        {}
func (*SQLVal) iExpr()            {}
func (*NullVal) iExpr()           {}
func (BoolVal) iExpr()            {}
func (*ColName) iExpr()           {}
func (ValTuple) iExpr()           {}
func (*Subquery) iExpr()          {}
func (ListArg) iExpr()            {}
func (*BinaryExpr) iExpr()        {}
func (*UnaryExpr) iExpr()         {}
func (*IntervalExpr) iExpr()      {}
func (*CollateExpr) iExpr()       {}
func (*FuncExpr) iExpr()          {}
func (*TimestampFuncExpr) iExpr() {}
func (*ExtractFuncExpr) iExpr()   {}
func (*CurTimeFuncExpr) iExpr()   {}
func (*CaseExpr) iExpr()          {}
func (*ValuesFuncExpr) iExpr()    {}
func (*ConvertExpr) iExpr()       {}
func (*SubstrExpr) iExpr()        {}
func (*TrimExpr) iExpr()          {}
func (*ConvertUsingExpr) iExpr()  {}
func (*MatchExpr) iExpr()         {}
func (*GroupConcatExpr) iExpr()   {}
func (*Default) iExpr()           {}

// ReplaceExpr finds the from expression from root
// and replaces it with to. If from matches root,
// then to is returned.
func ReplaceExpr(root, from, to Expr) Expr {
	if root == from {
		return to
	}
	root.replace(from, to)
	return root
}

// replaceExprs is a convenience function used by implementors
// of the replace method.
func replaceExprs(from, to Expr, exprs ...*Expr) bool {
	for _, expr := range exprs {
		if *expr == nil {
			continue
		}
		if *expr == from {
			*expr = to
			return true
		}
		if (*expr).replace(from, to) {
			return true
		}
	}
	return false
}

// Exprs represents a list of value expressions.
// It's not a valid expression because it's not parenthesized.
type Exprs []Expr

// Format formats the node.
func (node Exprs) Format(buf *TrackedBuffer) {
	var prefix string
	for _, n := range node {
		buf.Myprintf("%s%v", prefix, n)
		prefix = ", "
	}
}

func (node Exprs) walkSubtree(visit Visit) error {
	for _, n := range node {
		if err := Walk(visit, n); err != nil {
			return err
		}
	}
	return nil
}

// AndExpr represents an AND expression.
type AndExpr struct {
	Left, Right Expr
}

// Format formats the node.
func (node *AndExpr) Format(buf *TrackedBuffer) {
	buf.Myprintf("%v and %v", node.Left, node.Right)
}

func (node *AndExpr) walkSubtree(visit Visit) error {
	if node == nil {
		return nil
	}
	return Walk(
		visit,
		node.Left,
		node.Right,
	)
}

func (node *AndExpr) replace(from, to Expr) bool {
	return replaceExprs(from, to, &node.Left, &node.Right)
}

// OrExpr represents an OR expression.
type OrExpr struct {
	Left, Right Expr
}

// Format formats the node.
func (node *OrExpr) Format(buf *TrackedBuffer) {
	buf.Myprintf("%v or %v", node.Left, node.Right)
}

func (node *OrExpr) walkSubtree(visit Visit) error {
	if node == nil {
		return nil
	}
	return Walk(
		visit,
		node.Left,
		node.Right,
	)
}

func (node *OrExpr) replace(from, to Expr) bool {
	return replaceExprs(from, to, &node.Left, &node.Right)
}

// XorExpr represents an XOR expression.
type XorExpr struct {
	Left, Right Expr
}

// Format formats the node.
func (node *XorExpr) Format(buf *TrackedBuffer) {
	buf.Myprintf("%v xor %v", node.Left, node.Right)
}

func (node *XorExpr) walkSubtree(visit Visit) error {
	if node == nil {
		return nil
	}
	return Walk(
		visit,
		node.Left,
		node.Right,
	)
}

func (node *XorExpr) replace(from, to Expr) bool {
	return replaceExprs(from, to, &node.Left, &node.Right)
}

// NotExpr represents a NOT expression.
type NotExpr struct {
	Expr Expr
}

// Format formats the node.
func (node *NotExpr) Format(buf *TrackedBuffer) {
	buf.Myprintf("not %v", node.Expr)
}

func (node *NotExpr) walkSubtree(visit Visit) error {
	if node == nil {
		return nil
	}
	return Walk(
		visit,
		node.Expr,
	)
}

func (node *NotExpr) replace(from, to Expr) bool {
	return replaceExprs(from, to, &node.Expr)
}

// ParenExpr represents a parenthesized boolean expression.
type ParenExpr struct {
	Expr Expr
}

// Format formats the node.
func (node *ParenExpr) Format(buf *TrackedBuffer) {
	buf.Myprintf("(%v)", node.Expr)
}

func (node *ParenExpr) walkSubtree(visit Visit) error {
	if node == nil {
		return nil
	}
	return Walk(
		visit,
		node.Expr,
	)
}

func (node *ParenExpr) replace(from, to Expr) bool {
	return replaceExprs(from, to, &node.Expr)
}

// ComparisonExpr represents a two-value comparison expression.
type ComparisonExpr struct {
	Operator    string
	Left, Right Expr
	Escape      Expr
}

// ComparisonExpr.Operator
const (
	EqualStr             = "="
	LessThanStr          = "<"
	GreaterThanStr       = ">"
	LessEqualStr         = "<="
	GreaterEqualStr      = ">="
	NotEqualStr          = "!="
	NullSafeEqualStr     = "<=>"
	InStr                = "in"
	NotInStr             = "not in"
	LikeStr              = "like"
	NotLikeStr           = "not like"
	RegexpStr            = "regexp"
	NotRegexpStr         = "not regexp"
	JSONExtractOp        = "->"
	JSONUnquoteExtractOp = "->>"
)

// Format formats the node.
func (node *ComparisonExpr) Format(buf *TrackedBuffer) {
	buf.Myprintf("%v %s %v", node.Left, node.Operator, node.Right)
	if node.Escape != nil {
		buf.Myprintf(" escape %v", node.Escape)
	}
}

func (node *ComparisonExpr) walkSubtree(visit Visit) error {
	if node == nil {
		return nil
	}
	return Walk(
		visit,
		node.Left,
		node.Right,
		node.Escape,
	)
}

func (node *ComparisonExpr) replace(from, to Expr) bool {
	return replaceExprs(from, to, &node.Left, &node.Right, &node.Escape)
}

// IsImpossible returns true if the comparison in the expression can never evaluate to true.
// Note that this is not currently exhaustive to ALL impossible comparisons.
func (node *ComparisonExpr) IsImpossible() bool {
	var left, right *SQLVal
	var ok bool
	if left, ok = node.Left.(*SQLVal); !ok {
		return false
	}
	if right, ok = node.Right.(*SQLVal); !ok {
		return false
	}
	if node.Operator == NotEqualStr && left.Type == right.Type {
		if len(left.Val) != len(right.Val) {
			return false
		}

		for i := range left.Val {
			if left.Val[i] != right.Val[i] {
				return false
			}
		}
		return true
	}
	return false
}

// RangeCond represents a BETWEEN or a NOT BETWEEN expression.
type RangeCond struct {
	Operator string
	Left     Expr
	From, To Expr
}

// RangeCond.Operator
const (
	BetweenStr    = "between"
	NotBetweenStr = "not between"
)

// Format formats the node.
func (node *RangeCond) Format(buf *TrackedBuffer) {
	buf.Myprintf("%v %s %v and %v", node.Left, node.Operator, node.From, node.To)
}

func (node *RangeCond) walkSubtree(visit Visit) error {
	if node == nil {
		return nil
	}
	return Walk(
		visit,
		node.Left,
		node.From,
		node.To,
	)
}

func (node *RangeCond) replace(from, to Expr) bool {
	return replaceExprs(from, to, &node.Left, &node.From, &node.To)
}

// IsExpr represents an IS ... or an IS NOT ... expression.
type IsExpr struct {
	Operator string
	Expr     Expr
}

// IsExpr.Operator
const (
	IsNullStr     = "is null"
	IsNotNullStr  = "is not null"
	IsTrueStr     = "is true"
	IsNotTrueStr  = "is not true"
	IsFalseStr    = "is false"
	IsNotFalseStr = "is not false"
)

// Format formats the node.
func (node *IsExpr) Format(buf *TrackedBuffer) {
	buf.Myprintf("%v %s", node.Expr, node.Operator)
}

func (node *IsExpr) walkSubtree(visit Visit) error {
	if node == nil {
		return nil
	}
	return Walk(
		visit,
		node.Expr,
	)
}

func (node *IsExpr) replace(from, to Expr) bool {
	return replaceExprs(from, to, &node.Expr)
}

// ExistsExpr represents an EXISTS expression.
type ExistsExpr struct {
	Subquery *Subquery
}

// Format formats the node.
func (node *ExistsExpr) Format(buf *TrackedBuffer) {
	buf.Myprintf("exists %v", node.Subquery)
}

func (node *ExistsExpr) walkSubtree(visit Visit) error {
	if node == nil {
		return nil
	}
	return Walk(
		visit,
		node.Subquery,
	)
}

func (node *ExistsExpr) replace(from, to Expr) bool {
	return false
}

// ExprFromValue converts the given Value into an Expr or returns an error.
func ExprFromValue(value sqltypes.Value) (Expr, error) {
	// The type checks here follow the rules defined in sqltypes/types.go.
	switch {
	case value.Type() == sqltypes.Null:
		return &NullVal{}, nil
	case value.IsIntegral():
		return NewIntVal(value.ToBytes()), nil
	case value.IsFloat() || value.Type() == sqltypes.Decimal:
		return NewFloatVal(value.ToBytes()), nil
	case value.IsQuoted():
		return NewStrVal(value.ToBytes()), nil
	default:
		// We cannot support sqltypes.Expression, or any other invalid type.
		return nil, fmt.Errorf("cannot convert value %v to AST", value)
	}
}

// ValType specifies the type for SQLVal.
type ValType int

// These are the possible Valtype values.
// HexNum represents a 0x... value. It cannot
// be treated as a simple value because it can
// be interpreted differently depending on the
// context.
const (
	StrVal = ValType(iota)
	IntVal
	FloatVal
	HexNum
	HexVal
	ValArg
	BitVal
)

// SQLVal represents a single value.
type SQLVal struct {
	Type ValType
	Val  []byte
}

// NewStrVal builds a new StrVal.
func NewStrVal(in []byte) *SQLVal {
	return &SQLVal{Type: StrVal, Val: in}
}

// NewIntVal builds a new IntVal.
func NewIntVal(in []byte) *SQLVal {
	return &SQLVal{Type: IntVal, Val: in}
}

// NewFloatVal builds a new FloatVal.
func NewFloatVal(in []byte) *SQLVal {
	return &SQLVal{Type: FloatVal, Val: in}
}

// NewHexNum builds a new HexNum.
func NewHexNum(in []byte) *SQLVal {
	return &SQLVal{Type: HexNum, Val: in}
}

// NewHexVal builds a new HexVal.
func NewHexVal(in []byte) *SQLVal {
	return &SQLVal{Type: HexVal, Val: in}
}

// NewBitVal builds a new BitVal containing a bit literal.
func NewBitVal(in []byte) *SQLVal {
	return &SQLVal{Type: BitVal, Val: in}
}

// NewValArg builds a new ValArg.
func NewValArg(in []byte) *SQLVal {
	return &SQLVal{Type: ValArg, Val: in}
}

// Format formats the node.
func (node *SQLVal) Format(buf *TrackedBuffer) {
	switch node.Type {
	case StrVal:
		sqltypes.MakeTrusted(sqltypes.VarBinary, node.Val).EncodeSQL(buf)
	case IntVal, FloatVal, HexNum:
		buf.Myprintf("%s", []byte(node.Val))
	case HexVal:
		buf.Myprintf("X'%s'", []byte(node.Val))
	case BitVal:
		buf.Myprintf("B'%s'", []byte(node.Val))
	case ValArg:
		buf.WriteArg(string(node.Val))
	default:
		panic("unexpected")
	}
}

// String returns the node as a string, similar to Format.
func (node *SQLVal) String() string {
	buf := NewTrackedBuffer(nil)
	node.Format(buf)
	return buf.String()
}

func (node *SQLVal) replace(from, to Expr) bool {
	return false
}

// HexDecode decodes the hexval into bytes.
func (node *SQLVal) HexDecode() ([]byte, error) {
	dst := make([]byte, hex.DecodedLen(len([]byte(node.Val))))
	_, err := hex.Decode(dst, []byte(node.Val))
	if err != nil {
		return nil, err
	}
	return dst, err
}

// NullVal represents a NULL value.
type NullVal struct{}

// Format formats the node.
func (node *NullVal) Format(buf *TrackedBuffer) {
	buf.Myprintf("null")
}

func (node *NullVal) replace(from, to Expr) bool {
	return false
}

// BoolVal is true or false.
type BoolVal bool

// Format formats the node.
func (node BoolVal) Format(buf *TrackedBuffer) {
	if node {
		buf.Myprintf("true")
	} else {
		buf.Myprintf("false")
	}
}

func (node BoolVal) replace(from, to Expr) bool {
	return false
}

// ColName represents a column name.
type ColName struct {
	// Metadata is not populated by the parser.
	// It's a placeholder for analyzers to store
	// additional data, typically info about which
	// table or column this node references.
	Metadata  interface{}
	Name      ColIdent
	Qualifier TableName
}

// NewColName returns a simple ColName with no table qualifier
func NewColName(name string) *ColName {
	return &ColName{
		Name:      NewColIdent(name),
		Qualifier: TableName{},
	}
}

// Format formats the node.
func (node *ColName) Format(buf *TrackedBuffer) {
	if !node.Qualifier.IsEmpty() {
		buf.Myprintf("%v.", node.Qualifier)
	}
	buf.Myprintf("%v", node.Name)
}

func (node *ColName) walkSubtree(visit Visit) error {
	if node == nil {
		return nil
	}
	return Walk(
		visit,
		node.Name,
		node.Qualifier,
	)
}

func (node *ColName) replace(from, to Expr) bool {
	return false
}

// Equal returns true if the column names match.
func (node *ColName) Equal(c *ColName) bool {
	// Failsafe: ColName should not be empty.
	if node == nil || c == nil {
		return false
	}
	return node.Name.Equal(c.Name) && node.Qualifier == c.Qualifier
}

// Equal returns true if the column name matches the string given. Only true for column names with no qualifier.
func (node *ColName) EqualString(s string) bool {
	return node.Qualifier.IsEmpty() && node.Name.EqualString(s)
}

func (node *ColName) String() string {
	if !node.Qualifier.IsEmpty() {
		return fmt.Sprintf("%s.%s", node.Qualifier.String(), node.Name.String())
	}
	return node.Name.String()
}

// ColTuple represents a list of column values.
// It can be ValTuple, Subquery, ListArg.
type ColTuple interface {
	iColTuple()
	Expr
}

func (ValTuple) iColTuple()  {}
func (*Subquery) iColTuple() {}
func (ListArg) iColTuple()   {}

// ValTuple represents a tuple of actual values.
type ValTuple Exprs

// Format formats the node.
func (node ValTuple) Format(buf *TrackedBuffer) {
	buf.Myprintf("(%v)", Exprs(node))
}

func (node ValTuple) walkSubtree(visit Visit) error {
	return Walk(visit, Exprs(node))
}

func (node ValTuple) replace(from, to Expr) bool {
	for i := range node {
		if replaceExprs(from, to, &node[i]) {
			return true
		}
	}
	return false
}

// Subquery represents a subquery.
type Subquery struct {
	Select  SelectStatement
	Columns Columns
}

// Format formats the node.
func (node *Subquery) Format(buf *TrackedBuffer) {
	buf.Myprintf("(%v)", node.Select)
}

func (node *Subquery) walkSubtree(visit Visit) error {
	if node == nil {
		return nil
	}
	return Walk(
		visit,
		node.Select,
	)
}

func (node *Subquery) replace(from, to Expr) bool {
	return false
}

// ListArg represents a named list argument.
type ListArg []byte

// Format formats the node.
func (node ListArg) Format(buf *TrackedBuffer) {
	buf.WriteArg(string(node))
}

func (node ListArg) replace(from, to Expr) bool {
	return false
}

// BinaryExpr represents a binary value expression.
type BinaryExpr struct {
	Operator    string
	Left, Right Expr
}

// BinaryExpr.Operator
const (
	BitAndStr     = "&"
	BitOrStr      = "|"
	BitXorStr     = "^"
	PlusStr       = "+"
	MinusStr      = "-"
	MultStr       = "*"
	DivStr        = "/"
	IntDivStr     = "div"
	ModStr        = "%"
	ShiftLeftStr  = "<<"
	ShiftRightStr = ">>"
)

// Format formats the node.
func (node *BinaryExpr) Format(buf *TrackedBuffer) {
	buf.Myprintf("%v %s %v", node.Left, node.Operator, node.Right)
}

func (node *BinaryExpr) walkSubtree(visit Visit) error {
	if node == nil {
		return nil
	}
	return Walk(
		visit,
		node.Left,
		node.Right,
	)
}

func (node *BinaryExpr) replace(from, to Expr) bool {
	return replaceExprs(from, to, &node.Left, &node.Right)
}

// UnaryExpr represents a unary value expression.
type UnaryExpr struct {
	Operator string
	Expr     Expr
}

// UnaryExpr.Operator
const (
	UPlusStr    = "+"
	UMinusStr   = "-"
	TildaStr    = "~"
	BangStr     = "!"
	BinaryStr   = "binary "
	Armscii8Str = "_armscii8 "
	AsciiStr    = "_ascii "
	Big5Str     = "_big5 "
	UBinaryStr  = "_binary "
	Cp1250Str   = "_cp1250 "
	Cp1251Str   = "_cp1251 "
	Cp1256Str   = "_cp1256 "
	Cp1257Str   = "_cp1257 "
	Cp850Str    = "_cp850 "
	Cp852Str    = "_cp852 "
	Cp866Str    = "_cp866 "
	Cp932Str    = "_cp932 "
	Dec8Str     = "_dec8 "
	EucjpmsStr  = "_eucjpms "
	EuckrStr    = "_euckr "
	Gb18030Str  = "_gb18030 "
	Gb2312Str   = "_gb2312 "
	GbkStr      = "_gbk "
	Geostd8Str  = "_geostd8 "
	GreekStr    = "_greek "
	HebrewStr   = "_hebrew "
	Hp8Str      = "_hp8 "
	Keybcs2Str  = "_keybcs2 "
	Koi8rStr    = "_koi8r "
	Koi8uStr    = "_koi8u "
	Latin1Str   = "_latin1 "
	Latin2Str   = "_latin2 "
	Latin5Str   = "_latin5 "
	Latin7Str   = "_latin7 "
	MacceStr    = "_macce "
	MacromanStr = "_macroman "
	SjisStr     = "_sjis "
	Swe7Str     = "_swe7 "
	Tis620Str   = "_tis620 "
	Ucs2Str     = "_ucs2 "
	UjisStr     = "_ujis "
	Utf16Str    = "_utf16 "
	Utf16leStr  = "_utf16le "
	Utf32Str    = "_utf32 "
	Utf8mb3Str  = "_utf8mb3 "
	Utf8mb4Str  = "_utf8mb4 "
)

// Format formats the node.
func (node *UnaryExpr) Format(buf *TrackedBuffer) {
	if _, unary := node.Expr.(*UnaryExpr); unary {
		buf.Myprintf("%s %v", node.Operator, node.Expr)
		return
	}
	buf.Myprintf("%s%v", node.Operator, node.Expr)
}

func (node *UnaryExpr) walkSubtree(visit Visit) error {
	if node == nil {
		return nil
	}
	return Walk(
		visit,
		node.Expr,
	)
}

func (node *UnaryExpr) replace(from, to Expr) bool {
	return replaceExprs(from, to, &node.Expr)
}

// IntervalExpr represents a date-time INTERVAL expression.
type IntervalExpr struct {
	Expr Expr
	Unit string
}

// Format formats the node.
func (node *IntervalExpr) Format(buf *TrackedBuffer) {
	buf.Myprintf("interval %v %s", node.Expr, node.Unit)
}

func (node *IntervalExpr) walkSubtree(visit Visit) error {
	if node == nil {
		return nil
	}
	return Walk(
		visit,
		node.Expr,
	)
}

func (node *IntervalExpr) replace(from, to Expr) bool {
	return replaceExprs(from, to, &node.Expr)
}

// ExtractFuncExpr represents the function and arguments for EXTRACT(<time_unit> from <expr>) functions.
type ExtractFuncExpr struct {
	Name string
	Unit string
	Expr Expr
}

// Format formats the node.
func (node *ExtractFuncExpr) Format(buf *TrackedBuffer) {
	buf.Myprintf("%s(%s from %v)", node.Name, node.Unit, node.Expr)
}

func (node *ExtractFuncExpr) walkSubtree(visit Visit) error {
	if node == nil {
		return nil
	}
	return Walk(
		visit,
		node.Expr,
	)
}

func (node *ExtractFuncExpr) replace(from, to Expr) bool {
	if replaceExprs(from, to, &node.Expr) {
		return true
	}
	return false
}

// TimestampFuncExpr represents the function and arguments for TIMESTAMP{ADD,DIFF} functions.
type TimestampFuncExpr struct {
	Name  string
	Expr1 Expr
	Expr2 Expr
	Unit  string
}

// Format formats the node.
func (node *TimestampFuncExpr) Format(buf *TrackedBuffer) {
	buf.Myprintf("%s(%s, %v, %v)", node.Name, node.Unit, node.Expr1, node.Expr2)
}

func (node *TimestampFuncExpr) walkSubtree(visit Visit) error {
	if node == nil {
		return nil
	}
	return Walk(
		visit,
		node.Expr1,
		node.Expr2,
	)
}

func (node *TimestampFuncExpr) replace(from, to Expr) bool {
	if replaceExprs(from, to, &node.Expr1) {
		return true
	}
	if replaceExprs(from, to, &node.Expr2) {
		return true
	}
	return false
}

// CurTimeFuncExpr represents the function and arguments for CURRENT DATE/TIME functions
// supported functions are documented in the grammar
type CurTimeFuncExpr struct {
	Name ColIdent
	Fsp  Expr // fractional seconds precision, integer from 0 to 6
}

// Format formats the node.
func (node *CurTimeFuncExpr) Format(buf *TrackedBuffer) {
	buf.Myprintf("%s(%v)", node.Name.String(), node.Fsp)
}

func (node *CurTimeFuncExpr) walkSubtree(visit Visit) error {
	if node == nil {
		return nil
	}
	return Walk(
		visit,
		node.Fsp,
	)
}

func (node *CurTimeFuncExpr) replace(from, to Expr) bool {
	return replaceExprs(from, to, &node.Fsp)
}

// CollateExpr represents dynamic collate operator.
type CollateExpr struct {
	Expr    Expr
	Charset string
}

// Format formats the node.
func (node *CollateExpr) Format(buf *TrackedBuffer) {
	buf.Myprintf("%v collate %s", node.Expr, node.Charset)
}

func (node *CollateExpr) walkSubtree(visit Visit) error {
	if node == nil {
		return nil
	}
	return Walk(
		visit,
		node.Expr,
	)
}

func (node *CollateExpr) replace(from, to Expr) bool {
	return replaceExprs(from, to, &node.Expr)
}

// FuncExpr represents a function call.
type FuncExpr struct {
	Qualifier TableIdent
	Name      ColIdent
	Distinct  bool
	Exprs     SelectExprs
	Over      *Over
}

// Format formats the node.
func (node *FuncExpr) Format(buf *TrackedBuffer) {
	var distinct string
	if node.Distinct {
		distinct = "distinct "
	}
	if !node.Qualifier.IsEmpty() {
		buf.Myprintf("%v.", node.Qualifier)
	}
	// Function names should not be back-quoted even
	// if they match a reserved word. So, print the
	// name as is.
	buf.Myprintf("%s(%s%v)", node.Name.String(), distinct, node.Exprs)

	if node.Over != nil {
		buf.Myprintf(" %v", node.Over)
	}
}

func (node *FuncExpr) walkSubtree(visit Visit) error {
	if node == nil {
		return nil
	}
	return Walk(
		visit,
		node.Qualifier,
		node.Name,
		node.Exprs,
		node.Over,
	)
}

func (node *FuncExpr) replace(from, to Expr) bool {
	for _, sel := range node.Exprs {
		aliased, ok := sel.(*AliasedExpr)
		if !ok {
			continue
		}
		if replaceExprs(from, to, &aliased.Expr) {
			return true
		}
	}
	return false
}

// Aggregates is a map of all aggregate functions.
var Aggregates = map[string]bool{
	"avg":            true,
	"bit_and":        true,
	"bit_or":         true,
	"bit_xor":        true,
	"count":          true,
	"group_concat":   true,
	"json_arrayagg":  true,
	"json_objectagg": true,
	"max":            true,
	"min":            true,
	"std":            true,
	"stddev_pop":     true,
	"stddev_samp":    true,
	"stddev":         true,
	"sum":            true,
	"var_pop":        true,
	"var_samp":       true,
	"variance":       true,
}

// IsAggregate returns true if the function is an aggregate.
func (node *FuncExpr) IsAggregate() bool {
	return Aggregates[node.Name.Lowered()]
}

// GroupConcatExpr represents a call to GROUP_CONCAT
type GroupConcatExpr struct {
	Distinct  string
	Exprs     SelectExprs
	OrderBy   OrderBy
	Separator Separator
}

// Separator stores the separator string and a flag to indicate whether the default separator value should be used.
// The separator is represented this way so that an empty string can be used as a separator without issues.
type Separator struct {
	SeparatorString  string
	DefaultSeparator bool
}

// Format formats the node
func (node *GroupConcatExpr) Format(buf *TrackedBuffer) {
	sep := ""
	if !node.Separator.DefaultSeparator {
		sep = " separator " + "'" + node.Separator.SeparatorString + "'"
	}

	buf.Myprintf("group_concat(%s%v%v%s)", node.Distinct, node.Exprs, node.OrderBy, sep)
}

func (node *GroupConcatExpr) walkSubtree(visit Visit) error {
	if node == nil {
		return nil
	}
	return Walk(
		visit,
		node.Exprs,
		node.OrderBy,
	)
}

func (node *GroupConcatExpr) replace(from, to Expr) bool {
	for _, sel := range node.Exprs {
		aliased, ok := sel.(*AliasedExpr)
		if !ok {
			continue
		}
		if replaceExprs(from, to, &aliased.Expr) {
			return true
		}
	}
	for _, order := range node.OrderBy {
		if replaceExprs(from, to, &order.Expr) {
			return true
		}
	}
	return false
}

// ValuesFuncExpr represents a function call.
type ValuesFuncExpr struct {
	Name *ColName
}

// Format formats the node.
func (node *ValuesFuncExpr) Format(buf *TrackedBuffer) {
	buf.Myprintf("values(%v)", node.Name)
}

func (node *ValuesFuncExpr) walkSubtree(visit Visit) error {
	if node == nil {
		return nil
	}
	return Walk(
		visit,
		node.Name,
	)
}

func (node *ValuesFuncExpr) replace(from, to Expr) bool {
	return false
}

// SubstrExpr represents a call to SubstrExpr(column, value_expression) or SubstrExpr(column, value_expression,value_expression)
// also supported syntax SubstrExpr(column from value_expression for value_expression).
// Additionally to column names, SubstrExpr is also supported for string values, e.g.:
// SubstrExpr('static string value', value_expression, value_expression)
// In this case StrVal will be set instead of Name.
type SubstrExpr struct {
	Name   *ColName
	StrVal *SQLVal
	From   Expr
	To     Expr
}

// Format formats the node.
func (node *SubstrExpr) Format(buf *TrackedBuffer) {
	var val interface{}
	if node.Name != nil {
		val = node.Name
	} else {
		val = node.StrVal
	}

	if node.To == nil {
		buf.Myprintf("substr(%v, %v)", val, node.From)
	} else {
		buf.Myprintf("substr(%v, %v, %v)", val, node.From, node.To)
	}
}

func (node *SubstrExpr) replace(from, to Expr) bool {
	return replaceExprs(from, to, &node.From, &node.To)
}

func (node *SubstrExpr) walkSubtree(visit Visit) error {
	if node == nil || node.Name == nil {
		return nil
	}
	return Walk(
		visit,
		node.Name,
		node.From,
		node.To,
	)
}

// Options for Trim
const (
	Leading  string = "l"
	Trailing string = "r"
	Both     string = "b"
)

type TrimExpr struct {
	Str     Expr
	Pattern Expr
	Dir     string
}

// Format formats the node
func (node *TrimExpr) Format(buf *TrackedBuffer) {
	if node.Dir == Leading {
		buf.Myprintf("trim(leading %v from %v)", node.Pattern, node.Str)
	} else if node.Dir == Trailing {
		buf.Myprintf("trim(trailing %v from %v)", node.Pattern, node.Str)
	} else {
		buf.Myprintf("trim(both %v from %v)", node.Pattern, node.Str)
	}
}

func (node *TrimExpr) replace(from, to Expr) bool {
	if replaceExprs(from, to, &node.Pattern) {
		return true
	}
	if replaceExprs(from, to, &node.Str) {
		return true
	}

	return false
}

func (node *TrimExpr) walkSubtree(visit Visit) error {
	if node == nil || node.Str == nil {
		return nil
	}
	return Walk(visit, node.Str, node.Pattern)
}

// ConvertExpr represents a call to CONVERT(expr, type)
// or its equivalent CAST(expr AS type). Both are rewritten to the former.
type ConvertExpr struct {
	Name string
	Expr Expr
	Type *ConvertType
}

// Format formats the node.
func (node *ConvertExpr) Format(buf *TrackedBuffer) {
	if strings.ToLower(node.Name) == "cast" {
		buf.Myprintf("%s(%v as %v)", node.Name, node.Expr, node.Type)
	} else {
		buf.Myprintf("%s(%v, %v)", node.Name, node.Expr, node.Type)
	}
}

func (node *ConvertExpr) walkSubtree(visit Visit) error {
	if node == nil {
		return nil
	}
	return Walk(
		visit,
		node.Expr,
		node.Type,
	)
}

func (node *ConvertExpr) replace(from, to Expr) bool {
	return replaceExprs(from, to, &node.Expr)
}

// ConvertUsingExpr represents a call to CONVERT(expr USING charset).
type ConvertUsingExpr struct {
	Expr Expr
	Type string
}

// Format formats the node.
func (node *ConvertUsingExpr) Format(buf *TrackedBuffer) {
	buf.Myprintf("convert(%v using %s)", node.Expr, node.Type)
}

func (node *ConvertUsingExpr) walkSubtree(visit Visit) error {
	if node == nil {
		return nil
	}
	return Walk(
		visit,
		node.Expr,
	)
}

func (node *ConvertUsingExpr) replace(from, to Expr) bool {
	return replaceExprs(from, to, &node.Expr)
}

// ConvertType represents the type in call to CONVERT(expr, type)
type ConvertType struct {
	Type     string
	Length   *SQLVal
	Scale    *SQLVal
	Operator string
	Charset  string
}

// this string is "character set" and this comment is required
const (
	CharacterSetStr = " character set"
	CharsetStr      = "charset"
)

// Format formats the node.
func (node *ConvertType) Format(buf *TrackedBuffer) {
	buf.Myprintf("%s", node.Type)
	if node.Length != nil {
		buf.Myprintf("(%v", node.Length)
		if node.Scale != nil {
			buf.Myprintf(", %v", node.Scale)
		}
		buf.Myprintf(")")
	}
	if node.Charset != "" {
		buf.Myprintf("%s %s", node.Operator, node.Charset)
	}
}

// MatchExpr represents a call to the MATCH function
type MatchExpr struct {
	Columns SelectExprs
	Expr    Expr
	Option  string
}

// MatchExpr.Option
const (
	BooleanModeStr                           = " in boolean mode"
	NaturalLanguageModeStr                   = " in natural language mode"
	NaturalLanguageModeWithQueryExpansionStr = " in natural language mode with query expansion"
	QueryExpansionStr                        = " with query expansion"
)

// Format formats the node
func (node *MatchExpr) Format(buf *TrackedBuffer) {
	buf.Myprintf("match(%v) against (%v%s)", node.Columns, node.Expr, node.Option)
}

func (node *MatchExpr) walkSubtree(visit Visit) error {
	if node == nil {
		return nil
	}
	return Walk(
		visit,
		node.Columns,
		node.Expr,
	)
}

func (node *MatchExpr) replace(from, to Expr) bool {
	for _, sel := range node.Columns {
		aliased, ok := sel.(*AliasedExpr)
		if !ok {
			continue
		}
		if replaceExprs(from, to, &aliased.Expr) {
			return true
		}
	}
	return replaceExprs(from, to, &node.Expr)
}

// CaseExpr represents a CASE expression.
type CaseExpr struct {
	Expr  Expr
	Whens []*When
	Else  Expr
}

// Format formats the node.
func (node *CaseExpr) Format(buf *TrackedBuffer) {
	buf.Myprintf("case ")
	if node.Expr != nil {
		buf.Myprintf("%v ", node.Expr)
	}
	for _, when := range node.Whens {
		buf.Myprintf("%v ", when)
	}
	if node.Else != nil {
		buf.Myprintf("else %v ", node.Else)
	}
	buf.Myprintf("end")
}

func (node *CaseExpr) walkSubtree(visit Visit) error {
	if node == nil {
		return nil
	}
	if err := Walk(visit, node.Expr); err != nil {
		return err
	}
	for _, n := range node.Whens {
		if err := Walk(visit, n); err != nil {
			return err
		}
	}
	return Walk(visit, node.Else)
}

func (node *CaseExpr) replace(from, to Expr) bool {
	for _, when := range node.Whens {
		if replaceExprs(from, to, &when.Cond, &when.Val) {
			return true
		}
	}
	return replaceExprs(from, to, &node.Expr, &node.Else)
}

// Default represents a DEFAULT expression.
type Default struct {
	ColName string
}

// Format formats the node.
func (node *Default) Format(buf *TrackedBuffer) {
	buf.Myprintf("default")
	if node.ColName != "" {
		buf.Myprintf("(%s)", node.ColName)
	}
}

func (node *Default) replace(from, to Expr) bool {
	return false
}

// When represents a WHEN sub-expression.
type When struct {
	Cond Expr
	Val  Expr
}

// Format formats the node.
func (node *When) Format(buf *TrackedBuffer) {
	buf.Myprintf("when %v then %v", node.Cond, node.Val)
}

func (node *When) walkSubtree(visit Visit) error {
	if node == nil {
		return nil
	}
	return Walk(
		visit,
		node.Cond,
		node.Val,
	)
}

// GroupBy represents a GROUP BY clause.
type GroupBy []Expr

// Format formats the node.
func (node GroupBy) Format(buf *TrackedBuffer) {
	prefix := " group by "
	for _, n := range node {
		buf.Myprintf("%s%v", prefix, n)
		prefix = ", "
	}
}

func (node GroupBy) walkSubtree(visit Visit) error {
	for _, n := range node {
		if err := Walk(visit, n); err != nil {
			return err
		}
	}
	return nil
}

// OrderBy represents an ORDER By clause.
type OrderBy []*Order

// Format formats the node.
func (node OrderBy) Format(buf *TrackedBuffer) {
	prefix := " order by "
	for _, n := range node {
		buf.Myprintf("%s%v", prefix, n)
		prefix = ", "
	}
}

func (node OrderBy) walkSubtree(visit Visit) error {
	for _, n := range node {
		if err := Walk(visit, n); err != nil {
			return err
		}
	}
	return nil
}

// Order represents an ordering expression.
type Order struct {
	Expr      Expr
	Direction string
}

// Order.Direction
const (
	AscScr  = "asc"
	DescScr = "desc"
)

// Format formats the node.
func (node *Order) Format(buf *TrackedBuffer) {
	if node, ok := node.Expr.(*NullVal); ok {
		buf.Myprintf("%v", node)
		return
	}
	if node, ok := node.Expr.(*FuncExpr); ok {
		if node.Name.Lowered() == "rand" {
			buf.Myprintf("%v", node)
			return
		}
	}

	buf.Myprintf("%v %s", node.Expr, node.Direction)
}

func (node *Order) walkSubtree(visit Visit) error {
	if node == nil {
		return nil
	}
	return Walk(
		visit,
		node.Expr,
	)
}

type FrameUnit int

const (
	// RangeUnit matches by value comparison (e.g. 100 units cheaper)
	RangeUnit FrameUnit = iota
	// RowsUnit matches by row position offset (e.g. 1 row before)
	RowsUnit
)

// Frame represents a window Frame clause.
type Frame struct {
	Unit   FrameUnit
	Extent *FrameExtent
}

// Format formats the node.
func (node *Frame) Format(buf *TrackedBuffer) {
	if node == nil {
		return
	}
	switch node.Unit {
	case RangeUnit:
		buf.Myprintf("RANGE %v", node.Extent)
	case RowsUnit:
		buf.Myprintf("ROWS %v", node.Extent)
	}
}

func (node *Frame) walkSubtree(visit Visit) error {
	if node == nil {
		return nil
	}
	return Walk(
		visit,
		node.Extent,
	)
}

// FrameExtent defines the start and end bounds for a window frame.
type FrameExtent struct {
	Start, End *FrameBound
}

// Format formats the node.
func (node *FrameExtent) Format(buf *TrackedBuffer) {
	if node == nil {
		return
	}
	if node.End != nil {
		buf.Myprintf("BETWEEN %v AND %v", node.Start, node.End)
	} else {
		buf.Myprintf("%v", node.Start)
	}
}

func (node *FrameExtent) walkSubtree(visit Visit) error {
	if node == nil {
		return nil
	}
	return Walk(
		visit,
		node.Start,
		node.End,
	)
}

type BoundType int

const (
	// CurrentRow represents the current row position or value range
	CurrentRow BoundType = iota
	// UnboundedFollowing includes all rows after CURRENT ROW in the active partition
	UnboundedFollowing
	// UnboundedPreceding includes all rows before CURRENT ROW in the active partition
	UnboundedPreceding
	// ExprPreceding matches N rows or a value range after CURRENT ROW
	ExprPreceding
	// ExprFollowing matches N rows or a value range after CURRENT ROW
	ExprFollowing
)

// FrameBound defines one direction of row or range inclusion.
type FrameBound struct {
	Expr Expr
	Type BoundType
}

// Format formats the node.
func (node *FrameBound) Format(buf *TrackedBuffer) {
	if node == nil {
		return
	}

	switch node.Type {
	case CurrentRow:
		buf.Myprintf("CURRENT ROW")
	case UnboundedPreceding:
		buf.Myprintf("UNBOUNDED PRECEDING")
	case UnboundedFollowing:
		buf.Myprintf("UNBOUNDED FOLLOWING")
	case ExprPreceding:
		buf.Myprintf("%v PRECEDING", node.Expr)
	case ExprFollowing:
		buf.Myprintf("%v FOLLOWING", node.Expr)
	}
}

func (node *FrameBound) walkSubtree(visit Visit) error {
	if node == nil {
		return nil
	}
	return Walk(
		visit,
		node.Expr,
	)
}

// WindowDef represents a window clause definition
type WindowDef struct {
	// Name is used in WINDOW clauses
	Name ColIdent
	// NameRef is used in OVER clauses
	NameRef     ColIdent
	PartitionBy Exprs
	OrderBy     OrderBy
	Frame       *Frame
}

// Format formats the node.
func (node *WindowDef) Format(buf *TrackedBuffer) {
	var sep string
	if !node.NameRef.IsEmpty() {
		buf.Myprintf("%v", node.NameRef)
		sep = " "
	}
	if len(node.PartitionBy) > 0 {
		buf.Myprintf("%spartition by %v", sep, node.PartitionBy)
		sep = " "
	}
	// OrderBy always adds prefixed whitespace currently
	if len(node.OrderBy) > 0 {
		buf.Myprintf("%v", node.OrderBy)
		sep = " "
	}
	if node.Frame != nil {
		buf.Myprintf("%s%v", sep, node.Frame)
	}
}

func (node *WindowDef) walkSubtree(visit Visit) error {
	if node == nil {
		return nil
	}
	return Walk(visit, node.PartitionBy, node.OrderBy, node.Name)
}

// Window represents a WINDOW clause.
type Window []*WindowDef

// Format formats the node.
func (node Window) Format(buf *TrackedBuffer) {
	if node == nil {
		return
	}
	buf.Myprintf(" window ")
	var sep string
	for _, def := range node {
		buf.Myprintf("%s%v as (%v)", sep, def.Name, def)
		sep = ", "
	}
}

func (node Window) walkSubtree(visit Visit) error {
	if node == nil {
		return nil
	}
	var err error
	for _, def := range node {
		err = Walk(visit, def.PartitionBy, def.OrderBy, def.Frame)
		if err != nil {
			return err
		}
	}
	return nil
}

// Limit represents a LIMIT clause.
type Limit struct {
	Offset, Rowcount Expr
}

// Format formats the node.
func (node *Limit) Format(buf *TrackedBuffer) {
	if node == nil {
		return
	}
	buf.Myprintf(" limit ")
	if node.Offset != nil {
		buf.Myprintf("%v, ", node.Offset)
	}
	buf.Myprintf("%v", node.Rowcount)
}

func (node *Limit) walkSubtree(visit Visit) error {
	if node == nil {
		return nil
	}
	return Walk(
		visit,
		node.Offset,
		node.Rowcount,
	)
}

// Values represents a VALUES clause.
type Values []ValTuple

// Format formats the node.
func (node Values) Format(buf *TrackedBuffer) {
	prefix := "values "
	for _, n := range node {
		buf.Myprintf("%s%v", prefix, n)
		prefix = ", "
	}
}

func (node Values) walkSubtree(visit Visit) error {
	for _, n := range node {
		if err := Walk(visit, n); err != nil {
			return err
		}
	}
	return nil
}

// AssignmentExprs represents a list of assignment expressions.
type AssignmentExprs []*AssignmentExpr

// Format formats the node.
func (node AssignmentExprs) Format(buf *TrackedBuffer) {
	var prefix string
	for _, n := range node {
		buf.Myprintf("%s%v", prefix, n)
		prefix = ", "
	}
}

func (node AssignmentExprs) walkSubtree(visit Visit) error {
	for _, n := range node {
		if err := Walk(visit, n); err != nil {
			return err
		}
	}
	return nil
}

// AssignmentExpr represents an assignment expression.
type AssignmentExpr struct {
	Name *ColName
	Expr Expr
}

// Format formats the node.
func (node *AssignmentExpr) Format(buf *TrackedBuffer) {
	buf.Myprintf("%s = %v", node.Name.String(), node.Expr)
}

func (node *AssignmentExpr) walkSubtree(visit Visit) error {
	if node == nil {
		return nil
	}
	return Walk(
		visit,
		node.Name,
		node.Expr,
	)
}

// SetVarExprs represents a list of set expressions.
type SetVarExprs []*SetVarExpr

// Format formats the node.
func (node SetVarExprs) Format(buf *TrackedBuffer) {
	var prefix string
	for _, n := range node {
		buf.Myprintf("%s%v", prefix, n)
		prefix = ", "
	}
}

func (node SetVarExprs) walkSubtree(visit Visit) error {
	for _, n := range node {
		if err := Walk(visit, n); err != nil {
			return err
		}
	}
	return nil
}

// SetScope represents the scope of the set expression.
type SetScope string

const (
	SetScope_None        SetScope = ""
	SetScope_Global      SetScope = "global"
	SetScope_Persist     SetScope = "persist"
	SetScope_PersistOnly SetScope = "persist_only"
	SetScope_Session     SetScope = "session"
	SetScope_User        SetScope = "user"
)

// VarScopeForColName returns the SetScope of the given ColName, along with a new ColName without the scope information.
func VarScopeForColName(colName *ColName) (*ColName, SetScope, error) {
	if colName.Qualifier.IsEmpty() { // Forms are like `@@x` and `@x`
		if strings.HasPrefix(colName.Name.val, "@") && strings.Index(colName.Name.val, ".") != -1 {
			varName, scope, err := VarScope(strings.Split(colName.Name.val, ".")...)
			if err != nil {
				return nil, SetScope_None, err
			}
			if scope == SetScope_None {
				return colName, scope, nil
			}
			return &ColName{Name: ColIdent{val: varName}}, scope, nil
		} else {
			varName, scope, err := VarScope(colName.Name.val)
			if err != nil {
				return nil, SetScope_None, err
			}
			if scope == SetScope_None {
				return colName, scope, nil
			}
			return &ColName{Name: ColIdent{val: varName}}, scope, nil
		}
	} else if colName.Qualifier.Qualifier.IsEmpty() { // Forms are like `@@GLOBAL.x` and `@@SESSION.x`
		varName, scope, err := VarScope(colName.Qualifier.Name.v, colName.Name.val)
		if err != nil {
			return nil, SetScope_None, err
		}
		if scope == SetScope_None {
			return colName, scope, nil
		}
		return &ColName{Name: ColIdent{val: varName}}, scope, nil
	} else { // Forms are like `@@GLOBAL.validate_password.length`, which is currently unsupported
		_, _, err := VarScope(colName.Qualifier.Qualifier.v, colName.Qualifier.Name.v, colName.Name.val)
		return colName, SetScope_None, err
	}
}

// VarScope returns the SetScope of the given name, broken into parts. For example, `@@GLOBAL.sys_var` would become
// `[]string{"@@GLOBAL", "sys_var"}`. Returns the variable name without any scope specifiers, so the aforementioned
// variable would simply return "sys_var". `[]string{"@@other_var"}` would return "other_var". If the name parts do not
// specify a variable (returns SetScope_None), then it is recommended to use the original non-broken string, as this
// will always only return the last part. `[]string{"my_db", "my_tbl", "my_col"}` will return "my_col" with SetScope_None.
func VarScope(nameParts ...string) (string, SetScope, error) {
	switch len(nameParts) {
	case 0:
		return "", SetScope_None, nil
	case 1:
		// First case covers `@@@`, `@@@@`, etc.
		if strings.HasPrefix(nameParts[0], "@@@") {
			return "", SetScope_None, fmt.Errorf("invalid system variable declaration `%s`", nameParts[0])
		} else if strings.HasPrefix(nameParts[0], "@@") {
			dotIdx := strings.Index(nameParts[0], ".")
			if dotIdx != -1 {
				return VarScope(nameParts[0][:dotIdx], nameParts[0][dotIdx+1:])
			}
			return nameParts[0][2:], SetScope_Session, nil
		} else if strings.HasPrefix(nameParts[0], "@") {
			return nameParts[0][1:], SetScope_User, nil
		} else {
			return nameParts[0], SetScope_None, nil
		}
	case 2:
		// `@user.var` is valid, so we check for it here.
		if len(nameParts[0]) >= 2 && nameParts[0][0] == '@' && nameParts[0][1] != '@' &&
			!strings.HasPrefix(nameParts[1], "@") { // `@user.@var` is invalid though.
			return fmt.Sprintf("%s.%s", nameParts[0][1:], nameParts[1]), SetScope_User, nil
		}
		// We don't support variables such as `@@validate_password.length` right now, only `@@GLOBAL.sys_var`, etc.
		// The `@` symbols are only valid on the first name_part. First case also catches `@@@`, etc.
		if strings.HasPrefix(nameParts[1], "@@") {
			return "", SetScope_None, fmt.Errorf("invalid system variable declaration `%s`", nameParts[1])
		} else if strings.HasPrefix(nameParts[1], "@") {
			return "", SetScope_None, fmt.Errorf("invalid user variable declaration `%s`", nameParts[1])
		}
		switch strings.ToLower(nameParts[0]) {
		case "@@global":
			if strings.HasPrefix(nameParts[1], `"`) || strings.HasPrefix(nameParts[1], `'`) {
				return "", SetScope_None, fmt.Errorf("invalid system variable declaration `%s`", nameParts[1])
			}
			return nameParts[1], SetScope_Global, nil
		case "@@persist":
			if strings.HasPrefix(nameParts[1], `"`) || strings.HasPrefix(nameParts[1], `'`) {
				return "", SetScope_None, fmt.Errorf("invalid system variable declaration `%s`", nameParts[1])
			}
			return nameParts[1], SetScope_Persist, nil
		case "@@persist_only":
			if strings.HasPrefix(nameParts[1], `"`) || strings.HasPrefix(nameParts[1], `'`) {
				return "", SetScope_None, fmt.Errorf("invalid system variable declaration `%s`", nameParts[1])
			}
			return nameParts[1], SetScope_PersistOnly, nil
		case "@@session":
			if strings.HasPrefix(nameParts[1], `"`) || strings.HasPrefix(nameParts[1], `'`) {
				return "", SetScope_None, fmt.Errorf("invalid system variable declaration `%s`", nameParts[1])
			}
			return nameParts[1], SetScope_Session, nil
		case "@@local":
			if strings.HasPrefix(nameParts[1], `"`) || strings.HasPrefix(nameParts[1], `'`) {
				return "", SetScope_None, fmt.Errorf("invalid system variable declaration `%s`", nameParts[1])
			}
			return nameParts[1], SetScope_Session, nil
		default:
			// This catches `@@@GLOBAL.sys_var`. Due to the earlier check, this does not error on `@user.var`.
			if strings.HasPrefix(nameParts[0], "@") {
				// Last value is column name, so we return that in the error
				return "", SetScope_None, fmt.Errorf("invalid system variable declaration `%s`", nameParts[1])
			}
			return nameParts[1], SetScope_None, nil
		}
	default:
		// `@user.var.name` is valid, so we check for it here.
		if len(nameParts[0]) >= 2 && nameParts[0][0] == '@' && nameParts[0][1] != '@' {
			// `@` may only appear in the first name part for user variables
			for i := 1; i < len(nameParts); i++ {
				if strings.HasPrefix(nameParts[i], "@") {
					// Last value is column name, so we return that in the error
					return "", SetScope_None, fmt.Errorf("invalid user variable declaration `%s`", nameParts[len(nameParts)-1])
				}
			}
			return strings.Join(append([]string{nameParts[0][1:]}, nameParts[1:]...), "."), SetScope_User, nil
		}
		// As we don't support `@@GLOBAL.validate_password.length` or anything potentially longer, we error if any part
		// starts with either `@@` or `@`. We can just check for `@` though.
		for _, namePart := range nameParts {
			if strings.HasPrefix(namePart, "@") {
				// Last value is column name, so we return that in the error
				return "", SetScope_None, fmt.Errorf("invalid system variable declaration `%s`", nameParts[len(nameParts)-1])
			}
		}
		return nameParts[len(nameParts)-1], SetScope_None, nil
	}
}

// SetVarExpr represents a set expression.
type SetVarExpr struct {
	Scope SetScope
	Name  *ColName
	Expr  Expr
}

// SetVarExpr.Expr, for SET TRANSACTION ... or START TRANSACTION
const (
	// TransactionStr is the Name for a SET TRANSACTION statement
	TransactionStr = "transaction"

	IsolationLevelReadUncommitted = "isolation level read uncommitted"
	IsolationLevelReadCommitted   = "isolation level read committed"
	IsolationLevelRepeatableRead  = "isolation level repeatable read"
	IsolationLevelSerializable    = "isolation level serializable"

	TxReadOnly  = "read only"
	TxReadWrite = "read write"
)

// Format formats the node.
func (node *SetVarExpr) Format(buf *TrackedBuffer) {
	// We don't have to backtick set variable names.
	if node.Name.EqualString("charset") || node.Name.EqualString("names") {
		buf.Myprintf("%s %v", node.Name.String(), node.Expr)
	} else if node.Name.EqualString(TransactionStr) {
		sqlVal := node.Expr.(*SQLVal)
		buf.Myprintf("%s %s", node.Name.String(), strings.ToLower(string(sqlVal.Val)))
	} else {
		switch node.Scope {
		case SetScope_None:
			buf.Myprintf("%s = %v", node.Name.String(), node.Expr)
		case SetScope_User:
			buf.Myprintf("@%s = %v", node.Name.String(), node.Expr)
		default:
			buf.Myprintf("%s %s = %v", string(node.Scope), node.Name.String(), node.Expr)
		}
	}
}

func (node *SetVarExpr) walkSubtree(visit Visit) error {
	if node == nil {
		return nil
	}
	return Walk(
		visit,
		node.Name,
		node.Expr,
	)
}

// OnDup represents an ON DUPLICATE KEY clause.
type OnDup AssignmentExprs

// Format formats the node.
func (node OnDup) Format(buf *TrackedBuffer) {
	if node == nil {
		return
	}
	buf.Myprintf(" on duplicate key update %v", AssignmentExprs(node))
}

func (node OnDup) walkSubtree(visit Visit) error {
	return Walk(visit, AssignmentExprs(node))
}

// Savepoint represents a SAVEPOINT statement.
type Savepoint struct {
	Identifier string
}

var _ SQLNode = (*Savepoint)(nil)

// Format implements the SQLNode interface.
func (node *Savepoint) Format(buf *TrackedBuffer) {
	buf.Myprintf("savepoint %s", node.Identifier)
}

// RollbackSavepoint represents a ROLLBACK TO statement.
type RollbackSavepoint struct {
	Identifier string
}

var _ SQLNode = (*RollbackSavepoint)(nil)

// Format implements the SQLNode interface.
func (node *RollbackSavepoint) Format(buf *TrackedBuffer) {
	buf.Myprintf("rollback to %s", node.Identifier)
}

// ReleaseSavepoint represents a RELEASE SAVEPOINT statement.
type ReleaseSavepoint struct {
	Identifier string
}

var _ SQLNode = (*ReleaseSavepoint)(nil)

// Format implements the SQLNode interface.
func (node *ReleaseSavepoint) Format(buf *TrackedBuffer) {
	buf.Myprintf("release savepoint %s", node.Identifier)
}

// ColIdent is a case insensitive SQL identifier. It will be escaped with
// backquotes if necessary.
type ColIdent struct {
	// This artifact prevents this struct from being compared
	// with itself. It consumes no space as long as it's not the
	// last field in the struct.
	_            [0]struct{ _ []byte }
	val, lowered string
}

// NewColIdent makes a new ColIdent.
func NewColIdent(str string) ColIdent {
	return ColIdent{
		val: str,
	}
}

// Format formats the node.
func (node ColIdent) Format(buf *TrackedBuffer) {
	formatID(buf, node.val, node.Lowered())
}

// IsEmpty returns true if the name is empty.
func (node ColIdent) IsEmpty() bool {
	return node.val == ""
}

// String returns the unescaped column name. It must
// not be used for SQL generation. Use sqlparser.String
// instead. The Stringer conformance is for usage
// in templates.
func (node ColIdent) String() string {
	return node.val
}

// CompliantName returns a compliant id name
// that can be used for a bind var.
func (node ColIdent) CompliantName() string {
	return compliantName(node.val)
}

// Lowered returns a lower-cased column name.
// This function should generally be used only for optimizing
// comparisons.
func (node ColIdent) Lowered() string {
	if node.val == "" {
		return ""
	}
	if node.lowered == "" {
		node.lowered = strings.ToLower(node.val)
	}
	return node.lowered
}

// Equal performs a case-insensitive compare.
func (node ColIdent) Equal(in ColIdent) bool {
	return node.Lowered() == in.Lowered()
}

// EqualString performs a case-insensitive compare with str.
func (node ColIdent) EqualString(str string) bool {
	return node.Lowered() == strings.ToLower(str)
}

// MarshalJSON marshals into JSON.
func (node ColIdent) MarshalJSON() ([]byte, error) {
	return json.Marshal(node.val)
}

// UnmarshalJSON unmarshals from JSON.
func (node *ColIdent) UnmarshalJSON(b []byte) error {
	var result string
	err := json.Unmarshal(b, &result)
	if err != nil {
		return err
	}
	node.val = result
	return nil
}

type TableFuncExpr struct {
	Name  string
	Exprs SelectExprs
	Alias TableIdent
}

// Format formats the node.
func (node TableFuncExpr) Format(buf *TrackedBuffer) {
	if node.Alias.IsEmpty() {
		buf.Myprintf("%s(%v)", node.Name, node.Exprs)
	} else {
		buf.Myprintf("%s(%v) %s %v", node.Name, node.Exprs, keywordStrings[AS], node.Alias)
	}

}

// IsEmpty returns true if TableFuncExpr's name is empty.
func (node TableFuncExpr) IsEmpty() bool {
	return node.Name == ""
}

// String returns the unescaped table function name. It must
// not be used for SQL generation. Use sqlparser.String
// instead. The Stringer conformance is for usage
// in templates.
func (node TableFuncExpr) String() string {
	return node.Name
}

// CompliantName returns a compliant id name
// that can be used for a bind var.
func (node TableFuncExpr) CompliantName() string {
	return compliantName(node.Name)
}

// MarshalJSON marshals into JSON.
func (node TableFuncExpr) MarshalJSON() ([]byte, error) {
	return json.Marshal(node.Name)
}

// UnmarshalJSON unmarshals from JSON.
func (node *TableFuncExpr) UnmarshalJSON(b []byte) error {
	var result string
	err := json.Unmarshal(b, &result)
	if err != nil {
		return err
	}
	node.Name = result
	return nil
}

// TableIdent is a case sensitive SQL identifier. It will be escaped with
// backquotes if necessary.
type TableIdent struct {
	v string
}

// NewTableIdent creates a new TableIdent.
func NewTableIdent(str string) TableIdent {
	return TableIdent{v: str}
}

// Format formats the node.
func (node TableIdent) Format(buf *TrackedBuffer) {
	formatID(buf, node.v, strings.ToLower(node.v))
}

// IsEmpty returns true if TabIdent is empty.
func (node TableIdent) IsEmpty() bool {
	return node.v == ""
}

// String returns the unescaped table name. It must
// not be used for SQL generation. Use sqlparser.String
// instead. The Stringer conformance is for usage
// in templates.
func (node TableIdent) String() string {
	return node.v
}

// CompliantName returns a compliant id name
// that can be used for a bind var.
func (node TableIdent) CompliantName() string {
	return compliantName(node.v)
}

// MarshalJSON marshals into JSON.
func (node TableIdent) MarshalJSON() ([]byte, error) {
	return json.Marshal(node.v)
}

// UnmarshalJSON unmarshals from JSON.
func (node *TableIdent) UnmarshalJSON(b []byte) error {
	var result string
	err := json.Unmarshal(b, &result)
	if err != nil {
		return err
	}
	node.v = result
	return nil
}

func formatID(buf *TrackedBuffer, original, lowered string) {
	isDbSystemVariable := false
	if len(original) > 1 && original[:2] == "@@" {
		isDbSystemVariable = true
	}

	for i, c := range original {
		if !(isLetter(uint16(c)) || c == '@') && (!isDbSystemVariable || !isCarat(uint16(c))) {
			if i == 0 || !isDigit(uint16(c)) {
				goto mustEscape
			}
		}
	}
	if _, ok := keywords[lowered]; ok {
		goto mustEscape
	}
	buf.Myprintf("%s", original)
	return

mustEscape:
	buf.WriteByte('`')
	for _, c := range original {
		buf.WriteRune(c)
		if c == '`' {
			buf.WriteByte('`')
		}
	}
	buf.WriteByte('`')
}

// LockType is an enum for Lock Types
type LockType string

const (
	LockRead             LockType = "read"
	LockWrite            LockType = "write"
	LockReadLocal        LockType = "read local"
	LockLowPriorityWrite LockType = "low_priority write"
)

// TableAndLockType contains table and lock association
type TableAndLockType struct {
	Table TableExpr
	Lock  LockType
	SQLNode
}

func (node *TableAndLockType) Format(buf *TrackedBuffer) {
	buf.Myprintf("%v %s", node.Table, string(node.Lock))
}

func (node *TableAndLockType) walkSubtree(visit Visit) error {
	if node == nil {
		return nil
	}

	return Walk(
		visit,
		node.Table)
}

type TableAndLockTypes []*TableAndLockType

// LockTables represents the lock statement
type LockTables struct {
	Tables TableAndLockTypes
	SQLNode
}

func (node *LockTables) Format(buf *TrackedBuffer) {
	buf.WriteString("lock tables")
	for i, lt := range node.Tables {
		if i == 0 {
			buf.Myprintf(" %v", lt)
		} else {
			buf.Myprintf(", %v", lt)
		}
	}
}

func (node *LockTables) walkSubtree(visit Visit) error {
	if node == nil {
		return nil
	}

	for _, t := range node.Tables {
		err := Walk(visit, t)
		if err != nil {
			return err
		}
	}

	return nil
}

// UnlockTables represents the unlock statement
type UnlockTables struct{}

func (node *UnlockTables) Format(buf *TrackedBuffer) {
	buf.WriteString("unlock tables")
}

func (node *UnlockTables) walkSubtree(visit Visit) error {
	if node == nil {
		return nil
	}

	return nil
}

type Kill struct {
	Connection bool
	ConnID     Expr
}

func (k *Kill) Format(buf *TrackedBuffer) {
	buf.WriteString("kill ")
	if k.Connection {
		buf.WriteString("connection ")
	} else {
		buf.WriteString("query ")
	}
	buf.Myprintf("%v", k.ConnID)
}

func (*Kill) iStatement() {}

func (k *Kill) walkSubtree(visit Visit) error {
	if k == nil {
		return nil
	}
	return Walk(visit, k.ConnID)
}

func compliantName(in string) string {
	var buf strings.Builder
	for i, c := range in {
		if !isLetter(uint16(c)) {
			if i == 0 || !isDigit(uint16(c)) {
				buf.WriteByte('_')
				continue
			}
		}
		buf.WriteRune(c)
	}
	return buf.String()
}

type Analyze struct {
	Tables TableNames
	// UPDATE or DELETE
	Action  string
	Columns Columns
	// JSON data for stats
	Using Expr
}

func (*Analyze) iStatement() {}

func (node *Analyze) walkSubtree(visit Visit) error {
	if node == nil {
		return nil
	}
	return Walk(visit, node.Tables)
}

func (node *Analyze) Format(buf *TrackedBuffer) {
	switch node.Action {
	case UpdateStr:
		buf.Myprintf("analyze table %v update histogram on %v using %v", node.Tables, node.Columns, node.Using)
	case DropStr:
		buf.Myprintf("analyze table %v drop histogram on %v", node.Tables, node.Columns)
	default:
		buf.Myprintf("analyze table %v", node.Tables)
	}
}

type Prepare struct {
	Name string
	Expr string
}

func (*Prepare) iStatement() {}

func (node *Prepare) walkSubtree(visit Visit) error {
	return nil
}

func (node *Prepare) Format(buf *TrackedBuffer) {
	if strings.HasPrefix(node.Expr, "@") {
		buf.Myprintf("prepare %s from %s", node.Name, node.Expr)
	} else {
		buf.Myprintf("prepare %s from '%s'", node.Name, node.Expr)
	}
}

type Execute struct {
	Name    string
	VarList []string
}

func (*Execute) iStatement() {}

func (node *Execute) walkSubtree(visit Visit) error {
	return nil
}

func (node *Execute) Format(buf *TrackedBuffer) {
	if len(node.VarList) == 0 {
		buf.Myprintf("execute %s", node.Name)
	} else {
		varList := strings.Join(node.VarList, ", ")
		buf.Myprintf("execute %s using %s", node.Name, varList)
	}
}

type Deallocate struct {
	Name string
}

func (*Deallocate) iStatement() {}

func (node *Deallocate) walkSubtree(visit Visit) error {
	return nil
}

func (node *Deallocate) Format(buf *TrackedBuffer) {
	buf.Myprintf("deallocate prepare %s", node.Name)
}

type CreateSpatialRefSys struct {
	SRID        *SQLVal
	OrReplace   bool
	IfNotExists bool
	SrsAttr     *SrsAttribute
}

func (*CreateSpatialRefSys) iStatement() {}

func (node *CreateSpatialRefSys) walkSubtree(visit Visit) error {
	return nil
}

func (node *CreateSpatialRefSys) Format(buf *TrackedBuffer) {
	buf.Myprintf("create ")
	if node.OrReplace {
		buf.WriteString("or replace ")
	}
	buf.Myprintf("spatial reference system ")
	if node.IfNotExists {
		buf.WriteString("if not exists ")
	}
	buf.Myprintf("%v\n", node.SRID)
	buf.Myprintf("%v", node.SrsAttr)
}

type SrsAttribute struct {
	Name         string
	Definition   string
	Organization string
	OrgID        *SQLVal
	Description  string
}

func (*SrsAttribute) iStatement() {}

func (node *SrsAttribute) walkSubtree(visit Visit) error {
	return nil
}

func (node *SrsAttribute) Format(buf *TrackedBuffer) {
	buf.Myprintf("name '%s'\n", node.Name)
	buf.Myprintf("definition '%s'\n", node.Definition)
	buf.Myprintf("organization '%s' identified by %v\n", node.Organization, node.OrgID)
	buf.Myprintf("description '%s'", node.Description)
}<|MERGE_RESOLUTION|>--- conflicted
+++ resolved
@@ -404,7 +404,7 @@
 
 type Statements []Statement
 
-func (*SetOp)  iStatement()            {}
+func (*SetOp) iStatement()             {}
 func (*Select) iStatement()            {}
 func (*Stream) iStatement()            {}
 func (*Insert) iStatement()            {}
@@ -1600,9 +1600,9 @@
 	SQLNode
 }
 
-func (*Select) iInsertRows() {}
-func (*SetOp) iInsertRows()  {}
-func (Values) iInsertRows()  {}
+func (*Select) iInsertRows()      {}
+func (*SetOp) iInsertRows()       {}
+func (Values) iInsertRows()       {}
 func (*ParenSelect) iInsertRows() {}
 
 // Update represents an UPDATE statement.
@@ -3016,11 +3016,7 @@
 func (opt JSONTableColOpts) Format(buf *TrackedBuffer) {
 	buf.Myprintf("'%s'", opt.Path)
 	if opt.ValOnEmpty != nil {
-<<<<<<< HEAD
-		buf.Myprintf(" %v %s %s", opt.ValOnEmpty, keywordStrings[ON], keywordStrings[EMPTY])
-=======
 		buf.Myprintf(" DEFAULT %v %s %s", opt.ValOnEmpty, keywordStrings[ON], keywordStrings[EMPTY])
->>>>>>> 6c60b48b
 	}
 	if opt.ValOnError != nil {
 		buf.Myprintf(" DEFAULT %v %s %s ", opt.ValOnError, keywordStrings[ON], keywordStrings[ERROR])
