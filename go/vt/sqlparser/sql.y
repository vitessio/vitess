/*
Copyright 2019 The Vitess Authors.

Licensed under the Apache License, Version 2.0 (the "License");
you may not use this file except in compliance with the License.
You may obtain a copy of the License at

    http://www.apache.org/licenses/LICENSE-2.0

Unless required by applicable law or agreed to in writing, software
distributed under the License is distributed on an "AS IS" BASIS,
WITHOUT WARRANTIES OR CONDITIONS OF ANY KIND, either express or implied.
See the License for the specific language governing permissions and
limitations under the License.
*/

%{
package sqlparser

func setParseTree(yylex interface{}, stmt Statement) {
  yylex.(*Tokenizer).ParseTree = stmt
}

func setAllowComments(yylex interface{}, allow bool) {
  yylex.(*Tokenizer).AllowComments = allow
}

func setDDL(yylex interface{}, ddl *DDL) {
  yylex.(*Tokenizer).partialDDL = ddl
}

func incNesting(yylex interface{}) bool {
  yylex.(*Tokenizer).nesting++
  if yylex.(*Tokenizer).nesting == 200 {
    return true
  }
  return false
}

func decNesting(yylex interface{}) {
  yylex.(*Tokenizer).nesting--
}

// skipToEnd forces the lexer to end prematurely. Not all SQL statements
// are supported by the Parser, thus calling skipToEnd will make the lexer
// return EOF early.
func skipToEnd(yylex interface{}) {
  yylex.(*Tokenizer).SkipToEnd = true
}

%}

%union {
  empty         struct{}
  statement     Statement
  selStmt       SelectStatement
  ddl           *DDL
  ins           *Insert
  byt           byte
  bytes         []byte
  bytes2        [][]byte
  str           string
  strs          []string
  selectExprs   SelectExprs
  selectExpr    SelectExpr
  columns       Columns
  partitions    Partitions
  colName       *ColName
  tableExprs    TableExprs
  tableExpr     TableExpr
  joinCondition JoinCondition
  tableName     TableName
  tableNames    TableNames
  indexHints    *IndexHints
  expr          Expr
  exprs         Exprs
  boolVal       BoolVal
  boolean	bool
  literal        *Literal
  colTuple      ColTuple
  values        Values
  valTuple      ValTuple
  subquery      *Subquery
  whens         []*When
  when          *When
  orderBy       OrderBy
  order         *Order
  limit         *Limit
  updateExprs   UpdateExprs
  setExprs      SetExprs
  updateExpr    *UpdateExpr
  setExpr       *SetExpr
  characteristic Characteristic
  characteristics []Characteristic
  colIdent      ColIdent
  tableIdent    TableIdent
  convertType   *ConvertType
  aliasedTableName *AliasedTableExpr
  TableSpec  *TableSpec
  columnType    ColumnType
  colKeyOpt     ColumnKeyOption
  optVal        Expr
  LengthScaleOption LengthScaleOption
  columnDefinition *ColumnDefinition
  indexDefinition *IndexDefinition
  indexInfo     *IndexInfo
  indexOption   *IndexOption
  indexOptions  []*IndexOption
  indexColumn   *IndexColumn
  indexColumns  []*IndexColumn
  constraintDefinition *ConstraintDefinition
  constraintInfo ConstraintInfo
  ReferenceAction ReferenceAction
  partDefs      []*PartitionDefinition
  partDef       *PartitionDefinition
  partSpec      *PartitionSpec
  vindexParam   VindexParam
  vindexParams  []VindexParam
  showFilter    *ShowFilter
  optLike       *OptLike
  isolationLevel IsolationLevel
  unionType	UnionType
  insertAction InsertAction
  scope 	Scope
  ignore 	Ignore
  lock 		Lock
  joinType  	JoinType
  comparisonExprOperator ComparisonExprOperator
  isExprOperator IsExprOperator
  matchExprOption MatchExprOption
  orderDirection  OrderDirection
  explainType 	  ExplainType
}

%token LEX_ERROR
%left <bytes> UNION
%token <bytes> SELECT STREAM VSTREAM INSERT UPDATE DELETE FROM WHERE GROUP HAVING ORDER BY LIMIT OFFSET FOR
%token <bytes> ALL DISTINCT AS EXISTS ASC DESC INTO DUPLICATE KEY DEFAULT SET LOCK UNLOCK KEYS DO
%token <bytes> DISTINCTROW
%token <bytes> VALUES LAST_INSERT_ID
%token <bytes> NEXT VALUE SHARE MODE
%token <bytes> SQL_NO_CACHE SQL_CACHE SQL_CALC_FOUND_ROWS
%left <bytes> JOIN STRAIGHT_JOIN LEFT RIGHT INNER OUTER CROSS NATURAL USE FORCE
%left <bytes> ON USING
%token <empty> '(' ',' ')'
%token <bytes> ID AT_ID AT_AT_ID HEX STRING INTEGRAL FLOAT HEXNUM VALUE_ARG LIST_ARG COMMENT COMMENT_KEYWORD BIT_LITERAL
%token <bytes> NULL TRUE FALSE OFF

// Precedence dictated by mysql. But the vitess grammar is simplified.
// Some of these operators don't conflict in our situation. Nevertheless,
// it's better to have these listed in the correct order. Also, we don't
// support all operators yet.
// * NOTE: If you change anything here, update precedence.go as well *
%left <bytes> OR
%left <bytes> XOR
%left <bytes> AND
%right <bytes> NOT '!'
%left <bytes> BETWEEN CASE WHEN THEN ELSE END
%left <bytes> '=' '<' '>' LE GE NE NULL_SAFE_EQUAL IS LIKE REGEXP IN
%left <bytes> '|'
%left <bytes> '&'
%left <bytes> SHIFT_LEFT SHIFT_RIGHT
%left <bytes> '+' '-'
%left <bytes> '*' '/' DIV '%' MOD
%left <bytes> '^'
%right <bytes> '~' UNARY
%left <bytes> COLLATE
%right <bytes> BINARY UNDERSCORE_BINARY UNDERSCORE_UTF8MB4 UNDERSCORE_UTF8 UNDERSCORE_LATIN1
%right <bytes> INTERVAL
%nonassoc <bytes> '.'

// There is no need to define precedence for the JSON
// operators because the syntax is restricted enough that
// they don't cause conflicts.
%token <empty> JSON_EXTRACT_OP JSON_UNQUOTE_EXTRACT_OP

// DDL Tokens
%token <bytes> CREATE ALTER DROP RENAME ANALYZE ADD FLUSH
%token <bytes> SCHEMA TABLE INDEX VIEW TO IGNORE IF UNIQUE PRIMARY COLUMN SPATIAL FULLTEXT KEY_BLOCK_SIZE CHECK INDEXES
%token <bytes> ACTION CASCADE CONSTRAINT FOREIGN NO REFERENCES RESTRICT
%token <bytes> SHOW DESCRIBE EXPLAIN DATE ESCAPE REPAIR OPTIMIZE TRUNCATE
%token <bytes> MAXVALUE PARTITION REORGANIZE LESS THAN PROCEDURE TRIGGER
%token <bytes> VINDEX VINDEXES
%token <bytes> STATUS VARIABLES WARNINGS
%token <bytes> SEQUENCE

// Transaction Tokens
%token <bytes> BEGIN START TRANSACTION COMMIT ROLLBACK SAVEPOINT RELEASE WORK

// Type Tokens
%token <bytes> BIT TINYINT SMALLINT MEDIUMINT INT INTEGER BIGINT INTNUM
%token <bytes> REAL DOUBLE FLOAT_TYPE DECIMAL NUMERIC
%token <bytes> TIME TIMESTAMP DATETIME YEAR
%token <bytes> CHAR VARCHAR BOOL CHARACTER VARBINARY NCHAR 
%token <bytes> TEXT TINYTEXT MEDIUMTEXT LONGTEXT
%token <bytes> BLOB TINYBLOB MEDIUMBLOB LONGBLOB JSON ENUM
%token <bytes> GEOMETRY POINT LINESTRING POLYGON GEOMETRYCOLLECTION MULTIPOINT MULTILINESTRING MULTIPOLYGON

// Type Modifiers
%token <bytes> NULLX AUTO_INCREMENT APPROXNUM SIGNED UNSIGNED ZEROFILL

// Supported SHOW tokens
%token <bytes> COLLATION DATABASES TABLES VITESS_METADATA VSCHEMA FULL PROCESSLIST COLUMNS FIELDS ENGINES PLUGINS EXTENDED
%token <bytes> KEYSPACES VITESS_KEYSPACES VITESS_SHARDS VITESS_TABLETS

// SET tokens
%token <bytes> NAMES CHARSET GLOBAL SESSION ISOLATION LEVEL READ WRITE ONLY REPEATABLE COMMITTED UNCOMMITTED SERIALIZABLE

// Functions
%token <bytes> CURRENT_TIMESTAMP DATABASE CURRENT_DATE
%token <bytes> CURRENT_TIME LOCALTIME LOCALTIMESTAMP
%token <bytes> UTC_DATE UTC_TIME UTC_TIMESTAMP
%token <bytes> REPLACE
%token <bytes> CONVERT CAST
%token <bytes> SUBSTR SUBSTRING
%token <bytes> GROUP_CONCAT SEPARATOR
%token <bytes> TIMESTAMPADD TIMESTAMPDIFF

// Match
%token <bytes> MATCH AGAINST BOOLEAN LANGUAGE WITH QUERY EXPANSION

// MySQL reserved words that are unused by this grammar will map to this token.
%token <bytes> UNUSED ARRAY CUME_DIST DESCRIPTION DENSE_RANK EMPTY EXCEPT FIRST_VALUE GROUPING GROUPS JSON_TABLE LAG LAST_VALUE LATERAL LEAD MEMBER
%token <bytes> NTH_VALUE NTILE OF OVER PERCENT_RANK RANK RECURSIVE ROW_NUMBER SYSTEM WINDOW
%token <bytes> ACTIVE ADMIN BUCKETS CLONE COMPONENT DEFINITION ENFORCED EXCLUDE FOLLOWING GEOMCOLLECTION GET_MASTER_PUBLIC_KEY HISTOGRAM HISTORY
%token <bytes> INACTIVE INVISIBLE LOCKED MASTER_COMPRESSION_ALGORITHMS MASTER_PUBLIC_KEY_PATH MASTER_TLS_CIPHERSUITES MASTER_ZSTD_COMPRESSION_LEVEL
%token <bytes> NESTED NETWORK_NAMESPACE NOWAIT NULLS OJ OLD OPTIONAL ORDINALITY ORGANIZATION OTHERS PATH PERSIST PERSIST_ONLY PRECEDING PRIVILEGE_CHECKS_USER PROCESS
%token <bytes> RANDOM REFERENCE REQUIRE_ROW_FORMAT RESOURCE RESPECT RESTART RETAIN REUSE ROLE SECONDARY SECONDARY_ENGINE SECONDARY_LOAD SECONDARY_UNLOAD SKIP SRID
%token <bytes> THREAD_PRIORITY TIES UNBOUNDED VCPU VISIBLE

// Explain tokens
%token <bytes> FORMAT TREE VITESS TRADITIONAL

%type <statement> command
%type <selStmt> simple_select select_statement base_select union_rhs
%type <statement> explain_statement explainable_statement
%type <statement> stream_statement vstream_statement insert_statement update_statement delete_statement set_statement set_transaction_statement
%type <statement> create_statement alter_statement rename_statement drop_statement truncate_statement flush_statement do_statement
%type <ddl> create_table_prefix rename_list
%type <statement> analyze_statement show_statement use_statement other_statement
%type <statement> begin_statement commit_statement rollback_statement savepoint_statement release_statement
%type <bytes2> comment_opt comment_list
%type <str> wild_opt
%type <explainType> explain_format_opt
%type <insertAction> insert_or_replace
%type <unionType> union_op
%type <bytes> explain_synonyms
%type <str> cache_opt separator_opt
%type <matchExprOption> match_option
%type <boolean> distinct_opt
%type <expr> like_escape_opt
%type <selectExprs> select_expression_list select_expression_list_opt
%type <selectExpr> select_expression
%type <strs> select_options
%type <str> select_option
%type <expr> expression
%type <tableExprs> from_opt table_references
%type <tableExpr> table_reference table_factor join_table
%type <joinCondition> join_condition join_condition_opt on_expression_opt
%type <tableNames> table_name_list delete_table_list
%type <joinType> inner_join outer_join straight_join natural_join
%type <tableName> table_name into_table_name delete_table_name
%type <aliasedTableName> aliased_table_name
%type <indexHints> index_hint_list
%type <expr> where_expression_opt
%type <expr> condition
%type <boolVal> boolean_value
%type <comparisonExprOperator> compare
%type <ins> insert_data
%type <expr> value value_expression num_val
%type <expr> function_call_keyword function_call_nonkeyword function_call_generic function_call_conflict func_datetime_precision
%type <isExprOperator> is_suffix
%type <colTuple> col_tuple
%type <exprs> expression_list
%type <values> tuple_list
%type <valTuple> row_tuple tuple_or_empty
%type <expr> tuple_expression
%type <subquery> subquery derived_table
%type <colName> column_name
%type <whens> when_expression_list
%type <when> when_expression
%type <expr> expression_opt else_expression_opt
%type <exprs> group_by_opt
%type <expr> having_opt
%type <orderBy> order_by_opt order_list
%type <order> order
%type <orderDirection> asc_desc_opt
%type <limit> limit_opt
%type <lock> lock_opt
%type <columns> ins_column_list column_list
%type <partitions> opt_partition_clause partition_list
%type <updateExprs> on_dup_opt
%type <updateExprs> update_list
%type <setExprs> set_list
%type <bytes> charset_or_character_set
%type <updateExpr> update_expression
%type <setExpr> set_expression
%type <characteristic> transaction_char
%type <characteristics> transaction_chars
%type <isolationLevel> isolation_level
%type <bytes> for_from
%type <str> default_opt
%type <ignore> ignore_opt
%type <str> full_opt from_database_opt tables_or_processlist columns_or_fields extended_opt
%type <showFilter> like_or_where_opt like_opt
%type <boolean> exists_opt not_exists_opt null_opt
%type <empty> non_add_drop_or_rename_operation to_opt index_opt constraint_opt
%type <bytes> reserved_keyword non_reserved_keyword
%type <colIdent> sql_id reserved_sql_id col_alias as_ci_opt using_opt
%type <expr> charset_value
%type <tableIdent> table_id reserved_table_id table_alias as_opt_id
%type <empty> as_opt work_opt savepoint_opt
%type <empty> skip_to_end ddl_skip_to_end
%type <str> charset
%type <scope> set_session_or_global show_session_or_global
%type <convertType> convert_type
%type <columnType> column_type
%type <columnType> int_type decimal_type numeric_type time_type char_type spatial_type
%type <literal> length_opt column_comment_opt
%type <optVal> column_default_opt on_update_opt
%type <str> charset_opt collate_opt
%type <LengthScaleOption> float_length_opt decimal_length_opt
%type <boolean> auto_increment_opt unsigned_opt zero_fill_opt
%type <colKeyOpt> column_key_opt
%type <strs> enum_values
%type <columnDefinition> column_definition
%type <indexDefinition> index_definition
%type <constraintDefinition> constraint_definition
%type <str> index_or_key index_symbols from_or_in
%type <str> name_opt
%type <str> equal_opt
%type <TableSpec> table_spec table_column_list
%type <optLike> create_like
%type <str> table_option_list table_option table_opt_value
%type <indexInfo> index_info
%type <indexColumn> index_column
%type <indexColumns> index_column_list
%type <indexOption> index_option
%type <indexOptions> index_option_list
%type <constraintInfo> constraint_info
%type <partDefs> partition_definitions
%type <partDef> partition_definition
%type <partSpec> partition_operation
%type <vindexParam> vindex_param
%type <vindexParams> vindex_param_list vindex_params_opt
%type <colIdent> id_or_var vindex_type vindex_type_opt
%type <bytes> alter_object_type
%type <ReferenceAction> fk_reference_action fk_on_delete fk_on_update
%type <str> vitess_topo

%start any_command

%%

any_command:
  command semicolon_opt
  {
    setParseTree(yylex, $1)
  }

semicolon_opt:
/*empty*/ {}
| ';' {}

command:
  select_statement
  {
    $$ = $1
  }
| stream_statement
| vstream_statement
| insert_statement
| update_statement
| delete_statement
| set_statement
| set_transaction_statement
| create_statement
| alter_statement
| rename_statement
| drop_statement
| truncate_statement
| analyze_statement
| show_statement
| use_statement
| begin_statement
| commit_statement
| rollback_statement
| savepoint_statement
| release_statement
| explain_statement
| other_statement
| flush_statement
| do_statement
| /*empty*/
{
  setParseTree(yylex, nil)
}

id_or_var:
  ID
  {
    $$ = NewColIdentWithAt(string($1), NoAt)
  }
| AT_ID
  {
    $$ = NewColIdentWithAt(string($1), SingleAt)
  }
| AT_AT_ID
  {
    $$ = NewColIdentWithAt(string($1), DoubleAt)
  }

do_statement:
  DO expression_list
  {
    $$ = &OtherAdmin{}
  }

select_statement:
  base_select order_by_opt limit_opt lock_opt
  {
    sel := $1.(*Select)
    sel.OrderBy = $2
    sel.Limit = $3
    sel.Lock = $4
    $$ = sel
  }
| openb select_statement closeb order_by_opt limit_opt lock_opt
  {
    $$ = &Union{FirstStatement: &ParenSelect{Select: $2}, OrderBy: $4, Limit:$5, Lock:$6}
  }
| select_statement union_op union_rhs order_by_opt limit_opt lock_opt
  {
    $$ = Unionize($1, $3, $2, $4, $5, $6)
  }
| SELECT comment_opt cache_opt NEXT num_val for_from table_name
  {
    $$ = NewSelect(Comments($2), SelectExprs{Nextval{Expr: $5}}, []string{$3}/*options*/, TableExprs{&AliasedTableExpr{Expr: $7}}, nil/*where*/, nil/*groupBy*/, nil/*having*/) 
  }

// simple_select is an unparenthesized select used for subquery.
// Allowing parenthesis for subqueries leads to grammar ambiguity.
// MySQL also seems to have run into this and resolved it the same way.
// The specific ambiguity comes from the fact that parenthesis means
// many things:
// 1. Grouping: (select id from t) order by id
// 2. Tuple: id in (1, 2, 3)
// 3. Subquery: id in (select id from t)
// Example:
// ((select id from t))
// Interpretation 1: inner () is for subquery (rule 3), and outer ()
// is Tuple (rule 2), which degenerates to a simple expression
// for single value expressions.
// Interpretation 2: inner () is for grouping (rule 1), and outer
// is for subquery.
// Not allowing parenthesis for subselects will force the above
// construct to use the first interpretation.
simple_select:
  base_select order_by_opt limit_opt lock_opt
  {
    sel := $1.(*Select)
    sel.OrderBy = $2
    sel.Limit = $3
    sel.Lock = $4
    $$ = sel
  }
| simple_select union_op union_rhs order_by_opt limit_opt lock_opt
  {
    $$ = Unionize($1, $3, $2, $4, $5, $6)
  }

stream_statement:
  STREAM comment_opt select_expression FROM table_name
  {
    $$ = &Stream{Comments: Comments($2), SelectExpr: $3, Table: $5}
  }

vstream_statement:
  VSTREAM comment_opt select_expression FROM table_name where_expression_opt limit_opt
  {
    $$ = &VStream{Comments: Comments($2), SelectExpr: $3, Table: $5, Where: NewWhere(WhereClause, $6), Limit: $7}
  }

// base_select is an unparenthesized SELECT with no order by clause or beyond.
base_select:
//  1         2            3              4                    5             6                7           8
  SELECT comment_opt select_options select_expression_list from_opt where_expression_opt group_by_opt having_opt
  {
    $$ = NewSelect(Comments($2), $4/*SelectExprs*/, $3/*options*/, $5/*from*/, NewWhere(WhereClause, $6), GroupBy($7), NewWhere(HavingClause, $8))
  }

union_rhs:
  base_select
  {
    $$ = $1
  }
| openb select_statement closeb
  {
    $$ = &ParenSelect{Select: $2}
  }


insert_statement:
  insert_or_replace comment_opt ignore_opt into_table_name opt_partition_clause insert_data on_dup_opt
  {
    // insert_data returns a *Insert pre-filled with Columns & Values
    ins := $6
    ins.Action = $1
    ins.Comments = $2
    ins.Ignore = $3
    ins.Table = $4
    ins.Partitions = $5
    ins.OnDup = OnDup($7)
    $$ = ins
  }
| insert_or_replace comment_opt ignore_opt into_table_name opt_partition_clause SET update_list on_dup_opt
  {
    cols := make(Columns, 0, len($7))
    vals := make(ValTuple, 0, len($8))
    for _, updateList := range $7 {
      cols = append(cols, updateList.Name.Name)
      vals = append(vals, updateList.Expr)
    }
    $$ = &Insert{Action: $1, Comments: Comments($2), Ignore: $3, Table: $4, Partitions: $5, Columns: cols, Rows: Values{vals}, OnDup: OnDup($8)}
  }

insert_or_replace:
  INSERT
  {
    $$ = InsertAct
  }
| REPLACE
  {
    $$ = ReplaceAct
  }

update_statement:
  UPDATE comment_opt ignore_opt table_references SET update_list where_expression_opt order_by_opt limit_opt
  {
    $$ = &Update{Comments: Comments($2), Ignore: $3, TableExprs: $4, Exprs: $6, Where: NewWhere(WhereClause, $7), OrderBy: $8, Limit: $9}
  }

delete_statement:
  DELETE comment_opt FROM table_name opt_partition_clause where_expression_opt order_by_opt limit_opt
  {
    $$ = &Delete{Comments: Comments($2), TableExprs:  TableExprs{&AliasedTableExpr{Expr:$4}}, Partitions: $5, Where: NewWhere(WhereClause, $6), OrderBy: $7, Limit: $8}
  }
| DELETE comment_opt FROM table_name_list USING table_references where_expression_opt
  {
    $$ = &Delete{Comments: Comments($2), Targets: $4, TableExprs: $6, Where: NewWhere(WhereClause, $7)}
  }
| DELETE comment_opt table_name_list from_or_using table_references where_expression_opt
  {
    $$ = &Delete{Comments: Comments($2), Targets: $3, TableExprs: $5, Where: NewWhere(WhereClause, $6)}
  }
|DELETE comment_opt delete_table_list from_or_using table_references where_expression_opt
  {
    $$ = &Delete{Comments: Comments($2), Targets: $3, TableExprs: $5, Where: NewWhere(WhereClause, $6)}
  }

from_or_using:
  FROM {}
| USING {}

table_name_list:
  table_name
  {
    $$ = TableNames{$1}
  }
| table_name_list ',' table_name
  {
    $$ = append($$, $3)
  }

delete_table_list:
  delete_table_name
  {
    $$ = TableNames{$1}
  }
| delete_table_list ',' delete_table_name
  {
    $$ = append($$, $3)
  }

opt_partition_clause:
  {
    $$ = nil
  }
| PARTITION openb partition_list closeb
  {
  $$ = $3
  }

set_statement:
  SET comment_opt set_list
  {
    $$ = &Set{Comments: Comments($2), Exprs: $3}
  }

set_transaction_statement:
  SET comment_opt set_session_or_global TRANSACTION transaction_chars
  {
    $$ = &SetTransaction{Comments: Comments($2), Scope: $3, Characteristics: $5}
  }
| SET comment_opt TRANSACTION transaction_chars
  {
    $$ = &SetTransaction{Comments: Comments($2), Characteristics: $4, Scope: ImplicitScope}
  }

transaction_chars:
  transaction_char
  {
    $$ = []Characteristic{$1}
  }
| transaction_chars ',' transaction_char
  {
    $$ = append($$, $3)
  }

transaction_char:
  ISOLATION LEVEL isolation_level
  {
    $$ = $3
  }
| READ WRITE
  {
    $$ = ReadWrite
  }
| READ ONLY
  {
    $$ = ReadOnly
  }

isolation_level:
  REPEATABLE READ
  {
    $$ = RepeatableRead
  }
| READ COMMITTED
  {
    $$ = ReadCommitted
  }
| READ UNCOMMITTED
  {
    $$ = ReadUncommitted
  }
| SERIALIZABLE
  {
    $$ = Serializable
  }

set_session_or_global:
  SESSION
  {
    $$ = SessionScope
  }
| GLOBAL
  {
    $$ = GlobalScope
  }

create_statement:
  create_table_prefix table_spec
  {
    $1.TableSpec = $2
    $$ = $1
  }
| create_table_prefix create_like
  {
    // Create table [name] like [name]
    $1.OptLike = $2
    $$ = $1
  }
| CREATE constraint_opt INDEX id_or_var using_opt ON table_name ddl_skip_to_end
  {
    // Change this to an alter statement
    $$ = &DDL{Action: AlterDDLAction, Table: $7}
  }
| CREATE VIEW table_name ddl_skip_to_end
  {
    $$ = &DDL{Action: CreateDDLAction, Table: $3.ToViewName()}
  }
| CREATE OR REPLACE VIEW table_name ddl_skip_to_end
  {
    $$ = &DDL{Action: CreateDDLAction, Table: $5.ToViewName()}
  }
| CREATE DATABASE not_exists_opt id_or_var ddl_skip_to_end
  {
    $$ = &DBDDL{Action: CreateDBDDLAction, DBName: string($4.String()), IfNotExists: $3}
  }
| CREATE SCHEMA not_exists_opt id_or_var ddl_skip_to_end
  {
    $$ = &DBDDL{Action: CreateDBDDLAction, DBName: string($4.String()), IfNotExists: $3}
  }

vindex_type_opt:
  {
    $$ = NewColIdent("")
  }
| USING vindex_type
  {
    $$ = $2
  }

vindex_type:
  id_or_var
  {
    $$ = $1
  }

vindex_params_opt:
  {
    var v []VindexParam
    $$ = v
  }
| WITH vindex_param_list
  {
    $$ = $2
  }

vindex_param_list:
  vindex_param
  {
    $$ = make([]VindexParam, 0, 4)
    $$ = append($$, $1)
  }
| vindex_param_list ',' vindex_param
  {
    $$ = append($$, $3)
  }

vindex_param:
  reserved_sql_id '=' table_opt_value
  {
    $$ = VindexParam{Key: $1, Val: $3}
  }

create_table_prefix:
  CREATE TABLE not_exists_opt table_name
  {
    $$ = &DDL{Action: CreateDDLAction, Table: $4}
    setDDL(yylex, $$)
  }

table_spec:
  '(' table_column_list ')' table_option_list
  {
    $$ = $2
    $$.Options = $4
  }

create_like:
  LIKE table_name
  {
    $$ = &OptLike{LikeTable: $2}
  }
| '(' LIKE table_name ')'
  {
    $$ = &OptLike{LikeTable: $3}
  }

table_column_list:
  column_definition
  {
    $$ = &TableSpec{}
    $$.AddColumn($1)
  }
| table_column_list ',' column_definition
  {
    $$.AddColumn($3)
  }
| table_column_list ',' index_definition
  {
    $$.AddIndex($3)
  }
| table_column_list ',' constraint_definition
  {
    $$.AddConstraint($3)
  }

column_definition:
  id_or_var column_type null_opt column_default_opt on_update_opt auto_increment_opt column_key_opt column_comment_opt
  {
    $2.NotNull = $3
    $2.Default = $4
    $2.OnUpdate = $5
    $2.Autoincrement = $6
    $2.KeyOpt = $7
    $2.Comment = $8
    $$ = &ColumnDefinition{Name: $1, Type: $2}
  }
column_type:
  numeric_type unsigned_opt zero_fill_opt
  {
    $$ = $1
    $$.Unsigned = $2
    $$.Zerofill = $3
  }
| char_type
| time_type
| spatial_type

numeric_type:
  int_type length_opt
  {
    $$ = $1
    $$.Length = $2
  }
| decimal_type
  {
    $$ = $1
  }

int_type:
  BIT
  {
    $$ = ColumnType{Type: string($1)}
  }
| BOOL
  {
    $$ = ColumnType{Type: string($1)}
  }
| BOOLEAN
  {
    $$ = ColumnType{Type: string($1)}
  }
| TINYINT
  {
    $$ = ColumnType{Type: string($1)}
  }
| SMALLINT
  {
    $$ = ColumnType{Type: string($1)}
  }
| MEDIUMINT
  {
    $$ = ColumnType{Type: string($1)}
  }
| INT
  {
    $$ = ColumnType{Type: string($1)}
  }
| INTEGER
  {
    $$ = ColumnType{Type: string($1)}
  }
| BIGINT
  {
    $$ = ColumnType{Type: string($1)}
  }

decimal_type:
REAL float_length_opt
  {
    $$ = ColumnType{Type: string($1)}
    $$.Length = $2.Length
    $$.Scale = $2.Scale
  }
| DOUBLE float_length_opt
  {
    $$ = ColumnType{Type: string($1)}
    $$.Length = $2.Length
    $$.Scale = $2.Scale
  }
| FLOAT_TYPE float_length_opt
  {
    $$ = ColumnType{Type: string($1)}
    $$.Length = $2.Length
    $$.Scale = $2.Scale
  }
| DECIMAL decimal_length_opt
  {
    $$ = ColumnType{Type: string($1)}
    $$.Length = $2.Length
    $$.Scale = $2.Scale
  }
| NUMERIC decimal_length_opt
  {
    $$ = ColumnType{Type: string($1)}
    $$.Length = $2.Length
    $$.Scale = $2.Scale
  }

time_type:
  DATE
  {
    $$ = ColumnType{Type: string($1)}
  }
| TIME length_opt
  {
    $$ = ColumnType{Type: string($1), Length: $2}
  }
| TIMESTAMP length_opt
  {
    $$ = ColumnType{Type: string($1), Length: $2}
  }
| DATETIME length_opt
  {
    $$ = ColumnType{Type: string($1), Length: $2}
  }
| YEAR
  {
    $$ = ColumnType{Type: string($1)}
  }

char_type:
  CHAR length_opt charset_opt collate_opt
  {
    $$ = ColumnType{Type: string($1), Length: $2, Charset: $3, Collate: $4}
  }
| VARCHAR length_opt charset_opt collate_opt
  {
    $$ = ColumnType{Type: string($1), Length: $2, Charset: $3, Collate: $4}
  }
| BINARY length_opt
  {
    $$ = ColumnType{Type: string($1), Length: $2}
  }
| VARBINARY length_opt
  {
    $$ = ColumnType{Type: string($1), Length: $2}
  }
| TEXT charset_opt collate_opt
  {
    $$ = ColumnType{Type: string($1), Charset: $2, Collate: $3}
  }
| TINYTEXT charset_opt collate_opt
  {
    $$ = ColumnType{Type: string($1), Charset: $2, Collate: $3}
  }
| MEDIUMTEXT charset_opt collate_opt
  {
    $$ = ColumnType{Type: string($1), Charset: $2, Collate: $3}
  }
| LONGTEXT charset_opt collate_opt
  {
    $$ = ColumnType{Type: string($1), Charset: $2, Collate: $3}
  }
| BLOB
  {
    $$ = ColumnType{Type: string($1)}
  }
| TINYBLOB
  {
    $$ = ColumnType{Type: string($1)}
  }
| MEDIUMBLOB
  {
    $$ = ColumnType{Type: string($1)}
  }
| LONGBLOB
  {
    $$ = ColumnType{Type: string($1)}
  }
| JSON
  {
    $$ = ColumnType{Type: string($1)}
  }
| ENUM '(' enum_values ')' charset_opt collate_opt
  {
    $$ = ColumnType{Type: string($1), EnumValues: $3, Charset: $5, Collate: $6}
  }
// need set_values / SetValues ?
| SET '(' enum_values ')' charset_opt collate_opt
  {
    $$ = ColumnType{Type: string($1), EnumValues: $3, Charset: $5, Collate: $6}
  }

spatial_type:
  GEOMETRY
  {
    $$ = ColumnType{Type: string($1)}
  }
| POINT
  {
    $$ = ColumnType{Type: string($1)}
  }
| LINESTRING
  {
    $$ = ColumnType{Type: string($1)}
  }
| POLYGON
  {
    $$ = ColumnType{Type: string($1)}
  }
| GEOMETRYCOLLECTION
  {
    $$ = ColumnType{Type: string($1)}
  }
| MULTIPOINT
  {
    $$ = ColumnType{Type: string($1)}
  }
| MULTILINESTRING
  {
    $$ = ColumnType{Type: string($1)}
  }
| MULTIPOLYGON
  {
    $$ = ColumnType{Type: string($1)}
  }

enum_values:
  STRING
  {
    $$ = make([]string, 0, 4)
    $$ = append($$, "'" + string($1) + "'")
  }
| enum_values ',' STRING
  {
    $$ = append($1, "'" + string($3) + "'")
  }

length_opt:
  {
    $$ = nil
  }
| '(' INTEGRAL ')'
  {
    $$ = NewIntLiteral($2)
  }

float_length_opt:
  {
    $$ = LengthScaleOption{}
  }
| '(' INTEGRAL ',' INTEGRAL ')'
  {
    $$ = LengthScaleOption{
        Length: NewIntLiteral($2),
        Scale: NewIntLiteral($4),
    }
  }

decimal_length_opt:
  {
    $$ = LengthScaleOption{}
  }
| '(' INTEGRAL ')'
  {
    $$ = LengthScaleOption{
        Length: NewIntLiteral($2),
    }
  }
| '(' INTEGRAL ',' INTEGRAL ')'
  {
    $$ = LengthScaleOption{
        Length: NewIntLiteral($2),
        Scale: NewIntLiteral($4),
    }
  }

unsigned_opt:
  {
    $$ = false
  }
| UNSIGNED
  {
    $$ = true
  }

zero_fill_opt:
  {
    $$ = false
  }
| ZEROFILL
  {
    $$ = true
  }

// Null opt returns false to mean NULL (i.e. the default) and true for NOT NULL
null_opt:
  {
    $$ = false
  }
| NULL
  {
    $$ = false
  }
| NOT NULL
  {
    $$ = true
  }

column_default_opt:
  {
    $$ = nil
  }
| DEFAULT value_expression
  {
    $$ = $2
  }

on_update_opt:
  {
    $$ = nil
  }
| ON UPDATE function_call_nonkeyword
{
  $$ = $3
}

auto_increment_opt:
  {
    $$ = false
  }
| AUTO_INCREMENT
  {
    $$ = true
  }

charset_opt:
  {
    $$ = ""
  }
| CHARACTER SET id_or_var
  {
    $$ = string($3.String())
  }
| CHARACTER SET BINARY
  {
    $$ = string($3)
  }

collate_opt:
  {
    $$ = ""
  }
| COLLATE id_or_var
  {
    $$ = string($2.String())
  }
| COLLATE STRING
  {
    $$ = string($2)
  }

column_key_opt:
  {
    $$ = colKeyNone
  }
| PRIMARY KEY
  {
    $$ = colKeyPrimary
  }
| KEY
  {
    $$ = colKey
  }
| UNIQUE KEY
  {
    $$ = colKeyUniqueKey
  }
| UNIQUE
  {
    $$ = colKeyUnique
  }

column_comment_opt:
  {
    $$ = nil
  }
| COMMENT_KEYWORD STRING
  {
    $$ = NewStrLiteral($2)
  }

index_definition:
  index_info '(' index_column_list ')' index_option_list
  {
    $$ = &IndexDefinition{Info: $1, Columns: $3, Options: $5}
  }
| index_info '(' index_column_list ')'
  {
    $$ = &IndexDefinition{Info: $1, Columns: $3}
  }

index_option_list:
  index_option
  {
    $$ = []*IndexOption{$1}
  }
| index_option_list index_option
  {
    $$ = append($$, $2)
  }

index_option:
  USING id_or_var
  {
    $$ = &IndexOption{Name: string($1), Using: string($2.String())}
  }
| KEY_BLOCK_SIZE equal_opt INTEGRAL
  {
    // should not be string
    $$ = &IndexOption{Name: string($1), Value: NewIntLiteral($3)}
  }
| COMMENT_KEYWORD STRING
  {
    $$ = &IndexOption{Name: string($1), Value: NewStrLiteral($2)}
  }

equal_opt:
  /* empty */
  {
    $$ = ""
  }
| '='
  {
    $$ = string($1)
  }

index_info:
  PRIMARY KEY
  {
    $$ = &IndexInfo{Type: string($1) + " " + string($2), Name: NewColIdent("PRIMARY"), Primary: true, Unique: true}
  }
| SPATIAL index_or_key name_opt
  {
    $$ = &IndexInfo{Type: string($1) + " " + string($2), Name: NewColIdent($3), Spatial: true, Unique: false}
  }
| UNIQUE index_or_key name_opt
  {
    $$ = &IndexInfo{Type: string($1) + " " + string($2), Name: NewColIdent($3), Unique: true}
  }
| UNIQUE name_opt
  {
    $$ = &IndexInfo{Type: string($1), Name: NewColIdent($2), Unique: true}
  }
| index_or_key name_opt
  {
    $$ = &IndexInfo{Type: string($1), Name: NewColIdent($2), Unique: false}
  }

index_symbols:
  INDEX
  {
    $$ = string($1)
  }
| KEYS
  {
    $$ = string($1)
  }
| INDEXES
  {
    $$ = string($1)
  }


from_or_in:
  FROM
  {
    $$ = string($1)
  }
| IN
  {
    $$ = string($1)
  }

index_or_key:
    INDEX
  {
    $$ = string($1)
  }
  | KEY
  {
    $$ = string($1)
  }

name_opt:
  {
    $$ = ""
  }
| id_or_var
  {
    $$ = string($1.String())
  }

index_column_list:
  index_column
  {
    $$ = []*IndexColumn{$1}
  }
| index_column_list ',' index_column
  {
    $$ = append($$, $3)
  }

index_column:
  sql_id length_opt
  {
      $$ = &IndexColumn{Column: $1, Length: $2}
  }

constraint_definition:
  CONSTRAINT id_or_var constraint_info
  {
    $$ = &ConstraintDefinition{Name: string($2.String()), Details: $3}
  }
|  constraint_info
  {
    $$ = &ConstraintDefinition{Details: $1}
  }


constraint_info:
  FOREIGN KEY '(' column_list ')' REFERENCES table_name '(' column_list ')'
  {
    $$ = &ForeignKeyDefinition{Source: $4, ReferencedTable: $7, ReferencedColumns: $9}
  }
| FOREIGN KEY '(' column_list ')' REFERENCES table_name '(' column_list ')' fk_on_delete
  {
    $$ = &ForeignKeyDefinition{Source: $4, ReferencedTable: $7, ReferencedColumns: $9, OnDelete: $11}
  }
| FOREIGN KEY '(' column_list ')' REFERENCES table_name '(' column_list ')' fk_on_update
  {
    $$ = &ForeignKeyDefinition{Source: $4, ReferencedTable: $7, ReferencedColumns: $9, OnUpdate: $11}
  }
| FOREIGN KEY '(' column_list ')' REFERENCES table_name '(' column_list ')' fk_on_delete fk_on_update
  {
    $$ = &ForeignKeyDefinition{Source: $4, ReferencedTable: $7, ReferencedColumns: $9, OnDelete: $11, OnUpdate: $12}
  }

fk_on_delete:
  ON DELETE fk_reference_action
  {
    $$ = $3
  }

fk_on_update:
  ON UPDATE fk_reference_action
  {
    $$ = $3
  }

fk_reference_action:
  RESTRICT
  {
    $$ = Restrict
  }
| CASCADE
  {
    $$ = Cascade
  }
| NO ACTION
  {
    $$ = NoAction
  }
| SET DEFAULT
  {
    $$ = SetDefault
  }
| SET NULL
  {
    $$ = SetNull
  }

table_option_list:
  {
    $$ = ""
  }
| table_option
  {
    $$ = " " + string($1)
  }
| table_option_list ',' table_option
  {
    $$ = string($1) + ", " + string($3)
  }

// rather than explicitly parsing the various keywords for table options,
// just accept any number of keywords, IDs, strings, numbers, and '='
table_option:
  table_opt_value
  {
    $$ = $1
  }
| table_option table_opt_value
  {
    $$ = $1 + " " + $2
  }
| table_option '=' table_opt_value
  {
    $$ = $1 + "=" + $3
  }

table_opt_value:
  reserved_sql_id
  {
    $$ = $1.String()
  }
| STRING
  {
    $$ = "'" + string($1) + "'"
  }
| INTEGRAL
  {
    $$ = string($1)
  }

alter_statement:
  ALTER ignore_opt TABLE table_name non_add_drop_or_rename_operation skip_to_end
  {
    $$ = &DDL{Action: AlterDDLAction, Table: $4}
  }
| ALTER ignore_opt TABLE table_name ADD alter_object_type skip_to_end
  {
    $$ = &DDL{Action: AlterDDLAction, Table: $4}
  }
| ALTER ignore_opt TABLE table_name DROP alter_object_type skip_to_end
  {
    $$ = &DDL{Action: AlterDDLAction, Table: $4}
  }
| ALTER ignore_opt TABLE table_name RENAME to_opt table_name
  {
    // Change this to a rename statement
    $$ = &DDL{Action: RenameDDLAction, FromTables: TableNames{$4}, ToTables: TableNames{$7}}
  }
| ALTER ignore_opt TABLE table_name RENAME index_opt skip_to_end
  {
    // Rename an index can just be an alter
    $$ = &DDL{Action: AlterDDLAction, Table: $4}
  }
| ALTER VIEW table_name ddl_skip_to_end
  {
    $$ = &DDL{Action: AlterDDLAction, Table: $3.ToViewName()}
  }
| ALTER ignore_opt TABLE table_name partition_operation
  {
    $$ = &DDL{Action: AlterDDLAction, Table: $4, PartitionSpec: $5}
  }
| ALTER DATABASE id_or_var ddl_skip_to_end
  {
    $$ = &DBDDL{Action: AlterDBDDLAction, DBName: string($3.String())}
  }
| ALTER SCHEMA id_or_var ddl_skip_to_end
  {
    $$ = &DBDDL{Action: AlterDBDDLAction, DBName: string($3.String())}
  }
| ALTER VSCHEMA CREATE VINDEX table_name vindex_type_opt vindex_params_opt
  {
    $$ = &DDL{
        Action: CreateVindexDDLAction,
        Table: $5,
        VindexSpec: &VindexSpec{
          Name: NewColIdent($5.Name.String()),
          Type: $6,
          Params: $7,
        },
      }
  }
| ALTER VSCHEMA DROP VINDEX table_name
  {
    $$ = &DDL{
        Action: DropVindexDDLAction,
        Table: $5,
        VindexSpec: &VindexSpec{
          Name: NewColIdent($5.Name.String()),
        },
      }
  }
| ALTER VSCHEMA ADD TABLE table_name
  {
    $$ = &DDL{Action: AddVschemaTableDDLAction, Table: $5}
  }
| ALTER VSCHEMA DROP TABLE table_name
  {
    $$ = &DDL{Action: DropVschemaTableDDLAction, Table: $5}
  }
| ALTER VSCHEMA ON table_name ADD VINDEX sql_id '(' column_list ')' vindex_type_opt vindex_params_opt
  {
    $$ = &DDL{
        Action: AddColVindexDDLAction,
        Table: $4,
        VindexSpec: &VindexSpec{
            Name: $7,
            Type: $11,
            Params: $12,
        },
        VindexCols: $9,
      }
  }
| ALTER VSCHEMA ON table_name DROP VINDEX sql_id
  {
    $$ = &DDL{
        Action: DropColVindexDDLAction,
        Table: $4,
        VindexSpec: &VindexSpec{
            Name: $7,
        },
      }
  }
| ALTER VSCHEMA ADD SEQUENCE table_name
  {
    $$ = &DDL{Action: AddSequenceDDLAction, Table: $5}
  }
| ALTER VSCHEMA ON table_name ADD AUTO_INCREMENT sql_id USING table_name
  {
    $$ = &DDL{
        Action: AddAutoIncDDLAction,
        Table: $4,
        AutoIncSpec: &AutoIncSpec{
            Column: $7,
            Sequence: $9,
        },
    }
  }

alter_object_type:
  CHECK
| COLUMN
| CONSTRAINT
| FOREIGN
| FULLTEXT
| ID
| AT_ID
| AT_AT_ID
| INDEX
| KEY
| PRIMARY
| SPATIAL
| PARTITION
| UNIQUE

partition_operation:
  REORGANIZE PARTITION sql_id INTO openb partition_definitions closeb
  {
    $$ = &PartitionSpec{Action: ReorganizeAction, Name: $3, Definitions: $6}
  }

partition_definitions:
  partition_definition
  {
    $$ = []*PartitionDefinition{$1}
  }
| partition_definitions ',' partition_definition
  {
    $$ = append($1, $3)
  }

partition_definition:
  PARTITION sql_id VALUES LESS THAN openb value_expression closeb
  {
    $$ = &PartitionDefinition{Name: $2, Limit: $7}
  }
| PARTITION sql_id VALUES LESS THAN openb MAXVALUE closeb
  {
    $$ = &PartitionDefinition{Name: $2, Maxvalue: true}
  }

rename_statement:
  RENAME TABLE rename_list
  {
    $$ = $3
  }

rename_list:
  table_name TO table_name
  {
    $$ = &DDL{Action: RenameDDLAction, FromTables: TableNames{$1}, ToTables: TableNames{$3}}
  }
| rename_list ',' table_name TO table_name
  {
    $$ = $1
    $$.FromTables = append($$.FromTables, $3)
    $$.ToTables = append($$.ToTables, $5)
  }

drop_statement:
  DROP comment_opt TABLE exists_opt table_name_list
  {
<<<<<<< HEAD
    $$ = &DDL{Action: DropStr, FromTables: $5, IfExists: $4, Comments: Comments($2)}
=======
    $$ = &DDL{Action: DropDDLAction, FromTables: $4, IfExists: $3}
>>>>>>> ac3a3d69
  }
| DROP comment_opt INDEX id_or_var ON table_name ddl_skip_to_end
  {
    // Change this to an alter statement
<<<<<<< HEAD
    $$ = &DDL{Action: AlterStr, Table: $6}
=======
    $$ = &DDL{Action: AlterDDLAction, Table: $5}
>>>>>>> ac3a3d69
  }
| DROP comment_opt VIEW exists_opt table_name ddl_skip_to_end
  {
<<<<<<< HEAD
    $$ = &DDL{Action: DropStr, FromTables: TableNames{$5.ToViewName()}, IfExists: $4}
=======
    $$ = &DDL{Action: DropDDLAction, FromTables: TableNames{$4.ToViewName()}, IfExists: $3}
>>>>>>> ac3a3d69
  }
| DROP comment_opt DATABASE exists_opt id_or_var
  {
<<<<<<< HEAD
    $$ = &DBDDL{Action: DropStr, DBName: string($5.String()), IfExists: $4}
=======
    $$ = &DBDDL{Action: DropDBDDLAction, DBName: string($4.String()), IfExists: $3}
>>>>>>> ac3a3d69
  }
| DROP comment_opt SCHEMA exists_opt id_or_var
  {
<<<<<<< HEAD
    $$ = &DBDDL{Action: DropStr, DBName: string($5.String()), IfExists: $4}
=======
    $$ = &DBDDL{Action: DropDBDDLAction, DBName: string($4.String()), IfExists: $3}
>>>>>>> ac3a3d69
  }

truncate_statement:
  TRUNCATE TABLE table_name
  {
    $$ = &DDL{Action: TruncateDDLAction, Table: $3}
  }
| TRUNCATE table_name
  {
    $$ = &DDL{Action: TruncateDDLAction, Table: $2}
  }
analyze_statement:
  ANALYZE TABLE table_name
  {
    $$ = &OtherRead{}
  }

show_statement:
  SHOW BINARY id_or_var ddl_skip_to_end /* SHOW BINARY LOGS */
  {
    $$ = &Show{Type: string($2) + " " + string($3.String()), Scope: ImplicitScope}
  }
/* SHOW CHARACTER SET and SHOW CHARSET are equivalent */
| SHOW CHARACTER SET like_or_where_opt
  {
    showTablesOpt := &ShowTablesOpt{Filter: $4}
    $$ = &Show{Type: CharsetStr, ShowTablesOpt: showTablesOpt, Scope: ImplicitScope}
  }
| SHOW CHARSET like_or_where_opt
  {
    showTablesOpt := &ShowTablesOpt{Filter: $3}
    $$ = &Show{Type: string($2), ShowTablesOpt: showTablesOpt, Scope: ImplicitScope}
  }
| SHOW CREATE DATABASE ddl_skip_to_end
  {
    $$ = &Show{Type: string($2) + " " + string($3), Scope: ImplicitScope}
  }
/* Rule to handle SHOW CREATE EVENT, SHOW CREATE FUNCTION, etc. */
| SHOW CREATE id_or_var ddl_skip_to_end
  {
    $$ = &Show{Type: string($2) + " " + string($3.String()), Scope: ImplicitScope}
  }
| SHOW CREATE PROCEDURE ddl_skip_to_end
  {
    $$ = &Show{Type: string($2) + " " + string($3), Scope: ImplicitScope}
  }
| SHOW CREATE TABLE table_name
  {
    $$ = &Show{Type: string($2) + " " + string($3), Table: $4, Scope: ImplicitScope}
  }
| SHOW CREATE TRIGGER ddl_skip_to_end
  {
    $$ = &Show{Type: string($2) + " " + string($3), Scope: ImplicitScope}
  }
| SHOW CREATE VIEW ddl_skip_to_end
  {
    $$ = &Show{Type: string($2) + " " + string($3), Scope: ImplicitScope}
  }
| SHOW DATABASES like_opt
  {
    showTablesOpt := &ShowTablesOpt{Filter: $3}
    $$ = &Show{Type: string($2), ShowTablesOpt: showTablesOpt, Scope: ImplicitScope}
  }
| SHOW KEYSPACES like_opt
  {
    showTablesOpt := &ShowTablesOpt{Filter: $3}
    $$ = &Show{Type: string($2), ShowTablesOpt: showTablesOpt, Scope: ImplicitScope}
  }
| SHOW VITESS_KEYSPACES like_opt
  {
    showTablesOpt := &ShowTablesOpt{Filter: $3}
    $$ = &Show{Type: string($2), ShowTablesOpt: showTablesOpt, Scope: ImplicitScope}
  }
| SHOW ENGINES
  {
    $$ = &Show{Type: string($2), Scope: ImplicitScope}
  }
| SHOW extended_opt index_symbols from_or_in table_name from_database_opt like_or_where_opt
  {
    showTablesOpt := &ShowTablesOpt{DbName:$6, Filter:$7}
    $$ = &Show{Extended: string($2), Type: string($3), ShowTablesOpt: showTablesOpt, OnTable: $5, Scope: ImplicitScope}
  }
| SHOW PLUGINS
  {
    $$ = &Show{Type: string($2), Scope: ImplicitScope}
  }
| SHOW PROCEDURE ddl_skip_to_end
  {
    $$ = &Show{Type: string($2), Scope: ImplicitScope}
  }
| SHOW show_session_or_global STATUS ddl_skip_to_end
  {
    $$ = &Show{Scope: $2, Type: string($3)}
  }
| SHOW TABLE ddl_skip_to_end
  {
    $$ = &Show{Type: string($2), Scope: ImplicitScope}
  }
| SHOW full_opt columns_or_fields FROM table_name from_database_opt like_or_where_opt
  {
    showTablesOpt := &ShowTablesOpt{Full:$2, DbName:$6, Filter:$7}
    $$ = &Show{Type: string($3), ShowTablesOpt: showTablesOpt, OnTable: $5, Scope: ImplicitScope}
  }
| SHOW full_opt tables_or_processlist from_database_opt like_or_where_opt
  {
    // this is ugly, but I couldn't find a better way for now
    if $3 == "processlist" {
      $$ = &Show{Type: $3, Scope: ImplicitScope}
    } else {
    showTablesOpt := &ShowTablesOpt{Full:$2, DbName:$4, Filter:$5}
      $$ = &Show{Type: $3, ShowTablesOpt: showTablesOpt, Scope: ImplicitScope}
    }
  }
| SHOW show_session_or_global VARIABLES ddl_skip_to_end
  {
    $$ = &Show{Scope: $2, Type: string($3)}
  }
| SHOW COLLATION
  {
    $$ = &Show{Type: string($2), Scope: ImplicitScope}
  }
| SHOW COLLATION WHERE expression
  {
    $$ = &Show{Type: string($2), ShowCollationFilterOpt: $4, Scope: ImplicitScope}
  }
| SHOW VITESS_METADATA VARIABLES like_opt
  {
    showTablesOpt := &ShowTablesOpt{Filter: $4}
    $$ = &Show{Scope: VitessMetadataScope, Type: string($3), ShowTablesOpt: showTablesOpt}
  }
| SHOW VSCHEMA TABLES
  {
    $$ = &Show{Type: string($2) + " " + string($3), Scope: ImplicitScope}
  }
| SHOW VSCHEMA VINDEXES
  {
    $$ = &Show{Type: string($2) + " " + string($3), Scope: ImplicitScope}
  }
| SHOW VSCHEMA VINDEXES ON table_name
  {
    $$ = &Show{Type: string($2) + " " + string($3), OnTable: $5, Scope: ImplicitScope}
  }
| SHOW WARNINGS
  {
    $$ = &Show{Type: string($2), Scope: ImplicitScope}
  }
/* vitess_topo supports SHOW VITESS_SHARDS / SHOW VITESS_TABLETS */
| SHOW vitess_topo like_or_where_opt
  {
    // This should probably be a different type (ShowVitessTopoOpt), but
    // just getting the thing working for now
    showTablesOpt := &ShowTablesOpt{Filter: $3}
    $$ = &Show{Type: $2, ShowTablesOpt: showTablesOpt}
  }
/*
 * Catch-all for show statements without vitess keywords:
 *
 *  SHOW BINARY LOGS
 *  SHOW INVALID
 *  SHOW VITESS_TARGET
 */
| SHOW id_or_var ddl_skip_to_end
  {
    $$ = &Show{Type: string($2.String()), Scope: ImplicitScope}
  }

tables_or_processlist:
  TABLES
  {
    $$ = string($1)
  }
| PROCESSLIST
  {
    $$ = string($1)
  }

vitess_topo:
  VITESS_TABLETS
  {
    $$ = string($1)
  }
| VITESS_SHARDS
  {
    $$ = string($1)
  }

extended_opt:
  /* empty */
  {
    $$ = ""
  }
  | EXTENDED
  {
    $$ = "extended "
  }

full_opt:
  /* empty */
  {
    $$ = ""
  }
| FULL
  {
    $$ = "full "
  }

columns_or_fields:
  COLUMNS
  {
      $$ = string($1)
  }
| FIELDS
  {
      $$ = string($1)
  }

from_database_opt:
  /* empty */
  {
    $$ = ""
  }
| FROM table_id
  {
    $$ = $2.v
  }
| IN table_id
  {
    $$ = $2.v
  }

like_or_where_opt:
  /* empty */
  {
    $$ = nil
  }
| LIKE STRING
  {
    $$ = &ShowFilter{Like:string($2)}
  }
| WHERE expression
  {
    $$ = &ShowFilter{Filter:$2}
  }

like_opt:
  /* empty */
    {
      $$ = nil
    }
  | LIKE STRING
    {
      $$ = &ShowFilter{Like:string($2)}
    }

show_session_or_global:
  /* empty */
  {
    $$ = ImplicitScope
  }
| SESSION
  {
    $$ = SessionScope
  }
| GLOBAL
  {
    $$ = GlobalScope
  }

use_statement:
  USE table_id
  {
    $$ = &Use{DBName: $2}
  }
| USE
  {
    $$ = &Use{DBName:TableIdent{v:""}}
  }

begin_statement:
  BEGIN
  {
    $$ = &Begin{}
  }
| START TRANSACTION
  {
    $$ = &Begin{}
  }

commit_statement:
  COMMIT
  {
    $$ = &Commit{}
  }

rollback_statement:
  ROLLBACK
  {
    $$ = &Rollback{}
  }
| ROLLBACK work_opt TO savepoint_opt sql_id
  {
    $$ = &SRollback{Name: $5}
  }

work_opt:
  { $$ = struct{}{} }
| WORK
  { $$ = struct{}{} }

savepoint_opt:
  { $$ = struct{}{} }
| SAVEPOINT
  { $$ = struct{}{} }


savepoint_statement:
  SAVEPOINT sql_id
  {
    $$ = &Savepoint{Name: $2}
  }

release_statement:
  RELEASE SAVEPOINT sql_id
  {
    $$ = &Release{Name: $3}
  }

explain_format_opt:
  {
    $$ = EmptyType
  }
| FORMAT '=' JSON
  {
    $$ = JSONType
  }
| FORMAT '=' TREE
  {
    $$ = TreeType
  }
| FORMAT '=' VITESS
  {
    $$ = VitessType
  }
| FORMAT '=' TRADITIONAL
  {
    $$ = TraditionalType
  }
| ANALYZE
  {
    $$ = AnalyzeType
  }

explain_synonyms:
  EXPLAIN
  {
    $$ = $1
  }
| DESCRIBE
  {
    $$ = $1  
  }
| DESC
  {
    $$ = $1  
  }

explainable_statement:
  select_statement
  {
    $$ = $1
  }
| update_statement  
  {
    $$ = $1
  }
| insert_statement  
  {
    $$ = $1
  }
| delete_statement  
  {
    $$ = $1
  }

wild_opt:
  {
    $$ = ""
  }
| sql_id
  {
    $$ = "" 
  }
| STRING
  {
    $$ = "" 
  }
  
explain_statement:
  explain_synonyms table_name wild_opt
  {
    $$ = &OtherRead{}
  }
| explain_synonyms explain_format_opt explainable_statement
  {
    $$ = &Explain{Type: $2, Statement: $3}
  }

other_statement:
  REPAIR skip_to_end
  {
    $$ = &OtherAdmin{}
  }
| OPTIMIZE skip_to_end
  {
    $$ = &OtherAdmin{}
  }
| LOCK TABLES skip_to_end
  {
    $$ = &OtherAdmin{}
  }
| UNLOCK TABLES skip_to_end
  {
    $$ = &OtherAdmin{}
  }

flush_statement:
  FLUSH skip_to_end
  {
    $$ = &DDL{Action: FlushDDLAction}
  }

comment_opt:
  {
    setAllowComments(yylex, true)
  }
  comment_list
  {
    $$ = $2
    setAllowComments(yylex, false)
  }

comment_list:
  {
    $$ = nil
  }
| comment_list COMMENT
  {
    $$ = append($1, $2)
  }

union_op:
  UNION
  {
    $$ = UnionBasic
  }
| UNION ALL
  {
    $$ = UnionAll
  }
| UNION DISTINCT
  {
    $$ = UnionDistinct
  }

cache_opt:
{
  $$ = ""
}
| SQL_NO_CACHE
{
  $$ = SQLNoCacheStr
}
| SQL_CACHE
{
  $$ = SQLCacheStr
}

distinct_opt:
  {
    $$ = false
  }
| DISTINCT
  {
    $$ = true
  }
| DISTINCTROW
  {
    $$ = true
  }

select_expression_list_opt:
  {
    $$ = nil
  }
| select_expression_list
  {
    $$ = $1
  }

select_options:
  {
    $$ = nil
  }
| select_option
  {
    $$ = []string{$1}
  }
| select_option select_option // TODO: figure out a way to do this recursively instead. 
  {                           // TODO: This is a hack since I couldn't get it to work in a nicer way. I got 'conflicts: 8 shift/reduce'
    $$ = []string{$1, $2}
  }
| select_option select_option select_option 
  {
    $$ = []string{$1, $2, $3}
  }
| select_option select_option select_option select_option 
  {
    $$ = []string{$1, $2, $3, $4}
  }

select_option:
  SQL_NO_CACHE
  {
    $$ = SQLNoCacheStr
  }
| SQL_CACHE
  {
    $$ = SQLCacheStr
  }
| DISTINCT
  {
    $$ = DistinctStr
  }
| DISTINCTROW
  {
    $$ = DistinctStr
  }
| STRAIGHT_JOIN
  {
    $$ = StraightJoinHint
  }
| SQL_CALC_FOUND_ROWS
  {
    $$ = SQLCalcFoundRowsStr
  }

select_expression_list:
  select_expression
  {
    $$ = SelectExprs{$1}
  }
| select_expression_list ',' select_expression
  {
    $$ = append($$, $3)
  }

select_expression:
  '*'
  {
    $$ = &StarExpr{}
  }
| expression as_ci_opt
  {
    $$ = &AliasedExpr{Expr: $1, As: $2}
  }
| table_id '.' '*'
  {
    $$ = &StarExpr{TableName: TableName{Name: $1}}
  }
| table_id '.' reserved_table_id '.' '*'
  {
    $$ = &StarExpr{TableName: TableName{Qualifier: $1, Name: $3}}
  }

as_ci_opt:
  {
    $$ = ColIdent{}
  }
| col_alias
  {
    $$ = $1
  }
| AS col_alias
  {
    $$ = $2
  }

col_alias:
  sql_id
| STRING
  {
    $$ = NewColIdent(string($1))
  }

from_opt:
  {
    $$ = TableExprs{&AliasedTableExpr{Expr:TableName{Name: NewTableIdent("dual")}}}
  }
| FROM table_references
  {
    $$ = $2
  }

table_references:
  table_reference
  {
    $$ = TableExprs{$1}
  }
| table_references ',' table_reference
  {
    $$ = append($$, $3)
  }

table_reference:
  table_factor
| join_table

table_factor:
  aliased_table_name
  {
    $$ = $1
  }
| derived_table as_opt table_id
  {
    $$ = &AliasedTableExpr{Expr:$1, As: $3}
  }
| openb table_references closeb
  {
    $$ = &ParenTableExpr{Exprs: $2}
  }

derived_table:
  openb select_statement closeb
  {
    $$ = &Subquery{$2}
  }

aliased_table_name:
table_name as_opt_id index_hint_list
  {
    $$ = &AliasedTableExpr{Expr:$1, As: $2, Hints: $3}
  }
| table_name PARTITION openb partition_list closeb as_opt_id index_hint_list
  {
    $$ = &AliasedTableExpr{Expr:$1, Partitions: $4, As: $6, Hints: $7}
  }

column_list:
  sql_id
  {
    $$ = Columns{$1}
  }
| column_list ',' sql_id
  {
    $$ = append($$, $3)
  }

partition_list:
  sql_id
  {
    $$ = Partitions{$1}
  }
| partition_list ',' sql_id
  {
    $$ = append($$, $3)
  }

// There is a grammar conflict here:
// 1: INSERT INTO a SELECT * FROM b JOIN c ON b.i = c.i
// 2: INSERT INTO a SELECT * FROM b JOIN c ON DUPLICATE KEY UPDATE a.i = 1
// When yacc encounters the ON clause, it cannot determine which way to
// resolve. The %prec override below makes the parser choose the
// first construct, which automatically makes the second construct a
// syntax error. This is the same behavior as MySQL.
join_table:
  table_reference inner_join table_factor join_condition_opt
  {
    $$ = &JoinTableExpr{LeftExpr: $1, Join: $2, RightExpr: $3, Condition: $4}
  }
| table_reference straight_join table_factor on_expression_opt
  {
    $$ = &JoinTableExpr{LeftExpr: $1, Join: $2, RightExpr: $3, Condition: $4}
  }
| table_reference outer_join table_reference join_condition
  {
    $$ = &JoinTableExpr{LeftExpr: $1, Join: $2, RightExpr: $3, Condition: $4}
  }
| table_reference natural_join table_factor
  {
    $$ = &JoinTableExpr{LeftExpr: $1, Join: $2, RightExpr: $3}
  }

join_condition:
  ON expression
  { $$ = JoinCondition{On: $2} }
| USING '(' column_list ')'
  { $$ = JoinCondition{Using: $3} }

join_condition_opt:
%prec JOIN
  { $$ = JoinCondition{} }
| join_condition
  { $$ = $1 }

on_expression_opt:
%prec JOIN
  { $$ = JoinCondition{} }
| ON expression
  { $$ = JoinCondition{On: $2} }

as_opt:
  { $$ = struct{}{} }
| AS
  { $$ = struct{}{} }

as_opt_id:
  {
    $$ = NewTableIdent("")
  }
| table_alias
  {
    $$ = $1
  }
| AS table_alias
  {
    $$ = $2
  }

table_alias:
  table_id
| STRING
  {
    $$ = NewTableIdent(string($1))
  }

inner_join:
  JOIN
  {
    $$ = NormalJoinType
  }
| INNER JOIN
  {
    $$ = NormalJoinType
  }
| CROSS JOIN
  {
    $$ = NormalJoinType
  }

straight_join:
  STRAIGHT_JOIN
  {
    $$ = StraightJoinType
  }

outer_join:
  LEFT JOIN
  {
    $$ = LeftJoinType
  }
| LEFT OUTER JOIN
  {
    $$ = LeftJoinType
  }
| RIGHT JOIN
  {
    $$ = RightJoinType
  }
| RIGHT OUTER JOIN
  {
    $$ = RightJoinType
  }

natural_join:
 NATURAL JOIN
  {
    $$ = NaturalJoinType
  }
| NATURAL outer_join
  {
    if $2 == LeftJoinType {
      $$ = NaturalLeftJoinType
    } else {
      $$ = NaturalRightJoinType
    }
  }

into_table_name:
  INTO table_name
  {
    $$ = $2
  }
| table_name
  {
    $$ = $1
  }

table_name:
  table_id
  {
    $$ = TableName{Name: $1}
  }
| table_id '.' reserved_table_id
  {
    $$ = TableName{Qualifier: $1, Name: $3}
  }

delete_table_name:
table_id '.' '*'
  {
    $$ = TableName{Name: $1}
  }

index_hint_list:
  {
    $$ = nil
  }
| USE INDEX openb column_list closeb
  {
    $$ = &IndexHints{Type: UseOp, Indexes: $4}
  }
| USE INDEX openb closeb
  {
    $$ = &IndexHints{Type: UseOp}
  }
| IGNORE INDEX openb column_list closeb
  {
    $$ = &IndexHints{Type: IgnoreOp, Indexes: $4}
  }
| FORCE INDEX openb column_list closeb
  {
    $$ = &IndexHints{Type: ForceOp, Indexes: $4}
  }

where_expression_opt:
  {
    $$ = nil
  }
| WHERE expression
  {
    $$ = $2
  }

expression:
  condition
  {
    $$ = $1
  }
| expression AND expression
  {
    $$ = &AndExpr{Left: $1, Right: $3}
  }
| expression OR expression
  {
    $$ = &OrExpr{Left: $1, Right: $3}
  }
| expression XOR expression
  {
    $$ = &XorExpr{Left: $1, Right: $3}
  }
| NOT expression
  {
    $$ = &NotExpr{Expr: $2}
  }
| expression IS is_suffix
  {
    $$ = &IsExpr{Operator: $3, Expr: $1}
  }
| value_expression
  {
    $$ = $1
  }
| DEFAULT default_opt
  {
    $$ = &Default{ColName: $2}
  }

default_opt:
  /* empty */
  {
    $$ = ""
  }
| openb id_or_var closeb
  {
    $$ = string($2.String())
  }

boolean_value:
  TRUE
  {
    $$ = BoolVal(true)
  }
| FALSE
  {
    $$ = BoolVal(false)
  }

condition:
  value_expression compare value_expression
  {
    $$ = &ComparisonExpr{Left: $1, Operator: $2, Right: $3}
  }
| value_expression IN col_tuple
  {
    $$ = &ComparisonExpr{Left: $1, Operator: InOp, Right: $3}
  }
| value_expression NOT IN col_tuple
  {
    $$ = &ComparisonExpr{Left: $1, Operator: NotInOp, Right: $4}
  }
| value_expression LIKE value_expression like_escape_opt
  {
    $$ = &ComparisonExpr{Left: $1, Operator: LikeOp, Right: $3, Escape: $4}
  }
| value_expression NOT LIKE value_expression like_escape_opt
  {
    $$ = &ComparisonExpr{Left: $1, Operator: NotLikeOp, Right: $4, Escape: $5}
  }
| value_expression REGEXP value_expression
  {
    $$ = &ComparisonExpr{Left: $1, Operator: RegexpOp, Right: $3}
  }
| value_expression NOT REGEXP value_expression
  {
    $$ = &ComparisonExpr{Left: $1, Operator: NotRegexpOp, Right: $4}
  }
| value_expression BETWEEN value_expression AND value_expression
  {
    $$ = &RangeCond{Left: $1, Operator: BetweenOp, From: $3, To: $5}
  }
| value_expression NOT BETWEEN value_expression AND value_expression
  {
    $$ = &RangeCond{Left: $1, Operator: NotBetweenOp, From: $4, To: $6}
  }
| EXISTS subquery
  {
    $$ = &ExistsExpr{Subquery: $2}
  }

is_suffix:
  NULL
  {
    $$ = IsNullOp
  }
| NOT NULL
  {
    $$ = IsNotNullOp
  }
| TRUE
  {
    $$ = IsTrueOp
  }
| NOT TRUE
  {
    $$ = IsNotTrueOp
  }
| FALSE
  {
    $$ = IsFalseOp
  }
| NOT FALSE
  {
    $$ = IsNotFalseOp
  }

compare:
  '='
  {
    $$ = EqualOp
  }
| '<'
  {
    $$ = LessThanOp
  }
| '>'
  {
    $$ = GreaterThanOp
  }
| LE
  {
    $$ = LessEqualOp
  }
| GE
  {
    $$ = GreaterEqualOp
  }
| NE
  {
    $$ = NotEqualOp
  }
| NULL_SAFE_EQUAL
  {
    $$ = NullSafeEqualOp
  }

like_escape_opt:
  {
    $$ = nil
  }
| ESCAPE value_expression
  {
    $$ = $2
  }

col_tuple:
  row_tuple
  {
    $$ = $1
  }
| subquery
  {
    $$ = $1
  }
| LIST_ARG
  {
    $$ = ListArg($1)
  }

subquery:
  openb simple_select closeb
  {
    $$ = &Subquery{$2}
  }

expression_list:
  expression
  {
    $$ = Exprs{$1}
  }
| expression_list ',' expression
  {
    $$ = append($1, $3)
  }

value_expression:
  value
  {
    $$ = $1
  }
| boolean_value
  {
    $$ = $1
  }
| column_name
  {
    $$ = $1
  }
| tuple_expression
  {
    $$ = $1
  }
| subquery
  {
    $$ = $1
  }
| value_expression '&' value_expression
  {
    $$ = &BinaryExpr{Left: $1, Operator: BitAndOp, Right: $3}
  }
| value_expression '|' value_expression
  {
    $$ = &BinaryExpr{Left: $1, Operator: BitOrOp, Right: $3}
  }
| value_expression '^' value_expression
  {
    $$ = &BinaryExpr{Left: $1, Operator: BitXorOp, Right: $3}
  }
| value_expression '+' value_expression
  {
    $$ = &BinaryExpr{Left: $1, Operator: PlusOp, Right: $3}
  }
| value_expression '-' value_expression
  {
    $$ = &BinaryExpr{Left: $1, Operator: MinusOp, Right: $3}
  }
| value_expression '*' value_expression
  {
    $$ = &BinaryExpr{Left: $1, Operator: MultOp, Right: $3}
  }
| value_expression '/' value_expression
  {
    $$ = &BinaryExpr{Left: $1, Operator: DivOp, Right: $3}
  }
| value_expression DIV value_expression
  {
    $$ = &BinaryExpr{Left: $1, Operator: IntDivOp, Right: $3}
  }
| value_expression '%' value_expression
  {
    $$ = &BinaryExpr{Left: $1, Operator: ModOp, Right: $3}
  }
| value_expression MOD value_expression
  {
    $$ = &BinaryExpr{Left: $1, Operator: ModOp, Right: $3}
  }
| value_expression SHIFT_LEFT value_expression
  {
    $$ = &BinaryExpr{Left: $1, Operator: ShiftLeftOp, Right: $3}
  }
| value_expression SHIFT_RIGHT value_expression
  {
    $$ = &BinaryExpr{Left: $1, Operator: ShiftRightOp, Right: $3}
  }
| column_name JSON_EXTRACT_OP value
  {
    $$ = &BinaryExpr{Left: $1, Operator: JSONExtractOp, Right: $3}
  }
| column_name JSON_UNQUOTE_EXTRACT_OP value
  {
    $$ = &BinaryExpr{Left: $1, Operator: JSONUnquoteExtractOp, Right: $3}
  }
| value_expression COLLATE charset
  {
    $$ = &CollateExpr{Expr: $1, Charset: $3}
  }
| BINARY value_expression %prec UNARY
  {
    $$ = &UnaryExpr{Operator: BinaryOp, Expr: $2}
  }
| UNDERSCORE_BINARY value_expression %prec UNARY
  {
    $$ = &UnaryExpr{Operator: UBinaryOp, Expr: $2}
  }
| UNDERSCORE_UTF8 value_expression %prec UNARY
  {
    $$ = &UnaryExpr{Operator: Utf8Op, Expr: $2}
  }
| UNDERSCORE_UTF8MB4 value_expression %prec UNARY
  {
    $$ = &UnaryExpr{Operator: Utf8mb4Op, Expr: $2}
  }
| UNDERSCORE_LATIN1 value_expression %prec UNARY
  {
    $$ = &UnaryExpr{Operator: Latin1Op, Expr: $2}
  }
| '+'  value_expression %prec UNARY
  {
    if num, ok := $2.(*Literal); ok && num.Type == IntVal {
      $$ = num
    } else {
      $$ = &UnaryExpr{Operator: UPlusOp, Expr: $2}
    }
  }
| '-'  value_expression %prec UNARY
  {
    if num, ok := $2.(*Literal); ok && num.Type == IntVal {
      // Handle double negative
      if num.Val[0] == '-' {
        num.Val = num.Val[1:]
        $$ = num
      } else {
        $$ = NewIntLiteral(append([]byte("-"), num.Val...))
      }
    } else {
      $$ = &UnaryExpr{Operator: UMinusOp, Expr: $2}
    }
  }
| '~'  value_expression
  {
    $$ = &UnaryExpr{Operator: TildaOp, Expr: $2}
  }
| '!' value_expression %prec UNARY
  {
    $$ = &UnaryExpr{Operator: BangOp, Expr: $2}
  }
| INTERVAL value_expression sql_id
  {
    // This rule prevents the usage of INTERVAL
    // as a function. If support is needed for that,
    // we'll need to revisit this. The solution
    // will be non-trivial because of grammar conflicts.
    $$ = &IntervalExpr{Expr: $2, Unit: $3.String()}
  }
| function_call_generic
| function_call_keyword
| function_call_nonkeyword
| function_call_conflict

/*
  Regular function calls without special token or syntax, guaranteed to not
  introduce side effects due to being a simple identifier
*/
function_call_generic:
  sql_id openb select_expression_list_opt closeb
  {
    $$ = &FuncExpr{Name: $1, Exprs: $3}
  }
| sql_id openb DISTINCT select_expression_list closeb
  {
    $$ = &FuncExpr{Name: $1, Distinct: true, Exprs: $4}
  }
| sql_id openb DISTINCTROW select_expression_list closeb
  {
    $$ = &FuncExpr{Name: $1, Distinct: true, Exprs: $4}
  }  
| table_id '.' reserved_sql_id openb select_expression_list_opt closeb
  {
    $$ = &FuncExpr{Qualifier: $1, Name: $3, Exprs: $5}
  }

/*
  Function calls using reserved keywords, with dedicated grammar rules
  as a result
*/
function_call_keyword:
  LEFT openb select_expression_list closeb
  {
    $$ = &FuncExpr{Name: NewColIdent("left"), Exprs: $3}
  }
| RIGHT openb select_expression_list closeb
  {
    $$ = &FuncExpr{Name: NewColIdent("right"), Exprs: $3}
  }
| CONVERT openb expression ',' convert_type closeb
  {
    $$ = &ConvertExpr{Expr: $3, Type: $5}
  }
| CAST openb expression AS convert_type closeb
  {
    $$ = &ConvertExpr{Expr: $3, Type: $5}
  }
| CONVERT openb expression USING charset closeb
  {
    $$ = &ConvertUsingExpr{Expr: $3, Type: $5}
  }
| SUBSTR openb column_name FROM value_expression FOR value_expression closeb
  {
    $$ = &SubstrExpr{Name: $3, From: $5, To: $7}
  }
| SUBSTRING openb column_name FROM value_expression FOR value_expression closeb
  {
    $$ = &SubstrExpr{Name: $3, From: $5, To: $7}
  }
| SUBSTR openb STRING FROM value_expression FOR value_expression closeb
  {
    $$ = &SubstrExpr{StrVal: NewStrLiteral($3), From: $5, To: $7}
  }
| SUBSTRING openb STRING FROM value_expression FOR value_expression closeb
  {
    $$ = &SubstrExpr{StrVal: NewStrLiteral($3), From: $5, To: $7}
  }
| MATCH openb select_expression_list closeb AGAINST openb value_expression match_option closeb
  {
  $$ = &MatchExpr{Columns: $3, Expr: $7, Option: $8}
  }
| GROUP_CONCAT openb distinct_opt select_expression_list order_by_opt separator_opt limit_opt closeb
  {
    $$ = &GroupConcatExpr{Distinct: $3, Exprs: $4, OrderBy: $5, Separator: $6, Limit: $7}
  }
| CASE expression_opt when_expression_list else_expression_opt END
  {
    $$ = &CaseExpr{Expr: $2, Whens: $3, Else: $4}
  }
| VALUES openb column_name closeb
  {
    $$ = &ValuesFuncExpr{Name: $3}
  }

/*
  Function calls using non reserved keywords but with special syntax forms.
  Dedicated grammar rules are needed because of the special syntax
*/
function_call_nonkeyword:
  CURRENT_TIMESTAMP func_datetime_opt
  {
    $$ = &FuncExpr{Name:NewColIdent("current_timestamp")}
  }
| UTC_TIMESTAMP func_datetime_opt
  {
    $$ = &FuncExpr{Name:NewColIdent("utc_timestamp")}
  }
| UTC_TIME func_datetime_opt
  {
    $$ = &FuncExpr{Name:NewColIdent("utc_time")}
  }
/* doesn't support fsp */
| UTC_DATE func_datetime_opt
  {
    $$ = &FuncExpr{Name:NewColIdent("utc_date")}
  }
  // now
| LOCALTIME func_datetime_opt
  {
    $$ = &FuncExpr{Name:NewColIdent("localtime")}
  }
  // now
| LOCALTIMESTAMP func_datetime_opt
  {
    $$ = &FuncExpr{Name:NewColIdent("localtimestamp")}
  }
  // curdate
/* doesn't support fsp */
| CURRENT_DATE func_datetime_opt
  {
    $$ = &FuncExpr{Name:NewColIdent("current_date")}
  }
  // curtime
| CURRENT_TIME func_datetime_opt
  {
    $$ = &FuncExpr{Name:NewColIdent("current_time")}
  }
// these functions can also be called with an optional argument
|  CURRENT_TIMESTAMP func_datetime_precision
  {
    $$ = &CurTimeFuncExpr{Name:NewColIdent("current_timestamp"), Fsp:$2}
  }
| UTC_TIMESTAMP func_datetime_precision
  {
    $$ = &CurTimeFuncExpr{Name:NewColIdent("utc_timestamp"), Fsp:$2}
  }
| UTC_TIME func_datetime_precision
  {
    $$ = &CurTimeFuncExpr{Name:NewColIdent("utc_time"), Fsp:$2}
  }
  // now
| LOCALTIME func_datetime_precision
  {
    $$ = &CurTimeFuncExpr{Name:NewColIdent("localtime"), Fsp:$2}
  }
  // now
| LOCALTIMESTAMP func_datetime_precision
  {
    $$ = &CurTimeFuncExpr{Name:NewColIdent("localtimestamp"), Fsp:$2}
  }
  // curtime
| CURRENT_TIME func_datetime_precision
  {
    $$ = &CurTimeFuncExpr{Name:NewColIdent("current_time"), Fsp:$2}
  }
| TIMESTAMPADD openb sql_id ',' value_expression ',' value_expression closeb
  {
    $$ = &TimestampFuncExpr{Name:string("timestampadd"), Unit:$3.String(), Expr1:$5, Expr2:$7}
  }
| TIMESTAMPDIFF openb sql_id ',' value_expression ',' value_expression closeb
  {
    $$ = &TimestampFuncExpr{Name:string("timestampdiff"), Unit:$3.String(), Expr1:$5, Expr2:$7}
  }

func_datetime_opt:
  /* empty */
| openb closeb

func_datetime_precision:
  openb value_expression closeb
  {
    $$ = $2
  }

/*
  Function calls using non reserved keywords with *normal* syntax forms. Because
  the names are non-reserved, they need a dedicated rule so as not to conflict
*/
function_call_conflict:
  IF openb select_expression_list closeb
  {
    $$ = &FuncExpr{Name: NewColIdent("if"), Exprs: $3}
  }
| DATABASE openb select_expression_list_opt closeb
  {
    $$ = &FuncExpr{Name: NewColIdent("database"), Exprs: $3}
  }
| SCHEMA openb select_expression_list_opt closeb
  {
    $$ = &FuncExpr{Name: NewColIdent("schema"), Exprs: $3}
  }
| MOD openb select_expression_list closeb
  {
    $$ = &FuncExpr{Name: NewColIdent("mod"), Exprs: $3}
  }
| REPLACE openb select_expression_list closeb
  {
    $$ = &FuncExpr{Name: NewColIdent("replace"), Exprs: $3}
  }
| SUBSTR openb select_expression_list closeb
  {
    $$ = &FuncExpr{Name: NewColIdent("substr"), Exprs: $3}
  }
| SUBSTRING openb select_expression_list closeb
  {
    $$ = &FuncExpr{Name: NewColIdent("substr"), Exprs: $3}
  }

match_option:
/*empty*/
  {
    $$ = NoOption
  }
| IN BOOLEAN MODE
  {
    $$ = BooleanModeOpt
  }
| IN NATURAL LANGUAGE MODE
 {
    $$ = NaturalLanguageModeOpt
 }
| IN NATURAL LANGUAGE MODE WITH QUERY EXPANSION
 {
    $$ = NaturalLanguageModeWithQueryExpansionOpt
 }
| WITH QUERY EXPANSION
 {
    $$ = QueryExpansionOpt
 }

charset:
  id_or_var
{
    $$ = string($1.String())
}
| STRING
{
    $$ = string($1)
}

convert_type:
  BINARY length_opt
  {
    $$ = &ConvertType{Type: string($1), Length: $2}
  }
| CHAR length_opt charset_opt
  {
    $$ = &ConvertType{Type: string($1), Length: $2, Charset: $3, Operator: CharacterSetOp}
  }
| CHAR length_opt id_or_var
  {
    $$ = &ConvertType{Type: string($1), Length: $2, Charset: string($3.String())}
  }
| DATE
  {
    $$ = &ConvertType{Type: string($1)}
  }
| DATETIME length_opt
  {
    $$ = &ConvertType{Type: string($1), Length: $2}
  }
| DECIMAL decimal_length_opt
  {
    $$ = &ConvertType{Type: string($1)}
    $$.Length = $2.Length
    $$.Scale = $2.Scale
  }
| JSON
  {
    $$ = &ConvertType{Type: string($1)}
  }
| NCHAR length_opt
  {
    $$ = &ConvertType{Type: string($1), Length: $2}
  }
| SIGNED
  {
    $$ = &ConvertType{Type: string($1)}
  }
| SIGNED INTEGER
  {
    $$ = &ConvertType{Type: string($1)}
  }
| TIME length_opt
  {
    $$ = &ConvertType{Type: string($1), Length: $2}
  }
| UNSIGNED
  {
    $$ = &ConvertType{Type: string($1)}
  }
| UNSIGNED INTEGER
  {
    $$ = &ConvertType{Type: string($1)}
  }

expression_opt:
  {
    $$ = nil
  }
| expression
  {
    $$ = $1
  }

separator_opt:
  {
    $$ = string("")
  }
| SEPARATOR STRING
  {
    $$ = " separator '"+string($2)+"'"
  }

when_expression_list:
  when_expression
  {
    $$ = []*When{$1}
  }
| when_expression_list when_expression
  {
    $$ = append($1, $2)
  }

when_expression:
  WHEN expression THEN expression
  {
    $$ = &When{Cond: $2, Val: $4}
  }

else_expression_opt:
  {
    $$ = nil
  }
| ELSE expression
  {
    $$ = $2
  }

column_name:
  sql_id
  {
    $$ = &ColName{Name: $1}
  }
| table_id '.' reserved_sql_id
  {
    $$ = &ColName{Qualifier: TableName{Name: $1}, Name: $3}
  }
| table_id '.' reserved_table_id '.' reserved_sql_id
  {
    $$ = &ColName{Qualifier: TableName{Qualifier: $1, Name: $3}, Name: $5}
  }

value:
  STRING
  {
    $$ = NewStrLiteral($1)
  }
| HEX
  {
    $$ = NewHexLiteral($1)
  }
| BIT_LITERAL
  {
    $$ = NewBitLiteral($1)
  }
| INTEGRAL
  {
    $$ = NewIntLiteral($1)
  }
| FLOAT
  {
    $$ = NewFloatLiteral($1)
  }
| HEXNUM
  {
    $$ = NewHexNumLiteral($1)
  }
| VALUE_ARG
  {
    $$ = NewArgument($1)
  }
| NULL
  {
    $$ = &NullVal{}
  }

num_val:
  sql_id
  {
    // TODO(sougou): Deprecate this construct.
    if $1.Lowered() != "value" {
      yylex.Error("expecting value after next")
      return 1
    }
    $$ = NewIntLiteral([]byte("1"))
  }
| INTEGRAL VALUES
  {
    $$ = NewIntLiteral($1)
  }
| VALUE_ARG VALUES
  {
    $$ = NewArgument($1)
  }

group_by_opt:
  {
    $$ = nil
  }
| GROUP BY expression_list
  {
    $$ = $3
  }

having_opt:
  {
    $$ = nil
  }
| HAVING expression
  {
    $$ = $2
  }

order_by_opt:
  {
    $$ = nil
  }
| ORDER BY order_list
  {
    $$ = $3
  }

order_list:
  order
  {
    $$ = OrderBy{$1}
  }
| order_list ',' order
  {
    $$ = append($1, $3)
  }

order:
  expression asc_desc_opt
  {
    $$ = &Order{Expr: $1, Direction: $2}
  }

asc_desc_opt:
  {
    $$ = AscOrder
  }
| ASC
  {
    $$ = AscOrder
  }
| DESC
  {
    $$ = DescOrder
  }

limit_opt:
  {
    $$ = nil
  }
| LIMIT expression
  {
    $$ = &Limit{Rowcount: $2}
  }
| LIMIT expression ',' expression
  {
    $$ = &Limit{Offset: $2, Rowcount: $4}
  }
| LIMIT expression OFFSET expression
  {
    $$ = &Limit{Offset: $4, Rowcount: $2}
  }

lock_opt:
  {
    $$ = NoLock
  }
| FOR UPDATE
  {
    $$ = ForUpdateLock
  }
| LOCK IN SHARE MODE
  {
    $$ = ShareModeLock
  }

// insert_data expands all combinations into a single rule.
// This avoids a shift/reduce conflict while encountering the
// following two possible constructs:
// insert into t1(a, b) (select * from t2)
// insert into t1(select * from t2)
// Because the rules are together, the parser can keep shifting
// the tokens until it disambiguates a as sql_id and select as keyword.
insert_data:
  VALUES tuple_list
  {
    $$ = &Insert{Rows: $2}
  }
| select_statement
  {
    $$ = &Insert{Rows: $1}
  }
| openb ins_column_list closeb VALUES tuple_list
  {
    $$ = &Insert{Columns: $2, Rows: $5}
  }
| openb ins_column_list closeb select_statement
  {
    $$ = &Insert{Columns: $2, Rows: $4}
  }

ins_column_list:
  sql_id
  {
    $$ = Columns{$1}
  }
| sql_id '.' sql_id
  {
    $$ = Columns{$3}
  }
| ins_column_list ',' sql_id
  {
    $$ = append($$, $3)
  }
| ins_column_list ',' sql_id '.' sql_id
  {
    $$ = append($$, $5)
  }

on_dup_opt:
  {
    $$ = nil
  }
| ON DUPLICATE KEY UPDATE update_list
  {
    $$ = $5
  }

tuple_list:
  tuple_or_empty
  {
    $$ = Values{$1}
  }
| tuple_list ',' tuple_or_empty
  {
    $$ = append($1, $3)
  }

tuple_or_empty:
  row_tuple
  {
    $$ = $1
  }
| openb closeb
  {
    $$ = ValTuple{}
  }

row_tuple:
  openb expression_list closeb
  {
    $$ = ValTuple($2)
  }

tuple_expression:
  row_tuple
  {
    if len($1) == 1 {
      $$ = $1[0]
    } else {
      $$ = $1
    }
  }

update_list:
  update_expression
  {
    $$ = UpdateExprs{$1}
  }
| update_list ',' update_expression
  {
    $$ = append($1, $3)
  }

update_expression:
  column_name '=' expression
  {
    $$ = &UpdateExpr{Name: $1, Expr: $3}
  }

set_list:
  set_expression
  {
    $$ = SetExprs{$1}
  }
| set_list ',' set_expression
  {
    $$ = append($1, $3)
  }

set_expression:
  reserved_sql_id '=' ON
  {
    $$ = &SetExpr{Name: $1, Scope: ImplicitScope, Expr: NewStrLiteral([]byte("on"))}
  }
| reserved_sql_id '=' OFF
  {
    $$ = &SetExpr{Name: $1, Scope: ImplicitScope, Expr: NewStrLiteral([]byte("off"))}
  }
| reserved_sql_id '=' expression
  {
    $$ = &SetExpr{Name: $1, Scope: ImplicitScope, Expr: $3}
  }
| charset_or_character_set charset_value collate_opt
  {
    $$ = &SetExpr{Name: NewColIdent(string($1)), Scope: ImplicitScope, Expr: $2}
  }
|  set_session_or_global set_expression
  {
    $2.Scope = $1
    $$ = $2
  }

charset_or_character_set:
  CHARSET
| CHARACTER SET
  {
    $$ = []byte("charset")
  }
| NAMES

charset_value:
  sql_id
  {
    $$ = NewStrLiteral([]byte($1.String()))
  }
| STRING
  {
    $$ = NewStrLiteral($1)
  }
| DEFAULT
  {
    $$ = &Default{}
  }

for_from:
  FOR
| FROM

exists_opt:
  { $$ = false }
| IF EXISTS
  { $$ = true }

not_exists_opt:
  { $$ = false }
| IF NOT EXISTS
  { $$ = true }

ignore_opt:
  { $$ = false }
| IGNORE
  { $$ = true }

non_add_drop_or_rename_operation:
  ALTER
  { $$ = struct{}{} }
| AUTO_INCREMENT
  { $$ = struct{}{} }
| CHARACTER
  { $$ = struct{}{} }
| COMMENT_KEYWORD
  { $$ = struct{}{} }
| DEFAULT
  { $$ = struct{}{} }
| ORDER
  { $$ = struct{}{} }
| CONVERT
  { $$ = struct{}{} }
| PARTITION
  { $$ = struct{}{} }
| UNUSED
  { $$ = struct{}{} }
| id_or_var
  { $$ = struct{}{} }

to_opt:
  { $$ = struct{}{} }
| TO
  { $$ = struct{}{} }
| AS
  { $$ = struct{}{} }

index_opt:
  INDEX
  { $$ = struct{}{} }
| KEY
  { $$ = struct{}{} }

constraint_opt:
  { $$ = struct{}{} }
| UNIQUE
  { $$ = struct{}{} }
| sql_id
  { $$ = struct{}{} }

using_opt:
  { $$ = ColIdent{} }
| USING sql_id
  { $$ = $2 }

sql_id:
  id_or_var
  {
    $$ = $1
  }
| non_reserved_keyword
  {
    $$ = NewColIdent(string($1))
  }

reserved_sql_id:
  sql_id
| reserved_keyword
  {
    $$ = NewColIdent(string($1))
  }

table_id:
  id_or_var
  {
    $$ = NewTableIdent(string($1.String()))
  }
| non_reserved_keyword
  {
    $$ = NewTableIdent(string($1))
  }

reserved_table_id:
  table_id
| reserved_keyword
  {
    $$ = NewTableIdent(string($1))
  }

/*
  These are not all necessarily reserved in MySQL, but some are.

  These are more importantly reserved because they may conflict with our grammar.
  If you want to move one that is not reserved in MySQL (i.e. ESCAPE) to the
  non_reserved_keywords, you'll need to deal with any conflicts.

  Sorted alphabetically
*/
reserved_keyword:
  ADD
| ARRAY 
| AND
| AS
| ASC
| AUTO_INCREMENT
| BETWEEN
| BINARY
| BY
| CASE
| COLLATE
| CONVERT
| CREATE
| CROSS
| CUME_DIST
| CURRENT_DATE
| CURRENT_TIME
| CURRENT_TIMESTAMP
| SUBSTR
| SUBSTRING
| DATABASE
| DATABASES
| DEFAULT
| DELETE
| DENSE_RANK
| DESC
| DESCRIBE
| DISTINCT
| DISTINCTROW
| DIV
| DROP
| ELSE
| END
| ESCAPE
| EXISTS
| EXPLAIN
| FALSE
| FIRST_VALUE
| FOR
| FORCE
| FROM
| GROUP
| GROUPING
| GROUPS
| HAVING
| IF
| IGNORE
| IN
| INDEX
| INNER
| INSERT
| INTERVAL
| INTO
| IS
| JOIN
| JSON_TABLE
| KEY
| LAG
| LAST_VALUE
| LATERAL
| LEAD
| LEFT
| LIKE
| LIMIT
| LOCALTIME
| LOCALTIMESTAMP
| LOCK
| MEMBER
| MATCH
| MAXVALUE
| MOD
| NATURAL
| NEXT // next should be doable as non-reserved, but is not due to the special `select next num_val` query that vitess supports
| NOT
| NTH_VALUE
| NTILE
| NULL
| OF
| OFF
| ON
| OR
| ORDER
| OUTER
| OVER
| PERCENT_RANK
| RANK
| RECURSIVE
| REGEXP
| RENAME
| REPLACE
| RIGHT
| ROW_NUMBER
| SCHEMA
| SELECT
| SEPARATOR
| SET
| SHOW
| STRAIGHT_JOIN
| SYSTEM
| TABLE
| THEN
| TIMESTAMPADD
| TIMESTAMPDIFF
| TO
| TRUE
| UNION
| UNIQUE
| UNLOCK
| UPDATE
| USE
| USING
| UTC_DATE
| UTC_TIME
| UTC_TIMESTAMP
| VALUES
| WHEN
| WHERE
| WINDOW
| XOR

/*
  These are non-reserved Vitess, because they don't cause conflicts in the grammar.
  Some of them may be reserved in MySQL. The good news is we backtick quote them
  when we rewrite the query, so no issue should arise.

  Sorted alphabetically
*/
non_reserved_keyword:
  AGAINST
| ACTION
| ACTIVE
| ADMIN
| BEGIN
| BIGINT
| BIT
| BLOB
| BOOL
| BOOLEAN
| BUCKETS
| CASCADE
| CHAR
| CHARACTER
| CHARSET
| CHECK
| CLONE
| COLLATION
| COLUMNS
| COMMENT_KEYWORD
| COMMIT
| COMMITTED
| COMPONENT
| DATE
| DATETIME
| DECIMAL
| DEFINITION
| DESCRIPTION
| DOUBLE
| DUPLICATE
| ENFORCED
| ENGINES
| ENUM
| EXCLUDE
| EXPANSION
| EXTENDED
| FLOAT_TYPE
| FIELDS
| FLUSH
| FOLLOWING
| FOREIGN
| FORMAT
| FULLTEXT
| GEOMCOLLECTION
| GEOMETRY
| GEOMETRYCOLLECTION
| GET_MASTER_PUBLIC_KEY
| GLOBAL
| HISTOGRAM
| HISTORY
| INACTIVE
| INT
| INTEGER
| INVISIBLE
| INDEXES
| ISOLATION
| JSON
| KEY_BLOCK_SIZE
| KEYS
| KEYSPACES
| LANGUAGE
| LAST_INSERT_ID
| LESS
| LEVEL
| LINESTRING
| LOCKED
| LONGBLOB
| LONGTEXT
| MASTER_COMPRESSION_ALGORITHMS
| MASTER_PUBLIC_KEY_PATH
| MASTER_TLS_CIPHERSUITES
| MASTER_ZSTD_COMPRESSION_LEVEL
| MEDIUMBLOB
| MEDIUMINT
| MEDIUMTEXT
| MODE
| MULTILINESTRING
| MULTIPOINT
| MULTIPOLYGON
| NAMES
| NCHAR
| NESTED
| NETWORK_NAMESPACE
| NOWAIT
| NO
| NULLS
| NUMERIC
| OFFSET
| OJ
| OLD
| OPTIONAL
| ORDINALITY
| ORGANIZATION
| ONLY
| OPTIMIZE
| OTHERS
| PARTITION
| PATH
| PERSIST
| PERSIST_ONLY
| PRECEDING
| PRIVILEGE_CHECKS_USER
| PROCESS
| PLUGINS
| POINT
| POLYGON
| PRIMARY
| PROCEDURE
| PROCESSLIST
| QUERY
| RANDOM
| READ
| REAL
| REFERENCE
| REFERENCES
| REORGANIZE
| REPAIR
| REPEATABLE
| RESTRICT
| REQUIRE_ROW_FORMAT
| RESOURCE
| RESPECT
| RESTART
| RETAIN
| REUSE
| ROLE
| ROLLBACK
| SECONDARY
| SECONDARY_ENGINE
| SECONDARY_LOAD
| SECONDARY_UNLOAD
| SEQUENCE
| SESSION
| SERIALIZABLE
| SHARE
| SIGNED
| SKIP
| SMALLINT
| SPATIAL
| SRID
| START
| STATUS
| TABLES
| TEXT
| THAN
| THREAD_PRIORITY
| TIES
| TIME
| TIMESTAMP
| TINYBLOB
| TINYINT
| TINYTEXT
| TRANSACTION
| TREE
| TRIGGER
| TRUNCATE
| UNBOUNDED
| UNCOMMITTED
| UNSIGNED
| UNUSED
| VARBINARY
| VARCHAR
| VARIABLES
| VCPU
| VIEW
| VINDEX
| VINDEXES
| VISIBLE
| VITESS
| VITESS_KEYSPACES
| VITESS_METADATA
| VITESS_SHARDS
| VITESS_TABLETS
| VSCHEMA
| WARNINGS
| WITH
| WRITE
| YEAR
| ZEROFILL

openb:
  '('
  {
    if incNesting(yylex) {
      yylex.Error("max nesting level reached")
      return 1
    }
  }

closeb:
  ')'
  {
    decNesting(yylex)
  }

skip_to_end:
{
  skipToEnd(yylex)
}

ddl_skip_to_end:
  {
    skipToEnd(yylex)
  }
| openb
  {
    skipToEnd(yylex)
  }
| reserved_sql_id
  {
    skipToEnd(yylex)
  }<|MERGE_RESOLUTION|>--- conflicted
+++ resolved
@@ -1569,44 +1569,24 @@
 drop_statement:
   DROP comment_opt TABLE exists_opt table_name_list
   {
-<<<<<<< HEAD
-    $$ = &DDL{Action: DropStr, FromTables: $5, IfExists: $4, Comments: Comments($2)}
-=======
-    $$ = &DDL{Action: DropDDLAction, FromTables: $4, IfExists: $3}
->>>>>>> ac3a3d69
+    $$ = &DDL{Action: DropDDLAction, FromTables: $5, IfExists: $4, Comments: Comments($2)}
   }
 | DROP comment_opt INDEX id_or_var ON table_name ddl_skip_to_end
   {
     // Change this to an alter statement
-<<<<<<< HEAD
-    $$ = &DDL{Action: AlterStr, Table: $6}
-=======
-    $$ = &DDL{Action: AlterDDLAction, Table: $5}
->>>>>>> ac3a3d69
+    $$ = &DDL{Action: AlterDDLAction, Table: $6}
   }
 | DROP comment_opt VIEW exists_opt table_name ddl_skip_to_end
   {
-<<<<<<< HEAD
-    $$ = &DDL{Action: DropStr, FromTables: TableNames{$5.ToViewName()}, IfExists: $4}
-=======
-    $$ = &DDL{Action: DropDDLAction, FromTables: TableNames{$4.ToViewName()}, IfExists: $3}
->>>>>>> ac3a3d69
+    $$ = &DDL{Action: DropDDLAction, FromTables: TableNames{$5.ToViewName()}, IfExists: $4}
   }
 | DROP comment_opt DATABASE exists_opt id_or_var
   {
-<<<<<<< HEAD
-    $$ = &DBDDL{Action: DropStr, DBName: string($5.String()), IfExists: $4}
-=======
-    $$ = &DBDDL{Action: DropDBDDLAction, DBName: string($4.String()), IfExists: $3}
->>>>>>> ac3a3d69
+    $$ = &DBDDL{Action: DropDBDDLAction, DBName: string($5.String()), IfExists: $4}
   }
 | DROP comment_opt SCHEMA exists_opt id_or_var
   {
-<<<<<<< HEAD
-    $$ = &DBDDL{Action: DropStr, DBName: string($5.String()), IfExists: $4}
-=======
-    $$ = &DBDDL{Action: DropDBDDLAction, DBName: string($4.String()), IfExists: $3}
->>>>>>> ac3a3d69
+    $$ = &DBDDL{Action: DropDBDDLAction, DBName: string($5.String()), IfExists: $4}
   }
 
 truncate_statement:
