--- conflicted
+++ resolved
@@ -438,12 +438,8 @@
 %type <str> select_option algorithm_view security_view security_view_opt
 %type <str> generated_always_opt user_username address_opt
 %type <definer> definer_opt user
-<<<<<<< HEAD
-%type <expr> expression frame_expression signed_literal signed_literal_or_null null_as_literal now_or_signed_literal signed_literal bit_expr
+%type <expr> expression frame_expression signed_literal signed_literal_or_null null_as_literal now_or_signed_literal signed_literal bit_expr regular_expressions
 %type <expr> interval_value simple_expr literal NUM_literal text_literal text_literal_or_arg bool_pri literal_or_null now predicate tuple_expression
-=======
-%type <expr> expression signed_literal signed_literal_or_null null_as_literal now_or_signed_literal signed_literal bit_expr simple_expr literal NUM_literal text_literal text_literal_or_arg bool_pri literal_or_null now predicate tuple_expression regular_expressions
->>>>>>> f5222ab0
 %type <tableExprs> from_opt table_references from_clause
 %type <tableExpr> table_reference table_factor join_table json_table_function
 %type <jtColumnDefinition> jt_column
@@ -5795,7 +5791,6 @@
   {
     $$ = &JSONUnquoteExpr{JSONValue:$3}
   }
-<<<<<<< HEAD
 | argument_less_window_expr_type openb closeb over_clause
   {
     $$ = &ArgumentLessWindowExpr{ Type: $1, OverClause : $4 }
@@ -5850,6 +5845,7 @@
   {
     $$ =  &LagLeadExpr{ Type:$1 , Expr: $3, IsNull: true, Default: $6, NullTreatmentClause:$8, OverClause: $9}
   }
+| regular_expressions
 
 default_with_comma_opt:
   {
@@ -5858,8 +5854,8 @@
 | ',' expression
   {
     $$ = $2
-=======
-| regular_expressions
+  }
+
 
 regular_expressions:
   REGEXP_INSTR openb expression ',' expression closeb
@@ -5924,7 +5920,6 @@
   {
     // Match type is kept expression as TRIM( ' m  ') is accepted
     $$ = &RegexpSubstrExpr{Expr:$3, Pattern:$5, Position: $7, Occurrence: $9, MatchType: $11}
->>>>>>> f5222ab0
   }
 
 returning_type_opt:
@@ -7115,11 +7110,8 @@
 | RENAME
 | REPLACE
 | RIGHT
-<<<<<<< HEAD
+| RLIKE
 | ROW
-=======
-| RLIKE
->>>>>>> f5222ab0
 | ROW_NUMBER
 | ROWS
 | SCHEMA
