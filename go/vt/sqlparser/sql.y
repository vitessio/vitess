/*
Copyright 2019 The Vitess Authors.

Licensed under the Apache License, Version 2.0 (the "License");
you may not use this file except in compliance with the License.
You may obtain a copy of the License at

    http://www.apache.org/licenses/LICENSE-2.0

Unless required by applicable law or agreed to in writing, software
distributed under the License is distributed on an "AS IS" BASIS,
WITHOUT WARRANTIES OR CONDITIONS OF ANY KIND, either express or implied.
See the License for the specific language governing permissions and
limitations under the License.
*/

%{
package sqlparser

func setParseTree(yylex yyLexer, stmt Statement) {
  yylex.(*Tokenizer).ParseTree = stmt
}

func setAllowComments(yylex yyLexer, allow bool) {
  yylex.(*Tokenizer).AllowComments = allow
}

func setDDL(yylex yyLexer, node Statement) {
  yylex.(*Tokenizer).partialDDL = node
}

func incNesting(yylex yyLexer) bool {
  yylex.(*Tokenizer).nesting++
  if yylex.(*Tokenizer).nesting == 200 {
    return true
  }
  return false
}

func decNesting(yylex yyLexer) {
  yylex.(*Tokenizer).nesting--
}

// skipToEnd forces the lexer to end prematurely. Not all SQL statements
// are supported by the Parser, thus calling skipToEnd will make the lexer
// return EOF early.
func skipToEnd(yylex yyLexer) {
  yylex.(*Tokenizer).SkipToEnd = true
}

func bindVariable(yylex yyLexer, bvar string) {
  yylex.(*Tokenizer).BindVars[bvar] = struct{}{}
}

%}

%struct {
  empty         struct{}
  LengthScaleOption LengthScaleOption
  tableName     TableName
  tableIdent    TableIdent
  str           string
  strs          []string
  vindexParam   VindexParam
  jsonObjectParam *JSONObjectParam
  colIdent      ColIdent
  joinCondition *JoinCondition
  collateAndCharset CollateAndCharset
  columnType    ColumnType
}

%union {
  statement     Statement
  selStmt       SelectStatement
  tableExpr     TableExpr
  expr          Expr
  colTuple      ColTuple
  optVal        Expr
  constraintInfo ConstraintInfo
  alterOption      AlterOption
  characteristic Characteristic

  ins           *Insert
  colName       *ColName
  indexHint    *IndexHint
  indexHints    IndexHints
  indexHintForType IndexHintForType
  literal        *Literal
  subquery      *Subquery
  derivedTable  *DerivedTable
  when          *When
  with          *With
  cte           *CommonTableExpr
  ctes          []*CommonTableExpr
  order         *Order
  limit         *Limit

  updateExpr    *UpdateExpr
  setExpr       *SetExpr
  convertType   *ConvertType
  aliasedTableName *AliasedTableExpr
  tableSpec  *TableSpec
  columnDefinition *ColumnDefinition
  indexDefinition *IndexDefinition
  indexInfo     *IndexInfo
  indexOption   *IndexOption
  indexColumn   *IndexColumn
  partDef       *PartitionDefinition
  partSpec      *PartitionSpec
  showFilter    *ShowFilter
  optLike       *OptLike
  selectInto	  *SelectInto
  createDatabase  *CreateDatabase
  alterDatabase  *AlterDatabase
  createTable      *CreateTable
  tableAndLockType *TableAndLockType
  alterTable       *AlterTable
  tableOption      *TableOption
  columnTypeOptions *ColumnTypeOptions
  constraintDefinition *ConstraintDefinition
  revertMigration *RevertMigration
  alterMigration  *AlterMigration
  trimType        TrimType

  whens         []*When
  columnDefinitions []*ColumnDefinition
  indexOptions  []*IndexOption
  indexColumns  []*IndexColumn
  collateAndCharsets []CollateAndCharset
  tableAndLockTypes TableAndLockTypes
  renameTablePairs []*RenameTablePair
  alterOptions	   []AlterOption
  vindexParams  []VindexParam
  jsonObjectParams []*JSONObjectParam
  partDefs      []*PartitionDefinition
  partitionValueRange	*PartitionValueRange
  partSpecs     []*PartitionSpec
  characteristics []Characteristic
  selectExpr    SelectExpr
  columns       Columns
  partitions    Partitions
  tableExprs    TableExprs
  tableNames    TableNames
  exprs         Exprs
  values        Values
  valTuple      ValTuple
  orderBy       OrderBy
  updateExprs   UpdateExprs
  setExprs      SetExprs
  selectExprs   SelectExprs
  tableOptions     TableOptions

  colKeyOpt     ColumnKeyOption
  ReferenceAction ReferenceAction
  isolationLevel IsolationLevel
  insertAction InsertAction
  scope 	Scope
  lock 		Lock
  joinType  	JoinType
  comparisonExprOperator ComparisonExprOperator
  isExprOperator IsExprOperator
  matchExprOption MatchExprOption
  orderDirection  OrderDirection
  explainType 	  ExplainType
  intervalType	  IntervalTypes
  lockType LockType
  referenceDefinition *ReferenceDefinition

  columnStorage ColumnStorage

  boolean bool
  boolVal BoolVal
  ignore Ignore
  partitionOption *PartitionOption
  subPartition  *SubPartition
  partitionByType PartitionByType
  definer 	*Definer
  integer 	int

  JSONTableExpr	*JSONTableExpr
  jtColumnDefinition *JtColumnDefinition
  jtColumnList	[]*JtColumnDefinition
  jtOnResponse	*JtOnResponse
}

%token LEX_ERROR
%left <str> UNION
%token <str> SELECT STREAM VSTREAM INSERT UPDATE DELETE FROM WHERE GROUP HAVING ORDER BY LIMIT OFFSET FOR
%token <str> ALL DISTINCT AS EXISTS ASC DESC INTO DUPLICATE DEFAULT SET LOCK UNLOCK KEYS DO CALL
%token <str> DISTINCTROW PARSER GENERATED ALWAYS
%token <str> OUTFILE S3 DATA LOAD LINES TERMINATED ESCAPED ENCLOSED
%token <str> DUMPFILE CSV HEADER MANIFEST OVERWRITE STARTING OPTIONALLY
%token <str> VALUES LAST_INSERT_ID
%token <str> NEXT VALUE SHARE MODE
%token <str> SQL_NO_CACHE SQL_CACHE SQL_CALC_FOUND_ROWS
%left <str> JOIN STRAIGHT_JOIN LEFT RIGHT INNER OUTER CROSS NATURAL USE FORCE
%left <str> ON USING INPLACE COPY ALGORITHM NONE SHARED EXCLUSIVE
%left <str> SUBQUERY_AS_EXPR
%left <str> '(' ',' ')'
%token <str> ID AT_ID AT_AT_ID HEX STRING NCHAR_STRING INTEGRAL FLOAT DECIMAL HEXNUM VALUE_ARG LIST_ARG COMMENT COMMENT_KEYWORD BIT_LITERAL COMPRESSION
%token <str> JSON_PRETTY JSON_STORAGE_SIZE JSON_STORAGE_FREE
%token <str> EXTRACT
%token <str> NULL TRUE FALSE OFF
%token <str> DISCARD IMPORT ENABLE DISABLE TABLESPACE
%token <str> VIRTUAL STORED
%token <str> BOTH LEADING TRAILING

%left EMPTY_FROM_CLAUSE
%right INTO

// Precedence dictated by mysql. But the vitess grammar is simplified.
// Some of these operators don't conflict in our situation. Nevertheless,
// it's better to have these listed in the correct order. Also, we don't
// support all operators yet.
// * NOTE: If you change anything here, update precedence.go as well *
%nonassoc <str> LOWER_THAN_CHARSET
%nonassoc <str> CHARSET
// Resolve column attribute ambiguity.
%right <str> UNIQUE KEY
%left <str> EXPRESSION_PREC_SETTER
%left <str> OR '|'
%left <str> XOR
%left <str> AND
%right <str> NOT '!'
%left <str> BETWEEN CASE WHEN THEN ELSE END
%left <str> '=' '<' '>' LE GE NE NULL_SAFE_EQUAL IS LIKE REGEXP IN
%left <str> '&'
%left <str> SHIFT_LEFT SHIFT_RIGHT
%left <str> '+' '-'
%left <str> '*' '/' DIV '%' MOD
%left <str> '^'
%right <str> '~' UNARY
%left <str> COLLATE
%right <str> BINARY UNDERSCORE_ARMSCII8 UNDERSCORE_ASCII UNDERSCORE_BIG5 UNDERSCORE_BINARY UNDERSCORE_CP1250 UNDERSCORE_CP1251
%right <str> UNDERSCORE_CP1256 UNDERSCORE_CP1257 UNDERSCORE_CP850 UNDERSCORE_CP852 UNDERSCORE_CP866 UNDERSCORE_CP932
%right <str> UNDERSCORE_DEC8 UNDERSCORE_EUCJPMS UNDERSCORE_EUCKR UNDERSCORE_GB18030 UNDERSCORE_GB2312 UNDERSCORE_GBK UNDERSCORE_GEOSTD8
%right <str> UNDERSCORE_GREEK UNDERSCORE_HEBREW UNDERSCORE_HP8 UNDERSCORE_KEYBCS2 UNDERSCORE_KOI8R UNDERSCORE_KOI8U UNDERSCORE_LATIN1 UNDERSCORE_LATIN2 UNDERSCORE_LATIN5
%right <str> UNDERSCORE_LATIN7 UNDERSCORE_MACCE UNDERSCORE_MACROMAN UNDERSCORE_SJIS UNDERSCORE_SWE7 UNDERSCORE_TIS620 UNDERSCORE_UCS2 UNDERSCORE_UJIS UNDERSCORE_UTF16
%right <str> UNDERSCORE_UTF16LE UNDERSCORE_UTF32 UNDERSCORE_UTF8 UNDERSCORE_UTF8MB4
%right <str> INTERVAL
%nonassoc <str> '.'

// There is no need to define precedence for the JSON
// operators because the syntax is restricted enough that
// they don't cause conflicts.
%token <empty> JSON_EXTRACT_OP JSON_UNQUOTE_EXTRACT_OP

// DDL Tokens
%token <str> CREATE ALTER DROP RENAME ANALYZE ADD FLUSH CHANGE MODIFY DEALLOCATE
%token <str> REVERT
%token <str> SCHEMA TABLE INDEX VIEW TO IGNORE IF PRIMARY COLUMN SPATIAL FULLTEXT KEY_BLOCK_SIZE CHECK INDEXES
%token <str> ACTION CASCADE CONSTRAINT FOREIGN NO REFERENCES RESTRICT
%token <str> SHOW DESCRIBE EXPLAIN DATE ESCAPE REPAIR OPTIMIZE TRUNCATE COALESCE EXCHANGE REBUILD PARTITIONING REMOVE PREPARE EXECUTE
%token <str> MAXVALUE PARTITION REORGANIZE LESS THAN PROCEDURE TRIGGER
%token <str> VINDEX VINDEXES DIRECTORY NAME UPGRADE
%token <str> STATUS VARIABLES WARNINGS CASCADED DEFINER OPTION SQL UNDEFINED
%token <str> SEQUENCE MERGE TEMPORARY TEMPTABLE INVOKER SECURITY FIRST AFTER LAST

// Migration tokens
%token <str> VITESS_MIGRATION CANCEL RETRY COMPLETE CLEANUP

// Transaction Tokens
%token <str> BEGIN START TRANSACTION COMMIT ROLLBACK SAVEPOINT RELEASE WORK

// Type Tokens
%token <str> BIT TINYINT SMALLINT MEDIUMINT INT INTEGER BIGINT INTNUM
%token <str> REAL DOUBLE FLOAT_TYPE DECIMAL_TYPE NUMERIC
%token <str> TIME TIMESTAMP DATETIME YEAR
%token <str> CHAR VARCHAR BOOL CHARACTER VARBINARY NCHAR
%token <str> TEXT TINYTEXT MEDIUMTEXT LONGTEXT
%token <str> BLOB TINYBLOB MEDIUMBLOB LONGBLOB JSON ENUM
%token <str> GEOMETRY POINT LINESTRING POLYGON GEOMETRYCOLLECTION MULTIPOINT MULTILINESTRING MULTIPOLYGON
%token <str> ASCII UNICODE // used in CONVERT/CAST types

// Type Modifiers
%token <str> NULLX AUTO_INCREMENT APPROXNUM SIGNED UNSIGNED ZEROFILL

// SHOW tokens
%token <str> CODE COLLATION COLUMNS DATABASES ENGINES EVENT EXTENDED FIELDS FULL FUNCTION GTID_EXECUTED
%token <str> KEYSPACES OPEN PLUGINS PRIVILEGES PROCESSLIST SCHEMAS TABLES TRIGGERS USER
%token <str> VGTID_EXECUTED VITESS_KEYSPACES VITESS_METADATA VITESS_MIGRATIONS VITESS_REPLICATION_STATUS VITESS_SHARDS VITESS_TABLETS VSCHEMA

// SET tokens
%token <str> NAMES GLOBAL SESSION ISOLATION LEVEL READ WRITE ONLY REPEATABLE COMMITTED UNCOMMITTED SERIALIZABLE

// Functions
%token <str> CURRENT_TIMESTAMP DATABASE CURRENT_DATE
%token <str> CURRENT_TIME LOCALTIME LOCALTIMESTAMP CURRENT_USER
%token <str> UTC_DATE UTC_TIME UTC_TIMESTAMP
%token <str> DAY DAY_HOUR DAY_MICROSECOND DAY_MINUTE DAY_SECOND HOUR HOUR_MICROSECOND HOUR_MINUTE HOUR_SECOND MICROSECOND MINUTE MINUTE_MICROSECOND MINUTE_SECOND MONTH QUARTER SECOND SECOND_MICROSECOND YEAR_MONTH WEEK
%token <str> REPLACE
%token <str> CONVERT CAST
%token <str> SUBSTR SUBSTRING
%token <str> GROUP_CONCAT SEPARATOR
%token <str> TIMESTAMPADD TIMESTAMPDIFF
%token <str> WEIGHT_STRING
%token <str> LTRIM RTRIM TRIM
%token <str> JSON_ARRAY JSON_OBJECT JSON_QUOTE

// Match
%token <str> MATCH AGAINST BOOLEAN LANGUAGE WITH QUERY EXPANSION WITHOUT VALIDATION

// MySQL reserved words that are unused by this grammar will map to this token.
%token <str> UNUSED ARRAY CUME_DIST DESCRIPTION DENSE_RANK EMPTY EXCEPT FIRST_VALUE GROUPING GROUPS JSON_TABLE LAG LAST_VALUE LATERAL LEAD MEMBER
%token <str> NTH_VALUE NTILE OF OVER PERCENT_RANK RANK RECURSIVE ROW_NUMBER SYSTEM WINDOW
%token <str> ACTIVE ADMIN BUCKETS CLONE COMPONENT DEFINITION ENFORCED EXCLUDE FOLLOWING GEOMCOLLECTION GET_MASTER_PUBLIC_KEY HISTOGRAM HISTORY
%token <str> INACTIVE INVISIBLE LOCKED MASTER_COMPRESSION_ALGORITHMS MASTER_PUBLIC_KEY_PATH MASTER_TLS_CIPHERSUITES MASTER_ZSTD_COMPRESSION_LEVEL
%token <str> NESTED NETWORK_NAMESPACE NOWAIT NULLS OJ OLD OPTIONAL ORDINALITY ORGANIZATION OTHERS PATH PERSIST PERSIST_ONLY PRECEDING PRIVILEGE_CHECKS_USER PROCESS
%token <str> RANDOM REFERENCE REQUIRE_ROW_FORMAT RESOURCE RESPECT RESTART RETAIN REUSE ROLE SECONDARY SECONDARY_ENGINE SECONDARY_LOAD SECONDARY_UNLOAD SKIP SRID
%token <str> THREAD_PRIORITY TIES UNBOUNDED VCPU VISIBLE

// Explain tokens
%token <str> FORMAT TREE VITESS TRADITIONAL

// Lock type tokens
%token <str> LOCAL LOW_PRIORITY

// Flush tokens
%token <str> NO_WRITE_TO_BINLOG LOGS ERROR GENERAL HOSTS OPTIMIZER_COSTS USER_RESOURCES SLOW CHANNEL RELAY EXPORT

// TableOptions tokens
%token <str> AVG_ROW_LENGTH CONNECTION CHECKSUM DELAY_KEY_WRITE ENCRYPTION ENGINE INSERT_METHOD MAX_ROWS MIN_ROWS PACK_KEYS PASSWORD
%token <str> FIXED DYNAMIC COMPRESSED REDUNDANT COMPACT ROW_FORMAT STATS_AUTO_RECALC STATS_PERSISTENT STATS_SAMPLE_PAGES STORAGE MEMORY DISK

// Partitions tokens
%token <str> PARTITIONS LINEAR RANGE LIST SUBPARTITION SUBPARTITIONS HASH

%type <partitionByType> range_or_list
%type <integer> partitions_opt algorithm_opt subpartitions_opt
%type <statement> command
%type <selStmt> query_expression_parens query_expression query_expression_body select_statement query_primary select_stmt_with_into
%type <statement> explain_statement explainable_statement
%type <statement> prepare_statement
%type <statement> execute_statement deallocate_statement
%type <statement> stream_statement vstream_statement insert_statement update_statement delete_statement set_statement set_transaction_statement
%type <statement> create_statement alter_statement rename_statement drop_statement truncate_statement flush_statement do_statement
%type <with> with_clause_opt with_clause
%type <cte> common_table_expr
%type <ctes> with_list
%type <renameTablePairs> rename_list
%type <createTable> create_table_prefix
%type <alterTable> alter_table_prefix
%type <alterOption> alter_option alter_commands_modifier lock_index algorithm_index
%type <alterOptions> alter_options alter_commands_list alter_commands_modifier_list algorithm_lock_opt
%type <alterTable> create_index_prefix
%type <createDatabase> create_database_prefix
%type <alterDatabase> alter_database_prefix
%type <collateAndCharset> collate character_set
%type <collateAndCharsets> create_options create_options_opt
%type <boolean> default_optional first_opt linear_opt jt_exists_opt jt_path_opt
%type <statement> analyze_statement show_statement use_statement other_statement
%type <statement> begin_statement commit_statement rollback_statement savepoint_statement release_statement load_statement
%type <statement> lock_statement unlock_statement call_statement
%type <statement> revert_statement
%type <strs> comment_opt comment_list
%type <str> wild_opt check_option_opt cascade_or_local_opt restrict_or_cascade_opt
%type <explainType> explain_format_opt
%type <trimType> trim_type
%type <insertAction> insert_or_replace
%type <str> explain_synonyms
%type <partitionOption> partitions_options_opt partitions_options_beginning
%type <subPartition> subpartition_opt
%type <intervalType> interval_time_stamp interval
%type <str> cache_opt separator_opt flush_option for_channel_opt maxvalue
%type <matchExprOption> match_option
%type <boolean> distinct_opt union_op replace_opt local_opt
%type <selectExprs> select_expression_list select_expression_list_opt
%type <selectExpr> select_expression
%type <strs> select_options flush_option_list
%type <str> select_option algorithm_view security_view security_view_opt
%type <str> generated_always_opt user_username address_opt
%type <definer> definer_opt user
%type <expr> expression signed_literal signed_literal_or_null null_as_literal now_or_signed_literal signed_literal bit_expr simple_expr literal NUM_literal text_literal text_literal_or_arg bool_pri literal_or_null now predicate tuple_expression
%type <tableExprs> from_opt table_references from_clause
%type <tableExpr> table_reference table_factor join_table json_table_function
%type <jtColumnDefinition> jt_column
%type <jtColumnList> jt_columns_clause columns_list
%type <jtOnResponse> on_error on_empty json_on_response
%type <joinCondition> join_condition join_condition_opt on_expression_opt
%type <tableNames> table_name_list delete_table_list view_name_list
%type <joinType> inner_join outer_join straight_join natural_join
%type <tableName> table_name into_table_name delete_table_name
%type <aliasedTableName> aliased_table_name
%type <indexHint> index_hint
%type <indexHintForType> index_hint_for_opt
%type <indexHints> index_hint_list index_hint_list_opt
%type <expr> where_expression_opt
%type <boolVal> boolean_value
%type <comparisonExprOperator> compare
%type <ins> insert_data
%type <expr> num_val
%type <expr> function_call_keyword function_call_nonkeyword function_call_generic function_call_conflict
%type <isExprOperator> is_suffix
%type <colTuple> col_tuple
%type <exprs> expression_list expression_list_opt
%type <values> tuple_list
%type <valTuple> row_tuple tuple_or_empty
%type <subquery> subquery
%type <derivedTable> derived_table
%type <colName> column_name after_opt
%type <whens> when_expression_list
%type <when> when_expression
%type <expr> expression_opt else_expression_opt
%type <exprs> group_by_opt
%type <expr> having_opt
%type <orderBy> order_by_opt order_list order_by_clause
%type <order> order
%type <orderDirection> asc_desc_opt
%type <limit> limit_opt limit_clause
%type <selectInto> into_clause
%type <columnTypeOptions> column_attribute_list_opt generated_column_attribute_list_opt
%type <str> header_opt export_options manifest_opt overwrite_opt format_opt optionally_opt
%type <str> fields_opts fields_opt_list fields_opt lines_opts lines_opt lines_opt_list
%type <lock> locking_clause
%type <columns> ins_column_list column_list at_id_list column_list_opt index_list execute_statement_list_opt
%type <partitions> opt_partition_clause partition_list
%type <updateExprs> on_dup_opt
%type <updateExprs> update_list
%type <setExprs> set_list
%type <str> charset_or_character_set charset_or_character_set_or_names
%type <updateExpr> update_expression
%type <setExpr> set_expression
%type <characteristic> transaction_char
%type <characteristics> transaction_chars
%type <isolationLevel> isolation_level
%type <str> for_from
%type <str> default_opt
%type <ignore> ignore_opt
%type <str> columns_or_fields extended_opt storage_opt
%type <showFilter> like_or_where_opt like_opt
%type <boolean> exists_opt not_exists_opt enforced_opt temp_opt full_opt
%type <empty> to_opt
%type <str> reserved_keyword non_reserved_keyword
%type <colIdent> sql_id reserved_sql_id col_alias as_ci_opt
%type <expr> charset_value
%type <tableIdent> table_id reserved_table_id table_alias as_opt_id table_id_opt from_database_opt
%type <empty> as_opt work_opt savepoint_opt
%type <empty> skip_to_end ddl_skip_to_end
%type <str> charset
%type <scope> set_session_or_global
%type <convertType> convert_type convert_type_weight_string
%type <columnType> column_type
%type <columnType> int_type decimal_type numeric_type time_type char_type spatial_type
%type <literal> length_opt
%type <expr> func_datetime_precision
%type <str> charset_opt collate_opt
%type <LengthScaleOption> float_length_opt decimal_length_opt
%type <boolean> unsigned_opt zero_fill_opt without_valid_opt
%type <strs> enum_values
%type <columnDefinition> column_definition
%type <columnDefinitions> column_definition_list
%type <indexDefinition> index_definition
%type <constraintDefinition> constraint_definition check_constraint_definition
%type <str> index_or_key index_symbols from_or_in index_or_key_opt
%type <str> name_opt constraint_name_opt
%type <str> equal_opt
%type <tableSpec> table_spec table_column_list
%type <optLike> create_like
%type <str> table_opt_value
%type <tableOption> table_option
%type <tableOptions> table_option_list table_option_list_opt space_separated_table_option_list
%type <indexInfo> index_info
%type <indexColumn> index_column
%type <indexColumns> index_column_list
%type <indexOption> index_option using_index_type
%type <indexOptions> index_option_list index_option_list_opt using_opt
%type <constraintInfo> constraint_info check_constraint_info
%type <partDefs> partition_definitions partition_definitions_opt
%type <partDef> partition_definition partition_name
%type <partitionValueRange> partition_value_range_opt
%type <partSpec> partition_operation
%type <vindexParam> vindex_param
%type <vindexParams> vindex_param_list vindex_params_opt
%type <jsonObjectParam> json_object_param
%type <jsonObjectParams> json_object_param_list json_object_param_opt
%type <colIdent> id_or_var vindex_type vindex_type_opt id_or_var_opt
%type <str> database_or_schema column_opt insert_method_options row_format_options
%type <ReferenceAction> fk_reference_action fk_on_delete fk_on_update
%type <str> vitess_topo
%type <tableAndLockTypes> lock_table_list
%type <tableAndLockType> lock_table
%type <lockType> lock_type
%type <empty> session_or_local_opt
%type <columnStorage> column_storage
%type <colKeyOpt> keys
%type <referenceDefinition> reference_definition reference_definition_opt
%type <str> underscore_charsets
%start any_command

%%

any_command:
  command semicolon_opt
  {
    setParseTree(yylex, $1)
  }

semicolon_opt:
/*empty*/ {}
| ';' {}

command:
  select_statement
  {
    $$ = $1
  }
| stream_statement
| vstream_statement
| insert_statement
| update_statement
| delete_statement
| set_statement
| set_transaction_statement
| create_statement
| alter_statement
| rename_statement
| drop_statement
| truncate_statement
| analyze_statement
| show_statement
| use_statement
| begin_statement
| commit_statement
| rollback_statement
| savepoint_statement
| release_statement
| explain_statement
| other_statement
| flush_statement
| do_statement
| load_statement
| lock_statement
| unlock_statement
| call_statement
| revert_statement
| prepare_statement
| execute_statement
| deallocate_statement
| /*empty*/
{
  setParseTree(yylex, nil)
}

id_or_var:
  ID
  {
    $$ = NewColIdentWithAt(string($1), NoAt)
  }
| AT_ID
  {
    $$ = NewColIdentWithAt(string($1), SingleAt)
  }
| AT_AT_ID
  {
    $$ = NewColIdentWithAt(string($1), DoubleAt)
  }

id_or_var_opt:
  {
    $$ = NewColIdentWithAt("", NoAt)
  }
| id_or_var
  {
    $$ = $1
  }

do_statement:
  DO expression_list
  {
    $$ = &OtherAdmin{}
  }

load_statement:
  LOAD DATA skip_to_end
  {
    $$ = &Load{}
  }

with_clause:
  WITH with_list
  {
	$$ = &With{ctes: $2, Recursive: false}
  }
| WITH RECURSIVE with_list
  {
	$$ = &With{ctes: $3, Recursive: true}
  }

with_clause_opt:
  {
    $$ = nil
  }
 | with_clause
 {
 	$$ = $1
 }

with_list:
  with_list ',' common_table_expr
  {
	$$ = append($1, $3)
  }
| common_table_expr
  {
	$$ = []*CommonTableExpr{$1}
  }

common_table_expr:
  table_id column_list_opt AS subquery
  {
	$$ = &CommonTableExpr{TableID: $1, Columns: $2, Subquery: $4}
  }

query_expression_parens:
  openb query_expression_parens closeb
  {
  	$$ = $2
  }
| openb query_expression closeb
  {
     $$ = $2
  }
| openb query_expression locking_clause closeb
  {
    setLockInSelect($2, $3)
    $$ = $2
  }

// TODO; (Manan, Ritwiz) : Use this in create, insert statements
//query_expression_or_parens:
//	query_expression
//	{
//		$$ = $1
//	}
//	| query_expression locking_clause
//	{
//		setLockInSelect($1, $2)
//		$$ = $1
//	}
//	| query_expression_parens
//	{
//		$$ = $1
//	}

query_expression:
 query_expression_body order_by_opt limit_opt
  {
	$1.SetOrderBy($2)
	$1.SetLimit($3)
	$$ = $1
  }
| query_expression_parens limit_clause
  {
	$1.SetLimit($2)
	$$ = $1
  }
| query_expression_parens order_by_clause limit_opt
  {
	$1.SetOrderBy($2)
	$1.SetLimit($3)
	$$ = $1
  }
| with_clause query_expression_body order_by_opt limit_opt
  {
  		$2.SetWith($1)
		$2.SetOrderBy($3)
		$2.SetLimit($4)
		$$ = $2
  }
| with_clause query_expression_parens limit_clause
  {
  		$2.SetWith($1)
		$2.SetLimit($3)
		$$ = $2
  }
| with_clause query_expression_parens order_by_clause limit_opt
  {
  		$2.SetWith($1)
		$2.SetOrderBy($3)
		$2.SetLimit($4)
		$$ = $2
  }
| with_clause query_expression_parens
  {
	$2.SetWith($1)
  }
| SELECT comment_opt cache_opt NEXT num_val for_from table_name
  {
	$$ = NewSelect(Comments($2), SelectExprs{&Nextval{Expr: $5}}, []string{$3}/*options*/, nil, TableExprs{&AliasedTableExpr{Expr: $7}}, nil/*where*/, nil/*groupBy*/, nil/*having*/)
  }

query_expression_body:
 query_primary
  {
	$$ = $1
  }
| query_expression_body union_op query_primary
  {
 	$$ = &Union{Left: $1, Distinct: $2, Right: $3}
  }
| query_expression_parens union_op query_primary
  {
	$$ = &Union{Left: $1, Distinct: $2, Right: $3}
  }
| query_expression_body union_op query_expression_parens
  {
  	$$ = &Union{Left: $1, Distinct: $2, Right: $3}
  }
| query_expression_parens union_op query_expression_parens
  {
	$$ = &Union{Left: $1, Distinct: $2, Right: $3}
  }

select_statement:
query_expression
  {
	$$ = $1
  }
| query_expression locking_clause
  {
	setLockInSelect($1, $2)
	$$ = $1
  }
| query_expression_parens
  {
	$$ = $1
  }
| select_stmt_with_into
  {
	$$ = $1
  }

select_stmt_with_into:
  openb select_stmt_with_into closeb
  {
	$$ = $2;
  }
| query_expression into_clause
  {
	$1.SetInto($2)
	$$ = $1
  }
| query_expression into_clause locking_clause
  {
	$1.SetInto($2)
	$1.SetLock($3)
	$$ = $1
  }
| query_expression locking_clause into_clause
  {
	$1.SetInto($3)
	$1.SetLock($2)
	$$ = $1
  }
| query_expression_parens into_clause
  {
 	$1.SetInto($2)
	$$ = $1
  }

stream_statement:
  STREAM comment_opt select_expression FROM table_name
  {
    $$ = &Stream{Comments: Comments($2).Parsed(), SelectExpr: $3, Table: $5}
  }

vstream_statement:
  VSTREAM comment_opt select_expression FROM table_name where_expression_opt limit_opt
  {
    $$ = &VStream{Comments: Comments($2).Parsed(), SelectExpr: $3, Table: $5, Where: NewWhere(WhereClause, $6), Limit: $7}
  }

// query_primary is an unparenthesized SELECT with no order by clause or beyond.
query_primary:
//  1         2            3              4                    5             6                7           8
  SELECT comment_opt select_options select_expression_list into_clause from_opt where_expression_opt group_by_opt having_opt
  {
    $$ = NewSelect(Comments($2), $4/*SelectExprs*/, $3/*options*/, $5/*into*/, $6/*from*/, NewWhere(WhereClause, $7), GroupBy($8), NewWhere(HavingClause, $9))
  }
| SELECT comment_opt select_options select_expression_list from_opt where_expression_opt group_by_opt having_opt
  {
    $$ = NewSelect(Comments($2), $4/*SelectExprs*/, $3/*options*/, nil, $5/*from*/, NewWhere(WhereClause, $6), GroupBy($7), NewWhere(HavingClause, $8))
  }



insert_statement:
  insert_or_replace comment_opt ignore_opt into_table_name opt_partition_clause insert_data on_dup_opt
  {
    // insert_data returns a *Insert pre-filled with Columns & Values
    ins := $6
    ins.Action = $1
    ins.Comments = Comments($2).Parsed()
    ins.Ignore = $3
    ins.Table = $4
    ins.Partitions = $5
    ins.OnDup = OnDup($7)
    $$ = ins
  }
| insert_or_replace comment_opt ignore_opt into_table_name opt_partition_clause SET update_list on_dup_opt
  {
    cols := make(Columns, 0, len($7))
    vals := make(ValTuple, 0, len($8))
    for _, updateList := range $7 {
      cols = append(cols, updateList.Name.Name)
      vals = append(vals, updateList.Expr)
    }
    $$ = &Insert{Action: $1, Comments: Comments($2).Parsed(), Ignore: $3, Table: $4, Partitions: $5, Columns: cols, Rows: Values{vals}, OnDup: OnDup($8)}
  }

insert_or_replace:
  INSERT
  {
    $$ = InsertAct
  }
| REPLACE
  {
    $$ = ReplaceAct
  }

update_statement:
  with_clause_opt UPDATE comment_opt ignore_opt table_references SET update_list where_expression_opt order_by_opt limit_opt
  {
    $$ = &Update{With: $1, Comments: Comments($3).Parsed(), Ignore: $4, TableExprs: $5, Exprs: $7, Where: NewWhere(WhereClause, $8), OrderBy: $9, Limit: $10}
  }

delete_statement:
  with_clause_opt DELETE comment_opt ignore_opt FROM table_name as_opt_id opt_partition_clause where_expression_opt order_by_opt limit_opt
  {
    $$ = &Delete{With: $1, Comments: Comments($3).Parsed(), Ignore: $4, TableExprs: TableExprs{&AliasedTableExpr{Expr:$6, As: $7}}, Partitions: $8, Where: NewWhere(WhereClause, $9), OrderBy: $10, Limit: $11}
  }
| with_clause_opt DELETE comment_opt ignore_opt FROM table_name_list USING table_references where_expression_opt
  {
    $$ = &Delete{With: $1, Comments: Comments($3).Parsed(), Ignore: $4, Targets: $6, TableExprs: $8, Where: NewWhere(WhereClause, $9)}
  }
| with_clause_opt DELETE comment_opt ignore_opt table_name_list from_or_using table_references where_expression_opt
  {
    $$ = &Delete{With: $1, Comments: Comments($3).Parsed(), Ignore: $4, Targets: $5, TableExprs: $7, Where: NewWhere(WhereClause, $8)}
  }
| with_clause_opt DELETE comment_opt ignore_opt delete_table_list from_or_using table_references where_expression_opt
  {
    $$ = &Delete{With: $1, Comments: Comments($3).Parsed(), Ignore: $4, Targets: $5, TableExprs: $7, Where: NewWhere(WhereClause, $8)}
  }

from_or_using:
  FROM {}
| USING {}

view_name_list:
  table_name
  {
    $$ = TableNames{$1.ToViewName()}
  }
| view_name_list ',' table_name
  {
    $$ = append($$, $3.ToViewName())
  }

table_name_list:
  table_name
  {
    $$ = TableNames{$1}
  }
| table_name_list ',' table_name
  {
    $$ = append($$, $3)
  }

delete_table_list:
  delete_table_name
  {
    $$ = TableNames{$1}
  }
| delete_table_list ',' delete_table_name
  {
    $$ = append($$, $3)
  }

opt_partition_clause:
  {
    $$ = nil
  }
| PARTITION openb partition_list closeb
  {
  $$ = $3
  }

set_statement:
  SET comment_opt set_list
  {
    $$ = &Set{Comments: Comments($2).Parsed(), Exprs: $3}
  }

set_transaction_statement:
  SET comment_opt set_session_or_global TRANSACTION transaction_chars
  {
    $$ = &SetTransaction{Comments: Comments($2).Parsed(), Scope: $3, Characteristics: $5}
  }
| SET comment_opt TRANSACTION transaction_chars
  {
    $$ = &SetTransaction{Comments: Comments($2).Parsed(), Characteristics: $4, Scope: ImplicitScope}
  }

transaction_chars:
  transaction_char
  {
    $$ = []Characteristic{$1}
  }
| transaction_chars ',' transaction_char
  {
    $$ = append($$, $3)
  }

transaction_char:
  ISOLATION LEVEL isolation_level
  {
    $$ = $3
  }
| READ WRITE
  {
    $$ = ReadWrite
  }
| READ ONLY
  {
    $$ = ReadOnly
  }

isolation_level:
  REPEATABLE READ
  {
    $$ = RepeatableRead
  }
| READ COMMITTED
  {
    $$ = ReadCommitted
  }
| READ UNCOMMITTED
  {
    $$ = ReadUncommitted
  }
| SERIALIZABLE
  {
    $$ = Serializable
  }

set_session_or_global:
  SESSION
  {
    $$ = SessionScope
  }
| GLOBAL
  {
    $$ = GlobalScope
  }

create_statement:
  create_table_prefix table_spec
  {
    $1.TableSpec = $2
    $1.FullyParsed = true
    $$ = $1
  }
| create_table_prefix create_like
  {
    // Create table [name] like [name]
    $1.OptLike = $2
    $1.FullyParsed = true
    $$ = $1
  }
| create_index_prefix '(' index_column_list ')' index_option_list_opt algorithm_lock_opt
  {
    indexDef := $1.AlterOptions[0].(*AddIndexDefinition).IndexDefinition
    indexDef.Columns = $3
    indexDef.Options = append(indexDef.Options,$5...)
    $1.AlterOptions = append($1.AlterOptions,$6...)
    $1.FullyParsed = true
    $$ = $1
  }
| CREATE comment_opt replace_opt algorithm_view definer_opt security_view_opt VIEW table_name column_list_opt AS select_statement check_option_opt
  {
    $$ = &CreateView{ViewName: $8.ToViewName(), Comments: Comments($2).Parsed(), IsReplace:$3, Algorithm:$4, Definer: $5 ,Security:$6, Columns:$9, Select: $11, CheckOption: $12 }
  }
| create_database_prefix create_options_opt
  {
    $1.FullyParsed = true
    $1.CreateOptions = $2
    $$ = $1
  }

replace_opt:
  {
    $$ = false
  }
| OR REPLACE
  {
    $$ = true
  }

vindex_type_opt:
  {
    $$ = NewColIdent("")
  }
| USING vindex_type
  {
    $$ = $2
  }

vindex_type:
  sql_id
  {
    $$ = $1
  }

vindex_params_opt:
  {
    var v []VindexParam
    $$ = v
  }
| WITH vindex_param_list
  {
    $$ = $2
  }

vindex_param_list:
  vindex_param
  {
    $$ = make([]VindexParam, 0, 4)
    $$ = append($$, $1)
  }
| vindex_param_list ',' vindex_param
  {
    $$ = append($$, $3)
  }

vindex_param:
  reserved_sql_id '=' table_opt_value
  {
    $$ = VindexParam{Key: $1, Val: $3}
  }

json_object_param_opt:
  {
    $$ = nil
  }
| json_object_param_list
  {
    $$ = $1
  }

json_object_param_list:
  json_object_param
  {
    $$ = []*JSONObjectParam{$1}
  }
| json_object_param_list ',' json_object_param
  {
    $$ = append($$, $3)
  }

json_object_param:
  expression ',' expression
  {
    $$ = &JSONObjectParam{Key:$1, Value:$3}
  }

create_table_prefix:
  CREATE comment_opt temp_opt TABLE not_exists_opt table_name
  {
    $$ = &CreateTable{Comments: Comments($2).Parsed(), Table: $6, IfNotExists: $5, Temp: $3}
    setDDL(yylex, $$)
  }

alter_table_prefix:
  ALTER comment_opt TABLE table_name
  {
    $$ = &AlterTable{Comments: Comments($2).Parsed(), Table: $4}
    setDDL(yylex, $$)
  }

create_index_prefix:
  CREATE comment_opt INDEX id_or_var using_opt ON table_name
  {
    $$ = &AlterTable{Table: $7, AlterOptions: []AlterOption{&AddIndexDefinition{IndexDefinition:&IndexDefinition{Info: &IndexInfo{Name:$4, Type:string($3)}, Options:$5}}}}
    setDDL(yylex, $$)
  }
| CREATE comment_opt FULLTEXT INDEX id_or_var using_opt ON table_name
  {
    $$ = &AlterTable{Table: $8, AlterOptions: []AlterOption{&AddIndexDefinition{IndexDefinition:&IndexDefinition{Info: &IndexInfo{Name:$5, Type:string($3)+" "+string($4), Fulltext:true}, Options:$6}}}}
    setDDL(yylex, $$)
  }
| CREATE comment_opt SPATIAL INDEX id_or_var using_opt ON table_name
  {
    $$ = &AlterTable{Table: $8, AlterOptions: []AlterOption{&AddIndexDefinition{IndexDefinition:&IndexDefinition{Info: &IndexInfo{Name:$5, Type:string($3)+" "+string($4), Spatial:true}, Options:$6}}}}
    setDDL(yylex, $$)
  }
| CREATE comment_opt UNIQUE INDEX id_or_var using_opt ON table_name
  {
    $$ = &AlterTable{Table: $8, AlterOptions: []AlterOption{&AddIndexDefinition{IndexDefinition:&IndexDefinition{Info: &IndexInfo{Name:$5, Type:string($3)+" "+string($4), Unique:true}, Options:$6}}}}
    setDDL(yylex, $$)
  }

create_database_prefix:
  CREATE comment_opt database_or_schema comment_opt not_exists_opt table_id
  {
    $$ = &CreateDatabase{Comments: Comments($4).Parsed(), DBName: $6, IfNotExists: $5}
    setDDL(yylex,$$)
  }

alter_database_prefix:
  ALTER comment_opt database_or_schema
  {
    $$ = &AlterDatabase{}
    setDDL(yylex,$$)
  }

database_or_schema:
  DATABASE
| SCHEMA

table_spec:
  '(' table_column_list ')' table_option_list_opt partitions_options_opt
  {
    $$ = $2
    $$.Options = $4
    $$.PartitionOption = $5
  }

create_options_opt:
  {
    $$ = nil
  }
| create_options
  {
    $$ = $1
  }

create_options:
  character_set
  {
    $$ = []CollateAndCharset{$1}
  }
| collate
  {
    $$ = []CollateAndCharset{$1}
  }
| create_options collate
  {
    $$ = append($1,$2)
  }
| create_options character_set
  {
    $$ = append($1,$2)
  }

default_optional:
  /* empty */ %prec LOWER_THAN_CHARSET
  {
    $$ = false
  }
| DEFAULT
  {
    $$ = true
  }

character_set:
  default_optional charset_or_character_set equal_opt id_or_var
  {
    $$ = CollateAndCharset{Type:CharacterSetType, Value:($4.String()), IsDefault:$1}
  }
| default_optional charset_or_character_set equal_opt STRING
  {
    $$ = CollateAndCharset{Type:CharacterSetType, Value:(encodeSQLString($4)), IsDefault:$1}
  }

collate:
  default_optional COLLATE equal_opt id_or_var
  {
    $$ = CollateAndCharset{Type:CollateType, Value:($4.String()), IsDefault:$1}
  }
| default_optional COLLATE equal_opt STRING
  {
    $$ = CollateAndCharset{Type:CollateType, Value:(encodeSQLString($4)), IsDefault:$1}
  }


create_like:
  LIKE table_name
  {
    $$ = &OptLike{LikeTable: $2}
  }
| '(' LIKE table_name ')'
  {
    $$ = &OptLike{LikeTable: $3}
  }

column_definition_list:
  column_definition
  {
    $$ = []*ColumnDefinition{$1}
  }
| column_definition_list ',' column_definition
  {
    $$ = append($1,$3)
  }

table_column_list:
  column_definition
  {
    $$ = &TableSpec{}
    $$.AddColumn($1)
  }
| check_constraint_definition
  {
    $$ = &TableSpec{}
    $$.AddConstraint($1)
  }
| table_column_list ',' column_definition
  {
    $$.AddColumn($3)
  }
| table_column_list ',' column_definition check_constraint_definition
  {
    $$.AddColumn($3)
    $$.AddConstraint($4)
  }
| table_column_list ',' index_definition
  {
    $$.AddIndex($3)
  }
| table_column_list ',' constraint_definition
  {
    $$.AddConstraint($3)
  }
| table_column_list ',' check_constraint_definition
  {
    $$.AddConstraint($3)
  }

// collate_opt has to be in the first rule so that we don't have a shift reduce conflict when seeing a COLLATE
// with column_attribute_list_opt. Always shifting there would have meant that we would have always ended up using the
// second rule in the grammar whenever COLLATE was specified.
// We now have a shift reduce conflict between COLLATE and collate_opt. Shifting there is fine. Essentially, we have
// postponed the decision of which rule to use until we have consumed the COLLATE id/string tokens.
column_definition:
  sql_id column_type collate_opt column_attribute_list_opt reference_definition_opt
  {
    $2.Options = $4
    if $2.Options.Collate == "" {
    	$2.Options.Collate = $3
    }
    $2.Options.Reference = $5
    $$ = &ColumnDefinition{Name: $1, Type: $2}
  }
| sql_id column_type collate_opt generated_always_opt AS '(' expression ')' generated_column_attribute_list_opt reference_definition_opt
  {
    $2.Options = $9
    $2.Options.As = $7
    $2.Options.Reference = $10
    $2.Options.Collate = $3
    $$ = &ColumnDefinition{Name: $1, Type: $2}
  }

generated_always_opt:
  {
    $$ = ""
  }
|  GENERATED ALWAYS
  {
    $$ = ""
  }

// There is a shift reduce conflict that arises here because UNIQUE and KEY are column_type_option and so is UNIQUE KEY.
// So in the state "column_type_options UNIQUE. KEY" there is a shift-reduce conflict(resovled by "%rigth <str> UNIQUE KEY").
// This has been added to emulate what MySQL does. The previous architecture was such that the order of the column options
// was specific (as stated in the MySQL guide) and did not accept arbitrary order options. For example NOT NULL DEFAULT 1 and not DEFAULT 1 NOT NULL
column_attribute_list_opt:
  {
    $$ = &ColumnTypeOptions{Null: nil, Default: nil, OnUpdate: nil, Autoincrement: false, KeyOpt: colKeyNone, Comment: nil, As: nil}
  }
| column_attribute_list_opt NULL
  {
    val := true
    $1.Null = &val
    $$ = $1
  }
| column_attribute_list_opt NOT NULL
  {
    val := false
    $1.Null = &val
    $$ = $1
  }
| column_attribute_list_opt DEFAULT openb expression closeb
  {
	$1.Default = $4
	$$ = $1
  }
| column_attribute_list_opt DEFAULT now_or_signed_literal
  {
    $1.Default = $3
    $$ = $1
  }
| column_attribute_list_opt ON UPDATE function_call_nonkeyword
  {
    $1.OnUpdate = $4
    $$ = $1
  }
| column_attribute_list_opt AUTO_INCREMENT
  {
    $1.Autoincrement = true
    $$ = $1
  }
| column_attribute_list_opt COMMENT_KEYWORD STRING
  {
    $1.Comment = NewStrLiteral($3)
    $$ = $1
  }
| column_attribute_list_opt keys
  {
    $1.KeyOpt = $2
    $$ = $1
  }
| column_attribute_list_opt COLLATE STRING
  {
  	$1.Collate = encodeSQLString($3)
  }
| column_attribute_list_opt COLLATE id_or_var
  {
	$1.Collate = string($3.String())
	$$ = $1
  }

column_storage:
  VIRTUAL
{
  $$ = VirtualStorage
}
| STORED
{
  $$ = StoredStorage
}

generated_column_attribute_list_opt:
  {
    $$ = &ColumnTypeOptions{}
  }
| generated_column_attribute_list_opt column_storage
  {
    $1.Storage = $2
    $$ = $1
  }
| generated_column_attribute_list_opt NULL
  {
    val := true
    $1.Null = &val
    $$ = $1
  }
| generated_column_attribute_list_opt NOT NULL
  {
    val := false
    $1.Null = &val
    $$ = $1
  }
| generated_column_attribute_list_opt COMMENT_KEYWORD STRING
  {
    $1.Comment = NewStrLiteral($3)
    $$ = $1
  }
| generated_column_attribute_list_opt keys
  {
    $1.KeyOpt = $2
    $$ = $1
  }

now_or_signed_literal:
now
  {
  	$$ = $1
  }
| signed_literal_or_null

now:
CURRENT_TIMESTAMP func_datetime_precision
  {
    $$ = &CurTimeFuncExpr{Name:NewColIdent("current_timestamp"), Fsp: $2}
  }
| LOCALTIME func_datetime_precision
  {
    $$ = &CurTimeFuncExpr{Name:NewColIdent("localtime"), Fsp: $2}
  }
| LOCALTIMESTAMP func_datetime_precision
  {
    $$ = &CurTimeFuncExpr{Name:NewColIdent("localtimestamp"), Fsp: $2}
  }
| UTC_TIMESTAMP func_datetime_precision
  {
    $$ = &CurTimeFuncExpr{Name:NewColIdent("utc_timestamp"), Fsp:$2}
  }


signed_literal_or_null:
signed_literal
| null_as_literal

 null_as_literal:
NULL
 {
    $$ = &NullVal{}
 }

 signed_literal:
 literal
| '+' NUM_literal
   {
 	$$= $2
   }
| '-' NUM_literal
   {
   	$$ = &UnaryExpr{Operator: UMinusOp, Expr: $2}
   }

literal:
text_literal
  {
   $$= $1
  }
| NUM_literal
  {
  	$$= $1
  }
| boolean_value
  {
  	$$ = $1
  }
| HEX
  {
	$$ = NewHexLiteral($1)
  }
| HEXNUM
  {
  	$$ = NewHexNumLiteral($1)
  }
| BIT_LITERAL
  {
	$$ = NewBitLiteral($1)
  }
| VALUE_ARG
  {
    $$ = NewArgument($1[1:])
    bindVariable(yylex, $1[1:])
  }
| underscore_charsets  BIT_LITERAL %prec UNARY
  {
  	$$ = &IntroducerExpr{CharacterSet: $1, Expr: NewBitLiteral($2)}
  }
| underscore_charsets HEXNUM %prec UNARY
  {
  	$$ = &IntroducerExpr{CharacterSet: $1, Expr: NewHexNumLiteral($2)}
  }
| underscore_charsets HEX %prec UNARY
  {
   	$$ = &IntroducerExpr{CharacterSet: $1, Expr: NewHexLiteral($2)}
  }
| underscore_charsets column_name %prec UNARY
  {
    $$ = &IntroducerExpr{CharacterSet: $1, Expr: $2}
  }
| underscore_charsets VALUE_ARG %prec UNARY
  {
    bindVariable(yylex, $2[1:])
    $$ = &IntroducerExpr{CharacterSet: $1, Expr: NewArgument($2[1:])}
  }

underscore_charsets:
  UNDERSCORE_ARMSCII8
  {
    $$ = Armscii8Str
  }
| UNDERSCORE_ASCII
  {
    $$ = ASCIIStr
  }
| UNDERSCORE_BIG5
  {
    $$ = Big5Str
  }
| UNDERSCORE_BINARY
  {
    $$ = UBinaryStr
  }
| UNDERSCORE_CP1250
  {
    $$ = Cp1250Str
  }
| UNDERSCORE_CP1251
  {
    $$ = Cp1251Str
  }
| UNDERSCORE_CP1256
  {
    $$ = Cp1256Str
  }
| UNDERSCORE_CP1257
  {
    $$ = Cp1257Str
  }
| UNDERSCORE_CP850
  {
    $$ = Cp850Str
  }
| UNDERSCORE_CP852
  {
    $$ = Cp852Str
  }
| UNDERSCORE_CP866
  {
    $$ = Cp866Str
  }
| UNDERSCORE_CP932
  {
    $$ = Cp932Str
  }
| UNDERSCORE_DEC8
  {
    $$ = Dec8Str
  }
| UNDERSCORE_EUCJPMS
  {
    $$ = EucjpmsStr
  }
| UNDERSCORE_EUCKR
  {
    $$ = EuckrStr
  }
| UNDERSCORE_GB18030
  {
    $$ = Gb18030Str
  }
| UNDERSCORE_GB2312
  {
    $$ = Gb2312Str
  }
| UNDERSCORE_GBK
  {
    $$ = GbkStr
  }
| UNDERSCORE_GEOSTD8
  {
    $$ = Geostd8Str
  }
| UNDERSCORE_GREEK
  {
    $$ = GreekStr
  }
| UNDERSCORE_HEBREW
  {
    $$ = HebrewStr
  }
| UNDERSCORE_HP8
  {
    $$ = Hp8Str
  }
| UNDERSCORE_KEYBCS2
  {
    $$ = Keybcs2Str
  }
| UNDERSCORE_KOI8R
  {
    $$ = Koi8rStr
  }
| UNDERSCORE_KOI8U
  {
    $$ = Koi8uStr
  }
| UNDERSCORE_LATIN1
  {
    $$ = Latin1Str
  }
| UNDERSCORE_LATIN2
  {
    $$ = Latin2Str
  }
| UNDERSCORE_LATIN5
  {
    $$ = Latin5Str
  }
| UNDERSCORE_LATIN7
  {
    $$ = Latin7Str
  }
| UNDERSCORE_MACCE
  {
    $$ = MacceStr
  }
| UNDERSCORE_MACROMAN
  {
    $$ = MacromanStr
  }
| UNDERSCORE_SJIS
  {
    $$ = SjisStr
  }
| UNDERSCORE_SWE7
  {
    $$ = Swe7Str
  }
| UNDERSCORE_TIS620
  {
    $$ = Tis620Str
  }
| UNDERSCORE_UCS2
  {
    $$ = Ucs2Str
  }
| UNDERSCORE_UJIS
  {
    $$ = UjisStr
  }
| UNDERSCORE_UTF16
  {
    $$ = Utf16Str
  }
| UNDERSCORE_UTF16LE
  {
    $$ = Utf16leStr
  }
| UNDERSCORE_UTF32
  {
    $$ = Utf32Str
  }
| UNDERSCORE_UTF8
  {
    $$ = Utf8Str
  }
| UNDERSCORE_UTF8MB4
  {
    $$ = Utf8mb4Str
  }

literal_or_null:
literal
| null_as_literal

NUM_literal:
INTEGRAL
  {
    $$ = NewIntLiteral($1)
  }
| FLOAT
  {
    $$ = NewFloatLiteral($1)
  }
| DECIMAL
  {
    $$ = NewDecimalLiteral($1)
  }


text_literal:
STRING
  {
	$$ = NewStrLiteral($1)
  }
| NCHAR_STRING
  {
	$$ = &UnaryExpr{Operator: NStringOp, Expr: NewStrLiteral($1)}
  }
 | underscore_charsets STRING %prec UNARY
   {
   	$$ = &IntroducerExpr{CharacterSet: $1, Expr: NewStrLiteral($2)}
   }

text_literal_or_arg:
STRING
  {
    $$ = NewStrLiteral($1)
  }
| NCHAR_STRING
  {
    $$ = &UnaryExpr{Operator: NStringOp, Expr: NewStrLiteral($1)}
  }
| underscore_charsets STRING %prec UNARY
  {
    $$ = &IntroducerExpr{CharacterSet: $1, Expr: NewStrLiteral($2)}
  }
| VALUE_ARG
  {
    $$ = NewArgument($1[1:])
    bindVariable(yylex, $1[1:])
  }

keys:
  PRIMARY KEY
  {
    $$ = colKeyPrimary
  }
| UNIQUE
  {
    $$ = colKeyUnique
  }
| UNIQUE KEY
  {
    $$ = colKeyUniqueKey
  }
| KEY
  {
    $$ = colKey
  }

column_type:
  numeric_type unsigned_opt zero_fill_opt
  {
    $$ = $1
    $$.Unsigned = $2
    $$.Zerofill = $3
  }
| char_type
| time_type
| spatial_type

numeric_type:
  int_type length_opt
  {
    $$ = $1
    $$.Length = $2
  }
| decimal_type
  {
    $$ = $1
  }

int_type:
  BIT
  {
    $$ = ColumnType{Type: string($1)}
  }
| BOOL
  {
    $$ = ColumnType{Type: string($1)}
  }
| BOOLEAN
  {
    $$ = ColumnType{Type: string($1)}
  }
| TINYINT
  {
    $$ = ColumnType{Type: string($1)}
  }
| SMALLINT
  {
    $$ = ColumnType{Type: string($1)}
  }
| MEDIUMINT
  {
    $$ = ColumnType{Type: string($1)}
  }
| INT
  {
    $$ = ColumnType{Type: string($1)}
  }
| INTEGER
  {
    $$ = ColumnType{Type: string($1)}
  }
| BIGINT
  {
    $$ = ColumnType{Type: string($1)}
  }

decimal_type:
REAL float_length_opt
  {
    $$ = ColumnType{Type: string($1)}
    $$.Length = $2.Length
    $$.Scale = $2.Scale
  }
| DOUBLE float_length_opt
  {
    $$ = ColumnType{Type: string($1)}
    $$.Length = $2.Length
    $$.Scale = $2.Scale
  }
| FLOAT_TYPE float_length_opt
  {
    $$ = ColumnType{Type: string($1)}
    $$.Length = $2.Length
    $$.Scale = $2.Scale
  }
| DECIMAL_TYPE decimal_length_opt
  {
    $$ = ColumnType{Type: string($1)}
    $$.Length = $2.Length
    $$.Scale = $2.Scale
  }
| NUMERIC decimal_length_opt
  {
    $$ = ColumnType{Type: string($1)}
    $$.Length = $2.Length
    $$.Scale = $2.Scale
  }

time_type:
  DATE
  {
    $$ = ColumnType{Type: string($1)}
  }
| TIME length_opt
  {
    $$ = ColumnType{Type: string($1), Length: $2}
  }
| TIMESTAMP length_opt
  {
    $$ = ColumnType{Type: string($1), Length: $2}
  }
| DATETIME length_opt
  {
    $$ = ColumnType{Type: string($1), Length: $2}
  }
| YEAR length_opt
  {
    $$ = ColumnType{Type: string($1), Length: $2}
  }

char_type:
  CHAR length_opt charset_opt
  {
    $$ = ColumnType{Type: string($1), Length: $2, Charset: $3}
  }
| VARCHAR length_opt charset_opt
  {
    $$ = ColumnType{Type: string($1), Length: $2, Charset: $3}
  }
| BINARY length_opt
  {
    $$ = ColumnType{Type: string($1), Length: $2}
  }
| VARBINARY length_opt
  {
    $$ = ColumnType{Type: string($1), Length: $2}
  }
| TEXT charset_opt
  {
    $$ = ColumnType{Type: string($1), Charset: $2}
  }
| TINYTEXT charset_opt
  {
    $$ = ColumnType{Type: string($1), Charset: $2}
  }
| MEDIUMTEXT charset_opt
  {
    $$ = ColumnType{Type: string($1), Charset: $2}
  }
| LONGTEXT charset_opt
  {
    $$ = ColumnType{Type: string($1), Charset: $2}
  }
| BLOB
  {
    $$ = ColumnType{Type: string($1)}
  }
| TINYBLOB
  {
    $$ = ColumnType{Type: string($1)}
  }
| MEDIUMBLOB
  {
    $$ = ColumnType{Type: string($1)}
  }
| LONGBLOB
  {
    $$ = ColumnType{Type: string($1)}
  }
| JSON
  {
    $$ = ColumnType{Type: string($1)}
  }
| ENUM '(' enum_values ')' charset_opt
  {
    $$ = ColumnType{Type: string($1), EnumValues: $3, Charset: $5}
  }
// need set_values / SetValues ?
| SET '(' enum_values ')' charset_opt
  {
    $$ = ColumnType{Type: string($1), EnumValues: $3, Charset: $5}
  }

spatial_type:
  GEOMETRY
  {
    $$ = ColumnType{Type: string($1)}
  }
| POINT
  {
    $$ = ColumnType{Type: string($1)}
  }
| LINESTRING
  {
    $$ = ColumnType{Type: string($1)}
  }
| POLYGON
  {
    $$ = ColumnType{Type: string($1)}
  }
| GEOMETRYCOLLECTION
  {
    $$ = ColumnType{Type: string($1)}
  }
| MULTIPOINT
  {
    $$ = ColumnType{Type: string($1)}
  }
| MULTILINESTRING
  {
    $$ = ColumnType{Type: string($1)}
  }
| MULTIPOLYGON
  {
    $$ = ColumnType{Type: string($1)}
  }

enum_values:
  STRING
  {
    $$ = make([]string, 0, 4)
    $$ = append($$, encodeSQLString($1))
  }
| enum_values ',' STRING
  {
    $$ = append($1, encodeSQLString($3))
  }

length_opt:
  {
    $$ = nil
  }
| '(' INTEGRAL ')'
  {
    $$ = NewIntLiteral($2)
  }

float_length_opt:
  {
    $$ = LengthScaleOption{}
  }
| '(' INTEGRAL ',' INTEGRAL ')'
  {
    $$ = LengthScaleOption{
        Length: NewIntLiteral($2),
        Scale: NewIntLiteral($4),
    }
  }

decimal_length_opt:
  {
    $$ = LengthScaleOption{}
  }
| '(' INTEGRAL ')'
  {
    $$ = LengthScaleOption{
        Length: NewIntLiteral($2),
    }
  }
| '(' INTEGRAL ',' INTEGRAL ')'
  {
    $$ = LengthScaleOption{
        Length: NewIntLiteral($2),
        Scale: NewIntLiteral($4),
    }
  }

unsigned_opt:
  {
    $$ = false
  }
| UNSIGNED
  {
    $$ = true
  }
| SIGNED
  {
    $$ = false
  }

zero_fill_opt:
  {
    $$ = false
  }
| ZEROFILL
  {
    $$ = true
  }

charset_opt:
  {
    $$ = ""
  }
| charset_or_character_set sql_id
  {
    $$ = string($2.String())
  }
| charset_or_character_set STRING
  {
    $$ = encodeSQLString($2)
  }
| charset_or_character_set BINARY
  {
    $$ = string($2)
  }
| ASCII
  {
    // ASCII: Shorthand for CHARACTER SET latin1.
    $$ = "latin1"
  }
| UNICODE
  {
    // UNICODE: Shorthand for CHARACTER SET ucs2.
    $$ = "ucs2"
  }

collate_opt:
  {
    $$ = ""
  }
| COLLATE id_or_var
  {
    $$ = string($2.String())
  }
| COLLATE STRING
  {
    $$ = encodeSQLString($2)
  }


index_definition:
  index_info '(' index_column_list ')' index_option_list_opt
  {
    $$ = &IndexDefinition{Info: $1, Columns: $3, Options: $5}
  }

index_option_list_opt:
  {
    $$ = nil
  }
| index_option_list
  {
    $$ = $1
  }

index_option_list:
  index_option
  {
    $$ = []*IndexOption{$1}
  }
| index_option_list index_option
  {
    $$ = append($$, $2)
  }

index_option:
  using_index_type
  {
    $$ = $1
  }
| KEY_BLOCK_SIZE equal_opt INTEGRAL
  {
    // should not be string
    $$ = &IndexOption{Name: string($1), Value: NewIntLiteral($3)}
  }
| COMMENT_KEYWORD STRING
  {
    $$ = &IndexOption{Name: string($1), Value: NewStrLiteral($2)}
  }
| WITH PARSER id_or_var
  {
    $$ = &IndexOption{Name: string($1) + " " + string($2), String: $3.String()}
  }

equal_opt:
  /* empty */
  {
    $$ = ""
  }
| '='
  {
    $$ = string($1)
  }

index_info:
  constraint_name_opt PRIMARY KEY name_opt
  {
    $$ = &IndexInfo{Type: string($2) + " " + string($3), ConstraintName: NewColIdent($1), Name: NewColIdent("PRIMARY"), Primary: true, Unique: true}
  }
| SPATIAL index_or_key_opt name_opt
  {
    $$ = &IndexInfo{Type: string($1) + " " + string($2), Name: NewColIdent($3), Spatial: true, Unique: false}
  }
| FULLTEXT index_or_key_opt name_opt
  {
    $$ = &IndexInfo{Type: string($1) + " " + string($2), Name: NewColIdent($3), Fulltext: true, Unique: false}
  }
| constraint_name_opt UNIQUE index_or_key_opt name_opt
  {
    $$ = &IndexInfo{Type: string($2) + " " + string($3), ConstraintName: NewColIdent($1), Name: NewColIdent($4), Unique: true}
  }
| index_or_key name_opt
  {
    $$ = &IndexInfo{Type: string($1), Name: NewColIdent($2), Unique: false}
  }

constraint_name_opt:
  {
    $$ = ""
  }
| CONSTRAINT name_opt
  {
    $$ = $2
  }

index_symbols:
  INDEX
  {
    $$ = string($1)
  }
| KEYS
  {
    $$ = string($1)
  }
| INDEXES
  {
    $$ = string($1)
  }


from_or_in:
  FROM
  {
    $$ = string($1)
  }
| IN
  {
    $$ = string($1)
  }

index_or_key_opt:
  {
    $$ = "key"
  }
| index_or_key
  {
    $$ = $1
  }

index_or_key:
  INDEX
  {
    $$ = string($1)
  }
  | KEY
  {
    $$ = string($1)
  }

name_opt:
  {
    $$ = ""
  }
| id_or_var
  {
    $$ = string($1.String())
  }

index_column_list:
  index_column
  {
    $$ = []*IndexColumn{$1}
  }
| index_column_list ',' index_column
  {
    $$ = append($$, $3)
  }

index_column:
  sql_id length_opt asc_desc_opt
  {
      $$ = &IndexColumn{Column: $1, Length: $2, Direction: $3}
  }

constraint_definition:
  CONSTRAINT id_or_var_opt constraint_info
  {
    $$ = &ConstraintDefinition{Name: $2, Details: $3}
  }
|  constraint_info
  {
    $$ = &ConstraintDefinition{Details: $1}
  }

check_constraint_definition:
  CONSTRAINT id_or_var_opt check_constraint_info
  {
    $$ = &ConstraintDefinition{Name: $2, Details: $3}
  }
|  check_constraint_info
  {
    $$ = &ConstraintDefinition{Details: $1}
  }

constraint_info:
  FOREIGN KEY name_opt '(' column_list ')' reference_definition
  {
    $$ = &ForeignKeyDefinition{IndexName: NewColIdent($3), Source: $5, ReferenceDefinition: $7}
  }

reference_definition:
  REFERENCES table_name '(' column_list ')'
  {
    $$ = &ReferenceDefinition{ReferencedTable: $2, ReferencedColumns: $4}
  }
| REFERENCES table_name '(' column_list ')' fk_on_delete
  {
    $$ = &ReferenceDefinition{ReferencedTable: $2, ReferencedColumns: $4, OnDelete: $6}
  }
| REFERENCES table_name '(' column_list ')' fk_on_update
  {
    $$ = &ReferenceDefinition{ReferencedTable: $2, ReferencedColumns: $4, OnUpdate: $6}
  }
| REFERENCES table_name '(' column_list ')' fk_on_delete fk_on_update
  {
    $$ = &ReferenceDefinition{ReferencedTable: $2, ReferencedColumns: $4, OnDelete: $6, OnUpdate: $7}
  }

reference_definition_opt:
  {
    $$ = nil
  }
| reference_definition
  {
    $$ = $1
  }

check_constraint_info:
  CHECK '(' expression ')' enforced_opt
  {
    $$ = &CheckConstraintDefinition{Expr: $3, Enforced: $5}
  }

fk_on_delete:
  ON DELETE fk_reference_action
  {
    $$ = $3
  }

fk_on_update:
  ON UPDATE fk_reference_action
  {
    $$ = $3
  }

fk_reference_action:
  RESTRICT
  {
    $$ = Restrict
  }
| CASCADE
  {
    $$ = Cascade
  }
| NO ACTION
  {
    $$ = NoAction
  }
| SET DEFAULT
  {
    $$ = SetDefault
  }
| SET NULL
  {
    $$ = SetNull
  }

restrict_or_cascade_opt:
  {
    $$ = ""
  }
| RESTRICT
  {
    $$ = string($1)
  }
| CASCADE
  {
    $$ = string($1)
  }

enforced_opt:
  {
    $$ = true
  }
| ENFORCED
  {
    $$ = true
  }
| NOT ENFORCED
  {
    $$ = false
  }

table_option_list_opt:
  {
    $$ = nil
  }
| table_option_list
  {
    $$ = $1
  }

table_option_list:
  table_option
  {
    $$ = TableOptions{$1}
  }
| table_option_list ',' table_option
  {
    $$ = append($1,$3)
  }
| table_option_list table_option
  {
    $$ = append($1,$2)
  }

space_separated_table_option_list:
  table_option
  {
    $$ = TableOptions{$1}
  }
| space_separated_table_option_list table_option
  {
    $$ = append($1,$2)
  }

table_option:
  AUTO_INCREMENT equal_opt INTEGRAL
  {
    $$ = &TableOption{Name:string($1), Value:NewIntLiteral($3)}
  }
| AVG_ROW_LENGTH equal_opt INTEGRAL
  {
    $$ = &TableOption{Name:string($1), Value:NewIntLiteral($3)}
  }
| default_optional charset_or_character_set equal_opt charset
  {
    $$ = &TableOption{Name:(string($2)), String:$4}
  }
| default_optional COLLATE equal_opt charset
  {
    $$ = &TableOption{Name:string($2), String:$4}
  }
| CHECKSUM equal_opt INTEGRAL
  {
    $$ = &TableOption{Name:string($1), Value:NewIntLiteral($3)}
  }
| COMMENT_KEYWORD equal_opt STRING
  {
    $$ = &TableOption{Name:string($1), Value:NewStrLiteral($3)}
  }
| COMPRESSION equal_opt STRING
  {
    $$ = &TableOption{Name:string($1), Value:NewStrLiteral($3)}
  }
| CONNECTION equal_opt STRING
  {
    $$ = &TableOption{Name:string($1), Value:NewStrLiteral($3)}
  }
| DATA DIRECTORY equal_opt STRING
  {
    $$ = &TableOption{Name:(string($1)+" "+string($2)), Value:NewStrLiteral($4)}
  }
| INDEX DIRECTORY equal_opt STRING
  {
    $$ = &TableOption{Name:(string($1)+" "+string($2)), Value:NewStrLiteral($4)}
  }
| DELAY_KEY_WRITE equal_opt INTEGRAL
  {
    $$ = &TableOption{Name:string($1), Value:NewIntLiteral($3)}
  }
| ENCRYPTION equal_opt STRING
  {
    $$ = &TableOption{Name:string($1), Value:NewStrLiteral($3)}
  }
| ENGINE equal_opt table_alias
  {
    $$ = &TableOption{Name:string($1), String:$3.String()}
  }
| INSERT_METHOD equal_opt insert_method_options
  {
    $$ = &TableOption{Name:string($1), String:string($3)}
  }
| KEY_BLOCK_SIZE equal_opt INTEGRAL
  {
    $$ = &TableOption{Name:string($1), Value:NewIntLiteral($3)}
  }
| MAX_ROWS equal_opt INTEGRAL
  {
    $$ = &TableOption{Name:string($1), Value:NewIntLiteral($3)}
  }
| MIN_ROWS equal_opt INTEGRAL
  {
    $$ = &TableOption{Name:string($1), Value:NewIntLiteral($3)}
  }
| PACK_KEYS equal_opt INTEGRAL
  {
    $$ = &TableOption{Name:string($1), Value:NewIntLiteral($3)}
  }
| PACK_KEYS equal_opt DEFAULT
  {
    $$ = &TableOption{Name:string($1), String:string($3)}
  }
| PASSWORD equal_opt STRING
  {
    $$ = &TableOption{Name:string($1), Value:NewStrLiteral($3)}
  }
| ROW_FORMAT equal_opt row_format_options
  {
    $$ = &TableOption{Name:string($1), String:string($3)}
  }
| STATS_AUTO_RECALC equal_opt INTEGRAL
  {
    $$ = &TableOption{Name:string($1), Value:NewIntLiteral($3)}
  }
| STATS_AUTO_RECALC equal_opt DEFAULT
  {
    $$ = &TableOption{Name:string($1), String:string($3)}
  }
| STATS_PERSISTENT equal_opt INTEGRAL
  {
    $$ = &TableOption{Name:string($1), Value:NewIntLiteral($3)}
  }
| STATS_PERSISTENT equal_opt DEFAULT
  {
    $$ = &TableOption{Name:string($1), String:string($3)}
  }
| STATS_SAMPLE_PAGES equal_opt INTEGRAL
  {
    $$ = &TableOption{Name:string($1), Value:NewIntLiteral($3)}
  }
| TABLESPACE equal_opt sql_id storage_opt
  {
    $$ = &TableOption{Name:string($1), String: ($3.String() + $4)}
  }
| UNION equal_opt '(' table_name_list ')'
  {
    $$ = &TableOption{Name:string($1), Tables: $4}
  }

storage_opt:
  {
    $$ = ""
  }
| STORAGE DISK
  {
    $$ = " " + string($1) + " " + string($2)
  }
| STORAGE MEMORY
  {
    $$ = " " + string($1) + " " + string($2)
  }

row_format_options:
  DEFAULT
| DYNAMIC
| FIXED
| COMPRESSED
| REDUNDANT
| COMPACT

insert_method_options:
  NO
| FIRST
| LAST

table_opt_value:
  reserved_sql_id
  {
    $$ = $1.String()
  }
| STRING
  {
    $$ = encodeSQLString($1)
  }
| INTEGRAL
  {
    $$ = string($1)
  }

column_opt:
  {
    $$ = ""
  }
| COLUMN

first_opt:
  {
    $$ = false
  }
| FIRST
  {
    $$ = true
  }

after_opt:
  {
    $$ = nil
  }
| AFTER column_name
  {
    $$ = $2
  }

alter_commands_list:
  {
    $$ = nil
  }
| alter_options
  {
    $$ = $1
  }
| alter_options ',' ORDER BY column_list
  {
    $$ = append($1,&OrderByOption{Cols:$5})
  }
| alter_commands_modifier_list
  {
    $$ = $1
  }
| alter_commands_modifier_list ',' alter_options
  {
    $$ = append($1,$3...)
  }
| alter_commands_modifier_list ',' alter_options ',' ORDER BY column_list
  {
    $$ = append(append($1,$3...),&OrderByOption{Cols:$7})
  }

alter_options:
  alter_option
  {
    $$ = []AlterOption{$1}
  }
| alter_options ',' alter_option
  {
    $$ = append($1,$3)
  }
| alter_options ',' alter_commands_modifier
  {
    $$ = append($1,$3)
  }

alter_option:
  space_separated_table_option_list
  {
    $$ = $1
  }
| ADD check_constraint_definition
  {
    $$ = &AddConstraintDefinition{ConstraintDefinition: $2}
  }
| ADD constraint_definition
  {
    $$ = &AddConstraintDefinition{ConstraintDefinition: $2}
  }
| ADD index_definition
  {
    $$ = &AddIndexDefinition{IndexDefinition: $2}
  }
| ADD column_opt '(' column_definition_list ')'
  {
    $$ = &AddColumns{Columns: $4}
  }
| ADD column_opt column_definition first_opt after_opt
  {
    $$ = &AddColumns{Columns: []*ColumnDefinition{$3}, First:$4, After:$5}
  }
| ALTER column_opt column_name DROP DEFAULT
  {
    $$ = &AlterColumn{Column: $3, DropDefault:true}
  }
| ALTER column_opt column_name SET DEFAULT signed_literal_or_null
  {
    $$ = &AlterColumn{Column: $3, DropDefault:false, DefaultVal:$6}
  }
| ALTER column_opt column_name SET DEFAULT openb expression closeb
  {
	$$ = &AlterColumn{Column: $3, DropDefault:false, DefaultVal:$7}
  }
| CHANGE column_opt column_name column_definition first_opt after_opt
  {
    $$ = &ChangeColumn{OldColumn:$3, NewColDefinition:$4, First:$5, After:$6}
  }
| MODIFY column_opt column_definition first_opt after_opt
  {
    $$ = &ModifyColumn{NewColDefinition:$3, First:$4, After:$5}
  }
| CONVERT TO charset_or_character_set charset collate_opt
  {
    $$ = &AlterCharset{CharacterSet:$4, Collate:$5}
  }
| DISABLE KEYS
  {
    $$ = &KeyState{Enable:false}
  }
| ENABLE KEYS
  {
    $$ = &KeyState{Enable:true}
  }
| DISCARD TABLESPACE
  {
    $$ = &TablespaceOperation{Import:false}
  }
| IMPORT TABLESPACE
  {
    $$ = &TablespaceOperation{Import:true}
  }
| DROP column_opt column_name
  {
    $$ = &DropColumn{Name:$3}
  }
| DROP index_or_key id_or_var
  {
    $$ = &DropKey{Type:NormalKeyType, Name:$3}
  }
| DROP PRIMARY KEY
  {
    $$ = &DropKey{Type:PrimaryKeyType}
  }
| DROP FOREIGN KEY id_or_var
  {
    $$ = &DropKey{Type:ForeignKeyType, Name:$4}
  }
| FORCE
  {
    $$ = &Force{}
  }
| RENAME to_opt table_name
  {
    $$ = &RenameTableName{Table:$3}
  }
| RENAME index_or_key id_or_var TO id_or_var
  {
    $$ = &RenameIndex{OldName:$3, NewName:$5}
  }

alter_commands_modifier_list:
  alter_commands_modifier
  {
    $$ = []AlterOption{$1}
  }
| alter_commands_modifier_list ',' alter_commands_modifier
  {
    $$ = append($1,$3)
  }

alter_commands_modifier:
  ALGORITHM equal_opt DEFAULT
    {
      $$ = AlgorithmValue(string($3))
    }
  | ALGORITHM equal_opt INPLACE
    {
      $$ = AlgorithmValue(string($3))
    }
  | ALGORITHM equal_opt COPY
    {
      $$ = AlgorithmValue(string($3))
    }
  | LOCK equal_opt DEFAULT
    {
      $$ = &LockOption{Type:DefaultType}
    }
  | LOCK equal_opt NONE
    {
      $$ = &LockOption{Type:NoneType}
    }
  | LOCK equal_opt SHARED
    {
      $$ = &LockOption{Type:SharedType}
    }
  | LOCK equal_opt EXCLUSIVE
    {
      $$ = &LockOption{Type:ExclusiveType}
    }
  | WITH VALIDATION
    {
      $$ = &Validation{With:true}
    }
  | WITHOUT VALIDATION
    {
      $$ = &Validation{With:false}
    }

alter_statement:
  alter_table_prefix alter_commands_list partitions_options_opt
  {
    $1.FullyParsed = true
    $1.AlterOptions = $2
    $1.PartitionOption = $3
    $$ = $1
  }
| alter_table_prefix alter_commands_list REMOVE PARTITIONING
  {
    $1.FullyParsed = true
    $1.AlterOptions = $2
    $1.PartitionSpec = &PartitionSpec{Action:RemoveAction}
    $$ = $1
  }
| alter_table_prefix alter_commands_modifier_list ',' partition_operation
  {
    $1.FullyParsed = true
    $1.AlterOptions = $2
    $1.PartitionSpec = $4
    $$ = $1
  }
| alter_table_prefix partition_operation
  {
    $1.FullyParsed = true
    $1.PartitionSpec = $2
    $$ = $1
  }
| ALTER comment_opt algorithm_view definer_opt security_view_opt VIEW table_name column_list_opt AS select_statement check_option_opt
  {
    $$ = &AlterView{ViewName: $7.ToViewName(), Comments: Comments($2).Parsed(), Algorithm:$3, Definer: $4 ,Security:$5, Columns:$8, Select: $10, CheckOption: $11 }
  }
| alter_database_prefix table_id_opt create_options
  {
    $1.FullyParsed = true
    $1.DBName = $2
    $1.AlterOptions = $3
    $$ = $1
  }
| alter_database_prefix table_id UPGRADE DATA DIRECTORY NAME
  {
    $1.FullyParsed = true
    $1.DBName = $2
    $1.UpdateDataDirectory = true
    $$ = $1
  }
| ALTER comment_opt VSCHEMA CREATE VINDEX table_name vindex_type_opt vindex_params_opt
  {
    $$ = &AlterVschema{
        Action: CreateVindexDDLAction,
        Table: $6,
        VindexSpec: &VindexSpec{
          Name: NewColIdent($6.Name.String()),
          Type: $7,
          Params: $8,
        },
      }
  }
| ALTER comment_opt VSCHEMA DROP VINDEX table_name
  {
    $$ = &AlterVschema{
        Action: DropVindexDDLAction,
        Table: $6,
        VindexSpec: &VindexSpec{
          Name: NewColIdent($6.Name.String()),
        },
      }
  }
| ALTER comment_opt VSCHEMA ADD TABLE table_name
  {
    $$ = &AlterVschema{Action: AddVschemaTableDDLAction, Table: $6}
  }
| ALTER comment_opt VSCHEMA DROP TABLE table_name
  {
    $$ = &AlterVschema{Action: DropVschemaTableDDLAction, Table: $6}
  }
| ALTER comment_opt VSCHEMA ON table_name ADD VINDEX sql_id '(' column_list ')' vindex_type_opt vindex_params_opt
  {
    $$ = &AlterVschema{
        Action: AddColVindexDDLAction,
        Table: $5,
        VindexSpec: &VindexSpec{
            Name: $8,
            Type: $12,
            Params: $13,
        },
        VindexCols: $10,
      }
  }
| ALTER comment_opt VSCHEMA ON table_name DROP VINDEX sql_id
  {
    $$ = &AlterVschema{
        Action: DropColVindexDDLAction,
        Table: $5,
        VindexSpec: &VindexSpec{
            Name: $8,
        },
      }
  }
| ALTER comment_opt VSCHEMA ADD SEQUENCE table_name
  {
    $$ = &AlterVschema{Action: AddSequenceDDLAction, Table: $6}
  }
| ALTER comment_opt VSCHEMA ON table_name ADD AUTO_INCREMENT sql_id USING table_name
  {
    $$ = &AlterVschema{
        Action: AddAutoIncDDLAction,
        Table: $5,
        AutoIncSpec: &AutoIncSpec{
            Column: $8,
            Sequence: $10,
        },
    }
  }
| ALTER comment_opt VITESS_MIGRATION STRING RETRY
  {
    $$ = &AlterMigration{
      Type: RetryMigrationType,
      UUID: string($4),
    }
  }
| ALTER comment_opt VITESS_MIGRATION STRING CLEANUP
  {
    $$ = &AlterMigration{
      Type: CleanupMigrationType,
      UUID: string($4),
    }
  }
| ALTER comment_opt VITESS_MIGRATION STRING COMPLETE
  {
    $$ = &AlterMigration{
      Type: CompleteMigrationType,
      UUID: string($4),
    }
  }
| ALTER comment_opt VITESS_MIGRATION STRING CANCEL
  {
    $$ = &AlterMigration{
      Type: CancelMigrationType,
      UUID: string($4),
    }
  }
| ALTER comment_opt VITESS_MIGRATION CANCEL ALL
  {
    $$ = &AlterMigration{
      Type: CancelAllMigrationType,
    }
  }

partitions_options_opt:
  {
    $$ = nil
  }
| PARTITION BY partitions_options_beginning partitions_opt subpartition_opt partition_definitions_opt
    {
      $3.Partitions = $4
      $3.SubPartition = $5
      $3.Definitions = $6
      $$ = $3
    }

partitions_options_beginning:
  linear_opt HASH '(' expression ')'
    {
      $$ = &PartitionOption {
        IsLinear: $1,
        Type: HashType,
        Expr: $4,
      }
    }
| linear_opt KEY algorithm_opt '(' column_list ')'
    {
      $$ = &PartitionOption {
        IsLinear: $1,
        Type: KeyType,
        KeyAlgorithm: $3,
        ColList: $5,
      }
    }
| range_or_list '(' expression ')'
    {
      $$ = &PartitionOption {
        Type: $1,
        Expr: $3,
      }
    }
| range_or_list COLUMNS '(' column_list ')'
  {
    $$ = &PartitionOption {
        Type: $1,
        ColList: $4,
    }
  }

subpartition_opt:
  {
    $$ = nil
  }
| SUBPARTITION BY linear_opt HASH '(' expression ')' subpartitions_opt
  {
    $$ = &SubPartition {
      IsLinear: $3,
      Type: HashType,
      Expr: $6,
      SubPartitions: $8,
    }
  }
| SUBPARTITION BY linear_opt KEY algorithm_opt '(' column_list ')' subpartitions_opt
  {
    $$ = &SubPartition {
      IsLinear: $3,
      Type: KeyType,
      KeyAlgorithm: $5,
      ColList: $7,
      SubPartitions: $9,
    }
  }

partition_definitions_opt:
  {
    $$ = nil
  }
| '(' partition_definitions ')'
  {
    $$ = $2
  }

linear_opt:
  {
    $$ = false
  }
| LINEAR
  {
    $$ = true
  }

algorithm_opt:
  {
    $$ = 0
  }
| ALGORITHM '=' INTEGRAL
  {
    $$ = convertStringToInt($3)
  }

json_table_function:
  JSON_TABLE openb expression ',' text_literal_or_arg jt_columns_clause closeb as_opt_id
  {
    $$ = &JSONTableExpr{Expr: $3, Filter: $5, Columns: $6, Alias: $8}
  }

jt_columns_clause:
  COLUMNS openb columns_list closeb
  {
    $$= $3
  }

columns_list:
  jt_column
  {
    $$= []*JtColumnDefinition{$1}
  }
| columns_list ',' jt_column
  {
    $$ = append($1, $3)
  }

jt_column:
 sql_id FOR ORDINALITY
  {
    $$ = &JtColumnDefinition{JtOrdinal: &JtOrdinalColDef{Name: $1}}
  }
| sql_id column_type collate_opt jt_exists_opt PATH text_literal_or_arg
  {
    $2.Options= &ColumnTypeOptions{Collate:$3}
    jtPath := &JtPathColDef{Name: $1, Type: $2, JtColExists: $4, Path: $6}
    $$ = &JtColumnDefinition{JtPath: jtPath}
  }
| sql_id column_type collate_opt jt_exists_opt PATH text_literal_or_arg on_empty
  {
    $2.Options= &ColumnTypeOptions{Collate:$3}
    jtPath := &JtPathColDef{Name: $1, Type: $2, JtColExists: $4, Path: $6, EmptyOnResponse: $7}
    $$ = &JtColumnDefinition{JtPath: jtPath}
  }
| sql_id column_type collate_opt jt_exists_opt PATH text_literal_or_arg on_error
  {
    $2.Options= &ColumnTypeOptions{Collate:$3}
    jtPath := &JtPathColDef{Name: $1, Type: $2, JtColExists: $4, Path: $6, ErrorOnResponse: $7}
    $$ = &JtColumnDefinition{JtPath: jtPath}
  }
| sql_id column_type collate_opt jt_exists_opt PATH text_literal_or_arg on_empty on_error
  {
    $2.Options= &ColumnTypeOptions{Collate:$3}
    jtPath := &JtPathColDef{Name: $1, Type: $2, JtColExists: $4, Path: $6, EmptyOnResponse: $7, ErrorOnResponse: $8}
    $$ = &JtColumnDefinition{JtPath: jtPath}
  }
| NESTED jt_path_opt text_literal_or_arg jt_columns_clause
  {
    jtNestedPath := &JtNestedPathColDef{Path: $3, Columns: $4}
    $$ = &JtColumnDefinition{JtNestedPath: jtNestedPath}
  }

jt_path_opt:
  {
    $$ = false
  }
| PATH
  {
    $$ = true
  }
jt_exists_opt:
  {
    $$=false
  }
| EXISTS
  {
    $$=true
  }

on_empty:
  json_on_response ON EMPTY
  {
    $$= $1
  }

on_error:
  json_on_response ON ERROR
  {
    $$= $1
  }

json_on_response:
  ERROR
  {
    $$ = &JtOnResponse{ResponseType: ErrorJSONType}
  }
| NULL
  {
    $$ = &JtOnResponse{ResponseType: NullJSONType}
  }
| DEFAULT text_literal
  {
    $$ = &JtOnResponse{ResponseType: DefaultJSONType, Expr: $2}
  }

range_or_list:
  RANGE
  {
    $$ = RangeType
  }
| LIST
  {
    $$ = ListType
  }

partitions_opt:
  {
    $$ = -1
  }
| PARTITIONS INTEGRAL
  {
    $$ = convertStringToInt($2)
  }

subpartitions_opt:
  {
    $$ = -1
  }
| SUBPARTITIONS INTEGRAL
  {
    $$ = convertStringToInt($2)
  }

partition_operation:
  ADD PARTITION '(' partition_definition ')'
  {
    $$ = &PartitionSpec{Action: AddAction, Definitions: []*PartitionDefinition{$4}}
  }
| DROP PARTITION partition_list
  {
    $$ = &PartitionSpec{Action:DropAction, Names:$3}
  }
| REORGANIZE PARTITION partition_list INTO openb partition_definitions closeb
  {
    $$ = &PartitionSpec{Action: ReorganizeAction, Names: $3, Definitions: $6}
  }
| DISCARD PARTITION partition_list TABLESPACE
  {
    $$ = &PartitionSpec{Action:DiscardAction, Names:$3}
  }
| DISCARD PARTITION ALL TABLESPACE
  {
    $$ = &PartitionSpec{Action:DiscardAction, IsAll:true}
  }
| IMPORT PARTITION partition_list TABLESPACE
  {
    $$ = &PartitionSpec{Action:ImportAction, Names:$3}
  }
| IMPORT PARTITION ALL TABLESPACE
  {
    $$ = &PartitionSpec{Action:ImportAction, IsAll:true}
  }
| TRUNCATE PARTITION partition_list
  {
    $$ = &PartitionSpec{Action:TruncateAction, Names:$3}
  }
| TRUNCATE PARTITION ALL
  {
    $$ = &PartitionSpec{Action:TruncateAction, IsAll:true}
  }
| COALESCE PARTITION INTEGRAL
  {
    $$ = &PartitionSpec{Action:CoalesceAction, Number:NewIntLiteral($3) }
  }
| EXCHANGE PARTITION sql_id WITH TABLE table_name without_valid_opt
  {
    $$ = &PartitionSpec{Action:ExchangeAction, Names: Partitions{$3}, TableName: $6, WithoutValidation: $7}
  }
| ANALYZE PARTITION partition_list
  {
    $$ = &PartitionSpec{Action:AnalyzeAction, Names:$3}
  }
| ANALYZE PARTITION ALL
  {
    $$ = &PartitionSpec{Action:AnalyzeAction, IsAll:true}
  }
| CHECK PARTITION partition_list
  {
    $$ = &PartitionSpec{Action:CheckAction, Names:$3}
  }
| CHECK PARTITION ALL
  {
    $$ = &PartitionSpec{Action:CheckAction, IsAll:true}
  }
| OPTIMIZE PARTITION partition_list
  {
    $$ = &PartitionSpec{Action:OptimizeAction, Names:$3}
  }
| OPTIMIZE PARTITION ALL
  {
    $$ = &PartitionSpec{Action:OptimizeAction, IsAll:true}
  }
| REBUILD PARTITION partition_list
  {
    $$ = &PartitionSpec{Action:RebuildAction, Names:$3}
  }
| REBUILD PARTITION ALL
  {
    $$ = &PartitionSpec{Action:RebuildAction, IsAll:true}
  }
| REPAIR PARTITION partition_list
  {
    $$ = &PartitionSpec{Action:RepairAction, Names:$3}
  }
| REPAIR PARTITION ALL
  {
    $$ = &PartitionSpec{Action:RepairAction, IsAll:true}
  }
| UPGRADE PARTITIONING
  {
    $$ = &PartitionSpec{Action:UpgradeAction}
  }

without_valid_opt:
  {
    $$ = false
  }
| WITH VALIDATION
  {
    $$ = false
  }
| WITHOUT VALIDATION
  {
    $$ = true
  }


partition_definitions:
  partition_definition
  {
    $$ = []*PartitionDefinition{$1}
  }
| partition_definitions ',' partition_definition
  {
    $$ = append($1, $3)
  }

partition_definition:
  partition_name partition_value_range_opt
  {
    $$.ValueRange = $2
  }

partition_value_range_opt:
  {
    $$ = nil
  }
| VALUES LESS THAN row_tuple
  {
    $$ = &PartitionValueRange{
    	Type: LessThanType,
    	Range: $4,
    }
  }
| VALUES LESS THAN maxvalue
  {
    $$ = &PartitionValueRange{
    	Type: LessThanType,
    	Maxvalue: true,
    }
  }
| VALUES IN row_tuple
  {
    $$ = &PartitionValueRange{
    	Type: InType,
    	Range: $3,
    }
  }

partition_name:
  PARTITION sql_id
  {
    $$ = &PartitionDefinition{Name: $2}
  }

maxvalue:
  MAXVALUE
  {
    $$ = ""
  }
| openb MAXVALUE closeb
  {
    $$ = ""
  }

rename_statement:
  RENAME TABLE rename_list
  {
    $$ = &RenameTable{TablePairs: $3}
  }

rename_list:
  table_name TO table_name
  {
    $$ = []*RenameTablePair{{FromTable: $1, ToTable: $3}}
  }
| rename_list ',' table_name TO table_name
  {
    $$ = append($1, &RenameTablePair{FromTable: $3, ToTable: $5})
  }

drop_statement:
  DROP comment_opt temp_opt TABLE exists_opt table_name_list restrict_or_cascade_opt
  {
    $$ = &DropTable{FromTables: $6, IfExists: $5, Comments: Comments($2).Parsed(), Temp: $3}
  }
| DROP comment_opt INDEX id_or_var ON table_name algorithm_lock_opt
  {
    // Change this to an alter statement
    if $4.Lowered() == "primary" {
      $$ = &AlterTable{FullyParsed:true, Table: $6,AlterOptions: append([]AlterOption{&DropKey{Type:PrimaryKeyType}},$7...)}
    } else {
      $$ = &AlterTable{FullyParsed: true, Table: $6,AlterOptions: append([]AlterOption{&DropKey{Type:NormalKeyType, Name:$4}},$7...)}
    }
  }
| DROP comment_opt VIEW exists_opt view_name_list restrict_or_cascade_opt
  {
    $$ = &DropView{FromTables: $5, Comments: Comments($2).Parsed(), IfExists: $4}
  }
| DROP comment_opt database_or_schema exists_opt table_id
  {
    $$ = &DropDatabase{Comments: Comments($2).Parsed(), DBName: $5, IfExists: $4}
  }

truncate_statement:
  TRUNCATE TABLE table_name
  {
    $$ = &TruncateTable{Table: $3}
  }
| TRUNCATE table_name
  {
    $$ = &TruncateTable{Table: $2}
  }
analyze_statement:
  ANALYZE TABLE table_name
  {
    $$ = &OtherRead{}
  }

show_statement:
  SHOW charset_or_character_set like_or_where_opt
  {
    $$ = &Show{&ShowBasic{Command: Charset, Filter: $3}}
  }
| SHOW COLLATION like_or_where_opt
  {
    $$ = &Show{&ShowBasic{Command: Collation, Filter: $3}}
  }
| SHOW full_opt columns_or_fields from_or_in table_name from_database_opt like_or_where_opt
  {
    $$ = &Show{&ShowBasic{Full: $2, Command: Column, Tbl: $5, DbName: $6, Filter: $7}}
  }
| SHOW DATABASES like_or_where_opt
  {
    $$ = &Show{&ShowBasic{Command: Database, Filter: $3}}
  }
| SHOW SCHEMAS like_or_where_opt
  {
    $$ = &Show{&ShowBasic{Command: Database, Filter: $3}}
  }
| SHOW KEYSPACES like_or_where_opt
  {
    $$ = &Show{&ShowBasic{Command: Keyspace, Filter: $3}}
  }
| SHOW VITESS_KEYSPACES like_or_where_opt
  {
    $$ = &Show{&ShowBasic{Command: Keyspace, Filter: $3}}
  }
| SHOW FUNCTION STATUS like_or_where_opt
  {
    $$ = &Show{&ShowBasic{Command: Function, Filter: $4}}
  }
| SHOW extended_opt index_symbols from_or_in table_name from_database_opt like_or_where_opt
  {
    $$ = &Show{&ShowBasic{Command: Index, Tbl: $5, DbName: $6, Filter: $7}}
  }
| SHOW OPEN TABLES from_database_opt like_or_where_opt
  {
    $$ = &Show{&ShowBasic{Command: OpenTable, DbName:$4, Filter: $5}}
  }
| SHOW PRIVILEGES
  {
    $$ = &Show{&ShowBasic{Command: Privilege}}
  }
| SHOW PROCEDURE STATUS like_or_where_opt
  {
    $$ = &Show{&ShowBasic{Command: Procedure, Filter: $4}}
  }
| SHOW session_or_local_opt STATUS like_or_where_opt
  {
    $$ = &Show{&ShowBasic{Command: StatusSession, Filter: $4}}
  }
| SHOW GLOBAL STATUS like_or_where_opt
  {
    $$ = &Show{&ShowBasic{Command: StatusGlobal, Filter: $4}}
  }
| SHOW session_or_local_opt VARIABLES like_or_where_opt
  {
    $$ = &Show{&ShowBasic{Command: VariableSession, Filter: $4}}
  }
| SHOW GLOBAL VARIABLES like_or_where_opt
  {
    $$ = &Show{&ShowBasic{Command: VariableGlobal, Filter: $4}}
  }
| SHOW TABLE STATUS from_database_opt like_or_where_opt
  {
    $$ = &Show{&ShowBasic{Command: TableStatus, DbName:$4, Filter: $5}}
  }
| SHOW full_opt TABLES from_database_opt like_or_where_opt
  {
    $$ = &Show{&ShowBasic{Command: Table, Full: $2, DbName:$4, Filter: $5}}
  }
| SHOW TRIGGERS from_database_opt like_or_where_opt
  {
    $$ = &Show{&ShowBasic{Command: Trigger, DbName:$3, Filter: $4}}
  }
| SHOW CREATE DATABASE table_name
  {
    $$ = &Show{&ShowCreate{Command: CreateDb, Op: $4}}
  }
| SHOW CREATE EVENT table_name
  {
    $$ = &Show{&ShowCreate{Command: CreateE, Op: $4}}
  }
| SHOW CREATE FUNCTION table_name
  {
    $$ = &Show{&ShowCreate{Command: CreateF, Op: $4}}
  }
| SHOW CREATE PROCEDURE table_name
  {
    $$ = &Show{&ShowCreate{Command: CreateProc, Op: $4}}
  }
| SHOW CREATE TABLE table_name
  {
    $$ = &Show{&ShowCreate{Command: CreateTbl, Op: $4}}
  }
| SHOW CREATE TRIGGER table_name
  {
    $$ = &Show{&ShowCreate{Command: CreateTr, Op: $4}}
  }
| SHOW CREATE VIEW table_name
  {
    $$ = &Show{&ShowCreate{Command: CreateV, Op: $4}}
  }
| SHOW CREATE USER ddl_skip_to_end
  {
    $$ = &Show{&ShowLegacy{Type: string($2) + " " + string($3), Scope: ImplicitScope}}
   }
|  SHOW BINARY id_or_var ddl_skip_to_end /* SHOW BINARY ... */
  {
    $$ = &Show{&ShowLegacy{Type: string($2) + " " + string($3.String()), Scope: ImplicitScope}}
  }
|  SHOW BINARY LOGS ddl_skip_to_end /* SHOW BINARY LOGS */
  {
    $$ = &Show{&ShowLegacy{Type: string($2) + " " + string($3), Scope: ImplicitScope}}
  }
| SHOW ENGINES
  {
    $$ = &Show{&ShowLegacy{Type: string($2), Scope: ImplicitScope}}
  }
| SHOW FUNCTION CODE table_name
  {
    $$ = &Show{&ShowLegacy{Type: string($2) + " " + string($3), Table: $4, Scope: ImplicitScope}}
  }
| SHOW PLUGINS
  {
    $$ = &Show{&ShowLegacy{Type: string($2), Scope: ImplicitScope}}
  }
| SHOW PROCEDURE CODE table_name
  {
    $$ = &Show{&ShowLegacy{Type: string($2) + " " + string($3), Table: $4, Scope: ImplicitScope}}
  }
| SHOW full_opt PROCESSLIST from_database_opt like_or_where_opt
  {
      $$ = &Show{&ShowLegacy{Type: string($3), Scope: ImplicitScope}}
  }
| SHOW GLOBAL GTID_EXECUTED from_database_opt
  {
    $$ = &Show{&ShowBasic{Command: GtidExecGlobal, DbName: $4}}
  }
| SHOW GLOBAL VGTID_EXECUTED from_database_opt
  {
    $$ = &Show{&ShowBasic{Command: VGtidExecGlobal, DbName: $4}}
  }
| SHOW VITESS_METADATA VARIABLES like_opt
  {
    showTablesOpt := &ShowTablesOpt{Filter: $4}
    $$ = &Show{&ShowLegacy{Scope: VitessMetadataScope, Type: string($3), ShowTablesOpt: showTablesOpt}}
  }
| SHOW VITESS_MIGRATIONS from_database_opt like_or_where_opt
  {
    $$ = &Show{&ShowBasic{Command: VitessMigrations, Filter: $4, DbName: $3}}
  }
| SHOW VITESS_MIGRATION STRING LOGS
  {
    $$ = &ShowMigrationLogs{UUID: string($3)}
  }
| SHOW VITESS_REPLICATION_STATUS like_opt
  {
    showTablesOpt := &ShowTablesOpt{Filter: $3}
    $$ = &Show{&ShowLegacy{Type: string($2), Scope: ImplicitScope, ShowTablesOpt: showTablesOpt}}
  }
| SHOW VSCHEMA TABLES
  {
    $$ = &Show{&ShowLegacy{Type: string($2) + " " + string($3), Scope: ImplicitScope}}
  }
| SHOW VSCHEMA VINDEXES
  {
    $$ = &Show{&ShowLegacy{Type: string($2) + " " + string($3), Scope: ImplicitScope}}
  }
| SHOW VSCHEMA VINDEXES ON table_name
  {
    $$ = &Show{&ShowLegacy{Type: string($2) + " " + string($3), OnTable: $5, Scope: ImplicitScope}}
  }
| SHOW WARNINGS
  {
    $$ = &Show{&ShowBasic{Command: Warnings}}
  }
/* vitess_topo supports SHOW VITESS_SHARDS / SHOW VITESS_TABLETS */
| SHOW vitess_topo like_or_where_opt
  {
    // This should probably be a different type (ShowVitessTopoOpt), but
    // just getting the thing working for now
    showTablesOpt := &ShowTablesOpt{Filter: $3}
    $$ = &Show{&ShowLegacy{Type: $2, ShowTablesOpt: showTablesOpt}}
  }
/*
 * Catch-all for show statements without vitess keywords:
 *
 *  SHOW BINARY LOGS
 *  SHOW INVALID
 *  SHOW VITESS_TARGET
 */
| SHOW id_or_var ddl_skip_to_end
  {
    $$ = &Show{&ShowLegacy{Type: string($2.String()), Scope: ImplicitScope}}
  }
| SHOW ENGINE ddl_skip_to_end
  {
    $$ = &Show{&ShowLegacy{Type: string($2), Scope: ImplicitScope}}
  }
| SHOW STORAGE ddl_skip_to_end
  {
    $$ = &Show{&ShowLegacy{Type: string($2), Scope: ImplicitScope}}
  }

vitess_topo:
  VITESS_TABLETS
  {
    $$ = string($1)
  }
| VITESS_SHARDS
  {
    $$ = string($1)
  }

extended_opt:
  /* empty */
  {
    $$ = ""
  }
  | EXTENDED
  {
    $$ = "extended "
  }

full_opt:
  /* empty */
  {
    $$ = false
  }
| FULL
  {
    $$ = true
  }

columns_or_fields:
  COLUMNS
  {
      $$ = string($1)
  }
| FIELDS
  {
      $$ = string($1)
  }

from_database_opt:
  /* empty */
  {
    $$ = NewTableIdent("")
  }
| FROM table_id
  {
    $$ = $2
  }
| IN table_id
  {
    $$ = $2
  }

like_or_where_opt:
  /* empty */
  {
    $$ = nil
  }
| LIKE STRING
  {
    $$ = &ShowFilter{Like:string($2)}
  }
| WHERE expression
  {
    $$ = &ShowFilter{Filter:$2}
  }

like_opt:
  /* empty */
    {
      $$ = nil
    }
  | LIKE STRING
    {
      $$ = &ShowFilter{Like:string($2)}
    }

session_or_local_opt:
  /* empty */
  {
    $$ = struct{}{}
  }
| SESSION
  {
    $$ = struct{}{}
  }
| LOCAL
  {
    $$ = struct{}{}
  }

use_statement:
  USE table_id
  {
    $$ = &Use{DBName: $2}
  }
| USE
  {
    $$ = &Use{DBName:TableIdent{v:""}}
  }
| USE table_id AT_ID
  {
    $$ = &Use{DBName:NewTableIdent($2.String()+"@"+string($3))}
  }

begin_statement:
  BEGIN
  {
    $$ = &Begin{}
  }
| START TRANSACTION
  {
    $$ = &Begin{}
  }

commit_statement:
  COMMIT
  {
    $$ = &Commit{}
  }

rollback_statement:
  ROLLBACK
  {
    $$ = &Rollback{}
  }
| ROLLBACK work_opt TO savepoint_opt sql_id
  {
    $$ = &SRollback{Name: $5}
  }

work_opt:
  { $$ = struct{}{} }
| WORK
  { $$ = struct{}{} }

savepoint_opt:
  { $$ = struct{}{} }
| SAVEPOINT
  { $$ = struct{}{} }


savepoint_statement:
  SAVEPOINT sql_id
  {
    $$ = &Savepoint{Name: $2}
  }

release_statement:
  RELEASE SAVEPOINT sql_id
  {
    $$ = &Release{Name: $3}
  }

explain_format_opt:
  {
    $$ = EmptyType
  }
| FORMAT '=' JSON
  {
    $$ = JSONType
  }
| FORMAT '=' TREE
  {
    $$ = TreeType
  }
| FORMAT '=' VITESS
  {
    $$ = VitessType
  }
| FORMAT '=' TRADITIONAL
  {
    $$ = TraditionalType
  }
| ANALYZE
  {
    $$ = AnalyzeType
  }

explain_synonyms:
  EXPLAIN
  {
    $$ = $1
  }
| DESCRIBE
  {
    $$ = $1
  }
| DESC
  {
    $$ = $1
  }

explainable_statement:
  select_statement
  {
    $$ = $1
  }
| update_statement
  {
    $$ = $1
  }
| insert_statement
  {
    $$ = $1
  }
| delete_statement
  {
    $$ = $1
  }

wild_opt:
  {
    $$ = ""
  }
| sql_id
  {
    $$ = $1.val
  }
| STRING
  {
    $$ = encodeSQLString($1)
  }

explain_statement:
  explain_synonyms table_name wild_opt
  {
    $$ = &ExplainTab{Table: $2, Wild: $3}
  }
| explain_synonyms explain_format_opt explainable_statement
  {
    $$ = &ExplainStmt{Type: $2, Statement: $3}
  }

other_statement:
  REPAIR skip_to_end
  {
    $$ = &OtherAdmin{}
  }
| OPTIMIZE skip_to_end
  {
    $$ = &OtherAdmin{}
  }

lock_statement:
  LOCK TABLES lock_table_list
  {
    $$ = &LockTables{Tables: $3}
  }

lock_table_list:
  lock_table
  {
    $$ = TableAndLockTypes{$1}
  }
| lock_table_list ',' lock_table
  {
    $$ = append($1, $3)
  }

lock_table:
  aliased_table_name lock_type
  {
    $$ = &TableAndLockType{Table:$1, Lock:$2}
  }

lock_type:
  READ
  {
    $$ = Read
  }
| READ LOCAL
  {
    $$ = ReadLocal
  }
| WRITE
  {
    $$ = Write
  }
| LOW_PRIORITY WRITE
  {
    $$ = LowPriorityWrite
  }

unlock_statement:
  UNLOCK TABLES
  {
    $$ = &UnlockTables{}
  }

revert_statement:
  REVERT comment_opt VITESS_MIGRATION STRING
  {
    $$ = &RevertMigration{Comments: Comments($2).Parsed(), UUID: string($4)}
  }

flush_statement:
  FLUSH local_opt flush_option_list
  {
    $$ = &Flush{IsLocal: $2, FlushOptions:$3}
  }
| FLUSH local_opt TABLES
  {
    $$ = &Flush{IsLocal: $2}
  }
| FLUSH local_opt TABLES WITH READ LOCK
  {
    $$ = &Flush{IsLocal: $2, WithLock:true}
  }
| FLUSH local_opt TABLES table_name_list
  {
    $$ = &Flush{IsLocal: $2, TableNames:$4}
  }
| FLUSH local_opt TABLES table_name_list WITH READ LOCK
  {
    $$ = &Flush{IsLocal: $2, TableNames:$4, WithLock:true}
  }
| FLUSH local_opt TABLES table_name_list FOR EXPORT
  {
    $$ = &Flush{IsLocal: $2, TableNames:$4, ForExport:true}
  }

flush_option_list:
  flush_option
  {
    $$ = []string{$1}
  }
| flush_option_list ',' flush_option
  {
    $$ = append($1,$3)
  }

flush_option:
  BINARY LOGS
  {
    $$ = string($1) + " " + string($2)
  }
| ENGINE LOGS
  {
    $$ = string($1) + " " + string($2)
  }
| ERROR LOGS
  {
    $$ = string($1) + " " + string($2)
  }
| GENERAL LOGS
  {
    $$ = string($1) + " " + string($2)
  }
| HOSTS
  {
    $$ = string($1)
  }
| LOGS
  {
    $$ = string($1)
  }
| PRIVILEGES
  {
    $$ = string($1)
  }
| RELAY LOGS for_channel_opt
  {
    $$ = string($1) + " " + string($2) + $3
  }
| SLOW LOGS
  {
    $$ = string($1) + " " + string($2)
  }
| OPTIMIZER_COSTS
  {
    $$ = string($1)
  }
| STATUS
  {
    $$ = string($1)
  }
| USER_RESOURCES
  {
    $$ = string($1)
  }

local_opt:
  {
    $$ = false
  }
| LOCAL
  {
    $$ = true
  }
| NO_WRITE_TO_BINLOG
  {
    $$ = true
  }

for_channel_opt:
  {
    $$ = ""
  }
| FOR CHANNEL id_or_var
  {
    $$ = " " + string($1) + " " + string($2) + " " + $3.String()
  }

comment_opt:
  {
    setAllowComments(yylex, true)
  }
  comment_list
  {
    $$ = $2
    setAllowComments(yylex, false)
  }

comment_list:
  {
    $$ = nil
  }
| comment_list COMMENT
  {
    $$ = append($1, $2)
  }

union_op:
  UNION
  {
    $$ = true
  }
| UNION ALL
  {
    $$ = false
  }
| UNION DISTINCT
  {
    $$ = true
  }

cache_opt:
{
  $$ = ""
}
| SQL_NO_CACHE
{
  $$ = SQLNoCacheStr
}
| SQL_CACHE
{
  $$ = SQLCacheStr
}

distinct_opt:
  {
    $$ = false
  }
| DISTINCT
  {
    $$ = true
  }
| DISTINCTROW
  {
    $$ = true
  }

prepare_statement:
  PREPARE comment_opt sql_id FROM text_literal_or_arg
  {
    $$ = &PrepareStmt{Name:$3, Comments: Comments($2).Parsed(), Statement:$5}
  }
| PREPARE comment_opt sql_id FROM AT_ID
  {
<<<<<<< HEAD
    $$ = &PrepareStmt{
    	Name:$3,
    	Comments: $2,
    	Statement: &ColName{
    		Name: NewColIdentWithAt(string($5), SingleAt),
    	},
    }
=======
    $$ = &PrepareStmt{Name:$3, Comments: Comments($2).Parsed(), StatementIdentifier: NewColIdentWithAt(string($5), SingleAt)}
>>>>>>> b6638c78
  }

execute_statement:
  EXECUTE comment_opt sql_id execute_statement_list_opt
  {
    $$ = &ExecuteStmt{Name:$3, Comments: Comments($2).Parsed(), Arguments: $4}
  }

execute_statement_list_opt:
  {
    $$ = nil
  }
| USING at_id_list
  {
    $$ = $2
  }

deallocate_statement:
  DEALLOCATE comment_opt PREPARE sql_id
  {
    $$ = &DeallocateStmt{Type:DeallocateType, Comments: Comments($2).Parsed(), Name:$4}
  }
| DROP comment_opt PREPARE sql_id
  {
    $$ = &DeallocateStmt{Type: DropType, Comments: Comments($2).Parsed(), Name: $4}
  }

select_expression_list_opt:
  {
    $$ = nil
  }
| select_expression_list
  {
    $$ = $1
  }

select_options:
  {
    $$ = nil
  }
| select_option
  {
    $$ = []string{$1}
  }
| select_option select_option // TODO: figure out a way to do this recursively instead.
  {                           // TODO: This is a hack since I couldn't get it to work in a nicer way. I got 'conflicts: 8 shift/reduce'
    $$ = []string{$1, $2}
  }
| select_option select_option select_option
  {
    $$ = []string{$1, $2, $3}
  }
| select_option select_option select_option select_option
  {
    $$ = []string{$1, $2, $3, $4}
  }

select_option:
  SQL_NO_CACHE
  {
    $$ = SQLNoCacheStr
  }
| SQL_CACHE
  {
    $$ = SQLCacheStr
  }
| DISTINCT
  {
    $$ = DistinctStr
  }
| DISTINCTROW
  {
    $$ = DistinctStr
  }
| STRAIGHT_JOIN
  {
    $$ = StraightJoinHint
  }
| SQL_CALC_FOUND_ROWS
  {
    $$ = SQLCalcFoundRowsStr
  }
| ALL
  {
    $$ = AllStr // These are not picked up by NewSelect, and so ALL will be dropped. But this is OK, since it's redundant anyway
  }

select_expression_list:
  select_expression
  {
    $$ = SelectExprs{$1}
  }
| select_expression_list ',' select_expression
  {
    $$ = append($$, $3)
  }

select_expression:
  '*'
  {
    $$ = &StarExpr{}
  }
| expression as_ci_opt
  {
    $$ = &AliasedExpr{Expr: $1, As: $2}
  }
| table_id '.' '*'
  {
    $$ = &StarExpr{TableName: TableName{Name: $1}}
  }
| table_id '.' reserved_table_id '.' '*'
  {
    $$ = &StarExpr{TableName: TableName{Qualifier: $1, Name: $3}}
  }

as_ci_opt:
  {
    $$ = ColIdent{}
  }
| col_alias
  {
    $$ = $1
  }
| AS col_alias
  {
    $$ = $2
  }

col_alias:
  sql_id
| STRING
  {
    $$ = NewColIdent(string($1))
  }

from_opt:
  %prec EMPTY_FROM_CLAUSE {
    $$ = TableExprs{&AliasedTableExpr{Expr:TableName{Name: NewTableIdent("dual")}}}
  }
  | from_clause
  {
  	$$ = $1
  }

from_clause:
FROM table_references
  {
    $$ = $2
  }

table_references:
  table_reference
  {
    $$ = TableExprs{$1}
  }
| table_references ',' table_reference
  {
    $$ = append($$, $3)
  }

table_reference:
  table_factor
| join_table

table_factor:
  aliased_table_name
  {
    $$ = $1
  }
| derived_table as_opt table_id column_list_opt
  {
    $$ = &AliasedTableExpr{Expr:$1, As: $3, Columns: $4}
  }
| openb table_references closeb
  {
    $$ = &ParenTableExpr{Exprs: $2}
  }
| json_table_function
  {
    $$ = $1
  }

derived_table:
  openb query_expression closeb
  {
    $$ = &DerivedTable{Lateral: false, Select: $2}
  }
| LATERAL openb query_expression closeb
  {
    $$ = &DerivedTable{Lateral: true, Select: $3}
  }

aliased_table_name:
table_name as_opt_id index_hint_list_opt
  {
    $$ = &AliasedTableExpr{Expr:$1, As: $2, Hints: $3}
  }
| table_name PARTITION openb partition_list closeb as_opt_id index_hint_list_opt
  {
    $$ = &AliasedTableExpr{Expr:$1, Partitions: $4, As: $6, Hints: $7}
  }

column_list_opt:
  {
    $$ = nil
  }
| '(' column_list ')'
  {
    $$ = $2
  }

column_list:
  sql_id
  {
    $$ = Columns{$1}
  }
| column_list ',' sql_id
  {
    $$ = append($$, $3)
  }

at_id_list:
  AT_ID
  {
    $$ = Columns{NewColIdentWithAt(string($1), SingleAt)}
  }
| column_list ',' AT_ID
  {
    $$ = append($$, NewColIdentWithAt(string($3), SingleAt))
  }

index_list:
  sql_id
  {
    $$ = Columns{$1}
  }
| PRIMARY
  {
    $$ = Columns{NewColIdent(string($1))}
  }
| index_list ',' sql_id
  {
    $$ = append($$, $3)
  }
| index_list ',' PRIMARY
  {
    $$ = append($$, NewColIdent(string($3)))
  }

partition_list:
  sql_id
  {
    $$ = Partitions{$1}
  }
| partition_list ',' sql_id
  {
    $$ = append($$, $3)
  }

// There is a grammar conflict here:
// 1: INSERT INTO a SELECT * FROM b JOIN c ON b.i = c.i
// 2: INSERT INTO a SELECT * FROM b JOIN c ON DUPLICATE KEY UPDATE a.i = 1
// When yacc encounters the ON clause, it cannot determine which way to
// resolve. The %prec override below makes the parser choose the
// first construct, which automatically makes the second construct a
// syntax error. This is the same behavior as MySQL.
join_table:
  table_reference inner_join table_factor join_condition_opt
  {
    $$ = &JoinTableExpr{LeftExpr: $1, Join: $2, RightExpr: $3, Condition: $4}
  }
| table_reference straight_join table_factor on_expression_opt
  {
    $$ = &JoinTableExpr{LeftExpr: $1, Join: $2, RightExpr: $3, Condition: $4}
  }
| table_reference outer_join table_reference join_condition
  {
    $$ = &JoinTableExpr{LeftExpr: $1, Join: $2, RightExpr: $3, Condition: $4}
  }
| table_reference natural_join table_factor
  {
    $$ = &JoinTableExpr{LeftExpr: $1, Join: $2, RightExpr: $3}
  }

join_condition:
  ON expression
  { $$ = &JoinCondition{On: $2} }
| USING '(' column_list ')'
  { $$ = &JoinCondition{Using: $3} }

join_condition_opt:
%prec JOIN
  { $$ = &JoinCondition{} }
| join_condition
  { $$ = $1 }

on_expression_opt:
%prec JOIN
  { $$ = &JoinCondition{} }
| ON expression
  { $$ = &JoinCondition{On: $2} }

as_opt:
  { $$ = struct{}{} }
| AS
  { $$ = struct{}{} }

as_opt_id:
  {
    $$ = NewTableIdent("")
  }
| table_alias
  {
    $$ = $1
  }
| AS table_alias
  {
    $$ = $2
  }

table_alias:
  table_id
| STRING
  {
    $$ = NewTableIdent(string($1))
  }

inner_join:
  JOIN
  {
    $$ = NormalJoinType
  }
| INNER JOIN
  {
    $$ = NormalJoinType
  }
| CROSS JOIN
  {
    $$ = NormalJoinType
  }

straight_join:
  STRAIGHT_JOIN
  {
    $$ = StraightJoinType
  }

outer_join:
  LEFT JOIN
  {
    $$ = LeftJoinType
  }
| LEFT OUTER JOIN
  {
    $$ = LeftJoinType
  }
| RIGHT JOIN
  {
    $$ = RightJoinType
  }
| RIGHT OUTER JOIN
  {
    $$ = RightJoinType
  }

natural_join:
 NATURAL JOIN
  {
    $$ = NaturalJoinType
  }
| NATURAL outer_join
  {
    if $2 == LeftJoinType {
      $$ = NaturalLeftJoinType
    } else {
      $$ = NaturalRightJoinType
    }
  }

into_table_name:
  INTO table_name
  {
    $$ = $2
  }
| table_name
  {
    $$ = $1
  }

table_name:
  table_id
  {
    $$ = TableName{Name: $1}
  }
| table_id '.' reserved_table_id
  {
    $$ = TableName{Qualifier: $1, Name: $3}
  }

delete_table_name:
table_id '.' '*'
  {
    $$ = TableName{Name: $1}
  }

index_hint_list_opt:
  {
    $$ = nil
  }
| index_hint_list
  {
    $$ = $1
  }

index_hint_list:
index_hint
  {
    $$ = IndexHints{$1}
  }
| index_hint_list index_hint
  {
    $$ = append($1,$2)
  }

index_hint:
  USE index_or_key index_hint_for_opt openb index_list closeb
  {
    $$ = &IndexHint{Type: UseOp, ForType:$3, Indexes: $5}
  }
| USE index_or_key index_hint_for_opt openb closeb
  {
    $$ = &IndexHint{Type: UseOp, ForType: $3}
  }
| IGNORE index_or_key index_hint_for_opt openb index_list closeb
  {
    $$ = &IndexHint{Type: IgnoreOp, ForType: $3, Indexes: $5}
  }
| FORCE index_or_key index_hint_for_opt openb index_list closeb
  {
    $$ = &IndexHint{Type: ForceOp, ForType: $3, Indexes: $5}
  }

index_hint_for_opt:
  {
    $$ = NoForType
  }
| FOR JOIN
  {
    $$ = JoinForType
  }
| FOR ORDER BY
  {
    $$ = OrderByForType
  }
| FOR GROUP BY
  {
    $$ = GroupByForType
  }


where_expression_opt:
  {
    $$ = nil
  }
| WHERE expression
  {
    $$ = $2
  }

/* all possible expressions */
expression:
  expression OR expression %prec OR
  {
	$$ = &OrExpr{Left: $1, Right: $3}
  }
| expression XOR expression %prec XOR
  {
	$$ = &XorExpr{Left: $1, Right: $3}
  }
| expression AND expression %prec AND
  {
	$$ = &AndExpr{Left: $1, Right: $3}
  }
| NOT expression %prec NOT
  {
	  $$ = &NotExpr{Expr: $2}
  }
| bool_pri IS is_suffix %prec IS
  {
	 $$ = &IsExpr{Left: $1, Right: $3}
  }
| bool_pri %prec EXPRESSION_PREC_SETTER
  {
	$$ = $1
  }


bool_pri:
bool_pri IS NULL %prec IS
  {
	 $$ = &IsExpr{Left: $1, Right: IsNullOp}
  }
| bool_pri IS NOT NULL %prec IS
  {
  	$$ = &IsExpr{Left: $1, Right: IsNotNullOp}
  }
| bool_pri compare predicate
  {
	$$ = &ComparisonExpr{Left: $1, Operator: $2, Right: $3}
  }
| predicate %prec EXPRESSION_PREC_SETTER
  {
	$$ = $1
  }

predicate:
bit_expr IN col_tuple
  {
	$$ = &ComparisonExpr{Left: $1, Operator: InOp, Right: $3}
  }
| bit_expr NOT IN col_tuple
  {
	$$ = &ComparisonExpr{Left: $1, Operator: NotInOp, Right: $4}
  }
| bit_expr BETWEEN bit_expr AND predicate
  {
	 $$ = &BetweenExpr{Left: $1, IsBetween: true, From: $3, To: $5}
  }
| bit_expr NOT BETWEEN bit_expr AND predicate
  {
	$$ = &BetweenExpr{Left: $1, IsBetween: false, From: $4, To: $6}
  }
| bit_expr LIKE simple_expr
  {
	  $$ = &ComparisonExpr{Left: $1, Operator: LikeOp, Right: $3}
  }
| bit_expr NOT LIKE simple_expr
  {
	$$ = &ComparisonExpr{Left: $1, Operator: NotLikeOp, Right: $4}
  }
| bit_expr LIKE simple_expr ESCAPE simple_expr %prec LIKE
  {
	  $$ = &ComparisonExpr{Left: $1, Operator: LikeOp, Right: $3, Escape: $5}
  }
| bit_expr NOT LIKE simple_expr ESCAPE simple_expr %prec LIKE
  {
	$$ = &ComparisonExpr{Left: $1, Operator: NotLikeOp, Right: $4, Escape: $6}
  }
| bit_expr REGEXP bit_expr
  {
	$$ = &ComparisonExpr{Left: $1, Operator: RegexpOp, Right: $3}
  }
| bit_expr NOT REGEXP bit_expr
  {
	 $$ = &ComparisonExpr{Left: $1, Operator: NotRegexpOp, Right: $4}
  }
| bit_expr %prec EXPRESSION_PREC_SETTER
 {
	$$ = $1
 }

bit_expr:
bit_expr '|' bit_expr %prec '|'
  {
	  $$ = &BinaryExpr{Left: $1, Operator: BitOrOp, Right: $3}
  }
| bit_expr '&' bit_expr %prec '&'
  {
	  $$ = &BinaryExpr{Left: $1, Operator: BitAndOp, Right: $3}
  }
| bit_expr SHIFT_LEFT bit_expr %prec SHIFT_LEFT
  {
	  $$ = &BinaryExpr{Left: $1, Operator: ShiftLeftOp, Right: $3}
  }
| bit_expr SHIFT_RIGHT bit_expr %prec SHIFT_RIGHT
  {
	  $$ = &BinaryExpr{Left: $1, Operator: ShiftRightOp, Right: $3}
  }
| bit_expr '+' bit_expr %prec '+'
  {
	  $$ = &BinaryExpr{Left: $1, Operator: PlusOp, Right: $3}
  }
| bit_expr '-' bit_expr %prec '-'
  {
	  $$ = &BinaryExpr{Left: $1, Operator: MinusOp, Right: $3}
  }
| bit_expr '*' bit_expr %prec '*'
  {
	  $$ = &BinaryExpr{Left: $1, Operator: MultOp, Right: $3}
  }
| bit_expr '/' bit_expr %prec '/'
  {
	  $$ = &BinaryExpr{Left: $1, Operator: DivOp, Right: $3}
  }
| bit_expr '%' bit_expr %prec '%'
  {
	  $$ = &BinaryExpr{Left: $1, Operator: ModOp, Right: $3}
  }
| bit_expr DIV bit_expr %prec DIV
  {
	  $$ = &BinaryExpr{Left: $1, Operator: IntDivOp, Right: $3}
  }
| bit_expr MOD bit_expr %prec MOD
  {
	  $$ = &BinaryExpr{Left: $1, Operator: ModOp, Right: $3}
  }
| bit_expr '^' bit_expr %prec '^'
  {
	  $$ = &BinaryExpr{Left: $1, Operator: BitXorOp, Right: $3}
  }
| simple_expr %prec EXPRESSION_PREC_SETTER
  {
	$$ = $1
  }

simple_expr:
function_call_keyword
  {
  	$$ = $1
  }
| function_call_nonkeyword
  {
  	$$ = $1
  }
| function_call_generic
  {
  	$$ = $1
  }
| function_call_conflict
  {
  	$$ = $1
  }
| simple_expr COLLATE charset %prec UNARY
  {
	$$ = &CollateExpr{Expr: $1, Collation: $3}
  }
| literal_or_null
  {
  	$$ = $1
  }
| column_name
  {
  	$$ = $1
  }
| '+' simple_expr %prec UNARY
  {
	$$= $2; // TODO: do we really want to ignore unary '+' before any kind of literals?
  }
| '-' simple_expr %prec UNARY
  {
	$$ = &UnaryExpr{Operator: UMinusOp, Expr: $2}
  }
| '~' simple_expr %prec UNARY
  {
	$$ = &UnaryExpr{Operator: TildaOp, Expr: $2}
  }
| '!' simple_expr %prec UNARY
  {
    $$ = &UnaryExpr{Operator: BangOp, Expr: $2}
  }
| subquery
  {
	$$= $1
  }
| tuple_expression
  {
	$$ = $1
  }
| EXISTS subquery
  {
	$$ = &ExistsExpr{Subquery: $2}
  }
| MATCH openb select_expression_list closeb AGAINST openb bit_expr match_option closeb
  {
  $$ = &MatchExpr{Columns: $3, Expr: $7, Option: $8}
  }
| CAST openb expression AS convert_type closeb
  {
    $$ = &ConvertExpr{Expr: $3, Type: $5}
  }
| CONVERT openb expression ',' convert_type closeb
  {
    $$ = &ConvertExpr{Expr: $3, Type: $5}
  }
| CONVERT openb expression USING charset closeb
  {
    $$ = &ConvertUsingExpr{Expr: $3, Type: $5}
  }
| BINARY simple_expr %prec UNARY
  {
    // From: https://dev.mysql.com/doc/refman/8.0/en/cast-functions.html#operator_binary
    // To convert a string expression to a binary string, these constructs are equivalent:
    //    CAST(expr AS BINARY)
    //    BINARY expr
    $$ = &ConvertExpr{Expr: $2, Type: &ConvertType{Type: $1}}
  }
| DEFAULT default_opt
  {
	 $$ = &Default{ColName: $2}
  }
| INTERVAL simple_expr sql_id
  {
	// This rule prevents the usage of INTERVAL
	// as a function. If support is needed for that,
	// we'll need to revisit this. The solution
	// will be non-trivial because of grammar conflicts.
	$$ = &IntervalExpr{Expr: $2, Unit: $3.String()}
  }
| column_name JSON_EXTRACT_OP text_literal_or_arg
  {
	$$ = &BinaryExpr{Left: $1, Operator: JSONExtractOp, Right: $3}
  }
| column_name JSON_UNQUOTE_EXTRACT_OP text_literal_or_arg
  {
	$$ = &BinaryExpr{Left: $1, Operator: JSONUnquoteExtractOp, Right: $3}
  }

trim_type:
  BOTH
  {
    $$ = BothTrimType
  }
| LEADING
  {
    $$ = LeadingTrimType
  }
| TRAILING
  {
    $$ = TrailingTrimType
  }

default_opt:
  /* empty */
  {
    $$ = ""
  }
| openb id_or_var closeb
  {
    $$ = string($2.String())
  }

boolean_value:
  TRUE
  {
    $$ = BoolVal(true)
  }
| FALSE
  {
    $$ = BoolVal(false)
  }


is_suffix:
 TRUE
  {
    $$ = IsTrueOp
  }
| NOT TRUE
  {
    $$ = IsNotTrueOp
  }
| FALSE
  {
    $$ = IsFalseOp
  }
| NOT FALSE
  {
    $$ = IsNotFalseOp
  }

compare:
  '='
  {
    $$ = EqualOp
  }
| '<'
  {
    $$ = LessThanOp
  }
| '>'
  {
    $$ = GreaterThanOp
  }
| LE
  {
    $$ = LessEqualOp
  }
| GE
  {
    $$ = GreaterEqualOp
  }
| NE
  {
    $$ = NotEqualOp
  }
| NULL_SAFE_EQUAL
  {
    $$ = NullSafeEqualOp
  }

col_tuple:
  row_tuple
  {
    $$ = $1
  }
| subquery
  {
    $$ = $1
  }
| LIST_ARG
  {
    $$ = ListArg($1[2:])
    bindVariable(yylex, $1[2:])
  }

subquery:
  query_expression_parens %prec SUBQUERY_AS_EXPR
  {
  	$$ = &Subquery{$1}
  }

expression_list:
  expression
  {
    $$ = Exprs{$1}
  }
| expression_list ',' expression
  {
    $$ = append($1, $3)
  }

/*
  Regular function calls without special token or syntax, guaranteed to not
  introduce side effects due to being a simple identifier
*/
function_call_generic:
  sql_id openb select_expression_list_opt closeb
  {
    $$ = &FuncExpr{Name: $1, Exprs: $3}
  }
| sql_id openb DISTINCT select_expression_list closeb
  {
    $$ = &FuncExpr{Name: $1, Distinct: true, Exprs: $4}
  }
| sql_id openb DISTINCTROW select_expression_list closeb
  {
    $$ = &FuncExpr{Name: $1, Distinct: true, Exprs: $4}
  }
| table_id '.' reserved_sql_id openb select_expression_list_opt closeb
  {
    $$ = &FuncExpr{Qualifier: $1, Name: $3, Exprs: $5}
  }

/*
  Function calls using reserved keywords, with dedicated grammar rules
  as a result
*/
function_call_keyword:
  LEFT openb select_expression_list closeb
  {
    $$ = &FuncExpr{Name: NewColIdent("left"), Exprs: $3}
  }
| RIGHT openb select_expression_list closeb
  {
    $$ = &FuncExpr{Name: NewColIdent("right"), Exprs: $3}
  }
| SUBSTRING openb expression ',' expression ',' expression closeb
  {
    $$ = &SubstrExpr{Name: $3, From: $5, To: $7}
  }
| SUBSTRING openb expression ',' expression closeb
  {
    $$ = &SubstrExpr{Name: $3, From: $5}
  }
| SUBSTRING openb expression FROM expression FOR expression closeb
  {
  	$$ = &SubstrExpr{Name: $3, From: $5, To: $7}
  }
| SUBSTRING openb expression FROM expression closeb
  {
  	$$ = &SubstrExpr{Name: $3, From: $5}
  }
| GROUP_CONCAT openb distinct_opt select_expression_list order_by_opt separator_opt limit_opt closeb
  {
    $$ = &GroupConcatExpr{Distinct: $3, Exprs: $4, OrderBy: $5, Separator: $6, Limit: $7}
  }
| CASE expression_opt when_expression_list else_expression_opt END
  {
    $$ = &CaseExpr{Expr: $2, Whens: $3, Else: $4}
  }
| VALUES openb column_name closeb
  {
    $$ = &ValuesFuncExpr{Name: $3}
  }
| CURRENT_USER func_paren_opt
  {
    $$ =  &FuncExpr{Name: NewColIdent($1)}
  }

/*
  Function calls using non reserved keywords but with special syntax forms.
  Dedicated grammar rules are needed because of the special syntax
*/
function_call_nonkeyword:
/* doesn't support fsp */
UTC_DATE func_paren_opt
  {
    $$ = &FuncExpr{Name:NewColIdent("utc_date")}
  }
| now
  {
  	$$ = $1
  }
  // curdate
/* doesn't support fsp */
| CURRENT_DATE func_paren_opt
  {
    $$ = &FuncExpr{Name:NewColIdent("current_date")}
  }
| UTC_TIME func_datetime_precision
  {
    $$ = &CurTimeFuncExpr{Name:NewColIdent("utc_time"), Fsp: $2}
  }
  // curtime
| CURRENT_TIME func_datetime_precision
  {
    $$ = &CurTimeFuncExpr{Name:NewColIdent("current_time"), Fsp: $2}
  }
| TIMESTAMPADD openb sql_id ',' expression ',' expression closeb
  {
    $$ = &TimestampFuncExpr{Name:string("timestampadd"), Unit:$3.String(), Expr1:$5, Expr2:$7}
  }
| TIMESTAMPDIFF openb sql_id ',' expression ',' expression closeb
  {
    $$ = &TimestampFuncExpr{Name:string("timestampdiff"), Unit:$3.String(), Expr1:$5, Expr2:$7}
  }
| EXTRACT openb interval FROM expression closeb
  {
	$$ = &ExtractFuncExpr{IntervalTypes: $3, Expr: $5}
  }
| WEIGHT_STRING openb expression convert_type_weight_string closeb
  {
    $$ = &WeightStringFuncExpr{Expr: $3, As: $4}
  }
| JSON_PRETTY openb expression closeb
  {
    $$ = &JSONPrettyExpr{JSONVal: $3}
  }
| JSON_STORAGE_FREE openb expression closeb
  {
    $$ = &JSONStorageFreeExpr{ JSONVal: $3}
  }
| JSON_STORAGE_SIZE openb expression closeb
  {
    $$ = &JSONStorageSizeExpr{ JSONVal: $3}
  }
| LTRIM openb expression closeb
  {
    $$ = &TrimFuncExpr{TrimFuncType:LTrimType, StringArg: $3}
  }
| RTRIM openb expression closeb
  {
    $$ = &TrimFuncExpr{TrimFuncType:RTrimType, StringArg: $3}
  }
| TRIM openb trim_type expression_opt FROM expression closeb
  {
    $$ = &TrimFuncExpr{Type:$3, TrimArg:$4, StringArg: $6}
  }
| TRIM openb expression closeb
  {
    $$ = &TrimFuncExpr{StringArg: $3}
  }
| TRIM openb expression FROM expression closeb
  {
    $$ = &TrimFuncExpr{TrimArg:$3, StringArg: $5}
  }
| JSON_ARRAY openb expression_list_opt closeb
  {
    $$ = &JSONArrayExpr{ Params:$3 }
  }
| JSON_OBJECT openb json_object_param_opt closeb
  {
    $$ = &JSONObjectExpr{ Params:$3 }
  }
| JSON_QUOTE openb expression closeb
  {
    $$ = &JSONQuoteExpr{ StringArg:$3 }
  }

interval:
 interval_time_stamp
 {}
| DAY_HOUR
  {
	$$=IntervalDayHour
  }
| DAY_MICROSECOND
  {
	$$=IntervalDayMicrosecond
  }
| DAY_MINUTE
  {
	$$=IntervalDayMinute
  }
| DAY_SECOND
  {
	$$=IntervalDaySecond
  }
| HOUR_MICROSECOND
  {
	$$=IntervalHourMicrosecond
  }
| HOUR_MINUTE
  {
	$$=IntervalHourMinute
  }
| HOUR_SECOND
  {
	$$=IntervalHourSecond
  }
| MINUTE_MICROSECOND
  {
	$$=IntervalMinuteMicrosecond
  }
| MINUTE_SECOND
  {
	$$=IntervalMinuteSecond
  }
| SECOND_MICROSECOND
  {
	$$=IntervalSecondMicrosecond
  }
| YEAR_MONTH
  {
	$$=IntervalYearMonth
  }

interval_time_stamp:
 DAY
  {
 	$$=IntervalDay
  }
| WEEK
  {
  	$$=IntervalWeek
  }
| HOUR
  {
 	$$=IntervalHour
  }
| MINUTE
  {
 	$$=IntervalMinute
  }
| MONTH
  {
	$$=IntervalMonth
  }
| QUARTER
  {
	$$=IntervalQuarter
  }
| SECOND
  {
	$$=IntervalSecond
  }
| MICROSECOND
  {
	$$=IntervalMicrosecond
  }
| YEAR
  {
	$$=IntervalYear
  }

func_paren_opt:
  /* empty */
| openb closeb

func_datetime_precision:
  /* empty */
  {
  	$$ = nil
  }
| openb closeb
  {
    $$ = nil
  }
| openb INTEGRAL closeb
  {
  	$$ = NewIntLiteral($2)
  }
| openb VALUE_ARG closeb
  {
    $$ = NewArgument($2[1:])
    bindVariable(yylex, $2[1:])
  }

/*
  Function calls using non reserved keywords with *normal* syntax forms. Because
  the names are non-reserved, they need a dedicated rule so as not to conflict
*/
function_call_conflict:
  IF openb select_expression_list closeb
  {
    $$ = &FuncExpr{Name: NewColIdent("if"), Exprs: $3}
  }
| DATABASE openb select_expression_list_opt closeb
  {
    $$ = &FuncExpr{Name: NewColIdent("database"), Exprs: $3}
  }
| SCHEMA openb select_expression_list_opt closeb
  {
    $$ = &FuncExpr{Name: NewColIdent("schema"), Exprs: $3}
  }
| MOD openb select_expression_list closeb
  {
    $$ = &FuncExpr{Name: NewColIdent("mod"), Exprs: $3}
  }
| REPLACE openb select_expression_list closeb
  {
    $$ = &FuncExpr{Name: NewColIdent("replace"), Exprs: $3}
  }

match_option:
/*empty*/
  {
    $$ = NoOption
  }
| IN BOOLEAN MODE
  {
    $$ = BooleanModeOpt
  }
| IN NATURAL LANGUAGE MODE
 {
    $$ = NaturalLanguageModeOpt
 }
| IN NATURAL LANGUAGE MODE WITH QUERY EXPANSION
 {
    $$ = NaturalLanguageModeWithQueryExpansionOpt
 }
| WITH QUERY EXPANSION
 {
    $$ = QueryExpansionOpt
 }

charset:
  id_or_var
  {
    $$ = string($1.String())
  }
| STRING
  {
    $$ = string($1)
  }
| BINARY
  {
    $$ = string($1)
  }

convert_type_weight_string:
  /* empty */
  {
    $$ = nil
  }
| AS BINARY '(' INTEGRAL ')'
  {
    $$ = &ConvertType{Type: string($2), Length: NewIntLiteral($4)}
  }
| AS CHAR '(' INTEGRAL ')'
  {
    $$ = &ConvertType{Type: string($2), Length: NewIntLiteral($4)}
  }

convert_type:
  BINARY length_opt
  {
    $$ = &ConvertType{Type: string($1), Length: $2}
  }
| CHAR length_opt charset_opt
  {
    $$ = &ConvertType{Type: string($1), Length: $2, Charset: $3}
  }
| DATE
  {
    $$ = &ConvertType{Type: string($1)}
  }
| DATETIME length_opt
  {
    $$ = &ConvertType{Type: string($1), Length: $2}
  }
| DECIMAL_TYPE decimal_length_opt
  {
    $$ = &ConvertType{Type: string($1)}
    $$.Length = $2.Length
    $$.Scale = $2.Scale
  }
| JSON
  {
    $$ = &ConvertType{Type: string($1)}
  }
| NCHAR length_opt
  {
    $$ = &ConvertType{Type: string($1), Length: $2}
  }
| SIGNED
  {
    $$ = &ConvertType{Type: string($1)}
  }
| SIGNED INTEGER
  {
    $$ = &ConvertType{Type: string($1)}
  }
| TIME length_opt
  {
    $$ = &ConvertType{Type: string($1), Length: $2}
  }
| UNSIGNED
  {
    $$ = &ConvertType{Type: string($1)}
  }
| UNSIGNED INTEGER
  {
    $$ = &ConvertType{Type: string($1)}
  }
| FLOAT_TYPE length_opt
  {
    $$ = &ConvertType{Type: string($1), Length: $2}
  }
| DOUBLE
  {
    $$ = &ConvertType{Type: string($1)}
  }
| REAL
  {
    $$ = &ConvertType{Type: string($1)}
  }


expression_opt:
  {
    $$ = nil
  }
| expression
  {
    $$ = $1
  }

separator_opt:
  {
    $$ = string("")
  }
| SEPARATOR STRING
  {
    $$ = " separator "+encodeSQLString($2)
  }

when_expression_list:
  when_expression
  {
    $$ = []*When{$1}
  }
| when_expression_list when_expression
  {
    $$ = append($1, $2)
  }

when_expression:
  WHEN expression THEN expression
  {
    $$ = &When{Cond: $2, Val: $4}
  }

else_expression_opt:
  {
    $$ = nil
  }
| ELSE expression
  {
    $$ = $2
  }

column_name:
  sql_id
  {
    $$ = &ColName{Name: $1}
  }
| table_id '.' reserved_sql_id
  {
    $$ = &ColName{Qualifier: TableName{Name: $1}, Name: $3}
  }
| table_id '.' reserved_table_id '.' reserved_sql_id
  {
    $$ = &ColName{Qualifier: TableName{Qualifier: $1, Name: $3}, Name: $5}
  }

num_val:
  sql_id
  {
    // TODO(sougou): Deprecate this construct.
    if $1.Lowered() != "value" {
      yylex.Error("expecting value after next")
      return 1
    }
    $$ = NewIntLiteral("1")
  }
| INTEGRAL VALUES
  {
    $$ = NewIntLiteral($1)
  }
| VALUE_ARG VALUES
  {
    $$ = NewArgument($1[1:])
    bindVariable(yylex, $1[1:])
  }

group_by_opt:
  {
    $$ = nil
  }
| GROUP BY expression_list
  {
    $$ = $3
  }

having_opt:
  {
    $$ = nil
  }
| HAVING expression
  {
    $$ = $2
  }

order_by_opt:
  {
    $$ = nil
  }
 | order_by_clause
 {
 	$$ = $1
 }

order_by_clause:
ORDER BY order_list
  {
    $$ = $3
  }

order_list:
  order
  {
    $$ = OrderBy{$1}
  }
| order_list ',' order
  {
    $$ = append($1, $3)
  }

order:
  expression asc_desc_opt
  {
    $$ = &Order{Expr: $1, Direction: $2}
  }

asc_desc_opt:
  {
    $$ = AscOrder
  }
| ASC
  {
    $$ = AscOrder
  }
| DESC
  {
    $$ = DescOrder
  }

limit_opt:
  {
    $$ = nil
  }
 | limit_clause
 {
 	$$ = $1
 }

limit_clause:
LIMIT expression
  {
    $$ = &Limit{Rowcount: $2}
  }
| LIMIT expression ',' expression
  {
    $$ = &Limit{Offset: $2, Rowcount: $4}
  }
| LIMIT expression OFFSET expression
  {
    $$ = &Limit{Offset: $4, Rowcount: $2}
  }

algorithm_lock_opt:
  {
    $$ = nil
  }
| lock_index algorithm_index
  {
     $$ = []AlterOption{$1,$2}
  }
| algorithm_index lock_index
  {
     $$ = []AlterOption{$1,$2}
  }
| algorithm_index
  {
     $$ = []AlterOption{$1}
  }
| lock_index
  {
     $$ = []AlterOption{$1}
  }


lock_index:
  LOCK equal_opt DEFAULT
  {
    $$ = &LockOption{Type:DefaultType}
  }
| LOCK equal_opt NONE
  {
    $$ = &LockOption{Type:NoneType}
  }
| LOCK equal_opt SHARED
  {
    $$ = &LockOption{Type:SharedType}
  }
| LOCK equal_opt EXCLUSIVE
  {
    $$ = &LockOption{Type:ExclusiveType}
  }

algorithm_index:
  ALGORITHM equal_opt DEFAULT
  {
    $$ = AlgorithmValue($3)
  }
| ALGORITHM equal_opt INPLACE
  {
    $$ = AlgorithmValue($3)
  }
| ALGORITHM equal_opt COPY
  {
    $$ = AlgorithmValue($3)
  }

algorithm_view:
  {
    $$ = ""
  }
| ALGORITHM '=' UNDEFINED
  {
    $$ = string($3)
  }
| ALGORITHM '=' MERGE
  {
    $$ = string($3)
  }
| ALGORITHM '=' TEMPTABLE
  {
    $$ = string($3)
  }

security_view_opt:
  {
    $$ = ""
  }
| SQL SECURITY security_view
  {
    $$ = $3
  }

security_view:
  DEFINER
  {
    $$ = string($1)
  }
| INVOKER
  {
    $$ = string($1)
  }

check_option_opt:
  {
    $$ = ""
  }
| WITH cascade_or_local_opt CHECK OPTION
  {
    $$ = $2
  }

cascade_or_local_opt:
  {
    $$ = "cascaded"
  }
| CASCADED
  {
    $$ = string($1)
  }
| LOCAL
  {
    $$ = string($1)
  }

definer_opt:
  {
    $$ = nil
  }
| DEFINER '=' user
  {
    $$ = $3
  }

user:
CURRENT_USER
  {
    $$ = &Definer{
    	Name: string($1),
    }
  }
| CURRENT_USER '(' ')'
  {
    $$ = &Definer{
        Name: string($1),
    }
  }
| user_username address_opt
  {
    $$ = &Definer{
        Name: $1,
        Address: $2,
    }
  }

user_username:
  STRING
  {
    $$ = encodeSQLString($1)
  }
| ID
  {
    $$ = formatIdentifier($1)
  }

address_opt:
  {
    $$ = ""
  }
| AT_ID
  {
    $$ = formatAddress($1)
  }

locking_clause:
FOR UPDATE
  {
    $$ = ForUpdateLock
  }
| LOCK IN SHARE MODE
  {
    $$ = ShareModeLock
  }

into_clause:
INTO OUTFILE S3 STRING charset_opt format_opt export_options manifest_opt overwrite_opt
{
$$ = &SelectInto{Type:IntoOutfileS3, FileName:encodeSQLString($4), Charset:$5, FormatOption:$6, ExportOption:$7, Manifest:$8, Overwrite:$9}
}
| INTO DUMPFILE STRING
{
$$ = &SelectInto{Type:IntoDumpfile, FileName:encodeSQLString($3), Charset:"", FormatOption:"", ExportOption:"", Manifest:"", Overwrite:""}
}
| INTO OUTFILE STRING charset_opt export_options
{
$$ = &SelectInto{Type:IntoOutfile, FileName:encodeSQLString($3), Charset:$4, FormatOption:"", ExportOption:$5, Manifest:"", Overwrite:""}
}

format_opt:
  {
    $$ = ""
  }
| FORMAT CSV header_opt
  {
    $$ = " format csv" + $3
  }
| FORMAT TEXT header_opt
  {
    $$ = " format text" + $3
  }

header_opt:
  {
    $$ = ""
  }
| HEADER
  {
    $$ = " header"
  }

manifest_opt:
  {
    $$ = ""
  }
| MANIFEST ON
  {
    $$ = " manifest on"
  }
| MANIFEST OFF
  {
    $$ = " manifest off"
  }

overwrite_opt:
  {
    $$ = ""
  }
| OVERWRITE ON
  {
    $$ = " overwrite on"
  }
| OVERWRITE OFF
  {
    $$ = " overwrite off"
  }

export_options:
  fields_opts lines_opts
  {
    $$ = $1 + $2
  }

lines_opts:
  {
    $$ = ""
  }
| LINES lines_opt_list
  {
    $$ = " lines" + $2
  }

lines_opt_list:
  lines_opt
  {
    $$ = $1
  }
| lines_opt_list lines_opt
  {
    $$ = $1 + $2
  }

lines_opt:
  STARTING BY STRING
  {
    $$ = " starting by " + encodeSQLString($3)
  }
| TERMINATED BY STRING
  {
    $$ = " terminated by " + encodeSQLString($3)
  }

fields_opts:
  {
    $$ = ""
  }
| columns_or_fields fields_opt_list
  {
    $$ = " " + $1 + $2
  }

fields_opt_list:
  fields_opt
  {
    $$ = $1
  }
| fields_opt_list fields_opt
  {
    $$ = $1 + $2
  }

fields_opt:
  TERMINATED BY STRING
  {
    $$ = " terminated by " + encodeSQLString($3)
  }
| optionally_opt ENCLOSED BY STRING
  {
    $$ = $1 + " enclosed by " + encodeSQLString($4)
  }
| ESCAPED BY STRING
  {
    $$ = " escaped by " + encodeSQLString($3)
  }

optionally_opt:
  {
    $$ = ""
  }
| OPTIONALLY
  {
    $$ = " optionally"
  }

// insert_data expands all combinations into a single rule.
// This avoids a shift/reduce conflict while encountering the
// following two possible constructs:
// insert into t1(a, b) (select * from t2)
// insert into t1(select * from t2)
// Because the rules are together, the parser can keep shifting
// the tokens until it disambiguates a as sql_id and select as keyword.
insert_data:
  VALUES tuple_list
  {
    $$ = &Insert{Rows: $2}
  }
| select_statement
  {
    $$ = &Insert{Rows: $1}
  }
| openb ins_column_list closeb VALUES tuple_list
  {
    $$ = &Insert{Columns: $2, Rows: $5}
  }
| openb closeb VALUES tuple_list
  {
    $$ = &Insert{Rows: $4}
  }
| openb ins_column_list closeb select_statement
  {
    $$ = &Insert{Columns: $2, Rows: $4}
  }

ins_column_list:
  sql_id
  {
    $$ = Columns{$1}
  }
| sql_id '.' sql_id
  {
    $$ = Columns{$3}
  }
| ins_column_list ',' sql_id
  {
    $$ = append($$, $3)
  }
| ins_column_list ',' sql_id '.' sql_id
  {
    $$ = append($$, $5)
  }

on_dup_opt:
  {
    $$ = nil
  }
| ON DUPLICATE KEY UPDATE update_list
  {
    $$ = $5
  }

tuple_list:
  tuple_or_empty
  {
    $$ = Values{$1}
  }
| tuple_list ',' tuple_or_empty
  {
    $$ = append($1, $3)
  }

tuple_or_empty:
  row_tuple
  {
    $$ = $1
  }
| openb closeb
  {
    $$ = ValTuple{}
  }

row_tuple:
  openb expression_list closeb
  {
    $$ = ValTuple($2)
  }
tuple_expression:
 row_tuple
  {
    if len($1) == 1 {
      $$ = $1[0]
    } else {
      $$ = $1
    }
  }

update_list:
  update_expression
  {
    $$ = UpdateExprs{$1}
  }
| update_list ',' update_expression
  {
    $$ = append($1, $3)
  }

update_expression:
  column_name '=' expression
  {
    $$ = &UpdateExpr{Name: $1, Expr: $3}
  }

set_list:
  set_expression
  {
    $$ = SetExprs{$1}
  }
| set_list ',' set_expression
  {
    $$ = append($1, $3)
  }

set_expression:
  reserved_sql_id '=' ON
  {
    $$ = &SetExpr{Name: $1, Scope: ImplicitScope, Expr: NewStrLiteral("on")}
  }
| reserved_sql_id '=' OFF
  {
    $$ = &SetExpr{Name: $1, Scope: ImplicitScope, Expr: NewStrLiteral("off")}
  }
| reserved_sql_id '=' expression
  {
    $$ = &SetExpr{Name: $1, Scope: ImplicitScope, Expr: $3}
  }
| charset_or_character_set_or_names charset_value collate_opt
  {
    $$ = &SetExpr{Name: NewColIdent(string($1)), Scope: ImplicitScope, Expr: $2}
  }
|  set_session_or_global set_expression
  {
    $2.Scope = $1
    $$ = $2
  }

charset_or_character_set:
  CHARSET
| CHARACTER SET
  {
    $$ = "charset"
  }

charset_or_character_set_or_names:
  charset_or_character_set
| NAMES

charset_value:
  sql_id
  {
    $$ = NewStrLiteral($1.String())
  }
| STRING
  {
    $$ = NewStrLiteral($1)
  }
| DEFAULT
  {
    $$ = &Default{}
  }

for_from:
  FOR
| FROM

temp_opt:
  { $$ = false }
| TEMPORARY
  { $$ = true }

exists_opt:
  { $$ = false }
| IF EXISTS
  { $$ = true }

not_exists_opt:
  { $$ = false }
| IF NOT EXISTS
  { $$ = true }

ignore_opt:
  { $$ = false }
| IGNORE
  { $$ = true }

to_opt:
  { $$ = struct{}{} }
| TO
  { $$ = struct{}{} }
| AS
  { $$ = struct{}{} }

call_statement:
  CALL table_name openb expression_list_opt closeb
  {
    $$ = &CallProc{Name: $2, Params: $4}
  }

expression_list_opt:
  {
    $$ = nil
  }
| expression_list
  {
    $$ = $1
  }

using_opt:
  { $$ = nil }
| using_index_type
  { $$ = []*IndexOption{$1} }

using_index_type:
  USING sql_id
  {
    $$ = &IndexOption{Name: string($1), String: string($2.String())}
  }

sql_id:
  id_or_var
  {
    $$ = $1
  }
| non_reserved_keyword
  {
    $$ = NewColIdent(string($1))
  }

reserved_sql_id:
  sql_id
| reserved_keyword
  {
    $$ = NewColIdent(string($1))
  }

table_id:
  id_or_var
  {
    $$ = NewTableIdent(string($1.String()))
  }
| non_reserved_keyword
  {
    $$ = NewTableIdent(string($1))
  }

table_id_opt:
  /* empty */ %prec LOWER_THAN_CHARSET
  {
    $$ = NewTableIdent("")
  }
| table_id
  {
    $$ = $1
  }

reserved_table_id:
  table_id
| reserved_keyword
  {
    $$ = NewTableIdent(string($1))
  }
/*
  These are not all necessarily reserved in MySQL, but some are.

  These are more importantly reserved because they may conflict with our grammar.
  If you want to move one that is not reserved in MySQL (i.e. ESCAPE) to the
  non_reserved_keywords, you'll need to deal with any conflicts.

  Sorted alphabetically
*/
reserved_keyword:
  ADD
| ARRAY
| AND
| AS
| ASC
| BETWEEN
| BINARY
| BOTH
| BY
| CASE
| CALL
| CHANGE
| CHARACTER
| CHECK
| COLLATE
| COLUMN
| CONVERT
| CREATE
| CROSS
| CUME_DIST
| CURRENT_DATE
| CURRENT_TIME
| CURRENT_TIMESTAMP
| CURRENT_USER
| SUBSTR
| SUBSTRING
| DATABASE
| DATABASES
| DEFAULT
| DELETE
| DENSE_RANK
| DESC
| DESCRIBE
| DISTINCT
| DISTINCTROW
| DIV
| DROP
| ELSE
| EMPTY
| ESCAPE
| EXISTS
| EXPLAIN
| EXTRACT
| FALSE
| FIRST_VALUE
| FOR
| FORCE
| FOREIGN
| FROM
| FULLTEXT
| GENERATED
| GROUP
| GROUPING
| GROUPS
| HAVING
| IF
| IGNORE
| IN
| INDEX
| INNER
| INSERT
| INTERVAL
| INTO
| IS
| JOIN
| JSON_TABLE
| KEY
| LAG
| LAST_VALUE
| LATERAL
| LEAD
| LEADING
| LEFT
| LIKE
| LIMIT
| LINEAR
| LOCALTIME
| LOCALTIMESTAMP
| LOCK
| LOW_PRIORITY
| MATCH
| MAXVALUE
| MOD
| NATURAL
| NEXT // next should be doable as non-reserved, but is not due to the special `select next num_val` query that vitess supports
| NO_WRITE_TO_BINLOG
| NOT
| NTH_VALUE
| NTILE
| NULL
| OF
| OFF
| ON
| OPTIMIZER_COSTS
| OR
| ORDER
| OUTER
| OUTFILE
| OVER
| PARTITION
| PERCENT_RANK
| PRIMARY
| RANGE
| RANK
| READ
| RECURSIVE
| REGEXP
| RENAME
| REPLACE
| RIGHT
| ROW_NUMBER
| SCHEMA
| SCHEMAS
| SELECT
| SEPARATOR
| SET
| SHOW
| SPATIAL
| STORED
| STRAIGHT_JOIN
| SYSTEM
| TABLE
| THEN
| TIMESTAMPADD
| TIMESTAMPDIFF
| TO
| TRAILING
| TRUE
| UNION
| UNIQUE
| UNLOCK
| UPDATE
| USE
| USING
| UTC_DATE
| UTC_TIME
| UTC_TIMESTAMP
| VALUES
| VIRTUAL
| WITH
| WHEN
| WHERE
| WINDOW
| WRITE
| XOR

/*
  These are non-reserved Vitess, because they don't cause conflicts in the grammar.
  Some of them may be reserved in MySQL. The good news is we backtick quote them
  when we rewrite the query, so no issue should arise.

  Sorted alphabetically
*/
non_reserved_keyword:
  AGAINST
| ACTION
| ACTIVE
| ADMIN
| AFTER
| ALGORITHM
| ALWAYS
| ASCII
| AUTO_INCREMENT
| AVG_ROW_LENGTH
| BEGIN
| BIGINT
| BIT
| BLOB
| BOOL
| BOOLEAN
| BUCKETS
| CANCEL
| CASCADE
| CASCADED
| CHANNEL
| CHAR
| CHARSET
| CHECKSUM
| CLEANUP
| CLONE
| COALESCE
| CODE
| COLLATION
| COLUMNS
| COMMENT_KEYWORD
| COMMIT
| COMMITTED
| COMPACT
| COMPLETE
| COMPONENT
| COMPRESSED
| COMPRESSION
| CONNECTION
| COPY
| CSV
| DATA
| DATE
| DATETIME
| DEALLOCATE
| DECIMAL_TYPE
| DELAY_KEY_WRITE
| DEFINER
| DEFINITION
| DESCRIPTION
| DIRECTORY
| DISABLE
| DISCARD
| DISK
| DO
| DOUBLE
| DUMPFILE
| DUPLICATE
| DYNAMIC
| ENABLE
| ENCLOSED
| ENCRYPTION
| END
| ENFORCED
| ENGINE
| ENGINES
| ENUM
| ERROR
| ESCAPED
| EVENT
| EXCHANGE
| EXCLUDE
| EXCLUSIVE
| EXECUTE
| EXPANSION
| EXPORT
| EXTENDED
| FLOAT_TYPE
| FIELDS
| FIRST
| FIXED
| FLUSH
| FOLLOWING
| FORMAT
| FULL
| FUNCTION
| GENERAL
| GEOMCOLLECTION
| GEOMETRY
| GEOMETRYCOLLECTION
| GET_MASTER_PUBLIC_KEY
| GLOBAL
| GTID_EXECUTED
| HASH
| HEADER
| HISTOGRAM
| HISTORY
| HOSTS
| IMPORT
| INACTIVE
| INPLACE
| INSERT_METHOD
| INT
| INTEGER
| INVISIBLE
| INVOKER
| INDEXES
| ISOLATION
| JSON
| JSON_ARRAY
| JSON_OBJECT
| JSON_QUOTE
| JSON_PRETTY
| JSON_STORAGE_FREE
| JSON_STORAGE_SIZE
| KEY_BLOCK_SIZE
| KEYS
| KEYSPACES
| LANGUAGE
| LAST
| LAST_INSERT_ID
| LESS
| LEVEL
| LINES
| LINESTRING
| LIST
| LOAD
| LOCAL
| LOCKED
| LOGS
| LONGBLOB
| LONGTEXT
| LTRIM
| MANIFEST
| MASTER_COMPRESSION_ALGORITHMS
| MASTER_PUBLIC_KEY_PATH
| MASTER_TLS_CIPHERSUITES
| MASTER_ZSTD_COMPRESSION_LEVEL
| MAX_ROWS
| MEDIUMBLOB
| MEDIUMINT
| MEDIUMTEXT
| MEMORY
| MEMBER
| MERGE
| MIN_ROWS
| MODE
| MODIFY
| MULTILINESTRING
| MULTIPOINT
| MULTIPOLYGON
| NAME
| NAMES
| NCHAR
| NESTED
| NETWORK_NAMESPACE
| NOWAIT
| NO
| NONE
| NULLS
| NUMERIC
| OFFSET
| OJ
| OLD
| OPEN
| OPTION
| OPTIONAL
| OPTIONALLY
| ORDINALITY
| ORGANIZATION
| ONLY
| OPTIMIZE
| OTHERS
| OVERWRITE
| PACK_KEYS
| PARSER
| PARTITIONING
| PARTITIONS
| PASSWORD
| PATH
| PERSIST
| PERSIST_ONLY
| PRECEDING
| PREPARE
| PRIVILEGE_CHECKS_USER
| PRIVILEGES
| PROCESS
| PLUGINS
| POINT
| POLYGON
| PROCEDURE
| PROCESSLIST
| QUERY
| RANDOM
| REAL
| REBUILD
| REDUNDANT
| REFERENCE
| REFERENCES
| RELAY
| REMOVE
| REORGANIZE
| REPAIR
| REPEATABLE
| RESTRICT
| REQUIRE_ROW_FORMAT
| RESOURCE
| RESPECT
| RESTART
| RETAIN
| RETRY
| REUSE
| ROLE
| ROLLBACK
| ROW_FORMAT
| RTRIM
| S3
| SECONDARY
| SECONDARY_ENGINE
| SECONDARY_LOAD
| SECONDARY_UNLOAD
| SECURITY
| SEQUENCE
| SESSION
| SERIALIZABLE
| SHARE
| SHARED
| SIGNED
| SKIP
| SLOW
| SMALLINT
| SQL
| SRID
| START
| STARTING
| STATS_AUTO_RECALC
| STATS_PERSISTENT
| STATS_SAMPLE_PAGES
| STATUS
| STORAGE
| STREAM
| SUBPARTITION
| SUBPARTITIONS
| TABLES
| TABLESPACE
| TEMPORARY
| TEMPTABLE
| TERMINATED
| TEXT
| THAN
| THREAD_PRIORITY
| TIES
| TIME
| TIMESTAMP
| TINYBLOB
| TINYINT
| TINYTEXT
| TRANSACTION
| TREE
| TRIGGER
| TRIGGERS
| TRIM
| TRUNCATE
| UNBOUNDED
| UNCOMMITTED
| UNDEFINED
| UNICODE
| UNSIGNED
| UNUSED
| UPGRADE
| USER
| USER_RESOURCES
| VALIDATION
| VARBINARY
| VARCHAR
| VARIABLES
| VCPU
| VGTID_EXECUTED
| VIEW
| VINDEX
| VINDEXES
| VISIBLE
| VITESS
| VITESS_KEYSPACES
| VITESS_METADATA
| VITESS_MIGRATION
| VITESS_MIGRATIONS
| VITESS_REPLICATION_STATUS
| VITESS_SHARDS
| VITESS_TABLETS
| VSCHEMA
| WARNINGS
| WITHOUT
| WORK
| YEAR
| ZEROFILL
| DAY
| DAY_HOUR
| DAY_MICROSECOND
| DAY_MINUTE
| DAY_SECOND
| HOUR
| HOUR_MICROSECOND
| HOUR_MINUTE
| HOUR_SECOND
| MICROSECOND
| MINUTE
| MINUTE_MICROSECOND
| MINUTE_SECOND
| MONTH
| QUARTER
| SECOND
| SECOND_MICROSECOND
| YEAR_MONTH
| WEIGHT_STRING

openb:
  '('
  {
    if incNesting(yylex) {
      yylex.Error("max nesting level reached")
      return 1
    }
  }

closeb:
  ')'
  {
    decNesting(yylex)
  }

skip_to_end:
{
  skipToEnd(yylex)
}

ddl_skip_to_end:
  {
    skipToEnd(yylex)
  }
| openb
  {
    skipToEnd(yylex)
  }
| reserved_sql_id
  {
    skipToEnd(yylex)
  }<|MERGE_RESOLUTION|>--- conflicted
+++ resolved
@@ -3962,17 +3962,13 @@
   }
 | PREPARE comment_opt sql_id FROM AT_ID
   {
-<<<<<<< HEAD
     $$ = &PrepareStmt{
     	Name:$3,
-    	Comments: $2,
+    	Comments: Comments($2).Parsed(),
     	Statement: &ColName{
     		Name: NewColIdentWithAt(string($5), SingleAt),
     	},
     }
-=======
-    $$ = &PrepareStmt{Name:$3, Comments: Comments($2).Parsed(), StatementIdentifier: NewColIdentWithAt(string($5), SingleAt)}
->>>>>>> b6638c78
   }
 
 execute_statement:
