/*
Copyright 2019 The Vitess Authors.

Licensed under the Apache License, Version 2.0 (the "License");
you may not use this file except in compliance with the License.
You may obtain a copy of the License at

    http://www.apache.org/licenses/LICENSE-2.0

Unless required by applicable law or agreed to in writing, software
distributed under the License is distributed on an "AS IS" BASIS,
WITHOUT WARRANTIES OR CONDITIONS OF ANY KIND, either express or implied.
See the License for the specific language governing permissions and
limitations under the License.
*/

%{
package sqlparser

func setParseTree(yylex yyLexer, stmt Statement) {
  yylex.(*Tokenizer).ParseTree = stmt
}

func setAllowComments(yylex yyLexer, allow bool) {
  yylex.(*Tokenizer).AllowComments = allow
}

func setDDL(yylex yyLexer, node Statement) {
  yylex.(*Tokenizer).partialDDL = node
}

func incNesting(yylex yyLexer) bool {
  yylex.(*Tokenizer).nesting++
  if yylex.(*Tokenizer).nesting == 200 {
    return true
  }
  return false
}

func decNesting(yylex yyLexer) {
  yylex.(*Tokenizer).nesting--
}

// skipToEnd forces the lexer to end prematurely. Not all SQL statements
// are supported by the Parser, thus calling skipToEnd will make the lexer
// return EOF early.
func skipToEnd(yylex yyLexer) {
  yylex.(*Tokenizer).SkipToEnd = true
}

func bindVariable(yylex yyLexer, bvar string) {
  yylex.(*Tokenizer).BindVars[bvar] = struct{}{}
}

%}

%struct {
  empty         struct{}
  LengthScaleOption LengthScaleOption
  tableName     TableName
  tableIdent    TableIdent
  str           string
  strs          []string
  vindexParam   VindexParam
  colIdent      ColIdent
  joinCondition *JoinCondition
  collateAndCharset CollateAndCharset
  columnType    ColumnType
}

%union {
  statement     Statement
  selStmt       SelectStatement
  tableExpr     TableExpr
  expr          Expr
  colTuple      ColTuple
  optVal        Expr
  constraintInfo ConstraintInfo
  alterOption      AlterOption
  characteristic Characteristic

  ins           *Insert
  colName       *ColName
  indexHint    *IndexHint
  indexHints    IndexHints
  indexHintForType IndexHintForType
  literal        *Literal
  subquery      *Subquery
  derivedTable  *DerivedTable
  when          *When
  with          *With
  cte           *CommonTableExpr
  ctes          []*CommonTableExpr
  order         *Order
  limit         *Limit

  updateExpr    *UpdateExpr
  setExpr       *SetExpr
  convertType   *ConvertType
  aliasedTableName *AliasedTableExpr
  tableSpec  *TableSpec
  columnDefinition *ColumnDefinition
  indexDefinition *IndexDefinition
  indexInfo     *IndexInfo
  indexOption   *IndexOption
  indexColumn   *IndexColumn
  partDef       *PartitionDefinition
  partSpec      *PartitionSpec
  showFilter    *ShowFilter
  optLike       *OptLike
  selectInto	  *SelectInto
  createDatabase  *CreateDatabase
  alterDatabase  *AlterDatabase
  createTable      *CreateTable
  tableAndLockType *TableAndLockType
  alterTable       *AlterTable
  tableOption      *TableOption
  columnTypeOptions *ColumnTypeOptions
  constraintDefinition *ConstraintDefinition
  revertMigration *RevertMigration
  alterMigration  *AlterMigration
  trimType        TrimType

  whens         []*When
  columnDefinitions []*ColumnDefinition
  indexOptions  []*IndexOption
  indexColumns  []*IndexColumn
  collateAndCharsets []CollateAndCharset
  tableAndLockTypes TableAndLockTypes
  renameTablePairs []*RenameTablePair
  alterOptions	   []AlterOption
  vindexParams  []VindexParam
  partDefs      []*PartitionDefinition
  partitionValueRange	*PartitionValueRange
  partSpecs     []*PartitionSpec
  characteristics []Characteristic
  selectExpr    SelectExpr
  columns       Columns
  partitions    Partitions
  tableExprs    TableExprs
  tableNames    TableNames
  exprs         Exprs
  values        Values
  valTuple      ValTuple
  orderBy       OrderBy
  updateExprs   UpdateExprs
  setExprs      SetExprs
  selectExprs   SelectExprs
  tableOptions     TableOptions

  colKeyOpt     ColumnKeyOption
  ReferenceAction ReferenceAction
  isolationLevel IsolationLevel
  insertAction InsertAction
  scope 	Scope
  lock 		Lock
  joinType  	JoinType
  comparisonExprOperator ComparisonExprOperator
  isExprOperator IsExprOperator
  matchExprOption MatchExprOption
  orderDirection  OrderDirection
  explainType 	  ExplainType
  intervalType	  IntervalTypes
  lockType LockType
  referenceDefinition *ReferenceDefinition

  columnStorage ColumnStorage

  boolean bool
  boolVal BoolVal
  ignore Ignore
  partitionOption *PartitionOption
  subPartition  *SubPartition
  partitionByType PartitionByType
  definer 	*Definer
  integer 	int
}

%token LEX_ERROR
%left <str> UNION
%token <str> SELECT STREAM VSTREAM INSERT UPDATE DELETE FROM WHERE GROUP HAVING ORDER BY LIMIT OFFSET FOR
%token <str> ALL DISTINCT AS EXISTS ASC DESC INTO DUPLICATE DEFAULT SET LOCK UNLOCK KEYS DO CALL
%token <str> DISTINCTROW PARSER GENERATED ALWAYS
%token <str> OUTFILE S3 DATA LOAD LINES TERMINATED ESCAPED ENCLOSED
%token <str> DUMPFILE CSV HEADER MANIFEST OVERWRITE STARTING OPTIONALLY
%token <str> VALUES LAST_INSERT_ID
%token <str> NEXT VALUE SHARE MODE
%token <str> SQL_NO_CACHE SQL_CACHE SQL_CALC_FOUND_ROWS
%left <str> JOIN STRAIGHT_JOIN LEFT RIGHT INNER OUTER CROSS NATURAL USE FORCE
%left <str> ON USING INPLACE COPY ALGORITHM NONE SHARED EXCLUSIVE
%left <str> SUBQUERY_AS_EXPR
%left <str> '(' ',' ')'
%token <str> ID AT_ID AT_AT_ID HEX STRING NCHAR_STRING INTEGRAL FLOAT DECIMAL HEXNUM VALUE_ARG LIST_ARG COMMENT COMMENT_KEYWORD BIT_LITERAL COMPRESSION
%token <str> JSON_PRETTY JSON_STORAGE_SIZE JSON_STORAGE_FREE
%token <str> EXTRACT
%token <str> NULL TRUE FALSE OFF
%token <str> DISCARD IMPORT ENABLE DISABLE TABLESPACE
%token <str> VIRTUAL STORED
%token <str> BOTH LEADING TRAILING

%left EMPTY_FROM_CLAUSE
%right INTO

// Precedence dictated by mysql. But the vitess grammar is simplified.
// Some of these operators don't conflict in our situation. Nevertheless,
// it's better to have these listed in the correct order. Also, we don't
// support all operators yet.
// * NOTE: If you change anything here, update precedence.go as well *
%nonassoc <str> LOWER_THAN_CHARSET
%nonassoc <str> CHARSET
// Resolve column attribute ambiguity.
%right <str> UNIQUE KEY
%left <str> EXPRESSION_PREC_SETTER
%left <str> OR '|'
%left <str> XOR
%left <str> AND
%right <str> NOT '!'
%left <str> BETWEEN CASE WHEN THEN ELSE END
%left <str> '=' '<' '>' LE GE NE NULL_SAFE_EQUAL IS LIKE REGEXP IN
%left <str> '&'
%left <str> SHIFT_LEFT SHIFT_RIGHT
%left <str> '+' '-'
%left <str> '*' '/' DIV '%' MOD
%left <str> '^'
%right <str> '~' UNARY
%left <str> COLLATE
%right <str> BINARY UNDERSCORE_ARMSCII8 UNDERSCORE_ASCII UNDERSCORE_BIG5 UNDERSCORE_BINARY UNDERSCORE_CP1250 UNDERSCORE_CP1251
%right <str> UNDERSCORE_CP1256 UNDERSCORE_CP1257 UNDERSCORE_CP850 UNDERSCORE_CP852 UNDERSCORE_CP866 UNDERSCORE_CP932
%right <str> UNDERSCORE_DEC8 UNDERSCORE_EUCJPMS UNDERSCORE_EUCKR UNDERSCORE_GB18030 UNDERSCORE_GB2312 UNDERSCORE_GBK UNDERSCORE_GEOSTD8
%right <str> UNDERSCORE_GREEK UNDERSCORE_HEBREW UNDERSCORE_HP8 UNDERSCORE_KEYBCS2 UNDERSCORE_KOI8R UNDERSCORE_KOI8U UNDERSCORE_LATIN1 UNDERSCORE_LATIN2 UNDERSCORE_LATIN5
%right <str> UNDERSCORE_LATIN7 UNDERSCORE_MACCE UNDERSCORE_MACROMAN UNDERSCORE_SJIS UNDERSCORE_SWE7 UNDERSCORE_TIS620 UNDERSCORE_UCS2 UNDERSCORE_UJIS UNDERSCORE_UTF16
%right <str> UNDERSCORE_UTF16LE UNDERSCORE_UTF32 UNDERSCORE_UTF8 UNDERSCORE_UTF8MB4
%right <str> INTERVAL
%nonassoc <str> '.'

// There is no need to define precedence for the JSON
// operators because the syntax is restricted enough that
// they don't cause conflicts.
%token <empty> JSON_EXTRACT_OP JSON_UNQUOTE_EXTRACT_OP

// DDL Tokens
%token <str> CREATE ALTER DROP RENAME ANALYZE ADD FLUSH CHANGE MODIFY DEALLOCATE
%token <str> REVERT
%token <str> SCHEMA TABLE INDEX VIEW TO IGNORE IF PRIMARY COLUMN SPATIAL FULLTEXT KEY_BLOCK_SIZE CHECK INDEXES
%token <str> ACTION CASCADE CONSTRAINT FOREIGN NO REFERENCES RESTRICT
%token <str> SHOW DESCRIBE EXPLAIN DATE ESCAPE REPAIR OPTIMIZE TRUNCATE COALESCE EXCHANGE REBUILD PARTITIONING REMOVE PREPARE EXECUTE
%token <str> MAXVALUE PARTITION REORGANIZE LESS THAN PROCEDURE TRIGGER
%token <str> VINDEX VINDEXES DIRECTORY NAME UPGRADE
%token <str> STATUS VARIABLES WARNINGS CASCADED DEFINER OPTION SQL UNDEFINED
%token <str> SEQUENCE MERGE TEMPORARY TEMPTABLE INVOKER SECURITY FIRST AFTER LAST

// Migration tokens
%token <str> VITESS_MIGRATION CANCEL RETRY COMPLETE CLEANUP

// Transaction Tokens
%token <str> BEGIN START TRANSACTION COMMIT ROLLBACK SAVEPOINT RELEASE WORK

// Type Tokens
%token <str> BIT TINYINT SMALLINT MEDIUMINT INT INTEGER BIGINT INTNUM
%token <str> REAL DOUBLE FLOAT_TYPE DECIMAL_TYPE NUMERIC
%token <str> TIME TIMESTAMP DATETIME YEAR
%token <str> CHAR VARCHAR BOOL CHARACTER VARBINARY NCHAR
%token <str> TEXT TINYTEXT MEDIUMTEXT LONGTEXT
%token <str> BLOB TINYBLOB MEDIUMBLOB LONGBLOB JSON ENUM
%token <str> GEOMETRY POINT LINESTRING POLYGON GEOMETRYCOLLECTION MULTIPOINT MULTILINESTRING MULTIPOLYGON
%token <str> ASCII UNICODE // used in CONVERT/CAST types

// Type Modifiers
%token <str> NULLX AUTO_INCREMENT APPROXNUM SIGNED UNSIGNED ZEROFILL

// SHOW tokens
%token <str> CODE COLLATION COLUMNS DATABASES ENGINES EVENT EXTENDED FIELDS FULL FUNCTION GTID_EXECUTED
%token <str> KEYSPACES OPEN PLUGINS PRIVILEGES PROCESSLIST SCHEMAS TABLES TRIGGERS USER
%token <str> VGTID_EXECUTED VITESS_KEYSPACES VITESS_METADATA VITESS_MIGRATIONS VITESS_REPLICATION_STATUS VITESS_SHARDS VITESS_TABLETS VSCHEMA

// SET tokens
%token <str> NAMES GLOBAL SESSION ISOLATION LEVEL READ WRITE ONLY REPEATABLE COMMITTED UNCOMMITTED SERIALIZABLE

// Functions
%token <str> CURRENT_TIMESTAMP DATABASE CURRENT_DATE
%token <str> CURRENT_TIME LOCALTIME LOCALTIMESTAMP CURRENT_USER
%token <str> UTC_DATE UTC_TIME UTC_TIMESTAMP
%token <str> DAY DAY_HOUR DAY_MICROSECOND DAY_MINUTE DAY_SECOND HOUR HOUR_MICROSECOND HOUR_MINUTE HOUR_SECOND MICROSECOND MINUTE MINUTE_MICROSECOND MINUTE_SECOND MONTH QUARTER SECOND SECOND_MICROSECOND YEAR_MONTH WEEK
%token <str> REPLACE
%token <str> CONVERT CAST
%token <str> SUBSTR SUBSTRING
%token <str> GROUP_CONCAT SEPARATOR
%token <str> TIMESTAMPADD TIMESTAMPDIFF
%token <str> WEIGHT_STRING
%token <str> LTRIM RTRIM TRIM

// Match
%token <str> MATCH AGAINST BOOLEAN LANGUAGE WITH QUERY EXPANSION WITHOUT VALIDATION

// MySQL reserved words that are unused by this grammar will map to this token.
%token <str> UNUSED ARRAY CUME_DIST DESCRIPTION DENSE_RANK EMPTY EXCEPT FIRST_VALUE GROUPING GROUPS JSON_TABLE LAG LAST_VALUE LATERAL LEAD MEMBER
%token <str> NTH_VALUE NTILE OF OVER PERCENT_RANK RANK RECURSIVE ROW_NUMBER SYSTEM WINDOW
%token <str> ACTIVE ADMIN BUCKETS CLONE COMPONENT DEFINITION ENFORCED EXCLUDE FOLLOWING GEOMCOLLECTION GET_MASTER_PUBLIC_KEY HISTOGRAM HISTORY
%token <str> INACTIVE INVISIBLE LOCKED MASTER_COMPRESSION_ALGORITHMS MASTER_PUBLIC_KEY_PATH MASTER_TLS_CIPHERSUITES MASTER_ZSTD_COMPRESSION_LEVEL
%token <str> NESTED NETWORK_NAMESPACE NOWAIT NULLS OJ OLD OPTIONAL ORDINALITY ORGANIZATION OTHERS PATH PERSIST PERSIST_ONLY PRECEDING PRIVILEGE_CHECKS_USER PROCESS
%token <str> RANDOM REFERENCE REQUIRE_ROW_FORMAT RESOURCE RESPECT RESTART RETAIN REUSE ROLE SECONDARY SECONDARY_ENGINE SECONDARY_LOAD SECONDARY_UNLOAD SKIP SRID
%token <str> THREAD_PRIORITY TIES UNBOUNDED VCPU VISIBLE

// Explain tokens
%token <str> FORMAT TREE VITESS TRADITIONAL

// Lock type tokens
%token <str> LOCAL LOW_PRIORITY

// Flush tokens
%token <str> NO_WRITE_TO_BINLOG LOGS ERROR GENERAL HOSTS OPTIMIZER_COSTS USER_RESOURCES SLOW CHANNEL RELAY EXPORT

// TableOptions tokens
%token <str> AVG_ROW_LENGTH CONNECTION CHECKSUM DELAY_KEY_WRITE ENCRYPTION ENGINE INSERT_METHOD MAX_ROWS MIN_ROWS PACK_KEYS PASSWORD
%token <str> FIXED DYNAMIC COMPRESSED REDUNDANT COMPACT ROW_FORMAT STATS_AUTO_RECALC STATS_PERSISTENT STATS_SAMPLE_PAGES STORAGE MEMORY DISK

// Partitions tokens
%token <str> PARTITIONS LINEAR RANGE LIST SUBPARTITION SUBPARTITIONS HASH

%type <partitionByType> range_or_list
%type <integer> partitions_opt algorithm_opt subpartitions_opt
%type <statement> command
%type <selStmt> query_expression_parens query_expression query_expression_body select_statement query_primary select_stmt_with_into
%type <statement> explain_statement explainable_statement
%type <statement> prepare_statement
%type <statement> execute_statement deallocate_statement
%type <statement> stream_statement vstream_statement insert_statement update_statement delete_statement set_statement set_transaction_statement
%type <statement> create_statement alter_statement rename_statement drop_statement truncate_statement flush_statement do_statement
%type <with> with_clause_opt with_clause
%type <cte> common_table_expr
%type <ctes> with_list
%type <renameTablePairs> rename_list
%type <createTable> create_table_prefix
%type <alterTable> alter_table_prefix
%type <alterOption> alter_option alter_commands_modifier lock_index algorithm_index
%type <alterOptions> alter_options alter_commands_list alter_commands_modifier_list algorithm_lock_opt
%type <alterTable> create_index_prefix
%type <createDatabase> create_database_prefix
%type <alterDatabase> alter_database_prefix
%type <collateAndCharset> collate character_set
%type <collateAndCharsets> create_options create_options_opt
%type <boolean> default_optional first_opt linear_opt
%type <statement> analyze_statement show_statement use_statement other_statement
%type <statement> begin_statement commit_statement rollback_statement savepoint_statement release_statement load_statement
%type <statement> lock_statement unlock_statement call_statement
%type <statement> revert_statement
%type <strs> comment_opt comment_list
%type <str> wild_opt check_option_opt cascade_or_local_opt restrict_or_cascade_opt
%type <explainType> explain_format_opt
%type <trimType> trim_type
%type <insertAction> insert_or_replace
%type <str> explain_synonyms
%type <partitionOption> partitions_options_opt partitions_options_beginning
%type <subPartition> subpartition_opt
%type <intervalType> interval_time_stamp interval
%type <str> cache_opt separator_opt flush_option for_channel_opt maxvalue
%type <matchExprOption> match_option
%type <boolean> distinct_opt union_op replace_opt local_opt
%type <selectExprs> select_expression_list select_expression_list_opt
%type <selectExpr> select_expression
%type <strs> select_options flush_option_list
%type <str> select_option algorithm_view security_view security_view_opt
%type <str> generated_always_opt user_username address_opt
%type <definer> definer_opt user
%type <expr> expression signed_literal signed_literal_or_null null_as_literal now_or_signed_literal signed_literal bit_expr simple_expr literal NUM_literal text_literal bool_pri literal_or_null now predicate tuple_expression
%type <tableExprs> from_opt table_references from_clause
%type <tableExpr> table_reference table_factor join_table
%type <joinCondition> join_condition join_condition_opt on_expression_opt
%type <tableNames> table_name_list delete_table_list view_name_list
%type <joinType> inner_join outer_join straight_join natural_join
%type <tableName> table_name into_table_name delete_table_name
%type <aliasedTableName> aliased_table_name
%type <indexHint> index_hint
%type <indexHintForType> index_hint_for_opt
%type <indexHints> index_hint_list index_hint_list_opt
%type <expr> where_expression_opt
%type <boolVal> boolean_value
%type <comparisonExprOperator> compare
%type <ins> insert_data
%type <expr> num_val
%type <expr> function_call_keyword function_call_nonkeyword function_call_generic function_call_conflict
%type <isExprOperator> is_suffix
%type <colTuple> col_tuple
%type <exprs> expression_list expression_list_opt
%type <values> tuple_list
%type <valTuple> row_tuple tuple_or_empty
%type <subquery> subquery
%type <derivedTable> derived_table
%type <colName> column_name after_opt
%type <whens> when_expression_list
%type <when> when_expression
%type <expr> expression_opt else_expression_opt
%type <exprs> group_by_opt
%type <expr> having_opt
%type <orderBy> order_by_opt order_list order_by_clause
%type <order> order
%type <orderDirection> asc_desc_opt
%type <limit> limit_opt limit_clause
%type <selectInto> into_clause
%type <columnTypeOptions> column_attribute_list_opt generated_column_attribute_list_opt
%type <str> header_opt export_options manifest_opt overwrite_opt format_opt optionally_opt
%type <str> fields_opts fields_opt_list fields_opt lines_opts lines_opt lines_opt_list
%type <lock> locking_clause
%type <columns> ins_column_list column_list at_id_list column_list_opt index_list execute_statement_list_opt
%type <partitions> opt_partition_clause partition_list
%type <updateExprs> on_dup_opt
%type <updateExprs> update_list
%type <setExprs> set_list
%type <str> charset_or_character_set charset_or_character_set_or_names
%type <updateExpr> update_expression
%type <setExpr> set_expression
%type <characteristic> transaction_char
%type <characteristics> transaction_chars
%type <isolationLevel> isolation_level
%type <str> for_from
%type <str> default_opt
%type <ignore> ignore_opt
%type <str> columns_or_fields extended_opt storage_opt
%type <showFilter> like_or_where_opt like_opt
%type <boolean> exists_opt not_exists_opt enforced_opt temp_opt full_opt
%type <empty> to_opt
%type <str> reserved_keyword non_reserved_keyword
%type <colIdent> sql_id reserved_sql_id col_alias as_ci_opt json_utility_name
%type <expr> charset_value
%type <tableIdent> table_id reserved_table_id table_alias as_opt_id table_id_opt from_database_opt
%type <empty> as_opt work_opt savepoint_opt
%type <empty> skip_to_end ddl_skip_to_end
%type <str> charset
%type <scope> set_session_or_global
%type <convertType> convert_type convert_type_weight_string
%type <columnType> column_type
%type <columnType> int_type decimal_type numeric_type time_type char_type spatial_type
%type <literal> length_opt func_datetime_precision
%type <str> charset_opt collate_opt
%type <LengthScaleOption> float_length_opt decimal_length_opt
%type <boolean> unsigned_opt zero_fill_opt without_valid_opt
%type <strs> enum_values
%type <columnDefinition> column_definition
%type <columnDefinitions> column_definition_list
%type <indexDefinition> index_definition
%type <constraintDefinition> constraint_definition check_constraint_definition
%type <str> index_or_key index_symbols from_or_in index_or_key_opt
%type <str> name_opt constraint_name_opt
%type <str> equal_opt
%type <tableSpec> table_spec table_column_list
%type <optLike> create_like
%type <str> table_opt_value
%type <tableOption> table_option
%type <tableOptions> table_option_list table_option_list_opt space_separated_table_option_list
%type <indexInfo> index_info
%type <indexColumn> index_column
%type <indexColumns> index_column_list
%type <indexOption> index_option using_index_type
%type <indexOptions> index_option_list index_option_list_opt using_opt
%type <constraintInfo> constraint_info check_constraint_info
%type <partDefs> partition_definitions partition_definitions_opt
%type <partDef> partition_definition partition_name
%type <partitionValueRange> partition_value_range_opt
%type <partSpec> partition_operation
%type <vindexParam> vindex_param
%type <vindexParams> vindex_param_list vindex_params_opt
%type <colIdent> id_or_var vindex_type vindex_type_opt id_or_var_opt
%type <str> database_or_schema column_opt insert_method_options row_format_options
%type <ReferenceAction> fk_reference_action fk_on_delete fk_on_update
%type <str> vitess_topo
%type <tableAndLockTypes> lock_table_list
%type <tableAndLockType> lock_table
%type <lockType> lock_type
%type <empty> session_or_local_opt
%type <columnStorage> column_storage
%type <colKeyOpt> keys
%type <referenceDefinition> reference_definition reference_definition_opt
%type <str> underscore_charsets
%start any_command

%%

any_command:
  command semicolon_opt
  {
    setParseTree(yylex, $1)
  }

semicolon_opt:
/*empty*/ {}
| ';' {}

command:
  select_statement
  {
    $$ = $1
  }
| stream_statement
| vstream_statement
| insert_statement
| update_statement
| delete_statement
| set_statement
| set_transaction_statement
| create_statement
| alter_statement
| rename_statement
| drop_statement
| truncate_statement
| analyze_statement
| show_statement
| use_statement
| begin_statement
| commit_statement
| rollback_statement
| savepoint_statement
| release_statement
| explain_statement
| other_statement
| flush_statement
| do_statement
| load_statement
| lock_statement
| unlock_statement
| call_statement
| revert_statement
| prepare_statement
| execute_statement
| deallocate_statement
| /*empty*/
{
  setParseTree(yylex, nil)
}

id_or_var:
  ID
  {
    $$ = NewColIdentWithAt(string($1), NoAt)
  }
| AT_ID
  {
    $$ = NewColIdentWithAt(string($1), SingleAt)
  }
| AT_AT_ID
  {
    $$ = NewColIdentWithAt(string($1), DoubleAt)
  }

id_or_var_opt:
  {
    $$ = NewColIdentWithAt("", NoAt)
  }
| id_or_var
  {
    $$ = $1
  }

do_statement:
  DO expression_list
  {
    $$ = &OtherAdmin{}
  }

load_statement:
  LOAD DATA skip_to_end
  {
    $$ = &Load{}
  }

with_clause:
  WITH with_list
  {
	$$ = &With{ctes: $2, Recursive: false}
  }
| WITH RECURSIVE with_list
  {
	$$ = &With{ctes: $3, Recursive: true}
  }

with_clause_opt:
  {
    $$ = nil
  }
 | with_clause
 {
 	$$ = $1
 }

with_list:
  with_list ',' common_table_expr
  {
	$$ = append($1, $3)
  }
| common_table_expr
  {
	$$ = []*CommonTableExpr{$1}
  }

common_table_expr:
  table_id column_list_opt AS subquery
  {
	$$ = &CommonTableExpr{TableID: $1, Columns: $2, Subquery: $4}
  }

query_expression_parens:
  openb query_expression_parens closeb
  {
  	$$ = $2
  }
| openb query_expression closeb
  {
     $$ = $2
  }
| openb query_expression locking_clause closeb
  {
    setLockInSelect($2, $3)
    $$ = $2
  }

// TODO; (Manan, Ritwiz) : Use this in create, insert statements
//query_expression_or_parens:
//	query_expression
//	{
//		$$ = $1
//	}
//	| query_expression locking_clause
//	{
//		setLockInSelect($1, $2)
//		$$ = $1
//	}
//	| query_expression_parens
//	{
//		$$ = $1
//	}

query_expression:
 query_expression_body order_by_opt limit_opt
  {
	$1.SetOrderBy($2)
	$1.SetLimit($3)
	$$ = $1
  }
| query_expression_parens limit_clause
  {
	$1.SetLimit($2)
	$$ = $1
  }
| query_expression_parens order_by_clause limit_opt
  {
	$1.SetOrderBy($2)
	$1.SetLimit($3)
	$$ = $1
  }
| with_clause query_expression_body order_by_opt limit_opt
  {
  		$2.SetWith($1)
		$2.SetOrderBy($3)
		$2.SetLimit($4)
		$$ = $2
  }
| with_clause query_expression_parens limit_clause
  {
  		$2.SetWith($1)
		$2.SetLimit($3)
		$$ = $2
  }
| with_clause query_expression_parens order_by_clause limit_opt
  {
  		$2.SetWith($1)
		$2.SetOrderBy($3)
		$2.SetLimit($4)
		$$ = $2
  }
| with_clause query_expression_parens
  {
	$2.SetWith($1)
  }
| SELECT comment_opt cache_opt NEXT num_val for_from table_name
  {
	$$ = NewSelect(Comments($2), SelectExprs{&Nextval{Expr: $5}}, []string{$3}/*options*/, nil, TableExprs{&AliasedTableExpr{Expr: $7}}, nil/*where*/, nil/*groupBy*/, nil/*having*/)
  }

query_expression_body:
 query_primary
  {
	$$ = $1
  }
| query_expression_body union_op query_primary
  {
 	$$ = &Union{Left: $1, Distinct: $2, Right: $3}
  }
| query_expression_parens union_op query_primary
  {
	$$ = &Union{Left: $1, Distinct: $2, Right: $3}
  }
| query_expression_body union_op query_expression_parens
  {
  	$$ = &Union{Left: $1, Distinct: $2, Right: $3}
  }
| query_expression_parens union_op query_expression_parens
  {
	$$ = &Union{Left: $1, Distinct: $2, Right: $3}
  }

select_statement:
query_expression
  {
	$$ = $1
  }
| query_expression locking_clause
  {
	setLockInSelect($1, $2)
	$$ = $1
  }
| query_expression_parens
  {
	$$ = $1
  }
| select_stmt_with_into
  {
	$$ = $1
  }

select_stmt_with_into:
  openb select_stmt_with_into closeb
  {
	$$ = $2;
  }
| query_expression into_clause
  {
	$1.SetInto($2)
	$$ = $1
  }
| query_expression into_clause locking_clause
  {
	$1.SetInto($2)
	$1.SetLock($3)
	$$ = $1
  }
| query_expression locking_clause into_clause
  {
	$1.SetInto($3)
	$1.SetLock($2)
	$$ = $1
  }
| query_expression_parens into_clause
  {
 	$1.SetInto($2)
	$$ = $1
  }

stream_statement:
  STREAM comment_opt select_expression FROM table_name
  {
    $$ = &Stream{Comments: Comments($2), SelectExpr: $3, Table: $5}
  }

vstream_statement:
  VSTREAM comment_opt select_expression FROM table_name where_expression_opt limit_opt
  {
    $$ = &VStream{Comments: Comments($2), SelectExpr: $3, Table: $5, Where: NewWhere(WhereClause, $6), Limit: $7}
  }

// query_primary is an unparenthesized SELECT with no order by clause or beyond.
query_primary:
//  1         2            3              4                    5             6                7           8
  SELECT comment_opt select_options select_expression_list into_clause from_opt where_expression_opt group_by_opt having_opt
  {
    $$ = NewSelect(Comments($2), $4/*SelectExprs*/, $3/*options*/, $5/*into*/, $6/*from*/, NewWhere(WhereClause, $7), GroupBy($8), NewWhere(HavingClause, $9))
  }
| SELECT comment_opt select_options select_expression_list from_opt where_expression_opt group_by_opt having_opt
  {
    $$ = NewSelect(Comments($2), $4/*SelectExprs*/, $3/*options*/, nil, $5/*from*/, NewWhere(WhereClause, $6), GroupBy($7), NewWhere(HavingClause, $8))
  }



insert_statement:
  insert_or_replace comment_opt ignore_opt into_table_name opt_partition_clause insert_data on_dup_opt
  {
    // insert_data returns a *Insert pre-filled with Columns & Values
    ins := $6
    ins.Action = $1
    ins.Comments = $2
    ins.Ignore = $3
    ins.Table = $4
    ins.Partitions = $5
    ins.OnDup = OnDup($7)
    $$ = ins
  }
| insert_or_replace comment_opt ignore_opt into_table_name opt_partition_clause SET update_list on_dup_opt
  {
    cols := make(Columns, 0, len($7))
    vals := make(ValTuple, 0, len($8))
    for _, updateList := range $7 {
      cols = append(cols, updateList.Name.Name)
      vals = append(vals, updateList.Expr)
    }
    $$ = &Insert{Action: $1, Comments: Comments($2), Ignore: $3, Table: $4, Partitions: $5, Columns: cols, Rows: Values{vals}, OnDup: OnDup($8)}
  }

insert_or_replace:
  INSERT
  {
    $$ = InsertAct
  }
| REPLACE
  {
    $$ = ReplaceAct
  }

update_statement:
  with_clause_opt UPDATE comment_opt ignore_opt table_references SET update_list where_expression_opt order_by_opt limit_opt
  {
    $$ = &Update{With: $1, Comments: Comments($3), Ignore: $4, TableExprs: $5, Exprs: $7, Where: NewWhere(WhereClause, $8), OrderBy: $9, Limit: $10}
  }

delete_statement:
  with_clause_opt DELETE comment_opt ignore_opt FROM table_name as_opt_id opt_partition_clause where_expression_opt order_by_opt limit_opt
  {
    $$ = &Delete{With: $1, Comments: Comments($3), Ignore: $4, TableExprs: TableExprs{&AliasedTableExpr{Expr:$6, As: $7}}, Partitions: $8, Where: NewWhere(WhereClause, $9), OrderBy: $10, Limit: $11}
  }
| with_clause_opt DELETE comment_opt ignore_opt FROM table_name_list USING table_references where_expression_opt
  {
    $$ = &Delete{With: $1, Comments: Comments($3), Ignore: $4, Targets: $6, TableExprs: $8, Where: NewWhere(WhereClause, $9)}
  }
| with_clause_opt DELETE comment_opt ignore_opt table_name_list from_or_using table_references where_expression_opt
  {
    $$ = &Delete{With: $1, Comments: Comments($3), Ignore: $4, Targets: $5, TableExprs: $7, Where: NewWhere(WhereClause, $8)}
  }
| with_clause_opt DELETE comment_opt ignore_opt delete_table_list from_or_using table_references where_expression_opt
  {
    $$ = &Delete{With: $1, Comments: Comments($3), Ignore: $4, Targets: $5, TableExprs: $7, Where: NewWhere(WhereClause, $8)}
  }

from_or_using:
  FROM {}
| USING {}

view_name_list:
  table_name
  {
    $$ = TableNames{$1.ToViewName()}
  }
| view_name_list ',' table_name
  {
    $$ = append($$, $3.ToViewName())
  }

table_name_list:
  table_name
  {
    $$ = TableNames{$1}
  }
| table_name_list ',' table_name
  {
    $$ = append($$, $3)
  }

delete_table_list:
  delete_table_name
  {
    $$ = TableNames{$1}
  }
| delete_table_list ',' delete_table_name
  {
    $$ = append($$, $3)
  }

opt_partition_clause:
  {
    $$ = nil
  }
| PARTITION openb partition_list closeb
  {
  $$ = $3
  }

set_statement:
  SET comment_opt set_list
  {
    $$ = &Set{Comments: Comments($2), Exprs: $3}
  }

set_transaction_statement:
  SET comment_opt set_session_or_global TRANSACTION transaction_chars
  {
    $$ = &SetTransaction{Comments: Comments($2), Scope: $3, Characteristics: $5}
  }
| SET comment_opt TRANSACTION transaction_chars
  {
    $$ = &SetTransaction{Comments: Comments($2), Characteristics: $4, Scope: ImplicitScope}
  }

transaction_chars:
  transaction_char
  {
    $$ = []Characteristic{$1}
  }
| transaction_chars ',' transaction_char
  {
    $$ = append($$, $3)
  }

transaction_char:
  ISOLATION LEVEL isolation_level
  {
    $$ = $3
  }
| READ WRITE
  {
    $$ = ReadWrite
  }
| READ ONLY
  {
    $$ = ReadOnly
  }

isolation_level:
  REPEATABLE READ
  {
    $$ = RepeatableRead
  }
| READ COMMITTED
  {
    $$ = ReadCommitted
  }
| READ UNCOMMITTED
  {
    $$ = ReadUncommitted
  }
| SERIALIZABLE
  {
    $$ = Serializable
  }

set_session_or_global:
  SESSION
  {
    $$ = SessionScope
  }
| GLOBAL
  {
    $$ = GlobalScope
  }

create_statement:
  create_table_prefix table_spec
  {
    $1.TableSpec = $2
    $1.FullyParsed = true
    $$ = $1
  }
| create_table_prefix create_like
  {
    // Create table [name] like [name]
    $1.OptLike = $2
    $1.FullyParsed = true
    $$ = $1
  }
| create_index_prefix '(' index_column_list ')' index_option_list_opt algorithm_lock_opt
  {
    indexDef := $1.AlterOptions[0].(*AddIndexDefinition).IndexDefinition
    indexDef.Columns = $3
    indexDef.Options = append(indexDef.Options,$5...)
    $1.AlterOptions = append($1.AlterOptions,$6...)
    $1.FullyParsed = true
    $$ = $1
  }
| CREATE comment_opt replace_opt algorithm_view definer_opt security_view_opt VIEW table_name column_list_opt AS select_statement check_option_opt
  {
    $$ = &CreateView{ViewName: $8.ToViewName(), Comments: Comments($2), IsReplace:$3, Algorithm:$4, Definer: $5 ,Security:$6, Columns:$9, Select: $11, CheckOption: $12 }
  }
| create_database_prefix create_options_opt
  {
    $1.FullyParsed = true
    $1.CreateOptions = $2
    $$ = $1
  }

replace_opt:
  {
    $$ = false
  }
| OR REPLACE
  {
    $$ = true
  }

vindex_type_opt:
  {
    $$ = NewColIdent("")
  }
| USING vindex_type
  {
    $$ = $2
  }

vindex_type:
  sql_id
  {
    $$ = $1
  }

vindex_params_opt:
  {
    var v []VindexParam
    $$ = v
  }
| WITH vindex_param_list
  {
    $$ = $2
  }

vindex_param_list:
  vindex_param
  {
    $$ = make([]VindexParam, 0, 4)
    $$ = append($$, $1)
  }
| vindex_param_list ',' vindex_param
  {
    $$ = append($$, $3)
  }

vindex_param:
  reserved_sql_id '=' table_opt_value
  {
    $$ = VindexParam{Key: $1, Val: $3}
  }

create_table_prefix:
  CREATE comment_opt temp_opt TABLE not_exists_opt table_name
  {
    $$ = &CreateTable{Comments: Comments($2), Table: $6, IfNotExists: $5, Temp: $3}
    setDDL(yylex, $$)
  }

alter_table_prefix:
  ALTER comment_opt TABLE table_name
  {
    $$ = &AlterTable{Comments: Comments($2), Table: $4}
    setDDL(yylex, $$)
  }

create_index_prefix:
  CREATE comment_opt INDEX id_or_var using_opt ON table_name
  {
    $$ = &AlterTable{Table: $7, AlterOptions: []AlterOption{&AddIndexDefinition{IndexDefinition:&IndexDefinition{Info: &IndexInfo{Name:$4, Type:string($3)}, Options:$5}}}}
    setDDL(yylex, $$)
  }
| CREATE comment_opt FULLTEXT INDEX id_or_var using_opt ON table_name
  {
    $$ = &AlterTable{Table: $8, AlterOptions: []AlterOption{&AddIndexDefinition{IndexDefinition:&IndexDefinition{Info: &IndexInfo{Name:$5, Type:string($3)+" "+string($4), Fulltext:true}, Options:$6}}}}
    setDDL(yylex, $$)
  }
| CREATE comment_opt SPATIAL INDEX id_or_var using_opt ON table_name
  {
    $$ = &AlterTable{Table: $8, AlterOptions: []AlterOption{&AddIndexDefinition{IndexDefinition:&IndexDefinition{Info: &IndexInfo{Name:$5, Type:string($3)+" "+string($4), Spatial:true}, Options:$6}}}}
    setDDL(yylex, $$)
  }
| CREATE comment_opt UNIQUE INDEX id_or_var using_opt ON table_name
  {
    $$ = &AlterTable{Table: $8, AlterOptions: []AlterOption{&AddIndexDefinition{IndexDefinition:&IndexDefinition{Info: &IndexInfo{Name:$5, Type:string($3)+" "+string($4), Unique:true}, Options:$6}}}}
    setDDL(yylex, $$)
  }

create_database_prefix:
  CREATE comment_opt database_or_schema comment_opt not_exists_opt table_id
  {
    $$ = &CreateDatabase{Comments: Comments($4), DBName: $6, IfNotExists: $5}
    setDDL(yylex,$$)
  }

alter_database_prefix:
  ALTER comment_opt database_or_schema
  {
    $$ = &AlterDatabase{}
    setDDL(yylex,$$)
  }

database_or_schema:
  DATABASE
| SCHEMA

table_spec:
  '(' table_column_list ')' table_option_list_opt partitions_options_opt
  {
    $$ = $2
    $$.Options = $4
    $$.PartitionOption = $5
  }

create_options_opt:
  {
    $$ = nil
  }
| create_options
  {
    $$ = $1
  }

create_options:
  character_set
  {
    $$ = []CollateAndCharset{$1}
  }
| collate
  {
    $$ = []CollateAndCharset{$1}
  }
| create_options collate
  {
    $$ = append($1,$2)
  }
| create_options character_set
  {
    $$ = append($1,$2)
  }

default_optional:
  /* empty */ %prec LOWER_THAN_CHARSET
  {
    $$ = false
  }
| DEFAULT
  {
    $$ = true
  }

character_set:
  default_optional charset_or_character_set equal_opt id_or_var
  {
    $$ = CollateAndCharset{Type:CharacterSetType, Value:($4.String()), IsDefault:$1}
  }
| default_optional charset_or_character_set equal_opt STRING
  {
    $$ = CollateAndCharset{Type:CharacterSetType, Value:(encodeSQLString($4)), IsDefault:$1}
  }

collate:
  default_optional COLLATE equal_opt id_or_var
  {
    $$ = CollateAndCharset{Type:CollateType, Value:($4.String()), IsDefault:$1}
  }
| default_optional COLLATE equal_opt STRING
  {
    $$ = CollateAndCharset{Type:CollateType, Value:(encodeSQLString($4)), IsDefault:$1}
  }


create_like:
  LIKE table_name
  {
    $$ = &OptLike{LikeTable: $2}
  }
| '(' LIKE table_name ')'
  {
    $$ = &OptLike{LikeTable: $3}
  }

column_definition_list:
  column_definition
  {
    $$ = []*ColumnDefinition{$1}
  }
| column_definition_list ',' column_definition
  {
    $$ = append($1,$3)
  }

table_column_list:
  column_definition
  {
    $$ = &TableSpec{}
    $$.AddColumn($1)
  }
| check_constraint_definition
  {
    $$ = &TableSpec{}
    $$.AddConstraint($1)
  }
| table_column_list ',' column_definition
  {
    $$.AddColumn($3)
  }
| table_column_list ',' column_definition check_constraint_definition
  {
    $$.AddColumn($3)
    $$.AddConstraint($4)
  }
| table_column_list ',' index_definition
  {
    $$.AddIndex($3)
  }
| table_column_list ',' constraint_definition
  {
    $$.AddConstraint($3)
  }
| table_column_list ',' check_constraint_definition
  {
    $$.AddConstraint($3)
  }

// collate_opt has to be in the first rule so that we don't have a shift reduce conflict when seeing a COLLATE
// with column_attribute_list_opt. Always shifting there would have meant that we would have always ended up using the
// second rule in the grammar whenever COLLATE was specified.
// We now have a shift reduce conflict between COLLATE and collate_opt. Shifting there is fine. Essentially, we have
// postponed the decision of which rule to use until we have consumed the COLLATE id/string tokens.
column_definition:
  sql_id column_type collate_opt column_attribute_list_opt reference_definition_opt
  {
    $2.Options = $4
    if $2.Options.Collate == "" {
    	$2.Options.Collate = $3
    }
    $2.Options.Reference = $5
    $$ = &ColumnDefinition{Name: $1, Type: $2}
  }
| sql_id column_type collate_opt generated_always_opt AS '(' expression ')' generated_column_attribute_list_opt reference_definition_opt
  {
    $2.Options = $9
    $2.Options.As = $7
    $2.Options.Reference = $10
    $2.Options.Collate = $3
    $$ = &ColumnDefinition{Name: $1, Type: $2}
  }

generated_always_opt:
  {
    $$ = ""
  }
|  GENERATED ALWAYS
  {
    $$ = ""
  }

// There is a shift reduce conflict that arises here because UNIQUE and KEY are column_type_option and so is UNIQUE KEY.
// So in the state "column_type_options UNIQUE. KEY" there is a shift-reduce conflict(resovled by "%rigth <str> UNIQUE KEY").
// This has been added to emulate what MySQL does. The previous architecture was such that the order of the column options
// was specific (as stated in the MySQL guide) and did not accept arbitrary order options. For example NOT NULL DEFAULT 1 and not DEFAULT 1 NOT NULL
column_attribute_list_opt:
  {
    $$ = &ColumnTypeOptions{Null: nil, Default: nil, OnUpdate: nil, Autoincrement: false, KeyOpt: colKeyNone, Comment: nil, As: nil}
  }
| column_attribute_list_opt NULL
  {
    val := true
    $1.Null = &val
    $$ = $1
  }
| column_attribute_list_opt NOT NULL
  {
    val := false
    $1.Null = &val
    $$ = $1
  }
| column_attribute_list_opt DEFAULT openb expression closeb
  {
	$1.Default = $4
	$$ = $1
  }
| column_attribute_list_opt DEFAULT now_or_signed_literal
  {
    $1.Default = $3
    $$ = $1
  }
| column_attribute_list_opt ON UPDATE function_call_nonkeyword
  {
    $1.OnUpdate = $4
    $$ = $1
  }
| column_attribute_list_opt AUTO_INCREMENT
  {
    $1.Autoincrement = true
    $$ = $1
  }
| column_attribute_list_opt COMMENT_KEYWORD STRING
  {
    $1.Comment = NewStrLiteral($3)
    $$ = $1
  }
| column_attribute_list_opt keys
  {
    $1.KeyOpt = $2
    $$ = $1
  }
| column_attribute_list_opt COLLATE STRING
  {
  	$1.Collate = encodeSQLString($3)
  }
| column_attribute_list_opt COLLATE id_or_var
  {
	$1.Collate = string($3.String())
	$$ = $1
  }

column_storage:
  VIRTUAL
{
  $$ = VirtualStorage
}
| STORED
{
  $$ = StoredStorage
}

generated_column_attribute_list_opt:
  {
    $$ = &ColumnTypeOptions{}
  }
| generated_column_attribute_list_opt column_storage
  {
    $1.Storage = $2
    $$ = $1
  }
| generated_column_attribute_list_opt NULL
  {
    val := true
    $1.Null = &val
    $$ = $1
  }
| generated_column_attribute_list_opt NOT NULL
  {
    val := false
    $1.Null = &val
    $$ = $1
  }
| generated_column_attribute_list_opt COMMENT_KEYWORD STRING
  {
    $1.Comment = NewStrLiteral($3)
    $$ = $1
  }
| generated_column_attribute_list_opt keys
  {
    $1.KeyOpt = $2
    $$ = $1
  }

now_or_signed_literal:
now
  {
  	$$ = $1
  }
| signed_literal_or_null

now:
CURRENT_TIMESTAMP func_datetime_precision
  {
    $$ = &CurTimeFuncExpr{Name:NewColIdent("current_timestamp"), Fsp: $2}
  }
| LOCALTIME func_datetime_precision
  {
    $$ = &CurTimeFuncExpr{Name:NewColIdent("localtime"), Fsp: $2}
  }
| LOCALTIMESTAMP func_datetime_precision
  {
    $$ = &CurTimeFuncExpr{Name:NewColIdent("localtimestamp"), Fsp: $2}
  }
| UTC_TIMESTAMP func_datetime_precision
  {
    $$ = &CurTimeFuncExpr{Name:NewColIdent("utc_timestamp"), Fsp:$2}
  }


signed_literal_or_null:
signed_literal
| null_as_literal

 null_as_literal:
NULL
 {
    $$ = &NullVal{}
 }

 signed_literal:
 literal
| '+' NUM_literal
   {
 	$$= $2
   }
| '-' NUM_literal
   {
   	$$ = &UnaryExpr{Operator: UMinusOp, Expr: $2}
   }

literal:
text_literal
  {
   $$= $1
  }
| NUM_literal
  {
  	$$= $1
  }
| boolean_value
  {
  	$$ = $1
  }
| HEX
  {
	$$ = NewHexLiteral($1)
  }
| HEXNUM
  {
  	$$ = NewHexNumLiteral($1)
  }
| BIT_LITERAL
  {
	$$ = NewBitLiteral($1)
  }
| VALUE_ARG
  {
    $$ = NewArgument($1[1:])
    bindVariable(yylex, $1[1:])
  }
| underscore_charsets  BIT_LITERAL %prec UNARY
  {
  	$$ = &IntroducerExpr{CharacterSet: $1, Expr: NewBitLiteral($2)}
  }
| underscore_charsets HEXNUM %prec UNARY
  {
  	$$ = &IntroducerExpr{CharacterSet: $1, Expr: NewHexNumLiteral($2)}
  }
| underscore_charsets HEX %prec UNARY
  {
   	$$ = &IntroducerExpr{CharacterSet: $1, Expr: NewHexLiteral($2)}
  }
| underscore_charsets column_name %prec UNARY
  {
    $$ = &IntroducerExpr{CharacterSet: $1, Expr: $2}
  }
| underscore_charsets VALUE_ARG %prec UNARY
  {
    bindVariable(yylex, $2[1:])
    $$ = &IntroducerExpr{CharacterSet: $1, Expr: NewArgument($2[1:])}
  }

underscore_charsets:
  UNDERSCORE_ARMSCII8
  {
    $$ = Armscii8Str
  }
| UNDERSCORE_ASCII
  {
    $$ = ASCIIStr
  }
| UNDERSCORE_BIG5
  {
    $$ = Big5Str
  }
| UNDERSCORE_BINARY
  {
    $$ = UBinaryStr
  }
| UNDERSCORE_CP1250
  {
    $$ = Cp1250Str
  }
| UNDERSCORE_CP1251
  {
    $$ = Cp1251Str
  }
| UNDERSCORE_CP1256
  {
    $$ = Cp1256Str
  }
| UNDERSCORE_CP1257
  {
    $$ = Cp1257Str
  }
| UNDERSCORE_CP850
  {
    $$ = Cp850Str
  }
| UNDERSCORE_CP852
  {
    $$ = Cp852Str
  }
| UNDERSCORE_CP866
  {
    $$ = Cp866Str
  }
| UNDERSCORE_CP932
  {
    $$ = Cp932Str
  }
| UNDERSCORE_DEC8
  {
    $$ = Dec8Str
  }
| UNDERSCORE_EUCJPMS
  {
    $$ = EucjpmsStr
  }
| UNDERSCORE_EUCKR
  {
    $$ = EuckrStr
  }
| UNDERSCORE_GB18030
  {
    $$ = Gb18030Str
  }
| UNDERSCORE_GB2312
  {
    $$ = Gb2312Str
  }
| UNDERSCORE_GBK
  {
    $$ = GbkStr
  }
| UNDERSCORE_GEOSTD8
  {
    $$ = Geostd8Str
  }
| UNDERSCORE_GREEK
  {
    $$ = GreekStr
  }
| UNDERSCORE_HEBREW
  {
    $$ = HebrewStr
  }
| UNDERSCORE_HP8
  {
    $$ = Hp8Str
  }
| UNDERSCORE_KEYBCS2
  {
    $$ = Keybcs2Str
  }
| UNDERSCORE_KOI8R
  {
    $$ = Koi8rStr
  }
| UNDERSCORE_KOI8U
  {
    $$ = Koi8uStr
  }
| UNDERSCORE_LATIN1
  {
    $$ = Latin1Str
  }
| UNDERSCORE_LATIN2
  {
    $$ = Latin2Str
  }
| UNDERSCORE_LATIN5
  {
    $$ = Latin5Str
  }
| UNDERSCORE_LATIN7
  {
    $$ = Latin7Str
  }
| UNDERSCORE_MACCE
  {
    $$ = MacceStr
  }
| UNDERSCORE_MACROMAN
  {
    $$ = MacromanStr
  }
| UNDERSCORE_SJIS
  {
    $$ = SjisStr
  }
| UNDERSCORE_SWE7
  {
    $$ = Swe7Str
  }
| UNDERSCORE_TIS620
  {
    $$ = Tis620Str
  }
| UNDERSCORE_UCS2
  {
    $$ = Ucs2Str
  }
| UNDERSCORE_UJIS
  {
    $$ = UjisStr
  }
| UNDERSCORE_UTF16
  {
    $$ = Utf16Str
  }
| UNDERSCORE_UTF16LE
  {
    $$ = Utf16leStr
  }
| UNDERSCORE_UTF32
  {
    $$ = Utf32Str
  }
| UNDERSCORE_UTF8
  {
    $$ = Utf8Str
  }
| UNDERSCORE_UTF8MB4
  {
    $$ = Utf8mb4Str
  }

literal_or_null:
literal
| null_as_literal

NUM_literal:
INTEGRAL
  {
    $$ = NewIntLiteral($1)
  }
| FLOAT
  {
    $$ = NewFloatLiteral($1)
  }
| DECIMAL
  {
    $$ = NewDecimalLiteral($1)
  }


text_literal:
STRING
  {
	$$ = NewStrLiteral($1)
  }
| NCHAR_STRING
  {
	$$ = &UnaryExpr{Operator: NStringOp, Expr: NewStrLiteral($1)}
  }
 | underscore_charsets STRING %prec UNARY
   {
   	$$ = &IntroducerExpr{CharacterSet: $1, Expr: NewStrLiteral($2)}
   }

keys:
  PRIMARY KEY
  {
    $$ = colKeyPrimary
  }
| UNIQUE
  {
    $$ = colKeyUnique
  }
| UNIQUE KEY
  {
    $$ = colKeyUniqueKey
  }
| KEY
  {
    $$ = colKey
  }

column_type:
  numeric_type unsigned_opt zero_fill_opt
  {
    $$ = $1
    $$.Unsigned = $2
    $$.Zerofill = $3
  }
| char_type
| time_type
| spatial_type

numeric_type:
  int_type length_opt
  {
    $$ = $1
    $$.Length = $2
  }
| decimal_type
  {
    $$ = $1
  }

int_type:
  BIT
  {
    $$ = ColumnType{Type: string($1)}
  }
| BOOL
  {
    $$ = ColumnType{Type: string($1)}
  }
| BOOLEAN
  {
    $$ = ColumnType{Type: string($1)}
  }
| TINYINT
  {
    $$ = ColumnType{Type: string($1)}
  }
| SMALLINT
  {
    $$ = ColumnType{Type: string($1)}
  }
| MEDIUMINT
  {
    $$ = ColumnType{Type: string($1)}
  }
| INT
  {
    $$ = ColumnType{Type: string($1)}
  }
| INTEGER
  {
    $$ = ColumnType{Type: string($1)}
  }
| BIGINT
  {
    $$ = ColumnType{Type: string($1)}
  }

decimal_type:
REAL float_length_opt
  {
    $$ = ColumnType{Type: string($1)}
    $$.Length = $2.Length
    $$.Scale = $2.Scale
  }
| DOUBLE float_length_opt
  {
    $$ = ColumnType{Type: string($1)}
    $$.Length = $2.Length
    $$.Scale = $2.Scale
  }
| FLOAT_TYPE float_length_opt
  {
    $$ = ColumnType{Type: string($1)}
    $$.Length = $2.Length
    $$.Scale = $2.Scale
  }
| DECIMAL_TYPE decimal_length_opt
  {
    $$ = ColumnType{Type: string($1)}
    $$.Length = $2.Length
    $$.Scale = $2.Scale
  }
| NUMERIC decimal_length_opt
  {
    $$ = ColumnType{Type: string($1)}
    $$.Length = $2.Length
    $$.Scale = $2.Scale
  }

time_type:
  DATE
  {
    $$ = ColumnType{Type: string($1)}
  }
| TIME length_opt
  {
    $$ = ColumnType{Type: string($1), Length: $2}
  }
| TIMESTAMP length_opt
  {
    $$ = ColumnType{Type: string($1), Length: $2}
  }
| DATETIME length_opt
  {
    $$ = ColumnType{Type: string($1), Length: $2}
  }
| YEAR length_opt
  {
    $$ = ColumnType{Type: string($1), Length: $2}
  }

char_type:
  CHAR length_opt charset_opt
  {
    $$ = ColumnType{Type: string($1), Length: $2, Charset: $3}
  }
| VARCHAR length_opt charset_opt
  {
    $$ = ColumnType{Type: string($1), Length: $2, Charset: $3}
  }
| BINARY length_opt
  {
    $$ = ColumnType{Type: string($1), Length: $2}
  }
| VARBINARY length_opt
  {
    $$ = ColumnType{Type: string($1), Length: $2}
  }
| TEXT charset_opt
  {
    $$ = ColumnType{Type: string($1), Charset: $2}
  }
| TINYTEXT charset_opt
  {
    $$ = ColumnType{Type: string($1), Charset: $2}
  }
| MEDIUMTEXT charset_opt
  {
    $$ = ColumnType{Type: string($1), Charset: $2}
  }
| LONGTEXT charset_opt
  {
    $$ = ColumnType{Type: string($1), Charset: $2}
  }
| BLOB
  {
    $$ = ColumnType{Type: string($1)}
  }
| TINYBLOB
  {
    $$ = ColumnType{Type: string($1)}
  }
| MEDIUMBLOB
  {
    $$ = ColumnType{Type: string($1)}
  }
| LONGBLOB
  {
    $$ = ColumnType{Type: string($1)}
  }
| JSON
  {
    $$ = ColumnType{Type: string($1)}
  }
| ENUM '(' enum_values ')' charset_opt
  {
    $$ = ColumnType{Type: string($1), EnumValues: $3, Charset: $5}
  }
// need set_values / SetValues ?
| SET '(' enum_values ')' charset_opt
  {
    $$ = ColumnType{Type: string($1), EnumValues: $3, Charset: $5}
  }

spatial_type:
  GEOMETRY
  {
    $$ = ColumnType{Type: string($1)}
  }
| POINT
  {
    $$ = ColumnType{Type: string($1)}
  }
| LINESTRING
  {
    $$ = ColumnType{Type: string($1)}
  }
| POLYGON
  {
    $$ = ColumnType{Type: string($1)}
  }
| GEOMETRYCOLLECTION
  {
    $$ = ColumnType{Type: string($1)}
  }
| MULTIPOINT
  {
    $$ = ColumnType{Type: string($1)}
  }
| MULTILINESTRING
  {
    $$ = ColumnType{Type: string($1)}
  }
| MULTIPOLYGON
  {
    $$ = ColumnType{Type: string($1)}
  }

enum_values:
  STRING
  {
    $$ = make([]string, 0, 4)
    $$ = append($$, encodeSQLString($1))
  }
| enum_values ',' STRING
  {
    $$ = append($1, encodeSQLString($3))
  }

length_opt:
  {
    $$ = nil
  }
| '(' INTEGRAL ')'
  {
    $$ = NewIntLiteral($2)
  }

float_length_opt:
  {
    $$ = LengthScaleOption{}
  }
| '(' INTEGRAL ',' INTEGRAL ')'
  {
    $$ = LengthScaleOption{
        Length: NewIntLiteral($2),
        Scale: NewIntLiteral($4),
    }
  }

decimal_length_opt:
  {
    $$ = LengthScaleOption{}
  }
| '(' INTEGRAL ')'
  {
    $$ = LengthScaleOption{
        Length: NewIntLiteral($2),
    }
  }
| '(' INTEGRAL ',' INTEGRAL ')'
  {
    $$ = LengthScaleOption{
        Length: NewIntLiteral($2),
        Scale: NewIntLiteral($4),
    }
  }

unsigned_opt:
  {
    $$ = false
  }
| UNSIGNED
  {
    $$ = true
  }
| SIGNED
  {
    $$ = false
  }

zero_fill_opt:
  {
    $$ = false
  }
| ZEROFILL
  {
    $$ = true
  }

charset_opt:
  {
    $$ = ""
  }
| charset_or_character_set sql_id
  {
    $$ = string($2.String())
  }
| charset_or_character_set STRING
  {
    $$ = encodeSQLString($2)
  }
| charset_or_character_set BINARY
  {
    $$ = string($2)
  }
| ASCII
  {
    // ASCII: Shorthand for CHARACTER SET latin1.
    $$ = "latin1"
  }
| UNICODE
  {
    // UNICODE: Shorthand for CHARACTER SET ucs2.
    $$ = "ucs2"
  }

collate_opt:
  {
    $$ = ""
  }
| COLLATE id_or_var
  {
    $$ = string($2.String())
  }
| COLLATE STRING
  {
    $$ = encodeSQLString($2)
  }


index_definition:
  index_info '(' index_column_list ')' index_option_list_opt
  {
    $$ = &IndexDefinition{Info: $1, Columns: $3, Options: $5}
  }

index_option_list_opt:
  {
    $$ = nil
  }
| index_option_list
  {
    $$ = $1
  }

index_option_list:
  index_option
  {
    $$ = []*IndexOption{$1}
  }
| index_option_list index_option
  {
    $$ = append($$, $2)
  }

index_option:
  using_index_type
  {
    $$ = $1
  }
| KEY_BLOCK_SIZE equal_opt INTEGRAL
  {
    // should not be string
    $$ = &IndexOption{Name: string($1), Value: NewIntLiteral($3)}
  }
| COMMENT_KEYWORD STRING
  {
    $$ = &IndexOption{Name: string($1), Value: NewStrLiteral($2)}
  }
| WITH PARSER id_or_var
  {
    $$ = &IndexOption{Name: string($1) + " " + string($2), String: $3.String()}
  }

equal_opt:
  /* empty */
  {
    $$ = ""
  }
| '='
  {
    $$ = string($1)
  }

index_info:
  constraint_name_opt PRIMARY KEY name_opt
  {
    $$ = &IndexInfo{Type: string($2) + " " + string($3), ConstraintName: NewColIdent($1), Name: NewColIdent("PRIMARY"), Primary: true, Unique: true}
  }
| SPATIAL index_or_key_opt name_opt
  {
    $$ = &IndexInfo{Type: string($1) + " " + string($2), Name: NewColIdent($3), Spatial: true, Unique: false}
  }
| FULLTEXT index_or_key_opt name_opt
  {
    $$ = &IndexInfo{Type: string($1) + " " + string($2), Name: NewColIdent($3), Fulltext: true, Unique: false}
  }
| constraint_name_opt UNIQUE index_or_key_opt name_opt
  {
    $$ = &IndexInfo{Type: string($2) + " " + string($3), ConstraintName: NewColIdent($1), Name: NewColIdent($4), Unique: true}
  }
| index_or_key name_opt
  {
    $$ = &IndexInfo{Type: string($1), Name: NewColIdent($2), Unique: false}
  }

constraint_name_opt:
  {
    $$ = ""
  }
| CONSTRAINT name_opt
  {
    $$ = $2
  }

index_symbols:
  INDEX
  {
    $$ = string($1)
  }
| KEYS
  {
    $$ = string($1)
  }
| INDEXES
  {
    $$ = string($1)
  }


from_or_in:
  FROM
  {
    $$ = string($1)
  }
| IN
  {
    $$ = string($1)
  }

index_or_key_opt:
  {
    $$ = "key"
  }
| index_or_key
  {
    $$ = $1
  }

index_or_key:
  INDEX
  {
    $$ = string($1)
  }
  | KEY
  {
    $$ = string($1)
  }

name_opt:
  {
    $$ = ""
  }
| id_or_var
  {
    $$ = string($1.String())
  }

index_column_list:
  index_column
  {
    $$ = []*IndexColumn{$1}
  }
| index_column_list ',' index_column
  {
    $$ = append($$, $3)
  }

index_column:
  sql_id length_opt asc_desc_opt
  {
      $$ = &IndexColumn{Column: $1, Length: $2, Direction: $3}
  }

constraint_definition:
  CONSTRAINT id_or_var_opt constraint_info
  {
    $$ = &ConstraintDefinition{Name: $2, Details: $3}
  }
|  constraint_info
  {
    $$ = &ConstraintDefinition{Details: $1}
  }

check_constraint_definition:
  CONSTRAINT id_or_var_opt check_constraint_info
  {
    $$ = &ConstraintDefinition{Name: $2, Details: $3}
  }
|  check_constraint_info
  {
    $$ = &ConstraintDefinition{Details: $1}
  }

constraint_info:
  FOREIGN KEY name_opt '(' column_list ')' reference_definition
  {
    $$ = &ForeignKeyDefinition{IndexName: NewColIdent($3), Source: $5, ReferenceDefinition: $7}
  }

reference_definition:
  REFERENCES table_name '(' column_list ')'
  {
    $$ = &ReferenceDefinition{ReferencedTable: $2, ReferencedColumns: $4}
  }
| REFERENCES table_name '(' column_list ')' fk_on_delete
  {
    $$ = &ReferenceDefinition{ReferencedTable: $2, ReferencedColumns: $4, OnDelete: $6}
  }
| REFERENCES table_name '(' column_list ')' fk_on_update
  {
    $$ = &ReferenceDefinition{ReferencedTable: $2, ReferencedColumns: $4, OnUpdate: $6}
  }
| REFERENCES table_name '(' column_list ')' fk_on_delete fk_on_update
  {
    $$ = &ReferenceDefinition{ReferencedTable: $2, ReferencedColumns: $4, OnDelete: $6, OnUpdate: $7}
  }

reference_definition_opt:
  {
    $$ = nil
  }
| reference_definition
  {
    $$ = $1
  }

check_constraint_info:
  CHECK '(' expression ')' enforced_opt
  {
    $$ = &CheckConstraintDefinition{Expr: $3, Enforced: $5}
  }

fk_on_delete:
  ON DELETE fk_reference_action
  {
    $$ = $3
  }

fk_on_update:
  ON UPDATE fk_reference_action
  {
    $$ = $3
  }

fk_reference_action:
  RESTRICT
  {
    $$ = Restrict
  }
| CASCADE
  {
    $$ = Cascade
  }
| NO ACTION
  {
    $$ = NoAction
  }
| SET DEFAULT
  {
    $$ = SetDefault
  }
| SET NULL
  {
    $$ = SetNull
  }

restrict_or_cascade_opt:
  {
    $$ = ""
  }
| RESTRICT
  {
    $$ = string($1)
  }
| CASCADE
  {
    $$ = string($1)
  }

enforced_opt:
  {
    $$ = true
  }
| ENFORCED
  {
    $$ = true
  }
| NOT ENFORCED
  {
    $$ = false
  }

table_option_list_opt:
  {
    $$ = nil
  }
| table_option_list
  {
    $$ = $1
  }

table_option_list:
  table_option
  {
    $$ = TableOptions{$1}
  }
| table_option_list ',' table_option
  {
    $$ = append($1,$3)
  }
| table_option_list table_option
  {
    $$ = append($1,$2)
  }

space_separated_table_option_list:
  table_option
  {
    $$ = TableOptions{$1}
  }
| space_separated_table_option_list table_option
  {
    $$ = append($1,$2)
  }

table_option:
  AUTO_INCREMENT equal_opt INTEGRAL
  {
    $$ = &TableOption{Name:string($1), Value:NewIntLiteral($3)}
  }
| AVG_ROW_LENGTH equal_opt INTEGRAL
  {
    $$ = &TableOption{Name:string($1), Value:NewIntLiteral($3)}
  }
| default_optional charset_or_character_set equal_opt charset
  {
    $$ = &TableOption{Name:(string($2)), String:$4}
  }
| default_optional COLLATE equal_opt charset
  {
    $$ = &TableOption{Name:string($2), String:$4}
  }
| CHECKSUM equal_opt INTEGRAL
  {
    $$ = &TableOption{Name:string($1), Value:NewIntLiteral($3)}
  }
| COMMENT_KEYWORD equal_opt STRING
  {
    $$ = &TableOption{Name:string($1), Value:NewStrLiteral($3)}
  }
| COMPRESSION equal_opt STRING
  {
    $$ = &TableOption{Name:string($1), Value:NewStrLiteral($3)}
  }
| CONNECTION equal_opt STRING
  {
    $$ = &TableOption{Name:string($1), Value:NewStrLiteral($3)}
  }
| DATA DIRECTORY equal_opt STRING
  {
    $$ = &TableOption{Name:(string($1)+" "+string($2)), Value:NewStrLiteral($4)}
  }
| INDEX DIRECTORY equal_opt STRING
  {
    $$ = &TableOption{Name:(string($1)+" "+string($2)), Value:NewStrLiteral($4)}
  }
| DELAY_KEY_WRITE equal_opt INTEGRAL
  {
    $$ = &TableOption{Name:string($1), Value:NewIntLiteral($3)}
  }
| ENCRYPTION equal_opt STRING
  {
    $$ = &TableOption{Name:string($1), Value:NewStrLiteral($3)}
  }
| ENGINE equal_opt table_alias
  {
    $$ = &TableOption{Name:string($1), String:$3.String()}
  }
| INSERT_METHOD equal_opt insert_method_options
  {
    $$ = &TableOption{Name:string($1), String:string($3)}
  }
| KEY_BLOCK_SIZE equal_opt INTEGRAL
  {
    $$ = &TableOption{Name:string($1), Value:NewIntLiteral($3)}
  }
| MAX_ROWS equal_opt INTEGRAL
  {
    $$ = &TableOption{Name:string($1), Value:NewIntLiteral($3)}
  }
| MIN_ROWS equal_opt INTEGRAL
  {
    $$ = &TableOption{Name:string($1), Value:NewIntLiteral($3)}
  }
| PACK_KEYS equal_opt INTEGRAL
  {
    $$ = &TableOption{Name:string($1), Value:NewIntLiteral($3)}
  }
| PACK_KEYS equal_opt DEFAULT
  {
    $$ = &TableOption{Name:string($1), String:string($3)}
  }
| PASSWORD equal_opt STRING
  {
    $$ = &TableOption{Name:string($1), Value:NewStrLiteral($3)}
  }
| ROW_FORMAT equal_opt row_format_options
  {
    $$ = &TableOption{Name:string($1), String:string($3)}
  }
| STATS_AUTO_RECALC equal_opt INTEGRAL
  {
    $$ = &TableOption{Name:string($1), Value:NewIntLiteral($3)}
  }
| STATS_AUTO_RECALC equal_opt DEFAULT
  {
    $$ = &TableOption{Name:string($1), String:string($3)}
  }
| STATS_PERSISTENT equal_opt INTEGRAL
  {
    $$ = &TableOption{Name:string($1), Value:NewIntLiteral($3)}
  }
| STATS_PERSISTENT equal_opt DEFAULT
  {
    $$ = &TableOption{Name:string($1), String:string($3)}
  }
| STATS_SAMPLE_PAGES equal_opt INTEGRAL
  {
    $$ = &TableOption{Name:string($1), Value:NewIntLiteral($3)}
  }
| TABLESPACE equal_opt sql_id storage_opt
  {
    $$ = &TableOption{Name:string($1), String: ($3.String() + $4)}
  }
| UNION equal_opt '(' table_name_list ')'
  {
    $$ = &TableOption{Name:string($1), Tables: $4}
  }

storage_opt:
  {
    $$ = ""
  }
| STORAGE DISK
  {
    $$ = " " + string($1) + " " + string($2)
  }
| STORAGE MEMORY
  {
    $$ = " " + string($1) + " " + string($2)
  }

row_format_options:
  DEFAULT
| DYNAMIC
| FIXED
| COMPRESSED
| REDUNDANT
| COMPACT

insert_method_options:
  NO
| FIRST
| LAST

table_opt_value:
  reserved_sql_id
  {
    $$ = $1.String()
  }
| STRING
  {
    $$ = encodeSQLString($1)
  }
| INTEGRAL
  {
    $$ = string($1)
  }

column_opt:
  {
    $$ = ""
  }
| COLUMN

first_opt:
  {
    $$ = false
  }
| FIRST
  {
    $$ = true
  }

after_opt:
  {
    $$ = nil
  }
| AFTER column_name
  {
    $$ = $2
  }

alter_commands_list:
  {
    $$ = nil
  }
| alter_options
  {
    $$ = $1
  }
| alter_options ',' ORDER BY column_list
  {
    $$ = append($1,&OrderByOption{Cols:$5})
  }
| alter_commands_modifier_list
  {
    $$ = $1
  }
| alter_commands_modifier_list ',' alter_options
  {
    $$ = append($1,$3...)
  }
| alter_commands_modifier_list ',' alter_options ',' ORDER BY column_list
  {
    $$ = append(append($1,$3...),&OrderByOption{Cols:$7})
  }

alter_options:
  alter_option
  {
    $$ = []AlterOption{$1}
  }
| alter_options ',' alter_option
  {
    $$ = append($1,$3)
  }
| alter_options ',' alter_commands_modifier
  {
    $$ = append($1,$3)
  }

alter_option:
  space_separated_table_option_list
  {
    $$ = $1
  }
| ADD check_constraint_definition
  {
    $$ = &AddConstraintDefinition{ConstraintDefinition: $2}
  }
| ADD constraint_definition
  {
    $$ = &AddConstraintDefinition{ConstraintDefinition: $2}
  }
| ADD index_definition
  {
    $$ = &AddIndexDefinition{IndexDefinition: $2}
  }
| ADD column_opt '(' column_definition_list ')'
  {
    $$ = &AddColumns{Columns: $4}
  }
| ADD column_opt column_definition first_opt after_opt
  {
    $$ = &AddColumns{Columns: []*ColumnDefinition{$3}, First:$4, After:$5}
  }
| ALTER column_opt column_name DROP DEFAULT
  {
    $$ = &AlterColumn{Column: $3, DropDefault:true}
  }
| ALTER column_opt column_name SET DEFAULT signed_literal_or_null
  {
    $$ = &AlterColumn{Column: $3, DropDefault:false, DefaultVal:$6}
  }
| ALTER column_opt column_name SET DEFAULT openb expression closeb
  {
	$$ = &AlterColumn{Column: $3, DropDefault:false, DefaultVal:$7}
  }
| CHANGE column_opt column_name column_definition first_opt after_opt
  {
    $$ = &ChangeColumn{OldColumn:$3, NewColDefinition:$4, First:$5, After:$6}
  }
| MODIFY column_opt column_definition first_opt after_opt
  {
    $$ = &ModifyColumn{NewColDefinition:$3, First:$4, After:$5}
  }
| CONVERT TO charset_or_character_set charset collate_opt
  {
    $$ = &AlterCharset{CharacterSet:$4, Collate:$5}
  }
| DISABLE KEYS
  {
    $$ = &KeyState{Enable:false}
  }
| ENABLE KEYS
  {
    $$ = &KeyState{Enable:true}
  }
| DISCARD TABLESPACE
  {
    $$ = &TablespaceOperation{Import:false}
  }
| IMPORT TABLESPACE
  {
    $$ = &TablespaceOperation{Import:true}
  }
| DROP column_opt column_name
  {
    $$ = &DropColumn{Name:$3}
  }
| DROP index_or_key id_or_var
  {
    $$ = &DropKey{Type:NormalKeyType, Name:$3}
  }
| DROP PRIMARY KEY
  {
    $$ = &DropKey{Type:PrimaryKeyType}
  }
| DROP FOREIGN KEY id_or_var
  {
    $$ = &DropKey{Type:ForeignKeyType, Name:$4}
  }
| FORCE
  {
    $$ = &Force{}
  }
| RENAME to_opt table_name
  {
    $$ = &RenameTableName{Table:$3}
  }
| RENAME index_or_key id_or_var TO id_or_var
  {
    $$ = &RenameIndex{OldName:$3, NewName:$5}
  }

alter_commands_modifier_list:
  alter_commands_modifier
  {
    $$ = []AlterOption{$1}
  }
| alter_commands_modifier_list ',' alter_commands_modifier
  {
    $$ = append($1,$3)
  }

alter_commands_modifier:
  ALGORITHM equal_opt DEFAULT
    {
      $$ = AlgorithmValue(string($3))
    }
  | ALGORITHM equal_opt INPLACE
    {
      $$ = AlgorithmValue(string($3))
    }
  | ALGORITHM equal_opt COPY
    {
      $$ = AlgorithmValue(string($3))
    }
  | LOCK equal_opt DEFAULT
    {
      $$ = &LockOption{Type:DefaultType}
    }
  | LOCK equal_opt NONE
    {
      $$ = &LockOption{Type:NoneType}
    }
  | LOCK equal_opt SHARED
    {
      $$ = &LockOption{Type:SharedType}
    }
  | LOCK equal_opt EXCLUSIVE
    {
      $$ = &LockOption{Type:ExclusiveType}
    }
  | WITH VALIDATION
    {
      $$ = &Validation{With:true}
    }
  | WITHOUT VALIDATION
    {
      $$ = &Validation{With:false}
    }

alter_statement:
  alter_table_prefix alter_commands_list partitions_options_opt
  {
    $1.FullyParsed = true
    $1.AlterOptions = $2
    $1.PartitionOption = $3
    $$ = $1
  }
| alter_table_prefix alter_commands_list REMOVE PARTITIONING
  {
    $1.FullyParsed = true
    $1.AlterOptions = $2
    $1.PartitionSpec = &PartitionSpec{Action:RemoveAction}
    $$ = $1
  }
| alter_table_prefix alter_commands_modifier_list ',' partition_operation
  {
    $1.FullyParsed = true
    $1.AlterOptions = $2
    $1.PartitionSpec = $4
    $$ = $1
  }
| alter_table_prefix partition_operation
  {
    $1.FullyParsed = true
    $1.PartitionSpec = $2
    $$ = $1
  }
| ALTER comment_opt algorithm_view definer_opt security_view_opt VIEW table_name column_list_opt AS select_statement check_option_opt
  {
    $$ = &AlterView{ViewName: $7.ToViewName(), Comments: Comments($2), Algorithm:$3, Definer: $4 ,Security:$5, Columns:$8, Select: $10, CheckOption: $11 }
  }
| alter_database_prefix table_id_opt create_options
  {
    $1.FullyParsed = true
    $1.DBName = $2
    $1.AlterOptions = $3
    $$ = $1
  }
| alter_database_prefix table_id UPGRADE DATA DIRECTORY NAME
  {
    $1.FullyParsed = true
    $1.DBName = $2
    $1.UpdateDataDirectory = true
    $$ = $1
  }
| ALTER comment_opt VSCHEMA CREATE VINDEX table_name vindex_type_opt vindex_params_opt
  {
    $$ = &AlterVschema{
        Action: CreateVindexDDLAction,
        Table: $6,
        VindexSpec: &VindexSpec{
          Name: NewColIdent($6.Name.String()),
          Type: $7,
          Params: $8,
        },
      }
  }
| ALTER comment_opt VSCHEMA DROP VINDEX table_name
  {
    $$ = &AlterVschema{
        Action: DropVindexDDLAction,
        Table: $6,
        VindexSpec: &VindexSpec{
          Name: NewColIdent($6.Name.String()),
        },
      }
  }
| ALTER comment_opt VSCHEMA ADD TABLE table_name
  {
    $$ = &AlterVschema{Action: AddVschemaTableDDLAction, Table: $6}
  }
| ALTER comment_opt VSCHEMA DROP TABLE table_name
  {
    $$ = &AlterVschema{Action: DropVschemaTableDDLAction, Table: $6}
  }
| ALTER comment_opt VSCHEMA ON table_name ADD VINDEX sql_id '(' column_list ')' vindex_type_opt vindex_params_opt
  {
    $$ = &AlterVschema{
        Action: AddColVindexDDLAction,
        Table: $5,
        VindexSpec: &VindexSpec{
            Name: $8,
            Type: $12,
            Params: $13,
        },
        VindexCols: $10,
      }
  }
| ALTER comment_opt VSCHEMA ON table_name DROP VINDEX sql_id
  {
    $$ = &AlterVschema{
        Action: DropColVindexDDLAction,
        Table: $5,
        VindexSpec: &VindexSpec{
            Name: $8,
        },
      }
  }
| ALTER comment_opt VSCHEMA ADD SEQUENCE table_name
  {
    $$ = &AlterVschema{Action: AddSequenceDDLAction, Table: $6}
  }
| ALTER comment_opt VSCHEMA ON table_name ADD AUTO_INCREMENT sql_id USING table_name
  {
    $$ = &AlterVschema{
        Action: AddAutoIncDDLAction,
        Table: $5,
        AutoIncSpec: &AutoIncSpec{
            Column: $8,
            Sequence: $10,
        },
    }
  }
| ALTER comment_opt VITESS_MIGRATION STRING RETRY
  {
    $$ = &AlterMigration{
      Type: RetryMigrationType,
      UUID: string($4),
    }
  }
| ALTER comment_opt VITESS_MIGRATION STRING CLEANUP
  {
    $$ = &AlterMigration{
      Type: CleanupMigrationType,
      UUID: string($4),
    }
  }
| ALTER comment_opt VITESS_MIGRATION STRING COMPLETE
  {
    $$ = &AlterMigration{
      Type: CompleteMigrationType,
      UUID: string($4),
    }
  }
| ALTER comment_opt VITESS_MIGRATION STRING CANCEL
  {
    $$ = &AlterMigration{
      Type: CancelMigrationType,
      UUID: string($4),
    }
  }
| ALTER comment_opt VITESS_MIGRATION CANCEL ALL
  {
    $$ = &AlterMigration{
      Type: CancelAllMigrationType,
    }
  }

partitions_options_opt:
  {
    $$ = nil
  }
| PARTITION BY partitions_options_beginning partitions_opt subpartition_opt partition_definitions_opt
    {
      $3.Partitions = $4
      $3.SubPartition = $5
      $3.Definitions = $6
      $$ = $3
    }

partitions_options_beginning:
  linear_opt HASH '(' expression ')'
    {
      $$ = &PartitionOption {
        IsLinear: $1,
        Type: HashType,
        Expr: $4,
      }
    }
| linear_opt KEY algorithm_opt '(' column_list ')'
    {
      $$ = &PartitionOption {
        IsLinear: $1,
        Type: KeyType,
        KeyAlgorithm: $3,
        ColList: $5,
      }
    }
| range_or_list '(' expression ')'
    {
      $$ = &PartitionOption {
        Type: $1,
        Expr: $3,
      }
    }
| range_or_list COLUMNS '(' column_list ')'
  {
    $$ = &PartitionOption {
        Type: $1,
        ColList: $4,
    }
  }

subpartition_opt:
  {
    $$ = nil
  }
| SUBPARTITION BY linear_opt HASH '(' expression ')' subpartitions_opt
  {
    $$ = &SubPartition {
      IsLinear: $3,
      Type: HashType,
      Expr: $6,
      SubPartitions: $8,
    }
  }
| SUBPARTITION BY linear_opt KEY algorithm_opt '(' column_list ')' subpartitions_opt
  {
    $$ = &SubPartition {
      IsLinear: $3,
      Type: KeyType,
      KeyAlgorithm: $5,
      ColList: $7,
      SubPartitions: $9,
    }
  }

partition_definitions_opt:
  {
    $$ = nil
  }
| '(' partition_definitions ')'
  {
    $$ = $2
  }

linear_opt:
  {
    $$ = false
  }
| LINEAR
  {
    $$ = true
  }

algorithm_opt:
  {
    $$ = 0
  }
| ALGORITHM '=' INTEGRAL
  {
    $$ = convertStringToInt($3)
  }

range_or_list:
  RANGE
  {
    $$ = RangeType
  }
| LIST
  {
    $$ = ListType
  }

partitions_opt:
  {
    $$ = -1
  }
| PARTITIONS INTEGRAL
  {
    $$ = convertStringToInt($2)
  }

subpartitions_opt:
  {
    $$ = -1
  }
| SUBPARTITIONS INTEGRAL
  {
    $$ = convertStringToInt($2)
  }

partition_operation:
  ADD PARTITION '(' partition_definition ')'
  {
    $$ = &PartitionSpec{Action: AddAction, Definitions: []*PartitionDefinition{$4}}
  }
| DROP PARTITION partition_list
  {
    $$ = &PartitionSpec{Action:DropAction, Names:$3}
  }
| REORGANIZE PARTITION partition_list INTO openb partition_definitions closeb
  {
    $$ = &PartitionSpec{Action: ReorganizeAction, Names: $3, Definitions: $6}
  }
| DISCARD PARTITION partition_list TABLESPACE
  {
    $$ = &PartitionSpec{Action:DiscardAction, Names:$3}
  }
| DISCARD PARTITION ALL TABLESPACE
  {
    $$ = &PartitionSpec{Action:DiscardAction, IsAll:true}
  }
| IMPORT PARTITION partition_list TABLESPACE
  {
    $$ = &PartitionSpec{Action:ImportAction, Names:$3}
  }
| IMPORT PARTITION ALL TABLESPACE
  {
    $$ = &PartitionSpec{Action:ImportAction, IsAll:true}
  }
| TRUNCATE PARTITION partition_list
  {
    $$ = &PartitionSpec{Action:TruncateAction, Names:$3}
  }
| TRUNCATE PARTITION ALL
  {
    $$ = &PartitionSpec{Action:TruncateAction, IsAll:true}
  }
| COALESCE PARTITION INTEGRAL
  {
    $$ = &PartitionSpec{Action:CoalesceAction, Number:NewIntLiteral($3) }
  }
| EXCHANGE PARTITION sql_id WITH TABLE table_name without_valid_opt
  {
    $$ = &PartitionSpec{Action:ExchangeAction, Names: Partitions{$3}, TableName: $6, WithoutValidation: $7}
  }
| ANALYZE PARTITION partition_list
  {
    $$ = &PartitionSpec{Action:AnalyzeAction, Names:$3}
  }
| ANALYZE PARTITION ALL
  {
    $$ = &PartitionSpec{Action:AnalyzeAction, IsAll:true}
  }
| CHECK PARTITION partition_list
  {
    $$ = &PartitionSpec{Action:CheckAction, Names:$3}
  }
| CHECK PARTITION ALL
  {
    $$ = &PartitionSpec{Action:CheckAction, IsAll:true}
  }
| OPTIMIZE PARTITION partition_list
  {
    $$ = &PartitionSpec{Action:OptimizeAction, Names:$3}
  }
| OPTIMIZE PARTITION ALL
  {
    $$ = &PartitionSpec{Action:OptimizeAction, IsAll:true}
  }
| REBUILD PARTITION partition_list
  {
    $$ = &PartitionSpec{Action:RebuildAction, Names:$3}
  }
| REBUILD PARTITION ALL
  {
    $$ = &PartitionSpec{Action:RebuildAction, IsAll:true}
  }
| REPAIR PARTITION partition_list
  {
    $$ = &PartitionSpec{Action:RepairAction, Names:$3}
  }
| REPAIR PARTITION ALL
  {
    $$ = &PartitionSpec{Action:RepairAction, IsAll:true}
  }
| UPGRADE PARTITIONING
  {
    $$ = &PartitionSpec{Action:UpgradeAction}
  }

without_valid_opt:
  {
    $$ = false
  }
| WITH VALIDATION
  {
    $$ = false
  }
| WITHOUT VALIDATION
  {
    $$ = true
  }


partition_definitions:
  partition_definition
  {
    $$ = []*PartitionDefinition{$1}
  }
| partition_definitions ',' partition_definition
  {
    $$ = append($1, $3)
  }

partition_definition:
  partition_name partition_value_range_opt
  {
    $$.ValueRange = $2
  }

partition_value_range_opt:
  {
    $$ = nil
  }
| VALUES LESS THAN row_tuple
  {
    $$ = &PartitionValueRange{
    	Type: LessThanType,
    	Range: $4,
    }
  }
| VALUES LESS THAN maxvalue
  {
    $$ = &PartitionValueRange{
    	Type: LessThanType,
    	Maxvalue: true,
    }
  }
| VALUES IN row_tuple
  {
    $$ = &PartitionValueRange{
    	Type: InType,
    	Range: $3,
    }
  }

partition_name:
  PARTITION sql_id
  {
    $$ = &PartitionDefinition{Name: $2}
  }

maxvalue:
  MAXVALUE
  {
    $$ = ""
  }
| openb MAXVALUE closeb
  {
    $$ = ""
  }

rename_statement:
  RENAME TABLE rename_list
  {
    $$ = &RenameTable{TablePairs: $3}
  }

rename_list:
  table_name TO table_name
  {
    $$ = []*RenameTablePair{{FromTable: $1, ToTable: $3}}
  }
| rename_list ',' table_name TO table_name
  {
    $$ = append($1, &RenameTablePair{FromTable: $3, ToTable: $5})
  }

drop_statement:
  DROP comment_opt temp_opt TABLE exists_opt table_name_list restrict_or_cascade_opt
  {
    $$ = &DropTable{FromTables: $6, IfExists: $5, Comments: Comments($2), Temp: $3}
  }
| DROP comment_opt INDEX id_or_var ON table_name algorithm_lock_opt
  {
    // Change this to an alter statement
    if $4.Lowered() == "primary" {
      $$ = &AlterTable{FullyParsed:true, Table: $6,AlterOptions: append([]AlterOption{&DropKey{Type:PrimaryKeyType}},$7...)}
    } else {
      $$ = &AlterTable{FullyParsed: true, Table: $6,AlterOptions: append([]AlterOption{&DropKey{Type:NormalKeyType, Name:$4}},$7...)}
    }
  }
| DROP comment_opt VIEW exists_opt view_name_list restrict_or_cascade_opt
  {
    $$ = &DropView{FromTables: $5, Comments: Comments($2), IfExists: $4}
  }
| DROP comment_opt database_or_schema exists_opt table_id
  {
    $$ = &DropDatabase{Comments: Comments($2), DBName: $5, IfExists: $4}
  }

truncate_statement:
  TRUNCATE TABLE table_name
  {
    $$ = &TruncateTable{Table: $3}
  }
| TRUNCATE table_name
  {
    $$ = &TruncateTable{Table: $2}
  }
analyze_statement:
  ANALYZE TABLE table_name
  {
    $$ = &OtherRead{}
  }

show_statement:
  SHOW charset_or_character_set like_or_where_opt
  {
    $$ = &Show{&ShowBasic{Command: Charset, Filter: $3}}
  }
| SHOW COLLATION like_or_where_opt
  {
    $$ = &Show{&ShowBasic{Command: Collation, Filter: $3}}
  }
| SHOW full_opt columns_or_fields from_or_in table_name from_database_opt like_or_where_opt
  {
    $$ = &Show{&ShowBasic{Full: $2, Command: Column, Tbl: $5, DbName: $6, Filter: $7}}
  }
| SHOW DATABASES like_or_where_opt
  {
    $$ = &Show{&ShowBasic{Command: Database, Filter: $3}}
  }
| SHOW SCHEMAS like_or_where_opt
  {
    $$ = &Show{&ShowBasic{Command: Database, Filter: $3}}
  }
| SHOW KEYSPACES like_or_where_opt
  {
    $$ = &Show{&ShowBasic{Command: Keyspace, Filter: $3}}
  }
| SHOW VITESS_KEYSPACES like_or_where_opt
  {
    $$ = &Show{&ShowBasic{Command: Keyspace, Filter: $3}}
  }
| SHOW FUNCTION STATUS like_or_where_opt
  {
    $$ = &Show{&ShowBasic{Command: Function, Filter: $4}}
  }
| SHOW extended_opt index_symbols from_or_in table_name from_database_opt like_or_where_opt
  {
    $$ = &Show{&ShowBasic{Command: Index, Tbl: $5, DbName: $6, Filter: $7}}
  }
| SHOW OPEN TABLES from_database_opt like_or_where_opt
  {
    $$ = &Show{&ShowBasic{Command: OpenTable, DbName:$4, Filter: $5}}
  }
| SHOW PRIVILEGES
  {
    $$ = &Show{&ShowBasic{Command: Privilege}}
  }
| SHOW PROCEDURE STATUS like_or_where_opt
  {
    $$ = &Show{&ShowBasic{Command: Procedure, Filter: $4}}
  }
| SHOW session_or_local_opt STATUS like_or_where_opt
  {
    $$ = &Show{&ShowBasic{Command: StatusSession, Filter: $4}}
  }
| SHOW GLOBAL STATUS like_or_where_opt
  {
    $$ = &Show{&ShowBasic{Command: StatusGlobal, Filter: $4}}
  }
| SHOW session_or_local_opt VARIABLES like_or_where_opt
  {
    $$ = &Show{&ShowBasic{Command: VariableSession, Filter: $4}}
  }
| SHOW GLOBAL VARIABLES like_or_where_opt
  {
    $$ = &Show{&ShowBasic{Command: VariableGlobal, Filter: $4}}
  }
| SHOW TABLE STATUS from_database_opt like_or_where_opt
  {
    $$ = &Show{&ShowBasic{Command: TableStatus, DbName:$4, Filter: $5}}
  }
| SHOW full_opt TABLES from_database_opt like_or_where_opt
  {
    $$ = &Show{&ShowBasic{Command: Table, Full: $2, DbName:$4, Filter: $5}}
  }
| SHOW TRIGGERS from_database_opt like_or_where_opt
  {
    $$ = &Show{&ShowBasic{Command: Trigger, DbName:$3, Filter: $4}}
  }
| SHOW CREATE DATABASE table_name
  {
    $$ = &Show{&ShowCreate{Command: CreateDb, Op: $4}}
  }
| SHOW CREATE EVENT table_name
  {
    $$ = &Show{&ShowCreate{Command: CreateE, Op: $4}}
  }
| SHOW CREATE FUNCTION table_name
  {
    $$ = &Show{&ShowCreate{Command: CreateF, Op: $4}}
  }
| SHOW CREATE PROCEDURE table_name
  {
    $$ = &Show{&ShowCreate{Command: CreateProc, Op: $4}}
  }
| SHOW CREATE TABLE table_name
  {
    $$ = &Show{&ShowCreate{Command: CreateTbl, Op: $4}}
  }
| SHOW CREATE TRIGGER table_name
  {
    $$ = &Show{&ShowCreate{Command: CreateTr, Op: $4}}
  }
| SHOW CREATE VIEW table_name
  {
    $$ = &Show{&ShowCreate{Command: CreateV, Op: $4}}
  }
| SHOW CREATE USER ddl_skip_to_end
  {
    $$ = &Show{&ShowLegacy{Type: string($2) + " " + string($3), Scope: ImplicitScope}}
   }
|  SHOW BINARY id_or_var ddl_skip_to_end /* SHOW BINARY ... */
  {
    $$ = &Show{&ShowLegacy{Type: string($2) + " " + string($3.String()), Scope: ImplicitScope}}
  }
|  SHOW BINARY LOGS ddl_skip_to_end /* SHOW BINARY LOGS */
  {
    $$ = &Show{&ShowLegacy{Type: string($2) + " " + string($3), Scope: ImplicitScope}}
  }
| SHOW ENGINES
  {
    $$ = &Show{&ShowLegacy{Type: string($2), Scope: ImplicitScope}}
  }
| SHOW FUNCTION CODE table_name
  {
    $$ = &Show{&ShowLegacy{Type: string($2) + " " + string($3), Table: $4, Scope: ImplicitScope}}
  }
| SHOW PLUGINS
  {
    $$ = &Show{&ShowLegacy{Type: string($2), Scope: ImplicitScope}}
  }
| SHOW PROCEDURE CODE table_name
  {
    $$ = &Show{&ShowLegacy{Type: string($2) + " " + string($3), Table: $4, Scope: ImplicitScope}}
  }
| SHOW full_opt PROCESSLIST from_database_opt like_or_where_opt
  {
      $$ = &Show{&ShowLegacy{Type: string($3), Scope: ImplicitScope}}
  }
| SHOW GLOBAL GTID_EXECUTED from_database_opt
  {
    $$ = &Show{&ShowBasic{Command: GtidExecGlobal, DbName: $4}}
  }
| SHOW GLOBAL VGTID_EXECUTED from_database_opt
  {
    $$ = &Show{&ShowBasic{Command: VGtidExecGlobal, DbName: $4}}
  }
| SHOW VITESS_METADATA VARIABLES like_opt
  {
    showTablesOpt := &ShowTablesOpt{Filter: $4}
    $$ = &Show{&ShowLegacy{Scope: VitessMetadataScope, Type: string($3), ShowTablesOpt: showTablesOpt}}
  }
| SHOW VITESS_MIGRATIONS from_database_opt like_or_where_opt
  {
    $$ = &Show{&ShowBasic{Command: VitessMigrations, Filter: $4, DbName: $3}}
  }
| SHOW VITESS_MIGRATION STRING LOGS
  {
    $$ = &ShowMigrationLogs{UUID: string($3)}
  }
| SHOW VITESS_REPLICATION_STATUS like_opt
  {
    showTablesOpt := &ShowTablesOpt{Filter: $3}
    $$ = &Show{&ShowLegacy{Type: string($2), Scope: ImplicitScope, ShowTablesOpt: showTablesOpt}}
  }
| SHOW VSCHEMA TABLES
  {
    $$ = &Show{&ShowLegacy{Type: string($2) + " " + string($3), Scope: ImplicitScope}}
  }
| SHOW VSCHEMA VINDEXES
  {
    $$ = &Show{&ShowLegacy{Type: string($2) + " " + string($3), Scope: ImplicitScope}}
  }
| SHOW VSCHEMA VINDEXES ON table_name
  {
    $$ = &Show{&ShowLegacy{Type: string($2) + " " + string($3), OnTable: $5, Scope: ImplicitScope}}
  }
| SHOW WARNINGS
  {
    $$ = &Show{&ShowBasic{Command: Warnings}}
  }
/* vitess_topo supports SHOW VITESS_SHARDS / SHOW VITESS_TABLETS */
| SHOW vitess_topo like_or_where_opt
  {
    // This should probably be a different type (ShowVitessTopoOpt), but
    // just getting the thing working for now
    showTablesOpt := &ShowTablesOpt{Filter: $3}
    $$ = &Show{&ShowLegacy{Type: $2, ShowTablesOpt: showTablesOpt}}
  }
/*
 * Catch-all for show statements without vitess keywords:
 *
 *  SHOW BINARY LOGS
 *  SHOW INVALID
 *  SHOW VITESS_TARGET
 */
| SHOW id_or_var ddl_skip_to_end
  {
    $$ = &Show{&ShowLegacy{Type: string($2.String()), Scope: ImplicitScope}}
  }
| SHOW ENGINE ddl_skip_to_end
  {
    $$ = &Show{&ShowLegacy{Type: string($2), Scope: ImplicitScope}}
  }
| SHOW STORAGE ddl_skip_to_end
  {
    $$ = &Show{&ShowLegacy{Type: string($2), Scope: ImplicitScope}}
  }

vitess_topo:
  VITESS_TABLETS
  {
    $$ = string($1)
  }
| VITESS_SHARDS
  {
    $$ = string($1)
  }

extended_opt:
  /* empty */
  {
    $$ = ""
  }
  | EXTENDED
  {
    $$ = "extended "
  }

full_opt:
  /* empty */
  {
    $$ = false
  }
| FULL
  {
    $$ = true
  }

columns_or_fields:
  COLUMNS
  {
      $$ = string($1)
  }
| FIELDS
  {
      $$ = string($1)
  }

from_database_opt:
  /* empty */
  {
    $$ = NewTableIdent("")
  }
| FROM table_id
  {
    $$ = $2
  }
| IN table_id
  {
    $$ = $2
  }

like_or_where_opt:
  /* empty */
  {
    $$ = nil
  }
| LIKE STRING
  {
    $$ = &ShowFilter{Like:string($2)}
  }
| WHERE expression
  {
    $$ = &ShowFilter{Filter:$2}
  }

like_opt:
  /* empty */
    {
      $$ = nil
    }
  | LIKE STRING
    {
      $$ = &ShowFilter{Like:string($2)}
    }

session_or_local_opt:
  /* empty */
  {
    $$ = struct{}{}
  }
| SESSION
  {
    $$ = struct{}{}
  }
| LOCAL
  {
    $$ = struct{}{}
  }

use_statement:
  USE table_id
  {
    $$ = &Use{DBName: $2}
  }
| USE
  {
    $$ = &Use{DBName:TableIdent{v:""}}
  }
| USE table_id AT_ID
  {
    $$ = &Use{DBName:NewTableIdent($2.String()+"@"+string($3))}
  }

begin_statement:
  BEGIN
  {
    $$ = &Begin{}
  }
| START TRANSACTION
  {
    $$ = &Begin{}
  }

commit_statement:
  COMMIT
  {
    $$ = &Commit{}
  }

rollback_statement:
  ROLLBACK
  {
    $$ = &Rollback{}
  }
| ROLLBACK work_opt TO savepoint_opt sql_id
  {
    $$ = &SRollback{Name: $5}
  }

work_opt:
  { $$ = struct{}{} }
| WORK
  { $$ = struct{}{} }

savepoint_opt:
  { $$ = struct{}{} }
| SAVEPOINT
  { $$ = struct{}{} }


savepoint_statement:
  SAVEPOINT sql_id
  {
    $$ = &Savepoint{Name: $2}
  }

release_statement:
  RELEASE SAVEPOINT sql_id
  {
    $$ = &Release{Name: $3}
  }

explain_format_opt:
  {
    $$ = EmptyType
  }
| FORMAT '=' JSON
  {
    $$ = JSONType
  }
| FORMAT '=' TREE
  {
    $$ = TreeType
  }
| FORMAT '=' VITESS
  {
    $$ = VitessType
  }
| FORMAT '=' TRADITIONAL
  {
    $$ = TraditionalType
  }
| ANALYZE
  {
    $$ = AnalyzeType
  }

explain_synonyms:
  EXPLAIN
  {
    $$ = $1
  }
| DESCRIBE
  {
    $$ = $1
  }
| DESC
  {
    $$ = $1
  }

explainable_statement:
  select_statement
  {
    $$ = $1
  }
| update_statement
  {
    $$ = $1
  }
| insert_statement
  {
    $$ = $1
  }
| delete_statement
  {
    $$ = $1
  }

wild_opt:
  {
    $$ = ""
  }
| sql_id
  {
    $$ = $1.val
  }
| STRING
  {
    $$ = encodeSQLString($1)
  }

explain_statement:
  explain_synonyms table_name wild_opt
  {
    $$ = &ExplainTab{Table: $2, Wild: $3}
  }
| explain_synonyms explain_format_opt explainable_statement
  {
    $$ = &ExplainStmt{Type: $2, Statement: $3}
  }

other_statement:
  REPAIR skip_to_end
  {
    $$ = &OtherAdmin{}
  }
| OPTIMIZE skip_to_end
  {
    $$ = &OtherAdmin{}
  }

lock_statement:
  LOCK TABLES lock_table_list
  {
    $$ = &LockTables{Tables: $3}
  }

lock_table_list:
  lock_table
  {
    $$ = TableAndLockTypes{$1}
  }
| lock_table_list ',' lock_table
  {
    $$ = append($1, $3)
  }

lock_table:
  aliased_table_name lock_type
  {
    $$ = &TableAndLockType{Table:$1, Lock:$2}
  }

lock_type:
  READ
  {
    $$ = Read
  }
| READ LOCAL
  {
    $$ = ReadLocal
  }
| WRITE
  {
    $$ = Write
  }
| LOW_PRIORITY WRITE
  {
    $$ = LowPriorityWrite
  }

unlock_statement:
  UNLOCK TABLES
  {
    $$ = &UnlockTables{}
  }

revert_statement:
  REVERT comment_opt VITESS_MIGRATION STRING
  {
    $$ = &RevertMigration{Comments: Comments($2), UUID: string($4)}
  }

flush_statement:
  FLUSH local_opt flush_option_list
  {
    $$ = &Flush{IsLocal: $2, FlushOptions:$3}
  }
| FLUSH local_opt TABLES
  {
    $$ = &Flush{IsLocal: $2}
  }
| FLUSH local_opt TABLES WITH READ LOCK
  {
    $$ = &Flush{IsLocal: $2, WithLock:true}
  }
| FLUSH local_opt TABLES table_name_list
  {
    $$ = &Flush{IsLocal: $2, TableNames:$4}
  }
| FLUSH local_opt TABLES table_name_list WITH READ LOCK
  {
    $$ = &Flush{IsLocal: $2, TableNames:$4, WithLock:true}
  }
| FLUSH local_opt TABLES table_name_list FOR EXPORT
  {
    $$ = &Flush{IsLocal: $2, TableNames:$4, ForExport:true}
  }

flush_option_list:
  flush_option
  {
    $$ = []string{$1}
  }
| flush_option_list ',' flush_option
  {
    $$ = append($1,$3)
  }

flush_option:
  BINARY LOGS
  {
    $$ = string($1) + " " + string($2)
  }
| ENGINE LOGS
  {
    $$ = string($1) + " " + string($2)
  }
| ERROR LOGS
  {
    $$ = string($1) + " " + string($2)
  }
| GENERAL LOGS
  {
    $$ = string($1) + " " + string($2)
  }
| HOSTS
  {
    $$ = string($1)
  }
| LOGS
  {
    $$ = string($1)
  }
| PRIVILEGES
  {
    $$ = string($1)
  }
| RELAY LOGS for_channel_opt
  {
    $$ = string($1) + " " + string($2) + $3
  }
| SLOW LOGS
  {
    $$ = string($1) + " " + string($2)
  }
| OPTIMIZER_COSTS
  {
    $$ = string($1)
  }
| STATUS
  {
    $$ = string($1)
  }
| USER_RESOURCES
  {
    $$ = string($1)
  }

local_opt:
  {
    $$ = false
  }
| LOCAL
  {
    $$ = true
  }
| NO_WRITE_TO_BINLOG
  {
    $$ = true
  }

for_channel_opt:
  {
    $$ = ""
  }
| FOR CHANNEL id_or_var
  {
    $$ = " " + string($1) + " " + string($2) + " " + $3.String()
  }

comment_opt:
  {
    setAllowComments(yylex, true)
  }
  comment_list
  {
    $$ = $2
    setAllowComments(yylex, false)
  }

comment_list:
  {
    $$ = nil
  }
| comment_list COMMENT
  {
    $$ = append($1, $2)
  }

union_op:
  UNION
  {
    $$ = true
  }
| UNION ALL
  {
    $$ = false
  }
| UNION DISTINCT
  {
    $$ = true
  }

cache_opt:
{
  $$ = ""
}
| SQL_NO_CACHE
{
  $$ = SQLNoCacheStr
}
| SQL_CACHE
{
  $$ = SQLCacheStr
}

distinct_opt:
  {
    $$ = false
  }
| DISTINCT
  {
    $$ = true
  }
| DISTINCTROW
  {
    $$ = true
  }

prepare_statement:
  PREPARE comment_opt sql_id FROM STRING
  {
    $$ = &PrepareStmt{Name:$3, Comments: $2, Statement:$5}
  }
| PREPARE comment_opt sql_id FROM AT_ID
  {
    $$ = &PrepareStmt{Name:$3, Comments: $2, StatementIdentifier: NewColIdentWithAt(string($5), SingleAt)}
  }

execute_statement:
  EXECUTE comment_opt sql_id execute_statement_list_opt
  {
    $$ = &ExecuteStmt{Name:$3, Comments: $2, Arguments: $4}
  }

execute_statement_list_opt:
  {
    $$ = nil
  }
| USING at_id_list
  {
    $$ = $2
  }

deallocate_statement:
  DEALLOCATE comment_opt PREPARE sql_id
  {
    $$ = &DeallocateStmt{Type:DeallocateType, Comments: $2, Name:$4}
  }
| DROP comment_opt PREPARE sql_id
  {
    $$ = &DeallocateStmt{Type: DropType, Comments: $2, Name: $4}
  }

select_expression_list_opt:
  {
    $$ = nil
  }
| select_expression_list
  {
    $$ = $1
  }

select_options:
  {
    $$ = nil
  }
| select_option
  {
    $$ = []string{$1}
  }
| select_option select_option // TODO: figure out a way to do this recursively instead.
  {                           // TODO: This is a hack since I couldn't get it to work in a nicer way. I got 'conflicts: 8 shift/reduce'
    $$ = []string{$1, $2}
  }
| select_option select_option select_option
  {
    $$ = []string{$1, $2, $3}
  }
| select_option select_option select_option select_option
  {
    $$ = []string{$1, $2, $3, $4}
  }

select_option:
  SQL_NO_CACHE
  {
    $$ = SQLNoCacheStr
  }
| SQL_CACHE
  {
    $$ = SQLCacheStr
  }
| DISTINCT
  {
    $$ = DistinctStr
  }
| DISTINCTROW
  {
    $$ = DistinctStr
  }
| STRAIGHT_JOIN
  {
    $$ = StraightJoinHint
  }
| SQL_CALC_FOUND_ROWS
  {
    $$ = SQLCalcFoundRowsStr
  }
| ALL
  {
    $$ = AllStr // These are not picked up by NewSelect, and so ALL will be dropped. But this is OK, since it's redundant anyway
  }

select_expression_list:
  select_expression
  {
    $$ = SelectExprs{$1}
  }
| select_expression_list ',' select_expression
  {
    $$ = append($$, $3)
  }

select_expression:
  '*'
  {
    $$ = &StarExpr{}
  }
| expression as_ci_opt
  {
    $$ = &AliasedExpr{Expr: $1, As: $2}
  }
| table_id '.' '*'
  {
    $$ = &StarExpr{TableName: TableName{Name: $1}}
  }
| table_id '.' reserved_table_id '.' '*'
  {
    $$ = &StarExpr{TableName: TableName{Qualifier: $1, Name: $3}}
  }

as_ci_opt:
  {
    $$ = ColIdent{}
  }
| col_alias
  {
    $$ = $1
  }
| AS col_alias
  {
    $$ = $2
  }

col_alias:
  sql_id
| STRING
  {
    $$ = NewColIdent(string($1))
  }

from_opt:
  %prec EMPTY_FROM_CLAUSE {
    $$ = TableExprs{&AliasedTableExpr{Expr:TableName{Name: NewTableIdent("dual")}}}
  }
  | from_clause
  {
  	$$ = $1
  }

from_clause:
FROM table_references
  {
    $$ = $2
  }

table_references:
  table_reference
  {
    $$ = TableExprs{$1}
  }
| table_references ',' table_reference
  {
    $$ = append($$, $3)
  }

table_reference:
  table_factor
| join_table

table_factor:
  aliased_table_name
  {
    $$ = $1
  }
| derived_table as_opt table_id column_list_opt
  {
    $$ = &AliasedTableExpr{Expr:$1, As: $3, Columns: $4}
  }
| openb table_references closeb
  {
    $$ = &ParenTableExpr{Exprs: $2}
  }

derived_table:
  openb query_expression closeb
  {
    $$ = &DerivedTable{$2}
  }

aliased_table_name:
table_name as_opt_id index_hint_list_opt
  {
    $$ = &AliasedTableExpr{Expr:$1, As: $2, Hints: $3}
  }
| table_name PARTITION openb partition_list closeb as_opt_id index_hint_list_opt
  {
    $$ = &AliasedTableExpr{Expr:$1, Partitions: $4, As: $6, Hints: $7}
  }

column_list_opt:
  {
    $$ = nil
  }
| '(' column_list ')'
  {
    $$ = $2
  }

column_list:
  sql_id
  {
    $$ = Columns{$1}
  }
| column_list ',' sql_id
  {
    $$ = append($$, $3)
  }

at_id_list:
  AT_ID
  {
    $$ = Columns{NewColIdentWithAt(string($1), SingleAt)}
  }
| column_list ',' AT_ID
  {
    $$ = append($$, NewColIdentWithAt(string($3), SingleAt))
  }

index_list:
  sql_id
  {
    $$ = Columns{$1}
  }
| PRIMARY
  {
    $$ = Columns{NewColIdent(string($1))}
  }
| index_list ',' sql_id
  {
    $$ = append($$, $3)
  }
| index_list ',' PRIMARY
  {
    $$ = append($$, NewColIdent(string($3)))
  }

partition_list:
  sql_id
  {
    $$ = Partitions{$1}
  }
| partition_list ',' sql_id
  {
    $$ = append($$, $3)
  }

// There is a grammar conflict here:
// 1: INSERT INTO a SELECT * FROM b JOIN c ON b.i = c.i
// 2: INSERT INTO a SELECT * FROM b JOIN c ON DUPLICATE KEY UPDATE a.i = 1
// When yacc encounters the ON clause, it cannot determine which way to
// resolve. The %prec override below makes the parser choose the
// first construct, which automatically makes the second construct a
// syntax error. This is the same behavior as MySQL.
join_table:
  table_reference inner_join table_factor join_condition_opt
  {
    $$ = &JoinTableExpr{LeftExpr: $1, Join: $2, RightExpr: $3, Condition: $4}
  }
| table_reference straight_join table_factor on_expression_opt
  {
    $$ = &JoinTableExpr{LeftExpr: $1, Join: $2, RightExpr: $3, Condition: $4}
  }
| table_reference outer_join table_reference join_condition
  {
    $$ = &JoinTableExpr{LeftExpr: $1, Join: $2, RightExpr: $3, Condition: $4}
  }
| table_reference natural_join table_factor
  {
    $$ = &JoinTableExpr{LeftExpr: $1, Join: $2, RightExpr: $3}
  }

join_condition:
  ON expression
  { $$ = &JoinCondition{On: $2} }
| USING '(' column_list ')'
  { $$ = &JoinCondition{Using: $3} }

join_condition_opt:
%prec JOIN
  { $$ = &JoinCondition{} }
| join_condition
  { $$ = $1 }

on_expression_opt:
%prec JOIN
  { $$ = &JoinCondition{} }
| ON expression
  { $$ = &JoinCondition{On: $2} }

as_opt:
  { $$ = struct{}{} }
| AS
  { $$ = struct{}{} }

as_opt_id:
  {
    $$ = NewTableIdent("")
  }
| table_alias
  {
    $$ = $1
  }
| AS table_alias
  {
    $$ = $2
  }

table_alias:
  table_id
| STRING
  {
    $$ = NewTableIdent(string($1))
  }

inner_join:
  JOIN
  {
    $$ = NormalJoinType
  }
| INNER JOIN
  {
    $$ = NormalJoinType
  }
| CROSS JOIN
  {
    $$ = NormalJoinType
  }

straight_join:
  STRAIGHT_JOIN
  {
    $$ = StraightJoinType
  }

outer_join:
  LEFT JOIN
  {
    $$ = LeftJoinType
  }
| LEFT OUTER JOIN
  {
    $$ = LeftJoinType
  }
| RIGHT JOIN
  {
    $$ = RightJoinType
  }
| RIGHT OUTER JOIN
  {
    $$ = RightJoinType
  }

natural_join:
 NATURAL JOIN
  {
    $$ = NaturalJoinType
  }
| NATURAL outer_join
  {
    if $2 == LeftJoinType {
      $$ = NaturalLeftJoinType
    } else {
      $$ = NaturalRightJoinType
    }
  }

into_table_name:
  INTO table_name
  {
    $$ = $2
  }
| table_name
  {
    $$ = $1
  }

table_name:
  table_id
  {
    $$ = TableName{Name: $1}
  }
| table_id '.' reserved_table_id
  {
    $$ = TableName{Qualifier: $1, Name: $3}
  }

delete_table_name:
table_id '.' '*'
  {
    $$ = TableName{Name: $1}
  }

index_hint_list_opt:
  {
    $$ = nil
  }
| index_hint_list
  {
    $$ = $1
  }

index_hint_list:
index_hint
  {
    $$ = IndexHints{$1}
  }
| index_hint_list index_hint
  {
    $$ = append($1,$2)
  }

index_hint:
  USE index_or_key index_hint_for_opt openb index_list closeb
  {
    $$ = &IndexHint{Type: UseOp, ForType:$3, Indexes: $5}
  }
| USE index_or_key index_hint_for_opt openb closeb
  {
    $$ = &IndexHint{Type: UseOp, ForType: $3}
  }
| IGNORE index_or_key index_hint_for_opt openb index_list closeb
  {
    $$ = &IndexHint{Type: IgnoreOp, ForType: $3, Indexes: $5}
  }
| FORCE index_or_key index_hint_for_opt openb index_list closeb
  {
    $$ = &IndexHint{Type: ForceOp, ForType: $3, Indexes: $5}
  }

index_hint_for_opt:
  {
    $$ = NoForType
  }
| FOR JOIN
  {
    $$ = JoinForType
  }
| FOR ORDER BY
  {
    $$ = OrderByForType
  }
| FOR GROUP BY
  {
    $$ = GroupByForType
  }


where_expression_opt:
  {
    $$ = nil
  }
| WHERE expression
  {
    $$ = $2
  }

/* all possible expressions */
expression:
  expression OR expression %prec OR
  {
	$$ = &OrExpr{Left: $1, Right: $3}
  }
| expression XOR expression %prec XOR
  {
	$$ = &XorExpr{Left: $1, Right: $3}
  }
| expression AND expression %prec AND
  {
	$$ = &AndExpr{Left: $1, Right: $3}
  }
| NOT expression %prec NOT
  {
	  $$ = &NotExpr{Expr: $2}
  }
| bool_pri IS is_suffix %prec IS
  {
	 $$ = &IsExpr{Left: $1, Right: $3}
  }
| bool_pri %prec EXPRESSION_PREC_SETTER
  {
	$$ = $1
  }


bool_pri:
bool_pri IS NULL %prec IS
  {
	 $$ = &IsExpr{Left: $1, Right: IsNullOp}
  }
| bool_pri IS NOT NULL %prec IS
  {
  	$$ = &IsExpr{Left: $1, Right: IsNotNullOp}
  }
| bool_pri compare predicate
  {
	$$ = &ComparisonExpr{Left: $1, Operator: $2, Right: $3}
  }
| predicate %prec EXPRESSION_PREC_SETTER
  {
	$$ = $1
  }

predicate:
bit_expr IN col_tuple
  {
	$$ = &ComparisonExpr{Left: $1, Operator: InOp, Right: $3}
  }
| bit_expr NOT IN col_tuple
  {
	$$ = &ComparisonExpr{Left: $1, Operator: NotInOp, Right: $4}
  }
| bit_expr BETWEEN bit_expr AND predicate
  {
	 $$ = &BetweenExpr{Left: $1, IsBetween: true, From: $3, To: $5}
  }
| bit_expr NOT BETWEEN bit_expr AND predicate
  {
	$$ = &BetweenExpr{Left: $1, IsBetween: false, From: $4, To: $6}
  }
| bit_expr LIKE simple_expr
  {
	  $$ = &ComparisonExpr{Left: $1, Operator: LikeOp, Right: $3}
  }
| bit_expr NOT LIKE simple_expr
  {
	$$ = &ComparisonExpr{Left: $1, Operator: NotLikeOp, Right: $4}
  }
| bit_expr LIKE simple_expr ESCAPE simple_expr %prec LIKE
  {
	  $$ = &ComparisonExpr{Left: $1, Operator: LikeOp, Right: $3, Escape: $5}
  }
| bit_expr NOT LIKE simple_expr ESCAPE simple_expr %prec LIKE
  {
	$$ = &ComparisonExpr{Left: $1, Operator: NotLikeOp, Right: $4, Escape: $6}
  }
| bit_expr REGEXP bit_expr
  {
	$$ = &ComparisonExpr{Left: $1, Operator: RegexpOp, Right: $3}
  }
| bit_expr NOT REGEXP bit_expr
  {
	 $$ = &ComparisonExpr{Left: $1, Operator: NotRegexpOp, Right: $4}
  }
| bit_expr %prec EXPRESSION_PREC_SETTER
 {
	$$ = $1
 }

bit_expr:
bit_expr '|' bit_expr %prec '|'
  {
	  $$ = &BinaryExpr{Left: $1, Operator: BitOrOp, Right: $3}
  }
| bit_expr '&' bit_expr %prec '&'
  {
	  $$ = &BinaryExpr{Left: $1, Operator: BitAndOp, Right: $3}
  }
| bit_expr SHIFT_LEFT bit_expr %prec SHIFT_LEFT
  {
	  $$ = &BinaryExpr{Left: $1, Operator: ShiftLeftOp, Right: $3}
  }
| bit_expr SHIFT_RIGHT bit_expr %prec SHIFT_RIGHT
  {
	  $$ = &BinaryExpr{Left: $1, Operator: ShiftRightOp, Right: $3}
  }
| bit_expr '+' bit_expr %prec '+'
  {
	  $$ = &BinaryExpr{Left: $1, Operator: PlusOp, Right: $3}
  }
| bit_expr '-' bit_expr %prec '-'
  {
	  $$ = &BinaryExpr{Left: $1, Operator: MinusOp, Right: $3}
  }
| bit_expr '*' bit_expr %prec '*'
  {
	  $$ = &BinaryExpr{Left: $1, Operator: MultOp, Right: $3}
  }
| bit_expr '/' bit_expr %prec '/'
  {
	  $$ = &BinaryExpr{Left: $1, Operator: DivOp, Right: $3}
  }
| bit_expr '%' bit_expr %prec '%'
  {
	  $$ = &BinaryExpr{Left: $1, Operator: ModOp, Right: $3}
  }
| bit_expr DIV bit_expr %prec DIV
  {
	  $$ = &BinaryExpr{Left: $1, Operator: IntDivOp, Right: $3}
  }
| bit_expr MOD bit_expr %prec MOD
  {
	  $$ = &BinaryExpr{Left: $1, Operator: ModOp, Right: $3}
  }
| bit_expr '^' bit_expr %prec '^'
  {
	  $$ = &BinaryExpr{Left: $1, Operator: BitXorOp, Right: $3}
  }
| simple_expr %prec EXPRESSION_PREC_SETTER
  {
	$$ = $1
  }

simple_expr:
function_call_keyword
  {
  	$$ = $1
  }
| function_call_nonkeyword
  {
  	$$ = $1
  }
| function_call_generic
  {
  	$$ = $1
  }
| function_call_conflict
  {
  	$$ = $1
  }
| simple_expr COLLATE charset %prec UNARY
  {
	$$ = &CollateExpr{Expr: $1, Collation: $3}
  }
| literal_or_null
  {
  	$$ = $1
  }
| column_name
  {
  	$$ = $1
  }
| '+' simple_expr %prec UNARY
  {
	$$= $2; // TODO: do we really want to ignore unary '+' before any kind of literals?
  }
| '-' simple_expr %prec UNARY
  {
	$$ = &UnaryExpr{Operator: UMinusOp, Expr: $2}
  }
| '~' simple_expr %prec UNARY
  {
	$$ = &UnaryExpr{Operator: TildaOp, Expr: $2}
  }
| '!' simple_expr %prec UNARY
  {
    $$ = &UnaryExpr{Operator: BangOp, Expr: $2}
  }
| subquery
  {
	$$= $1
  }
| tuple_expression
  {
	$$ = $1
  }
| EXISTS subquery
  {
	$$ = &ExistsExpr{Subquery: $2}
  }
| MATCH openb select_expression_list closeb AGAINST openb bit_expr match_option closeb
  {
  $$ = &MatchExpr{Columns: $3, Expr: $7, Option: $8}
  }
| CAST openb expression AS convert_type closeb
  {
    $$ = &ConvertExpr{Expr: $3, Type: $5}
  }
| CONVERT openb expression ',' convert_type closeb
  {
    $$ = &ConvertExpr{Expr: $3, Type: $5}
  }
| CONVERT openb expression USING charset closeb
  {
    $$ = &ConvertUsingExpr{Expr: $3, Type: $5}
  }
| BINARY simple_expr %prec UNARY
  {
    // From: https://dev.mysql.com/doc/refman/8.0/en/cast-functions.html#operator_binary
    // To convert a string expression to a binary string, these constructs are equivalent:
    //    CAST(expr AS BINARY)
    //    BINARY expr
    $$ = &ConvertExpr{Expr: $2, Type: &ConvertType{Type: $1}}
  }
| DEFAULT default_opt
  {
	 $$ = &Default{ColName: $2}
  }
| INTERVAL simple_expr sql_id
  {
	// This rule prevents the usage of INTERVAL
	// as a function. If support is needed for that,
	// we'll need to revisit this. The solution
	// will be non-trivial because of grammar conflicts.
	$$ = &IntervalExpr{Expr: $2, Unit: $3.String()}
  }
| column_name JSON_EXTRACT_OP STRING
  {
	$$ = &BinaryExpr{Left: $1, Operator: JSONExtractOp, Right: NewStrLiteral($3)}
  }
| column_name JSON_UNQUOTE_EXTRACT_OP STRING
  {
	$$ = &BinaryExpr{Left: $1, Operator: JSONUnquoteExtractOp, Right: NewStrLiteral($3)}
  }

trim_type:
  BOTH
  {
    $$ = BothTrimType
  }
| LEADING
  {
    $$ = LeadingTrimType
  }
| TRAILING
  {
    $$ = TrailingTrimType
  }

default_opt:
  /* empty */
  {
    $$ = ""
  }
| openb id_or_var closeb
  {
    $$ = string($2.String())
  }

boolean_value:
  TRUE
  {
    $$ = BoolVal(true)
  }
| FALSE
  {
    $$ = BoolVal(false)
  }


is_suffix:
 TRUE
  {
    $$ = IsTrueOp
  }
| NOT TRUE
  {
    $$ = IsNotTrueOp
  }
| FALSE
  {
    $$ = IsFalseOp
  }
| NOT FALSE
  {
    $$ = IsNotFalseOp
  }

compare:
  '='
  {
    $$ = EqualOp
  }
| '<'
  {
    $$ = LessThanOp
  }
| '>'
  {
    $$ = GreaterThanOp
  }
| LE
  {
    $$ = LessEqualOp
  }
| GE
  {
    $$ = GreaterEqualOp
  }
| NE
  {
    $$ = NotEqualOp
  }
| NULL_SAFE_EQUAL
  {
    $$ = NullSafeEqualOp
  }

col_tuple:
  row_tuple
  {
    $$ = $1
  }
| subquery
  {
    $$ = $1
  }
| LIST_ARG
  {
    $$ = ListArg($1[2:])
    bindVariable(yylex, $1[2:])
  }

subquery:
  query_expression_parens %prec SUBQUERY_AS_EXPR
  {
  	$$ = &Subquery{$1}
  }

expression_list:
  expression
  {
    $$ = Exprs{$1}
  }
| expression_list ',' expression
  {
    $$ = append($1, $3)
  }

/*
  Regular function calls without special token or syntax, guaranteed to not
  introduce side effects due to being a simple identifier
*/
function_call_generic:
  sql_id openb select_expression_list_opt closeb
  {
    $$ = &FuncExpr{Name: $1, Exprs: $3}
  }
| sql_id openb DISTINCT select_expression_list closeb
  {
    $$ = &FuncExpr{Name: $1, Distinct: true, Exprs: $4}
  }
| sql_id openb DISTINCTROW select_expression_list closeb
  {
    $$ = &FuncExpr{Name: $1, Distinct: true, Exprs: $4}
  }
| table_id '.' reserved_sql_id openb select_expression_list_opt closeb
  {
    $$ = &FuncExpr{Qualifier: $1, Name: $3, Exprs: $5}
  }

/*
  Function calls using reserved keywords, with dedicated grammar rules
  as a result
*/
function_call_keyword:
  LEFT openb select_expression_list closeb
  {
    $$ = &FuncExpr{Name: NewColIdent("left"), Exprs: $3}
  }
| RIGHT openb select_expression_list closeb
  {
    $$ = &FuncExpr{Name: NewColIdent("right"), Exprs: $3}
  }
| SUBSTRING openb expression ',' expression ',' expression closeb
  {
    $$ = &SubstrExpr{Name: $3, From: $5, To: $7}
  }
| SUBSTRING openb expression ',' expression closeb
  {
    $$ = &SubstrExpr{Name: $3, From: $5}
  }
| SUBSTRING openb expression FROM expression FOR expression closeb
  {
  	$$ = &SubstrExpr{Name: $3, From: $5, To: $7}
  }
| SUBSTRING openb expression FROM expression closeb
  {
  	$$ = &SubstrExpr{Name: $3, From: $5}
  }
| GROUP_CONCAT openb distinct_opt select_expression_list order_by_opt separator_opt limit_opt closeb
  {
    $$ = &GroupConcatExpr{Distinct: $3, Exprs: $4, OrderBy: $5, Separator: $6, Limit: $7}
  }
| CASE expression_opt when_expression_list else_expression_opt END
  {
    $$ = &CaseExpr{Expr: $2, Whens: $3, Else: $4}
  }
| VALUES openb column_name closeb
  {
    $$ = &ValuesFuncExpr{Name: $3}
  }
| CURRENT_USER func_paren_opt
  {
    $$ =  &FuncExpr{Name: NewColIdent($1)}
  }

/*
  Function calls using non reserved keywords but with special syntax forms.
  Dedicated grammar rules are needed because of the special syntax
*/
function_call_nonkeyword:
/* doesn't support fsp */
UTC_DATE func_paren_opt
  {
    $$ = &FuncExpr{Name:NewColIdent("utc_date")}
  }
| now
  {
  	$$ = $1
  }
  // curdate
/* doesn't support fsp */
| CURRENT_DATE func_paren_opt
  {
    $$ = &FuncExpr{Name:NewColIdent("current_date")}
  }
| UTC_TIME func_datetime_precision
  {
    $$ = &CurTimeFuncExpr{Name:NewColIdent("utc_time"), Fsp: $2}
  }
  // curtime
| CURRENT_TIME func_datetime_precision
  {
    $$ = &CurTimeFuncExpr{Name:NewColIdent("current_time"), Fsp: $2}
  }
| TIMESTAMPADD openb sql_id ',' expression ',' expression closeb
  {
    $$ = &TimestampFuncExpr{Name:string("timestampadd"), Unit:$3.String(), Expr1:$5, Expr2:$7}
  }
| TIMESTAMPDIFF openb sql_id ',' expression ',' expression closeb
  {
    $$ = &TimestampFuncExpr{Name:string("timestampdiff"), Unit:$3.String(), Expr1:$5, Expr2:$7}
  }
| EXTRACT openb interval FROM expression closeb
  {
	$$ = &ExtractFuncExpr{IntervalTypes: $3, Expr: $5}
  }
| WEIGHT_STRING openb expression convert_type_weight_string closeb
  {
    $$ = &WeightStringFuncExpr{Expr: $3, As: $4}
  }
<<<<<<< HEAD
| json_utility_name openb expression closeb
  {
    $$ = &JSONUtilityExpr{Name: $1, StringArg: $3}
  }

json_utility_name:
JSON_PRETTY
  {
    $$ = NewColIdent($1)
  }
| JSON_STORAGE_FREE
  {
    $$ = NewColIdent($1)
  }
| JSON_STORAGE_SIZE
  {
    $$ = NewColIdent($1)
=======
| LTRIM openb expression closeb
  {
    $$ = &TrimFuncExpr{TrimFuncType:LTrimType, StringArg: $3}
  }
| RTRIM openb expression closeb
  {
    $$ = &TrimFuncExpr{TrimFuncType:RTrimType, StringArg: $3}
  }
| TRIM openb trim_type expression_opt FROM expression closeb
  {
    $$ = &TrimFuncExpr{Type:$3, TrimArg:$4, StringArg: $6}
  }
| TRIM openb expression closeb
  {
    $$ = &TrimFuncExpr{StringArg: $3}
  }
| TRIM openb expression FROM expression closeb
  {
    $$ = &TrimFuncExpr{TrimArg:$3, StringArg: $5}
>>>>>>> e98fc646
  }

interval:
 interval_time_stamp
 {}
| DAY_HOUR
  {
	$$=IntervalDayHour
  }
| DAY_MICROSECOND
  {
	$$=IntervalDayMicrosecond
  }
| DAY_MINUTE
  {
	$$=IntervalDayMinute
  }
| DAY_SECOND
  {
	$$=IntervalDaySecond
  }
| HOUR_MICROSECOND
  {
	$$=IntervalHourMicrosecond
  }
| HOUR_MINUTE
  {
	$$=IntervalHourMinute
  }
| HOUR_SECOND
  {
	$$=IntervalHourSecond
  }
| MINUTE_MICROSECOND
  {
	$$=IntervalMinuteMicrosecond
  }
| MINUTE_SECOND
  {
	$$=IntervalMinuteSecond
  }
| SECOND_MICROSECOND
  {
	$$=IntervalSecondMicrosecond
  }
| YEAR_MONTH
  {
	$$=IntervalYearMonth
  }

interval_time_stamp:
 DAY
  {
 	$$=IntervalDay
  }
| WEEK
  {
  	$$=IntervalWeek
  }
| HOUR
  {
 	$$=IntervalHour
  }
| MINUTE
  {
 	$$=IntervalMinute
  }
| MONTH
  {
	$$=IntervalMonth
  }
| QUARTER
  {
	$$=IntervalQuarter
  }
| SECOND
  {
	$$=IntervalSecond
  }
| MICROSECOND
  {
	$$=IntervalMicrosecond
  }
| YEAR
  {
	$$=IntervalYear
  }

func_paren_opt:
  /* empty */
| openb closeb

func_datetime_precision:
  /* empty */
  {
  	$$ = nil
  }
| openb closeb
  {
    $$ = nil
  }
| openb INTEGRAL closeb
  {
  	$$ = NewIntLiteral($2)
  }

/*
  Function calls using non reserved keywords with *normal* syntax forms. Because
  the names are non-reserved, they need a dedicated rule so as not to conflict
*/
function_call_conflict:
  IF openb select_expression_list closeb
  {
    $$ = &FuncExpr{Name: NewColIdent("if"), Exprs: $3}
  }
| DATABASE openb select_expression_list_opt closeb
  {
    $$ = &FuncExpr{Name: NewColIdent("database"), Exprs: $3}
  }
| SCHEMA openb select_expression_list_opt closeb
  {
    $$ = &FuncExpr{Name: NewColIdent("schema"), Exprs: $3}
  }
| MOD openb select_expression_list closeb
  {
    $$ = &FuncExpr{Name: NewColIdent("mod"), Exprs: $3}
  }
| REPLACE openb select_expression_list closeb
  {
    $$ = &FuncExpr{Name: NewColIdent("replace"), Exprs: $3}
  }

match_option:
/*empty*/
  {
    $$ = NoOption
  }
| IN BOOLEAN MODE
  {
    $$ = BooleanModeOpt
  }
| IN NATURAL LANGUAGE MODE
 {
    $$ = NaturalLanguageModeOpt
 }
| IN NATURAL LANGUAGE MODE WITH QUERY EXPANSION
 {
    $$ = NaturalLanguageModeWithQueryExpansionOpt
 }
| WITH QUERY EXPANSION
 {
    $$ = QueryExpansionOpt
 }

charset:
  id_or_var
  {
    $$ = string($1.String())
  }
| STRING
  {
    $$ = string($1)
  }
| BINARY
  {
    $$ = string($1)
  }

convert_type_weight_string:
  /* empty */
  {
    $$ = nil
  }
| AS BINARY '(' INTEGRAL ')'
  {
    $$ = &ConvertType{Type: string($2), Length: NewIntLiteral($4)}
  }
| AS CHAR '(' INTEGRAL ')'
  {
    $$ = &ConvertType{Type: string($2), Length: NewIntLiteral($4)}
  }

convert_type:
  BINARY length_opt
  {
    $$ = &ConvertType{Type: string($1), Length: $2}
  }
| CHAR length_opt charset_opt
  {
    $$ = &ConvertType{Type: string($1), Length: $2, Charset: $3}
  }
| DATE
  {
    $$ = &ConvertType{Type: string($1)}
  }
| DATETIME length_opt
  {
    $$ = &ConvertType{Type: string($1), Length: $2}
  }
| DECIMAL_TYPE decimal_length_opt
  {
    $$ = &ConvertType{Type: string($1)}
    $$.Length = $2.Length
    $$.Scale = $2.Scale
  }
| JSON
  {
    $$ = &ConvertType{Type: string($1)}
  }
| NCHAR length_opt
  {
    $$ = &ConvertType{Type: string($1), Length: $2}
  }
| SIGNED
  {
    $$ = &ConvertType{Type: string($1)}
  }
| SIGNED INTEGER
  {
    $$ = &ConvertType{Type: string($1)}
  }
| TIME length_opt
  {
    $$ = &ConvertType{Type: string($1), Length: $2}
  }
| UNSIGNED
  {
    $$ = &ConvertType{Type: string($1)}
  }
| UNSIGNED INTEGER
  {
    $$ = &ConvertType{Type: string($1)}
  }
| FLOAT_TYPE length_opt
  {
    $$ = &ConvertType{Type: string($1), Length: $2}
  }
| DOUBLE
  {
    $$ = &ConvertType{Type: string($1)}
  }
| REAL
  {
    $$ = &ConvertType{Type: string($1)}
  }


expression_opt:
  {
    $$ = nil
  }
| expression
  {
    $$ = $1
  }

separator_opt:
  {
    $$ = string("")
  }
| SEPARATOR STRING
  {
    $$ = " separator "+encodeSQLString($2)
  }

when_expression_list:
  when_expression
  {
    $$ = []*When{$1}
  }
| when_expression_list when_expression
  {
    $$ = append($1, $2)
  }

when_expression:
  WHEN expression THEN expression
  {
    $$ = &When{Cond: $2, Val: $4}
  }

else_expression_opt:
  {
    $$ = nil
  }
| ELSE expression
  {
    $$ = $2
  }

column_name:
  sql_id
  {
    $$ = &ColName{Name: $1}
  }
| table_id '.' reserved_sql_id
  {
    $$ = &ColName{Qualifier: TableName{Name: $1}, Name: $3}
  }
| table_id '.' reserved_table_id '.' reserved_sql_id
  {
    $$ = &ColName{Qualifier: TableName{Qualifier: $1, Name: $3}, Name: $5}
  }

num_val:
  sql_id
  {
    // TODO(sougou): Deprecate this construct.
    if $1.Lowered() != "value" {
      yylex.Error("expecting value after next")
      return 1
    }
    $$ = NewIntLiteral("1")
  }
| INTEGRAL VALUES
  {
    $$ = NewIntLiteral($1)
  }
| VALUE_ARG VALUES
  {
    $$ = NewArgument($1[1:])
    bindVariable(yylex, $1[1:])
  }

group_by_opt:
  {
    $$ = nil
  }
| GROUP BY expression_list
  {
    $$ = $3
  }

having_opt:
  {
    $$ = nil
  }
| HAVING expression
  {
    $$ = $2
  }

order_by_opt:
  {
    $$ = nil
  }
 | order_by_clause
 {
 	$$ = $1
 }

order_by_clause:
ORDER BY order_list
  {
    $$ = $3
  }

order_list:
  order
  {
    $$ = OrderBy{$1}
  }
| order_list ',' order
  {
    $$ = append($1, $3)
  }

order:
  expression asc_desc_opt
  {
    $$ = &Order{Expr: $1, Direction: $2}
  }

asc_desc_opt:
  {
    $$ = AscOrder
  }
| ASC
  {
    $$ = AscOrder
  }
| DESC
  {
    $$ = DescOrder
  }

limit_opt:
  {
    $$ = nil
  }
 | limit_clause
 {
 	$$ = $1
 }

limit_clause:
LIMIT expression
  {
    $$ = &Limit{Rowcount: $2}
  }
| LIMIT expression ',' expression
  {
    $$ = &Limit{Offset: $2, Rowcount: $4}
  }
| LIMIT expression OFFSET expression
  {
    $$ = &Limit{Offset: $4, Rowcount: $2}
  }

algorithm_lock_opt:
  {
    $$ = nil
  }
| lock_index algorithm_index
  {
     $$ = []AlterOption{$1,$2}
  }
| algorithm_index lock_index
  {
     $$ = []AlterOption{$1,$2}
  }
| algorithm_index
  {
     $$ = []AlterOption{$1}
  }
| lock_index
  {
     $$ = []AlterOption{$1}
  }


lock_index:
  LOCK equal_opt DEFAULT
  {
    $$ = &LockOption{Type:DefaultType}
  }
| LOCK equal_opt NONE
  {
    $$ = &LockOption{Type:NoneType}
  }
| LOCK equal_opt SHARED
  {
    $$ = &LockOption{Type:SharedType}
  }
| LOCK equal_opt EXCLUSIVE
  {
    $$ = &LockOption{Type:ExclusiveType}
  }

algorithm_index:
  ALGORITHM equal_opt DEFAULT
  {
    $$ = AlgorithmValue($3)
  }
| ALGORITHM equal_opt INPLACE
  {
    $$ = AlgorithmValue($3)
  }
| ALGORITHM equal_opt COPY
  {
    $$ = AlgorithmValue($3)
  }

algorithm_view:
  {
    $$ = ""
  }
| ALGORITHM '=' UNDEFINED
  {
    $$ = string($3)
  }
| ALGORITHM '=' MERGE
  {
    $$ = string($3)
  }
| ALGORITHM '=' TEMPTABLE
  {
    $$ = string($3)
  }

security_view_opt:
  {
    $$ = ""
  }
| SQL SECURITY security_view
  {
    $$ = $3
  }

security_view:
  DEFINER
  {
    $$ = string($1)
  }
| INVOKER
  {
    $$ = string($1)
  }

check_option_opt:
  {
    $$ = ""
  }
| WITH cascade_or_local_opt CHECK OPTION
  {
    $$ = $2
  }

cascade_or_local_opt:
  {
    $$ = "cascaded"
  }
| CASCADED
  {
    $$ = string($1)
  }
| LOCAL
  {
    $$ = string($1)
  }

definer_opt:
  {
    $$ = nil
  }
| DEFINER '=' user
  {
    $$ = $3
  }

user:
CURRENT_USER
  {
    $$ = &Definer{
    	Name: string($1),
    }
  }
| CURRENT_USER '(' ')'
  {
    $$ = &Definer{
        Name: string($1),
    }
  }
| user_username address_opt
  {
    $$ = &Definer{
        Name: $1,
        Address: $2,
    }
  }

user_username:
  STRING
  {
    $$ = encodeSQLString($1)
  }
| ID
  {
    $$ = formatIdentifier($1)
  }

address_opt:
  {
    $$ = ""
  }
| AT_ID
  {
    $$ = formatAddress($1)
  }

locking_clause:
FOR UPDATE
  {
    $$ = ForUpdateLock
  }
| LOCK IN SHARE MODE
  {
    $$ = ShareModeLock
  }

into_clause:
INTO OUTFILE S3 STRING charset_opt format_opt export_options manifest_opt overwrite_opt
{
$$ = &SelectInto{Type:IntoOutfileS3, FileName:encodeSQLString($4), Charset:$5, FormatOption:$6, ExportOption:$7, Manifest:$8, Overwrite:$9}
}
| INTO DUMPFILE STRING
{
$$ = &SelectInto{Type:IntoDumpfile, FileName:encodeSQLString($3), Charset:"", FormatOption:"", ExportOption:"", Manifest:"", Overwrite:""}
}
| INTO OUTFILE STRING charset_opt export_options
{
$$ = &SelectInto{Type:IntoOutfile, FileName:encodeSQLString($3), Charset:$4, FormatOption:"", ExportOption:$5, Manifest:"", Overwrite:""}
}

format_opt:
  {
    $$ = ""
  }
| FORMAT CSV header_opt
  {
    $$ = " format csv" + $3
  }
| FORMAT TEXT header_opt
  {
    $$ = " format text" + $3
  }

header_opt:
  {
    $$ = ""
  }
| HEADER
  {
    $$ = " header"
  }

manifest_opt:
  {
    $$ = ""
  }
| MANIFEST ON
  {
    $$ = " manifest on"
  }
| MANIFEST OFF
  {
    $$ = " manifest off"
  }

overwrite_opt:
  {
    $$ = ""
  }
| OVERWRITE ON
  {
    $$ = " overwrite on"
  }
| OVERWRITE OFF
  {
    $$ = " overwrite off"
  }

export_options:
  fields_opts lines_opts
  {
    $$ = $1 + $2
  }

lines_opts:
  {
    $$ = ""
  }
| LINES lines_opt_list
  {
    $$ = " lines" + $2
  }

lines_opt_list:
  lines_opt
  {
    $$ = $1
  }
| lines_opt_list lines_opt
  {
    $$ = $1 + $2
  }

lines_opt:
  STARTING BY STRING
  {
    $$ = " starting by " + encodeSQLString($3)
  }
| TERMINATED BY STRING
  {
    $$ = " terminated by " + encodeSQLString($3)
  }

fields_opts:
  {
    $$ = ""
  }
| columns_or_fields fields_opt_list
  {
    $$ = " " + $1 + $2
  }

fields_opt_list:
  fields_opt
  {
    $$ = $1
  }
| fields_opt_list fields_opt
  {
    $$ = $1 + $2
  }

fields_opt:
  TERMINATED BY STRING
  {
    $$ = " terminated by " + encodeSQLString($3)
  }
| optionally_opt ENCLOSED BY STRING
  {
    $$ = $1 + " enclosed by " + encodeSQLString($4)
  }
| ESCAPED BY STRING
  {
    $$ = " escaped by " + encodeSQLString($3)
  }

optionally_opt:
  {
    $$ = ""
  }
| OPTIONALLY
  {
    $$ = " optionally"
  }

// insert_data expands all combinations into a single rule.
// This avoids a shift/reduce conflict while encountering the
// following two possible constructs:
// insert into t1(a, b) (select * from t2)
// insert into t1(select * from t2)
// Because the rules are together, the parser can keep shifting
// the tokens until it disambiguates a as sql_id and select as keyword.
insert_data:
  VALUES tuple_list
  {
    $$ = &Insert{Rows: $2}
  }
| select_statement
  {
    $$ = &Insert{Rows: $1}
  }
| openb ins_column_list closeb VALUES tuple_list
  {
    $$ = &Insert{Columns: $2, Rows: $5}
  }
| openb closeb VALUES tuple_list
  {
    $$ = &Insert{Rows: $4}
  }
| openb ins_column_list closeb select_statement
  {
    $$ = &Insert{Columns: $2, Rows: $4}
  }

ins_column_list:
  sql_id
  {
    $$ = Columns{$1}
  }
| sql_id '.' sql_id
  {
    $$ = Columns{$3}
  }
| ins_column_list ',' sql_id
  {
    $$ = append($$, $3)
  }
| ins_column_list ',' sql_id '.' sql_id
  {
    $$ = append($$, $5)
  }

on_dup_opt:
  {
    $$ = nil
  }
| ON DUPLICATE KEY UPDATE update_list
  {
    $$ = $5
  }

tuple_list:
  tuple_or_empty
  {
    $$ = Values{$1}
  }
| tuple_list ',' tuple_or_empty
  {
    $$ = append($1, $3)
  }

tuple_or_empty:
  row_tuple
  {
    $$ = $1
  }
| openb closeb
  {
    $$ = ValTuple{}
  }

row_tuple:
  openb expression_list closeb
  {
    $$ = ValTuple($2)
  }
tuple_expression:
 row_tuple
  {
    if len($1) == 1 {
      $$ = $1[0]
    } else {
      $$ = $1
    }
  }

update_list:
  update_expression
  {
    $$ = UpdateExprs{$1}
  }
| update_list ',' update_expression
  {
    $$ = append($1, $3)
  }

update_expression:
  column_name '=' expression
  {
    $$ = &UpdateExpr{Name: $1, Expr: $3}
  }

set_list:
  set_expression
  {
    $$ = SetExprs{$1}
  }
| set_list ',' set_expression
  {
    $$ = append($1, $3)
  }

set_expression:
  reserved_sql_id '=' ON
  {
    $$ = &SetExpr{Name: $1, Scope: ImplicitScope, Expr: NewStrLiteral("on")}
  }
| reserved_sql_id '=' OFF
  {
    $$ = &SetExpr{Name: $1, Scope: ImplicitScope, Expr: NewStrLiteral("off")}
  }
| reserved_sql_id '=' expression
  {
    $$ = &SetExpr{Name: $1, Scope: ImplicitScope, Expr: $3}
  }
| charset_or_character_set_or_names charset_value collate_opt
  {
    $$ = &SetExpr{Name: NewColIdent(string($1)), Scope: ImplicitScope, Expr: $2}
  }
|  set_session_or_global set_expression
  {
    $2.Scope = $1
    $$ = $2
  }

charset_or_character_set:
  CHARSET
| CHARACTER SET
  {
    $$ = "charset"
  }

charset_or_character_set_or_names:
  charset_or_character_set
| NAMES

charset_value:
  sql_id
  {
    $$ = NewStrLiteral($1.String())
  }
| STRING
  {
    $$ = NewStrLiteral($1)
  }
| DEFAULT
  {
    $$ = &Default{}
  }

for_from:
  FOR
| FROM

temp_opt:
  { $$ = false }
| TEMPORARY
  { $$ = true }

exists_opt:
  { $$ = false }
| IF EXISTS
  { $$ = true }

not_exists_opt:
  { $$ = false }
| IF NOT EXISTS
  { $$ = true }

ignore_opt:
  { $$ = false }
| IGNORE
  { $$ = true }

to_opt:
  { $$ = struct{}{} }
| TO
  { $$ = struct{}{} }
| AS
  { $$ = struct{}{} }

call_statement:
  CALL table_name openb expression_list_opt closeb
  {
    $$ = &CallProc{Name: $2, Params: $4}
  }

expression_list_opt:
  {
    $$ = nil
  }
| expression_list
  {
    $$ = $1
  }

using_opt:
  { $$ = nil }
| using_index_type
  { $$ = []*IndexOption{$1} }

using_index_type:
  USING sql_id
  {
    $$ = &IndexOption{Name: string($1), String: string($2.String())}
  }

sql_id:
  id_or_var
  {
    $$ = $1
  }
| non_reserved_keyword
  {
    $$ = NewColIdent(string($1))
  }

reserved_sql_id:
  sql_id
| reserved_keyword
  {
    $$ = NewColIdent(string($1))
  }

table_id:
  id_or_var
  {
    $$ = NewTableIdent(string($1.String()))
  }
| non_reserved_keyword
  {
    $$ = NewTableIdent(string($1))
  }

table_id_opt:
  /* empty */ %prec LOWER_THAN_CHARSET
  {
    $$ = NewTableIdent("")
  }
| table_id
  {
    $$ = $1
  }

reserved_table_id:
  table_id
| reserved_keyword
  {
    $$ = NewTableIdent(string($1))
  }
/*
  These are not all necessarily reserved in MySQL, but some are.

  These are more importantly reserved because they may conflict with our grammar.
  If you want to move one that is not reserved in MySQL (i.e. ESCAPE) to the
  non_reserved_keywords, you'll need to deal with any conflicts.

  Sorted alphabetically
*/
reserved_keyword:
  ADD
| ARRAY
| AND
| AS
| ASC
| BETWEEN
| BINARY
| BOTH
| BY
| CASE
| CALL
| CHANGE
| CHARACTER
| CHECK
| COLLATE
| COLUMN
| CONVERT
| CREATE
| CROSS
| CUME_DIST
| CURRENT_DATE
| CURRENT_TIME
| CURRENT_TIMESTAMP
| CURRENT_USER
| SUBSTR
| SUBSTRING
| DATABASE
| DATABASES
| DEFAULT
| DELETE
| DENSE_RANK
| DESC
| DESCRIBE
| DISTINCT
| DISTINCTROW
| DIV
| DROP
| ELSE
| ESCAPE
| EXISTS
| EXPLAIN
| EXTRACT
| FALSE
| FIRST_VALUE
| FOR
| FORCE
| FOREIGN
| FROM
| FULLTEXT
| GENERATED
| GROUP
| GROUPING
| GROUPS
| HAVING
| IF
| IGNORE
| IN
| INDEX
| INNER
| INSERT
| INTERVAL
| INTO
| IS
| JOIN
| JSON_TABLE
| KEY
| LAG
| LAST_VALUE
| LATERAL
| LEAD
| LEADING
| LEFT
| LIKE
| LIMIT
| LINEAR
| LOCALTIME
| LOCALTIMESTAMP
| LOCK
| LOW_PRIORITY
| MATCH
| MAXVALUE
| MOD
| NATURAL
| NEXT // next should be doable as non-reserved, but is not due to the special `select next num_val` query that vitess supports
| NO_WRITE_TO_BINLOG
| NOT
| NTH_VALUE
| NTILE
| NULL
| OF
| OFF
| ON
| OPTIMIZER_COSTS
| OR
| ORDER
| OUTER
| OUTFILE
| OVER
| PARTITION
| PERCENT_RANK
| PRIMARY
| RANGE
| RANK
| READ
| RECURSIVE
| REGEXP
| RENAME
| REPLACE
| RIGHT
| ROW_NUMBER
| SCHEMA
| SCHEMAS
| SELECT
| SEPARATOR
| SET
| SHOW
| SPATIAL
| STORED
| STRAIGHT_JOIN
| SYSTEM
| TABLE
| THEN
| TIMESTAMPADD
| TIMESTAMPDIFF
| TO
| TRAILING
| TRUE
| UNION
| UNIQUE
| UNLOCK
| UPDATE
| USE
| USING
| UTC_DATE
| UTC_TIME
| UTC_TIMESTAMP
| VALUES
| VIRTUAL
| WITH
| WHEN
| WHERE
| WINDOW
| WRITE
| XOR

/*
  These are non-reserved Vitess, because they don't cause conflicts in the grammar.
  Some of them may be reserved in MySQL. The good news is we backtick quote them
  when we rewrite the query, so no issue should arise.

  Sorted alphabetically
*/
non_reserved_keyword:
  AGAINST
| ACTION
| ACTIVE
| ADMIN
| AFTER
| ALGORITHM
| ALWAYS
| ASCII
| AUTO_INCREMENT
| AVG_ROW_LENGTH
| BEGIN
| BIGINT
| BIT
| BLOB
| BOOL
| BOOLEAN
| BUCKETS
| CANCEL
| CASCADE
| CASCADED
| CHANNEL
| CHAR
| CHARSET
| CHECKSUM
| CLEANUP
| CLONE
| COALESCE
| CODE
| COLLATION
| COLUMNS
| COMMENT_KEYWORD
| COMMIT
| COMMITTED
| COMPACT
| COMPLETE
| COMPONENT
| COMPRESSED
| COMPRESSION
| CONNECTION
| COPY
| CSV
| DATA
| DATE
| DATETIME
| DEALLOCATE
| DECIMAL_TYPE
| DELAY_KEY_WRITE
| DEFINER
| DEFINITION
| DESCRIPTION
| DIRECTORY
| DISABLE
| DISCARD
| DISK
| DO
| DOUBLE
| DUMPFILE
| DUPLICATE
| DYNAMIC
| ENABLE
| ENCLOSED
| ENCRYPTION
| END
| ENFORCED
| ENGINE
| ENGINES
| ENUM
| ERROR
| ESCAPED
| EVENT
| EXCHANGE
| EXCLUDE
| EXCLUSIVE
| EXECUTE
| EXPANSION
| EXPORT
| EXTENDED
| FLOAT_TYPE
| FIELDS
| FIRST
| FIXED
| FLUSH
| FOLLOWING
| FORMAT
| FULL
| FUNCTION
| GENERAL
| GEOMCOLLECTION
| GEOMETRY
| GEOMETRYCOLLECTION
| GET_MASTER_PUBLIC_KEY
| GLOBAL
| GTID_EXECUTED
| HASH
| HEADER
| HISTOGRAM
| HISTORY
| HOSTS
| IMPORT
| INACTIVE
| INPLACE
| INSERT_METHOD
| INT
| INTEGER
| INVISIBLE
| INVOKER
| INDEXES
| ISOLATION
| JSON
| KEY_BLOCK_SIZE
| KEYS
| KEYSPACES
| LANGUAGE
| LAST
| LAST_INSERT_ID
| LESS
| LEVEL
| LINES
| LINESTRING
| LIST
| LOAD
| LOCAL
| LOCKED
| LOGS
| LONGBLOB
| LONGTEXT
| LTRIM
| MANIFEST
| MASTER_COMPRESSION_ALGORITHMS
| MASTER_PUBLIC_KEY_PATH
| MASTER_TLS_CIPHERSUITES
| MASTER_ZSTD_COMPRESSION_LEVEL
| MAX_ROWS
| MEDIUMBLOB
| MEDIUMINT
| MEDIUMTEXT
| MEMORY
| MEMBER
| MERGE
| MIN_ROWS
| MODE
| MODIFY
| MULTILINESTRING
| MULTIPOINT
| MULTIPOLYGON
| NAME
| NAMES
| NCHAR
| NESTED
| NETWORK_NAMESPACE
| NOWAIT
| NO
| NONE
| NULLS
| NUMERIC
| OFFSET
| OJ
| OLD
| OPEN
| OPTION
| OPTIONAL
| OPTIONALLY
| ORDINALITY
| ORGANIZATION
| ONLY
| OPTIMIZE
| OTHERS
| OVERWRITE
| PACK_KEYS
| PARSER
| PARTITIONING
| PARTITIONS
| PASSWORD
| PATH
| PERSIST
| PERSIST_ONLY
| PRECEDING
| PREPARE
| PRIVILEGE_CHECKS_USER
| PRIVILEGES
| PROCESS
| PLUGINS
| POINT
| POLYGON
| PROCEDURE
| PROCESSLIST
| QUERY
| RANDOM
| REAL
| REBUILD
| REDUNDANT
| REFERENCE
| REFERENCES
| RELAY
| REMOVE
| REORGANIZE
| REPAIR
| REPEATABLE
| RESTRICT
| REQUIRE_ROW_FORMAT
| RESOURCE
| RESPECT
| RESTART
| RETAIN
| RETRY
| REUSE
| ROLE
| ROLLBACK
| ROW_FORMAT
| RTRIM
| S3
| SECONDARY
| SECONDARY_ENGINE
| SECONDARY_LOAD
| SECONDARY_UNLOAD
| SECURITY
| SEQUENCE
| SESSION
| SERIALIZABLE
| SHARE
| SHARED
| SIGNED
| SKIP
| SLOW
| SMALLINT
| SQL
| SRID
| START
| STARTING
| STATS_AUTO_RECALC
| STATS_PERSISTENT
| STATS_SAMPLE_PAGES
| STATUS
| STORAGE
| STREAM
| SUBPARTITION
| SUBPARTITIONS
| TABLES
| TABLESPACE
| TEMPORARY
| TEMPTABLE
| TERMINATED
| TEXT
| THAN
| THREAD_PRIORITY
| TIES
| TIME
| TIMESTAMP
| TINYBLOB
| TINYINT
| TINYTEXT
| TRANSACTION
| TREE
| TRIGGER
| TRIGGERS
| TRIM
| TRUNCATE
| UNBOUNDED
| UNCOMMITTED
| UNDEFINED
| UNICODE
| UNSIGNED
| UNUSED
| UPGRADE
| USER
| USER_RESOURCES
| VALIDATION
| VARBINARY
| VARCHAR
| VARIABLES
| VCPU
| VGTID_EXECUTED
| VIEW
| VINDEX
| VINDEXES
| VISIBLE
| VITESS
| VITESS_KEYSPACES
| VITESS_METADATA
| VITESS_MIGRATION
| VITESS_MIGRATIONS
| VITESS_REPLICATION_STATUS
| VITESS_SHARDS
| VITESS_TABLETS
| VSCHEMA
| WARNINGS
| WITHOUT
| WORK
| YEAR
| ZEROFILL
| DAY
| DAY_HOUR
| DAY_MICROSECOND
| DAY_MINUTE
| DAY_SECOND
| HOUR
| HOUR_MICROSECOND
| HOUR_MINUTE
| HOUR_SECOND
| MICROSECOND
| MINUTE
| MINUTE_MICROSECOND
| MINUTE_SECOND
| MONTH
| QUARTER
| SECOND
| SECOND_MICROSECOND
| YEAR_MONTH
| WEIGHT_STRING

openb:
  '('
  {
    if incNesting(yylex) {
      yylex.Error("max nesting level reached")
      return 1
    }
  }

closeb:
  ')'
  {
    decNesting(yylex)
  }

skip_to_end:
{
  skipToEnd(yylex)
}

ddl_skip_to_end:
  {
    skipToEnd(yylex)
  }
| openb
  {
    skipToEnd(yylex)
  }
| reserved_sql_id
  {
    skipToEnd(yylex)
  }<|MERGE_RESOLUTION|>--- conflicted
+++ resolved
@@ -4741,10 +4741,29 @@
   {
     $$ = &WeightStringFuncExpr{Expr: $3, As: $4}
   }
-<<<<<<< HEAD
 | json_utility_name openb expression closeb
   {
     $$ = &JSONUtilityExpr{Name: $1, StringArg: $3}
+  }
+| LTRIM openb expression closeb
+  {
+    $$ = &TrimFuncExpr{TrimFuncType:LTrimType, StringArg: $3}
+  }
+| RTRIM openb expression closeb
+  {
+    $$ = &TrimFuncExpr{TrimFuncType:RTrimType, StringArg: $3}
+  }
+| TRIM openb trim_type expression_opt FROM expression closeb
+  {
+    $$ = &TrimFuncExpr{Type:$3, TrimArg:$4, StringArg: $6}
+  }
+| TRIM openb expression closeb
+  {
+    $$ = &TrimFuncExpr{StringArg: $3}
+  }
+| TRIM openb expression FROM expression closeb
+  {
+    $$ = &TrimFuncExpr{TrimArg:$3, StringArg: $5}
   }
 
 json_utility_name:
@@ -4759,28 +4778,8 @@
 | JSON_STORAGE_SIZE
   {
     $$ = NewColIdent($1)
-=======
-| LTRIM openb expression closeb
-  {
-    $$ = &TrimFuncExpr{TrimFuncType:LTrimType, StringArg: $3}
-  }
-| RTRIM openb expression closeb
-  {
-    $$ = &TrimFuncExpr{TrimFuncType:RTrimType, StringArg: $3}
-  }
-| TRIM openb trim_type expression_opt FROM expression closeb
-  {
-    $$ = &TrimFuncExpr{Type:$3, TrimArg:$4, StringArg: $6}
-  }
-| TRIM openb expression closeb
-  {
-    $$ = &TrimFuncExpr{StringArg: $3}
-  }
-| TRIM openb expression FROM expression closeb
-  {
-    $$ = &TrimFuncExpr{TrimArg:$3, StringArg: $5}
->>>>>>> e98fc646
-  }
+  }
+
 
 interval:
  interval_time_stamp
