--- conflicted
+++ resolved
@@ -3797,11 +3797,7 @@
   }
 | CURRENT_USER func_paren_opt
   {
-<<<<<<< HEAD
-    $$ =  &FuncExpr{Name: NewColIdent(string($1))}
-=======
     $$ =  &FuncExpr{Name: NewColIdent($1)}
->>>>>>> fc784709
   }
 
 /*
