--- conflicted
+++ resolved
@@ -180,12 +180,8 @@
 	{"continue", UNUSED},
 	{"convert", CONVERT},
 	{"copy", COPY},
-<<<<<<< HEAD
 	{"count", COUNT},
-	{"cume_dist", UNUSED},
-=======
 	{"cume_dist", CUME_DIST},
->>>>>>> beaed6ab
 	{"substr", SUBSTRING},
 	{"subpartition", SUBPARTITION},
 	{"subpartitions", SUBPARTITIONS},
