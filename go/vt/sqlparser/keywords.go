/*
Copyright 2021 The Vitess Authors.

Licensed under the Apache License, Version 2.0 (the "License");
you may not use this file except in compliance with the License.
You may obtain a copy of the License at

    http://www.apache.org/licenses/LICENSE-2.0

Unless required by applicable law or agreed to in writing, software
distributed under the License is distributed on an "AS IS" BASIS,
WITHOUT WARRANTIES OR CONDITIONS OF ANY KIND, either express or implied.
See the License for the specific language governing permissions and
limitations under the License.
*/

package sqlparser

import (
	"fmt"
	"strings"
)

type keyword struct {
	name string
	id   int
}

func (k *keyword) match(input []byte) bool {
	if len(input) != len(k.name) {
		return false
	}
	for i, c := range input {
		if 'A' <= c && c <= 'Z' {
			c += 'a' - 'A'
		}
		if k.name[i] != c {
			return false
		}
	}
	return true
}

func (k *keyword) matchStr(input string) bool {
	return keywordASCIIMatch(input, k.name)
}

func keywordASCIIMatch(input string, expected string) bool {
	if len(input) != len(expected) {
		return false
	}
	for i := 0; i < len(input); i++ {
		c := input[i]
		if 'A' <= c && c <= 'Z' {
			c += 'a' - 'A'
		}
		if expected[i] != c {
			return false
		}
	}
	return true
}

// keywords is a table of mysql keywords that fall into two categories:
// 1) keywords considered reserved by MySQL
// 2) keywords for us to handle specially in sql.y
//
// Those marked as UNUSED are likely reserved keywords. We add them here so that
// when rewriting queries we can properly backtick quote them so they don't cause issues
//
// NOTE: If you add new keywords, add them also to the reserved_keywords or
// non_reserved_keywords grammar in sql.y -- this will allow the keyword to be used
// in identifiers. See the docs for each grammar to determine which one to put it into.
var keywords = []keyword{
	{"_armscii8", UNDERSCORE_ARMSCII8},
	{"_ascii", UNDERSCORE_ASCII},
	{"_big5", UNDERSCORE_BIG5},
	{"_binary", UNDERSCORE_BINARY},
	{"_cp1250", UNDERSCORE_CP1250},
	{"_cp1251", UNDERSCORE_CP1251},
	{"_cp1256", UNDERSCORE_CP1256},
	{"_cp1257", UNDERSCORE_CP1257},
	{"_cp850", UNDERSCORE_CP850},
	{"_cp852", UNDERSCORE_CP852},
	{"_cp866", UNDERSCORE_CP866},
	{"_cp932", UNDERSCORE_CP932},
	{"_dec8", UNDERSCORE_DEC8},
	{"_eucjpms", UNDERSCORE_EUCJPMS},
	{"_euckr", UNDERSCORE_EUCKR},
	{"_gb18030", UNDERSCORE_GB18030},
	{"_gb2312", UNDERSCORE_GB2312},
	{"_gbk", UNDERSCORE_GBK},
	{"_geostd8", UNDERSCORE_GEOSTD8},
	{"_greek", UNDERSCORE_GREEK},
	{"_hebrew", UNDERSCORE_HEBREW},
	{"_hp8", UNDERSCORE_HP8},
	{"_keybcs2", UNDERSCORE_KEYBCS2},
	{"_koi8r", UNDERSCORE_KOI8R},
	{"_koi8u", UNDERSCORE_KOI8U},
	{"_latin1", UNDERSCORE_LATIN1},
	{"_latin2", UNDERSCORE_LATIN2},
	{"_latin5", UNDERSCORE_LATIN5},
	{"_latin7", UNDERSCORE_LATIN7},
	{"_macce", UNDERSCORE_MACCE},
	{"_macroman", UNDERSCORE_MACROMAN},
	{"_sjis", UNDERSCORE_SJIS},
	{"_swe7", UNDERSCORE_SWE7},
	{"_tis620", UNDERSCORE_TIS620},
	{"_ucs2", UNDERSCORE_UCS2},
	{"_ujis", UNDERSCORE_UJIS},
	{"_utf16", UNDERSCORE_UTF16},
	{"_utf16le", UNDERSCORE_UTF16LE},
	{"_utf32", UNDERSCORE_UTF32},
	{"_utf8", UNDERSCORE_UTF8},
	{"_utf8mb4", UNDERSCORE_UTF8MB4},
	{"_utf8mb3", UNDERSCORE_UTF8MB3},
	{"accessible", UNUSED},
	{"action", ACTION},
	{"add", ADD},
	{"after", AFTER},
	{"against", AGAINST},
	{"algorithm", ALGORITHM},
	{"all", ALL},
	{"alter", ALTER},
	{"always", ALWAYS},
	{"analyze", ANALYZE},
	{"and", AND},
	{"as", AS},
	{"asc", ASC},
	{"ascii", ASCII},
	{"asensitive", UNUSED},
	{"auto_increment", AUTO_INCREMENT},
	{"autoextend_size", AUTOEXTEND_SIZE},
	{"avg_row_length", AVG_ROW_LENGTH},
	{"before", UNUSED},
	{"begin", BEGIN},
	{"between", BETWEEN},
	{"bigint", BIGINT},
	{"binary", BINARY},
	{"bit", BIT},
	{"blob", BLOB},
	{"bool", BOOL},
	{"boolean", BOOLEAN},
	{"both", BOTH},
	{"by", BY},
	{"call", CALL},
	{"cancel", CANCEL},
	{"cascade", CASCADE},
	{"cascaded", CASCADED},
	{"case", CASE},
	{"cast", CAST},
	{"channel", CHANNEL},
	{"change", CHANGE},
	{"char", CHAR},
	{"character", CHARACTER},
	{"charset", CHARSET},
	{"check", CHECK},
	{"checksum", CHECKSUM},
	{"cleanup", CLEANUP},
	{"coalesce", COALESCE},
	{"code", CODE},
	{"collate", COLLATE},
	{"collation", COLLATION},
	{"column", COLUMN},
	{"column_format", COLUMN_FORMAT},
	{"columns", COLUMNS},
	{"comment", COMMENT_KEYWORD},
	{"committed", COMMITTED},
	{"commit", COMMIT},
	{"compact", COMPACT},
	{"complete", COMPLETE},
	{"compressed", COMPRESSED},
	{"compression", COMPRESSION},
	{"condition", UNUSED},
	{"connection", CONNECTION},
	{"constraint", CONSTRAINT},
	{"continue", UNUSED},
	{"convert", CONVERT},
	{"copy", COPY},
	{"cume_dist", CUME_DIST},
	{"substr", SUBSTRING},
	{"subpartition", SUBPARTITION},
	{"subpartitions", SUBPARTITIONS},
	{"substring", SUBSTRING},
	{"srid", SRID},
	{"create", CREATE},
	{"cross", CROSS},
	{"csv", CSV},
	{"current", CURRENT},
	{"current_date", CURRENT_DATE},
	{"current_time", CURRENT_TIME},
	{"current_timestamp", CURRENT_TIMESTAMP},
	{"current_user", CURRENT_USER},
	{"cursor", UNUSED},
	{"data", DATA},
	{"database", DATABASE},
	{"databases", DATABASES},
	{"day", DAY},
	{"day_hour", DAY_HOUR},
	{"day_microsecond", DAY_MICROSECOND},
	{"day_minute", DAY_MINUTE},
	{"day_second", DAY_SECOND},
	{"date", DATE},
	{"datetime", DATETIME},
	{"deallocate", DEALLOCATE},
	{"dec", UNUSED},
	{"decimal", DECIMAL_TYPE},
	{"declare", UNUSED},
	{"default", DEFAULT},
	{"definer", DEFINER},
	{"delay_key_write", DELAY_KEY_WRITE},
	{"delayed", UNUSED},
	{"delete", DELETE},
	{"dense_rank", DENSE_RANK},
	{"desc", DESC},
	{"describe", DESCRIBE},
	{"deterministic", UNUSED},
	{"directory", DIRECTORY},
	{"disable", DISABLE},
	{"discard", DISCARD},
	{"disk", DISK},
	{"distinct", DISTINCT},
	{"distinctrow", DISTINCTROW},
	{"div", DIV},
	{"double", DOUBLE},
	{"do", DO},
	{"drop", DROP},
	{"dumpfile", DUMPFILE},
	{"duplicate", DUPLICATE},
	{"dynamic", DYNAMIC},
	{"each", UNUSED},
	{"else", ELSE},
	{"elseif", UNUSED},
	{"empty", EMPTY},
	{"enable", ENABLE},
	{"enclosed", ENCLOSED},
	{"encryption", ENCRYPTION},
	{"end", END},
	{"enforced", ENFORCED},
	{"engine", ENGINE},
	{"engine_attribute", ENGINE_ATTRIBUTE},
	{"engines", ENGINES},
	{"enum", ENUM},
	{"error", ERROR},
	{"escape", ESCAPE},
	{"escaped", ESCAPED},
	{"event", EVENT},
	{"exchange", EXCHANGE},
	{"exclusive", EXCLUSIVE},
	{"execute", EXECUTE},
	{"exists", EXISTS},
	{"exit", UNUSED},
	{"explain", EXPLAIN},
	{"expansion", EXPANSION},
	{"expire", EXPIRE},
	{"export", EXPORT},
	{"extended", EXTENDED},
	{"extract", EXTRACT},
	{"false", FALSE},
	{"fetch", UNUSED},
	{"fields", FIELDS},
	{"first", FIRST},
	{"first_value", FIRST_VALUE},
	{"fixed", FIXED},
	{"float", FLOAT_TYPE},
	{"float4", UNUSED},
	{"float8", UNUSED},
	{"flush", FLUSH},
	{"folllowing", FOLLOWING},
	{"for", FOR},
	{"force", FORCE},
	{"foreign", FOREIGN},
	{"format", FORMAT},
	{"from", FROM},
	{"full", FULL},
	{"fulltext", FULLTEXT},
	{"function", FUNCTION},
	{"general", GENERAL},
	{"generated", GENERATED},
	{"geometry", GEOMETRY},
	{"geometrycollection", GEOMETRYCOLLECTION},
	{"get", UNUSED},
	{"global", GLOBAL},
	{"gtid_executed", GTID_EXECUTED},
	{"grant", UNUSED},
	{"group", GROUP},
	{"grouping", UNUSED},
	{"groups", UNUSED},
	{"group_concat", GROUP_CONCAT},
	{"hash", HASH},
	{"having", HAVING},
	{"header", HEADER},
	{"high_priority", UNUSED},
	{"hosts", HOSTS},
	{"hour", HOUR},
	{"hour_microsecond", HOUR_MICROSECOND},
	{"hour_minute", HOUR_MINUTE},
	{"hour_second", HOUR_SECOND},
	{"if", IF},
	{"ignore", IGNORE},
	{"import", IMPORT},
	{"in", IN},
	{"index", INDEX},
	{"indexes", INDEXES},
	{"infile", UNUSED},
	{"inout", UNUSED},
	{"inner", INNER},
	{"inplace", INPLACE},
	{"insensitive", UNUSED},
	{"insert", INSERT},
	{"insert_method", INSERT_METHOD},
	{"invisible", INVISIBLE},
	{"int", INT},
	{"int1", UNUSED},
	{"int2", UNUSED},
	{"int3", UNUSED},
	{"int4", UNUSED},
	{"int8", UNUSED},
	{"integer", INTEGER},
	{"interval", INTERVAL},
	{"into", INTO},
	{"io_after_gtids", UNUSED},
	{"is", IS},
	{"isolation", ISOLATION},
	{"iterate", UNUSED},
	{"invoker", INVOKER},
	{"join", JOIN},
	{"json", JSON},
	{"json_array", JSON_ARRAY},
	{"json_array_append", JSON_ARRAY_APPEND},
	{"json_array_insert", JSON_ARRAY_INSERT},
	{"json_contains", JSON_CONTAINS},
	{"json_contains_path", JSON_CONTAINS_PATH},
	{"json_depth", JSON_DEPTH},
	{"json_extract", JSON_EXTRACT},
	{"json_insert", JSON_INSERT},
	{"json_length", JSON_LENGTH},
	{"json_keys", JSON_KEYS},
	{"json_merge", JSON_MERGE},
	{"json_merge_patch", JSON_MERGE_PATCH},
	{"json_merge_preserve", JSON_MERGE_PRESERVE},
	{"json_object", JSON_OBJECT},
	{"json_overlaps", JSON_OVERLAPS},
	{"json_pretty", JSON_PRETTY},
	{"json_remove", JSON_REMOVE},
	{"json_replace", JSON_REPLACE},
	{"json_search", JSON_SEARCH},
	{"json_schema_valid", JSON_SCHEMA_VALID},
	{"json_schema_validation_report", JSON_SCHEMA_VALIDATION_REPORT},
	{"json_set", JSON_SET},
	{"json_storage_free", JSON_STORAGE_FREE},
	{"json_storage_size", JSON_STORAGE_SIZE},
	{"json_quote", JSON_QUOTE},
	{"json_table", JSON_TABLE},
	{"json_type", JSON_TYPE},
	{"json_value", JSON_VALUE},
	{"json_valid", JSON_VALID},
	{"json_unquote", JSON_UNQUOTE},
	{"key", KEY},
	{"keys", KEYS},
	{"keyspaces", KEYSPACES},
	{"key_block_size", KEY_BLOCK_SIZE},
	{"kill", UNUSED},
	{"lag", LAG},
	{"language", LANGUAGE},
	{"last", LAST},
	{"last_value", LAST_VALUE},
	{"last_insert_id", LAST_INSERT_ID},
	{"lateral", LATERAL},
	{"lead", LEAD},
	{"leading", LEADING},
	{"leave", UNUSED},
	{"left", LEFT},
	{"less", LESS},
	{"level", LEVEL},
	{"like", LIKE},
	{"limit", LIMIT},
	{"linear", LINEAR},
	{"lines", LINES},
	{"linestring", LINESTRING},
	{"list", LIST},
	{"load", LOAD},
	{"local", LOCAL},
	{"localtime", LOCALTIME},
	{"localtimestamp", LOCALTIMESTAMP},
	{"lock", LOCK},
	{"logs", LOGS},
	{"long", UNUSED},
	{"longblob", LONGBLOB},
	{"longtext", LONGTEXT},
	{"loop", UNUSED},
	{"low_priority", LOW_PRIORITY},
	{"ltrim", LTRIM},
	{"manifest", MANIFEST},
	{"master_bind", UNUSED},
	{"match", MATCH},
	{"max_rows", MAX_ROWS},
	{"maxvalue", MAXVALUE},
	{"mediumblob", MEDIUMBLOB},
	{"mediumint", MEDIUMINT},
	{"mediumtext", MEDIUMTEXT},
	{"memory", MEMORY},
	{"member", MEMBER},
	{"merge", MERGE},
	{"microsecond", MICROSECOND},
	{"middleint", UNUSED},
	{"min_rows", MIN_ROWS},
	{"minute", MINUTE},
	{"minute_microsecond", MINUTE_MICROSECOND},
	{"minute_second", MINUTE_SECOND},
	{"mod", MOD},
	{"mode", MODE},
	{"modify", MODIFY},
	{"modifies", UNUSED},
	{"multilinestring", MULTILINESTRING},
	{"multipoint", MULTIPOINT},
	{"multipolygon", MULTIPOLYGON},
	{"month", MONTH},
	{"name", NAME},
	{"names", NAMES},
	{"natural", NATURAL},
	{"nchar", NCHAR},
	{"next", NEXT},
	{"nested", NESTED},
	{"no", NO},
	{"none", NONE},
	{"not", NOT},
	{"now", NOW},
	{"no_write_to_binlog", NO_WRITE_TO_BINLOG},
	{"nth_value", NTH_VALUE},
	{"ntile", NTILE},
	{"null", NULL},
	{"nulls", NULLS},
	{"numeric", NUMERIC},
	{"of", OF},
	{"off", OFF},
	{"offset", OFFSET},
	{"on", ON},
	{"only", ONLY},
	{"open", OPEN},
	{"optimize", OPTIMIZE},
	{"optimizer_costs", OPTIMIZER_COSTS},
	{"option", OPTION},
	{"optionally", OPTIONALLY},
	{"or", OR},
	{"order", ORDER},
	{"ordinality", ORDINALITY},
	{"out", UNUSED},
	{"outer", OUTER},
	{"outfile", OUTFILE},
	{"over", OVER},
	{"overwrite", OVERWRITE},
	{"pack_keys", PACK_KEYS},
	{"parser", PARSER},
	{"partial", PARTIAL},
	{"partition", PARTITION},
	{"partitions", PARTITIONS},
	{"partitioning", PARTITIONING},
	{"password", PASSWORD},
	{"path", PATH},
	{"percent_rank", PERCENT_RANK},
	{"plugins", PLUGINS},
	{"point", POINT},
	{"polygon", POLYGON},
	{"preceding", PRECEDING},
	{"precision", UNUSED},
	{"prepare", PREPARE},
	{"primary", PRIMARY},
	{"privileges", PRIVILEGES},
	{"processlist", PROCESSLIST},
	{"procedure", PROCEDURE},
	{"query", QUERY},
	{"range", RANGE},
	{"quarter", QUARTER},
<<<<<<< HEAD
	{"rank", RANK},
=======
	{"rank", UNUSED},
	{"ratio", RATIO},
>>>>>>> eddcca27
	{"read", READ},
	{"reads", UNUSED},
	{"read_write", UNUSED},
	{"real", REAL},
	{"rebuild", REBUILD},
	{"recursive", RECURSIVE},
	{"redundant", REDUNDANT},
	{"references", REFERENCES},
	{"regexp", REGEXP},
	{"relay", RELAY},
	{"release", RELEASE},
	{"remove", REMOVE},
	{"rename", RENAME},
	{"reorganize", REORGANIZE},
	{"repair", REPAIR},
	{"repeat", UNUSED},
	{"repeatable", REPEATABLE},
	{"replace", REPLACE},
	{"require", UNUSED},
	{"resignal", UNUSED},
	{"respect", RESPECT},
	{"restrict", RESTRICT},
	{"return", UNUSED},
	{"returning", RETURNING},
	{"retry", RETRY},
	{"revert", REVERT},
	{"revoke", UNUSED},
	{"right", RIGHT},
	{"rlike", REGEXP},
	{"rollback", ROLLBACK},
	{"row", ROW},
	{"row_format", ROW_FORMAT},
	{"row_number", ROW_NUMBER},
	{"rows", ROWS},
	{"rtrim", RTRIM},
	{"s3", S3},
	{"savepoint", SAVEPOINT},
	{"schema", SCHEMA},
	{"schemas", SCHEMAS},
	{"second", SECOND},
	{"second_microsecond", SECOND_MICROSECOND},
	{"secondary_engine_attribute", SECONDARY_ENGINE_ATTRIBUTE},
	{"security", SECURITY},
	{"select", SELECT},
	{"sensitive", UNUSED},
	{"separator", SEPARATOR},
	{"sequence", SEQUENCE},
	{"serializable", SERIALIZABLE},
	{"session", SESSION},
	{"set", SET},
	{"share", SHARE},
	{"shared", SHARED},
	{"show", SHOW},
	{"signal", UNUSED},
	{"signed", SIGNED},
	{"simple", SIMPLE},
	{"slow", SLOW},
	{"smallint", SMALLINT},
	{"spatial", SPATIAL},
	{"specific", UNUSED},
	{"sql", SQL},
	{"sqlexception", UNUSED},
	{"sqlstate", UNUSED},
	{"sqlwarning", UNUSED},
	{"sql_big_result", UNUSED},
	{"sql_cache", SQL_CACHE},
	{"sql_calc_found_rows", SQL_CALC_FOUND_ROWS},
	{"sql_no_cache", SQL_NO_CACHE},
	{"sql_small_result", UNUSED},
	{"ssl", UNUSED},
	{"start", START},
	{"starting", STARTING},
	{"stats_auto_recalc", STATS_AUTO_RECALC},
	{"stats_persistent", STATS_PERSISTENT},
	{"stats_sample_pages", STATS_SAMPLE_PAGES},
	{"status", STATUS},
	{"storage", STORAGE},
	{"stored", STORED},
	{"straight_join", STRAIGHT_JOIN},
	{"stream", STREAM},
	{"system", UNUSED},
	{"table", TABLE},
	{"tables", TABLES},
	{"tablespace", TABLESPACE},
	{"temporary", TEMPORARY},
	{"temptable", TEMPTABLE},
	{"terminated", TERMINATED},
	{"text", TEXT},
	{"than", THAN},
	{"then", THEN},
	{"throttle", THROTTLE},
	{"time", TIME},
	{"timestamp", TIMESTAMP},
	{"timestampadd", TIMESTAMPADD},
	{"timestampdiff", TIMESTAMPDIFF},
	{"tinyblob", TINYBLOB},
	{"tinyint", TINYINT},
	{"tinytext", TINYTEXT},
	{"to", TO},
	{"trailing", TRAILING},
	{"transaction", TRANSACTION},
	{"tree", TREE},
	{"traditional", TRADITIONAL},
	{"trigger", TRIGGER},
	{"triggers", TRIGGERS},
	{"true", TRUE},
	{"truncate", TRUNCATE},
	{"trim", TRIM},
	{"unbounded", UNBOUNDED},
	{"uncommitted", UNCOMMITTED},
	{"undefined", UNDEFINED},
	{"undo", UNUSED},
	{"unicode", UNICODE},
	{"union", UNION},
	{"unique", UNIQUE},
	{"unlock", UNLOCK},
	{"unsigned", UNSIGNED},
	{"unthrottle", UNTHROTTLE},
	{"update", UPDATE},
	{"upgrade", UPGRADE},
	{"usage", UNUSED},
	{"use", USE},
	{"user", USER},
	{"user_resources", USER_RESOURCES},
	{"using", USING},
	{"utc_date", UTC_DATE},
	{"utc_time", UTC_TIME},
	{"utc_timestamp", UTC_TIMESTAMP},
	{"validation", VALIDATION},
	{"values", VALUES},
	{"variables", VARIABLES},
	{"varbinary", VARBINARY},
	{"varchar", VARCHAR},
	{"varcharacter", UNUSED},
	{"varying", UNUSED},
	{"vgtid_executed", VGTID_EXECUTED},
	{"virtual", VIRTUAL},
	{"vindex", VINDEX},
	{"vindexes", VINDEXES},
	{"view", VIEW},
	{"vitess", VITESS},
	{"vitess_keyspaces", VITESS_KEYSPACES},
	{"vitess_metadata", VITESS_METADATA},
	{"vitess_migration", VITESS_MIGRATION},
	{"vitess_migrations", VITESS_MIGRATIONS},
	{"vitess_replication_status", VITESS_REPLICATION_STATUS},
	{"vitess_shards", VITESS_SHARDS},
	{"vitess_tablets", VITESS_TABLETS},
	{"vitess_target", VITESS_TARGET},
	{"vitess_throttled_apps", VITESS_THROTTLED_APPS},
	{"vschema", VSCHEMA},
	{"vstream", VSTREAM},
	{"warnings", WARNINGS},
	{"weight_string", WEIGHT_STRING},
	{"when", WHEN},
	{"where", WHERE},
	{"while", UNUSED},
	{"window", WINDOW},
	{"with", WITH},
	{"without", WITHOUT},
	{"work", WORK},
	{"write", WRITE},
	{"visible", VISIBLE},
	{"xor", XOR},
	{"year", YEAR},
	{"year_month", YEAR_MONTH},
	{"zerofill", ZEROFILL},
}

// keywordStrings contains the reverse mapping of token to keyword strings
var keywordStrings = map[int]string{}

// keywordLookupTable is a perfect hash map that maps **case insensitive** keyword names to their ids
var keywordLookupTable *caseInsensitiveTable

type caseInsensitiveTable struct {
	h map[uint64]keyword
}

func buildCaseInsensitiveTable(keywords []keyword) *caseInsensitiveTable {
	table := &caseInsensitiveTable{
		h: make(map[uint64]keyword, len(keywords)),
	}

	for _, kw := range keywords {
		hash := fnv1aIstr(offset64, kw.name)
		if _, exists := table.h[hash]; exists {
			panic("collision in caseInsensitiveTable")
		}
		table.h[hash] = kw
	}
	return table
}

func (cit *caseInsensitiveTable) LookupString(name string) (int, bool) {
	hash := fnv1aIstr(offset64, name)
	if candidate, ok := cit.h[hash]; ok {
		return candidate.id, candidate.matchStr(name)
	}
	return 0, false
}

func (cit *caseInsensitiveTable) Lookup(name []byte) (int, bool) {
	hash := fnv1aI(offset64, name)
	if candidate, ok := cit.h[hash]; ok {
		return candidate.id, candidate.match(name)
	}
	return 0, false
}

func init() {
	for _, kw := range keywords {
		if kw.id == UNUSED {
			continue
		}
		if kw.name != strings.ToLower(kw.name) {
			panic(fmt.Sprintf("keyword %q must be lowercase in table", kw.name))
		}
		keywordStrings[kw.id] = kw.name
	}

	keywordLookupTable = buildCaseInsensitiveTable(keywords)
}

// KeywordString returns the string corresponding to the given keyword
func KeywordString(id int) string {
	str, ok := keywordStrings[id]
	if !ok {
		return ""
	}
	return str
}

const offset64 = uint64(14695981039346656037)
const prime64 = uint64(1099511628211)

func fnv1aI(h uint64, s []byte) uint64 {
	for _, c := range s {
		if 'A' <= c && c <= 'Z' {
			c += 'a' - 'A'
		}
		h = (h ^ uint64(c)) * prime64
	}
	return h
}

func fnv1aIstr(h uint64, s string) uint64 {
	for i := 0; i < len(s); i++ {
		c := s[i]
		if 'A' <= c && c <= 'Z' {
			c += 'a' - 'A'
		}
		h = (h ^ uint64(c)) * prime64
	}
	return h
}<|MERGE_RESOLUTION|>--- conflicted
+++ resolved
@@ -472,12 +472,8 @@
 	{"query", QUERY},
 	{"range", RANGE},
 	{"quarter", QUARTER},
-<<<<<<< HEAD
 	{"rank", RANK},
-=======
-	{"rank", UNUSED},
 	{"ratio", RATIO},
->>>>>>> eddcca27
 	{"read", READ},
 	{"reads", UNUSED},
 	{"read_write", UNUSED},
