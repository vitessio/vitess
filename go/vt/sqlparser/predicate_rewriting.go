--- conflicted
+++ resolved
@@ -16,19 +16,8 @@
 
 package sqlparser
 
-<<<<<<< HEAD
-import (
-	"slices"
-
-	"vitess.io/vitess/go/vt/log"
-)
-
-// This is the number of OR expressions in a predicate that will disable the CNF
-// rewrite because we don't want to send large queries to MySQL
-const CNFOrLimit = 5
-
-=======
->>>>>>> b68b1ed2
+import "slices"
+
 // RewritePredicate walks the input AST and rewrites any boolean logic into a simpler form
 // This simpler form is CNF plus logic for extracting predicates from OR, plus logic for turning ORs into IN
 func RewritePredicate(ast SQLNode) SQLNode {
@@ -91,155 +80,12 @@
 	return expr, false
 }
 
-<<<<<<< HEAD
-// ExtractINFromOR rewrites the OR expression into an IN clause.
-// Each side of each ORs has to be an equality comparison expression and the column names have to
-// match for all sides of each comparison.
-// This rewriter takes a query that looks like this WHERE a = 1 and b = 11 or a = 2 and b = 12 or a = 3 and b = 13
-// And rewrite that to WHERE (a, b) IN ((1,11), (2,12), (3,13))
-func ExtractINFromOR(expr *OrExpr) []Expr {
-	var varNames []*ColName
-	var values []Exprs
-	orSlice := orToSlice(expr)
-	for _, expr := range orSlice {
-		andSlice := andToSlice(expr)
-		if len(andSlice) == 0 {
-			return nil
-		}
-
-		var currentVarNames []*ColName
-		var currentValues []Expr
-		for _, comparisonExpr := range andSlice {
-			if comparisonExpr.Operator != EqualOp {
-				return nil
-			}
-
-			var colName *ColName
-			switch left := comparisonExpr.Left.(type) {
-			case *ColName:
-				colName = left
-				currentValues = append(currentValues, comparisonExpr.Right)
-			}
-
-			switch right := comparisonExpr.Right.(type) {
-			case *ColName:
-				if colName != nil {
-					return nil
-				}
-				colName = right
-				currentValues = append(currentValues, comparisonExpr.Left)
-			}
-
-			if colName == nil {
-				return nil
-			}
-
-			currentVarNames = append(currentVarNames, colName)
-		}
-
-		if len(varNames) == 0 {
-			varNames = currentVarNames
-		} else if !slices.EqualFunc(varNames, currentVarNames, func(col1, col2 *ColName) bool { return col1.Equal(col2) }) {
-			return nil
-		}
-
-		values = append(values, currentValues)
-	}
-
-	if len(varNames) == 1 {
-		var valueTuple ValTuple
-		for _, value := range values {
-			valueTuple = append(valueTuple, value[0])
-		}
-
-		return []Expr{&ComparisonExpr{
-			Operator: InOp,
-			Left:     varNames[0],
-			Right:    valueTuple,
-		}}
-	}
-
-	var nameTuple ValTuple
-	for _, name := range varNames {
-		nameTuple = append(nameTuple, name)
-	}
-
-	var valueTuple ValTuple
-	for _, value := range values {
-		valueTuple = append(valueTuple, ValTuple(value))
-	}
-
-	return []Expr{&ComparisonExpr{
-		Operator: InOp,
-		Left:     nameTuple,
-		Right:    valueTuple,
-	}}
-}
-
-func orToSlice(expr *OrExpr) []Expr {
-	var exprs []Expr
-
-	handleOrSide := func(e Expr) {
-		switch e := e.(type) {
-		case *OrExpr:
-			exprs = append(exprs, orToSlice(e)...)
-		default:
-			exprs = append(exprs, e)
-		}
-	}
-
-	handleOrSide(expr.Left)
-	handleOrSide(expr.Right)
-	return exprs
-}
-
-func andToSlice(expr Expr) []*ComparisonExpr {
-	var andExpr *AndExpr
-	switch expr := expr.(type) {
-	case *AndExpr:
-		andExpr = expr
-	case *ComparisonExpr:
-		return []*ComparisonExpr{expr}
-	default:
-		return nil
-	}
-
-	var exprs []*ComparisonExpr
-	handleAndSide := func(e Expr) bool {
-		switch e := e.(type) {
-		case *AndExpr:
-			slice := andToSlice(e)
-			if slice == nil {
-				return false
-			}
-			exprs = append(exprs, slice...)
-		case *ComparisonExpr:
-			exprs = append(exprs, e)
-		default:
-			return false
-		}
-		return true
-	}
-
-	if !handleAndSide(andExpr.Left) {
-		return nil
-	}
-	if !handleAndSide(andExpr.Right) {
-		return nil
-	}
-
-	return exprs
-}
-
-func simplifyOr(expr *OrExpr, allowCNF bool) (Expr, rewriteState) {
-=======
 func simplifyOr(expr *OrExpr) (Expr, bool) {
 	res, rewritten := distinctOr(expr)
 	if rewritten {
 		return res, true
 	}
 
->>>>>>> b68b1ed2
 	or := expr
 
 	// first we search for ANDs and see how they can be simplified
@@ -360,36 +206,143 @@
 	return expr, false
 }
 
-// ExtractINFromOR will add additional predicated to an OR.
-// this rewriter should not be used in a fixed point way, since it returns the original expression with additions,
-// and it will therefor OOM before it stops rewriting
+// ExtractINFromOR rewrites the OR expression into an IN clause.
+// Each side of each ORs has to be an equality comparison expression and the column names have to
+// match for all sides of each comparison.
+// This rewriter takes a query that looks like this WHERE a = 1 and b = 11 or a = 2 and b = 12 or a = 3 and b = 13
+// And rewrite that to WHERE (a, b) IN ((1,11), (2,12), (3,13))
 func ExtractINFromOR(expr *OrExpr) []Expr {
-	// we check if we have two comparisons on either side of the OR
-	// that we can add as an ANDed comparison.
-	// WHERE (a = 5 and B) or (a = 6 AND C) =>
-	// WHERE (a = 5 AND B) OR (a = 6 AND C) AND a IN (5,6)
-	// This rewrite makes it possible to find a better route than Scatter if the `a` column has a helpful vindex
-	lftPredicates := SplitAndExpression(nil, expr.Left)
-	rgtPredicates := SplitAndExpression(nil, expr.Right)
-	var ins []Expr
-	for _, lft := range lftPredicates {
-		l, ok := lft.(*ComparisonExpr)
-		if !ok {
-			continue
-		}
-		for _, rgt := range rgtPredicates {
-			r, ok := rgt.(*ComparisonExpr)
-			if !ok {
-				continue
-			}
-			in, changed := tryTurningOrIntoIn(l, r)
-			if changed {
-				ins = append(ins, in)
-			}
-		}
-	}
-
-	return uniquefy(ins)
+	var varNames []*ColName
+	var values []Exprs
+	orSlice := orToSlice(expr)
+	for _, expr := range orSlice {
+		andSlice := andToSlice(expr)
+		if len(andSlice) == 0 {
+			return nil
+		}
+
+		var currentVarNames []*ColName
+		var currentValues []Expr
+		for _, comparisonExpr := range andSlice {
+			if comparisonExpr.Operator != EqualOp {
+				return nil
+			}
+
+			var colName *ColName
+			switch left := comparisonExpr.Left.(type) {
+			case *ColName:
+				colName = left
+				currentValues = append(currentValues, comparisonExpr.Right)
+			}
+
+			switch right := comparisonExpr.Right.(type) {
+			case *ColName:
+				if colName != nil {
+					return nil
+				}
+				colName = right
+				currentValues = append(currentValues, comparisonExpr.Left)
+			}
+
+			if colName == nil {
+				return nil
+			}
+
+			currentVarNames = append(currentVarNames, colName)
+		}
+
+		if len(varNames) == 0 {
+			varNames = currentVarNames
+		} else if !slices.EqualFunc(varNames, currentVarNames, func(col1, col2 *ColName) bool { return col1.Equal(col2) }) {
+			return nil
+		}
+
+		values = append(values, currentValues)
+	}
+
+	if len(varNames) == 1 {
+		var valueTuple ValTuple
+		for _, value := range values {
+			valueTuple = append(valueTuple, value[0])
+		}
+
+		return []Expr{&ComparisonExpr{
+			Operator: InOp,
+			Left:     varNames[0],
+			Right:    valueTuple,
+		}}
+	}
+
+	var nameTuple ValTuple
+	for _, name := range varNames {
+		nameTuple = append(nameTuple, name)
+	}
+
+	var valueTuple ValTuple
+	for _, value := range values {
+		valueTuple = append(valueTuple, ValTuple(value))
+	}
+
+	return []Expr{&ComparisonExpr{
+		Operator: InOp,
+		Left:     nameTuple,
+		Right:    valueTuple,
+	}}
+}
+
+func orToSlice(expr *OrExpr) []Expr {
+	var exprs []Expr
+
+	handleOrSide := func(e Expr) {
+		switch e := e.(type) {
+		case *OrExpr:
+			exprs = append(exprs, orToSlice(e)...)
+		default:
+			exprs = append(exprs, e)
+		}
+	}
+
+	handleOrSide(expr.Left)
+	handleOrSide(expr.Right)
+	return exprs
+}
+
+func andToSlice(expr Expr) []*ComparisonExpr {
+	var andExpr *AndExpr
+	switch expr := expr.(type) {
+	case *AndExpr:
+		andExpr = expr
+	case *ComparisonExpr:
+		return []*ComparisonExpr{expr}
+	default:
+		return nil
+	}
+
+	var exprs []*ComparisonExpr
+	handleAndSide := func(e Expr) bool {
+		switch e := e.(type) {
+		case *AndExpr:
+			slice := andToSlice(e)
+			if slice == nil {
+				return false
+			}
+			exprs = append(exprs, slice...)
+		case *ComparisonExpr:
+			exprs = append(exprs, e)
+		default:
+			return false
+		}
+		return true
+	}
+
+	if !handleAndSide(andExpr.Left) {
+		return nil
+	}
+	if !handleAndSide(andExpr.Right) {
+		return nil
+	}
+
+	return exprs
 }
 
 func tryTurningOrIntoIn(l, r *ComparisonExpr) (Expr, bool) {
