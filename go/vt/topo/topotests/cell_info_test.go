/*
Copyright 2019 The Vitess Authors.

Licensed under the Apache License, Version 2.0 (the "License");
you may not use this file except in compliance with the License.
You may obtain a copy of the License at

    http://www.apache.org/licenses/LICENSE-2.0

Unless required by applicable law or agreed to in writing, software
distributed under the License is distributed on an "AS IS" BASIS,
WITHOUT WARRANTIES OR CONDITIONS OF ANY KIND, either express or implied.
See the License for the specific language governing permissions and
limitations under the License.
*/

package topotests

import (
	"fmt"
	"strings"
	"testing"

<<<<<<< HEAD
=======
	"github.com/stretchr/testify/assert"
>>>>>>> cb142eea
	"github.com/stretchr/testify/require"

	"context"

	"vitess.io/vitess/go/vt/topo"
	"vitess.io/vitess/go/vt/topo/memorytopo"

	topodatapb "vitess.io/vitess/go/vt/proto/topodata"
)

// This file tests the CellInfo part of the topo.Server API.

func TestCellInfo(t *testing.T) {
	cell := "cell1"
	ctx := context.Background()
	ts := memorytopo.NewServer(cell)

	// Check GetCellInfo returns what memorytopo created.
	ci, err := ts.GetCellInfo(ctx, cell, true /*strongRead*/)
	if err != nil {
		t.Fatalf("GetCellInfo failed: %v", err)
	}
	if ci.Root != "" {
		t.Fatalf("unexpected CellInfo: %v", ci)
	}

	var cells []string
	cells, err = ts.ExpandCells(ctx, cell)
	require.NoError(t, err)
	require.EqualValues(t, []string{"cell1"}, cells)

	// Update the Server Address.
	if err := ts.UpdateCellInfoFields(ctx, cell, func(ci *topodatapb.CellInfo) error {
		ci.ServerAddress = "new address"
		return nil
	}); err != nil {
		t.Fatalf("UpdateCellInfoFields failed: %v", err)
	}
	ci, err = ts.GetCellInfo(ctx, cell, true /*strongRead*/)
	if err != nil {
		t.Fatalf("GetCellInfo failed: %v", err)
	}
	if ci.ServerAddress != "new address" {
		t.Fatalf("unexpected CellInfo: %v", ci)
	}

	// Test update with no change.
	if err := ts.UpdateCellInfoFields(ctx, cell, func(ci *topodatapb.CellInfo) error {
		ci.ServerAddress = "bad address"
		return topo.NewError(topo.NoUpdateNeeded, cell)
	}); err != nil {
		t.Fatalf("UpdateCellInfoFields failed: %v", err)
	}
	ci, err = ts.GetCellInfo(ctx, cell, true /*strongRead*/)
	if err != nil {
		t.Fatalf("GetCellInfo failed: %v", err)
	}
	if ci.ServerAddress != "new address" {
		t.Fatalf("unexpected CellInfo: %v", ci)
	}

	// Test failing update.
	updateErr := fmt.Errorf("inside error")
	if err := ts.UpdateCellInfoFields(ctx, cell, func(ci *topodatapb.CellInfo) error {
		return updateErr
	}); err != updateErr {
		t.Fatalf("UpdateCellInfoFields failed: %v", err)
	}

	// Test update on non-existing object.
	newCell := "new_cell"
	if err := ts.UpdateCellInfoFields(ctx, newCell, func(ci *topodatapb.CellInfo) error {
		ci.Root = "/"
		ci.ServerAddress = "good address"
		return nil
	}); err != nil {
		t.Fatalf("UpdateCellInfoFields failed: %v", err)
	}
	ci, err = ts.GetCellInfo(ctx, newCell, true /*strongRead*/)
	if err != nil {
		t.Fatalf("GetCellInfo failed: %v", err)
	}
	if ci.ServerAddress != "good address" || ci.Root != "/" {
		t.Fatalf("unexpected CellInfo: %v", ci)
	}

	// Add a record that should block CellInfo deletion for safety reasons.
	if err := ts.UpdateSrvKeyspace(ctx, cell, "keyspace", &topodatapb.SrvKeyspace{}); err != nil {
		t.Fatalf("UpdateSrvKeyspace failed: %v", err)
	}
	srvKeyspaces, err := ts.GetSrvKeyspaceNames(ctx, cell)
	if err != nil {
		t.Fatalf("GetSrvKeyspaceNames failed: %v", err)
	}
	if len(srvKeyspaces) == 0 {
		t.Fatalf("UpdateSrvKeyspace did not add SrvKeyspace.")
	}

	// Try to delete without force; it should fail.
	if err := ts.DeleteCellInfo(ctx, cell, false); err == nil {
		t.Fatalf("DeleteCellInfo should have failed without -force")
	}

	// Use the force.
	if err := ts.DeleteCellInfo(ctx, cell, true); err != nil {
		t.Fatalf("DeleteCellInfo failed even with -force: %v", err)
	}
	if _, err := ts.GetCellInfo(ctx, cell, true /*strongRead*/); !topo.IsErrType(err, topo.NoNode) {
		t.Fatalf("GetCellInfo(non-existing cell) failed: %v", err)
	}
}

func TestExpandCells(t *testing.T) {
	ctx := context.Background()
	var cells []string
	var err error
	var allCells = "cell1,cell2,cell3"
	type testCase struct {
		name      string
		cellsIn   string
		cellsOut  []string
		errString string
	}

	testCases := []testCase{
		{"single", "cell1", []string{"cell1"}, ""},
		{"multiple", "cell1,cell2,cell3", []string{"cell1", "cell2", "cell3"}, ""},
		{"empty", "", []string{"cell1", "cell2", "cell3"}, ""},
		{"bad", "unknown", nil, "node doesn't exist"},
	}

	for _, tCase := range testCases {
		t.Run(tCase.name, func(t *testing.T) {
			cellsIn := tCase.cellsIn
			if cellsIn == "" {
				cellsIn = allCells
			}
			topoCells := strings.Split(cellsIn, ",")
			var ts *topo.Server
			if tCase.name == "bad" {
				ts = memorytopo.NewServer()
			} else {
				ts = memorytopo.NewServer(topoCells...)
			}
			cells, err = ts.ExpandCells(ctx, cellsIn)
			if tCase.errString != "" {
				require.Error(t, err)
				require.Contains(t, err.Error(), tCase.errString)
			} else {
				require.NoError(t, err)
			}
			require.EqualValues(t, tCase.cellsOut, cells)
		})
	}

<<<<<<< HEAD
=======
	t.Run("aliases", func(t *testing.T) {
		cells := []string{"cell1", "cell2", "cell3"}
		ts := memorytopo.NewServer(cells...)
		err := ts.CreateCellsAlias(ctx, "alias", &topodatapb.CellsAlias{Cells: cells})
		require.NoError(t, err)

		tests := []struct {
			name      string
			in        string
			out       []string
			shouldErr bool
		}{
			{
				name: "alias only",
				in:   "alias",
				out:  []string{"cell1", "cell2", "cell3"},
			},
			{
				name: "alias and cell in alias", // test deduping logic
				in:   "alias,cell1",
				out:  []string{"cell1", "cell2", "cell3"},
			},
			{
				name: "just cells",
				in:   "cell1",
				out:  []string{"cell1"},
			},
			{
				name:      "missing alias",
				in:        "not_an_alias",
				shouldErr: true,
			},
		}

		for _, tt := range tests {
			tt := tt
			t.Run(tt.name, func(t *testing.T) {
				expanded, err := ts.ExpandCells(ctx, tt.in)
				if tt.shouldErr {
					assert.Error(t, err)
					return
				}

				require.NoError(t, err)
				assert.ElementsMatch(t, expanded, tt.out)
			})
		}
	})
>>>>>>> cb142eea
}<|MERGE_RESOLUTION|>--- conflicted
+++ resolved
@@ -21,10 +21,7 @@
 	"strings"
 	"testing"
 
-<<<<<<< HEAD
-=======
 	"github.com/stretchr/testify/assert"
->>>>>>> cb142eea
 	"github.com/stretchr/testify/require"
 
 	"context"
@@ -180,8 +177,6 @@
 		})
 	}
 
-<<<<<<< HEAD
-=======
 	t.Run("aliases", func(t *testing.T) {
 		cells := []string{"cell1", "cell2", "cell3"}
 		ts := memorytopo.NewServer(cells...)
@@ -230,5 +225,4 @@
 			})
 		}
 	})
->>>>>>> cb142eea
 }