--- conflicted
+++ resolved
@@ -691,21 +691,6 @@
 	return nil
 }
 
-<<<<<<< HEAD
-// ShardIsServing returns true if this shard is found in any of the partitions in the srvKeyspace
-func ShardIsServing(srvKeyspace *topodatapb.SrvKeyspace, shard *topodatapb.Shard) bool {
-	for _, partition := range srvKeyspace.GetPartitions() {
-		for _, shardReference := range partition.GetShardReferences() {
-			if key.RangeEqual(shardReference.GetKeyRange(), shard.GetKeyRange()) {
-				return true
-			}
-		}
-	}
-	return false
-}
-
-=======
->>>>>>> 853d88d4
 // ValidateSrvKeyspace validates that the SrvKeyspace for given keyspace in the provided cells is not corrupted
 func (ts *Server) ValidateSrvKeyspace(ctx context.Context, keyspace, cells string) error {
 	cellsToValidate, err := ts.ExpandCells(ctx, cells)
