/*
Copyright 2019 The Vitess Authors.

Licensed under the Apache License, Version 2.0 (the "License");
you may not use this file except in compliance with the License.
You may obtain a copy of the License at

    http://www.apache.org/licenses/LICENSE-2.0

Unless required by applicable law or agreed to in writing, software
distributed under the License is distributed on an "AS IS" BASIS,
WITHOUT WARRANTIES OR CONDITIONS OF ANY KIND, either express or implied.
See the License for the specific language governing permissions and
limitations under the License.
*/

package etcd2topo

import (
	"context"
	"fmt"
	"path"
	"regexp"

	"github.com/spf13/pflag"

	"go.etcd.io/etcd/api/v3/mvccpb"
	clientv3 "go.etcd.io/etcd/client/v3"

	"vitess.io/vitess/go/vt/log"
	"vitess.io/vitess/go/vt/proto/vtrpc"
	"vitess.io/vitess/go/vt/servenv"
	"vitess.io/vitess/go/vt/topo"
	"vitess.io/vitess/go/vt/vterrors"
)

var (
<<<<<<< HEAD
	leaseTTL          = flag.Int("topo_etcd_lease_ttl", 30, "Lease TTL for locks and leader election. The client will use KeepAlive to keep the lease going.")
	nodeUnderLockPath = regexp.MustCompile(fmt.Sprintf("%s/.+", locksPath))
=======
	leaseTTL = 30
>>>>>>> d49c3523
)

func init() {
	for _, cmd := range topo.FlagBinaries {
		servenv.OnParseFor(cmd, registerEtcd2TopoLockFlags)
	}
}

func registerEtcd2TopoLockFlags(fs *pflag.FlagSet) {
	fs.IntVar(&leaseTTL, "topo_etcd_lease_ttl", leaseTTL, "Lease TTL for locks and leader election. The client will use KeepAlive to keep the lease going.")
}

// newUniqueEphemeralKV creates a new file in the provided directory.
// It is linked to the Lease.
// Errors returned are converted to topo errors.
func (s *Server) newUniqueEphemeralKV(ctx context.Context, cli *clientv3.Client, leaseID clientv3.LeaseID, nodePath string, contents string) (string, int64, error) {
	// Use the lease ID as the file name, so it's guaranteed unique.
	newKey := fmt.Sprintf("%v/%v", nodePath, leaseID)

	// Only create a new file if it doesn't exist already
	// (version = 0), to avoid two processes using the
	// same file name. Since we use the lease ID, this should never happen.
	txnresp, err := cli.Txn(ctx).
		If(clientv3.Compare(clientv3.Version(newKey), "=", 0)).
		Then(clientv3.OpPut(newKey, contents, clientv3.WithLease(leaseID))).
		Commit()
	if err != nil {
		if err == context.Canceled || err == context.DeadlineExceeded {
			// Our context was canceled as we were sending
			// a creation request. We don't know if it
			// succeeded or not. In any case, let's try to
			// delete the node, so we don't leave an orphan
			// node behind for *leaseTTL time.

			if _, err := cli.Delete(context.Background(), newKey); err != nil {
				log.Errorf("cli.Delete(context.Background(), newKey) failed :%v", err)
			}
		}
		return "", 0, convertError(err, newKey)
	}
	if !txnresp.Succeeded {
		// The key already exists, that should not happen.
		return "", 0, ErrBadResponse
	}
	// The key was created.
	return newKey, txnresp.Header.Revision, nil
}

// waitOnLastRev waits on all revisions of the files in the provided
// directory that have revisions smaller than the provided revision.
// It returns true only if there is no more other older files.
func (s *Server) waitOnLastRev(ctx context.Context, cli *clientv3.Client, nodePath string, revision int64) (bool, error) {
	// Get the keys that are blocking us, if any.
	opts := append(clientv3.WithLastRev(), clientv3.WithMaxModRev(revision-1))
	lastKey, err := cli.Get(ctx, nodePath+"/", opts...)
	if err != nil {
		return false, convertError(err, nodePath)
	}
	if len(lastKey.Kvs) == 0 {
		// No older key, we're done waiting.
		return true, nil
	}

	// Wait for release on blocking key. Cancel the watch when we
	// exit this function.
	key := string(lastKey.Kvs[0].Key)
	ctx, cancel := context.WithCancel(ctx)
	defer cancel()
	wc := cli.Watch(ctx, key, clientv3.WithRev(revision))
	if wc == nil {
		return false, vterrors.Errorf(vtrpc.Code_INTERNAL, "Watch failed")
	}

	select {
	case <-ctx.Done():
		return false, convertError(ctx.Err(), nodePath)
	case wresp := <-wc:
		for _, ev := range wresp.Events {
			if ev.Type == mvccpb.DELETE {
				// There might still be older keys,
				// but not this one.
				return false, nil
			}
		}
	}

	// The Watch stopped, we're not sure if there are more items.
	return false, nil
}

// etcdLockDescriptor implements topo.LockDescriptor.
type etcdLockDescriptor struct {
	s       *Server
	leaseID clientv3.LeaseID
}

// TryLock is part of the topo.Conn interface.
// TryLock provides exactly same functionality as 'Lock', the only difference is
// it tires its best to be non-blocking call. Non-blocking is the best effort though.
// If there is already lock exists for dirPath then TryLock
// unlike Lock will return immediately with error 'lock already exists'.
func (s *Server) TryLock(ctx context.Context, dirPath, contents string) (topo.LockDescriptor, error) {
	// We list all the entries under dirPath
	entries, err := s.List(ctx, dirPath)
	if err != nil {
		// We need to return the right error codes, like
		// topo.ErrNoNode and topo.ErrInterrupted, and the
		// easiest way to do this is to return convertError(err).
		// It may lose some of the context, if this is an issue,
		// maybe logging the error would work here.
		return nil, convertError(err, dirPath)
	}

	// if there is a folder '/locks' with some entries in it then we can assume that keyspace already have a lock
	// throw error in this case
	for _, e := range entries {
		path := string(e.Key[:])
		if nodeUnderLockPath.MatchString(path) {
			return nil, topo.NewError(topo.NodeExists, fmt.Sprintf("lock already exists at path %s", dirPath))
		}

		// TODO: instead of list should I call listDir and assume /locks directory only exists if there is a lock
		// TODO: Should we check if all the children under lock is ephemeral
	}

	// everything is good lets acquire lock.
	return s.lock(ctx, dirPath, contents)
}

// Lock is part of the topo.Conn interface.
func (s *Server) Lock(ctx context.Context, dirPath, contents string) (topo.LockDescriptor, error) {
	// We list the directory first to make sure it exists.
	if _, err := s.ListDir(ctx, dirPath, false /*full*/); err != nil {
		// We need to return the right error codes, like
		// topo.ErrNoNode and topo.ErrInterrupted, and the
		// easiest way to do this is to return convertError(err).
		// It may lose some of the context, if this is an issue,
		// maybe logging the error would work here.
		return nil, convertError(err, dirPath)
	}

	return s.lock(ctx, dirPath, contents)
}

// lock is used by both Lock() and primary election.
func (s *Server) lock(ctx context.Context, nodePath, contents string) (topo.LockDescriptor, error) {
	nodePath = path.Join(s.root, nodePath, locksPath)

	// Get a lease, set its KeepAlive.
	lease, err := s.cli.Grant(ctx, int64(leaseTTL))
	if err != nil {
		return nil, convertError(err, nodePath)
	}
	leaseKA, err := s.cli.KeepAlive(ctx, lease.ID)
	if err != nil {
		return nil, convertError(err, nodePath)
	}
	go func() {
		// Drain the lease keepAlive channel, we're not
		// interested in its contents.
		for range leaseKA {
		}
	}()

	// Create an ephemeral node in the locks directory.
	key, revision, err := s.newUniqueEphemeralKV(ctx, s.cli, lease.ID, nodePath, contents)
	if err != nil {
		return nil, err
	}

	// Wait until all older nodes in the locks directory are gone.
	for {
		done, err := s.waitOnLastRev(ctx, s.cli, nodePath, revision)
		if err != nil {
			// We had an error waiting on the last node.
			// Revoke our lease, this will delete the file.
			if _, rerr := s.cli.Revoke(context.Background(), lease.ID); rerr != nil {
				log.Warningf("Revoke(%d) failed, may have left %v behind: %v", lease.ID, key, rerr)
			}
			return nil, err
		}
		if done {
			// No more older nodes, we're it!
			return &etcdLockDescriptor{
				s:       s,
				leaseID: lease.ID,
			}, nil
		}
	}
}

// Check is part of the topo.LockDescriptor interface.
// We use KeepAliveOnce to make sure the lease is still active and well.
func (ld *etcdLockDescriptor) Check(ctx context.Context) error {
	_, err := ld.s.cli.KeepAliveOnce(ctx, ld.leaseID)
	if err != nil {
		return convertError(err, "lease")
	}
	return nil
}

// Unlock is part of the topo.LockDescriptor interface.
func (ld *etcdLockDescriptor) Unlock(ctx context.Context) error {
	_, err := ld.s.cli.Revoke(ctx, ld.leaseID)
	if err != nil {
		return convertError(err, "lease")
	}
	return nil
}<|MERGE_RESOLUTION|>--- conflicted
+++ resolved
@@ -35,12 +35,8 @@
 )
 
 var (
-<<<<<<< HEAD
-	leaseTTL          = flag.Int("topo_etcd_lease_ttl", 30, "Lease TTL for locks and leader election. The client will use KeepAlive to keep the lease going.")
+	leaseTTL          = 30
 	nodeUnderLockPath = regexp.MustCompile(fmt.Sprintf("%s/.+", locksPath))
-=======
-	leaseTTL = 30
->>>>>>> d49c3523
 )
 
 func init() {
