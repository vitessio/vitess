/*
Copyright 2019 The Vitess Authors.

Licensed under the Apache License, Version 2.0 (the "License");
you may not use this file except in compliance with the License.
You may obtain a copy of the License at

    http://www.apache.org/licenses/LICENSE-2.0

Unless required by applicable law or agreed to in writing, software
distributed under the License is distributed on an "AS IS" BASIS,
WITHOUT WARRANTIES OR CONDITIONS OF ANY KIND, either express or implied.
See the License for the specific language governing permissions and
limitations under the License.
*/

package topo

import (
	"path"

	"context"

	"vitess.io/vitess/go/vt/sidecardb"
	"vitess.io/vitess/go/vt/vterrors"

	"vitess.io/vitess/go/event"
	"vitess.io/vitess/go/vt/log"
	"vitess.io/vitess/go/vt/topo/events"

	topodatapb "vitess.io/vitess/go/vt/proto/topodata"
	vtrpcpb "vitess.io/vitess/go/vt/proto/vtrpc"
)

// This file contains keyspace utility functions

// KeyspaceInfo is a meta struct that contains metadata to give the
// data more context and convenience. This is the main way we interact
// with a keyspace.
type KeyspaceInfo struct {
	keyspace string
	version  Version
	*topodatapb.Keyspace
}

// KeyspaceName returns the keyspace name
func (ki *KeyspaceInfo) KeyspaceName() string {
	return ki.keyspace
}

// SetKeyspaceName sets the keyspace name
func (ki *KeyspaceInfo) SetKeyspaceName(name string) {
	ki.keyspace = name
}

// GetServedFrom returns a Keyspace_ServedFrom record if it exists.
func (ki *KeyspaceInfo) GetServedFrom(tabletType topodatapb.TabletType) *topodatapb.Keyspace_ServedFrom {
	for _, ksf := range ki.ServedFroms {
		if ksf.TabletType == tabletType {
			return ksf
		}
	}
	return nil
}

// CheckServedFromMigration makes sure a requested migration is safe
func (ki *KeyspaceInfo) CheckServedFromMigration(tabletType topodatapb.TabletType, cells []string, keyspace string, remove bool) error {
	// primary is a special case with a few extra checks
	if tabletType == topodatapb.TabletType_PRIMARY {
		// TODO(deepthi): these master references will go away when we delete legacy resharding
		if !remove {
			return vterrors.Errorf(vtrpcpb.Code_FAILED_PRECONDITION, "cannot add master back to %v", ki.keyspace)
		}
		if len(cells) > 0 {
			return vterrors.Errorf(vtrpcpb.Code_FAILED_PRECONDITION, "cannot migrate only some cells for master removal in keyspace %v", ki.keyspace)
		}
		if len(ki.ServedFroms) > 1 {
			return vterrors.Errorf(vtrpcpb.Code_FAILED_PRECONDITION, "cannot migrate master into %v until everything else is migrated", ki.keyspace)
		}
	}

	// we can't remove a type we don't have
	if ki.GetServedFrom(tabletType) == nil && remove {
		return vterrors.Errorf(vtrpcpb.Code_INVALID_ARGUMENT, "supplied type cannot be migrated")
	}

	// check the keyspace is consistent in any case
	for _, ksf := range ki.ServedFroms {
		if ksf.Keyspace != keyspace {
			return vterrors.Errorf(vtrpcpb.Code_INVALID_ARGUMENT, "inconsistent keyspace specified in migration: %v != %v for type %v", keyspace, ksf.Keyspace, ksf.TabletType)
		}
	}

	return nil
}

// UpdateServedFromMap handles ServedFromMap. It can add or remove
// records, cells, ...
func (ki *KeyspaceInfo) UpdateServedFromMap(tabletType topodatapb.TabletType, cells []string, keyspace string, remove bool, allCells []string) error {
	// check parameters to be sure
	if err := ki.CheckServedFromMigration(tabletType, cells, keyspace, remove); err != nil {
		return err
	}

	ksf := ki.GetServedFrom(tabletType)
	if ksf == nil {
		// the record doesn't exist
		if remove {
			if len(ki.ServedFroms) == 0 {
				ki.ServedFroms = nil
			}
			log.Warningf("Trying to remove KeyspaceServedFrom for missing type %v in keyspace %v", tabletType, ki.keyspace)
		} else {
			ki.ServedFroms = append(ki.ServedFroms, &topodatapb.Keyspace_ServedFrom{
				TabletType: tabletType,
				Cells:      cells,
				Keyspace:   keyspace,
			})
		}
		return nil
	}

	if remove {
		result, emptyList := removeCells(ksf.Cells, cells, allCells)
		if emptyList {
			// we don't have any cell left, we need to clear this record
			var newServedFroms []*topodatapb.Keyspace_ServedFrom
			for _, k := range ki.ServedFroms {
				if k != ksf {
					newServedFroms = append(newServedFroms, k)
				}
			}
			ki.ServedFroms = newServedFroms
		} else {
			ksf.Cells = result
		}
	} else {
		if ksf.Keyspace != keyspace {
			return vterrors.Errorf(vtrpcpb.Code_FAILED_PRECONDITION, "cannot UpdateServedFromMap on existing record for keyspace %v, different keyspace: %v != %v", ki.keyspace, ksf.Keyspace, keyspace)
		}
		ksf.Cells = addCells(ksf.Cells, cells)
	}
	return nil
}

// ComputeCellServedFrom returns the ServedFrom list for a cell
func (ki *KeyspaceInfo) ComputeCellServedFrom(cell string) []*topodatapb.SrvKeyspace_ServedFrom {
	var result []*topodatapb.SrvKeyspace_ServedFrom
	for _, ksf := range ki.ServedFroms {
		if InCellList(cell, ksf.Cells) {
			result = append(result, &topodatapb.SrvKeyspace_ServedFrom{
				TabletType: ksf.TabletType,
				Keyspace:   ksf.Keyspace,
			})
		}
	}
	return result
}

// CreateKeyspace wraps the underlying Conn.Create
// and dispatches the event.
func (ts *Server) CreateKeyspace(ctx context.Context, keyspace string, value *topodatapb.Keyspace) error {
	data, err := value.MarshalVT()
	if err != nil {
		return err
	}

	keyspacePath := path.Join(KeyspacesPath, keyspace, KeyspaceFile)
	if _, err := ts.globalCell.Create(ctx, keyspacePath, data); err != nil {
		return err
	}

	event.Dispatch(&events.KeyspaceChange{
		KeyspaceName: keyspace,
		Keyspace:     value,
		Status:       "created",
	})
	return nil
}

// GetKeyspace reads the given keyspace and returns it
func (ts *Server) GetKeyspace(ctx context.Context, keyspace string) (*KeyspaceInfo, error) {
	keyspacePath := path.Join(KeyspacesPath, keyspace, KeyspaceFile)
	data, version, err := ts.globalCell.Get(ctx, keyspacePath)
	if err != nil {
		return nil, err
	}

	k := &topodatapb.Keyspace{}
	if err = k.UnmarshalVT(data); err != nil {
		return nil, vterrors.Wrap(err, "bad keyspace data")
	}

	return &KeyspaceInfo{
		keyspace: keyspace,
		version:  version,
		Keyspace: k,
	}, nil
}

// GetKeyspaceDurability reads the given keyspace and returns its durabilty policy
func (ts *Server) GetKeyspaceDurability(ctx context.Context, keyspace string) (string, error) {
	keyspaceInfo, err := ts.GetKeyspace(ctx, keyspace)
	if err != nil {
		return "", err
	}
	// Get the durability policy from the keyspace information
	// If it is unspecified, use the default durability which is "none" for backward compatibility
	if keyspaceInfo.GetDurabilityPolicy() != "" {
		return keyspaceInfo.GetDurabilityPolicy(), nil
	}
	return "none", nil
}

<<<<<<< HEAD
func (ts *Server) GetSidecarDBName(ctx context.Context, keyspace string) (string, error) {
	keyspaceInfo, err := ts.GetKeyspace(ctx, keyspace)
	if err != nil {
		return "", err
	}
	if keyspaceInfo.SidecarDbName != "" {
		return keyspaceInfo.SidecarDbName, nil
	}
	return sidecardb.DefaultName, nil
=======
func (ts *Server) GetThrottlerConfig(ctx context.Context, keyspace string) (*topodatapb.ThrottlerConfig, error) {
	keyspaceInfo, err := ts.GetKeyspace(ctx, keyspace)
	if err != nil {
		return nil, err
	}
	return keyspaceInfo.ThrottlerConfig, nil
>>>>>>> f79dbcce
}

// UpdateKeyspace updates the keyspace data. It checks the keyspace is locked.
func (ts *Server) UpdateKeyspace(ctx context.Context, ki *KeyspaceInfo) error {
	// make sure it is locked first
	if err := CheckKeyspaceLocked(ctx, ki.keyspace); err != nil {
		return err
	}

	data, err := ki.Keyspace.MarshalVT()
	if err != nil {
		return err
	}
	keyspacePath := path.Join(KeyspacesPath, ki.keyspace, KeyspaceFile)
	version, err := ts.globalCell.Update(ctx, keyspacePath, data, ki.version)
	if err != nil {
		return err
	}
	ki.version = version

	event.Dispatch(&events.KeyspaceChange{
		KeyspaceName: ki.keyspace,
		Keyspace:     ki.Keyspace,
		Status:       "updated",
	})
	return nil
}

// FindAllShardsInKeyspace reads and returns all the existing shards in
// a keyspace. It doesn't take any lock.
func (ts *Server) FindAllShardsInKeyspace(ctx context.Context, keyspace string) (map[string]*ShardInfo, error) {
	shards, err := ts.GetShardNames(ctx, keyspace)
	if err != nil {
		return nil, vterrors.Wrapf(err, "failed to get list of shards for keyspace '%v'", keyspace)
	}

	result := make(map[string]*ShardInfo, len(shards))
	for _, shard := range shards {
		si, err := ts.GetShard(ctx, keyspace, shard)
		if err != nil {
			if IsErrType(err, NoNode) {
				log.Warningf("GetShard(%v, %v) returned ErrNoNode, consider checking the topology.", keyspace, shard)
			} else {
				return nil, vterrors.Wrapf(err, "GetShard(%v, %v) failed", keyspace, shard)
			}
		}
		result[shard] = si
	}
	return result, nil
}

// GetServingShards returns all shards where the primary is serving.
func (ts *Server) GetServingShards(ctx context.Context, keyspace string) ([]*ShardInfo, error) {
	shards, err := ts.GetShardNames(ctx, keyspace)
	if err != nil {
		return nil, vterrors.Wrapf(err, "failed to get list of shards for keyspace '%v'", keyspace)
	}

	result := make([]*ShardInfo, 0, len(shards))
	for _, shard := range shards {
		si, err := ts.GetShard(ctx, keyspace, shard)
		if err != nil {
			return nil, vterrors.Wrapf(err, "GetShard(%v, %v) failed", keyspace, shard)
		}
		if !si.IsPrimaryServing {
			continue
		}
		result = append(result, si)
	}
	if len(result) == 0 {
		return nil, vterrors.Errorf(vtrpcpb.Code_FAILED_PRECONDITION, "%v has no serving shards", keyspace)
	}
	return result, nil
}

// GetOnlyShard returns the single ShardInfo of an unsharded keyspace.
func (ts *Server) GetOnlyShard(ctx context.Context, keyspace string) (*ShardInfo, error) {
	allShards, err := ts.FindAllShardsInKeyspace(ctx, keyspace)
	if err != nil {
		return nil, err
	}
	if len(allShards) == 1 {
		for _, s := range allShards {
			return s, nil
		}
	}
	return nil, vterrors.Errorf(vtrpcpb.Code_INVALID_ARGUMENT, "keyspace %s must have one and only one shard: %v", keyspace, allShards)
}

// DeleteKeyspace wraps the underlying Conn.Delete
// and dispatches the event.
func (ts *Server) DeleteKeyspace(ctx context.Context, keyspace string) error {
	keyspacePath := path.Join(KeyspacesPath, keyspace, KeyspaceFile)
	if err := ts.globalCell.Delete(ctx, keyspacePath, nil); err != nil {
		return err
	}

	// Delete the cell-global VSchema path
	// If not remove this, vtctld web page Dashboard will Display Error
	if err := ts.DeleteVSchema(ctx, keyspace); err != nil && !IsErrType(err, NoNode) {
		return err
	}

	event.Dispatch(&events.KeyspaceChange{
		KeyspaceName: keyspace,
		Keyspace:     nil,
		Status:       "deleted",
	})
	return nil
}

// GetKeyspaces returns the list of keyspaces in the topology.
func (ts *Server) GetKeyspaces(ctx context.Context) ([]string, error) {
	children, err := ts.globalCell.ListDir(ctx, KeyspacesPath, false /*full*/)
	switch {
	case err == nil:
		return DirEntriesToStringArray(children), nil
	case IsErrType(err, NoNode):
		return nil, nil
	default:
		return nil, err
	}
}

// GetShardNames returns the list of shards in a keyspace.
func (ts *Server) GetShardNames(ctx context.Context, keyspace string) ([]string, error) {
	shardsPath := path.Join(KeyspacesPath, keyspace, ShardsPath)
	children, err := ts.globalCell.ListDir(ctx, shardsPath, false /*full*/)
	if IsErrType(err, NoNode) {
		// The directory doesn't exist, let's see if the keyspace
		// is here or not.
		_, kerr := ts.GetKeyspace(ctx, keyspace)
		if kerr == nil {
			// Keyspace is here, means no shards.
			return nil, nil
		}
		return nil, err
	}
	return DirEntriesToStringArray(children), err
}<|MERGE_RESOLUTION|>--- conflicted
+++ resolved
@@ -212,7 +212,6 @@
 	return "none", nil
 }
 
-<<<<<<< HEAD
 func (ts *Server) GetSidecarDBName(ctx context.Context, keyspace string) (string, error) {
 	keyspaceInfo, err := ts.GetKeyspace(ctx, keyspace)
 	if err != nil {
@@ -222,14 +221,14 @@
 		return keyspaceInfo.SidecarDbName, nil
 	}
 	return sidecardb.DefaultName, nil
-=======
+}
+
 func (ts *Server) GetThrottlerConfig(ctx context.Context, keyspace string) (*topodatapb.ThrottlerConfig, error) {
 	keyspaceInfo, err := ts.GetKeyspace(ctx, keyspace)
 	if err != nil {
 		return nil, err
 	}
 	return keyspaceInfo.ThrottlerConfig, nil
->>>>>>> f79dbcce
 }
 
 // UpdateKeyspace updates the keyspace data. It checks the keyspace is locked.
