/*
Copyright 2019 The Vitess Authors.

Licensed under the Apache License, Version 2.0 (the "License");
you may not use this file except in compliance with the License.
You may obtain a copy of the License at

    http://www.apache.org/licenses/LICENSE-2.0

Unless required by applicable law or agreed to in writing, software
distributed under the License is distributed on an "AS IS" BASIS,
WITHOUT WARRANTIES OR CONDITIONS OF ANY KIND, either express or implied.
See the License for the specific language governing permissions and
limitations under the License.
*/

package wrangler

import (
	"context"
	"fmt"
	"time"

	"google.golang.org/protobuf/proto"

	"vitess.io/vitess/go/vt/topo"
	"vitess.io/vitess/go/vt/topo/topoproto"
	"vitess.io/vitess/go/vt/topotools"
	"vitess.io/vitess/go/vt/vtctl/reparentutil"

	querypb "vitess.io/vitess/go/vt/proto/query"
	topodatapb "vitess.io/vitess/go/vt/proto/topodata"
)

// Tablet related methods for wrangler

// DeleteTablet removes a tablet from a shard.
// - if allowPrimary is set, we can Delete a primary tablet (and clear
// its record from the Shard record if it was the primary).
func (wr *Wrangler) DeleteTablet(ctx context.Context, tabletAlias *topodatapb.TabletAlias, allowPrimary bool) (err error) {
	// load the tablet, see if we'll need to rebuild
	ti, err := wr.ts.GetTablet(ctx, tabletAlias)
	if err != nil {
		return err
	}

	wasPrimary, err := wr.isPrimaryTablet(ctx, ti)
	if err != nil {
		return err
	}

	if wasPrimary && !allowPrimary {
		return fmt.Errorf("cannot delete tablet %v as it is a primary, use allow_primary flag", topoproto.TabletAliasString(tabletAlias))
	}

	// update the Shard object if the primary was scrapped.
	// we do this before calling DeleteTablet so that the operation can be retried in case of failure.
	if wasPrimary {
		// We lock the shard to not conflict with reparent operations.
		ctx, unlock, lockErr := wr.ts.LockShard(ctx, ti.Keyspace, ti.Shard, fmt.Sprintf("DeleteTablet(%v)", topoproto.TabletAliasString(tabletAlias)))
		if lockErr != nil {
			return lockErr
		}
		defer unlock(&err)

		// update the shard record's primary
		if _, err := wr.ts.UpdateShardFields(ctx, ti.Keyspace, ti.Shard, func(si *topo.ShardInfo) error {
			if !topoproto.TabletAliasEqual(si.PrimaryAlias, tabletAlias) {
				wr.Logger().Warningf("Deleting primary %v from shard %v/%v but primary in Shard object was %v", topoproto.TabletAliasString(tabletAlias), ti.Keyspace, ti.Shard, topoproto.TabletAliasString(si.PrimaryAlias))
				return topo.NewError(topo.NoUpdateNeeded, si.Keyspace()+"/"+si.ShardName())
			}
			si.PrimaryAlias = nil
			si.SetPrimaryTermStartTime(time.Now())
			return nil
		}); err != nil {
			return err
		}
	}

	// remove the record and its replication graph entry
	if err := topotools.DeleteTablet(ctx, wr.ts, ti.Tablet); err != nil {
		return err
	}

	return nil
}

// ChangeTabletType changes the type of tablet and recomputes all
// necessary derived paths in the serving graph, if necessary.
//
// Note we don't update the primary record in the Shard here, as we
// can't ChangeType from and out of primary anyway.
func (wr *Wrangler) ChangeTabletType(ctx context.Context, tabletAlias *topodatapb.TabletAlias, tabletType topodatapb.TabletType) error {
	// Load tablet to find endpoint, and keyspace and shard assignment.
	ti, err := wr.ts.GetTablet(ctx, tabletAlias)
	if err != nil {
		return err
	}

	if !topo.IsTrivialTypeChange(ti.Type, tabletType) {
		return fmt.Errorf("tablet %v type change %v -> %v is not an allowed transition for ChangeTabletType", tabletAlias, ti.Type, tabletType)
	}

	// We should clone the tablet and change its type to the expected type before checking the durability rules
	// Since we want to check the durability rules for the desired state and not before we make that change
	expectedTablet := proto.Clone(ti.Tablet).(*topodatapb.Tablet)
	expectedTablet.Type = tabletType
	semiSync, err := wr.shouldSendSemiSyncAck(ctx, expectedTablet)

	if err != nil {
		return err
	}
	// and ask the tablet to make the change
	return wr.tmc.ChangeType(ctx, ti.Tablet, tabletType, semiSync)
}

// StartReplication is used to start replication on the specified tablet
// It also finds out if the tablet should be sending semi-sync ACKs or not.
func (wr *Wrangler) StartReplication(ctx context.Context, tablet *topodatapb.Tablet) error {
	semiSync, err := wr.shouldSendSemiSyncAck(ctx, tablet)
	if err != nil {
		return err
	}
	return wr.TabletManagerClient().StartReplication(ctx, tablet, semiSync)
}

// SetReplicationSource is used to set the replication source on the specified tablet to the current shard primary (if available).
// It also figures out if the tablet should be sending semi-sync ACKs or not and passes that to the tabletmanager RPC.
// It does not start the replication forcefully. If we are unable to find the shard primary of the tablet from the topo server
// we exit out without any error.
func (wr *Wrangler) SetReplicationSource(ctx context.Context, tablet *topodatapb.Tablet) error {
<<<<<<< HEAD
	shardPrimary, err := wr.getShardPrimaryForTablet(ctx, tablet)
	if err != nil {
		// If we didn't find the shard primary, we return without any error
		return nil
	}
	semiSync := reparentutil.IsReplicaSemiSync(shardPrimary.Tablet, tablet)
	return wr.TabletManagerClient().SetReplicationSource(ctx, tablet, shardPrimary.Alias, 0, "", false, semiSync)
=======
	return reparentutil.SetReplicationSource(ctx, wr.ts, wr.TabletManagerClient(), tablet)
>>>>>>> a5bab573
}

func (wr *Wrangler) shouldSendSemiSyncAck(ctx context.Context, tablet *topodatapb.Tablet) (bool, error) {
	shardPrimary, err := wr.getShardPrimaryForTablet(ctx, tablet)
	if err != nil {
		return false, err
	}
	return reparentutil.IsReplicaSemiSync(shardPrimary.Tablet, tablet), nil
}

func (wr *Wrangler) getShardPrimaryForTablet(ctx context.Context, tablet *topodatapb.Tablet) (*topo.TabletInfo, error) {
	return topotools.GetShardPrimaryForTablet(ctx, wr.ts, tablet)
}

// RefreshTabletState refreshes tablet state
func (wr *Wrangler) RefreshTabletState(ctx context.Context, tabletAlias *topodatapb.TabletAlias) error {
	// Load tablet to find endpoint, and keyspace and shard assignment.
	ti, err := wr.ts.GetTablet(ctx, tabletAlias)
	if err != nil {
		return err
	}

	// and ask the tablet to refresh itself
	return wr.tmc.RefreshState(ctx, ti.Tablet)
}

// ExecuteFetchAsApp executes a query remotely using the App pool
func (wr *Wrangler) ExecuteFetchAsApp(ctx context.Context, tabletAlias *topodatapb.TabletAlias, usePool bool, query string, maxRows int) (*querypb.QueryResult, error) {
	ti, err := wr.ts.GetTablet(ctx, tabletAlias)
	if err != nil {
		return nil, err
	}
	return wr.tmc.ExecuteFetchAsApp(ctx, ti.Tablet, usePool, []byte(query), maxRows)
}

// ExecuteFetchAsDba executes a query remotely using the DBA pool
func (wr *Wrangler) ExecuteFetchAsDba(ctx context.Context, tabletAlias *topodatapb.TabletAlias, query string, maxRows int, disableBinlogs bool, reloadSchema bool) (*querypb.QueryResult, error) {
	ti, err := wr.ts.GetTablet(ctx, tabletAlias)
	if err != nil {
		return nil, err
	}
	return wr.tmc.ExecuteFetchAsDba(ctx, ti.Tablet, false, []byte(query), maxRows, disableBinlogs, reloadSchema)
}

// VReplicationExec executes a query remotely using the DBA pool
func (wr *Wrangler) VReplicationExec(ctx context.Context, tabletAlias *topodatapb.TabletAlias, query string) (*querypb.QueryResult, error) {
	ti, err := wr.ts.GetTablet(ctx, tabletAlias)
	if err != nil {
		return nil, err
	}
	return wr.tmc.VReplicationExec(ctx, ti.Tablet, query)
}

// GenericVExec executes a query remotely using the DBA pool
func (wr *Wrangler) GenericVExec(ctx context.Context, tabletAlias *topodatapb.TabletAlias, query, workflow, keyspace string) (*querypb.QueryResult, error) {
	ti, err := wr.ts.GetTablet(ctx, tabletAlias)
	if err != nil {
		return nil, err
	}
	return wr.tmc.VExec(ctx, ti.Tablet, query, workflow, keyspace)
}

// isPrimaryTablet is a shortcut way to determine whether the current tablet
// is a primary before we allow its tablet record to be deleted. The canonical
// way to determine the only true primary in a shard is to list all the tablets
// and find the one with the highest PrimaryTermStartTime among the ones that
// claim to be primary.
// We err on the side of caution here, i.e. we should never return false for
// a true primary tablet, but it is ok to return true for a tablet that isn't
// the true primary. This can occur if someone issues a DeleteTablet while
// the system is in transition (a reparenting event is in progress and parts of
// the topo have not yet been updated).
func (wr *Wrangler) isPrimaryTablet(ctx context.Context, ti *topo.TabletInfo) (bool, error) {
	return topotools.IsPrimaryTablet(ctx, wr.TopoServer(), ti)
}<|MERGE_RESOLUTION|>--- conflicted
+++ resolved
@@ -129,17 +129,7 @@
 // It does not start the replication forcefully. If we are unable to find the shard primary of the tablet from the topo server
 // we exit out without any error.
 func (wr *Wrangler) SetReplicationSource(ctx context.Context, tablet *topodatapb.Tablet) error {
-<<<<<<< HEAD
-	shardPrimary, err := wr.getShardPrimaryForTablet(ctx, tablet)
-	if err != nil {
-		// If we didn't find the shard primary, we return without any error
-		return nil
-	}
-	semiSync := reparentutil.IsReplicaSemiSync(shardPrimary.Tablet, tablet)
-	return wr.TabletManagerClient().SetReplicationSource(ctx, tablet, shardPrimary.Alias, 0, "", false, semiSync)
-=======
 	return reparentutil.SetReplicationSource(ctx, wr.ts, wr.TabletManagerClient(), tablet)
->>>>>>> a5bab573
 }
 
 func (wr *Wrangler) shouldSendSemiSyncAck(ctx context.Context, tablet *topodatapb.Tablet) (bool, error) {
