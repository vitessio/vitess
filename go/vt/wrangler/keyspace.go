--- conflicted
+++ resolved
@@ -24,12 +24,6 @@
 	"sync"
 	"time"
 
-<<<<<<< HEAD
-	querypb "vitess.io/vitess/go/vt/proto/query"
-
-	"vitess.io/vitess/go/event"
-=======
->>>>>>> 32565267
 	"vitess.io/vitess/go/sqltypes"
 	"vitess.io/vitess/go/vt/concurrency"
 	topodatapb "vitess.io/vitess/go/vt/proto/topodata"
@@ -261,395 +255,6 @@
 	return nil
 }
 
-<<<<<<< HEAD
-// WaitForDrain blocks until the selected tablets (cells/keyspace/shard/tablet_type)
-// have reported a QPS rate of 0.0.
-// NOTE: This is just an observation of one point in time and no guarantee that
-// the tablet was actually drained. At later times, a QPS rate > 0.0 could still
-// be observed.
-func (wr *Wrangler) WaitForDrain(ctx context.Context, cells []string, keyspace, shard string, servedType topodatapb.TabletType,
-	retryDelay, healthCheckTopologyRefresh, healthcheckRetryDelay, healthCheckTimeout, initialWait time.Duration) error {
-	var err error
-	if len(cells) == 0 {
-		// Retrieve list of cells for the shard from the topology.
-		cells, err = wr.ts.GetCellInfoNames(ctx)
-		if err != nil {
-			return fmt.Errorf("failed to retrieve list of all cells. GetCellInfoNames() failed: %v", err)
-		}
-	}
-
-	// Check all cells in parallel.
-	wg := sync.WaitGroup{}
-	rec := concurrency.AllErrorRecorder{}
-	for _, cell := range cells {
-		wg.Add(1)
-		go func(cell string) {
-			defer wg.Done()
-			rec.RecordError(wr.waitForDrainInCell(ctx, cell, keyspace, shard, servedType, retryDelay, healthCheckTopologyRefresh, healthcheckRetryDelay, healthCheckTimeout, initialWait))
-		}(cell)
-	}
-	wg.Wait()
-
-	return rec.Error()
-}
-
-func (wr *Wrangler) waitForDrainInCell(ctx context.Context, cell, keyspace, shard string, servedType topodatapb.TabletType,
-	retryDelay, healthCheckTopologyRefresh, healthcheckRetryDelay, healthCheckTimeout, initialWait time.Duration) error {
-
-	// Create the healthheck module, with a cache.
-	hc := discovery.NewHealthCheck(ctx, healthcheckRetryDelay, healthCheckTimeout, wr.TopoServer(), cell, "")
-	defer hc.Close()
-
-	watcher := discovery.NewCellTabletsWatcher(ctx, wr.TopoServer(), hc, discovery.NewFilterByKeyspace([]string{keyspace}), cell, healthCheckTopologyRefresh, true, discovery.DefaultTopoReadConcurrency)
-	defer watcher.Stop()
-
-	// Wait for at least one tablet.
-	if err := hc.WaitForTablets(ctx, keyspace, shard, servedType); err != nil {
-		return fmt.Errorf("%v: error waiting for initial %v tablets for %v/%v: %v", cell, servedType, keyspace, shard, err)
-	}
-
-	wr.Logger().Infof("%v: Waiting for %.1f seconds to make sure that the discovery module retrieves healthcheck information from all tablets.",
-		cell, initialWait.Seconds())
-	// Wait at least for -initial_wait to elapse to make sure that we
-	// see all healthy tablets. Otherwise, we might miss some tablets.
-	// Note the default value for the parameter is set to the same
-	// default as healthcheck timeout, and it's safe to wait not
-	// longer for this because we would only miss slow tablets and
-	// vtgate would not serve from such tablets anyway.
-	time.Sleep(initialWait)
-
-	// Now check the QPS rate of all tablets until the timeout expires.
-	startTime := time.Now()
-	for {
-		// map key: tablet uid
-		drainedHealthyTablets := make(map[uint32]*discovery.TabletHealth)
-		notDrainedHealtyTablets := make(map[uint32]*discovery.TabletHealth)
-
-		healthyTablets := hc.GetHealthyTabletStats(&querypb.Target{Keyspace: keyspace, Shard: shard, TabletType: servedType})
-		for _, ts := range healthyTablets {
-			if ts.Stats.Qps == 0.0 {
-				drainedHealthyTablets[ts.Tablet.Alias.Uid] = ts
-			} else {
-				notDrainedHealtyTablets[ts.Tablet.Alias.Uid] = ts
-			}
-		}
-
-		if len(drainedHealthyTablets) == len(healthyTablets) {
-			wr.Logger().Infof("%v: All %d healthy tablets were drained after %.1f seconds (not counting %.1f seconds for the initial wait).",
-				cell, len(healthyTablets), time.Since(startTime).Seconds(), healthCheckTimeout.Seconds())
-			break
-		}
-
-		// Continue waiting, sleep in between.
-		deadlineString := ""
-		if d, ok := ctx.Deadline(); ok {
-			deadlineString = fmt.Sprintf(" up to %.1f more seconds", time.Until(d).Seconds())
-		}
-		wr.Logger().Infof("%v: Waiting%v for all healthy tablets to be drained (%d/%d done).",
-			cell, deadlineString, len(drainedHealthyTablets), len(healthyTablets))
-
-		timer := time.NewTimer(retryDelay)
-		select {
-		case <-ctx.Done():
-			timer.Stop()
-
-			var l []string
-			for _, ts := range notDrainedHealtyTablets {
-				l = append(l, formatTabletStats(ts))
-			}
-			return fmt.Errorf("%v: WaitForDrain failed for %v tablets in %v/%v. Only %d/%d tablets were drained. err: %v List of tablets which were not drained: %v",
-				cell, servedType, keyspace, shard, len(drainedHealthyTablets), len(healthyTablets), ctx.Err(), strings.Join(l, ";"))
-		case <-timer.C:
-		}
-	}
-
-	return nil
-}
-
-func formatTabletStats(ts *discovery.TabletHealth) string {
-	webURL := "unknown http port"
-	if webPort, ok := ts.Tablet.PortMap["vt"]; ok {
-		webURL = fmt.Sprintf("http://%v:%d/", ts.Tablet.Hostname, webPort)
-	}
-	return fmt.Sprintf("%v: %v stats: %v", topoproto.TabletAliasString(ts.Tablet.Alias), webURL, ts.Stats)
-}
-
-func (wr *Wrangler) showVerticalResharding(ctx context.Context, keyspace, shard string) error {
-	ki, err := wr.ts.GetKeyspace(ctx, keyspace)
-	if err != nil {
-		return err
-	}
-	destinationShard, err := wr.ts.GetShard(ctx, keyspace, shard)
-	if err != nil {
-		return err
-	}
-	if len(destinationShard.SourceShards) != 1 || len(destinationShard.SourceShards[0].Tables) == 0 {
-		wr.Logger().Printf("No resharding in progress\n")
-		return nil
-	}
-	sourceShard, err := wr.ts.GetShard(ctx, destinationShard.SourceShards[0].Keyspace, destinationShard.SourceShards[0].Shard)
-	if err != nil {
-		return err
-	}
-	wr.Logger().Printf("Vertical Resharding:\n")
-	wr.Logger().Printf("  Served From: %v\n", ki.ServedFroms)
-	wr.Logger().Printf("  Source:\n")
-	if err := wr.printShards(ctx, []*topo.ShardInfo{sourceShard}); err != nil {
-		return err
-	}
-	wr.Logger().Printf("  Destination:\n")
-	return wr.printShards(ctx, []*topo.ShardInfo{destinationShard})
-}
-
-func (wr *Wrangler) cancelVerticalResharding(ctx context.Context, keyspace, shard string) error {
-	wr.Logger().Infof("Cancel vertical resharding in keyspace %v", keyspace)
-	destinationShard, err := wr.ts.GetShard(ctx, keyspace, shard)
-	if err != nil {
-		return err
-	}
-	if len(destinationShard.SourceShards) != 1 || len(destinationShard.SourceShards[0].Tables) == 0 {
-		return fmt.Errorf("destination shard %v/%v is not a vertical split target", keyspace, shard)
-	}
-	sourceShard, err := wr.ts.GetShard(ctx, destinationShard.SourceShards[0].Keyspace, destinationShard.SourceShards[0].Shard)
-	if err != nil {
-		return err
-	}
-	if len(sourceShard.TabletControls) != 0 {
-		return fmt.Errorf("some served types have migrated for %v/%v, please undo them before canceling", keyspace, shard)
-	}
-	destinationPrimaryTabletInfo, err := wr.ts.GetTablet(ctx, destinationShard.PrimaryAlias)
-	if err != nil {
-		return err
-	}
-	if _, err := wr.tmc.VReplicationExec(ctx, destinationPrimaryTabletInfo.Tablet, binlogplayer.DeleteVReplication(destinationShard.SourceShards[0].Uid)); err != nil {
-		return err
-	}
-	if _, err = wr.ts.UpdateShardFields(ctx, destinationShard.Keyspace(), destinationShard.ShardName(), func(si *topo.ShardInfo) error {
-		si.SourceShards = nil
-		return nil
-	}); err != nil {
-		return err
-	}
-	// set destination primary back to serving
-	return wr.refreshPrimaryTablets(ctx, []*topo.ShardInfo{destinationShard})
-}
-
-// MigrateServedFrom is used during vertical splits to migrate a
-// served type from a keyspace to another.
-func (wr *Wrangler) MigrateServedFrom(ctx context.Context, keyspace, shard string, servedType topodatapb.TabletType, cells []string, reverse bool, filteredReplicationWaitTime time.Duration) (err error) {
-	// read the destination keyspace, check it
-	ki, err := wr.ts.GetKeyspace(ctx, keyspace)
-	if err != nil {
-		return err
-	}
-	if len(ki.ServedFroms) == 0 {
-		return fmt.Errorf("destination keyspace %v is not a vertical split target", keyspace)
-	}
-
-	// read the destination shard, check it
-	si, err := wr.ts.GetShard(ctx, keyspace, shard)
-	if err != nil {
-		return err
-	}
-	if len(si.SourceShards) != 1 || len(si.SourceShards[0].Tables) == 0 {
-		return fmt.Errorf("destination shard %v/%v is not a vertical split target", keyspace, shard)
-	}
-
-	// check the migration is valid before locking (will also be checked
-	// after locking to be sure)
-	sourceKeyspace := si.SourceShards[0].Keyspace
-	if err := ki.CheckServedFromMigration(servedType, cells, sourceKeyspace, !reverse); err != nil {
-		return err
-	}
-
-	// lock the keyspaces, source first.
-	ctx, unlock, lockErr := wr.ts.LockKeyspace(ctx, sourceKeyspace, fmt.Sprintf("MigrateServedFrom(%v)", servedType))
-	if lockErr != nil {
-		return lockErr
-	}
-	defer unlock(&err)
-	ctx, unlock, lockErr = wr.ts.LockKeyspace(ctx, keyspace, fmt.Sprintf("MigrateServedFrom(%v)", servedType))
-	if lockErr != nil {
-		return lockErr
-	}
-	defer unlock(&err)
-
-	// execute the migration
-	err = wr.migrateServedFromLocked(ctx, ki, si, servedType, cells, reverse, filteredReplicationWaitTime)
-
-	// rebuild the keyspace serving graph if there was no error
-	if err == nil {
-		err = topotools.RebuildKeyspaceLocked(ctx, wr.logger, wr.ts, keyspace, cells, false)
-	}
-
-	return err
-}
-
-func (wr *Wrangler) migrateServedFromLocked(ctx context.Context, ki *topo.KeyspaceInfo, destinationShard *topo.ShardInfo, servedType topodatapb.TabletType, cells []string, reverse bool, filteredReplicationWaitTime time.Duration) (err error) {
-
-	// re-read and update keyspace info record
-	ki, err = wr.ts.GetKeyspace(ctx, ki.KeyspaceName())
-	if err != nil {
-		return err
-	}
-	if reverse {
-		ki.UpdateServedFromMap(servedType, cells, destinationShard.SourceShards[0].Keyspace, false, nil)
-	} else {
-		destinationShardcells, err := wr.ts.GetShardServingCells(ctx, destinationShard)
-		if err != nil {
-			return err
-		}
-		ki.UpdateServedFromMap(servedType, cells, destinationShard.SourceShards[0].Keyspace, true, destinationShardcells)
-	}
-
-	// re-read and check the destination shard
-	destinationShard, err = wr.ts.GetShard(ctx, destinationShard.Keyspace(), destinationShard.ShardName())
-	if err != nil {
-		return err
-	}
-	if len(destinationShard.SourceShards) != 1 {
-		return fmt.Errorf("destination shard %v/%v is not a vertical split target", destinationShard.Keyspace(), destinationShard.ShardName())
-	}
-	tables := destinationShard.SourceShards[0].Tables
-
-	// read the source shard, we'll need its primary, and we'll need to
-	// update the list of denied tables.
-	var sourceShard *topo.ShardInfo
-	sourceShard, err = wr.ts.GetShard(ctx, destinationShard.SourceShards[0].Keyspace, destinationShard.SourceShards[0].Shard)
-	if err != nil {
-		return err
-	}
-
-	ev := &events.MigrateServedFrom{
-		KeyspaceName:     ki.KeyspaceName(),
-		SourceShard:      *sourceShard,
-		DestinationShard: *destinationShard,
-		ServedType:       servedType,
-		Reverse:          reverse,
-	}
-	event.DispatchUpdate(ev, "start")
-	defer func() {
-		if err != nil {
-			event.DispatchUpdate(ev, "failed: "+err.Error())
-		}
-	}()
-
-	if servedType == topodatapb.TabletType_PRIMARY {
-		err = wr.masterMigrateServedFrom(ctx, ki, sourceShard, destinationShard, tables, ev, filteredReplicationWaitTime)
-	} else {
-		err = wr.replicaMigrateServedFrom(ctx, ki, sourceShard, destinationShard, servedType, cells, reverse, tables, ev)
-	}
-	event.DispatchUpdate(ev, "finished")
-	return
-}
-
-// replicaMigrateServedFrom handles the migration of (replica, rdonly).
-func (wr *Wrangler) replicaMigrateServedFrom(ctx context.Context, ki *topo.KeyspaceInfo, sourceShard *topo.ShardInfo, destinationShard *topo.ShardInfo, servedType topodatapb.TabletType, cells []string, reverse bool, tables []string, ev *events.MigrateServedFrom) error {
-	// Save the destination keyspace (its ServedFrom has been changed)
-	event.DispatchUpdate(ev, "updating keyspace")
-	if err := wr.ts.UpdateKeyspace(ctx, ki); err != nil {
-		return err
-	}
-
-	// Save the source shard (its denylist has changed)
-	event.DispatchUpdate(ev, "updating source shard")
-	if _, err := wr.ts.UpdateShardFields(ctx, sourceShard.Keyspace(), sourceShard.ShardName(), func(si *topo.ShardInfo) error {
-		return si.UpdateSourceDeniedTables(ctx, servedType, cells, reverse, tables)
-	}); err != nil {
-		return err
-	}
-
-	// Now refresh the source servers so they reload the denylist
-	event.DispatchUpdate(ev, "refreshing sources tablets state so they update their denied tables")
-	_, _, err := topotools.RefreshTabletsByShard(ctx, wr.ts, wr.tmc, sourceShard, cells, wr.Logger())
-	return err
-}
-
-// masterMigrateServedFrom handles the primary migration. The ordering is
-// a bit different than for rdonly / replica to guarantee a smooth transition.
-//
-// The order is as follows:
-// - Add DeniedTables on the source shard map for primary
-// - Refresh the source primary, so it stops writing on the tables
-// - Get the source primary position, wait until destination primary reaches it
-// - Clear SourceShard on the destination Shard
-// - Refresh the destination primary, so its stops its filtered
-//   replication and starts accepting writes
-func (wr *Wrangler) masterMigrateServedFrom(ctx context.Context, ki *topo.KeyspaceInfo, sourceShard *topo.ShardInfo, destinationShard *topo.ShardInfo, tables []string, ev *events.MigrateServedFrom, filteredReplicationWaitTime time.Duration) error {
-	// Read the data we need
-	ctx, cancel := context.WithTimeout(ctx, filteredReplicationWaitTime)
-	defer cancel()
-	sourcePrimaryTabletInfo, err := wr.ts.GetTablet(ctx, sourceShard.PrimaryAlias)
-	if err != nil {
-		return err
-	}
-	destinationPrimaryTabletInfo, err := wr.ts.GetTablet(ctx, destinationShard.PrimaryAlias)
-	if err != nil {
-		return err
-	}
-
-	// Update source shard (tables will be added to the denylist)
-	event.DispatchUpdate(ev, "updating source shard")
-	if _, err := wr.ts.UpdateShardFields(ctx, sourceShard.Keyspace(), sourceShard.ShardName(), func(si *topo.ShardInfo) error {
-		return si.UpdateSourceDeniedTables(ctx, topodatapb.TabletType_PRIMARY, nil, false, tables)
-	}); err != nil {
-		return err
-	}
-
-	// Now refresh the list of denied table list on the source primary
-	event.DispatchUpdate(ev, "refreshing source primary so it updates its denylist")
-	if err := wr.tmc.RefreshState(ctx, sourcePrimaryTabletInfo.Tablet); err != nil {
-		return err
-	}
-
-	// get the position
-	event.DispatchUpdate(ev, "getting primary position")
-	primaryPosition, err := wr.tmc.PrimaryPosition(ctx, sourcePrimaryTabletInfo.Tablet)
-	if err != nil {
-		return err
-	}
-
-	// wait for it
-	event.DispatchUpdate(ev, "waiting for destination primary to catch up to source primary")
-	uid := destinationShard.SourceShards[0].Uid
-	if err := wr.tmc.VReplicationWaitForPos(ctx, destinationPrimaryTabletInfo.Tablet, int(uid), primaryPosition); err != nil {
-		return err
-	}
-
-	// Stop the VReplication stream.
-	event.DispatchUpdate(ev, "stopping vreplication")
-	if _, err := wr.tmc.VReplicationExec(ctx, destinationPrimaryTabletInfo.Tablet, binlogplayer.DeleteVReplication(uid)); err != nil {
-		return err
-	}
-
-	// Update the destination keyspace (its ServedFrom has changed)
-	event.DispatchUpdate(ev, "updating keyspace")
-	if err = wr.ts.UpdateKeyspace(ctx, ki); err != nil {
-		return err
-	}
-
-	// Update the destination shard (no more source shard)
-	event.DispatchUpdate(ev, "updating destination shard")
-	destinationShard, err = wr.ts.UpdateShardFields(ctx, destinationShard.Keyspace(), destinationShard.ShardName(), func(si *topo.ShardInfo) error {
-		if len(si.SourceShards) != 1 {
-			return fmt.Errorf("unexpected concurrent access for destination shard %v/%v SourceShards array", si.Keyspace(), si.ShardName())
-		}
-		si.SourceShards = nil
-		return nil
-	})
-	if err != nil {
-		return err
-	}
-
-	// Tell the new shards primary tablets they can now be read-write.
-	// Invoking a remote action will also make the tablet stop filtered
-	// replication.
-	event.DispatchUpdate(ev, "setting destination shard primary tablets read-write")
-	return wr.refreshPrimaryTablets(ctx, []*topo.ShardInfo{destinationShard})
-}
-
-=======
->>>>>>> 32565267
 func encodeString(in string) string {
 	buf := bytes.NewBuffer(nil)
 	sqltypes.NewVarChar(in).EncodeSQL(buf)
