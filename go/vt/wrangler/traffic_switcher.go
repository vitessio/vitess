/*
Copyright 2019 The Vitess Authors.

Licensed under the Apache License, Version 2.0 (the "License");
you may not use this file except in compliance with the License.
You may obtain a copy of the License at

    http://www.apache.org/licenses/LICENSE-2.0

Unless required by applicable law or agreed to in writing, software
distributed under the License is distributed on an "AS IS" BASIS,
WITHOUT WARRANTIES OR CONDITIONS OF ANY KIND, either express or implied.
See the License for the specific language governing permissions and
limitations under the License.
*/

package wrangler

import (
	"fmt"
	"hash/fnv"
	"math"
	"reflect"
	"sort"
	"strings"
	"sync"
	"time"

<<<<<<< HEAD
=======
	"vitess.io/vitess/go/json2"

>>>>>>> fc784709
	"vitess.io/vitess/go/vt/topotools"

	"vitess.io/vitess/go/vt/vtgate/evalengine"

	"vitess.io/vitess/go/vt/log"

	"context"

	"github.com/golang/protobuf/proto"

	"vitess.io/vitess/go/sqltypes"
	"vitess.io/vitess/go/vt/binlog/binlogplayer"
	"vitess.io/vitess/go/vt/concurrency"
	"vitess.io/vitess/go/vt/key"
	binlogdatapb "vitess.io/vitess/go/vt/proto/binlogdata"
	topodatapb "vitess.io/vitess/go/vt/proto/topodata"
	vschemapb "vitess.io/vitess/go/vt/proto/vschema"
	"vitess.io/vitess/go/vt/sqlparser"
	"vitess.io/vitess/go/vt/topo"
	"vitess.io/vitess/go/vt/vterrors"
	"vitess.io/vitess/go/vt/vtgate/vindexes"
	"vitess.io/vitess/go/vt/vttablet/tabletmanager/vreplication"
)

const (
	frozenStr      = "FROZEN"
	errorNoStreams = "no streams found in keyspace %s for: %s"
	// use pt-osc's naming convention, this format also ensures vstreamer ignores such tables
	renameTableTemplate = "_%.59s_old" // limit table name to 64 characters
)

// TrafficSwitchDirection specifies the switching direction.
type TrafficSwitchDirection int

// The following constants define the switching direction.
const (
	DirectionForward = TrafficSwitchDirection(iota)
	DirectionBackward
)

// TableRemovalType specifies the way the a table will be removed
type TableRemovalType int

// The following consts define if DropSource will drop or rename the table
const (
	DropTable = TableRemovalType(iota)
	RenameTable
)

func (trt TableRemovalType) String() string {
	types := [...]string{
		"DROP TABLE",
		"RENAME TABLE",
	}
	if trt < DropTable || trt > RenameTable {
		return "Unknown"
	}

	return types[trt]
}

// accessType specifies the type of access for a shard (allow/disallow writes).
type accessType int

const (
	allowWrites = accessType(iota)
	disallowWrites
)

// trafficSwitcher contains the metadata for switching read and write traffic
// for vreplication streams.
type trafficSwitcher struct {
	migrationType binlogdatapb.MigrationType
	wr            *Wrangler
	workflow      string

	// if frozen is true, the rest of the fields are not set.
	frozen          bool
	reverseWorkflow string
	id              int64
	sources         map[string]*tsSource
	targets         map[string]*tsTarget
	sourceKeyspace  string
	targetKeyspace  string
	tables          []string
	sourceKSSchema  *vindexes.KeyspaceSchema
	optCells        string //cells option passed to MoveTables/Reshard
	optTabletTypes  string //tabletTypes option passed to MoveTables/Reshard
	externalCluster string
	externalTopo    *topo.Server
}

// tsTarget contains the metadata for each migration target.
type tsTarget struct {
	si       *topo.ShardInfo
	master   *topo.TabletInfo
	sources  map[uint32]*binlogdatapb.BinlogSource
	position string
}

// tsSource contains the metadata for each migration source.
type tsSource struct {
	si        *topo.ShardInfo
	master    *topo.TabletInfo
	position  string
	journaled bool
}

const (
	workflowTypeReshard    = "Reshard"
	workflowTypeMoveTables = "MoveTables"
)

type workflowState struct {
	Workflow       string
	SourceKeyspace string
	TargetKeyspace string
	WorkflowType   string

	ReplicaCellsSwitched    []string
	ReplicaCellsNotSwitched []string

	RdonlyCellsSwitched    []string
	RdonlyCellsNotSwitched []string

	WritesSwitched bool
}

// For a Reshard, to check whether we have switched reads for a tablet type, we check if any one of the source shards has
// the query service disabled in its tablet control record
func (wr *Wrangler) getCellsWithShardReadsSwitched(ctx context.Context, targetKeyspace string, si *topo.ShardInfo, tabletType string) (
	cellsSwitched, cellsNotSwitched []string, err error) {

	cells, err := wr.ts.GetCellInfoNames(ctx)
	if err != nil {
		return nil, nil, err
	}
	for _, cell := range cells {
		srvKeyspace, err := wr.ts.GetSrvKeyspace(ctx, cell, targetKeyspace)
		if err != nil {
			return nil, nil, err
		}
		// Checking one shard is enough.
		var shardServedTypes []string
		found := false
		noControls := true
		for _, partition := range srvKeyspace.GetPartitions() {
			if !strings.EqualFold(partition.GetServedType().String(), tabletType) {
				continue
			}

			// If reads and writes are both switched it is possible that the shard is not in the partition table
			for _, shardReference := range partition.GetShardReferences() {
				if key.KeyRangeEqual(shardReference.GetKeyRange(), si.GetKeyRange()) {
					found = true
					break
				}
			}

			// It is possible that there are no tablet controls if the target shards are not yet serving
			// or once reads and writes are both switched,
			if len(partition.GetShardTabletControls()) == 0 {
				noControls = true
				break
			}
			for _, tabletControl := range partition.GetShardTabletControls() {
				if key.KeyRangeEqual(tabletControl.GetKeyRange(), si.GetKeyRange()) {
					if !tabletControl.GetQueryServiceDisabled() {
						shardServedTypes = append(shardServedTypes, si.ShardName())
					}
					break
				}
			}
		}
		if found && (len(shardServedTypes) > 0 || noControls) {
			cellsNotSwitched = append(cellsNotSwitched, cell)
		} else {
			cellsSwitched = append(cellsSwitched, cell)
		}
	}
	return cellsSwitched, cellsNotSwitched, nil
}

// For MoveTables,  to check whether we have switched reads for a tablet type, we check whether the routing rule
// for the tablet_type is pointing to the target keyspace
func (wr *Wrangler) getCellsWithTableReadsSwitched(ctx context.Context, targetKeyspace, table, tabletType string) (
	cellsSwitched, cellsNotSwitched []string, err error) {

	cells, err := wr.ts.GetCellInfoNames(ctx)
	if err != nil {
		return nil, nil, err
	}
	getKeyspace := func(ruleTarget string) (string, error) {
		arr := strings.Split(ruleTarget, ".")
		if len(arr) != 2 {
			return "", fmt.Errorf("rule target is not correctly formatted: %s", ruleTarget)
		}
		return arr[0], nil
	}
	for _, cell := range cells {
		srvVSchema, err := wr.ts.GetSrvVSchema(ctx, cell)
		if err != nil {
			return nil, nil, err
		}
		rules := srvVSchema.RoutingRules.Rules
		found := false
		switched := false
		for _, rule := range rules {
			ruleName := fmt.Sprintf("%s.%s@%s", targetKeyspace, table, tabletType)
			if rule.FromTable == ruleName {
				found = true
				for _, to := range rule.ToTables {
					ks, err := getKeyspace(to)
					if err != nil {
						log.Errorf(err.Error())
						return nil, nil, err
					}
					if ks == targetKeyspace {
						switched = true
						break // if one table in workflow is switched we are done
					}
				}
			}
			if found {
				break
			}
		}
		if switched {
			cellsSwitched = append(cellsSwitched, cell)
		} else {
			cellsNotSwitched = append(cellsNotSwitched, cell)
		}
	}
	return cellsSwitched, cellsNotSwitched, nil
}

func (wr *Wrangler) getWorkflowState(ctx context.Context, targetKeyspace, workflow string) (*trafficSwitcher, *workflowState, error) {
	ts, err := wr.buildTrafficSwitcher(ctx, targetKeyspace, workflow)

	if ts == nil || err != nil {
		if err.Error() == fmt.Sprintf(errorNoStreams, targetKeyspace, workflow) {
			return nil, nil, nil
		}
		wr.Logger().Errorf("buildTrafficSwitcher failed: %v", err)
		return nil, nil, err
	}

	ws := &workflowState{Workflow: workflow, TargetKeyspace: targetKeyspace}
	ws.SourceKeyspace = ts.sourceKeyspace
	var cellsSwitched, cellsNotSwitched []string
	var keyspace string
	var reverse bool

	// we reverse writes by using the source_keyspace.workflowname_reverse workflow spec, so we need to use the
	// source of the reverse workflow, which is the target of the workflow initiated by the user for checking routing rules
	// Similarly we use a target shard of the reverse workflow as the original source to check if writes have been switched
	if strings.HasSuffix(workflow, "_reverse") {
		reverse = true
		keyspace = ws.SourceKeyspace
		workflow = reverseName(workflow)
	} else {
		keyspace = targetKeyspace
	}
	if ts.migrationType == binlogdatapb.MigrationType_TABLES {
		ws.WorkflowType = workflowTypeMoveTables

		// we assume a consistent state, so only choose routing rule for one table for replica/rdonly
		if len(ts.tables) == 0 {
			return nil, nil, fmt.Errorf("no tables in workflow %s.%s", keyspace, workflow)

		}
		table := ts.tables[0]

		cellsSwitched, cellsNotSwitched, err = wr.getCellsWithTableReadsSwitched(ctx, keyspace, table, "rdonly")
		if err != nil {
			return nil, nil, err
		}
		ws.RdonlyCellsNotSwitched, ws.RdonlyCellsSwitched = cellsNotSwitched, cellsSwitched
		cellsSwitched, cellsNotSwitched, err = wr.getCellsWithTableReadsSwitched(ctx, keyspace, table, "replica")
		if err != nil {
			return nil, nil, err
		}
		ws.ReplicaCellsNotSwitched, ws.ReplicaCellsSwitched = cellsNotSwitched, cellsSwitched
		rules, err := ts.wr.getRoutingRules(ctx)
		if err != nil {
			return nil, nil, err
		}
		for _, table := range ts.tables {
			rr := rules[table]
			// if a rule exists for the table and points to the target keyspace, writes have been switched
			if len(rr) > 0 && rr[0] == fmt.Sprintf("%s.%s", keyspace, table) {
				ws.WritesSwitched = true
			}
		}
	} else {
		ws.WorkflowType = workflowTypeReshard

		// we assume a consistent state, so only choose one shard
		var shard *topo.ShardInfo
		if reverse {
			shard = ts.targetShards()[0]
		} else {
			shard = ts.sourceShards()[0]
		}

		cellsSwitched, cellsNotSwitched, err = wr.getCellsWithShardReadsSwitched(ctx, keyspace, shard, "rdonly")
		if err != nil {
			return nil, nil, err
		}
		ws.RdonlyCellsNotSwitched, ws.RdonlyCellsSwitched = cellsNotSwitched, cellsSwitched
		cellsSwitched, cellsNotSwitched, err = wr.getCellsWithShardReadsSwitched(ctx, keyspace, shard, "replica")
		if err != nil {
			return nil, nil, err
		}
		ws.ReplicaCellsNotSwitched, ws.ReplicaCellsSwitched = cellsNotSwitched, cellsSwitched
		if !shard.IsMasterServing {
			ws.WritesSwitched = true
		}
	}

	return ts, ws, nil
}

func (wr *Wrangler) doCellsHaveRdonlyTablets(ctx context.Context, cells []string) (bool, error) {
	areAnyRdonly := func(tablets []*topo.TabletInfo) bool {
		for _, tablet := range tablets {
			if tablet.Type == topodatapb.TabletType_RDONLY {
				return true
			}
		}
		return false
	}

	if len(cells) == 0 {
		tablets, err := topotools.GetAllTabletsAcrossCells(ctx, wr.ts)
		if err != nil {
			return false, err
		}
		if areAnyRdonly(tablets) {
			return true, nil
		}

	} else {
		for _, cell := range cells {
			tablets, err := topotools.GetAllTablets(ctx, wr.ts, cell)
			if err != nil {
				return false, err
			}
			if areAnyRdonly(tablets) {
				return true, nil
			}
		}
	}
	return false, nil
}

// SwitchReads is a generic way of switching read traffic for a resharding workflow.
func (wr *Wrangler) SwitchReads(ctx context.Context, targetKeyspace, workflow string, servedTypes []topodatapb.TabletType,
	cells []string, direction TrafficSwitchDirection, dryRun bool) (*[]string, error) {

	ts, ws, err := wr.getWorkflowState(ctx, targetKeyspace, workflow)
	if err != nil {
		wr.Logger().Errorf("getWorkflowState failed: %v", err)
		return nil, err
	}
	if ts == nil {
		errorMsg := fmt.Sprintf("workflow %s not found in keyspace %s", workflow, targetKeyspace)
		wr.Logger().Errorf(errorMsg)
		return nil, fmt.Errorf(errorMsg)
	}
	log.Infof("SwitchReads: %s.%s tt %+v, cells %+v, workflow state: %+v", targetKeyspace, workflow, servedTypes, cells, ws)
	var switchReplicas, switchRdonly bool
	for _, servedType := range servedTypes {
		if servedType != topodatapb.TabletType_REPLICA && servedType != topodatapb.TabletType_RDONLY {
			return nil, fmt.Errorf("tablet type must be REPLICA or RDONLY: %v", servedType)
		}
		if direction == DirectionBackward && servedType == topodatapb.TabletType_REPLICA && len(ws.ReplicaCellsSwitched) == 0 {
			return nil, fmt.Errorf("requesting reversal of SwitchReads for REPLICAs but REPLICA reads have not been switched")
		}
		if direction == DirectionBackward && servedType == topodatapb.TabletType_RDONLY && len(ws.RdonlyCellsSwitched) == 0 {
			return nil, fmt.Errorf("requesting reversal of SwitchReads for RDONLYs but RDONLY reads have not been switched")
		}
		switch servedType {
		case topodatapb.TabletType_REPLICA:
			switchReplicas = true
		case topodatapb.TabletType_RDONLY:
			switchRdonly = true
		}
	}

	// if there are no rdonly tablets in the cells ask to switch rdonly tablets as well so that routing rules
	// are updated for rdonly as well. Otherwise vitess will not know that the workflow has completed and will
	// incorrectly report that not all reads have been switched. User currently is forced to switch non-existent rdonly tablets
	if switchReplicas && !switchRdonly {
		var err error
		rdonlyTabletsExist, err := wr.doCellsHaveRdonlyTablets(ctx, cells)
		if err != nil {
			return nil, err
		}
		if !rdonlyTabletsExist {
			servedTypes = append(servedTypes, topodatapb.TabletType_RDONLY)
		}
	}

	// If journals exist notify user and fail
	journalsExist, _, err := ts.checkJournals(ctx)
	if err != nil {
		wr.Logger().Errorf("checkJournals failed: %v", err)
		return nil, err
	}
	if journalsExist {
		log.Infof("Found a previous journal entry for %d", ts.id)
	}
	var sw iswitcher
	if dryRun {
		sw = &switcherDryRun{ts: ts, drLog: NewLogRecorder()}
	} else {
		sw = &switcher{ts: ts, wr: wr}
	}

	if err := ts.validate(ctx); err != nil {
		ts.wr.Logger().Errorf("validate failed: %v", err)
		return nil, err
	}

	// For reads, locking the source keyspace is sufficient.
	ctx, unlock, lockErr := sw.lockKeyspace(ctx, ts.sourceKeyspace, "SwitchReads")
	if lockErr != nil {
		ts.wr.Logger().Errorf("LockKeyspace failed: %v", lockErr)
		return nil, lockErr
	}
	defer unlock(&err)

	if ts.migrationType == binlogdatapb.MigrationType_TABLES {
		if err := sw.switchTableReads(ctx, cells, servedTypes, direction); err != nil {
			ts.wr.Logger().Errorf("switchTableReads failed: %v", err)
			return nil, err
		}
		return sw.logs(), nil
	}
	wr.Logger().Infof("About to switchShardReads: %+v, %+v, %+v", cells, servedTypes, direction)
	if err := ts.switchShardReads(ctx, cells, servedTypes, direction); err != nil {
		ts.wr.Logger().Errorf("switchShardReads failed: %v", err)
		return nil, err
	}

	wr.Logger().Infof("switchShardReads Completed: %+v, %+v, %+v", cells, servedTypes, direction)
	if err := wr.ts.ValidateSrvKeyspace(ctx, targetKeyspace, strings.Join(cells, ",")); err != nil {
		err2 := vterrors.Wrapf(err, "After switching shard reads, found SrvKeyspace for %s is corrupt in cell %s",
			targetKeyspace, strings.Join(cells, ","))
		log.Errorf("%w", err2)
		return nil, err2
	}
	return sw.logs(), nil
}

// SwitchWrites is a generic way of migrating write traffic for a resharding workflow.
func (wr *Wrangler) SwitchWrites(ctx context.Context, targetKeyspace, workflow string, timeout time.Duration, cancel, reverse, reverseReplication bool, dryRun bool) (journalID int64, dryRunResults *[]string, err error) {
	ts, ws, err := wr.getWorkflowState(ctx, targetKeyspace, workflow)
	_ = ws
	if err != nil {
		wr.Logger().Errorf("getWorkflowState failed: %v", err)
		return 0, nil, err
	}
	if ts == nil {
		errorMsg := fmt.Sprintf("workflow %s not found in keyspace %s", workflow, targetKeyspace)
		wr.Logger().Errorf(errorMsg)
		return 0, nil, fmt.Errorf(errorMsg)
	}

	var sw iswitcher
	if dryRun {
		sw = &switcherDryRun{ts: ts, drLog: NewLogRecorder()}
	} else {
		sw = &switcher{ts: ts, wr: wr}
	}

	if ts.frozen {
		ts.wr.Logger().Warningf("Writes have already been switched for workflow %s, nothing to do here", ts.workflow)
		return 0, sw.logs(), nil
	}

	ts.wr.Logger().Infof("Built switching metadata: %+v", ts)
	if err := ts.validate(ctx); err != nil {
		ts.wr.Logger().Errorf("validate failed: %v", err)
		return 0, nil, err
	}

	// Need to lock both source and target keyspaces.
	tctx, sourceUnlock, lockErr := sw.lockKeyspace(ctx, ts.sourceKeyspace, "SwitchWrites")
	if lockErr != nil {
		ts.wr.Logger().Errorf("LockKeyspace failed: %v", lockErr)
		return 0, nil, lockErr
	}
	ctx = tctx
	defer sourceUnlock(&err)
	if ts.targetKeyspace != ts.sourceKeyspace {
		tctx, targetUnlock, lockErr := sw.lockKeyspace(ctx, ts.targetKeyspace, "SwitchWrites")
		if lockErr != nil {
			ts.wr.Logger().Errorf("LockKeyspace failed: %v", lockErr)
			return 0, nil, lockErr
		}
		ctx = tctx
		defer targetUnlock(&err)
	}

	// If no journals exist, sourceWorkflows will be initialized by sm.MigrateStreams.
	journalsExist, sourceWorkflows, err := ts.checkJournals(ctx)
	if err != nil {
		ts.wr.Logger().Errorf("checkJournals failed: %v", err)
		return 0, nil, err
	}
	if !journalsExist {
		ts.wr.Logger().Infof("No previous journals were found. Proceeding normally.")
		sm, err := buildStreamMigrater(ctx, ts, cancel)
		if err != nil {
			ts.wr.Logger().Errorf("buildStreamMigrater failed: %v", err)
			return 0, nil, err
		}
		if cancel {
			sw.cancelMigration(ctx, sm)
			return 0, sw.logs(), nil
		}
		ts.wr.Logger().Infof("Stopping streams")
		sourceWorkflows, err = sw.stopStreams(ctx, sm)
		if err != nil {
			ts.wr.Logger().Errorf("stopStreams failed: %v", err)
			for key, streams := range sm.streams {
				for _, stream := range streams {
					ts.wr.Logger().Errorf("stream in stopStreams: key %s shard %s stream %+v", key, stream.bls.Shard, stream.bls)
				}
			}
			sw.cancelMigration(ctx, sm)
			return 0, nil, err
		}
		ts.wr.Logger().Infof("Stopping source writes")
		if err := sw.stopSourceWrites(ctx); err != nil {
			ts.wr.Logger().Errorf("stopSourceWrites failed: %v", err)
			sw.cancelMigration(ctx, sm)
			return 0, nil, err
		}

		ts.wr.Logger().Infof("Waiting for streams to catchup")
		if err := sw.waitForCatchup(ctx, timeout); err != nil {
			ts.wr.Logger().Errorf("waitForCatchup failed: %v", err)
			sw.cancelMigration(ctx, sm)
			return 0, nil, err
		}

		ts.wr.Logger().Infof("Migrating streams")
		if err := sw.migrateStreams(ctx, sm); err != nil {
			ts.wr.Logger().Errorf("migrateStreams failed: %v", err)
			sw.cancelMigration(ctx, sm)
			return 0, nil, err
		}

		ts.wr.Logger().Infof("Creating reverse streams")
		if err := sw.createReverseVReplication(ctx); err != nil {
			ts.wr.Logger().Errorf("createReverseVReplication failed: %v", err)
			sw.cancelMigration(ctx, sm)
			return 0, nil, err
		}
	} else {
		if cancel {
			err := fmt.Errorf("traffic switching has reached the point of no return, cannot cancel")
			ts.wr.Logger().Errorf("%v", err)
			return 0, nil, err
		}
		ts.wr.Logger().Infof("Journals were found. Completing the left over steps.")
		// Need to gather positions in case all journals were not created.
		if err := ts.gatherPositions(ctx); err != nil {
			ts.wr.Logger().Errorf("gatherPositions failed: %v", err)
			return 0, nil, err
		}
	}

	// This is the point of no return. Once a journal is created,
	// traffic can be redirected to target shards.
	if err := sw.createJournals(ctx, sourceWorkflows); err != nil {
		ts.wr.Logger().Errorf("createJournals failed: %v", err)
		return 0, nil, err
	}
	if err := sw.allowTargetWrites(ctx); err != nil {
		ts.wr.Logger().Errorf("allowTargetWrites failed: %v", err)
		return 0, nil, err
	}
	if err := sw.changeRouting(ctx); err != nil {
		ts.wr.Logger().Errorf("changeRouting failed: %v", err)
		return 0, nil, err
	}
	if err := sw.streamMigraterfinalize(ctx, ts, sourceWorkflows); err != nil {
		ts.wr.Logger().Errorf("finalize failed: %v", err)
		return 0, nil, err
	}
	if reverseReplication {
		if err := sw.startReverseVReplication(ctx); err != nil {
			ts.wr.Logger().Errorf("startReverseVReplication failed: %v", err)
			return 0, nil, err
		}
	}

	if err := sw.freezeTargetVReplication(ctx); err != nil {
		ts.wr.Logger().Errorf("deleteTargetVReplication failed: %v", err)
		return 0, nil, err
	}

	return ts.id, sw.logs(), nil
}

// DropTargets cleans up target tables, shards and blacklisted tables if a MoveTables/Reshard is cancelled
func (wr *Wrangler) DropTargets(ctx context.Context, targetKeyspace, workflow string, keepData, dryRun bool) (*[]string, error) {
	ts, err := wr.buildTrafficSwitcher(ctx, targetKeyspace, workflow)
	if err != nil {
		wr.Logger().Errorf("buildTrafficSwitcher failed: %v", err)
		return nil, err
	}
	var sw iswitcher
	if dryRun {
		sw = &switcherDryRun{ts: ts, drLog: NewLogRecorder()}
	} else {
		sw = &switcher{ts: ts, wr: wr}
	}
	var tctx context.Context
	tctx, sourceUnlock, lockErr := sw.lockKeyspace(ctx, ts.sourceKeyspace, "DropTargets")
	if lockErr != nil {
		ts.wr.Logger().Errorf("Source LockKeyspace failed: %v", lockErr)
		return nil, lockErr
	}
	defer sourceUnlock(&err)
	ctx = tctx
	if ts.targetKeyspace != ts.sourceKeyspace {
		tctx, targetUnlock, lockErr := sw.lockKeyspace(ctx, ts.targetKeyspace, "DropTargets")
		if lockErr != nil {
			ts.wr.Logger().Errorf("Target LockKeyspace failed: %v", lockErr)
			return nil, lockErr
		}
		defer targetUnlock(&err)
		ctx = tctx
	}
	if !keepData {
		switch ts.migrationType {
		case binlogdatapb.MigrationType_TABLES:
			log.Infof("Deleting target tables")
			if err := sw.removeTargetTables(ctx); err != nil {
				return nil, err
			}
			if err := sw.dropSourceBlacklistedTables(ctx); err != nil {
				return nil, err
			}
		case binlogdatapb.MigrationType_SHARDS:
			log.Infof("Removing target shards")
			if err := sw.dropTargetShards(ctx); err != nil {
				return nil, err
			}
		}
	}
	if err := wr.dropArtifacts(ctx, sw); err != nil {
		return nil, err
	}
	if err := ts.wr.ts.RebuildSrvVSchema(ctx, nil); err != nil {
		return nil, err
	}
	return sw.logs(), nil
}

func (wr *Wrangler) dropArtifacts(ctx context.Context, sw iswitcher) error {
	if err := sw.dropSourceReverseVReplicationStreams(ctx); err != nil {
		return err
	}
	if err := sw.dropTargetVReplicationStreams(ctx); err != nil {
		return err
	}
	if err := sw.deleteRoutingRules(ctx); err != nil {
		return err
	}

	return nil
}

// finalizeMigrateWorkflow deletes the streams for the Migrate workflow.
// We only cleanup the target for external sources
func (wr *Wrangler) finalizeMigrateWorkflow(ctx context.Context, targetKeyspace, workflow, tableSpecs string,
	cancel, keepData, dryRun bool) (*[]string, error) {
	ts, err := wr.buildTrafficSwitcher(ctx, targetKeyspace, workflow)
	if err != nil {
		wr.Logger().Errorf("buildTrafficSwitcher failed: %v", err)
		return nil, err
	}
	var sw iswitcher
	if dryRun {
		sw = &switcherDryRun{ts: ts, drLog: NewLogRecorder()}
	} else {
		sw = &switcher{ts: ts, wr: wr}
	}
	var tctx context.Context
	tctx, targetUnlock, lockErr := sw.lockKeyspace(ctx, ts.targetKeyspace, "completeMigrateWorkflow")
	if lockErr != nil {
		ts.wr.Logger().Errorf("Target LockKeyspace failed: %v", lockErr)
		return nil, lockErr
	}
	defer targetUnlock(&err)
	ctx = tctx
	if err := sw.dropTargetVReplicationStreams(ctx); err != nil {
		return nil, err
	}
	if !cancel {
		sw.addParticipatingTablesToKeyspace(ctx, targetKeyspace, tableSpecs)
		if err := ts.wr.ts.RebuildSrvVSchema(ctx, nil); err != nil {
			return nil, err
		}
	}
	log.Infof("cancel is %t, keepData %t", cancel, keepData)
	if cancel && !keepData {
		if err := sw.removeTargetTables(ctx); err != nil {
			return nil, err
		}
	}
	return sw.logs(), nil
}

// DropSources cleans up source tables, shards and blacklisted tables after a MoveTables/Reshard is completed
func (wr *Wrangler) DropSources(ctx context.Context, targetKeyspace, workflow string, removalType TableRemovalType, keepData, force, dryRun bool) (*[]string, error) {
	ts, err := wr.buildTrafficSwitcher(ctx, targetKeyspace, workflow)
	if err != nil {
		wr.Logger().Errorf("buildTrafficSwitcher failed: %v", err)
		return nil, err
	}
	var sw iswitcher
	if dryRun {
		sw = &switcherDryRun{ts: ts, drLog: NewLogRecorder()}
	} else {
		sw = &switcher{ts: ts, wr: wr}
	}
	var tctx context.Context
	tctx, sourceUnlock, lockErr := sw.lockKeyspace(ctx, ts.sourceKeyspace, "DropSources")
	if lockErr != nil {
		ts.wr.Logger().Errorf("Source LockKeyspace failed: %v", lockErr)
		return nil, lockErr
	}
	defer sourceUnlock(&err)
	ctx = tctx
	if ts.targetKeyspace != ts.sourceKeyspace {
		tctx, targetUnlock, lockErr := sw.lockKeyspace(ctx, ts.targetKeyspace, "DropSources")
		if lockErr != nil {
			ts.wr.Logger().Errorf("Target LockKeyspace failed: %v", lockErr)
			return nil, lockErr
		}
		defer targetUnlock(&err)
		ctx = tctx
	}
	if !force {
		if err := sw.validateWorkflowHasCompleted(ctx); err != nil {
			wr.Logger().Errorf("Workflow has not completed, cannot DropSources: %v", err)
			return nil, err
		}
	}
	if !keepData {
		switch ts.migrationType {
		case binlogdatapb.MigrationType_TABLES:
			log.Infof("Deleting tables")
			if err := sw.removeSourceTables(ctx, removalType); err != nil {
				return nil, err
			}
			if err := sw.dropSourceBlacklistedTables(ctx); err != nil {
				return nil, err
			}

		case binlogdatapb.MigrationType_SHARDS:
			log.Infof("Removing shards")
			if err := sw.dropSourceShards(ctx); err != nil {
				return nil, err
			}
		}
	}
	if err := wr.dropArtifacts(ctx, sw); err != nil {
		return nil, err
	}
	if err := ts.wr.ts.RebuildSrvVSchema(ctx, nil); err != nil {
		return nil, err
	}

	return sw.logs(), nil
}

func (wr *Wrangler) buildTrafficSwitcher(ctx context.Context, targetKeyspace, workflow string) (*trafficSwitcher, error) {
	tgtInfo, err := wr.buildTargets(ctx, targetKeyspace, workflow)
	if err != nil {
		log.Infof("Error building targets: %s", err)
		return nil, err
	}
	targets, frozen, optCells, optTabletTypes := tgtInfo.targets, tgtInfo.frozen, tgtInfo.optCells, tgtInfo.optTabletTypes

	ts := &trafficSwitcher{
		wr:              wr,
		workflow:        workflow,
		reverseWorkflow: reverseName(workflow),
		id:              hashStreams(targetKeyspace, targets),
		targets:         targets,
		sources:         make(map[string]*tsSource),
		targetKeyspace:  targetKeyspace,
		frozen:          frozen,
		optCells:        optCells,
		optTabletTypes:  optTabletTypes,
	}
	log.Infof("Migration ID for workflow %s: %d", workflow, ts.id)
	sourceTopo := wr.ts

	// Build the sources
	for _, target := range targets {
		for _, bls := range target.sources {
			if ts.sourceKeyspace == "" {
				ts.sourceKeyspace = bls.Keyspace
				ts.externalCluster = bls.ExternalCluster
				if ts.externalCluster != "" {
					externalTopo, err := wr.ts.OpenExternalVitessClusterServer(ctx, ts.externalCluster)
					if err != nil {
						return nil, err
					}
					sourceTopo = externalTopo
					ts.externalTopo = externalTopo
				}
			} else if ts.sourceKeyspace != bls.Keyspace {
				return nil, fmt.Errorf("source keyspaces are mismatched across streams: %v vs %v", ts.sourceKeyspace, bls.Keyspace)
			}

			if ts.tables == nil {
				for _, rule := range bls.Filter.Rules {
					ts.tables = append(ts.tables, rule.Match)
				}
				sort.Strings(ts.tables)
			} else {
				var tables []string
				for _, rule := range bls.Filter.Rules {
					tables = append(tables, rule.Match)
				}
				sort.Strings(tables)
				if !reflect.DeepEqual(ts.tables, tables) {
					return nil, fmt.Errorf("table lists are mismatched across streams: %v vs %v", ts.tables, tables)
				}
			}

			if _, ok := ts.sources[bls.Shard]; ok {
				continue
			}
			sourcesi, err := sourceTopo.GetShard(ctx, bls.Keyspace, bls.Shard)
			if err != nil {
				return nil, err
			}
			sourceMaster, err := sourceTopo.GetTablet(ctx, sourcesi.MasterAlias)
			if err != nil {
				return nil, err
			}
			ts.sources[bls.Shard] = &tsSource{
				si:     sourcesi,
				master: sourceMaster,
			}
		}
	}
	if ts.sourceKeyspace != ts.targetKeyspace || ts.externalCluster != "" {
		ts.migrationType = binlogdatapb.MigrationType_TABLES
	} else {
		// TODO(sougou): for shard migration, validate that source and target combined
		// keyranges match.
		ts.migrationType = binlogdatapb.MigrationType_SHARDS
		for sourceShard := range ts.sources {
			if _, ok := ts.targets[sourceShard]; ok {
				// If shards are overlapping, then this is a table migration.
				ts.migrationType = binlogdatapb.MigrationType_TABLES
				break
			}
		}
	}
	vs, err := sourceTopo.GetVSchema(ctx, ts.sourceKeyspace)
	if err != nil {
		return nil, err
	}
	ts.sourceKSSchema, err = vindexes.BuildKeyspaceSchema(vs, ts.sourceKeyspace)
	if err != nil {
		return nil, err
	}
	return ts, nil
}

type targetInfo struct {
	targets        map[string]*tsTarget
	frozen         bool
	optCells       string
	optTabletTypes string
}

func (wr *Wrangler) buildTargets(ctx context.Context, targetKeyspace, workflow string) (*targetInfo, error) {
	var err error
	var frozen bool
	var optCells, optTabletTypes string
	targets := make(map[string]*tsTarget)
	targetShards, err := wr.ts.GetShardNames(ctx, targetKeyspace)
	if err != nil {
		return nil, err
	}
	// We check all target shards. All of them may not have a stream.
	// For example, if we're splitting -80 to -40,40-80, only those
	// two target shards will have vreplication streams.
	for _, targetShard := range targetShards {
		targetsi, err := wr.ts.GetShard(ctx, targetKeyspace, targetShard)
		if err != nil {
			return nil, err
		}
		if targetsi.MasterAlias == nil {
			// This can happen if bad inputs are given.
			return nil, fmt.Errorf("shard %v:%v doesn't have a master set", targetKeyspace, targetShard)
		}
		targetMaster, err := wr.ts.GetTablet(ctx, targetsi.MasterAlias)
		if err != nil {
			return nil, err
		}
		p3qr, err := wr.tmc.VReplicationExec(ctx, targetMaster.Tablet, fmt.Sprintf("select id, source, message, cell, tablet_types from _vt.vreplication where workflow=%s and db_name=%s", encodeString(workflow), encodeString(targetMaster.DbName())))
		if err != nil {
			return nil, err
		}
		// If there's no vreplication stream, check the next target.
		if len(p3qr.Rows) < 1 {
			continue
		}

		targets[targetShard] = &tsTarget{
			si:      targetsi,
			master:  targetMaster,
			sources: make(map[uint32]*binlogdatapb.BinlogSource),
		}
		qr := sqltypes.Proto3ToResult(p3qr)
		for _, row := range qr.Rows {
			id, err := evalengine.ToInt64(row[0])
			if err != nil {
				return nil, err
			}

			var bls binlogdatapb.BinlogSource
			if err := proto.UnmarshalText(row[1].ToString(), &bls); err != nil {
				return nil, err
			}
			targets[targetShard].sources[uint32(id)] = &bls

			if row[2].ToString() == frozenStr {
				frozen = true
			}
			optCells = row[3].ToString()
			optTabletTypes = row[4].ToString()
		}
	}
	if len(targets) == 0 {
		err2 := fmt.Errorf(errorNoStreams, targetKeyspace, workflow)
		return nil, err2
	}
	tinfo := &targetInfo{targets: targets, frozen: frozen, optCells: optCells, optTabletTypes: optTabletTypes}
	return tinfo, nil
}

// hashStreams produces a reproducible hash based on the input parameters.
func hashStreams(targetKeyspace string, targets map[string]*tsTarget) int64 {
	var expanded []string
	for shard, target := range targets {
		for uid := range target.sources {
			expanded = append(expanded, fmt.Sprintf("%s:%d", shard, uid))
		}
	}

	sort.Strings(expanded)
	hasher := fnv.New64()
	hasher.Write([]byte(targetKeyspace))
	for _, str := range expanded {
		hasher.Write([]byte(str))
	}
	// Convert to int64 after dropping the highest bit.
	return int64(hasher.Sum64() & math.MaxInt64)
}

func (ts *trafficSwitcher) validate(ctx context.Context) error {
	if ts.migrationType == binlogdatapb.MigrationType_TABLES {
		sourceTopo := ts.wr.ts
		if ts.externalTopo != nil {
			sourceTopo = ts.externalTopo
		}
		// All shards must be present.
		if err := ts.compareShards(ctx, ts.sourceKeyspace, ts.sourceShards(), sourceTopo); err != nil {
			return err
		}
		if err := ts.compareShards(ctx, ts.targetKeyspace, ts.targetShards(), ts.wr.ts); err != nil {
			return err
		}
		// Wildcard table names not allowed.
		for _, table := range ts.tables {
			if strings.HasPrefix(table, "/") {
				return fmt.Errorf("cannot migrate streams with wild card table names: %v", table)
			}
		}
	}
	return nil
}

func (ts *trafficSwitcher) compareShards(ctx context.Context, keyspace string, sis []*topo.ShardInfo, topo *topo.Server) error {
	var shards []string
	for _, si := range sis {
		shards = append(shards, si.ShardName())
	}
	topoShards, err := topo.GetShardNames(ctx, keyspace)
	if err != nil {
		return err
	}
	sort.Strings(topoShards)
	sort.Strings(shards)
	if !reflect.DeepEqual(topoShards, shards) {
		return fmt.Errorf("mismatched shards for keyspace %s: topo: %v vs switch command: %v", keyspace, topoShards, shards)
	}
	return nil
}

func (ts *trafficSwitcher) switchTableReads(ctx context.Context, cells []string, servedTypes []topodatapb.TabletType, direction TrafficSwitchDirection) error {
	log.Infof("switchTableReads: servedTypes: %+v, direction %t", servedTypes, direction)
	rules, err := ts.wr.getRoutingRules(ctx)
	if err != nil {
		return err
	}
	// We assume that the following rules were setup when the targets were created:
	// table -> sourceKeyspace.table
	// targetKeyspace.table -> sourceKeyspace.table
	// For forward migration, we add tablet type specific rules to redirect traffic to the target.
	// For backward, we redirect to source
	for _, servedType := range servedTypes {
		tt := strings.ToLower(servedType.String())
		for _, table := range ts.tables {
			if direction == DirectionForward {
				log.Infof("Route direction forward")
				toTarget := []string{ts.targetKeyspace + "." + table}
				rules[table+"@"+tt] = toTarget
				rules[ts.targetKeyspace+"."+table+"@"+tt] = toTarget
				rules[ts.sourceKeyspace+"."+table+"@"+tt] = toTarget
			} else {
				log.Infof("Route direction backwards")
				toSource := []string{ts.sourceKeyspace + "." + table}
				rules[table+"@"+tt] = toSource
				rules[ts.targetKeyspace+"."+table+"@"+tt] = toSource
				rules[ts.sourceKeyspace+"."+table+"@"+tt] = toSource
			}
		}
	}
	if err := ts.wr.saveRoutingRules(ctx, rules); err != nil {
		return err
	}
	return ts.wr.ts.RebuildSrvVSchema(ctx, cells)
}

func (ts *trafficSwitcher) switchShardReads(ctx context.Context, cells []string, servedTypes []topodatapb.TabletType, direction TrafficSwitchDirection) error {
	var fromShards, toShards []*topo.ShardInfo
	if direction == DirectionForward {
		fromShards, toShards = ts.sourceShards(), ts.targetShards()
	} else {
		fromShards, toShards = ts.targetShards(), ts.sourceShards()
	}
	if err := ts.wr.ts.ValidateSrvKeyspace(ctx, ts.targetKeyspace, strings.Join(cells, ",")); err != nil {
		err2 := vterrors.Wrapf(err, "Before switching shard reads, found SrvKeyspace for %s is corrupt in cell %s",
			ts.targetKeyspace, strings.Join(cells, ","))
		log.Errorf("%w", err2)
		return err2
	}
	for _, servedType := range servedTypes {
		if err := ts.wr.updateShardRecords(ctx, ts.sourceKeyspace, fromShards, cells, servedType, true /* isFrom */, false /* clearSourceShards */); err != nil {
			return err
		}
		if err := ts.wr.updateShardRecords(ctx, ts.sourceKeyspace, toShards, cells, servedType, false, false); err != nil {
			return err
		}
		err := ts.wr.ts.MigrateServedType(ctx, ts.sourceKeyspace, toShards, fromShards, servedType, cells)
		if err != nil {
			return err
		}
	}
	if err := ts.wr.ts.ValidateSrvKeyspace(ctx, ts.targetKeyspace, strings.Join(cells, ",")); err != nil {
		err2 := vterrors.Wrapf(err, "After switching shard reads, found SrvKeyspace for %s is corrupt in cell %s",
			ts.targetKeyspace, strings.Join(cells, ","))
		log.Errorf("%w", err2)
		return err2
	}
	return nil
}

func (wr *Wrangler) checkIfJournalExistsOnTablet(ctx context.Context, tablet *topodatapb.Tablet, migrationID int64) (*binlogdatapb.Journal, bool, error) {
	var exists bool
	journal := &binlogdatapb.Journal{}
	query := fmt.Sprintf("select val from _vt.resharding_journal where id=%v", migrationID)
	p3qr, err := wr.tmc.VReplicationExec(ctx, tablet, query)
	if err != nil {
		return nil, false, err
	}
	if len(p3qr.Rows) != 0 {
		qr := sqltypes.Proto3ToResult(p3qr)
		if !exists {
			if err := proto.UnmarshalText(qr.Rows[0][0].ToString(), journal); err != nil {
				return nil, false, err
			}
			exists = true
		}
	}
	return journal, exists, nil

}

// checkJournals returns true if at least one journal has been created.
// If so, it also returns the list of sourceWorkflows that need to be switched.
func (ts *trafficSwitcher) checkJournals(ctx context.Context) (journalsExist bool, sourceWorkflows []string, err error) {
	var mu sync.Mutex
	err = ts.forAllSources(func(source *tsSource) error {
		mu.Lock()
		defer mu.Unlock()
		journal, exists, err := ts.wr.checkIfJournalExistsOnTablet(ctx, source.master.Tablet, ts.id)
		if err != nil {
			return err
		}
		if exists {
			if journal.Id != 0 {
				sourceWorkflows = journal.SourceWorkflows
			}
			source.journaled = true
			journalsExist = true
		}
		return nil
	})
	return journalsExist, sourceWorkflows, err
}

func (ts *trafficSwitcher) stopSourceWrites(ctx context.Context) error {
	var err error
	if ts.migrationType == binlogdatapb.MigrationType_TABLES {
		err = ts.changeTableSourceWrites(ctx, disallowWrites)
	} else {
		err = ts.changeShardsAccess(ctx, ts.sourceKeyspace, ts.sourceShards(), disallowWrites)
	}
	if err != nil {
		log.Warningf("Error: %s", err)
		return err
	}
	return ts.forAllSources(func(source *tsSource) error {
		var err error
		source.position, err = ts.wr.tmc.MasterPosition(ctx, source.master.Tablet)
		ts.wr.Logger().Infof("Stopped Source Writes. Position for source %v:%v: %v",
			ts.sourceKeyspace, source.si.ShardName(), source.position)
		if err != nil {
			log.Warningf("Error: %s", err)
		}
		return err
	})
}

func (ts *trafficSwitcher) changeTableSourceWrites(ctx context.Context, access accessType) error {
	return ts.forAllSources(func(source *tsSource) error {
		if _, err := ts.wr.ts.UpdateShardFields(ctx, ts.sourceKeyspace, source.si.ShardName(), func(si *topo.ShardInfo) error {
			return si.UpdateSourceBlacklistedTables(ctx, topodatapb.TabletType_MASTER, nil, access == allowWrites /* remove */, ts.tables)
		}); err != nil {
			return err
		}
<<<<<<< HEAD
		return ts.wr.RefreshTabletsByShard(ctx, source.si, nil, nil)
=======
		return ts.wr.RefreshTabletsByShard(ctx, source.si, nil)
>>>>>>> fc784709
	})
}

func (ts *trafficSwitcher) waitForCatchup(ctx context.Context, filteredReplicationWaitTime time.Duration) error {
	ctx, cancel := context.WithTimeout(ctx, filteredReplicationWaitTime)
	defer cancel()
	// source writes have been stopped, wait for all streams on targets to catch up
	if err := ts.forAllUids(func(target *tsTarget, uid uint32) error {
		ts.wr.Logger().Infof("Before Catchup: uid: %d, target master %s, target position %s, shard %s", uid,
			target.master.AliasString(), target.position, target.si.String())
		bls := target.sources[uid]
		source := ts.sources[bls.Shard]
		ts.wr.Logger().Infof("Before Catchup: waiting for keyspace:shard: %v:%v to reach source position %v, uid %d",
			ts.targetKeyspace, target.si.ShardName(), source.position, uid)
		if err := ts.wr.tmc.VReplicationWaitForPos(ctx, target.master.Tablet, int(uid), source.position); err != nil {
			return err
		}
		log.Infof("After catchup: target keyspace:shard: %v:%v, source position %v, uid %d",
			ts.targetKeyspace, target.si.ShardName(), source.position, uid)
		ts.wr.Logger().Infof("After catchup: position for keyspace:shard: %v:%v reached, uid %d",
			ts.targetKeyspace, target.si.ShardName(), uid)
		if _, err := ts.wr.tmc.VReplicationExec(ctx, target.master.Tablet, binlogplayer.StopVReplication(uid, "stopped for cutover")); err != nil {
			log.Infof("error marking stopped for cutover on %s, uid %d", target.master.AliasString(), uid)
			return err
		}
		return nil
	}); err != nil {
		return err
	}
	// all targets have caught up, record their positions for setting up reverse workflows
	return ts.forAllTargets(func(target *tsTarget) error {
		var err error
		target.position, err = ts.wr.tmc.MasterPosition(ctx, target.master.Tablet)
		ts.wr.Logger().Infof("After catchup, position for target master %s, %v", target.master.AliasString(), target.position)
		return err
	})
}

func (ts *trafficSwitcher) cancelMigration(ctx context.Context, sm *streamMigrater) {
	var err error
	if ts.migrationType == binlogdatapb.MigrationType_TABLES {
		err = ts.changeTableSourceWrites(ctx, allowWrites)
	} else {
		err = ts.changeShardsAccess(ctx, ts.sourceKeyspace, ts.sourceShards(), allowWrites)
	}
	if err != nil {
		ts.wr.Logger().Errorf("Cancel migration failed:", err)
	}

	sm.cancelMigration(ctx)

	err = ts.forAllTargets(func(target *tsTarget) error {
		query := fmt.Sprintf("update _vt.vreplication set state='Running', message='' where db_name=%s and workflow=%s", encodeString(target.master.DbName()), encodeString(ts.workflow))
		_, err := ts.wr.tmc.VReplicationExec(ctx, target.master.Tablet, query)
		return err
	})
	if err != nil {
		ts.wr.Logger().Errorf("Cancel migration failed: could not restart vreplication: %v", err)
	}

	err = ts.deleteReverseVReplication(ctx)
	if err != nil {
		ts.wr.Logger().Errorf("Cancel migration failed: could not delete revers vreplication entries: %v", err)
	}
}

func (ts *trafficSwitcher) gatherPositions(ctx context.Context) error {
	err := ts.forAllSources(func(source *tsSource) error {
		var err error
		source.position, err = ts.wr.tmc.MasterPosition(ctx, source.master.Tablet)
		ts.wr.Logger().Infof("Position for source %v:%v: %v", ts.sourceKeyspace, source.si.ShardName(), source.position)
		return err
	})
	if err != nil {
		return err
	}
	return ts.forAllTargets(func(target *tsTarget) error {
		var err error
		target.position, err = ts.wr.tmc.MasterPosition(ctx, target.master.Tablet)
		ts.wr.Logger().Infof("Position for target %v:%v: %v", ts.targetKeyspace, target.si.ShardName(), target.position)
		return err
	})
}

func (ts *trafficSwitcher) createReverseVReplication(ctx context.Context) error {
	if err := ts.deleteReverseVReplication(ctx); err != nil {
		return err
	}
	err := ts.forAllUids(func(target *tsTarget, uid uint32) error {
		bls := target.sources[uid]
		source := ts.sources[bls.Shard]
		reverseBls := &binlogdatapb.BinlogSource{
			Keyspace:   ts.targetKeyspace,
			Shard:      target.si.ShardName(),
			TabletType: bls.TabletType,
			Filter:     &binlogdatapb.Filter{},
			OnDdl:      bls.OnDdl,
		}
		for _, rule := range bls.Filter.Rules {
			if rule.Filter == "exclude" {
				reverseBls.Filter.Rules = append(reverseBls.Filter.Rules, rule)
				continue
			}
			var filter string
			if strings.HasPrefix(rule.Match, "/") {
				if ts.sourceKSSchema.Keyspace.Sharded {
					filter = key.KeyRangeString(source.si.KeyRange)
				}
			} else {
				var inKeyrange string
				if ts.sourceKSSchema.Keyspace.Sharded {
					vtable, ok := ts.sourceKSSchema.Tables[rule.Match]
					if !ok {
						return fmt.Errorf("table %s not found in vschema1", rule.Match)
					}
					// TODO(sougou): handle degenerate cases like sequence, etc.
					// We currently assume the primary vindex is the best way to filter, which may not be true.
					inKeyrange = fmt.Sprintf(" where in_keyrange(%s, '%s', '%s')", sqlparser.String(vtable.ColumnVindexes[0].Columns[0]), vtable.ColumnVindexes[0].Type, key.KeyRangeString(source.si.KeyRange))
				}
				filter = fmt.Sprintf("select * from %s%s", rule.Match, inKeyrange)
			}
			reverseBls.Filter.Rules = append(reverseBls.Filter.Rules, &binlogdatapb.Rule{
				Match:  rule.Match,
				Filter: filter,
			})
		}
		log.Infof("Creating reverse workflow vreplication stream on tablet %s: workflow %s, startPos %s",
			source.master.Alias, ts.reverseWorkflow, target.position)
		_, err := ts.wr.VReplicationExec(ctx, source.master.Alias, binlogplayer.CreateVReplicationState(ts.reverseWorkflow, reverseBls, target.position, binlogplayer.BlpStopped, source.master.DbName()))
		if err != nil {
			return err
		}

		// if user has defined the cell/tablet_types parameters in the forward workflow, update the reverse workflow as well
		updateQuery := ts.getReverseVReplicationUpdateQuery(target.master.Alias.Cell, source.master.Alias.Cell, source.master.DbName())
		if updateQuery != "" {
			log.Infof("Updating vreplication stream entry on %s with: %s", source.master.Alias, updateQuery)
			_, err = ts.wr.VReplicationExec(ctx, source.master.Alias, updateQuery)
			return err
		}
		return nil
	})
	return err
}

func (ts *trafficSwitcher) getReverseVReplicationUpdateQuery(targetCell string, sourceCell string, dbname string) string {
	// we try to be clever to understand what user intends:
	// if target's cell is present in cells but not source's cell we replace it with the source's cell
	if ts.optCells != "" && targetCell != sourceCell && strings.Contains(ts.optCells+",", targetCell+",") &&
		!strings.Contains(ts.optCells+",", sourceCell+",") {
		ts.optCells = strings.Replace(ts.optCells, targetCell, sourceCell, 1)
	}

	if ts.optCells != "" || ts.optTabletTypes != "" {
		query := fmt.Sprintf("update _vt.vreplication set cell = '%s', tablet_types = '%s' where workflow = '%s' and db_name = '%s'",
			ts.optCells, ts.optTabletTypes, ts.reverseWorkflow, dbname)
		return query
	}
	return ""
}

func (ts *trafficSwitcher) deleteReverseVReplication(ctx context.Context) error {
	return ts.forAllSources(func(source *tsSource) error {
		query := fmt.Sprintf("delete from _vt.vreplication where db_name=%s and workflow=%s", encodeString(source.master.DbName()), encodeString(ts.reverseWorkflow))
		_, err := ts.wr.tmc.VReplicationExec(ctx, source.master.Tablet, query)
		return err
	})
}

func (ts *trafficSwitcher) createJournals(ctx context.Context, sourceWorkflows []string) error {
	log.Infof("In createJournals for source workflows %+v", sourceWorkflows)
	return ts.forAllSources(func(source *tsSource) error {
		if source.journaled {
			return nil
		}
		participants := make([]*binlogdatapb.KeyspaceShard, 0)
		participantMap := make(map[string]bool)
		journal := &binlogdatapb.Journal{
			Id:              ts.id,
			MigrationType:   ts.migrationType,
			Tables:          ts.tables,
			LocalPosition:   source.position,
			Participants:    participants,
			SourceWorkflows: sourceWorkflows,
		}
		for targetShard, target := range ts.targets {
			for _, tsource := range target.sources {
				participantMap[tsource.Shard] = true
			}
			journal.ShardGtids = append(journal.ShardGtids, &binlogdatapb.ShardGtid{
				Keyspace: ts.targetKeyspace,
				Shard:    targetShard,
				Gtid:     target.position,
			})
		}
		shards := make([]string, 0)
		for shard := range participantMap {
			shards = append(shards, shard)
		}
		sort.Sort(vreplication.ShardSorter(shards))
		for _, shard := range shards {
			journal.Participants = append(journal.Participants, &binlogdatapb.KeyspaceShard{
				Keyspace: source.si.Keyspace(),
				Shard:    shard,
			})

		}
		log.Infof("Creating journal %v", journal)
		ts.wr.Logger().Infof("Creating journal: %v", journal)
		statement := fmt.Sprintf("insert into _vt.resharding_journal "+
			"(id, db_name, val) "+
			"values (%v, %v, %v)",
			ts.id, encodeString(source.master.DbName()), encodeString(journal.String()))
		if _, err := ts.wr.tmc.VReplicationExec(ctx, source.master.Tablet, statement); err != nil {
			return err
		}
		return nil
	})
}

func (ts *trafficSwitcher) allowTargetWrites(ctx context.Context) error {
	if ts.migrationType == binlogdatapb.MigrationType_TABLES {
		return ts.allowTableTargetWrites(ctx)
	}
	return ts.changeShardsAccess(ctx, ts.targetKeyspace, ts.targetShards(), allowWrites)
}

func (ts *trafficSwitcher) allowTableTargetWrites(ctx context.Context) error {
	return ts.forAllTargets(func(target *tsTarget) error {
		if _, err := ts.wr.ts.UpdateShardFields(ctx, ts.targetKeyspace, target.si.ShardName(), func(si *topo.ShardInfo) error {
			return si.UpdateSourceBlacklistedTables(ctx, topodatapb.TabletType_MASTER, nil, true, ts.tables)
		}); err != nil {
			return err
		}
<<<<<<< HEAD
		return ts.wr.RefreshTabletsByShard(ctx, target.si, nil, nil)
=======
		return ts.wr.RefreshTabletsByShard(ctx, target.si, nil)
>>>>>>> fc784709
	})
}

func (ts *trafficSwitcher) changeRouting(ctx context.Context) error {
	if ts.migrationType == binlogdatapb.MigrationType_TABLES {
		return ts.changeWriteRoute(ctx)
	}
	return ts.changeShardRouting(ctx)
}

func (ts *trafficSwitcher) changeWriteRoute(ctx context.Context) error {
	rules, err := ts.wr.getRoutingRules(ctx)
	if err != nil {
		return err
	}
	for _, table := range ts.tables {
		delete(rules, ts.targetKeyspace+"."+table)
		ts.wr.Logger().Infof("Delete routing: %v", ts.targetKeyspace+"."+table)
		rules[table] = []string{ts.targetKeyspace + "." + table}
		rules[ts.sourceKeyspace+"."+table] = []string{ts.targetKeyspace + "." + table}
		ts.wr.Logger().Infof("Add routing: %v %v", table, ts.sourceKeyspace+"."+table)
	}
	if err := ts.wr.saveRoutingRules(ctx, rules); err != nil {
		return err
	}
	return ts.wr.ts.RebuildSrvVSchema(ctx, nil)
}

func (ts *trafficSwitcher) changeShardRouting(ctx context.Context) error {
	if err := ts.wr.ts.ValidateSrvKeyspace(ctx, ts.targetKeyspace, ""); err != nil {
		err2 := vterrors.Wrapf(err, "Before changing shard routes, found SrvKeyspace for %s is corrupt", ts.targetKeyspace)
		log.Errorf("%w", err2)
		return err2
	}
	err := ts.forAllSources(func(source *tsSource) error {
		_, err := ts.wr.ts.UpdateShardFields(ctx, ts.sourceKeyspace, source.si.ShardName(), func(si *topo.ShardInfo) error {
			si.IsMasterServing = false
			return nil
		})
		return err
	})
	if err != nil {
		return err
	}
	err = ts.forAllTargets(func(target *tsTarget) error {
		_, err := ts.wr.ts.UpdateShardFields(ctx, ts.targetKeyspace, target.si.ShardName(), func(si *topo.ShardInfo) error {
			si.IsMasterServing = true
			return nil
		})
		return err
	})
	if err != nil {
		return err
	}
	err = ts.wr.ts.MigrateServedType(ctx, ts.targetKeyspace, ts.targetShards(), ts.sourceShards(), topodatapb.TabletType_MASTER, nil)
	if err != nil {
		return err
	}
	if err := ts.wr.ts.ValidateSrvKeyspace(ctx, ts.targetKeyspace, ""); err != nil {
		err2 := vterrors.Wrapf(err, "After changing shard routes, found SrvKeyspace for %s is corrupt", ts.targetKeyspace)
		log.Errorf("%w", err2)
		return err2
	}
	return nil
}

func (ts *trafficSwitcher) startReverseVReplication(ctx context.Context) error {
	return ts.forAllSources(func(source *tsSource) error {
		query := fmt.Sprintf("update _vt.vreplication set state='Running', message='' where db_name=%s", encodeString(source.master.DbName()))
		_, err := ts.wr.VReplicationExec(ctx, source.master.Alias, query)
		return err
	})
}

func (ts *trafficSwitcher) changeShardsAccess(ctx context.Context, keyspace string, shards []*topo.ShardInfo, access accessType) error {
	if err := ts.wr.ts.UpdateDisableQueryService(ctx, ts.sourceKeyspace, shards, topodatapb.TabletType_MASTER, nil, access == disallowWrites /* disable */); err != nil {
		return err
	}
	return ts.wr.refreshMasters(ctx, shards)
}

func (ts *trafficSwitcher) forAllSources(f func(*tsSource) error) error {
	var wg sync.WaitGroup
	allErrors := &concurrency.AllErrorRecorder{}
	for _, source := range ts.sources {
		wg.Add(1)
		go func(source *tsSource) {
			defer wg.Done()

			if err := f(source); err != nil {
				allErrors.RecordError(err)
			}
		}(source)
	}
	wg.Wait()
	return allErrors.AggrError(vterrors.Aggregate)
}

func (ts *trafficSwitcher) forAllTargets(f func(*tsTarget) error) error {
	var wg sync.WaitGroup
	allErrors := &concurrency.AllErrorRecorder{}
	for _, target := range ts.targets {
		wg.Add(1)
		go func(target *tsTarget) {
			defer wg.Done()

			if err := f(target); err != nil {
				allErrors.RecordError(err)
			}
		}(target)
	}
	wg.Wait()
	return allErrors.AggrError(vterrors.Aggregate)
}

func (ts *trafficSwitcher) forAllUids(f func(target *tsTarget, uid uint32) error) error {
	var wg sync.WaitGroup
	allErrors := &concurrency.AllErrorRecorder{}
	for _, target := range ts.targets {
		for uid := range target.sources {
			wg.Add(1)
			go func(target *tsTarget, uid uint32) {
				defer wg.Done()

				if err := f(target, uid); err != nil {
					allErrors.RecordError(err)
				}
			}(target, uid)
		}
	}
	wg.Wait()
	return allErrors.AggrError(vterrors.Aggregate)
}

func (ts *trafficSwitcher) sourceShards() []*topo.ShardInfo {
	shards := make([]*topo.ShardInfo, 0, len(ts.sources))
	for _, source := range ts.sources {
		shards = append(shards, source.si)
	}
	return shards
}

func (ts *trafficSwitcher) targetShards() []*topo.ShardInfo {
	shards := make([]*topo.ShardInfo, 0, len(ts.targets))
	for _, target := range ts.targets {
		shards = append(shards, target.si)
	}
	return shards
}

func (ts *trafficSwitcher) dropSourceBlacklistedTables(ctx context.Context) error {
	return ts.forAllSources(func(source *tsSource) error {
		if _, err := ts.wr.ts.UpdateShardFields(ctx, ts.sourceKeyspace, source.si.ShardName(), func(si *topo.ShardInfo) error {
			return si.UpdateSourceBlacklistedTables(ctx, topodatapb.TabletType_MASTER, nil, true, ts.tables)
		}); err != nil {
			return err
		}
<<<<<<< HEAD
		return ts.wr.RefreshTabletsByShard(ctx, source.si, nil, nil)
=======
		return ts.wr.RefreshTabletsByShard(ctx, source.si, nil)
>>>>>>> fc784709
	})
}

func (ts *trafficSwitcher) validateWorkflowHasCompleted(ctx context.Context) error {
	return doValidateWorkflowHasCompleted(ctx, ts)
}

func doValidateWorkflowHasCompleted(ctx context.Context, ts *trafficSwitcher) error {
	wg := sync.WaitGroup{}
	rec := concurrency.AllErrorRecorder{}
	if ts.migrationType == binlogdatapb.MigrationType_SHARDS {
		_ = ts.forAllSources(func(source *tsSource) error {
			wg.Add(1)
			if source.si.IsMasterServing {
				rec.RecordError(fmt.Errorf(fmt.Sprintf("Shard %s is still serving", source.si.ShardName())))
			}
			wg.Done()
			return nil
		})
	} else {
		_ = ts.forAllTargets(func(target *tsTarget) error {
			wg.Add(1)
			query := fmt.Sprintf("select 1 from _vt.vreplication where db_name='%s' and workflow='%s' and message!='FROZEN'", target.master.DbName(), ts.workflow)
			rs, _ := ts.wr.VReplicationExec(ctx, target.master.Alias, query)
			if len(rs.Rows) > 0 {
				rec.RecordError(fmt.Errorf("vreplication streams are not frozen on tablet %d", target.master.Alias.Uid))
			}
			wg.Done()
			return nil
		})
	}

	//check if table is routable
	wg.Wait()
	if ts.migrationType == binlogdatapb.MigrationType_TABLES {
		rules, err := ts.wr.getRoutingRules(ctx)
		if err != nil {
			rec.RecordError(fmt.Errorf("could not get RoutingRules"))
		}
		for fromTable, toTables := range rules {
			for _, toTable := range toTables {
				for _, table := range ts.tables {
					if toTable == fmt.Sprintf("%s.%s", ts.sourceKeyspace, table) {
						rec.RecordError(fmt.Errorf("routing still exists from keyspace %s table %s to %s", ts.sourceKeyspace, table, fromTable))
					}
				}
			}
		}
	}
	if rec.HasErrors() {
		return fmt.Errorf("%s", strings.Join(rec.ErrorStrings(), "\n"))
	}
	return nil

}

func getRenameFileName(tableName string) string {
	return fmt.Sprintf(renameTableTemplate, tableName)
}

func (ts *trafficSwitcher) removeSourceTables(ctx context.Context, removalType TableRemovalType) error {
	err := ts.forAllSources(func(source *tsSource) error {
		for _, tableName := range ts.tables {
			query := fmt.Sprintf("drop table %s.%s", source.master.DbName(), tableName)
			if removalType == DropTable {
				ts.wr.Logger().Infof("Dropping table %s.%s\n", source.master.DbName(), tableName)
			} else {
				renameName := getRenameFileName(tableName)
				ts.wr.Logger().Infof("Renaming table %s.%s to %s.%s\n", source.master.DbName(), tableName, source.master.DbName(), renameName)
				query = fmt.Sprintf("rename table %s.%s TO %s.%s", source.master.DbName(), tableName, source.master.DbName(), renameName)
			}
			_, err := ts.wr.ExecuteFetchAsDba(ctx, source.master.Alias, query, 1, false, true)
			if err != nil {
				ts.wr.Logger().Errorf("Error removing table %s: %v", tableName, err)
				return err
			}
			ts.wr.Logger().Infof("Removed table %s.%s\n", source.master.DbName(), tableName)

		}
		return nil
	})
	if err != nil {
		return err
	}

	return ts.dropParticipatingTablesFromKeyspace(ctx, ts.sourceKeyspace)
}

func (ts *trafficSwitcher) dropParticipatingTablesFromKeyspace(ctx context.Context, keyspace string) error {
	vschema, err := ts.wr.ts.GetVSchema(ctx, keyspace)
	if err != nil {
		return err
	}
	for _, tableName := range ts.tables {
		delete(vschema.Tables, tableName)
	}
	return ts.wr.ts.SaveVSchema(ctx, keyspace, vschema)
}

// FIXME: even after dropSourceShards there are still entries in the topo, need to research and fix
func (ts *trafficSwitcher) dropSourceShards(ctx context.Context) error {
	return ts.forAllSources(func(source *tsSource) error {
		ts.wr.Logger().Infof("Deleting shard %s.%s\n", source.si.Keyspace(), source.si.ShardName())
		err := ts.wr.DeleteShard(ctx, source.si.Keyspace(), source.si.ShardName(), true, false)
		if err != nil {
			ts.wr.Logger().Errorf("Error deleting shard %s: %v", source.si.ShardName(), err)
			return err
		}
		ts.wr.Logger().Infof("Deleted shard %s.%s\n", source.si.Keyspace(), source.si.ShardName())
		return nil
	})
}

func (ts *trafficSwitcher) freezeTargetVReplication(ctx context.Context) error {
	// Mark target streams as frozen before deleting. If SwitchWrites gets
	// re-invoked after a freeze, it will skip all the previous steps
	err := ts.forAllTargets(func(target *tsTarget) error {
		ts.wr.Logger().Infof("Marking target streams frozen for workflow %s db_name %s", ts.workflow, target.master.DbName())
		query := fmt.Sprintf("update _vt.vreplication set message = '%s' where db_name=%s and workflow=%s", frozenStr, encodeString(target.master.DbName()), encodeString(ts.workflow))
		_, err := ts.wr.tmc.VReplicationExec(ctx, target.master.Tablet, query)
		return err
	})
	if err != nil {
		return err
	}
	return nil
}

func (ts *trafficSwitcher) dropTargetVReplicationStreams(ctx context.Context) error {
	return ts.forAllTargets(func(target *tsTarget) error {
		ts.wr.Logger().Infof("Deleting target streams for workflow %s db_name %s", ts.workflow, target.master.DbName())
		query := fmt.Sprintf("delete from _vt.vreplication where db_name=%s and workflow=%s", encodeString(target.master.DbName()), encodeString(ts.workflow))
		_, err := ts.wr.tmc.VReplicationExec(ctx, target.master.Tablet, query)
		return err
	})
}

func (ts *trafficSwitcher) dropSourceReverseVReplicationStreams(ctx context.Context) error {
	return ts.forAllSources(func(source *tsSource) error {
		ts.wr.Logger().Infof("Deleting reverse streams for workflow %s db_name %s", ts.workflow, source.master.DbName())
		query := fmt.Sprintf("delete from _vt.vreplication where db_name=%s and workflow=%s",
			encodeString(source.master.DbName()), encodeString(reverseName(ts.workflow)))
		_, err := ts.wr.tmc.VReplicationExec(ctx, source.master.Tablet, query)
		return err
	})
}

func (ts *trafficSwitcher) removeTargetTables(ctx context.Context) error {
	log.Infof("removeTargetTables")
	err := ts.forAllTargets(func(target *tsTarget) error {
		for _, tableName := range ts.tables {
			query := fmt.Sprintf("drop table %s.%s", target.master.DbName(), tableName)
			ts.wr.Logger().Infof("Dropping table %s.%s\n", target.master.DbName(), tableName)
			_, err := ts.wr.ExecuteFetchAsDba(ctx, target.master.Alias, query, 1, false, true)
			if err != nil {
				ts.wr.Logger().Errorf("Error removing table %s: %v", tableName, err)
				return err
			}
			ts.wr.Logger().Infof("Removed table %s.%s\n", target.master.DbName(), tableName)

		}
		return nil
	})
	if err != nil {
		return err
	}

	return ts.dropParticipatingTablesFromKeyspace(ctx, ts.targetKeyspace)

}

func (ts *trafficSwitcher) dropTargetShards(ctx context.Context) error {
	return ts.forAllTargets(func(target *tsTarget) error {
		ts.wr.Logger().Infof("Deleting shard %s.%s\n", target.si.Keyspace(), target.si.ShardName())
		err := ts.wr.DeleteShard(ctx, target.si.Keyspace(), target.si.ShardName(), true, false)
		if err != nil {
			ts.wr.Logger().Errorf("Error deleting shard %s: %v", target.si.ShardName(), err)
			return err
		}
		ts.wr.Logger().Infof("Deleted shard %s.%s\n", target.si.Keyspace(), target.si.ShardName())
		return nil
	})
}

func (ts *trafficSwitcher) deleteRoutingRules(ctx context.Context) error {
	rules, err := ts.wr.getRoutingRules(ctx)
	if err != nil {
		return err
	}
	for _, table := range ts.tables {
		delete(rules, table)
		delete(rules, table+"@replica")
		delete(rules, table+"@rdonly")
		delete(rules, ts.targetKeyspace+"."+table)
		delete(rules, ts.targetKeyspace+"."+table+"@replica")
		delete(rules, ts.targetKeyspace+"."+table+"@rdonly")
		delete(rules, ts.sourceKeyspace+"."+table)
		delete(rules, ts.sourceKeyspace+"."+table+"@replica")
		delete(rules, ts.sourceKeyspace+"."+table+"@rdonly")
	}
	if err := ts.wr.saveRoutingRules(ctx, rules); err != nil {
		return err
	}
	return nil
}

func (wr *Wrangler) getRoutingRules(ctx context.Context) (map[string][]string, error) {
	rrs, err := wr.ts.GetRoutingRules(ctx)
	if err != nil {
		return nil, err
	}
	rules := make(map[string][]string, len(rrs.Rules))
	for _, rr := range rrs.Rules {
		rules[rr.FromTable] = rr.ToTables
	}
	return rules, nil
}

func (wr *Wrangler) saveRoutingRules(ctx context.Context, rules map[string][]string) error {
	log.Infof("Saving routing rules %v\n", rules)
	rrs := &vschemapb.RoutingRules{Rules: make([]*vschemapb.RoutingRule, 0, len(rules))}
	for from, to := range rules {
		rrs.Rules = append(rrs.Rules, &vschemapb.RoutingRule{
			FromTable: from,
			ToTables:  to,
		})
	}
	return wr.ts.SaveRoutingRules(ctx, rrs)
}

func reverseName(workflow string) string {
	const reverse = "_reverse"
	if strings.HasSuffix(workflow, reverse) {
		return workflow[:len(workflow)-len(reverse)]
	}
	return workflow + reverse
}

// addParticipatingTablesToKeyspace updates the vschema with the new tables that were created as part of the
// Migrate flow. It is called when the Migrate flow is Completed
func (ts *trafficSwitcher) addParticipatingTablesToKeyspace(ctx context.Context, keyspace, tableSpecs string) error {
	var err error
	var vschema *vschemapb.Keyspace
	vschema, err = ts.wr.ts.GetVSchema(ctx, keyspace)
	if err != nil {
		return err
	}
	if vschema == nil {
		return fmt.Errorf("no vschema found for keyspace %s", keyspace)
	}
	if vschema.Tables == nil {
		vschema.Tables = make(map[string]*vschemapb.Table)
	}
	if strings.HasPrefix(tableSpecs, "{") { // user defined the vschema snippet, typically for a sharded target
		wrap := fmt.Sprintf(`{"tables": %s}`, tableSpecs)
		ks := &vschemapb.Keyspace{}
		if err := json2.Unmarshal([]byte(wrap), ks); err != nil {
			return err
		}
		if err != nil {
			return err
		}
		for table, vtab := range ks.Tables {
			vschema.Tables[table] = vtab
		}
	} else {
		if vschema.Sharded {
			return fmt.Errorf("no sharded vschema was provided, so you will need to update the vschema of the target manually for the moved tables")
		}
		for _, table := range ts.tables {
			vschema.Tables[table] = &vschemapb.Table{}
		}
	}
	return ts.wr.ts.SaveVSchema(ctx, keyspace, vschema)
}<|MERGE_RESOLUTION|>--- conflicted
+++ resolved
@@ -26,11 +26,8 @@
 	"sync"
 	"time"
 
-<<<<<<< HEAD
-=======
 	"vitess.io/vitess/go/json2"
 
->>>>>>> fc784709
 	"vitess.io/vitess/go/vt/topotools"
 
 	"vitess.io/vitess/go/vt/vtgate/evalengine"
@@ -1190,11 +1187,7 @@
 		}); err != nil {
 			return err
 		}
-<<<<<<< HEAD
-		return ts.wr.RefreshTabletsByShard(ctx, source.si, nil, nil)
-=======
 		return ts.wr.RefreshTabletsByShard(ctx, source.si, nil)
->>>>>>> fc784709
 	})
 }
 
@@ -1429,11 +1422,7 @@
 		}); err != nil {
 			return err
 		}
-<<<<<<< HEAD
-		return ts.wr.RefreshTabletsByShard(ctx, target.si, nil, nil)
-=======
 		return ts.wr.RefreshTabletsByShard(ctx, target.si, nil)
->>>>>>> fc784709
 	})
 }
 
@@ -1591,11 +1580,7 @@
 		}); err != nil {
 			return err
 		}
-<<<<<<< HEAD
-		return ts.wr.RefreshTabletsByShard(ctx, source.si, nil, nil)
-=======
 		return ts.wr.RefreshTabletsByShard(ctx, source.si, nil)
->>>>>>> fc784709
 	})
 }
 
