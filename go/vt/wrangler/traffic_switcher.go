--- conflicted
+++ resolved
@@ -230,13 +230,8 @@
 		for _, table := range ts.Tables() {
 			rr := rules[sqlescape.EscapeID(table)]
 			// if a rule exists for the table and points to the target keyspace, writes have been switched
-<<<<<<< HEAD
 			if len(rr) > 0 && rr[0] == fmt.Sprintf("%s.%s", sqlescape.EscapeID(keyspace), sqlescape.EscapeID(table)) {
-				ws.WritesSwitched = true
-=======
-			if len(rr) > 0 && rr[0] == fmt.Sprintf("%s.%s", keyspace, table) {
 				state.WritesSwitched = true
->>>>>>> 131148d3
 			}
 		}
 	} else {
