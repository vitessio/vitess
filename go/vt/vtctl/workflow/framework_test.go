--- conflicted
+++ resolved
@@ -256,11 +256,8 @@
 	createVReplicationWorkflowRequests map[uint32]*tabletmanagerdatapb.CreateVReplicationWorkflowRequest
 	readVReplicationWorkflowRequests   map[uint32]*tabletmanagerdatapb.ReadVReplicationWorkflowRequest
 	primaryPositions                   map[uint32]string
-<<<<<<< HEAD
+	vdiffRequests                      map[uint32]*vdiffRequestResponse
 	refreshStateErrors                 map[uint32]error
-=======
-	vdiffRequests                      map[uint32]*vdiffRequestResponse
->>>>>>> 10710d87
 
 	// Stack of ReadVReplicationWorkflowsResponse to return, in order, for each shard
 	readVReplicationWorkflowsResponses map[string][]*tabletmanagerdatapb.ReadVReplicationWorkflowsResponse
