/*
Copyright 2021 The Vitess Authors.

Licensed under the Apache License, Version 2.0 (the "License");
you may not use this file except in compliance with the License.
You may obtain a copy of the License at

	http://www.apache.org/licenses/LICENSE-2.0

Unless required by applicable law or agreed to in writing, software
distributed under the License is distributed on an "AS IS" BASIS,
WITHOUT WARRANTIES OR CONDITIONS OF ANY KIND, either express or implied.
See the License for the specific language governing permissions and
limitations under the License.
*/

package workflow

import (
	"context"
	"encoding/json"
	"errors"
	"fmt"
	"slices"
	"sort"
	"strings"
	"testing"
	"time"

	"github.com/stretchr/testify/assert"
	"github.com/stretchr/testify/require"
	"google.golang.org/grpc/codes"
	"google.golang.org/grpc/status"
	"google.golang.org/protobuf/encoding/prototext"

	"vitess.io/vitess/go/ptr"
	"vitess.io/vitess/go/sqltypes"
	"vitess.io/vitess/go/test/utils"
	"vitess.io/vitess/go/textutil"
	"vitess.io/vitess/go/vt/logutil"
	"vitess.io/vitess/go/vt/mysqlctl/tmutils"
	"vitess.io/vitess/go/vt/topo"
	"vitess.io/vitess/go/vt/topo/topoproto"
	"vitess.io/vitess/go/vt/topotools"
	"vitess.io/vitess/go/vt/vtenv"
	"vitess.io/vitess/go/vt/vttablet/tabletmanager/vreplication"
	"vitess.io/vitess/go/vt/vttablet/tmclient"

	binlogdatapb "vitess.io/vitess/go/vt/proto/binlogdata"
	querypb "vitess.io/vitess/go/vt/proto/query"
	tabletmanagerdatapb "vitess.io/vitess/go/vt/proto/tabletmanagerdata"
	topodatapb "vitess.io/vitess/go/vt/proto/topodata"
	vschemapb "vitess.io/vitess/go/vt/proto/vschema"
	vtctldatapb "vitess.io/vitess/go/vt/proto/vtctldata"
)

var (
	allTabletTypes = []topodatapb.TabletType{
		topodatapb.TabletType_PRIMARY,
		topodatapb.TabletType_REPLICA,
		topodatapb.TabletType_RDONLY,
	}

	roTabletTypes = []topodatapb.TabletType{
		topodatapb.TabletType_REPLICA,
		topodatapb.TabletType_RDONLY,
	}
)

type fakeTMC struct {
	tmclient.TabletManagerClient
	vrepQueriesByTablet map[string]map[string]*querypb.QueryResult
}

func (fake *fakeTMC) VReplicationExec(ctx context.Context, tablet *topodatapb.Tablet, query string) (*querypb.QueryResult, error) {
	alias := topoproto.TabletAliasString(tablet.Alias)
	tabletQueries, ok := fake.vrepQueriesByTablet[alias]
	if !ok {
		return nil, fmt.Errorf("no query map registered on fake for %s", alias)
	}

	p3qr, ok := tabletQueries[query]
	if !ok {
		return nil, fmt.Errorf("no result on fake for query %q on tablet %s", query, alias)
	}

	return p3qr, nil
}

func TestCheckReshardingJournalExistsOnTablet(t *testing.T) {
	t.Parallel()

	ctx := context.Background()
	tablet := &topodatapb.Tablet{
		Alias: &topodatapb.TabletAlias{
			Cell: "zone1",
			Uid:  100,
		},
	}
	journal := &binlogdatapb.Journal{
		Id:            1,
		MigrationType: binlogdatapb.MigrationType_SHARDS,
		Tables:        []string{"t1", "t2"},
	}
	journalBytes, err := prototext.Marshal(journal)
	require.NoError(t, err, "could not marshal journal %+v into bytes", journal)

	// get some bytes that will fail to unmarshal into a binlogdatapb.Journal
	tabletBytes, err := prototext.Marshal(tablet)
	require.NoError(t, err, "could not marshal tablet %+v into bytes", tablet)

	p3qr := sqltypes.ResultToProto3(sqltypes.MakeTestResult([]*querypb.Field{
		{
			Name: "val",
			Type: querypb.Type_BLOB,
		},
	}, string(journalBytes)))

	tests := []struct {
		name        string
		tablet      *topodatapb.Tablet
		result      *querypb.QueryResult
		journal     *binlogdatapb.Journal
		shouldExist bool
		shouldErr   bool
	}{
		{
			name:        "journal exists",
			tablet:      tablet,
			result:      p3qr,
			shouldExist: true,
			journal:     journal,
		},
		{
			name:        "journal does not exist",
			tablet:      tablet,
			result:      sqltypes.ResultToProto3(sqltypes.MakeTestResult(nil)),
			journal:     &binlogdatapb.Journal{},
			shouldExist: false,
		},
		{
			name:   "cannot unmarshal into journal",
			tablet: tablet,
			result: sqltypes.ResultToProto3(sqltypes.MakeTestResult([]*querypb.Field{
				{
					Name: "val",
					Type: querypb.Type_BLOB,
				},
			}, string(tabletBytes))),
			shouldErr: true,
		},
		{
			name: "VReplicationExec fails on tablet",
			tablet: &topodatapb.Tablet{ // Here we use a different tablet to force the fake to return an error
				Alias: &topodatapb.TabletAlias{
					Cell: "zone2",
					Uid:  200,
				},
			},
			shouldErr: true,
		},
	}

	for _, tt := range tests {
		t.Run(tt.name, func(t *testing.T) {
			t.Parallel()

			tmc := &fakeTMC{
				vrepQueriesByTablet: map[string]map[string]*querypb.QueryResult{
					topoproto.TabletAliasString(tablet.Alias): { // always use the tablet shared by these tests cases
						"select val from _vt.resharding_journal where id=1": tt.result,
					},
				},
			}

			ws := NewServer(vtenv.NewTestEnv(), nil, tmc)
			journal, exists, err := ws.CheckReshardingJournalExistsOnTablet(ctx, tt.tablet, 1)
			if tt.shouldErr {
				assert.Error(t, err)
				return
			}

			require.NoError(t, err)

			existAssertionMsg := "expected journal to "
			if tt.shouldExist {
				existAssertionMsg += "already exist on tablet"
			} else {
				existAssertionMsg += "not exist"
			}

			assert.Equal(t, tt.shouldExist, exists, existAssertionMsg)
			utils.MustMatch(t, tt.journal, journal, "journal in resharding_journal did not match")
		})
	}
}

func TestMoveTablesComplete(t *testing.T) {
	ctx, cancel := context.WithTimeout(context.Background(), 60*time.Second)
	defer cancel()

	workflowName := "wf1"
	table1Name := "t1"
	table2Name := "t1_2"
	table3Name := "t1_3"
	tableTemplate := "CREATE TABLE %s (id BIGINT, name VARCHAR(64), PRIMARY KEY (id))"
	sourceKeyspaceName := "sourceks"
	targetKeyspaceName := "targetks"
	lockName := fmt.Sprintf("%s/%s", targetKeyspaceName, workflowName)
	schema := map[string]*tabletmanagerdatapb.SchemaDefinition{
		table1Name: {
			TableDefinitions: []*tabletmanagerdatapb.TableDefinition{
				{
					Name:   table1Name,
					Schema: fmt.Sprintf(tableTemplate, table1Name),
				},
			},
		},
		table2Name: {
			TableDefinitions: []*tabletmanagerdatapb.TableDefinition{
				{
					Name:   table2Name,
					Schema: fmt.Sprintf(tableTemplate, table2Name),
				},
			},
		},
		table3Name: {
			TableDefinitions: []*tabletmanagerdatapb.TableDefinition{
				{
					Name:   table3Name,
					Schema: fmt.Sprintf(tableTemplate, table3Name),
				},
			},
		},
	}

	testcases := []struct {
		name                           string
		sourceKeyspace, targetKeyspace *testKeyspace
		preFunc                        func(t *testing.T, env *testEnv)
		req                            *vtctldatapb.MoveTablesCompleteRequest
		expectedSourceQueries          []*queryResult
		expectedTargetQueries          []*queryResult
		want                           *vtctldatapb.MoveTablesCompleteResponse
		wantErr                        string
		postFunc                       func(t *testing.T, env *testEnv)
	}{
		{
			name: "basic",
			sourceKeyspace: &testKeyspace{
				KeyspaceName: sourceKeyspaceName,
				ShardNames:   []string{"0"},
			},
			targetKeyspace: &testKeyspace{
				KeyspaceName: targetKeyspaceName,
				ShardNames:   []string{"-80", "80-"},
			},
			req: &vtctldatapb.MoveTablesCompleteRequest{
				TargetKeyspace: targetKeyspaceName,
				Workflow:       workflowName,
			},
			expectedSourceQueries: []*queryResult{
				{
					query:  fmt.Sprintf("drop table `vt_%s`.`%s`", sourceKeyspaceName, table1Name),
					result: &querypb.QueryResult{},
				},
				{
					query:  fmt.Sprintf("drop table `vt_%s`.`%s`", sourceKeyspaceName, table2Name),
					result: &querypb.QueryResult{},
				},
				{
					query:  fmt.Sprintf("drop table `vt_%s`.`%s`", sourceKeyspaceName, table3Name),
					result: &querypb.QueryResult{},
				},
				{
					query: fmt.Sprintf("delete from _vt.vreplication where db_name = 'vt_%s' and workflow = '%s'",
						sourceKeyspaceName, ReverseWorkflowName(workflowName)),
					result: &querypb.QueryResult{},
				},
			},
			expectedTargetQueries: []*queryResult{
				{
					query: fmt.Sprintf("delete from _vt.vreplication where db_name = 'vt_%s' and workflow = '%s'",
						targetKeyspaceName, workflowName),
					result: &querypb.QueryResult{},
				},
			},
			want: &vtctldatapb.MoveTablesCompleteResponse{
				Summary: fmt.Sprintf("Successfully completed the %s workflow in the %s keyspace",
					workflowName, targetKeyspaceName),
			},
		},
		{
			name: "keep routing rules and data",
			sourceKeyspace: &testKeyspace{
				KeyspaceName: sourceKeyspaceName,
				ShardNames:   []string{"0"},
			},
			targetKeyspace: &testKeyspace{
				KeyspaceName: targetKeyspaceName,
				ShardNames:   []string{"-80", "80-"},
			},
			req: &vtctldatapb.MoveTablesCompleteRequest{
				TargetKeyspace:   targetKeyspaceName,
				Workflow:         workflowName,
				KeepRoutingRules: true,
				KeepData:         true,
			},
			expectedSourceQueries: []*queryResult{
				{
					query: fmt.Sprintf("delete from _vt.vreplication where db_name = 'vt_%s' and workflow = '%s'",
						sourceKeyspaceName, ReverseWorkflowName(workflowName)),
					result: &querypb.QueryResult{},
				},
			},
			expectedTargetQueries: []*queryResult{
				{
					query: fmt.Sprintf("delete from _vt.vreplication where db_name = 'vt_%s' and workflow = '%s'",
						targetKeyspaceName, workflowName),
					result: &querypb.QueryResult{},
				},
			},
			postFunc: func(t *testing.T, env *testEnv) {
				env.confirmRoutingAllTablesToTarget(t)
			},
			want: &vtctldatapb.MoveTablesCompleteResponse{
				Summary: fmt.Sprintf("Successfully completed the %s workflow in the %s keyspace",
					workflowName, targetKeyspaceName),
			},
		},
		{
			name: "rename tables",
			sourceKeyspace: &testKeyspace{
				KeyspaceName: sourceKeyspaceName,
				ShardNames:   []string{"0"},
			},
			targetKeyspace: &testKeyspace{
				KeyspaceName: targetKeyspaceName,
				ShardNames:   []string{"-80", "80-"},
			},
			req: &vtctldatapb.MoveTablesCompleteRequest{
				TargetKeyspace: targetKeyspaceName,
				Workflow:       workflowName,
				RenameTables:   true,
			},
			expectedSourceQueries: []*queryResult{
				{
					query:  fmt.Sprintf("rename table `vt_%s`.`%s` TO `vt_%s`.`_%s_old`", sourceKeyspaceName, table1Name, sourceKeyspaceName, table1Name),
					result: &querypb.QueryResult{},
				},
				{
					query:  fmt.Sprintf("rename table `vt_%s`.`%s` TO `vt_%s`.`_%s_old`", sourceKeyspaceName, table2Name, sourceKeyspaceName, table2Name),
					result: &querypb.QueryResult{},
				},
				{
					query:  fmt.Sprintf("rename table `vt_%s`.`%s` TO `vt_%s`.`_%s_old`", sourceKeyspaceName, table3Name, sourceKeyspaceName, table3Name),
					result: &querypb.QueryResult{},
				},
				{
					query: fmt.Sprintf("delete from _vt.vreplication where db_name = 'vt_%s' and workflow = '%s'",
						sourceKeyspaceName, ReverseWorkflowName(workflowName)),
					result: &querypb.QueryResult{},
				},
			},
			expectedTargetQueries: []*queryResult{
				{
					query: fmt.Sprintf("delete from _vt.vreplication where db_name = 'vt_%s' and workflow = '%s'",
						targetKeyspaceName, workflowName),
					result: &querypb.QueryResult{},
				},
			},
			want: &vtctldatapb.MoveTablesCompleteResponse{
				Summary: fmt.Sprintf("Successfully completed the %s workflow in the %s keyspace",
					workflowName, targetKeyspaceName),
			},
		},
		{
			name: "ignore source keyspace",
			sourceKeyspace: &testKeyspace{
				KeyspaceName: sourceKeyspaceName,
				ShardNames:   []string{"0"},
			},
			targetKeyspace: &testKeyspace{
				KeyspaceName: targetKeyspaceName,
				ShardNames:   []string{"-80", "80-"},
			},
			req: &vtctldatapb.MoveTablesCompleteRequest{
				TargetKeyspace:       targetKeyspaceName,
				Workflow:             workflowName,
				IgnoreSourceKeyspace: true,
			},
			preFunc: func(t *testing.T, env *testEnv) {
				err := env.ts.DeleteKeyspace(ctx, sourceKeyspaceName)
				require.NoError(t, err)
			},
			postFunc: func(t *testing.T, env *testEnv) {
				err := env.ts.CreateKeyspace(ctx, sourceKeyspaceName, &topodatapb.Keyspace{})
				require.NoError(t, err)
			},
			expectedTargetQueries: []*queryResult{
				{
					query: fmt.Sprintf("delete from _vt.vreplication where db_name = 'vt_%s' and workflow = '%s'",
						targetKeyspaceName, workflowName),
					result: &querypb.QueryResult{},
				},
			},
			want: &vtctldatapb.MoveTablesCompleteResponse{
				Summary: fmt.Sprintf("Successfully completed the %s workflow in the %s keyspace",
					workflowName, targetKeyspaceName),
			},
		},
		{
			name: "named lock held",
			sourceKeyspace: &testKeyspace{
				KeyspaceName: sourceKeyspaceName,
				ShardNames:   []string{"0"},
			},
			targetKeyspace: &testKeyspace{
				KeyspaceName: targetKeyspaceName,
				ShardNames:   []string{"-80", "80-"},
			},
			req: &vtctldatapb.MoveTablesCompleteRequest{
				TargetKeyspace:   targetKeyspaceName,
				Workflow:         workflowName,
				KeepRoutingRules: true,
			},
			preFunc: func(t *testing.T, env *testEnv) {
				_, _, err := env.ts.LockName(ctx, lockName, "test")
				require.NoError(t, err)
				topo.LockTimeout = 500 * time.Millisecond
			},
			postFunc: func(t *testing.T, env *testEnv) {
				topo.LockTimeout = 45 * time.Second // reset it to the default
			},
			wantErr: fmt.Sprintf("failed to lock the %s workflow: deadline exceeded: internal/named_locks/%s", lockName, lockName),
		},
	}
	for _, tc := range testcases {
		t.Run(tc.name, func(t *testing.T) {
			require.NotNil(t, tc.sourceKeyspace)
			require.NotNil(t, tc.targetKeyspace)
			require.NotNil(t, tc.req)
			env := newTestEnv(t, ctx, defaultCellName, tc.sourceKeyspace, tc.targetKeyspace)
			defer env.close()
			env.tmc.schema = schema
			env.tmc.frozen.Store(true)
			if tc.expectedSourceQueries != nil {
				require.NotNil(t, env.tablets[tc.sourceKeyspace.KeyspaceName])
				for _, eq := range tc.expectedSourceQueries {
					env.tmc.expectVRQueryResultOnKeyspaceTablets(tc.sourceKeyspace.KeyspaceName, eq)
				}
			}
			if tc.expectedTargetQueries != nil {
				require.NotNil(t, env.tablets[tc.targetKeyspace.KeyspaceName])
				for _, eq := range tc.expectedTargetQueries {
					env.tmc.expectVRQueryResultOnKeyspaceTablets(tc.targetKeyspace.KeyspaceName, eq)
				}
			}
			if tc.preFunc != nil {
				tc.preFunc(t, env)
			}
			// Setup the routing rules as they would be after having previously done SwitchTraffic.
			env.updateTableRoutingRules(t, ctx, nil, []string{table1Name, table2Name, table3Name},
				tc.sourceKeyspace.KeyspaceName, tc.targetKeyspace.KeyspaceName, tc.targetKeyspace.KeyspaceName)
			got, err := env.ws.MoveTablesComplete(ctx, tc.req)
			if tc.wantErr != "" {
				require.EqualError(t, err, tc.wantErr)
			} else {
				require.NoError(t, err)
				require.EqualValues(t, got, tc.want, "Server.MoveTablesComplete() = %v, want %v", got, tc.want)
			}
			if tc.postFunc != nil {
				tc.postFunc(t, env)
			} else { // Default post checks
				// Confirm that we have no routing rules.
				rr, err := env.ts.GetRoutingRules(ctx)
				require.NoError(t, err)
				require.Zero(t, rr.Rules)

				// Confirm that we have no shard tablet controls, which is where
				// DeniedTables live.
				for _, keyspace := range []*testKeyspace{tc.sourceKeyspace, tc.targetKeyspace} {
					for _, shardName := range keyspace.ShardNames {
						checkDenyList(t, env.ts, keyspace.KeyspaceName, shardName, nil, false)
					}
				}
			}
		})
	}
}

func TestWorkflowDelete(t *testing.T) {
	ctx, cancel := context.WithTimeout(context.Background(), 60*time.Second)
	defer cancel()

	workflowName := "wf1"
	table1Name := "t1"
	table2Name := "t1_2"
	table3Name := "t1_3"
	tableTemplate := "CREATE TABLE %s (id BIGINT, name VARCHAR(64), PRIMARY KEY (id))"
	sourceKeyspaceName := "sourceks"
	targetKeyspaceName := "targetks"
	lockName := fmt.Sprintf("%s/%s", targetKeyspaceName, workflowName)
	schema := map[string]*tabletmanagerdatapb.SchemaDefinition{
		table1Name: {
			TableDefinitions: []*tabletmanagerdatapb.TableDefinition{
				{
					Name:   table1Name,
					Schema: fmt.Sprintf(tableTemplate, table1Name),
				},
			},
		},
		table2Name: {
			TableDefinitions: []*tabletmanagerdatapb.TableDefinition{
				{
					Name:   table2Name,
					Schema: fmt.Sprintf(tableTemplate, table2Name),
				},
			},
		},
		table3Name: {
			TableDefinitions: []*tabletmanagerdatapb.TableDefinition{
				{
					Name:   table3Name,
					Schema: fmt.Sprintf(tableTemplate, table3Name),
				},
			},
		},
	}

	testcases := []struct {
		name                            string
		sourceKeyspace, targetKeyspace  *testKeyspace
		preFunc                         func(t *testing.T, env *testEnv)
		req                             *vtctldatapb.WorkflowDeleteRequest
		expectedSourceQueries           []*queryResult
		expectedTargetQueries           []*queryResult
		readVReplicationWorkflowRequest *readVReplicationWorkflowRequestResponse
		want                            *vtctldatapb.WorkflowDeleteResponse
		wantErr                         string
		postFunc                        func(t *testing.T, env *testEnv)
		expectedLogs                    []string
	}{
		{
			name: "delete workflow",
			sourceKeyspace: &testKeyspace{
				KeyspaceName: sourceKeyspaceName,
				ShardNames:   []string{"0"},
			},
			targetKeyspace: &testKeyspace{
				KeyspaceName: targetKeyspaceName,
				ShardNames:   []string{"-80", "80-"},
			},
			req: &vtctldatapb.WorkflowDeleteRequest{
				Keyspace: targetKeyspaceName,
				Workflow: workflowName,
			},
			expectedSourceQueries: []*queryResult{
				{
					query: fmt.Sprintf("delete from _vt.vreplication where db_name = 'vt_%s' and workflow = '%s'",
						sourceKeyspaceName, ReverseWorkflowName(workflowName)),
					result: &querypb.QueryResult{},
				},
			},
			expectedTargetQueries: []*queryResult{
				{
					query:  fmt.Sprintf("drop table `vt_%s`.`%s`", targetKeyspaceName, table1Name),
					result: &querypb.QueryResult{},
				},
				{
					query:  fmt.Sprintf("drop table `vt_%s`.`%s`", targetKeyspaceName, table2Name),
					result: &querypb.QueryResult{},
				},
				{
					query:  fmt.Sprintf("drop table `vt_%s`.`%s`", targetKeyspaceName, table3Name),
					result: &querypb.QueryResult{},
				},
			},
			want: &vtctldatapb.WorkflowDeleteResponse{
				Summary: fmt.Sprintf("Successfully cancelled the %s workflow in the %s keyspace",
					workflowName, targetKeyspaceName),
				Details: []*vtctldatapb.WorkflowDeleteResponse_TabletInfo{
					{
						Tablet:  &topodatapb.TabletAlias{Cell: defaultCellName, Uid: startingTargetTabletUID},
						Deleted: true,
					},
					{
						Tablet:  &topodatapb.TabletAlias{Cell: defaultCellName, Uid: startingTargetTabletUID + tabletUIDStep},
						Deleted: true,
					},
				},
			},
		},
		{
			name: "delete workflow with only reads switched",
			sourceKeyspace: &testKeyspace{
				KeyspaceName: sourceKeyspaceName,
				ShardNames:   []string{"0"},
			},
			targetKeyspace: &testKeyspace{
				KeyspaceName: targetKeyspaceName,
				ShardNames:   []string{"-80", "80-"},
			},
			req: &vtctldatapb.WorkflowDeleteRequest{
				Keyspace: targetKeyspaceName,
				Workflow: workflowName,
			},
			expectedSourceQueries: []*queryResult{
				{
					query: fmt.Sprintf("delete from _vt.vreplication where db_name = 'vt_%s' and workflow = '%s'",
						sourceKeyspaceName, ReverseWorkflowName(workflowName)),
					result: &querypb.QueryResult{},
				},
			},
			expectedTargetQueries: []*queryResult{
				{
					query:  fmt.Sprintf("drop table `vt_%s`.`%s`", targetKeyspaceName, table1Name),
					result: &querypb.QueryResult{},
				},
				{
					query:  fmt.Sprintf("drop table `vt_%s`.`%s`", targetKeyspaceName, table2Name),
					result: &querypb.QueryResult{},
				},
				{
					query:  fmt.Sprintf("drop table `vt_%s`.`%s`", targetKeyspaceName, table3Name),
					result: &querypb.QueryResult{},
				},
			},
			preFunc: func(t *testing.T, env *testEnv) {
				// Setup the routing rules as they would be after having previously done SwitchTraffic
				// for replica and rdonly tablets.
				env.updateTableRoutingRules(t, ctx, roTabletTypes, []string{table1Name, table2Name, table3Name},
					sourceKeyspaceName, targetKeyspaceName, targetKeyspaceName)
			},
			want: &vtctldatapb.WorkflowDeleteResponse{
				Summary: fmt.Sprintf("Successfully cancelled the %s workflow in the %s keyspace",
					workflowName, targetKeyspaceName),
				Details: []*vtctldatapb.WorkflowDeleteResponse_TabletInfo{
					{
						Tablet:  &topodatapb.TabletAlias{Cell: defaultCellName, Uid: startingTargetTabletUID},
						Deleted: true,
					},
					{
						Tablet:  &topodatapb.TabletAlias{Cell: defaultCellName, Uid: startingTargetTabletUID + tabletUIDStep},
						Deleted: true,
					},
				},
			},
		},
		{
			name: "delete workflow with writes switched",
			sourceKeyspace: &testKeyspace{
				KeyspaceName: sourceKeyspaceName,
				ShardNames:   []string{"0"},
			},
			targetKeyspace: &testKeyspace{
				KeyspaceName: targetKeyspaceName,
				ShardNames:   []string{"-80", "80-"},
			},
			req: &vtctldatapb.WorkflowDeleteRequest{
				Keyspace: targetKeyspaceName,
				Workflow: workflowName,
			},
			preFunc: func(t *testing.T, env *testEnv) {
				// Setup the routing rules as they would be after having previously
				// done SwitchTraffic with for all tablet types.
				env.updateTableRoutingRules(t, ctx, allTabletTypes, []string{table1Name, table2Name, table3Name},
					sourceKeyspaceName, targetKeyspaceName, targetKeyspaceName)
			},
			wantErr: ErrWorkflowDeleteWritesSwitched.Error(),
			postFunc: func(t *testing.T, env *testEnv) {
				// Clear out the routing rules we put in place.
				err := env.ts.SaveRoutingRules(ctx, &vschemapb.RoutingRules{})
				require.NoError(t, err)
			},
		},
		{
			name: "missing table",
			sourceKeyspace: &testKeyspace{
				KeyspaceName: sourceKeyspaceName,
				ShardNames:   []string{"0"},
			},
			targetKeyspace: &testKeyspace{
				KeyspaceName: targetKeyspaceName,
				ShardNames:   []string{"-80", "80-"},
			},
			req: &vtctldatapb.WorkflowDeleteRequest{
				Keyspace: targetKeyspaceName,
				Workflow: workflowName,
			},
			expectedSourceQueries: []*queryResult{
				{
					query: fmt.Sprintf("delete from _vt.vreplication where db_name = 'vt_%s' and workflow = '%s'",
						sourceKeyspaceName, ReverseWorkflowName(workflowName)),
					result: &querypb.QueryResult{},
				},
			},
			expectedTargetQueries: []*queryResult{
				{
					query:  fmt.Sprintf("drop table `vt_%s`.`%s`", targetKeyspaceName, table1Name),
					result: &querypb.QueryResult{},
				},
				{
					query:  fmt.Sprintf("drop table `vt_%s`.`%s`", targetKeyspaceName, table2Name),
					result: &querypb.QueryResult{},
					// We don't care that the cell and tablet info is off in the error message, only that
					// it contains the expected SQL error we'd encounter when attempting to drop a table
					// that doesn't exist. That will then cause this error to be non-fatal and the workflow
					// delete work will continue.
					err: fmt.Errorf("rpc error: code = Unknown desc = TabletManager.ExecuteFetchAsDba on cell-01: rpc error: code = Unknown desc = Unknown table 'vt_%s.%s' (errno 1051) (sqlstate 42S02) during query: drop table `vt_%s`.`%s`",
						targetKeyspaceName, table2Name, targetKeyspaceName, table2Name),
				},
				{
					query:  fmt.Sprintf("drop table `vt_%s`.`%s`", targetKeyspaceName, table3Name),
					result: &querypb.QueryResult{},
				},
			},
			expectedLogs: []string{ // Confirm that the custom logger is working as expected
				fmt.Sprintf("Table `%s` did not exist when attempting to remove it", table2Name),
			},
			want: &vtctldatapb.WorkflowDeleteResponse{
				Summary: fmt.Sprintf("Successfully cancelled the %s workflow in the %s keyspace",
					workflowName, targetKeyspaceName),
				Details: []*vtctldatapb.WorkflowDeleteResponse_TabletInfo{
					{
						Tablet:  &topodatapb.TabletAlias{Cell: defaultCellName, Uid: startingTargetTabletUID},
						Deleted: true,
					},
					{
						Tablet:  &topodatapb.TabletAlias{Cell: defaultCellName, Uid: startingTargetTabletUID + tabletUIDStep},
						Deleted: true,
					},
				},
			},
		},
		{
			name: "multi-tenant workflow",
			sourceKeyspace: &testKeyspace{
				KeyspaceName: sourceKeyspaceName,
				ShardNames:   []string{"0"},
			},
			targetKeyspace: &testKeyspace{
				KeyspaceName: targetKeyspaceName,
				ShardNames:   []string{"-80", "80-"},
			},
			req: &vtctldatapb.WorkflowDeleteRequest{
				Keyspace: targetKeyspaceName,
				Workflow: workflowName,
			},
			expectedSourceQueries: []*queryResult{
				{
					query: fmt.Sprintf("delete from _vt.vreplication where db_name = 'vt_%s' and workflow = '%s'",
						sourceKeyspaceName, ReverseWorkflowName(workflowName)),
					result: &querypb.QueryResult{},
				},
			},
			readVReplicationWorkflowRequest: &readVReplicationWorkflowRequestResponse{
				req: &tabletmanagerdatapb.ReadVReplicationWorkflowRequest{
					Workflow: workflowName,
				},
				res: &tabletmanagerdatapb.ReadVReplicationWorkflowResponse{
					Workflow:     workflowName,
					WorkflowType: binlogdatapb.VReplicationWorkflowType_MoveTables,
					Options:      `{"tenant_id": "1"}`,
					Streams: []*tabletmanagerdatapb.ReadVReplicationWorkflowResponse_Stream{
						{
							Id: 1,
							Bls: &binlogdatapb.BinlogSource{
								Keyspace: sourceKeyspaceName,
								Shard:    "0",
								Filter: &binlogdatapb.Filter{
									Rules: []*binlogdatapb.Rule{
										{
											Match:  "t1",
											Filter: "select * from t1 where tenant_id = 1",
										},
									},
								},
							},
						},
					},
				},
			},
			preFunc: func(t *testing.T, env *testEnv) {
				err := env.ts.SaveVSchema(ctx, &topo.KeyspaceVSchemaInfo{
					Name: targetKeyspaceName,
					Keyspace: &vschemapb.Keyspace{
						Sharded: true,
						MultiTenantSpec: &vschemapb.MultiTenantSpec{
							TenantIdColumnName: "tenant_id",
							TenantIdColumnType: sqltypes.Int64,
						},
					},
				})
				require.NoError(t, err)
			},
			want: &vtctldatapb.WorkflowDeleteResponse{
				Summary: fmt.Sprintf("Successfully cancelled the %s workflow in the %s keyspace",
					workflowName, targetKeyspaceName),
				Details: []*vtctldatapb.WorkflowDeleteResponse_TabletInfo{
					{
						Tablet:  &topodatapb.TabletAlias{Cell: defaultCellName, Uid: startingTargetTabletUID},
						Deleted: true,
					},
					{
						Tablet:  &topodatapb.TabletAlias{Cell: defaultCellName, Uid: startingTargetTabletUID + tabletUIDStep},
						Deleted: true,
					},
				},
			},
		},
		{
			name: "multi-tenant workflow with keep-data",
			sourceKeyspace: &testKeyspace{
				KeyspaceName: sourceKeyspaceName,
				ShardNames:   []string{"0"},
			},
			targetKeyspace: &testKeyspace{
				KeyspaceName: targetKeyspaceName,
				ShardNames:   []string{"-80", "80-"},
			},
			req: &vtctldatapb.WorkflowDeleteRequest{
				Keyspace: targetKeyspaceName,
				Workflow: workflowName,
				KeepData: true,
			},
			expectedSourceQueries: []*queryResult{
				{
					query: fmt.Sprintf("delete from _vt.vreplication where db_name = 'vt_%s' and workflow = '%s'",
						sourceKeyspaceName, ReverseWorkflowName(workflowName)),
					result: &querypb.QueryResult{},
				},
			},
			want: &vtctldatapb.WorkflowDeleteResponse{
				Summary: fmt.Sprintf("Successfully cancelled the %s workflow in the %s keyspace",
					workflowName, targetKeyspaceName),
				Details: []*vtctldatapb.WorkflowDeleteResponse_TabletInfo{
					{
						Tablet:  &topodatapb.TabletAlias{Cell: defaultCellName, Uid: startingTargetTabletUID},
						Deleted: true,
					},
					{
						Tablet:  &topodatapb.TabletAlias{Cell: defaultCellName, Uid: startingTargetTabletUID + tabletUIDStep},
						Deleted: true,
					},
				},
			},
		},
		{
			name: "multi-tenant reshard",
			sourceKeyspace: &testKeyspace{
				KeyspaceName: sourceKeyspaceName,
				ShardNames:   []string{"0"},
			},
			targetKeyspace: &testKeyspace{
				KeyspaceName: targetKeyspaceName,
				ShardNames:   []string{"-80", "80-"},
			},
			req: &vtctldatapb.WorkflowDeleteRequest{
				Keyspace: targetKeyspaceName,
				Workflow: workflowName,
			},
			expectedSourceQueries: []*queryResult{
				{
					query: fmt.Sprintf("delete from _vt.vreplication where db_name = 'vt_%s' and workflow = '%s'",
						sourceKeyspaceName, ReverseWorkflowName(workflowName)),
					result: &querypb.QueryResult{},
				},
			},
			readVReplicationWorkflowRequest: &readVReplicationWorkflowRequestResponse{
				req: &tabletmanagerdatapb.ReadVReplicationWorkflowRequest{
					Workflow: workflowName,
				},
				res: &tabletmanagerdatapb.ReadVReplicationWorkflowResponse{
					Workflow:     workflowName,
					WorkflowType: binlogdatapb.VReplicationWorkflowType_Reshard,
					Options:      `{"tenant_id": "1"}`,
					Streams: []*tabletmanagerdatapb.ReadVReplicationWorkflowResponse_Stream{
						{
							Id: 1,
							Bls: &binlogdatapb.BinlogSource{
								Keyspace: sourceKeyspaceName,
								Shard:    "0",
								Filter: &binlogdatapb.Filter{
									Rules: []*binlogdatapb.Rule{
										{
											Match:  "t1",
											Filter: "select * from t1 where tenant_id = 1",
										},
									},
								},
							},
						},
					},
				},
			},
			preFunc: func(t *testing.T, env *testEnv) {
				err := env.ts.SaveVSchema(ctx, &topo.KeyspaceVSchemaInfo{
					Name: targetKeyspaceName,
					Keyspace: &vschemapb.Keyspace{
						Sharded: true,
						MultiTenantSpec: &vschemapb.MultiTenantSpec{
							TenantIdColumnName: "tenant_id",
							TenantIdColumnType: sqltypes.Int64,
						},
					},
				})
				require.NoError(t, err)
			},
			wantErr: "unsupported workflow type \"Reshard\" for multi-tenant migration",
		},
		{
			name: "multi-tenant workflow without predicate",
			sourceKeyspace: &testKeyspace{
				KeyspaceName: sourceKeyspaceName,
				ShardNames:   []string{"0"},
			},
			targetKeyspace: &testKeyspace{
				KeyspaceName: targetKeyspaceName,
				ShardNames:   []string{"-80", "80-"},
			},
			req: &vtctldatapb.WorkflowDeleteRequest{
				Keyspace: targetKeyspaceName,
				Workflow: workflowName,
			},
			expectedSourceQueries: []*queryResult{
				{
					query: fmt.Sprintf("delete from _vt.vreplication where db_name = 'vt_%s' and workflow = '%s'",
						sourceKeyspaceName, ReverseWorkflowName(workflowName)),
					result: &querypb.QueryResult{},
				},
			},
			readVReplicationWorkflowRequest: &readVReplicationWorkflowRequestResponse{
				req: &tabletmanagerdatapb.ReadVReplicationWorkflowRequest{
					Workflow: workflowName,
				},
				res: &tabletmanagerdatapb.ReadVReplicationWorkflowResponse{
					Workflow:     workflowName,
					WorkflowType: binlogdatapb.VReplicationWorkflowType_Reshard,
					Options:      `{"tenant_id": "1"}`,
					Streams: []*tabletmanagerdatapb.ReadVReplicationWorkflowResponse_Stream{
						{
							Id: 1,
							Bls: &binlogdatapb.BinlogSource{
								Keyspace: sourceKeyspaceName,
								Shard:    "0",
								Filter: &binlogdatapb.Filter{
									Rules: []*binlogdatapb.Rule{
										{
											Match:  "t1",
											Filter: "select * from t1 where tenant_id = 1",
										},
									},
								},
							},
						},
					},
				},
			},
			preFunc: func(t *testing.T, env *testEnv) {
				err := env.ts.SaveVSchema(ctx, &topo.KeyspaceVSchemaInfo{
					Name: targetKeyspaceName,
					Keyspace: &vschemapb.Keyspace{
						Sharded: true,
						MultiTenantSpec: &vschemapb.MultiTenantSpec{
							TenantIdColumnName: "tenant_id",
							TenantIdColumnType: sqltypes.Int64,
						},
					},
				})
				require.NoError(t, err)
			},
			wantErr: "unsupported workflow type \"Reshard\" for multi-tenant migration",
		},
		{
			name: "multi-tenant workflow without multi-tenant-spec in vschema",
			sourceKeyspace: &testKeyspace{
				KeyspaceName: sourceKeyspaceName,
				ShardNames:   []string{"0"},
			},
			targetKeyspace: &testKeyspace{
				KeyspaceName: targetKeyspaceName,
				ShardNames:   []string{"-80", "80-"},
			},
			req: &vtctldatapb.WorkflowDeleteRequest{
				Keyspace: targetKeyspaceName,
				Workflow: workflowName,
			},
			expectedSourceQueries: []*queryResult{
				{
					query: fmt.Sprintf("delete from _vt.vreplication where db_name = 'vt_%s' and workflow = '%s'",
						sourceKeyspaceName, ReverseWorkflowName(workflowName)),
					result: &querypb.QueryResult{},
				},
			},
			readVReplicationWorkflowRequest: &readVReplicationWorkflowRequestResponse{
				req: &tabletmanagerdatapb.ReadVReplicationWorkflowRequest{
					Workflow: workflowName,
				},
				res: &tabletmanagerdatapb.ReadVReplicationWorkflowResponse{
					Workflow:     workflowName,
					WorkflowType: binlogdatapb.VReplicationWorkflowType_MoveTables,
					Options:      `{"tenant_id": "1"}`,
					Streams: []*tabletmanagerdatapb.ReadVReplicationWorkflowResponse_Stream{
						{
							Id: 1,
							Bls: &binlogdatapb.BinlogSource{
								Keyspace: sourceKeyspaceName,
								Shard:    "0",
								Filter: &binlogdatapb.Filter{
									Rules: []*binlogdatapb.Rule{
										{
											Match:  "t1",
											Filter: "select * from t1 where tenant_id = 1",
										},
									},
								},
							},
						},
					},
				},
			},
			wantErr: "failed to fully delete all migrated data for tenant 1, please retry the operation: failed to build delete filter: target keyspace not defined, or it does not have multi-tenant spec",
		},
		{
			name: "missing denied table entries",
			sourceKeyspace: &testKeyspace{
				KeyspaceName: sourceKeyspaceName,
				ShardNames:   []string{"0"},
			},
			targetKeyspace: &testKeyspace{
				KeyspaceName: targetKeyspaceName,
				ShardNames:   []string{"-80", "80-"},
			},
			preFunc: func(t *testing.T, env *testEnv) {
				lockCtx, targetUnlock, lockErr := env.ts.LockKeyspace(ctx, targetKeyspaceName, "test")
				require.NoError(t, lockErr)
				var err error
				defer require.NoError(t, err)
				defer targetUnlock(&err)
				for _, shard := range env.targetKeyspace.ShardNames {
					_, err := env.ts.UpdateShardFields(lockCtx, targetKeyspaceName, shard, func(si *topo.ShardInfo) error {
						// So t1_2 and t1_3 do not exist in the denied table list when we go
						// to remove t1, t1_2, and t1_3.
						err := si.UpdateDeniedTables(lockCtx, topodatapb.TabletType_PRIMARY, nil, false, []string{table1Name, "t2", "t3"}, false)
						return err
					})
					require.NoError(t, err)
				}
			},
			req: &vtctldatapb.WorkflowDeleteRequest{
				Keyspace: targetKeyspaceName,
				Workflow: workflowName,
			},
			expectedSourceQueries: []*queryResult{
				{
					query: fmt.Sprintf("delete from _vt.vreplication where db_name = 'vt_%s' and workflow = '%s'",
						sourceKeyspaceName, ReverseWorkflowName(workflowName)),
					result: &querypb.QueryResult{},
				},
			},
			expectedTargetQueries: []*queryResult{
				{
					query:  fmt.Sprintf("drop table `vt_%s`.`%s`", targetKeyspaceName, table1Name),
					result: &querypb.QueryResult{},
				},
				{
					query:  fmt.Sprintf("drop table `vt_%s`.`%s`", targetKeyspaceName, table2Name),
					result: &querypb.QueryResult{},
				},
				{
					query:  fmt.Sprintf("drop table `vt_%s`.`%s`", targetKeyspaceName, table3Name),
					result: &querypb.QueryResult{},
				},
			},
			want: &vtctldatapb.WorkflowDeleteResponse{
				Summary: fmt.Sprintf("Successfully cancelled the %s workflow in the %s keyspace",
					workflowName, targetKeyspaceName),
				Details: []*vtctldatapb.WorkflowDeleteResponse_TabletInfo{
					{
						Tablet:  &topodatapb.TabletAlias{Cell: defaultCellName, Uid: startingTargetTabletUID},
						Deleted: true,
					},
					{
						Tablet:  &topodatapb.TabletAlias{Cell: defaultCellName, Uid: startingTargetTabletUID + tabletUIDStep},
						Deleted: true,
					},
				},
			},
			postFunc: func(t *testing.T, env *testEnv) {
				for _, shard := range env.targetKeyspace.ShardNames {
					si, err := env.ts.GetShard(ctx, targetKeyspaceName, shard)
					require.NoError(t, err)
					require.NotNil(t, si)
					tc := si.GetTabletControl(topodatapb.TabletType_PRIMARY)
					require.NotNil(t, tc)
					require.EqualValues(t, []string{"t2", "t3"}, tc.DeniedTables)
				}
			},
		},
		{
			name: "named lock held",
			sourceKeyspace: &testKeyspace{
				KeyspaceName: sourceKeyspaceName,
				ShardNames:   []string{"0"},
			},
			targetKeyspace: &testKeyspace{
				KeyspaceName: targetKeyspaceName,
				ShardNames:   []string{"-80", "80-"},
			},
			req: &vtctldatapb.WorkflowDeleteRequest{
				Keyspace: targetKeyspaceName,
				Workflow: workflowName,
			},
			preFunc: func(t *testing.T, env *testEnv) {
				_, _, err := env.ts.LockName(ctx, lockName, "test")
				require.NoError(t, err)
				topo.LockTimeout = 500 * time.Millisecond
			},
			postFunc: func(t *testing.T, env *testEnv) {
				topo.LockTimeout = 45 * time.Second // reset it to the default
			},
			wantErr: fmt.Sprintf("failed to lock the %s workflow: deadline exceeded: internal/named_locks/%s", lockName, lockName),
		},
	}
	for _, tc := range testcases {
		t.Run(tc.name, func(t *testing.T) {
			require.NotNil(t, tc.sourceKeyspace)
			require.NotNil(t, tc.targetKeyspace)
			require.NotNil(t, tc.req)
			env := newTestEnv(t, ctx, defaultCellName, tc.sourceKeyspace, tc.targetKeyspace)
			defer env.close()
			memlogger := logutil.NewMemoryLogger()
			defer memlogger.Clear()
			env.ws.options.logger = memlogger
			env.tmc.schema = schema
			if tc.expectedSourceQueries != nil {
				require.NotNil(t, env.tablets[tc.sourceKeyspace.KeyspaceName])
				for _, eq := range tc.expectedSourceQueries {
					env.tmc.expectVRQueryResultOnKeyspaceTablets(tc.sourceKeyspace.KeyspaceName, eq)
				}
			}
			if tc.expectedTargetQueries != nil {
				require.NotNil(t, env.tablets[tc.targetKeyspace.KeyspaceName])
				for _, eq := range tc.expectedTargetQueries {
					env.tmc.expectVRQueryResultOnKeyspaceTablets(tc.targetKeyspace.KeyspaceName, eq)
				}
			}
			if tc.readVReplicationWorkflowRequest != nil {
				targetTablets := env.tablets[tc.targetKeyspace.KeyspaceName]
				require.NotNil(t, targetTablets)
				for _, tablet := range targetTablets {
					env.tmc.expectReadVReplicationWorkflowRequest(tablet.Alias.Uid, tc.readVReplicationWorkflowRequest)
				}
			}
			if tc.preFunc != nil {
				tc.preFunc(t, env)
			}
			got, err := env.ws.WorkflowDelete(ctx, tc.req)
			if tc.wantErr != "" {
				require.EqualError(t, err, tc.wantErr)
			} else {
				require.NoError(t, err)
				require.EqualValues(t, got, tc.want, "Server.WorkflowDelete() = %v, want %v", got, tc.want)
			}
			if tc.postFunc != nil {
				tc.postFunc(t, env)
			} else { // Default post checks
				// Confirm that we have no routing rules.
				rr, err := env.ts.GetRoutingRules(ctx)
				require.NoError(t, err)
				require.Zero(t, rr.Rules)

				// Confirm that we have no shard tablet controls, which is where
				// DeniedTables live.
				for _, keyspace := range []*testKeyspace{tc.sourceKeyspace, tc.targetKeyspace} {
					for _, shardName := range keyspace.ShardNames {
						checkDenyList(t, env.ts, keyspace.KeyspaceName, shardName, nil, false)
					}
				}
			}
			logs := memlogger.String()
			// Confirm that the custom logger was passed on to the trafficSwitcher.
			for _, expectedLog := range tc.expectedLogs {
				require.Contains(t, logs, expectedLog)
			}
		})
	}
}

func TestMoveTablesTrafficSwitching(t *testing.T) {
	ctx, cancel := context.WithTimeout(context.Background(), 60*time.Second)
	defer cancel()

	workflowName := "wf1"
	tableName := "t1"
	sourceKeyspaceName := "sourceks"
	targetKeyspaceName := "targetks"
	vrID := 1

	schema := map[string]*tabletmanagerdatapb.SchemaDefinition{
		tableName: {
			TableDefinitions: []*tabletmanagerdatapb.TableDefinition{
				{
					Name:   tableName,
					Schema: fmt.Sprintf("CREATE TABLE %s (id BIGINT, name VARCHAR(64), PRIMARY KEY (id))", tableName),
				},
			},
		},
	}

	copyTableQR := &queryResult{
		query: fmt.Sprintf("select vrepl_id, table_name, lastpk from _vt.copy_state where vrepl_id in (%d) and id in (select max(id) from _vt.copy_state where vrepl_id in (%d) group by vrepl_id, table_name)",
			vrID, vrID),
		result: &querypb.QueryResult{},
	}
	journalQR := &queryResult{
		query:  "/select val from _vt.resharding_journal.*",
		result: &querypb.QueryResult{},
	}
	lockTableQR := &queryResult{
		query:  fmt.Sprintf("LOCK TABLES `%s` READ", tableName),
		result: &querypb.QueryResult{},
	}
	cutoverQR := &queryResult{
		query:  "/update _vt.vreplication set state='Stopped', message='stopped for cutover' where id=.*",
		result: &querypb.QueryResult{},
	}
	createWFQR := &queryResult{
		query:  "/insert into _vt.vreplication.*",
		result: &querypb.QueryResult{},
	}
	deleteWFQR := &queryResult{
		query:  fmt.Sprintf("delete from _vt.vreplication where db_name = 'vt_%s' and workflow = '%s'", targetKeyspaceName, workflowName),
		result: &querypb.QueryResult{},
	}
	deleteReverseWFQR := &queryResult{
		query:  fmt.Sprintf("delete from _vt.vreplication where db_name = 'vt_%s' and workflow = '%s'", sourceKeyspaceName, ReverseWorkflowName(workflowName)),
		result: &querypb.QueryResult{},
	}
	createReverseWFQR := &queryResult{
		query:  "/insert into _vt.vreplication.*_reverse.*",
		result: &querypb.QueryResult{},
	}
	createJournalQR := &queryResult{
		query:  "/insert into _vt.resharding_journal.*",
		result: &querypb.QueryResult{},
	}
	freezeWFQR := &queryResult{
		query:  fmt.Sprintf("update _vt.vreplication set message = 'FROZEN' where db_name='vt_%s' and workflow='%s'", targetKeyspaceName, workflowName),
		result: &querypb.QueryResult{},
	}
	freezeReverseWFQR := &queryResult{
		query:  fmt.Sprintf("update _vt.vreplication set message = 'FROZEN' where db_name='vt_%s' and workflow='%s'", sourceKeyspaceName, ReverseWorkflowName(workflowName)),
		result: &querypb.QueryResult{},
	}

	hasDeniedTableEntry := func(si *topo.ShardInfo) bool {
		if si == nil || len(si.TabletControls) == 0 {
			return false
		}
		for _, tc := range si.Shard.TabletControls {
			return slices.Equal(tc.DeniedTables, []string{tableName})
		}
		return false
	}

	testcases := []struct {
		name                           string
		sourceKeyspace, targetKeyspace *testKeyspace
		req                            *vtctldatapb.WorkflowSwitchTrafficRequest
		multiTenant                    bool
		preFunc                        func(env *testEnv)
		want                           *vtctldatapb.WorkflowSwitchTrafficResponse
		wantErr                        bool
	}{
		{
			name: "basic forward",
			sourceKeyspace: &testKeyspace{
				KeyspaceName: sourceKeyspaceName,
				ShardNames:   []string{"0"},
			},
			targetKeyspace: &testKeyspace{
				KeyspaceName: targetKeyspaceName,
				ShardNames:   []string{"-80", "80-"},
			},
			req: &vtctldatapb.WorkflowSwitchTrafficRequest{
				Keyspace:    targetKeyspaceName,
				Workflow:    workflowName,
				Direction:   int32(DirectionForward),
				TabletTypes: allTabletTypes,
			},
			want: &vtctldatapb.WorkflowSwitchTrafficResponse{
				Summary:      fmt.Sprintf("SwitchTraffic was successful for workflow %s.%s", targetKeyspaceName, workflowName),
				StartState:   "Reads Not Switched. Writes Not Switched",
				CurrentState: "All Reads Switched. Writes Switched",
			},
		},
		{
			name: "basic backward",
			sourceKeyspace: &testKeyspace{
				KeyspaceName: sourceKeyspaceName,
				ShardNames:   []string{"0"},
			},
			targetKeyspace: &testKeyspace{
				KeyspaceName: targetKeyspaceName,
				ShardNames:   []string{"-80", "80-"},
			},
			req: &vtctldatapb.WorkflowSwitchTrafficRequest{
				Keyspace:    targetKeyspaceName,
				Workflow:    workflowName,
				Direction:   int32(DirectionBackward),
				TabletTypes: allTabletTypes,
			},
			want: &vtctldatapb.WorkflowSwitchTrafficResponse{
				Summary:      fmt.Sprintf("ReverseTraffic was successful for workflow %s.%s", targetKeyspaceName, workflowName),
				StartState:   "All Reads Switched. Writes Switched",
				CurrentState: "Reads Not Switched. Writes Not Switched",
			},
		},
		{
			name: "backward for read-only tablets",
			sourceKeyspace: &testKeyspace{
				KeyspaceName: sourceKeyspaceName,
				ShardNames:   []string{"0"},
			},
			targetKeyspace: &testKeyspace{
				KeyspaceName: targetKeyspaceName,
				ShardNames:   []string{"-80", "80-"},
			},
			req: &vtctldatapb.WorkflowSwitchTrafficRequest{
				Keyspace:    targetKeyspaceName,
				Workflow:    workflowName,
				Direction:   int32(DirectionBackward),
				TabletTypes: roTabletTypes,
			},
			want: &vtctldatapb.WorkflowSwitchTrafficResponse{
				Summary:      fmt.Sprintf("ReverseTraffic was successful for workflow %s.%s", targetKeyspaceName, workflowName),
				StartState:   "All Reads Switched. Writes Not Switched",
				CurrentState: "Reads Not Switched. Writes Not Switched",
			},
		},
		{
			name: "backward for multi-tenant workflow and read-only tablets",
			sourceKeyspace: &testKeyspace{
				KeyspaceName: sourceKeyspaceName,
				ShardNames:   []string{"0"},
			},
			targetKeyspace: &testKeyspace{
				KeyspaceName: targetKeyspaceName,
				ShardNames:   []string{"-80", "80-"},
			},
			req: &vtctldatapb.WorkflowSwitchTrafficRequest{
				Keyspace:    targetKeyspaceName,
				Workflow:    workflowName,
				Direction:   int32(DirectionBackward),
				TabletTypes: roTabletTypes,
			},
			multiTenant: true,
			want: &vtctldatapb.WorkflowSwitchTrafficResponse{
				Summary:      fmt.Sprintf("ReverseTraffic was successful for workflow %s.%s", targetKeyspaceName, workflowName),
				StartState:   "All Reads Switched. Writes Not Switched",
				CurrentState: "Reads Not Switched. Writes Not Switched",
			},
		},
		{
			name: "backward for multi-tenant workflow for all tablet types",
			sourceKeyspace: &testKeyspace{
				KeyspaceName: sourceKeyspaceName,
				ShardNames:   []string{"0"},
			},
			targetKeyspace: &testKeyspace{
				KeyspaceName: targetKeyspaceName,
				ShardNames:   []string{"-80", "80-"},
			},
			multiTenant: true,
			req: &vtctldatapb.WorkflowSwitchTrafficRequest{
				Keyspace:    targetKeyspaceName,
				Workflow:    workflowName,
				Direction:   int32(DirectionBackward),
				TabletTypes: allTabletTypes,
			},
			wantErr: true,
		},
		{
			name: "forward with tablet refresh error",
			sourceKeyspace: &testKeyspace{
				KeyspaceName: sourceKeyspaceName,
				ShardNames:   []string{"0"},
			},
			targetKeyspace: &testKeyspace{
				KeyspaceName: targetKeyspaceName,
				ShardNames:   []string{"-80", "80-"},
			},
			req: &vtctldatapb.WorkflowSwitchTrafficRequest{
				Keyspace:    targetKeyspaceName,
				Workflow:    workflowName,
				Direction:   int32(DirectionForward),
				TabletTypes: allTabletTypes,
			},
			preFunc: func(env *testEnv) {
				env.tmc.SetRefreshStateError(env.tablets[sourceKeyspaceName][startingSourceTabletUID], errors.New("tablet refresh error"))
				env.tmc.SetRefreshStateError(env.tablets[targetKeyspaceName][startingTargetTabletUID], errors.New("tablet refresh error"))
			},
			wantErr: true,
		},
		{
			name: "forward with tablet refresh error and force",
			sourceKeyspace: &testKeyspace{
				KeyspaceName: sourceKeyspaceName,
				ShardNames:   []string{"0"},
			},
			targetKeyspace: &testKeyspace{
				KeyspaceName: targetKeyspaceName,
				ShardNames:   []string{"-80", "80-"},
			},
			req: &vtctldatapb.WorkflowSwitchTrafficRequest{
				Keyspace:    targetKeyspaceName,
				Workflow:    workflowName,
				Direction:   int32(DirectionForward),
				TabletTypes: allTabletTypes,
				Force:       true,
			},
			preFunc: func(env *testEnv) {
				env.tmc.SetRefreshStateError(env.tablets[sourceKeyspaceName][startingSourceTabletUID], errors.New("tablet refresh error"))
				env.tmc.SetRefreshStateError(env.tablets[targetKeyspaceName][startingTargetTabletUID], errors.New("tablet refresh error"))
			},
			want: &vtctldatapb.WorkflowSwitchTrafficResponse{
				Summary:      fmt.Sprintf("SwitchTraffic was successful for workflow %s.%s", targetKeyspaceName, workflowName),
				StartState:   "Reads Not Switched. Writes Not Switched",
				CurrentState: "All Reads Switched. Writes Switched",
			},
		},
	}

	for _, tc := range testcases {
		t.Run(tc.name, func(t *testing.T) {
			require.NotNil(t, tc.sourceKeyspace)
			require.NotNil(t, tc.targetKeyspace)
			require.NotNil(t, tc.req)
			env := newTestEnv(t, ctx, defaultCellName, tc.sourceKeyspace, tc.targetKeyspace)
			defer env.close()
			env.tmc.schema = schema

			if tc.req.Direction == int32(DirectionForward) {
				env.tmc.expectVRQueryResultOnKeyspaceTablets(tc.targetKeyspace.KeyspaceName, copyTableQR)
				env.tmc.expectVRQueryResultOnKeyspaceTablets(tc.targetKeyspace.KeyspaceName, cutoverQR)
				for i := 0; i < len(tc.targetKeyspace.ShardNames); i++ { // Per stream
					env.tmc.expectVRQueryResultOnKeyspaceTablets(tc.sourceKeyspace.KeyspaceName, journalQR)
				}
				for i := 0; i < len(tc.targetKeyspace.ShardNames); i++ { // Per stream
					env.tmc.expectVRQueryResultOnKeyspaceTablets(tc.sourceKeyspace.KeyspaceName, lockTableQR)
				}
				env.tmc.expectVRQueryResultOnKeyspaceTablets(tc.sourceKeyspace.KeyspaceName, deleteReverseWFQR)
				for i := 0; i < len(tc.targetKeyspace.ShardNames); i++ { // Per stream
					env.tmc.expectVRQueryResultOnKeyspaceTablets(tc.sourceKeyspace.KeyspaceName, createReverseWFQR)
				}
				env.tmc.expectVRQueryResultOnKeyspaceTablets(tc.sourceKeyspace.KeyspaceName, createJournalQR)
				env.tmc.expectVRQueryResultOnKeyspaceTablets(tc.targetKeyspace.KeyspaceName, freezeWFQR)
			} else {
				env.tmc.reverse.Store(true)
				// Setup the routing rules as they would be after having previously done SwitchTraffic.
				env.updateTableRoutingRules(t, ctx, tc.req.TabletTypes, []string{tableName},
					tc.sourceKeyspace.KeyspaceName, tc.targetKeyspace.KeyspaceName, tc.targetKeyspace.KeyspaceName)
				if !slices.Contains(tc.req.TabletTypes, topodatapb.TabletType_PRIMARY) {
					for i := 0; i < len(tc.targetKeyspace.ShardNames); i++ { // Per stream
						env.tmc.expectVRQueryResultOnKeyspaceTablets(tc.sourceKeyspace.KeyspaceName, journalQR)
					}
				} else {
					env.tmc.expectVRQueryResultOnKeyspaceTablets(tc.sourceKeyspace.KeyspaceName, copyTableQR)
					for i := 0; i < len(tc.targetKeyspace.ShardNames); i++ { // Per stream
						env.tmc.expectVRQueryResultOnKeyspaceTablets(tc.targetKeyspace.KeyspaceName, journalQR)
					}
					for i := 0; i < len(tc.targetKeyspace.ShardNames); i++ { // Per stream
						env.tmc.expectVRQueryResultOnKeyspaceTablets(tc.targetKeyspace.KeyspaceName, lockTableQR)
					}
					for i := 0; i < len(tc.targetKeyspace.ShardNames); i++ { // Per stream
						env.tmc.expectVRQueryResultOnKeyspaceTablets(tc.sourceKeyspace.KeyspaceName, cutoverQR)
						env.tmc.expectVRQueryResultOnKeyspaceTablets(tc.targetKeyspace.KeyspaceName, deleteWFQR)
						env.tmc.expectVRQueryResultOnKeyspaceTablets(tc.targetKeyspace.KeyspaceName, createWFQR)
						env.tmc.expectVRQueryResultOnKeyspaceTablets(tc.targetKeyspace.KeyspaceName, createJournalQR)
					}
					env.tmc.expectVRQueryResultOnKeyspaceTablets(tc.sourceKeyspace.KeyspaceName, freezeReverseWFQR)
				}
			}

			if tc.preFunc != nil {
				tc.preFunc(env)
			}

			if tc.multiTenant {
				rwr := &readVReplicationWorkflowRequestResponse{
					req: &tabletmanagerdatapb.ReadVReplicationWorkflowRequest{
						Workflow: workflowName,
					},
					res: &tabletmanagerdatapb.ReadVReplicationWorkflowResponse{
						Options: `{"tenant_id": "1"}`, // This is all we need for it to be considered a multi-tenant workflow
						Streams: []*tabletmanagerdatapb.ReadVReplicationWorkflowResponse_Stream{
							{
								Id: 1,
								Bls: &binlogdatapb.BinlogSource{
									Keyspace: sourceKeyspaceName,
									Shard:    "0",
									Filter: &binlogdatapb.Filter{
										Rules: []*binlogdatapb.Rule{
											{
												Match:  "t1",
												Filter: "select * from t1",
											},
										},
									},
								},
							},
						},
					},
				}
				env.tmc.expectReadVReplicationWorkflowRequestOnTargetTablets(rwr)
				// Multi-tenant workflows also use keyspace routing rules. So we set those
				// up as if we've already switched the traffic.
				if tc.req.Direction == int32(DirectionBackward) {
					err := changeKeyspaceRouting(ctx, env.ts, tc.req.TabletTypes, tc.sourceKeyspace.KeyspaceName,
						tc.targetKeyspace.KeyspaceName, "SwitchTraffic")
					require.NoError(t, err)
				}
			}

			got, err := env.ws.WorkflowSwitchTraffic(ctx, tc.req)
			if tc.wantErr {
				require.Error(t, err)
				return
			}
			require.NoError(t, err)
			require.Equal(t, tc.want.String(), got.String(), "Server.WorkflowSwitchTraffic() = %v, want %v", got, tc.want)

			if tc.multiTenant { // Confirm the keyspace routing rules
				gotKrrs, err := env.ts.GetKeyspaceRoutingRules(ctx)
				require.NoError(t, err)
				sort.Slice(gotKrrs.Rules, func(i, j int) bool {
					return gotKrrs.Rules[i].FromKeyspace < gotKrrs.Rules[j].FromKeyspace
				})
				expectedKrrs := &vschemapb.KeyspaceRoutingRules{}
				for _, tabletType := range tc.req.TabletTypes {
					suffix := ""
					if tabletType != topodatapb.TabletType_PRIMARY {
						suffix = "@" + strings.ToLower(tabletType.String())
					}
					toKs, fromKs := tc.sourceKeyspace.KeyspaceName, tc.targetKeyspace.KeyspaceName
					if tc.req.Direction == int32(DirectionBackward) {
						fromKs, toKs = toKs, fromKs
					}
					expectedKrrs.Rules = append(expectedKrrs.Rules, &vschemapb.KeyspaceRoutingRule{
						FromKeyspace: fromKs + suffix,
						ToKeyspace:   toKs,
					})
				}
				sort.Slice(expectedKrrs.Rules, func(i, j int) bool {
					return expectedKrrs.Rules[i].FromKeyspace < expectedKrrs.Rules[j].FromKeyspace
				})
				require.Equal(t, expectedKrrs.String(), gotKrrs.String())
			} else { // Confirm the [table] routing rules
				rr, err := env.ts.GetRoutingRules(ctx)
				require.NoError(t, err)
				for _, rr := range rr.Rules {
					_, rrTabletType, found := strings.Cut(rr.FromTable, "@")
					if !found { // No @<tablet_type> is primary
						rrTabletType = topodatapb.TabletType_PRIMARY.String()
					}
					tabletType, err := topoproto.ParseTabletType(rrTabletType)
					require.NoError(t, err)

					var to string
					if slices.Contains(tc.req.TabletTypes, tabletType) {
						to = fmt.Sprintf("%s.%s", tc.targetKeyspace.KeyspaceName, tableName)
						if tc.req.Direction == int32(DirectionBackward) {
							to = fmt.Sprintf("%s.%s", tc.sourceKeyspace.KeyspaceName, tableName)
						}
					} else {
						to = fmt.Sprintf("%s.%s", tc.sourceKeyspace.KeyspaceName, tableName)
						if tc.req.Direction == int32(DirectionBackward) {
							to = fmt.Sprintf("%s.%s", tc.targetKeyspace.KeyspaceName, tableName)
						}
					}
					for _, tt := range rr.ToTables {
						require.Equal(t, to, tt, "Additional info: tablet type: %s, rr.FromTable: %s, rr.ToTables: %v, to string: %s",
							tabletType.String(), rr.FromTable, rr.ToTables, to)
					}
				}
			}

			// Confirm that we have the expected denied tables entries.
			if slices.Contains(tc.req.TabletTypes, topodatapb.TabletType_PRIMARY) {
				for _, keyspace := range []*testKeyspace{tc.sourceKeyspace, tc.targetKeyspace} {
					for _, shardName := range keyspace.ShardNames {
						si, err := env.ts.GetShard(ctx, keyspace.KeyspaceName, shardName)
						require.NoError(t, err)
						switch {
						case keyspace == tc.sourceKeyspace && tc.req.Direction == int32(DirectionForward):
							require.True(t, hasDeniedTableEntry(si))
						case keyspace == tc.sourceKeyspace && tc.req.Direction == int32(DirectionBackward):
							require.False(t, hasDeniedTableEntry(si))
						case keyspace == tc.targetKeyspace && tc.req.Direction == int32(DirectionForward):
							require.False(t, hasDeniedTableEntry(si))
						case keyspace == tc.targetKeyspace && tc.req.Direction == int32(DirectionBackward):
							require.True(t, hasDeniedTableEntry(si))
						}
					}
				}
			}
		})
	}
}

func TestMoveTablesTrafficSwitchingDryRun(t *testing.T) {
	ctx, cancel := context.WithTimeout(context.Background(), 60*time.Second)
	defer cancel()

	workflowName := "wf1"
	table1Name := "t1"
	table2Name := "a1"
	tables := []string{table1Name, table2Name}
	sort.Strings(tables)
	tablesStr := strings.Join(tables, ",")
	sourceKeyspaceName := "sourceks"
	targetKeyspaceName := "targetks"
	vrID := 1
	schema := map[string]*tabletmanagerdatapb.SchemaDefinition{
		table1Name: {
			TableDefinitions: []*tabletmanagerdatapb.TableDefinition{
				{
					Name:   table1Name,
					Schema: fmt.Sprintf("CREATE TABLE %s (id BIGINT, name VARCHAR(64), PRIMARY KEY (id))", table1Name),
				},
			},
		},
		table2Name: {
			TableDefinitions: []*tabletmanagerdatapb.TableDefinition{
				{
					Name:   table2Name,
					Schema: fmt.Sprintf("CREATE TABLE %s (id BIGINT, name VARCHAR(64), PRIMARY KEY (id))", table2Name),
				},
			},
		},
	}
	copyTableQR := &queryResult{
		query: fmt.Sprintf("select vrepl_id, table_name, lastpk from _vt.copy_state where vrepl_id in (%d) and id in (select max(id) from _vt.copy_state where vrepl_id in (%d) group by vrepl_id, table_name)",
			vrID, vrID),
		result: &querypb.QueryResult{},
	}
	journalQR := &queryResult{
		query:  "/select val from _vt.resharding_journal.*",
		result: &querypb.QueryResult{},
	}
	lockTableQR := &queryResult{
		query:  fmt.Sprintf("LOCK TABLES `%s` READ,`%s` READ", table2Name, table1Name),
		result: &querypb.QueryResult{},
	}

	testcases := []struct {
		name                           string
		sourceKeyspace, targetKeyspace *testKeyspace
		req                            *vtctldatapb.WorkflowSwitchTrafficRequest
		want                           []string
	}{
		{
			name: "basic forward",
			sourceKeyspace: &testKeyspace{
				KeyspaceName: sourceKeyspaceName,
				ShardNames:   []string{"-80", "80-"},
			},
			targetKeyspace: &testKeyspace{
				KeyspaceName: targetKeyspaceName,
				ShardNames:   []string{"-80", "80-"},
			},
			req: &vtctldatapb.WorkflowSwitchTrafficRequest{
				Keyspace:    targetKeyspaceName,
				Workflow:    workflowName,
				Direction:   int32(DirectionForward),
				TabletTypes: allTabletTypes,
				DryRun:      true,
			},
			want: []string{
<<<<<<< HEAD
				fmt.Sprintf("Lock keyspace %s", sourceKeyspaceName),
				fmt.Sprintf("Switch reads for tables [%s] to keyspace %s for tablet types [REPLICA,RDONLY]", tablesStr, targetKeyspaceName),
				fmt.Sprintf("Routing rules for tables [%s] will be updated", tablesStr),
				fmt.Sprintf("Unlock keyspace %s", sourceKeyspaceName),
				fmt.Sprintf("Lock keyspace %s", sourceKeyspaceName),
				fmt.Sprintf("Lock keyspace %s", targetKeyspaceName),
=======
				"Lock keyspace " + sourceKeyspaceName,
				fmt.Sprintf("Mirroring 0.00 percent of traffic from keyspace %s to keyspace %s for tablet types [REPLICA,RDONLY]", sourceKeyspaceName, targetKeyspaceName),
				fmt.Sprintf("Switch reads for tables [%s] to keyspace %s for tablet types [REPLICA,RDONLY]", tablesStr, targetKeyspaceName),
				fmt.Sprintf("Routing rules for tables [%s] will be updated", tablesStr),
				"Unlock keyspace " + sourceKeyspaceName,
				"Lock keyspace " + sourceKeyspaceName,
				"Lock keyspace " + targetKeyspaceName,
				fmt.Sprintf("Mirroring 0.00 percent of traffic from keyspace %s to keyspace %s for tablet types [PRIMARY]", sourceKeyspaceName, targetKeyspaceName),
>>>>>>> 1fe6c680
				fmt.Sprintf("Stop writes on keyspace %s for tables [%s]: [keyspace:%s;shard:-80;position:%s,keyspace:%s;shard:80-;position:%s]",
					sourceKeyspaceName, tablesStr, sourceKeyspaceName, position, sourceKeyspaceName, position),
				"Wait for vreplication on stopped streams to catchup for up to 30s",
				"Create reverse vreplication workflow " + ReverseWorkflowName(workflowName),
				"Create journal entries on source databases",
				fmt.Sprintf("Enable writes on keyspace %s for tables [%s]", targetKeyspaceName, tablesStr),
				fmt.Sprintf("Switch routing from keyspace %s to keyspace %s", sourceKeyspaceName, targetKeyspaceName),
				fmt.Sprintf("Routing rules for tables [%s] will be updated", tablesStr),
				fmt.Sprintf("Switch writes completed, freeze and delete vreplication streams on: [tablet:%d,tablet:%d]", startingTargetTabletUID, startingTargetTabletUID+tabletUIDStep),
				fmt.Sprintf("Mark vreplication streams frozen on: [keyspace:%s;shard:-80;tablet:%d;workflow:%s;dbname:vt_%s,keyspace:%s;shard:80-;tablet:%d;workflow:%s;dbname:vt_%s]",
					targetKeyspaceName, startingTargetTabletUID, workflowName, targetKeyspaceName, targetKeyspaceName, startingTargetTabletUID+tabletUIDStep, workflowName, targetKeyspaceName),
				"Unlock keyspace " + targetKeyspaceName,
				"Unlock keyspace " + sourceKeyspaceName,
			},
		},
		{
			name: "basic backward",
			sourceKeyspace: &testKeyspace{
				KeyspaceName: sourceKeyspaceName,
				ShardNames:   []string{"-80", "80-"},
			},
			targetKeyspace: &testKeyspace{
				KeyspaceName: targetKeyspaceName,
				ShardNames:   []string{"-80", "80-"},
			},
			req: &vtctldatapb.WorkflowSwitchTrafficRequest{
				Keyspace:    targetKeyspaceName,
				Workflow:    workflowName,
				Direction:   int32(DirectionBackward),
				TabletTypes: allTabletTypes,
				DryRun:      true,
			},
			want: []string{
<<<<<<< HEAD
				fmt.Sprintf("Lock keyspace %s", targetKeyspaceName),
				fmt.Sprintf("Switch reads for tables [%s] to keyspace %s for tablet types [REPLICA,RDONLY]", tablesStr, sourceKeyspaceName),
				fmt.Sprintf("Routing rules for tables [%s] will be updated", tablesStr),
				fmt.Sprintf("Unlock keyspace %s", targetKeyspaceName),
				fmt.Sprintf("Lock keyspace %s", targetKeyspaceName),
				fmt.Sprintf("Lock keyspace %s", sourceKeyspaceName),
=======
				"Lock keyspace " + targetKeyspaceName,
				fmt.Sprintf("Mirroring 0.00 percent of traffic from keyspace %s to keyspace %s for tablet types [REPLICA,RDONLY]", targetKeyspaceName, sourceKeyspaceName),
				fmt.Sprintf("Switch reads for tables [%s] to keyspace %s for tablet types [REPLICA,RDONLY]", tablesStr, sourceKeyspaceName),
				fmt.Sprintf("Routing rules for tables [%s] will be updated", tablesStr),
				"Unlock keyspace " + targetKeyspaceName,
				"Lock keyspace " + targetKeyspaceName,
				"Lock keyspace " + sourceKeyspaceName,
				fmt.Sprintf("Mirroring 0.00 percent of traffic from keyspace %s to keyspace %s for tablet types [PRIMARY]", targetKeyspaceName, sourceKeyspaceName),
>>>>>>> 1fe6c680
				fmt.Sprintf("Stop writes on keyspace %s for tables [%s]: [keyspace:%s;shard:-80;position:%s,keyspace:%s;shard:80-;position:%s]",
					targetKeyspaceName, tablesStr, targetKeyspaceName, position, targetKeyspaceName, position),
				"Wait for vreplication on stopped streams to catchup for up to 30s",
				"Create reverse vreplication workflow " + workflowName,
				"Create journal entries on source databases",
				fmt.Sprintf("Enable writes on keyspace %s for tables [%s]", sourceKeyspaceName, tablesStr),
				fmt.Sprintf("Switch routing from keyspace %s to keyspace %s", targetKeyspaceName, sourceKeyspaceName),
				fmt.Sprintf("Routing rules for tables [%s] will be updated", tablesStr),
				fmt.Sprintf("Switch writes completed, freeze and delete vreplication streams on: [tablet:%d,tablet:%d]", startingSourceTabletUID, startingSourceTabletUID+tabletUIDStep),
				fmt.Sprintf("Mark vreplication streams frozen on: [keyspace:%s;shard:-80;tablet:%d;workflow:%s;dbname:vt_%s,keyspace:%s;shard:80-;tablet:%d;workflow:%s;dbname:vt_%s]",
					sourceKeyspaceName, startingSourceTabletUID, ReverseWorkflowName(workflowName), sourceKeyspaceName, sourceKeyspaceName, startingSourceTabletUID+tabletUIDStep, ReverseWorkflowName(workflowName), sourceKeyspaceName),
				"Unlock keyspace " + sourceKeyspaceName,
				"Unlock keyspace " + targetKeyspaceName,
			},
		},
		{
			name: "backward for read-only tablets",
			sourceKeyspace: &testKeyspace{
				KeyspaceName: sourceKeyspaceName,
				ShardNames:   []string{"-80", "80-"},
			},
			targetKeyspace: &testKeyspace{
				KeyspaceName: targetKeyspaceName,
				ShardNames:   []string{"-80", "80-"},
			},
			req: &vtctldatapb.WorkflowSwitchTrafficRequest{
				Keyspace:    targetKeyspaceName,
				Workflow:    workflowName,
				Direction:   int32(DirectionBackward),
				TabletTypes: roTabletTypes,
				DryRun:      true,
			},
			want: []string{
<<<<<<< HEAD
				fmt.Sprintf("Lock keyspace %s", sourceKeyspaceName),
=======
				"Lock keyspace " + sourceKeyspaceName,
				fmt.Sprintf("Mirroring 0.00 percent of traffic from keyspace %s to keyspace %s for tablet types [REPLICA,RDONLY]", sourceKeyspaceName, targetKeyspaceName),
>>>>>>> 1fe6c680
				fmt.Sprintf("Switch reads for tables [%s] to keyspace %s for tablet types [REPLICA,RDONLY]", tablesStr, sourceKeyspaceName),
				fmt.Sprintf("Routing rules for tables [%s] will be updated", tablesStr),
				fmt.Sprintf("Serving VSchema will be rebuilt for the %s keyspace", sourceKeyspaceName),
				"Unlock keyspace " + sourceKeyspaceName,
			},
		},
	}
	for _, tc := range testcases {
		t.Run(tc.name, func(t *testing.T) {
			require.NotNil(t, tc.sourceKeyspace)
			require.NotNil(t, tc.targetKeyspace)
			require.NotNil(t, tc.req)
			env := newTestEnv(t, ctx, defaultCellName, tc.sourceKeyspace, tc.targetKeyspace)
			defer env.close()
			env.tmc.schema = schema
			if tc.req.Direction == int32(DirectionForward) {
				env.tmc.expectVRQueryResultOnKeyspaceTablets(tc.targetKeyspace.KeyspaceName, copyTableQR)
				for i := 0; i < len(tc.targetKeyspace.ShardNames); i++ { // Per stream
					env.tmc.expectVRQueryResultOnKeyspaceTablets(tc.sourceKeyspace.KeyspaceName, journalQR)
				}
				for i := 0; i < len(tc.targetKeyspace.ShardNames); i++ { // Per stream
					env.tmc.expectVRQueryResultOnKeyspaceTablets(tc.sourceKeyspace.KeyspaceName, lockTableQR)
				}
			} else {
				env.tmc.reverse.Store(true)
				// Setup the routing rules as they would be after having previously done SwitchTraffic.
				env.updateTableRoutingRules(t, ctx, tc.req.TabletTypes, tables,
					tc.sourceKeyspace.KeyspaceName, tc.targetKeyspace.KeyspaceName, tc.targetKeyspace.KeyspaceName)
				if !slices.Contains(tc.req.TabletTypes, topodatapb.TabletType_PRIMARY) {
					for i := 0; i < len(tc.sourceKeyspace.ShardNames); i++ { // Per stream
						env.tmc.expectVRQueryResultOnKeyspaceTablets(tc.sourceKeyspace.KeyspaceName, journalQR)
					}
				} else {
					env.tmc.expectVRQueryResultOnKeyspaceTablets(tc.sourceKeyspace.KeyspaceName, copyTableQR)
					for i := 0; i < len(tc.sourceKeyspace.ShardNames); i++ { // Per stream
						env.tmc.expectVRQueryResultOnKeyspaceTablets(tc.targetKeyspace.KeyspaceName, journalQR)
					}
					for i := 0; i < len(tc.sourceKeyspace.ShardNames); i++ { // Per stream
						env.tmc.expectVRQueryResultOnKeyspaceTablets(tc.targetKeyspace.KeyspaceName, lockTableQR)
					}
				}
			}
			got, err := env.ws.WorkflowSwitchTraffic(ctx, tc.req)
			require.NoError(t, err)

			require.EqualValues(t, tc.want, got.DryRunResults, "Server.WorkflowSwitchTraffic(DryRun:true) = %v, want %v", got.DryRunResults, tc.want)
		})
	}
}

func TestMirrorTraffic(t *testing.T) {
	ctx := context.Background()
	sourceKs := "source"
	sourceShards := []string{"-"}
	targetKs := "target"
	targetShards := []string{"-80", "80-"}
	table1 := "table1"
	table2 := "table2"
	workflow := "src2target"

	mirrorRules := map[string]map[string]float32{}
	routingRules := map[string][]string{
		fmt.Sprintf("%s.%s@rdonly", sourceKs, table1): {fmt.Sprintf("%s.%s", targetKs, table1)},
		fmt.Sprintf("%s.%s@rdonly", sourceKs, table2): {fmt.Sprintf("%s.%s", targetKs, table2)},
	}

	tabletTypes := []topodatapb.TabletType{
		topodatapb.TabletType_PRIMARY,
		topodatapb.TabletType_REPLICA,
		topodatapb.TabletType_RDONLY,
	}

	initialRoutingRules := map[string][]string{
		fmt.Sprintf("%s.%s", sourceKs, table1):         {fmt.Sprintf("%s.%s", sourceKs, table1)},
		fmt.Sprintf("%s.%s", sourceKs, table2):         {fmt.Sprintf("%s.%s", sourceKs, table2)},
		fmt.Sprintf("%s.%s@replica", sourceKs, table1): {fmt.Sprintf("%s.%s@replica", sourceKs, table1)},
		fmt.Sprintf("%s.%s@replica", sourceKs, table2): {fmt.Sprintf("%s.%s@replica", sourceKs, table2)},
		fmt.Sprintf("%s.%s@rdonly", sourceKs, table1):  {fmt.Sprintf("%s.%s@rdonly", sourceKs, table1)},
		fmt.Sprintf("%s.%s@rdonly", sourceKs, table2):  {fmt.Sprintf("%s.%s@rdonly", sourceKs, table2)},
	}

	tests := []struct {
		name string

		req            *vtctldatapb.WorkflowMirrorTrafficRequest
		mirrorRules    map[string]map[string]float32
		routingRules   map[string][]string
		setup          func(*testing.T, context.Context, *testMaterializerEnv)
		sourceKeyspace string
		sourceShards   []string
		targetKeyspace string
		targetShards   []string

		wantMirrorTrafficErr           string
		wantMirrorRules                map[string]map[string]float32
		wantDeniedTables               []string
		wantAllowReadsFromDeniedTables bool
		wantWorkflowStateErr           string
		wantReadsMirrored              bool
		wantWritesMirrored             bool
	}{
		{
			name: "no such keyspace",
			req: &vtctldatapb.WorkflowMirrorTrafficRequest{
				Keyspace:    "no_ks",
				Workflow:    workflow,
				TabletTypes: tabletTypes,
				Percent:     50.0,
			},
			wantMirrorTrafficErr: "FindAllShardsInKeyspace(no_ks): List: node doesn't exist: keyspaces/no_ks/shards",
			wantMirrorRules:      make(map[string]map[string]float32),
		},
		{
			name: "no such workflow",
			req: &vtctldatapb.WorkflowMirrorTrafficRequest{
				Keyspace:    targetKs,
				Workflow:    "no_workflow",
				TabletTypes: tabletTypes,
				Percent:     50.0,
			},
			setup: func(t *testing.T, ctx context.Context, te *testMaterializerEnv) {
				te.tmc.readVReplicationWorkflow = func(
					ctx context.Context,
					tablet *topodatapb.Tablet,
					request *tabletmanagerdatapb.ReadVReplicationWorkflowRequest,
				) (*tabletmanagerdatapb.ReadVReplicationWorkflowResponse, error) {
					return nil, nil
				}
			},
			wantMirrorTrafficErr: "no streams found in keyspace target for no_workflow",
			wantMirrorRules:      make(map[string]map[string]float32),
			wantWorkflowStateErr: "no streams found in keyspace target",
		},
		{
			name: "cannot mirror traffic for migrate workflows",
			req: &vtctldatapb.WorkflowMirrorTrafficRequest{
				Keyspace:    targetKs,
				Workflow:    "migrate",
				TabletTypes: tabletTypes,
				Percent:     50.0,
			},
			setup: func(t *testing.T, ctx context.Context, te *testMaterializerEnv) {
				te.tmc.readVReplicationWorkflow = createReadVReplicationWorkflowFunc(t, binlogdatapb.VReplicationWorkflowType_Migrate, nil, te.tmc.keyspace, sourceShards, []string{table1, table2})
			},
			wantMirrorTrafficErr: "invalid action for Migrate workflow: MirrorTraffic",
			wantMirrorRules:      make(map[string]map[string]float32),
		},
		{
			name: "cannot mirror traffic for reshard workflows",
			req: &vtctldatapb.WorkflowMirrorTrafficRequest{
				Keyspace:    sourceKs,
				Workflow:    "reshard",
				TabletTypes: tabletTypes,
				Percent:     50.0,
			},
			sourceKeyspace: sourceKs,
			sourceShards:   []string{"-80", "80-"},
			targetKeyspace: sourceKs,
			targetShards:   []string{"-55", "55-aa", "55-"},
			setup: func(t *testing.T, ctx context.Context, te *testMaterializerEnv) {
				te.tmc.readVReplicationWorkflow = createReadVReplicationWorkflowFunc(t, binlogdatapb.VReplicationWorkflowType_Reshard, nil, sourceKs, []string{"-80", "80-"}, []string{table1, table2})
			},
			wantMirrorTrafficErr: "invalid action for Reshard workflow: MirrorTraffic",
			wantMirrorRules:      make(map[string]map[string]float32),
		},
		{
			name: "cannot mirror rdonly traffic after switch rdonly traffic",
			req: &vtctldatapb.WorkflowMirrorTrafficRequest{
				Keyspace:    targetKs,
				Workflow:    workflow,
				TabletTypes: tabletTypes,
				Percent:     50.0,
			},
			routingRules: map[string][]string{
				fmt.Sprintf("%s.%s@rdonly", sourceKs, table1): {fmt.Sprintf("%s.%s@rdonly", targetKs, table1)},
				fmt.Sprintf("%s.%s@rdonly", sourceKs, table2): {fmt.Sprintf("%s.%s@rdonly", targetKs, table2)},
			},
			wantMirrorTrafficErr: "cannot mirror [rdonly] traffic for workflow src2target at this time: traffic for those tablet types is switched",
			wantMirrorRules:      make(map[string]map[string]float32),
		},
		{
			name: "cannot mirror replica traffic after switch replica traffic",
			req: &vtctldatapb.WorkflowMirrorTrafficRequest{
				Keyspace:    targetKs,
				Workflow:    workflow,
				TabletTypes: tabletTypes,
				Percent:     50.0,
			},
			routingRules: map[string][]string{
				fmt.Sprintf("%s.%s@replica", sourceKs, table1): {fmt.Sprintf("%s.%s@replica", targetKs, table1)},
				fmt.Sprintf("%s.%s@replica", sourceKs, table2): {fmt.Sprintf("%s.%s@replica", targetKs, table2)},
			},
			wantMirrorTrafficErr: "cannot mirror [replica] traffic for workflow src2target at this time: traffic for those tablet types is switched",
			wantMirrorRules:      make(map[string]map[string]float32),
		},
		{
			name: "cannot mirror write traffic after switch traffic",
			req: &vtctldatapb.WorkflowMirrorTrafficRequest{
				Keyspace:    targetKs,
				Workflow:    workflow,
				TabletTypes: tabletTypes,
				Percent:     50.0,
			},
			routingRules: map[string][]string{
				fmt.Sprintf("%s.%s", sourceKs, table1): {fmt.Sprintf("%s.%s", targetKs, table1)},
				fmt.Sprintf("%s.%s", sourceKs, table2): {fmt.Sprintf("%s.%s", targetKs, table2)},
			},
			wantMirrorTrafficErr: "cannot mirror [primary] traffic for workflow src2target at this time: traffic for those tablet types is switched",
			wantMirrorRules:      make(map[string]map[string]float32),
		},
		{
			name: "does not mirror traffic for partial move tables",
			req: &vtctldatapb.WorkflowMirrorTrafficRequest{
				Keyspace:    targetKs,
				Workflow:    workflow,
				TabletTypes: tabletTypes,
				Percent:     50.0,
			},
			setup: func(t *testing.T, ctx context.Context, te *testMaterializerEnv) {
				te.tmc.readVReplicationWorkflow = func(
					ctx context.Context,
					tablet *topodatapb.Tablet,
					request *tabletmanagerdatapb.ReadVReplicationWorkflowRequest,
				) (*tabletmanagerdatapb.ReadVReplicationWorkflowResponse, error) {
					if tablet.Shard != "-80" {
						return nil, nil
					}
					return &tabletmanagerdatapb.ReadVReplicationWorkflowResponse{
						Workflow:     request.Workflow,
						WorkflowType: binlogdatapb.VReplicationWorkflowType_MoveTables,
						Streams: []*tabletmanagerdatapb.ReadVReplicationWorkflowResponse_Stream{
							{
								Id: 1,
								Bls: &binlogdatapb.BinlogSource{
									Keyspace: sourceKs,
									Shard:    "-80",
									Filter: &binlogdatapb.Filter{
										Rules: []*binlogdatapb.Rule{
											{Match: table1},
											{Match: table2},
										},
									},
								},
							},
						},
					}, nil
				}
			},
			sourceShards:         []string{"-80", "80-"},
			targetShards:         []string{"-80", "80-"},
			wantMirrorTrafficErr: "invalid action for partial migration: MirrorTraffic",
			wantMirrorRules:      make(map[string]map[string]float32),
		},
		{
			name: "does not mirror traffic for multi-tenant move tables",
			req: &vtctldatapb.WorkflowMirrorTrafficRequest{
				Keyspace:    targetKs,
				Workflow:    workflow,
				TabletTypes: tabletTypes,
				Percent:     50.0,
			},
			setup: func(t *testing.T, ctx context.Context, te *testMaterializerEnv) {
				te.tmc.readVReplicationWorkflow = createReadVReplicationWorkflowFunc(t, binlogdatapb.VReplicationWorkflowType_MoveTables, &vtctldatapb.WorkflowOptions{TenantId: "123"}, te.tmc.keyspace, sourceShards, []string{table1, table2})
			},
			wantMirrorTrafficErr: "invalid action for multi-tenant migration: MirrorTraffic",
			wantMirrorRules:      make(map[string]map[string]float32),
		},
		{
			name: "does not mirror traffic for reverse move tables",
			req: &vtctldatapb.WorkflowMirrorTrafficRequest{
				Keyspace:    targetKs,
				Workflow:    workflow + "_reverse",
				TabletTypes: tabletTypes,
				Percent:     50.0,
			},
			wantMirrorTrafficErr: "invalid action for reverse workflow: MirrorTraffic",
			wantMirrorRules:      make(map[string]map[string]float32),
		},
		{
			name: "ok",
			req: &vtctldatapb.WorkflowMirrorTrafficRequest{
				Keyspace:    targetKs,
				Workflow:    workflow,
				TabletTypes: tabletTypes,
				Percent:     50.0,
			},
			routingRules: initialRoutingRules,
			wantMirrorRules: map[string]map[string]float32{
				fmt.Sprintf("%s.%s", sourceKs, table1): {
					fmt.Sprintf("%s.%s", targetKs, table1): 50.0,
				},
				fmt.Sprintf("%s.%s@replica", sourceKs, table1): {
					fmt.Sprintf("%s.%s", targetKs, table1): 50.0,
				},
				fmt.Sprintf("%s.%s@rdonly", sourceKs, table1): {
					fmt.Sprintf("%s.%s", targetKs, table1): 50.0,
				},
				fmt.Sprintf("%s.%s", sourceKs, table2): {
					fmt.Sprintf("%s.%s", targetKs, table2): 50.0,
				},
				fmt.Sprintf("%s.%s@replica", sourceKs, table2): {
					fmt.Sprintf("%s.%s", targetKs, table2): 50.0,
				},
				fmt.Sprintf("%s.%s@rdonly", sourceKs, table2): {
					fmt.Sprintf("%s.%s", targetKs, table2): 50.0,
				},
			},
			wantDeniedTables:               []string{table1, table2},
			wantAllowReadsFromDeniedTables: true,
			wantReadsMirrored:              true,
			wantWritesMirrored:             true,
		},
		{
			name: "ok @primary tablet type",
			req: &vtctldatapb.WorkflowMirrorTrafficRequest{
				Keyspace:    targetKs,
				Workflow:    workflow,
				TabletTypes: []topodatapb.TabletType{topodatapb.TabletType_PRIMARY},
				Percent:     50.0,
			},
			routingRules: initialRoutingRules,
			wantMirrorRules: map[string]map[string]float32{
				fmt.Sprintf("%s.%s", sourceKs, table1): {
					fmt.Sprintf("%s.%s", targetKs, table1): 50.0,
				},
				fmt.Sprintf("%s.%s", sourceKs, table2): {
					fmt.Sprintf("%s.%s", targetKs, table2): 50.0,
				},
			},
			wantDeniedTables:               []string{table1, table2},
			wantAllowReadsFromDeniedTables: true,
			wantReadsMirrored:              false,
			wantWritesMirrored:             true,
		},
		{
			name: "ok @replica tablet type",
			req: &vtctldatapb.WorkflowMirrorTrafficRequest{
				Keyspace:    targetKs,
				Workflow:    workflow,
				TabletTypes: []topodatapb.TabletType{topodatapb.TabletType_REPLICA},
				Percent:     50.0,
			},
			routingRules: initialRoutingRules,
			wantMirrorRules: map[string]map[string]float32{
				fmt.Sprintf("%s.%s@replica", sourceKs, table1): {
					fmt.Sprintf("%s.%s", targetKs, table1): 50.0,
				},
				fmt.Sprintf("%s.%s@replica", sourceKs, table2): {
					fmt.Sprintf("%s.%s", targetKs, table2): 50.0,
				},
			},
			wantDeniedTables:               []string{table1, table2},
			wantAllowReadsFromDeniedTables: true,
			wantReadsMirrored:              true,
			wantWritesMirrored:             false,
		},
		{
			name: "does not overwrite unrelated mirror rules",
			mirrorRules: map[string]map[string]float32{
				"other_source.table2": {
					targetKs + ".table2": 25.0,
				},
			},
			req: &vtctldatapb.WorkflowMirrorTrafficRequest{
				Keyspace:    targetKs,
				Workflow:    workflow,
				TabletTypes: tabletTypes,
				Percent:     50.0,
			},
			routingRules: initialRoutingRules,
			wantMirrorRules: map[string]map[string]float32{
				fmt.Sprintf("%s.%s", sourceKs, table1): {
					fmt.Sprintf("%s.%s", targetKs, table1): 50.0,
				},
				fmt.Sprintf("%s.%s@replica", sourceKs, table1): {
					fmt.Sprintf("%s.%s", targetKs, table1): 50.0,
				},
				fmt.Sprintf("%s.%s@rdonly", sourceKs, table1): {
					fmt.Sprintf("%s.%s", targetKs, table1): 50.0,
				},
				fmt.Sprintf("%s.%s", sourceKs, table2): {
					fmt.Sprintf("%s.%s", targetKs, table2): 50.0,
				},
				fmt.Sprintf("%s.%s@replica", sourceKs, table2): {
					fmt.Sprintf("%s.%s", targetKs, table2): 50.0,
				},
				fmt.Sprintf("%s.%s@rdonly", sourceKs, table2): {
					fmt.Sprintf("%s.%s", targetKs, table2): 50.0,
				},
				"other_source.table2": {
					targetKs + ".table2": 25.0,
				},
			},
			wantDeniedTables:               []string{table1, table2},
			wantAllowReadsFromDeniedTables: true,
			wantReadsMirrored:              true,
			wantWritesMirrored:             true,
		},
		{
			name: "does not overwrite when some but not all mirror rules already exist",
			mirrorRules: map[string]map[string]float32{
				fmt.Sprintf("%s.%s", sourceKs, table1): {
					fmt.Sprintf("%s.%s", targetKs, table1): 25.0,
				},
				fmt.Sprintf("%s.%s@replica", sourceKs, table1): {
					fmt.Sprintf("%s.%s", targetKs, table1): 25.0,
				},
				fmt.Sprintf("%s.%s@rdonly", sourceKs, table1): {
					fmt.Sprintf("%s.%s", targetKs, table1): 25.0,
				},
			},
			routingRules: initialRoutingRules,
			req: &vtctldatapb.WorkflowMirrorTrafficRequest{
				Keyspace:    targetKs,
				Workflow:    workflow,
				TabletTypes: tabletTypes,
				Percent:     50.0,
			},
			wantMirrorTrafficErr: "wrong number of pre-existing mirror rules",
			wantMirrorRules: map[string]map[string]float32{
				fmt.Sprintf("%s.%s", sourceKs, table1): {
					fmt.Sprintf("%s.%s", targetKs, table1): 25.0,
				},
				fmt.Sprintf("%s.%s@replica", sourceKs, table1): {
					fmt.Sprintf("%s.%s", targetKs, table1): 25.0,
				},
				fmt.Sprintf("%s.%s@rdonly", sourceKs, table1): {
					fmt.Sprintf("%s.%s", targetKs, table1): 25.0,
				},
			},
			wantReadsMirrored:  true, // due to pre-existing mirror rules
			wantWritesMirrored: true, // due to pre-existing mirror rules
		},
	}

	for _, tt := range tests {
		t.Run(tt.name, func(t *testing.T) {
			if tt.mirrorRules == nil {
				tt.mirrorRules = mirrorRules
			}
			if tt.routingRules == nil {
				tt.routingRules = routingRules
			}
			if tt.sourceKeyspace == "" {
				tt.sourceKeyspace = sourceKs
			}
			if tt.sourceShards == nil {
				tt.sourceShards = sourceShards
			}
			if tt.targetKeyspace == "" {
				tt.targetKeyspace = targetKs
			}
			if tt.targetShards == nil {
				tt.targetShards = targetShards
			}

			te := newTestMaterializerEnv(t, ctx, &vtctldatapb.MaterializeSettings{
				SourceKeyspace: tt.sourceKeyspace,
				TargetKeyspace: tt.targetKeyspace,
				Workflow:       workflow,
				TableSettings: []*vtctldatapb.TableMaterializeSettings{
					{
						TargetTable:      table1,
						SourceExpression: "select * from " + table1,
					},
					{
						TargetTable:      table2,
						SourceExpression: "select * from " + table2,
					},
				},
			}, tt.sourceShards, tt.targetShards)

			require.NoError(t, topotools.SaveMirrorRules(ctx, te.topoServ, tt.mirrorRules))
			require.NoError(t, topotools.SaveRoutingRules(ctx, te.topoServ, tt.routingRules))
			require.NoError(t, te.topoServ.RebuildSrvVSchema(ctx, []string{te.cell}))

			if tt.setup != nil {
				tt.setup(t, ctx, te)
			}

			got, err := te.ws.WorkflowMirrorTraffic(ctx, tt.req)
			if tt.wantMirrorTrafficErr != "" {
				require.EqualError(t, err, tt.wantMirrorTrafficErr)
			} else {
				require.NoError(t, err)
				require.NotNil(t, got)
			}

			mr, err := topotools.GetMirrorRules(ctx, te.topoServ)
			require.NoError(t, err)
			wantMirrorRules := tt.mirrorRules
			if tt.wantMirrorRules != nil {
				wantMirrorRules = tt.wantMirrorRules
			}
			require.Equal(t, wantMirrorRules, mr)

			for _, shard := range tt.targetShards {
				checkDenyList(t, te.topoServ, tt.targetKeyspace, shard, tt.wantDeniedTables, tt.wantAllowReadsFromDeniedTables)
			}

			_, ws, err := te.ws.getWorkflowState(ctx, tt.targetKeyspace, workflow)
			if tt.wantWorkflowStateErr != "" {
				require.ErrorContains(t, err, tt.wantWorkflowStateErr)
			} else {
				require.NoError(t, err)
				require.Equal(t, tt.wantReadsMirrored, ws.ReadsMirrored)
				require.Equal(t, tt.wantWritesMirrored, ws.WritesMirrored)
			}
		})
	}
}

func createReadVReplicationWorkflowFunc(t *testing.T, workflowType binlogdatapb.VReplicationWorkflowType, workflowOptions *vtctldatapb.WorkflowOptions, sourceKeyspace string, sourceShards []string, sourceTables []string) readVReplicationWorkflowFunc {
	return func(ctx context.Context, tablet *topodatapb.Tablet, request *tabletmanagerdatapb.ReadVReplicationWorkflowRequest) (*tabletmanagerdatapb.ReadVReplicationWorkflowResponse, error) {
		streams := make([]*tabletmanagerdatapb.ReadVReplicationWorkflowResponse_Stream, 0)
		for i, shard := range sourceShards {
			if shard == tablet.Shard {
				return nil, nil
			}
			rules := make([]*binlogdatapb.Rule, len(sourceTables))
			for i, table := range sourceTables {
				rules[i] = &binlogdatapb.Rule{Match: table}
			}
			streams = append(streams, &tabletmanagerdatapb.ReadVReplicationWorkflowResponse_Stream{
				Id: int32(i + 1),
				Bls: &binlogdatapb.BinlogSource{
					Keyspace: sourceKeyspace,
					Shard:    shard,
					Filter:   &binlogdatapb.Filter{Rules: rules},
				},
			})
		}

		var err error
		var options []byte
		if workflowOptions != nil {
			options, err = json.Marshal(workflowOptions)
			require.NoError(t, err)
		}

		return &tabletmanagerdatapb.ReadVReplicationWorkflowResponse{
			Workflow:     request.Workflow,
			Options:      string(options),
			WorkflowType: workflowType,
			Streams:      streams,
		}, nil
	}
}

// Test checks that we don't include logs from non-existent streams in the result.
// Ensures that we just skip the logs from non-existent streams and include the rest.
func TestGetWorkflowsStreamLogs(t *testing.T) {
	ctx := context.Background()

	sourceKeyspace := "source_keyspace"
	targetKeyspace := "target_keyspace"
	workflow := "test_workflow"

	sourceShards := []string{"-"}
	targetShards := []string{"-"}

	te := newTestMaterializerEnv(t, ctx, &vtctldatapb.MaterializeSettings{
		SourceKeyspace: sourceKeyspace,
		TargetKeyspace: targetKeyspace,
		Workflow:       workflow,
		TableSettings: []*vtctldatapb.TableMaterializeSettings{
			{
				TargetTable:      "table1",
				SourceExpression: "select * from " + "table1",
			},
			{
				TargetTable:      "table2",
				SourceExpression: "select * from " + "table2",
			},
		},
	}, sourceShards, targetShards)

	logResult := sqltypes.MakeTestResult(
		sqltypes.MakeTestFields("id|vrepl_id|type|state|message|created_at|updated_at|count", "int64|int64|varchar|varchar|varchar|varchar|varchar|int64"),
		"1|0|State Change|Running|test message for non-existent 1|2006-01-02 15:04:05|2006-01-02 15:04:05|1",
		"2|0|State Change|Stopped|test message for non-existent 2|2006-01-02 15:04:06|2006-01-02 15:04:06|1",
		"3|1|State Change|Running|log message|2006-01-02 15:04:07|2006-01-02 15:04:07|1",
	)

	te.tmc.expectVRQuery(200, "select vrepl_id, table_name, lastpk from _vt.copy_state where vrepl_id in (1) and id in (select max(id) from _vt.copy_state where vrepl_id in (1) group by vrepl_id, table_name)", &sqltypes.Result{})
	te.tmc.expectVRQuery(200, "select id from _vt.vreplication where db_name = 'vt_target_keyspace' and workflow = 'test_workflow'", &sqltypes.Result{})
	te.tmc.expectVRQuery(200, "select id, vrepl_id, type, state, message, created_at, updated_at, `count` from _vt.vreplication_log where vrepl_id in (1) order by vrepl_id asc, id asc", logResult)

	res, err := te.ws.GetWorkflows(ctx, &vtctldatapb.GetWorkflowsRequest{
		Keyspace:    targetKeyspace,
		Workflow:    workflow,
		IncludeLogs: true,
	})
	require.NoError(t, err)

	assert.Len(t, res.Workflows, 1)
	assert.NotNil(t, res.Workflows[0].ShardStreams["-/cell-0000000200"])
	assert.Len(t, res.Workflows[0].ShardStreams["-/cell-0000000200"].Streams, 1)

	gotLogs := res.Workflows[0].ShardStreams["-/cell-0000000200"].Streams[0].Logs

	// The non-existent stream logs shouldn't be part of the result
	assert.Len(t, gotLogs, 1)
	assert.Equal(t, gotLogs[0].Message, "log message")
	assert.Equal(t, gotLogs[0].State, "Running")
	assert.Equal(t, gotLogs[0].Id, int64(3))
}

func TestWorkflowStatus(t *testing.T) {
	ctx := context.Background()

	sourceKeyspace := "source_keyspace"
	targetKeyspace := "target_keyspace"
	workflow := "test_workflow"

	sourceShards := []string{"-"}
	targetShards := []string{"-"}

	te := newTestMaterializerEnv(t, ctx, &vtctldatapb.MaterializeSettings{
		SourceKeyspace: sourceKeyspace,
		TargetKeyspace: targetKeyspace,
		Workflow:       workflow,
		TableSettings: []*vtctldatapb.TableMaterializeSettings{
			{
				TargetTable:      "table1", // Already finished copying
				SourceExpression: "select * from " + "table1",
			},
			{
				TargetTable:      "table2", // In progress
				SourceExpression: "select * from " + "table2",
			},
			{
				TargetTable:      "table3", // Not started
				SourceExpression: "select * from " + "table3",
			},
		},
	}, sourceShards, targetShards)

	// We don't specify table1 here as we finished copying it already.
	// table1 should still be returned in the copy status though.
	tablesResult := sqltypes.MakeTestResult(sqltypes.MakeTestFields("table_name", "varchar"), "table2", "table3")
	te.tmc.expectVRQuery(200, "select distinct table_name from _vt.copy_state cs, _vt.vreplication vr where vr.id = cs.vrepl_id and vr.id = 1", tablesResult)

	tablesTargetCopyResult := sqltypes.MakeTestResult(sqltypes.MakeTestFields("table_name|table_rows|data_length", "varchar|int64|int64"), "table1|100|1000", "table2|100|250", "table3|0|16")
	te.tmc.expectVRQuery(200, "select table_name, table_rows, data_length from information_schema.tables where table_schema = 'vt_target_keyspace' and table_name in ('table1','table2','table3')", tablesTargetCopyResult)

	tablesSourceCopyResult := sqltypes.MakeTestResult(sqltypes.MakeTestFields("table_name|table_rows|data_length", "varchar|int64|int64"), "table1|100|1000", "table2|200|500", "table3|5000|32000")
	te.tmc.expectVRQuery(100, "select table_name, table_rows, data_length from information_schema.tables where table_schema = 'vt_source_keyspace' and table_name in ('table1','table2','table3')", tablesSourceCopyResult)

	te.tmc.expectVRQuery(200, "select vrepl_id, table_name, lastpk from _vt.copy_state where vrepl_id in (1) and id in (select max(id) from _vt.copy_state where vrepl_id in (1) group by vrepl_id, table_name)", &sqltypes.Result{})

	res, err := te.ws.WorkflowStatus(ctx, &vtctldatapb.WorkflowStatusRequest{
		Keyspace: targetKeyspace,
		Workflow: workflow,
		Shards:   targetShards,
	})

	assert.NoError(t, err)

	require.NotNil(t, res.TableCopyState)

	stateTable1 := res.TableCopyState["table1"]
	stateTable2 := res.TableCopyState["table2"]
	stateTable3 := res.TableCopyState["table3"]
	require.NotNil(t, stateTable1)
	require.NotNil(t, stateTable2)
	require.NotNil(t, stateTable3)

	assert.Equal(t, int64(100), stateTable1.RowsTotal)
	assert.Equal(t, int64(100), stateTable1.RowsCopied)
	assert.Equal(t, float32(100), stateTable1.RowsPercentage)
	assert.Equal(t, vtctldatapb.TableCopyPhase_COMPLETE, stateTable1.Phase)
	assert.Equal(t, int64(200), stateTable2.RowsTotal)
	assert.Equal(t, int64(100), stateTable2.RowsCopied)
	assert.Equal(t, float32(50), stateTable2.RowsPercentage)
	assert.Equal(t, vtctldatapb.TableCopyPhase_IN_PROGRESS, stateTable2.Phase)
	assert.Equal(t, int64(5000), stateTable3.RowsTotal)
	assert.Equal(t, int64(0), stateTable3.RowsCopied)
	assert.Equal(t, float32(0), stateTable3.RowsPercentage)
	assert.Equal(t, vtctldatapb.TableCopyPhase_NOT_STARTED, stateTable3.Phase)
}

func TestDeleteShard(t *testing.T) {
	ctx := context.Background()

	sourceKeyspace := &testKeyspace{"source_keyspace", []string{"-"}}
	targetKeyspace := &testKeyspace{"target_keyspace", []string{"-"}}

	te := newTestEnv(t, ctx, defaultCellName, sourceKeyspace, targetKeyspace)
	defer te.close()

	// Verify that shard exists.
	si, err := te.ts.GetShard(ctx, targetKeyspace.KeyspaceName, targetKeyspace.ShardNames[0])
	require.NoError(t, err)
	require.NotNil(t, si)

	// Expect to fail if recursive is false.
	err = te.ws.DeleteShard(ctx, targetKeyspace.KeyspaceName, targetKeyspace.ShardNames[0], false, true)
	assert.ErrorContains(t, err, "shard target_keyspace/- still has 1 tablets in cell")

	// Should not throw error if given keyspace or shard is invalid.
	err = te.ws.DeleteShard(ctx, "invalid_keyspace", "-", false, true)
	assert.NoError(t, err)

	// Successful shard delete.
	err = te.ws.DeleteShard(ctx, targetKeyspace.KeyspaceName, targetKeyspace.ShardNames[0], true, true)
	assert.NoError(t, err)

	// Check if the shard was deleted.
	_, err = te.ts.GetShard(ctx, targetKeyspace.KeyspaceName, targetKeyspace.ShardNames[0])
	assert.ErrorContains(t, err, "node doesn't exist")
}

func TestCopySchemaShard(t *testing.T) {
	ctx := context.Background()

	sourceKeyspace := &testKeyspace{"source_keyspace", []string{"-"}}
	targetKeyspace := &testKeyspace{"target_keyspace", []string{"-"}}

	te := newTestEnv(t, ctx, defaultCellName, sourceKeyspace, targetKeyspace)
	defer te.close()

	sqlSchema := `create table t1(id bigint(20) unsigned auto_increment, msg varchar(64), primary key (id)) Engine=InnoDB;`
	te.tmc.schema[sourceKeyspace.KeyspaceName+".t1"] = &tabletmanagerdatapb.SchemaDefinition{
		DatabaseSchema: "CREATE DATABASE {{.DatabaseName}}",
		TableDefinitions: []*tabletmanagerdatapb.TableDefinition{
			{
				Name:   "t1",
				Schema: sqlSchema,
				Columns: []string{
					"id",
					"msg",
				},
				Type: tmutils.TableBaseTable,
			},
		},
	}

	// Expect queries on target shards
	te.tmc.expectApplySchemaRequest(200, &applySchemaRequestResponse{
		change: &tmutils.SchemaChange{
			SQL:              "CREATE DATABASE `vt_target_keyspace`",
			Force:            false,
			AllowReplication: true,
			SQLMode:          vreplication.SQLMode,
		},
	})
	te.tmc.expectApplySchemaRequest(200, &applySchemaRequestResponse{
		change: &tmutils.SchemaChange{
			SQL:              sqlSchema,
			Force:            false,
			AllowReplication: true,
			SQLMode:          vreplication.SQLMode,
		},
	})

	sourceTablet := te.tablets[sourceKeyspace.KeyspaceName][100]
	err := te.ws.CopySchemaShard(ctx, sourceTablet.Alias, []string{"/.*/"}, nil, false, targetKeyspace.KeyspaceName, "-", 1*time.Second, true)
	assert.NoError(t, err)
	assert.Empty(t, te.tmc.applySchemaRequests[200])
}

func TestValidateShardsHaveVReplicationPermissions(t *testing.T) {
	ctx := context.Background()

	sourceKeyspace := &testKeyspace{"source_keyspace", []string{"-"}}
	targetKeyspace := &testKeyspace{"target_keyspace", []string{"-80", "80-"}}

	te := newTestEnv(t, ctx, defaultCellName, sourceKeyspace, targetKeyspace)
	defer te.close()

	si1, err := te.ts.GetShard(ctx, targetKeyspace.KeyspaceName, targetKeyspace.ShardNames[0])
	require.NoError(t, err)
	si2, err := te.ts.GetShard(ctx, targetKeyspace.KeyspaceName, targetKeyspace.ShardNames[1])
	require.NoError(t, err)

	testcases := []struct {
		name                string
		response            *validateVReplicationPermissionsResponse
		expectedErrContains string
	}{
		{
			// Expect no error in this case.
			name: "unimplemented error",
			response: &validateVReplicationPermissionsResponse{
				err: status.Error(codes.Unimplemented, "unimplemented test"),
			},
		},
		{
			name: "tmc error",
			response: &validateVReplicationPermissionsResponse{
				err: errors.New("tmc throws error"),
			},
			expectedErrContains: "tmc throws error",
		},
		{
			name: "no permissions",
			response: &validateVReplicationPermissionsResponse{
				res: &tabletmanagerdatapb.ValidateVReplicationPermissionsResponse{
					User:  "vt_test_user",
					Ok:    false,
					Error: "vt_test_user does not have the required set of permissions",
				},
			},
			expectedErrContains: "vt_test_user does not have the required set of permissions",
		},
		{
			name: "success",
			response: &validateVReplicationPermissionsResponse{
				res: &tabletmanagerdatapb.ValidateVReplicationPermissionsResponse{
					User: "vt_filtered",
					Ok:   true,
				},
			},
		},
	}

	for _, tc := range testcases {
		t.Run(tc.name, func(t *testing.T) {
			te.tmc.expectValidateVReplicationPermissionsResponse(200, tc.response)
			te.tmc.expectValidateVReplicationPermissionsResponse(210, tc.response)
			err = te.ws.validateShardsHaveVReplicationPermissions(ctx, targetKeyspace.KeyspaceName, []*topo.ShardInfo{si1, si2})
			if tc.expectedErrContains == "" {
				assert.NoError(t, err)
				return
			}
			assert.ErrorContains(t, err, tc.expectedErrContains)
		})
	}
}

func TestWorkflowUpdate(t *testing.T) {
	ctx := context.Background()

	sourceKeyspace := &testKeyspace{"source_keyspace", []string{"-"}}
	targetKeyspace := &testKeyspace{"target_keyspace", []string{"-80", "80-"}}

	te := newTestEnv(t, ctx, defaultCellName, sourceKeyspace, targetKeyspace)
	defer te.close()

	req := &vtctldatapb.WorkflowUpdateRequest{
		Keyspace: targetKeyspace.KeyspaceName,
		TabletRequest: &tabletmanagerdatapb.UpdateVReplicationWorkflowRequest{
			Workflow: "wf1",
			State:    binlogdatapb.VReplicationWorkflowState_Running.Enum(),
		},
	}

	testcases := []struct {
		name     string
		response map[uint32]*tabletmanagerdatapb.UpdateVReplicationWorkflowResponse
		err      map[uint32]error

		// Match the tablet `changed` field from response.
		expectedResponse    map[uint32]bool
		expectedErrContains string
	}{
		{
			name: "one tablet stream changed",
			response: map[uint32]*tabletmanagerdatapb.UpdateVReplicationWorkflowResponse{
				200: {
					Result: &querypb.QueryResult{
						RowsAffected: 1,
					},
				},
				210: {
					Result: &querypb.QueryResult{
						RowsAffected: 0,
					},
				},
			},
			expectedResponse: map[uint32]bool{
				200: true,
				210: false,
			},
		},
		{
			name: "two tablet stream changed",
			response: map[uint32]*tabletmanagerdatapb.UpdateVReplicationWorkflowResponse{
				200: {
					Result: &querypb.QueryResult{
						RowsAffected: 1,
					},
				},
				210: {
					Result: &querypb.QueryResult{
						RowsAffected: 2,
					},
				},
			},
			expectedResponse: map[uint32]bool{
				200: true,
				210: true,
			},
		},
		{
			name: "tablet throws error",
			err: map[uint32]error{
				200: errors.New("test error from 200"),
			},
			expectedErrContains: "test error from 200",
		},
	}

	for _, tc := range testcases {
		t.Run(tc.name, func(t *testing.T) {
			// Add responses
			for tabletID, resp := range tc.response {
				te.tmc.AddUpdateVReplicationWorkflowRequestResponse(tabletID, &updateVReplicationWorkflowRequestResponse{
					req: req.TabletRequest,
					res: resp,
				})
			}
			// Add errors
			for tabletID, err := range tc.err {
				te.tmc.AddUpdateVReplicationWorkflowRequestResponse(tabletID, &updateVReplicationWorkflowRequestResponse{
					req: req.TabletRequest,
					err: err,
				})
			}

			res, err := te.ws.WorkflowUpdate(ctx, req)
			if tc.expectedErrContains != "" {
				assert.ErrorContains(t, err, tc.expectedErrContains)
				return
			}

			assert.NoError(t, err)
			for tabletID, changed := range tc.expectedResponse {
				i := slices.IndexFunc(res.Details, func(det *vtctldatapb.WorkflowUpdateResponse_TabletInfo) bool {
					return det.Tablet.Uid == tabletID
				})
				assert.NotEqual(t, -1, i)
				assert.Equal(t, changed, res.Details[i].Changed)
			}
		})
	}
}

func TestFinalizeMigrateWorkflow(t *testing.T) {
	ctx := context.Background()

	workflowName := "wf1"
	tableName1 := "t1"
	tableName2 := "t2"

	sourceKeyspace := &testKeyspace{"source_keyspace", []string{"-"}}
	targetKeyspace := &testKeyspace{"target_keyspace", []string{"-80", "80-"}}

	schema := map[string]*tabletmanagerdatapb.SchemaDefinition{
		tableName1: {
			TableDefinitions: []*tabletmanagerdatapb.TableDefinition{
				{
					Name:   tableName1,
					Schema: fmt.Sprintf("CREATE TABLE %s (id BIGINT, name VARCHAR(64), PRIMARY KEY (id))", tableName1),
				},
			},
		},
		tableName2: {
			TableDefinitions: []*tabletmanagerdatapb.TableDefinition{
				{
					Name:   tableName2,
					Schema: fmt.Sprintf("CREATE TABLE %s (id BIGINT, name VARCHAR(64), PRIMARY KEY (id))", tableName2),
				},
			},
		},
	}

	testcases := []struct {
		name          string
		expectQueries []string
		cancel        bool
		keepData      bool
	}{
		{
			name: "cancel false, keepData true",
			expectQueries: []string{
				"delete from _vt.vreplication where db_name = 'vt_target_keyspace' and workflow = 'wf1'",
			},
			cancel:   false,
			keepData: true,
		},
		{
			name: "cancel true, keepData false",
			expectQueries: []string{
				"delete from _vt.vreplication where db_name = 'vt_target_keyspace' and workflow = 'wf1'",
				"drop table `vt_target_keyspace`.`t1`",
				"drop table `vt_target_keyspace`.`t2`",
			},
			cancel:   true,
			keepData: false,
		},
	}

	for _, tc := range testcases {
		t.Run(tc.name, func(t *testing.T) {
			te := newTestEnv(t, ctx, defaultCellName, sourceKeyspace, targetKeyspace)
			defer te.close()
			te.tmc.schema = schema

			ts, _, err := te.ws.getWorkflowState(ctx, targetKeyspace.KeyspaceName, workflowName)
			require.NoError(t, err)

			for _, q := range tc.expectQueries {
				te.tmc.expectVRQuery(200, q, nil)
				te.tmc.expectVRQuery(210, q, nil)
			}

			_, err = te.ws.finalizeMigrateWorkflow(ctx, ts, "", tc.cancel, tc.keepData, false, false)
			assert.NoError(t, err)

			ks, err := te.ts.GetSrvVSchema(ctx, "cell")
			require.NoError(t, err)
			assert.NotNil(t, ks.Keyspaces[targetKeyspace.KeyspaceName])

			// Expect tables to be present in the VSchema if cancel was false.
			if !tc.cancel {
				assert.Len(t, ks.Keyspaces[targetKeyspace.KeyspaceName].Tables, 2)
				assert.NotNil(t, ks.Keyspaces[targetKeyspace.KeyspaceName].Tables[tableName1])
				assert.NotNil(t, ks.Keyspaces[targetKeyspace.KeyspaceName].Tables[tableName2])
			} else {
				assert.Len(t, ks.Keyspaces[targetKeyspace.KeyspaceName].Tables, 0)
				assert.Nil(t, ks.Keyspaces[targetKeyspace.KeyspaceName].Tables[tableName1])
				assert.Nil(t, ks.Keyspaces[targetKeyspace.KeyspaceName].Tables[tableName2])
			}

			// Expect queries to be used.
			assert.Empty(t, te.tmc.applySchemaRequests[200])
			assert.Empty(t, te.tmc.applySchemaRequests[210])
		})
	}
}

func TestMaterializeAddTables(t *testing.T) {
	ctx := context.Background()

	sourceKeyspace := &testKeyspace{"source_keyspace", []string{"-"}}
	targetKeyspace := &testKeyspace{"target_keyspace", []string{"-80", "80-"}}

	te := newTestEnv(t, ctx, defaultCellName, sourceKeyspace, targetKeyspace)
	defer te.close()

	tableName1 := "t1"
	tableName2 := "t2"
	schema := map[string]*tabletmanagerdatapb.SchemaDefinition{
		tableName1: {
			TableDefinitions: []*tabletmanagerdatapb.TableDefinition{
				{
					Name:   tableName1,
					Schema: fmt.Sprintf("CREATE TABLE %s (id BIGINT, name VARCHAR(64), PRIMARY KEY (id))", tableName1),
				},
			},
		},
		// This will be used in deploySchema().
		fmt.Sprintf("%s.%s", sourceKeyspace.KeyspaceName, tableName2): {
			TableDefinitions: []*tabletmanagerdatapb.TableDefinition{
				{
					Name:   tableName2,
					Schema: fmt.Sprintf("CREATE TABLE %s (id BIGINT, name VARCHAR(64), PRIMARY KEY (id))", tableName2),
				},
			},
		},
	}
	te.tmc.schema = schema

	testcases := []struct {
		name                                          string
		request                                       *vtctldatapb.WorkflowAddTablesRequest
		expectApplySchemaRequest                      bool
		addUpdateVReplicationWorkflowRequestResponses []*updateVReplicationWorkflowRequestResponse
		expectedErrContains                           string
	}{
		{
			name: "success",
			request: &vtctldatapb.WorkflowAddTablesRequest{
				Workflow: "wf",
				Keyspace: targetKeyspace.KeyspaceName,
				TableSettings: []*vtctldatapb.TableMaterializeSettings{
					{
						TargetTable: "t2",
					},
				},
				MaterializationIntent: vtctldatapb.MaterializationIntent_REFERENCE,
			},
			addUpdateVReplicationWorkflowRequestResponses: []*updateVReplicationWorkflowRequestResponse{
				{
					req: &tabletmanagerdatapb.UpdateVReplicationWorkflowRequest{
						Workflow: "wf",
						State:    ptr.Of(binlogdatapb.VReplicationWorkflowState_Stopped),
					},
				},
				{
					req: &tabletmanagerdatapb.UpdateVReplicationWorkflowRequest{
						Workflow: "wf",
						State:    ptr.Of(binlogdatapb.VReplicationWorkflowState_Running),
						FilterRules: []*binlogdatapb.Rule{
							{
								Match:  "t2",
								Filter: "select * from t2",
							},
						},
					},
				},
			},
			expectApplySchemaRequest: true,
		},
		{
			name: "rule already exists error",
			request: &vtctldatapb.WorkflowAddTablesRequest{
				Workflow: "wf",
				Keyspace: targetKeyspace.KeyspaceName,
				TableSettings: []*vtctldatapb.TableMaterializeSettings{
					{
						TargetTable: "t1",
					},
				},
				MaterializationIntent: vtctldatapb.MaterializationIntent_REFERENCE,
			},
			expectedErrContains: "rule for table t1 already exists",
		},
		{
			name: "source table doesn't exist error",
			request: &vtctldatapb.WorkflowAddTablesRequest{
				Workflow: "wf",
				Keyspace: targetKeyspace.KeyspaceName,
				TableSettings: []*vtctldatapb.TableMaterializeSettings{
					{
						TargetTable: "t3",
					},
				},
				MaterializationIntent: vtctldatapb.MaterializationIntent_REFERENCE,
			},
			addUpdateVReplicationWorkflowRequestResponses: []*updateVReplicationWorkflowRequestResponse{
				{
					req: &tabletmanagerdatapb.UpdateVReplicationWorkflowRequest{
						Workflow: "wf",
						State:    ptr.Of(binlogdatapb.VReplicationWorkflowState_Stopped),
					},
				},
				{
					req: &tabletmanagerdatapb.UpdateVReplicationWorkflowRequest{
						Workflow: "wf",
						State:    ptr.Of(binlogdatapb.VReplicationWorkflowState_Running),
						// Don't change anything else, so pass simulated NULLs.
						Cells:       textutil.SimulatedNullStringSlice,
						TabletTypes: textutil.SimulatedNullTabletTypeSlice,
					},
				},
			},
			expectedErrContains: "source table t3",
		},
	}

	for _, tc := range testcases {
		t.Run(tc.name, func(t *testing.T) {
			if tc.expectApplySchemaRequest {
				te.tmc.expectApplySchemaRequest(200, &applySchemaRequestResponse{
					change: &tmutils.SchemaChange{
						SQL:                     "/create table t2",
						Force:                   false,
						AllowReplication:        true,
						SQLMode:                 vreplication.SQLMode,
						DisableForeignKeyChecks: true,
					},
					matchSqlOnly: true,
				})
				te.tmc.expectApplySchemaRequest(210, &applySchemaRequestResponse{
					change: &tmutils.SchemaChange{
						SQL:                     "/create table t2",
						Force:                   false,
						AllowReplication:        true,
						SQLMode:                 vreplication.SQLMode,
						DisableForeignKeyChecks: true,
					},
					matchSqlOnly: true,
				})
			}
			for _, reqres := range tc.addUpdateVReplicationWorkflowRequestResponses {
				te.tmc.AddUpdateVReplicationWorkflowRequestResponse(200, reqres)
				te.tmc.AddUpdateVReplicationWorkflowRequestResponse(210, reqres)
			}
			err := te.ws.WorkflowAddTables(ctx, tc.request)
			if tc.expectedErrContains == "" {
				assert.NoError(t, err)
				assert.Empty(t, te.tmc.applySchemaRequests[200])
				assert.Empty(t, te.tmc.applySchemaRequests[210])
				assert.Empty(t, te.tmc.updateVReplicationWorklowRequests[200])
				assert.Empty(t, te.tmc.updateVReplicationWorklowRequests[210])
				return
			}
			assert.ErrorContains(t, err, tc.expectedErrContains)
			assert.Empty(t, te.tmc.applySchemaRequests[200])
			assert.Empty(t, te.tmc.applySchemaRequests[210])
			assert.Empty(t, te.tmc.updateVReplicationWorklowRequests[200])
			assert.Empty(t, te.tmc.updateVReplicationWorklowRequests[210])
		})
	}
}<|MERGE_RESOLUTION|>--- conflicted
+++ resolved
@@ -1679,23 +1679,12 @@
 				DryRun:      true,
 			},
 			want: []string{
-<<<<<<< HEAD
-				fmt.Sprintf("Lock keyspace %s", sourceKeyspaceName),
-				fmt.Sprintf("Switch reads for tables [%s] to keyspace %s for tablet types [REPLICA,RDONLY]", tablesStr, targetKeyspaceName),
-				fmt.Sprintf("Routing rules for tables [%s] will be updated", tablesStr),
-				fmt.Sprintf("Unlock keyspace %s", sourceKeyspaceName),
-				fmt.Sprintf("Lock keyspace %s", sourceKeyspaceName),
-				fmt.Sprintf("Lock keyspace %s", targetKeyspaceName),
-=======
 				"Lock keyspace " + sourceKeyspaceName,
-				fmt.Sprintf("Mirroring 0.00 percent of traffic from keyspace %s to keyspace %s for tablet types [REPLICA,RDONLY]", sourceKeyspaceName, targetKeyspaceName),
 				fmt.Sprintf("Switch reads for tables [%s] to keyspace %s for tablet types [REPLICA,RDONLY]", tablesStr, targetKeyspaceName),
 				fmt.Sprintf("Routing rules for tables [%s] will be updated", tablesStr),
 				"Unlock keyspace " + sourceKeyspaceName,
 				"Lock keyspace " + sourceKeyspaceName,
 				"Lock keyspace " + targetKeyspaceName,
-				fmt.Sprintf("Mirroring 0.00 percent of traffic from keyspace %s to keyspace %s for tablet types [PRIMARY]", sourceKeyspaceName, targetKeyspaceName),
->>>>>>> 1fe6c680
 				fmt.Sprintf("Stop writes on keyspace %s for tables [%s]: [keyspace:%s;shard:-80;position:%s,keyspace:%s;shard:80-;position:%s]",
 					sourceKeyspaceName, tablesStr, sourceKeyspaceName, position, sourceKeyspaceName, position),
 				"Wait for vreplication on stopped streams to catchup for up to 30s",
@@ -1729,23 +1718,12 @@
 				DryRun:      true,
 			},
 			want: []string{
-<<<<<<< HEAD
-				fmt.Sprintf("Lock keyspace %s", targetKeyspaceName),
-				fmt.Sprintf("Switch reads for tables [%s] to keyspace %s for tablet types [REPLICA,RDONLY]", tablesStr, sourceKeyspaceName),
-				fmt.Sprintf("Routing rules for tables [%s] will be updated", tablesStr),
-				fmt.Sprintf("Unlock keyspace %s", targetKeyspaceName),
-				fmt.Sprintf("Lock keyspace %s", targetKeyspaceName),
-				fmt.Sprintf("Lock keyspace %s", sourceKeyspaceName),
-=======
 				"Lock keyspace " + targetKeyspaceName,
-				fmt.Sprintf("Mirroring 0.00 percent of traffic from keyspace %s to keyspace %s for tablet types [REPLICA,RDONLY]", targetKeyspaceName, sourceKeyspaceName),
 				fmt.Sprintf("Switch reads for tables [%s] to keyspace %s for tablet types [REPLICA,RDONLY]", tablesStr, sourceKeyspaceName),
 				fmt.Sprintf("Routing rules for tables [%s] will be updated", tablesStr),
 				"Unlock keyspace " + targetKeyspaceName,
 				"Lock keyspace " + targetKeyspaceName,
 				"Lock keyspace " + sourceKeyspaceName,
-				fmt.Sprintf("Mirroring 0.00 percent of traffic from keyspace %s to keyspace %s for tablet types [PRIMARY]", targetKeyspaceName, sourceKeyspaceName),
->>>>>>> 1fe6c680
 				fmt.Sprintf("Stop writes on keyspace %s for tables [%s]: [keyspace:%s;shard:-80;position:%s,keyspace:%s;shard:80-;position:%s]",
 					targetKeyspaceName, tablesStr, targetKeyspaceName, position, targetKeyspaceName, position),
 				"Wait for vreplication on stopped streams to catchup for up to 30s",
@@ -1779,12 +1757,7 @@
 				DryRun:      true,
 			},
 			want: []string{
-<<<<<<< HEAD
-				fmt.Sprintf("Lock keyspace %s", sourceKeyspaceName),
-=======
 				"Lock keyspace " + sourceKeyspaceName,
-				fmt.Sprintf("Mirroring 0.00 percent of traffic from keyspace %s to keyspace %s for tablet types [REPLICA,RDONLY]", sourceKeyspaceName, targetKeyspaceName),
->>>>>>> 1fe6c680
 				fmt.Sprintf("Switch reads for tables [%s] to keyspace %s for tablet types [REPLICA,RDONLY]", tablesStr, sourceKeyspaceName),
 				fmt.Sprintf("Routing rules for tables [%s] will be updated", tablesStr),
 				fmt.Sprintf("Serving VSchema will be rebuilt for the %s keyspace", sourceKeyspaceName),
