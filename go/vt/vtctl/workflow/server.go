--- conflicted
+++ resolved
@@ -3194,18 +3194,7 @@
 
 	cellsStr := strings.Join(req.Cells, ",")
 
-<<<<<<< HEAD
-	// Consistently handle errors by logging and returning them.
-	handleError := func(message string, err error) (*[]string, error) {
-		werr := vterrors.Wrapf(err, message)
-		ts.Logger().Error(werr)
-		return nil, werr
-	}
-
 	s.Logger().Infof("Switching reads: %s.%s tablet types: %s, cells: %s, workflow state: %s", ts.targetKeyspace, ts.workflow, roTypesToSwitchStr, cellsStr, state.String())
-=======
-	log.Infof("Switching reads: %s.%s tablet types: %s, cells: %s, workflow state: %s", ts.targetKeyspace, ts.workflow, roTypesToSwitchStr, cellsStr, state.String())
->>>>>>> 95c77e91
 	if !switchReplica && !switchRdonly {
 		return defaultErrorHandler(ts.Logger(), "invalid tablet types",
 			vterrors.Errorf(vtrpcpb.Code_INVALID_ARGUMENT, "tablet types must be REPLICA or RDONLY: %s", roTypesToSwitchStr))
