--- conflicted
+++ resolved
@@ -3270,7 +3270,6 @@
 		return handleError("workflow validation failed", err)
 	}
 
-<<<<<<< HEAD
 	// For switching reads, locking the source keyspace is sufficient.
 	// We need to hold the keyspace locks longer than the command timeout.
 	ksLockTTL, set, err := protoutil.DurationFromProto(req.GetTimeout())
@@ -3280,8 +3279,7 @@
 	if !set {
 		ksLockTTL = DefaultTimeout
 	}
-	ctx, unlock, lockErr := sw.lockKeyspace(ctx, ts.SourceKeyspaceName(), "SwitchReads", topo.WithTTL(ksLockTTL))
-=======
+
 	// Remove mirror rules for the specified tablet types.
 	if err := sw.mirrorTableTraffic(ctx, roTabletTypes, 0); err != nil {
 		return handleError(fmt.Sprintf("failed to remove mirror rules from source keyspace %s to target keyspace %s, workflow %s, for read-only tablet types",
@@ -3290,7 +3288,6 @@
 
 	// For reads, locking the source keyspace is sufficient.
 	ctx, unlock, lockErr := sw.lockKeyspace(ctx, ts.SourceKeyspaceName(), "SwitchReads")
->>>>>>> 0db35775
 	if lockErr != nil {
 		return handleError(fmt.Sprintf("failed to lock the %s keyspace", ts.SourceKeyspaceName()), lockErr)
 	}
@@ -3377,7 +3374,6 @@
 		}
 	}
 
-<<<<<<< HEAD
 	// Lock the workflow and its source and target keyspaces.
 	lockName := fmt.Sprintf("%s/%s", ts.TargetKeyspaceName(), ts.WorkflowName())
 	ctx, workflowUnlock, lockErr := s.ts.LockName(ctx, lockName, "SwitchWrites")
@@ -3392,7 +3388,7 @@
 	// the target sequences -- to be sure the lock is not lost.
 	ksLockTTL := waitTimeout * 3
 	ctx, sourceUnlock, lockErr := sw.lockKeyspace(ctx, ts.SourceKeyspaceName(), "SwitchWrites", topo.WithTTL(ksLockTTL))
-=======
+
 	// Remove mirror rules for the primary tablet type.
 	if err := sw.mirrorTableTraffic(ctx, []topodata.TabletType{topodatapb.TabletType_PRIMARY}, 0); err != nil {
 		return handleError(fmt.Sprintf("failed to remove mirror rules from source keyspace %s to target keyspace %s, workflow %s, for primary tablet type",
@@ -3401,7 +3397,6 @@
 
 	// Need to lock both source and target keyspaces.
 	tctx, sourceUnlock, lockErr := sw.lockKeyspace(ctx, ts.SourceKeyspaceName(), "SwitchWrites")
->>>>>>> 0db35775
 	if lockErr != nil {
 		return handleError(fmt.Sprintf("failed to lock the %s keyspace", ts.SourceKeyspaceName()), lockErr)
 	}
