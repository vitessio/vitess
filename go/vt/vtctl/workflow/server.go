--- conflicted
+++ resolved
@@ -43,6 +43,7 @@
 	"vitess.io/vitess/go/trace"
 	"vitess.io/vitess/go/vt/binlog/binlogplayer"
 	"vitess.io/vitess/go/vt/concurrency"
+	"vitess.io/vitess/go/vt/discovery"
 	"vitess.io/vitess/go/vt/key"
 	"vitess.io/vitess/go/vt/log"
 	"vitess.io/vitess/go/vt/logutil"
@@ -1629,14 +1630,8 @@
 	} else {
 		log.Warningf("Streams will not be started since --auto-start is set to false")
 	}
-<<<<<<< HEAD
-
 	return s.WorkflowStatus(ctx, &vtctldatapb.WorkflowStatusRequest{
 		Keyspace: req.Keyspace,
-=======
-	return s.WorkflowStatus(ctx, &vtctldatapb.WorkflowStatusRequest{
-		Keyspace: keyspace,
->>>>>>> 9cd8ffcf
 		Workflow: req.Workflow,
 	})
 }
