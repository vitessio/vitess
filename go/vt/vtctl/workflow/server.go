/*
Copyright 2021 The Vitess Authors.

Licensed under the Apache License, Version 2.0 (the "License");
you may not use this file except in compliance with the License.
You may obtain a copy of the License at

	http://www.apache.org/licenses/LICENSE-2.0

Unless required by applicable law or agreed to in writing, software
distributed under the License is distributed on an "AS IS" BASIS,
WITHOUT WARRANTIES OR CONDITIONS OF ANY KIND, either express or implied.
See the License for the specific language governing permissions and
limitations under the License.
*/

package workflow

import (
	"context"
	"errors"
	"fmt"
	"math"
	"slices"
	"sort"
	"strings"
	"sync"
	"text/template"
	"time"

	"github.com/google/uuid"
	"golang.org/x/sync/errgroup"
	"golang.org/x/sync/semaphore"
	"google.golang.org/grpc/codes"
	"google.golang.org/grpc/status"
	"google.golang.org/protobuf/encoding/prototext"

	"vitess.io/vitess/go/constants/sidecar"
	"vitess.io/vitess/go/protoutil"
	"vitess.io/vitess/go/ptr"
	"vitess.io/vitess/go/sqltypes"
	"vitess.io/vitess/go/trace"
	"vitess.io/vitess/go/vt/concurrency"
	"vitess.io/vitess/go/vt/discovery"
	"vitess.io/vitess/go/vt/key"
	"vitess.io/vitess/go/vt/log"
	"vitess.io/vitess/go/vt/logutil"
	"vitess.io/vitess/go/vt/mysqlctl/tmutils"
	"vitess.io/vitess/go/vt/sqlparser"
	"vitess.io/vitess/go/vt/topo"
	"vitess.io/vitess/go/vt/topo/topoproto"
	"vitess.io/vitess/go/vt/topotools"
	"vitess.io/vitess/go/vt/vtctl/schematools"
	"vitess.io/vitess/go/vt/vtctl/workflow/vexec"
	"vitess.io/vitess/go/vt/vtenv"
	"vitess.io/vitess/go/vt/vterrors"
	"vitess.io/vitess/go/vt/vtgate/vindexes"
	"vitess.io/vitess/go/vt/vttablet/tabletmanager/vdiff"
	"vitess.io/vitess/go/vt/vttablet/tabletmanager/vreplication"
	"vitess.io/vitess/go/vt/vttablet/tmclient"

	binlogdatapb "vitess.io/vitess/go/vt/proto/binlogdata"
	querypb "vitess.io/vitess/go/vt/proto/query"
	tabletmanagerdatapb "vitess.io/vitess/go/vt/proto/tabletmanagerdata"
	topodatapb "vitess.io/vitess/go/vt/proto/topodata"
	vschemapb "vitess.io/vitess/go/vt/proto/vschema"
	vtctldatapb "vitess.io/vitess/go/vt/proto/vtctldata"
	vtrpcpb "vitess.io/vitess/go/vt/proto/vtrpc"
	vttimepb "vitess.io/vitess/go/vt/proto/vttime"
)

const (
	// We don't use a suffix for the primary tablet types in routing rules.
	primaryTabletSuffix = ""
	replicaTabletSuffix = "@replica"
	rdonlyTabletSuffix  = "@rdonly"
	// Globally routable tables don't have a keyspace prefix.
	globalTableQualifier = ""
	// Default duration used for lag, timeout, etc.
	DefaultTimeout = 30 * time.Second
)

var tabletTypeSuffixes = []string{primaryTabletSuffix, replicaTabletSuffix, rdonlyTabletSuffix}

// tableCopyProgress stores the row counts and disk sizes of the source and target tables
type tableCopyProgress struct {
	TargetRowCount, TargetTableSize int64
	SourceRowCount, SourceTableSize int64
}

// copyProgress stores the tableCopyProgress for all tables still being copied
type copyProgress map[string]*tableCopyProgress

// sequenceMetadata contains all of the relevant metadata for a sequence that
// is being used by a table involved in a vreplication workflow.
type sequenceMetadata struct {
	// The name of the sequence table.
	backingTableName string
	// The keyspace where the backing table lives.
	backingTableKeyspace string
	// The dbName in use by the keyspace where the backing table lives.
	backingTableDBName string
	// The name of the table using the sequence.
	usingTableName string
	// The dbName in use by the keyspace where the using table lives.
	usingTableDBName string
	// The using table definition.
	usingTableDefinition *vschemapb.Table
}

// vdiffOutput holds the data from all shards that is needed to generate
// the full summary results of the vdiff in the vdiff show command output.
type vdiffOutput struct {
	mu        sync.Mutex
	responses map[string]*tabletmanagerdatapb.VDiffResponse
	err       error
}

const (
	cannotSwitchError               = "workflow has errors"
	cannotSwitchCopyIncomplete      = "copy is still in progress"
	cannotSwitchHighLag             = "replication lag %ds is higher than allowed lag %ds"
	cannotSwitchFailedTabletRefresh = "could not refresh all of the tablets involved in the operation:\n%s"
	cannotSwitchFrozen              = "workflow is frozen"

	// Number of LOCK TABLES cycles to perform on the sources during SwitchWrites.
	lockTablesCycles = 2
	// Time to wait between LOCK TABLES cycles on the sources during SwitchWrites.
	lockTablesCycleDelay = time.Duration(100 * time.Millisecond)
)

var (
	// ErrInvalidWorkflow is a catchall error type for conditions that should be
	// impossible when operating on a workflow.
	ErrInvalidWorkflow = errors.New("invalid workflow")
	// ErrMultipleSourceKeyspaces occurs when a workflow somehow has multiple
	// source keyspaces across different shard primaries. This should be
	// impossible.
	ErrMultipleSourceKeyspaces = errors.New("multiple source keyspaces for a single workflow")
	// ErrMultipleTargetKeyspaces occurs when a workflow somehow has multiple
	// target keyspaces across different shard primaries. This should be
	// impossible.
	ErrMultipleTargetKeyspaces          = errors.New("multiple target keyspaces for a single workflow")
	ErrWorkflowCompleteNotFullySwitched = errors.New("cannot complete workflow because you have not yet switched all read and write traffic")
	ErrWorkflowDeleteWritesSwitched     = errors.New("cannot delete workflow because you have already switched write traffic")
)

// Server provides an API to work with Vitess workflows, like vreplication
// workflows (MoveTables, Reshard, etc) and schema migration workflows.
type Server struct {
	ts  *topo.Server
	tmc tmclient.TabletManagerClient
	// Limit the number of concurrent background goroutines if needed.
	sem     *semaphore.Weighted
	env     *vtenv.Environment
	options serverOptions
}

// NewServer returns a new server instance with the given topo.Server and
// TabletManagerClient.
func NewServer(env *vtenv.Environment, ts *topo.Server, tmc tmclient.TabletManagerClient, opts ...ServerOption) *Server {
	s := &Server{
		ts:  ts,
		tmc: tmc,
		env: env,
	}
	for _, o := range opts {
		o.apply(&s.options)
	}
	if s.options.logger == nil {
		s.options.logger = logutil.NewConsoleLogger() // Use the default system logger
	}
	return s
}

func (s *Server) SQLParser() *sqlparser.Parser {
	return s.env.Parser()
}

// CheckReshardingJournalExistsOnTablet returns the journal (or an empty
// journal) and a boolean to indicate if the resharding_journal table exists on
// the given tablet.
//
// (TODO:@ajm188) This should not be part of the final public API, and should
// be un-exported after all places in package wrangler that call this have been
// migrated over.
func (s *Server) CheckReshardingJournalExistsOnTablet(ctx context.Context, tablet *topodatapb.Tablet, migrationID int64) (*binlogdatapb.Journal, bool, error) {
	var (
		journal binlogdatapb.Journal
		exists  bool
	)

	query := fmt.Sprintf("select val from _vt.resharding_journal where id=%v", migrationID)
	p3qr, err := s.tmc.VReplicationExec(ctx, tablet, query)
	if err != nil {
		return nil, false, err
	}

	if len(p3qr.Rows) != 0 {
		qr := sqltypes.Proto3ToResult(p3qr)
		qrBytes, err := qr.Rows[0][0].ToBytes()
		if err != nil {
			return nil, false, err
		}
		if err := prototext.Unmarshal(qrBytes, &journal); err != nil {
			return nil, false, err
		}

		exists = true
	}

	return &journal, exists, nil
}

// GetCellsWithShardReadsSwitched returns the topo cells partitioned into two
// slices: one with the cells where shard reads have been switched for the given
// tablet type and one with the cells where shard reads have not been switched
// for the given tablet type.
//
// This function is for use in Reshard, and "switched reads" is defined as if
// any one of the source shards has the query service disabled in its tablet
// control record.
func (s *Server) GetCellsWithShardReadsSwitched(
	ctx context.Context,
	keyspace string,
	si *topo.ShardInfo,
	tabletType topodatapb.TabletType,
) (cellsSwitched []string, cellsNotSwitched []string, err error) {
	cells, err := s.ts.GetCellInfoNames(ctx)
	if err != nil {
		return nil, nil, err
	}

	for _, cell := range cells {
		srvks, err := s.ts.GetSrvKeyspace(ctx, cell, keyspace)
		if err != nil {
			return nil, nil, err
		}

		// Checking one shard is enough.
		var (
			shardServedTypes []string
			found            bool
			noControls       bool
		)

		for _, partition := range srvks.GetPartitions() {
			if tabletType != partition.GetServedType() {
				continue
			}

			// If reads and writes are both switched it is possible that the
			// shard is not in the partition table.
			for _, shardReference := range partition.GetShardReferences() {
				if key.KeyRangeEqual(shardReference.GetKeyRange(), si.GetKeyRange()) {
					found = true
					break
				}
			}

			// It is possible that there are no tablet controls if the target
			// shards are not yet serving, or once reads and writes are both
			// switched.
			if len(partition.GetShardTabletControls()) == 0 {
				noControls = true
				break
			}

			for _, tabletControl := range partition.GetShardTabletControls() {
				if key.KeyRangeEqual(tabletControl.GetKeyRange(), si.GetKeyRange()) {
					if !tabletControl.GetQueryServiceDisabled() {
						shardServedTypes = append(shardServedTypes, si.ShardName())
					}

					break
				}
			}
		}

		if found && (len(shardServedTypes) > 0 || noControls) {
			cellsNotSwitched = append(cellsNotSwitched, cell)
		} else {
			cellsSwitched = append(cellsSwitched, cell)
		}
	}

	return cellsSwitched, cellsNotSwitched, nil
}

// GetCellsWithTableReadsSwitched returns the topo cells partitioned into two
// slices: one with the cells where table reads have been switched for the given
// tablet type and one with the cells where table reads have not been switched
// for the given tablet type.
//
// This function is for use in MoveTables, and "switched reads" is defined as if
// the routing rule for a (table, tablet_type) is pointing to the target
// keyspace.
func (s *Server) GetCellsWithTableReadsSwitched(
	ctx context.Context,
	sourceKeyspace string,
	targetKeyspace string,
	table string,
	tabletType topodatapb.TabletType,
) (cellsSwitched []string, cellsNotSwitched []string, err error) {
	cells, err := s.ts.GetCellInfoNames(ctx)
	if err != nil {
		return nil, nil, err
	}

	getKeyspace := func(ruleTarget string) (string, error) {
		arr := strings.Split(ruleTarget, ".")
		if len(arr) != 2 {
			return "", vterrors.Errorf(vtrpcpb.Code_INTERNAL, "rule target is not correctly formatted: %s", ruleTarget)
		}

		return arr[0], nil
	}

	for _, cell := range cells {
		srvVSchema, err := s.ts.GetSrvVSchema(ctx, cell)
		if err != nil {
			return nil, nil, err
		}

		var (
			found    bool
			switched bool
		)

		for _, rule := range srvVSchema.RoutingRules.Rules {
			ruleName := fmt.Sprintf("%s.%s@%s", sourceKeyspace, table, strings.ToLower(tabletType.String()))
			if rule.FromTable == ruleName {
				found = true

				for _, to := range rule.ToTables {
					ks, err := getKeyspace(to)
					if err != nil {
						s.Logger().Errorf(err.Error())
						return nil, nil, err
					}

					if ks != sourceKeyspace {
						switched = true
						break // if one table in the workflow switched, we are done.
					}
				}
			}

			if found {
				break
			}
		}

		if switched {
			cellsSwitched = append(cellsSwitched, cell)
		} else {
			cellsNotSwitched = append(cellsNotSwitched, cell)
		}
	}

	return cellsSwitched, cellsNotSwitched, nil
}

func (s *Server) GetWorkflow(ctx context.Context, keyspace, workflow string, includeLogs bool, shards []string) (*vtctldatapb.Workflow, error) {
	res, err := s.GetWorkflows(ctx, &vtctldatapb.GetWorkflowsRequest{
		Keyspace:    keyspace,
		Workflow:    workflow,
		IncludeLogs: includeLogs,
		Shards:      shards,
	})
	if err != nil {
		return nil, err
	}
	if res == nil {
		return nil, vterrors.Errorf(vtrpcpb.Code_NOT_FOUND, "%s workflow not found in the %s keyspace", workflow, keyspace)
	}
	if len(res.Workflows) != 1 {
		return nil, vterrors.Errorf(vtrpcpb.Code_INTERNAL, "unexpected number of workflows returned for %s.%s; expected 1, got %d",
			keyspace, workflow, len(res.Workflows))
	}
	return res.Workflows[0], nil
}

// GetWorkflows returns a list of all workflows that exist in a given keyspace,
// with some additional filtering depending on the request parameters (for
// example, ActiveOnly=true restricts the search to only workflows that are
// currently running).
//
// It has the same signature as the vtctlservicepb.VtctldServer's GetWorkflows
// rpc, and grpcvtctldserver delegates to this function.
func (s *Server) GetWorkflows(ctx context.Context, req *vtctldatapb.GetWorkflowsRequest) (*vtctldatapb.GetWorkflowsResponse, error) {
	span, ctx := trace.NewSpan(ctx, "workflow.Server.GetWorkflows")
	defer span.Finish()

	span.Annotate("keyspace", req.Keyspace)
	span.Annotate("workflow", req.Workflow)
	span.Annotate("active_only", req.ActiveOnly)
	span.Annotate("include_logs", req.IncludeLogs)
	span.Annotate("shards", req.Shards)

	w := &workflowFetcher{
		ts:     s.ts,
		tmc:    s.tmc,
		parser: s.SQLParser(),
		logger: s.Logger(),
	}

	workflowsByShard, err := w.fetchWorkflowsByShard(ctx, req)
	if err != nil {
		return nil, err
	}

	copyStatesByShardStreamId, err := w.fetchCopyStatesByShardStream(ctx, workflowsByShard)
	if err != nil {
		return nil, err
	}

	workflows, err := w.buildWorkflows(ctx, workflowsByShard, copyStatesByShardStreamId, req)
	if err != nil {
		return nil, err
	}

	return &vtctldatapb.GetWorkflowsResponse{
		Workflows: workflows,
	}, nil
}

func (s *Server) GetWorkflowState(ctx context.Context, targetKeyspace, workflowName string) (*trafficSwitcher, *State, error) {
	return s.getWorkflowState(ctx, targetKeyspace, workflowName)
}

func (s *Server) getWorkflowState(ctx context.Context, targetKeyspace, workflowName string) (*trafficSwitcher, *State, error) {
	ts, err := s.buildTrafficSwitcher(ctx, targetKeyspace, workflowName)
	if err != nil {
		s.Logger().Errorf("buildTrafficSwitcher failed: %v", err)
		return nil, nil, err
	}

	state := &State{
		Workflow:           workflowName,
		SourceKeyspace:     ts.SourceKeyspaceName(),
		TargetKeyspace:     targetKeyspace,
		IsPartialMigration: ts.isPartialMigration,
	}

	if ts.workflowType == binlogdatapb.VReplicationWorkflowType_CreateLookupIndex {
		// Nothing left to do.
		return ts, state, nil
	}

	var sourceKeyspace string

	// We reverse writes by using the source_keyspace.workflowname_reverse workflow
	// spec, so we need to use the source of the reverse workflow, which is the
	// target of the workflow initiated by the user for checking routing rules.
	// Similarly we use a target shard of the reverse workflow as the original
	// source to check if writes have been switched.

	if strings.HasSuffix(workflowName, "_reverse") {
		state.IsReverse = true
		// Flip the source and target keyspaces.
		sourceKeyspace = state.TargetKeyspace
		targetKeyspace = state.SourceKeyspace
		workflowName = ReverseWorkflowName(workflowName)
	} else {
		sourceKeyspace = state.SourceKeyspace
	}
	if ts.MigrationType() == binlogdatapb.MigrationType_TABLES {
		state.WorkflowType = TypeMoveTables

		// We assume a consistent state, so only choose routing rule for one table.
		if len(ts.Tables()) == 0 {
			return nil, nil, vterrors.Errorf(vtrpcpb.Code_FAILED_PRECONDITION, "no tables in workflow %s.%s", targetKeyspace, workflowName)
		}
		table := ts.Tables()[0]

		if ts.IsMultiTenantMigration() {
			// Deduce which traffic has been switched by looking at the current keyspace routing rules.
			err := updateKeyspaceRoutingState(ctx, ts.TopoServer(), sourceKeyspace, targetKeyspace, state)
			if err != nil {
				return nil, nil, err
			}
		} else if ts.isPartialMigration { // shard level traffic switching is all or nothing
			shardRoutingRules, err := s.ts.GetShardRoutingRules(ctx)
			if err != nil {
				return nil, nil, err
			}

			rules := shardRoutingRules.Rules
			for _, rule := range rules {
				switch rule.ToKeyspace {
				case sourceKeyspace:
					state.ShardsNotYetSwitched = append(state.ShardsNotYetSwitched, rule.Shard)
				case targetKeyspace:
					state.ShardsAlreadySwitched = append(state.ShardsAlreadySwitched, rule.Shard)
				default:
					// Not a relevant rule.
				}
			}
		} else {
			state.RdonlyCellsSwitched, state.RdonlyCellsNotSwitched, err = s.GetCellsWithTableReadsSwitched(ctx, sourceKeyspace, targetKeyspace, table, topodatapb.TabletType_RDONLY)
			if err != nil {
				return nil, nil, err
			}

			state.ReplicaCellsSwitched, state.ReplicaCellsNotSwitched, err = s.GetCellsWithTableReadsSwitched(ctx, sourceKeyspace, targetKeyspace, table, topodatapb.TabletType_REPLICA)
			if err != nil {
				return nil, nil, err
			}
			globalRules, err := topotools.GetRoutingRules(ctx, ts.TopoServer())
			if err != nil {
				return nil, nil, err
			}
			for _, table := range ts.Tables() {
				// If a rule for the primary tablet type exists for any table and points to the target keyspace,
				// then writes have been switched.
				ruleKey := fmt.Sprintf("%s.%s", sourceKeyspace, table)
				rr := globalRules[ruleKey]
				if len(rr) > 0 && rr[0] != ruleKey {
					state.WritesSwitched = true
					break
				}
			}
		}
	} else {
		state.WorkflowType = TypeReshard

		// We assume a consistent state, so only choose one shard.
		var shard *topo.ShardInfo
		if state.IsReverse {
			shard = ts.TargetShards()[0]
		} else {
			shard = ts.SourceShards()[0]
		}

		state.RdonlyCellsSwitched, state.RdonlyCellsNotSwitched, err = s.GetCellsWithShardReadsSwitched(ctx, targetKeyspace, shard, topodatapb.TabletType_RDONLY)
		if err != nil {
			return nil, nil, err
		}

		state.ReplicaCellsSwitched, state.ReplicaCellsNotSwitched, err = s.GetCellsWithShardReadsSwitched(ctx, targetKeyspace, shard, topodatapb.TabletType_REPLICA)
		if err != nil {
			return nil, nil, err
		}

		if !shard.IsPrimaryServing {
			state.WritesSwitched = true
		}
	}
	if ts.workflowType == binlogdatapb.VReplicationWorkflowType_Migrate {
		state.WorkflowType = TypeMigrate
	}

	return ts, state, nil
}

// LookupVindexCreate creates the lookup vindex in the specified
// keyspace and creates a VReplication workflow to backfill that
// vindex from the keyspace to the target/lookup table specified.
func (s *Server) LookupVindexCreate(ctx context.Context, req *vtctldatapb.LookupVindexCreateRequest) (*vtctldatapb.LookupVindexCreateResponse, error) {
	span, ctx := trace.NewSpan(ctx, "workflow.Server.LookupVindexCreate")
	defer span.Finish()

	span.Annotate("workflow", req.Workflow)
	span.Annotate("keyspace", req.Keyspace)
	span.Annotate("continue_after_copy_with_owner", req.ContinueAfterCopyWithOwner)
	span.Annotate("cells", req.Cells)
	span.Annotate("tablet_types", req.TabletTypes)

	lv := newLookupVindex(s)

	ms, sourceVSchema, targetVSchema, cancelFunc, err := lv.prepareCreate(ctx, req.Workflow, req.Keyspace, req.Vindex, req.ContinueAfterCopyWithOwner)
	if err != nil {
		return nil, err
	}

	if err := s.ts.SaveVSchema(ctx, targetVSchema); err != nil {
		return nil, vterrors.Wrapf(err, "failed to save updated vschema '%v' in the %s keyspace",
			targetVSchema, ms.TargetKeyspace)
	}
	ms.TabletTypes = topoproto.MakeStringTypeCSV(req.TabletTypes)
	ms.TabletSelectionPreference = req.TabletSelectionPreference
	if err := s.Materialize(ctx, ms); err != nil {
		if cancelFunc != nil {
			if cerr := cancelFunc(); cerr != nil {
				err = vterrors.Wrapf(err, "failed to restore original vschema '%v' in the %s keyspace: %v",
					targetVSchema, ms.TargetKeyspace, cerr)
			}
		}
		return nil, err
	}
	if ms.SourceKeyspace != ms.TargetKeyspace {
		if err := s.ts.SaveVSchema(ctx, sourceVSchema); err != nil {
			return nil, vterrors.Wrapf(err, "failed to save updated vschema '%v' in the %s keyspace",
				sourceVSchema, ms.SourceKeyspace)
		}
	}

	if err := s.ts.RebuildSrvVSchema(ctx, nil); err != nil {
		return nil, err
	}

	return &vtctldatapb.LookupVindexCreateResponse{}, nil
}

// LookupVindexExternalize externalizes a lookup vindex that's
// finished backfilling or has caught up. If the vindex has an
// owner then the workflow will also be deleted.
func (s *Server) LookupVindexExternalize(ctx context.Context, req *vtctldatapb.LookupVindexExternalizeRequest) (*vtctldatapb.LookupVindexExternalizeResponse, error) {
	span, ctx := trace.NewSpan(ctx, "workflow.Server.LookupVindexExternalize")
	defer span.Finish()

	span.Annotate("keyspace", req.Keyspace)
	span.Annotate("name", req.Name)
	span.Annotate("table_keyspace", req.TableKeyspace)

	// Find the lookup vindex by by name.
	sourceVschema, err := s.ts.GetVSchema(ctx, req.Keyspace)
	if err != nil {
		return nil, vterrors.Errorf(vtrpcpb.Code_INTERNAL, "failed to get vschema for the %s keyspace", req.Keyspace)
	}
	vindex := sourceVschema.Vindexes[req.Name]
	if vindex == nil {
		return nil, vterrors.Errorf(vtrpcpb.Code_FAILED_PRECONDITION, "vindex %s not found in the %s keyspace", req.Name, req.Keyspace)
	}

	targetShards, err := s.ts.GetServingShards(ctx, req.TableKeyspace)
	if err != nil {
		return nil, err
	}

	err = forAllShards(targetShards, func(targetShard *topo.ShardInfo) error {
		targetPrimary, err := s.ts.GetTablet(ctx, targetShard.PrimaryAlias)
		if err != nil {
			return err
		}
		res, err := s.tmc.ReadVReplicationWorkflow(ctx, targetPrimary.Tablet, &tabletmanagerdatapb.ReadVReplicationWorkflowRequest{
			Workflow: req.Name,
		})
		if err != nil {
			return err
		}
		if res == nil {
			return vterrors.Errorf(vtrpcpb.Code_NOT_FOUND, "workflow %s not found on %v", req.Name, targetPrimary.Alias)
		}
		for _, stream := range res.Streams {
			if stream.Bls.Filter == nil || len(stream.Bls.Filter.Rules) != 1 {
				return vterrors.Errorf(vtrpcpb.Code_INTERNAL, "invalid binlog source")
			}
			if vindex.Owner == "" || !stream.Bls.StopAfterCopy {
				// If there's no owner or we've requested that the workflow NOT be stopped
				// after the copy phase completes, then all streams need to be running.
				if stream.State != binlogdatapb.VReplicationWorkflowState_Running {
					return vterrors.Errorf(vtrpcpb.Code_FAILED_PRECONDITION, "stream %d for %v.%v is not in Running state: %v", stream.Id, targetShard.Keyspace(), targetShard.ShardName(), stream.State)
				}
			} else {
				// If there is an owner, all streams need to be stopped after copy.
				if stream.State != binlogdatapb.VReplicationWorkflowState_Stopped || !strings.Contains(stream.Message, "Stopped after copy") {
					return vterrors.Errorf(vtrpcpb.Code_FAILED_PRECONDITION, "stream %d for %v.%v is not in Stopped after copy state: %v, %v", stream.Id, targetShard.Keyspace(), targetShard.ShardName(), stream.State, stream.Message)
				}
			}
		}
		return nil
	})
	if err != nil {
		return nil, err
	}

	resp := &vtctldatapb.LookupVindexExternalizeResponse{}

	if vindex.Owner != "" {
		// If there is an owner, we have to delete the streams. Once we externalize it
		// the VTGate will now be responsible for keeping the lookup table up to date
		// with the owner table.
		if _, derr := s.WorkflowDelete(ctx, &vtctldatapb.WorkflowDeleteRequest{
			Keyspace:         req.TableKeyspace,
			Workflow:         req.Name,
			KeepData:         true, // Not relevant
			KeepRoutingRules: true, // Not relevant
		}); derr != nil {
			return nil, vterrors.Errorf(vtrpcpb.Code_FAILED_PRECONDITION, "failed to delete workflow %s: %v", req.Name, derr)
		}
		resp.WorkflowDeleted = true
	}

	// Remove the write_only param and save the source vschema.
	delete(vindex.Params, "write_only")
	if err := s.ts.SaveVSchema(ctx, sourceVschema); err != nil {
		return nil, err
	}
	return resp, s.ts.RebuildSrvVSchema(ctx, nil)
}

// Materialize performs the steps needed to materialize a list of
// tables based on the materialization specs.
func (s *Server) Materialize(ctx context.Context, ms *vtctldatapb.MaterializeSettings) error {
	mz := &materializer{
		ctx:      ctx,
		ts:       s.ts,
		sourceTs: s.ts,
		tmc:      s.tmc,
		ms:       ms,
		env:      s.env,
	}

	tt, err := topoproto.ParseTabletTypes(ms.TabletTypes)
	if err != nil {
		return err
	}

	cells := strings.Split(ms.Cell, ",")
	for i := range cells {
		cells[i] = strings.TrimSpace(cells[i])
	}

	if err := validateMaterializeSettings(ms); err != nil {
		return err
	}

	for _, table := range ms.ReferenceTables {
		ms.TableSettings = append(ms.TableSettings, &vtctldatapb.TableMaterializeSettings{
			TargetTable:      table,
			SourceExpression: fmt.Sprintf("select * from %s", table),
			CreateDdl:        createDDLAsCopyDropForeignKeys,
		})
	}

	err = mz.createWorkflowStreams(&tabletmanagerdatapb.CreateVReplicationWorkflowRequest{
		Workflow:                  ms.Workflow,
		Cells:                     strings.Split(ms.Cell, ","),
		TabletTypes:               tt,
		TabletSelectionPreference: ms.TabletSelectionPreference,
		WorkflowType:              mz.getWorkflowType(),
		DeferSecondaryKeys:        ms.DeferSecondaryKeys,
		AutoStart:                 true,
		StopAfterCopy:             ms.StopAfterCopy,
	})
	if err != nil {
		return err
	}
	return mz.startStreams(ctx)
}

func validateMaterializeSettings(ms *vtctldatapb.MaterializeSettings) error {
	switch {
	case len(ms.ReferenceTables) == 0 && len(ms.TableSettings) == 0:
		return vterrors.Errorf(vtrpcpb.Code_FAILED_PRECONDITION, "either --table-settings or --reference-tables must be specified")
	case len(ms.ReferenceTables) > 0 && len(ms.TableSettings) > 0:
		return vterrors.Errorf(vtrpcpb.Code_FAILED_PRECONDITION, "cannot specify both --table-settings and --reference-tables")
	}

	return nil
}

// MoveTablesCreate is part of the vtctlservicepb.VtctldServer interface.
// It passes the embedded TabletRequest object to the given keyspace's
// target primary tablets that will be executing the workflow.
func (s *Server) MoveTablesCreate(ctx context.Context, req *vtctldatapb.MoveTablesCreateRequest) (res *vtctldatapb.WorkflowStatusResponse, err error) {
	return s.moveTablesCreate(ctx, req, binlogdatapb.VReplicationWorkflowType_MoveTables)
}

func (s *Server) moveTablesCreate(ctx context.Context, req *vtctldatapb.MoveTablesCreateRequest,
	workflowType binlogdatapb.VReplicationWorkflowType,
) (res *vtctldatapb.WorkflowStatusResponse, err error) {
	span, ctx := trace.NewSpan(ctx, "workflow.Server.moveTablesCreate")
	defer span.Finish()

	span.Annotate("keyspace", req.TargetKeyspace)
	span.Annotate("workflow", req.Workflow)
	span.Annotate("workflow_type", workflowType)
	span.Annotate("cells", req.Cells)
	span.Annotate("tablet_types", req.TabletTypes)
	span.Annotate("on_ddl", req.OnDdl)

	sourceKeyspace := req.SourceKeyspace
	targetKeyspace := req.TargetKeyspace
	// FIXME validate tableSpecs, allTables, excludeTables
	var (
		tables       = req.IncludeTables
		externalTopo *topo.Server
		sourceTopo   = s.ts
	)

	if req.GetWorkflowOptions() != nil && req.WorkflowOptions.GlobalKeyspace != "" {
		// Confirm that the keyspace exists and it is unsharded.
		gvs, err := s.ts.GetVSchema(ctx, req.WorkflowOptions.GlobalKeyspace)
		if err != nil {
			if topo.IsErrType(err, topo.NoNode) {
				return nil, vterrors.Errorf(vtrpcpb.Code_FAILED_PRECONDITION, "global-keyspace %s does not exist", req.WorkflowOptions.GlobalKeyspace)
			}
			return nil, vterrors.Wrapf(err, "failed to validate global-keyspace")
		}
		if gvs.Sharded {
			return nil, vterrors.Errorf(vtrpcpb.Code_FAILED_PRECONDITION, "global-keyspace %s is sharded and thus cannot be used for global resources",
				req.WorkflowOptions.GlobalKeyspace)
		}
	}

	// When the source is an external cluster mounted using the Mount command.
	if req.ExternalClusterName != "" {
		externalTopo, err = s.ts.OpenExternalVitessClusterServer(ctx, req.ExternalClusterName)
		if err != nil {
			return nil, err
		}
		sourceTopo = externalTopo
		s.Logger().Infof("Successfully opened external topo: %+v", externalTopo)
	}

	origVSchema := &topo.KeyspaceVSchemaInfo{ // If we need to rollback a failed create
		Name: targetKeyspace,
	}
	vschema, err := s.ts.GetVSchema(ctx, targetKeyspace)
	if err != nil {
		return nil, err
	}
	if vschema == nil {
		return nil, vterrors.Errorf(vtrpcpb.Code_FAILED_PRECONDITION, "no vschema found for target keyspace %s", targetKeyspace)
	}

	if workflowType == binlogdatapb.VReplicationWorkflowType_MoveTables &&
		req.GetWorkflowOptions().GetTenantId() != "" {
		multiTenantSpec := vschema.MultiTenantSpec
		if multiTenantSpec == nil {
			return nil, vterrors.Errorf(vtrpcpb.Code_FAILED_PRECONDITION, "multi-tenant spec not found for target keyspace %s", targetKeyspace)
		}
		// Validate that the tenant id matches the data type of the column provided in the multi-tenant spec of the vschema.
		if err := validateTenantId(multiTenantSpec.TenantIdColumnType, req.WorkflowOptions.TenantId); err != nil {
			return nil, err
		}
	}

	ksTables, err := getTablesInKeyspace(ctx, sourceTopo, s.tmc, sourceKeyspace)
	if err != nil {
		return nil, err
	}
	if len(tables) > 0 {
		err = validateSourceTablesExist(ctx, sourceKeyspace, ksTables, tables)
		if err != nil {
			return nil, err
		}
	} else {
		if req.AllTables {
			tables = ksTables
		} else {
			return nil, vterrors.Errorf(vtrpcpb.Code_FAILED_PRECONDITION, "no tables to move")
		}
	}
	if len(req.ExcludeTables) > 0 {
		err = validateSourceTablesExist(ctx, sourceKeyspace, ksTables, req.ExcludeTables)
		if err != nil {
			return nil, err
		}
	}
	var tables2 []string
	for _, t := range tables {
		if shouldInclude(t, req.ExcludeTables) {
			tables2 = append(tables2, t)
		}
	}
	tables = tables2
	if len(tables) == 0 {
		return nil, vterrors.Errorf(vtrpcpb.Code_FAILED_PRECONDITION, "no tables to move")
	}
	s.Logger().Infof("Found tables to move: %s", strings.Join(tables, ","))

	if !vschema.Sharded {
		// Save the original in case we need to restore it for a late failure in
		// the defer().
		origVSchema.Keyspace = vschema.CloneVT()
		if err := s.addTablesToVSchema(ctx, sourceKeyspace, vschema.Keyspace, tables, externalTopo == nil); err != nil {
			return nil, err
		}
		if err := s.ts.SaveVSchema(ctx, vschema); err != nil {
			return nil, err
		}
	}
	ms := &vtctldatapb.MaterializeSettings{
		Workflow:                  req.Workflow,
		MaterializationIntent:     vtctldatapb.MaterializationIntent_MOVETABLES,
		SourceKeyspace:            sourceKeyspace,
		TargetKeyspace:            targetKeyspace,
		Cell:                      strings.Join(req.Cells, ","),
		TabletTypes:               topoproto.MakeStringTypeCSV(req.TabletTypes),
		TabletSelectionPreference: req.TabletSelectionPreference,
		StopAfterCopy:             req.StopAfterCopy,
		ExternalCluster:           req.ExternalClusterName,
		SourceShards:              req.SourceShards,
		OnDdl:                     req.OnDdl,
		DeferSecondaryKeys:        req.DeferSecondaryKeys,
		AtomicCopy:                req.AtomicCopy,
		WorkflowOptions:           req.WorkflowOptions,
	}
	if req.SourceTimeZone != "" {
		ms.SourceTimeZone = req.SourceTimeZone
		ms.TargetTimeZone = "UTC"
	}
	createDDLMode := createDDLAsCopy
	if req.DropForeignKeys {
		createDDLMode = createDDLAsCopyDropForeignKeys
	}

	for _, table := range tables {
		buf := sqlparser.NewTrackedBuffer(nil)
		buf.Myprintf("select * from %v", sqlparser.NewIdentifierCS(table))
		ms.TableSettings = append(ms.TableSettings, &vtctldatapb.TableMaterializeSettings{
			TargetTable:      table,
			SourceExpression: buf.String(),
			CreateDdl:        createDDLMode,
		})
	}
	mz := &materializer{
		ctx:          ctx,
		ts:           s.ts,
		sourceTs:     sourceTopo,
		tmc:          s.tmc,
		ms:           ms,
		workflowType: workflowType,
		env:          s.env,
	}
	err = mz.createWorkflowStreams(&tabletmanagerdatapb.CreateVReplicationWorkflowRequest{
		Workflow:                  req.Workflow,
		Cells:                     req.Cells,
		TabletTypes:               req.TabletTypes,
		TabletSelectionPreference: req.TabletSelectionPreference,
		WorkflowType:              mz.workflowType,
		DeferSecondaryKeys:        req.DeferSecondaryKeys,
		AutoStart:                 req.AutoStart,
		StopAfterCopy:             req.StopAfterCopy,
	})
	if err != nil {
		return nil, err
	}

	isStandardMoveTables := func() bool {
		return !mz.IsMultiTenantMigration() && !mz.isPartial
	}

	ts, err := s.buildTrafficSwitcher(ctx, req.GetTargetKeyspace(), req.GetWorkflow())
	if err != nil {
		return nil, err
	}
	sw := &switcher{s: s, ts: ts}

	// When creating the workflow, locking the workflow and its target keyspace is sufficient.
	lockName := fmt.Sprintf("%s/%s", ts.TargetKeyspaceName(), ts.WorkflowName())
	ctx, workflowUnlock, lockErr := s.ts.LockName(ctx, lockName, "MoveTablesCreate")
	if lockErr != nil {
		ts.Logger().Errorf("Locking the workflow %s failed: %v", lockName, lockErr)
		return nil, vterrors.Wrapf(lockErr, "failed to lock the %s workflow", lockName)
	}
	defer workflowUnlock(&err)
	ctx, targetUnlock, lockErr := sw.lockKeyspace(ctx, ts.TargetKeyspaceName(), "MoveTablesCreate")
	if lockErr != nil {
		ts.Logger().Errorf("Locking target keyspace %s failed: %v", ts.TargetKeyspaceName(), lockErr)
		return nil, lockErr
	}
	defer targetUnlock(&err)

	// If we get an error after this point, where the vreplication streams/records
	// have been created, then we clean up the workflow's artifacts.
	defer func() {
		if err != nil {
			if isStandardMoveTables() { // Non-standard ones do not use shard scoped mechanisms
				if cerr := ts.dropTargetDeniedTables(ctx); cerr != nil {
					err = vterrors.Wrapf(err, "failed to cleanup denied table entries: %v", cerr)
				}
			}
			if cerr := s.dropArtifacts(ctx, false, &switcher{s: s, ts: ts}); cerr != nil {
				err = vterrors.Wrapf(err, "failed to cleanup workflow artifacts: %v", cerr)
			}
			if origVSchema == nil { // There's no previous version to restore
				return
			}
			if cerr := s.ts.SaveVSchema(ctx, origVSchema); cerr != nil {
				err = vterrors.Wrapf(err, "failed to restore original target vschema: %v", cerr)
			}
		}
	}()

	// Now that the streams have been successfully created, let's put the associated
	// routing rules and denied tables entries in place.
	if externalTopo == nil {
		if err := s.setupInitialRoutingRules(ctx, req, mz, tables); err != nil {
			return nil, err
		}
	}
	if isStandardMoveTables() { // Non-standard ones do not use shard scoped mechanisms
		if err := setupInitialDeniedTables(ctx, ts); err != nil {
			return nil, vterrors.Wrapf(err, "failed to put initial denied tables entries in place on the target shards")
		}
	}
	if err := s.ts.RebuildSrvVSchema(ctx, nil); err != nil {
		return nil, err
	}

	if ms.SourceTimeZone != "" {
		if err := mz.checkTZConversion(ctx, ms.SourceTimeZone); err != nil {
			return nil, err
		}
	}

	tabletShards, err := s.collectTargetStreams(ctx, mz)
	if err != nil {
		return nil, err
	}

	migrationID, err := getMigrationID(targetKeyspace, tabletShards)
	if err != nil {
		return nil, err
	}

	if mz.ms.ExternalCluster == "" {
		exists, tablets, err := s.checkIfPreviousJournalExists(ctx, mz, migrationID)
		if err != nil {
			return nil, err
		}
		if exists {
			s.Logger().Errorf("Found a previous journal entry for %d", migrationID)
			msg := fmt.Sprintf("found an entry from a previous run for migration id %d in _vt.resharding_journal on tablets %s, ",
				migrationID, strings.Join(tablets, ","))
			msg += fmt.Sprintf("please review and delete it before proceeding and then start the workflow using: MoveTables --workflow %s --target-keyspace %s start",
				req.Workflow, req.TargetKeyspace)
			return nil, vterrors.New(vtrpcpb.Code_INTERNAL, msg)
		}
	}

	if req.AutoStart {
		if err := mz.startStreams(ctx); err != nil {
			return nil, err
		}
	}
	var targetShards []string
	for _, shard := range mz.targetShards {
		targetShards = append(targetShards, shard.ShardName())
	}
	return s.WorkflowStatus(ctx, &vtctldatapb.WorkflowStatusRequest{
		Keyspace: targetKeyspace,
		Workflow: req.Workflow,
		Shards:   targetShards,
	})
}

func validateRoutingRuleFlags(req *vtctldatapb.MoveTablesCreateRequest, mz *materializer) error {
	if mz.IsMultiTenantMigration() {
		switch {
		case req.NoRoutingRules:
			return vterrors.Errorf(vtrpcpb.Code_FAILED_PRECONDITION, "cannot use --no-routing-rules in a multi-tenant migration")
		case mz.isPartial:
			return vterrors.Errorf(vtrpcpb.Code_FAILED_PRECONDITION, "cannot run partial shard migration along with multi-tenant migration")
		}
	}
	return nil
}

func setupInitialDeniedTables(ctx context.Context, ts *trafficSwitcher) error {
	if ts.MigrationType() != binlogdatapb.MigrationType_TABLES {
		return nil
	}
	return ts.ForAllTargets(func(target *MigrationTarget) error {
		if _, err := ts.TopoServer().UpdateShardFields(ctx, ts.TargetKeyspaceName(), target.GetShard().ShardName(), func(si *topo.ShardInfo) error {
			return si.UpdateDeniedTables(ctx, topodatapb.TabletType_PRIMARY, nil, false, ts.Tables())
		}); err != nil {
			return err
		}
		strCtx, cancel := context.WithTimeout(ctx, shardTabletRefreshTimeout)
		defer cancel()
		_, _, err := topotools.RefreshTabletsByShard(strCtx, ts.TopoServer(), ts.TabletManagerClient(), target.GetShard(), nil, ts.Logger())
		return err
	})
}

func (s *Server) setupInitialRoutingRules(ctx context.Context, req *vtctldatapb.MoveTablesCreateRequest, mz *materializer, tables []string) error {
	if err := validateRoutingRuleFlags(req, mz); err != nil {
		return err
	}

	sourceKeyspace := req.SourceKeyspace
	targetKeyspace := req.TargetKeyspace

	if req.NoRoutingRules {
		s.Logger().Warningf("Found --no-routing-rules flag, not creating routing rules for workflow %s.%s", targetKeyspace, req.Workflow)
		return nil
	}

	// Save routing rules before vschema. If we save vschema first, and routing
	// rules fails to save, we may generate duplicate table errors.
	if mz.isPartial {
		if err := createDefaultShardRoutingRules(mz.ctx, mz.ms, mz.ts); err != nil {
			return err
		}
	}

	if mz.IsMultiTenantMigration() {
		s.Logger().Infof("Setting up keyspace routing rules for workflow %s.%s", targetKeyspace, req.Workflow)
		// Note that you can never point the target keyspace to the source keyspace in a multi-tenant migration
		// since the target takes write traffic for all tenants!
		routes := make(map[string]string)
		for _, tt := range tabletTypeSuffixes {
			routes[sourceKeyspace+tt] = sourceKeyspace
		}

		if err := updateKeyspaceRoutingRules(ctx, s.ts, "Create", routes); err != nil {
			return err
		}
		return nil
	}

	// Setup table routing rules.
	rules, err := topotools.GetRoutingRules(ctx, s.ts)
	if err != nil {
		return err
	}
	routeTableToSource := func(keyspace, table string) {
		key := table
		route := fmt.Sprintf("%s.%s", sourceKeyspace, table)
		if keyspace != "" {
			key = fmt.Sprintf("%s.%s", keyspace, table)
		}
		for _, typ := range tabletTypeSuffixes {
			rules[key+typ] = []string{route}
		}
	}
	for _, table := range tables {
		for _, ks := range []string{globalTableQualifier, targetKeyspace, sourceKeyspace} {
			routeTableToSource(ks, table)
		}
	}
	if err := topotools.SaveRoutingRules(ctx, s.ts, rules); err != nil {
		return err
	}
	return nil
}

// MoveTablesComplete is part of the vtctlservicepb.VtctldServer interface.
// It cleans up a successful MoveTables workflow and its related artifacts.
// Note: this is currently re-used for Reshard as well.
func (s *Server) MoveTablesComplete(ctx context.Context, req *vtctldatapb.MoveTablesCompleteRequest) (*vtctldatapb.MoveTablesCompleteResponse, error) {
	span, ctx := trace.NewSpan(ctx, "workflow.Server.MoveTablesComplete")
	defer span.Finish()

	ts, state, err := s.getWorkflowState(ctx, req.GetTargetKeyspace(), req.GetWorkflow())
	if err != nil {
		return nil, err
	}

	// Lock the workflow while we complete it.
	lockName := fmt.Sprintf("%s/%s", ts.TargetKeyspaceName(), ts.WorkflowName())
	ctx, workflowUnlock, lockErr := s.ts.LockName(ctx, lockName, "MoveTablesComplete")
	if lockErr != nil {
		ts.Logger().Errorf("Locking the workflow %s failed: %v", lockName, lockErr)
		return nil, vterrors.Wrapf(lockErr, "failed to lock the %s workflow", lockName)
	}
	defer workflowUnlock(&err)

	var summary string
	if req.DryRun {
		summary = fmt.Sprintf("Complete dry run results for workflow %s.%s at %v", req.TargetKeyspace, req.Workflow, time.Now().UTC().Format(time.RFC822))
	} else {
		summary = fmt.Sprintf("Successfully completed the %s workflow in the %s keyspace", req.Workflow, req.TargetKeyspace)
	}
	var dryRunResults *[]string

	if state.WorkflowType == TypeMigrate {
		dryRunResults, err = s.finalizeMigrateWorkflow(ctx, ts, strings.Join(ts.tables, ","), false, req.KeepData, req.KeepRoutingRules, req.DryRun)
		if err != nil {
			return nil, vterrors.Wrapf(err, "failed to finalize the %s workflow in the %s keyspace",
				req.Workflow, req.TargetKeyspace)
		}
		resp := &vtctldatapb.MoveTablesCompleteResponse{
			Summary: summary,
		}
		if dryRunResults != nil {
			resp.DryRunResults = *dryRunResults
		}
		return resp, nil
	}

	if !state.WritesSwitched || len(state.ReplicaCellsNotSwitched) > 0 || len(state.RdonlyCellsNotSwitched) > 0 {
		return nil, ErrWorkflowCompleteNotFullySwitched
	}
	var renameTable TableRemovalType
	if req.RenameTables {
		renameTable = RenameTable
	} else {
		renameTable = DropTable
	}
	if dryRunResults, err = s.dropSources(ctx, ts, renameTable, req.KeepData, req.KeepRoutingRules, false, req.DryRun); err != nil {
		return nil, err
	}

	resp := &vtctldatapb.MoveTablesCompleteResponse{
		Summary: summary,
	}
	if dryRunResults != nil {
		resp.DryRunResults = *dryRunResults
	}

	return resp, nil
}

// ReshardCreate is part of the vtctlservicepb.VtctldServer interface.
func (s *Server) ReshardCreate(ctx context.Context, req *vtctldatapb.ReshardCreateRequest) (*vtctldatapb.WorkflowStatusResponse, error) {
	span, ctx := trace.NewSpan(ctx, "workflow.Server.ReshardCreate")
	defer span.Finish()

	span.Annotate("keyspace", req.Keyspace)
	span.Annotate("workflow", req.Workflow)
	span.Annotate("source_shards", req.SourceShards)
	span.Annotate("target_shards", req.TargetShards)
	span.Annotate("cells", req.Cells)
	span.Annotate("tablet_types", req.TabletTypes)
	span.Annotate("on_ddl", req.OnDdl)

	keyspace := req.Keyspace
	cells := req.Cells
	// TODO: validate workflow does not exist.

	if err := s.ts.ValidateSrvKeyspace(ctx, keyspace, strings.Join(cells, ",")); err != nil {
		err2 := vterrors.Wrapf(err, "SrvKeyspace for keyspace %s is corrupt for cell(s) %s", keyspace, cells)
		s.Logger().Errorf("%v", err2)
		return nil, err
	}
	rs, err := s.buildResharder(ctx, req)
	if err != nil {
		return nil, vterrors.Wrap(err, "buildResharder")
	}
	rs.onDDL = req.OnDdl
	rs.stopAfterCopy = req.StopAfterCopy
	rs.deferSecondaryKeys = req.DeferSecondaryKeys
	if !req.SkipSchemaCopy {
		if err := rs.copySchema(ctx); err != nil {
			return nil, vterrors.Wrap(err, "copySchema")
		}
	}
	if err := rs.createStreams(ctx); err != nil {
		return nil, vterrors.Wrap(err, "createStreams")
	}

	if req.AutoStart {
		if err := rs.startStreams(ctx); err != nil {
			return nil, vterrors.Wrap(err, "startStreams")
		}
	} else {
		s.Logger().Warningf("Streams will not be started since --auto-start is set to false")
	}
	return s.WorkflowStatus(ctx, &vtctldatapb.WorkflowStatusRequest{
		Keyspace: req.Keyspace,
		Workflow: req.Workflow,
		Shards:   req.TargetShards,
	})
}

// VDiffCreate is part of the vtctlservicepb.VtctldServer interface.
// It passes on the request to the target primary tablets that are
// participating in the given workflow and VDiff.
func (s *Server) VDiffCreate(ctx context.Context, req *vtctldatapb.VDiffCreateRequest) (*vtctldatapb.VDiffCreateResponse, error) {
	span, ctx := trace.NewSpan(ctx, "workflow.Server.VDiffCreate")
	defer span.Finish()

	span.Annotate("keyspace", req.TargetKeyspace)
	span.Annotate("workflow", req.Workflow)
	span.Annotate("uuid", req.Uuid)
	span.Annotate("source_cells", req.SourceCells)
	span.Annotate("target_cells", req.TargetCells)
	span.Annotate("tablet_types", req.TabletTypes)
	span.Annotate("tables", req.Tables)
	span.Annotate("auto_retry", req.AutoRetry)
	span.Annotate("max_diff_duration", req.MaxDiffDuration)
	if req.AutoStart != nil {
		span.Annotate("auto_start", req.GetAutoStart())
	}

	var err error
	req.Uuid = strings.TrimSpace(req.Uuid)
	if req.Uuid == "" { // Generate a UUID
		req.Uuid = uuid.New().String()
	} else { // Validate UUID if provided
		if err = uuid.Validate(req.Uuid); err != nil {
			return nil, vterrors.Wrapf(err, "invalid UUID provided: %s", req.Uuid)
		}
	}

	tabletTypesStr := discovery.BuildTabletTypesString(req.TabletTypes, req.TabletSelectionPreference)

	if req.Limit == 0 { // This would produce no useful results
		req.Limit = math.MaxInt64
	}
	// This is a pointer so there's no ZeroValue in the message
	// and an older v18 client will not provide it.
	if req.MaxDiffDuration == nil {
		req.MaxDiffDuration = &vttimepb.Duration{}
	}
	// The other vttime.Duration vars should not be nil as the
	// client should always provide them, but we check anyway to
	// be safe.
	if req.FilteredReplicationWaitTime == nil {
		// A value of 0 is not valid as the vdiff will never succeed.
		req.FilteredReplicationWaitTime = &vttimepb.Duration{
			Seconds: int64(DefaultTimeout.Seconds()),
		}
	}
	if req.WaitUpdateInterval == nil {
		req.WaitUpdateInterval = &vttimepb.Duration{}
	}

	autoStart := true
	if req.AutoStart != nil {
		autoStart = req.GetAutoStart()
	}

	options := &tabletmanagerdatapb.VDiffOptions{
		PickerOptions: &tabletmanagerdatapb.VDiffPickerOptions{
			TabletTypes: tabletTypesStr,
			SourceCell:  strings.Join(req.SourceCells, ","),
			TargetCell:  strings.Join(req.TargetCells, ","),
		},
		CoreOptions: &tabletmanagerdatapb.VDiffCoreOptions{
			Tables:                strings.Join(req.Tables, ","),
			AutoRetry:             req.AutoRetry,
			MaxRows:               req.Limit,
			TimeoutSeconds:        req.FilteredReplicationWaitTime.Seconds,
			MaxExtraRowsToCompare: req.MaxExtraRowsToCompare,
			UpdateTableStats:      req.UpdateTableStats,
			MaxDiffSeconds:        req.MaxDiffDuration.Seconds,
			AutoStart:             &autoStart,
		},
		ReportOptions: &tabletmanagerdatapb.VDiffReportOptions{
			OnlyPks:                 req.OnlyPKs,
			DebugQuery:              req.DebugQuery,
			MaxSampleRows:           req.MaxReportSampleRows,
			RowDiffColumnTruncateAt: req.RowDiffColumnTruncateAt,
		},
	}

	tabletreq := &tabletmanagerdatapb.VDiffRequest{
		Keyspace:  req.TargetKeyspace,
		Workflow:  req.Workflow,
		Action:    string(vdiff.CreateAction),
		Options:   options,
		VdiffUuid: req.Uuid,
	}

	ts, err := s.buildTrafficSwitcher(ctx, req.TargetKeyspace, req.Workflow)
	if err != nil {
		return nil, err
	}
	if ts.frozen {
		return nil, vterrors.Errorf(vtrpcpb.Code_FAILED_PRECONDITION, "invalid VDiff run: writes have been already been switched for workflow %s.%s",
			req.TargetKeyspace, req.Workflow)
	}

	workflowStatus, err := s.getWorkflowStatus(ctx, req.TargetKeyspace, req.Workflow)
	if err != nil {
		return nil, err
	}
	if workflowStatus != binlogdatapb.VReplicationWorkflowState_Running {
		s.Logger().Infof("Workflow %s.%s is not running, cannot start VDiff in state %s", req.TargetKeyspace, req.Workflow, workflowStatus)
		return nil, vterrors.Errorf(vtrpcpb.Code_FAILED_PRECONDITION,
			"not all streams are running in workflow %s.%s", req.TargetKeyspace, req.Workflow)
	}

	err = ts.ForAllTargets(func(target *MigrationTarget) error {
		_, err := s.tmc.VDiff(ctx, target.GetPrimary().Tablet, tabletreq)
		return err
	})
	if err != nil {
		s.Logger().Errorf("Error executing vdiff create action: %v", err)
		return nil, err
	}

	return &vtctldatapb.VDiffCreateResponse{
		UUID: req.Uuid,
	}, nil
}

// VDiffDelete is part of the vtctlservicepb.VtctldServer interface.
func (s *Server) VDiffDelete(ctx context.Context, req *vtctldatapb.VDiffDeleteRequest) (*vtctldatapb.VDiffDeleteResponse, error) {
	span, ctx := trace.NewSpan(ctx, "workflow.Server.VDiffDelete")
	defer span.Finish()

	span.Annotate("keyspace", req.TargetKeyspace)
	span.Annotate("workflow", req.Workflow)
	span.Annotate("argument", req.Arg)

	tabletreq := &tabletmanagerdatapb.VDiffRequest{
		Keyspace:  req.TargetKeyspace,
		Workflow:  req.Workflow,
		Action:    string(vdiff.DeleteAction),
		ActionArg: req.Arg,
	}

	ts, err := s.buildTrafficSwitcher(ctx, req.TargetKeyspace, req.Workflow)
	if err != nil {
		return nil, err
	}

	err = ts.ForAllTargets(func(target *MigrationTarget) error {
		_, err := s.tmc.VDiff(ctx, target.GetPrimary().Tablet, tabletreq)
		return err
	})
	if err != nil {
		s.Logger().Errorf("Error executing vdiff delete action: %v", err)
		return nil, err
	}

	return &vtctldatapb.VDiffDeleteResponse{}, nil
}

// VDiffResume is part of the vtctlservicepb.VtctldServer interface.
func (s *Server) VDiffResume(ctx context.Context, req *vtctldatapb.VDiffResumeRequest) (*vtctldatapb.VDiffResumeResponse, error) {
	span, ctx := trace.NewSpan(ctx, "workflow.Server.VDiffResume")
	defer span.Finish()

	targetShards := req.GetTargetShards()

	span.Annotate("keyspace", req.TargetKeyspace)
	span.Annotate("workflow", req.Workflow)
	span.Annotate("uuid", req.Uuid)
	span.Annotate("target_shards", targetShards)

	tabletreq := &tabletmanagerdatapb.VDiffRequest{
		Keyspace:  req.TargetKeyspace,
		Workflow:  req.Workflow,
		Action:    string(vdiff.ResumeAction),
		VdiffUuid: req.Uuid,
	}

	ts, err := s.buildTrafficSwitcher(ctx, req.TargetKeyspace, req.Workflow)
	if err != nil {
		return nil, err
	}

	if len(targetShards) > 0 {
		if err := applyTargetShards(ts, targetShards); err != nil {
			return nil, err
		}
	}

	err = ts.ForAllTargets(func(target *MigrationTarget) error {
		_, err := s.tmc.VDiff(ctx, target.GetPrimary().Tablet, tabletreq)
		return err
	})
	if err != nil {
		s.Logger().Errorf("Error executing vdiff resume action: %v", err)
		return nil, err
	}

	return &vtctldatapb.VDiffResumeResponse{}, nil
}

// VDiffShow is part of the vtctlservicepb.VtctldServer interface.
func (s *Server) VDiffShow(ctx context.Context, req *vtctldatapb.VDiffShowRequest) (*vtctldatapb.VDiffShowResponse, error) {
	span, ctx := trace.NewSpan(ctx, "workflow.Server.VDiffShow")
	defer span.Finish()

	span.Annotate("keyspace", req.TargetKeyspace)
	span.Annotate("workflow", req.Workflow)
	span.Annotate("argument", req.Arg)

	tabletreq := &tabletmanagerdatapb.VDiffRequest{
		Keyspace:  req.TargetKeyspace,
		Workflow:  req.Workflow,
		Action:    string(vdiff.ShowAction),
		ActionArg: req.Arg,
	}

	ts, err := s.buildTrafficSwitcher(ctx, req.TargetKeyspace, req.Workflow)
	if err != nil {
		return nil, err
	}

	output := &vdiffOutput{
		responses: make(map[string]*tabletmanagerdatapb.VDiffResponse, len(ts.targets)),
		err:       nil,
	}
	output.err = ts.ForAllTargets(func(target *MigrationTarget) error {
		resp, err := s.tmc.VDiff(ctx, target.GetPrimary().Tablet, tabletreq)
		output.mu.Lock()
		defer output.mu.Unlock()
		output.responses[target.GetShard().ShardName()] = resp
		return err
	})
	if output.err != nil {
		s.Logger().Errorf("Error executing vdiff show action: %v", output.err)
		return nil, output.err
	}
	return &vtctldatapb.VDiffShowResponse{
		TabletResponses: output.responses,
	}, nil
}

// VDiffStop is part of the vtctlservicepb.VtctldServer interface.
func (s *Server) VDiffStop(ctx context.Context, req *vtctldatapb.VDiffStopRequest) (*vtctldatapb.VDiffStopResponse, error) {
	span, ctx := trace.NewSpan(ctx, "workflow.Server.VDiffStop")
	defer span.Finish()

	targetShards := req.GetTargetShards()

	span.Annotate("keyspace", req.TargetKeyspace)
	span.Annotate("workflow", req.Workflow)
	span.Annotate("uuid", req.Uuid)
	span.Annotate("target_shards", targetShards)

	tabletreq := &tabletmanagerdatapb.VDiffRequest{
		Keyspace:  req.TargetKeyspace,
		Workflow:  req.Workflow,
		Action:    string(vdiff.StopAction),
		VdiffUuid: req.Uuid,
	}

	ts, err := s.buildTrafficSwitcher(ctx, req.TargetKeyspace, req.Workflow)
	if err != nil {
		return nil, err
	}

	if len(targetShards) > 0 {
		if err := applyTargetShards(ts, targetShards); err != nil {
			return nil, err
		}
	}

	err = ts.ForAllTargets(func(target *MigrationTarget) error {
		_, err := s.tmc.VDiff(ctx, target.GetPrimary().Tablet, tabletreq)
		return err
	})
	if err != nil {
		s.Logger().Errorf("Error executing vdiff stop action: %v", err)
		return nil, err
	}

	return &vtctldatapb.VDiffStopResponse{}, nil
}

// WorkflowDelete is part of the vtctlservicepb.VtctldServer interface.
// It passes on the request to the target primary tablets that are
// participating in the given workflow.
func (s *Server) WorkflowDelete(ctx context.Context, req *vtctldatapb.WorkflowDeleteRequest) (*vtctldatapb.WorkflowDeleteResponse, error) {
	span, ctx := trace.NewSpan(ctx, "workflow.Server.WorkflowDelete")
	defer span.Finish()

	span.Annotate("keyspace", req.Keyspace)
	span.Annotate("workflow", req.Workflow)
	span.Annotate("keep_data", req.KeepData)
	span.Annotate("keep_routing_rules", req.KeepRoutingRules)
	span.Annotate("shards", req.Shards)

	ts, state, err := s.getWorkflowState(ctx, req.GetKeyspace(), req.GetWorkflow())
	if err != nil {
		s.Logger().Errorf("failed to get VReplication workflow state for %s.%s: %v", req.GetKeyspace(), req.GetWorkflow(), err)
		return nil, err
	}

	if ts.workflowType != binlogdatapb.VReplicationWorkflowType_CreateLookupIndex {
		// Return an error if the write workflow traffic is switched.
		if state.WritesSwitched {
			return nil, ErrWorkflowDeleteWritesSwitched
		}
		// If only reads have been switched, then we can delete the
		// workflow and its related artifacts.
	}

	// Lock the workflow for deletion.
	lockName := fmt.Sprintf("%s/%s", ts.TargetKeyspaceName(), ts.WorkflowName())
	ctx, workflowUnlock, lockErr := s.ts.LockName(ctx, lockName, "WorkflowDelete")
	if lockErr != nil {
		ts.Logger().Errorf("Locking the workflow %s failed: %v", lockName, lockErr)
		return nil, vterrors.Wrapf(lockErr, "failed to lock the %s workflow", lockName)
	}
	defer workflowUnlock(&err)

	if state.WorkflowType == TypeMigrate {
		_, err := s.finalizeMigrateWorkflow(ctx, ts, "", true, req.GetKeepData(), req.GetKeepRoutingRules(), false)
		return nil, err
	}

	deleteReq := &tabletmanagerdatapb.DeleteVReplicationWorkflowRequest{
		Workflow: req.Workflow,
	}
	vx := vexec.NewVExec(req.Keyspace, req.Workflow, s.ts, s.tmc, s.env.Parser())
	vx.SetShardSubset(req.Shards)
	callback := func(ctx context.Context, tablet *topo.TabletInfo) (*querypb.QueryResult, error) {
		res, err := s.tmc.DeleteVReplicationWorkflow(ctx, tablet.Tablet, deleteReq)
		if err != nil {
			return nil, err
		}
		// Best effort cleanup and optimization of related data.
		s.deleteWorkflowVDiffData(ctx, tablet.Tablet, req.Workflow)
		s.optimizeCopyStateTable(tablet.Tablet)
		return res.Result, err
	}

	// Multi-tenant migrations delete only that tenant's records from the target tables
	// in batches and we may not be able to complete that work before the timeout. We
	// delete the workflow only after the cleanup work completes successfully so the
	// workflow can be canceled multiple times if needed in order to fully cleanup
	// all of the tenant's data that we had copied.
	if ts.IsMultiTenantMigration() {
		if ts.workflowType != binlogdatapb.VReplicationWorkflowType_MoveTables { // Should never happen
			return nil, vterrors.Errorf(vtrpcpb.Code_FAILED_PRECONDITION, "unsupported workflow type %q for multi-tenant migration",
				ts.workflowType)
		}
		// We need to delete the rows that the target tables would have for the tenant.
		if !req.GetKeepData() {
			if err := s.deleteTenantData(ctx, ts, req.DeleteBatchSize); err != nil {
				return nil, vterrors.Wrapf(err, "failed to fully delete all migrated data for tenant %s, please retry the operation",
					ts.options.TenantId)
			}
		}
	}

	// Cleanup related data and artifacts. There are none for a LookupVindex workflow.
	if ts.workflowType != binlogdatapb.VReplicationWorkflowType_CreateLookupIndex {
		if _, err := s.dropTargets(ctx, ts, req.GetKeepData(), req.GetKeepRoutingRules(), false); err != nil {
			if topo.IsErrType(err, topo.NoNode) {
				return nil, vterrors.Wrapf(err, "%s keyspace does not exist", req.GetKeyspace())
			}
			return nil, err
		}
	}

	// Now that we've succesfully cleaned up everything else, we can finally delete
	// the workflow.
	delCtx, delCancel := context.WithTimeout(ctx, topo.RemoteOperationTimeout*2)
	defer delCancel()
	res, err := vx.CallbackContext(delCtx, callback)
	if err != nil {
		return nil, err
	}

	response := &vtctldatapb.WorkflowDeleteResponse{}
	response.Summary = fmt.Sprintf("Successfully cancelled the %s workflow in the %s keyspace", req.Workflow, req.Keyspace)
	details := make([]*vtctldatapb.WorkflowDeleteResponse_TabletInfo, 0, len(res))
	for tinfo, tres := range res {
		result := &vtctldatapb.WorkflowDeleteResponse_TabletInfo{
			Tablet:  tinfo.Alias,
			Deleted: tres.RowsAffected > 0, // Can be more than one with shard merges
		}
		details = append(details, result)
	}
	sort.Slice(details, func(i, j int) bool { // Ensure deterministic output
		return topoproto.TabletAliasString(details[i].Tablet) < topoproto.TabletAliasString(details[j].Tablet)
	})
	response.Details = details
	return response, nil
}

func (s *Server) WorkflowStatus(ctx context.Context, req *vtctldatapb.WorkflowStatusRequest) (*vtctldatapb.WorkflowStatusResponse, error) {
	ts, state, err := s.getWorkflowState(ctx, req.Keyspace, req.Workflow)
	if err != nil {
		return nil, err
	}
	copyProgress, err := s.GetCopyProgress(ctx, ts, state)
	if err != nil {
		return nil, err
	}
	resp := &vtctldatapb.WorkflowStatusResponse{
		TrafficState: state.String(),
	}
	if copyProgress != nil {
		resp.TableCopyState = make(map[string]*vtctldatapb.WorkflowStatusResponse_TableCopyState, len(*copyProgress))
		// We sort the tables for intuitive and consistent output.
		var tables []string
		for table := range *copyProgress {
			tables = append(tables, table)
		}
		sort.Strings(tables)
		var progress tableCopyProgress
		for _, table := range tables {
			var rowCountPct, tableSizePct float32
			resp.TableCopyState[table] = &vtctldatapb.WorkflowStatusResponse_TableCopyState{}
			progress = *(*copyProgress)[table]
			if progress.SourceRowCount > 0 {
				rowCountPct = float32(100.0 * float64(progress.TargetRowCount) / float64(progress.SourceRowCount))
			}
			if progress.SourceTableSize > 0 {
				tableSizePct = float32(100.0 * float64(progress.TargetTableSize) / float64(progress.SourceTableSize))
			}
			resp.TableCopyState[table].RowsCopied = progress.TargetRowCount
			resp.TableCopyState[table].RowsTotal = progress.SourceRowCount
			resp.TableCopyState[table].RowsPercentage = rowCountPct
			resp.TableCopyState[table].BytesCopied = progress.TargetTableSize
			resp.TableCopyState[table].BytesTotal = progress.SourceTableSize
			resp.TableCopyState[table].BytesPercentage = tableSizePct
		}
	}

	workflow, err := s.GetWorkflow(ctx, req.Keyspace, req.Workflow, false, req.Shards)
	if err != nil {
		return nil, err
	}
	// The stream key is target keyspace/tablet alias, e.g. 0/test-0000000100.
	// We sort the keys for intuitive and consistent output.
	streamKeys := make([]string, 0, len(workflow.ShardStreams))
	for streamKey := range workflow.ShardStreams {
		streamKeys = append(streamKeys, streamKey)
	}
	sort.Strings(streamKeys)
	resp.ShardStreams = make(map[string]*vtctldatapb.WorkflowStatusResponse_ShardStreams, len(streamKeys))
	for _, streamKey := range streamKeys {
		streams := workflow.ShardStreams[streamKey].GetStreams()
		keyParts := strings.Split(streamKey, "/")
		if len(keyParts) != 2 {
			return nil, vterrors.Errorf(vtrpcpb.Code_INTERNAL, "unexpected stream key format in: %s ; expect <keyspace>/<tablet-alias>",
				streamKey)
		}
		// We want to use target keyspace/shard as the map key for the
		// response, e.g. customer/-80.
		ksShard := fmt.Sprintf("%s/%s", req.Keyspace, keyParts[0])
		resp.ShardStreams[ksShard] = &vtctldatapb.WorkflowStatusResponse_ShardStreams{}
		resp.ShardStreams[ksShard].Streams = make([]*vtctldatapb.WorkflowStatusResponse_ShardStreamState, len(streams))
		for i, st := range streams {
			info := []string{}
			ts := &vtctldatapb.WorkflowStatusResponse_ShardStreamState{}
			if st.State == binlogdatapb.VReplicationWorkflowState_Error.String() {
				info = append(info, st.Message)
			} else if st.Position == "" {
				info = append(info, "VStream has not started")
			} else {
				now := time.Now().Nanosecond()
				updateLag := int64(now) - st.TimeUpdated.Seconds
				if updateLag > 0*1e9 {
					info = append(info, "VStream may not be running")
				}
				if st.TransactionTimestamp == nil {
					st.TransactionTimestamp = &vttimepb.Time{}
				}
				txLag := int64(now) - st.TransactionTimestamp.Seconds
				info = append(info, fmt.Sprintf("VStream Lag: %ds", txLag/1e9))
				if st.TransactionTimestamp.Seconds > 0 { // if no events occur after copy phase, TransactionTimeStamp can be 0
					info = append(info, fmt.Sprintf("; Tx time: %s.", time.Unix(st.TransactionTimestamp.Seconds, 0).Format(time.ANSIC)))
				}
			}
			ts.Id = int32(st.Id)
			ts.Tablet = st.Tablet
			ts.SourceShard = fmt.Sprintf("%s/%s", st.BinlogSource.Keyspace, st.BinlogSource.Shard)
			ts.Position = st.Position
			ts.Status = st.State
			ts.Info = strings.Join(info, "; ")
			resp.ShardStreams[ksShard].Streams[i] = ts
		}
	}

	return resp, nil
}

// GetCopyProgress returns the progress of all tables being copied in the workflow.
func (s *Server) GetCopyProgress(ctx context.Context, ts *trafficSwitcher, state *State) (*copyProgress, error) {
	if ts.workflowType == binlogdatapb.VReplicationWorkflowType_Migrate {
		// The logic below expects the source primaries to be in the same cluster as the target.
		// For now we don't report progress for Migrate workflows.
		return nil, nil
	}
	getTablesQuery := "select distinct table_name from _vt.copy_state cs, _vt.vreplication vr where vr.id = cs.vrepl_id and vr.id = %d"
	getRowCountQuery := "select table_name, table_rows, data_length from information_schema.tables where table_schema = %s and table_name in (%s)"
	tables := make(map[string]bool)
	const MaxRows = 1000
	sourcePrimaries := make(map[*topodatapb.TabletAlias]bool)
	for _, target := range ts.targets {
		for id, bls := range target.Sources {
			query := fmt.Sprintf(getTablesQuery, id)
			p3qr, err := s.tmc.ExecuteFetchAsDba(ctx, target.GetPrimary().Tablet, true, &tabletmanagerdatapb.ExecuteFetchAsDbaRequest{
				Query:   []byte(query),
				MaxRows: MaxRows,
			})
			if err != nil {
				return nil, err
			}
			if len(p3qr.Rows) < 1 {
				continue
			}
			qr := sqltypes.Proto3ToResult(p3qr)
			for i := 0; i < len(p3qr.Rows); i++ {
				tables[qr.Rows[i][0].ToString()] = true
			}
			sourcesi, err := s.ts.GetShard(ctx, bls.Keyspace, bls.Shard)
			if err != nil {
				return nil, err
			}
			found := false
			for existingSource := range sourcePrimaries {
				if existingSource.Uid == sourcesi.PrimaryAlias.Uid {
					found = true
				}
			}
			if !found {
				sourcePrimaries[sourcesi.PrimaryAlias] = true
			}
		}
	}
	if len(tables) == 0 {
		return nil, nil
	}
	var tableList []string
	targetRowCounts := make(map[string]int64)
	sourceRowCounts := make(map[string]int64)
	targetTableSizes := make(map[string]int64)
	sourceTableSizes := make(map[string]int64)

	for table := range tables {
		tableList = append(tableList, encodeString(table))
		targetRowCounts[table] = 0
		sourceRowCounts[table] = 0
		targetTableSizes[table] = 0
		sourceTableSizes[table] = 0
	}

	getTableMetrics := func(tablet *topodatapb.Tablet, query string, rowCounts *map[string]int64, tableSizes *map[string]int64) error {
		p3qr, err := s.tmc.ExecuteFetchAsDba(ctx, tablet, true, &tabletmanagerdatapb.ExecuteFetchAsDbaRequest{
			Query:   []byte(query),
			MaxRows: uint64(len(tables)),
		})
		if err != nil {
			return err
		}
		qr := sqltypes.Proto3ToResult(p3qr)
		for i := 0; i < len(qr.Rows); i++ {
			table := qr.Rows[i][0].ToString()
			rowCount, err := qr.Rows[i][1].ToCastInt64()
			if err != nil {
				return err
			}
			tableSize, err := qr.Rows[i][2].ToCastInt64()
			if err != nil {
				return err
			}
			(*rowCounts)[table] += rowCount
			(*tableSizes)[table] += tableSize
		}
		return nil
	}
	sourceDbName := ""
	for _, tsSource := range ts.sources {
		sourceDbName = tsSource.GetPrimary().DbName()
		break
	}
	if sourceDbName == "" {
		return nil, vterrors.Errorf(vtrpcpb.Code_FAILED_PRECONDITION, "no sources found for workflow %s.%s", state.TargetKeyspace, state.Workflow)
	}
	targetDbName := ""
	for _, tsTarget := range ts.targets {
		targetDbName = tsTarget.GetPrimary().DbName()
		break
	}
	if sourceDbName == "" || targetDbName == "" {
		return nil, vterrors.Errorf(vtrpcpb.Code_FAILED_PRECONDITION, "workflow %s.%s is incorrectly configured", state.TargetKeyspace, state.Workflow)
	}
	sort.Strings(tableList) // sort list for repeatability for mocking in tests
	tablesStr := strings.Join(tableList, ",")
	query := fmt.Sprintf(getRowCountQuery, encodeString(targetDbName), tablesStr)
	for _, target := range ts.targets {
		tablet := target.GetPrimary().Tablet
		if err := getTableMetrics(tablet, query, &targetRowCounts, &targetTableSizes); err != nil {
			return nil, err
		}
	}

	query = fmt.Sprintf(getRowCountQuery, encodeString(sourceDbName), tablesStr)
	for source := range sourcePrimaries {
		ti, err := s.ts.GetTablet(ctx, source)
		tablet := ti.Tablet
		if err != nil {
			return nil, err
		}
		if err := getTableMetrics(tablet, query, &sourceRowCounts, &sourceTableSizes); err != nil {
			return nil, err
		}
	}

	copyProgress := copyProgress{}
	for table, rowCount := range targetRowCounts {
		copyProgress[table] = &tableCopyProgress{
			TargetRowCount:  rowCount,
			TargetTableSize: targetTableSizes[table],
			SourceRowCount:  sourceRowCounts[table],
			SourceTableSize: sourceTableSizes[table],
		}
	}
	return &copyProgress, nil
}

// WorkflowUpdate is part of the vtctlservicepb.VtctldServer interface.
// It passes the embedded TabletRequest object to the given keyspace's
// target primary tablets that are participating in the given workflow.
func (s *Server) WorkflowUpdate(ctx context.Context, req *vtctldatapb.WorkflowUpdateRequest) (*vtctldatapb.WorkflowUpdateResponse, error) {
	span, ctx := trace.NewSpan(ctx, "workflow.Server.WorkflowUpdate")
	defer span.Finish()

	span.Annotate("keyspace", req.Keyspace)
	span.Annotate("workflow", req.TabletRequest.Workflow)
	span.Annotate("cells", req.TabletRequest.Cells)
	span.Annotate("tablet_types", req.TabletRequest.TabletTypes)
	span.Annotate("on_ddl", req.TabletRequest.OnDdl)
	span.Annotate("state", req.TabletRequest.State)
	span.Annotate("config_overrides", req.TabletRequest.ConfigOverrides)

	vx := vexec.NewVExec(req.Keyspace, req.TabletRequest.Workflow, s.ts, s.tmc, s.env.Parser())
	callback := func(ctx context.Context, tablet *topo.TabletInfo) (*querypb.QueryResult, error) {
		res, err := s.tmc.UpdateVReplicationWorkflow(ctx, tablet.Tablet, req.TabletRequest)
		if err != nil {
			return nil, err
		}
		return res.Result, err
	}
	updCtx, updCancel := context.WithTimeout(ctx, topo.RemoteOperationTimeout*2)
	defer updCancel()
	res, err := vx.CallbackContext(updCtx, callback)
	if err != nil {
		if topo.IsErrType(err, topo.NoNode) {
			return nil, vterrors.Wrapf(err, "%s keyspace does not exist", req.Keyspace)
		}
		return nil, err
	}

	if len(res) == 0 {
		return nil, vterrors.Errorf(vtrpcpb.Code_FAILED_PRECONDITION, "the %s workflow does not exist in the %s keyspace", req.TabletRequest.Workflow, req.Keyspace)
	}

	response := &vtctldatapb.WorkflowUpdateResponse{}
	response.Summary = fmt.Sprintf("Successfully updated the %s workflow on (%d) target primary tablets in the %s keyspace", req.TabletRequest.Workflow, len(res), req.Keyspace)
	details := make([]*vtctldatapb.WorkflowUpdateResponse_TabletInfo, 0, len(res))
	for tinfo, tres := range res {
		result := &vtctldatapb.WorkflowUpdateResponse_TabletInfo{
			Tablet:  tinfo.Alias,
			Changed: tres.RowsAffected > 0, // Can be more than one with shard merges
		}
		details = append(details, result)
	}
	response.Details = details
	return response, nil
}

// addTablesToVSchema adds tables to an (unsharded) vschema if they are not already defined.
// If copyVSchema is true then we copy over the vschema table definitions from the source,
// otherwise we create empty ones.
// For a migrate workflow we do not copy the vschema since the source keyspace is just a
// proxy to import data into Vitess.
func (s *Server) addTablesToVSchema(ctx context.Context, sourceKeyspace string, targetVSchema *vschemapb.Keyspace, tables []string, copyVSchema bool) error {
	if targetVSchema.Tables == nil {
		targetVSchema.Tables = make(map[string]*vschemapb.Table)
	}
	if copyVSchema {
		srcVSchema, err := s.ts.GetVSchema(ctx, sourceKeyspace)
		if err != nil {
			return vterrors.Wrapf(err, "failed to get vschema for source keyspace %s", sourceKeyspace)
		}
		for _, table := range tables {
			srcTable, sok := srcVSchema.Tables[table]
			if _, tok := targetVSchema.Tables[table]; sok && !tok {
				targetVSchema.Tables[table] = srcTable
				// If going from sharded to unsharded, then we need to remove the
				// column vindexes as they are not valid for unsharded tables.
				if srcVSchema.Sharded {
					targetVSchema.Tables[table].ColumnVindexes = nil
				}
			}
		}
	}
	// Ensure that each table at least has an empty definition on the target.
	for _, table := range tables {
		if _, tok := targetVSchema.Tables[table]; !tok {
			targetVSchema.Tables[table] = &vschemapb.Table{}
		}
	}
	return nil
}

func (s *Server) collectTargetStreams(ctx context.Context, mz *materializer) ([]string, error) {
	var shardTablets []string
	var mu sync.Mutex
	err := forAllShards(mz.targetShards, func(target *topo.ShardInfo) error {
		var err error
		targetPrimary, err := s.ts.GetTablet(ctx, target.PrimaryAlias)
		if err != nil {
			return vterrors.Wrapf(err, "GetTablet(%v) failed", target.PrimaryAlias)
		}
		res, err := s.tmc.ReadVReplicationWorkflow(ctx, targetPrimary.Tablet, &tabletmanagerdatapb.ReadVReplicationWorkflowRequest{
			Workflow: mz.ms.Workflow,
		})
		if err != nil {
			return vterrors.Wrapf(err, "failed to read vreplication workflow on %+v", targetPrimary.Tablet)
		}
		for _, stream := range res.Streams {
			mu.Lock()
			shardTablets = append(shardTablets, fmt.Sprintf("%s:%d", target.ShardName(), stream.Id))
			mu.Unlock()
		}
		return nil
	})
	if err != nil {
		return nil, err
	}
	return shardTablets, nil
}

func (s *Server) checkIfPreviousJournalExists(ctx context.Context, mz *materializer, migrationID int64) (bool, []string, error) {
	var (
		mu      sync.Mutex
		exists  bool
		tablets []string
	)

	err := forAllShards(mz.sourceShards, func(si *topo.ShardInfo) error {
		tablet, err := s.ts.GetTablet(ctx, si.PrimaryAlias)
		if err != nil {
			return err
		}
		if tablet == nil {
			return nil
		}
		_, exists, err = s.CheckReshardingJournalExistsOnTablet(ctx, tablet.Tablet, migrationID)
		if err != nil {
			return err
		}
		if exists {
			mu.Lock()
			defer mu.Unlock()
			tablets = append(tablets, tablet.AliasString())
		}
		return nil
	})
	return exists, tablets, err
}

// deleteWorkflowVDiffData cleans up any potential VDiff related data associated
// with the workflow on the given tablet.
func (s *Server) deleteWorkflowVDiffData(ctx context.Context, tablet *topodatapb.Tablet, workflow string) {
	if _, err := s.tmc.VDiff(ctx, tablet, &tabletmanagerdatapb.VDiffRequest{
		Keyspace:  tablet.Keyspace,
		Workflow:  workflow,
		Action:    string(vdiff.DeleteAction),
		ActionArg: vdiff.AllActionArg,
	}); err != nil {
		s.Logger().Errorf("Error deleting vdiff data for %s.%s workflow: %v", tablet.Keyspace, workflow, err)
	}
}

// optimizeCopyStateTable rebuilds the copy_state table to ensure the on-disk
// structures are minimal and optimized and resets the auto-inc value for
// subsequent inserts.
// This helps to ensure that the size, storage, and performance related factors
// for the table remain optimal over time and that we don't ever exhaust the
// available auto-inc values for the table.
// Note: it's not critical that this executes successfully any given time, it's
// only important that we try to do this periodically so that things stay in an
// optimal state over long periods of time. For this reason, the work is done
// asynchronously in the background on the given tablet and any failures are
// logged as warnings. Because it's done in the background we use the AllPrivs
// account to be sure that we don't execute the writes if READ_ONLY is set on
// the MySQL instance.
func (s *Server) optimizeCopyStateTable(tablet *topodatapb.Tablet) {
	if s.sem != nil {
		if !s.sem.TryAcquire(1) {
			s.Logger().Warningf("Deferring work to optimize the copy_state table on %q due to hitting the maximum concurrent background job limit.",
				tablet.Alias.String())
			return
		}
	}
	go func() {
		defer func() {
			if s.sem != nil {
				s.sem.Release(1)
			}
		}()
		ctx, cancel := context.WithTimeout(context.Background(), DefaultTimeout)
		defer cancel()
		sqlOptimizeTable := "optimize table _vt.copy_state"
		if _, err := s.tmc.ExecuteFetchAsAllPrivs(ctx, tablet, &tabletmanagerdatapb.ExecuteFetchAsAllPrivsRequest{
			Query:   []byte(sqlOptimizeTable),
			MaxRows: uint64(100), // always produces 1+rows with notes and status
		}); err != nil {
			if IsTableDidNotExistError(err) {
				return
			}
			s.Logger().Warningf("Failed to optimize the copy_state table on %q: %v", tablet.Alias.String(), err)
		}
		// This will automatically set the value to 1 or the current max value in the
		// table, whichever is greater.
		sqlResetAutoInc := "alter table _vt.copy_state auto_increment = 1"
		if _, err := s.tmc.ExecuteFetchAsAllPrivs(ctx, tablet, &tabletmanagerdatapb.ExecuteFetchAsAllPrivsRequest{
			Query:   []byte(sqlResetAutoInc),
			MaxRows: uint64(0),
		}); err != nil {
			s.Logger().Warningf("Failed to reset the auto_increment value for the copy_state table on %q: %v",
				tablet.Alias.String(), err)
		}
	}()
}

// dropTargets cleans up target tables, shards and denied tables if a MoveTables/Reshard
// is canceled.
func (s *Server) dropTargets(ctx context.Context, ts *trafficSwitcher, keepData, keepRoutingRules, dryRun bool) (*[]string, error) {
	var err error
	ts.keepRoutingRules = keepRoutingRules
	var sw iswitcher
	if dryRun {
		sw = &switcherDryRun{ts: ts, drLog: NewLogRecorder()}
	} else {
		sw = &switcher{s: s, ts: ts}
	}

	// Lock the source and target keyspaces.
	ctx, sourceUnlock, lockErr := sw.lockKeyspace(ctx, ts.SourceKeyspaceName(), "DropTargets")
	if lockErr != nil {
		return defaultErrorHandler(ts.Logger(), fmt.Sprintf("failed to lock the %s keyspace", ts.SourceKeyspaceName()),
			lockErr)
	}
	defer sourceUnlock(&err)
	if ts.TargetKeyspaceName() != ts.SourceKeyspaceName() {
		lockCtx, targetUnlock, lockErr := sw.lockKeyspace(ctx, ts.TargetKeyspaceName(), "DropTargets")
		if lockErr != nil {
			return defaultErrorHandler(ts.Logger(), fmt.Sprintf("failed to lock the %s keyspace", ts.TargetKeyspaceName()),
				lockErr)
		}
		defer targetUnlock(&err)
		ctx = lockCtx
	}

	// Stop the workflow before we delete the artifacts so that it doesn't try and
	// continue doing work, and producing errors, as we delete the related artifacts.
	if err = ts.ForAllTargets(func(target *MigrationTarget) error {
		primary := target.GetPrimary()
		if primary == nil {
			return vterrors.Errorf(vtrpcpb.Code_FAILED_PRECONDITION, "no primary tablet found for target shard %s/%s",
				ts.targetKeyspace, target.GetShard())
		}
		_, err := ts.ws.tmc.UpdateVReplicationWorkflow(ctx, primary.Tablet, &tabletmanagerdatapb.UpdateVReplicationWorkflowRequest{
			Workflow: ts.workflow,
			State:    ptr.Of(binlogdatapb.VReplicationWorkflowState_Stopped),
		})
		if err != nil {
			return vterrors.Wrapf(err, "failed to stop workflow %s on shard %s/%s", ts.workflow, primary.Keyspace, primary.Shard)
		}
		return nil
	}); err != nil {
		return nil, err
	}

	if !keepData {
		switch ts.MigrationType() {
		case binlogdatapb.MigrationType_TABLES:
			if !ts.IsMultiTenantMigration() {
				if err := sw.removeTargetTables(ctx); err != nil {
					return nil, err
				}
			}
			if err := sw.dropSourceDeniedTables(ctx); err != nil {
				return nil, err
			}
			if err := sw.dropTargetDeniedTables(ctx); err != nil {
				return nil, err
			}
		case binlogdatapb.MigrationType_SHARDS:
			if err := sw.dropTargetShards(ctx); err != nil {
				return nil, err
			}
		}
	}
	if err := s.dropRelatedArtifacts(ctx, keepRoutingRules, sw); err != nil {
		return nil, err
	}
	if err := ts.TopoServer().RebuildSrvVSchema(ctx, nil); err != nil {
		return nil, err
	}
	return sw.logs(), nil
}

// deleteTenantData attempts to delete all of the tenant's data that was migrated
// in the workflow that we are canceling or deleting. This work can take some
// time so if the context ends then the user will need to retry.
func (s *Server) deleteTenantData(ctx context.Context, ts *trafficSwitcher, batchSize int64) error {
	if ts.workflowType != binlogdatapb.VReplicationWorkflowType_MoveTables {
		return vterrors.Errorf(vtrpcpb.Code_FAILED_PRECONDITION, "unsupported workflow type %q for multi-tenant migration",
			ts.workflowType)
	}
	if ts.options == nil || strings.TrimSpace(ts.options.TenantId) == "" {
		return vterrors.Errorf(vtrpcpb.Code_FAILED_PRECONDITION, "missing tenant ID in the workflow options")
	}
	if len(ts.tables) == 0 { // Nothing to delete
		return nil
	}

	tenantPredicate, err := ts.buildTenantPredicate(ctx)
	if err != nil {
		return vterrors.Wrap(err, "failed to build delete filter")
	}
	deleteFilter := sqlparser.String(&sqlparser.Where{Expr: *tenantPredicate})

	tableFilters := make(map[string]string, len(ts.tables))
	for _, table := range ts.tables {
		tableFilters[table] = deleteFilter
	}

	return ts.ForAllTargets(func(target *MigrationTarget) error {
		primary := target.GetPrimary()
		if primary == nil {
			return vterrors.Errorf(vtrpcpb.Code_FAILED_PRECONDITION, "no primary tablet found for target shard %s/%s",
				ts.targetKeyspace, target.GetShard())
		}
		// Let's be sure that the workflow is stopped so that it's not generating more data.
		_, err := ts.ws.tmc.UpdateVReplicationWorkflow(ctx, primary.Tablet, &tabletmanagerdatapb.UpdateVReplicationWorkflowRequest{
			Workflow: ts.workflow,
			State:    ptr.Of(binlogdatapb.VReplicationWorkflowState_Stopped),
		})
		if err != nil {
			return vterrors.Wrapf(err, "failed to stop workflow %s on shard %s/%s", ts.workflow, primary.Keyspace, primary.Shard)
		}
		s.Logger().Infof("Deleting tenant %s data that was migrated in mulit-tenant workflow %s",
			ts.workflow, ts.options.TenantId)
		_, err = ts.ws.tmc.DeleteTableData(ctx, primary.Tablet, &tabletmanagerdatapb.DeleteTableDataRequest{
			TableFilters: tableFilters,
			BatchSize:    batchSize,
		})
		return err
	})
}

func (s *Server) buildTrafficSwitcher(ctx context.Context, targetKeyspace, workflowName string) (*trafficSwitcher, error) {
	tgtInfo, err := BuildTargets(ctx, s.ts, s.tmc, targetKeyspace, workflowName)
	if err != nil {
		s.Logger().Infof("Error building targets: %s", err)
		return nil, err
	}
	targets, frozen, optCells, optTabletTypes := tgtInfo.Targets, tgtInfo.Frozen, tgtInfo.OptCells, tgtInfo.OptTabletTypes

	ts := &trafficSwitcher{
		ws:              s,
		logger:          s.Logger(),
		workflow:        workflowName,
		reverseWorkflow: ReverseWorkflowName(workflowName),
		id:              HashStreams(targetKeyspace, targets),
		targets:         targets,
		sources:         make(map[string]*MigrationSource),
		targetKeyspace:  targetKeyspace,
		frozen:          frozen,
		optCells:        optCells,
		optTabletTypes:  optTabletTypes,
		workflowType:    tgtInfo.WorkflowType,
		workflowSubType: tgtInfo.WorkflowSubType,
		options:         tgtInfo.Options,
	}
	s.Logger().Infof("Migration ID for workflow %s: %d", workflowName, ts.id)
	sourceTopo := s.ts

	// Build the sources.
	for _, target := range targets {
		for _, bls := range target.Sources {
			if ts.sourceKeyspace == "" {
				ts.sourceKeyspace = bls.Keyspace
				ts.sourceTimeZone = bls.SourceTimeZone
				ts.targetTimeZone = bls.TargetTimeZone
				ts.externalCluster = bls.ExternalCluster
				if ts.externalCluster != "" {
					externalTopo, err := s.ts.OpenExternalVitessClusterServer(ctx, ts.externalCluster)
					if err != nil {
						return nil, err
					}
					sourceTopo = externalTopo
					ts.externalTopo = externalTopo
				}
			} else if ts.sourceKeyspace != bls.Keyspace {
				return nil, vterrors.Errorf(vtrpcpb.Code_FAILED_PRECONDITION, "source keyspaces are mismatched across streams: %v vs %v", ts.sourceKeyspace, bls.Keyspace)
			}

			if bls.Filter == nil || bls.Filter.Rules == nil {
				return nil, vterrors.Errorf(vtrpcpb.Code_FAILED_PRECONDITION, "missing filters for %s/%s", bls.Keyspace, bls.Shard)
			}

			if ts.tables == nil {
				for _, rule := range bls.Filter.Rules {
					ts.tables = append(ts.tables, rule.Match)
				}
				sort.Strings(ts.tables)
			} else {
				var tables []string
				for _, rule := range bls.Filter.Rules {
					tables = append(tables, rule.Match)
				}
				sort.Strings(tables)
				if !slices.Equal(ts.tables, tables) {
					return nil, vterrors.Errorf(vtrpcpb.Code_FAILED_PRECONDITION, "table lists are mismatched across streams: %v vs %v", ts.tables, tables)
				}
			}

			if _, ok := ts.sources[bls.Shard]; ok {
				continue
			}
			sourcesi, err := sourceTopo.GetShard(ctx, bls.Keyspace, bls.Shard)
			if err != nil {
				return nil, err
			}
			if sourcesi.PrimaryAlias == nil {
				return nil, vterrors.Errorf(vtrpcpb.Code_FAILED_PRECONDITION, "source shard %s/%s currently has no primary tablet",
					bls.Keyspace, bls.Shard)
			}
			sourcePrimary, err := sourceTopo.GetTablet(ctx, sourcesi.PrimaryAlias)
			if err != nil {
				return nil, err
			}
			ts.sources[bls.Shard] = NewMigrationSource(sourcesi, sourcePrimary)
		}
	}
	if ts.sourceKeyspace != ts.targetKeyspace || ts.externalCluster != "" {
		ts.migrationType = binlogdatapb.MigrationType_TABLES
	} else {
		// TODO(sougou): for shard migration, validate that source and target combined
		// keyranges match.
		ts.migrationType = binlogdatapb.MigrationType_SHARDS
		for sourceShard := range ts.sources {
			if _, ok := ts.targets[sourceShard]; ok {
				// If shards are overlapping, then this is a table migration.
				ts.migrationType = binlogdatapb.MigrationType_TABLES
				break
			}
		}
	}
	vs, err := sourceTopo.GetVSchema(ctx, ts.sourceKeyspace)
	if err != nil {
		return nil, err
	}
	ts.sourceKSSchema, err = vindexes.BuildKeyspaceSchema(vs.Keyspace, ts.sourceKeyspace, s.env.Parser())
	if err != nil {
		return nil, err
	}

	sourceShards, targetShards := ts.getSourceAndTargetShardsNames()

	ts.isPartialMigration, err = ts.isPartialMoveTables(sourceShards, targetShards)
	if err != nil {
		return nil, err
	}
	if ts.isPartialMigration {
		s.Logger().Infof("Migration is partial, for shards %+v", sourceShards)
	}
	return ts, nil
}

func (s *Server) dropRelatedArtifacts(ctx context.Context, keepRoutingRules bool, sw iswitcher) error {
	if err := sw.dropSourceReverseVReplicationStreams(ctx); err != nil {
		return err
	}
	if !keepRoutingRules {
		if err := sw.deleteRoutingRules(ctx); err != nil {
			return err
		}
		if err := sw.deleteShardRoutingRules(ctx); err != nil {
			return err
		}
		if err := sw.deleteKeyspaceRoutingRules(ctx); err != nil {
			return err
		}
	}

	return nil
}

// dropSources cleans up source tables, shards and denied tables after a
// MoveTables/Reshard is completed.
func (s *Server) dropSources(ctx context.Context, ts *trafficSwitcher, removalType TableRemovalType, keepData, keepRoutingRules, force, dryRun bool) (*[]string, error) {
	var (
		sw  iswitcher
		err error
	)
	if dryRun {
		sw = &switcherDryRun{ts: ts, drLog: NewLogRecorder()}
	} else {
		sw = &switcher{ts: ts, s: s}
	}

	// Lock the source and target keyspaces.
	ctx, sourceUnlock, lockErr := sw.lockKeyspace(ctx, ts.SourceKeyspaceName(), "DropSources")
	if lockErr != nil {
		return defaultErrorHandler(ts.Logger(), fmt.Sprintf("failed to lock the %s keyspace", ts.SourceKeyspaceName()), lockErr)
	}
	defer sourceUnlock(&err)
	if ts.TargetKeyspaceName() != ts.SourceKeyspaceName() {
		lockCtx, targetUnlock, lockErr := sw.lockKeyspace(ctx, ts.TargetKeyspaceName(), "DropSources")
		if lockErr != nil {
			return defaultErrorHandler(ts.Logger(), fmt.Sprintf("failed to lock the %s keyspace", ts.TargetKeyspaceName()), lockErr)
		}
		defer targetUnlock(&err)
		ctx = lockCtx
	}

	if !force {
		if err := sw.validateWorkflowHasCompleted(ctx); err != nil {
			ts.Logger().Errorf("Workflow has not completed, cannot DropSources: %v", err)
			return nil, err
		}
	}
	if !keepData {
		switch ts.MigrationType() {
		case binlogdatapb.MigrationType_TABLES:
			s.Logger().Infof("Deleting tables")
			if err := sw.removeSourceTables(ctx, removalType); err != nil {
				return nil, err
			}
			if err := sw.dropSourceDeniedTables(ctx); err != nil {
				return nil, err
			}
			if err := sw.dropTargetDeniedTables(ctx); err != nil {
				return nil, err
			}

		case binlogdatapb.MigrationType_SHARDS:
			s.Logger().Infof("Removing shards")
			if err := sw.dropSourceShards(ctx); err != nil {
				return nil, err
			}
		}
	}
	if err := s.dropArtifacts(ctx, keepRoutingRules, sw); err != nil {
		return nil, err
	}
	if err := ts.TopoServer().RebuildSrvVSchema(ctx, nil); err != nil {
		return nil, err
	}

	return sw.logs(), nil
}

func (s *Server) dropArtifacts(ctx context.Context, keepRoutingRules bool, sw iswitcher) error {
	if err := sw.dropSourceReverseVReplicationStreams(ctx); err != nil {
		return err
	}
	if err := sw.dropTargetVReplicationStreams(ctx); err != nil {
		return err
	}
	if !keepRoutingRules {
		if err := sw.deleteRoutingRules(ctx); err != nil {
			return err
		}
		if err := sw.deleteShardRoutingRules(ctx); err != nil {
			return err
		}
		if err := sw.deleteKeyspaceRoutingRules(ctx); err != nil {
			return err
		}

	}

	return nil
}

// DeleteShard will do all the necessary changes in the topology server
// to entirely remove a shard.
func (s *Server) DeleteShard(ctx context.Context, keyspace, shard string, recursive, evenIfServing bool) error {
	// Read the Shard object. If it's not there, try to clean up
	// the topology anyway.
	shardInfo, err := s.ts.GetShard(ctx, keyspace, shard)
	if err != nil {
		if topo.IsErrType(err, topo.NoNode) {
			s.Logger().Warningf("Shard %v/%v did not exist when attempting to remove it", keyspace, shard)
			return nil
		}
		return err
	}

	servingCells, err := s.ts.GetShardServingCells(ctx, shardInfo)
	if err != nil {
		return err
	}
	// Check the Serving map for the shard, we don't want to
	// remove a serving shard if not absolutely sure.
	if !evenIfServing && len(servingCells) > 0 {
		return vterrors.Errorf(vtrpcpb.Code_FAILED_PRECONDITION, "shard %v/%v is still serving, cannot delete it, use the even-if-serving flag if needed", keyspace, shard)
	}

	cells, err := s.ts.GetCellInfoNames(ctx)
	if err != nil {
		return err
	}

	// Go through all the cells.
	for _, cell := range cells {
		var aliases []*topodatapb.TabletAlias

		// Get the ShardReplication object for that cell. Try
		// to find all tablets that may belong to our shard.
		sri, err := s.ts.GetShardReplication(ctx, cell, keyspace, shard)
		switch {
		case topo.IsErrType(err, topo.NoNode):
			// No ShardReplication object. It means the
			// topo is inconsistent. Let's read all the
			// tablets for that cell, and if we find any
			// in our keyspace / shard, either abort or
			// try to delete them.
			aliases, err = s.ts.GetTabletAliasesByCell(ctx, cell)
			if err != nil {
				return vterrors.Errorf(vtrpcpb.Code_INTERNAL, "GetTabletsByCell(%v) failed: %v", cell, err)
			}
		case err == nil:
			// We found a ShardReplication object. We
			// trust it to have all tablet records.
			aliases = make([]*topodatapb.TabletAlias, len(sri.Nodes))
			for i, n := range sri.Nodes {
				aliases[i] = n.TabletAlias
			}
		default:
			return vterrors.Errorf(vtrpcpb.Code_INTERNAL, "GetShardReplication(%v, %v, %v) failed: %v", cell, keyspace, shard, err)
		}

		// Get the corresponding Tablet records. Note
		// GetTabletMap ignores ErrNoNode, and it's good for
		// our purpose, it means a tablet was deleted but is
		// still referenced.
		tabletMap, err := s.ts.GetTabletMap(ctx, aliases, nil)
		if err != nil {
			return vterrors.Errorf(vtrpcpb.Code_INTERNAL, "GetTabletMap() failed: %v", err)
		}

		// Remove the tablets that don't belong to our
		// keyspace/shard from the map.
		for a, ti := range tabletMap {
			if ti.Keyspace != keyspace || ti.Shard != shard {
				delete(tabletMap, a)
			}
		}

		// Now see if we need to DeleteTablet, and if we can, do it.
		if len(tabletMap) > 0 {
			if !recursive {
				return vterrors.Errorf(vtrpcpb.Code_FAILED_PRECONDITION, "shard %v/%v still has %v tablets in cell %v; use --recursive or remove them manually", keyspace, shard, len(tabletMap), cell)
			}

			s.Logger().Infof("Deleting all tablets in shard %v/%v cell %v", keyspace, shard, cell)
			for tabletAlias, tabletInfo := range tabletMap {
				// We don't care about scrapping or updating the replication graph,
				// because we're about to delete the entire replication graph.
				s.Logger().Infof("Deleting tablet %v", tabletAlias)
				if err := s.ts.DeleteTablet(ctx, tabletInfo.Alias); err != nil && !topo.IsErrType(err, topo.NoNode) {
					// We don't want to continue if a DeleteTablet fails for
					// any good reason (other than missing tablet, in which
					// case it's just a topology server inconsistency we can
					// ignore). If we continue and delete the replication
					// graph, the tablet record will be orphaned, since
					// we'll no longer know it belongs to this shard.
					//
					// If the problem is temporary, or resolved externally, re-running
					// DeleteShard will skip over tablets that were already deleted.
					return vterrors.Errorf(vtrpcpb.Code_INTERNAL, "can't delete tablet %v: %v", tabletAlias, err)
				}
			}
		}
	}

	// Try to remove the replication graph and serving graph in each cell,
	// regardless of its existence.
	for _, cell := range cells {
		if err := s.ts.DeleteShardReplication(ctx, cell, keyspace, shard); err != nil && !topo.IsErrType(err, topo.NoNode) {
			s.Logger().Warningf("Cannot delete ShardReplication in cell %v for %v/%v: %v", cell, keyspace, shard, err)
		}
	}

	return s.ts.DeleteShard(ctx, keyspace, shard)
}

// updateShardRecords updates the shard records based on 'from' or 'to' direction.
func (s *Server) updateShardRecords(ctx context.Context, keyspace string, shards []*topo.ShardInfo, cells []string,
	servedType topodatapb.TabletType, isFrom bool, clearSourceShards bool, logger logutil.Logger,
) (err error) {
	return topotools.UpdateShardRecords(ctx, s.ts, s.tmc, keyspace, shards, cells, servedType, isFrom, clearSourceShards, logger)
}

// refreshPrimaryTablets will just RPC-ping all the primary tablets with RefreshState
func (s *Server) refreshPrimaryTablets(ctx context.Context, shards []*topo.ShardInfo, force bool) error {
	wg := sync.WaitGroup{}
	rec := concurrency.AllErrorRecorder{}
	for _, si := range shards {
		wg.Add(1)
		go func(si *topo.ShardInfo) {
			defer wg.Done()
			ti, err := s.ts.GetTablet(ctx, si.PrimaryAlias)
			if err != nil {
				rec.RecordError(err)
				return
			}

			if err := s.tmc.RefreshState(ctx, ti.Tablet); err != nil {
				if !force {
					rec.RecordError(err)
					return
				}
				s.Logger().Warningf("%v encountered error on tablet refresh: %v", topoproto.TabletAliasString(si.PrimaryAlias), err)
			}
		}(si)
	}
	wg.Wait()
	return rec.Error()
}

// finalizeMigrateWorkflow deletes the streams for the Migrate workflow.
// We only cleanup the target for external sources.
func (s *Server) finalizeMigrateWorkflow(ctx context.Context, ts *trafficSwitcher, tableSpecs string, cancel, keepData, keepRoutingRules, dryRun bool) (*[]string, error) {
	var (
		sw  iswitcher
		err error
	)
	if dryRun {
		sw = &switcherDryRun{ts: ts, drLog: NewLogRecorder()}
	} else {
		sw = &switcher{s: s, ts: ts}
	}

	// Lock the target keyspace.
	ctx, targetUnlock, lockErr := sw.lockKeyspace(ctx, ts.TargetKeyspaceName(), "completeMigrateWorkflow")
	if lockErr != nil {
		return defaultErrorHandler(ts.Logger(), fmt.Sprintf("failed to lock the %s keyspace", ts.TargetKeyspaceName()), lockErr)
	}
	defer targetUnlock(&err)

	if err := sw.dropTargetVReplicationStreams(ctx); err != nil {
		return nil, err
	}
	if !cancel {
		if err := sw.addParticipatingTablesToKeyspace(ctx, ts.targetKeyspace, tableSpecs); err != nil {
			return nil, err
		}
		if err := ts.TopoServer().RebuildSrvVSchema(ctx, nil); err != nil {
			return nil, err
		}
	}
	s.Logger().Infof("cancel is %t, keepData %t", cancel, keepData)
	if cancel && !keepData {
		if err := sw.removeTargetTables(ctx); err != nil {
			return nil, err
		}
	}
	return sw.logs(), nil
}

// WorkflowSwitchTraffic switches traffic in the direction passed for specified tablet types.
func (s *Server) WorkflowSwitchTraffic(ctx context.Context, req *vtctldatapb.WorkflowSwitchTrafficRequest) (*vtctldatapb.WorkflowSwitchTrafficResponse, error) {
	span, ctx := trace.NewSpan(ctx, "workflow.Server.WorkflowSwitchTraffic")
	defer span.Finish()

	span.Annotate("keyspace", req.Keyspace)
	span.Annotate("workflow", req.Workflow)
	span.Annotate("tablet-types", req.TabletTypes)
	span.Annotate("direction", req.Direction)
	span.Annotate("enable-reverse-replication", req.EnableReverseReplication)
	span.Annotate("shards", req.Shards)
	span.Annotate("force", req.Force)

	var (
		dryRunResults                              []string
		rdDryRunResults, wrDryRunResults           *[]string
		switchReplica, switchRdonly, switchPrimary bool
	)
	timeout, set, err := protoutil.DurationFromProto(req.GetTimeout())
	if err != nil {
		err = vterrors.Wrapf(err, "unable to parse Timeout into a valid duration")
		return nil, err
	}
	if !set {
		timeout = DefaultTimeout
	}
	// We enforce the 1 second minimum as some things that use it, such as Etcd, only takes
	// a seconds value so you'd get unexpected behavior if you e.g. set the timeout to
	// 500ms as Etcd would get a value of 0 or a never-ending TTL.
	if timeout.Seconds() < 1 {
		return nil, vterrors.Wrap(err, "timeout must be at least 1 second")
	}
	maxReplicationLagAllowed, set, err := protoutil.DurationFromProto(req.MaxReplicationLagAllowed)
	if err != nil {
		err = vterrors.Wrapf(err, "unable to parse MaxReplicationLagAllowed into a valid duration")
		return nil, err
	}
	if !set {
		maxReplicationLagAllowed = DefaultTimeout
	}
	direction := TrafficSwitchDirection(req.Direction)
	switchReplica, switchRdonly, switchPrimary, err = parseTabletTypes(req.TabletTypes)
	if err != nil {
		return nil, err
	}
	ts, startState, err := s.getWorkflowState(ctx, req.Keyspace, req.Workflow)
	if err != nil {
		return nil, err
	}

	if startState.WorkflowType == TypeMigrate {
		return nil, vterrors.Errorf(vtrpcpb.Code_INVALID_ARGUMENT, "invalid action for Migrate workflow: SwitchTraffic")
	}

	if ts.IsMultiTenantMigration() {
		// Multi-tenant migrations use keyspace routing rules, so we need to update the state
		// using them.
		err = updateKeyspaceRoutingState(ctx, ts.TopoServer(), ts.sourceKeyspace, ts.targetKeyspace, startState)
		if err != nil {
			return nil, vterrors.Wrap(err, "failed to update multi-tenant workflow state using keyspace routing rules")
		}
	}

	// We need this to know when there isn't a (non-FROZEN) reverse workflow to use.
	onlySwitchingReads := !startState.WritesSwitched && !switchPrimary

	// We need this for idempotency and to avoid unnecessary work and resulting risk.
	writesAlreadySwitched := (direction == DirectionForward && startState.WritesSwitched) ||
		(direction == DirectionBackward && !startState.WritesSwitched)

	if direction == DirectionBackward && !onlySwitchingReads {
		if ts.IsMultiTenantMigration() {
			// In a multi-tenant migration, multiple migrations would be writing to the same
			// table, so we can't stop writes like we do with MoveTables, using denied tables,
			// since it would block all other migrations as well as traffic for tenants which
			// have already been migrated.
			return nil, vterrors.Errorf(vtrpcpb.Code_INVALID_ARGUMENT, "cannot reverse write traffic for multi-tenant migrations")
		}
		// This means that the main workflow is FROZEN and the reverse workflow
		// exists. So we update the starting state so that we're using the reverse
		// workflow and we can move forward with a normal traffic switch forward
		// operation, from the reverse workflow's perspective.
		ts, startState, err = s.getWorkflowState(ctx, ts.sourceKeyspace, ts.reverseWorkflow)
		if err != nil {
			return nil, err
		}
		direction = DirectionForward
	}

	// Lock the workflow for the traffic switching work.
	lockName := fmt.Sprintf("%s/%s", ts.TargetKeyspaceName(), ts.WorkflowName())
	ctx, workflowUnlock, lockErr := s.ts.LockName(ctx, lockName, "WorkflowSwitchTraffic")
	if lockErr != nil {
		ts.Logger().Errorf("Locking the workflow %s failed: %v", lockName, lockErr)
		return nil, vterrors.Wrapf(lockErr, "failed to lock the %s workflow", lockName)
	}
	defer workflowUnlock(&err)

	ts.force = req.GetForce()

	if writesAlreadySwitched {
		s.Logger().Infof("Writes already switched no need to check lag for the %s.%s workflow",
			ts.targetKeyspace, ts.workflow)
	} else {
		reason, err := s.canSwitch(ctx, ts, int64(maxReplicationLagAllowed.Seconds()), req.GetShards())
		if err != nil {
			return nil, err
		}
		if reason != "" {
			return nil, vterrors.Errorf(vtrpcpb.Code_FAILED_PRECONDITION, "cannot switch traffic for workflow %s at this time: %s",
				startState.Workflow, reason)
		}
	}

	if switchReplica || switchRdonly {
		// If we're going to switch writes immediately after then we don't need to
		// rebuild the SrvVSchema here as we will do it after switching writes.
		if rdDryRunResults, err = s.switchReads(ctx, req, ts, startState, !switchPrimary /* rebuildSrvVSchema */, direction); err != nil {
			return nil, err
		}
		s.Logger().Infof("Switch Reads done for workflow %s.%s", req.Keyspace, req.Workflow)
	}
	if rdDryRunResults != nil {
		dryRunResults = append(dryRunResults, *rdDryRunResults...)
	}

	if switchPrimary {
		if _, wrDryRunResults, err = s.switchWrites(ctx, req, ts, timeout, false); err != nil {
			return nil, err
		}
		s.Logger().Infof("Switch Writes done for workflow %s.%s", req.Keyspace, req.Workflow)
	}

	if wrDryRunResults != nil {
		dryRunResults = append(dryRunResults, *wrDryRunResults...)
	}
	if req.DryRun && len(dryRunResults) == 0 {
		dryRunResults = append(dryRunResults, "No changes required")
	}

	cmd := "SwitchTraffic"
	// We must check the original direction requested.
	if TrafficSwitchDirection(req.Direction) == DirectionBackward {
		cmd = "ReverseTraffic"
	}
	s.Logger().Infof("%s done for workflow %s.%s", cmd, req.Keyspace, req.Workflow)
	resp := &vtctldatapb.WorkflowSwitchTrafficResponse{}
	if req.DryRun {
		resp.Summary = fmt.Sprintf("%s dry run results for workflow %s.%s at %v",
			cmd, req.Keyspace, req.Workflow, time.Now().UTC().Format(time.RFC822))
		resp.DryRunResults = dryRunResults
	} else {
		s.Logger().Infof("%s done for workflow %s.%s", cmd, req.Keyspace, req.Workflow)
		resp.Summary = fmt.Sprintf("%s was successful for workflow %s.%s", cmd, req.Keyspace, req.Workflow)
		// Reload the state after the SwitchTraffic operation and return that
		// as a string.
		resp.StartState = startState.String()
		s.Logger().Infof("Before reloading workflow state after switching traffic: %+v\n", resp.StartState)
		_, currentState, err := s.getWorkflowState(ctx, ts.targetKeyspace, ts.workflow)
		if ts.IsMultiTenantMigration() {
			// Multi-tenant migrations use keyspace routing rules, so we need to update the state
			// using them.
			sourceKs, targetKs := ts.sourceKeyspace, ts.targetKeyspace
			if TrafficSwitchDirection(req.Direction) == DirectionBackward {
				sourceKs, targetKs = targetKs, sourceKs
			}
			err = updateKeyspaceRoutingState(ctx, ts.TopoServer(), sourceKs, targetKs, currentState)
		}
		if err != nil {
			resp.CurrentState = fmt.Sprintf("Error reloading workflow state after switching traffic: %v", err)
		} else {
			resp.CurrentState = currentState.String()
		}
		s.Logger().Infof("%s done for workflow %s.%s, returning response %v", cmd, req.Keyspace, req.Workflow, resp)
	}

	return resp, nil
}

// switchReads is a generic way of switching read traffic for a workflow.
func (s *Server) switchReads(ctx context.Context, req *vtctldatapb.WorkflowSwitchTrafficRequest, ts *trafficSwitcher, state *State, rebuildSrvVSchema bool, direction TrafficSwitchDirection) (*[]string, error) {
	var roTabletTypes []topodatapb.TabletType
	// When we are switching all traffic we also get the primary tablet type, which we need to
	// filter out for switching reads.
	for _, tabletType := range req.TabletTypes {
		if tabletType != topodatapb.TabletType_PRIMARY {
			roTabletTypes = append(roTabletTypes, tabletType)
		}
	}

	roTypesToSwitchStr := topoproto.MakeStringTypeCSV(roTabletTypes)
	var switchReplica, switchRdonly bool
	for _, roType := range roTabletTypes {
		switch roType {
		case topodatapb.TabletType_REPLICA:
			switchReplica = true
		case topodatapb.TabletType_RDONLY:
			switchRdonly = true
		}
	}

	cellsStr := strings.Join(req.Cells, ",")

	s.Logger().Infof("Switching reads: %s.%s tablet types: %s, cells: %s, workflow state: %s",
		ts.targetKeyspace, ts.workflow, roTypesToSwitchStr, cellsStr, state.String())
	if !switchReplica && !switchRdonly {
		return defaultErrorHandler(ts.Logger(), "invalid tablet types",
			vterrors.Errorf(vtrpcpb.Code_INVALID_ARGUMENT, "tablet types must be REPLICA or RDONLY: %s",
				roTypesToSwitchStr))
	}
	// For partial (shard-by-shard migrations) or multi-tenant migrations, traffic for all tablet types
	// is expected to be switched at once. For other MoveTables migrations where we use table routing rules
	// replica/rdonly traffic can be switched first and then primary traffic can be switched later.
	trafficSwitchingIsAllOrNothing := false
	switch {
	case ts.isPartialMigration:
		// shard level traffic switching is all or nothing
		trafficSwitchingIsAllOrNothing = true
	case ts.MigrationType() == binlogdatapb.MigrationType_TABLES && ts.IsMultiTenantMigration():
		// For multi-tenant migrations, we only support switching traffic to all cells at once.
		allCells, err := ts.TopoServer().GetCellInfoNames(ctx)
		if err != nil {
			return nil, err
		}

		if len(req.GetCells()) > 0 {
			slices.Sort(req.GetCells())
			slices.Sort(allCells)
			if !slices.Equal(req.GetCells(), allCells) {
				return defaultErrorHandler(ts.Logger(), "invalid request", vterrors.Errorf(vtrpcpb.Code_INVALID_ARGUMENT,
					"requesting switch of read traffic for multi-tenant migrations must include all cells; all cells: %v, requested cells: %v",
					strings.Join(allCells, ","), strings.Join(req.GetCells(), ",")))
			}
		}
	}

	if !trafficSwitchingIsAllOrNothing {
		if direction == DirectionBackward && switchReplica && len(state.ReplicaCellsSwitched) == 0 {
			return defaultErrorHandler(ts.Logger(), "invalid request", vterrors.Errorf(vtrpcpb.Code_FAILED_PRECONDITION,
				"requesting reversal of read traffic for REPLICAs but REPLICA reads have not been switched"))
		}
		if direction == DirectionBackward && switchRdonly && len(state.RdonlyCellsSwitched) == 0 {
			return defaultErrorHandler(ts.Logger(), "invalid request", vterrors.Errorf(vtrpcpb.Code_FAILED_PRECONDITION,
				"requesting reversal of read traffic for RDONLYs but RDONLY reads have not been switched"))
		}
	}

	// If there are no rdonly tablets in the cells ask to switch rdonly tablets as well so that routing rules
	// are updated for rdonly as well. Otherwise vitess will not know that the workflow has completed and will
	// incorrectly report that not all reads have been switched. User currently is forced to switch non-existent
	// rdonly tablets.
	if switchReplica && !switchRdonly {
		var err error
		rdonlyTabletsExist, err := topotools.DoCellsHaveRdonlyTablets(ctx, s.ts, req.Cells)
		if err != nil {
			return nil, err
		}
		if !rdonlyTabletsExist {
			roTabletTypes = append(roTabletTypes, topodatapb.TabletType_RDONLY)
		}
	}

	journalsExist, _, err := ts.checkJournals(ctx)
	if err != nil && !req.GetForce() {
		return defaultErrorHandler(ts.Logger(), fmt.Sprintf("failed to read journal in the %s keyspace", ts.SourceKeyspaceName()), err)
	}
	if journalsExist {
		s.Logger().Infof("Found a previous journal entry for %d", ts.id)
	}

	var sw iswitcher
	if req.DryRun {
		sw = &switcherDryRun{ts: ts, drLog: NewLogRecorder()}
	} else {
		sw = &switcher{ts: ts, s: s}
	}

	if err := ts.validate(ctx); err != nil {
		return defaultErrorHandler(ts.Logger(), "workflow validation failed", err)
	}

	// For switching reads, locking the source keyspace is sufficient.
	// We need to hold the keyspace locks longer than the command timeout.
	ksLockTTL, set, err := protoutil.DurationFromProto(req.GetTimeout())
	if err != nil {
		return nil, vterrors.Wrapf(err, "unable to parse Timeout into a valid duration")
	}
	if !set {
		ksLockTTL = DefaultTimeout
	}

	// For reads, locking the source keyspace is sufficient.
	ctx, unlock, lockErr := sw.lockKeyspace(ctx, ts.SourceKeyspaceName(), "SwitchReads", topo.WithTTL(ksLockTTL))
	if lockErr != nil {
		return defaultErrorHandler(ts.Logger(), fmt.Sprintf("failed to lock the %s keyspace", ts.SourceKeyspaceName()), lockErr)
	}
	defer unlock(&err)
	confirmKeyspaceLocksHeld := func() error {
		if req.DryRun { // We don't actually take locks
			return nil
		}
		if err := topo.CheckKeyspaceLocked(ctx, ts.SourceKeyspaceName()); err != nil {
			return vterrors.Wrapf(err, "%s keyspace lock was lost", ts.SourceKeyspaceName())
		}
		return nil
	}

	// Remove mirror rules for the specified tablet types.
	if err := sw.mirrorTableTraffic(ctx, roTabletTypes, 0); err != nil {
		return defaultErrorHandler(ts.Logger(), fmt.Sprintf("failed to remove mirror rules from source keyspace %s to target keyspace %s, workflow %s, for read-only tablet types",
			ts.SourceKeyspaceName(), ts.TargetKeyspaceName(), ts.WorkflowName()), err)
	}

	if ts.MigrationType() == binlogdatapb.MigrationType_TABLES {
		switch {
		case ts.IsMultiTenantMigration():
			err := sw.switchKeyspaceReads(ctx, roTabletTypes)
			if err != nil {
				return defaultErrorHandler(ts.Logger(), fmt.Sprintf("failed to switch read traffic, from source keyspace %s to target keyspace %s, workflow %s",
					ts.SourceKeyspaceName(), ts.TargetKeyspaceName(), ts.WorkflowName()), err)
			}
		case ts.isPartialMigration:
			ts.Logger().Infof("Partial migration, skipping switchTableReads as traffic is all or nothing per shard and overridden for reads AND writes in the ShardRoutingRule created when switching writes.")
		default:
			err := sw.switchTableReads(ctx, req.Cells, roTabletTypes, rebuildSrvVSchema, direction)
			if err != nil {
				return defaultErrorHandler(ts.Logger(), "failed to switch read traffic for the tables", err)
			}
		}
		return sw.logs(), nil
	}

	if err := confirmKeyspaceLocksHeld(); err != nil {
		return defaultErrorHandler(ts.Logger(), "locks were lost", err)
	}
	ts.Logger().Infof("About to switchShardReads: cells: %s, tablet types: %s, direction: %d", cellsStr, roTypesToSwitchStr, direction)
	if err := sw.switchShardReads(ctx, req.Cells, roTabletTypes, direction); err != nil {
		return defaultErrorHandler(ts.Logger(), "failed to switch read traffic for the shards", err)
	}

	if err := confirmKeyspaceLocksHeld(); err != nil {
		return defaultErrorHandler(ts.Logger(), "locks were lost", err)
	}
	ts.Logger().Infof("switchShardReads Completed: cells: %s, tablet types: %s, direction: %d", cellsStr, roTypesToSwitchStr, direction)
	if err := s.ts.ValidateSrvKeyspace(ctx, ts.targetKeyspace, cellsStr); err != nil {
		err2 := vterrors.Wrapf(err, "after switching shard reads, found SrvKeyspace for %s is corrupt in cell %s",
			ts.targetKeyspace, cellsStr)
		return defaultErrorHandler(ts.Logger(), "failed to validate SrvKeyspace record", err2)
	}
	return sw.logs(), nil
}

// switchWrites is a generic way of migrating write traffic for a workflow.
func (s *Server) switchWrites(ctx context.Context, req *vtctldatapb.WorkflowSwitchTrafficRequest, ts *trafficSwitcher, waitTimeout time.Duration,
	cancel bool,
) (journalID int64, dryRunResults *[]string, err error) {
	var sw iswitcher
	if req.DryRun {
		sw = &switcherDryRun{ts: ts, drLog: NewLogRecorder()}
	} else {
		sw = &switcher{ts: ts, s: s}
	}

	// Consistently handle errors by logging and returning them.
	handleError := func(message string, err error) (int64, *[]string, error) {
		werr := vterrors.Wrap(err, message)
		ts.Logger().Error(werr)
		return 0, nil, werr
	}

	if ts.frozen {
		ts.Logger().Warningf("Writes have already been switched for workflow %s, nothing to do here", ts.WorkflowName())
		return 0, sw.logs(), nil
	}

	if err := ts.validate(ctx); err != nil {
		return handleError("workflow validation failed", err)
	}

	if req.EnableReverseReplication {
		// Does the source keyspace have tablets that are able to manage
		// the reverse workflow?
		if err := s.validateShardsHaveVReplicationPermissions(ctx, ts.SourceKeyspaceName(), ts.SourceShards()); err != nil {
			return handleError(fmt.Sprintf("primary tablets are not able to fully manage the reverse vreplication workflow in the %s keyspace",
				ts.SourceKeyspaceName()), err)
		}
		// Does the target keyspace have tablets available to stream from
		// for the reverse workflow?
		if err := areTabletsAvailableToStreamFrom(ctx, req, ts, ts.TargetKeyspaceName(), ts.TargetShards()); err != nil {
			return handleError(fmt.Sprintf("no tablets were available to stream from in the %s keyspace", ts.TargetKeyspaceName()), err)
		}
	}

	// We need to hold the keyspace locks longer than waitTimeout*X -- where X
	// is the number of sub-steps where the waitTimeout value is used: stopping
	// existing streams, waiting for replication to catch up, and initializing
	// the target sequences -- to be sure the lock is not lost.
	ksLockTTL := waitTimeout * 3

	// Need to lock both source and target keyspaces.
	ctx, sourceUnlock, lockErr := sw.lockKeyspace(ctx, ts.SourceKeyspaceName(), "SwitchWrites", topo.WithTTL(ksLockTTL))
	if lockErr != nil {
		return handleError(fmt.Sprintf("failed to lock the %s keyspace", ts.SourceKeyspaceName()), lockErr)
	}
	defer sourceUnlock(&err)

	if ts.TargetKeyspaceName() != ts.SourceKeyspaceName() {
		lockCtx, targetUnlock, lockErr := sw.lockKeyspace(ctx, ts.TargetKeyspaceName(), "SwitchWrites", topo.WithTTL(ksLockTTL))
		if lockErr != nil {
			return handleError(fmt.Sprintf("failed to lock the %s keyspace", ts.TargetKeyspaceName()), lockErr)
		}
		ctx = lockCtx
		defer targetUnlock(&err)
	}
	confirmKeyspaceLocksHeld := func() error {
		if req.DryRun { // We don't actually take locks
			return nil
		}
		if err := topo.CheckKeyspaceLocked(ctx, ts.SourceKeyspaceName()); err != nil {
			return vterrors.Wrapf(err, "%s keyspace lock was lost", ts.SourceKeyspaceName())
		}
		if err := topo.CheckKeyspaceLocked(ctx, ts.TargetKeyspaceName()); err != nil {
			return vterrors.Wrapf(err, "%s keyspace lock was lost", ts.TargetKeyspaceName())
		}
		return nil
	}

	// Remove mirror rules for the primary tablet type.
	if err := sw.mirrorTableTraffic(ctx, []topodatapb.TabletType{topodatapb.TabletType_PRIMARY}, 0); err != nil {
		return handleError(fmt.Sprintf("failed to remove mirror rules from source keyspace %s to target keyspace %s, workflow %s, for primary tablet type",
			ts.SourceKeyspaceName(), ts.TargetKeyspaceName(), ts.WorkflowName()), err)
	}

	// Find out if the target is using any sequence tables for auto_increment
	// value generation. If so, then we'll need to ensure that they are
	// initialized properly before allowing new writes on the target.
	sequenceMetadata := make(map[string]*sequenceMetadata)
	// For sharded to sharded migrations the sequence must already be setup.
	// For reshards the sequence usage is not changed.
	if req.InitializeTargetSequences && ts.workflowType == binlogdatapb.VReplicationWorkflowType_MoveTables &&
		ts.SourceKeyspaceSchema() != nil && ts.SourceKeyspaceSchema().Keyspace != nil &&
		!ts.SourceKeyspaceSchema().Keyspace.Sharded {
		sequenceMetadata, err = ts.getTargetSequenceMetadata(ctx)
		if err != nil {
			return handleError(fmt.Sprintf("failed to get the sequence information in the %s keyspace", ts.TargetKeyspaceName()), err)
		}
	}

	// If no journals exist, sourceWorkflows will be initialized by sm.MigrateStreams.
	journalsExist, sourceWorkflows, err := ts.checkJournals(ctx)
	if err != nil {
		return handleError(fmt.Sprintf("failed to read journal in the %s keyspace", ts.SourceKeyspaceName()), err)
	}
	if !journalsExist {
		ts.Logger().Infof("No previous journals were found. Proceeding normally.")
		sm, err := BuildStreamMigrator(ctx, ts, cancel, s.env.Parser())
		if err != nil {
			return handleError("failed to migrate the workflow streams", err)
		}
		if cancel {
			sw.cancelMigration(ctx, sm)
			return 0, sw.logs(), nil
		}

		// We stop writes on the source before stopping the source streams so that the catchup time
		// is lessened and other workflows that we have to migrate such as intra-keyspace materialize
		// workflows also have a chance to catch up as well because those are internally generated
		// GTIDs within the shards we're switching traffic away from.
		// For intra-keyspace materialization streams that we migrate where the source and target are
		// the keyspace being resharded, we wait for those to catchup in the stopStreams path before
		// we actually stop them.
		ts.Logger().Infof("Stopping source writes")
		if err := sw.stopSourceWrites(ctx); err != nil {
			sw.cancelMigration(ctx, sm)
			return handleError(fmt.Sprintf("failed to stop writes in the %s keyspace", ts.SourceKeyspaceName()), err)
		}

		ts.Logger().Infof("Stopping streams")
		// Use a shorter context for this since since when doing a Reshard, if there are intra-keyspace
		// materializations then we have to wait for them to catchup before switching traffic for the
		// Reshard workflow. We use the the same timeout value here that is used for VReplication catchup
		// with the inter-keyspace workflows.
		stopCtx, stopCancel := context.WithTimeout(ctx, waitTimeout)
		defer stopCancel()
		sourceWorkflows, err = sw.stopStreams(stopCtx, sm)
		if err != nil {
			for key, streams := range sm.Streams() {
				for _, stream := range streams {
					ts.Logger().Errorf("stream in stopStreams: key %s shard %s stream %+v", key, stream.BinlogSource.Shard, stream.BinlogSource)
				}
			}
			sw.cancelMigration(ctx, sm)
			return handleError(fmt.Sprintf("failed to stop the workflow streams in the %s keyspace", ts.SourceKeyspaceName()), err)
		}

		if ts.MigrationType() == binlogdatapb.MigrationType_TABLES {
			ts.Logger().Infof("Executing LOCK TABLES on source tables %d times", lockTablesCycles)
			// Doing this twice with a pause in-between to catch any writes that may have raced in between
			// the tablet's deny list check and the first mysqld side table lock.
			for cnt := 1; cnt <= lockTablesCycles; cnt++ {
				if err := ts.executeLockTablesOnSource(ctx); err != nil {
					sw.cancelMigration(ctx, sm)
					return handleError(fmt.Sprintf("failed to execute LOCK TABLES (attempt %d of %d) on sources", cnt, lockTablesCycles), err)
				}
				// No need to UNLOCK the tables as the connection was closed once the locks were acquired
				// and thus the locks released.
				time.Sleep(lockTablesCycleDelay)
			}
		}

		// Get the source positions now that writes are stopped, the streams were stopped (e.g.
		// intra-keyspace materializations that write on the source), and we know for certain
		// that any in progress writes are done.
		if err := ts.gatherSourcePositions(ctx); err != nil {
			return handleError("failed to gather replication positions on migration sources", err)
		}

		if err := confirmKeyspaceLocksHeld(); err != nil {
			return handleError("locks were lost", err)
		}
		ts.Logger().Infof("Waiting for streams to catchup")
		if err := sw.waitForCatchup(ctx, waitTimeout); err != nil {
			sw.cancelMigration(ctx, sm)
			return handleError("failed to sync up replication between the source and target", err)
		}

		if err := confirmKeyspaceLocksHeld(); err != nil {
			return handleError("locks were lost", err)
		}
		ts.Logger().Infof("Migrating streams")
		if err := sw.migrateStreams(ctx, sm); err != nil {
			sw.cancelMigration(ctx, sm)
			return handleError("failed to migrate the workflow streams", err)
		}

		if err := confirmKeyspaceLocksHeld(); err != nil {
			return handleError("locks were lost", err)
		}
		ts.Logger().Infof("Resetting sequences")
		if err := sw.resetSequences(ctx); err != nil {
			sw.cancelMigration(ctx, sm)
			return handleError("failed to reset the sequences", err)
		}

		if err := confirmKeyspaceLocksHeld(); err != nil {
			return handleError("locks were lost", err)
		}
		ts.Logger().Infof("Creating reverse streams")
		if err := sw.createReverseVReplication(ctx); err != nil {
			sw.cancelMigration(ctx, sm)
			return handleError("failed to create the reverse vreplication streams", err)
		}

		if err := confirmKeyspaceLocksHeld(); err != nil {
			return handleError("locks were lost", err)
		}
		// Initialize any target sequences, if there are any, before allowing new writes.
		if req.InitializeTargetSequences && len(sequenceMetadata) > 0 {
			ts.Logger().Infof("Initializing target sequences")
			// Writes are blocked so we can safely initialize the sequence tables but
			// we also want to use a shorter timeout than the the default.
			initSeqCtx, cancel := context.WithTimeout(ctx, waitTimeout/2)
			defer cancel()
			if err := sw.initializeTargetSequences(initSeqCtx, sequenceMetadata); err != nil {
				sw.cancelMigration(ctx, sm)
				return handleError(fmt.Sprintf("failed to initialize the sequences used in the %s keyspace", ts.TargetKeyspaceName()), err)
			}
		}
	} else {
		if cancel {
			return handleError("invalid cancel", vterrors.Errorf(vtrpcpb.Code_FAILED_PRECONDITION, "traffic switching has reached the point of no return, cannot cancel"))
		}
		ts.Logger().Infof("Journals were found. Completing the left over steps.")
		// Need to gather positions in case all journals were not created.
		if err := ts.gatherPositions(ctx); err != nil {
			return handleError("failed to gather replication positions", err)
		}
	}

	// This is the point of no return. Once a journal is created,
	// traffic can be redirected to target shards.
	if err := confirmKeyspaceLocksHeld(); err != nil {
		return handleError("locks were lost", err)
	}
	if err := sw.createJournals(ctx, sourceWorkflows); err != nil {
		return handleError("failed to create the journal", err)
	}
	if err := sw.allowTargetWrites(ctx); err != nil {
		return handleError(fmt.Sprintf("failed to allow writes in the %s keyspace", ts.TargetKeyspaceName()), err)
	}
	if err := sw.changeRouting(ctx); err != nil {
		return handleError("failed to update the routing rules", err)
	}
	if err := sw.streamMigraterfinalize(ctx, ts, sourceWorkflows); err != nil {
		return handleError("failed to finalize the traffic switch", err)
	}
	if req.EnableReverseReplication {
		if err := sw.startReverseVReplication(ctx); err != nil {
			return handleError("failed to start the reverse workflow", err)
		}
	}

	if err := sw.freezeTargetVReplication(ctx); err != nil {
		return handleError(fmt.Sprintf("failed to freeze the workflow in the %s keyspace", ts.TargetKeyspaceName()), err)
	}

	return ts.id, sw.logs(), nil
}

func (s *Server) canSwitch(ctx context.Context, ts *trafficSwitcher, maxAllowedReplLagSecs int64, shards []string) (reason string, err error) {
	wf, err := s.GetWorkflow(ctx, ts.targetKeyspace, ts.workflow, false, shards)
	if err != nil {
		return "", err
	}
	for _, stream := range wf.ShardStreams {
		for _, st := range stream.GetStreams() {
			if st.Message == Frozen {
				return cannotSwitchFrozen, nil
			}
			// If no new events have been replicated after the copy phase then it will be 0.
			if vreplLag := time.Now().Unix() - st.TimeUpdated.Seconds; vreplLag > maxAllowedReplLagSecs {
				return fmt.Sprintf(cannotSwitchHighLag, vreplLag, maxAllowedReplLagSecs), nil
			}
			switch st.State {
			case binlogdatapb.VReplicationWorkflowState_Copying.String():
				return cannotSwitchCopyIncomplete, nil
			case binlogdatapb.VReplicationWorkflowState_Error.String():
				return cannotSwitchError, nil
			}
		}
	}

	// Ensure that the tablets on both sides are in good shape as we make this same call in the
	// process and an error will cause us to backout.
	refreshErrors := strings.Builder{}
	var m sync.Mutex
	var wg sync.WaitGroup
	rtbsCtx, cancel := context.WithTimeout(ctx, shardTabletRefreshTimeout)
	defer cancel()
	refreshTablets := func(shards []*topo.ShardInfo, stype string) {
		defer wg.Done()
		for _, si := range shards {
			if partial, partialDetails, err := topotools.RefreshTabletsByShard(rtbsCtx, s.ts, s.tmc, si, nil, ts.Logger()); err != nil || partial {
				msg := fmt.Sprintf("failed to successfully refresh all tablets in the %s/%s %s shard (%v):\n  %v\n",
					si.Keyspace(), si.ShardName(), stype, err, partialDetails)
				if partial && ts.force {
					log.Warning(msg)
				} else {
					m.Lock()
					refreshErrors.WriteString(msg)
					m.Unlock()
				}
			}
		}
	}
	wg.Add(1)
	go refreshTablets(ts.SourceShards(), "source")
	wg.Add(1)
	go refreshTablets(ts.TargetShards(), "target")
	wg.Wait()
	if refreshErrors.Len() > 0 {
		return fmt.Sprintf(cannotSwitchFailedTabletRefresh, refreshErrors.String()), nil
	}
	return "", nil
}

// VReplicationExec executes a query remotely using the DBA pool.
func (s *Server) VReplicationExec(ctx context.Context, tabletAlias *topodatapb.TabletAlias, query string) (*querypb.QueryResult, error) {
	ti, err := s.ts.GetTablet(ctx, tabletAlias)
	if err != nil {
		return nil, err
	}
	return s.tmc.VReplicationExec(ctx, ti.Tablet, query)
}

// CopySchemaShard copies the schema from a source tablet to the
// specified shard.  The schema is applied directly on the primary of
// the destination shard, and is propagated to the replicas through
// binlogs.
func (s *Server) CopySchemaShard(ctx context.Context, sourceTabletAlias *topodatapb.TabletAlias, tables, excludeTables []string, includeViews bool, destKeyspace, destShard string, waitReplicasTimeout time.Duration, skipVerify bool) error {
	destShardInfo, err := s.ts.GetShard(ctx, destKeyspace, destShard)
	if err != nil {
		return vterrors.Errorf(vtrpcpb.Code_INTERNAL, "GetShard(%v, %v) failed: %v", destKeyspace, destShard, err)
	}

	if destShardInfo.PrimaryAlias == nil {
		return vterrors.Errorf(vtrpcpb.Code_FAILED_PRECONDITION, "no primary in shard record %v/%v. Consider running 'vtctl InitShardPrimary' in case of a new shard or reparenting the shard to fix the topology data", destKeyspace, destShard)
	}

	diffs, err := schematools.CompareSchemas(ctx, s.ts, s.tmc, sourceTabletAlias, destShardInfo.PrimaryAlias, tables, excludeTables, includeViews)
	if err != nil {
		return vterrors.Errorf(vtrpcpb.Code_INTERNAL, "CopySchemaShard failed because schemas could not be compared initially: %v", err)
	}
	if diffs == nil {
		// Return early because dest has already the same schema as source.
		return nil
	}

	req := &tabletmanagerdatapb.GetSchemaRequest{Tables: tables, ExcludeTables: excludeTables, IncludeViews: includeViews}
	sourceSd, err := schematools.GetSchema(ctx, s.ts, s.tmc, sourceTabletAlias, req)
	if err != nil {
		return vterrors.Errorf(vtrpcpb.Code_INTERNAL, "GetSchema(%v, %v, %v, %v) failed: %v", sourceTabletAlias, tables, excludeTables, includeViews, err)
	}

	createSQLstmts := tmutils.SchemaDefinitionToSQLStrings(sourceSd)

	destTabletInfo, err := s.ts.GetTablet(ctx, destShardInfo.PrimaryAlias)
	if err != nil {
		return vterrors.Errorf(vtrpcpb.Code_INTERNAL, "GetTablet(%v) failed: %v", destShardInfo.PrimaryAlias, err)
	}
	for _, createSQL := range createSQLstmts {
		err = s.applySQLShard(ctx, destTabletInfo, createSQL)
		if err != nil {
			return vterrors.Errorf(vtrpcpb.Code_INTERNAL, "creating a table failed."+
				" Most likely some tables already exist on the destination and differ from the source."+
				" Please remove all to be copied tables from the destination manually and run this command again."+
				" Full error: %v", err)
		}
	}

	// Remember the replication position after all the above were applied.
	destPrimaryPos, err := s.tmc.PrimaryPosition(ctx, destTabletInfo.Tablet)
	if err != nil {
		return vterrors.Errorf(vtrpcpb.Code_INTERNAL, "CopySchemaShard: can't get replication position after schema applied: %v", err)
	}

	// Although the copy was successful, we have to verify it to catch the case
	// where the database already existed on the destination, but with different
	// options e.g. a different character set.
	// In that case, MySQL would have skipped our CREATE DATABASE IF NOT EXISTS
	// statement.
	if !skipVerify {
		diffs, err = schematools.CompareSchemas(ctx, s.ts, s.tmc, sourceTabletAlias, destShardInfo.PrimaryAlias, tables, excludeTables, includeViews)
		if err != nil {
			return vterrors.Errorf(vtrpcpb.Code_INTERNAL, "CopySchemaShard failed because schemas could not be compared finally: %v", err)
		}
		if diffs != nil {
			return vterrors.Errorf(vtrpcpb.Code_INTERNAL, "CopySchemaShard was not successful because the schemas between the two tablets %v and %v differ: %v", sourceTabletAlias, destShardInfo.PrimaryAlias, diffs)
		}
	}

	// Notify Replicas to reload schema. This is best-effort.
	reloadCtx, cancel := context.WithTimeout(ctx, waitReplicasTimeout)
	defer cancel()
	_, ok := schematools.ReloadShard(reloadCtx, s.ts, s.tmc, s.Logger(), destKeyspace, destShard, destPrimaryPos, nil, true)
	if !ok {
		s.Logger().Error(vterrors.Errorf(vtrpcpb.Code_INTERNAL, "CopySchemaShard: failed to reload schema on all replicas"))
	}

	return err
}

// applySQLShard applies a given SQL change on a given tablet alias. It allows executing arbitrary
// SQL statements, but doesn't return any results, so it's only useful for SQL statements
// that would be run for their effects (e.g., CREATE).
// It works by applying the SQL statement on the shard's primary tablet with replication turned on.
// Thus it should be used only for changes that can be applied on a live instance without causing issues;
// it shouldn't be used for anything that will require a pivot.
// The SQL statement string is expected to have {{.DatabaseName}} in place of the actual db name.
func (s *Server) applySQLShard(ctx context.Context, tabletInfo *topo.TabletInfo, change string) error {
	filledChange, err := fillStringTemplate(change, map[string]string{"DatabaseName": tabletInfo.DbName()})
	if err != nil {
		return vterrors.Errorf(vtrpcpb.Code_INTERNAL, "fillStringTemplate failed: %v", err)
	}
	ctx, cancel := context.WithTimeout(ctx, DefaultTimeout)
	defer cancel()
	// Need to make sure that replication is enabled since we're only applying
	// the statement on primaries.
	_, err = s.tmc.ApplySchema(ctx, tabletInfo.Tablet, &tmutils.SchemaChange{
		SQL:              filledChange,
		Force:            false,
		AllowReplication: true,
		SQLMode:          vreplication.SQLMode,
	})
	return err
}

// fillStringTemplate returns the string template filled.
func fillStringTemplate(tmpl string, vars any) (string, error) {
	myTemplate := template.Must(template.New("").Parse(tmpl))
	var data strings.Builder
	if err := myTemplate.Execute(&data, vars); err != nil {
		return "", err
	}
	return data.String(), nil
}

<<<<<<< HEAD
// prepareCreateLookup performs the preparatory steps for creating a
// Lookup Vindex.
func (s *Server) prepareCreateLookup(ctx context.Context, workflow, keyspace string, specs *vschemapb.Keyspace, continueAfterCopyWithOwner bool) (
	ms *vtctldatapb.MaterializeSettings, sourceVSchema, targetVSchema *topo.KeyspaceVSchemaInfo, cancelFunc func() error, err error) {
	// Important variables are pulled out here.
	var (
		vindexName        string
		vindex            *vschemapb.Vindex
		targetKeyspace    string
		targetTableName   string
		vindexFromCols    []string
		vindexToCol       string
		vindexIgnoreNulls bool

		sourceTableName string
		// sourceTable is the supplied table info.
		sourceTable *vschemapb.Table
		// sourceVSchemaTable is the table info present in the vschema.
		sourceVSchemaTable *vschemapb.Table
		// sourceVindexColumns are computed from the input sourceTable.
		sourceVindexColumns []string

		// Target table info.
		createDDL        string
		materializeQuery string
	)

	// Validate input vindex.
	if specs == nil {
		return nil, nil, nil, nil, vterrors.Errorf(vtrpcpb.Code_INVALID_ARGUMENT, "no vindex provided")
	}
	if len(specs.Vindexes) != 1 {
		return nil, nil, nil, nil, vterrors.Errorf(vtrpcpb.Code_INVALID_ARGUMENT, "only one vindex must be specified")
	}
	vindexName = maps.Keys(specs.Vindexes)[0]
	vindex = maps.Values(specs.Vindexes)[0]
	if !strings.Contains(vindex.Type, "lookup") {
		return nil, nil, nil, nil, vterrors.Errorf(vtrpcpb.Code_INVALID_ARGUMENT, "vindex %s is not a lookup type", vindex.Type)
	}
	targetKeyspace, targetTableName, err = s.env.Parser().ParseTable(vindex.Params["table"])
	if err != nil || targetKeyspace == "" {
		return nil, nil, nil, nil, vterrors.Errorf(vtrpcpb.Code_INVALID_ARGUMENT, "vindex table name (%s) must be in the form <keyspace>.<table>", vindex.Params["table"])
	}
	vindexFromCols = strings.Split(vindex.Params["from"], ",")
	for i, col := range vindexFromCols {
		vindexFromCols[i] = strings.TrimSpace(col)
	}
	if strings.Contains(vindex.Type, "unique") {
		if len(vindexFromCols) != 1 {
			return nil, nil, nil, nil, vterrors.Errorf(vtrpcpb.Code_INVALID_ARGUMENT, "unique vindex 'from' should have only one column")
		}
	}
	vindexToCol = vindex.Params["to"]
	// Make the vindex write_only. If one exists already in the vschema,
	// it will need to match this vindex exactly, including the write_only setting.
	vindex.Params["write_only"] = "true"
	// See if we can create the vindex without errors.
	if _, err := vindexes.CreateVindex(vindex.Type, vindexName, vindex.Params); err != nil {
		return nil, nil, nil, nil, err
	}
	if ignoreNullsStr, ok := vindex.Params["ignore_nulls"]; ok {
		// This mirrors the behavior of vindexes.boolFromMap().
		switch ignoreNullsStr {
		case "true":
			vindexIgnoreNulls = true
		case "false":
			vindexIgnoreNulls = false
		default:
			return nil, nil, nil, nil,
				vterrors.Errorf(vtrpcpb.Code_INVALID_ARGUMENT, "ignore_nulls (%s) value must be 'true' or 'false'",
					ignoreNullsStr)
		}
	}

	// Validate input table.
	if len(specs.Tables) < 1 || len(specs.Tables) > 2 {
		return nil, nil, nil, nil, fmt.Errorf("one or two tables must be specified")
	}
	// Loop executes once or twice.
	for tableName, table := range specs.Tables {
		if len(table.ColumnVindexes) != 1 {
			return nil, nil, nil, nil,
				vterrors.Errorf(vtrpcpb.Code_INVALID_ARGUMENT, "exactly one ColumnVindex must be specified for the %s table",
					tableName)
		}
		if tableName != targetTableName { // This is the source table.
			sourceTableName = tableName
			sourceTable = table
			continue
		}
		// This is a primary vindex definition for the target table
		// which allows you to override the vindex type used.
		var vindexCols []string
		if len(table.ColumnVindexes[0].Columns) != 0 {
			vindexCols = table.ColumnVindexes[0].Columns
		} else {
			if table.ColumnVindexes[0].Column == "" {
				return nil, nil, nil, nil,
					vterrors.Errorf(vtrpcpb.Code_INVALID_ARGUMENT, "at least one column must be specified in ColumnVindexes for the %s table",
						tableName)
			}
			vindexCols = []string{table.ColumnVindexes[0].Column}
		}
		if !slices.Equal(vindexCols, vindexFromCols) {
			return nil, nil, nil, nil,
				vterrors.Errorf(vtrpcpb.Code_INVALID_ARGUMENT, "columns in the lookup table %s primary vindex (%s) don't match the 'from' columns specified (%s)",
					tableName, strings.Join(vindexCols, ","), strings.Join(vindexFromCols, ","))
		}
	}

	// Validate input table and vindex consistency.
	if sourceTable == nil || len(sourceTable.ColumnVindexes) != 1 {
		return nil, nil, nil, nil,
			vterrors.Errorf(vtrpcpb.Code_INVALID_ARGUMENT, "No ColumnVindex found for the owner table (%s) in the %s keyspace",
				sourceTable, keyspace)
	}
	if sourceTable.ColumnVindexes[0].Name != vindexName {
		return nil, nil, nil, nil,
			vterrors.Errorf(vtrpcpb.Code_INVALID_ARGUMENT, "ColumnVindex name (%s) must match vindex name (%s)",
				sourceTable.ColumnVindexes[0].Name, vindexName)
	}
	if vindex.Owner != "" && vindex.Owner != sourceTableName {
		return nil, nil, nil, nil,
			vterrors.Errorf(vtrpcpb.Code_INVALID_ARGUMENT, "vindex owner (%s) must match table name (%s)",
				vindex.Owner, sourceTableName)
	}
	if len(sourceTable.ColumnVindexes[0].Columns) != 0 {
		sourceVindexColumns = sourceTable.ColumnVindexes[0].Columns
	} else {
		if sourceTable.ColumnVindexes[0].Column == "" {
			return nil, nil, nil, nil,
				vterrors.Errorf(vtrpcpb.Code_INVALID_ARGUMENT, "at least one column must be specified in ColumnVindexes for the %s table",
					sourceTableName)
		}
		sourceVindexColumns = []string{sourceTable.ColumnVindexes[0].Column}
	}
	if len(sourceVindexColumns) != len(vindexFromCols) {
		return nil, nil, nil, nil,
			vterrors.Errorf(vtrpcpb.Code_INVALID_ARGUMENT, "length of table columns (%d) differs from length of vindex columns (%d)",
				len(sourceVindexColumns), len(vindexFromCols))
	}

	// Validate against source vschema.
	sourceVSchema, err = s.ts.GetVSchema(ctx, keyspace)
	if err != nil {
		return nil, nil, nil, nil, err
	}
	if sourceVSchema.Vindexes == nil {
		sourceVSchema.Vindexes = make(map[string]*vschemapb.Vindex)
	}
	// If source and target keyspaces are the same, make vschemas point
	// to the same object.
	if keyspace == targetKeyspace {
		targetVSchema = sourceVSchema
	} else {
		targetVSchema, err = s.ts.GetVSchema(ctx, targetKeyspace)
		if err != nil {
			return nil, nil, nil, nil, err
		}
	}
	if targetVSchema.Vindexes == nil {
		targetVSchema.Vindexes = make(map[string]*vschemapb.Vindex)
	}
	if targetVSchema.Tables == nil {
		targetVSchema.Tables = make(map[string]*vschemapb.Table)
	}
	if existing, ok := sourceVSchema.Vindexes[vindexName]; ok {
		if !proto.Equal(existing, vindex) { // If the exact same vindex already exists then we can re-use it
			return nil, nil, nil, nil,
				vterrors.Errorf(vtrpcpb.Code_INTERNAL, "a conflicting vindex named %s already exists in the %s keyspace",
					vindexName, keyspace)
		}
	}
	sourceVSchemaTable = sourceVSchema.Tables[sourceTableName]
	if sourceVSchemaTable == nil && !schema.IsInternalOperationTableName(sourceTableName) {
		return nil, nil, nil, nil,
			vterrors.Errorf(vtrpcpb.Code_INTERNAL, "table %s not found in the %s keyspace", sourceTableName, keyspace)
	}
	for _, colVindex := range sourceVSchemaTable.ColumnVindexes {
		// For a conflict, the vindex name and column should match.
		if colVindex.Name != vindexName {
			continue
		}
		var colNames []string
		if len(colVindex.Columns) == 0 {
			colNames = []string{colVindex.Column}
		} else {
			colNames = colVindex.Columns
		}
		// If this is the exact same definition then we can use the existing one. If they
		// are not the same then they are two distinct conflicting vindexes and we should
		// not proceed.
		if !slices.Equal(colNames, sourceVindexColumns) {
			return nil, nil, nil, nil,
				vterrors.Errorf(vtrpcpb.Code_INVALID_ARGUMENT, "a conflicting ColumnVindex on column(s) %s in table %s already exists in the %s keyspace",
					strings.Join(colNames, ","), sourceTableName, keyspace)
		}
	}

	// Validate against source schema.
	sourceShards, err := s.ts.GetServingShards(ctx, keyspace)
	if err != nil {
		return nil, nil, nil, nil, err
	}
	onesource := sourceShards[0]
	if onesource.PrimaryAlias == nil {
		return nil, nil, nil, nil,
			vterrors.Errorf(vtrpcpb.Code_INTERNAL, "source shard %s has no primary", onesource.ShardName())
	}
	req := &tabletmanagerdatapb.GetSchemaRequest{Tables: []string{sourceTableName}}
	tableSchema, err := schematools.GetSchema(ctx, s.ts, s.tmc, onesource.PrimaryAlias, req)
	if err != nil {
		return nil, nil, nil, nil, err
	}
	if len(tableSchema.TableDefinitions) != 1 {
		return nil, nil, nil, nil,
			vterrors.Errorf(vtrpcpb.Code_INTERNAL, "unexpected number of tables (%d) returned from %s schema",
				len(tableSchema.TableDefinitions), keyspace)
	}

	// Generate "create table" statement.
	lines := strings.Split(tableSchema.TableDefinitions[0].Schema, "\n")
	if len(lines) < 3 {
		// Should never happen.
		return nil, nil, nil, nil,
			vterrors.Errorf(vtrpcpb.Code_INTERNAL, "schema looks incorrect: %s, expecting at least four lines",
				tableSchema.TableDefinitions[0].Schema)
	}
	var modified []string
	modified = append(modified, strings.Replace(lines[0], sourceTableName, targetTableName, 1))
	for i := range sourceVindexColumns {
		line, err := generateColDef(lines, sourceVindexColumns[i], vindexFromCols[i])
		if err != nil {
			return nil, nil, nil, nil, err
		}
		modified = append(modified, line)
	}

	if vindex.Params["data_type"] == "" || strings.EqualFold(vindex.Type, "consistent_lookup_unique") || strings.EqualFold(vindex.Type, "consistent_lookup") {
		modified = append(modified, fmt.Sprintf("  %s varbinary(128),", sqlescape.EscapeID(vindexToCol)))
	} else {
		modified = append(modified, fmt.Sprintf("  %s %s,", sqlescape.EscapeID(vindexToCol), sqlescape.EscapeID(vindex.Params["data_type"])))
	}
	buf := sqlparser.NewTrackedBuffer(nil)
	fmt.Fprintf(buf, "  PRIMARY KEY (")
	prefix := ""
	for _, col := range vindexFromCols {
		fmt.Fprintf(buf, "%s%s", prefix, sqlescape.EscapeID(col))
		prefix = ", "
	}
	fmt.Fprintf(buf, ")")
	modified = append(modified, buf.String())
	modified = append(modified, ")")
	createDDL = strings.Join(modified, "\n")
	// Confirm that our DDL is valid before we create anything.
	if _, err = s.env.Parser().ParseStrictDDL(createDDL); err != nil {
		return nil, nil, nil, nil, vterrors.Errorf(vtrpcpb.Code_INTERNAL, "error: %v; invalid lookup table definition generated: %s",
			err, createDDL)
	}

	// Generate vreplication query.
	buf = sqlparser.NewTrackedBuffer(nil)
	buf.Myprintf("select ")
	for i := range vindexFromCols {
		buf.Myprintf("%s as %s, ", sqlparser.String(sqlparser.NewIdentifierCI(sourceVindexColumns[i])), sqlparser.String(sqlparser.NewIdentifierCI(vindexFromCols[i])))
	}
	if strings.EqualFold(vindexToCol, "keyspace_id") || strings.EqualFold(vindex.Type, "consistent_lookup_unique") || strings.EqualFold(vindex.Type, "consistent_lookup") {
		buf.Myprintf("keyspace_id() as %s ", sqlparser.String(sqlparser.NewIdentifierCI(vindexToCol)))
	} else {
		buf.Myprintf("%s as %s ", sqlparser.String(sqlparser.NewIdentifierCI(vindexToCol)), sqlparser.String(sqlparser.NewIdentifierCI(vindexToCol)))
	}
	buf.Myprintf("from %s", sqlparser.String(sqlparser.NewIdentifierCS(sourceTableName)))
	if vindexIgnoreNulls {
		buf.Myprintf(" where ")
		lastValIdx := len(vindexFromCols) - 1
		for i := range vindexFromCols {
			buf.Myprintf("%s is not null", sqlparser.String(sqlparser.NewIdentifierCI(vindexFromCols[i])))
			if i != lastValIdx {
				buf.Myprintf(" and ")
			}
		}
	}
	if vindex.Owner != "" {
		// Only backfill.
		buf.Myprintf(" group by ")
		for i := range vindexFromCols {
			buf.Myprintf("%s, ", sqlparser.String(sqlparser.NewIdentifierCI(vindexFromCols[i])))
		}
		buf.Myprintf("%s", sqlparser.String(sqlparser.NewIdentifierCI(vindexToCol)))
	}
	materializeQuery = buf.String()

	// Save a copy of the original vschema if we modify it and need to provide
	// a cancelFunc.
	ogTargetVSchema := &topo.KeyspaceVSchemaInfo{
		Name: targetKeyspace,
	}
	ogTargetVSchema.Keyspace = targetVSchema.CloneVT()
	targetChanged := false

	// Update targetVSchema.
	targetTable := specs.Tables[targetTableName]
	if targetVSchema.Sharded {
		// Choose a primary vindex type for the lookup table based on the source
		// definition if one was not explicitly specified.
		var targetVindexType string
		var targetVindex *vschemapb.Vindex
		for _, field := range tableSchema.TableDefinitions[0].Fields {
			if sourceVindexColumns[0] == field.Name {
				if targetTable != nil && len(targetTable.ColumnVindexes) > 0 {
					targetVindexType = targetTable.ColumnVindexes[0].Name
				}
				if targetVindexType == "" {
					targetVindexType, err = vindexes.ChooseVindexForType(field.Type)
					if err != nil {
						return nil, nil, nil, nil, err
					}
				}
				targetVindex = &vschemapb.Vindex{
					Type: targetVindexType,
				}
				break
			}
		}
		if targetVindex == nil {
			// Unreachable. We validated column names when generating the DDL.
			return nil, nil, nil, nil,
				vterrors.Errorf(vtrpcpb.Code_INTERNAL, "column %s not found in target schema %s",
					sourceVindexColumns[0], tableSchema.TableDefinitions[0].Schema)
		}
		if existing, ok := targetVSchema.Vindexes[targetVindexType]; ok {
			if !proto.Equal(existing, targetVindex) {
				return nil, nil, nil, nil,
					vterrors.Errorf(vtrpcpb.Code_INVALID_ARGUMENT, "a conflicting vindex named %v already exists in the %s keyspace",
						targetVindexType, targetKeyspace)
			}
		} else {
			targetVSchema.Vindexes[targetVindexType] = targetVindex
			targetChanged = true
		}

		targetTable = &vschemapb.Table{
			ColumnVindexes: []*vschemapb.ColumnVindex{{
				Column: vindexFromCols[0],
				Name:   targetVindexType,
			}},
		}
	} else {
		targetTable = &vschemapb.Table{}
	}
	if existing, ok := targetVSchema.Tables[targetTableName]; ok {
		if !proto.Equal(existing, targetTable) {
			return nil, nil, nil, nil,
				vterrors.Errorf(vtrpcpb.Code_INVALID_ARGUMENT, "a conflicting table named %s already exists in the %s vschema",
					targetTableName, targetKeyspace)
		}
	} else {
		targetVSchema.Tables[targetTableName] = targetTable
		targetChanged = true
	}

	if targetChanged {
		cancelFunc = func() error {
			// Restore the original target vschema.
			return s.ts.SaveVSchema(ctx, ogTargetVSchema)
		}
	}

	ms = &vtctldatapb.MaterializeSettings{
		Workflow:              workflow,
		MaterializationIntent: vtctldatapb.MaterializationIntent_CREATELOOKUPINDEX,
		SourceKeyspace:        keyspace,
		TargetKeyspace:        targetKeyspace,
		StopAfterCopy:         vindex.Owner != "" && !continueAfterCopyWithOwner,
		TableSettings: []*vtctldatapb.TableMaterializeSettings{{
			TargetTable:      targetTableName,
			SourceExpression: materializeQuery,
			CreateDdl:        createDDL,
		}},
	}

	// Update sourceVSchema
	sourceVSchema.Vindexes[vindexName] = vindex
	sourceVSchemaTable.ColumnVindexes = append(sourceVSchemaTable.ColumnVindexes, sourceTable.ColumnVindexes[0])

	return ms, sourceVSchema, targetVSchema, cancelFunc, nil
}

func generateColDef(lines []string, sourceVindexCol, vindexFromCol string) (string, error) {
	source := sqlescape.EscapeID(sourceVindexCol)
	target := sqlescape.EscapeID(vindexFromCol)

	for _, line := range lines[1:] {
		if strings.Contains(line, source) {
			line = strings.Replace(line, source, target, 1)
			line = strings.Replace(line, " AUTO_INCREMENT", "", 1)
			line = strings.Replace(line, " DEFAULT NULL", "", 1)
			// Ensure that the column definition ends with a comma as we will
			// be appending the TO column and PRIMARY KEY definitions. If the
			// souce column here was the last entity defined in the source
			// table's definition then it will not already have the comma.
			if !strings.HasSuffix(strings.TrimSpace(line), ",") {
				line += ","
			}
			return line, nil
		}
	}
	return "", fmt.Errorf("column %s not found in schema %v", sourceVindexCol, lines)
}

=======
>>>>>>> b1f61476
func (s *Server) MigrateCreate(ctx context.Context, req *vtctldatapb.MigrateCreateRequest) (*vtctldatapb.WorkflowStatusResponse, error) {
	moveTablesCreateRequest := &vtctldatapb.MoveTablesCreateRequest{
		Workflow:                  req.Workflow,
		SourceKeyspace:            req.SourceKeyspace,
		TargetKeyspace:            req.TargetKeyspace,
		ExternalClusterName:       req.MountName,
		Cells:                     req.Cells,
		TabletTypes:               req.TabletTypes,
		TabletSelectionPreference: req.TabletSelectionPreference,
		AllTables:                 req.AllTables,
		IncludeTables:             req.IncludeTables,
		ExcludeTables:             req.ExcludeTables,
		SourceTimeZone:            req.SourceTimeZone,
		OnDdl:                     req.OnDdl,
		StopAfterCopy:             req.StopAfterCopy,
		DeferSecondaryKeys:        req.DeferSecondaryKeys,
		DropForeignKeys:           req.DropForeignKeys,
		AutoStart:                 req.AutoStart,
		NoRoutingRules:            req.NoRoutingRules,
	}
	return s.moveTablesCreate(ctx, moveTablesCreateRequest, binlogdatapb.VReplicationWorkflowType_Migrate)
}

// getWorkflowStatus gets the overall status of the workflow by checking the status of all the streams. If all streams are not
// in the same state, it returns the unknown state.
func (s *Server) getWorkflowStatus(ctx context.Context, keyspace string, workflow string) (binlogdatapb.VReplicationWorkflowState, error) {
	workflowStatus := binlogdatapb.VReplicationWorkflowState_Unknown
	wf, err := s.GetWorkflow(ctx, keyspace, workflow, false, nil)
	if err != nil {
		return workflowStatus, err
	}
	for _, shardStream := range wf.GetShardStreams() {
		for _, stream := range shardStream.GetStreams() {
			state, ok := binlogdatapb.VReplicationWorkflowState_value[stream.State]
			if !ok {
				return workflowStatus, fmt.Errorf("invalid state for stream %s of workflow %s.%s", stream.State, keyspace, workflow)
			}
			currentStatus := binlogdatapb.VReplicationWorkflowState(state)
			if workflowStatus != binlogdatapb.VReplicationWorkflowState_Unknown && currentStatus != workflowStatus {
				return binlogdatapb.VReplicationWorkflowState_Unknown, nil
			}
			workflowStatus = currentStatus
		}
	}
	return workflowStatus, nil
}

// WorkflowMirrorTraffic mirrors traffic from the source keyspace to the target keyspace.
func (s *Server) WorkflowMirrorTraffic(ctx context.Context, req *vtctldatapb.WorkflowMirrorTrafficRequest) (*vtctldatapb.WorkflowMirrorTrafficResponse, error) {
	ts, startState, err := s.getWorkflowState(ctx, req.Keyspace, req.Workflow)
	if err != nil {
		return nil, err
	}

	// Traffic mirroring was built with basic MoveTables workflows in mind. In
	// theory, other workflow types (e.g. Migrate) and variants (e.g. partial,
	// multi-tenant) could be supported. Until demand for these use cases
	// arises, reject everything but basic MoveTables.
	if startState.WorkflowType != TypeMoveTables {
		return nil, vterrors.Errorf(vtrpcpb.Code_INVALID_ARGUMENT, "invalid action for %s workflow: MirrorTraffic", string(startState.WorkflowType))
	}
	if startState.IsReverse {
		return nil, vterrors.Errorf(vtrpcpb.Code_INVALID_ARGUMENT, "invalid action for reverse workflow: MirrorTraffic")
	}
	if ts.MigrationType() != binlogdatapb.MigrationType_TABLES {
		return nil, vterrors.Errorf(vtrpcpb.Code_INVALID_ARGUMENT, "invalid action for %s migration type: MirrorTraffic", binlogdatapb.MigrationType_name[int32(ts.MigrationType())])
	}
	if ts.IsPartialMigration() {
		return nil, vterrors.Errorf(vtrpcpb.Code_INVALID_ARGUMENT, "invalid action for partial migration: MirrorTraffic")
	}
	if ts.IsMultiTenantMigration() {
		return nil, vterrors.Errorf(vtrpcpb.Code_INVALID_ARGUMENT, "invalid action for multi-tenant migration: MirrorTraffic")
	}

	// Don't allow traffic to be mirrored if any traffic has been switched over
	// to the target keyspace.
	var cannotSwitchTabletTypes []string
	for _, tt := range req.TabletTypes {
		if tt == topodatapb.TabletType_RDONLY && len(startState.RdonlyCellsSwitched) > 0 {
			cannotSwitchTabletTypes = append(cannotSwitchTabletTypes, "rdonly")
		}
		if tt == topodatapb.TabletType_REPLICA && len(startState.ReplicaCellsSwitched) > 0 {
			cannotSwitchTabletTypes = append(cannotSwitchTabletTypes, "replica")
		}
		if tt == topodatapb.TabletType_PRIMARY && startState.WritesSwitched {
			cannotSwitchTabletTypes = append(cannotSwitchTabletTypes, "primary")
		}
	}
	if len(cannotSwitchTabletTypes) > 0 {
		return nil, vterrors.Errorf(vtrpcpb.Code_FAILED_PRECONDITION,
			"cannot mirror [%s] traffic for workflow %s at this time: traffic for those tablet types is switched",
			strings.Join(cannotSwitchTabletTypes, ","), startState.Workflow)
	}

	if err := s.mirrorTraffic(ctx, req, ts, startState); err != nil {
		return nil, err
	}

	cmd := "MirrorTraffic"
	resp := &vtctldatapb.WorkflowMirrorTrafficResponse{}
	s.Logger().Infof("Mirror Traffic done for workflow %s.%s", req.Keyspace, req.Workflow)
	resp.Summary = fmt.Sprintf("%s was successful for workflow %s.%s", cmd, req.Keyspace, req.Workflow)
	// Reload the state after the MirrorTraffic operation
	// and return that as a string.
	keyspace := req.Keyspace
	workflow := req.Workflow
	resp.StartState = startState.String()
	s.Logger().Infof("Before reloading workflow state after mirror traffic: %+v\n", resp.StartState)
	_, currentState, err := s.getWorkflowState(ctx, keyspace, workflow)
	if err != nil {
		resp.CurrentState = fmt.Sprintf("Error reloading workflow state after mirror traffic: %v", err)
	} else {
		resp.CurrentState = currentState.String()
	}
	return resp, nil
}

// mirrorTraffic manages mirror routing rules for tables in the workflow.
func (s *Server) mirrorTraffic(ctx context.Context, req *vtctldatapb.WorkflowMirrorTrafficRequest, ts *trafficSwitcher, state *State) (err error) {
	// Consistently handle errors by logging and returning them.
	handleError := func(message string, err error) error {
		ts.Logger().Error(err)
		return err
	}

	s.Logger().Infof("Mirroring traffic: %s.%s, workflow state: %s", ts.targetKeyspace, ts.workflow, state.String())

	sw := &switcher{ts: ts, s: s}

	if err := ts.validate(ctx); err != nil {
		return handleError("workflow validation failed", err)
	}

	if err := sw.mirrorTableTraffic(ctx, req.TabletTypes, req.Percent); err != nil {
		return handleError("failed to mirror traffic for the tables", err)
	}

	return nil
}

// validateShardsHaveVReplicationPermissions checks that the primary tablets
// in the given keyspace shards have the required permissions necessary to
// perform actions on the workflow.
func (s *Server) validateShardsHaveVReplicationPermissions(ctx context.Context, keyspace string, shards []*topo.ShardInfo) error {
	validateEg, validateCtx := errgroup.WithContext(ctx)
	for _, shard := range shards {
		primary := shard.PrimaryAlias
		if primary == nil {
			return vterrors.Errorf(vtrpcpb.Code_FAILED_PRECONDITION, "%s/%s shard does not have a primary tablet",
				keyspace, shard.ShardName())
		}
		validateEg.Go(func() error {
			tablet, err := s.ts.GetTablet(validateCtx, primary)
			if err != nil {
				return vterrors.Wrapf(err, "failed to get primary tablet for the %s/%s shard", keyspace, shard.ShardName())
			}
			// Ensure the tablet has the minimum privileges required on the sidecar database
			// table(s) in order to manage the workflow.
			req := &tabletmanagerdatapb.ValidateVReplicationPermissionsRequest{}
			res, err := s.tmc.ValidateVReplicationPermissions(validateCtx, tablet.Tablet, req)
			if err != nil {
				// This older tablet handling can be removed in v22 or later.
				if st, ok := status.FromError(err); ok && st.Code() == codes.Unimplemented {
					// This is a pre v21 tablet, so don't return an error since the
					// permissions not being there should be very rare.
					return nil
				}
				return vterrors.Wrapf(err, "failed to validate required vreplication metadata permissions on tablet %s",
					topoproto.TabletAliasString(tablet.Alias))
			}
			if !res.GetOk() {
				return vterrors.Errorf(vtrpcpb.Code_FAILED_PRECONDITION,
					"user %s does not have the required set of permissions (select,insert,update,delete) on the %s.vreplication table on tablet %s",
					res.GetUser(), sidecar.GetIdentifier(), topoproto.TabletAliasString(tablet.Alias))
			}
			return nil
		})
	}
	if err := validateEg.Wait(); err != nil {
		return err
	}
	return nil
}

func (s *Server) Logger() logutil.Logger {
	if s.options.logger == nil {
		s.options.logger = logutil.NewConsoleLogger() // Use default system logger
	}
	return s.options.logger
}<|MERGE_RESOLUTION|>--- conflicted
+++ resolved
@@ -806,9 +806,7 @@
 		s.Logger().Infof("Successfully opened external topo: %+v", externalTopo)
 	}
 
-	origVSchema := &topo.KeyspaceVSchemaInfo{ // If we need to rollback a failed create
-		Name: targetKeyspace,
-	}
+	var origVSchema *topo.KeyspaceVSchemaInfo // If we need to rollback a failed create
 	vschema, err := s.ts.GetVSchema(ctx, targetKeyspace)
 	if err != nil {
 		return nil, err
@@ -866,7 +864,7 @@
 	if !vschema.Sharded {
 		// Save the original in case we need to restore it for a late failure in
 		// the defer().
-		origVSchema.Keyspace = vschema.CloneVT()
+		origVSchema = vschema.CloneVT()
 		if err := s.addTablesToVSchema(ctx, sourceKeyspace, vschema.Keyspace, tables, externalTopo == nil); err != nil {
 			return nil, err
 		}
@@ -3415,419 +3413,6 @@
 	return data.String(), nil
 }
 
-<<<<<<< HEAD
-// prepareCreateLookup performs the preparatory steps for creating a
-// Lookup Vindex.
-func (s *Server) prepareCreateLookup(ctx context.Context, workflow, keyspace string, specs *vschemapb.Keyspace, continueAfterCopyWithOwner bool) (
-	ms *vtctldatapb.MaterializeSettings, sourceVSchema, targetVSchema *topo.KeyspaceVSchemaInfo, cancelFunc func() error, err error) {
-	// Important variables are pulled out here.
-	var (
-		vindexName        string
-		vindex            *vschemapb.Vindex
-		targetKeyspace    string
-		targetTableName   string
-		vindexFromCols    []string
-		vindexToCol       string
-		vindexIgnoreNulls bool
-
-		sourceTableName string
-		// sourceTable is the supplied table info.
-		sourceTable *vschemapb.Table
-		// sourceVSchemaTable is the table info present in the vschema.
-		sourceVSchemaTable *vschemapb.Table
-		// sourceVindexColumns are computed from the input sourceTable.
-		sourceVindexColumns []string
-
-		// Target table info.
-		createDDL        string
-		materializeQuery string
-	)
-
-	// Validate input vindex.
-	if specs == nil {
-		return nil, nil, nil, nil, vterrors.Errorf(vtrpcpb.Code_INVALID_ARGUMENT, "no vindex provided")
-	}
-	if len(specs.Vindexes) != 1 {
-		return nil, nil, nil, nil, vterrors.Errorf(vtrpcpb.Code_INVALID_ARGUMENT, "only one vindex must be specified")
-	}
-	vindexName = maps.Keys(specs.Vindexes)[0]
-	vindex = maps.Values(specs.Vindexes)[0]
-	if !strings.Contains(vindex.Type, "lookup") {
-		return nil, nil, nil, nil, vterrors.Errorf(vtrpcpb.Code_INVALID_ARGUMENT, "vindex %s is not a lookup type", vindex.Type)
-	}
-	targetKeyspace, targetTableName, err = s.env.Parser().ParseTable(vindex.Params["table"])
-	if err != nil || targetKeyspace == "" {
-		return nil, nil, nil, nil, vterrors.Errorf(vtrpcpb.Code_INVALID_ARGUMENT, "vindex table name (%s) must be in the form <keyspace>.<table>", vindex.Params["table"])
-	}
-	vindexFromCols = strings.Split(vindex.Params["from"], ",")
-	for i, col := range vindexFromCols {
-		vindexFromCols[i] = strings.TrimSpace(col)
-	}
-	if strings.Contains(vindex.Type, "unique") {
-		if len(vindexFromCols) != 1 {
-			return nil, nil, nil, nil, vterrors.Errorf(vtrpcpb.Code_INVALID_ARGUMENT, "unique vindex 'from' should have only one column")
-		}
-	}
-	vindexToCol = vindex.Params["to"]
-	// Make the vindex write_only. If one exists already in the vschema,
-	// it will need to match this vindex exactly, including the write_only setting.
-	vindex.Params["write_only"] = "true"
-	// See if we can create the vindex without errors.
-	if _, err := vindexes.CreateVindex(vindex.Type, vindexName, vindex.Params); err != nil {
-		return nil, nil, nil, nil, err
-	}
-	if ignoreNullsStr, ok := vindex.Params["ignore_nulls"]; ok {
-		// This mirrors the behavior of vindexes.boolFromMap().
-		switch ignoreNullsStr {
-		case "true":
-			vindexIgnoreNulls = true
-		case "false":
-			vindexIgnoreNulls = false
-		default:
-			return nil, nil, nil, nil,
-				vterrors.Errorf(vtrpcpb.Code_INVALID_ARGUMENT, "ignore_nulls (%s) value must be 'true' or 'false'",
-					ignoreNullsStr)
-		}
-	}
-
-	// Validate input table.
-	if len(specs.Tables) < 1 || len(specs.Tables) > 2 {
-		return nil, nil, nil, nil, fmt.Errorf("one or two tables must be specified")
-	}
-	// Loop executes once or twice.
-	for tableName, table := range specs.Tables {
-		if len(table.ColumnVindexes) != 1 {
-			return nil, nil, nil, nil,
-				vterrors.Errorf(vtrpcpb.Code_INVALID_ARGUMENT, "exactly one ColumnVindex must be specified for the %s table",
-					tableName)
-		}
-		if tableName != targetTableName { // This is the source table.
-			sourceTableName = tableName
-			sourceTable = table
-			continue
-		}
-		// This is a primary vindex definition for the target table
-		// which allows you to override the vindex type used.
-		var vindexCols []string
-		if len(table.ColumnVindexes[0].Columns) != 0 {
-			vindexCols = table.ColumnVindexes[0].Columns
-		} else {
-			if table.ColumnVindexes[0].Column == "" {
-				return nil, nil, nil, nil,
-					vterrors.Errorf(vtrpcpb.Code_INVALID_ARGUMENT, "at least one column must be specified in ColumnVindexes for the %s table",
-						tableName)
-			}
-			vindexCols = []string{table.ColumnVindexes[0].Column}
-		}
-		if !slices.Equal(vindexCols, vindexFromCols) {
-			return nil, nil, nil, nil,
-				vterrors.Errorf(vtrpcpb.Code_INVALID_ARGUMENT, "columns in the lookup table %s primary vindex (%s) don't match the 'from' columns specified (%s)",
-					tableName, strings.Join(vindexCols, ","), strings.Join(vindexFromCols, ","))
-		}
-	}
-
-	// Validate input table and vindex consistency.
-	if sourceTable == nil || len(sourceTable.ColumnVindexes) != 1 {
-		return nil, nil, nil, nil,
-			vterrors.Errorf(vtrpcpb.Code_INVALID_ARGUMENT, "No ColumnVindex found for the owner table (%s) in the %s keyspace",
-				sourceTable, keyspace)
-	}
-	if sourceTable.ColumnVindexes[0].Name != vindexName {
-		return nil, nil, nil, nil,
-			vterrors.Errorf(vtrpcpb.Code_INVALID_ARGUMENT, "ColumnVindex name (%s) must match vindex name (%s)",
-				sourceTable.ColumnVindexes[0].Name, vindexName)
-	}
-	if vindex.Owner != "" && vindex.Owner != sourceTableName {
-		return nil, nil, nil, nil,
-			vterrors.Errorf(vtrpcpb.Code_INVALID_ARGUMENT, "vindex owner (%s) must match table name (%s)",
-				vindex.Owner, sourceTableName)
-	}
-	if len(sourceTable.ColumnVindexes[0].Columns) != 0 {
-		sourceVindexColumns = sourceTable.ColumnVindexes[0].Columns
-	} else {
-		if sourceTable.ColumnVindexes[0].Column == "" {
-			return nil, nil, nil, nil,
-				vterrors.Errorf(vtrpcpb.Code_INVALID_ARGUMENT, "at least one column must be specified in ColumnVindexes for the %s table",
-					sourceTableName)
-		}
-		sourceVindexColumns = []string{sourceTable.ColumnVindexes[0].Column}
-	}
-	if len(sourceVindexColumns) != len(vindexFromCols) {
-		return nil, nil, nil, nil,
-			vterrors.Errorf(vtrpcpb.Code_INVALID_ARGUMENT, "length of table columns (%d) differs from length of vindex columns (%d)",
-				len(sourceVindexColumns), len(vindexFromCols))
-	}
-
-	// Validate against source vschema.
-	sourceVSchema, err = s.ts.GetVSchema(ctx, keyspace)
-	if err != nil {
-		return nil, nil, nil, nil, err
-	}
-	if sourceVSchema.Vindexes == nil {
-		sourceVSchema.Vindexes = make(map[string]*vschemapb.Vindex)
-	}
-	// If source and target keyspaces are the same, make vschemas point
-	// to the same object.
-	if keyspace == targetKeyspace {
-		targetVSchema = sourceVSchema
-	} else {
-		targetVSchema, err = s.ts.GetVSchema(ctx, targetKeyspace)
-		if err != nil {
-			return nil, nil, nil, nil, err
-		}
-	}
-	if targetVSchema.Vindexes == nil {
-		targetVSchema.Vindexes = make(map[string]*vschemapb.Vindex)
-	}
-	if targetVSchema.Tables == nil {
-		targetVSchema.Tables = make(map[string]*vschemapb.Table)
-	}
-	if existing, ok := sourceVSchema.Vindexes[vindexName]; ok {
-		if !proto.Equal(existing, vindex) { // If the exact same vindex already exists then we can re-use it
-			return nil, nil, nil, nil,
-				vterrors.Errorf(vtrpcpb.Code_INTERNAL, "a conflicting vindex named %s already exists in the %s keyspace",
-					vindexName, keyspace)
-		}
-	}
-	sourceVSchemaTable = sourceVSchema.Tables[sourceTableName]
-	if sourceVSchemaTable == nil && !schema.IsInternalOperationTableName(sourceTableName) {
-		return nil, nil, nil, nil,
-			vterrors.Errorf(vtrpcpb.Code_INTERNAL, "table %s not found in the %s keyspace", sourceTableName, keyspace)
-	}
-	for _, colVindex := range sourceVSchemaTable.ColumnVindexes {
-		// For a conflict, the vindex name and column should match.
-		if colVindex.Name != vindexName {
-			continue
-		}
-		var colNames []string
-		if len(colVindex.Columns) == 0 {
-			colNames = []string{colVindex.Column}
-		} else {
-			colNames = colVindex.Columns
-		}
-		// If this is the exact same definition then we can use the existing one. If they
-		// are not the same then they are two distinct conflicting vindexes and we should
-		// not proceed.
-		if !slices.Equal(colNames, sourceVindexColumns) {
-			return nil, nil, nil, nil,
-				vterrors.Errorf(vtrpcpb.Code_INVALID_ARGUMENT, "a conflicting ColumnVindex on column(s) %s in table %s already exists in the %s keyspace",
-					strings.Join(colNames, ","), sourceTableName, keyspace)
-		}
-	}
-
-	// Validate against source schema.
-	sourceShards, err := s.ts.GetServingShards(ctx, keyspace)
-	if err != nil {
-		return nil, nil, nil, nil, err
-	}
-	onesource := sourceShards[0]
-	if onesource.PrimaryAlias == nil {
-		return nil, nil, nil, nil,
-			vterrors.Errorf(vtrpcpb.Code_INTERNAL, "source shard %s has no primary", onesource.ShardName())
-	}
-	req := &tabletmanagerdatapb.GetSchemaRequest{Tables: []string{sourceTableName}}
-	tableSchema, err := schematools.GetSchema(ctx, s.ts, s.tmc, onesource.PrimaryAlias, req)
-	if err != nil {
-		return nil, nil, nil, nil, err
-	}
-	if len(tableSchema.TableDefinitions) != 1 {
-		return nil, nil, nil, nil,
-			vterrors.Errorf(vtrpcpb.Code_INTERNAL, "unexpected number of tables (%d) returned from %s schema",
-				len(tableSchema.TableDefinitions), keyspace)
-	}
-
-	// Generate "create table" statement.
-	lines := strings.Split(tableSchema.TableDefinitions[0].Schema, "\n")
-	if len(lines) < 3 {
-		// Should never happen.
-		return nil, nil, nil, nil,
-			vterrors.Errorf(vtrpcpb.Code_INTERNAL, "schema looks incorrect: %s, expecting at least four lines",
-				tableSchema.TableDefinitions[0].Schema)
-	}
-	var modified []string
-	modified = append(modified, strings.Replace(lines[0], sourceTableName, targetTableName, 1))
-	for i := range sourceVindexColumns {
-		line, err := generateColDef(lines, sourceVindexColumns[i], vindexFromCols[i])
-		if err != nil {
-			return nil, nil, nil, nil, err
-		}
-		modified = append(modified, line)
-	}
-
-	if vindex.Params["data_type"] == "" || strings.EqualFold(vindex.Type, "consistent_lookup_unique") || strings.EqualFold(vindex.Type, "consistent_lookup") {
-		modified = append(modified, fmt.Sprintf("  %s varbinary(128),", sqlescape.EscapeID(vindexToCol)))
-	} else {
-		modified = append(modified, fmt.Sprintf("  %s %s,", sqlescape.EscapeID(vindexToCol), sqlescape.EscapeID(vindex.Params["data_type"])))
-	}
-	buf := sqlparser.NewTrackedBuffer(nil)
-	fmt.Fprintf(buf, "  PRIMARY KEY (")
-	prefix := ""
-	for _, col := range vindexFromCols {
-		fmt.Fprintf(buf, "%s%s", prefix, sqlescape.EscapeID(col))
-		prefix = ", "
-	}
-	fmt.Fprintf(buf, ")")
-	modified = append(modified, buf.String())
-	modified = append(modified, ")")
-	createDDL = strings.Join(modified, "\n")
-	// Confirm that our DDL is valid before we create anything.
-	if _, err = s.env.Parser().ParseStrictDDL(createDDL); err != nil {
-		return nil, nil, nil, nil, vterrors.Errorf(vtrpcpb.Code_INTERNAL, "error: %v; invalid lookup table definition generated: %s",
-			err, createDDL)
-	}
-
-	// Generate vreplication query.
-	buf = sqlparser.NewTrackedBuffer(nil)
-	buf.Myprintf("select ")
-	for i := range vindexFromCols {
-		buf.Myprintf("%s as %s, ", sqlparser.String(sqlparser.NewIdentifierCI(sourceVindexColumns[i])), sqlparser.String(sqlparser.NewIdentifierCI(vindexFromCols[i])))
-	}
-	if strings.EqualFold(vindexToCol, "keyspace_id") || strings.EqualFold(vindex.Type, "consistent_lookup_unique") || strings.EqualFold(vindex.Type, "consistent_lookup") {
-		buf.Myprintf("keyspace_id() as %s ", sqlparser.String(sqlparser.NewIdentifierCI(vindexToCol)))
-	} else {
-		buf.Myprintf("%s as %s ", sqlparser.String(sqlparser.NewIdentifierCI(vindexToCol)), sqlparser.String(sqlparser.NewIdentifierCI(vindexToCol)))
-	}
-	buf.Myprintf("from %s", sqlparser.String(sqlparser.NewIdentifierCS(sourceTableName)))
-	if vindexIgnoreNulls {
-		buf.Myprintf(" where ")
-		lastValIdx := len(vindexFromCols) - 1
-		for i := range vindexFromCols {
-			buf.Myprintf("%s is not null", sqlparser.String(sqlparser.NewIdentifierCI(vindexFromCols[i])))
-			if i != lastValIdx {
-				buf.Myprintf(" and ")
-			}
-		}
-	}
-	if vindex.Owner != "" {
-		// Only backfill.
-		buf.Myprintf(" group by ")
-		for i := range vindexFromCols {
-			buf.Myprintf("%s, ", sqlparser.String(sqlparser.NewIdentifierCI(vindexFromCols[i])))
-		}
-		buf.Myprintf("%s", sqlparser.String(sqlparser.NewIdentifierCI(vindexToCol)))
-	}
-	materializeQuery = buf.String()
-
-	// Save a copy of the original vschema if we modify it and need to provide
-	// a cancelFunc.
-	ogTargetVSchema := &topo.KeyspaceVSchemaInfo{
-		Name: targetKeyspace,
-	}
-	ogTargetVSchema.Keyspace = targetVSchema.CloneVT()
-	targetChanged := false
-
-	// Update targetVSchema.
-	targetTable := specs.Tables[targetTableName]
-	if targetVSchema.Sharded {
-		// Choose a primary vindex type for the lookup table based on the source
-		// definition if one was not explicitly specified.
-		var targetVindexType string
-		var targetVindex *vschemapb.Vindex
-		for _, field := range tableSchema.TableDefinitions[0].Fields {
-			if sourceVindexColumns[0] == field.Name {
-				if targetTable != nil && len(targetTable.ColumnVindexes) > 0 {
-					targetVindexType = targetTable.ColumnVindexes[0].Name
-				}
-				if targetVindexType == "" {
-					targetVindexType, err = vindexes.ChooseVindexForType(field.Type)
-					if err != nil {
-						return nil, nil, nil, nil, err
-					}
-				}
-				targetVindex = &vschemapb.Vindex{
-					Type: targetVindexType,
-				}
-				break
-			}
-		}
-		if targetVindex == nil {
-			// Unreachable. We validated column names when generating the DDL.
-			return nil, nil, nil, nil,
-				vterrors.Errorf(vtrpcpb.Code_INTERNAL, "column %s not found in target schema %s",
-					sourceVindexColumns[0], tableSchema.TableDefinitions[0].Schema)
-		}
-		if existing, ok := targetVSchema.Vindexes[targetVindexType]; ok {
-			if !proto.Equal(existing, targetVindex) {
-				return nil, nil, nil, nil,
-					vterrors.Errorf(vtrpcpb.Code_INVALID_ARGUMENT, "a conflicting vindex named %v already exists in the %s keyspace",
-						targetVindexType, targetKeyspace)
-			}
-		} else {
-			targetVSchema.Vindexes[targetVindexType] = targetVindex
-			targetChanged = true
-		}
-
-		targetTable = &vschemapb.Table{
-			ColumnVindexes: []*vschemapb.ColumnVindex{{
-				Column: vindexFromCols[0],
-				Name:   targetVindexType,
-			}},
-		}
-	} else {
-		targetTable = &vschemapb.Table{}
-	}
-	if existing, ok := targetVSchema.Tables[targetTableName]; ok {
-		if !proto.Equal(existing, targetTable) {
-			return nil, nil, nil, nil,
-				vterrors.Errorf(vtrpcpb.Code_INVALID_ARGUMENT, "a conflicting table named %s already exists in the %s vschema",
-					targetTableName, targetKeyspace)
-		}
-	} else {
-		targetVSchema.Tables[targetTableName] = targetTable
-		targetChanged = true
-	}
-
-	if targetChanged {
-		cancelFunc = func() error {
-			// Restore the original target vschema.
-			return s.ts.SaveVSchema(ctx, ogTargetVSchema)
-		}
-	}
-
-	ms = &vtctldatapb.MaterializeSettings{
-		Workflow:              workflow,
-		MaterializationIntent: vtctldatapb.MaterializationIntent_CREATELOOKUPINDEX,
-		SourceKeyspace:        keyspace,
-		TargetKeyspace:        targetKeyspace,
-		StopAfterCopy:         vindex.Owner != "" && !continueAfterCopyWithOwner,
-		TableSettings: []*vtctldatapb.TableMaterializeSettings{{
-			TargetTable:      targetTableName,
-			SourceExpression: materializeQuery,
-			CreateDdl:        createDDL,
-		}},
-	}
-
-	// Update sourceVSchema
-	sourceVSchema.Vindexes[vindexName] = vindex
-	sourceVSchemaTable.ColumnVindexes = append(sourceVSchemaTable.ColumnVindexes, sourceTable.ColumnVindexes[0])
-
-	return ms, sourceVSchema, targetVSchema, cancelFunc, nil
-}
-
-func generateColDef(lines []string, sourceVindexCol, vindexFromCol string) (string, error) {
-	source := sqlescape.EscapeID(sourceVindexCol)
-	target := sqlescape.EscapeID(vindexFromCol)
-
-	for _, line := range lines[1:] {
-		if strings.Contains(line, source) {
-			line = strings.Replace(line, source, target, 1)
-			line = strings.Replace(line, " AUTO_INCREMENT", "", 1)
-			line = strings.Replace(line, " DEFAULT NULL", "", 1)
-			// Ensure that the column definition ends with a comma as we will
-			// be appending the TO column and PRIMARY KEY definitions. If the
-			// souce column here was the last entity defined in the source
-			// table's definition then it will not already have the comma.
-			if !strings.HasSuffix(strings.TrimSpace(line), ",") {
-				line += ","
-			}
-			return line, nil
-		}
-	}
-	return "", fmt.Errorf("column %s not found in schema %v", sourceVindexCol, lines)
-}
-
-=======
->>>>>>> b1f61476
 func (s *Server) MigrateCreate(ctx context.Context, req *vtctldatapb.MigrateCreateRequest) (*vtctldatapb.WorkflowStatusResponse, error) {
 	moveTablesCreateRequest := &vtctldatapb.MoveTablesCreateRequest{
 		Workflow:                  req.Workflow,
