/*
Copyright 2021 The Vitess Authors.

Licensed under the Apache License, Version 2.0 (the "License");
you may not use this file except in compliance with the License.
You may obtain a copy of the License at

	http://www.apache.org/licenses/LICENSE-2.0

Unless required by applicable law or agreed to in writing, software
distributed under the License is distributed on an "AS IS" BASIS,
WITHOUT WARRANTIES OR CONDITIONS OF ANY KIND, either express or implied.
See the License for the specific language governing permissions and
limitations under the License.
*/

package workflow

import (
	"context"
	"errors"
	"fmt"
	"math"
	"reflect"
	"slices"
	"sort"
	"strings"
	"sync"
	"text/template"
	"time"

	"golang.org/x/exp/maps"
	"golang.org/x/sync/errgroup"
	"golang.org/x/sync/semaphore"
	"google.golang.org/protobuf/encoding/prototext"
	"google.golang.org/protobuf/proto"

	"vitess.io/vitess/go/mysql/sqlerror"
	"vitess.io/vitess/go/protoutil"
	"vitess.io/vitess/go/sets"
	"vitess.io/vitess/go/sqlescape"
	"vitess.io/vitess/go/sqltypes"
	"vitess.io/vitess/go/trace"
	"vitess.io/vitess/go/vt/binlog/binlogplayer"
	"vitess.io/vitess/go/vt/concurrency"
	"vitess.io/vitess/go/vt/discovery"
	"vitess.io/vitess/go/vt/key"
	"vitess.io/vitess/go/vt/log"
	"vitess.io/vitess/go/vt/logutil"
	"vitess.io/vitess/go/vt/mysqlctl/tmutils"
	"vitess.io/vitess/go/vt/schema"
	"vitess.io/vitess/go/vt/sqlparser"
	"vitess.io/vitess/go/vt/topo"
	"vitess.io/vitess/go/vt/topo/topoproto"
	"vitess.io/vitess/go/vt/topotools"
	"vitess.io/vitess/go/vt/vtctl/schematools"
	"vitess.io/vitess/go/vt/vtctl/workflow/vexec"
	"vitess.io/vitess/go/vt/vterrors"
	"vitess.io/vitess/go/vt/vtgate/vindexes"
	"vitess.io/vitess/go/vt/vttablet/tabletmanager/vdiff"
	"vitess.io/vitess/go/vt/vttablet/tabletmanager/vreplication"
	"vitess.io/vitess/go/vt/vttablet/tmclient"

	binlogdatapb "vitess.io/vitess/go/vt/proto/binlogdata"
	querypb "vitess.io/vitess/go/vt/proto/query"
	tabletmanagerdatapb "vitess.io/vitess/go/vt/proto/tabletmanagerdata"
	topodatapb "vitess.io/vitess/go/vt/proto/topodata"
	vschemapb "vitess.io/vitess/go/vt/proto/vschema"
	vtctldatapb "vitess.io/vitess/go/vt/proto/vtctldata"
	vtrpcpb "vitess.io/vitess/go/vt/proto/vtrpc"
	vttimepb "vitess.io/vitess/go/vt/proto/vttime"
)

// tableCopyProgress stores the row counts and disk sizes of the source and target tables
type tableCopyProgress struct {
	TargetRowCount, TargetTableSize int64
	SourceRowCount, SourceTableSize int64
}

// copyProgress stores the tableCopyProgress for all tables still being copied
type copyProgress map[string]*tableCopyProgress

// sequenceMetadata contains all of the relevant metadata for a sequence that
// is being used by a table involved in a vreplication workflow.
type sequenceMetadata struct {
	// The name of the sequence table.
	backingTableName string
	// The keyspace where the backing table lives.
	backingTableKeyspace string
	// The dbName in use by the keyspace where the backing table lives.
	backingTableDBName string
	// The name of the table using the sequence.
	usingTableName string
	// The dbName in use by the keyspace where the using table lives.
	usingTableDBName string
	// The using table definition.
	usingTableDefinition *vschemapb.Table
}

// vdiffOutput holds the data from all shards that is needed to generate
// the full summary results of the vdiff in the vdiff show command output.
type vdiffOutput struct {
	mu        sync.Mutex
	responses map[string]*tabletmanagerdatapb.VDiffResponse
	err       error
}

const (
	cannotSwitchError               = "workflow has errors"
	cannotSwitchCopyIncomplete      = "copy is still in progress"
	cannotSwitchHighLag             = "replication lag %ds is higher than allowed lag %ds"
	cannotSwitchFailedTabletRefresh = "could not refresh all of the tablets involved in the operation:\n%s"
	cannotSwitchFrozen              = "workflow is frozen"

	// Number of LOCK TABLES cycles to perform on the sources during SwitchWrites.
	lockTablesCycles = 2
	// Time to wait between LOCK TABLES cycles on the sources during SwitchWrites.
	lockTablesCycleDelay = time.Duration(100 * time.Millisecond)

	// Default duration used for lag, timeout, etc.
	defaultDuration = 30 * time.Second
)

var (
	// ErrInvalidWorkflow is a catchall error type for conditions that should be
	// impossible when operating on a workflow.
	ErrInvalidWorkflow = errors.New("invalid workflow")
	// ErrMultipleSourceKeyspaces occurs when a workflow somehow has multiple
	// source keyspaces across different shard primaries. This should be
	// impossible.
	ErrMultipleSourceKeyspaces = errors.New("multiple source keyspaces for a single workflow")
	// ErrMultipleTargetKeyspaces occurs when a workflow somehow has multiple
	// target keyspaces across different shard primaries. This should be
	// impossible.
	ErrMultipleTargetKeyspaces   = errors.New("multiple target keyspaces for a single workflow")
	ErrWorkflowNotFullySwitched  = errors.New("cannot complete workflow because you have not yet switched all read and write traffic")
	ErrWorkflowPartiallySwitched = errors.New("cannot cancel workflow because you have already switched some or all read and write traffic")
)

// Server provides an API to work with Vitess workflows, like vreplication
// workflows (MoveTables, Reshard, etc) and schema migration workflows.
type Server struct {
	ts  *topo.Server
	tmc tmclient.TabletManagerClient
	// Limit the number of concurrent background goroutines if needed.
	sem    *semaphore.Weighted
	parser *sqlparser.Parser
}

// NewServer returns a new server instance with the given topo.Server and
// TabletManagerClient.
func NewServer(ts *topo.Server, tmc tmclient.TabletManagerClient, parser *sqlparser.Parser) *Server {
	return &Server{
		ts:     ts,
		tmc:    tmc,
		parser: parser,
	}
}

func (s *Server) SQLParser() *sqlparser.Parser {
	return s.parser
}

// CheckReshardingJournalExistsOnTablet returns the journal (or an empty
// journal) and a boolean to indicate if the resharding_journal table exists on
// the given tablet.
//
// (TODO:@ajm188) This should not be part of the final public API, and should
// be un-exported after all places in package wrangler that call this have been
// migrated over.
func (s *Server) CheckReshardingJournalExistsOnTablet(ctx context.Context, tablet *topodatapb.Tablet, migrationID int64) (*binlogdatapb.Journal, bool, error) {
	var (
		journal binlogdatapb.Journal
		exists  bool
	)

	query := fmt.Sprintf("select val from _vt.resharding_journal where id=%v", migrationID)
	p3qr, err := s.tmc.VReplicationExec(ctx, tablet, query)
	if err != nil {
		return nil, false, err
	}

	if len(p3qr.Rows) != 0 {
		qr := sqltypes.Proto3ToResult(p3qr)
		qrBytes, err := qr.Rows[0][0].ToBytes()
		if err != nil {
			return nil, false, err
		}
		if err := prototext.Unmarshal(qrBytes, &journal); err != nil {
			return nil, false, err
		}

		exists = true
	}

	return &journal, exists, nil
}

// GetCellsWithShardReadsSwitched returns the topo cells partitioned into two
// slices: one with the cells where shard reads have been switched for the given
// tablet type and one with the cells where shard reads have not been switched
// for the given tablet type.
//
// This function is for use in Reshard, and "switched reads" is defined as if
// any one of the source shards has the query service disabled in its tablet
// control record.
func (s *Server) GetCellsWithShardReadsSwitched(
	ctx context.Context,
	keyspace string,
	si *topo.ShardInfo,
	tabletType topodatapb.TabletType,
) (cellsSwitched []string, cellsNotSwitched []string, err error) {
	cells, err := s.ts.GetCellInfoNames(ctx)
	if err != nil {
		return nil, nil, err
	}

	for _, cell := range cells {
		srvks, err := s.ts.GetSrvKeyspace(ctx, cell, keyspace)
		if err != nil {
			return nil, nil, err
		}

		// Checking one shard is enough.
		var (
			shardServedTypes []string
			found            bool
			noControls       bool
		)

		for _, partition := range srvks.GetPartitions() {
			if tabletType != partition.GetServedType() {
				continue
			}

			// If reads and writes are both switched it is possible that the
			// shard is not in the partition table.
			for _, shardReference := range partition.GetShardReferences() {
				if key.KeyRangeEqual(shardReference.GetKeyRange(), si.GetKeyRange()) {
					found = true
					break
				}
			}

			// It is possible that there are no tablet controls if the target
			// shards are not yet serving, or once reads and writes are both
			// switched.
			if len(partition.GetShardTabletControls()) == 0 {
				noControls = true
				break
			}

			for _, tabletControl := range partition.GetShardTabletControls() {
				if key.KeyRangeEqual(tabletControl.GetKeyRange(), si.GetKeyRange()) {
					if !tabletControl.GetQueryServiceDisabled() {
						shardServedTypes = append(shardServedTypes, si.ShardName())
					}

					break
				}
			}
		}

		if found && (len(shardServedTypes) > 0 || noControls) {
			cellsNotSwitched = append(cellsNotSwitched, cell)
		} else {
			cellsSwitched = append(cellsSwitched, cell)
		}
	}

	return cellsSwitched, cellsNotSwitched, nil
}

// GetCellsWithTableReadsSwitched returns the topo cells partitioned into two
// slices: one with the cells where table reads have been switched for the given
// tablet type and one with the cells where table reads have not been switched
// for the given tablet type.
//
// This function is for use in MoveTables, and "switched reads" is defined as if
// the routing rule for a (table, tablet_type) is pointing to the target
// keyspace.
func (s *Server) GetCellsWithTableReadsSwitched(
	ctx context.Context,
	keyspace string,
	table string,
	tabletType topodatapb.TabletType,
) (cellsSwitched []string, cellsNotSwitched []string, err error) {
	cells, err := s.ts.GetCellInfoNames(ctx)
	if err != nil {
		return nil, nil, err
	}

	getKeyspace := func(ruleTarget string) (string, error) {
		arr := strings.Split(ruleTarget, ".")
		if len(arr) != 2 {
			return "", vterrors.Errorf(vtrpcpb.Code_INTERNAL, "rule target is not correctly formatted: %s", ruleTarget)
		}

		return arr[0], nil
	}

	for _, cell := range cells {
		srvVSchema, err := s.ts.GetSrvVSchema(ctx, cell)
		if err != nil {
			return nil, nil, err
		}

		var (
			found    bool
			switched bool
		)

		for _, rule := range srvVSchema.RoutingRules.Rules {
			ruleName := fmt.Sprintf("%s.%s@%s", keyspace, table, strings.ToLower(tabletType.String()))
			if rule.FromTable == ruleName {
				found = true

				for _, to := range rule.ToTables {
					ks, err := getKeyspace(to)
					if err != nil {
						log.Errorf(err.Error())
						return nil, nil, err
					}

					if ks == keyspace {
						switched = true
						break // if one table in the workflow switched, we are done.
					}
				}
			}

			if found {
				break
			}
		}

		if switched {
			cellsSwitched = append(cellsSwitched, cell)
		} else {
			cellsNotSwitched = append(cellsNotSwitched, cell)
		}
	}

	return cellsSwitched, cellsNotSwitched, nil
}

func (s *Server) GetWorkflow(ctx context.Context, keyspace, workflow string, includeLogs bool) (*vtctldatapb.Workflow, error) {
	res, err := s.GetWorkflows(ctx, &vtctldatapb.GetWorkflowsRequest{
		Keyspace:    keyspace,
		Workflow:    workflow,
		IncludeLogs: includeLogs,
	})
	if err != nil {
		return nil, err
	}
	if len(res.Workflows) != 1 {
		return nil, vterrors.Errorf(vtrpcpb.Code_INTERNAL, "unexpected number of workflows returned for %s.%s; expected 1, got %d",
			keyspace, workflow, len(res.Workflows))
	}
	return res.Workflows[0], nil
}

// GetWorkflows returns a list of all workflows that exist in a given keyspace,
// with some additional filtering depending on the request parameters (for
// example, ActiveOnly=true restricts the search to only workflows that are
// currently running).
//
// It has the same signature as the vtctlservicepb.VtctldServer's GetWorkflows
// rpc, and grpcvtctldserver delegates to this function.
func (s *Server) GetWorkflows(ctx context.Context, req *vtctldatapb.GetWorkflowsRequest) (*vtctldatapb.GetWorkflowsResponse, error) {
	span, ctx := trace.NewSpan(ctx, "workflow.Server.GetWorkflows")
	defer span.Finish()

	span.Annotate("keyspace", req.Keyspace)
	span.Annotate("active_only", req.ActiveOnly)
	span.Annotate("include_logs", req.IncludeLogs)

	where := ""
	predicates := []string{}
	if req.ActiveOnly {
		predicates = append(predicates, "state <> 'Stopped'")
	}
	if req.Workflow != "" {
		predicates = append(predicates, fmt.Sprintf("workflow = '%s'", req.Workflow))
	}
	if len(predicates) > 0 {
		where = fmt.Sprintf("WHERE %s", strings.Join(predicates, " AND "))
	}

	query := fmt.Sprintf(`
		SELECT
			id,
			workflow,
			source,
			pos,
			stop_pos,
			max_replication_lag,
			state,
			db_name,
			time_updated,
			transaction_timestamp,
			message,
			tags,
			workflow_type,
			workflow_sub_type,
			time_heartbeat,
			defer_secondary_keys,
			component_throttled,
			time_throttled,
			rows_copied
		FROM
			_vt.vreplication
		%s`,
		where,
	)

<<<<<<< HEAD
	/*
		readReq := &tabletmanagerdatapb.ReadVReplicationWorkflowRequest{
			Workflow: req.Workflow,
		}
		callback := func(ctx context.Context, tablet *topo.TabletInfo) (*querypb.QueryResult, error) {
			res, err := s.tmc.ReadVReplicationWorkflow(ctx, tablet.Tablet, readReq)
			if err != nil {
				return nil, err
			}
			return res, err
		}
	*/

	vx := vexec.NewVExec(req.Keyspace, "", s.ts, s.tmc)
=======
	vx := vexec.NewVExec(req.Keyspace, "", s.ts, s.tmc, s.SQLParser())
>>>>>>> bd9e5346
	results, err := vx.QueryContext(ctx, query)
	if err != nil {
		return nil, err
	}

	m := sync.Mutex{} // guards access to the following maps during concurrent calls to fetchCopyStates and scanWorkflow

	copyStatesByShardStreamId := make(map[string][]*vtctldatapb.Workflow_Stream_CopyState, len(results))

	fetchCopyStates := func(ctx context.Context, tablet *topo.TabletInfo, streamIds []int64) error {
		span, ctx := trace.NewSpan(ctx, "workflow.Server.fetchCopyStates")
		defer span.Finish()

		span.Annotate("keyspace", req.Keyspace)
		span.Annotate("shard", tablet.Shard)
		span.Annotate("tablet_alias", tablet.AliasString())

		copyStates, err := s.getWorkflowCopyStates(ctx, tablet, streamIds)
		if err != nil {
			return err
		}

		m.Lock()
		defer m.Unlock()

		for _, copyState := range copyStates {
			shardStreamId := fmt.Sprintf("%s/%d", tablet.Shard, copyState.StreamId)
			copyStatesByShardStreamId[shardStreamId] = append(
				copyStatesByShardStreamId[shardStreamId],
				copyState,
			)
		}

		return nil
	}

	fetchCopyStatesEg, fetchCopyStatesCtx := errgroup.WithContext(ctx)

	for tablet, result := range results {
		qr := sqltypes.Proto3ToResult(result)
		tablet := tablet // loop closure

		streamIds := make([]int64, 0, len(qr.Rows))
		for _, row := range qr.Named().Rows {
			streamId, err := row.ToInt64("id")
			if err != nil {
				return nil, err
			}
			streamIds = append(streamIds, streamId)
		}

		if len(streamIds) == 0 {
			continue
		}

		fetchCopyStatesEg.Go(func() error {
			return fetchCopyStates(fetchCopyStatesCtx, tablet, streamIds)
		})
	}

	if err := fetchCopyStatesEg.Wait(); err != nil {
		return nil, err
	}

	workflowsMap := make(map[string]*vtctldatapb.Workflow, len(results))
	sourceKeyspaceByWorkflow := make(map[string]string, len(results))
	sourceShardsByWorkflow := make(map[string]sets.Set[string], len(results))
	targetKeyspaceByWorkflow := make(map[string]string, len(results))
	targetShardsByWorkflow := make(map[string]sets.Set[string], len(results))
	maxVReplicationLagByWorkflow := make(map[string]float64, len(results))
	maxVReplicationTransactionLagByWorkflow := make(map[string]float64, len(results))

	// We guarantee the following invariants when this function is called for a
	// given workflow:
	// - workflow.Name != "" (more precisely, ".Name is set 'properly'")
	// - workflowsMap[workflow.Name] == workflow
	// - sourceShardsByWorkflow[workflow.Name] != nil
	// - targetShardsByWorkflow[workflow.Name] != nil
	// - workflow.ShardStatuses != nil
	scanWorkflow := func(ctx context.Context, workflow *vtctldatapb.Workflow, row sqltypes.RowNamedValues, tablet *topo.TabletInfo) error {
		span, ctx := trace.NewSpan(ctx, "workflow.Server.scanWorkflow")
		defer span.Finish()

		span.Annotate("keyspace", req.Keyspace)
		span.Annotate("shard", tablet.Shard)
		span.Annotate("active_only", req.ActiveOnly)
		span.Annotate("workflow", workflow.Name)
		span.Annotate("tablet_alias", tablet.AliasString())

		id, err := row["id"].ToCastInt64()
		if err != nil {
			return err
		}

		var bls binlogdatapb.BinlogSource
		rowBytes, err := row["source"].ToBytes()
		if err != nil {
			return err
		}
		if err := prototext.Unmarshal(rowBytes, &bls); err != nil {
			return err
		}

		// The value in the pos column can be compressed and thus not
		// have a valid GTID consisting of valid UTF-8 characters so we
		// have to decode it so that it's properly decompressed first
		// when needed.
		pos, err := row.ToString("pos")
		if err != nil {
			return err
		}
		if pos != "" {
			mpos, err := binlogplayer.DecodePosition(pos)
			if err != nil {
				return err
			}
			pos = mpos.String()
		}

		stopPos := row["stop_pos"].ToString()
		state := row["state"].ToString()
		dbName := row["db_name"].ToString()

		timeUpdatedSeconds, err := row["time_updated"].ToCastInt64()
		if err != nil {
			return err
		}

		transactionTimeSeconds, err := row["transaction_timestamp"].ToCastInt64()
		if err != nil {
			return err
		}

		message := row["message"].ToString()

		tags := row["tags"].ToString()
		var tagArray []string
		if tags != "" {
			tagArray = strings.Split(tags, ",")
		}

		workflowType, _ := row["workflow_type"].ToInt32()
		workflowSubType, _ := row["workflow_sub_type"].ToInt32()

		timeHeartbeat, err := row["time_heartbeat"].ToCastInt64()
		if err != nil {
			return err
		}

		componentThrottled := row["component_throttled"].ToString()
		timeThrottled, err := row["time_throttled"].ToCastInt64()
		if err != nil {
			return err
		}

		deferSecondaryKeys, err := row["defer_secondary_keys"].ToBool()
		if err != nil {
			return err
		}

		rowsCopied, err := row["rows_copied"].ToCastInt64()
		if err != nil {
			return err
		}

		stream := &vtctldatapb.Workflow_Stream{
			Id:           id,
			Shard:        tablet.Shard,
			Tablet:       tablet.Alias,
			BinlogSource: &bls,
			Position:     pos,
			StopPosition: stopPos,
			State:        state,
			DbName:       dbName,
			TransactionTimestamp: &vttimepb.Time{
				Seconds: transactionTimeSeconds,
			},
			TimeUpdated: &vttimepb.Time{
				Seconds: timeUpdatedSeconds,
			},
			Message:    message,
			Tags:       tagArray,
			RowsCopied: rowsCopied,
			ThrottlerStatus: &vtctldatapb.Workflow_Stream_ThrottlerStatus{
				ComponentThrottled: componentThrottled,
				TimeThrottled: &vttimepb.Time{
					Seconds: timeThrottled,
				},
			},
		}

		// Merge in copy states, which we've already fetched.
		shardStreamId := fmt.Sprintf("%s/%d", tablet.Shard, id)
		if copyState, ok := copyStatesByShardStreamId[shardStreamId]; ok {
			stream.CopyStates = copyState
		}

		// At this point, we're going to start modifying the maps defined
		// outside this function, as well as fields on the passed-in Workflow
		// pointer. Since we're running concurrently, take the lock.
		m.Lock()
		defer m.Unlock()

		workflow.WorkflowType = binlogdatapb.VReplicationWorkflowType_name[workflowType]
		workflow.WorkflowSubType = binlogdatapb.VReplicationWorkflowSubType_name[workflowSubType]
		workflow.DeferSecondaryKeys = deferSecondaryKeys

		switch {
		case strings.Contains(strings.ToLower(stream.Message), "error"):
			stream.State = binlogdatapb.VReplicationWorkflowState_Error.String()
		case stream.State == binlogdatapb.VReplicationWorkflowState_Running.String() && len(stream.CopyStates) > 0:
			stream.State = binlogdatapb.VReplicationWorkflowState_Copying.String()
		case stream.State == binlogdatapb.VReplicationWorkflowState_Running.String() && int64(time.Now().Second())-timeUpdatedSeconds > 10:
			stream.State = binlogdatapb.VReplicationWorkflowState_Lagging.String()
		}

		shardStreamKey := fmt.Sprintf("%s/%s", tablet.Shard, tablet.AliasString())
		shardStream, ok := workflow.ShardStreams[shardStreamKey]
		if !ok {
			ctx, cancel := context.WithTimeout(ctx, topo.RemoteOperationTimeout)
			defer cancel()

			si, err := s.ts.GetShard(ctx, req.Keyspace, tablet.Shard)
			if err != nil {
				return err
			}

			shardStream = &vtctldatapb.Workflow_ShardStream{
				Streams:          nil,
				TabletControls:   si.TabletControls,
				IsPrimaryServing: si.IsPrimaryServing,
			}

			workflow.ShardStreams[shardStreamKey] = shardStream
		}

		shardStream.Streams = append(shardStream.Streams, stream)
		sourceShardsByWorkflow[workflow.Name].Insert(stream.BinlogSource.Shard)
		targetShardsByWorkflow[workflow.Name].Insert(tablet.Shard)

		if ks, ok := sourceKeyspaceByWorkflow[workflow.Name]; ok && ks != stream.BinlogSource.Keyspace {
			return vterrors.Wrapf(ErrMultipleSourceKeyspaces, "workflow = %v, ks1 = %v, ks2 = %v", workflow.Name, ks, stream.BinlogSource.Keyspace)
		}

		sourceKeyspaceByWorkflow[workflow.Name] = stream.BinlogSource.Keyspace

		if ks, ok := targetKeyspaceByWorkflow[workflow.Name]; ok && ks != tablet.Keyspace {
			return vterrors.Wrapf(ErrMultipleTargetKeyspaces, "workflow = %v, ks1 = %v, ks2 = %v", workflow.Name, ks, tablet.Keyspace)
		}

		targetKeyspaceByWorkflow[workflow.Name] = tablet.Keyspace

		timeUpdated := time.Unix(timeUpdatedSeconds, 0)
		vreplicationLag := time.Since(timeUpdated)

		// MaxVReplicationLag represents the time since we last processed any event
		// in the workflow.
		if currentMaxLag, ok := maxVReplicationLagByWorkflow[workflow.Name]; ok {
			if vreplicationLag.Seconds() > currentMaxLag {
				maxVReplicationLagByWorkflow[workflow.Name] = vreplicationLag.Seconds()
			}
		} else {
			maxVReplicationLagByWorkflow[workflow.Name] = vreplicationLag.Seconds()
		}

		// MaxVReplicationTransactionLag estimates the actual statement processing lag
		// between the source and the target. If we are still processing source events it
		// is the difference b/w current time and the timestamp of the last event. If
		// heartbeats are more recent than the last event, then the lag is the time since
		// the last heartbeat as there can be an actual event immediately after the
		// heartbeat, but which has not yet been processed on the target.
		// We don't allow switching during the copy phase, so in that case we just return
		// a large lag. All timestamps are in seconds since epoch.
		if _, ok := maxVReplicationTransactionLagByWorkflow[workflow.Name]; !ok {
			maxVReplicationTransactionLagByWorkflow[workflow.Name] = 0
		}
		lastTransactionTime := transactionTimeSeconds
		lastHeartbeatTime := timeHeartbeat
		if stream.State == binlogdatapb.VReplicationWorkflowState_Copying.String() {
			maxVReplicationTransactionLagByWorkflow[workflow.Name] = math.MaxInt64
		} else {
			if lastTransactionTime == 0 /* no new events after copy */ ||
				lastHeartbeatTime > lastTransactionTime /* no recent transactions, so all caught up */ {

				lastTransactionTime = lastHeartbeatTime
			}
			now := time.Now().Unix() /* seconds since epoch */
			transactionReplicationLag := float64(now - lastTransactionTime)
			if transactionReplicationLag > maxVReplicationTransactionLagByWorkflow[workflow.Name] {
				maxVReplicationTransactionLagByWorkflow[workflow.Name] = transactionReplicationLag
			}
		}

		return nil
	}

	var (
		scanWorkflowWg     sync.WaitGroup
		scanWorkflowErrors concurrency.FirstErrorRecorder
	)

	for tablet, result := range results {
		qr := sqltypes.Proto3ToResult(result)

		// In the old implementation, we knew we had at most one (0 <= N <= 1)
		// workflow for each shard primary we queried. There might be multiple
		// rows (streams) comprising that workflow, so we would aggregate the
		// rows for a given primary into a single value ("the workflow",
		// ReplicationStatusResult in the old types).
		//
		// In this version, we have many (N >= 0) workflows for each shard
		// primary we queried, so we need to determine if each row corresponds
		// to a workflow we're already aggregating, or if it's a workflow we
		// haven't seen yet for that shard primary. We use the workflow name to
		// dedupe for this.
		for _, row := range qr.Named().Rows {
			workflowName := row["workflow"].ToString()
			workflow, ok := workflowsMap[workflowName]
			if !ok {
				workflow = &vtctldatapb.Workflow{
					Name:         workflowName,
					ShardStreams: map[string]*vtctldatapb.Workflow_ShardStream{},
				}

				workflowsMap[workflowName] = workflow
				sourceShardsByWorkflow[workflowName] = sets.New[string]()
				targetShardsByWorkflow[workflowName] = sets.New[string]()
			}

			scanWorkflowWg.Add(1)
			go func(ctx context.Context, workflow *vtctldatapb.Workflow, row sqltypes.RowNamedValues, tablet *topo.TabletInfo) {
				defer scanWorkflowWg.Done()
				if err := scanWorkflow(ctx, workflow, row, tablet); err != nil {
					scanWorkflowErrors.RecordError(err)
				}
			}(ctx, workflow, row, tablet)
		}
	}

	scanWorkflowWg.Wait()
	if scanWorkflowErrors.HasErrors() {
		return nil, scanWorkflowErrors.Error()
	}

	var (
		fetchLogsWG  sync.WaitGroup
		vrepLogQuery = strings.TrimSpace(`
SELECT
	id,
	vrepl_id,
	type,
	state,
	message,
	created_at,
	updated_at,
	count
FROM
	_vt.vreplication_log
WHERE vrepl_id IN %a
ORDER BY
	vrepl_id ASC,
	id ASC
`)
	)

	fetchStreamLogs := func(ctx context.Context, workflow *vtctldatapb.Workflow) {
		span, ctx := trace.NewSpan(ctx, "workflow.Server.fetchStreamLogs")
		defer span.Finish()

		span.Annotate("keyspace", req.Keyspace)
		span.Annotate("workflow", workflow.Name)

		vreplIDs := make([]int64, 0, len(workflow.ShardStreams))
		for _, shardStream := range maps.Values(workflow.ShardStreams) {
			for _, stream := range shardStream.Streams {
				vreplIDs = append(vreplIDs, stream.Id)
			}
		}
		idsBV, err := sqltypes.BuildBindVariable(vreplIDs)
		if err != nil {
			return
		}

		query, err := sqlparser.ParseAndBind(vrepLogQuery, idsBV)
		if err != nil {
			return
		}

		results, err := vx.WithWorkflow(workflow.Name).QueryContext(ctx, query)
		if err != nil {
			// Note that we do not return here. If there are any query results
			// in the map (i.e. some tablets returned successfully), we will
			// still try to read log rows from them on a best-effort basis. But,
			// we will also pre-emptively record the top-level fetch error on
			// every stream in every shard in the workflow. Further processing
			// below may override the error message for certain streams.
			for _, streams := range workflow.ShardStreams {
				for _, stream := range streams.Streams {
					stream.LogFetchError = err.Error()
				}
			}
		}

		for target, p3qr := range results {
			qr := sqltypes.Proto3ToResult(p3qr)
			shardStreamKey := fmt.Sprintf("%s/%s", target.Shard, target.AliasString())

			ss, ok := workflow.ShardStreams[shardStreamKey]
			if !ok || ss == nil {
				continue
			}

			streams := ss.Streams
			streamIdx := 0
			markErrors := func(err error) {
				if streamIdx >= len(streams) {
					return
				}

				streams[streamIdx].LogFetchError = err.Error()
			}

			for _, row := range qr.Rows {
				id, err := row[0].ToCastInt64()
				if err != nil {
					markErrors(err)
					continue
				}

				streamID, err := row[1].ToCastInt64()
				if err != nil {
					markErrors(err)
					continue
				}

				typ := row[2].ToString()
				state := row[3].ToString()
				message := row[4].ToString()

				createdAt, err := time.Parse("2006-01-02 15:04:05", row[5].ToString())
				if err != nil {
					markErrors(err)
					continue
				}

				updatedAt, err := time.Parse("2006-01-02 15:04:05", row[6].ToString())
				if err != nil {
					markErrors(err)
					continue
				}

				count, err := row[7].ToCastInt64()
				if err != nil {
					markErrors(err)
					continue
				}

				streamLog := &vtctldatapb.Workflow_Stream_Log{
					Id:       id,
					StreamId: streamID,
					Type:     typ,
					State:    state,
					CreatedAt: &vttimepb.Time{
						Seconds: createdAt.Unix(),
					},
					UpdatedAt: &vttimepb.Time{
						Seconds: updatedAt.Unix(),
					},
					Message: message,
					Count:   count,
				}

				// Earlier, in the main loop where we called scanWorkflow for
				// each _vt.vreplication row, we also sorted each ShardStreams
				// slice by ascending id, and our _vt.vreplication_log query
				// ordered by (stream_id ASC, id ASC), so we can walk the
				// streams in index order in O(n) amortized over all the rows
				// for this tablet.
				for streamIdx < len(streams) {
					stream := streams[streamIdx]
					if stream.Id < streamLog.StreamId {
						streamIdx++
						continue
					}

					if stream.Id > streamLog.StreamId {
						log.Warningf("Found stream log for nonexistent stream: %+v", streamLog)
						break
					}

					// stream.Id == streamLog.StreamId
					stream.Logs = append(stream.Logs, streamLog)
					break
				}
			}
		}
	}

	workflows := make([]*vtctldatapb.Workflow, 0, len(workflowsMap))

	for name, workflow := range workflowsMap {
		sourceShards, ok := sourceShardsByWorkflow[name]
		if !ok {
			return nil, vterrors.Wrapf(ErrInvalidWorkflow, "%s has no source shards", name)
		}

		sourceKeyspace, ok := sourceKeyspaceByWorkflow[name]
		if !ok {
			return nil, vterrors.Wrapf(ErrInvalidWorkflow, "%s has no source keyspace", name)
		}

		targetShards, ok := targetShardsByWorkflow[name]
		if !ok {
			return nil, vterrors.Wrapf(ErrInvalidWorkflow, "%s has no target shards", name)
		}

		targetKeyspace, ok := targetKeyspaceByWorkflow[name]
		if !ok {
			return nil, vterrors.Wrapf(ErrInvalidWorkflow, "%s has no target keyspace", name)
		}

		maxVReplicationLag, ok := maxVReplicationLagByWorkflow[name]
		if !ok {
			return nil, vterrors.Wrapf(ErrInvalidWorkflow, "%s has no tracked vreplication lag", name)
		}

		maxVReplicationTransactionLag, ok := maxVReplicationTransactionLagByWorkflow[name]
		if !ok {
			return nil, vterrors.Wrapf(ErrInvalidWorkflow, "%s has no tracked vreplication transaction lag", name)
		}

		workflow.Source = &vtctldatapb.Workflow_ReplicationLocation{
			Keyspace: sourceKeyspace,
			Shards:   sets.List(sourceShards),
		}

		workflow.Target = &vtctldatapb.Workflow_ReplicationLocation{
			Keyspace: targetKeyspace,
			Shards:   sets.List(targetShards),
		}

		workflow.MaxVReplicationLag = int64(maxVReplicationLag)
		workflow.MaxVReplicationTransactionLag = int64(maxVReplicationTransactionLag)

		// Sort shard streams by stream_id ASC, to support an optimization
		// in fetchStreamLogs below.
		for _, shardStreams := range workflow.ShardStreams {
			sort.Slice(shardStreams.Streams, func(i, j int) bool {
				return shardStreams.Streams[i].Id < shardStreams.Streams[j].Id
			})
		}

		workflows = append(workflows, workflow)

		if req.IncludeLogs {
			// Fetch logs for all streams associated with this workflow in the background.
			fetchLogsWG.Add(1)
			go func(ctx context.Context, workflow *vtctldatapb.Workflow) {
				defer fetchLogsWG.Done()
				fetchStreamLogs(ctx, workflow)
			}(ctx, workflow)
		}
	}

	// Wait for all the log fetchers to finish.
	fetchLogsWG.Wait()

	return &vtctldatapb.GetWorkflowsResponse{
		Workflows: workflows,
	}, nil
}

func (s *Server) getWorkflowState(ctx context.Context, targetKeyspace, workflowName string) (*trafficSwitcher, *State, error) {
	ts, err := s.buildTrafficSwitcher(ctx, targetKeyspace, workflowName)
	if err != nil {
		log.Errorf("buildTrafficSwitcher failed: %v", err)
		return nil, nil, err
	}

	state := &State{
		Workflow:           workflowName,
		SourceKeyspace:     ts.SourceKeyspaceName(),
		TargetKeyspace:     targetKeyspace,
		IsPartialMigration: ts.isPartialMigration,
	}

	if ts.workflowType == binlogdatapb.VReplicationWorkflowType_CreateLookupIndex {
		// Nothing left to do.
		return ts, state, nil
	}

	var (
		reverse        bool
		sourceKeyspace string
	)

	// We reverse writes by using the source_keyspace.workflowname_reverse workflow
	// spec, so we need to use the source of the reverse workflow, which is the
	// target of the workflow initiated by the user for checking routing rules.
	// Similarly we use a target shard of the reverse workflow as the original
	// source to check if writes have been switched.

	if strings.HasSuffix(workflowName, "_reverse") {
		reverse = true
		// Flip the source and target keyspaces.
		sourceKeyspace = state.TargetKeyspace
		targetKeyspace = state.SourceKeyspace
		workflowName = ReverseWorkflowName(workflowName)
	} else {
		sourceKeyspace = state.SourceKeyspace
	}
	if ts.MigrationType() == binlogdatapb.MigrationType_TABLES {
		state.WorkflowType = TypeMoveTables

		// We assume a consistent state, so only choose routing rule for one table.
		if len(ts.Tables()) == 0 {
			return nil, nil, vterrors.Errorf(vtrpcpb.Code_FAILED_PRECONDITION, "no tables in workflow %s.%s", targetKeyspace, workflowName)
		}
		table := ts.Tables()[0]

		if ts.isPartialMigration { // shard level traffic switching is all or nothing
			shardRoutingRules, err := s.ts.GetShardRoutingRules(ctx)
			if err != nil {
				return nil, nil, err
			}

			rules := shardRoutingRules.Rules
			for _, rule := range rules {
				switch rule.ToKeyspace {
				case sourceKeyspace:
					state.ShardsNotYetSwitched = append(state.ShardsNotYetSwitched, rule.Shard)
				case targetKeyspace:
					state.ShardsAlreadySwitched = append(state.ShardsAlreadySwitched, rule.Shard)
				default:
					// Not a relevant rule.
				}
			}
		} else {
			state.RdonlyCellsSwitched, state.RdonlyCellsNotSwitched, err = s.GetCellsWithTableReadsSwitched(ctx, targetKeyspace, table, topodatapb.TabletType_RDONLY)
			if err != nil {
				return nil, nil, err
			}

			state.ReplicaCellsSwitched, state.ReplicaCellsNotSwitched, err = s.GetCellsWithTableReadsSwitched(ctx, targetKeyspace, table, topodatapb.TabletType_REPLICA)
			if err != nil {
				return nil, nil, err
			}
			globalRules, err := topotools.GetRoutingRules(ctx, ts.TopoServer())
			if err != nil {
				return nil, nil, err
			}
			for _, table := range ts.Tables() {
				rr := globalRules[table]
				// If a rule exists for the table and points to the target keyspace, then
				// writes have been switched.
				if len(rr) > 0 && rr[0] == fmt.Sprintf("%s.%s", targetKeyspace, table) {
					state.WritesSwitched = true
					break
				}
			}
		}
	} else {
		state.WorkflowType = TypeReshard

		// We assume a consistent state, so only choose one shard.
		var shard *topo.ShardInfo
		if reverse {
			shard = ts.TargetShards()[0]
		} else {
			shard = ts.SourceShards()[0]
		}

		state.RdonlyCellsSwitched, state.RdonlyCellsNotSwitched, err = s.GetCellsWithShardReadsSwitched(ctx, targetKeyspace, shard, topodatapb.TabletType_RDONLY)
		if err != nil {
			return nil, nil, err
		}

		state.ReplicaCellsSwitched, state.ReplicaCellsNotSwitched, err = s.GetCellsWithShardReadsSwitched(ctx, targetKeyspace, shard, topodatapb.TabletType_REPLICA)
		if err != nil {
			return nil, nil, err
		}

		if !shard.IsPrimaryServing {
			state.WritesSwitched = true
		}
	}
	if ts.workflowType == binlogdatapb.VReplicationWorkflowType_Migrate {
		state.WorkflowType = TypeMigrate
	}

	return ts, state, nil
}

func (s *Server) getWorkflowCopyStates(ctx context.Context, tablet *topo.TabletInfo, streamIds []int64) ([]*vtctldatapb.Workflow_Stream_CopyState, error) {
	span, ctx := trace.NewSpan(ctx, "workflow.Server.getWorkflowCopyStates")
	defer span.Finish()

	span.Annotate("keyspace", tablet.Keyspace)
	span.Annotate("shard", tablet.Shard)
	span.Annotate("tablet_alias", tablet.AliasString())
	span.Annotate("stream_ids", fmt.Sprintf("%#v", streamIds))

	idsBV, err := sqltypes.BuildBindVariable(streamIds)
	if err != nil {
		return nil, err
	}
	query, err := sqlparser.ParseAndBind("select vrepl_id, table_name, lastpk from _vt.copy_state where vrepl_id in %a and id in (select max(id) from _vt.copy_state where vrepl_id in %a group by vrepl_id, table_name)",
		idsBV, idsBV)
	if err != nil {
		return nil, err
	}
	qr, err := s.tmc.VReplicationExec(ctx, tablet.Tablet, query)
	if err != nil {
		return nil, err
	}

	result := sqltypes.Proto3ToResult(qr)
	if result == nil {
		return nil, nil
	}

	copyStates := make([]*vtctldatapb.Workflow_Stream_CopyState, len(result.Rows))
	for i, row := range result.Rows {
		streamId, err := row[0].ToInt64()
		if err != nil {
			return nil, vterrors.Errorf(vtrpcpb.Code_INTERNAL, "failed to cast vrepl_id to int64: %v", err)
		}
		// These string fields are technically varbinary, but this is close enough.
		copyStates[i] = &vtctldatapb.Workflow_Stream_CopyState{
			StreamId: streamId,
			Table:    row[1].ToString(),
			LastPk:   row[2].ToString(),
		}
	}

	return copyStates, nil
}

// LookupVindexCreate creates the lookup vindex in the specified
// keyspace and creates a VReplication workflow to backfill that
// vindex from the keyspace to the target/lookup table specified.
func (s *Server) LookupVindexCreate(ctx context.Context, req *vtctldatapb.LookupVindexCreateRequest) (*vtctldatapb.LookupVindexCreateResponse, error) {
	span, ctx := trace.NewSpan(ctx, "workflow.Server.LookupVindexCreate")
	defer span.Finish()

	span.Annotate("workflow", req.Workflow)
	span.Annotate("keyspace", req.Keyspace)
	span.Annotate("continue_after_copy_with_owner", req.ContinueAfterCopyWithOwner)
	span.Annotate("cells", req.Cells)
	span.Annotate("tablet_types", req.TabletTypes)

	ms, sourceVSchema, targetVSchema, err := s.prepareCreateLookup(ctx, req.Workflow, req.Keyspace, req.Vindex, req.ContinueAfterCopyWithOwner)
	if err != nil {
		return nil, err
	}
	if err := s.ts.SaveVSchema(ctx, ms.TargetKeyspace, targetVSchema); err != nil {
		return nil, err
	}

	ms.TabletTypes = topoproto.MakeStringTypeCSV(req.TabletTypes)
	ms.TabletSelectionPreference = req.TabletSelectionPreference
	if err := s.Materialize(ctx, ms); err != nil {
		return nil, err
	}
	if err := s.ts.SaveVSchema(ctx, req.Keyspace, sourceVSchema); err != nil {
		return nil, err
	}
	if err := s.ts.RebuildSrvVSchema(ctx, nil); err != nil {
		return nil, err
	}

	return &vtctldatapb.LookupVindexCreateResponse{}, nil
}

// LookupVindexExternalize externalizes a lookup vindex that's
// finished backfilling or has caught up. If the vindex has an
// owner then the workflow will also be deleted.
func (s *Server) LookupVindexExternalize(ctx context.Context, req *vtctldatapb.LookupVindexExternalizeRequest) (*vtctldatapb.LookupVindexExternalizeResponse, error) {
	span, ctx := trace.NewSpan(ctx, "workflow.Server.LookupVindexExternalize")
	defer span.Finish()

	span.Annotate("keyspace", req.Keyspace)
	span.Annotate("name", req.Name)
	span.Annotate("table_keyspace", req.TableKeyspace)

	// Find the lookup vindex by by name.
	sourceVschema, err := s.ts.GetVSchema(ctx, req.Keyspace)
	if err != nil {
		return nil, vterrors.Errorf(vtrpcpb.Code_INTERNAL, "failed to get vschema for the %s keyspace", req.Keyspace)
	}
	vindex := sourceVschema.Vindexes[req.Name]
	if vindex == nil {
		return nil, vterrors.Errorf(vtrpcpb.Code_FAILED_PRECONDITION, "vindex %s not found in the %s keyspace", req.Name, req.Keyspace)
	}

	targetShards, err := s.ts.GetServingShards(ctx, req.TableKeyspace)
	if err != nil {
		return nil, err
	}

	// Create a parallelizer function.
	forAllTargets := func(f func(*topo.ShardInfo) error) error {
		var wg sync.WaitGroup
		allErrors := &concurrency.AllErrorRecorder{}
		for _, targetShard := range targetShards {
			wg.Add(1)
			go func(targetShard *topo.ShardInfo) {
				defer wg.Done()

				if err := f(targetShard); err != nil {
					allErrors.RecordError(err)
				}
			}(targetShard)
		}
		wg.Wait()
		return allErrors.AggrError(vterrors.Aggregate)
	}

	err = forAllTargets(func(targetShard *topo.ShardInfo) error {
		targetPrimary, err := s.ts.GetTablet(ctx, targetShard.PrimaryAlias)
		if err != nil {
			return err
		}
		res, err := s.tmc.ReadVReplicationWorkflow(ctx, targetPrimary.Tablet, &tabletmanagerdatapb.ReadVReplicationWorkflowRequest{
			Workflow: req.Name,
		})
		if err != nil {
			return err
		}
		if res == nil {
			return vterrors.Errorf(vtrpcpb.Code_NOT_FOUND, "workflow %s not found on %v", req.Name, targetPrimary.Alias)
		}
		for _, stream := range res.Streams {
			if stream.Bls.Filter == nil || len(stream.Bls.Filter.Rules) != 1 {
				return vterrors.Errorf(vtrpcpb.Code_INTERNAL, "invalid binlog source")
			}
			if vindex.Owner == "" || !stream.Bls.StopAfterCopy {
				// If there's no owner or we've requested that the workflow NOT be stopped
				// after the copy phase completes, then all streams need to be running.
				if stream.State != binlogdatapb.VReplicationWorkflowState_Running {
					return vterrors.Errorf(vtrpcpb.Code_FAILED_PRECONDITION, "stream %d for %v.%v is not in Running state: %v", stream.Id, targetShard.Keyspace(), targetShard.ShardName(), stream.State)
				}
			} else {
				// If there is an owner, all streams need to be stopped after copy.
				if stream.State != binlogdatapb.VReplicationWorkflowState_Stopped || !strings.Contains(stream.Message, "Stopped after copy") {
					return vterrors.Errorf(vtrpcpb.Code_FAILED_PRECONDITION, "stream %d for %v.%v is not in Stopped after copy state: %v, %v", stream.Id, targetShard.Keyspace(), targetShard.ShardName(), stream.State, stream.Message)
				}
			}
		}
		return nil
	})
	if err != nil {
		return nil, err
	}

	resp := &vtctldatapb.LookupVindexExternalizeResponse{}

	if vindex.Owner != "" {
		// If there is an owner, we have to delete the streams. Once we externalize it
		// the VTGate will now be responsible for keeping the lookup table up to date
		// with the owner table.
		if _, derr := s.WorkflowDelete(ctx, &vtctldatapb.WorkflowDeleteRequest{
			Keyspace:         req.TableKeyspace,
			Workflow:         req.Name,
			KeepData:         true, // Not relevant
			KeepRoutingRules: true, // Not relevant
		}); derr != nil {
			return nil, vterrors.Errorf(vtrpcpb.Code_FAILED_PRECONDITION, "failed to delete workflow %s: %v", req.Name, derr)
		}
		resp.WorkflowDeleted = true
	}

	// Remove the write_only param and save the source vschema.
	delete(vindex.Params, "write_only")
	if err := s.ts.SaveVSchema(ctx, req.Keyspace, sourceVschema); err != nil {
		return nil, err
	}
	return resp, s.ts.RebuildSrvVSchema(ctx, nil)
}

// Materialize performs the steps needed to materialize a list of
// tables based on the materialization specs.
func (s *Server) Materialize(ctx context.Context, ms *vtctldatapb.MaterializeSettings) error {
	mz := &materializer{
		ctx:      ctx,
		ts:       s.ts,
		sourceTs: s.ts,
		tmc:      s.tmc,
		ms:       ms,
		parser:   s.SQLParser(),
	}

	tt, err := topoproto.ParseTabletTypes(ms.TabletTypes)
	if err != nil {
		return err
	}

	err = mz.createWorkflowStreams(&tabletmanagerdatapb.CreateVReplicationWorkflowRequest{
		Workflow:                  ms.Workflow,
		Cells:                     strings.Split(ms.Cell, ","),
		TabletTypes:               tt,
		TabletSelectionPreference: ms.TabletSelectionPreference,
		WorkflowType:              mz.getWorkflowType(),
		DeferSecondaryKeys:        ms.DeferSecondaryKeys,
		AutoStart:                 true,
		StopAfterCopy:             ms.StopAfterCopy,
	})
	if err != nil {
		return err
	}
	return mz.startStreams(ctx)
}

// MoveTablesCreate is part of the vtctlservicepb.VtctldServer interface.
// It passes the embedded TabletRequest object to the given keyspace's
// target primary tablets that will be executing the workflow.
func (s *Server) MoveTablesCreate(ctx context.Context, req *vtctldatapb.MoveTablesCreateRequest) (res *vtctldatapb.WorkflowStatusResponse, err error) {
	return s.moveTablesCreate(ctx, req, binlogdatapb.VReplicationWorkflowType_MoveTables)
}

func (s *Server) moveTablesCreate(ctx context.Context, req *vtctldatapb.MoveTablesCreateRequest,
	workflowType binlogdatapb.VReplicationWorkflowType,
) (res *vtctldatapb.WorkflowStatusResponse, err error) {
	span, ctx := trace.NewSpan(ctx, "workflow.Server.MoveTablesCreate")
	defer span.Finish()

	span.Annotate("keyspace", req.TargetKeyspace)
	span.Annotate("workflow", req.Workflow)
	span.Annotate("cells", req.Cells)
	span.Annotate("tablet_types", req.TabletTypes)
	span.Annotate("on_ddl", req.OnDdl)

	sourceKeyspace := req.SourceKeyspace
	targetKeyspace := req.TargetKeyspace
	// FIXME validate tableSpecs, allTables, excludeTables
	var (
		tables       = req.IncludeTables
		externalTopo *topo.Server
		sourceTopo   = s.ts
	)

	// When the source is an external cluster mounted using the Mount command.
	if req.ExternalClusterName != "" {
		externalTopo, err = s.ts.OpenExternalVitessClusterServer(ctx, req.ExternalClusterName)
		if err != nil {
			return nil, err
		}
		sourceTopo = externalTopo
		log.Infof("Successfully opened external topo: %+v", externalTopo)
	}

	var vschema *vschemapb.Keyspace
	var origVSchema *vschemapb.Keyspace // If we need to rollback a failed create
	vschema, err = s.ts.GetVSchema(ctx, targetKeyspace)
	if err != nil {
		return nil, err
	}
	if vschema == nil {
		return nil, vterrors.Errorf(vtrpcpb.Code_FAILED_PRECONDITION, "no vschema found for target keyspace %s", targetKeyspace)
	}
	ksTables, err := getTablesInKeyspace(ctx, sourceTopo, s.tmc, sourceKeyspace)
	if err != nil {
		return nil, err
	}
	if len(tables) > 0 {
		err = s.validateSourceTablesExist(ctx, sourceKeyspace, ksTables, tables)
		if err != nil {
			return nil, err
		}
	} else {
		if req.AllTables {
			tables = ksTables
		} else {
			return nil, vterrors.Errorf(vtrpcpb.Code_FAILED_PRECONDITION, "no tables to move")
		}
	}
	if len(req.ExcludeTables) > 0 {
		err = s.validateSourceTablesExist(ctx, sourceKeyspace, ksTables, req.ExcludeTables)
		if err != nil {
			return nil, err
		}
	}
	var tables2 []string
	for _, t := range tables {
		if shouldInclude(t, req.ExcludeTables) {
			tables2 = append(tables2, t)
		}
	}
	tables = tables2
	if len(tables) == 0 {
		return nil, vterrors.Errorf(vtrpcpb.Code_FAILED_PRECONDITION, "no tables to move")
	}
	log.Infof("Found tables to move: %s", strings.Join(tables, ","))

	if !vschema.Sharded {
		// Save the original in case we need to restore it for a late failure
		// in the defer().
		origVSchema = vschema.CloneVT()
		if err := s.addTablesToVSchema(ctx, sourceKeyspace, vschema, tables, externalTopo == nil); err != nil {
			return nil, err
		}
	}

	ms := &vtctldatapb.MaterializeSettings{
		Workflow:                  req.Workflow,
		MaterializationIntent:     vtctldatapb.MaterializationIntent_MOVETABLES,
		SourceKeyspace:            sourceKeyspace,
		TargetKeyspace:            targetKeyspace,
		Cell:                      strings.Join(req.Cells, ","),
		TabletTypes:               topoproto.MakeStringTypeCSV(req.TabletTypes),
		TabletSelectionPreference: req.TabletSelectionPreference,
		StopAfterCopy:             req.StopAfterCopy,
		ExternalCluster:           req.ExternalClusterName,
		SourceShards:              req.SourceShards,
		OnDdl:                     req.OnDdl,
		DeferSecondaryKeys:        req.DeferSecondaryKeys,
		AtomicCopy:                req.AtomicCopy,
	}
	if req.SourceTimeZone != "" {
		ms.SourceTimeZone = req.SourceTimeZone
		ms.TargetTimeZone = "UTC"
	}
	createDDLMode := createDDLAsCopy
	if req.DropForeignKeys {
		createDDLMode = createDDLAsCopyDropForeignKeys
	}

	for _, table := range tables {
		buf := sqlparser.NewTrackedBuffer(nil)
		buf.Myprintf("select * from %v", sqlparser.NewIdentifierCS(table))
		ms.TableSettings = append(ms.TableSettings, &vtctldatapb.TableMaterializeSettings{
			TargetTable:      table,
			SourceExpression: buf.String(),
			CreateDdl:        createDDLMode,
		})
	}
	mz := &materializer{
		ctx:          ctx,
		ts:           s.ts,
		sourceTs:     sourceTopo,
		tmc:          s.tmc,
		ms:           ms,
		workflowType: workflowType,
		parser:       s.SQLParser(),
	}
	err = mz.createWorkflowStreams(&tabletmanagerdatapb.CreateVReplicationWorkflowRequest{
		Workflow:                  req.Workflow,
		Cells:                     req.Cells,
		TabletTypes:               req.TabletTypes,
		TabletSelectionPreference: req.TabletSelectionPreference,
		WorkflowType:              mz.workflowType,
		DeferSecondaryKeys:        req.DeferSecondaryKeys,
		AutoStart:                 req.AutoStart,
		StopAfterCopy:             req.StopAfterCopy,
	})
	if err != nil {
		return nil, err
	}

	// If we get an error after this point, where the vreplication streams/records
	// have been created, then we clean up the workflow's artifacts.
	defer func() {
		if err != nil {
			ts, cerr := s.buildTrafficSwitcher(ctx, ms.TargetKeyspace, ms.Workflow)
			if cerr != nil {
				err = vterrors.Wrapf(err, "failed to cleanup workflow artifacts: %v", cerr)
			}
			if cerr := s.dropArtifacts(ctx, false, &switcher{s: s, ts: ts}); cerr != nil {
				err = vterrors.Wrapf(err, "failed to cleanup workflow artifacts: %v", cerr)
			}
			if origVSchema == nil { // There's no previous version to restore
				return
			}
			if cerr := s.ts.SaveVSchema(ctx, targetKeyspace, origVSchema); cerr != nil {
				err = vterrors.Wrapf(err, "failed to restore original target vschema: %v", cerr)
			}
		}
	}()

	// Now that the streams have been successfully created, let's put the associated
	// routing rules in place.
	if externalTopo == nil {
		if req.NoRoutingRules {
			log.Warningf("Found --no-routing-rules flag, not creating routing rules for workflow %s.%s", targetKeyspace, req.Workflow)
		} else {
			// Save routing rules before vschema. If we save vschema first, and routing
			// rules fails to save, we may generate duplicate table errors.
			if mz.isPartial {
				if err := createDefaultShardRoutingRules(mz.ctx, mz.ms, mz.ts); err != nil {
					return nil, err
				}
			}

			rules, err := topotools.GetRoutingRules(ctx, s.ts)
			if err != nil {
				return nil, err
			}
			for _, table := range tables {
				toSource := []string{sourceKeyspace + "." + table}
				rules[table] = toSource
				rules[table+"@replica"] = toSource
				rules[table+"@rdonly"] = toSource
				rules[targetKeyspace+"."+table] = toSource
				rules[targetKeyspace+"."+table+"@replica"] = toSource
				rules[targetKeyspace+"."+table+"@rdonly"] = toSource
				rules[targetKeyspace+"."+table] = toSource
				rules[sourceKeyspace+"."+table+"@replica"] = toSource
				rules[sourceKeyspace+"."+table+"@rdonly"] = toSource
			}
			if err := topotools.SaveRoutingRules(ctx, s.ts, rules); err != nil {
				return nil, err
			}
		}

		// We added to the vschema.
		if err := s.ts.SaveVSchema(ctx, targetKeyspace, vschema); err != nil {
			return nil, err
		}
	}
	if err := s.ts.RebuildSrvVSchema(ctx, nil); err != nil {
		return nil, err
	}

	if ms.SourceTimeZone != "" {
		if err := mz.checkTZConversion(ctx, ms.SourceTimeZone); err != nil {
			return nil, err
		}
	}

	tabletShards, err := s.collectTargetStreams(ctx, mz)
	if err != nil {
		return nil, err
	}

	migrationID, err := getMigrationID(targetKeyspace, tabletShards)
	if err != nil {
		return nil, err
	}

	if mz.ms.ExternalCluster == "" {
		exists, tablets, err := s.checkIfPreviousJournalExists(ctx, mz, migrationID)
		if err != nil {
			return nil, err
		}
		if exists {
			log.Errorf("Found a previous journal entry for %d", migrationID)
			msg := fmt.Sprintf("found an entry from a previous run for migration id %d in _vt.resharding_journal on tablets %s, ",
				migrationID, strings.Join(tablets, ","))
			msg += fmt.Sprintf("please review and delete it before proceeding and then start the workflow using: MoveTables --workflow %s --target-keyspace %s start",
				req.Workflow, req.TargetKeyspace)
			return nil, vterrors.Errorf(vtrpcpb.Code_INTERNAL, msg)
		}
	}

	if req.AutoStart {
		if err := mz.startStreams(ctx); err != nil {
			return nil, err
		}
	}

	return s.WorkflowStatus(ctx, &vtctldatapb.WorkflowStatusRequest{
		Keyspace: targetKeyspace,
		Workflow: req.Workflow,
	})
}

// MoveTablesComplete is part of the vtctlservicepb.VtctldServer interface.
// It cleans up a successful MoveTables workflow and its related artifacts.
// Note: this is currently re-used for Reshard as well.
func (s *Server) MoveTablesComplete(ctx context.Context, req *vtctldatapb.MoveTablesCompleteRequest) (*vtctldatapb.MoveTablesCompleteResponse, error) {
	span, ctx := trace.NewSpan(ctx, "workflow.Server.MoveTablesComplete")
	defer span.Finish()

	ts, state, err := s.getWorkflowState(ctx, req.TargetKeyspace, req.Workflow)
	if err != nil {
		return nil, err
	}

	var summary string
	if req.DryRun {
		summary = fmt.Sprintf("Complete dry run results for workflow %s.%s at %v", req.TargetKeyspace, req.Workflow, time.Now().UTC().Format(time.RFC822))
	} else {
		summary = fmt.Sprintf("Successfully completed the %s workflow in the %s keyspace", req.Workflow, req.TargetKeyspace)
	}
	var dryRunResults *[]string

	if state.WorkflowType == TypeMigrate {
		dryRunResults, err = s.finalizeMigrateWorkflow(ctx, req.TargetKeyspace, req.Workflow, strings.Join(ts.tables, ","),
			false, req.KeepData, req.KeepRoutingRules, req.DryRun)
		if err != nil {
			return nil, vterrors.Wrapf(err, "failed to finalize the %s workflow in the %s keyspace",
				req.Workflow, req.TargetKeyspace)
		}
		resp := &vtctldatapb.MoveTablesCompleteResponse{
			Summary: summary,
		}
		if dryRunResults != nil {
			resp.DryRunResults = *dryRunResults
		}
		return resp, nil
	}

	if !state.WritesSwitched || len(state.ReplicaCellsNotSwitched) > 0 || len(state.RdonlyCellsNotSwitched) > 0 {
		return nil, ErrWorkflowNotFullySwitched
	}
	var renameTable TableRemovalType
	if req.RenameTables {
		renameTable = RenameTable
	} else {
		renameTable = DropTable
	}
	if dryRunResults, err = s.dropSources(ctx, ts, renameTable, req.KeepData, req.KeepRoutingRules, false, req.DryRun); err != nil {
		return nil, err
	}

	resp := &vtctldatapb.MoveTablesCompleteResponse{
		Summary: summary,
	}
	if dryRunResults != nil {
		resp.DryRunResults = *dryRunResults
	}

	return resp, nil
}

// ReshardCreate is part of the vtctlservicepb.VtctldServer interface.
func (s *Server) ReshardCreate(ctx context.Context, req *vtctldatapb.ReshardCreateRequest) (*vtctldatapb.WorkflowStatusResponse, error) {
	span, ctx := trace.NewSpan(ctx, "workflow.Server.ReshardCreate")
	defer span.Finish()

	span.Annotate("keyspace", req.Keyspace)
	span.Annotate("workflow", req.Workflow)
	span.Annotate("source_shards", req.SourceShards)
	span.Annotate("target_shards", req.TargetShards)
	span.Annotate("cells", req.Cells)
	span.Annotate("tablet_types", req.TabletTypes)
	span.Annotate("on_ddl", req.OnDdl)

	keyspace := req.Keyspace
	cells := req.Cells
	// TODO: validate workflow does not exist.

	if err := s.ts.ValidateSrvKeyspace(ctx, keyspace, strings.Join(cells, ",")); err != nil {
		err2 := vterrors.Wrapf(err, "SrvKeyspace for keyspace %s is corrupt for cell(s) %s", keyspace, cells)
		log.Errorf("%w", err2)
		return nil, err
	}
	rs, err := s.buildResharder(ctx, keyspace, req.Workflow, req.SourceShards, req.TargetShards, strings.Join(cells, ","), "")
	if err != nil {
		return nil, vterrors.Wrap(err, "buildResharder")
	}
	rs.onDDL = req.OnDdl
	rs.stopAfterCopy = req.StopAfterCopy
	rs.deferSecondaryKeys = req.DeferSecondaryKeys
	if !req.SkipSchemaCopy {
		if err := rs.copySchema(ctx); err != nil {
			return nil, vterrors.Wrap(err, "copySchema")
		}
	}
	if err := rs.createStreams(ctx); err != nil {
		return nil, vterrors.Wrap(err, "createStreams")
	}

	if req.AutoStart {
		if err := rs.startStreams(ctx); err != nil {
			return nil, vterrors.Wrap(err, "startStreams")
		}
	} else {
		log.Warningf("Streams will not be started since --auto-start is set to false")
	}
	return nil, nil
}

// VDiffCreate is part of the vtctlservicepb.VtctldServer interface.
// It passes on the request to the target primary tablets that are
// participating in the given workflow and VDiff.
func (s *Server) VDiffCreate(ctx context.Context, req *vtctldatapb.VDiffCreateRequest) (*vtctldatapb.VDiffCreateResponse, error) {
	span, ctx := trace.NewSpan(ctx, "workflow.Server.VDiffCreate")
	defer span.Finish()

	span.Annotate("keyspace", req.TargetKeyspace)
	span.Annotate("workflow", req.Workflow)
	span.Annotate("uuid", req.Uuid)
	span.Annotate("source_cells", req.SourceCells)
	span.Annotate("target_cells", req.TargetCells)
	span.Annotate("tablet_types", req.TabletTypes)
	span.Annotate("tables", req.Tables)
	span.Annotate("auto_retry", req.AutoRetry)
	span.Annotate("max_diff_duration", req.MaxDiffDuration)

	tabletTypesStr := topoproto.MakeStringTypeCSV(req.TabletTypes)
	if req.TabletSelectionPreference == tabletmanagerdatapb.TabletSelectionPreference_INORDER {
		tabletTypesStr = discovery.InOrderHint + tabletTypesStr
	}

	options := &tabletmanagerdatapb.VDiffOptions{
		PickerOptions: &tabletmanagerdatapb.VDiffPickerOptions{
			TabletTypes: tabletTypesStr,
			SourceCell:  strings.Join(req.SourceCells, ","),
			TargetCell:  strings.Join(req.TargetCells, ","),
		},
		CoreOptions: &tabletmanagerdatapb.VDiffCoreOptions{
			Tables:                strings.Join(req.Tables, ","),
			AutoRetry:             req.AutoRetry,
			MaxRows:               req.Limit,
			TimeoutSeconds:        req.FilteredReplicationWaitTime.Seconds,
			MaxExtraRowsToCompare: req.MaxExtraRowsToCompare,
			UpdateTableStats:      req.UpdateTableStats,
			MaxDiffSeconds:        req.MaxDiffDuration.Seconds,
		},
		ReportOptions: &tabletmanagerdatapb.VDiffReportOptions{
			OnlyPks:       req.OnlyPKs,
			DebugQuery:    req.DebugQuery,
			MaxSampleRows: req.MaxReportSampleRows,
		},
	}

	tabletreq := &tabletmanagerdatapb.VDiffRequest{
		Keyspace:  req.TargetKeyspace,
		Workflow:  req.Workflow,
		Action:    string(vdiff.CreateAction),
		Options:   options,
		VdiffUuid: req.Uuid,
	}

	ts, err := s.buildTrafficSwitcher(ctx, req.TargetKeyspace, req.Workflow)
	if err != nil {
		return nil, err
	}
	if ts.frozen {
		return nil, vterrors.Errorf(vtrpcpb.Code_FAILED_PRECONDITION, "invalid VDiff run: writes have been already been switched for workflow %s.%s",
			req.TargetKeyspace, req.Workflow)
	}

	err = ts.ForAllTargets(func(target *MigrationTarget) error {
		_, err := s.tmc.VDiff(ctx, target.GetPrimary().Tablet, tabletreq)
		return err
	})
	if err != nil {
		log.Errorf("Error executing vdiff create action: %v", err)
		return nil, err
	}

	return &vtctldatapb.VDiffCreateResponse{
		UUID: req.Uuid,
	}, nil
}

// VDiffDelete is part of the vtctlservicepb.VtctldServer interface.
func (s *Server) VDiffDelete(ctx context.Context, req *vtctldatapb.VDiffDeleteRequest) (*vtctldatapb.VDiffDeleteResponse, error) {
	span, ctx := trace.NewSpan(ctx, "workflow.Server.VDiffDelete")
	defer span.Finish()

	span.Annotate("keyspace", req.TargetKeyspace)
	span.Annotate("workflow", req.Workflow)
	span.Annotate("argument", req.Arg)

	tabletreq := &tabletmanagerdatapb.VDiffRequest{
		Keyspace:  req.TargetKeyspace,
		Workflow:  req.Workflow,
		Action:    string(vdiff.DeleteAction),
		ActionArg: req.Arg,
	}

	ts, err := s.buildTrafficSwitcher(ctx, req.TargetKeyspace, req.Workflow)
	if err != nil {
		return nil, err
	}

	err = ts.ForAllTargets(func(target *MigrationTarget) error {
		_, err := s.tmc.VDiff(ctx, target.GetPrimary().Tablet, tabletreq)
		return err
	})
	if err != nil {
		log.Errorf("Error executing vdiff delete action: %v", err)
		return nil, err
	}

	return &vtctldatapb.VDiffDeleteResponse{}, nil
}

// VDiffResume is part of the vtctlservicepb.VtctldServer interface.
func (s *Server) VDiffResume(ctx context.Context, req *vtctldatapb.VDiffResumeRequest) (*vtctldatapb.VDiffResumeResponse, error) {
	span, ctx := trace.NewSpan(ctx, "workflow.Server.VDiffResume")
	defer span.Finish()

	span.Annotate("keyspace", req.TargetKeyspace)
	span.Annotate("workflow", req.Workflow)
	span.Annotate("uuid", req.Uuid)

	tabletreq := &tabletmanagerdatapb.VDiffRequest{
		Keyspace:  req.TargetKeyspace,
		Workflow:  req.Workflow,
		Action:    string(vdiff.ResumeAction),
		VdiffUuid: req.Uuid,
	}

	ts, err := s.buildTrafficSwitcher(ctx, req.TargetKeyspace, req.Workflow)
	if err != nil {
		return nil, err
	}

	err = ts.ForAllTargets(func(target *MigrationTarget) error {
		_, err := s.tmc.VDiff(ctx, target.GetPrimary().Tablet, tabletreq)
		return err
	})
	if err != nil {
		log.Errorf("Error executing vdiff resume action: %v", err)
		return nil, err
	}

	return &vtctldatapb.VDiffResumeResponse{}, nil
}

// VDiffShow is part of the vtctlservicepb.VtctldServer interface.
func (s *Server) VDiffShow(ctx context.Context, req *vtctldatapb.VDiffShowRequest) (*vtctldatapb.VDiffShowResponse, error) {
	span, ctx := trace.NewSpan(ctx, "workflow.Server.VDiffShow")
	defer span.Finish()

	span.Annotate("keyspace", req.TargetKeyspace)
	span.Annotate("workflow", req.Workflow)
	span.Annotate("argument", req.Arg)

	tabletreq := &tabletmanagerdatapb.VDiffRequest{
		Keyspace:  req.TargetKeyspace,
		Workflow:  req.Workflow,
		Action:    string(vdiff.ShowAction),
		ActionArg: req.Arg,
	}

	ts, err := s.buildTrafficSwitcher(ctx, req.TargetKeyspace, req.Workflow)
	if err != nil {
		return nil, err
	}

	output := &vdiffOutput{
		responses: make(map[string]*tabletmanagerdatapb.VDiffResponse, len(ts.targets)),
		err:       nil,
	}
	output.err = ts.ForAllTargets(func(target *MigrationTarget) error {
		resp, err := s.tmc.VDiff(ctx, target.GetPrimary().Tablet, tabletreq)
		output.mu.Lock()
		defer output.mu.Unlock()
		output.responses[target.GetShard().ShardName()] = resp
		return err
	})
	if output.err != nil {
		log.Errorf("Error executing vdiff show action: %v", output.err)
		return nil, output.err
	}
	return &vtctldatapb.VDiffShowResponse{
		TabletResponses: output.responses,
	}, nil
}

// VDiffStop is part of the vtctlservicepb.VtctldServer interface.
func (s *Server) VDiffStop(ctx context.Context, req *vtctldatapb.VDiffStopRequest) (*vtctldatapb.VDiffStopResponse, error) {
	span, ctx := trace.NewSpan(ctx, "workflow.Server.VDiffStop")
	defer span.Finish()

	span.Annotate("keyspace", req.TargetKeyspace)
	span.Annotate("workflow", req.Workflow)
	span.Annotate("uuid", req.Uuid)

	tabletreq := &tabletmanagerdatapb.VDiffRequest{
		Keyspace:  req.TargetKeyspace,
		Workflow:  req.Workflow,
		Action:    string(vdiff.StopAction),
		VdiffUuid: req.Uuid,
	}

	ts, err := s.buildTrafficSwitcher(ctx, req.TargetKeyspace, req.Workflow)
	if err != nil {
		return nil, err
	}

	err = ts.ForAllTargets(func(target *MigrationTarget) error {
		_, err := s.tmc.VDiff(ctx, target.GetPrimary().Tablet, tabletreq)
		return err
	})
	if err != nil {
		log.Errorf("Error executing vdiff stop action: %v", err)
		return nil, err
	}

	return &vtctldatapb.VDiffStopResponse{}, nil
}

// WorkflowDelete is part of the vtctlservicepb.VtctldServer interface.
// It passes on the request to the target primary tablets that are
// participating in the given workflow.
func (s *Server) WorkflowDelete(ctx context.Context, req *vtctldatapb.WorkflowDeleteRequest) (*vtctldatapb.WorkflowDeleteResponse, error) {
	span, ctx := trace.NewSpan(ctx, "workflow.Server.WorkflowDelete")
	defer span.Finish()

	span.Annotate("keyspace", req.Keyspace)
	span.Annotate("workflow", req.Workflow)

	// Cleanup related data and artifacts.
	if _, err := s.DropTargets(ctx, req.Keyspace, req.Workflow, req.KeepData, req.KeepRoutingRules, false); err != nil {
		if topo.IsErrType(err, topo.NoNode) {
			return nil, vterrors.Wrapf(err, "%s keyspace does not exist", req.Keyspace)
		}
		return nil, err
	}

	deleteReq := &tabletmanagerdatapb.DeleteVReplicationWorkflowRequest{
		Workflow: req.Workflow,
	}
	vx := vexec.NewVExec(req.Keyspace, req.Workflow, s.ts, s.tmc, s.SQLParser())
	callback := func(ctx context.Context, tablet *topo.TabletInfo) (*querypb.QueryResult, error) {
		res, err := s.tmc.DeleteVReplicationWorkflow(ctx, tablet.Tablet, deleteReq)
		if err != nil {
			return nil, err
		}
		// Best effort cleanup and optimization of related data.
		s.deleteWorkflowVDiffData(ctx, tablet.Tablet, req.Workflow)
		s.optimizeCopyStateTable(tablet.Tablet)
		return res.Result, err
	}
	res, err := vx.CallbackContext(ctx, callback)
	if err != nil {
		return nil, err
	}

	if len(res) == 0 {
		return nil, vterrors.Errorf(vtrpcpb.Code_FAILED_PRECONDITION, "the %s workflow does not exist in the %s keyspace", req.Workflow, req.Keyspace)
	}

	response := &vtctldatapb.WorkflowDeleteResponse{}
	response.Summary = fmt.Sprintf("Successfully cancelled the %s workflow in the %s keyspace", req.Workflow, req.Keyspace)
	details := make([]*vtctldatapb.WorkflowDeleteResponse_TabletInfo, 0, len(res))
	for tinfo, tres := range res {
		result := &vtctldatapb.WorkflowDeleteResponse_TabletInfo{
			Tablet:  tinfo.Alias,
			Deleted: tres.RowsAffected > 0, // Can be more than one with shard merges
		}
		details = append(details, result)
	}
	response.Details = details
	return response, nil
}

func (s *Server) WorkflowStatus(ctx context.Context, req *vtctldatapb.WorkflowStatusRequest) (*vtctldatapb.WorkflowStatusResponse, error) {
	ts, state, err := s.getWorkflowState(ctx, req.Keyspace, req.Workflow)
	if err != nil {
		return nil, err
	}
	copyProgress, err := s.GetCopyProgress(ctx, ts, state)
	if err != nil {
		return nil, err
	}
	resp := &vtctldatapb.WorkflowStatusResponse{
		TrafficState: state.String(),
	}
	if copyProgress != nil {
		resp.TableCopyState = make(map[string]*vtctldatapb.WorkflowStatusResponse_TableCopyState, len(*copyProgress))
		// We sort the tables for intuitive and consistent output.
		var tables []string
		for table := range *copyProgress {
			tables = append(tables, table)
		}
		sort.Strings(tables)
		var progress tableCopyProgress
		for _, table := range tables {
			var rowCountPct, tableSizePct float32
			resp.TableCopyState[table] = &vtctldatapb.WorkflowStatusResponse_TableCopyState{}
			progress = *(*copyProgress)[table]
			if progress.SourceRowCount > 0 {
				rowCountPct = float32(100.0 * float64(progress.TargetRowCount) / float64(progress.SourceRowCount))
			}
			if progress.SourceTableSize > 0 {
				tableSizePct = float32(100.0 * float64(progress.TargetTableSize) / float64(progress.SourceTableSize))
			}
			resp.TableCopyState[table].RowsCopied = progress.TargetRowCount
			resp.TableCopyState[table].RowsTotal = progress.SourceRowCount
			resp.TableCopyState[table].RowsPercentage = rowCountPct
			resp.TableCopyState[table].BytesCopied = progress.TargetTableSize
			resp.TableCopyState[table].BytesTotal = progress.SourceTableSize
			resp.TableCopyState[table].BytesPercentage = tableSizePct
		}
	}

	workflow, err := s.GetWorkflow(ctx, req.Keyspace, req.Workflow, false)
	if err != nil {
		return nil, err
	}

	// The stream key is target keyspace/tablet alias, e.g. 0/test-0000000100.
	// We sort the keys for intuitive and consistent output.
	streamKeys := make([]string, 0, len(workflow.ShardStreams))
	for streamKey := range workflow.ShardStreams {
		streamKeys = append(streamKeys, streamKey)
	}
	sort.Strings(streamKeys)
	resp.ShardStreams = make(map[string]*vtctldatapb.WorkflowStatusResponse_ShardStreams, len(streamKeys))
	for _, streamKey := range streamKeys {
		streams := workflow.ShardStreams[streamKey].GetStreams()
		keyParts := strings.Split(streamKey, "/")
		if len(keyParts) != 2 {
			return nil, vterrors.Errorf(vtrpcpb.Code_INTERNAL, "unexpected stream key format in: %s ; expect <keyspace>/<tablet-alias>",
				streamKey)
		}
		// We want to use target keyspace/shard as the map key for the
		// response, e.g. customer/-80.
		ksShard := fmt.Sprintf("%s/%s", req.Keyspace, keyParts[0])
		resp.ShardStreams[ksShard] = &vtctldatapb.WorkflowStatusResponse_ShardStreams{}
		resp.ShardStreams[ksShard].Streams = make([]*vtctldatapb.WorkflowStatusResponse_ShardStreamState, len(streams))
		for i, st := range streams {
			info := []string{}
			ts := &vtctldatapb.WorkflowStatusResponse_ShardStreamState{}
			if st.State == binlogdatapb.VReplicationWorkflowState_Error.String() {
				info = append(info, st.Message)
			} else if st.Position == "" {
				info = append(info, "VStream has not started")
			} else {
				now := time.Now().Nanosecond()
				updateLag := int64(now) - st.TimeUpdated.Seconds
				if updateLag > 0*1e9 {
					info = append(info, "VStream may not be running")
				}
				txLag := int64(now) - st.TransactionTimestamp.Seconds
				info = append(info, fmt.Sprintf("VStream Lag: %ds", txLag/1e9))
				if st.TransactionTimestamp.Seconds > 0 { // if no events occur after copy phase, TransactionTimeStamp can be 0
					info = append(info, fmt.Sprintf("; Tx time: %s.", time.Unix(st.TransactionTimestamp.Seconds, 0).Format(time.ANSIC)))
				}
			}
			ts.Id = int32(st.Id)
			ts.Tablet = st.Tablet
			ts.SourceShard = fmt.Sprintf("%s/%s", st.BinlogSource.Keyspace, st.BinlogSource.Shard)
			ts.Position = st.Position
			ts.Status = st.State
			ts.Info = strings.Join(info, "; ")
			resp.ShardStreams[ksShard].Streams[i] = ts
		}
	}

	return resp, nil
}

// GetCopyProgress returns the progress of all tables being copied in the
// workflow.
func (s *Server) GetCopyProgress(ctx context.Context, ts *trafficSwitcher, state *State) (*copyProgress, error) {
	getTablesQuery := "select distinct table_name from _vt.copy_state cs, _vt.vreplication vr where vr.id = cs.vrepl_id and vr.id = %d"
	getRowCountQuery := "select table_name, table_rows, data_length from information_schema.tables where table_schema = %s and table_name in (%s)"
	tables := make(map[string]bool)
	const MaxRows = 1000
	sourcePrimaries := make(map[*topodatapb.TabletAlias]bool)
	for _, target := range ts.targets {
		for id, bls := range target.Sources {
			query := fmt.Sprintf(getTablesQuery, id)
			p3qr, err := s.tmc.ExecuteFetchAsDba(ctx, target.GetPrimary().Tablet, true, &tabletmanagerdatapb.ExecuteFetchAsDbaRequest{
				Query:   []byte(query),
				MaxRows: MaxRows,
			})
			if err != nil {
				return nil, err
			}
			if len(p3qr.Rows) < 1 {
				continue
			}
			qr := sqltypes.Proto3ToResult(p3qr)
			for i := 0; i < len(p3qr.Rows); i++ {
				tables[qr.Rows[i][0].ToString()] = true
			}
			sourcesi, err := s.ts.GetShard(ctx, bls.Keyspace, bls.Shard)
			if err != nil {
				return nil, err
			}
			found := false
			for existingSource := range sourcePrimaries {
				if existingSource.Uid == sourcesi.PrimaryAlias.Uid {
					found = true
				}
			}
			if !found {
				sourcePrimaries[sourcesi.PrimaryAlias] = true
			}
		}
	}
	if len(tables) == 0 {
		return nil, nil
	}
	var tableList []string
	targetRowCounts := make(map[string]int64)
	sourceRowCounts := make(map[string]int64)
	targetTableSizes := make(map[string]int64)
	sourceTableSizes := make(map[string]int64)

	for table := range tables {
		tableList = append(tableList, encodeString(table))
		targetRowCounts[table] = 0
		sourceRowCounts[table] = 0
		targetTableSizes[table] = 0
		sourceTableSizes[table] = 0
	}

	getTableMetrics := func(tablet *topodatapb.Tablet, query string, rowCounts *map[string]int64, tableSizes *map[string]int64) error {
		p3qr, err := s.tmc.ExecuteFetchAsDba(ctx, tablet, true, &tabletmanagerdatapb.ExecuteFetchAsDbaRequest{
			Query:   []byte(query),
			MaxRows: uint64(len(tables)),
		})
		if err != nil {
			return err
		}
		qr := sqltypes.Proto3ToResult(p3qr)
		for i := 0; i < len(qr.Rows); i++ {
			table := qr.Rows[i][0].ToString()
			rowCount, err := qr.Rows[i][1].ToCastInt64()
			if err != nil {
				return err
			}
			tableSize, err := qr.Rows[i][2].ToCastInt64()
			if err != nil {
				return err
			}
			(*rowCounts)[table] += rowCount
			(*tableSizes)[table] += tableSize
		}
		return nil
	}
	sourceDbName := ""
	for _, tsSource := range ts.sources {
		sourceDbName = tsSource.GetPrimary().DbName()
		break
	}
	if sourceDbName == "" {
		return nil, vterrors.Errorf(vtrpcpb.Code_FAILED_PRECONDITION, "no sources found for workflow %s.%s", state.TargetKeyspace, state.Workflow)
	}
	targetDbName := ""
	for _, tsTarget := range ts.targets {
		targetDbName = tsTarget.GetPrimary().DbName()
		break
	}
	if sourceDbName == "" || targetDbName == "" {
		return nil, vterrors.Errorf(vtrpcpb.Code_FAILED_PRECONDITION, "workflow %s.%s is incorrectly configured", state.TargetKeyspace, state.Workflow)
	}
	sort.Strings(tableList) // sort list for repeatability for mocking in tests
	tablesStr := strings.Join(tableList, ",")
	query := fmt.Sprintf(getRowCountQuery, encodeString(targetDbName), tablesStr)
	for _, target := range ts.targets {
		tablet := target.GetPrimary().Tablet
		if err := getTableMetrics(tablet, query, &targetRowCounts, &targetTableSizes); err != nil {
			return nil, err
		}
	}

	query = fmt.Sprintf(getRowCountQuery, encodeString(sourceDbName), tablesStr)
	for source := range sourcePrimaries {
		ti, err := s.ts.GetTablet(ctx, source)
		tablet := ti.Tablet
		if err != nil {
			return nil, err
		}
		if err := getTableMetrics(tablet, query, &sourceRowCounts, &sourceTableSizes); err != nil {
			return nil, err
		}
	}

	copyProgress := copyProgress{}
	for table, rowCount := range targetRowCounts {
		copyProgress[table] = &tableCopyProgress{
			TargetRowCount:  rowCount,
			TargetTableSize: targetTableSizes[table],
			SourceRowCount:  sourceRowCounts[table],
			SourceTableSize: sourceTableSizes[table],
		}
	}
	return &copyProgress, nil
}

// WorkflowUpdate is part of the vtctlservicepb.VtctldServer interface.
// It passes the embedded TabletRequest object to the given keyspace's
// target primary tablets that are participating in the given workflow.
func (s *Server) WorkflowUpdate(ctx context.Context, req *vtctldatapb.WorkflowUpdateRequest) (*vtctldatapb.WorkflowUpdateResponse, error) {
	span, ctx := trace.NewSpan(ctx, "workflow.Server.WorkflowUpdate")
	defer span.Finish()

	span.Annotate("keyspace", req.Keyspace)
	span.Annotate("workflow", req.TabletRequest.Workflow)
	span.Annotate("cells", req.TabletRequest.Cells)
	span.Annotate("tablet_types", req.TabletRequest.TabletTypes)
	span.Annotate("on_ddl", req.TabletRequest.OnDdl)
	span.Annotate("state", req.TabletRequest.State)

	vx := vexec.NewVExec(req.Keyspace, req.TabletRequest.Workflow, s.ts, s.tmc, s.SQLParser())
	callback := func(ctx context.Context, tablet *topo.TabletInfo) (*querypb.QueryResult, error) {
		res, err := s.tmc.UpdateVReplicationWorkflow(ctx, tablet.Tablet, req.TabletRequest)
		if err != nil {
			return nil, err
		}
		return res.Result, err
	}
	res, err := vx.CallbackContext(ctx, callback)
	if err != nil {
		if topo.IsErrType(err, topo.NoNode) {
			return nil, vterrors.Wrapf(err, "%s keyspace does not exist", req.Keyspace)
		}
		return nil, err
	}

	if len(res) == 0 {
		return nil, vterrors.Errorf(vtrpcpb.Code_FAILED_PRECONDITION, "the %s workflow does not exist in the %s keyspace", req.TabletRequest.Workflow, req.Keyspace)
	}

	response := &vtctldatapb.WorkflowUpdateResponse{}
	response.Summary = fmt.Sprintf("Successfully updated the %s workflow on (%d) target primary tablets in the %s keyspace", req.TabletRequest.Workflow, len(res), req.Keyspace)
	details := make([]*vtctldatapb.WorkflowUpdateResponse_TabletInfo, 0, len(res))
	for tinfo, tres := range res {
		result := &vtctldatapb.WorkflowUpdateResponse_TabletInfo{
			Tablet:  tinfo.Alias,
			Changed: tres.RowsAffected > 0, // Can be more than one with shard merges
		}
		details = append(details, result)
	}
	response.Details = details
	return response, nil
}

// validateSourceTablesExist validates that tables provided are present
// in the source keyspace.
func (s *Server) validateSourceTablesExist(ctx context.Context, sourceKeyspace string, ksTables, tables []string) error {
	var missingTables []string
	for _, table := range tables {
		if schema.IsInternalOperationTableName(table) {
			continue
		}
		found := false

		for _, ksTable := range ksTables {
			if table == ksTable {
				found = true
				break
			}
		}
		if !found {
			missingTables = append(missingTables, table)
		}
	}
	if len(missingTables) > 0 {
		return vterrors.Errorf(vtrpcpb.Code_FAILED_PRECONDITION, "table(s) not found in source keyspace %s: %s", sourceKeyspace, strings.Join(missingTables, ","))
	}
	return nil
}

// addTablesToVSchema adds tables to an (unsharded) vschema if they are not already defined.
// If copyVSchema is true then we copy over the vschema table definitions from the source,
// otherwise we create empty ones.
// For a migrate workflow we do not copy the vschema since the source keyspace is just a
// proxy to import data into Vitess.
func (s *Server) addTablesToVSchema(ctx context.Context, sourceKeyspace string, targetVSchema *vschemapb.Keyspace, tables []string, copyVSchema bool) error {
	if targetVSchema.Tables == nil {
		targetVSchema.Tables = make(map[string]*vschemapb.Table)
	}
	if copyVSchema {
		srcVSchema, err := s.ts.GetVSchema(ctx, sourceKeyspace)
		if err != nil {
			return vterrors.Wrapf(err, "failed to get vschema for source keyspace %s", sourceKeyspace)
		}
		for _, table := range tables {
			srcTable, sok := srcVSchema.Tables[table]
			if _, tok := targetVSchema.Tables[table]; sok && !tok {
				targetVSchema.Tables[table] = srcTable
				// If going from sharded to unsharded, then we need to remove the
				// column vindexes as they are not valid for unsharded tables.
				if srcVSchema.Sharded {
					targetVSchema.Tables[table].ColumnVindexes = nil
				}
			}
		}
	}
	// Ensure that each table at least has an empty definition on the target.
	for _, table := range tables {
		if _, tok := targetVSchema.Tables[table]; !tok {
			targetVSchema.Tables[table] = &vschemapb.Table{}
		}
	}
	return nil
}

func (s *Server) collectTargetStreams(ctx context.Context, mz *materializer) ([]string, error) {
	var shardTablets []string
	var mu sync.Mutex
	err := mz.forAllTargets(func(target *topo.ShardInfo) error {
		var err error
		targetPrimary, err := s.ts.GetTablet(ctx, target.PrimaryAlias)
		if err != nil {
			return vterrors.Wrapf(err, "GetTablet(%v) failed", target.PrimaryAlias)
		}
		res, err := s.tmc.ReadVReplicationWorkflow(ctx, targetPrimary.Tablet, &tabletmanagerdatapb.ReadVReplicationWorkflowRequest{
			Workflow: mz.ms.Workflow,
		})
		if err != nil {
			return vterrors.Wrapf(err, "failed to read vreplication workflow on %+v", targetPrimary.Tablet)
		}
		for _, stream := range res.Streams {
			mu.Lock()
			shardTablets = append(shardTablets, fmt.Sprintf("%s:%d", target.ShardName(), stream.Id))
			mu.Unlock()
		}
		return nil
	})
	if err != nil {
		return nil, err
	}
	return shardTablets, nil
}

func (s *Server) checkIfPreviousJournalExists(ctx context.Context, mz *materializer, migrationID int64) (bool, []string, error) {
	forAllSources := func(f func(*topo.ShardInfo) error) error {
		var wg sync.WaitGroup
		allErrors := &concurrency.AllErrorRecorder{}
		for _, sourceShard := range mz.sourceShards {
			wg.Add(1)
			go func(sourceShard *topo.ShardInfo) {
				defer wg.Done()

				if err := f(sourceShard); err != nil {
					allErrors.RecordError(err)
				}
			}(sourceShard)
		}
		wg.Wait()
		return allErrors.AggrError(vterrors.Aggregate)
	}

	var (
		mu      sync.Mutex
		exists  bool
		tablets []string
	)

	err := forAllSources(func(si *topo.ShardInfo) error {
		tablet, err := s.ts.GetTablet(ctx, si.PrimaryAlias)
		if err != nil {
			return err
		}
		if tablet == nil {
			return nil
		}
		_, exists, err = s.CheckReshardingJournalExistsOnTablet(ctx, tablet.Tablet, migrationID)
		if err != nil {
			return err
		}
		if exists {
			mu.Lock()
			defer mu.Unlock()
			tablets = append(tablets, tablet.AliasString())
		}
		return nil
	})
	return exists, tablets, err
}

// deleteWorkflowVDiffData cleans up any potential VDiff related data associated
// with the workflow on the given tablet.
func (s *Server) deleteWorkflowVDiffData(ctx context.Context, tablet *topodatapb.Tablet, workflow string) {
	if _, err := s.tmc.VDiff(ctx, tablet, &tabletmanagerdatapb.VDiffRequest{
		Keyspace:  tablet.Keyspace,
		Workflow:  workflow,
		Action:    string(vdiff.DeleteAction),
		ActionArg: vdiff.AllActionArg,
	}); err != nil {
		log.Errorf("Error deleting vdiff data for %s.%s workflow: %v", tablet.Keyspace, workflow, err)
	}
}

// optimizeCopyStateTable rebuilds the copy_state table to ensure the on-disk
// structures are minimal and optimized and resets the auto-inc value for
// subsequent inserts.
// This helps to ensure that the size, storage, and performance related factors
// for the table remain optimal over time and that we don't ever exhaust the
// available auto-inc values for the table.
// Note: it's not critical that this executes successfully any given time, it's
// only important that we try to do this periodically so that things stay in an
// optimal state over long periods of time. For this reason, the work is done
// asynchronously in the background on the given tablet and any failures are
// logged as warnings. Because it's done in the background we use the AllPrivs
// account to be sure that we don't execute the writes if READ_ONLY is set on
// the MySQL instance.
func (s *Server) optimizeCopyStateTable(tablet *topodatapb.Tablet) {
	if s.sem != nil {
		if !s.sem.TryAcquire(1) {
			log.Warningf("Deferring work to optimize the copy_state table on %q due to hitting the maximum concurrent background job limit.",
				tablet.Alias.String())
			return
		}
	}
	go func() {
		defer func() {
			if s.sem != nil {
				s.sem.Release(1)
			}
		}()
		ctx, cancel := context.WithTimeout(context.Background(), 30*time.Minute)
		defer cancel()
		sqlOptimizeTable := "optimize table _vt.copy_state"
		if _, err := s.tmc.ExecuteFetchAsAllPrivs(ctx, tablet, &tabletmanagerdatapb.ExecuteFetchAsAllPrivsRequest{
			Query:   []byte(sqlOptimizeTable),
			MaxRows: uint64(100), // always produces 1+rows with notes and status
		}); err != nil {
			if sqlErr, ok := err.(*sqlerror.SQLError); ok && sqlErr.Num == sqlerror.ERNoSuchTable { // the table may not exist
				return
			}
			log.Warningf("Failed to optimize the copy_state table on %q: %v", tablet.Alias.String(), err)
		}
		// This will automatically set the value to 1 or the current max value in the
		// table, whichever is greater.
		sqlResetAutoInc := "alter table _vt.copy_state auto_increment = 1"
		if _, err := s.tmc.ExecuteFetchAsAllPrivs(ctx, tablet, &tabletmanagerdatapb.ExecuteFetchAsAllPrivsRequest{
			Query:   []byte(sqlResetAutoInc),
			MaxRows: uint64(0),
		}); err != nil {
			log.Warningf("Failed to reset the auto_increment value for the copy_state table on %q: %v",
				tablet.Alias.String(), err)
		}
	}()
}

// DropTargets cleans up target tables, shards and denied tables if a MoveTables/Reshard
// is cancelled.
func (s *Server) DropTargets(ctx context.Context, targetKeyspace, workflow string, keepData, keepRoutingRules, dryRun bool) (*[]string, error) {
	ts, state, err := s.getWorkflowState(ctx, targetKeyspace, workflow)
	if err != nil {
		log.Errorf("Failed to get VReplication workflow state for %s.%s: %v", targetKeyspace, workflow, err)
		return nil, err
	}

	// There is nothing to drop for a LookupVindex workflow.
	if ts.workflowType == binlogdatapb.VReplicationWorkflowType_CreateLookupIndex {
		return nil, nil
	}

	// Return an error if the workflow traffic is partially switched.
	if state.WritesSwitched || len(state.ReplicaCellsSwitched) > 0 || len(state.RdonlyCellsSwitched) > 0 {
		return nil, ErrWorkflowPartiallySwitched
	}

	if state.WorkflowType == TypeMigrate {
		_, err := s.finalizeMigrateWorkflow(ctx, targetKeyspace, workflow, "", true, keepData, keepRoutingRules, dryRun)
		return nil, err
	}

	ts.keepRoutingRules = keepRoutingRules
	var sw iswitcher
	if dryRun {
		sw = &switcherDryRun{ts: ts, drLog: NewLogRecorder()}
	} else {
		sw = &switcher{s: s, ts: ts}
	}
	var tctx context.Context
	tctx, sourceUnlock, lockErr := sw.lockKeyspace(ctx, ts.SourceKeyspaceName(), "DropTargets")
	if lockErr != nil {
		ts.Logger().Errorf("Source LockKeyspace failed: %v", lockErr)
		return nil, lockErr
	}
	defer sourceUnlock(&err)
	ctx = tctx

	if ts.TargetKeyspaceName() != ts.SourceKeyspaceName() {
		tctx, targetUnlock, lockErr := sw.lockKeyspace(ctx, ts.TargetKeyspaceName(), "DropTargets")
		if lockErr != nil {
			ts.Logger().Errorf("Target LockKeyspace failed: %v", lockErr)
			return nil, lockErr
		}
		defer targetUnlock(&err)
		ctx = tctx
	}
	if !keepData {
		switch ts.MigrationType() {
		case binlogdatapb.MigrationType_TABLES:
			if err := sw.removeTargetTables(ctx); err != nil {
				return nil, err
			}
			if err := sw.dropSourceDeniedTables(ctx); err != nil {
				return nil, err
			}
			if err := sw.dropTargetDeniedTables(ctx); err != nil {
				return nil, err
			}
		case binlogdatapb.MigrationType_SHARDS:
			if err := sw.dropTargetShards(ctx); err != nil {
				return nil, err
			}
		}
	}
	if err := s.dropRelatedArtifacts(ctx, keepRoutingRules, sw); err != nil {
		return nil, err
	}
	if err := ts.TopoServer().RebuildSrvVSchema(ctx, nil); err != nil {
		return nil, err
	}
	return sw.logs(), nil
}

func (s *Server) buildTrafficSwitcher(ctx context.Context, targetKeyspace, workflowName string) (*trafficSwitcher, error) {
	tgtInfo, err := BuildTargets(ctx, s.ts, s.tmc, targetKeyspace, workflowName)
	if err != nil {
		log.Infof("Error building targets: %s", err)
		return nil, err
	}
	targets, frozen, optCells, optTabletTypes := tgtInfo.Targets, tgtInfo.Frozen, tgtInfo.OptCells, tgtInfo.OptTabletTypes

	ts := &trafficSwitcher{
		ws:              s,
		logger:          logutil.NewConsoleLogger(),
		workflow:        workflowName,
		reverseWorkflow: ReverseWorkflowName(workflowName),
		id:              HashStreams(targetKeyspace, targets),
		targets:         targets,
		sources:         make(map[string]*MigrationSource),
		targetKeyspace:  targetKeyspace,
		frozen:          frozen,
		optCells:        optCells,
		optTabletTypes:  optTabletTypes,
		workflowType:    tgtInfo.WorkflowType,
		workflowSubType: tgtInfo.WorkflowSubType,
	}
	log.Infof("Migration ID for workflow %s: %d", workflowName, ts.id)
	sourceTopo := s.ts

	// Build the sources.
	for _, target := range targets {
		for _, bls := range target.Sources {
			if ts.sourceKeyspace == "" {
				ts.sourceKeyspace = bls.Keyspace
				ts.sourceTimeZone = bls.SourceTimeZone
				ts.targetTimeZone = bls.TargetTimeZone
				ts.externalCluster = bls.ExternalCluster
				if ts.externalCluster != "" {
					externalTopo, err := s.ts.OpenExternalVitessClusterServer(ctx, ts.externalCluster)
					if err != nil {
						return nil, err
					}
					sourceTopo = externalTopo
					ts.externalTopo = externalTopo
				}
			} else if ts.sourceKeyspace != bls.Keyspace {
				return nil, vterrors.Errorf(vtrpcpb.Code_FAILED_PRECONDITION, "source keyspaces are mismatched across streams: %v vs %v", ts.sourceKeyspace, bls.Keyspace)
			}

			if ts.tables == nil {
				for _, rule := range bls.Filter.Rules {
					ts.tables = append(ts.tables, rule.Match)
				}
				sort.Strings(ts.tables)
			} else {
				var tables []string
				for _, rule := range bls.Filter.Rules {
					tables = append(tables, rule.Match)
				}
				sort.Strings(tables)
				if !reflect.DeepEqual(ts.tables, tables) {
					return nil, vterrors.Errorf(vtrpcpb.Code_FAILED_PRECONDITION, "table lists are mismatched across streams: %v vs %v", ts.tables, tables)
				}
			}

			if _, ok := ts.sources[bls.Shard]; ok {
				continue
			}
			sourcesi, err := sourceTopo.GetShard(ctx, bls.Keyspace, bls.Shard)
			if err != nil {
				return nil, err
			}
			if sourcesi.PrimaryAlias == nil {
				return nil, vterrors.Errorf(vtrpcpb.Code_FAILED_PRECONDITION, "source shard %s/%s currently has no primary tablet",
					bls.Keyspace, bls.Shard)
			}
			sourcePrimary, err := sourceTopo.GetTablet(ctx, sourcesi.PrimaryAlias)
			if err != nil {
				return nil, err
			}
			ts.sources[bls.Shard] = NewMigrationSource(sourcesi, sourcePrimary)
		}
	}
	if ts.sourceKeyspace != ts.targetKeyspace || ts.externalCluster != "" {
		ts.migrationType = binlogdatapb.MigrationType_TABLES
	} else {
		// TODO(sougou): for shard migration, validate that source and target combined
		// keyranges match.
		ts.migrationType = binlogdatapb.MigrationType_SHARDS
		for sourceShard := range ts.sources {
			if _, ok := ts.targets[sourceShard]; ok {
				// If shards are overlapping, then this is a table migration.
				ts.migrationType = binlogdatapb.MigrationType_TABLES
				break
			}
		}
	}
	vs, err := sourceTopo.GetVSchema(ctx, ts.sourceKeyspace)
	if err != nil {
		return nil, err
	}
	ts.sourceKSSchema, err = vindexes.BuildKeyspaceSchema(vs, ts.sourceKeyspace, s.SQLParser())
	if err != nil {
		return nil, err
	}

	sourceShards, targetShards := ts.getSourceAndTargetShardsNames()

	ts.isPartialMigration, err = ts.isPartialMoveTables(sourceShards, targetShards)
	if err != nil {
		return nil, err
	}
	if ts.isPartialMigration {
		log.Infof("Migration is partial, for shards %+v", sourceShards)
	}
	return ts, nil
}

func (s *Server) dropRelatedArtifacts(ctx context.Context, keepRoutingRules bool, sw iswitcher) error {
	if err := sw.dropSourceReverseVReplicationStreams(ctx); err != nil {
		return err
	}
	if !keepRoutingRules {
		if err := sw.deleteRoutingRules(ctx); err != nil {
			return err
		}
		if err := sw.deleteShardRoutingRules(ctx); err != nil {
			return err
		}
	}

	return nil
}

// dropSources cleans up source tables, shards and denied tables after a
// MoveTables/Reshard is completed.
func (s *Server) dropSources(ctx context.Context, ts *trafficSwitcher, removalType TableRemovalType, keepData, keepRoutingRules, force, dryRun bool) (*[]string, error) {
	var (
		sw  iswitcher
		err error
	)
	if dryRun {
		sw = &switcherDryRun{ts: ts, drLog: NewLogRecorder()}
	} else {
		sw = &switcher{ts: ts, s: s}
	}
	var tctx context.Context
	tctx, sourceUnlock, lockErr := sw.lockKeyspace(ctx, ts.SourceKeyspaceName(), "DropSources")
	if lockErr != nil {
		ts.Logger().Errorf("Source LockKeyspace failed: %v", lockErr)
		return nil, lockErr
	}
	defer sourceUnlock(&err)
	ctx = tctx
	if ts.TargetKeyspaceName() != ts.SourceKeyspaceName() {
		tctx, targetUnlock, lockErr := sw.lockKeyspace(ctx, ts.TargetKeyspaceName(), "DropSources")
		if lockErr != nil {
			ts.Logger().Errorf("Target LockKeyspace failed: %v", lockErr)
			return nil, lockErr
		}
		defer targetUnlock(&err)
		ctx = tctx
	}
	if !force {
		if err := sw.validateWorkflowHasCompleted(ctx); err != nil {
			ts.Logger().Errorf("Workflow has not completed, cannot DropSources: %v", err)
			return nil, err
		}
	}
	if !keepData {
		switch ts.MigrationType() {
		case binlogdatapb.MigrationType_TABLES:
			log.Infof("Deleting tables")
			if err := sw.removeSourceTables(ctx, removalType); err != nil {
				return nil, err
			}
			if err := sw.dropSourceDeniedTables(ctx); err != nil {
				return nil, err
			}
			if err := sw.dropTargetDeniedTables(ctx); err != nil {
				return nil, err
			}

		case binlogdatapb.MigrationType_SHARDS:
			log.Infof("Removing shards")
			if err := sw.dropSourceShards(ctx); err != nil {
				return nil, err
			}
		}
	}
	if err := s.dropArtifacts(ctx, keepRoutingRules, sw); err != nil {
		return nil, err
	}
	if err := ts.TopoServer().RebuildSrvVSchema(ctx, nil); err != nil {
		return nil, err
	}

	return sw.logs(), nil
}

func (s *Server) dropArtifacts(ctx context.Context, keepRoutingRules bool, sw iswitcher) error {
	if err := sw.dropSourceReverseVReplicationStreams(ctx); err != nil {
		return err
	}
	if err := sw.dropTargetVReplicationStreams(ctx); err != nil {
		return err
	}
	if !keepRoutingRules {
		if err := sw.deleteRoutingRules(ctx); err != nil {
			return err
		}
		if err := sw.deleteShardRoutingRules(ctx); err != nil {
			return err
		}
	}

	return nil
}

// DeleteShard will do all the necessary changes in the topology server
// to entirely remove a shard.
func (s *Server) DeleteShard(ctx context.Context, keyspace, shard string, recursive, evenIfServing bool) error {
	// Read the Shard object. If it's not there, try to clean up
	// the topology anyway.
	shardInfo, err := s.ts.GetShard(ctx, keyspace, shard)
	if err != nil {
		if topo.IsErrType(err, topo.NoNode) {
			log.Infof("Shard %v/%v doesn't seem to exist, cleaning up any potential leftover", keyspace, shard)
			return s.ts.DeleteShard(ctx, keyspace, shard)
		}
		return err
	}

	servingCells, err := s.ts.GetShardServingCells(ctx, shardInfo)
	if err != nil {
		return err
	}
	// Check the Serving map for the shard, we don't want to
	// remove a serving shard if not absolutely sure.
	if !evenIfServing && len(servingCells) > 0 {
		return vterrors.Errorf(vtrpcpb.Code_FAILED_PRECONDITION, "shard %v/%v is still serving, cannot delete it, use the even-if-serving flag if needed", keyspace, shard)
	}

	cells, err := s.ts.GetCellInfoNames(ctx)
	if err != nil {
		return err
	}

	// Go through all the cells.
	for _, cell := range cells {
		var aliases []*topodatapb.TabletAlias

		// Get the ShardReplication object for that cell. Try
		// to find all tablets that may belong to our shard.
		sri, err := s.ts.GetShardReplication(ctx, cell, keyspace, shard)
		switch {
		case topo.IsErrType(err, topo.NoNode):
			// No ShardReplication object. It means the
			// topo is inconsistent. Let's read all the
			// tablets for that cell, and if we find any
			// in our keyspace / shard, either abort or
			// try to delete them.
			aliases, err = s.ts.GetTabletAliasesByCell(ctx, cell)
			if err != nil {
				return vterrors.Errorf(vtrpcpb.Code_INTERNAL, "GetTabletsByCell(%v) failed: %v", cell, err)
			}
		case err == nil:
			// We found a ShardReplication object. We
			// trust it to have all tablet records.
			aliases = make([]*topodatapb.TabletAlias, len(sri.Nodes))
			for i, n := range sri.Nodes {
				aliases[i] = n.TabletAlias
			}
		default:
			return vterrors.Errorf(vtrpcpb.Code_INTERNAL, "GetShardReplication(%v, %v, %v) failed: %v", cell, keyspace, shard, err)
		}

		// Get the corresponding Tablet records. Note
		// GetTabletMap ignores ErrNoNode, and it's good for
		// our purpose, it means a tablet was deleted but is
		// still referenced.
		tabletMap, err := s.ts.GetTabletMap(ctx, aliases, nil)
		if err != nil {
			return vterrors.Errorf(vtrpcpb.Code_INTERNAL, "GetTabletMap() failed: %v", err)
		}

		// Remove the tablets that don't belong to our
		// keyspace/shard from the map.
		for a, ti := range tabletMap {
			if ti.Keyspace != keyspace || ti.Shard != shard {
				delete(tabletMap, a)
			}
		}

		// Now see if we need to DeleteTablet, and if we can, do it.
		if len(tabletMap) > 0 {
			if !recursive {
				return vterrors.Errorf(vtrpcpb.Code_FAILED_PRECONDITION, "shard %v/%v still has %v tablets in cell %v; use --recursive or remove them manually", keyspace, shard, len(tabletMap), cell)
			}

			log.Infof("Deleting all tablets in shard %v/%v cell %v", keyspace, shard, cell)
			for tabletAlias, tabletInfo := range tabletMap {
				// We don't care about scrapping or updating the replication graph,
				// because we're about to delete the entire replication graph.
				log.Infof("Deleting tablet %v", tabletAlias)
				if err := s.ts.DeleteTablet(ctx, tabletInfo.Alias); err != nil && !topo.IsErrType(err, topo.NoNode) {
					// We don't want to continue if a DeleteTablet fails for
					// any good reason (other than missing tablet, in which
					// case it's just a topology server inconsistency we can
					// ignore). If we continue and delete the replication
					// graph, the tablet record will be orphaned, since
					// we'll no longer know it belongs to this shard.
					//
					// If the problem is temporary, or resolved externally, re-running
					// DeleteShard will skip over tablets that were already deleted.
					return vterrors.Errorf(vtrpcpb.Code_INTERNAL, "can't delete tablet %v: %v", tabletAlias, err)
				}
			}
		}
	}

	// Try to remove the replication graph and serving graph in each cell,
	// regardless of its existence.
	for _, cell := range cells {
		if err := s.ts.DeleteShardReplication(ctx, cell, keyspace, shard); err != nil && !topo.IsErrType(err, topo.NoNode) {
			log.Warningf("Cannot delete ShardReplication in cell %v for %v/%v: %v", cell, keyspace, shard, err)
		}
	}

	return s.ts.DeleteShard(ctx, keyspace, shard)
}

// updateShardRecords updates the shard records based on 'from' or 'to' direction.
func (s *Server) updateShardRecords(ctx context.Context, keyspace string, shards []*topo.ShardInfo, cells []string,
	servedType topodatapb.TabletType, isFrom bool, clearSourceShards bool, logger logutil.Logger,
) (err error) {
	return topotools.UpdateShardRecords(ctx, s.ts, s.tmc, keyspace, shards, cells, servedType, isFrom, clearSourceShards, logger)
}

// refreshPrimaryTablets will just RPC-ping all the primary tablets with RefreshState
func (s *Server) refreshPrimaryTablets(ctx context.Context, shards []*topo.ShardInfo) error {
	wg := sync.WaitGroup{}
	rec := concurrency.AllErrorRecorder{}
	for _, si := range shards {
		wg.Add(1)
		go func(si *topo.ShardInfo) {
			defer wg.Done()
			ti, err := s.ts.GetTablet(ctx, si.PrimaryAlias)
			if err != nil {
				rec.RecordError(err)
				return
			}

			if err := s.tmc.RefreshState(ctx, ti.Tablet); err != nil {
				rec.RecordError(err)
			} else {
				log.Infof("%v responded", topoproto.TabletAliasString(si.PrimaryAlias))
			}
		}(si)
	}
	wg.Wait()
	return rec.Error()
}

// finalizeMigrateWorkflow deletes the streams for the Migrate workflow.
// We only cleanup the target for external sources.
func (s *Server) finalizeMigrateWorkflow(ctx context.Context, targetKeyspace, workflow, tableSpecs string, cancel, keepData, keepRoutingRules, dryRun bool) (*[]string, error) {
	ts, err := s.buildTrafficSwitcher(ctx, targetKeyspace, workflow)
	if err != nil {
		ts.Logger().Errorf("buildTrafficSwitcher failed: %v", err)
		return nil, err
	}
	var sw iswitcher
	if dryRun {
		sw = &switcherDryRun{ts: ts, drLog: NewLogRecorder()}
	} else {
		sw = &switcher{s: s, ts: ts}
	}
	var tctx context.Context
	tctx, targetUnlock, lockErr := sw.lockKeyspace(ctx, ts.TargetKeyspaceName(), "completeMigrateWorkflow")
	if lockErr != nil {
		ts.Logger().Errorf("Target LockKeyspace failed: %v", lockErr)
		return nil, lockErr
	}
	defer targetUnlock(&err)
	ctx = tctx
	if err := sw.dropTargetVReplicationStreams(ctx); err != nil {
		return nil, err
	}
	if !cancel {
		if err := sw.addParticipatingTablesToKeyspace(ctx, targetKeyspace, tableSpecs); err != nil {
			return nil, err
		}
		if err := ts.TopoServer().RebuildSrvVSchema(ctx, nil); err != nil {
			return nil, err
		}
	}
	log.Infof("cancel is %t, keepData %t", cancel, keepData)
	if cancel && !keepData {
		if err := sw.removeTargetTables(ctx); err != nil {
			return nil, err
		}
	}
	return sw.logs(), nil
}

// WorkflowSwitchTraffic switches traffic in the direction passed for specified tablet types.
func (s *Server) WorkflowSwitchTraffic(ctx context.Context, req *vtctldatapb.WorkflowSwitchTrafficRequest) (*vtctldatapb.WorkflowSwitchTrafficResponse, error) {
	var (
		dryRunResults                     []string
		rdDryRunResults, wrDryRunResults  *[]string
		hasReplica, hasRdonly, hasPrimary bool
	)
	timeout, set, err := protoutil.DurationFromProto(req.Timeout)
	if err != nil {
		err = vterrors.Wrapf(err, "unable to parse Timeout into a valid duration")
		return nil, err
	}
	if !set {
		timeout = defaultDuration
	}
	ts, startState, err := s.getWorkflowState(ctx, req.Keyspace, req.Workflow)
	if err != nil {
		return nil, err
	}

	if startState.WorkflowType == TypeMigrate {
		return nil, vterrors.Errorf(vtrpcpb.Code_INVALID_ARGUMENT, "invalid action for Migrate workflow: SwitchTraffic")
	}

	maxReplicationLagAllowed, set, err := protoutil.DurationFromProto(req.MaxReplicationLagAllowed)
	if err != nil {
		err = vterrors.Wrapf(err, "unable to parse MaxReplicationLagAllowed into a valid duration")
		return nil, err
	}
	if !set {
		maxReplicationLagAllowed = defaultDuration
	}
	direction := TrafficSwitchDirection(req.Direction)
	if direction == DirectionBackward {
		ts, startState, err = s.getWorkflowState(ctx, startState.SourceKeyspace, ts.reverseWorkflow)
		if err != nil {
			return nil, err
		}
	}
	reason, err := s.canSwitch(ctx, ts, startState, direction, int64(maxReplicationLagAllowed.Seconds()))
	if err != nil {
		return nil, err
	}
	if reason != "" {
		return nil, vterrors.Errorf(vtrpcpb.Code_FAILED_PRECONDITION, "cannot switch traffic for workflow %s at this time: %s", startState.Workflow, reason)
	}
	hasReplica, hasRdonly, hasPrimary, err = parseTabletTypes(req.TabletTypes)
	if err != nil {
		return nil, err
	}
	if hasReplica || hasRdonly {
		if rdDryRunResults, err = s.switchReads(ctx, req, ts, startState, timeout, false, direction); err != nil {
			return nil, err
		}
		log.Infof("Switch Reads done for workflow %s.%s", req.Keyspace, req.Workflow)
	}
	if rdDryRunResults != nil {
		dryRunResults = append(dryRunResults, *rdDryRunResults...)
	}
	if hasPrimary {
		if _, wrDryRunResults, err = s.switchWrites(ctx, req, ts, timeout, false); err != nil {
			return nil, err
		}
		log.Infof("Switch Writes done for workflow %s.%s", req.Keyspace, req.Workflow)
	}

	if wrDryRunResults != nil {
		dryRunResults = append(dryRunResults, *wrDryRunResults...)
	}
	if req.DryRun && len(dryRunResults) == 0 {
		dryRunResults = append(dryRunResults, "No changes required")
	}
	cmd := "SwitchTraffic"
	if direction == DirectionBackward {
		cmd = "ReverseTraffic"
	}
	log.Infof("%s done for workflow %s.%s", cmd, req.Keyspace, req.Workflow)
	resp := &vtctldatapb.WorkflowSwitchTrafficResponse{}
	if req.DryRun {
		resp.Summary = fmt.Sprintf("%s dry run results for workflow %s.%s at %v", cmd, req.Keyspace, req.Workflow, time.Now().UTC().Format(time.RFC822))
		resp.DryRunResults = dryRunResults
	} else {
		log.Infof("SwitchTraffic done for workflow %s.%s", req.Keyspace, req.Workflow)
		resp.Summary = fmt.Sprintf("%s was successful for workflow %s.%s", cmd, req.Keyspace, req.Workflow)
		// Reload the state after the SwitchTraffic operation
		// and return that as a string.
		keyspace := req.Keyspace
		workflow := req.Workflow
		if direction == DirectionBackward {
			keyspace = startState.SourceKeyspace
			workflow = ts.reverseWorkflow
		}
		resp.StartState = startState.String()
		log.Infof("Before reloading workflow state after switching traffic: %+v\n", resp.StartState)
		_, currentState, err := s.getWorkflowState(ctx, keyspace, workflow)
		if err != nil {
			resp.CurrentState = fmt.Sprintf("Error reloading workflow state after switching traffic: %v", err)
		} else {
			resp.CurrentState = currentState.String()
		}
	}
	return resp, nil
}

// switchReads is a generic way of switching read traffic for a workflow.
func (s *Server) switchReads(ctx context.Context, req *vtctldatapb.WorkflowSwitchTrafficRequest, ts *trafficSwitcher, state *State, timeout time.Duration, cancel bool, direction TrafficSwitchDirection) (*[]string, error) {
	var roTabletTypes []topodatapb.TabletType
	// When we are switching all traffic we also get the primary tablet type, which we need to
	// filter out for switching reads.
	for _, tabletType := range req.TabletTypes {
		if tabletType != topodatapb.TabletType_PRIMARY {
			roTabletTypes = append(roTabletTypes, tabletType)
		}
	}

	roTypesToSwitchStr := topoproto.MakeStringTypeCSV(roTabletTypes)
	var switchReplica, switchRdonly bool
	for _, roType := range roTabletTypes {
		switch roType {
		case topodatapb.TabletType_REPLICA:
			switchReplica = true
		case topodatapb.TabletType_RDONLY:
			switchRdonly = true
		}
	}

	// Consistently handle errors by logging and returning them.
	handleError := func(message string, err error) (*[]string, error) {
		ts.Logger().Error(err)
		return nil, err
	}

	log.Infof("Switching reads: %s.%s tablet types: %s, cells: %s, workflow state: %s", ts.targetKeyspace, ts.workflow, roTypesToSwitchStr, ts.optCells, state.String())
	if !switchReplica && !switchRdonly {
		return handleError("invalid tablet types", vterrors.Errorf(vtrpcpb.Code_INVALID_ARGUMENT, "tablet types must be REPLICA or RDONLY: %s", roTypesToSwitchStr))
	}
	if !ts.isPartialMigration { // shard level traffic switching is all or nothing
		if direction == DirectionBackward && switchReplica && len(state.ReplicaCellsSwitched) == 0 {
			return handleError("invalid request", vterrors.Errorf(vtrpcpb.Code_FAILED_PRECONDITION, "requesting reversal of read traffic for REPLICAs but REPLICA reads have not been switched"))
		}
		if direction == DirectionBackward && switchRdonly && len(state.RdonlyCellsSwitched) == 0 {
			return handleError("invalid request", vterrors.Errorf(vtrpcpb.Code_FAILED_PRECONDITION, "requesting reversal of SwitchReads for RDONLYs but RDONLY reads have not been switched"))
		}
	}
	cells := req.Cells
	// If no cells were provided in the command then use the value from the workflow.
	if len(cells) == 0 && ts.optCells != "" {
		cells = strings.Split(strings.TrimSpace(ts.optCells), ",")
	}

	// If there are no rdonly tablets in the cells ask to switch rdonly tablets as well so that routing rules
	// are updated for rdonly as well. Otherwise vitess will not know that the workflow has completed and will
	// incorrectly report that not all reads have been switched. User currently is forced to switch non-existent
	// rdonly tablets.
	if switchReplica && !switchRdonly {
		var err error
		rdonlyTabletsExist, err := topotools.DoCellsHaveRdonlyTablets(ctx, s.ts, cells)
		if err != nil {
			return nil, err
		}
		if !rdonlyTabletsExist {
			roTabletTypes = append(roTabletTypes, topodatapb.TabletType_RDONLY)
		}
	}

	// If journals exist notify user and fail.
	journalsExist, _, err := ts.checkJournals(ctx)
	if err != nil {
		return handleError(fmt.Sprintf("failed to read journal in the %s keyspace", ts.SourceKeyspaceName()), err)
	}
	if journalsExist {
		log.Infof("Found a previous journal entry for %d", ts.id)
	}
	var sw iswitcher
	if req.DryRun {
		sw = &switcherDryRun{ts: ts, drLog: NewLogRecorder()}
	} else {
		sw = &switcher{ts: ts, s: s}
	}

	if err := ts.validate(ctx); err != nil {
		return handleError("workflow validation failed", err)
	}

	// For reads, locking the source keyspace is sufficient.
	ctx, unlock, lockErr := sw.lockKeyspace(ctx, ts.SourceKeyspaceName(), "SwitchReads")
	if lockErr != nil {
		return handleError(fmt.Sprintf("failed to lock the %s keyspace", ts.SourceKeyspaceName()), lockErr)
	}
	defer unlock(&err)

	if ts.MigrationType() == binlogdatapb.MigrationType_TABLES {
		if ts.isPartialMigration {
			ts.Logger().Infof("Partial migration, skipping switchTableReads as traffic is all or nothing per shard and overridden for reads AND writes in the ShardRoutingRule created when switching writes.")
		} else if err := sw.switchTableReads(ctx, cells, roTabletTypes, direction); err != nil {
			return handleError("failed to switch read traffic for the tables", err)
		}
		return sw.logs(), nil
	}
	ts.Logger().Infof("About to switchShardReads: %+v, %+s, %+v", cells, roTypesToSwitchStr, direction)
	if err := sw.switchShardReads(ctx, cells, roTabletTypes, direction); err != nil {
		return handleError("failed to switch read traffic for the shards", err)
	}

	ts.Logger().Infof("switchShardReads Completed: %+v, %+s, %+v", cells, roTypesToSwitchStr, direction)
	if err := s.ts.ValidateSrvKeyspace(ctx, ts.targetKeyspace, strings.Join(cells, ",")); err != nil {
		err2 := vterrors.Wrapf(err, "after switching shard reads, found SrvKeyspace for %s is corrupt in cell %s",
			ts.targetKeyspace, strings.Join(cells, ","))
		return handleError("failed to validate SrvKeyspace record", err2)
	}
	return sw.logs(), nil
}

// switchWrites is a generic way of migrating write traffic for a workflow.
func (s *Server) switchWrites(ctx context.Context, req *vtctldatapb.WorkflowSwitchTrafficRequest, ts *trafficSwitcher, timeout time.Duration,
	cancel bool,
) (journalID int64, dryRunResults *[]string, err error) {
	var sw iswitcher
	if req.DryRun {
		sw = &switcherDryRun{ts: ts, drLog: NewLogRecorder()}
	} else {
		sw = &switcher{ts: ts, s: s}
	}

	// Consistently handle errors by logging and returning them.
	handleError := func(message string, err error) (int64, *[]string, error) {
		werr := vterrors.Errorf(vtrpcpb.Code_INTERNAL, fmt.Sprintf("%s: %v", message, err))
		ts.Logger().Error(werr)
		return 0, nil, werr
	}

	if ts.frozen {
		ts.Logger().Warningf("Writes have already been switched for workflow %s, nothing to do here", ts.WorkflowName())
		return 0, sw.logs(), nil
	}

	if err := ts.validate(ctx); err != nil {
		return handleError("workflow validation failed", err)
	}

	if req.EnableReverseReplication {
		if err := areTabletsAvailableToStreamFrom(ctx, req, ts, ts.TargetKeyspaceName(), ts.TargetShards()); err != nil {
			return handleError(fmt.Sprintf("no tablets were available to stream from in the %s keyspace", ts.SourceKeyspaceName()), err)
		}
	}

	// Need to lock both source and target keyspaces.
	tctx, sourceUnlock, lockErr := sw.lockKeyspace(ctx, ts.SourceKeyspaceName(), "SwitchWrites")
	if lockErr != nil {
		return handleError(fmt.Sprintf("failed to lock the %s keyspace", ts.SourceKeyspaceName()), lockErr)
	}
	ctx = tctx
	defer sourceUnlock(&err)
	if ts.TargetKeyspaceName() != ts.SourceKeyspaceName() {
		tctx, targetUnlock, lockErr := sw.lockKeyspace(ctx, ts.TargetKeyspaceName(), "SwitchWrites")
		if lockErr != nil {
			return handleError(fmt.Sprintf("failed to lock the %s keyspace", ts.TargetKeyspaceName()), lockErr)
		}
		ctx = tctx
		defer targetUnlock(&err)
	}

	// Find out if the target is using any sequence tables for auto_increment
	// value generation. If so, then we'll need to ensure that they are
	// initialized properly before allowing new writes on the target.
	sequenceMetadata := make(map[string]*sequenceMetadata)
	// For sharded to sharded migrations the sequence must already be setup.
	// For reshards the sequence usage is not changed.
	if req.InitializeTargetSequences && ts.workflowType == binlogdatapb.VReplicationWorkflowType_MoveTables &&
		ts.SourceKeyspaceSchema() != nil && ts.SourceKeyspaceSchema().Keyspace != nil &&
		!ts.SourceKeyspaceSchema().Keyspace.Sharded {
		sequenceMetadata, err = ts.getTargetSequenceMetadata(ctx)
		if err != nil {
			return handleError(fmt.Sprintf("failed to get the sequence information in the %s keyspace", ts.TargetKeyspaceName()), err)
		}
	}

	// If no journals exist, sourceWorkflows will be initialized by sm.MigrateStreams.
	journalsExist, sourceWorkflows, err := ts.checkJournals(ctx)
	if err != nil {
		return handleError(fmt.Sprintf("failed to read journal in the %s keyspace", ts.SourceKeyspaceName()), err)
	}
	if !journalsExist {
		ts.Logger().Infof("No previous journals were found. Proceeding normally.")
		sm, err := BuildStreamMigrator(ctx, ts, cancel, s.parser)
		if err != nil {
			return handleError("failed to migrate the workflow streams", err)
		}
		if cancel {
			sw.cancelMigration(ctx, sm)
			return 0, sw.logs(), nil
		}

		ts.Logger().Infof("Stopping streams")
		sourceWorkflows, err = sw.stopStreams(ctx, sm)
		if err != nil {
			for key, streams := range sm.Streams() {
				for _, stream := range streams {
					ts.Logger().Errorf("stream in stopStreams: key %s shard %s stream %+v", key, stream.BinlogSource.Shard, stream.BinlogSource)
				}
			}
			sw.cancelMigration(ctx, sm)
			return handleError("failed to stop the workflow streams", err)
		}

		ts.Logger().Infof("Stopping source writes")
		if err := sw.stopSourceWrites(ctx); err != nil {
			sw.cancelMigration(ctx, sm)
			return handleError(fmt.Sprintf("failed to stop writes in the %s keyspace", ts.SourceKeyspaceName()), err)
		}

		if ts.MigrationType() == binlogdatapb.MigrationType_TABLES {
			ts.Logger().Infof("Executing LOCK TABLES on source tables %d times", lockTablesCycles)
			// Doing this twice with a pause in-between to catch any writes that may have raced in between
			// the tablet's deny list check and the first mysqld side table lock.
			for cnt := 1; cnt <= lockTablesCycles; cnt++ {
				if err := ts.executeLockTablesOnSource(ctx); err != nil {
					sw.cancelMigration(ctx, sm)
					return handleError(fmt.Sprintf("failed to execute LOCK TABLES (attempt %d of %d) on sources", cnt, lockTablesCycles), err)
				}
				// No need to UNLOCK the tables as the connection was closed once the locks were acquired
				// and thus the locks released.
				time.Sleep(lockTablesCycleDelay)
			}
		}

		ts.Logger().Infof("Waiting for streams to catchup")
		if err := sw.waitForCatchup(ctx, timeout); err != nil {
			sw.cancelMigration(ctx, sm)
			return handleError("failed to sync up replication between the source and target", err)
		}

		ts.Logger().Infof("Migrating streams")
		if err := sw.migrateStreams(ctx, sm); err != nil {
			sw.cancelMigration(ctx, sm)
			return handleError("failed to migrate the workflow streams", err)
		}

		ts.Logger().Infof("Resetting sequences")
		if err := sw.resetSequences(ctx); err != nil {
			sw.cancelMigration(ctx, sm)
			return handleError("failed to reset the sequences", err)
		}

		ts.Logger().Infof("Creating reverse streams")
		if err := sw.createReverseVReplication(ctx); err != nil {
			sw.cancelMigration(ctx, sm)
			return handleError("failed to create the reverse vreplication streams", err)
		}
	} else {
		if cancel {
			return handleError("invalid cancel", vterrors.Errorf(vtrpcpb.Code_FAILED_PRECONDITION, "traffic switching has reached the point of no return, cannot cancel"))
		}
		ts.Logger().Infof("Journals were found. Completing the left over steps.")
		// Need to gather positions in case all journals were not created.
		if err := ts.gatherPositions(ctx); err != nil {
			return handleError("failed to gather replication positions", err)
		}
	}

	// This is the point of no return. Once a journal is created,
	// traffic can be redirected to target shards.
	if err := sw.createJournals(ctx, sourceWorkflows); err != nil {
		return handleError("failed to create the journal", err)
	}
	// Initialize any target sequences, if there are any, before allowing new writes.
	if req.InitializeTargetSequences && len(sequenceMetadata) > 0 {
		// Writes are blocked so we can safely initialize the sequence tables but
		// we also want to use a shorter timeout than the parent context.
		// We use up at most half of the overall timeout.
		initSeqCtx, cancel := context.WithTimeout(ctx, timeout/2)
		defer cancel()
		if err := sw.initializeTargetSequences(initSeqCtx, sequenceMetadata); err != nil {
			return handleError(fmt.Sprintf("failed to initialize the sequences used in the %s keyspace", ts.TargetKeyspaceName()), err)
		}
	}
	if err := sw.allowTargetWrites(ctx); err != nil {
		return handleError(fmt.Sprintf("failed to allow writes in the %s keyspace", ts.TargetKeyspaceName()), err)
	}
	if err := sw.changeRouting(ctx); err != nil {
		return handleError("failed to update the routing rules", err)
	}
	if err := sw.streamMigraterfinalize(ctx, ts, sourceWorkflows); err != nil {
		return handleError("failed to finalize the traffic switch", err)
	}
	if req.EnableReverseReplication {
		if err := sw.startReverseVReplication(ctx); err != nil {
			return handleError("failed to start the reverse workflow", err)
		}
	}

	if err := sw.freezeTargetVReplication(ctx); err != nil {
		return handleError(fmt.Sprintf("failed to freeze the workflow in the %s keyspace", ts.TargetKeyspaceName()), err)
	}

	return ts.id, sw.logs(), nil
}

func (s *Server) canSwitch(ctx context.Context, ts *trafficSwitcher, state *State, direction TrafficSwitchDirection, maxAllowedReplLagSecs int64) (reason string, err error) {
	if direction == DirectionForward && state.WritesSwitched ||
		direction == DirectionBackward && !state.WritesSwitched {
		log.Infof("writes already switched no need to check lag")
		return "", nil
	}
	wf, err := s.GetWorkflow(ctx, state.TargetKeyspace, state.Workflow, false)
	if err != nil {
		return "", err
	}
	for _, stream := range wf.ShardStreams {
		for _, st := range stream.GetStreams() {
			if st.Message == Frozen {
				return cannotSwitchFrozen, nil
			}
			// If no new events have been replicated after the copy phase then it will be 0.
			if vreplLag := time.Now().Unix() - st.TimeUpdated.Seconds; vreplLag > maxAllowedReplLagSecs {
				return fmt.Sprintf(cannotSwitchHighLag, vreplLag, maxAllowedReplLagSecs), nil
			}
			switch st.State {
			case binlogdatapb.VReplicationWorkflowState_Copying.String():
				return cannotSwitchCopyIncomplete, nil
			case binlogdatapb.VReplicationWorkflowState_Error.String():
				return cannotSwitchError, nil
			}
		}
	}

	// Ensure that the tablets on both sides are in good shape as we make this same call in the
	// process and an error will cause us to backout.
	refreshErrors := strings.Builder{}
	var m sync.Mutex
	var wg sync.WaitGroup
	rtbsCtx, cancel := context.WithTimeout(ctx, shardTabletRefreshTimeout)
	defer cancel()
	refreshTablets := func(shards []*topo.ShardInfo, stype string) {
		defer wg.Done()
		for _, si := range shards {
			if partial, partialDetails, err := topotools.RefreshTabletsByShard(rtbsCtx, s.ts, s.tmc, si, nil, ts.Logger()); err != nil || partial {
				m.Lock()
				refreshErrors.WriteString(fmt.Sprintf("failed to successfully refresh all tablets in the %s/%s %s shard (%v):\n  %v\n",
					si.Keyspace(), si.ShardName(), stype, err, partialDetails))
				m.Unlock()
			}
		}
	}
	wg.Add(1)
	go refreshTablets(ts.SourceShards(), "source")
	wg.Add(1)
	go refreshTablets(ts.TargetShards(), "target")
	wg.Wait()
	if refreshErrors.Len() > 0 {
		return fmt.Sprintf(cannotSwitchFailedTabletRefresh, refreshErrors.String()), nil
	}
	return "", nil
}

// VReplicationExec executes a query remotely using the DBA pool.
func (s *Server) VReplicationExec(ctx context.Context, tabletAlias *topodatapb.TabletAlias, query string) (*querypb.QueryResult, error) {
	ti, err := s.ts.GetTablet(ctx, tabletAlias)
	if err != nil {
		return nil, err
	}
	return s.tmc.VReplicationExec(ctx, ti.Tablet, query)
}

// CopySchemaShard copies the schema from a source tablet to the
// specified shard.  The schema is applied directly on the primary of
// the destination shard, and is propagated to the replicas through
// binlogs.
func (s *Server) CopySchemaShard(ctx context.Context, sourceTabletAlias *topodatapb.TabletAlias, tables, excludeTables []string, includeViews bool, destKeyspace, destShard string, waitReplicasTimeout time.Duration, skipVerify bool) error {
	destShardInfo, err := s.ts.GetShard(ctx, destKeyspace, destShard)
	if err != nil {
		return vterrors.Errorf(vtrpcpb.Code_INTERNAL, "GetShard(%v, %v) failed: %v", destKeyspace, destShard, err)
	}

	if destShardInfo.PrimaryAlias == nil {
		return vterrors.Errorf(vtrpcpb.Code_FAILED_PRECONDITION, "no primary in shard record %v/%v. Consider running 'vtctl InitShardPrimary' in case of a new shard or reparenting the shard to fix the topology data", destKeyspace, destShard)
	}

	diffs, err := schematools.CompareSchemas(ctx, s.ts, s.tmc, sourceTabletAlias, destShardInfo.PrimaryAlias, tables, excludeTables, includeViews)
	if err != nil {
		return vterrors.Errorf(vtrpcpb.Code_INTERNAL, "CopySchemaShard failed because schemas could not be compared initially: %v", err)
	}
	if diffs == nil {
		// Return early because dest has already the same schema as source.
		return nil
	}

	req := &tabletmanagerdatapb.GetSchemaRequest{Tables: tables, ExcludeTables: excludeTables, IncludeViews: includeViews}
	sourceSd, err := schematools.GetSchema(ctx, s.ts, s.tmc, sourceTabletAlias, req)
	if err != nil {
		return vterrors.Errorf(vtrpcpb.Code_INTERNAL, "GetSchema(%v, %v, %v, %v) failed: %v", sourceTabletAlias, tables, excludeTables, includeViews, err)
	}

	createSQLstmts := tmutils.SchemaDefinitionToSQLStrings(sourceSd)

	destTabletInfo, err := s.ts.GetTablet(ctx, destShardInfo.PrimaryAlias)
	if err != nil {
		return vterrors.Errorf(vtrpcpb.Code_INTERNAL, "GetTablet(%v) failed: %v", destShardInfo.PrimaryAlias, err)
	}
	for _, createSQL := range createSQLstmts {
		err = s.applySQLShard(ctx, destTabletInfo, createSQL)
		if err != nil {
			return vterrors.Errorf(vtrpcpb.Code_INTERNAL, "creating a table failed."+
				" Most likely some tables already exist on the destination and differ from the source."+
				" Please remove all to be copied tables from the destination manually and run this command again."+
				" Full error: %v", err)
		}
	}

	// Remember the replication position after all the above were applied.
	destPrimaryPos, err := s.tmc.PrimaryPosition(ctx, destTabletInfo.Tablet)
	if err != nil {
		return vterrors.Errorf(vtrpcpb.Code_INTERNAL, "CopySchemaShard: can't get replication position after schema applied: %v", err)
	}

	// Although the copy was successful, we have to verify it to catch the case
	// where the database already existed on the destination, but with different
	// options e.g. a different character set.
	// In that case, MySQL would have skipped our CREATE DATABASE IF NOT EXISTS
	// statement.
	if !skipVerify {
		diffs, err = schematools.CompareSchemas(ctx, s.ts, s.tmc, sourceTabletAlias, destShardInfo.PrimaryAlias, tables, excludeTables, includeViews)
		if err != nil {
			return vterrors.Errorf(vtrpcpb.Code_INTERNAL, "CopySchemaShard failed because schemas could not be compared finally: %v", err)
		}
		if diffs != nil {
			return vterrors.Errorf(vtrpcpb.Code_INTERNAL, "CopySchemaShard was not successful because the schemas between the two tablets %v and %v differ: %v", sourceTabletAlias, destShardInfo.PrimaryAlias, diffs)
		}
	}

	// Notify Replicas to reload schema. This is best-effort.
	reloadCtx, cancel := context.WithTimeout(ctx, waitReplicasTimeout)
	defer cancel()
	_, ok := schematools.ReloadShard(reloadCtx, s.ts, s.tmc, logutil.NewMemoryLogger(), destKeyspace, destShard, destPrimaryPos, nil, true)
	if !ok {
		log.Error(vterrors.Errorf(vtrpcpb.Code_INTERNAL, "CopySchemaShard: failed to reload schema on all replicas"))
	}

	return err
}

// applySQLShard applies a given SQL change on a given tablet alias. It allows executing arbitrary
// SQL statements, but doesn't return any results, so it's only useful for SQL statements
// that would be run for their effects (e.g., CREATE).
// It works by applying the SQL statement on the shard's primary tablet with replication turned on.
// Thus it should be used only for changes that can be applied on a live instance without causing issues;
// it shouldn't be used for anything that will require a pivot.
// The SQL statement string is expected to have {{.DatabaseName}} in place of the actual db name.
func (s *Server) applySQLShard(ctx context.Context, tabletInfo *topo.TabletInfo, change string) error {
	filledChange, err := fillStringTemplate(change, map[string]string{"DatabaseName": tabletInfo.DbName()})
	if err != nil {
		return vterrors.Errorf(vtrpcpb.Code_INTERNAL, "fillStringTemplate failed: %v", err)
	}
	ctx, cancel := context.WithTimeout(ctx, 30*time.Second)
	defer cancel()
	// Need to make sure that replication is enabled since we're only applying
	// the statement on primaries.
	_, err = s.tmc.ApplySchema(ctx, tabletInfo.Tablet, &tmutils.SchemaChange{
		SQL:              filledChange,
		Force:            false,
		AllowReplication: true,
		SQLMode:          vreplication.SQLMode,
	})
	return err
}

// fillStringTemplate returns the string template filled.
func fillStringTemplate(tmpl string, vars any) (string, error) {
	myTemplate := template.Must(template.New("").Parse(tmpl))
	var data strings.Builder
	if err := myTemplate.Execute(&data, vars); err != nil {
		return "", err
	}
	return data.String(), nil
}

// prepareCreateLookup performs the preparatory steps for creating a
// Lookup Vindex.
func (s *Server) prepareCreateLookup(ctx context.Context, workflow, keyspace string, specs *vschemapb.Keyspace, continueAfterCopyWithOwner bool) (ms *vtctldatapb.MaterializeSettings, sourceVSchema, targetVSchema *vschemapb.Keyspace, err error) {
	// Important variables are pulled out here.
	var (
		vindexName        string
		vindex            *vschemapb.Vindex
		targetKeyspace    string
		targetTableName   string
		vindexFromCols    []string
		vindexToCol       string
		vindexIgnoreNulls bool

		sourceTableName string
		// sourceTable is the supplied table info.
		sourceTable *vschemapb.Table
		// sourceVSchemaTable is the table info present in the vschema.
		sourceVSchemaTable *vschemapb.Table
		// sourceVindexColumns are computed from the input sourceTable.
		sourceVindexColumns []string

		// Target table info.
		createDDL        string
		materializeQuery string
	)

	// Validate input vindex.
	if specs == nil {
		return nil, nil, nil, vterrors.Errorf(vtrpcpb.Code_INVALID_ARGUMENT, "no vindex provided")
	}
	if len(specs.Vindexes) != 1 {
		return nil, nil, nil, vterrors.Errorf(vtrpcpb.Code_INVALID_ARGUMENT, "only one vindex must be specified")
	}
	vindexName = maps.Keys(specs.Vindexes)[0]
	vindex = maps.Values(specs.Vindexes)[0]
	if !strings.Contains(vindex.Type, "lookup") {
		return nil, nil, nil, vterrors.Errorf(vtrpcpb.Code_INVALID_ARGUMENT, "vindex %s is not a lookup type", vindex.Type)
	}
	targetKeyspace, targetTableName, err = s.parser.ParseTable(vindex.Params["table"])
	if err != nil || targetKeyspace == "" {
		return nil, nil, nil, vterrors.Errorf(vtrpcpb.Code_INVALID_ARGUMENT, "vindex table name (%s) must be in the form <keyspace>.<table>", vindex.Params["table"])
	}
	vindexFromCols = strings.Split(vindex.Params["from"], ",")
	if strings.Contains(vindex.Type, "unique") {
		if len(vindexFromCols) != 1 {
			return nil, nil, nil, vterrors.Errorf(vtrpcpb.Code_INVALID_ARGUMENT, "unique vindex 'from' should have only one column")
		}
	} else {
		if len(vindexFromCols) < 2 {
			return nil, nil, nil, vterrors.Errorf(vtrpcpb.Code_INVALID_ARGUMENT, "non-unique vindex 'from' should have more than one column")
		}
	}
	vindexToCol = vindex.Params["to"]
	// Make the vindex write_only. If one exists already in the vschema,
	// it will need to match this vindex exactly, including the write_only setting.
	vindex.Params["write_only"] = "true"
	// See if we can create the vindex without errors.
	if _, err := vindexes.CreateVindex(vindex.Type, vindexName, vindex.Params); err != nil {
		return nil, nil, nil, err
	}
	if ignoreNullsStr, ok := vindex.Params["ignore_nulls"]; ok {
		// This mirrors the behavior of vindexes.boolFromMap().
		switch ignoreNullsStr {
		case "true":
			vindexIgnoreNulls = true
		case "false":
			vindexIgnoreNulls = false
		default:
			return nil, nil, nil, vterrors.Errorf(vtrpcpb.Code_INVALID_ARGUMENT, "ignore_nulls (%s) value must be 'true' or 'false'",
				ignoreNullsStr)
		}
	}

	// Validate input table.
	if len(specs.Tables) < 1 || len(specs.Tables) > 2 {
		return nil, nil, nil, fmt.Errorf("one or two tables must be specified")
	}
	// Loop executes once or twice.
	for tableName, table := range specs.Tables {
		if len(table.ColumnVindexes) != 1 {
			return nil, nil, nil, vterrors.Errorf(vtrpcpb.Code_INVALID_ARGUMENT, "exactly one ColumnVindex must be specified for the %s table", tableName)
		}
		if tableName != targetTableName { // This is the source table.
			sourceTableName = tableName
			sourceTable = table
			continue
		}
		// This is a primary vindex definition for the target table
		// which allows you to override the vindex type used.
		var vindexCols []string
		if len(table.ColumnVindexes[0].Columns) != 0 {
			vindexCols = table.ColumnVindexes[0].Columns
		} else {
			if table.ColumnVindexes[0].Column == "" {
				return nil, nil, nil, vterrors.Errorf(vtrpcpb.Code_INVALID_ARGUMENT, "at least one column must be specified in ColumnVindexes for the %s table", tableName)
			}
			vindexCols = []string{table.ColumnVindexes[0].Column}
		}
		if !slices.Equal(vindexCols, vindexFromCols) {
			return nil, nil, nil, vterrors.Errorf(vtrpcpb.Code_INVALID_ARGUMENT, "columns in the lookup table %s primary vindex (%s) don't match the 'from' columns specified (%s)",
				tableName, strings.Join(vindexCols, ","), strings.Join(vindexFromCols, ","))
		}
	}

	// Validate input table and vindex consistency.
	if sourceTable == nil || len(sourceTable.ColumnVindexes) != 1 {
		return nil, nil, nil, vterrors.Errorf(vtrpcpb.Code_INVALID_ARGUMENT, "No ColumnVindex found for the owner table in the %s keyspace", keyspace)
	}
	if sourceTable.ColumnVindexes[0].Name != vindexName {
		return nil, nil, nil, vterrors.Errorf(vtrpcpb.Code_INVALID_ARGUMENT, "ColumnVindex name (%s) must match vindex name (%s)", sourceTable.ColumnVindexes[0].Name, vindexName)
	}
	if vindex.Owner != "" && vindex.Owner != sourceTableName {
		return nil, nil, nil, vterrors.Errorf(vtrpcpb.Code_INVALID_ARGUMENT, "vindex owner (%s) must match table name (%s)", vindex.Owner, sourceTableName)
	}
	if len(sourceTable.ColumnVindexes[0].Columns) != 0 {
		sourceVindexColumns = sourceTable.ColumnVindexes[0].Columns
	} else {
		if sourceTable.ColumnVindexes[0].Column == "" {
			return nil, nil, nil, vterrors.Errorf(vtrpcpb.Code_INVALID_ARGUMENT, "at least one column must be specified in ColumnVindexes for the %s table", sourceTableName)
		}
		sourceVindexColumns = []string{sourceTable.ColumnVindexes[0].Column}
	}
	if len(sourceVindexColumns) != len(vindexFromCols) {
		return nil, nil, nil, vterrors.Errorf(vtrpcpb.Code_INVALID_ARGUMENT, "length of table columns (%d) differs from length of vindex columns (%d)", len(sourceVindexColumns), len(vindexFromCols))
	}

	// Validate against source vschema.
	sourceVSchema, err = s.ts.GetVSchema(ctx, keyspace)
	if err != nil {
		return nil, nil, nil, err
	}
	if sourceVSchema.Vindexes == nil {
		sourceVSchema.Vindexes = make(map[string]*vschemapb.Vindex)
	}
	// If source and target keyspaces are the same, make vschemas point
	// to the same object.
	if keyspace == targetKeyspace {
		targetVSchema = sourceVSchema
	} else {
		targetVSchema, err = s.ts.GetVSchema(ctx, targetKeyspace)
		if err != nil {
			return nil, nil, nil, err
		}
	}
	if targetVSchema.Vindexes == nil {
		targetVSchema.Vindexes = make(map[string]*vschemapb.Vindex)
	}
	if targetVSchema.Tables == nil {
		targetVSchema.Tables = make(map[string]*vschemapb.Table)
	}
	if existing, ok := sourceVSchema.Vindexes[vindexName]; ok {
		if !proto.Equal(existing, vindex) {
			return nil, nil, nil, vterrors.Errorf(vtrpcpb.Code_INTERNAL, "a conflicting vindex named %s already exists in the %s keyspace", vindexName, keyspace)
		}
	}
	sourceVSchemaTable = sourceVSchema.Tables[sourceTableName]
	if sourceVSchemaTable == nil && !schema.IsInternalOperationTableName(sourceTableName) {
		return nil, nil, nil, vterrors.Errorf(vtrpcpb.Code_INTERNAL, "table %s not found in the %s keyspace", sourceTableName, keyspace)
	}
	for _, colVindex := range sourceVSchemaTable.ColumnVindexes {
		// For a conflict, the vindex name and column should match.
		if colVindex.Name != vindexName {
			continue
		}
		colName := colVindex.Column
		if len(colVindex.Columns) != 0 {
			colName = colVindex.Columns[0]
		}
		if colName == sourceVindexColumns[0] {
			return nil, nil, nil, vterrors.Errorf(vtrpcpb.Code_INVALID_ARGUMENT, "a conflicting ColumnVindex on column %s in table %s already exists in the %s keyspace",
				colName, sourceTableName, keyspace)
		}
	}

	// Validate against source schema.
	sourceShards, err := s.ts.GetServingShards(ctx, keyspace)
	if err != nil {
		return nil, nil, nil, err
	}
	onesource := sourceShards[0]
	if onesource.PrimaryAlias == nil {
		return nil, nil, nil, vterrors.Errorf(vtrpcpb.Code_INTERNAL, "source shard %s has no primary", onesource.ShardName())
	}
	req := &tabletmanagerdatapb.GetSchemaRequest{Tables: []string{sourceTableName}}
	tableSchema, err := schematools.GetSchema(ctx, s.ts, s.tmc, onesource.PrimaryAlias, req)
	if err != nil {
		return nil, nil, nil, err
	}
	if len(tableSchema.TableDefinitions) != 1 {
		return nil, nil, nil, vterrors.Errorf(vtrpcpb.Code_INTERNAL, "unexpected number of tables (%d) returned from %s schema", len(tableSchema.TableDefinitions), keyspace)
	}

	// Generate "create table" statement.
	lines := strings.Split(tableSchema.TableDefinitions[0].Schema, "\n")
	if len(lines) < 3 {
		// Should never happen.
		return nil, nil, nil, vterrors.Errorf(vtrpcpb.Code_INTERNAL, "schema looks incorrect: %s, expecting at least four lines", tableSchema.TableDefinitions[0].Schema)
	}
	var modified []string
	modified = append(modified, strings.Replace(lines[0], sourceTableName, targetTableName, 1))
	for i := range sourceVindexColumns {
		line, err := generateColDef(lines, sourceVindexColumns[i], vindexFromCols[i])
		if err != nil {
			return nil, nil, nil, err
		}
		modified = append(modified, line)
	}

	if vindex.Params["data_type"] == "" || strings.EqualFold(vindex.Type, "consistent_lookup_unique") || strings.EqualFold(vindex.Type, "consistent_lookup") {
		modified = append(modified, fmt.Sprintf("  %s varbinary(128),", sqlescape.EscapeID(vindexToCol)))
	} else {
		modified = append(modified, fmt.Sprintf("  %s %s,", sqlescape.EscapeID(vindexToCol), sqlescape.EscapeID(vindex.Params["data_type"])))
	}
	buf := sqlparser.NewTrackedBuffer(nil)
	fmt.Fprintf(buf, "  PRIMARY KEY (")
	prefix := ""
	for _, col := range vindexFromCols {
		fmt.Fprintf(buf, "%s%s", prefix, sqlescape.EscapeID(col))
		prefix = ", "
	}
	fmt.Fprintf(buf, ")")
	modified = append(modified, buf.String())
	modified = append(modified, ")")
	createDDL = strings.Join(modified, "\n")

	// Generate vreplication query.
	buf = sqlparser.NewTrackedBuffer(nil)
	buf.Myprintf("select ")
	for i := range vindexFromCols {
		buf.Myprintf("%s as %s, ", sqlparser.String(sqlparser.NewIdentifierCI(sourceVindexColumns[i])), sqlparser.String(sqlparser.NewIdentifierCI(vindexFromCols[i])))
	}
	if strings.EqualFold(vindexToCol, "keyspace_id") || strings.EqualFold(vindex.Type, "consistent_lookup_unique") || strings.EqualFold(vindex.Type, "consistent_lookup") {
		buf.Myprintf("keyspace_id() as %s ", sqlparser.String(sqlparser.NewIdentifierCI(vindexToCol)))
	} else {
		buf.Myprintf("%s as %s ", sqlparser.String(sqlparser.NewIdentifierCI(vindexToCol)), sqlparser.String(sqlparser.NewIdentifierCI(vindexToCol)))
	}
	buf.Myprintf("from %s", sqlparser.String(sqlparser.NewIdentifierCS(sourceTableName)))
	if vindexIgnoreNulls {
		buf.Myprintf(" where ")
		lastValIdx := len(vindexFromCols) - 1
		for i := range vindexFromCols {
			buf.Myprintf("%s is not null", sqlparser.String(sqlparser.NewIdentifierCI(vindexFromCols[i])))
			if i != lastValIdx {
				buf.Myprintf(" and ")
			}
		}
	}
	if vindex.Owner != "" {
		// Only backfill.
		buf.Myprintf(" group by ")
		for i := range vindexFromCols {
			buf.Myprintf("%s, ", sqlparser.String(sqlparser.NewIdentifierCI(vindexFromCols[i])))
		}
		buf.Myprintf("%s", sqlparser.String(sqlparser.NewIdentifierCI(vindexToCol)))
	}
	materializeQuery = buf.String()

	// Update targetVSchema.
	targetTable := specs.Tables[targetTableName]
	if targetVSchema.Sharded {
		// Choose a primary vindex type for the lookup table based on the source
		// definition if one was not explicitly specified.
		var targetVindexType string
		var targetVindex *vschemapb.Vindex
		for _, field := range tableSchema.TableDefinitions[0].Fields {
			if sourceVindexColumns[0] == field.Name {
				if targetTable != nil && len(targetTable.ColumnVindexes) > 0 {
					targetVindexType = targetTable.ColumnVindexes[0].Name
				}
				if targetVindexType == "" {
					targetVindexType, err = vindexes.ChooseVindexForType(field.Type)
					if err != nil {
						return nil, nil, nil, err
					}
				}
				targetVindex = &vschemapb.Vindex{
					Type: targetVindexType,
				}
				break
			}
		}
		if targetVindex == nil {
			// Unreachable. We validated column names when generating the DDL.
			return nil, nil, nil, vterrors.Errorf(vtrpcpb.Code_INTERNAL, "column %s not found in target schema %s", sourceVindexColumns[0], tableSchema.TableDefinitions[0].Schema)
		}
		if existing, ok := targetVSchema.Vindexes[targetVindexType]; ok {
			if !proto.Equal(existing, targetVindex) {
				return nil, nil, nil, vterrors.Errorf(vtrpcpb.Code_INVALID_ARGUMENT, "a conflicting vindex named %v already exists in the %s keyspace", targetVindexType, targetKeyspace)
			}
		} else {
			targetVSchema.Vindexes[targetVindexType] = targetVindex
		}

		targetTable = &vschemapb.Table{
			ColumnVindexes: []*vschemapb.ColumnVindex{{
				Column: vindexFromCols[0],
				Name:   targetVindexType,
			}},
		}
	} else {
		targetTable = &vschemapb.Table{}
	}
	if existing, ok := targetVSchema.Tables[targetTableName]; ok {
		if !proto.Equal(existing, targetTable) {
			return nil, nil, nil, vterrors.Errorf(vtrpcpb.Code_INVALID_ARGUMENT, "a conflicting table named %s already exists in the %s vschema", targetTableName, targetKeyspace)
		}
	} else {
		targetVSchema.Tables[targetTableName] = targetTable
	}

	ms = &vtctldatapb.MaterializeSettings{
		Workflow:              workflow,
		MaterializationIntent: vtctldatapb.MaterializationIntent_CREATELOOKUPINDEX,
		SourceKeyspace:        keyspace,
		TargetKeyspace:        targetKeyspace,
		StopAfterCopy:         vindex.Owner != "" && !continueAfterCopyWithOwner,
		TableSettings: []*vtctldatapb.TableMaterializeSettings{{
			TargetTable:      targetTableName,
			SourceExpression: materializeQuery,
			CreateDdl:        createDDL,
		}},
	}

	// Update sourceVSchema
	sourceVSchema.Vindexes[vindexName] = vindex
	sourceVSchemaTable.ColumnVindexes = append(sourceVSchemaTable.ColumnVindexes, sourceTable.ColumnVindexes[0])

	return ms, sourceVSchema, targetVSchema, nil
}

func generateColDef(lines []string, sourceVindexCol, vindexFromCol string) (string, error) {
	source := sqlescape.EscapeID(sourceVindexCol)
	target := sqlescape.EscapeID(vindexFromCol)

	for _, line := range lines[1:] {
		if strings.Contains(line, source) {
			line = strings.Replace(line, source, target, 1)
			line = strings.Replace(line, " AUTO_INCREMENT", "", 1)
			line = strings.Replace(line, " DEFAULT NULL", "", 1)
			return line, nil
		}
	}
	return "", fmt.Errorf("column %s not found in schema %v", sourceVindexCol, lines)
}

func (s *Server) MigrateCreate(ctx context.Context, req *vtctldatapb.MigrateCreateRequest) (*vtctldatapb.WorkflowStatusResponse, error) {
	moveTablesCreateRequest := &vtctldatapb.MoveTablesCreateRequest{
		Workflow:                  req.Workflow,
		SourceKeyspace:            req.SourceKeyspace,
		TargetKeyspace:            req.TargetKeyspace,
		ExternalClusterName:       req.MountName,
		Cells:                     req.Cells,
		TabletTypes:               req.TabletTypes,
		TabletSelectionPreference: req.TabletSelectionPreference,
		AllTables:                 req.AllTables,
		IncludeTables:             req.IncludeTables,
		ExcludeTables:             req.ExcludeTables,
		SourceTimeZone:            req.SourceTimeZone,
		OnDdl:                     req.OnDdl,
		StopAfterCopy:             req.StopAfterCopy,
		DeferSecondaryKeys:        req.DeferSecondaryKeys,
		DropForeignKeys:           req.DropForeignKeys,
		AutoStart:                 req.AutoStart,
		NoRoutingRules:            req.NoRoutingRules,
	}
	return s.moveTablesCreate(ctx, moveTablesCreateRequest, binlogdatapb.VReplicationWorkflowType_Migrate)
}<|MERGE_RESOLUTION|>--- conflicted
+++ resolved
@@ -414,7 +414,6 @@
 		where,
 	)
 
-<<<<<<< HEAD
 	/*
 		readReq := &tabletmanagerdatapb.ReadVReplicationWorkflowRequest{
 			Workflow: req.Workflow,
@@ -428,10 +427,7 @@
 		}
 	*/
 
-	vx := vexec.NewVExec(req.Keyspace, "", s.ts, s.tmc)
-=======
 	vx := vexec.NewVExec(req.Keyspace, "", s.ts, s.tmc, s.SQLParser())
->>>>>>> bd9e5346
 	results, err := vx.QueryContext(ctx, query)
 	if err != nil {
 		return nil, err
