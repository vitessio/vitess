/*
Copyright 2021 The Vitess Authors.

Licensed under the Apache License, Version 2.0 (the "License");
you may not use this file except in compliance with the License.
You may obtain a copy of the License at

	http://www.apache.org/licenses/LICENSE-2.0

Unless required by applicable law or agreed to in writing, software
distributed under the License is distributed on an "AS IS" BASIS,
WITHOUT WARRANTIES OR CONDITIONS OF ANY KIND, either express or implied.
See the License for the specific language governing permissions and
limitations under the License.
*/

package workflow

import (
	"context"
	"errors"
	"fmt"
	"math"
	"reflect"
	"slices"
	"sort"
	"strings"
	"sync"
	"text/template"
	"time"

	"golang.org/x/exp/maps"
	"golang.org/x/sync/errgroup"
	"golang.org/x/sync/semaphore"
	"google.golang.org/protobuf/encoding/prototext"
	"google.golang.org/protobuf/proto"

	"vitess.io/vitess/go/mysql/sqlerror"
	"vitess.io/vitess/go/protoutil"
	"vitess.io/vitess/go/sets"
	"vitess.io/vitess/go/sqlescape"
	"vitess.io/vitess/go/sqltypes"
	"vitess.io/vitess/go/trace"
	"vitess.io/vitess/go/vt/binlog/binlogplayer"
	"vitess.io/vitess/go/vt/concurrency"
	"vitess.io/vitess/go/vt/discovery"
	"vitess.io/vitess/go/vt/key"
	"vitess.io/vitess/go/vt/log"
	"vitess.io/vitess/go/vt/logutil"
	"vitess.io/vitess/go/vt/mysqlctl/tmutils"
	"vitess.io/vitess/go/vt/schema"
	"vitess.io/vitess/go/vt/sqlparser"
	"vitess.io/vitess/go/vt/topo"
	"vitess.io/vitess/go/vt/topo/topoproto"
	"vitess.io/vitess/go/vt/topotools"
	"vitess.io/vitess/go/vt/vtctl/schematools"
	"vitess.io/vitess/go/vt/vtctl/workflow/common"
	"vitess.io/vitess/go/vt/vtctl/workflow/vexec"
	"vitess.io/vitess/go/vt/vtenv"
	"vitess.io/vitess/go/vt/vterrors"
	"vitess.io/vitess/go/vt/vtgate/vindexes"
	"vitess.io/vitess/go/vt/vttablet/tabletmanager/vdiff"
	"vitess.io/vitess/go/vt/vttablet/tabletmanager/vreplication"
	"vitess.io/vitess/go/vt/vttablet/tmclient"

	binlogdatapb "vitess.io/vitess/go/vt/proto/binlogdata"
	querypb "vitess.io/vitess/go/vt/proto/query"
	tabletmanagerdatapb "vitess.io/vitess/go/vt/proto/tabletmanagerdata"
	topodatapb "vitess.io/vitess/go/vt/proto/topodata"
	vschemapb "vitess.io/vitess/go/vt/proto/vschema"
	vtctldatapb "vitess.io/vitess/go/vt/proto/vtctldata"
	vtrpcpb "vitess.io/vitess/go/vt/proto/vtrpc"
	vttimepb "vitess.io/vitess/go/vt/proto/vttime"
)

// tableCopyProgress stores the row counts and disk sizes of the source and target tables
type tableCopyProgress struct {
	TargetRowCount, TargetTableSize int64
	SourceRowCount, SourceTableSize int64
}

// copyProgress stores the tableCopyProgress for all tables still being copied
type copyProgress map[string]*tableCopyProgress

// sequenceMetadata contains all of the relevant metadata for a sequence that
// is being used by a table involved in a vreplication workflow.
type sequenceMetadata struct {
	// The name of the sequence table.
	backingTableName string
	// The keyspace where the backing table lives.
	backingTableKeyspace string
	// The dbName in use by the keyspace where the backing table lives.
	backingTableDBName string
	// The name of the table using the sequence.
	usingTableName string
	// The dbName in use by the keyspace where the using table lives.
	usingTableDBName string
	// The using table definition.
	usingTableDefinition *vschemapb.Table
}

// vdiffOutput holds the data from all shards that is needed to generate
// the full summary results of the vdiff in the vdiff show command output.
type vdiffOutput struct {
	mu        sync.Mutex
	responses map[string]*tabletmanagerdatapb.VDiffResponse
	err       error
}

const (
	cannotSwitchError               = "workflow has errors"
	cannotSwitchCopyIncomplete      = "copy is still in progress"
	cannotSwitchHighLag             = "replication lag %ds is higher than allowed lag %ds"
	cannotSwitchFailedTabletRefresh = "could not refresh all of the tablets involved in the operation:\n%s"
	cannotSwitchFrozen              = "workflow is frozen"

	// Number of LOCK TABLES cycles to perform on the sources during SwitchWrites.
	lockTablesCycles = 2
	// Time to wait between LOCK TABLES cycles on the sources during SwitchWrites.
	lockTablesCycleDelay = time.Duration(100 * time.Millisecond)

	// Default duration used for lag, timeout, etc.
	defaultDuration = 30 * time.Second
)

var (
	// ErrInvalidWorkflow is a catchall error type for conditions that should be
	// impossible when operating on a workflow.
	ErrInvalidWorkflow = errors.New("invalid workflow")
	// ErrMultipleSourceKeyspaces occurs when a workflow somehow has multiple
	// source keyspaces across different shard primaries. This should be
	// impossible.
	ErrMultipleSourceKeyspaces = errors.New("multiple source keyspaces for a single workflow")
	// ErrMultipleTargetKeyspaces occurs when a workflow somehow has multiple
	// target keyspaces across different shard primaries. This should be
	// impossible.
	ErrMultipleTargetKeyspaces   = errors.New("multiple target keyspaces for a single workflow")
	ErrWorkflowNotFullySwitched  = errors.New("cannot complete workflow because you have not yet switched all read and write traffic")
	ErrWorkflowPartiallySwitched = errors.New("cannot cancel workflow because you have already switched some or all read and write traffic")
)

// Server provides an API to work with Vitess workflows, like vreplication
// workflows (MoveTables, Reshard, etc) and schema migration workflows.
type Server struct {
	ts  *topo.Server
	tmc tmclient.TabletManagerClient
	// Limit the number of concurrent background goroutines if needed.
	sem *semaphore.Weighted
	env *vtenv.Environment
}

// NewServer returns a new server instance with the given topo.Server and
// TabletManagerClient.
func NewServer(env *vtenv.Environment, ts *topo.Server, tmc tmclient.TabletManagerClient) *Server {
	return &Server{
		ts:  ts,
		tmc: tmc,
		env: env,
	}
}

func (s *Server) SQLParser() *sqlparser.Parser {
	return s.env.Parser()
}

// CheckReshardingJournalExistsOnTablet returns the journal (or an empty
// journal) and a boolean to indicate if the resharding_journal table exists on
// the given tablet.
//
// (TODO:@ajm188) This should not be part of the final public API, and should
// be un-exported after all places in package wrangler that call this have been
// migrated over.
func (s *Server) CheckReshardingJournalExistsOnTablet(ctx context.Context, tablet *topodatapb.Tablet, migrationID int64) (*binlogdatapb.Journal, bool, error) {
	var (
		journal binlogdatapb.Journal
		exists  bool
	)

	query := fmt.Sprintf("select val from _vt.resharding_journal where id=%v", migrationID)
	p3qr, err := s.tmc.VReplicationExec(ctx, tablet, query)
	if err != nil {
		return nil, false, err
	}

	if len(p3qr.Rows) != 0 {
		qr := sqltypes.Proto3ToResult(p3qr)
		qrBytes, err := qr.Rows[0][0].ToBytes()
		if err != nil {
			return nil, false, err
		}
		if err := prototext.Unmarshal(qrBytes, &journal); err != nil {
			return nil, false, err
		}

		exists = true
	}

	return &journal, exists, nil
}

// GetCellsWithShardReadsSwitched returns the topo cells partitioned into two
// slices: one with the cells where shard reads have been switched for the given
// tablet type and one with the cells where shard reads have not been switched
// for the given tablet type.
//
// This function is for use in Reshard, and "switched reads" is defined as if
// any one of the source shards has the query service disabled in its tablet
// control record.
func (s *Server) GetCellsWithShardReadsSwitched(
	ctx context.Context,
	keyspace string,
	si *topo.ShardInfo,
	tabletType topodatapb.TabletType,
) (cellsSwitched []string, cellsNotSwitched []string, err error) {
	cells, err := s.ts.GetCellInfoNames(ctx)
	if err != nil {
		return nil, nil, err
	}

	for _, cell := range cells {
		srvks, err := s.ts.GetSrvKeyspace(ctx, cell, keyspace)
		if err != nil {
			return nil, nil, err
		}

		// Checking one shard is enough.
		var (
			shardServedTypes []string
			found            bool
			noControls       bool
		)

		for _, partition := range srvks.GetPartitions() {
			if tabletType != partition.GetServedType() {
				continue
			}

			// If reads and writes are both switched it is possible that the
			// shard is not in the partition table.
			for _, shardReference := range partition.GetShardReferences() {
				if key.KeyRangeEqual(shardReference.GetKeyRange(), si.GetKeyRange()) {
					found = true
					break
				}
			}

			// It is possible that there are no tablet controls if the target
			// shards are not yet serving, or once reads and writes are both
			// switched.
			if len(partition.GetShardTabletControls()) == 0 {
				noControls = true
				break
			}

			for _, tabletControl := range partition.GetShardTabletControls() {
				if key.KeyRangeEqual(tabletControl.GetKeyRange(), si.GetKeyRange()) {
					if !tabletControl.GetQueryServiceDisabled() {
						shardServedTypes = append(shardServedTypes, si.ShardName())
					}

					break
				}
			}
		}

		if found && (len(shardServedTypes) > 0 || noControls) {
			cellsNotSwitched = append(cellsNotSwitched, cell)
		} else {
			cellsSwitched = append(cellsSwitched, cell)
		}
	}

	return cellsSwitched, cellsNotSwitched, nil
}

// GetCellsWithTableReadsSwitched returns the topo cells partitioned into two
// slices: one with the cells where table reads have been switched for the given
// tablet type and one with the cells where table reads have not been switched
// for the given tablet type.
//
// This function is for use in MoveTables, and "switched reads" is defined as if
// the routing rule for a (table, tablet_type) is pointing to the target
// keyspace.
func (s *Server) GetCellsWithTableReadsSwitched(
	ctx context.Context,
	keyspace string,
	table string,
	tabletType topodatapb.TabletType,
) (cellsSwitched []string, cellsNotSwitched []string, err error) {
	cells, err := s.ts.GetCellInfoNames(ctx)
	if err != nil {
		return nil, nil, err
	}

	getKeyspace := func(ruleTarget string) (string, error) {
		arr := strings.Split(ruleTarget, ".")
		if len(arr) != 2 {
			return "", vterrors.Errorf(vtrpcpb.Code_INTERNAL, "rule target is not correctly formatted: %s", ruleTarget)
		}

		return arr[0], nil
	}

	for _, cell := range cells {
		srvVSchema, err := s.ts.GetSrvVSchema(ctx, cell)
		if err != nil {
			return nil, nil, err
		}

		var (
			found    bool
			switched bool
		)

		for _, rule := range srvVSchema.RoutingRules.Rules {
			ruleName := fmt.Sprintf("%s.%s@%s", keyspace, table, strings.ToLower(tabletType.String()))
			if rule.FromTable == ruleName {
				found = true

				for _, to := range rule.ToTables {
					ks, err := getKeyspace(to)
					if err != nil {
						log.Errorf(err.Error())
						return nil, nil, err
					}

					if ks == keyspace {
						switched = true
						break // if one table in the workflow switched, we are done.
					}
				}
			}

			if found {
				break
			}
		}

		if switched {
			cellsSwitched = append(cellsSwitched, cell)
		} else {
			cellsNotSwitched = append(cellsNotSwitched, cell)
		}
	}

	return cellsSwitched, cellsNotSwitched, nil
}

func (s *Server) GetWorkflow(ctx context.Context, keyspace, workflow string, includeLogs bool, shards []string) (*vtctldatapb.Workflow, error) {
	res, err := s.GetWorkflows(ctx, &vtctldatapb.GetWorkflowsRequest{
		Keyspace:    keyspace,
		Workflow:    workflow,
		IncludeLogs: includeLogs,
		Shards:      shards,
	})
	if err != nil {
		return nil, err
	}
	if res == nil {
		return nil, vterrors.Errorf(vtrpcpb.Code_NOT_FOUND, "%s workflow not found in the %s keyspace", workflow, keyspace)
	}
	if len(res.Workflows) != 1 {
		return nil, vterrors.Errorf(vtrpcpb.Code_INTERNAL, "unexpected number of workflows returned for %s.%s; expected 1, got %d",
			keyspace, workflow, len(res.Workflows))
	}
	return res.Workflows[0], nil
}

// GetWorkflows returns a list of all workflows that exist in a given keyspace,
// with some additional filtering depending on the request parameters (for
// example, ActiveOnly=true restricts the search to only workflows that are
// currently running).
//
// It has the same signature as the vtctlservicepb.VtctldServer's GetWorkflows
// rpc, and grpcvtctldserver delegates to this function.
func (s *Server) GetWorkflows(ctx context.Context, req *vtctldatapb.GetWorkflowsRequest) (*vtctldatapb.GetWorkflowsResponse, error) {
	span, ctx := trace.NewSpan(ctx, "workflow.Server.GetWorkflows")
	defer span.Finish()

	span.Annotate("keyspace", req.Keyspace)
	span.Annotate("workflow", req.Workflow)
	span.Annotate("active_only", req.ActiveOnly)
	span.Annotate("include_logs", req.IncludeLogs)
	span.Annotate("shards", req.Shards)

	readReq := &tabletmanagerdatapb.ReadVReplicationWorkflowsRequest{}
	if req.Workflow != "" {
		readReq.IncludeWorkflows = []string{req.Workflow}
	}
	if req.ActiveOnly {
		readReq.ExcludeStates = []binlogdatapb.VReplicationWorkflowState{binlogdatapb.VReplicationWorkflowState_Stopped}
	}

	// Guards access to the maps used throughout.
	m := sync.Mutex{}

	shards, err := common.GetShards(ctx, s.ts, req.Keyspace, req.Shards)
	if err != nil {
		return nil, err
	}
	results := make(map[*topo.TabletInfo]*tabletmanagerdatapb.ReadVReplicationWorkflowsResponse, len(shards))
	readWorkflowsEg, readWorkflowsCtx := errgroup.WithContext(ctx)
	for _, shard := range shards {
		readWorkflowsEg.Go(func() error {
			si, err := s.ts.GetShard(readWorkflowsCtx, req.Keyspace, shard)
			if err != nil {
				return err
			}
			if si.PrimaryAlias == nil {
				return fmt.Errorf("%w %s/%s", vexec.ErrNoShardPrimary, req.Keyspace, shard)
			}
			primary, err := s.ts.GetTablet(readWorkflowsCtx, si.PrimaryAlias)
			if err != nil {
				return err
			}
			if primary == nil {
				return fmt.Errorf("%w %s/%s: tablet %v not found", vexec.ErrNoShardPrimary, req.Keyspace, shard, topoproto.TabletAliasString(si.PrimaryAlias))
			}
			// Clone the request so that we can set the correct DB name for tablet.
			req := readReq.CloneVT()
			wres, err := s.tmc.ReadVReplicationWorkflows(readWorkflowsCtx, primary.Tablet, req)
			if err != nil {
				return err
			}
			m.Lock()
			defer m.Unlock()
			results[primary] = wres
			return nil
		})
	}
	if readWorkflowsEg.Wait() != nil {
		return nil, err
	}

	copyStatesByShardStreamId := make(map[string][]*vtctldatapb.Workflow_Stream_CopyState, len(results))

	fetchCopyStates := func(ctx context.Context, tablet *topo.TabletInfo, streamIds []int32) error {
		span, ctx := trace.NewSpan(ctx, "workflow.Server.fetchCopyStates")
		defer span.Finish()

		span.Annotate("keyspace", req.Keyspace)
		span.Annotate("shard", tablet.Shard)
		span.Annotate("tablet_alias", tablet.AliasString())

		copyStates, err := s.getWorkflowCopyStates(ctx, tablet, streamIds)
		if err != nil {
			return err
		}

		m.Lock()
		defer m.Unlock()

		for _, copyState := range copyStates {
			shardStreamId := fmt.Sprintf("%s/%d", tablet.Shard, copyState.StreamId)
			copyStatesByShardStreamId[shardStreamId] = append(
				copyStatesByShardStreamId[shardStreamId],
				copyState,
			)
		}

		return nil
	}

	fetchCopyStatesEg, fetchCopyStatesCtx := errgroup.WithContext(ctx)
	for tablet, result := range results {
		tablet := tablet // loop closure

		streamIds := make([]int32, 0, len(result.Workflows))
		for _, wf := range result.Workflows {
			for _, stream := range wf.Streams {
				streamIds = append(streamIds, stream.Id)
			}
		}

		if len(streamIds) == 0 {
			continue
		}

		fetchCopyStatesEg.Go(func() error {
			return fetchCopyStates(fetchCopyStatesCtx, tablet, streamIds)
		})
	}

	if err := fetchCopyStatesEg.Wait(); err != nil {
		return nil, err
	}

	workflowsMap := make(map[string]*vtctldatapb.Workflow, len(results))
	sourceKeyspaceByWorkflow := make(map[string]string, len(results))
	sourceShardsByWorkflow := make(map[string]sets.Set[string], len(results))
	targetKeyspaceByWorkflow := make(map[string]string, len(results))
	targetShardsByWorkflow := make(map[string]sets.Set[string], len(results))
	maxVReplicationLagByWorkflow := make(map[string]float64, len(results))
	maxVReplicationTransactionLagByWorkflow := make(map[string]float64, len(results))

	// We guarantee the following invariants when this function is called for a
	// given workflow:
	// - workflow.Name != "" (more precisely, ".Name is set 'properly'")
	// - workflowsMap[workflow.Name] == workflow
	// - sourceShardsByWorkflow[workflow.Name] != nil
	// - targetShardsByWorkflow[workflow.Name] != nil
	// - workflow.ShardStatuses != nil
	scanWorkflow := func(ctx context.Context, workflow *vtctldatapb.Workflow, res *tabletmanagerdatapb.ReadVReplicationWorkflowResponse, tablet *topo.TabletInfo) error {
		// This is not called concurrently, but we still protect the maps to ensure
		// that we're concurrency-safe in the face of future changes (e.g. where other
		// things are running concurrently with this which also access these maps).
		m.Lock()
		defer m.Unlock()
		for _, rstream := range res.Streams {
			// The value in the pos column can be compressed and thus not
			// have a valid GTID consisting of valid UTF-8 characters so we
			// have to decode it so that it's properly decompressed first
			// when needed.
			pos := rstream.Pos
			if pos != "" {
				mpos, err := binlogplayer.DecodePosition(pos)
				if err != nil {
					return err
				}
				pos = mpos.String()
			}

			cells := strings.Split(res.Cells, ",")
			for i := range cells {
				cells[i] = strings.TrimSpace(cells[i])
			}

			stream := &vtctldatapb.Workflow_Stream{
				Id:                        int64(rstream.Id),
				Shard:                     tablet.Shard,
				Tablet:                    tablet.Alias,
				BinlogSource:              rstream.Bls,
				Position:                  pos,
				StopPosition:              rstream.StopPos,
				State:                     rstream.State.String(),
				DbName:                    tablet.DbName(),
				TabletTypes:               res.TabletTypes,
				TabletSelectionPreference: res.TabletSelectionPreference,
				Cells:                     cells,
				TransactionTimestamp:      rstream.TransactionTimestamp,
				TimeUpdated:               rstream.TimeUpdated,
				Message:                   rstream.Message,
				Tags:                      strings.Split(res.Tags, ","),
				RowsCopied:                rstream.RowsCopied,
				ThrottlerStatus: &vtctldatapb.Workflow_Stream_ThrottlerStatus{
					ComponentThrottled: rstream.ComponentThrottled,
					TimeThrottled:      rstream.TimeThrottled,
				},
			}

			// Merge in copy states, which we've already fetched.
			shardStreamId := fmt.Sprintf("%s/%d", tablet.Shard, stream.Id)
			if copyState, ok := copyStatesByShardStreamId[shardStreamId]; ok {
				stream.CopyStates = copyState
			}

			if rstream.TimeUpdated == nil {
				rstream.TimeUpdated = &vttimepb.Time{}
			}

			switch {
			case strings.Contains(strings.ToLower(stream.Message), "error"):
				stream.State = binlogdatapb.VReplicationWorkflowState_Error.String()
			case stream.State == binlogdatapb.VReplicationWorkflowState_Running.String() && len(stream.CopyStates) > 0:
				stream.State = binlogdatapb.VReplicationWorkflowState_Copying.String()
			case stream.State == binlogdatapb.VReplicationWorkflowState_Running.String() && int64(time.Now().Second())-rstream.TimeUpdated.Seconds > 10:
				stream.State = binlogdatapb.VReplicationWorkflowState_Lagging.String()
			}

			shardStreamKey := fmt.Sprintf("%s/%s", tablet.Shard, tablet.AliasString())
			shardStream, ok := workflow.ShardStreams[shardStreamKey]
			if !ok {
				ctx, cancel := context.WithTimeout(ctx, topo.RemoteOperationTimeout)
				defer cancel()

				si, err := s.ts.GetShard(ctx, req.Keyspace, tablet.Shard)
				if err != nil {
					return err
				}

				shardStream = &vtctldatapb.Workflow_ShardStream{
					Streams:          nil,
					TabletControls:   si.TabletControls,
					IsPrimaryServing: si.IsPrimaryServing,
				}

				workflow.ShardStreams[shardStreamKey] = shardStream
			}

			shardStream.Streams = append(shardStream.Streams, stream)
			sourceShardsByWorkflow[workflow.Name].Insert(stream.BinlogSource.Shard)
			targetShardsByWorkflow[workflow.Name].Insert(tablet.Shard)

			if ks, ok := sourceKeyspaceByWorkflow[workflow.Name]; ok && ks != stream.BinlogSource.Keyspace {
				return vterrors.Wrapf(ErrMultipleSourceKeyspaces, "workflow = %v, ks1 = %v, ks2 = %v", workflow.Name, ks, stream.BinlogSource.Keyspace)
			}

			sourceKeyspaceByWorkflow[workflow.Name] = stream.BinlogSource.Keyspace

			if ks, ok := targetKeyspaceByWorkflow[workflow.Name]; ok && ks != tablet.Keyspace {
				return vterrors.Wrapf(ErrMultipleTargetKeyspaces, "workflow = %v, ks1 = %v, ks2 = %v", workflow.Name, ks, tablet.Keyspace)
			}

			targetKeyspaceByWorkflow[workflow.Name] = tablet.Keyspace

			if stream.TimeUpdated == nil {
				stream.TimeUpdated = &vttimepb.Time{}
			}
			timeUpdated := time.Unix(stream.TimeUpdated.Seconds, 0)
			vreplicationLag := time.Since(timeUpdated)

			// MaxVReplicationLag represents the time since we last processed any event
			// in the workflow.
			if currentMaxLag, ok := maxVReplicationLagByWorkflow[workflow.Name]; ok {
				if vreplicationLag.Seconds() > currentMaxLag {
					maxVReplicationLagByWorkflow[workflow.Name] = vreplicationLag.Seconds()
				}
			} else {
				maxVReplicationLagByWorkflow[workflow.Name] = vreplicationLag.Seconds()
			}

			workflow.WorkflowType = res.WorkflowType.String()
			workflow.WorkflowSubType = res.WorkflowSubType.String()
			workflow.DeferSecondaryKeys = res.DeferSecondaryKeys

			// MaxVReplicationTransactionLag estimates the actual statement processing lag
			// between the source and the target. If we are still processing source events it
			// is the difference b/w current time and the timestamp of the last event. If
			// heartbeats are more recent than the last event, then the lag is the time since
			// the last heartbeat as there can be an actual event immediately after the
			// heartbeat, but which has not yet been processed on the target.
			// We don't allow switching during the copy phase, so in that case we just return
			// a large lag. All timestamps are in seconds since epoch.
			if _, ok := maxVReplicationTransactionLagByWorkflow[workflow.Name]; !ok {
				maxVReplicationTransactionLagByWorkflow[workflow.Name] = 0
			}
			if rstream.TransactionTimestamp == nil {
				rstream.TransactionTimestamp = &vttimepb.Time{}
			}
			lastTransactionTime := rstream.TransactionTimestamp.Seconds
			if rstream.TimeHeartbeat == nil {
				rstream.TimeHeartbeat = &vttimepb.Time{}
			}
			lastHeartbeatTime := rstream.TimeHeartbeat.Seconds
			if stream.State == binlogdatapb.VReplicationWorkflowState_Copying.String() {
				maxVReplicationTransactionLagByWorkflow[workflow.Name] = math.MaxInt64
			} else {
				if lastTransactionTime == 0 /* no new events after copy */ ||
					lastHeartbeatTime > lastTransactionTime /* no recent transactions, so all caught up */ {

					lastTransactionTime = lastHeartbeatTime
				}
				now := time.Now().Unix() /* seconds since epoch */
				transactionReplicationLag := float64(now - lastTransactionTime)
				if transactionReplicationLag > maxVReplicationTransactionLagByWorkflow[workflow.Name] {
					maxVReplicationTransactionLagByWorkflow[workflow.Name] = transactionReplicationLag
				}
			}
		}

		return nil
	}

	for tablet, result := range results {
		// In the old implementation, we knew we had at most one (0 <= N <= 1)
		// workflow for each shard primary we queried. There might be multiple
		// rows (streams) comprising that workflow, so we would aggregate the
		// rows for a given primary into a single value ("the workflow",
		// ReplicationStatusResult in the old types).
		//
		// In this version, we have many (N >= 0) workflows for each shard
		// primary we queried, so we need to determine if each row corresponds
		// to a workflow we're already aggregating, or if it's a workflow we
		// haven't seen yet for that shard primary. We use the workflow name to
		// dedupe for this.
		for _, wfres := range result.Workflows {
			workflowName := wfres.Workflow
			workflow, ok := workflowsMap[workflowName]
			if !ok {
				workflow = &vtctldatapb.Workflow{
					Name:         workflowName,
					ShardStreams: map[string]*vtctldatapb.Workflow_ShardStream{},
				}

				workflowsMap[workflowName] = workflow
				sourceShardsByWorkflow[workflowName] = sets.New[string]()
				targetShardsByWorkflow[workflowName] = sets.New[string]()
			}

			if err := scanWorkflow(ctx, workflow, wfres, tablet); err != nil {
				return nil, err
			}
		}
	}

	var (
		fetchLogsWG  sync.WaitGroup
		vrepLogQuery = strings.TrimSpace(`
SELECT
	id,
	vrepl_id,
	type,
	state,
	message,
	created_at,
	updated_at,
	count
FROM
	_vt.vreplication_log
WHERE vrepl_id IN %a
ORDER BY
	vrepl_id ASC,
	id ASC
`)
	)

	fetchStreamLogs := func(ctx context.Context, workflow *vtctldatapb.Workflow) {
		span, ctx := trace.NewSpan(ctx, "workflow.Server.fetchStreamLogs")
		defer span.Finish()

		span.Annotate("keyspace", req.Keyspace)
		span.Annotate("workflow", workflow.Name)

		vreplIDs := make([]int64, 0, len(workflow.ShardStreams))
		for _, shardStream := range maps.Values(workflow.ShardStreams) {
			for _, stream := range shardStream.Streams {
				vreplIDs = append(vreplIDs, stream.Id)
			}
		}
		idsBV, err := sqltypes.BuildBindVariable(vreplIDs)
		if err != nil {
			return
		}

		query, err := sqlparser.ParseAndBind(vrepLogQuery, idsBV)
		if err != nil {
			return
		}

		vx := vexec.NewVExec(req.Keyspace, workflow.Name, s.ts, s.tmc, s.SQLParser())
		results, err := vx.QueryContext(ctx, query)
		if err != nil {
			// Note that we do not return here. If there are any query results
			// in the map (i.e. some tablets returned successfully), we will
			// still try to read log rows from them on a best-effort basis. But,
			// we will also pre-emptively record the top-level fetch error on
			// every stream in every shard in the workflow. Further processing
			// below may override the error message for certain streams.
			for _, streams := range workflow.ShardStreams {
				for _, stream := range streams.Streams {
					stream.LogFetchError = err.Error()
				}
			}
		}

		for target, p3qr := range results {
			qr := sqltypes.Proto3ToResult(p3qr)
			shardStreamKey := fmt.Sprintf("%s/%s", target.Shard, target.AliasString())

			ss, ok := workflow.ShardStreams[shardStreamKey]
			if !ok || ss == nil {
				continue
			}

			streams := ss.Streams
			streamIdx := 0
			markErrors := func(err error) {
				if streamIdx >= len(streams) {
					return
				}

				streams[streamIdx].LogFetchError = err.Error()
			}

			for _, row := range qr.Rows {
				id, err := row[0].ToCastInt64()
				if err != nil {
					markErrors(err)
					continue
				}

				streamID, err := row[1].ToCastInt64()
				if err != nil {
					markErrors(err)
					continue
				}

				typ := row[2].ToString()
				state := row[3].ToString()
				message := row[4].ToString()

				createdAt, err := time.Parse("2006-01-02 15:04:05", row[5].ToString())
				if err != nil {
					markErrors(err)
					continue
				}

				updatedAt, err := time.Parse("2006-01-02 15:04:05", row[6].ToString())
				if err != nil {
					markErrors(err)
					continue
				}

				count, err := row[7].ToCastInt64()
				if err != nil {
					markErrors(err)
					continue
				}

				streamLog := &vtctldatapb.Workflow_Stream_Log{
					Id:       id,
					StreamId: streamID,
					Type:     typ,
					State:    state,
					CreatedAt: &vttimepb.Time{
						Seconds: createdAt.Unix(),
					},
					UpdatedAt: &vttimepb.Time{
						Seconds: updatedAt.Unix(),
					},
					Message: message,
					Count:   count,
				}

				// Earlier, in the main loop where we called scanWorkflow for
				// each _vt.vreplication row, we also sorted each ShardStreams
				// slice by ascending id, and our _vt.vreplication_log query
				// ordered by (stream_id ASC, id ASC), so we can walk the
				// streams in index order in O(n) amortized over all the rows
				// for this tablet.
				for streamIdx < len(streams) {
					stream := streams[streamIdx]
					if stream.Id < streamLog.StreamId {
						streamIdx++
						continue
					}

					if stream.Id > streamLog.StreamId {
						log.Warningf("Found stream log for nonexistent stream: %+v", streamLog)
						// This can happen on manual/failed workflow cleanup so keep going.
						continue
					}

					// stream.Id == streamLog.StreamId
					stream.Logs = append(stream.Logs, streamLog)
					break
				}
			}
		}
	}

	workflows := make([]*vtctldatapb.Workflow, 0, len(workflowsMap))

	for name, workflow := range workflowsMap {
		sourceShards, ok := sourceShardsByWorkflow[name]
		if !ok {
			return nil, vterrors.Wrapf(ErrInvalidWorkflow, "%s has no source shards", name)
		}

		sourceKeyspace, ok := sourceKeyspaceByWorkflow[name]
		if !ok {
			return nil, vterrors.Wrapf(ErrInvalidWorkflow, "%s has no source keyspace", name)
		}

		targetShards, ok := targetShardsByWorkflow[name]
		if !ok {
			return nil, vterrors.Wrapf(ErrInvalidWorkflow, "%s has no target shards", name)
		}

		targetKeyspace, ok := targetKeyspaceByWorkflow[name]
		if !ok {
			return nil, vterrors.Wrapf(ErrInvalidWorkflow, "%s has no target keyspace", name)
		}

		maxVReplicationLag, ok := maxVReplicationLagByWorkflow[name]
		if !ok {
			return nil, vterrors.Wrapf(ErrInvalidWorkflow, "%s has no tracked vreplication lag", name)
		}

		maxVReplicationTransactionLag, ok := maxVReplicationTransactionLagByWorkflow[name]
		if !ok {
			return nil, vterrors.Wrapf(ErrInvalidWorkflow, "%s has no tracked vreplication transaction lag", name)
		}

		workflow.Source = &vtctldatapb.Workflow_ReplicationLocation{
			Keyspace: sourceKeyspace,
			Shards:   sets.List(sourceShards),
		}

		workflow.Target = &vtctldatapb.Workflow_ReplicationLocation{
			Keyspace: targetKeyspace,
			Shards:   sets.List(targetShards),
		}

		workflow.MaxVReplicationLag = int64(maxVReplicationLag)
		workflow.MaxVReplicationTransactionLag = int64(maxVReplicationTransactionLag)

		// Sort shard streams by stream_id ASC, to support an optimization
		// in fetchStreamLogs below.
		for _, shardStreams := range workflow.ShardStreams {
			sort.Slice(shardStreams.Streams, func(i, j int) bool {
				return shardStreams.Streams[i].Id < shardStreams.Streams[j].Id
			})
		}

		workflows = append(workflows, workflow)

		if req.IncludeLogs {
			// Fetch logs for all streams associated with this workflow in the background.
			fetchLogsWG.Add(1)
			go func(ctx context.Context, workflow *vtctldatapb.Workflow) {
				defer fetchLogsWG.Done()
				fetchStreamLogs(ctx, workflow)
			}(ctx, workflow)
		}
	}

	// Wait for all the log fetchers to finish.
	fetchLogsWG.Wait()

	return &vtctldatapb.GetWorkflowsResponse{
		Workflows: workflows,
	}, nil
}

func (s *Server) getWorkflowState(ctx context.Context, targetKeyspace, workflowName string) (*trafficSwitcher, *State, error) {
	ts, err := s.buildTrafficSwitcher(ctx, targetKeyspace, workflowName)
	if err != nil {
		log.Errorf("buildTrafficSwitcher failed: %v", err)
		return nil, nil, err
	}

	state := &State{
		Workflow:           workflowName,
		SourceKeyspace:     ts.SourceKeyspaceName(),
		TargetKeyspace:     targetKeyspace,
		IsPartialMigration: ts.isPartialMigration,
	}

	if ts.workflowType == binlogdatapb.VReplicationWorkflowType_CreateLookupIndex {
		// Nothing left to do.
		return ts, state, nil
	}

	var (
		reverse        bool
		sourceKeyspace string
	)

	// We reverse writes by using the source_keyspace.workflowname_reverse workflow
	// spec, so we need to use the source of the reverse workflow, which is the
	// target of the workflow initiated by the user for checking routing rules.
	// Similarly we use a target shard of the reverse workflow as the original
	// source to check if writes have been switched.

	if strings.HasSuffix(workflowName, "_reverse") {
		reverse = true
		// Flip the source and target keyspaces.
		sourceKeyspace = state.TargetKeyspace
		targetKeyspace = state.SourceKeyspace
		workflowName = ReverseWorkflowName(workflowName)
	} else {
		sourceKeyspace = state.SourceKeyspace
	}
	if ts.MigrationType() == binlogdatapb.MigrationType_TABLES {
		state.WorkflowType = TypeMoveTables

		// We assume a consistent state, so only choose routing rule for one table.
		if len(ts.Tables()) == 0 {
			return nil, nil, vterrors.Errorf(vtrpcpb.Code_FAILED_PRECONDITION, "no tables in workflow %s.%s", targetKeyspace, workflowName)
		}
		table := ts.Tables()[0]

		if ts.isPartialMigration { // shard level traffic switching is all or nothing
			shardRoutingRules, err := s.ts.GetShardRoutingRules(ctx)
			if err != nil {
				return nil, nil, err
			}

			rules := shardRoutingRules.Rules
			for _, rule := range rules {
				switch rule.ToKeyspace {
				case sourceKeyspace:
					state.ShardsNotYetSwitched = append(state.ShardsNotYetSwitched, rule.Shard)
				case targetKeyspace:
					state.ShardsAlreadySwitched = append(state.ShardsAlreadySwitched, rule.Shard)
				default:
					// Not a relevant rule.
				}
			}
		} else {
			state.RdonlyCellsSwitched, state.RdonlyCellsNotSwitched, err = s.GetCellsWithTableReadsSwitched(ctx, targetKeyspace, table, topodatapb.TabletType_RDONLY)
			if err != nil {
				return nil, nil, err
			}

			state.ReplicaCellsSwitched, state.ReplicaCellsNotSwitched, err = s.GetCellsWithTableReadsSwitched(ctx, targetKeyspace, table, topodatapb.TabletType_REPLICA)
			if err != nil {
				return nil, nil, err
			}
			globalRules, err := topotools.GetRoutingRules(ctx, ts.TopoServer())
			if err != nil {
				return nil, nil, err
			}
			for _, table := range ts.Tables() {
				rr := globalRules[table]
				// If a rule exists for the table and points to the target keyspace, then
				// writes have been switched.
				if len(rr) > 0 && rr[0] == fmt.Sprintf("%s.%s", targetKeyspace, table) {
					state.WritesSwitched = true
					break
				}
			}
		}
	} else {
		state.WorkflowType = TypeReshard

		// We assume a consistent state, so only choose one shard.
		var shard *topo.ShardInfo
		if reverse {
			shard = ts.TargetShards()[0]
		} else {
			shard = ts.SourceShards()[0]
		}

		state.RdonlyCellsSwitched, state.RdonlyCellsNotSwitched, err = s.GetCellsWithShardReadsSwitched(ctx, targetKeyspace, shard, topodatapb.TabletType_RDONLY)
		if err != nil {
			return nil, nil, err
		}

		state.ReplicaCellsSwitched, state.ReplicaCellsNotSwitched, err = s.GetCellsWithShardReadsSwitched(ctx, targetKeyspace, shard, topodatapb.TabletType_REPLICA)
		if err != nil {
			return nil, nil, err
		}

		if !shard.IsPrimaryServing {
			state.WritesSwitched = true
		}
	}
	if ts.workflowType == binlogdatapb.VReplicationWorkflowType_Migrate {
		state.WorkflowType = TypeMigrate
	}

	return ts, state, nil
}

func (s *Server) getWorkflowCopyStates(ctx context.Context, tablet *topo.TabletInfo, streamIds []int32) ([]*vtctldatapb.Workflow_Stream_CopyState, error) {
	span, ctx := trace.NewSpan(ctx, "workflow.Server.getWorkflowCopyStates")
	defer span.Finish()

	span.Annotate("keyspace", tablet.Keyspace)
	span.Annotate("shard", tablet.Shard)
	span.Annotate("tablet_alias", tablet.AliasString())
	span.Annotate("stream_ids", fmt.Sprintf("%#v", streamIds))

	idsBV, err := sqltypes.BuildBindVariable(streamIds)
	if err != nil {
		return nil, err
	}
	query, err := sqlparser.ParseAndBind("select vrepl_id, table_name, lastpk from _vt.copy_state where vrepl_id in %a and id in (select max(id) from _vt.copy_state where vrepl_id in %a group by vrepl_id, table_name)",
		idsBV, idsBV)
	if err != nil {
		return nil, err
	}
	qr, err := s.tmc.VReplicationExec(ctx, tablet.Tablet, query)
	if err != nil {
		return nil, err
	}

	result := sqltypes.Proto3ToResult(qr)
	if result == nil {
		return nil, nil
	}

	copyStates := make([]*vtctldatapb.Workflow_Stream_CopyState, len(result.Rows))
	for i, row := range result.Rows {
		streamId, err := row[0].ToInt64()
		if err != nil {
			return nil, vterrors.Errorf(vtrpcpb.Code_INTERNAL, "failed to cast vrepl_id to int64: %v", err)
		}
		// These string fields are technically varbinary, but this is close enough.
		copyStates[i] = &vtctldatapb.Workflow_Stream_CopyState{
			StreamId: streamId,
			Table:    row[1].ToString(),
			LastPk:   row[2].ToString(),
		}
	}

	return copyStates, nil
}

// LookupVindexCreate creates the lookup vindex in the specified
// keyspace and creates a VReplication workflow to backfill that
// vindex from the keyspace to the target/lookup table specified.
func (s *Server) LookupVindexCreate(ctx context.Context, req *vtctldatapb.LookupVindexCreateRequest) (*vtctldatapb.LookupVindexCreateResponse, error) {
	span, ctx := trace.NewSpan(ctx, "workflow.Server.LookupVindexCreate")
	defer span.Finish()

	span.Annotate("workflow", req.Workflow)
	span.Annotate("keyspace", req.Keyspace)
	span.Annotate("continue_after_copy_with_owner", req.ContinueAfterCopyWithOwner)
	span.Annotate("cells", req.Cells)
	span.Annotate("tablet_types", req.TabletTypes)

	ms, sourceVSchema, targetVSchema, err := s.prepareCreateLookup(ctx, req.Workflow, req.Keyspace, req.Vindex, req.ContinueAfterCopyWithOwner)
	if err != nil {
		return nil, err
	}
	if err := s.ts.SaveVSchema(ctx, ms.TargetKeyspace, targetVSchema); err != nil {
		return nil, err
	}

	ms.TabletTypes = topoproto.MakeStringTypeCSV(req.TabletTypes)
	ms.TabletSelectionPreference = req.TabletSelectionPreference
	if err := s.Materialize(ctx, ms); err != nil {
		return nil, err
	}
	if err := s.ts.SaveVSchema(ctx, req.Keyspace, sourceVSchema); err != nil {
		return nil, err
	}
	if err := s.ts.RebuildSrvVSchema(ctx, nil); err != nil {
		return nil, err
	}

	return &vtctldatapb.LookupVindexCreateResponse{}, nil
}

// LookupVindexExternalize externalizes a lookup vindex that's
// finished backfilling or has caught up. If the vindex has an
// owner then the workflow will also be deleted.
func (s *Server) LookupVindexExternalize(ctx context.Context, req *vtctldatapb.LookupVindexExternalizeRequest) (*vtctldatapb.LookupVindexExternalizeResponse, error) {
	span, ctx := trace.NewSpan(ctx, "workflow.Server.LookupVindexExternalize")
	defer span.Finish()

	span.Annotate("keyspace", req.Keyspace)
	span.Annotate("name", req.Name)
	span.Annotate("table_keyspace", req.TableKeyspace)

	// Find the lookup vindex by by name.
	sourceVschema, err := s.ts.GetVSchema(ctx, req.Keyspace)
	if err != nil {
		return nil, vterrors.Errorf(vtrpcpb.Code_INTERNAL, "failed to get vschema for the %s keyspace", req.Keyspace)
	}
	vindex := sourceVschema.Vindexes[req.Name]
	if vindex == nil {
		return nil, vterrors.Errorf(vtrpcpb.Code_FAILED_PRECONDITION, "vindex %s not found in the %s keyspace", req.Name, req.Keyspace)
	}

	targetShards, err := s.ts.GetServingShards(ctx, req.TableKeyspace)
	if err != nil {
		return nil, err
	}

	// Create a parallelizer function.
	forAllTargets := func(f func(*topo.ShardInfo) error) error {
		var wg sync.WaitGroup
		allErrors := &concurrency.AllErrorRecorder{}
		for _, targetShard := range targetShards {
			wg.Add(1)
			go func(targetShard *topo.ShardInfo) {
				defer wg.Done()

				if err := f(targetShard); err != nil {
					allErrors.RecordError(err)
				}
			}(targetShard)
		}
		wg.Wait()
		return allErrors.AggrError(vterrors.Aggregate)
	}

	err = forAllTargets(func(targetShard *topo.ShardInfo) error {
		targetPrimary, err := s.ts.GetTablet(ctx, targetShard.PrimaryAlias)
		if err != nil {
			return err
		}
		res, err := s.tmc.ReadVReplicationWorkflow(ctx, targetPrimary.Tablet, &tabletmanagerdatapb.ReadVReplicationWorkflowRequest{
			Workflow: req.Name,
		})
		if err != nil {
			return err
		}
		if res == nil {
			return vterrors.Errorf(vtrpcpb.Code_NOT_FOUND, "workflow %s not found on %v", req.Name, targetPrimary.Alias)
		}
		for _, stream := range res.Streams {
			if stream.Bls.Filter == nil || len(stream.Bls.Filter.Rules) != 1 {
				return vterrors.Errorf(vtrpcpb.Code_INTERNAL, "invalid binlog source")
			}
			if vindex.Owner == "" || !stream.Bls.StopAfterCopy {
				// If there's no owner or we've requested that the workflow NOT be stopped
				// after the copy phase completes, then all streams need to be running.
				if stream.State != binlogdatapb.VReplicationWorkflowState_Running {
					return vterrors.Errorf(vtrpcpb.Code_FAILED_PRECONDITION, "stream %d for %v.%v is not in Running state: %v", stream.Id, targetShard.Keyspace(), targetShard.ShardName(), stream.State)
				}
			} else {
				// If there is an owner, all streams need to be stopped after copy.
				if stream.State != binlogdatapb.VReplicationWorkflowState_Stopped || !strings.Contains(stream.Message, "Stopped after copy") {
					return vterrors.Errorf(vtrpcpb.Code_FAILED_PRECONDITION, "stream %d for %v.%v is not in Stopped after copy state: %v, %v", stream.Id, targetShard.Keyspace(), targetShard.ShardName(), stream.State, stream.Message)
				}
			}
		}
		return nil
	})
	if err != nil {
		return nil, err
	}

	resp := &vtctldatapb.LookupVindexExternalizeResponse{}

	if vindex.Owner != "" {
		// If there is an owner, we have to delete the streams. Once we externalize it
		// the VTGate will now be responsible for keeping the lookup table up to date
		// with the owner table.
		if _, derr := s.WorkflowDelete(ctx, &vtctldatapb.WorkflowDeleteRequest{
			Keyspace:         req.TableKeyspace,
			Workflow:         req.Name,
			KeepData:         true, // Not relevant
			KeepRoutingRules: true, // Not relevant
		}); derr != nil {
			return nil, vterrors.Errorf(vtrpcpb.Code_FAILED_PRECONDITION, "failed to delete workflow %s: %v", req.Name, derr)
		}
		resp.WorkflowDeleted = true
	}

	// Remove the write_only param and save the source vschema.
	delete(vindex.Params, "write_only")
	if err := s.ts.SaveVSchema(ctx, req.Keyspace, sourceVschema); err != nil {
		return nil, err
	}
	return resp, s.ts.RebuildSrvVSchema(ctx, nil)
}

// Materialize performs the steps needed to materialize a list of
// tables based on the materialization specs.
func (s *Server) Materialize(ctx context.Context, ms *vtctldatapb.MaterializeSettings) error {
	mz := &materializer{
		ctx:      ctx,
		ts:       s.ts,
		sourceTs: s.ts,
		tmc:      s.tmc,
		ms:       ms,
		env:      s.env,
	}

	tt, err := topoproto.ParseTabletTypes(ms.TabletTypes)
	if err != nil {
		return err
	}

	cells := strings.Split(ms.Cell, ",")
	for i := range cells {
		cells[i] = strings.TrimSpace(cells[i])
	}

	err = mz.createWorkflowStreams(&tabletmanagerdatapb.CreateVReplicationWorkflowRequest{
		Workflow:                  ms.Workflow,
		Cells:                     strings.Split(ms.Cell, ","),
		TabletTypes:               tt,
		TabletSelectionPreference: ms.TabletSelectionPreference,
		WorkflowType:              mz.getWorkflowType(),
		DeferSecondaryKeys:        ms.DeferSecondaryKeys,
		AutoStart:                 true,
		StopAfterCopy:             ms.StopAfterCopy,
	})
	if err != nil {
		return err
	}
	return mz.startStreams(ctx)
}

// MoveTablesCreate is part of the vtctlservicepb.VtctldServer interface.
// It passes the embedded TabletRequest object to the given keyspace's
// target primary tablets that will be executing the workflow.
func (s *Server) MoveTablesCreate(ctx context.Context, req *vtctldatapb.MoveTablesCreateRequest) (res *vtctldatapb.WorkflowStatusResponse, err error) {
	return s.moveTablesCreate(ctx, req, binlogdatapb.VReplicationWorkflowType_MoveTables)
}

func (s *Server) moveTablesCreate(ctx context.Context, req *vtctldatapb.MoveTablesCreateRequest,
	workflowType binlogdatapb.VReplicationWorkflowType,
) (res *vtctldatapb.WorkflowStatusResponse, err error) {
	span, ctx := trace.NewSpan(ctx, "workflow.Server.moveTablesCreate")
	defer span.Finish()

	span.Annotate("keyspace", req.TargetKeyspace)
	span.Annotate("workflow", req.Workflow)
	span.Annotate("workflow_type", workflowType)
	span.Annotate("cells", req.Cells)
	span.Annotate("tablet_types", req.TabletTypes)
	span.Annotate("on_ddl", req.OnDdl)

	sourceKeyspace := req.SourceKeyspace
	targetKeyspace := req.TargetKeyspace
	// FIXME validate tableSpecs, allTables, excludeTables
	var (
		tables       = req.IncludeTables
		externalTopo *topo.Server
		sourceTopo   = s.ts
	)

	// When the source is an external cluster mounted using the Mount command.
	if req.ExternalClusterName != "" {
		externalTopo, err = s.ts.OpenExternalVitessClusterServer(ctx, req.ExternalClusterName)
		if err != nil {
			return nil, err
		}
		sourceTopo = externalTopo
		log.Infof("Successfully opened external topo: %+v", externalTopo)
	}

	var vschema *vschemapb.Keyspace
	var origVSchema *vschemapb.Keyspace // If we need to rollback a failed create
	vschema, err = s.ts.GetVSchema(ctx, targetKeyspace)
	if err != nil {
		return nil, err
	}
	if vschema == nil {
		return nil, vterrors.Errorf(vtrpcpb.Code_FAILED_PRECONDITION, "no vschema found for target keyspace %s", targetKeyspace)
	}
	ksTables, err := getTablesInKeyspace(ctx, sourceTopo, s.tmc, sourceKeyspace)
	if err != nil {
		return nil, err
	}
	if len(tables) > 0 {
		err = s.validateSourceTablesExist(ctx, sourceKeyspace, ksTables, tables)
		if err != nil {
			return nil, err
		}
	} else {
		if req.AllTables {
			tables = ksTables
		} else {
			return nil, vterrors.Errorf(vtrpcpb.Code_FAILED_PRECONDITION, "no tables to move")
		}
	}
	if len(req.ExcludeTables) > 0 {
		err = s.validateSourceTablesExist(ctx, sourceKeyspace, ksTables, req.ExcludeTables)
		if err != nil {
			return nil, err
		}
	}
	var tables2 []string
	for _, t := range tables {
		if shouldInclude(t, req.ExcludeTables) {
			tables2 = append(tables2, t)
		}
	}
	tables = tables2
	if len(tables) == 0 {
		return nil, vterrors.Errorf(vtrpcpb.Code_FAILED_PRECONDITION, "no tables to move")
	}
	log.Infof("Found tables to move: %s", strings.Join(tables, ","))

	if !vschema.Sharded {
		// Save the original in case we need to restore it for a late failure
		// in the defer().
		origVSchema = vschema.CloneVT()
		if err := s.addTablesToVSchema(ctx, sourceKeyspace, vschema, tables, externalTopo == nil); err != nil {
			return nil, err
		}
	}
	ms := &vtctldatapb.MaterializeSettings{
		Workflow:                  req.Workflow,
		MaterializationIntent:     vtctldatapb.MaterializationIntent_MOVETABLES,
		SourceKeyspace:            sourceKeyspace,
		TargetKeyspace:            targetKeyspace,
		Cell:                      strings.Join(req.Cells, ","),
		TabletTypes:               topoproto.MakeStringTypeCSV(req.TabletTypes),
		TabletSelectionPreference: req.TabletSelectionPreference,
		StopAfterCopy:             req.StopAfterCopy,
		ExternalCluster:           req.ExternalClusterName,
		SourceShards:              req.SourceShards,
		OnDdl:                     req.OnDdl,
		DeferSecondaryKeys:        req.DeferSecondaryKeys,
		AtomicCopy:                req.AtomicCopy,
	}
	if req.SourceTimeZone != "" {
		ms.SourceTimeZone = req.SourceTimeZone
		ms.TargetTimeZone = "UTC"
	}
	createDDLMode := createDDLAsCopy
	if req.DropForeignKeys {
		createDDLMode = createDDLAsCopyDropForeignKeys
	}

	for _, table := range tables {
		buf := sqlparser.NewTrackedBuffer(nil)
		buf.Myprintf("select * from %v", sqlparser.NewIdentifierCS(table))
		ms.TableSettings = append(ms.TableSettings, &vtctldatapb.TableMaterializeSettings{
			TargetTable:      table,
			SourceExpression: buf.String(),
			CreateDdl:        createDDLMode,
		})
	}
	mz := &materializer{
		ctx:          ctx,
		ts:           s.ts,
		sourceTs:     sourceTopo,
		tmc:          s.tmc,
		ms:           ms,
		workflowType: workflowType,
		env:          s.env,
	}
	err = mz.createWorkflowStreams(&tabletmanagerdatapb.CreateVReplicationWorkflowRequest{
		Workflow:                  req.Workflow,
		Cells:                     req.Cells,
		TabletTypes:               req.TabletTypes,
		TabletSelectionPreference: req.TabletSelectionPreference,
		WorkflowType:              mz.workflowType,
		DeferSecondaryKeys:        req.DeferSecondaryKeys,
		AutoStart:                 req.AutoStart,
		StopAfterCopy:             req.StopAfterCopy,
	})
	if err != nil {
		return nil, err
	}

	// If we get an error after this point, where the vreplication streams/records
	// have been created, then we clean up the workflow's artifacts.
	defer func() {
		if err != nil {
			ts, cerr := s.buildTrafficSwitcher(ctx, ms.TargetKeyspace, ms.Workflow)
			if cerr != nil {
				err = vterrors.Wrapf(err, "failed to cleanup workflow artifacts: %v", cerr)
			}
			if cerr := s.dropArtifacts(ctx, false, &switcher{s: s, ts: ts}); cerr != nil {
				err = vterrors.Wrapf(err, "failed to cleanup workflow artifacts: %v", cerr)
			}
			if origVSchema == nil { // There's no previous version to restore
				return
			}
			if cerr := s.ts.SaveVSchema(ctx, targetKeyspace, origVSchema); cerr != nil {
				err = vterrors.Wrapf(err, "failed to restore original target vschema: %v", cerr)
			}
		}
	}()

	// Now that the streams have been successfully created, let's put the associated
	// routing rules in place.
	if externalTopo == nil {
		if req.NoRoutingRules {
			log.Warningf("Found --no-routing-rules flag, not creating routing rules for workflow %s.%s", targetKeyspace, req.Workflow)
		} else {
			// Save routing rules before vschema. If we save vschema first, and routing
			// rules fails to save, we may generate duplicate table errors.
			if mz.isPartial {
				if err := createDefaultShardRoutingRules(mz.ctx, mz.ms, mz.ts); err != nil {
					return nil, err
				}
			}

			rules, err := topotools.GetRoutingRules(ctx, s.ts)
			if err != nil {
				return nil, err
			}
			for _, table := range tables {
				toSource := []string{sourceKeyspace + "." + table}
				rules[table] = toSource
				rules[table+"@replica"] = toSource
				rules[table+"@rdonly"] = toSource
				rules[targetKeyspace+"."+table] = toSource
				rules[targetKeyspace+"."+table+"@replica"] = toSource
				rules[targetKeyspace+"."+table+"@rdonly"] = toSource
				rules[targetKeyspace+"."+table] = toSource
				rules[sourceKeyspace+"."+table+"@replica"] = toSource
				rules[sourceKeyspace+"."+table+"@rdonly"] = toSource
			}
			if err := topotools.SaveRoutingRules(ctx, s.ts, rules); err != nil {
				return nil, err
			}
		}

		// We added to the vschema.
		if err := s.ts.SaveVSchema(ctx, targetKeyspace, vschema); err != nil {
			return nil, err
		}
	}
	if err := s.ts.RebuildSrvVSchema(ctx, nil); err != nil {
		return nil, err
	}

	if ms.SourceTimeZone != "" {
		if err := mz.checkTZConversion(ctx, ms.SourceTimeZone); err != nil {
			return nil, err
		}
	}

	tabletShards, err := s.collectTargetStreams(ctx, mz)
	if err != nil {
		return nil, err
	}

	migrationID, err := getMigrationID(targetKeyspace, tabletShards)
	if err != nil {
		return nil, err
	}

	if mz.ms.ExternalCluster == "" {
		exists, tablets, err := s.checkIfPreviousJournalExists(ctx, mz, migrationID)
		if err != nil {
			return nil, err
		}
		if exists {
			log.Errorf("Found a previous journal entry for %d", migrationID)
			msg := fmt.Sprintf("found an entry from a previous run for migration id %d in _vt.resharding_journal on tablets %s, ",
				migrationID, strings.Join(tablets, ","))
			msg += fmt.Sprintf("please review and delete it before proceeding and then start the workflow using: MoveTables --workflow %s --target-keyspace %s start",
				req.Workflow, req.TargetKeyspace)
			return nil, vterrors.Errorf(vtrpcpb.Code_INTERNAL, msg)
		}
	}

	if req.AutoStart {
		if err := mz.startStreams(ctx); err != nil {
			return nil, err
		}
	}

	return s.WorkflowStatus(ctx, &vtctldatapb.WorkflowStatusRequest{
		Keyspace: targetKeyspace,
		Workflow: req.Workflow,
	})
}

// MoveTablesComplete is part of the vtctlservicepb.VtctldServer interface.
// It cleans up a successful MoveTables workflow and its related artifacts.
// Note: this is currently re-used for Reshard as well.
func (s *Server) MoveTablesComplete(ctx context.Context, req *vtctldatapb.MoveTablesCompleteRequest) (*vtctldatapb.MoveTablesCompleteResponse, error) {
	span, ctx := trace.NewSpan(ctx, "workflow.Server.MoveTablesComplete")
	defer span.Finish()

	ts, state, err := s.getWorkflowState(ctx, req.TargetKeyspace, req.Workflow)
	if err != nil {
		return nil, err
	}

	var summary string
	if req.DryRun {
		summary = fmt.Sprintf("Complete dry run results for workflow %s.%s at %v", req.TargetKeyspace, req.Workflow, time.Now().UTC().Format(time.RFC822))
	} else {
		summary = fmt.Sprintf("Successfully completed the %s workflow in the %s keyspace", req.Workflow, req.TargetKeyspace)
	}
	var dryRunResults *[]string

	if state.WorkflowType == TypeMigrate {
		dryRunResults, err = s.finalizeMigrateWorkflow(ctx, req.TargetKeyspace, req.Workflow, strings.Join(ts.tables, ","),
			false, req.KeepData, req.KeepRoutingRules, req.DryRun)
		if err != nil {
			return nil, vterrors.Wrapf(err, "failed to finalize the %s workflow in the %s keyspace",
				req.Workflow, req.TargetKeyspace)
		}
		resp := &vtctldatapb.MoveTablesCompleteResponse{
			Summary: summary,
		}
		if dryRunResults != nil {
			resp.DryRunResults = *dryRunResults
		}
		return resp, nil
	}

	if !state.WritesSwitched || len(state.ReplicaCellsNotSwitched) > 0 || len(state.RdonlyCellsNotSwitched) > 0 {
		return nil, ErrWorkflowNotFullySwitched
	}
	var renameTable TableRemovalType
	if req.RenameTables {
		renameTable = RenameTable
	} else {
		renameTable = DropTable
	}
	if dryRunResults, err = s.dropSources(ctx, ts, renameTable, req.KeepData, req.KeepRoutingRules, false, req.DryRun); err != nil {
		return nil, err
	}

	resp := &vtctldatapb.MoveTablesCompleteResponse{
		Summary: summary,
	}
	if dryRunResults != nil {
		resp.DryRunResults = *dryRunResults
	}

	return resp, nil
}

// ReshardCreate is part of the vtctlservicepb.VtctldServer interface.
func (s *Server) ReshardCreate(ctx context.Context, req *vtctldatapb.ReshardCreateRequest) (*vtctldatapb.WorkflowStatusResponse, error) {
	span, ctx := trace.NewSpan(ctx, "workflow.Server.ReshardCreate")
	defer span.Finish()

	span.Annotate("keyspace", req.Keyspace)
	span.Annotate("workflow", req.Workflow)
	span.Annotate("source_shards", req.SourceShards)
	span.Annotate("target_shards", req.TargetShards)
	span.Annotate("cells", req.Cells)
	span.Annotate("tablet_types", req.TabletTypes)
	span.Annotate("on_ddl", req.OnDdl)

	keyspace := req.Keyspace
	cells := req.Cells
	// TODO: validate workflow does not exist.

	if err := s.ts.ValidateSrvKeyspace(ctx, keyspace, strings.Join(cells, ",")); err != nil {
		err2 := vterrors.Wrapf(err, "SrvKeyspace for keyspace %s is corrupt for cell(s) %s", keyspace, cells)
		log.Errorf("%w", err2)
		return nil, err
	}
	tabletTypesStr := discovery.BuildTabletTypesString(req.TabletTypes, req.TabletSelectionPreference)
	rs, err := s.buildResharder(ctx, keyspace, req.Workflow, req.SourceShards, req.TargetShards, strings.Join(cells, ","), tabletTypesStr)
	if err != nil {
		return nil, vterrors.Wrap(err, "buildResharder")
	}
	rs.onDDL = req.OnDdl
	rs.stopAfterCopy = req.StopAfterCopy
	rs.deferSecondaryKeys = req.DeferSecondaryKeys
	if !req.SkipSchemaCopy {
		if err := rs.copySchema(ctx); err != nil {
			return nil, vterrors.Wrap(err, "copySchema")
		}
	}
	if err := rs.createStreams(ctx); err != nil {
		return nil, vterrors.Wrap(err, "createStreams")
	}

	if req.AutoStart {
		if err := rs.startStreams(ctx); err != nil {
			return nil, vterrors.Wrap(err, "startStreams")
		}
	} else {
		log.Warningf("Streams will not be started since --auto-start is set to false")
	}
	return s.WorkflowStatus(ctx, &vtctldatapb.WorkflowStatusRequest{
		Keyspace: req.Keyspace,
		Workflow: req.Workflow,
	})
}

// VDiffCreate is part of the vtctlservicepb.VtctldServer interface.
// It passes on the request to the target primary tablets that are
// participating in the given workflow and VDiff.
func (s *Server) VDiffCreate(ctx context.Context, req *vtctldatapb.VDiffCreateRequest) (*vtctldatapb.VDiffCreateResponse, error) {
	span, ctx := trace.NewSpan(ctx, "workflow.Server.VDiffCreate")
	defer span.Finish()

	span.Annotate("keyspace", req.TargetKeyspace)
	span.Annotate("workflow", req.Workflow)
	span.Annotate("uuid", req.Uuid)
	span.Annotate("source_cells", req.SourceCells)
	span.Annotate("target_cells", req.TargetCells)
	span.Annotate("tablet_types", req.TabletTypes)
	span.Annotate("tables", req.Tables)
	span.Annotate("auto_retry", req.AutoRetry)
	span.Annotate("max_diff_duration", req.MaxDiffDuration)

	tabletTypesStr := discovery.BuildTabletTypesString(req.TabletTypes, req.TabletSelectionPreference)

	// This is a pointer so there's no ZeroValue in the message
	// and an older v18 client will not provide it.
	if req.MaxDiffDuration == nil {
		req.MaxDiffDuration = &vttimepb.Duration{}
	}
	// The other vttime.Duration vars should not be nil as the
	// client should always provide them, but we check anyway to
	// be safe.
	if req.FilteredReplicationWaitTime == nil {
		req.FilteredReplicationWaitTime = &vttimepb.Duration{}
	}
	if req.WaitUpdateInterval == nil {
		req.WaitUpdateInterval = &vttimepb.Duration{}
	}

	options := &tabletmanagerdatapb.VDiffOptions{
		PickerOptions: &tabletmanagerdatapb.VDiffPickerOptions{
			TabletTypes: tabletTypesStr,
			SourceCell:  strings.Join(req.SourceCells, ","),
			TargetCell:  strings.Join(req.TargetCells, ","),
		},
		CoreOptions: &tabletmanagerdatapb.VDiffCoreOptions{
			Tables:                strings.Join(req.Tables, ","),
			AutoRetry:             req.AutoRetry,
			MaxRows:               req.Limit,
			TimeoutSeconds:        req.FilteredReplicationWaitTime.Seconds,
			MaxExtraRowsToCompare: req.MaxExtraRowsToCompare,
			UpdateTableStats:      req.UpdateTableStats,
			MaxDiffSeconds:        req.MaxDiffDuration.Seconds,
		},
		ReportOptions: &tabletmanagerdatapb.VDiffReportOptions{
			OnlyPks:       req.OnlyPKs,
			DebugQuery:    req.DebugQuery,
			MaxSampleRows: req.MaxReportSampleRows,
		},
	}

	tabletreq := &tabletmanagerdatapb.VDiffRequest{
		Keyspace:  req.TargetKeyspace,
		Workflow:  req.Workflow,
		Action:    string(vdiff.CreateAction),
		Options:   options,
		VdiffUuid: req.Uuid,
	}

	ts, err := s.buildTrafficSwitcher(ctx, req.TargetKeyspace, req.Workflow)
	if err != nil {
		return nil, err
	}
	if ts.frozen {
		return nil, vterrors.Errorf(vtrpcpb.Code_FAILED_PRECONDITION, "invalid VDiff run: writes have been already been switched for workflow %s.%s",
			req.TargetKeyspace, req.Workflow)
	}

	err = ts.ForAllTargets(func(target *MigrationTarget) error {
		_, err := s.tmc.VDiff(ctx, target.GetPrimary().Tablet, tabletreq)
		return err
	})
	if err != nil {
		log.Errorf("Error executing vdiff create action: %v", err)
		return nil, err
	}

	return &vtctldatapb.VDiffCreateResponse{
		UUID: req.Uuid,
	}, nil
}

// VDiffDelete is part of the vtctlservicepb.VtctldServer interface.
func (s *Server) VDiffDelete(ctx context.Context, req *vtctldatapb.VDiffDeleteRequest) (*vtctldatapb.VDiffDeleteResponse, error) {
	span, ctx := trace.NewSpan(ctx, "workflow.Server.VDiffDelete")
	defer span.Finish()

	span.Annotate("keyspace", req.TargetKeyspace)
	span.Annotate("workflow", req.Workflow)
	span.Annotate("argument", req.Arg)

	tabletreq := &tabletmanagerdatapb.VDiffRequest{
		Keyspace:  req.TargetKeyspace,
		Workflow:  req.Workflow,
		Action:    string(vdiff.DeleteAction),
		ActionArg: req.Arg,
	}

	ts, err := s.buildTrafficSwitcher(ctx, req.TargetKeyspace, req.Workflow)
	if err != nil {
		return nil, err
	}

	err = ts.ForAllTargets(func(target *MigrationTarget) error {
		_, err := s.tmc.VDiff(ctx, target.GetPrimary().Tablet, tabletreq)
		return err
	})
	if err != nil {
		log.Errorf("Error executing vdiff delete action: %v", err)
		return nil, err
	}

	return &vtctldatapb.VDiffDeleteResponse{}, nil
}

// VDiffResume is part of the vtctlservicepb.VtctldServer interface.
func (s *Server) VDiffResume(ctx context.Context, req *vtctldatapb.VDiffResumeRequest) (*vtctldatapb.VDiffResumeResponse, error) {
	span, ctx := trace.NewSpan(ctx, "workflow.Server.VDiffResume")
	defer span.Finish()

	span.Annotate("keyspace", req.TargetKeyspace)
	span.Annotate("workflow", req.Workflow)
	span.Annotate("uuid", req.Uuid)

	tabletreq := &tabletmanagerdatapb.VDiffRequest{
		Keyspace:  req.TargetKeyspace,
		Workflow:  req.Workflow,
		Action:    string(vdiff.ResumeAction),
		VdiffUuid: req.Uuid,
	}

	ts, err := s.buildTrafficSwitcher(ctx, req.TargetKeyspace, req.Workflow)
	if err != nil {
		return nil, err
	}

	err = ts.ForAllTargets(func(target *MigrationTarget) error {
		_, err := s.tmc.VDiff(ctx, target.GetPrimary().Tablet, tabletreq)
		return err
	})
	if err != nil {
		log.Errorf("Error executing vdiff resume action: %v", err)
		return nil, err
	}

	return &vtctldatapb.VDiffResumeResponse{}, nil
}

// VDiffShow is part of the vtctlservicepb.VtctldServer interface.
func (s *Server) VDiffShow(ctx context.Context, req *vtctldatapb.VDiffShowRequest) (*vtctldatapb.VDiffShowResponse, error) {
	span, ctx := trace.NewSpan(ctx, "workflow.Server.VDiffShow")
	defer span.Finish()

	span.Annotate("keyspace", req.TargetKeyspace)
	span.Annotate("workflow", req.Workflow)
	span.Annotate("argument", req.Arg)

	tabletreq := &tabletmanagerdatapb.VDiffRequest{
		Keyspace:  req.TargetKeyspace,
		Workflow:  req.Workflow,
		Action:    string(vdiff.ShowAction),
		ActionArg: req.Arg,
	}

	ts, err := s.buildTrafficSwitcher(ctx, req.TargetKeyspace, req.Workflow)
	if err != nil {
		return nil, err
	}

	output := &vdiffOutput{
		responses: make(map[string]*tabletmanagerdatapb.VDiffResponse, len(ts.targets)),
		err:       nil,
	}
	output.err = ts.ForAllTargets(func(target *MigrationTarget) error {
		resp, err := s.tmc.VDiff(ctx, target.GetPrimary().Tablet, tabletreq)
		output.mu.Lock()
		defer output.mu.Unlock()
		output.responses[target.GetShard().ShardName()] = resp
		return err
	})
	if output.err != nil {
		log.Errorf("Error executing vdiff show action: %v", output.err)
		return nil, output.err
	}
	return &vtctldatapb.VDiffShowResponse{
		TabletResponses: output.responses,
	}, nil
}

// VDiffStop is part of the vtctlservicepb.VtctldServer interface.
func (s *Server) VDiffStop(ctx context.Context, req *vtctldatapb.VDiffStopRequest) (*vtctldatapb.VDiffStopResponse, error) {
	span, ctx := trace.NewSpan(ctx, "workflow.Server.VDiffStop")
	defer span.Finish()

	span.Annotate("keyspace", req.TargetKeyspace)
	span.Annotate("workflow", req.Workflow)
	span.Annotate("uuid", req.Uuid)

	tabletreq := &tabletmanagerdatapb.VDiffRequest{
		Keyspace:  req.TargetKeyspace,
		Workflow:  req.Workflow,
		Action:    string(vdiff.StopAction),
		VdiffUuid: req.Uuid,
	}

	ts, err := s.buildTrafficSwitcher(ctx, req.TargetKeyspace, req.Workflow)
	if err != nil {
		return nil, err
	}

	err = ts.ForAllTargets(func(target *MigrationTarget) error {
		_, err := s.tmc.VDiff(ctx, target.GetPrimary().Tablet, tabletreq)
		return err
	})
	if err != nil {
		log.Errorf("Error executing vdiff stop action: %v", err)
		return nil, err
	}

	return &vtctldatapb.VDiffStopResponse{}, nil
}

// WorkflowDelete is part of the vtctlservicepb.VtctldServer interface.
// It passes on the request to the target primary tablets that are
// participating in the given workflow.
func (s *Server) WorkflowDelete(ctx context.Context, req *vtctldatapb.WorkflowDeleteRequest) (*vtctldatapb.WorkflowDeleteResponse, error) {
	span, ctx := trace.NewSpan(ctx, "workflow.Server.WorkflowDelete")
	defer span.Finish()

	span.Annotate("keyspace", req.Keyspace)
	span.Annotate("workflow", req.Workflow)
	span.Annotate("keep_data", req.KeepData)
	span.Annotate("keep_routing_rules", req.KeepRoutingRules)
	span.Annotate("shards", req.Shards)

	// Cleanup related data and artifacts.
	if _, err := s.DropTargets(ctx, req.Keyspace, req.Workflow, req.KeepData, req.KeepRoutingRules, false); err != nil {
		if topo.IsErrType(err, topo.NoNode) {
			return nil, vterrors.Wrapf(err, "%s keyspace does not exist", req.Keyspace)
		}
		return nil, err
	}

	deleteReq := &tabletmanagerdatapb.DeleteVReplicationWorkflowRequest{
		Workflow: req.Workflow,
	}
	vx := vexec.NewVExec(req.Keyspace, req.Workflow, s.ts, s.tmc, s.env.Parser())
	vx.SetShardSubset(req.Shards)
	callback := func(ctx context.Context, tablet *topo.TabletInfo) (*querypb.QueryResult, error) {
		res, err := s.tmc.DeleteVReplicationWorkflow(ctx, tablet.Tablet, deleteReq)
		if err != nil {
			return nil, err
		}
		// Best effort cleanup and optimization of related data.
		s.deleteWorkflowVDiffData(ctx, tablet.Tablet, req.Workflow)
		s.optimizeCopyStateTable(tablet.Tablet)
		return res.Result, err
	}
	res, err := vx.CallbackContext(ctx, callback)
	if err != nil {
		return nil, err
	}

	if len(res) == 0 {
		return nil, vterrors.Errorf(vtrpcpb.Code_FAILED_PRECONDITION, "the %s workflow does not exist in the %s keyspace", req.Workflow, req.Keyspace)
	}

	response := &vtctldatapb.WorkflowDeleteResponse{}
	response.Summary = fmt.Sprintf("Successfully cancelled the %s workflow in the %s keyspace", req.Workflow, req.Keyspace)
	details := make([]*vtctldatapb.WorkflowDeleteResponse_TabletInfo, 0, len(res))
	for tinfo, tres := range res {
		result := &vtctldatapb.WorkflowDeleteResponse_TabletInfo{
			Tablet:  tinfo.Alias,
			Deleted: tres.RowsAffected > 0, // Can be more than one with shard merges
		}
		details = append(details, result)
	}
	response.Details = details
	return response, nil
}

func (s *Server) WorkflowStatus(ctx context.Context, req *vtctldatapb.WorkflowStatusRequest) (*vtctldatapb.WorkflowStatusResponse, error) {
	ts, state, err := s.getWorkflowState(ctx, req.Keyspace, req.Workflow)
	if err != nil {
		return nil, err
	}
	copyProgress, err := s.GetCopyProgress(ctx, ts, state)
	if err != nil {
		return nil, err
	}
	resp := &vtctldatapb.WorkflowStatusResponse{
		TrafficState: state.String(),
	}
	if copyProgress != nil {
		resp.TableCopyState = make(map[string]*vtctldatapb.WorkflowStatusResponse_TableCopyState, len(*copyProgress))
		// We sort the tables for intuitive and consistent output.
		var tables []string
		for table := range *copyProgress {
			tables = append(tables, table)
		}
		sort.Strings(tables)
		var progress tableCopyProgress
		for _, table := range tables {
			var rowCountPct, tableSizePct float32
			resp.TableCopyState[table] = &vtctldatapb.WorkflowStatusResponse_TableCopyState{}
			progress = *(*copyProgress)[table]
			if progress.SourceRowCount > 0 {
				rowCountPct = float32(100.0 * float64(progress.TargetRowCount) / float64(progress.SourceRowCount))
			}
			if progress.SourceTableSize > 0 {
				tableSizePct = float32(100.0 * float64(progress.TargetTableSize) / float64(progress.SourceTableSize))
			}
			resp.TableCopyState[table].RowsCopied = progress.TargetRowCount
			resp.TableCopyState[table].RowsTotal = progress.SourceRowCount
			resp.TableCopyState[table].RowsPercentage = rowCountPct
			resp.TableCopyState[table].BytesCopied = progress.TargetTableSize
			resp.TableCopyState[table].BytesTotal = progress.SourceTableSize
			resp.TableCopyState[table].BytesPercentage = tableSizePct
		}
	}

	workflow, err := s.GetWorkflow(ctx, req.Keyspace, req.Workflow, false, req.Shards)
	if err != nil {
		return nil, err
	}

	// The stream key is target keyspace/tablet alias, e.g. 0/test-0000000100.
	// We sort the keys for intuitive and consistent output.
	streamKeys := make([]string, 0, len(workflow.ShardStreams))
	for streamKey := range workflow.ShardStreams {
		streamKeys = append(streamKeys, streamKey)
	}
	sort.Strings(streamKeys)
	resp.ShardStreams = make(map[string]*vtctldatapb.WorkflowStatusResponse_ShardStreams, len(streamKeys))
	for _, streamKey := range streamKeys {
		streams := workflow.ShardStreams[streamKey].GetStreams()
		keyParts := strings.Split(streamKey, "/")
		if len(keyParts) != 2 {
			return nil, vterrors.Errorf(vtrpcpb.Code_INTERNAL, "unexpected stream key format in: %s ; expect <keyspace>/<tablet-alias>",
				streamKey)
		}
		// We want to use target keyspace/shard as the map key for the
		// response, e.g. customer/-80.
		ksShard := fmt.Sprintf("%s/%s", req.Keyspace, keyParts[0])
		resp.ShardStreams[ksShard] = &vtctldatapb.WorkflowStatusResponse_ShardStreams{}
		resp.ShardStreams[ksShard].Streams = make([]*vtctldatapb.WorkflowStatusResponse_ShardStreamState, len(streams))
		for i, st := range streams {
			info := []string{}
			ts := &vtctldatapb.WorkflowStatusResponse_ShardStreamState{}
			if st.State == binlogdatapb.VReplicationWorkflowState_Error.String() {
				info = append(info, st.Message)
			} else if st.Position == "" {
				info = append(info, "VStream has not started")
			} else {
				now := time.Now().Nanosecond()
				updateLag := int64(now) - st.TimeUpdated.Seconds
				if updateLag > 0*1e9 {
					info = append(info, "VStream may not be running")
				}
				if st.TransactionTimestamp == nil {
					st.TransactionTimestamp = &vttimepb.Time{}
				}
				txLag := int64(now) - st.TransactionTimestamp.Seconds
				info = append(info, fmt.Sprintf("VStream Lag: %ds", txLag/1e9))
				if st.TransactionTimestamp.Seconds > 0 { // if no events occur after copy phase, TransactionTimeStamp can be 0
					info = append(info, fmt.Sprintf("; Tx time: %s.", time.Unix(st.TransactionTimestamp.Seconds, 0).Format(time.ANSIC)))
				}
			}
			ts.Id = int32(st.Id)
			ts.Tablet = st.Tablet
			ts.SourceShard = fmt.Sprintf("%s/%s", st.BinlogSource.Keyspace, st.BinlogSource.Shard)
			ts.Position = st.Position
			ts.Status = st.State
			ts.Info = strings.Join(info, "; ")
			resp.ShardStreams[ksShard].Streams[i] = ts
		}
	}

	return resp, nil
}

// GetCopyProgress returns the progress of all tables being copied in the
// workflow.
func (s *Server) GetCopyProgress(ctx context.Context, ts *trafficSwitcher, state *State) (*copyProgress, error) {
	getTablesQuery := "select distinct table_name from _vt.copy_state cs, _vt.vreplication vr where vr.id = cs.vrepl_id and vr.id = %d"
	getRowCountQuery := "select table_name, table_rows, data_length from information_schema.tables where table_schema = %s and table_name in (%s)"
	tables := make(map[string]bool)
	const MaxRows = 1000
	sourcePrimaries := make(map[*topodatapb.TabletAlias]bool)
	for _, target := range ts.targets {
		for id, bls := range target.Sources {
			query := fmt.Sprintf(getTablesQuery, id)
			p3qr, err := s.tmc.ExecuteFetchAsDba(ctx, target.GetPrimary().Tablet, true, &tabletmanagerdatapb.ExecuteFetchAsDbaRequest{
				Query:   []byte(query),
				MaxRows: MaxRows,
			})
			if err != nil {
				return nil, err
			}
			if len(p3qr.Rows) < 1 {
				continue
			}
			qr := sqltypes.Proto3ToResult(p3qr)
			for i := 0; i < len(p3qr.Rows); i++ {
				tables[qr.Rows[i][0].ToString()] = true
			}
			sourcesi, err := s.ts.GetShard(ctx, bls.Keyspace, bls.Shard)
			if err != nil {
				return nil, err
			}
			found := false
			for existingSource := range sourcePrimaries {
				if existingSource.Uid == sourcesi.PrimaryAlias.Uid {
					found = true
				}
			}
			if !found {
				sourcePrimaries[sourcesi.PrimaryAlias] = true
			}
		}
	}
	if len(tables) == 0 {
		return nil, nil
	}
	var tableList []string
	targetRowCounts := make(map[string]int64)
	sourceRowCounts := make(map[string]int64)
	targetTableSizes := make(map[string]int64)
	sourceTableSizes := make(map[string]int64)

	for table := range tables {
		tableList = append(tableList, encodeString(table))
		targetRowCounts[table] = 0
		sourceRowCounts[table] = 0
		targetTableSizes[table] = 0
		sourceTableSizes[table] = 0
	}

	getTableMetrics := func(tablet *topodatapb.Tablet, query string, rowCounts *map[string]int64, tableSizes *map[string]int64) error {
		p3qr, err := s.tmc.ExecuteFetchAsDba(ctx, tablet, true, &tabletmanagerdatapb.ExecuteFetchAsDbaRequest{
			Query:   []byte(query),
			MaxRows: uint64(len(tables)),
		})
		if err != nil {
			return err
		}
		qr := sqltypes.Proto3ToResult(p3qr)
		for i := 0; i < len(qr.Rows); i++ {
			table := qr.Rows[i][0].ToString()
			rowCount, err := qr.Rows[i][1].ToCastInt64()
			if err != nil {
				return err
			}
			tableSize, err := qr.Rows[i][2].ToCastInt64()
			if err != nil {
				return err
			}
			(*rowCounts)[table] += rowCount
			(*tableSizes)[table] += tableSize
		}
		return nil
	}
	sourceDbName := ""
	for _, tsSource := range ts.sources {
		sourceDbName = tsSource.GetPrimary().DbName()
		break
	}
	if sourceDbName == "" {
		return nil, vterrors.Errorf(vtrpcpb.Code_FAILED_PRECONDITION, "no sources found for workflow %s.%s", state.TargetKeyspace, state.Workflow)
	}
	targetDbName := ""
	for _, tsTarget := range ts.targets {
		targetDbName = tsTarget.GetPrimary().DbName()
		break
	}
	if sourceDbName == "" || targetDbName == "" {
		return nil, vterrors.Errorf(vtrpcpb.Code_FAILED_PRECONDITION, "workflow %s.%s is incorrectly configured", state.TargetKeyspace, state.Workflow)
	}
	sort.Strings(tableList) // sort list for repeatability for mocking in tests
	tablesStr := strings.Join(tableList, ",")
	query := fmt.Sprintf(getRowCountQuery, encodeString(targetDbName), tablesStr)
	for _, target := range ts.targets {
		tablet := target.GetPrimary().Tablet
		if err := getTableMetrics(tablet, query, &targetRowCounts, &targetTableSizes); err != nil {
			return nil, err
		}
	}

	query = fmt.Sprintf(getRowCountQuery, encodeString(sourceDbName), tablesStr)
	for source := range sourcePrimaries {
		ti, err := s.ts.GetTablet(ctx, source)
		tablet := ti.Tablet
		if err != nil {
			return nil, err
		}
		if err := getTableMetrics(tablet, query, &sourceRowCounts, &sourceTableSizes); err != nil {
			return nil, err
		}
	}

	copyProgress := copyProgress{}
	for table, rowCount := range targetRowCounts {
		copyProgress[table] = &tableCopyProgress{
			TargetRowCount:  rowCount,
			TargetTableSize: targetTableSizes[table],
			SourceRowCount:  sourceRowCounts[table],
			SourceTableSize: sourceTableSizes[table],
		}
	}
	return &copyProgress, nil
}

// WorkflowUpdate is part of the vtctlservicepb.VtctldServer interface.
// It passes the embedded TabletRequest object to the given keyspace's
// target primary tablets that are participating in the given workflow.
func (s *Server) WorkflowUpdate(ctx context.Context, req *vtctldatapb.WorkflowUpdateRequest) (*vtctldatapb.WorkflowUpdateResponse, error) {
	span, ctx := trace.NewSpan(ctx, "workflow.Server.WorkflowUpdate")
	defer span.Finish()

	span.Annotate("keyspace", req.Keyspace)
	span.Annotate("workflow", req.TabletRequest.Workflow)
	span.Annotate("cells", req.TabletRequest.Cells)
	span.Annotate("tablet_types", req.TabletRequest.TabletTypes)
	span.Annotate("on_ddl", req.TabletRequest.OnDdl)
	span.Annotate("state", req.TabletRequest.State)
	span.Annotate("shards", req.TabletRequest.Shards)

	vx := vexec.NewVExec(req.Keyspace, req.TabletRequest.Workflow, s.ts, s.tmc, s.env.Parser())
	vx.SetShardSubset(req.TabletRequest.Shards)
	callback := func(ctx context.Context, tablet *topo.TabletInfo) (*querypb.QueryResult, error) {
		res, err := s.tmc.UpdateVReplicationWorkflow(ctx, tablet.Tablet, req.TabletRequest)
		if err != nil {
			return nil, err
		}
		return res.Result, err
	}
	res, err := vx.CallbackContext(ctx, callback)
	if err != nil {
		if topo.IsErrType(err, topo.NoNode) {
			return nil, vterrors.Wrapf(err, "%s keyspace does not exist", req.Keyspace)
		}
		return nil, err
	}

	if len(res) == 0 {
		return nil, vterrors.Errorf(vtrpcpb.Code_FAILED_PRECONDITION, "the %s workflow does not exist in the %s keyspace", req.TabletRequest.Workflow, req.Keyspace)
	}

	response := &vtctldatapb.WorkflowUpdateResponse{}
	response.Summary = fmt.Sprintf("Successfully updated the %s workflow on (%d) target primary tablets in the %s keyspace", req.TabletRequest.Workflow, len(res), req.Keyspace)
	details := make([]*vtctldatapb.WorkflowUpdateResponse_TabletInfo, 0, len(res))
	for tinfo, tres := range res {
		result := &vtctldatapb.WorkflowUpdateResponse_TabletInfo{
			Tablet:  tinfo.Alias,
			Changed: tres.RowsAffected > 0, // Can be more than one with shard merges
		}
		details = append(details, result)
	}
	response.Details = details
	return response, nil
}

// validateSourceTablesExist validates that tables provided are present
// in the source keyspace.
func (s *Server) validateSourceTablesExist(ctx context.Context, sourceKeyspace string, ksTables, tables []string) error {
	var missingTables []string
	for _, table := range tables {
		if schema.IsInternalOperationTableName(table) {
			continue
		}
		found := false

		for _, ksTable := range ksTables {
			if table == ksTable {
				found = true
				break
			}
		}
		if !found {
			missingTables = append(missingTables, table)
		}
	}
	if len(missingTables) > 0 {
		return vterrors.Errorf(vtrpcpb.Code_FAILED_PRECONDITION, "table(s) not found in source keyspace %s: %s", sourceKeyspace, strings.Join(missingTables, ","))
	}
	return nil
}

// addTablesToVSchema adds tables to an (unsharded) vschema if they are not already defined.
// If copyVSchema is true then we copy over the vschema table definitions from the source,
// otherwise we create empty ones.
// For a migrate workflow we do not copy the vschema since the source keyspace is just a
// proxy to import data into Vitess.
func (s *Server) addTablesToVSchema(ctx context.Context, sourceKeyspace string, targetVSchema *vschemapb.Keyspace, tables []string, copyVSchema bool) error {
	if targetVSchema.Tables == nil {
		targetVSchema.Tables = make(map[string]*vschemapb.Table)
	}
	if copyVSchema {
		srcVSchema, err := s.ts.GetVSchema(ctx, sourceKeyspace)
		if err != nil {
			return vterrors.Wrapf(err, "failed to get vschema for source keyspace %s", sourceKeyspace)
		}
		for _, table := range tables {
			srcTable, sok := srcVSchema.Tables[table]
			if _, tok := targetVSchema.Tables[table]; sok && !tok {
				targetVSchema.Tables[table] = srcTable
				// If going from sharded to unsharded, then we need to remove the
				// column vindexes as they are not valid for unsharded tables.
				if srcVSchema.Sharded {
					targetVSchema.Tables[table].ColumnVindexes = nil
				}
			}
		}
	}
	// Ensure that each table at least has an empty definition on the target.
	for _, table := range tables {
		if _, tok := targetVSchema.Tables[table]; !tok {
			targetVSchema.Tables[table] = &vschemapb.Table{}
		}
	}
	return nil
}

func (s *Server) collectTargetStreams(ctx context.Context, mz *materializer) ([]string, error) {
	var shardTablets []string
	var mu sync.Mutex
	err := mz.forAllTargets(func(target *topo.ShardInfo) error {
		var err error
		targetPrimary, err := s.ts.GetTablet(ctx, target.PrimaryAlias)
		if err != nil {
			return vterrors.Wrapf(err, "GetTablet(%v) failed", target.PrimaryAlias)
		}
		res, err := s.tmc.ReadVReplicationWorkflow(ctx, targetPrimary.Tablet, &tabletmanagerdatapb.ReadVReplicationWorkflowRequest{
			Workflow: mz.ms.Workflow,
		})
		if err != nil {
			return vterrors.Wrapf(err, "failed to read vreplication workflow on %+v", targetPrimary.Tablet)
		}
		for _, stream := range res.Streams {
			mu.Lock()
			shardTablets = append(shardTablets, fmt.Sprintf("%s:%d", target.ShardName(), stream.Id))
			mu.Unlock()
		}
		return nil
	})
	if err != nil {
		return nil, err
	}
	return shardTablets, nil
}

func (s *Server) checkIfPreviousJournalExists(ctx context.Context, mz *materializer, migrationID int64) (bool, []string, error) {
	forAllSources := func(f func(*topo.ShardInfo) error) error {
		var wg sync.WaitGroup
		allErrors := &concurrency.AllErrorRecorder{}
		for _, sourceShard := range mz.sourceShards {
			wg.Add(1)
			go func(sourceShard *topo.ShardInfo) {
				defer wg.Done()

				if err := f(sourceShard); err != nil {
					allErrors.RecordError(err)
				}
			}(sourceShard)
		}
		wg.Wait()
		return allErrors.AggrError(vterrors.Aggregate)
	}

	var (
		mu      sync.Mutex
		exists  bool
		tablets []string
	)

	err := forAllSources(func(si *topo.ShardInfo) error {
		tablet, err := s.ts.GetTablet(ctx, si.PrimaryAlias)
		if err != nil {
			return err
		}
		if tablet == nil {
			return nil
		}
		_, exists, err = s.CheckReshardingJournalExistsOnTablet(ctx, tablet.Tablet, migrationID)
		if err != nil {
			return err
		}
		if exists {
			mu.Lock()
			defer mu.Unlock()
			tablets = append(tablets, tablet.AliasString())
		}
		return nil
	})
	return exists, tablets, err
}

// deleteWorkflowVDiffData cleans up any potential VDiff related data associated
// with the workflow on the given tablet.
func (s *Server) deleteWorkflowVDiffData(ctx context.Context, tablet *topodatapb.Tablet, workflow string) {
	if _, err := s.tmc.VDiff(ctx, tablet, &tabletmanagerdatapb.VDiffRequest{
		Keyspace:  tablet.Keyspace,
		Workflow:  workflow,
		Action:    string(vdiff.DeleteAction),
		ActionArg: vdiff.AllActionArg,
	}); err != nil {
		log.Errorf("Error deleting vdiff data for %s.%s workflow: %v", tablet.Keyspace, workflow, err)
	}
}

// optimizeCopyStateTable rebuilds the copy_state table to ensure the on-disk
// structures are minimal and optimized and resets the auto-inc value for
// subsequent inserts.
// This helps to ensure that the size, storage, and performance related factors
// for the table remain optimal over time and that we don't ever exhaust the
// available auto-inc values for the table.
// Note: it's not critical that this executes successfully any given time, it's
// only important that we try to do this periodically so that things stay in an
// optimal state over long periods of time. For this reason, the work is done
// asynchronously in the background on the given tablet and any failures are
// logged as warnings. Because it's done in the background we use the AllPrivs
// account to be sure that we don't execute the writes if READ_ONLY is set on
// the MySQL instance.
func (s *Server) optimizeCopyStateTable(tablet *topodatapb.Tablet) {
	if s.sem != nil {
		if !s.sem.TryAcquire(1) {
			log.Warningf("Deferring work to optimize the copy_state table on %q due to hitting the maximum concurrent background job limit.",
				tablet.Alias.String())
			return
		}
	}
	go func() {
		defer func() {
			if s.sem != nil {
				s.sem.Release(1)
			}
		}()
		ctx, cancel := context.WithTimeout(context.Background(), 30*time.Minute)
		defer cancel()
		sqlOptimizeTable := "optimize table _vt.copy_state"
		if _, err := s.tmc.ExecuteFetchAsAllPrivs(ctx, tablet, &tabletmanagerdatapb.ExecuteFetchAsAllPrivsRequest{
			Query:   []byte(sqlOptimizeTable),
			MaxRows: uint64(100), // always produces 1+rows with notes and status
		}); err != nil {
			if sqlErr, ok := err.(*sqlerror.SQLError); ok && sqlErr.Num == sqlerror.ERNoSuchTable { // the table may not exist
				return
			}
			log.Warningf("Failed to optimize the copy_state table on %q: %v", tablet.Alias.String(), err)
		}
		// This will automatically set the value to 1 or the current max value in the
		// table, whichever is greater.
		sqlResetAutoInc := "alter table _vt.copy_state auto_increment = 1"
		if _, err := s.tmc.ExecuteFetchAsAllPrivs(ctx, tablet, &tabletmanagerdatapb.ExecuteFetchAsAllPrivsRequest{
			Query:   []byte(sqlResetAutoInc),
			MaxRows: uint64(0),
		}); err != nil {
			log.Warningf("Failed to reset the auto_increment value for the copy_state table on %q: %v",
				tablet.Alias.String(), err)
		}
	}()
}

// DropTargets cleans up target tables, shards and denied tables if a MoveTables/Reshard
// is cancelled.
func (s *Server) DropTargets(ctx context.Context, targetKeyspace, workflow string, keepData, keepRoutingRules, dryRun bool) (*[]string, error) {
	ts, state, err := s.getWorkflowState(ctx, targetKeyspace, workflow)
	if err != nil {
		log.Errorf("Failed to get VReplication workflow state for %s.%s: %v", targetKeyspace, workflow, err)
		return nil, err
	}

	// There is nothing to drop for a LookupVindex workflow.
	if ts.workflowType == binlogdatapb.VReplicationWorkflowType_CreateLookupIndex {
		return nil, nil
	}

	// Return an error if the workflow traffic is partially switched.
	if state.WritesSwitched || len(state.ReplicaCellsSwitched) > 0 || len(state.RdonlyCellsSwitched) > 0 {
		return nil, ErrWorkflowPartiallySwitched
	}

	if state.WorkflowType == TypeMigrate {
		_, err := s.finalizeMigrateWorkflow(ctx, targetKeyspace, workflow, "", true, keepData, keepRoutingRules, dryRun)
		return nil, err
	}

	ts.keepRoutingRules = keepRoutingRules
	var sw iswitcher
	if dryRun {
		sw = &switcherDryRun{ts: ts, drLog: NewLogRecorder()}
	} else {
		sw = &switcher{s: s, ts: ts}
	}
	var tctx context.Context
	tctx, sourceUnlock, lockErr := sw.lockKeyspace(ctx, ts.SourceKeyspaceName(), "DropTargets")
	if lockErr != nil {
		ts.Logger().Errorf("Source LockKeyspace failed: %v", lockErr)
		return nil, lockErr
	}
	defer sourceUnlock(&err)
	ctx = tctx

	if ts.TargetKeyspaceName() != ts.SourceKeyspaceName() {
		tctx, targetUnlock, lockErr := sw.lockKeyspace(ctx, ts.TargetKeyspaceName(), "DropTargets")
		if lockErr != nil {
			ts.Logger().Errorf("Target LockKeyspace failed: %v", lockErr)
			return nil, lockErr
		}
		defer targetUnlock(&err)
		ctx = tctx
	}
	if !keepData {
		switch ts.MigrationType() {
		case binlogdatapb.MigrationType_TABLES:
			if err := sw.removeTargetTables(ctx); err != nil {
				return nil, err
			}
			if err := sw.dropSourceDeniedTables(ctx); err != nil {
				return nil, err
			}
			if err := sw.dropTargetDeniedTables(ctx); err != nil {
				return nil, err
			}
		case binlogdatapb.MigrationType_SHARDS:
			if err := sw.dropTargetShards(ctx); err != nil {
				return nil, err
			}
		}
	}
	if err := s.dropRelatedArtifacts(ctx, keepRoutingRules, sw); err != nil {
		return nil, err
	}
	if err := ts.TopoServer().RebuildSrvVSchema(ctx, nil); err != nil {
		return nil, err
	}
	return sw.logs(), nil
}

func (s *Server) buildTrafficSwitcher(ctx context.Context, targetKeyspace, workflowName string) (*trafficSwitcher, error) {
	tgtInfo, err := BuildTargets(ctx, s.ts, s.tmc, targetKeyspace, workflowName)
	if err != nil {
		log.Infof("Error building targets: %s", err)
		return nil, err
	}
	targets, frozen, optCells, optTabletTypes := tgtInfo.Targets, tgtInfo.Frozen, tgtInfo.OptCells, tgtInfo.OptTabletTypes

	ts := &trafficSwitcher{
		ws:              s,
		logger:          logutil.NewConsoleLogger(),
		workflow:        workflowName,
		reverseWorkflow: ReverseWorkflowName(workflowName),
		id:              HashStreams(targetKeyspace, targets),
		targets:         targets,
		sources:         make(map[string]*MigrationSource),
		targetKeyspace:  targetKeyspace,
		frozen:          frozen,
		optCells:        optCells,
		optTabletTypes:  optTabletTypes,
		workflowType:    tgtInfo.WorkflowType,
		workflowSubType: tgtInfo.WorkflowSubType,
	}
	log.Infof("Migration ID for workflow %s: %d", workflowName, ts.id)
	sourceTopo := s.ts

	// Build the sources.
	for _, target := range targets {
		for _, bls := range target.Sources {
			if ts.sourceKeyspace == "" {
				ts.sourceKeyspace = bls.Keyspace
				ts.sourceTimeZone = bls.SourceTimeZone
				ts.targetTimeZone = bls.TargetTimeZone
				ts.externalCluster = bls.ExternalCluster
				if ts.externalCluster != "" {
					externalTopo, err := s.ts.OpenExternalVitessClusterServer(ctx, ts.externalCluster)
					if err != nil {
						return nil, err
					}
					sourceTopo = externalTopo
					ts.externalTopo = externalTopo
				}
			} else if ts.sourceKeyspace != bls.Keyspace {
				return nil, vterrors.Errorf(vtrpcpb.Code_FAILED_PRECONDITION, "source keyspaces are mismatched across streams: %v vs %v", ts.sourceKeyspace, bls.Keyspace)
			}

			if ts.tables == nil {
				for _, rule := range bls.Filter.Rules {
					ts.tables = append(ts.tables, rule.Match)
				}
				sort.Strings(ts.tables)
			} else {
				var tables []string
				for _, rule := range bls.Filter.Rules {
					tables = append(tables, rule.Match)
				}
				sort.Strings(tables)
				if !reflect.DeepEqual(ts.tables, tables) {
					return nil, vterrors.Errorf(vtrpcpb.Code_FAILED_PRECONDITION, "table lists are mismatched across streams: %v vs %v", ts.tables, tables)
				}
			}

			if _, ok := ts.sources[bls.Shard]; ok {
				continue
			}
			sourcesi, err := sourceTopo.GetShard(ctx, bls.Keyspace, bls.Shard)
			if err != nil {
				return nil, err
			}
			if sourcesi.PrimaryAlias == nil {
				return nil, vterrors.Errorf(vtrpcpb.Code_FAILED_PRECONDITION, "source shard %s/%s currently has no primary tablet",
					bls.Keyspace, bls.Shard)
			}
			sourcePrimary, err := sourceTopo.GetTablet(ctx, sourcesi.PrimaryAlias)
			if err != nil {
				return nil, err
			}
			ts.sources[bls.Shard] = NewMigrationSource(sourcesi, sourcePrimary)
		}
	}
	if ts.sourceKeyspace != ts.targetKeyspace || ts.externalCluster != "" {
		ts.migrationType = binlogdatapb.MigrationType_TABLES
	} else {
		// TODO(sougou): for shard migration, validate that source and target combined
		// keyranges match.
		ts.migrationType = binlogdatapb.MigrationType_SHARDS
		for sourceShard := range ts.sources {
			if _, ok := ts.targets[sourceShard]; ok {
				// If shards are overlapping, then this is a table migration.
				ts.migrationType = binlogdatapb.MigrationType_TABLES
				break
			}
		}
	}
	vs, err := sourceTopo.GetVSchema(ctx, ts.sourceKeyspace)
	if err != nil {
		return nil, err
	}
	ts.sourceKSSchema, err = vindexes.BuildKeyspaceSchema(vs, ts.sourceKeyspace, s.env.Parser())
	if err != nil {
		return nil, err
	}

	sourceShards, targetShards := ts.getSourceAndTargetShardsNames()

	ts.isPartialMigration, err = ts.isPartialMoveTables(sourceShards, targetShards)
	if err != nil {
		return nil, err
	}
	if ts.isPartialMigration {
		log.Infof("Migration is partial, for shards %+v", sourceShards)
	}
	return ts, nil
}

func (s *Server) dropRelatedArtifacts(ctx context.Context, keepRoutingRules bool, sw iswitcher) error {
	if err := sw.dropSourceReverseVReplicationStreams(ctx); err != nil {
		return err
	}
	if !keepRoutingRules {
		if err := sw.deleteRoutingRules(ctx); err != nil {
			return err
		}
		if err := sw.deleteShardRoutingRules(ctx); err != nil {
			return err
		}
	}

	return nil
}

// dropSources cleans up source tables, shards and denied tables after a
// MoveTables/Reshard is completed.
func (s *Server) dropSources(ctx context.Context, ts *trafficSwitcher, removalType TableRemovalType, keepData, keepRoutingRules, force, dryRun bool) (*[]string, error) {
	var (
		sw  iswitcher
		err error
	)
	if dryRun {
		sw = &switcherDryRun{ts: ts, drLog: NewLogRecorder()}
	} else {
		sw = &switcher{ts: ts, s: s}
	}
	var tctx context.Context
	tctx, sourceUnlock, lockErr := sw.lockKeyspace(ctx, ts.SourceKeyspaceName(), "DropSources")
	if lockErr != nil {
		ts.Logger().Errorf("Source LockKeyspace failed: %v", lockErr)
		return nil, lockErr
	}
	defer sourceUnlock(&err)
	ctx = tctx
	if ts.TargetKeyspaceName() != ts.SourceKeyspaceName() {
		tctx, targetUnlock, lockErr := sw.lockKeyspace(ctx, ts.TargetKeyspaceName(), "DropSources")
		if lockErr != nil {
			ts.Logger().Errorf("Target LockKeyspace failed: %v", lockErr)
			return nil, lockErr
		}
		defer targetUnlock(&err)
		ctx = tctx
	}
	if !force {
		if err := sw.validateWorkflowHasCompleted(ctx); err != nil {
			ts.Logger().Errorf("Workflow has not completed, cannot DropSources: %v", err)
			return nil, err
		}
	}
	if !keepData {
		switch ts.MigrationType() {
		case binlogdatapb.MigrationType_TABLES:
			log.Infof("Deleting tables")
			if err := sw.removeSourceTables(ctx, removalType); err != nil {
				return nil, err
			}
			if err := sw.dropSourceDeniedTables(ctx); err != nil {
				return nil, err
			}
			if err := sw.dropTargetDeniedTables(ctx); err != nil {
				return nil, err
			}

		case binlogdatapb.MigrationType_SHARDS:
			log.Infof("Removing shards")
			if err := sw.dropSourceShards(ctx); err != nil {
				return nil, err
			}
		}
	}
	if err := s.dropArtifacts(ctx, keepRoutingRules, sw); err != nil {
		return nil, err
	}
	if err := ts.TopoServer().RebuildSrvVSchema(ctx, nil); err != nil {
		return nil, err
	}

	return sw.logs(), nil
}

func (s *Server) dropArtifacts(ctx context.Context, keepRoutingRules bool, sw iswitcher) error {
	if err := sw.dropSourceReverseVReplicationStreams(ctx); err != nil {
		return err
	}
	if err := sw.dropTargetVReplicationStreams(ctx); err != nil {
		return err
	}
	if !keepRoutingRules {
		if err := sw.deleteRoutingRules(ctx); err != nil {
			return err
		}
		if err := sw.deleteShardRoutingRules(ctx); err != nil {
			return err
		}
	}

	return nil
}

// DeleteShard will do all the necessary changes in the topology server
// to entirely remove a shard.
func (s *Server) DeleteShard(ctx context.Context, keyspace, shard string, recursive, evenIfServing bool) error {
	// Read the Shard object. If it's not there, try to clean up
	// the topology anyway.
	shardInfo, err := s.ts.GetShard(ctx, keyspace, shard)
	if err != nil {
		if topo.IsErrType(err, topo.NoNode) {
			log.Infof("Shard %v/%v doesn't seem to exist, cleaning up any potential leftover", keyspace, shard)
			return s.ts.DeleteShard(ctx, keyspace, shard)
		}
		return err
	}

	servingCells, err := s.ts.GetShardServingCells(ctx, shardInfo)
	if err != nil {
		return err
	}
	// Check the Serving map for the shard, we don't want to
	// remove a serving shard if not absolutely sure.
	if !evenIfServing && len(servingCells) > 0 {
		return vterrors.Errorf(vtrpcpb.Code_FAILED_PRECONDITION, "shard %v/%v is still serving, cannot delete it, use the even-if-serving flag if needed", keyspace, shard)
	}

	cells, err := s.ts.GetCellInfoNames(ctx)
	if err != nil {
		return err
	}

	// Go through all the cells.
	for _, cell := range cells {
		var aliases []*topodatapb.TabletAlias

		// Get the ShardReplication object for that cell. Try
		// to find all tablets that may belong to our shard.
		sri, err := s.ts.GetShardReplication(ctx, cell, keyspace, shard)
		switch {
		case topo.IsErrType(err, topo.NoNode):
			// No ShardReplication object. It means the
			// topo is inconsistent. Let's read all the
			// tablets for that cell, and if we find any
			// in our keyspace / shard, either abort or
			// try to delete them.
			aliases, err = s.ts.GetTabletAliasesByCell(ctx, cell)
			if err != nil {
				return vterrors.Errorf(vtrpcpb.Code_INTERNAL, "GetTabletsByCell(%v) failed: %v", cell, err)
			}
		case err == nil:
			// We found a ShardReplication object. We
			// trust it to have all tablet records.
			aliases = make([]*topodatapb.TabletAlias, len(sri.Nodes))
			for i, n := range sri.Nodes {
				aliases[i] = n.TabletAlias
			}
		default:
			return vterrors.Errorf(vtrpcpb.Code_INTERNAL, "GetShardReplication(%v, %v, %v) failed: %v", cell, keyspace, shard, err)
		}

		// Get the corresponding Tablet records. Note
		// GetTabletMap ignores ErrNoNode, and it's good for
		// our purpose, it means a tablet was deleted but is
		// still referenced.
		tabletMap, err := s.ts.GetTabletMap(ctx, aliases, nil)
		if err != nil {
			return vterrors.Errorf(vtrpcpb.Code_INTERNAL, "GetTabletMap() failed: %v", err)
		}

		// Remove the tablets that don't belong to our
		// keyspace/shard from the map.
		for a, ti := range tabletMap {
			if ti.Keyspace != keyspace || ti.Shard != shard {
				delete(tabletMap, a)
			}
		}

		// Now see if we need to DeleteTablet, and if we can, do it.
		if len(tabletMap) > 0 {
			if !recursive {
				return vterrors.Errorf(vtrpcpb.Code_FAILED_PRECONDITION, "shard %v/%v still has %v tablets in cell %v; use --recursive or remove them manually", keyspace, shard, len(tabletMap), cell)
			}

			log.Infof("Deleting all tablets in shard %v/%v cell %v", keyspace, shard, cell)
			for tabletAlias, tabletInfo := range tabletMap {
				// We don't care about scrapping or updating the replication graph,
				// because we're about to delete the entire replication graph.
				log.Infof("Deleting tablet %v", tabletAlias)
				if err := s.ts.DeleteTablet(ctx, tabletInfo.Alias); err != nil && !topo.IsErrType(err, topo.NoNode) {
					// We don't want to continue if a DeleteTablet fails for
					// any good reason (other than missing tablet, in which
					// case it's just a topology server inconsistency we can
					// ignore). If we continue and delete the replication
					// graph, the tablet record will be orphaned, since
					// we'll no longer know it belongs to this shard.
					//
					// If the problem is temporary, or resolved externally, re-running
					// DeleteShard will skip over tablets that were already deleted.
					return vterrors.Errorf(vtrpcpb.Code_INTERNAL, "can't delete tablet %v: %v", tabletAlias, err)
				}
			}
		}
	}

	// Try to remove the replication graph and serving graph in each cell,
	// regardless of its existence.
	for _, cell := range cells {
		if err := s.ts.DeleteShardReplication(ctx, cell, keyspace, shard); err != nil && !topo.IsErrType(err, topo.NoNode) {
			log.Warningf("Cannot delete ShardReplication in cell %v for %v/%v: %v", cell, keyspace, shard, err)
		}
	}

	return s.ts.DeleteShard(ctx, keyspace, shard)
}

// updateShardRecords updates the shard records based on 'from' or 'to' direction.
func (s *Server) updateShardRecords(ctx context.Context, keyspace string, shards []*topo.ShardInfo, cells []string,
	servedType topodatapb.TabletType, isFrom bool, clearSourceShards bool, logger logutil.Logger,
) (err error) {
	return topotools.UpdateShardRecords(ctx, s.ts, s.tmc, keyspace, shards, cells, servedType, isFrom, clearSourceShards, logger)
}

// refreshPrimaryTablets will just RPC-ping all the primary tablets with RefreshState
func (s *Server) refreshPrimaryTablets(ctx context.Context, shards []*topo.ShardInfo) error {
	wg := sync.WaitGroup{}
	rec := concurrency.AllErrorRecorder{}
	for _, si := range shards {
		wg.Add(1)
		go func(si *topo.ShardInfo) {
			defer wg.Done()
			ti, err := s.ts.GetTablet(ctx, si.PrimaryAlias)
			if err != nil {
				rec.RecordError(err)
				return
			}

			if err := s.tmc.RefreshState(ctx, ti.Tablet); err != nil {
				rec.RecordError(err)
			} else {
				log.Infof("%v responded", topoproto.TabletAliasString(si.PrimaryAlias))
			}
		}(si)
	}
	wg.Wait()
	return rec.Error()
}

// finalizeMigrateWorkflow deletes the streams for the Migrate workflow.
// We only cleanup the target for external sources.
func (s *Server) finalizeMigrateWorkflow(ctx context.Context, targetKeyspace, workflow, tableSpecs string, cancel, keepData, keepRoutingRules, dryRun bool) (*[]string, error) {
	ts, err := s.buildTrafficSwitcher(ctx, targetKeyspace, workflow)
	if err != nil {
		ts.Logger().Errorf("buildTrafficSwitcher failed: %v", err)
		return nil, err
	}
	var sw iswitcher
	if dryRun {
		sw = &switcherDryRun{ts: ts, drLog: NewLogRecorder()}
	} else {
		sw = &switcher{s: s, ts: ts}
	}
	var tctx context.Context
	tctx, targetUnlock, lockErr := sw.lockKeyspace(ctx, ts.TargetKeyspaceName(), "completeMigrateWorkflow")
	if lockErr != nil {
		ts.Logger().Errorf("Target LockKeyspace failed: %v", lockErr)
		return nil, lockErr
	}
	defer targetUnlock(&err)
	ctx = tctx
	if err := sw.dropTargetVReplicationStreams(ctx); err != nil {
		return nil, err
	}
	if !cancel {
		if err := sw.addParticipatingTablesToKeyspace(ctx, targetKeyspace, tableSpecs); err != nil {
			return nil, err
		}
		if err := ts.TopoServer().RebuildSrvVSchema(ctx, nil); err != nil {
			return nil, err
		}
	}
	log.Infof("cancel is %t, keepData %t", cancel, keepData)
	if cancel && !keepData {
		if err := sw.removeTargetTables(ctx); err != nil {
			return nil, err
		}
	}
	return sw.logs(), nil
}

// WorkflowSwitchTraffic switches traffic in the direction passed for specified tablet types.
func (s *Server) WorkflowSwitchTraffic(ctx context.Context, req *vtctldatapb.WorkflowSwitchTrafficRequest) (*vtctldatapb.WorkflowSwitchTrafficResponse, error) {
	var (
		dryRunResults                     []string
		rdDryRunResults, wrDryRunResults  *[]string
		hasReplica, hasRdonly, hasPrimary bool
	)
	timeout, set, err := protoutil.DurationFromProto(req.Timeout)
	if err != nil {
		err = vterrors.Wrapf(err, "unable to parse Timeout into a valid duration")
		return nil, err
	}
	if !set {
		timeout = defaultDuration
	}
	ts, startState, err := s.getWorkflowState(ctx, req.Keyspace, req.Workflow)
	if err != nil {
		return nil, err
	}

	if startState.WorkflowType == TypeMigrate {
		return nil, vterrors.Errorf(vtrpcpb.Code_INVALID_ARGUMENT, "invalid action for Migrate workflow: SwitchTraffic")
	}

	maxReplicationLagAllowed, set, err := protoutil.DurationFromProto(req.MaxReplicationLagAllowed)
	if err != nil {
		err = vterrors.Wrapf(err, "unable to parse MaxReplicationLagAllowed into a valid duration")
		return nil, err
	}
	if !set {
		maxReplicationLagAllowed = defaultDuration
	}
	direction := TrafficSwitchDirection(req.Direction)
	if direction == DirectionBackward {
		ts, startState, err = s.getWorkflowState(ctx, startState.SourceKeyspace, ts.reverseWorkflow)
		if err != nil {
			return nil, err
		}
	}
	reason, err := s.canSwitch(ctx, ts, startState, direction, int64(maxReplicationLagAllowed.Seconds()), req.Shards)
	if err != nil {
		return nil, err
	}
	if reason != "" {
		return nil, vterrors.Errorf(vtrpcpb.Code_FAILED_PRECONDITION, "cannot switch traffic for workflow %s at this time: %s", startState.Workflow, reason)
	}
	hasReplica, hasRdonly, hasPrimary, err = parseTabletTypes(req.TabletTypes)
	if err != nil {
		return nil, err
	}
	if hasReplica || hasRdonly {
		if rdDryRunResults, err = s.switchReads(ctx, req, ts, startState, timeout, false, direction); err != nil {
			return nil, err
		}
		log.Infof("Switch Reads done for workflow %s.%s", req.Keyspace, req.Workflow)
	}
	if rdDryRunResults != nil {
		dryRunResults = append(dryRunResults, *rdDryRunResults...)
	}
	if hasPrimary {
		if _, wrDryRunResults, err = s.switchWrites(ctx, req, ts, timeout, false); err != nil {
			return nil, err
		}
		log.Infof("Switch Writes done for workflow %s.%s", req.Keyspace, req.Workflow)
	}

	if wrDryRunResults != nil {
		dryRunResults = append(dryRunResults, *wrDryRunResults...)
	}
	if req.DryRun && len(dryRunResults) == 0 {
		dryRunResults = append(dryRunResults, "No changes required")
	}
	cmd := "SwitchTraffic"
	if direction == DirectionBackward {
		cmd = "ReverseTraffic"
	}
	log.Infof("%s done for workflow %s.%s", cmd, req.Keyspace, req.Workflow)
	resp := &vtctldatapb.WorkflowSwitchTrafficResponse{}
	if req.DryRun {
		resp.Summary = fmt.Sprintf("%s dry run results for workflow %s.%s at %v", cmd, req.Keyspace, req.Workflow, time.Now().UTC().Format(time.RFC822))
		resp.DryRunResults = dryRunResults
	} else {
		log.Infof("SwitchTraffic done for workflow %s.%s", req.Keyspace, req.Workflow)
		resp.Summary = fmt.Sprintf("%s was successful for workflow %s.%s", cmd, req.Keyspace, req.Workflow)
		// Reload the state after the SwitchTraffic operation
		// and return that as a string.
		keyspace := req.Keyspace
		workflow := req.Workflow
		if direction == DirectionBackward {
			keyspace = startState.SourceKeyspace
			workflow = ts.reverseWorkflow
		}
		resp.StartState = startState.String()
		log.Infof("Before reloading workflow state after switching traffic: %+v\n", resp.StartState)
		_, currentState, err := s.getWorkflowState(ctx, keyspace, workflow)
		if err != nil {
			resp.CurrentState = fmt.Sprintf("Error reloading workflow state after switching traffic: %v", err)
		} else {
			resp.CurrentState = currentState.String()
		}
	}
	return resp, nil
}

// switchReads is a generic way of switching read traffic for a workflow.
func (s *Server) switchReads(ctx context.Context, req *vtctldatapb.WorkflowSwitchTrafficRequest, ts *trafficSwitcher, state *State, timeout time.Duration, cancel bool, direction TrafficSwitchDirection) (*[]string, error) {
	var roTabletTypes []topodatapb.TabletType
	// When we are switching all traffic we also get the primary tablet type, which we need to
	// filter out for switching reads.
	for _, tabletType := range req.TabletTypes {
		if tabletType != topodatapb.TabletType_PRIMARY {
			roTabletTypes = append(roTabletTypes, tabletType)
		}
	}

	roTypesToSwitchStr := topoproto.MakeStringTypeCSV(roTabletTypes)
	var switchReplica, switchRdonly bool
	for _, roType := range roTabletTypes {
		switch roType {
		case topodatapb.TabletType_REPLICA:
			switchReplica = true
		case topodatapb.TabletType_RDONLY:
			switchRdonly = true
		}
	}

	cellsStr := strings.Join(req.Cells, ",")

	// Consistently handle errors by logging and returning them.
	handleError := func(message string, err error) (*[]string, error) {
<<<<<<< HEAD
		ts.Logger().Errorf("%s: %v", message, err)
		return nil, err
=======
		werr := vterrors.Wrapf(err, message)
		ts.Logger().Error(werr)
		return nil, werr
>>>>>>> 2078d620
	}

	log.Infof("Switching reads: %s.%s tablet types: %s, cells: %s, workflow state: %s", ts.targetKeyspace, ts.workflow, roTypesToSwitchStr, cellsStr, state.String())
	if !switchReplica && !switchRdonly {
		return handleError("invalid tablet types", vterrors.Errorf(vtrpcpb.Code_INVALID_ARGUMENT, "tablet types must be REPLICA or RDONLY: %s", roTypesToSwitchStr))
	}
	if !ts.isPartialMigration { // shard level traffic switching is all or nothing
		if direction == DirectionBackward && switchReplica && len(state.ReplicaCellsSwitched) == 0 {
			return handleError("invalid request", vterrors.Errorf(vtrpcpb.Code_FAILED_PRECONDITION, "requesting reversal of read traffic for REPLICAs but REPLICA reads have not been switched"))
		}
		if direction == DirectionBackward && switchRdonly && len(state.RdonlyCellsSwitched) == 0 {
			return handleError("invalid request", vterrors.Errorf(vtrpcpb.Code_FAILED_PRECONDITION, "requesting reversal of SwitchReads for RDONLYs but RDONLY reads have not been switched"))
		}
	}

	// If there are no rdonly tablets in the cells ask to switch rdonly tablets as well so that routing rules
	// are updated for rdonly as well. Otherwise vitess will not know that the workflow has completed and will
	// incorrectly report that not all reads have been switched. User currently is forced to switch non-existent
	// rdonly tablets.
	if switchReplica && !switchRdonly {
		var err error
		rdonlyTabletsExist, err := topotools.DoCellsHaveRdonlyTablets(ctx, s.ts, req.Cells)
		if err != nil {
			return nil, err
		}
		if !rdonlyTabletsExist {
			roTabletTypes = append(roTabletTypes, topodatapb.TabletType_RDONLY)
		}
	}

	// If journals exist notify user and fail.
	journalsExist, _, err := ts.checkJournals(ctx)
	if err != nil {
		return handleError(fmt.Sprintf("failed to read journal in the %s keyspace", ts.SourceKeyspaceName()), err)
	}
	if journalsExist {
		log.Infof("Found a previous journal entry for %d", ts.id)
	}
	var sw iswitcher
	if req.DryRun {
		sw = &switcherDryRun{ts: ts, drLog: NewLogRecorder()}
	} else {
		sw = &switcher{ts: ts, s: s}
	}

	if err := ts.validate(ctx); err != nil {
		return handleError("workflow validation failed", err)
	}

	// For reads, locking the source keyspace is sufficient.
	ctx, unlock, lockErr := sw.lockKeyspace(ctx, ts.SourceKeyspaceName(), "SwitchReads")
	if lockErr != nil {
		return handleError(fmt.Sprintf("failed to lock the %s keyspace", ts.SourceKeyspaceName()), lockErr)
	}
	defer unlock(&err)

	if ts.MigrationType() == binlogdatapb.MigrationType_TABLES {
		if ts.isPartialMigration {
			ts.Logger().Infof("Partial migration, skipping switchTableReads as traffic is all or nothing per shard and overridden for reads AND writes in the ShardRoutingRule created when switching writes.")
		} else if err := sw.switchTableReads(ctx, req.Cells, roTabletTypes, direction); err != nil {
			return handleError("failed to switch read traffic for the tables", err)
		}
		return sw.logs(), nil
	}
	ts.Logger().Infof("About to switchShardReads: cells: %s, tablet types: %s, direction: %d", cellsStr, roTypesToSwitchStr, direction)
	if err := sw.switchShardReads(ctx, req.Cells, roTabletTypes, direction); err != nil {
		return handleError("failed to switch read traffic for the shards", err)
	}

	ts.Logger().Infof("switchShardReads Completed: cells: %s, tablet types: %s, direction: %d", cellsStr, roTypesToSwitchStr, direction)
	if err := s.ts.ValidateSrvKeyspace(ctx, ts.targetKeyspace, cellsStr); err != nil {
		err2 := vterrors.Wrapf(err, "after switching shard reads, found SrvKeyspace for %s is corrupt in cell %s",
			ts.targetKeyspace, cellsStr)
		return handleError("failed to validate SrvKeyspace record", err2)
	}
	return sw.logs(), nil
}

// switchWrites is a generic way of migrating write traffic for a workflow.
func (s *Server) switchWrites(ctx context.Context, req *vtctldatapb.WorkflowSwitchTrafficRequest, ts *trafficSwitcher, timeout time.Duration,
	cancel bool,
) (journalID int64, dryRunResults *[]string, err error) {
	var sw iswitcher
	if req.DryRun {
		sw = &switcherDryRun{ts: ts, drLog: NewLogRecorder()}
	} else {
		sw = &switcher{ts: ts, s: s}
	}

	// Consistently handle errors by logging and returning them.
	handleError := func(message string, err error) (int64, *[]string, error) {
		werr := vterrors.Wrapf(err, message)
		ts.Logger().Error(werr)
		return 0, nil, werr
	}

	if ts.frozen {
		ts.Logger().Warningf("Writes have already been switched for workflow %s, nothing to do here", ts.WorkflowName())
		return 0, sw.logs(), nil
	}

	if err := ts.validate(ctx); err != nil {
		return handleError("workflow validation failed", err)
	}

	if req.EnableReverseReplication {
		if err := areTabletsAvailableToStreamFrom(ctx, req, ts, ts.TargetKeyspaceName(), ts.TargetShards()); err != nil {
			return handleError(fmt.Sprintf("no tablets were available to stream from in the %s keyspace", ts.SourceKeyspaceName()), err)
		}
	}

	// Need to lock both source and target keyspaces.
	tctx, sourceUnlock, lockErr := sw.lockKeyspace(ctx, ts.SourceKeyspaceName(), "SwitchWrites")
	if lockErr != nil {
		return handleError(fmt.Sprintf("failed to lock the %s keyspace", ts.SourceKeyspaceName()), lockErr)
	}
	ctx = tctx
	defer sourceUnlock(&err)
	if ts.TargetKeyspaceName() != ts.SourceKeyspaceName() {
		tctx, targetUnlock, lockErr := sw.lockKeyspace(ctx, ts.TargetKeyspaceName(), "SwitchWrites")
		if lockErr != nil {
			return handleError(fmt.Sprintf("failed to lock the %s keyspace", ts.TargetKeyspaceName()), lockErr)
		}
		ctx = tctx
		defer targetUnlock(&err)
	}

	// Find out if the target is using any sequence tables for auto_increment
	// value generation. If so, then we'll need to ensure that they are
	// initialized properly before allowing new writes on the target.
	sequenceMetadata := make(map[string]*sequenceMetadata)
	// For sharded to sharded migrations the sequence must already be setup.
	// For reshards the sequence usage is not changed.
	if req.InitializeTargetSequences && ts.workflowType == binlogdatapb.VReplicationWorkflowType_MoveTables &&
		ts.SourceKeyspaceSchema() != nil && ts.SourceKeyspaceSchema().Keyspace != nil &&
		!ts.SourceKeyspaceSchema().Keyspace.Sharded {
		sequenceMetadata, err = ts.getTargetSequenceMetadata(ctx)
		if err != nil {
			return handleError(fmt.Sprintf("failed to get the sequence information in the %s keyspace", ts.TargetKeyspaceName()), err)
		}
	}

	// If no journals exist, sourceWorkflows will be initialized by sm.MigrateStreams.
	journalsExist, sourceWorkflows, err := ts.checkJournals(ctx)
	if err != nil {
		return handleError(fmt.Sprintf("failed to read journal in the %s keyspace", ts.SourceKeyspaceName()), err)
	}
	if !journalsExist {
		ts.Logger().Infof("No previous journals were found. Proceeding normally.")
		sm, err := BuildStreamMigrator(ctx, ts, cancel, s.env.Parser())
		if err != nil {
			return handleError("failed to migrate the workflow streams", err)
		}
		if cancel {
			sw.cancelMigration(ctx, sm)
			return 0, sw.logs(), nil
		}

		// We stop writes on the source before stopping the streams so that the catchup
		// time is lessened and other workflows that we have to migrate such as
		// materialize workflows that are within a single keyspace (source and target)
		// also have a chance to catch up as well as those are internally generated
		// GTIDs within the shard. For materialization streams that we migrate where
		// the source and target are the keyspace being resharded, we wait for those
		// to catchup in the stopStreams path before we actually stop them.
		ts.Logger().Infof("Stopping source writes")
		if err := sw.stopSourceWrites(ctx); err != nil {
			sw.cancelMigration(ctx, sm)
			return handleError(fmt.Sprintf("failed to stop writes in the %s keyspace", ts.SourceKeyspaceName()), err)
		}

		ts.Logger().Infof("Stopping streams")
		// Use a shorter context for this since since when doing a Reshard, if there are intra keyspace
		// materializations then we have to wait for them to catchup before switching traffic for the
		// Reshard workflow. We use the timeout where which is used to limit the amount of time that we
		// wait for VReplication to catch up.
		stopCtx, stopCancel := context.WithTimeout(ctx, timeout)
		defer stopCancel()
		sourceWorkflows, err = sw.stopStreams(stopCtx, sm)
		if err != nil {
			for key, streams := range sm.Streams() {
				for _, stream := range streams {
					ts.Logger().Errorf("stream in stopStreams: key %s shard %s stream %+v", key, stream.BinlogSource.Shard, stream.BinlogSource)
				}
			}
			sw.cancelMigration(ctx, sm)
			return handleError("failed to stop the workflow streams", err)
		}

		if ts.MigrationType() == binlogdatapb.MigrationType_TABLES {
			ts.Logger().Infof("Executing LOCK TABLES on source tables %d times", lockTablesCycles)
			// Doing this twice with a pause in-between to catch any writes that may have raced in between
			// the tablet's deny list check and the first mysqld side table lock.
			for cnt := 1; cnt <= lockTablesCycles; cnt++ {
				if err := ts.executeLockTablesOnSource(ctx); err != nil {
					sw.cancelMigration(ctx, sm)
					return handleError(fmt.Sprintf("failed to execute LOCK TABLES (attempt %d of %d) on sources", cnt, lockTablesCycles), err)
				}
				// No need to UNLOCK the tables as the connection was closed once the locks were acquired
				// and thus the locks released.
				time.Sleep(lockTablesCycleDelay)
			}
		}

		ts.Logger().Infof("Waiting for streams to catchup")
		if err := sw.waitForCatchup(ctx, timeout); err != nil {
			sw.cancelMigration(ctx, sm)
			return handleError("failed to sync up replication between the source and target", err)
		}

		ts.Logger().Infof("Migrating streams")
		if err := sw.migrateStreams(ctx, sm); err != nil {
			sw.cancelMigration(ctx, sm)
			return handleError("failed to migrate the workflow streams", err)
		}

		ts.Logger().Infof("Resetting sequences")
		if err := sw.resetSequences(ctx); err != nil {
			sw.cancelMigration(ctx, sm)
			return handleError("failed to reset the sequences", err)
		}

		ts.Logger().Infof("Creating reverse streams")
		if err := sw.createReverseVReplication(ctx); err != nil {
			sw.cancelMigration(ctx, sm)
			return handleError("failed to create the reverse vreplication streams", err)
		}

		// Initialize any target sequences, if there are any, before allowing new writes.
		if req.InitializeTargetSequences && len(sequenceMetadata) > 0 {
			ts.Logger().Infof("Initializing target sequences")
			// Writes are blocked so we can safely initialize the sequence tables but
			// we also want to use a shorter timeout than the parent context.
			// We use at most half of the overall timeout.
			initSeqCtx, cancel := context.WithTimeout(ctx, timeout/2)
			defer cancel()
			if err := sw.initializeTargetSequences(initSeqCtx, sequenceMetadata); err != nil {
				sw.cancelMigration(ctx, sm)
				return handleError(fmt.Sprintf("failed to initialize the sequences used in the %s keyspace", ts.TargetKeyspaceName()), err)
			}
		}
	} else {
		if cancel {
			return handleError("invalid cancel", vterrors.Errorf(vtrpcpb.Code_FAILED_PRECONDITION, "traffic switching has reached the point of no return, cannot cancel"))
		}
		ts.Logger().Infof("Journals were found. Completing the left over steps.")
		// Need to gather positions in case all journals were not created.
		if err := ts.gatherPositions(ctx); err != nil {
			return handleError("failed to gather replication positions", err)
		}
	}

	// This is the point of no return. Once a journal is created,
	// traffic can be redirected to target shards.
	if err := sw.createJournals(ctx, sourceWorkflows); err != nil {
		return handleError("failed to create the journal", err)
	}
	if err := sw.allowTargetWrites(ctx); err != nil {
		return handleError(fmt.Sprintf("failed to allow writes in the %s keyspace", ts.TargetKeyspaceName()), err)
	}
	if err := sw.changeRouting(ctx); err != nil {
		return handleError("failed to update the routing rules", err)
	}
	if err := sw.streamMigraterfinalize(ctx, ts, sourceWorkflows); err != nil {
		return handleError("failed to finalize the traffic switch", err)
	}
	if req.EnableReverseReplication {
		if err := sw.startReverseVReplication(ctx); err != nil {
			return handleError("failed to start the reverse workflow", err)
		}
	}

	if err := sw.freezeTargetVReplication(ctx); err != nil {
		return handleError(fmt.Sprintf("failed to freeze the workflow in the %s keyspace", ts.TargetKeyspaceName()), err)
	}

	return ts.id, sw.logs(), nil
}

func (s *Server) canSwitch(ctx context.Context, ts *trafficSwitcher, state *State, direction TrafficSwitchDirection,
	maxAllowedReplLagSecs int64, shards []string) (reason string, err error) {
	if direction == DirectionForward && state.WritesSwitched ||
		direction == DirectionBackward && !state.WritesSwitched {
		log.Infof("writes already switched no need to check lag")
		return "", nil
	}
	wf, err := s.GetWorkflow(ctx, state.TargetKeyspace, state.Workflow, false, shards)
	if err != nil {
		return "", err
	}
	for _, stream := range wf.ShardStreams {
		for _, st := range stream.GetStreams() {
			if st.Message == Frozen {
				return cannotSwitchFrozen, nil
			}
			// If no new events have been replicated after the copy phase then it will be 0.
			if vreplLag := time.Now().Unix() - st.TimeUpdated.Seconds; vreplLag > maxAllowedReplLagSecs {
				return fmt.Sprintf(cannotSwitchHighLag, vreplLag, maxAllowedReplLagSecs), nil
			}
			switch st.State {
			case binlogdatapb.VReplicationWorkflowState_Copying.String():
				return cannotSwitchCopyIncomplete, nil
			case binlogdatapb.VReplicationWorkflowState_Error.String():
				return cannotSwitchError, nil
			}
		}
	}

	// Ensure that the tablets on both sides are in good shape as we make this same call in the
	// process and an error will cause us to backout.
	refreshErrors := strings.Builder{}
	var m sync.Mutex
	var wg sync.WaitGroup
	rtbsCtx, cancel := context.WithTimeout(ctx, shardTabletRefreshTimeout)
	defer cancel()
	refreshTablets := func(shards []*topo.ShardInfo, stype string) {
		defer wg.Done()
		for _, si := range shards {
			if partial, partialDetails, err := topotools.RefreshTabletsByShard(rtbsCtx, s.ts, s.tmc, si, nil, ts.Logger()); err != nil || partial {
				m.Lock()
				refreshErrors.WriteString(fmt.Sprintf("failed to successfully refresh all tablets in the %s/%s %s shard (%v):\n  %v\n",
					si.Keyspace(), si.ShardName(), stype, err, partialDetails))
				m.Unlock()
			}
		}
	}
	wg.Add(1)
	go refreshTablets(ts.SourceShards(), "source")
	wg.Add(1)
	go refreshTablets(ts.TargetShards(), "target")
	wg.Wait()
	if refreshErrors.Len() > 0 {
		return fmt.Sprintf(cannotSwitchFailedTabletRefresh, refreshErrors.String()), nil
	}
	return "", nil
}

// VReplicationExec executes a query remotely using the DBA pool.
func (s *Server) VReplicationExec(ctx context.Context, tabletAlias *topodatapb.TabletAlias, query string) (*querypb.QueryResult, error) {
	ti, err := s.ts.GetTablet(ctx, tabletAlias)
	if err != nil {
		return nil, err
	}
	return s.tmc.VReplicationExec(ctx, ti.Tablet, query)
}

// CopySchemaShard copies the schema from a source tablet to the
// specified shard.  The schema is applied directly on the primary of
// the destination shard, and is propagated to the replicas through
// binlogs.
func (s *Server) CopySchemaShard(ctx context.Context, sourceTabletAlias *topodatapb.TabletAlias, tables, excludeTables []string, includeViews bool, destKeyspace, destShard string, waitReplicasTimeout time.Duration, skipVerify bool) error {
	destShardInfo, err := s.ts.GetShard(ctx, destKeyspace, destShard)
	if err != nil {
		return vterrors.Errorf(vtrpcpb.Code_INTERNAL, "GetShard(%v, %v) failed: %v", destKeyspace, destShard, err)
	}

	if destShardInfo.PrimaryAlias == nil {
		return vterrors.Errorf(vtrpcpb.Code_FAILED_PRECONDITION, "no primary in shard record %v/%v. Consider running 'vtctl InitShardPrimary' in case of a new shard or reparenting the shard to fix the topology data", destKeyspace, destShard)
	}

	diffs, err := schematools.CompareSchemas(ctx, s.ts, s.tmc, sourceTabletAlias, destShardInfo.PrimaryAlias, tables, excludeTables, includeViews)
	if err != nil {
		return vterrors.Errorf(vtrpcpb.Code_INTERNAL, "CopySchemaShard failed because schemas could not be compared initially: %v", err)
	}
	if diffs == nil {
		// Return early because dest has already the same schema as source.
		return nil
	}

	req := &tabletmanagerdatapb.GetSchemaRequest{Tables: tables, ExcludeTables: excludeTables, IncludeViews: includeViews}
	sourceSd, err := schematools.GetSchema(ctx, s.ts, s.tmc, sourceTabletAlias, req)
	if err != nil {
		return vterrors.Errorf(vtrpcpb.Code_INTERNAL, "GetSchema(%v, %v, %v, %v) failed: %v", sourceTabletAlias, tables, excludeTables, includeViews, err)
	}

	createSQLstmts := tmutils.SchemaDefinitionToSQLStrings(sourceSd)

	destTabletInfo, err := s.ts.GetTablet(ctx, destShardInfo.PrimaryAlias)
	if err != nil {
		return vterrors.Errorf(vtrpcpb.Code_INTERNAL, "GetTablet(%v) failed: %v", destShardInfo.PrimaryAlias, err)
	}
	for _, createSQL := range createSQLstmts {
		err = s.applySQLShard(ctx, destTabletInfo, createSQL)
		if err != nil {
			return vterrors.Errorf(vtrpcpb.Code_INTERNAL, "creating a table failed."+
				" Most likely some tables already exist on the destination and differ from the source."+
				" Please remove all to be copied tables from the destination manually and run this command again."+
				" Full error: %v", err)
		}
	}

	// Remember the replication position after all the above were applied.
	destPrimaryPos, err := s.tmc.PrimaryPosition(ctx, destTabletInfo.Tablet)
	if err != nil {
		return vterrors.Errorf(vtrpcpb.Code_INTERNAL, "CopySchemaShard: can't get replication position after schema applied: %v", err)
	}

	// Although the copy was successful, we have to verify it to catch the case
	// where the database already existed on the destination, but with different
	// options e.g. a different character set.
	// In that case, MySQL would have skipped our CREATE DATABASE IF NOT EXISTS
	// statement.
	if !skipVerify {
		diffs, err = schematools.CompareSchemas(ctx, s.ts, s.tmc, sourceTabletAlias, destShardInfo.PrimaryAlias, tables, excludeTables, includeViews)
		if err != nil {
			return vterrors.Errorf(vtrpcpb.Code_INTERNAL, "CopySchemaShard failed because schemas could not be compared finally: %v", err)
		}
		if diffs != nil {
			return vterrors.Errorf(vtrpcpb.Code_INTERNAL, "CopySchemaShard was not successful because the schemas between the two tablets %v and %v differ: %v", sourceTabletAlias, destShardInfo.PrimaryAlias, diffs)
		}
	}

	// Notify Replicas to reload schema. This is best-effort.
	reloadCtx, cancel := context.WithTimeout(ctx, waitReplicasTimeout)
	defer cancel()
	_, ok := schematools.ReloadShard(reloadCtx, s.ts, s.tmc, logutil.NewMemoryLogger(), destKeyspace, destShard, destPrimaryPos, nil, true)
	if !ok {
		log.Error(vterrors.Errorf(vtrpcpb.Code_INTERNAL, "CopySchemaShard: failed to reload schema on all replicas"))
	}

	return err
}

// applySQLShard applies a given SQL change on a given tablet alias. It allows executing arbitrary
// SQL statements, but doesn't return any results, so it's only useful for SQL statements
// that would be run for their effects (e.g., CREATE).
// It works by applying the SQL statement on the shard's primary tablet with replication turned on.
// Thus it should be used only for changes that can be applied on a live instance without causing issues;
// it shouldn't be used for anything that will require a pivot.
// The SQL statement string is expected to have {{.DatabaseName}} in place of the actual db name.
func (s *Server) applySQLShard(ctx context.Context, tabletInfo *topo.TabletInfo, change string) error {
	filledChange, err := fillStringTemplate(change, map[string]string{"DatabaseName": tabletInfo.DbName()})
	if err != nil {
		return vterrors.Errorf(vtrpcpb.Code_INTERNAL, "fillStringTemplate failed: %v", err)
	}
	ctx, cancel := context.WithTimeout(ctx, 30*time.Second)
	defer cancel()
	// Need to make sure that replication is enabled since we're only applying
	// the statement on primaries.
	_, err = s.tmc.ApplySchema(ctx, tabletInfo.Tablet, &tmutils.SchemaChange{
		SQL:              filledChange,
		Force:            false,
		AllowReplication: true,
		SQLMode:          vreplication.SQLMode,
	})
	return err
}

// fillStringTemplate returns the string template filled.
func fillStringTemplate(tmpl string, vars any) (string, error) {
	myTemplate := template.Must(template.New("").Parse(tmpl))
	var data strings.Builder
	if err := myTemplate.Execute(&data, vars); err != nil {
		return "", err
	}
	return data.String(), nil
}

// prepareCreateLookup performs the preparatory steps for creating a
// Lookup Vindex.
func (s *Server) prepareCreateLookup(ctx context.Context, workflow, keyspace string, specs *vschemapb.Keyspace, continueAfterCopyWithOwner bool) (ms *vtctldatapb.MaterializeSettings, sourceVSchema, targetVSchema *vschemapb.Keyspace, err error) {
	// Important variables are pulled out here.
	var (
		vindexName        string
		vindex            *vschemapb.Vindex
		targetKeyspace    string
		targetTableName   string
		vindexFromCols    []string
		vindexToCol       string
		vindexIgnoreNulls bool

		sourceTableName string
		// sourceTable is the supplied table info.
		sourceTable *vschemapb.Table
		// sourceVSchemaTable is the table info present in the vschema.
		sourceVSchemaTable *vschemapb.Table
		// sourceVindexColumns are computed from the input sourceTable.
		sourceVindexColumns []string

		// Target table info.
		createDDL        string
		materializeQuery string
	)

	// Validate input vindex.
	if specs == nil {
		return nil, nil, nil, vterrors.Errorf(vtrpcpb.Code_INVALID_ARGUMENT, "no vindex provided")
	}
	if len(specs.Vindexes) != 1 {
		return nil, nil, nil, vterrors.Errorf(vtrpcpb.Code_INVALID_ARGUMENT, "only one vindex must be specified")
	}
	vindexName = maps.Keys(specs.Vindexes)[0]
	vindex = maps.Values(specs.Vindexes)[0]
	if !strings.Contains(vindex.Type, "lookup") {
		return nil, nil, nil, vterrors.Errorf(vtrpcpb.Code_INVALID_ARGUMENT, "vindex %s is not a lookup type", vindex.Type)
	}
	targetKeyspace, targetTableName, err = s.env.Parser().ParseTable(vindex.Params["table"])
	if err != nil || targetKeyspace == "" {
		return nil, nil, nil, vterrors.Errorf(vtrpcpb.Code_INVALID_ARGUMENT, "vindex table name (%s) must be in the form <keyspace>.<table>", vindex.Params["table"])
	}
	vindexFromCols = strings.Split(vindex.Params["from"], ",")
	for i, col := range vindexFromCols {
		vindexFromCols[i] = strings.TrimSpace(col)
	}
	if strings.Contains(vindex.Type, "unique") {
		if len(vindexFromCols) != 1 {
			return nil, nil, nil, vterrors.Errorf(vtrpcpb.Code_INVALID_ARGUMENT, "unique vindex 'from' should have only one column")
		}
	} else {
		if len(vindexFromCols) < 2 {
			return nil, nil, nil, vterrors.Errorf(vtrpcpb.Code_INVALID_ARGUMENT, "non-unique vindex 'from' should have more than one column")
		}
	}
	vindexToCol = vindex.Params["to"]
	// Make the vindex write_only. If one exists already in the vschema,
	// it will need to match this vindex exactly, including the write_only setting.
	vindex.Params["write_only"] = "true"
	// See if we can create the vindex without errors.
	if _, err := vindexes.CreateVindex(vindex.Type, vindexName, vindex.Params); err != nil {
		return nil, nil, nil, err
	}
	if ignoreNullsStr, ok := vindex.Params["ignore_nulls"]; ok {
		// This mirrors the behavior of vindexes.boolFromMap().
		switch ignoreNullsStr {
		case "true":
			vindexIgnoreNulls = true
		case "false":
			vindexIgnoreNulls = false
		default:
			return nil, nil, nil, vterrors.Errorf(vtrpcpb.Code_INVALID_ARGUMENT, "ignore_nulls (%s) value must be 'true' or 'false'",
				ignoreNullsStr)
		}
	}

	// Validate input table.
	if len(specs.Tables) < 1 || len(specs.Tables) > 2 {
		return nil, nil, nil, fmt.Errorf("one or two tables must be specified")
	}
	// Loop executes once or twice.
	for tableName, table := range specs.Tables {
		if len(table.ColumnVindexes) != 1 {
			return nil, nil, nil, vterrors.Errorf(vtrpcpb.Code_INVALID_ARGUMENT, "exactly one ColumnVindex must be specified for the %s table", tableName)
		}
		if tableName != targetTableName { // This is the source table.
			sourceTableName = tableName
			sourceTable = table
			continue
		}
		// This is a primary vindex definition for the target table
		// which allows you to override the vindex type used.
		var vindexCols []string
		if len(table.ColumnVindexes[0].Columns) != 0 {
			vindexCols = table.ColumnVindexes[0].Columns
		} else {
			if table.ColumnVindexes[0].Column == "" {
				return nil, nil, nil, vterrors.Errorf(vtrpcpb.Code_INVALID_ARGUMENT, "at least one column must be specified in ColumnVindexes for the %s table", tableName)
			}
			vindexCols = []string{table.ColumnVindexes[0].Column}
		}
		if !slices.Equal(vindexCols, vindexFromCols) {
			return nil, nil, nil, vterrors.Errorf(vtrpcpb.Code_INVALID_ARGUMENT, "columns in the lookup table %s primary vindex (%s) don't match the 'from' columns specified (%s)",
				tableName, strings.Join(vindexCols, ","), strings.Join(vindexFromCols, ","))
		}
	}

	// Validate input table and vindex consistency.
	if sourceTable == nil || len(sourceTable.ColumnVindexes) != 1 {
		return nil, nil, nil, vterrors.Errorf(vtrpcpb.Code_INVALID_ARGUMENT, "No ColumnVindex found for the owner table in the %s keyspace", keyspace)
	}
	if sourceTable.ColumnVindexes[0].Name != vindexName {
		return nil, nil, nil, vterrors.Errorf(vtrpcpb.Code_INVALID_ARGUMENT, "ColumnVindex name (%s) must match vindex name (%s)", sourceTable.ColumnVindexes[0].Name, vindexName)
	}
	if vindex.Owner != "" && vindex.Owner != sourceTableName {
		return nil, nil, nil, vterrors.Errorf(vtrpcpb.Code_INVALID_ARGUMENT, "vindex owner (%s) must match table name (%s)", vindex.Owner, sourceTableName)
	}
	if len(sourceTable.ColumnVindexes[0].Columns) != 0 {
		sourceVindexColumns = sourceTable.ColumnVindexes[0].Columns
	} else {
		if sourceTable.ColumnVindexes[0].Column == "" {
			return nil, nil, nil, vterrors.Errorf(vtrpcpb.Code_INVALID_ARGUMENT, "at least one column must be specified in ColumnVindexes for the %s table", sourceTableName)
		}
		sourceVindexColumns = []string{sourceTable.ColumnVindexes[0].Column}
	}
	if len(sourceVindexColumns) != len(vindexFromCols) {
		return nil, nil, nil, vterrors.Errorf(vtrpcpb.Code_INVALID_ARGUMENT, "length of table columns (%d) differs from length of vindex columns (%d)", len(sourceVindexColumns), len(vindexFromCols))
	}

	// Validate against source vschema.
	sourceVSchema, err = s.ts.GetVSchema(ctx, keyspace)
	if err != nil {
		return nil, nil, nil, err
	}
	if sourceVSchema.Vindexes == nil {
		sourceVSchema.Vindexes = make(map[string]*vschemapb.Vindex)
	}
	// If source and target keyspaces are the same, make vschemas point
	// to the same object.
	if keyspace == targetKeyspace {
		targetVSchema = sourceVSchema
	} else {
		targetVSchema, err = s.ts.GetVSchema(ctx, targetKeyspace)
		if err != nil {
			return nil, nil, nil, err
		}
	}
	if targetVSchema.Vindexes == nil {
		targetVSchema.Vindexes = make(map[string]*vschemapb.Vindex)
	}
	if targetVSchema.Tables == nil {
		targetVSchema.Tables = make(map[string]*vschemapb.Table)
	}
	if existing, ok := sourceVSchema.Vindexes[vindexName]; ok {
		if !proto.Equal(existing, vindex) {
			return nil, nil, nil, vterrors.Errorf(vtrpcpb.Code_INTERNAL, "a conflicting vindex named %s already exists in the %s keyspace", vindexName, keyspace)
		}
	}
	sourceVSchemaTable = sourceVSchema.Tables[sourceTableName]
	if sourceVSchemaTable == nil && !schema.IsInternalOperationTableName(sourceTableName) {
		return nil, nil, nil, vterrors.Errorf(vtrpcpb.Code_INTERNAL, "table %s not found in the %s keyspace", sourceTableName, keyspace)
	}
	for _, colVindex := range sourceVSchemaTable.ColumnVindexes {
		// For a conflict, the vindex name and column should match.
		if colVindex.Name != vindexName {
			continue
		}
		colName := colVindex.Column
		if len(colVindex.Columns) != 0 {
			colName = colVindex.Columns[0]
		}
		if colName == sourceVindexColumns[0] {
			return nil, nil, nil, vterrors.Errorf(vtrpcpb.Code_INVALID_ARGUMENT, "a conflicting ColumnVindex on column %s in table %s already exists in the %s keyspace",
				colName, sourceTableName, keyspace)
		}
	}

	// Validate against source schema.
	sourceShards, err := s.ts.GetServingShards(ctx, keyspace)
	if err != nil {
		return nil, nil, nil, err
	}
	onesource := sourceShards[0]
	if onesource.PrimaryAlias == nil {
		return nil, nil, nil, vterrors.Errorf(vtrpcpb.Code_INTERNAL, "source shard %s has no primary", onesource.ShardName())
	}
	req := &tabletmanagerdatapb.GetSchemaRequest{Tables: []string{sourceTableName}}
	tableSchema, err := schematools.GetSchema(ctx, s.ts, s.tmc, onesource.PrimaryAlias, req)
	if err != nil {
		return nil, nil, nil, err
	}
	if len(tableSchema.TableDefinitions) != 1 {
		return nil, nil, nil, vterrors.Errorf(vtrpcpb.Code_INTERNAL, "unexpected number of tables (%d) returned from %s schema", len(tableSchema.TableDefinitions), keyspace)
	}

	// Generate "create table" statement.
	lines := strings.Split(tableSchema.TableDefinitions[0].Schema, "\n")
	if len(lines) < 3 {
		// Should never happen.
		return nil, nil, nil, vterrors.Errorf(vtrpcpb.Code_INTERNAL, "schema looks incorrect: %s, expecting at least four lines", tableSchema.TableDefinitions[0].Schema)
	}
	var modified []string
	modified = append(modified, strings.Replace(lines[0], sourceTableName, targetTableName, 1))
	for i := range sourceVindexColumns {
		line, err := generateColDef(lines, sourceVindexColumns[i], vindexFromCols[i])
		if err != nil {
			return nil, nil, nil, err
		}
		modified = append(modified, line)
	}

	if vindex.Params["data_type"] == "" || strings.EqualFold(vindex.Type, "consistent_lookup_unique") || strings.EqualFold(vindex.Type, "consistent_lookup") {
		modified = append(modified, fmt.Sprintf("  %s varbinary(128),", sqlescape.EscapeID(vindexToCol)))
	} else {
		modified = append(modified, fmt.Sprintf("  %s %s,", sqlescape.EscapeID(vindexToCol), sqlescape.EscapeID(vindex.Params["data_type"])))
	}
	buf := sqlparser.NewTrackedBuffer(nil)
	fmt.Fprintf(buf, "  PRIMARY KEY (")
	prefix := ""
	for _, col := range vindexFromCols {
		fmt.Fprintf(buf, "%s%s", prefix, sqlescape.EscapeID(col))
		prefix = ", "
	}
	fmt.Fprintf(buf, ")")
	modified = append(modified, buf.String())
	modified = append(modified, ")")
	createDDL = strings.Join(modified, "\n")

	// Generate vreplication query.
	buf = sqlparser.NewTrackedBuffer(nil)
	buf.Myprintf("select ")
	for i := range vindexFromCols {
		buf.Myprintf("%s as %s, ", sqlparser.String(sqlparser.NewIdentifierCI(sourceVindexColumns[i])), sqlparser.String(sqlparser.NewIdentifierCI(vindexFromCols[i])))
	}
	if strings.EqualFold(vindexToCol, "keyspace_id") || strings.EqualFold(vindex.Type, "consistent_lookup_unique") || strings.EqualFold(vindex.Type, "consistent_lookup") {
		buf.Myprintf("keyspace_id() as %s ", sqlparser.String(sqlparser.NewIdentifierCI(vindexToCol)))
	} else {
		buf.Myprintf("%s as %s ", sqlparser.String(sqlparser.NewIdentifierCI(vindexToCol)), sqlparser.String(sqlparser.NewIdentifierCI(vindexToCol)))
	}
	buf.Myprintf("from %s", sqlparser.String(sqlparser.NewIdentifierCS(sourceTableName)))
	if vindexIgnoreNulls {
		buf.Myprintf(" where ")
		lastValIdx := len(vindexFromCols) - 1
		for i := range vindexFromCols {
			buf.Myprintf("%s is not null", sqlparser.String(sqlparser.NewIdentifierCI(vindexFromCols[i])))
			if i != lastValIdx {
				buf.Myprintf(" and ")
			}
		}
	}
	if vindex.Owner != "" {
		// Only backfill.
		buf.Myprintf(" group by ")
		for i := range vindexFromCols {
			buf.Myprintf("%s, ", sqlparser.String(sqlparser.NewIdentifierCI(vindexFromCols[i])))
		}
		buf.Myprintf("%s", sqlparser.String(sqlparser.NewIdentifierCI(vindexToCol)))
	}
	materializeQuery = buf.String()

	// Update targetVSchema.
	targetTable := specs.Tables[targetTableName]
	if targetVSchema.Sharded {
		// Choose a primary vindex type for the lookup table based on the source
		// definition if one was not explicitly specified.
		var targetVindexType string
		var targetVindex *vschemapb.Vindex
		for _, field := range tableSchema.TableDefinitions[0].Fields {
			if sourceVindexColumns[0] == field.Name {
				if targetTable != nil && len(targetTable.ColumnVindexes) > 0 {
					targetVindexType = targetTable.ColumnVindexes[0].Name
				}
				if targetVindexType == "" {
					targetVindexType, err = vindexes.ChooseVindexForType(field.Type)
					if err != nil {
						return nil, nil, nil, err
					}
				}
				targetVindex = &vschemapb.Vindex{
					Type: targetVindexType,
				}
				break
			}
		}
		if targetVindex == nil {
			// Unreachable. We validated column names when generating the DDL.
			return nil, nil, nil, vterrors.Errorf(vtrpcpb.Code_INTERNAL, "column %s not found in target schema %s", sourceVindexColumns[0], tableSchema.TableDefinitions[0].Schema)
		}
		if existing, ok := targetVSchema.Vindexes[targetVindexType]; ok {
			if !proto.Equal(existing, targetVindex) {
				return nil, nil, nil, vterrors.Errorf(vtrpcpb.Code_INVALID_ARGUMENT, "a conflicting vindex named %v already exists in the %s keyspace", targetVindexType, targetKeyspace)
			}
		} else {
			targetVSchema.Vindexes[targetVindexType] = targetVindex
		}

		targetTable = &vschemapb.Table{
			ColumnVindexes: []*vschemapb.ColumnVindex{{
				Column: vindexFromCols[0],
				Name:   targetVindexType,
			}},
		}
	} else {
		targetTable = &vschemapb.Table{}
	}
	if existing, ok := targetVSchema.Tables[targetTableName]; ok {
		if !proto.Equal(existing, targetTable) {
			return nil, nil, nil, vterrors.Errorf(vtrpcpb.Code_INVALID_ARGUMENT, "a conflicting table named %s already exists in the %s vschema", targetTableName, targetKeyspace)
		}
	} else {
		targetVSchema.Tables[targetTableName] = targetTable
	}

	ms = &vtctldatapb.MaterializeSettings{
		Workflow:              workflow,
		MaterializationIntent: vtctldatapb.MaterializationIntent_CREATELOOKUPINDEX,
		SourceKeyspace:        keyspace,
		TargetKeyspace:        targetKeyspace,
		StopAfterCopy:         vindex.Owner != "" && !continueAfterCopyWithOwner,
		TableSettings: []*vtctldatapb.TableMaterializeSettings{{
			TargetTable:      targetTableName,
			SourceExpression: materializeQuery,
			CreateDdl:        createDDL,
		}},
	}

	// Update sourceVSchema
	sourceVSchema.Vindexes[vindexName] = vindex
	sourceVSchemaTable.ColumnVindexes = append(sourceVSchemaTable.ColumnVindexes, sourceTable.ColumnVindexes[0])

	return ms, sourceVSchema, targetVSchema, nil
}

func generateColDef(lines []string, sourceVindexCol, vindexFromCol string) (string, error) {
	source := sqlescape.EscapeID(sourceVindexCol)
	target := sqlescape.EscapeID(vindexFromCol)

	for _, line := range lines[1:] {
		if strings.Contains(line, source) {
			line = strings.Replace(line, source, target, 1)
			line = strings.Replace(line, " AUTO_INCREMENT", "", 1)
			line = strings.Replace(line, " DEFAULT NULL", "", 1)
			return line, nil
		}
	}
	return "", fmt.Errorf("column %s not found in schema %v", sourceVindexCol, lines)
}

func (s *Server) MigrateCreate(ctx context.Context, req *vtctldatapb.MigrateCreateRequest) (*vtctldatapb.WorkflowStatusResponse, error) {
	moveTablesCreateRequest := &vtctldatapb.MoveTablesCreateRequest{
		Workflow:                  req.Workflow,
		SourceKeyspace:            req.SourceKeyspace,
		TargetKeyspace:            req.TargetKeyspace,
		ExternalClusterName:       req.MountName,
		Cells:                     req.Cells,
		TabletTypes:               req.TabletTypes,
		TabletSelectionPreference: req.TabletSelectionPreference,
		AllTables:                 req.AllTables,
		IncludeTables:             req.IncludeTables,
		ExcludeTables:             req.ExcludeTables,
		SourceTimeZone:            req.SourceTimeZone,
		OnDdl:                     req.OnDdl,
		StopAfterCopy:             req.StopAfterCopy,
		DeferSecondaryKeys:        req.DeferSecondaryKeys,
		DropForeignKeys:           req.DropForeignKeys,
		AutoStart:                 req.AutoStart,
		NoRoutingRules:            req.NoRoutingRules,
	}
	return s.moveTablesCreate(ctx, moveTablesCreateRequest, binlogdatapb.VReplicationWorkflowType_Migrate)
}<|MERGE_RESOLUTION|>--- conflicted
+++ resolved
@@ -3009,14 +3009,9 @@
 
 	// Consistently handle errors by logging and returning them.
 	handleError := func(message string, err error) (*[]string, error) {
-<<<<<<< HEAD
-		ts.Logger().Errorf("%s: %v", message, err)
-		return nil, err
-=======
 		werr := vterrors.Wrapf(err, message)
 		ts.Logger().Error(werr)
 		return nil, werr
->>>>>>> 2078d620
 	}
 
 	log.Infof("Switching reads: %s.%s tablet types: %s, cells: %s, workflow state: %s", ts.targetKeyspace, ts.workflow, roTypesToSwitchStr, cellsStr, state.String())
