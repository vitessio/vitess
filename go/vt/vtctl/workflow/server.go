--- conflicted
+++ resolved
@@ -386,7 +386,6 @@
 		IncludeWorkflows: []string{req.Workflow},
 	}
 	if req.ActiveOnly {
-<<<<<<< HEAD
 		readReq.ExcludeStates = []binlogdatapb.VReplicationWorkflowState{binlogdatapb.VReplicationWorkflowState_Stopped}
 	}
 
@@ -394,49 +393,6 @@
 	m := sync.Mutex{}
 
 	shards, err := common.GetShards(ctx, s.ts, req.Keyspace, req.Shards)
-=======
-		predicates = append(predicates, "state <> 'Stopped'")
-	}
-	if req.Workflow != "" {
-		predicates = append(predicates, fmt.Sprintf("workflow = '%s'", req.Workflow))
-	}
-	if len(predicates) > 0 {
-		where = fmt.Sprintf("WHERE %s", strings.Join(predicates, " AND "))
-	}
-
-	query := fmt.Sprintf(`
-		SELECT
-			id,
-			workflow,
-			source,
-			pos,
-			stop_pos,
-			max_replication_lag,
-			state,
-			db_name,
-			time_updated,
-			transaction_timestamp,
-			message,
-			tags,
-			workflow_type,
-			workflow_sub_type,
-			time_heartbeat,
-			defer_secondary_keys,
-			component_throttled,
-			time_throttled,
-			rows_copied,
-			tablet_types,
-			cell
-		FROM
-			_vt.vreplication
-		%s`,
-		where,
-	)
-
-	vx := vexec.NewVExec(req.Keyspace, "", s.ts, s.tmc, s.env.Parser())
-	vx.SetShardSubset(req.Shards)
-	results, err := vx.QueryContext(ctx, query)
->>>>>>> 1bf8dda8
 	if err != nil {
 		return nil, err
 	}
@@ -547,149 +503,10 @@
 	// - sourceShardsByWorkflow[workflow.Name] != nil
 	// - targetShardsByWorkflow[workflow.Name] != nil
 	// - workflow.ShardStatuses != nil
-<<<<<<< HEAD
 	scanWorkflow := func(ctx context.Context, workflow *vtctldatapb.Workflow, res *tabletmanagerdatapb.ReadVReplicationWorkflowResponse, tablet *topo.TabletInfo) error {
 		// This is not called concurrently, but we still protect the maps to ensure
 		// that we're concurrency-safe in the face of future changes (e.g. where other
 		// things are running concurrently with this which also access these maps).
-=======
-	scanWorkflow := func(ctx context.Context, workflow *vtctldatapb.Workflow, row sqltypes.RowNamedValues, tablet *topo.TabletInfo) error {
-		span, ctx := trace.NewSpan(ctx, "workflow.Server.scanWorkflow")
-		defer span.Finish()
-
-		span.Annotate("keyspace", req.Keyspace)
-		span.Annotate("shard", tablet.Shard)
-		span.Annotate("active_only", req.ActiveOnly)
-		span.Annotate("workflow", workflow.Name)
-		span.Annotate("tablet_alias", tablet.AliasString())
-
-		id, err := row["id"].ToCastInt64()
-		if err != nil {
-			return err
-		}
-
-		var bls binlogdatapb.BinlogSource
-		rowBytes, err := row["source"].ToBytes()
-		if err != nil {
-			return err
-		}
-		if err := prototext.Unmarshal(rowBytes, &bls); err != nil {
-			return err
-		}
-		// The value in the pos column can be compressed and thus not
-		// have a valid GTID consisting of valid UTF-8 characters so we
-		// have to decode it so that it's properly decompressed first
-		// when needed.
-		pos, err := row.ToString("pos")
-		if err != nil {
-			return err
-		}
-		if pos != "" {
-			mpos, err := binlogplayer.DecodePosition(pos)
-			if err != nil {
-				return err
-			}
-			pos = mpos.String()
-		}
-
-		stopPos := row["stop_pos"].ToString()
-		state := row["state"].ToString()
-		dbName := row["db_name"].ToString()
-
-		timeUpdatedSeconds, err := row["time_updated"].ToCastInt64()
-		if err != nil {
-			return err
-		}
-
-		transactionTimeSeconds, err := row["transaction_timestamp"].ToCastInt64()
-		if err != nil {
-			return err
-		}
-
-		message := row["message"].ToString()
-
-		tags := row["tags"].ToString()
-		var tagArray []string
-		if tags != "" {
-			tagArray = strings.Split(tags, ",")
-		}
-
-		workflowType, _ := row["workflow_type"].ToInt32()
-		workflowSubType, _ := row["workflow_sub_type"].ToInt32()
-
-		timeHeartbeat, err := row["time_heartbeat"].ToCastInt64()
-		if err != nil {
-			return err
-		}
-
-		componentThrottled := row["component_throttled"].ToString()
-		timeThrottled, err := row["time_throttled"].ToCastInt64()
-		if err != nil {
-			return err
-		}
-
-		deferSecondaryKeys, err := row["defer_secondary_keys"].ToBool()
-		if err != nil {
-			return err
-		}
-
-		rowsCopied, err := row["rows_copied"].ToCastInt64()
-		if err != nil {
-			return err
-		}
-
-		tabletTypes, inOrder, err := discovery.ParseTabletTypesAndOrder(row["tablet_types"].ToString())
-		if err != nil {
-			return err
-		}
-		tsp := tabletmanagerdatapb.TabletSelectionPreference_ANY
-		if inOrder {
-			tsp = tabletmanagerdatapb.TabletSelectionPreference_INORDER
-		}
-		cells := strings.Split(row["cell"].ToString(), ",")
-		for i, cell := range cells {
-			cells[i] = strings.TrimSpace(cell)
-		}
-
-		stream := &vtctldatapb.Workflow_Stream{
-			Id:                        id,
-			Shard:                     tablet.Shard,
-			Tablet:                    tablet.Alias,
-			BinlogSource:              &bls,
-			Position:                  pos,
-			StopPosition:              stopPos,
-			State:                     state,
-			DbName:                    dbName,
-			TabletTypes:               tabletTypes,
-			TabletSelectionPreference: tsp,
-			Cells:                     cells,
-			TransactionTimestamp: &vttimepb.Time{
-				Seconds: transactionTimeSeconds,
-			},
-			TimeUpdated: &vttimepb.Time{
-				Seconds: timeUpdatedSeconds,
-			},
-			Message:    message,
-			Tags:       tagArray,
-			RowsCopied: rowsCopied,
-			ThrottlerStatus: &vtctldatapb.Workflow_Stream_ThrottlerStatus{
-				ComponentThrottled: componentThrottled,
-				TimeThrottled: &vttimepb.Time{
-					Seconds: timeThrottled,
-				},
-			},
-		}
-
-		// Merge in copy states, which we've already fetched.
-		shardStreamId := fmt.Sprintf("%s/%d", tablet.Shard, id)
-		if copyState, ok := copyStatesByShardStreamId[shardStreamId]; ok {
-			stream.CopyStates = copyState
-		}
-
-		// At this point, we're going to start modifying the maps defined
-		// outside this function, as well as fields on the passed-in Workflow
-		// pointer. Since we're running concurrently, take the lock.
->>>>>>> 1bf8dda8
 		m.Lock()
 		defer m.Unlock()
 		for _, rstream := range res.Streams {
@@ -1809,13 +1626,7 @@
 	span.Annotate("auto_retry", req.AutoRetry)
 	span.Annotate("max_diff_duration", req.MaxDiffDuration)
 
-<<<<<<< HEAD
 	tabletTypesStr := buildTabletTypesString(req.TabletTypes, req.TabletSelectionPreference)
-=======
-	tabletTypesStr := topoproto.MakeStringTypeCSV(req.TabletTypes)
-	if req.TabletSelectionPreference == tabletmanagerdatapb.TabletSelectionPreference_INORDER {
-		tabletTypesStr = discovery.InOrderHint + tabletTypesStr
-	}
 
 	// This is a pointer so there's no ZeroValue in the message
 	// and an older v18 client will not provide it.
@@ -1832,7 +1643,6 @@
 		req.WaitUpdateInterval = &vttimepb.Duration{}
 	}
 
->>>>>>> 1bf8dda8
 	options := &tabletmanagerdatapb.VDiffOptions{
 		PickerOptions: &tabletmanagerdatapb.VDiffPickerOptions{
 			TabletTypes: tabletTypesStr,
