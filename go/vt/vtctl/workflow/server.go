--- conflicted
+++ resolved
@@ -53,6 +53,7 @@
 	"vitess.io/vitess/go/vt/topo/topoproto"
 	"vitess.io/vitess/go/vt/topotools"
 	"vitess.io/vitess/go/vt/vtctl/schematools"
+	"vitess.io/vitess/go/vt/vtctl/workflow/common"
 	"vitess.io/vitess/go/vt/vtctl/workflow/vexec"
 	"vitess.io/vitess/go/vt/vterrors"
 	"vitess.io/vitess/go/vt/vtgate/vindexes"
@@ -387,16 +388,10 @@
 		readReq.ExcludeStates = []binlogdatapb.VReplicationWorkflowState{binlogdatapb.VReplicationWorkflowState_Stopped}
 	}
 
-<<<<<<< HEAD
 	// Guards access to the maps used throughout.
 	m := sync.Mutex{}
 
-	shards, err := s.ts.GetShardNames(ctx, req.Keyspace)
-=======
-	vx := vexec.NewVExec(req.Keyspace, "", s.ts, s.tmc, s.SQLParser())
-	vx.SetShardSubset(req.Shards)
-	results, err := vx.QueryContext(ctx, query)
->>>>>>> 9df71e06
+	shards, err := common.GetShards(ctx, s.ts, req.Keyspace, req.Shards)
 	if err != nil {
 		return nil, err
 	}
