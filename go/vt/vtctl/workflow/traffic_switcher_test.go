--- conflicted
+++ resolved
@@ -78,11 +78,8 @@
 	cell := "cell1"
 	workflow := "wf1"
 	table := "`t1`"
-<<<<<<< HEAD
 	tableDDL := "create table t1 (id int not null auto_increment primary key, c1 varchar(10))"
-=======
 	table2 := "t2"
->>>>>>> 978c59d8
 	unescapedTable := "t1"
 	sourceKeyspace := &testKeyspace{
 		KeyspaceName: "source-ks",
