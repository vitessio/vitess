--- conflicted
+++ resolved
@@ -239,16 +239,16 @@
 // So, it doesn't throw error if `specs` contains more than 1 vindex.
 // Unlike prepareCreate, it expects only owned lookup vindexes.
 func (lv *lookupVindex) prepareMultipleCreate(ctx context.Context, workflow, keyspace string, specs *vschemapb.Keyspace, continueAfterCopyWithOwner bool) (
-	ms *vtctldatapb.MaterializeSettings, sourceVSchema, targetVSchema *vschemapb.Keyspace, cancelFunc func() error, err error) {
+	ms *vtctldatapb.MaterializeSettings, sourceVSchema, targetVSchema *topo.KeyspaceVSchemaInfo, cancelFunc func() error, err error) {
 	var (
 		// sourceVSchemaTable is the table info present in the vschema.
 		sourceVSchemaTable *vschemapb.Table
 		// sourceVindexColumns are computed from the input sourceTable.
 		sourceVindexColumns []string
 
-		// ogTargetVSchema is the original target keyspace VSchema.
+		// origTargetVSchema is the original target keyspace VSchema.
 		// If any error occurs, we can revert back to the original VSchema.
-		ogTargetVSchema *vschemapb.Keyspace
+		origTargetVSchema *topo.KeyspaceVSchemaInfo
 
 		// Target table info.
 		createDDL        string
@@ -304,8 +304,12 @@
 				return nil, nil, nil, nil, err
 			}
 			// Save a copy of the original vschema if we modify it and need to provide
-			// a cancelFunc.
-			ogTargetVSchema = targetVSchema.CloneVT()
+			// a cancelFunc. We do NOT want to clone the key version as we explicitly
+			// want to go back in time. So we only clone the internal vschema.Keyspace.
+			origTargetVSchema = &topo.KeyspaceVSchemaInfo{
+				Name:     vInfo.targetKeyspace,
+				Keyspace: targetVSchema.Keyspace.CloneVT(),
+			}
 		}
 
 		if existing, ok := sourceVSchema.Vindexes[vInfo.name]; ok {
@@ -409,7 +413,7 @@
 	if targetVSchemaChanged {
 		cancelFunc = func() error {
 			// Restore the original target vschema.
-			return lv.ts.SaveVSchema(ctx, targetKeyspace, ogTargetVSchema)
+			return lv.ts.SaveVSchema(ctx, origTargetVSchema)
 		}
 	}
 
@@ -728,7 +732,6 @@
 	return "", fmt.Errorf("column %s not found in schema %v", sourceVindexCol, lines)
 }
 
-<<<<<<< HEAD
 // getTargetVindex returns the targetVindex. We choose a primary vindex type
 // for the lookup table based on the source definition if one was not explicitly specified.
 func getTargetVindex(sourceTableDefinition *tabletmanagerdatapb.TableDefinition, sourceVindexColumn string, targetTable *vschemapb.Table) (
@@ -757,7 +760,8 @@
 		return
 	}
 	return
-=======
+}
+
 // validateExternalizedVindex checks if a given vindex is externalized.
 // A vindex is considered externalized if it has an owner and is not in write-only mode.
 func (lv *lookupVindex) validateExternalizedVindex(vindex *vschemapb.Vindex) error {
@@ -805,5 +809,4 @@
 		return err
 	}
 	return nil
->>>>>>> 19890cfb
 }