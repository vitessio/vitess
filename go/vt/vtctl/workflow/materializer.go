--- conflicted
+++ resolved
@@ -290,7 +290,6 @@
 		}
 	}
 
-<<<<<<< HEAD
 	// Check if any table being moved is already non-empty in the target keyspace.
 	// Skip this check for multi-tenant migrations.
 	if !mz.IsMultiTenantMigration() {
@@ -300,10 +299,7 @@
 		}
 	}
 
-	return forAllShards(mz.targetShards, func(target *topo.ShardInfo) error {
-=======
 	err := forAllShards(mz.targetShards, func(target *topo.ShardInfo) error {
->>>>>>> f40e076b
 		allTables := []string{"/.*/"}
 
 		hasTargetTable := map[string]bool{}
