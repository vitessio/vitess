/*
Copyright 2019 The Vitess Authors.

Licensed under the Apache License, Version 2.0 (the "License");
you may not use this file except in compliance with the License.
You may obtain a copy of the License at

    http://www.apache.org/licenses/LICENSE-2.0

Unless required by applicable law or agreed to in writing, software
distributed under the License is distributed on an "AS IS" BASIS,
WITHOUT WARRANTIES OR CONDITIONS OF ANY KIND, either express or implied.
See the License for the specific language governing permissions and
limitations under the License.
*/

package vtctl

import (
	"context"
	"fmt"
	"time"

	"github.com/spf13/pflag"
	"google.golang.org/grpc"

	"vitess.io/vitess/go/protoutil"
	"vitess.io/vitess/go/vt/logutil"
	"vitess.io/vitess/go/vt/mysqlctl"
	"vitess.io/vitess/go/vt/mysqlctl/backupstorage"
	"vitess.io/vitess/go/vt/topo/topoproto"
	"vitess.io/vitess/go/vt/vterrors"
	"vitess.io/vitess/go/vt/wrangler"

	vtctldatapb "vitess.io/vitess/go/vt/proto/vtctldata"
	vtrpcpb "vitess.io/vitess/go/vt/proto/vtrpc"
)

func init() {
	addCommand("Shards", command{
		name:   "ListBackups",
		method: commandListBackups,
		params: "<keyspace/shard>",
		help:   "Lists all the backups for a shard.",
	})
	addCommand("Shards", command{
		name:   "BackupShard",
		method: commandBackupShard,
		params: "[--allow_primary=false] <keyspace/shard>",
		help:   "Chooses a tablet and creates a backup for a shard.",
	})
	addCommand("Shards", command{
		name:   "RemoveBackup",
		method: commandRemoveBackup,
		params: "<keyspace/shard> <backup name>",
		help:   "Removes a backup for the BackupStorage.",
	})
	addCommand("Tablets", command{
		name:   "Backup",
		method: commandBackup,
		params: "[--concurrency=4] [--allow_primary=false] [--incremental_from_pos=<pos>] <tablet alias>",
		help:   "Run a full or an incremental backup. Uses the BackupStorage service to store a new backup. With full backup, stops mysqld, takes the backup, starts mysqld and resumes replication. With incremental backup (indicated by '--incremental_from_pos', rotate and copy binary logs without disrupting the mysqld service).",
	})
	addCommand("Tablets", command{
		name:   "RestoreFromBackup",
		method: commandRestoreFromBackup,
		params: "[--backup_timestamp=yyyy-MM-dd.HHmmss] [--restore_to_pos=<pos>] [--dry_run] <tablet alias>",
		help:   "Stops mysqld and restores the data from the latest backup or if a timestamp is specified then the most recent backup at or before that time. If '--restore_to_pos' is given, then a point in time restore based on one full backup followed by zero or more incremental backups. dry-run only validates restore steps without actually restoring data",
	})
}

func commandBackup(ctx context.Context, wr *wrangler.Wrangler, subFlags *pflag.FlagSet, args []string) error {
	concurrency := subFlags.Int("concurrency", 4, "Specifies the number of compression/checksum jobs to run simultaneously")
	allowPrimary := subFlags.Bool("allow_primary", false, "Allows backups to be taken on primary. Warning!! If you are using the builtin backup engine, this will shutdown your primary mysql for as long as it takes to create a backup.")
	incrementalFromPos := subFlags.String("incremental_from_pos", "", "Position of previous backup. Default: empty. If given, then this backup becomes an incremental backup from given position. If value is 'auto', backup taken from last successful backup position")
	upgradeSafe := subFlags.Bool("upgrade-safe", false, "Whether to use innodb_fast_shutdown=0 for the backup so it is safe to use for MySQL upgrades.")

	if err := subFlags.Parse(args); err != nil {
		return err
	}
	if subFlags.NArg() != 1 {
		return fmt.Errorf("the Backup command requires the <tablet alias> argument")
	}

	tabletAlias, err := topoproto.ParseTabletAlias(subFlags.Arg(0))
	if err != nil {
		return err
	}

	return wr.VtctldServer().Backup(&vtctldatapb.BackupRequest{
		TabletAlias:        tabletAlias,
		Concurrency:        uint64(*concurrency),
		AllowPrimary:       *allowPrimary,
		IncrementalFromPos: *incrementalFromPos,
		UpgradeSafe:        *upgradeSafe,
	}, &backupEventStreamLogger{logger: wr.Logger(), ctx: ctx})
}

// backupEventStreamLogger takes backup events from the vtctldserver and emits
// them via logutil.LogEvent, preserving legacy behavior.
type backupEventStreamLogger struct {
	grpc.ServerStream
	logger logutil.Logger
	ctx    context.Context
}

func (b *backupEventStreamLogger) Context() context.Context { return b.ctx }

func (b *backupEventStreamLogger) Send(resp *vtctldatapb.BackupResponse) error {
	logutil.LogEvent(b.logger, resp.Event)
	return nil
}

func commandBackupShard(ctx context.Context, wr *wrangler.Wrangler, subFlags *pflag.FlagSet, args []string) error {
	concurrency := subFlags.Int("concurrency", 4, "Specifies the number of compression/checksum jobs to run simultaneously")
	allowPrimary := subFlags.Bool("allow_primary", false, "Whether to use primary tablet for backup. Warning!! If you are using the builtin backup engine, this will shutdown your primary mysql for as long as it takes to create a backup.")
<<<<<<< HEAD
	upgradeSafe := subFlags.Bool("upgrade_safe", false, "Whether to use innodb_fast_shutdown=0 for the backup so it is safe to use for MySQL upgrades.")
	incrementalFromPos := subFlags.String("incremental_from_pos", "", "Position of previous backup. Default: empty. If given, then this backup becomes an incremental backup from given position. If value is 'auto', backup taken from last successful backup position")
=======
	upgradeSafe := subFlags.Bool("upgrade-safe", false, "Whether to use innodb_fast_shutdown=0 for the backup so it is safe to use for MySQL upgrades.")
>>>>>>> 3c09ef24

	if err := subFlags.Parse(args); err != nil {
		return err
	}
	if subFlags.NArg() != 1 {
		return fmt.Errorf("action BackupShard requires <keyspace/shard>")
	}

	keyspace, shard, err := topoproto.ParseKeyspaceShard(subFlags.Arg(0))
	if err != nil {
		return err
	}

	return wr.VtctldServer().BackupShard(&vtctldatapb.BackupShardRequest{
		Keyspace:           keyspace,
		Shard:              shard,
		Concurrency:        uint64(*concurrency),
		AllowPrimary:       *allowPrimary,
		UpgradeSafe:        *upgradeSafe,
		IncrementalFromPos: *incrementalFromPos,
	}, &backupEventStreamLogger{logger: wr.Logger(), ctx: ctx})
}

func commandListBackups(ctx context.Context, wr *wrangler.Wrangler, subFlags *pflag.FlagSet, args []string) error {
	if err := subFlags.Parse(args); err != nil {
		return err
	}
	if subFlags.NArg() != 1 {
		return fmt.Errorf("action ListBackups requires <keyspace/shard>")
	}

	keyspace, shard, err := topoproto.ParseKeyspaceShard(subFlags.Arg(0))
	if err != nil {
		return err
	}
	bucket := fmt.Sprintf("%v/%v", keyspace, shard)

	bs, err := backupstorage.GetBackupStorage()
	if err != nil {
		return err
	}
	defer bs.Close()
	bhs, err := bs.ListBackups(ctx, bucket)
	if err != nil {
		return err
	}
	for _, bh := range bhs {
		wr.Logger().Printf("%v\n", bh.Name())
	}
	return nil
}

func commandRemoveBackup(ctx context.Context, wr *wrangler.Wrangler, subFlags *pflag.FlagSet, args []string) error {
	if err := subFlags.Parse(args); err != nil {
		return err
	}
	if subFlags.NArg() != 2 {
		return fmt.Errorf("action RemoveBackup requires <keyspace/shard> <backup name>")
	}

	keyspace, shard, err := topoproto.ParseKeyspaceShard(subFlags.Arg(0))
	if err != nil {
		return err
	}
	name := subFlags.Arg(1)

	_, err = wr.VtctldServer().RemoveBackup(ctx, &vtctldatapb.RemoveBackupRequest{
		Keyspace: keyspace,
		Shard:    shard,
		Name:     name,
	})
	return err
}

// backupRestoreEventStreamLogger takes backup restore events from the
// vtctldserver and emits them via logutil.LogEvent, preserving legacy behavior.
type backupRestoreEventStreamLogger struct {
	grpc.ServerStream
	logger logutil.Logger
	ctx    context.Context
}

func (b *backupRestoreEventStreamLogger) Context() context.Context { return b.ctx }

func (b *backupRestoreEventStreamLogger) Send(resp *vtctldatapb.RestoreFromBackupResponse) error {
	logutil.LogEvent(b.logger, resp.Event)
	return nil
}

func commandRestoreFromBackup(ctx context.Context, wr *wrangler.Wrangler, subFlags *pflag.FlagSet, args []string) error {
	backupTimestampStr := subFlags.String("backup_timestamp", "", "Use the backup taken at or before this timestamp rather than using the latest backup.")
	restoreToPos := subFlags.String("restore_to_pos", "", "Run a point in time recovery that ends with the given position. This will attempt to use one full backup followed by zero or more incremental backups")
	dryRun := subFlags.Bool("dry_run", false, "Only validate restore steps, do not actually restore data")
	if err := subFlags.Parse(args); err != nil {
		return err
	}
	if subFlags.NArg() != 1 {
		return fmt.Errorf("the RestoreFromBackup command requires the <tablet alias> argument")
	}

	// Zero date will cause us to use the latest, which is the default
	backupTime := time.Time{}

	// Or if a backup timestamp was specified then we use the last backup taken at or before that time
	if *backupTimestampStr != "" {
		var err error
		backupTime, err = time.Parse(mysqlctl.BackupTimestampFormat, *backupTimestampStr)
		if err != nil {
			return vterrors.New(vtrpcpb.Code_INVALID_ARGUMENT, fmt.Sprintf("unable to parse the backup timestamp value provided of '%s'", *backupTimestampStr))
		}
	}

	tabletAlias, err := topoproto.ParseTabletAlias(subFlags.Arg(0))
	if err != nil {
		return err
	}

	req := &vtctldatapb.RestoreFromBackupRequest{
		TabletAlias:  tabletAlias,
		RestoreToPos: *restoreToPos,
		DryRun:       *dryRun,
	}

	if !backupTime.IsZero() {
		req.BackupTime = protoutil.TimeToProto(backupTime)
	}

	return wr.VtctldServer().RestoreFromBackup(req, &backupRestoreEventStreamLogger{logger: wr.Logger(), ctx: ctx})
}<|MERGE_RESOLUTION|>--- conflicted
+++ resolved
@@ -114,12 +114,8 @@
 func commandBackupShard(ctx context.Context, wr *wrangler.Wrangler, subFlags *pflag.FlagSet, args []string) error {
 	concurrency := subFlags.Int("concurrency", 4, "Specifies the number of compression/checksum jobs to run simultaneously")
 	allowPrimary := subFlags.Bool("allow_primary", false, "Whether to use primary tablet for backup. Warning!! If you are using the builtin backup engine, this will shutdown your primary mysql for as long as it takes to create a backup.")
-<<<<<<< HEAD
-	upgradeSafe := subFlags.Bool("upgrade_safe", false, "Whether to use innodb_fast_shutdown=0 for the backup so it is safe to use for MySQL upgrades.")
 	incrementalFromPos := subFlags.String("incremental_from_pos", "", "Position of previous backup. Default: empty. If given, then this backup becomes an incremental backup from given position. If value is 'auto', backup taken from last successful backup position")
-=======
 	upgradeSafe := subFlags.Bool("upgrade-safe", false, "Whether to use innodb_fast_shutdown=0 for the backup so it is safe to use for MySQL upgrades.")
->>>>>>> 3c09ef24
 
 	if err := subFlags.Parse(args); err != nil {
 		return err
@@ -138,8 +134,8 @@
 		Shard:              shard,
 		Concurrency:        uint64(*concurrency),
 		AllowPrimary:       *allowPrimary,
+		IncrementalFromPos: *incrementalFromPos,
 		UpgradeSafe:        *upgradeSafe,
-		IncrementalFromPos: *incrementalFromPos,
 	}, &backupEventStreamLogger{logger: wr.Logger(), ctx: ctx})
 }
 
