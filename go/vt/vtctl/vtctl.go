--- conflicted
+++ resolved
@@ -614,13 +614,8 @@
 			{
 				name:   "ApplySchema",
 				method: commandApplySchema,
-<<<<<<< HEAD
-				params: "[--wait_replicas_timeout=10s] [--ddl_strategy=<ddl_strategy>] [--uuid_list=<comma_separated_uuids>] [--migration_context=<unique-request-context>] [--skip_preflight] {--sql=<sql> || --sql-file=<filename>} <keyspace>",
-				help:   "Applies the schema change to the specified keyspace on every primary, running in parallel on all shards. The changes are then propagated to replicas via replication. -ddl_strategy is used to instruct migrations via vreplication, gh-ost or pt-osc with optional parameters. -migration_context allows the user to specify a custom request context for online DDL migrations. If -skip_preflight, SQL goes directly to shards without going through sanity checks.",
-=======
-				params: "[--allow_long_unavailability] [--wait_replicas_timeout=10s] [--ddl_strategy=<ddl_strategy>] [--uuid_list=<comma_separated_uuids>] [--migration_context=<unique-request-context>] {--sql=<sql> || --sql-file=<filename>} <keyspace>",
-				help:   "Applies the schema change to the specified keyspace on every primary, running in parallel on all shards. The changes are then propagated to replicas via replication. If --allow_long_unavailability is set, schema changes affecting a large number of rows (and possibly incurring a longer period of unavailability) will not be rejected. -ddl_strategy is used to instruct migrations via vreplication, gh-ost or pt-osc with optional parameters. -migration_context allows the user to specify a custom request context for online DDL migrations.",
->>>>>>> 607a9a4a
+				params: "[--wait_replicas_timeout=10s] [--ddl_strategy=<ddl_strategy>] [--uuid_list=<comma_separated_uuids>] [--migration_context=<unique-request-context>] {--sql=<sql> || --sql-file=<filename>} <keyspace>",
+				help:   "Applies the schema change to the specified keyspace on every primary, running in parallel on all shards. The changes are then propagated to replicas via replication. -ddl_strategy is used to instruct migrations via vreplication, gh-ost or pt-osc with optional parameters. -migration_context allows the user to specify a custom request context for online DDL migrations.",
 			},
 			{
 				name:   "CopySchemaShard",
@@ -2891,13 +2886,10 @@
 	if subFlags.NArg() != 1 {
 		return fmt.Errorf("the <keyspace> argument is required for the commandApplySchema command")
 	}
-<<<<<<< HEAD
 	if *allowLongUnavailability {
 		log.Warningf("--allow_long_unavailability flag is deprecated. We recommend using Online DDL for schema changes, big or small.")
-=======
 	if *skipPreflight {
 		log.Warningf("--skip_preflight flag is deprecated. Always assumed to be 'true'")
->>>>>>> 607a9a4a
 	}
 
 	keyspace := subFlags.Arg(0)
