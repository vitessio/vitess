/*
Copyright 2019 The Vitess Authors.

Licensed under the Apache License, Version 2.0 (the "License");
you may not use this file except in compliance with the License.
You may obtain a copy of the License at

    http://www.apache.org/licenses/LICENSE-2.0

Unless required by applicable law or agreed to in writing, software
distributed under the License is distributed on an "AS IS" BASIS,
WITHOUT WARRANTIES OR CONDITIONS OF ANY KIND, either express or implied.
See the License for the specific language governing permissions and
limitations under the License.
*/

// Package vtctl contains the implementation of all the Vitess management
// commands.
package vtctl

// The following comment section contains definitions for command arguments.
/*
COMMAND ARGUMENT DEFINITIONS

- cell, cell name: A cell is a location for a service. Generally, a cell
        resides in only one cluster. In Vitess, the terms "cell" and
        "data center" are interchangeable. The argument value is a
        string that does not contain whitespace.

- tablet alias: A Tablet Alias uniquely identifies a vttablet. The argument
                value is in the format
                <code>&lt;cell name&gt;-&lt;uid&gt;</code>.

- keyspace, keyspace name: The name of a sharded database that contains one
            or more tables. Vitess distributes keyspace shards into multiple
            machines and provides an SQL interface to query the data. The
            argument value must be a string that does not contain whitespace.

- port name: A port number. The argument value should be an integer between
             <code>0</code> and <code>65535</code>, inclusive.

- shard, shard name: The name of a shard. The argument value is typically in
         the format <code>&lt;range start&gt;-&lt;range end&gt;</code>.

- keyspace/shard: The name of a sharded database that contains one or more
                  tables as well as the shard associated with the command.
                  The keyspace must be identified by a string that does not
                  contain whitepace, while the shard is typically identified
                  by a string in the format
                  <code>&lt;range start&gt;-&lt;range end&gt;</code>.

- duration: The amount of time that the action queue should be blocked.
            The value is a string that contains a possibly signed sequence
            of decimal numbers, each with optional fraction and a unit
            suffix, such as "300ms" or "1h45m". See the definition of the
            Go language's <a
            href="https://golang.org/pkg/time/#ParseDuration">ParseDuration</a>
            function for more details. Note that, in practice, the value
            should be a positively signed value.

- db type, tablet type: The vttablet's role. Valid values are:
  -- backup: A replica copy of data that is offline to queries other than
             for backup purposes
  -- batch: A replicated copy of data for OLAP load patterns (typically for
            MapReduce jobs)
  -- drained: A tablet that is reserved for a background process.
  -- experimental: A replica copy of data that is ready but not serving query
                   traffic. The value indicates a special characteristic of
                   the tablet that indicates the tablet should not be
                   considered a potential primary. Vitess also does not
                   worry about lag for experimental tablets when reparenting.
  -- primary: A primary copy of data
  -- master: Deprecated, same as primary
  -- rdonly: A replica copy of data for OLAP load patterns
  -- replica: A replica copy of data ready to be promoted to primary
  -- restore: A tablet that is restoring from a snapshot. Typically, this
              happens at tablet startup, then it goes to its right state.
  -- spare: A replica copy of data that is ready but not serving query traffic.
            The data could be a potential primary tablet.
*/

import (
	"context"
	"encoding/json"
	"errors"
	"fmt"
	"io"
	"math"
	"os"
	"sort"
	"strconv"
	"strings"
	"sync"
	"time"

	"github.com/spf13/pflag"
	"google.golang.org/protobuf/encoding/protojson"
	"google.golang.org/protobuf/proto"

	"vitess.io/vitess/go/cmd/vtctldclient/cli"
	"vitess.io/vitess/go/flagutil"
	"vitess.io/vitess/go/json2"
	"vitess.io/vitess/go/protoutil"
	"vitess.io/vitess/go/sqltypes"
	"vitess.io/vitess/go/textutil"
	"vitess.io/vitess/go/vt/discovery"
	hk "vitess.io/vitess/go/vt/hook"
	"vitess.io/vitess/go/vt/key"
	"vitess.io/vitess/go/vt/log"
	"vitess.io/vitess/go/vt/logutil"
	binlogdatapb "vitess.io/vitess/go/vt/proto/binlogdata"
	querypb "vitess.io/vitess/go/vt/proto/query"
	tabletmanagerdatapb "vitess.io/vitess/go/vt/proto/tabletmanagerdata"
	topodatapb "vitess.io/vitess/go/vt/proto/topodata"
	vschemapb "vitess.io/vitess/go/vt/proto/vschema"
	vtctldatapb "vitess.io/vitess/go/vt/proto/vtctldata"
	vtrpcpb "vitess.io/vitess/go/vt/proto/vtrpc"
	"vitess.io/vitess/go/vt/proto/vttime"
	"vitess.io/vitess/go/vt/schema"
	"vitess.io/vitess/go/vt/servenv"
	"vitess.io/vitess/go/vt/sqlparser"
	"vitess.io/vitess/go/vt/topo"
	"vitess.io/vitess/go/vt/topo/topoproto"
	"vitess.io/vitess/go/vt/topotools"
	"vitess.io/vitess/go/vt/vtctl/workflow"
	"vitess.io/vitess/go/vt/vterrors"
	"vitess.io/vitess/go/vt/wrangler"
)

var (
	// ErrUnknownCommand is returned for an unknown command
	ErrUnknownCommand = errors.New("unknown command")

	// Flag variables.
	healthCheckRetryDelay = 5 * time.Second
	healthCheckTimeout    = time.Minute
)

func init() {
	servenv.OnParseFor("vtctl", registerFlags)
	servenv.OnParseFor("vtctld", registerFlags)
}

func registerFlags(fs *pflag.FlagSet) {
	// TODO: https://github.com/vitessio/vitess/issues/11973
	// Then remove this function and associated code (NewHealthCheck, servenv
	// OnParseFor hooks, etc) entirely.
	fs.Duration("vtctl_healthcheck_topology_refresh", 30*time.Second, "refresh interval for re-reading the topology")
	fs.MarkDeprecated("vtctl_healthcheck_topology_refresh", "")

	fs.DurationVar(&healthCheckRetryDelay, "vtctl_healthcheck_retry_delay", healthCheckRetryDelay, "delay before retrying a failed healthcheck")
	fs.MarkDeprecated("vtctl_healthcheck_retry_delay", "This is used only by the legacy vtctld UI that is already deprecated and will be removed in the next release.")
	fs.DurationVar(&healthCheckTimeout, "vtctl_healthcheck_timeout", healthCheckTimeout, "the health check timeout period")
	fs.MarkDeprecated("vtctl_healthcheck_timeout", "This is used only by the legacy vtctld UI that is already deprecated and will be removed in the next release.")
}

// NewHealthCheck returns a healthcheck implementation based on the vtctl flags.
// It is exported for use in go/vt/vtctld.
func NewHealthCheck(ctx context.Context, ts *topo.Server, local string, cellsToWatch []string) discovery.HealthCheck {
	return discovery.NewHealthCheck(ctx, healthCheckRetryDelay, healthCheckTimeout, ts, local, strings.Join(cellsToWatch, ","))
}

type command struct {
	name   string
	method func(ctx context.Context, wr *wrangler.Wrangler, subFlags *pflag.FlagSet, args []string) error
	params string
	help   string // if help is empty, won't list the command

	// if set, PrintAllCommands will not show this command
	hidden bool

	// (ajm188) - before we transition to cobra, we need to know whether to
	// strip off a -- after the action (i.e. "command") name in RunCommand so
	// that parsing continues to work.
	disableFlagInterspersal bool

	// deprecation support
	deprecated   bool
	deprecatedBy string
}

type commandGroup struct {
	name     string
	commands []command
}

// commandsMutex protects commands at init time. We use servenv, which calls
// all Run hooks in parallel.
var commandsMutex sync.Mutex

// TODO: Convert these commands to be automatically generated from flag parser.
var commands = []commandGroup{
	{
		"Tablets", []command{
			{
				name:       "InitTablet",
				method:     commandInitTablet,
				params:     "[--allow_update] [--allow_different_shard] [--allow_master_override] [--parent] [--db_name_override=<db name>] [--hostname=<hostname>] [--mysql_port=<port>] [--port=<port>] [--grpc_port=<port>] [--tags=tag1:value1,tag2:value2] --keyspace=<keyspace> --shard=<shard> <tablet alias> <tablet type>",
				help:       "Initializes a tablet in the topology.",
				deprecated: true,
			},
			{
				name:   "GetTablet",
				method: commandGetTablet,
				params: "<tablet alias>",
				help:   "Outputs a JSON structure that contains information about the Tablet.",
			},
			{
				name:       "UpdateTabletAddrs",
				method:     commandUpdateTabletAddrs,
				params:     "[--hostname <hostname>] [--ip-addr <ip addr>] [--mysql-port <mysql port>] [--vt-port <vt port>] [--grpc-port <grpc port>] <tablet alias> ",
				help:       "Updates the IP address and port numbers of a tablet.",
				deprecated: true,
			},
			{
				name:   "DeleteTablet",
				method: commandDeleteTablet,
				params: "[--allow_primary] <tablet alias> ...",
				help:   "Deletes tablet(s) from the topology.",
			},
			{
				name:   "SetReadOnly",
				method: commandSetReadOnly,
				params: "<tablet alias>",
				help:   "Sets the tablet as read-only.",
			},
			{
				name:   "SetReadWrite",
				method: commandSetReadWrite,
				params: "<tablet alias>",
				help:   "Sets the tablet as read-write.",
			},
			{
				name:   "StartReplication",
				method: commandStartReplication,
				params: "<table alias>",
				help:   "Starts replication on the specified tablet.",
			},
			{
				name:   "StopReplication",
				method: commandStopReplication,
				params: "<tablet alias>",
				help:   "Stops replication on the specified tablet.",
			},
			{
				name:   "ChangeTabletType",
				method: commandChangeTabletType,
				params: "[--dry-run] <tablet alias> <tablet type>",
				help: "Changes the db type for the specified tablet, if possible. This command is used primarily to arrange replicas, and it will not convert a primary.\n" +
					"NOTE: This command automatically updates the serving graph.\n",
			},
			{
				name:   "Ping",
				method: commandPing,
				params: "<tablet alias>",
				help:   "Checks that the specified tablet is awake and responding to RPCs. This command can be blocked by other in-flight operations.",
			},
			{
				name:   "RefreshState",
				method: commandRefreshState,
				params: "<tablet alias>",
				help:   "Reloads the tablet record on the specified tablet.",
			},
			{
				name:   "RefreshStateByShard",
				method: commandRefreshStateByShard,
				params: "[--cells=c1,c2,...] <keyspace/shard>",
				help:   "Runs 'RefreshState' on all tablets in the given shard.",
			},
			{
				name:   "RunHealthCheck",
				method: commandRunHealthCheck,
				params: "<tablet alias>",
				help:   "Runs a health check on a remote tablet.",
			},
			{
				name:   "Sleep",
				method: commandSleep,
				params: "<tablet alias> <duration>",
				help:   "Blocks the action queue on the specified tablet for the specified amount of time. This is typically used for testing.",
			},
			{
				name:   "ExecuteHook",
				method: commandExecuteHook,
				params: "<tablet alias> <hook name> [<param1=value1> <param2=value2> ...]",
				help: "Runs the specified hook on the given tablet. A hook is a script that resides in the $VTROOT/vthook directory. You can put any script into that directory and use this command to run that script.\n" +
					"For this command, the param=value arguments are parameters that the command passes to the specified hook.",
				disableFlagInterspersal: true,
			},
			{
				name:   "ExecuteFetchAsApp",
				method: commandExecuteFetchAsApp,
				params: "[--max_rows=10000] [--json] [--use_pool] <tablet alias> <sql command>",
				help:   "Runs the given SQL command as a App on the remote tablet.",
			},
			{
				name:   "ExecuteFetchAsDba",
				method: commandExecuteFetchAsDba,
				params: "[--max_rows=10000] [--disable_binlogs] [--json] <tablet alias> <sql command>",
				help:   "Runs the given SQL command as a DBA on the remote tablet.",
			},
			{
				name:         "VReplicationExec",
				method:       commandVReplicationExec,
				params:       "[--json] <tablet alias> <sql command>",
				help:         "Runs the given VReplication command on the remote tablet.",
				deprecated:   true,
				deprecatedBy: "Workflow -- <keyspace.workflow> <action>",
			},
		},
	},
	{
		"Shards", []command{
			{
				name:   "CreateShard",
				method: commandCreateShard,
				params: "[--force] [--parent] <keyspace/shard>",
				help:   "Creates the specified shard.",
			},
			{
				name:   "GetShard",
				method: commandGetShard,
				params: "<keyspace/shard>",
				help:   "Outputs a JSON structure that contains information about the Shard.",
			},
			{
				name:   "ValidateShard",
				method: commandValidateShard,
				params: "[--ping-tablets] <keyspace/shard>",
				help:   "Validates that all nodes that are reachable from this shard are consistent.",
			},
			{
				name:   "ShardReplicationPositions",
				method: commandShardReplicationPositions,
				params: "<keyspace/shard>",
				help:   "Shows the replication status of each replica in the shard graph. In this case, the status refers to the replication lag between the primary vttablet and the replica vttablet. In Vitess, data is always written to the primary vttablet first and then replicated to all replica vttablets. Output is sorted by tablet type, then replication position. Use ctrl-C to interrupt command and see partial result if needed.",
			},
			{
				name:   "ListShardTablets",
				method: commandListShardTablets,
				params: "<keyspace/shard>",
				help:   "Lists all tablets in the specified shard.",
			},
			{
				name:   "SetShardIsPrimaryServing",
				method: commandSetShardIsPrimaryServing,
				params: "<keyspace/shard> <is_serving>",
				help:   "Add or remove a shard from serving. This is meant as an emergency function. It does not rebuild any serving graph i.e. does not run 'RebuildKeyspaceGraph'.",
			},
			{
				name:   "SetShardTabletControl",
				method: commandSetShardTabletControl,
				params: "[--cells=c1,c2,...] [--denied_tables=t1,t2,...] [--remove] [--disable_query_service] <keyspace/shard> <tablet type>",
				help: "Sets the TabletControl record for a shard and tablet type. Only use this for an emergency fix.\n" +
					"To set the DisableQueryServiceFlag, keep 'denied_tables' empty, and set 'disable_query_service' to true or false.\n" +
					"To change the list of denied tables, specify the 'denied_tables' parameter with the new list.\n" +
					"To just remove the ShardTabletControl entirely, use the 'remove' flag.",
			},
			{
				name:   "UpdateSrvKeyspacePartition",
				method: commandUpdateSrvKeyspacePartition,
				params: "[--cells=c1,c2,...] [--remove] <keyspace/shard> <tablet type>",
				help:   "Updates KeyspaceGraph partition for a shard and tablet type. Only use this for emergency fixes. Specify the remove flag, if you want the shard to be removed from the desired partition.",
			},
			{
				name:   "SourceShardDelete",
				method: commandSourceShardDelete,
				params: "<keyspace/shard> <uid>",
				help:   "Deletes the SourceShard record with the provided index. This is meant as an emergency cleanup function. It does not call RefreshState for the shard primary.",
			},
			{
				name:   "SourceShardAdd",
				method: commandSourceShardAdd,
				params: "[--key_range=<keyrange>] [--tables=<table1,table2,...>] <keyspace/shard> <uid> <source keyspace/shard>",
				help:   "Adds the SourceShard record with the provided index. This is meant as an emergency function. It does not call RefreshState for the shard primary.",
			},
			{
				name:   "ShardReplicationAdd",
				method: commandShardReplicationAdd,
				params: "<keyspace/shard> <tablet alias> <parent tablet alias>",
				help:   "Adds an entry to the replication graph in the given cell.",
				hidden: true,
			},
			{
				name:   "ShardReplicationRemove",
				method: commandShardReplicationRemove,
				params: "<keyspace/shard> <tablet alias>",
				help:   "Removes an entry from the replication graph in the given cell.",
				hidden: true,
			},
			{
				name:   "ShardReplicationFix",
				method: commandShardReplicationFix,
				params: "<cell> <keyspace/shard>",
				help:   "Walks through a ShardReplication object and fixes the first error that it encounters.",
			},
			{
				name:   "WaitForFilteredReplication",
				method: commandWaitForFilteredReplication,
				params: "[--max_delay <max_delay, default 30s>] <keyspace/shard>",
				help:   "Blocks until the specified shard has caught up with the filtered replication of its source shard.",
			},
			{
				name:   "RemoveShardCell",
				method: commandRemoveShardCell,
				params: "[--force] [--recursive] <keyspace/shard> <cell>",
				help:   "Removes the cell from the shard's Cells list.",
			},
			{
				name:   "DeleteShard",
				method: commandDeleteShard,
				params: "[--recursive] [--even_if_serving] <keyspace/shard> ...",
				help:   "Deletes the specified shard(s). In recursive mode, it also deletes all tablets belonging to the shard. Otherwise, there must be no tablets left in the shard.",
			},
		},
	},
	{
		"Keyspaces", []command{
			{
				name:   "CreateKeyspace",
				method: commandCreateKeyspace,
				params: "[--sharding_column_name=name] [--sharding_column_type=type] [--served_from=tablettype1:ks1,tablettype2:ks2,...] [--force] [--keyspace_type=type] [--base_keyspace=base_keyspace] [--snapshot_time=time] [--durability-policy=policy_name] <keyspace name>",
				help:   "Creates the specified keyspace. keyspace_type can be NORMAL or SNAPSHOT. For a SNAPSHOT keyspace you must specify the name of a base_keyspace, and a snapshot_time in UTC, in RFC3339 time format, e.g. 2006-01-02T15:04:05+00:00",
			},
			{
				name:   "DeleteKeyspace",
				method: commandDeleteKeyspace,
				params: "[--recursive] <keyspace>",
				help:   "Deletes the specified keyspace. In recursive mode, it also recursively deletes all shards in the keyspace. Otherwise, there must be no shards left in the keyspace.",
			},
			{
				name:   "RemoveKeyspaceCell",
				method: commandRemoveKeyspaceCell,
				params: "[--force] [--recursive] <keyspace> <cell>",
				help:   "Removes the cell from the Cells list for all shards in the keyspace, and the SrvKeyspace for that keyspace in that cell.",
			},
			{
				name:   "GetKeyspace",
				method: commandGetKeyspace,
				params: "<keyspace>",
				help:   "Outputs a JSON structure that contains information about the Keyspace.",
			},
			{
				name:   "GetKeyspaces",
				method: commandGetKeyspaces,
				params: "",
				help:   "Outputs a sorted list of all keyspaces.",
			},
			{
				name:   "RebuildKeyspaceGraph",
				method: commandRebuildKeyspaceGraph,
				params: "[--cells=c1,c2,...] [--allow_partial] <keyspace> ...",
				help:   "Rebuilds the serving data for the keyspace. This command may trigger an update to all connected clients.",
			},
			{
				name:   "ValidateKeyspace",
				method: commandValidateKeyspace,
				params: "[--ping-tablets] <keyspace name>",
				help:   "Validates that all nodes reachable from the specified keyspace are consistent.",
			},
			{
				name:   "Reshard",
				method: commandReshard,
				params: "[--source_shards=<source_shards>] [--target_shards=<target_shards>] [--cells=<cells>] [--tablet_types=<source_tablet_types>] [--on-ddl=<ddl-action>] [--defer-secondary-keys] [--skip_schema_copy] <action> 'action must be one of the following: Create, Complete, Cancel, SwitchTraffic, ReverseTrafffic, Show, or Progress' <keyspace.workflow>",
				help:   "Start a Resharding process.",
			},
			{
				name:   "MoveTables",
				method: commandMoveTables,
				params: "[--source=<sourceKs>] [--tables=<tableSpecs>] [--cells=<cells>] [--tablet_types=<source_tablet_types>] [--all] [--exclude=<tables>] [--auto_start] [--stop_after_copy] [--defer-secondary-keys] [--on-ddl=<ddl-action>] [--source_shards=<source_shards>] <action> 'action must be one of the following: Create, Complete, Cancel, SwitchTraffic, ReverseTrafffic, Show, or Progress' <targetKs.workflow>",
				help:   `Move table(s) to another keyspace, table_specs is a list of tables or the tables section of the vschema for the target keyspace. Example: '{"t1":{"column_vindexes": [{"column": "id1", "name": "hash"}]}, "t2":{"column_vindexes": [{"column": "id2", "name": "hash"}]}}'.  In the case of an unsharded target keyspace the vschema for each table may be empty. Example: '{"t1":{}, "t2":{}}'.`,
			},
			{
				name:   "Migrate",
				method: commandMigrate,
				params: "[--cells=<cells>] [--tablet_types=<source_tablet_types>] [--defer-secondary-keys] --workflow=<workflow> <source_keyspace> <target_keyspace> <table_specs>",
				help:   `Move table(s) to another keyspace, table_specs is a list of tables or the tables section of the vschema for the target keyspace. Example: '{"t1":{"column_vindexes": [{"column": "id1", "name": "hash"}]}, "t2":{"column_vindexes": [{"column": "id2", "name": "hash"}]}}'.  In the case of an unsharded target keyspace the vschema for each table may be empty. Example: '{"t1":{}, "t2":{}}'.`,
			},
			{
				name:   "CreateLookupVindex",
				method: commandCreateLookupVindex,
				params: "[--cells=<source_cells>] [--tablet_types=<source_tablet_types>] <keyspace> <json_spec>",
				help:   `Create and backfill a lookup vindex. the json_spec must contain the vindex and colvindex specs for the new lookup.`,
			},
			{
				name:   "ExternalizeVindex",
				method: commandExternalizeVindex,
				params: "<keyspace>.<vindex>",
				help:   `Externalize a backfilled vindex.`,
			},
			{
				name:   "Materialize",
				method: commandMaterialize,
				params: `[--cells=<cells>] [--tablet_types=<source_tablet_types>] <json_spec>, example : '{"workflow": "aaa", "source_keyspace": "source", "target_keyspace": "target", "table_settings": [{"target_table": "customer", "source_expression": "select * from customer", "create_ddl": "copy"}]}'`,
				help:   "Performs materialization based on the json spec. Is used directly to form VReplication rules, with an optional step to copy table structure/DDL.",
			},
			{
				name:   "VDiff",
				method: commandVDiff,
				params: "[--source_cell=<cell>] [--target_cell=<cell>] [--tablet_types=in_order:RDONLY,REPLICA,PRIMARY] [--limit=<max rows to diff>] [--tables=<table list>] [--format=json] [--auto-retry] [--verbose] [--max_extra_rows_to_compare=1000] [--filtered_replication_wait_time=30s] [--debug_query] [--only_pks] [--wait] [--wait-update-interval=1m] <keyspace.workflow> [<action>] [<UUID>]",
				help:   "Perform a diff of all tables in the workflow",
			},
			{
				name:   "FindAllShardsInKeyspace",
				method: commandFindAllShardsInKeyspace,
				params: "<keyspace>",
				help:   "Displays all of the shards in the specified keyspace.",
			},
			{
				name:   "Mount",
				method: commandMount,
				params: "[--topo_type=etcd2|consul|zookeeper] [--topo_server=topo_url] [--topo_root=root_topo_node> [--unmount] [--list] [--show]  [<cluster_name>]",
				help:   "Add/Remove/Display/List external cluster(s) to this vitess cluster",
			},
		},
	},
	{
		"Generic", []command{
			{
				name:   "Validate",
				method: commandValidate,
				params: "[--ping-tablets]",
				help:   "Validates that all nodes reachable from the global replication graph and that all tablets in all discoverable cells are consistent.",
			},
			{
				name:   "ListAllTablets",
				method: commandListAllTablets,
				params: "[--keyspace=''] [--tablet_type=<PRIMARY,REPLICA,RDONLY,SPARE>] [<cell_name1>,<cell_name2>,...]",
				help:   "Lists all tablets in an awk-friendly way.",
			},
			{
				name:   "ListTablets",
				method: commandListTablets,
				params: "<tablet alias> ...",
				help:   "Lists specified tablets in an awk-friendly way.",
			},
			{
				name:   "GenerateShardRanges",
				method: commandGenerateShardRanges,
				params: "[--num_shards 2]",
				help:   "Generates shard ranges assuming a keyspace with N shards.",
			},
			{
				name:   "Panic",
				method: commandPanic,
				params: "",
				help:   "Triggers a panic on the server side, to test the handling.",
				hidden: true,
			},
			{
				name: "LegacyVtctlCommand",
				method: func(ctx context.Context, wr *wrangler.Wrangler, subFlags *pflag.FlagSet, args []string) error {
					subFlags.Usage = func() {
						wr.Logger().Printf("Runs the vtctl request through the legacy vtctlclient program syntax (default).\n")
					}

					return subFlags.Parse(args)
				},
				params: "<command> [args...]",
				help:   "Runs the vtctl request through the legacy vtctlclient program syntax (default).",
			},
			{
				name: "VtctldCommand",
				method: func(ctx context.Context, wr *wrangler.Wrangler, subFlags *pflag.FlagSet, args []string) error {
					subFlags.Usage = func() {
						wr.Logger().Printf("Runs the vtctl request through the new vtctldclient program syntax. This will become the default in a future version of Vitess.\n")
					}

					return subFlags.Parse(args)
				},
				params: "<command> [args ...]",
				help:   "Runs the vtctl request through the new vtctldclient program syntax. This will become the default in a future version of Vitess.",
			},
		},
	},
	{
		"Schema, Version, Permissions", []command{
			{
				name:   "GetSchema",
				method: commandGetSchema,
				params: "[--tables=<table1>,<table2>,...] [--exclude_tables=<table1>,<table2>,...] [--include-views] <tablet alias>",
				help:   "Displays the full schema for a tablet, or just the schema for the specified tables in that tablet.",
			},
			{
				name:   "ReloadSchema",
				method: commandReloadSchema,
				params: "<tablet alias>",
				help:   "Reloads the schema on a remote tablet.",
			},
			{
				name:   "ReloadSchemaShard",
				method: commandReloadSchemaShard,
				params: "[--concurrency=10] [--include_primary=false] <keyspace/shard>",
				help:   "Reloads the schema on all the tablets in a shard.",
			},
			{
				name:   "ReloadSchemaKeyspace",
				method: commandReloadSchemaKeyspace,
				params: "[--concurrency=10] [--include_primary=false] <keyspace>",
				help:   "Reloads the schema on all the tablets in a keyspace.",
			},
			{
				name:   "ValidateSchemaShard",
				method: commandValidateSchemaShard,
				params: "[--exclude_tables=''] [--include-views] [--include-vschema] <keyspace/shard>",
				help:   "Validates that the schema on primary tablet matches all of the replica tablets.",
			},
			{
				name:   "ValidateSchemaKeyspace",
				method: commandValidateSchemaKeyspace,
				params: "[--exclude_tables=''] [--include-views] [--skip-no-primary] [--include-vschema] <keyspace name>",
				help:   "Validates that the schema on the primary tablet for shard 0 matches the schema on all of the other tablets in the keyspace.",
			},
			{
				name:   "ApplySchema",
				method: commandApplySchema,
				params: "[--wait_replicas_timeout=10s] [--ddl_strategy=<ddl_strategy>] [--uuid_list=<comma_separated_uuids>] [--migration_context=<unique-request-context>] [--skip_preflight] {--sql=<sql> || --sql-file=<filename>} <keyspace>",
				help:   "Applies the schema change to the specified keyspace on every primary, running in parallel on all shards. The changes are then propagated to replicas via replication. -ddl_strategy is used to instruct migrations via vreplication, gh-ost or pt-osc with optional parameters. -migration_context allows the user to specify a custom request context for online DDL migrations. If -skip_preflight, SQL goes directly to shards without going through sanity checks.",
			},
			{
				name:   "CopySchemaShard",
				method: commandCopySchemaShard,
				params: "[--tables=<table1>,<table2>,...] [--exclude_tables=<table1>,<table2>,...] [--include-views] [--skip-verify] [--wait_replicas_timeout=10s] {<source keyspace/shard> || <source tablet alias>} <destination keyspace/shard>",
				help:   "Copies the schema from a source shard's primary (or a specific tablet) to a destination shard. The schema is applied directly on the primary of the destination shard, and it is propagated to the replicas through binlogs.",
			},
			{
				name:   "OnlineDDL",
				method: commandOnlineDDL,
				params: "[--json] <keyspace> <command> [<migration_uuid>]",
				help: "Operates on online DDL (migrations). Examples:" +
					" \nvtctl OnlineDDL test_keyspace show 82fa54ac_e83e_11ea_96b7_f875a4d24e90" +
					" \nvtctl OnlineDDL test_keyspace show all" +
					" \nvtctl OnlineDDL  --order descending test_keyspace show all" +
					" \nvtctl OnlineDDL  --limit 10 test_keyspace show all" +
					" \nvtctl OnlineDDL  --skip 5 --limit 10 test_keyspace show all" +
					" \nvtctl OnlineDDL test_keyspace show running" +
					" \nvtctl OnlineDDL test_keyspace show complete" +
					" \nvtctl OnlineDDL test_keyspace show failed" +
					" \nvtctl OnlineDDL test_keyspace retry 82fa54ac_e83e_11ea_96b7_f875a4d24e90" +
					" \nvtctl OnlineDDL test_keyspace cancel 82fa54ac_e83e_11ea_96b7_f875a4d24e90",
			},
			{
				name:   "ValidateVersionShard",
				method: commandValidateVersionShard,
				params: "<keyspace/shard>",
				help:   "Validates that the version on primary matches all of the replicas.",
			},
			{
				name:   "ValidateVersionKeyspace",
				method: commandValidateVersionKeyspace,
				params: "<keyspace name>",
				help:   "Validates that the version on primary of shard 0 matches all of the other tablets in the keyspace.",
			},
			{
				name:   "GetPermissions",
				method: commandGetPermissions,
				params: "<tablet alias>",
				help:   "Displays the permissions for a tablet.",
			},
			{
				name:   "ValidatePermissionsShard",
				method: commandValidatePermissionsShard,
				params: "<keyspace/shard>",
				help:   "Validates that the permissions on primary match all the replicas.",
			},
			{
				name:   "ValidatePermissionsKeyspace",
				method: commandValidatePermissionsKeyspace,
				params: "<keyspace name>",
				help:   "Validates that the permissions on primary of shard 0 match those of all of the other tablets in the keyspace.",
			},
			{
				name:   "GetVSchema",
				method: commandGetVSchema,
				params: "<keyspace>",
				help:   "Displays the VTGate routing schema.",
			},
			{
				name:   "ApplyVSchema",
				method: commandApplyVSchema,
				params: "{--vschema=<vschema> || --vschema_file=<vschema file> || --sql=<sql> || --sql_file=<sql file>} [--cells=c1,c2,...] [--skip_rebuild] [--dry-run] <keyspace>",
				help:   "Applies the VTGate routing schema to the provided keyspace. Shows the result after application.",
			},
			{
				name:   "GetRoutingRules",
				method: commandGetRoutingRules,
				params: "",
				help:   "Displays the VSchema routing rules.",
			},
			{
				name:   "ApplyRoutingRules",
				method: commandApplyRoutingRules,
				params: "{--rules=<rules> || --rules_file=<rules_file>} [--cells=c1,c2,...] [--skip_rebuild] [--dry-run]",
				help:   "Applies the VSchema routing rules.",
			},
			{
				name:   "RebuildVSchemaGraph",
				method: commandRebuildVSchemaGraph,
				params: "[--cells=c1,c2,...]",
				help:   "Rebuilds the cell-specific SrvVSchema from the global VSchema objects in the provided cells (or all cells if none provided).",
			},
		},
	},
	{
		"Serving Graph", []command{
			{
				name:   "GetSrvKeyspaceNames",
				method: commandGetSrvKeyspaceNames,
				params: "<cell>",
				help:   "Outputs a list of keyspace names.",
			},
			{
				name:   "GetSrvKeyspace",
				method: commandGetSrvKeyspace,
				params: "<cell> <keyspace>",
				help:   "Outputs a JSON structure that contains information about the SrvKeyspace.",
			},
			{
				name:   "UpdateThrottlerConfig",
				method: commandUpdateThrottlerConfig,
				params: "[--enable|--disable] [--threshold=<float64>] [--custom-query=<query>] [--check-as-check-self|--check-as-check-shard] <keyspace>",
				help:   "Update the table throttler configuration for all cells and tablets of a given keyspace",
			},
			{
				name:   "GetSrvVSchema",
				method: commandGetSrvVSchema,
				params: "<cell>",
				help:   "Outputs a JSON structure that contains information about the SrvVSchema.",
			},
			{
				name:   "DeleteSrvVSchema",
				method: commandDeleteSrvVSchema,
				params: "<cell>",
				help:   "Deletes the SrvVSchema object in the given cell.",
			},
		},
	},
	{
		"Replication Graph", []command{
			{
				name:   "GetShardReplication",
				method: commandGetShardReplication,
				params: "<cell> <keyspace/shard>",
				help:   "Outputs a JSON structure that contains information about the ShardReplication.",
			},
		},
	},
	{
		"Workflow", []command{
			{
				name:   "Workflow",
				method: commandWorkflow,
				params: "<ks.workflow> <action> --dry-run",
				help:   "Start/Stop/Delete/Show/ListAll/Tags Workflow on all target tablets in workflow. Example: Workflow merchant.morders Start",
			},
		},
	},
}

func init() {
	// This cannot be in the static `commands` slice, as it causes an init cycle.
	// Specifically, we would see:
	// `commands` => refers to `commandHelp` => refers to `PrintAllCommands` => refers to `commands`
	addCommand("Generic", command{
		name:   "Help",
		method: commandHelp,
		params: "[command name]",
		help:   "Prints the list of available commands, or help on a specific command.",
	})
}

func addCommand(groupName string, c command) {
	commandsMutex.Lock()
	defer commandsMutex.Unlock()
	for i, group := range commands {
		if group.name == groupName {
			commands[i].commands = append(commands[i].commands, c)
			return
		}
	}
	panic(fmt.Errorf("trying to add to missing group %v", groupName))
}

func addCommandGroup(groupName string) {
	commandsMutex.Lock()
	defer commandsMutex.Unlock()
	commands = append(commands, commandGroup{
		name: groupName,
	})
}

func fmtMapAwkable(m map[string]string) string {
	pairs := make([]string, len(m))
	i := 0
	for k, v := range m {
		pairs[i] = fmt.Sprintf("%v: %q", k, v)
		i++
	}
	sort.Strings(pairs)
	return "[" + strings.Join(pairs, " ") + "]"
}

func fmtTabletAwkable(ti *topo.TabletInfo) string {
	keyspace := ti.Keyspace
	shard := ti.Shard
	if keyspace == "" {
		keyspace = "<null>"
	}
	if shard == "" {
		shard = "<null>"
	}
	mtst := "<null>"
	// special case for old primary that hasn't updated topo yet
	if ti.PrimaryTermStartTime != nil && ti.PrimaryTermStartTime.Seconds > 0 {
		mtst = logutil.ProtoToTime(ti.PrimaryTermStartTime).Format(time.RFC3339)
	}
	return fmt.Sprintf("%v %v %v %v %v %v %v %v", topoproto.TabletAliasString(ti.Alias), keyspace, shard, topoproto.TabletTypeLString(ti.Type), ti.Addr(), ti.MysqlAddr(), fmtMapAwkable(ti.Tags), mtst)
}

// getFileParam returns a string containing either flag is not "",
// or the content of the file named flagFile
func getFileParam(flag, flagFile, name string) (string, error) {
	if flag != "" {
		if flagFile != "" {
			return "", fmt.Errorf("action requires only one of %v or %v-file", name, name)
		}
		return flag, nil
	}

	if flagFile == "" {
		return "", fmt.Errorf("action requires one of %v or %v-file", name, name)
	}
	data, err := os.ReadFile(flagFile)
	if err != nil {
		return "", fmt.Errorf("cannot read file %v: %v", flagFile, err)
	}
	return string(data), nil
}

// keyspaceParamsToKeyspaces builds a list of keyspaces.
// It supports topology-based wildcards, and plain wildcards.
// For instance:
// us*                             // using plain matching
// *                               // using plain matching
func keyspaceParamsToKeyspaces(ctx context.Context, wr *wrangler.Wrangler, params []string) ([]string, error) {
	result := make([]string, 0, len(params))
	for _, param := range params {
		if len(param) == 0 {
			return nil, fmt.Errorf("empty keyspace param in list")
		}
		if param[0] == '/' {
			// this is a topology-specific path
			result = append(result, params...)
		} else {
			// this is not a path, so assume a keyspace name,
			// possibly with wildcards
			keyspaces, err := wr.TopoServer().ResolveKeyspaceWildcard(ctx, param)
			if err != nil {
				return nil, fmt.Errorf("failed to resolve keyspace wildcard %v: %v", param, err)
			}
			result = append(result, keyspaces...)
		}
	}
	return result, nil
}

// shardParamsToKeyspaceShards builds a list of keyspace/shard pairs.
// It supports topology-based wildcards, and plain wildcards.
// For instance:
// user/*                             // using plain matching
// */0                                // using plain matching
func shardParamsToKeyspaceShards(ctx context.Context, wr *wrangler.Wrangler, params []string) ([]topo.KeyspaceShard, error) {
	result := make([]topo.KeyspaceShard, 0, len(params))
	for _, param := range params {
		if param[0] == '/' {
			// this is a topology-specific path
			for _, path := range params {
				keyspace, shard, err := topoproto.ParseKeyspaceShard(path)
				if err != nil {
					return nil, err
				}
				result = append(result, topo.KeyspaceShard{Keyspace: keyspace, Shard: shard})
			}
		} else {
			// this is not a path, so assume a keyspace
			// name / shard name, each possibly with wildcards
			keyspaceShards, err := wr.TopoServer().ResolveShardWildcard(ctx, param)
			if err != nil {
				return nil, fmt.Errorf("failed to resolve keyspace/shard wildcard %v: %v", param, err)
			}
			result = append(result, keyspaceShards...)
		}
	}
	return result, nil
}

// tabletParamsToTabletAliases takes multiple params and converts them
// to tablet aliases.
func tabletParamsToTabletAliases(params []string) ([]*topodatapb.TabletAlias, error) {
	result := make([]*topodatapb.TabletAlias, len(params))
	var err error
	for i, param := range params {
		result[i], err = topoproto.ParseTabletAlias(param)
		if err != nil {
			return nil, err
		}
	}
	return result, nil
}

// parseTabletType parses the string tablet type and verifies
// it is an accepted one
func parseTabletType(param string, types []topodatapb.TabletType) (topodatapb.TabletType, error) {
	tabletType, err := topoproto.ParseTabletType(param)
	if err != nil {
		return topodatapb.TabletType_UNKNOWN, fmt.Errorf("invalid tablet type %v: %v", param, err)
	}
	if !topoproto.IsTypeInList(topodatapb.TabletType(tabletType), types) {
		return topodatapb.TabletType_UNKNOWN, fmt.Errorf("type %v is not one of: %v", tabletType, strings.Join(topoproto.MakeStringTypeList(types), " "))
	}
	return tabletType, nil
}

func commandInitTablet(ctx context.Context, wr *wrangler.Wrangler, subFlags *pflag.FlagSet, args []string) error {
	dbNameOverride := subFlags.String("db_name_override", "", "Overrides the name of the database that the vttablet uses")
	allowUpdate := subFlags.Bool("allow_update", false, "Use this flag to force initialization if a tablet with the same name already exists. Use with caution.")
	allowPrimaryOverride := subFlags.Bool("allow_master_override", false, "Use this flag to force initialization if a tablet is created as primary, and a primary for the keyspace/shard already exists. Use with caution.")
	createShardAndKeyspace := subFlags.Bool("parent", false, "Creates the parent shard and keyspace if they don't yet exist")
	hostname := subFlags.String("hostname", "", "The server on which the tablet is running")
	mysqlHost := subFlags.String("mysql_host", "", "The mysql host for the mysql server")
	mysqlPort := subFlags.Int("mysql_port", 0, "The mysql port for the mysql server")
	port := subFlags.Int("port", 0, "The main port for the vttablet process")
	grpcPort := subFlags.Int("grpc_port", 0, "The gRPC port for the vttablet process")
	keyspace := subFlags.String("keyspace", "", "The keyspace to which this tablet belongs")
	shard := subFlags.String("shard", "", "The shard to which this tablet belongs")

	var tags flagutil.StringMapValue
	subFlags.Var(&tags, "tags", "A comma-separated list of key:value pairs that are used to tag the tablet")
	if err := subFlags.Parse(args); err != nil {
		return err
	}

	if subFlags.NArg() != 2 {
		return fmt.Errorf("the <tablet alias> and <tablet type> arguments are both required for the InitTablet command")
	}
	tabletAlias, err := topoproto.ParseTabletAlias(subFlags.Arg(0))
	if err != nil {
		return err
	}
	tabletType, err := parseTabletType(subFlags.Arg(1), topoproto.AllTabletTypes)
	if err != nil {
		return err
	}

	// create tablet record
	tablet := &topodatapb.Tablet{
		Alias:          tabletAlias,
		Hostname:       *hostname,
		MysqlHostname:  *mysqlHost,
		PortMap:        make(map[string]int32),
		Keyspace:       *keyspace,
		Shard:          *shard,
		Type:           tabletType,
		DbNameOverride: *dbNameOverride,
		Tags:           tags,
	}
	if *port != 0 {
		tablet.PortMap["vt"] = int32(*port)
	}
	if *mysqlPort != 0 {
		tablet.MysqlPort = int32(*mysqlPort)
	}
	if *grpcPort != 0 {
		tablet.PortMap["grpc"] = int32(*grpcPort)
	}

	return wr.TopoServer().InitTablet(ctx, tablet, *allowPrimaryOverride, *createShardAndKeyspace, *allowUpdate)
}

func commandGetTablet(ctx context.Context, wr *wrangler.Wrangler, subFlags *pflag.FlagSet, args []string) error {
	if err := subFlags.Parse(args); err != nil {
		return err
	}
	if subFlags.NArg() != 1 {
		return fmt.Errorf("the <tablet alias> argument is required for the GetTablet command")
	}

	tabletAlias, err := topoproto.ParseTabletAlias(subFlags.Arg(0))
	if err != nil {
		return err
	}
	tabletInfo, err := wr.TopoServer().GetTablet(ctx, tabletAlias)
	if err != nil {
		return err
	}
	// Pass the embedded proto directly or jsonpb will panic.
	return printJSON(wr.Logger(), tabletInfo.Tablet)
}

func commandUpdateTabletAddrs(ctx context.Context, wr *wrangler.Wrangler, subFlags *pflag.FlagSet, args []string) error {
	hostname := subFlags.String("hostname", "", "The fully qualified host name of the server on which the tablet is running.")
	mysqlHost := subFlags.String("mysql_host", "", "The mysql host for the mysql server")
	mysqlPort := subFlags.Int("mysql-port", 0, "The mysql port for the mysql daemon")
	vtPort := subFlags.Int("vt-port", 0, "The main port for the vttablet process")
	grpcPort := subFlags.Int("grpc-port", 0, "The gRPC port for the vttablet process")
	if err := subFlags.Parse(args); err != nil {
		return err
	}

	if subFlags.NArg() != 1 {
		return fmt.Errorf("the <tablet alias> argument is required for the UpdateTabletAddrs command")
	}

	tabletAlias, err := topoproto.ParseTabletAlias(subFlags.Arg(0))
	if err != nil {
		return err
	}

	_, err = wr.TopoServer().UpdateTabletFields(ctx, tabletAlias, func(tablet *topodatapb.Tablet) error {
		if *hostname != "" {
			tablet.Hostname = *hostname
		}
		if *mysqlHost != "" {
			tablet.MysqlHostname = *mysqlHost
		}
		if *vtPort != 0 || *grpcPort != 0 || *mysqlPort != 0 {
			if tablet.PortMap == nil {
				tablet.PortMap = make(map[string]int32)
			}
			if *vtPort != 0 {
				tablet.PortMap["vt"] = int32(*vtPort)
			}
			if *grpcPort != 0 {
				tablet.PortMap["grpc"] = int32(*grpcPort)
			}
			if *mysqlPort != 0 {
				tablet.MysqlPort = int32(*mysqlPort)
			}
		}
		return nil
	})
	return err
}

func commandDeleteTablet(ctx context.Context, wr *wrangler.Wrangler, subFlags *pflag.FlagSet, args []string) error {
	allowPrimary := subFlags.Bool("allow_primary", false, "Allows for the primary tablet of a shard to be deleted. Use with caution.")

	if err := subFlags.Parse(args); err != nil {
		return err
	}
	if subFlags.NArg() == 0 {
		return fmt.Errorf("the <tablet alias> argument must be used to specify at least one tablet when calling the DeleteTablet command")
	}

	tabletAliases, err := tabletParamsToTabletAliases(subFlags.Args())
	if err != nil {
		return err
	}
	for _, tabletAlias := range tabletAliases {
		if err := wr.DeleteTablet(ctx, tabletAlias, *allowPrimary); err != nil {
			return err
		}
	}
	return nil
}

func commandSetReadOnly(ctx context.Context, wr *wrangler.Wrangler, subFlags *pflag.FlagSet, args []string) error {
	if err := subFlags.Parse(args); err != nil {
		return err
	}
	if subFlags.NArg() != 1 {
		return fmt.Errorf("the <tablet alias> argument is required for the SetReadOnly command")
	}

	tabletAlias, err := topoproto.ParseTabletAlias(subFlags.Arg(0))
	if err != nil {
		return err
	}
	_, err = wr.VtctldServer().SetWritable(ctx, &vtctldatapb.SetWritableRequest{
		TabletAlias: tabletAlias,
		Writable:    false,
	})
	return err
}

func commandSetReadWrite(ctx context.Context, wr *wrangler.Wrangler, subFlags *pflag.FlagSet, args []string) error {
	if err := subFlags.Parse(args); err != nil {
		return err
	}
	if subFlags.NArg() != 1 {
		return fmt.Errorf("the <tablet alias> argument is required for the SetReadWrite command")
	}

	tabletAlias, err := topoproto.ParseTabletAlias(subFlags.Arg(0))
	if err != nil {
		return err
	}
	_, err = wr.VtctldServer().SetWritable(ctx, &vtctldatapb.SetWritableRequest{
		TabletAlias: tabletAlias,
		Writable:    true,
	})
	return err
}

func commandStartReplication(ctx context.Context, wr *wrangler.Wrangler, subFlags *pflag.FlagSet, args []string) error {
	if err := subFlags.Parse(args); err != nil {
		return err
	}
	if subFlags.NArg() != 1 {
		return fmt.Errorf("action StartReplication requires <tablet alias>")
	}

	tabletAlias, err := topoproto.ParseTabletAlias(subFlags.Arg(0))
	if err != nil {
		return err
	}

	_, err = wr.VtctldServer().StartReplication(ctx, &vtctldatapb.StartReplicationRequest{
		TabletAlias: tabletAlias,
	})
	return err
}

func commandStopReplication(ctx context.Context, wr *wrangler.Wrangler, subFlags *pflag.FlagSet, args []string) error {
	if err := subFlags.Parse(args); err != nil {
		return err
	}
	if subFlags.NArg() != 1 {
		return fmt.Errorf("action StopReplication requires <tablet alias>")
	}

	tabletAlias, err := topoproto.ParseTabletAlias(subFlags.Arg(0))
	if err != nil {
		return err
	}

	_, err = wr.VtctldServer().StopReplication(ctx, &vtctldatapb.StopReplicationRequest{
		TabletAlias: tabletAlias,
	})
	return err
}

func commandChangeTabletType(ctx context.Context, wr *wrangler.Wrangler, subFlags *pflag.FlagSet, args []string) error {
	dryRun := subFlags.Bool("dry-run", false, "Lists the proposed change without actually executing it")

	if err := subFlags.Parse(args); err != nil {
		return err
	}
	if subFlags.NArg() != 2 {
		return fmt.Errorf("the <tablet alias> and <db type> arguments are required for the ChangeTabletType command")
	}

	tabletAlias, err := topoproto.ParseTabletAlias(subFlags.Arg(0))
	if err != nil {
		return err
	}
	newType, err := parseTabletType(subFlags.Arg(1), topoproto.AllTabletTypes)
	if err != nil {
		return err
	}

	ctx, cancel := context.WithTimeout(ctx, topo.RemoteOperationTimeout)
	defer cancel()

	if *dryRun {
		ti, err := wr.TopoServer().GetTablet(ctx, tabletAlias)
		if err != nil {
			return fmt.Errorf("failed reading tablet %v: %v", tabletAlias, err)
		}
		if !topo.IsTrivialTypeChange(ti.Type, newType) {
			return fmt.Errorf("invalid type transition %v: %v -> %v", tabletAlias, ti.Type, newType)
		}
		wr.Logger().Printf("- %v\n", fmtTabletAwkable(ti))
		ti.Type = newType
		wr.Logger().Printf("+ %v\n", fmtTabletAwkable(ti))
		return nil
	}
	return wr.ChangeTabletType(ctx, tabletAlias, newType)
}

func commandPing(ctx context.Context, wr *wrangler.Wrangler, subFlags *pflag.FlagSet, args []string) error {
	if err := subFlags.Parse(args); err != nil {
		return err
	}
	if subFlags.NArg() != 1 {
		return fmt.Errorf("the <tablet alias> argument is required for the Ping command")
	}
	tabletAlias, err := topoproto.ParseTabletAlias(subFlags.Arg(0))
	if err != nil {
		return err
	}
	_, err = wr.VtctldServer().PingTablet(ctx, &vtctldatapb.PingTabletRequest{
		TabletAlias: tabletAlias,
	})
	return err
}

func commandRefreshState(ctx context.Context, wr *wrangler.Wrangler, subFlags *pflag.FlagSet, args []string) error {
	if err := subFlags.Parse(args); err != nil {
		return err
	}
	if subFlags.NArg() != 1 {
		return fmt.Errorf("the <tablet alias> argument is required for the RefreshState command")
	}
	tabletAlias, err := topoproto.ParseTabletAlias(subFlags.Arg(0))
	if err != nil {
		return err
	}

	_, err = wr.VtctldServer().RefreshState(ctx, &vtctldatapb.RefreshStateRequest{
		TabletAlias: tabletAlias,
	})
	return err
}

func commandRefreshStateByShard(ctx context.Context, wr *wrangler.Wrangler, subFlags *pflag.FlagSet, args []string) error {
	cellsStr := subFlags.String("cells", "", "Specifies a comma-separated list of cells whose tablets are included. If empty, all cells are considered.")
	if err := subFlags.Parse(args); err != nil {
		return err
	}
	if subFlags.NArg() != 1 {
		return fmt.Errorf("the <keyspace/shard> argument is required for the RefreshStateByShard command")
	}

	keyspace, shard, err := topoproto.ParseKeyspaceShard(subFlags.Arg(0))
	if err != nil {
		return err
	}

	var cells []string
	if *cellsStr != "" {
		cells = strings.Split(*cellsStr, ",")
	}

	_, err = wr.VtctldServer().RefreshStateByShard(ctx, &vtctldatapb.RefreshStateByShardRequest{
		Keyspace: keyspace,
		Shard:    shard,
		Cells:    cells,
	})
	return err
}

func commandRunHealthCheck(ctx context.Context, wr *wrangler.Wrangler, subFlags *pflag.FlagSet, args []string) error {
	if err := subFlags.Parse(args); err != nil {
		return err
	}
	if subFlags.NArg() != 1 {
		return fmt.Errorf("the <tablet alias> argument is required for the RunHealthCheck command")
	}
	tabletAlias, err := topoproto.ParseTabletAlias(subFlags.Arg(0))
	if err != nil {
		return err
	}

	_, err = wr.VtctldServer().RunHealthCheck(ctx, &vtctldatapb.RunHealthCheckRequest{
		TabletAlias: tabletAlias,
	})
	return err
}

func commandSleep(ctx context.Context, wr *wrangler.Wrangler, subFlags *pflag.FlagSet, args []string) error {
	if err := subFlags.Parse(args); err != nil {
		return err
	}
	if subFlags.NArg() != 2 {
		return fmt.Errorf("the <tablet alias> and <duration> arguments are required for the Sleep command")
	}
	tabletAlias, err := topoproto.ParseTabletAlias(subFlags.Arg(0))
	if err != nil {
		return err
	}
	duration, err := time.ParseDuration(subFlags.Arg(1))
	if err != nil {
		return err
	}

	_, err = wr.VtctldServer().SleepTablet(ctx, &vtctldatapb.SleepTabletRequest{
		TabletAlias: tabletAlias,
		Duration:    protoutil.DurationToProto(duration),
	})
	return err
}

func commandExecuteFetchAsApp(ctx context.Context, wr *wrangler.Wrangler, subFlags *pflag.FlagSet, args []string) error {
	maxRows := subFlags.Int("max_rows", 10000, "Specifies the maximum number of rows to allow in fetch")
	usePool := subFlags.Bool("use_pool", false, "Use connection from pool")
	json := subFlags.Bool("json", false, "Output JSON instead of human-readable table")

	if err := subFlags.Parse(args); err != nil {
		return err
	}
	if subFlags.NArg() != 2 {
		return fmt.Errorf("the <tablet alias> and <sql command> arguments are required for the ExecuteFetchAsApp command")
	}

	alias, err := topoproto.ParseTabletAlias(subFlags.Arg(0))
	if err != nil {
		return err
	}
	query := subFlags.Arg(1)
	qrproto, err := wr.ExecuteFetchAsApp(ctx, alias, *usePool, query, *maxRows)
	if err != nil {
		return err
	}
	qr := sqltypes.Proto3ToResult(qrproto)
	if *json {
		return printJSON(wr.Logger(), qr)
	}
	printQueryResult(loggerWriter{wr.Logger()}, qr)
	return nil
}

func commandExecuteFetchAsDba(ctx context.Context, wr *wrangler.Wrangler, subFlags *pflag.FlagSet, args []string) error {
	maxRows := subFlags.Int("max_rows", 10000, "Specifies the maximum number of rows to allow in fetch")
	disableBinlogs := subFlags.Bool("disable_binlogs", false, "Disables writing to binlogs during the query")
	reloadSchema := subFlags.Bool("reload_schema", false, "Indicates whether the tablet schema will be reloaded after executing the SQL command. The default value is <code>false</code>, which indicates that the tablet schema will not be reloaded.")
	json := subFlags.Bool("json", false, "Output JSON instead of human-readable table")

	if err := subFlags.Parse(args); err != nil {
		return err
	}
	if subFlags.NArg() != 2 {
		return fmt.Errorf("the <tablet alias> and <sql command> arguments are required for the ExecuteFetchAsDba command")
	}

	alias, err := topoproto.ParseTabletAlias(subFlags.Arg(0))
	if err != nil {
		return err
	}
	query := subFlags.Arg(1)
	qrproto, err := wr.ExecuteFetchAsDba(ctx, alias, query, *maxRows, *disableBinlogs, *reloadSchema)
	if err != nil {
		return err
	}
	qr := sqltypes.Proto3ToResult(qrproto)
	if *json {
		return printJSON(wr.Logger(), qr)
	}
	printQueryResult(loggerWriter{wr.Logger()}, qr)
	return nil
}

func commandVReplicationExec(ctx context.Context, wr *wrangler.Wrangler, subFlags *pflag.FlagSet, args []string) error {
	wr.Logger().Printf("\nWARNING: VReplicationExec is deprecated and will be removed in a future release. Please use 'Workflow -- <keyspace.workflow> <action>' instead.\n\n")

	json := subFlags.Bool("json", false, "Output JSON instead of human-readable table")

	if err := subFlags.Parse(args); err != nil {
		return err
	}
	if subFlags.NArg() != 2 {
		return fmt.Errorf("the <tablet alias> and <sql command> arguments are required for the VReplicationExec command")
	}

	alias, err := topoproto.ParseTabletAlias(subFlags.Arg(0))
	if err != nil {
		return err
	}
	query := subFlags.Arg(1)
	qrproto, err := wr.VReplicationExec(ctx, alias, query)
	if err != nil {
		return err
	}
	qr := sqltypes.Proto3ToResult(qrproto)
	if *json {
		return printJSON(wr.Logger(), qr)
	}
	printQueryResult(loggerWriter{wr.Logger()}, qr)
	return nil
}

func commandExecuteHook(ctx context.Context, wr *wrangler.Wrangler, subFlags *pflag.FlagSet, args []string) error {
	subFlags.SetInterspersed(false) // all flags should be treated as posargs to pass them to the actual hook

	if err := subFlags.Parse(args); err != nil {
		return err
	}
	if subFlags.NArg() < 2 {
		return fmt.Errorf("the <tablet alias> and <hook name> arguments are required for the ExecuteHook command")
	}

	tabletAlias, err := topoproto.ParseTabletAlias(subFlags.Arg(0))
	if err != nil {
		return err
	}

	resp, err := wr.VtctldServer().ExecuteHook(ctx, &vtctldatapb.ExecuteHookRequest{
		TabletAlias: tabletAlias,
		TabletHookRequest: &tabletmanagerdatapb.ExecuteHookRequest{
			Name:       subFlags.Arg(1),
			Parameters: subFlags.Args()[2:],
		},
	})
	if err != nil {
		return err
	}

	hr := hk.HookResult{
		ExitStatus: int(resp.HookResult.ExitStatus),
		Stdout:     resp.HookResult.Stdout,
		Stderr:     resp.HookResult.Stderr,
	}
	return printJSON(wr.Logger(), hr)
}

func commandCreateShard(ctx context.Context, wr *wrangler.Wrangler, subFlags *pflag.FlagSet, args []string) error {
	force := subFlags.Bool("force", false, "Proceeds with the command even if the shard already exists")
	parent := subFlags.Bool("parent", false, "Creates the parent keyspace if it doesn't already exist")
	if err := subFlags.Parse(args); err != nil {
		return err
	}
	if subFlags.NArg() != 1 {
		return fmt.Errorf("the <keyspace/shard> argument is required for the CreateShard command")
	}

	keyspace, shard, err := topoproto.ParseKeyspaceShard(subFlags.Arg(0))
	if err != nil {
		return err
	}
	if *parent {
		if err := wr.TopoServer().CreateKeyspace(ctx, keyspace, &topodatapb.Keyspace{}); err != nil && !topo.IsErrType(err, topo.NodeExists) {
			return err
		}
	}

	err = wr.TopoServer().CreateShard(ctx, keyspace, shard)
	if *force && topo.IsErrType(err, topo.NodeExists) {
		wr.Logger().Infof("shard %v/%v already exists (ignoring error with --force)", keyspace, shard)
		err = nil
	}
	return err
}

func commandGetShard(ctx context.Context, wr *wrangler.Wrangler, subFlags *pflag.FlagSet, args []string) error {
	if err := subFlags.Parse(args); err != nil {
		return err
	}
	if subFlags.NArg() != 1 {
		return fmt.Errorf("the <keyspace/shard> argument is required for the GetShard command")
	}

	keyspace, shard, err := topoproto.ParseKeyspaceShard(subFlags.Arg(0))
	if err != nil {
		return err
	}
	shardInfo, err := wr.TopoServer().GetShard(ctx, keyspace, shard)
	if err != nil {
		return err
	}
	// Pass the embedded proto directly or jsonpb will panic.
	return printJSON(wr.Logger(), shardInfo.Shard)
}

func commandValidateShard(ctx context.Context, wr *wrangler.Wrangler, subFlags *pflag.FlagSet, args []string) error {
	pingTablets := subFlags.Bool("ping-tablets", true, "Indicates whether all tablets should be pinged during the validation process")
	if err := subFlags.Parse(args); err != nil {
		return err
	}
	if subFlags.NArg() != 1 {
		return fmt.Errorf("the <keyspace/shard> argument is required for the ValidateShard command")
	}

	keyspace, shard, err := topoproto.ParseKeyspaceShard(subFlags.Arg(0))
	if err != nil {
		return err
	}
	return wr.ValidateShard(ctx, keyspace, shard, *pingTablets)
}

func commandShardReplicationPositions(ctx context.Context, wr *wrangler.Wrangler, subFlags *pflag.FlagSet, args []string) error {
	if err := subFlags.Parse(args); err != nil {
		return err
	}
	if subFlags.NArg() != 1 {
		return fmt.Errorf("the <keyspace/shard> argument is required for the ShardReplicationPositions command")
	}
	keyspace, shard, err := topoproto.ParseKeyspaceShard(subFlags.Arg(0))
	if err != nil {
		return err
	}

	resp, err := wr.VtctldServer().ShardReplicationPositions(ctx, &vtctldatapb.ShardReplicationPositionsRequest{
		Keyspace: keyspace,
		Shard:    shard,
	})
	if err != nil {
		return err
	}

	lines := make([]string, 0, 24)
	for _, rt := range cli.SortedReplicatingTablets(resp.TabletMap, resp.ReplicationStatuses) {
		status := rt.Status
		tablet := rt.Tablet
		if status == nil {
			lines = append(lines, cli.MarshalTabletAWK(tablet)+" <err> <err> <err>")
		} else {
			lines = append(lines, cli.MarshalTabletAWK(tablet)+fmt.Sprintf(" %v %v", status.Position, status.ReplicationLagSeconds))
		}
	}
	for _, l := range lines {
		wr.Logger().Printf("%v\n", l)
	}
	return nil
}

func commandListShardTablets(ctx context.Context, wr *wrangler.Wrangler, subFlags *pflag.FlagSet, args []string) error {
	if err := subFlags.Parse(args); err != nil {
		return err
	}
	if subFlags.NArg() != 1 {
		return fmt.Errorf("the <keyspace/shard> argument is required for the ListShardTablets command")
	}
	keyspace, shard, err := topoproto.ParseKeyspaceShard(subFlags.Arg(0))
	if err != nil {
		return err
	}

	resp, err := wr.VtctldServer().GetTablets(ctx, &vtctldatapb.GetTabletsRequest{
		Keyspace: keyspace,
		Shard:    shard,
		Strict:   false,
	})
	if err != nil {
		return err
	}

	for _, tablet := range resp.Tablets {
		wr.Logger().Printf("%v\n", cli.MarshalTabletAWK(tablet))
	}

	return nil
}

func commandSetShardIsPrimaryServing(ctx context.Context, wr *wrangler.Wrangler, subFlags *pflag.FlagSet, args []string) error {
	if err := subFlags.Parse(args); err != nil {
		return err
	}
	if subFlags.NArg() != 2 {
		return fmt.Errorf("the <keyspace/shard> <is_serving> arguments are both required for the SetShardIsPrimaryServing command")
	}
	keyspace, shard, err := topoproto.ParseKeyspaceShard(subFlags.Arg(0))
	if err != nil {
		return err
	}

	isServing, err := strconv.ParseBool(subFlags.Arg(1))
	if err != nil {
		return err
	}

	_, err = wr.VtctldServer().SetShardIsPrimaryServing(ctx, &vtctldatapb.SetShardIsPrimaryServingRequest{
		Keyspace:  keyspace,
		Shard:     shard,
		IsServing: isServing,
	})
	return err
}

func commandUpdateSrvKeyspacePartition(ctx context.Context, wr *wrangler.Wrangler, subFlags *pflag.FlagSet, args []string) error {
	cellsStr := subFlags.String("cells", "", "Specifies a comma-separated list of cells to update")
	remove := subFlags.Bool("remove", false, "Removes shard from serving keyspace partition")

	if err := subFlags.Parse(args); err != nil {
		return err
	}
	if subFlags.NArg() != 2 {
		return fmt.Errorf("the <keyspace/shard> and <tablet type> arguments are both required for the UpdateSrvKeyspacePartition command")
	}
	keyspace, shard, err := topoproto.ParseKeyspaceShard(subFlags.Arg(0))
	if err != nil {
		return err
	}
	tabletType, err := topo.ParseServingTabletType(subFlags.Arg(1))
	if err != nil {
		return err
	}

	var cells []string
	if *cellsStr != "" {
		cells = strings.Split(*cellsStr, ",")
	}

	err = wr.UpdateSrvKeyspacePartitions(ctx, keyspace, shard, tabletType, cells, *remove)
	if err != nil {
		return err
	}
	return nil
}

func commandSetShardTabletControl(ctx context.Context, wr *wrangler.Wrangler, subFlags *pflag.FlagSet, args []string) error {
	cellsStr := subFlags.String("cells", "", "Specifies a comma-separated list of cells to update")
	deniedTablesStr := subFlags.String("denied_tables", "", "Specifies a comma-separated list of tables to add to the denylist (used for VReplication). Each is either an exact match, or a regular expression of the form '/regexp/'.")

	remove := subFlags.Bool("remove", false, "Removes cells.")
	disableQueryService := subFlags.Bool("disable_query_service", false, "Disables query service on the provided nodes. This flag requires 'denied_tables' and 'remove' to be unset, otherwise it's ignored.")
	if err := subFlags.Parse(args); err != nil {
		return err
	}
	if subFlags.NArg() != 2 {
		return fmt.Errorf("the <keyspace/shard> and <tablet type> arguments are both required for the SetShardTabletControl command")
	}
	keyspace, shard, err := topoproto.ParseKeyspaceShard(subFlags.Arg(0))
	if err != nil {
		return err
	}
	tabletType, err := topo.ParseServingTabletType(subFlags.Arg(1))
	if err != nil {
		return err
	}
	var deniedTables []string
	if *deniedTablesStr != "" {
		deniedTables = strings.Split(*deniedTablesStr, ",")
	}
	var cells []string
	if *cellsStr != "" {
		cells = strings.Split(*cellsStr, ",")
	}

	_, err = wr.VtctldServer().SetShardTabletControl(ctx, &vtctldatapb.SetShardTabletControlRequest{
		Keyspace:            keyspace,
		Shard:               shard,
		TabletType:          tabletType,
		Cells:               cells,
		Remove:              *remove,
		DeniedTables:        deniedTables,
		DisableQueryService: *disableQueryService,
	})
	return err
}

func commandSourceShardDelete(ctx context.Context, wr *wrangler.Wrangler, subFlags *pflag.FlagSet, args []string) error {
	if err := subFlags.Parse(args); err != nil {
		return err
	}

	if subFlags.NArg() < 2 {
		return fmt.Errorf("the <keyspace/shard> and <uid> arguments are both required for the SourceShardDelete command")
	}
	keyspace, shard, err := topoproto.ParseKeyspaceShard(subFlags.Arg(0))
	if err != nil {
		return err
	}
	uid, err := strconv.ParseInt(subFlags.Arg(1), 10, 32)
	if err != nil {
		return err
	}
	return wr.SourceShardDelete(ctx, keyspace, shard, int32(uid))
}

func commandSourceShardAdd(ctx context.Context, wr *wrangler.Wrangler, subFlags *pflag.FlagSet, args []string) error {
	keyRange := subFlags.String("key_range", "", "Identifies the key range to use for the SourceShard")
	tablesStr := subFlags.String("tables", "", "Specifies a comma-separated list of tables to replicate. Each is either an exact match, or a regular expression of the form /regexp/")
	if err := subFlags.Parse(args); err != nil {
		return err
	}
	if subFlags.NArg() != 3 {
		return fmt.Errorf("the <keyspace/shard>, <uid>, and <source keyspace/shard> arguments are all required for the SourceShardAdd command")
	}
	keyspace, shard, err := topoproto.ParseKeyspaceShard(subFlags.Arg(0))
	if err != nil {
		return err
	}
	uid, err := strconv.ParseInt(subFlags.Arg(1), 10, 32)
	if err != nil {
		return err
	}
	skeyspace, sshard, err := topoproto.ParseKeyspaceShard(subFlags.Arg(2))
	if err != nil {
		return err
	}
	var tables []string
	if *tablesStr != "" {
		tables = strings.Split(*tablesStr, ",")
	}
	var kr *topodatapb.KeyRange
	if *keyRange != "" {
		if _, kr, err = topo.ValidateShardName(*keyRange); err != nil {
			return err
		}
	}
	return wr.SourceShardAdd(ctx, keyspace, shard, int32(uid), skeyspace, sshard, kr, tables)
}

func commandShardReplicationAdd(ctx context.Context, wr *wrangler.Wrangler, subFlags *pflag.FlagSet, args []string) error {
	if err := subFlags.Parse(args); err != nil {
		return err
	}
	if subFlags.NArg() != 2 {
		return fmt.Errorf("the <keyspace/shard> and <tablet alias> arguments are required for the ShardReplicationAdd command")
	}

	keyspace, shard, err := topoproto.ParseKeyspaceShard(subFlags.Arg(0))
	if err != nil {
		return err
	}
	tabletAlias, err := topoproto.ParseTabletAlias(subFlags.Arg(1))
	if err != nil {
		return err
	}

	_, err = wr.VtctldServer().ShardReplicationAdd(ctx, &vtctldatapb.ShardReplicationAddRequest{
		TabletAlias: tabletAlias,
		Keyspace:    keyspace,
		Shard:       shard,
	})
	return err
}

func commandShardReplicationRemove(ctx context.Context, wr *wrangler.Wrangler, subFlags *pflag.FlagSet, args []string) error {
	if err := subFlags.Parse(args); err != nil {
		return err
	}
	if subFlags.NArg() != 2 {
		return fmt.Errorf("the <keyspace/shard> and <tablet alias> arguments are required for the ShardReplicationRemove command")
	}

	keyspace, shard, err := topoproto.ParseKeyspaceShard(subFlags.Arg(0))
	if err != nil {
		return err
	}
	tabletAlias, err := topoproto.ParseTabletAlias(subFlags.Arg(1))
	if err != nil {
		return err
	}

	_, err = wr.VtctldServer().ShardReplicationRemove(ctx, &vtctldatapb.ShardReplicationRemoveRequest{
		TabletAlias: tabletAlias,
		Keyspace:    keyspace,
		Shard:       shard,
	})
	return err
}

func commandShardReplicationFix(ctx context.Context, wr *wrangler.Wrangler, subFlags *pflag.FlagSet, args []string) error {
	if err := subFlags.Parse(args); err != nil {
		return err
	}
	if subFlags.NArg() != 2 {
		return fmt.Errorf("the <cell> and <keyspace/shard> arguments are required for the ShardReplicationFix command")
	}

	cell := subFlags.Arg(0)
	keyspace, shard, err := topoproto.ParseKeyspaceShard(subFlags.Arg(1))
	if err != nil {
		return err
	}
	_, err = topo.FixShardReplication(ctx, wr.TopoServer(), wr.Logger(), cell, keyspace, shard)
	return err
}

func commandWaitForFilteredReplication(ctx context.Context, wr *wrangler.Wrangler, subFlags *pflag.FlagSet, args []string) error {
	maxDelay := subFlags.Duration("max_delay", wrangler.DefaultWaitForFilteredReplicationMaxDelay,
		"Specifies the maximum delay, in seconds, the filtered replication of the"+
			" given destination shard should lag behind the source shard. When"+
			" higher, the command will block and wait for the delay to decrease.")

	if err := subFlags.Parse(args); err != nil {
		return err
	}
	if subFlags.NArg() != 1 {
		return fmt.Errorf("the <keyspace/shard> argument is required for the WaitForFilteredReplication command")
	}
	keyspace, shard, err := topoproto.ParseKeyspaceShard(subFlags.Arg(0))
	if err != nil {
		return err
	}
	return wr.WaitForFilteredReplication(ctx, keyspace, shard, *maxDelay)
}

func commandRemoveShardCell(ctx context.Context, wr *wrangler.Wrangler, subFlags *pflag.FlagSet, args []string) error {
	force := subFlags.Bool("force", false, "Proceeds even if the cell's topology server cannot be reached. The assumption is that you turned down the entire cell, and just need to update the global topo data.")
	recursive := subFlags.Bool("recursive", false, "Also delete all tablets in that cell belonging to the specified shard.")
	if err := subFlags.Parse(args); err != nil {
		return err
	}
	if subFlags.NArg() != 2 {
		return fmt.Errorf("the <keyspace/shard> and <cell> arguments are required for the RemoveShardCell command")
	}

	keyspace, shard, err := topoproto.ParseKeyspaceShard(subFlags.Arg(0))
	if err != nil {
		return err
	}

	cell := subFlags.Arg(1)

	_, err = wr.VtctldServer().RemoveShardCell(ctx, &vtctldatapb.RemoveShardCellRequest{
		Keyspace:  keyspace,
		ShardName: shard,
		Cell:      cell,
		Force:     *force,
		Recursive: *recursive,
	})
	return err
}

func commandDeleteShard(ctx context.Context, wr *wrangler.Wrangler, subFlags *pflag.FlagSet, args []string) error {
	recursive := subFlags.Bool("recursive", false, "Also delete all tablets belonging to the shard.")
	evenIfServing := subFlags.Bool("even_if_serving", false, "Remove the shard even if it is serving. Use with caution.")
	if err := subFlags.Parse(args); err != nil {
		return err
	}
	if subFlags.NArg() == 0 {
		return fmt.Errorf("the <keyspace/shard> argument must be used to identify at least one keyspace and shard when calling the DeleteShard command")
	}

	keyspaceShards, err := shardParamsToKeyspaceShards(ctx, wr, subFlags.Args())
	if err != nil {
		return err
	}
	for _, ks := range keyspaceShards {
		err := wr.DeleteShard(ctx, ks.Keyspace, ks.Shard, *recursive, *evenIfServing)
		switch {
		case err == nil:
			// keep going
		case topo.IsErrType(err, topo.NoNode):
			wr.Logger().Infof("Shard %v/%v doesn't exist, skipping it", ks.Keyspace, ks.Shard)
		default:
			return err
		}
	}
	return nil
}

func commandCreateKeyspace(ctx context.Context, wr *wrangler.Wrangler, subFlags *pflag.FlagSet, args []string) error {
	force := subFlags.Bool("force", false, "Proceeds even if the keyspace already exists")
	allowEmptyVSchema := subFlags.Bool("allow_empty_vschema", false, "If set this will allow a new keyspace to have no vschema")

	var servedFrom flagutil.StringMapValue
	subFlags.Var(&servedFrom, "served_from", "Specifies a comma-separated list of tablet_type:keyspace pairs used to serve traffic")
	keyspaceType := subFlags.String("keyspace_type", "", "Specifies the type of the keyspace")
	baseKeyspace := subFlags.String("base_keyspace", "", "Specifies the base keyspace for a snapshot keyspace")
	timestampStr := subFlags.String("snapshot_time", "", "Specifies the snapshot time for this keyspace")
	durabilityPolicy := subFlags.String("durability-policy", "none", "Type of durability to enforce for this keyspace. Default is none. Possible values include 'semi_sync' and others as dictated by registered plugins.")
	if err := subFlags.Parse(args); err != nil {
		return err
	}
	if subFlags.NArg() != 1 {
		return fmt.Errorf("the <keyspace name> argument is required for the CreateKeyspace command")
	}

	keyspace := subFlags.Arg(0)
	ktype := topodatapb.KeyspaceType_NORMAL
	if *keyspaceType != "" {
		kt, err := topoproto.ParseKeyspaceType(*keyspaceType)
		if err != nil {
			wr.Logger().Infof("error parsing keyspace type %v, defaulting to NORMAL", *keyspaceType)
		} else {
			ktype = kt
		}
	}

	var snapshotTime *vttime.Time
	if ktype == topodatapb.KeyspaceType_SNAPSHOT {
		if *durabilityPolicy != "none" {
			return vterrors.New(vtrpcpb.Code_INVALID_ARGUMENT, "durability-policy cannot be specified while creating a snapshot keyspace")
		}
		if *baseKeyspace == "" {
			return vterrors.New(vtrpcpb.Code_INVALID_ARGUMENT, "base_keyspace must be specified while creating a snapshot keyspace")
		}
		if _, err := wr.TopoServer().GetKeyspace(ctx, *baseKeyspace); err != nil {
			return vterrors.Wrapf(err, "Cannot find base_keyspace: %v", *baseKeyspace)
		}
		// process snapshot_time
		if *timestampStr == "" {
			return vterrors.New(vtrpcpb.Code_INVALID_ARGUMENT, "snapshot_time must be specified when creating a snapshot keyspace")
		}
		timeTime, err := time.Parse(time.RFC3339, *timestampStr)
		if err != nil {
			return err
		}
		if timeTime.After(time.Now()) {
			return vterrors.New(vtrpcpb.Code_INVALID_ARGUMENT, "snapshot_time can not be more than current time")
		}
		snapshotTime = logutil.TimeToProto(timeTime)
	}
	ki := &topodatapb.Keyspace{
		KeyspaceType:     ktype,
		BaseKeyspace:     *baseKeyspace,
		SnapshotTime:     snapshotTime,
		DurabilityPolicy: *durabilityPolicy,
	}
	if len(servedFrom) > 0 {
		for name, value := range servedFrom {
			tt, err := topo.ParseServingTabletType(name)
			if err != nil {
				return err
			}
			ki.ServedFroms = append(ki.ServedFroms, &topodatapb.Keyspace_ServedFrom{
				TabletType: tt,
				Keyspace:   value,
			})
		}
	}
	err := wr.TopoServer().CreateKeyspace(ctx, keyspace, ki)
	if *force && topo.IsErrType(err, topo.NodeExists) {
		wr.Logger().Infof("keyspace %v already exists (ignoring error with --force)", keyspace)
		err = nil
	}
	if err != nil {
		return err
	}

	if !*allowEmptyVSchema {
		if err := wr.TopoServer().EnsureVSchema(ctx, keyspace); err != nil {
			return err
		}
	}

	if ktype == topodatapb.KeyspaceType_SNAPSHOT {
		// copy vschema from base keyspace
		vs, err := wr.TopoServer().GetVSchema(ctx, *baseKeyspace)
		if err != nil {
			wr.Logger().Infof("error from GetVSchema for base_keyspace: %v, %v", *baseKeyspace, err)
			if topo.IsErrType(err, topo.NoNode) {
				vs = &vschemapb.Keyspace{
					Sharded:                false,
					Tables:                 make(map[string]*vschemapb.Table),
					Vindexes:               make(map[string]*vschemapb.Vindex),
					RequireExplicitRouting: true,
				}
			} else {
				return err
			}
		} else {
			// SNAPSHOT keyspaces are excluded from global routing.
			vs.RequireExplicitRouting = true
		}
		if err := wr.TopoServer().SaveVSchema(ctx, keyspace, vs); err != nil {
			wr.Logger().Infof("error from SaveVSchema %v:%v", vs, err)
			return err
		}
	}

	return wr.TopoServer().RebuildSrvVSchema(ctx, []string{} /* cells */)
}

func commandDeleteKeyspace(ctx context.Context, wr *wrangler.Wrangler, subFlags *pflag.FlagSet, args []string) error {
	recursive := subFlags.Bool("recursive", false, "Also recursively delete all shards in the keyspace.")
	if err := subFlags.Parse(args); err != nil {
		return err
	}
	if subFlags.NArg() != 1 {
		return fmt.Errorf("must specify the <keyspace> argument for DeleteKeyspace")
	}

	_, err := wr.VtctldServer().DeleteKeyspace(ctx, &vtctldatapb.DeleteKeyspaceRequest{
		Keyspace:  subFlags.Arg(0),
		Recursive: *recursive,
	})
	return err
}

func commandRemoveKeyspaceCell(ctx context.Context, wr *wrangler.Wrangler, subFlags *pflag.FlagSet, args []string) error {
	force := subFlags.Bool("force", false, "Proceeds even if the cell's topology server cannot be reached. The assumption is that you turned down the entire cell, and just need to update the global topo data.")
	recursive := subFlags.Bool("recursive", false, "Also delete all tablets in that cell belonging to the specified keyspace.")
	if err := subFlags.Parse(args); err != nil {
		return err
	}
	if subFlags.NArg() != 2 {
		return fmt.Errorf("the <keyspace> and <cell> arguments are required for the RemoveKeyspaceCell command")
	}

	keyspace := subFlags.Arg(0)
	cell := subFlags.Arg(1)

	_, err := wr.VtctldServer().RemoveKeyspaceCell(ctx, &vtctldatapb.RemoveKeyspaceCellRequest{
		Keyspace:  keyspace,
		Cell:      cell,
		Force:     *force,
		Recursive: *recursive,
	})
	return err
}

func commandGetKeyspace(ctx context.Context, wr *wrangler.Wrangler, subFlags *pflag.FlagSet, args []string) error {
	if err := subFlags.Parse(args); err != nil {
		return err
	}
	if subFlags.NArg() != 1 {
		return fmt.Errorf("the <keyspace> argument is required for the GetKeyspace command")
	}

	keyspace := subFlags.Arg(0)

	keyspaceInfo, err := wr.VtctldServer().GetKeyspace(ctx, &vtctldatapb.GetKeyspaceRequest{
		Keyspace: keyspace,
	})
	if err != nil {
		return err
	}
	// Pass the embedded proto directly or jsonpb will panic.
	return printJSON(wr.Logger(), keyspaceInfo.Keyspace.Keyspace)
}

func commandGetKeyspaces(ctx context.Context, wr *wrangler.Wrangler, subFlags *pflag.FlagSet, args []string) error {
	resp, err := wr.VtctldServer().GetKeyspaces(ctx, &vtctldatapb.GetKeyspacesRequest{})
	if err != nil {
		return err
	}

	names := make([]string, len(resp.Keyspaces))
	for i, ks := range resp.Keyspaces {
		names[i] = ks.Name
	}

	wr.Logger().Printf("%v\n", strings.Join(names, "\n"))
	return nil
}

func commandRebuildKeyspaceGraph(ctx context.Context, wr *wrangler.Wrangler, subFlags *pflag.FlagSet, args []string) error {
	cells := subFlags.String("cells", "", "Specifies a comma-separated list of cells to update")
	allowPartial := subFlags.Bool("allow_partial", false, "Specifies whether a SNAPSHOT keyspace is allowed to serve with an incomplete set of shards. Ignored for all other types of keyspaces")
	if err := subFlags.Parse(args); err != nil {
		return err
	}
	if subFlags.NArg() == 0 {
		return fmt.Errorf("the <keyspace> argument must be used to specify at least one keyspace when calling the RebuildKeyspaceGraph command")
	}

	var cellArray []string
	if *cells != "" {
		cellArray = strings.Split(*cells, ",")
	}

	keyspaces, err := keyspaceParamsToKeyspaces(ctx, wr, subFlags.Args())
	if err != nil {
		return err
	}
	for _, keyspace := range keyspaces {
		_, err := wr.VtctldServer().RebuildKeyspaceGraph(ctx, &vtctldatapb.RebuildKeyspaceGraphRequest{
			Keyspace:     keyspace,
			Cells:        cellArray,
			AllowPartial: *allowPartial,
		})
		if err != nil {
			return err
		}
	}
	return nil
}

func commandValidateKeyspace(ctx context.Context, wr *wrangler.Wrangler, subFlags *pflag.FlagSet, args []string) error {
	pingTablets := subFlags.Bool("ping-tablets", false, "Specifies whether all tablets will be pinged during the validation process")
	if err := subFlags.Parse(args); err != nil {
		return err
	}
	if subFlags.NArg() != 1 {
		return fmt.Errorf("the <keyspace name> argument is required for the ValidateKeyspace command")
	}

	keyspace := subFlags.Arg(0)
	return wr.ValidateKeyspace(ctx, keyspace, *pingTablets)
}

func commandReshard(ctx context.Context, wr *wrangler.Wrangler, subFlags *pflag.FlagSet, args []string) error {
	return commandVRWorkflow(ctx, wr, subFlags, args, wrangler.ReshardWorkflow)
}

func commandMoveTables(ctx context.Context, wr *wrangler.Wrangler, subFlags *pflag.FlagSet, args []string) error {
	return commandVRWorkflow(ctx, wr, subFlags, args, wrangler.MoveTablesWorkflow)
}

// VReplicationWorkflowAction defines subcommands passed to vtctl for movetables or reshard
type VReplicationWorkflowAction string

const (
	vReplicationWorkflowActionCreate         = "create"
	vReplicationWorkflowActionSwitchTraffic  = "switchtraffic"
	vReplicationWorkflowActionReverseTraffic = "reversetraffic"
	vReplicationWorkflowActionComplete       = "complete"
	vReplicationWorkflowActionCancel         = "cancel"
	vReplicationWorkflowActionShow           = "show"
	vReplicationWorkflowActionProgress       = "progress"
	vReplicationWorkflowActionGetState       = "getstate"
)

func commandMigrate(ctx context.Context, wr *wrangler.Wrangler, subFlags *pflag.FlagSet, args []string) error {
	return commandVRWorkflow(ctx, wr, subFlags, args, wrangler.MigrateWorkflow)
}

// getSourceKeyspace expects a keyspace of the form "externalClusterName.keyspaceName" and returns the components
func getSourceKeyspace(clusterKeyspace string) (clusterName string, sourceKeyspace string, err error) {
	splits := strings.Split(clusterKeyspace, ".")
	if len(splits) != 2 {
		return "", "", fmt.Errorf("invalid format for external source cluster: %s", clusterKeyspace)
	}
	return splits[0], splits[1], nil
}

// commandVRWorkflow is the common entry point for MoveTables/Reshard/Migrate workflows
// FIXME: this function needs a refactor. Also validations for params should to be done per workflow type
func commandVRWorkflow(ctx context.Context, wr *wrangler.Wrangler, subFlags *pflag.FlagSet, args []string,
	workflowType wrangler.VReplicationWorkflowType) error {

	const defaultWaitTime = time.Duration(30 * time.Second)
	// for backward compatibility we default the lag to match the timeout for switching primary traffic
	// this should probably be much smaller so that target and source are almost in sync before switching traffic
	const defaultMaxReplicationLagAllowed = defaultWaitTime

	cells := subFlags.String("cells", "", "Cell(s) or CellAlias(es) (comma-separated) to replicate from.")
	tabletTypes := subFlags.String("tablet_types", "in_order:REPLICA,PRIMARY", "Source tablet types to replicate from (e.g. PRIMARY, REPLICA, RDONLY). Defaults to --vreplication_tablet_type parameter value for the tablet, which has the default value of in_order:REPLICA,PRIMARY. Note: SwitchTraffic overrides this default and uses in_order:RDONLY,REPLICA,PRIMARY to switch all traffic by default.")
	dryRun := subFlags.Bool("dry_run", false, "Does a dry run of SwitchTraffic and only reports the actions to be taken. --dry_run is only supported for SwitchTraffic, ReverseTraffic and Complete.")
	timeout := subFlags.Duration("timeout", defaultWaitTime, "Specifies the maximum time to wait, in seconds, for vreplication to catch up on primary migrations. The migration will be cancelled on a timeout. --timeout is only supported for SwitchTraffic and ReverseTraffic.")
	reverseReplication := subFlags.Bool("reverse_replication", true, "Also reverse the replication (default true). --reverse_replication is only supported for SwitchTraffic.")
	keepData := subFlags.Bool("keep_data", false, "Do not drop tables or shards (if true, only vreplication artifacts are cleaned up).  --keep_data is only supported for Complete and Cancel.")
	keepRoutingRules := subFlags.Bool("keep_routing_rules", false, "Do not remove the routing rules for the source keyspace.  --keep_routing_rules is only supported for Complete and Cancel.")
	autoStart := subFlags.Bool("auto_start", true, "If false, streams will start in the Stopped state and will need to be explicitly started")
	stopAfterCopy := subFlags.Bool("stop_after_copy", false, "Streams will be stopped once the copy phase is completed")
	dropForeignKeys := subFlags.Bool("drop_foreign_keys", false, "If true, tables in the target keyspace will be created without foreign keys.")
	maxReplicationLagAllowed := subFlags.Duration("max_replication_lag_allowed", defaultMaxReplicationLagAllowed, "Allow traffic to be switched only if vreplication lag is below this (in seconds)")

	onDDL := "IGNORE"
	subFlags.StringVar(&onDDL, "on-ddl", onDDL, "What to do when DDL is encountered in the VReplication stream. Possible values are IGNORE, STOP, EXEC, and EXEC_IGNORE.")

	// MoveTables and Migrate params
	tables := subFlags.String("tables", "", "MoveTables only. A table spec or a list of tables. Either table_specs or --all needs to be specified.")
	allTables := subFlags.Bool("all", false, "MoveTables only. Move all tables from the source keyspace. Either table_specs or --all needs to be specified.")
	excludes := subFlags.String("exclude", "", "MoveTables only. Tables to exclude (comma-separated) if --all is specified")
	sourceKeyspace := subFlags.String("source", "", "MoveTables only. Source keyspace")

	// if sourceTimeZone is specified, the target needs to have time zones loaded
	// note we make an opinionated decision to not allow specifying a different target time zone than UTC.
	sourceTimeZone := subFlags.String("source_time_zone", "", "MoveTables only. Specifying this causes any DATETIME fields to be converted from given time zone into UTC")

	// MoveTables-only params
	renameTables := subFlags.Bool("rename_tables", false, "MoveTables only. Rename tables instead of dropping them. --rename_tables is only supported for Complete.")

	// MoveTables and Reshard params
	sourceShards := subFlags.String("source_shards", "", "Source shards")
	*sourceShards = strings.TrimSpace(*sourceShards)
	deferNonPKeys := subFlags.Bool("defer-secondary-keys", false, "Defer secondary index creation for a table until after it has been copied.")

	// Reshard params
	targetShards := subFlags.String("target_shards", "", "Reshard only. Target shards")
	*targetShards = strings.TrimSpace(*targetShards)
	skipSchemaCopy := subFlags.Bool("skip_schema_copy", false, "Reshard only. Skip copying of schema to target shards")

	if err := subFlags.Parse(args); err != nil {
		return err
	}

	if subFlags.NArg() != 2 {
		return fmt.Errorf("two arguments are needed: action, keyspace.workflow")
	}

	onDDL = strings.ToUpper(onDDL)
	if _, ok := binlogdatapb.OnDDLAction_value[onDDL]; !ok {
		return fmt.Errorf("invalid value for on-ddl: %v", onDDL)
	}

	action := subFlags.Arg(0)
	ksWorkflow := subFlags.Arg(1)
	target, workflowName, err := splitKeyspaceWorkflow(ksWorkflow)
	if err != nil {
		return err
	}
	_, err = wr.TopoServer().GetKeyspace(ctx, target)
	if err != nil {
		wr.Logger().Errorf("keyspace %s not found", target)
		return err
	}

	vrwp := &wrangler.VReplicationWorkflowParams{
		TargetKeyspace: target,
		Workflow:       workflowName,
		DryRun:         *dryRun,
		AutoStart:      *autoStart,
		StopAfterCopy:  *stopAfterCopy,
	}

	printDetails := func() error {
		s := ""
		res, err := wr.ShowWorkflow(ctx, workflowName, target)
		if err != nil {
			return err
		}
		s += fmt.Sprintf("The following vreplication streams exist for workflow %s.%s:\n\n", target, workflowName)
		for ksShard := range res.ShardStatuses {
			statuses := res.ShardStatuses[ksShard].PrimaryReplicationStatuses
			for _, st := range statuses {
				msg := ""
				if st.State == "Error" {
					msg += fmt.Sprintf(": %s.", st.Message)
				} else if st.Pos == "" {
					msg += ". VStream has not started."
				} else {
					now := time.Now().Nanosecond()
					updateLag := int64(now) - st.TimeUpdated
					if updateLag > 0*1e9 {
						msg += ". VStream may not be running"
					}
					txLag := int64(now) - st.TransactionTimestamp
					msg += fmt.Sprintf(". VStream Lag: %ds.", txLag/1e9)
					if st.TransactionTimestamp > 0 { // if no events occur after copy phase, TransactionTimeStamp can be 0
						msg += fmt.Sprintf(" Tx time: %s.", time.Unix(st.TransactionTimestamp, 0).Format(time.ANSIC))
					}
				}
				s += fmt.Sprintf("id=%d on %s: Status: %s%s\n", st.ID, ksShard, st.State, msg)
			}
		}
		wr.Logger().Printf("\n%s\n", s)
		return nil
	}

	wrapError := func(wf *wrangler.VReplicationWorkflow, err error) error {
		wr.Logger().Errorf("\n%s\n", err.Error())
		log.Infof("In wrapError wf is %+v", wf)
		wr.Logger().Infof("Workflow Status: %s\n", wf.CurrentState())
		if wf.Exists() {
			printDetails()
		}
		return err
	}

	// TODO: check if invalid parameters were passed in that do not apply to this action
	originalAction := action
	action = strings.ToLower(action) // allow users to input action in a case-insensitive manner
	if workflowType == wrangler.MigrateWorkflow {
		switch action {
		case vReplicationWorkflowActionCreate, vReplicationWorkflowActionCancel, vReplicationWorkflowActionComplete:
		default:
			return fmt.Errorf("invalid action for Migrate: %s", action)
		}
	}

	switch action {
	case vReplicationWorkflowActionCreate:
		switch workflowType {
		case wrangler.MoveTablesWorkflow, wrangler.MigrateWorkflow:
			var sourceTopo *topo.Server
			var externalClusterName string

			sourceTopo = wr.TopoServer()
			if *sourceKeyspace == "" {
				return fmt.Errorf("source keyspace is not specified")
			}
			if workflowType == wrangler.MigrateWorkflow {
				externalClusterName, *sourceKeyspace, err = getSourceKeyspace(*sourceKeyspace)
				if err != nil {
					return err
				}
				sourceTopo, err = sourceTopo.OpenExternalVitessClusterServer(ctx, externalClusterName)
				if err != nil {
					return err
				}
			}

			_, err := sourceTopo.GetKeyspace(ctx, *sourceKeyspace)
			if err != nil {
				wr.Logger().Errorf("keyspace %s not found", *sourceKeyspace)
				return err
			}
			if !*allTables && *tables == "" {
				return fmt.Errorf("no tables specified to move")
			}
			vrwp.SourceKeyspace = *sourceKeyspace
			vrwp.Tables = *tables
			vrwp.AllTables = *allTables
			vrwp.ExcludeTables = *excludes
			vrwp.Timeout = *timeout
			vrwp.ExternalCluster = externalClusterName
			vrwp.SourceTimeZone = *sourceTimeZone
			vrwp.DropForeignKeys = *dropForeignKeys
			if *sourceShards != "" {
				vrwp.SourceShards = strings.Split(*sourceShards, ",")
			}
		case wrangler.ReshardWorkflow:
			if *sourceShards == "" || *targetShards == "" {
				return fmt.Errorf("source and target shards are not specified")
			}
			vrwp.SourceShards = strings.Split(*sourceShards, ",")
			vrwp.TargetShards = strings.Split(*targetShards, ",")
			vrwp.SkipSchemaCopy = *skipSchemaCopy
			vrwp.SourceKeyspace = target
		default:
			return fmt.Errorf("unknown workflow type passed: %v", workflowType)
		}
		vrwp.OnDDL = onDDL
		vrwp.DeferSecondaryKeys = *deferNonPKeys
		vrwp.Cells = *cells
		vrwp.TabletTypes = *tabletTypes
	case vReplicationWorkflowActionSwitchTraffic, vReplicationWorkflowActionReverseTraffic:
		vrwp.Cells = *cells
		if subFlags.Changed("tablet_types") {
			vrwp.TabletTypes = *tabletTypes
		} else {
			// When no tablet types are specified we are supposed to switch all traffic so
			// we override the normal default for tablet_types.
			vrwp.TabletTypes = "in_order:RDONLY,REPLICA,PRIMARY"
		}
		vrwp.Timeout = *timeout
		vrwp.EnableReverseReplication = *reverseReplication
		vrwp.MaxAllowedTransactionLagSeconds = int64(math.Ceil(maxReplicationLagAllowed.Seconds()))
	case vReplicationWorkflowActionCancel:
		vrwp.KeepData = *keepData
	case vReplicationWorkflowActionComplete:
		switch workflowType {
		case wrangler.MoveTablesWorkflow:
			vrwp.RenameTables = *renameTables
		case wrangler.ReshardWorkflow:
		case wrangler.MigrateWorkflow:
		default:
			return fmt.Errorf("unknown workflow type passed: %v", workflowType)
		}
		vrwp.KeepData = *keepData
		vrwp.KeepRoutingRules = *keepRoutingRules
	}
	vrwp.WorkflowType = workflowType
	wf, err := wr.NewVReplicationWorkflow(ctx, workflowType, vrwp)
	if err != nil {
		log.Warningf("NewVReplicationWorkflow returned error %+v", wf)
		return err
	}
	if !wf.Exists() && action != vReplicationWorkflowActionCreate {
		return fmt.Errorf("workflow %s does not exist", ksWorkflow)
	}

	printCopyProgress := func() error {
		copyProgress, err := wf.GetCopyProgress()
		if err != nil {
			return err
		}
		if copyProgress != nil {
			wr.Logger().Printf("\nCopy Progress (approx):\n")
			var tables []string
			for table := range *copyProgress {
				tables = append(tables, table)
			}
			sort.Strings(tables)
			s := ""
			var progress wrangler.TableCopyProgress
			for table := range *copyProgress {
				var rowCountPct, tableSizePct int64
				progress = *(*copyProgress)[table]
				if progress.SourceRowCount > 0 {
					rowCountPct = 100.0 * progress.TargetRowCount / progress.SourceRowCount
				}
				if progress.SourceTableSize > 0 {
					tableSizePct = 100.0 * progress.TargetTableSize / progress.SourceTableSize
				}
				s += fmt.Sprintf("%s: rows copied %d/%d (%d%%), size copied %d/%d (%d%%)\n",
					table, progress.TargetRowCount, progress.SourceRowCount, rowCountPct,
					progress.TargetTableSize, progress.SourceTableSize, tableSizePct)
			}
			wr.Logger().Printf("\n%s\n", s)
		}
		return printDetails()
	}

	if *dryRun {
		switch action {
		case vReplicationWorkflowActionSwitchTraffic, vReplicationWorkflowActionReverseTraffic, vReplicationWorkflowActionComplete:
		default:
			return fmt.Errorf("--dry_run is only supported for SwitchTraffic, ReverseTraffic and Complete, not for %s", originalAction)
		}
	}

	var dryRunResults *[]string
	startState := wf.CachedState()
	switch action {
	case vReplicationWorkflowActionShow:
		return printDetails()
	case vReplicationWorkflowActionProgress:
		return printCopyProgress()
	case vReplicationWorkflowActionCreate:
		err = wf.Create(ctx)
		if err != nil {
			return err
		}
		if !*autoStart {
			wr.Logger().Printf("Workflow has been created in Stopped state\n")
			break
		}
		wr.Logger().Printf("Waiting for workflow to start:\n")

		type streamCount struct {
			total, started int64
		}
		errCh := make(chan error)
		wfErrCh := make(chan []*wrangler.WorkflowError)
		progressCh := make(chan *streamCount)
		timedCtx, cancelTimedCtx := context.WithTimeout(ctx, *timeout)
		defer cancelTimedCtx()

		go func(ctx context.Context) {
			ticker := time.NewTicker(1 * time.Second)
			defer ticker.Stop()
			for {
				select {
				case <-ctx.Done():
					return
				case <-ticker.C:
					totalStreams, startedStreams, workflowErrors, err := wf.GetStreamCount()
					if err != nil {
						errCh <- err
						close(errCh)
						return
					}
					if len(workflowErrors) > 0 {
						wfErrCh <- workflowErrors
					}
					progressCh <- &streamCount{
						total:   totalStreams,
						started: startedStreams,
					}
				}
			}
		}(timedCtx)

		for {
			select {
			case progress := <-progressCh:
				if progress.started == progress.total {
					wr.Logger().Printf("\nWorkflow started successfully with %d stream(s)\n", progress.total)
					printDetails()
					return nil
				}
				wr.Logger().Printf("%d%% ... ", 100*progress.started/progress.total)
			case <-timedCtx.Done():
				wr.Logger().Printf("\nThe workflow did not start within %s. The workflow may simply be slow to start or there may be an issue.\n",
					(*timeout).String())
				wr.Logger().Printf("Check the status using the 'Workflow %s show' client command for details.\n", ksWorkflow)
				return fmt.Errorf("timed out waiting for workflow to start")
			case err := <-errCh:
				wr.Logger().Error(err)
				return err
			case wfErrs := <-wfErrCh:
				wr.Logger().Printf("Found problems with the streams created for this workflow:\n")
				for _, wfErr := range wfErrs {
					wr.Logger().Printf("\tTablet: %d, Id: %d :: %s\n", wfErr.Tablet, wfErr.ID, wfErr.Description)
				}
				return fmt.Errorf("errors starting workflow")
			}
		}
	case vReplicationWorkflowActionSwitchTraffic:
		dryRunResults, err = wf.SwitchTraffic(workflow.DirectionForward)
	case vReplicationWorkflowActionReverseTraffic:
		dryRunResults, err = wf.ReverseTraffic()
	case vReplicationWorkflowActionComplete:
		dryRunResults, err = wf.Complete()
	case vReplicationWorkflowActionCancel:
		err = wf.Cancel()
	case vReplicationWorkflowActionGetState:
		wr.Logger().Printf(wf.CachedState() + "\n")
		return nil
	default:
		return fmt.Errorf("found unsupported action %s", originalAction)
	}
	if err != nil {
		log.Warningf(" %s error: %v", originalAction, wf)
		return wrapError(wf, err)
	}
	if *dryRun {
		if len(*dryRunResults) > 0 {
			wr.Logger().Printf("Dry Run results for %s run at %s\nParameters: %s\n\n", originalAction, time.Now().Format(time.RFC822), strings.Join(args, " "))
			wr.Logger().Printf("%s\n", strings.Join(*dryRunResults, "\n"))
			return nil
		}
	}
	wr.Logger().Printf("%s was successful for workflow %s.%s\nStart State: %s\nCurrent State: %s\n\n",
		originalAction, vrwp.TargetKeyspace, vrwp.Workflow, startState, wf.CurrentState())
	return nil
}

func commandCreateLookupVindex(ctx context.Context, wr *wrangler.Wrangler, subFlags *pflag.FlagSet, args []string) error {
	cells := subFlags.String("cells", "", "Source cells to replicate from.")
	tabletTypes := subFlags.String("tablet_types", "", "Source tablet types to replicate from.")
	continueAfterCopyWithOwner := subFlags.Bool("continue_after_copy_with_owner", false, "Vindex will continue materialization after copy when an owner is provided")
	if err := subFlags.Parse(args); err != nil {
		return err
	}
	if subFlags.NArg() != 2 {
		return fmt.Errorf("two arguments are required: keyspace and json_spec")
	}
	keyspace := subFlags.Arg(0)
	specs := &vschemapb.Keyspace{}
	if err := json2.Unmarshal([]byte(subFlags.Arg(1)), specs); err != nil {
		return err
	}
	return wr.CreateLookupVindex(ctx, keyspace, specs, *cells, *tabletTypes, *continueAfterCopyWithOwner)
}

func commandExternalizeVindex(ctx context.Context, wr *wrangler.Wrangler, subFlags *pflag.FlagSet, args []string) error {
	if err := subFlags.Parse(args); err != nil {
		return err
	}
	if subFlags.NArg() != 1 {
		return fmt.Errorf("one argument is required: keyspace.vindex")
	}
	return wr.ExternalizeVindex(ctx, subFlags.Arg(0))
}

func commandMaterialize(ctx context.Context, wr *wrangler.Wrangler, subFlags *pflag.FlagSet, args []string) error {
	cells := subFlags.String("cells", "", "Source cells to replicate from.")
	tabletTypes := subFlags.String("tablet_types", "", "Source tablet types to replicate from.")
	if err := subFlags.Parse(args); err != nil {
		return err
	}
	if subFlags.NArg() != 1 {
		return fmt.Errorf("a single argument is required: <json_spec>")
	}
	ms := &vtctldatapb.MaterializeSettings{}
	if err := json2.Unmarshal([]byte(subFlags.Arg(0)), ms); err != nil {
		return err
	}
	ms.Cell = *cells
	ms.TabletTypes = *tabletTypes
	return wr.Materialize(ctx, ms)
}

func useVDiffV1(args []string) bool {
	for _, arg := range args {
		if arg == "-v1" || arg == "--v1" {
			return true
		}
	}
	return false
}

func commandVDiff(ctx context.Context, wr *wrangler.Wrangler, subFlags *pflag.FlagSet, args []string) error {
	if !useVDiffV1(args) {
		return commandVDiff2(ctx, wr, subFlags, args)
	}
	_ = subFlags.Bool("v1", false, "Use legacy VDiff v1")

	sourceCell := subFlags.String("source_cell", "", "The source cell to compare from; default is any available cell")
	targetCell := subFlags.String("target_cell", "", "The target cell to compare with; default is any available cell")
	tabletTypes := subFlags.String("tablet_types", "in_order:RDONLY,REPLICA,PRIMARY", "Tablet types for source and target")
	filteredReplicationWaitTime := subFlags.Duration("filtered_replication_wait_time", 30*time.Second, "Specifies the maximum time to wait, in seconds, for filtered replication to catch up on primary migrations. The migration will be cancelled on a timeout.")
	maxRows := subFlags.Int64("limit", math.MaxInt64, "Max rows to stop comparing after")
	debugQuery := subFlags.Bool("debug_query", false, "Adds a mysql query to the report that can be used for further debugging")
	onlyPks := subFlags.Bool("only_pks", false, "When reporting missing rows, only show primary keys in the report.")
	format := subFlags.String("format", "", "Format of report") // "json" or ""
	tables := subFlags.String("tables", "", "Only run vdiff for these tables in the workflow")
	maxExtraRowsToCompare := subFlags.Int("max_extra_rows_to_compare", 1000, "If there are collation differences between the source and target, you can have rows that are identical but simply returned in a different order from MySQL. We will do a second pass to compare the rows for any actual differences in this case and this flag allows you to control the resources used for this operation.")
	if err := subFlags.Parse(args); err != nil {
		return err
	}

	if subFlags.NArg() != 1 {
		return fmt.Errorf("<keyspace.workflow> is required")
	}
	keyspace, workflow, err := splitKeyspaceWorkflow(subFlags.Arg(0))
	if err != nil {
		return err
	}
	if *maxRows <= 0 {
		return fmt.Errorf("maximum number of rows to compare needs to be greater than 0")
	}

	now := time.Now()
	defer func() {
		if *format == "" {
			wr.Logger().Printf("\nVDiff took %d seconds\n", int64(time.Since(now).Seconds()))
		}
	}()

	_, err = wr.VDiff(ctx, keyspace, workflow, *sourceCell, *targetCell, *tabletTypes, *filteredReplicationWaitTime, *format,
		*maxRows, *tables, *debugQuery, *onlyPks, *maxExtraRowsToCompare)
	if err != nil {
		log.Errorf("vdiff returning with error: %v", err)
		if strings.Contains(err.Error(), "context deadline exceeded") {
			return fmt.Errorf("vdiff timed out: you may want to increase it with the flag --filtered_replication_wait_time=<timeoutSeconds>")
		}
	}
	return err
}

func splitKeyspaceWorkflow(in string) (keyspace, workflow string, err error) {
	splits := strings.Split(in, ".")
	if len(splits) != 2 {
		return "", "", fmt.Errorf("invalid format for <keyspace.workflow>: %s", in)
	}
	return splits[0], splits[1], nil
}

func commandFindAllShardsInKeyspace(ctx context.Context, wr *wrangler.Wrangler, subFlags *pflag.FlagSet, args []string) error {
	if err := subFlags.Parse(args); err != nil {
		return err
	}
	if subFlags.NArg() != 1 {
		return fmt.Errorf("the <keyspace> argument is required for the FindAllShardsInKeyspace command")
	}

	keyspace := subFlags.Arg(0)
	result, err := wr.VtctldServer().FindAllShardsInKeyspace(ctx, &vtctldatapb.FindAllShardsInKeyspaceRequest{
		Keyspace: keyspace,
	})
	if err != nil {
		return err
	}

	// reformat data into structure of old interface
	legacyShardMap := make(map[string]*topodatapb.Shard, len(result.Shards))

	for _, shard := range result.Shards {
		legacyShardMap[shard.Name] = shard.Shard
	}

	return printJSON(wr.Logger(), legacyShardMap)
}

func commandValidate(ctx context.Context, wr *wrangler.Wrangler, subFlags *pflag.FlagSet, args []string) error {
	pingTablets := subFlags.Bool("ping-tablets", false, "Indicates whether all tablets should be pinged during the validation process")
	if err := subFlags.Parse(args); err != nil {
		return err
	}

	if subFlags.NArg() != 0 {
		wr.Logger().Warningf("action Validate doesn't take any parameter any more")
	}
	return wr.Validate(ctx, *pingTablets)
}

func commandListAllTablets(ctx context.Context, wr *wrangler.Wrangler, subFlags *pflag.FlagSet, args []string) error {
	keyspaceFilter := subFlags.String("keyspace", "", "Keyspace to filter on")
	tabletTypeStr := subFlags.String("tablet_type", "", "Tablet type to filter on")
	var err error
	if err = subFlags.Parse(args); err != nil {
		return err
	}
	var tabletTypeFilter topodatapb.TabletType
	if *tabletTypeStr != "" {
		tabletTypeFilter, err = parseTabletType(*tabletTypeStr, topoproto.AllTabletTypes)
		if err != nil {
			return err
		}
	}
	var cells []string
	if subFlags.NArg() == 1 {
		cells = strings.Split(subFlags.Arg(0), ",")
	}

	resp, err := wr.VtctldServer().GetTablets(ctx, &vtctldatapb.GetTabletsRequest{
		Cells:      cells,
		Strict:     false,
		Keyspace:   *keyspaceFilter,
		TabletType: tabletTypeFilter,
	})

	if err != nil {
		return err
	}

	for _, tablet := range resp.Tablets {
		wr.Logger().Printf("%v\n", cli.MarshalTabletAWK(tablet))
	}

	return nil
}

func commandListTablets(ctx context.Context, wr *wrangler.Wrangler, subFlags *pflag.FlagSet, args []string) error {
	if err := subFlags.Parse(args); err != nil {
		return err
	}
	if subFlags.NArg() == 0 {
		return fmt.Errorf("the <tablet alias> argument is required for the ListTablets command")
	}

	paths := subFlags.Args()
	aliases := make([]*topodatapb.TabletAlias, len(paths))
	var err error
	for i, path := range paths {
		aliases[i], err = topoproto.ParseTabletAlias(path)
		if err != nil {
			return err
		}
	}

	resp, err := wr.VtctldServer().GetTablets(ctx, &vtctldatapb.GetTabletsRequest{
		TabletAliases: aliases,
		Strict:        false,
	})
	if err != nil {
		return err
	}

	for _, tablet := range resp.Tablets {
		wr.Logger().Printf("%v\n", cli.MarshalTabletAWK(tablet))
	}

	return nil
}

func commandGetSchema(ctx context.Context, wr *wrangler.Wrangler, subFlags *pflag.FlagSet, args []string) error {
	tables := subFlags.String("tables", "", "Specifies a comma-separated list of tables for which we should gather information. Each is either an exact match, or a regular expression of the form /regexp/")
	excludeTables := subFlags.String("exclude_tables", "", "Specifies a comma-separated list of tables to exclude. Each is either an exact match, or a regular expression of the form /regexp/")
	includeViews := subFlags.Bool("include-views", false, "Includes views in the output")
	// skipFields := subFlags.Bool("skip-fields", false, "Skip fields introspection")
	tableNamesOnly := subFlags.Bool("table_names_only", false, "Only displays table names that match")
	tableSizesOnly := subFlags.Bool("table_sizes_only", false, "Only displays size information for tables. Ignored if --table_names_only is passed.")
	tableSchemaOnly := subFlags.Bool("table_schema_only", false, "Only displays table schema. Skip columns and fields.")

	if err := subFlags.Parse(args); err != nil {
		return err
	}
	if subFlags.NArg() != 1 {
		return fmt.Errorf("the <tablet alias> argument is required for the GetSchema command")
	}
	tabletAlias, err := topoproto.ParseTabletAlias(subFlags.Arg(0))
	if err != nil {
		return err
	}
	var tableArray []string
	if *tables != "" {
		tableArray = strings.Split(*tables, ",")
	}
	var excludeTableArray []string
	if *excludeTables != "" {
		excludeTableArray = strings.Split(*excludeTables, ",")
	}

	resp, err := wr.VtctldServer().GetSchema(ctx, &vtctldatapb.GetSchemaRequest{
		TabletAlias:     tabletAlias,
		Tables:          tableArray,
		ExcludeTables:   excludeTableArray,
		IncludeViews:    *includeViews,
		TableNamesOnly:  *tableNamesOnly,
		TableSizesOnly:  *tableSizesOnly,
		TableSchemaOnly: *tableSchemaOnly,
	})
	if err != nil {
		return err
	}

	if *tableNamesOnly {
		for _, td := range resp.Schema.TableDefinitions {
			wr.Logger().Printf("%v\n", td.Name)
		}
		return nil
	}

	return printJSON(wr.Logger(), resp.Schema)
}

func commandReloadSchema(ctx context.Context, wr *wrangler.Wrangler, subFlags *pflag.FlagSet, args []string) error {
	if err := subFlags.Parse(args); err != nil {
		return err
	}
	if subFlags.NArg() != 1 {
		return fmt.Errorf("the <tablet alias> argument is required for the ReloadSchema command")
	}
	tabletAlias, err := topoproto.ParseTabletAlias(subFlags.Arg(0))
	if err != nil {
		return err
	}
	_, err = wr.VtctldServer().ReloadSchema(ctx, &vtctldatapb.ReloadSchemaRequest{
		TabletAlias: tabletAlias,
	})
	return err
}

func commandReloadSchemaShard(ctx context.Context, wr *wrangler.Wrangler, subFlags *pflag.FlagSet, args []string) error {
	concurrency := subFlags.Int("concurrency", 10, "How many tablets to reload in parallel")
	includePrimary := subFlags.Bool("include_primary", true, "Include the primary tablet")

	if err := subFlags.Parse(args); err != nil {
		return err
	}
	if subFlags.NArg() != 1 {
		return fmt.Errorf("the <keyspace/shard> argument is required for the ReloadSchemaShard command")
	}
	keyspace, shard, err := topoproto.ParseKeyspaceShard(subFlags.Arg(0))
	if err != nil {
		return err
	}
	resp, err := wr.VtctldServer().ReloadSchemaShard(ctx, &vtctldatapb.ReloadSchemaShardRequest{
		Keyspace:       keyspace,
		Shard:          shard,
		WaitPosition:   "",
		IncludePrimary: *includePrimary,
		Concurrency:    uint32(*concurrency),
	})
	if resp != nil {
		for _, e := range resp.Events {
			logutil.LogEvent(wr.Logger(), e)
		}
	}
	return err
}

func commandReloadSchemaKeyspace(ctx context.Context, wr *wrangler.Wrangler, subFlags *pflag.FlagSet, args []string) error {
	concurrency := subFlags.Int("concurrency", 10, "How many tablets to reload in parallel")
	includePrimary := subFlags.Bool("include_primary", true, "Include the primary tablet(s)")

	if err := subFlags.Parse(args); err != nil {
		return err
	}
	if subFlags.NArg() != 1 {
		return fmt.Errorf("the <keyspace> argument is required for the ReloadSchemaKeyspace command")
	}
	resp, err := wr.VtctldServer().ReloadSchemaKeyspace(ctx, &vtctldatapb.ReloadSchemaKeyspaceRequest{
		Keyspace:       subFlags.Arg(0),
		WaitPosition:   "",
		IncludePrimary: *includePrimary,
		Concurrency:    uint32(*concurrency),
	})
	if resp != nil {
		for _, e := range resp.Events {
			logutil.LogEvent(wr.Logger(), e)
		}
	}
	return err
}

func commandValidateSchemaShard(ctx context.Context, wr *wrangler.Wrangler, subFlags *pflag.FlagSet, args []string) error {
	excludeTables := subFlags.String("exclude_tables", "", "Specifies a comma-separated list of tables to exclude. Each is either an exact match, or a regular expression of the form /regexp/")
	includeViews := subFlags.Bool("include-views", false, "Includes views in the validation")
	includeVSchema := subFlags.Bool("include-vschema", false, "Validate schemas against the vschema")
	if err := subFlags.Parse(args); err != nil {
		return err
	}
	if subFlags.NArg() != 1 {
		return fmt.Errorf("the <keyspace/shard> argument is required for the ValidateSchemaShard command")
	}

	keyspace, shard, err := topoproto.ParseKeyspaceShard(subFlags.Arg(0))
	if err != nil {
		return err
	}
	var excludeTableArray []string
	if *excludeTables != "" {
		excludeTableArray = strings.Split(*excludeTables, ",")
	}
	return wr.ValidateSchemaShard(ctx, keyspace, shard, excludeTableArray, *includeViews, *includeVSchema)
}

func commandValidateSchemaKeyspace(ctx context.Context, wr *wrangler.Wrangler, subFlags *pflag.FlagSet, args []string) error {
	excludeTables := subFlags.String("exclude_tables", "", "Specifies a comma-separated list of tables to exclude. Each is either an exact match, or a regular expression of the form /regexp/")
	includeViews := subFlags.Bool("include-views", false, "Includes views in the validation")
	skipNoPrimary := subFlags.Bool("skip-no-primary", true, "Skip shards that don't have primary when performing validation")
	includeVSchema := subFlags.Bool("include-vschema", false, "Validate schemas against the vschema")

	if err := subFlags.Parse(args); err != nil {
		return err
	}
	if subFlags.NArg() != 1 {
		return fmt.Errorf("the <keyspace name> argument is required for the ValidateSchemaKeyspace command")
	}

	keyspace := subFlags.Arg(0)
	var excludeTableArray []string
	if *excludeTables != "" {
		excludeTableArray = strings.Split(*excludeTables, ",")
	}
	resp, err := wr.VtctldServer().ValidateSchemaKeyspace(ctx, &vtctldatapb.ValidateSchemaKeyspaceRequest{
		Keyspace:       keyspace,
		ExcludeTables:  excludeTableArray,
		IncludeViews:   *includeViews,
		SkipNoPrimary:  *skipNoPrimary,
		IncludeVschema: *includeVSchema,
	})

	if err != nil {
		wr.Logger().Errorf("%s\n", err.Error())
		return err
	}

	for _, result := range resp.Results {
		wr.Logger().Printf("%s\n", result)
	}

	if len(resp.Results) > 0 {
		return fmt.Errorf("%s", resp.Results[0])
	}

	return nil
}

<<<<<<< HEAD
func commandApplySchema(ctx context.Context, wr *wrangler.Wrangler, subFlags *flag.FlagSet, args []string) error {
	allowLongUnavailability := subFlags.Bool("allow_long_unavailability", false, "Deprecated. We recommend using Online DDL for schema changes, big or small.")
=======
func commandApplySchema(ctx context.Context, wr *wrangler.Wrangler, subFlags *pflag.FlagSet, args []string) error {
	allowLongUnavailability := subFlags.Bool("allow_long_unavailability", false, "Allow large schema changes which incur a longer unavailability of the database.")
>>>>>>> 12cd2f30
	sql := subFlags.String("sql", "", "A list of semicolon-delimited SQL commands")
	sqlFile := subFlags.String("sql-file", "", "Identifies the file that contains the SQL commands")
	ddlStrategy := subFlags.String("ddl_strategy", string(schema.DDLStrategyDirect), "Online DDL strategy, compatible with @@ddl_strategy session variable (examples: 'gh-ost', 'pt-osc', 'gh-ost --max-load=Threads_running=100'")
	uuidList := subFlags.String("uuid_list", "", "Optional: comma delimited explicit UUIDs for migration. If given, must match number of DDL changes")
	migrationContext := subFlags.String("migration_context", "", "For Online DDL, optionally supply a custom unique string used as context for the migration(s) in this command. By default a unique context is auto-generated by Vitess")
	requestContext := subFlags.String("request_context", "", "synonym for --migration_context")
	waitReplicasTimeout := subFlags.Duration("wait_replicas_timeout", wrangler.DefaultWaitReplicasTimeout, "The amount of time to wait for replicas to receive the schema change via replication.")
	skipPreflight := subFlags.Bool("skip_preflight", false, "Skip pre-apply schema checks, and directly forward schema change query to shards")

	callerID := subFlags.String("caller_id", "", "This is the effective caller ID used for the operation and should map to an ACL name which grants this identity the necessary permissions to perform the operation (this is only necessary when strict table ACLs are used)")
	if err := subFlags.Parse(args); err != nil {
		return err
	}
	if subFlags.NArg() != 1 {
		return fmt.Errorf("the <keyspace> argument is required for the commandApplySchema command")
	}
	if *allowLongUnavailability {
		log.Warningf("--allow_long_unavailability flag is deprecated. We recommend using Online DDL for schema changes, big or small.")
	}

	keyspace := subFlags.Arg(0)
	change, err := getFileParam(*sql, *sqlFile, "sql")
	if err != nil {
		return err
	}

	var cID *vtrpcpb.CallerID

	if *callerID != "" {
		cID = &vtrpcpb.CallerID{Principal: *callerID}
	}

	if *migrationContext == "" {
		// --request_context is a legacy flag name
		// we now prefer to use --migration_context, but we also keep backwards compatibility
		*migrationContext = *requestContext
	}

	parts, err := sqlparser.SplitStatementToPieces(change)
	if err != nil {
		return err
	}

	log.Info("Calling ApplySchema on VtctldServer")

	resp, err := wr.VtctldServer().ApplySchema(ctx, &vtctldatapb.ApplySchemaRequest{
		Keyspace:                keyspace,
		AllowLongUnavailability: false,
		DdlStrategy:             *ddlStrategy,
		Sql:                     parts,
		SkipPreflight:           *skipPreflight,
		UuidList:                textutil.SplitDelimitedList(*uuidList),
		MigrationContext:        *migrationContext,
		WaitReplicasTimeout:     protoutil.DurationToProto(*waitReplicasTimeout),
		CallerId:                cID,
	})

	if err != nil {
		wr.Logger().Errorf("%s\n", err.Error())
		return err
	}

	for _, uuid := range resp.UuidList {
		wr.Logger().Printf("%s\n", uuid)
	}

	return nil
}

func commandOnlineDDL(ctx context.Context, wr *wrangler.Wrangler, subFlags *pflag.FlagSet, args []string) error {
	json := subFlags.Bool("json", false, "Output JSON instead of human-readable table")
	orderBy := subFlags.String("order", "ascending", "Sort the results by `id` property of the Schema migration (default is ascending. Allowed values are `ascending` or `descending`.")
	limit := subFlags.Int64("limit", 0, "Limit number of rows returned in output")
	skip := subFlags.Int64("skip", 0, "Skip specified number of rows returned in output")
	if err := subFlags.Parse(args); err != nil {
		return err
	}
	if subFlags.NArg() < 1 {
		return fmt.Errorf("the <keyspace> argument is required for the OnlineDDL command")
	}
	keyspace := subFlags.Args()[0]
	if subFlags.NArg() < 2 {
		return fmt.Errorf("the <command> argument is required for the OnlineDDL command")
	}
	command := subFlags.Args()[1]
	arg := ""
	if subFlags.NArg() >= 3 {
		arg = subFlags.Args()[2]
	}

	applySchemaQuery := ""
	executeFetchQuery := ""
	var bindErr error
	switch command {
	case "show":
		condition := ""
		switch arg {
		case "", "all":
			condition = "migration_uuid like '%'"
		case "recent":
			condition = "requested_timestamp > now() - interval 1 week"
		case
			string(schema.OnlineDDLStatusCancelled),
			string(schema.OnlineDDLStatusQueued),
			string(schema.OnlineDDLStatusReady),
			string(schema.OnlineDDLStatusRunning),
			string(schema.OnlineDDLStatusComplete),
			string(schema.OnlineDDLStatusFailed):
			condition, bindErr = sqlparser.ParseAndBind("migration_status=%a", sqltypes.StringBindVariable(arg))
		default:
			if schema.IsOnlineDDLUUID(arg) {
				condition, bindErr = sqlparser.ParseAndBind("migration_uuid=%a", sqltypes.StringBindVariable(arg))
			} else {
				condition, bindErr = sqlparser.ParseAndBind("migration_context=%a", sqltypes.StringBindVariable(arg))
			}
		}
		order := " order by `id` "
		switch *orderBy {
		case "desc", "descending":
			order = order + "DESC"
		default:
			order = order + "ASC"
		}

		skipLimit := ""
		if *limit > 0 {
			skipLimit = fmt.Sprintf("LIMIT %v,%v", *skip, *limit)
		}

		executeFetchQuery = fmt.Sprintf(`select
				*
				from _vt.schema_migrations where %s %s %s`, condition, order, skipLimit)
	case "retry":
		if arg == "" {
			return fmt.Errorf("UUID required")
		}
		applySchemaQuery, bindErr = sqlparser.ParseAndBind(`alter vitess_migration %a retry`, sqltypes.StringBindVariable(arg))
	case "complete":
		if arg == "" {
			return fmt.Errorf("UUID required")
		}
		applySchemaQuery, bindErr = sqlparser.ParseAndBind(`alter vitess_migration %a complete`, sqltypes.StringBindVariable(arg))
	case "cancel":
		if arg == "" {
			return fmt.Errorf("UUID required")
		}
		applySchemaQuery, bindErr = sqlparser.ParseAndBind(`alter vitess_migration %a cancel`, sqltypes.StringBindVariable(arg))
	case "cancel-all":
		if arg != "" {
			return fmt.Errorf("UUID not allowed in %s", command)
		}
		applySchemaQuery = `alter vitess_migration cancel all`
	default:
		return fmt.Errorf("Unknown OnlineDDL command: %s", command)
	}
	if bindErr != nil {
		return fmt.Errorf("Error generating OnlineDDL query: %+v", bindErr)
	}

	if applySchemaQuery != "" {
		log.Info("Calling ApplySchema on VtctldServer")

		resp, err := wr.VtctldServer().ApplySchema(ctx, &vtctldatapb.ApplySchemaRequest{
			Keyspace:            keyspace,
			Sql:                 []string{applySchemaQuery},
			SkipPreflight:       true,
			WaitReplicasTimeout: protoutil.DurationToProto(wrangler.DefaultWaitReplicasTimeout),
		})
		if err != nil {
			return err
		}
		loggerWriter{wr.Logger()}.Printf("resp: %v\n", resp)
	} else {
		// This is a SELECT. We run this on all PRIMARY tablets of this keyspace, and return the combined result
		resp, err := wr.VtctldServer().GetTablets(ctx, &vtctldatapb.GetTabletsRequest{
			Cells:      nil,
			Strict:     false,
			Keyspace:   keyspace,
			TabletType: topodatapb.TabletType_PRIMARY,
		})
		if err != nil {
			return err
		}

		tabletResults := map[string]*sqltypes.Result{}
		for _, tablet := range resp.Tablets {
			tabletAlias := topoproto.TabletAliasString(tablet.Alias)

			qrproto, err := wr.ExecuteFetchAsDba(ctx, tablet.Alias, executeFetchQuery, 10000, false, false)
			if err != nil {
				return err
			}
			tabletResults[tabletAlias] = sqltypes.Proto3ToResult(qrproto)
		}
		// combine results. This loses sorting if there's more then 1 tablet
		combinedResults := queryResultForTabletResults(tabletResults)
		if *json {
			printJSON(wr.Logger(), combinedResults)
		} else {
			printQueryResult(loggerWriter{wr.Logger()}, combinedResults)
		}
	}
	return nil
}

func commandCopySchemaShard(ctx context.Context, wr *wrangler.Wrangler, subFlags *pflag.FlagSet, args []string) error {
	tables := subFlags.String("tables", "", "Specifies a comma-separated list of tables to copy. Each is either an exact match, or a regular expression of the form /regexp/")
	excludeTables := subFlags.String("exclude_tables", "", "Specifies a comma-separated list of tables to exclude. Each is either an exact match, or a regular expression of the form /regexp/")
	includeViews := subFlags.Bool("include-views", true, "Includes views in the output")
	skipVerify := subFlags.Bool("skip-verify", false, "Skip verification of source and target schema after copy")
	// for backwards compatibility
	waitReplicasTimeout := subFlags.Duration("wait_replicas_timeout", wrangler.DefaultWaitReplicasTimeout, "The amount of time to wait for replicas to receive the schema change via replication.")
	if err := subFlags.Parse(args); err != nil {
		return err
	}

	if subFlags.NArg() != 2 {
		return fmt.Errorf("the <source keyspace/shard> and <destination keyspace/shard> arguments are both required for the CopySchemaShard command. Instead of the <source keyspace/shard> argument, you can also specify <tablet alias> which refers to a specific tablet of the shard in the source keyspace")
	}
	var tableArray []string
	if *tables != "" {
		tableArray = strings.Split(*tables, ",")
	}
	var excludeTableArray []string
	if *excludeTables != "" {
		excludeTableArray = strings.Split(*excludeTables, ",")
	}
	destKeyspace, destShard, err := topoproto.ParseKeyspaceShard(subFlags.Arg(1))
	if err != nil {
		return err
	}

	sourceKeyspace, sourceShard, err := topoproto.ParseKeyspaceShard(subFlags.Arg(0))
	if err == nil {
		return wr.CopySchemaShardFromShard(ctx, tableArray, excludeTableArray, *includeViews, sourceKeyspace, sourceShard, destKeyspace, destShard, *waitReplicasTimeout, *skipVerify)
	}
	sourceTabletAlias, err := topoproto.ParseTabletAlias(subFlags.Arg(0))
	if err == nil {
		return wr.CopySchemaShard(ctx, sourceTabletAlias, tableArray, excludeTableArray, *includeViews, destKeyspace, destShard, *waitReplicasTimeout, *skipVerify)
	}
	return err
}

func commandValidateVersionShard(ctx context.Context, wr *wrangler.Wrangler, subFlags *pflag.FlagSet, args []string) error {
	if err := subFlags.Parse(args); err != nil {
		return err
	}
	if subFlags.NArg() != 1 {
		return fmt.Errorf("the <keyspace/shard> argument is required for the ValidateVersionShard command")
	}

	keyspace, shard, err := topoproto.ParseKeyspaceShard(subFlags.Arg(0))
	if err != nil {
		return err
	}
	return wr.ValidateVersionShard(ctx, keyspace, shard)
}

func commandValidateVersionKeyspace(ctx context.Context, wr *wrangler.Wrangler, subFlags *pflag.FlagSet, args []string) error {
	if err := subFlags.Parse(args); err != nil {
		return err
	}
	if subFlags.NArg() != 1 {
		return fmt.Errorf("the <keyspace name> argument is required for the ValidateVersionKeyspace command")
	}

	keyspace := subFlags.Arg(0)
	res, err := wr.VtctldServer().ValidateVersionKeyspace(ctx, &vtctldatapb.ValidateVersionKeyspaceRequest{Keyspace: keyspace})

	if err != nil {
		return err
	}

	for _, result := range res.Results {
		wr.Logger().Printf("%s\n", result)
	}

	if len(res.Results) > 0 {
		return fmt.Errorf("%s", res.Results[0])
	}

	return nil
}

func commandGetPermissions(ctx context.Context, wr *wrangler.Wrangler, subFlags *pflag.FlagSet, args []string) error {
	if err := subFlags.Parse(args); err != nil {
		return err
	}
	if subFlags.NArg() != 1 {
		return fmt.Errorf("the <tablet alias> argument is required for the GetPermissions command")
	}
	tabletAlias, err := topoproto.ParseTabletAlias(subFlags.Arg(0))
	if err != nil {
		return err
	}
	resp, err := wr.VtctldServer().GetPermissions(ctx, &vtctldatapb.GetPermissionsRequest{
		TabletAlias: tabletAlias,
	})
	if err != nil {
		return err
	}
	p, err := json2.MarshalIndentPB(resp.Permissions, "	")
	if err != nil {
		return err
	}
	wr.Logger().Printf("%s\n", p)
	return nil
}

func commandValidatePermissionsShard(ctx context.Context, wr *wrangler.Wrangler, subFlags *pflag.FlagSet, args []string) error {
	if err := subFlags.Parse(args); err != nil {
		return err
	}
	if subFlags.NArg() != 1 {
		return fmt.Errorf("the <keyspace/shard> argument is required for the ValidatePermissionsShard command")
	}

	keyspace, shard, err := topoproto.ParseKeyspaceShard(subFlags.Arg(0))
	if err != nil {
		return err
	}
	return wr.ValidatePermissionsShard(ctx, keyspace, shard)
}

func commandValidatePermissionsKeyspace(ctx context.Context, wr *wrangler.Wrangler, subFlags *pflag.FlagSet, args []string) error {
	if err := subFlags.Parse(args); err != nil {
		return err
	}
	if subFlags.NArg() != 1 {
		return fmt.Errorf("the <keyspace name> argument is required for the ValidatePermissionsKeyspace command")
	}

	keyspace := subFlags.Arg(0)
	return wr.ValidatePermissionsKeyspace(ctx, keyspace)
}

func commandGetVSchema(ctx context.Context, wr *wrangler.Wrangler, subFlags *pflag.FlagSet, args []string) error {
	if err := subFlags.Parse(args); err != nil {
		return err
	}
	if subFlags.NArg() != 1 {
		return fmt.Errorf("the <keyspace> argument is required for the GetVSchema command")
	}
	keyspace := subFlags.Arg(0)
	schema, err := wr.TopoServer().GetVSchema(ctx, keyspace)
	if err != nil {
		return err
	}
	b, err := json2.MarshalIndentPB(schema, "  ")
	if err != nil {
		wr.Logger().Printf("%v\n", err)
		return err
	}
	wr.Logger().Printf("%s\n", b)
	return nil
}

func commandGetRoutingRules(ctx context.Context, wr *wrangler.Wrangler, subFlags *pflag.FlagSet, args []string) error {
	if err := subFlags.Parse(args); err != nil {
		return err
	}

	resp, err := wr.VtctldServer().GetRoutingRules(ctx, &vtctldatapb.GetRoutingRulesRequest{})
	if err != nil {
		return err
	}

	b, err := json2.MarshalIndentPB(resp.RoutingRules, "  ")
	if err != nil {
		wr.Logger().Printf("%v\n", err)
		return err
	}
	wr.Logger().Printf("%s\n", b)
	return nil
}

func commandRebuildVSchemaGraph(ctx context.Context, wr *wrangler.Wrangler, subFlags *pflag.FlagSet, args []string) error {
	var cells []string
	subFlags.StringSliceVar(&cells, "cells", cells, "Specifies a comma-separated list of cells to look for tablets")

	if err := subFlags.Parse(args); err != nil {
		return err
	}
	if subFlags.NArg() != 0 {
		return fmt.Errorf("RebuildVSchemaGraph doesn't take any arguments")
	}

	_, err := wr.VtctldServer().RebuildVSchemaGraph(ctx, &vtctldatapb.RebuildVSchemaGraphRequest{
		Cells: cells,
	})
	return err
}

func commandApplyVSchema(ctx context.Context, wr *wrangler.Wrangler, subFlags *pflag.FlagSet, args []string) error {
	vschema := subFlags.String("vschema", "", "Identifies the VTGate routing schema")
	vschemaFile := subFlags.String("vschema_file", "", "Identifies the VTGate routing schema file")
	sql := subFlags.String("sql", "", "A vschema ddl SQL statement (e.g. `add vindex`, `alter table t add vindex hash(id)`, etc)")
	sqlFile := subFlags.String("sql_file", "", "A vschema ddl SQL statement (e.g. `add vindex`, `alter table t add vindex hash(id)`, etc)")
	dryRun := subFlags.Bool("dry-run", false, "If set, do not save the altered vschema, simply echo to console.")
	skipRebuild := subFlags.Bool("skip_rebuild", false, "If set, do not rebuild the SrvSchema objects.")
	var cells []string
	subFlags.StringSliceVar(&cells, "cells", cells, "If specified, limits the rebuild to the cells, after upload. Ignored if --skip_rebuild is set.")

	if err := subFlags.Parse(args); err != nil {
		return err
	}
	if subFlags.NArg() != 1 {
		return fmt.Errorf("the <keyspace> argument is required for the ApplyVSchema command")
	}
	keyspace := subFlags.Arg(0)

	var vs *vschemapb.Keyspace
	var err error

	sqlMode := (*sql != "") != (*sqlFile != "")
	jsonMode := (*vschema != "") != (*vschemaFile != "")

	if sqlMode && jsonMode {
		return fmt.Errorf("only one of the --sql, --sql_file, --vschema, or --vschema_file flags may be specified when calling the ApplyVSchema command")
	}

	if !sqlMode && !jsonMode {
		return fmt.Errorf("one of the --sql, --sql_file, --vschema, or --vschema_file flags must be specified when calling the ApplyVSchema command")
	}

	if sqlMode {
		if *sqlFile != "" {
			sqlBytes, err := os.ReadFile(*sqlFile)
			if err != nil {
				return err
			}
			*sql = string(sqlBytes)
		}

		stmt, err := sqlparser.Parse(*sql)
		if err != nil {
			return fmt.Errorf("error parsing vschema statement `%s`: %v", *sql, err)
		}
		ddl, ok := stmt.(*sqlparser.AlterVschema)
		if !ok {
			return fmt.Errorf("error parsing vschema statement `%s`: not a ddl statement", *sql)
		}

		vs, err = wr.TopoServer().GetVSchema(ctx, keyspace)
		if err != nil {
			if topo.IsErrType(err, topo.NoNode) {
				vs = &vschemapb.Keyspace{}
			} else {
				return err
			}
		}

		vs, err = topotools.ApplyVSchemaDDL(keyspace, vs, ddl)
		if err != nil {
			return err
		}

	} else {
		// json mode
		var schema []byte
		if *vschemaFile != "" {
			var err error
			schema, err = os.ReadFile(*vschemaFile)
			if err != nil {
				return err
			}
		} else {
			schema = []byte(*vschema)
		}

		vs = &vschemapb.Keyspace{}
		err := json2.Unmarshal(schema, vs)
		if err != nil {
			return err
		}
	}

	b, err := json2.MarshalIndentPB(vs, "  ")
	if err != nil {
		wr.Logger().Errorf2(err, "Failed to marshal VSchema for display")
	} else {
		wr.Logger().Printf("New VSchema object:\n%s\nIf this is not what you expected, check the input data (as JSON parsing will skip unexpected fields).\n", b)
	}

	if *dryRun {
		wr.Logger().Printf("Dry run: Skipping update of VSchema\n")
		return nil
	}

	if _, err := wr.TopoServer().GetKeyspace(ctx, keyspace); err != nil {
		if strings.Contains(err.Error(), "node doesn't exist") {
			return fmt.Errorf("keyspace(%s) doesn't exist, check if the keyspace is initialized", keyspace)
		}
		return err
	}

	if err := wr.TopoServer().SaveVSchema(ctx, keyspace, vs); err != nil {
		return err
	}

	if *skipRebuild {
		wr.Logger().Warningf("Skipping rebuild of SrvVSchema, will need to run RebuildVSchemaGraph for changes to take effect")
		return nil
	}
	return wr.TopoServer().RebuildSrvVSchema(ctx, cells)
}

func commandApplyRoutingRules(ctx context.Context, wr *wrangler.Wrangler, subFlags *pflag.FlagSet, args []string) error {
	routingRules := subFlags.String("rules", "", "Specify rules as a string")
	routingRulesFile := subFlags.String("rules_file", "", "Specify rules in a file")
	skipRebuild := subFlags.Bool("skip_rebuild", false, "If set, do no rebuild the SrvSchema objects.")
	dryRun := subFlags.Bool("dry-run", false, "Do not upload the routing rules, but print what actions would be taken")
	var cells []string
	subFlags.StringSliceVar(&cells, "cells", cells, "If specified, limits the rebuild to the cells, after upload. Ignored if skipRebuild is set.")

	if err := subFlags.Parse(args); err != nil {
		return err
	}
	if subFlags.NArg() != 0 {
		return fmt.Errorf("ApplyRoutingRules doesn't take any arguments")
	}

	var rulesBytes []byte
	if *routingRulesFile != "" {
		var err error
		rulesBytes, err = os.ReadFile(*routingRulesFile)
		if err != nil {
			return err
		}
	} else {
		rulesBytes = []byte(*routingRules)
	}

	rr := &vschemapb.RoutingRules{}
	if err := json2.Unmarshal(rulesBytes, rr); err != nil {
		return err
	}

	b, err := json2.MarshalIndentPB(rr, "  ")
	if err != nil {
		msg := &strings.Builder{}
		if *dryRun {
			msg.WriteString("DRY RUN: ")
		}
		msg.WriteString("Failed to marshal RoutingRules for display")

		wr.Logger().Errorf2(err, msg.String())
	} else {
		msg := &strings.Builder{}
		if *dryRun {
			msg.WriteString("=== DRY RUN ===\n")
		}
		msg.WriteString(fmt.Sprintf("New RoutingRules object:\n%s\nIf this is not what you expected, check the input data (as JSON parsing will skip unexpected fields).\n", b))
		if *dryRun {
			msg.WriteString("=== (END) DRY RUN ===\n")
		}

		wr.Logger().Printf(msg.String())
	}

	if !*dryRun {
		_, err = wr.VtctldServer().ApplyRoutingRules(ctx, &vtctldatapb.ApplyRoutingRulesRequest{
			RoutingRules: rr,
			SkipRebuild:  *skipRebuild,
			RebuildCells: cells,
		})
		if err != nil {
			return err
		}
	}

	if *skipRebuild {
		msg := &strings.Builder{}
		if *dryRun {
			msg.WriteString("DRY RUN: ")
		}
		msg.WriteString("Skipping rebuild of SrvVSchema, will need to run RebuildVSchemaGraph for changes to take effect")
		wr.Logger().Warningf(msg.String())
	}

	return nil
}

func commandGetSrvKeyspaceNames(ctx context.Context, wr *wrangler.Wrangler, subFlags *pflag.FlagSet, args []string) error {
	if err := subFlags.Parse(args); err != nil {
		return err
	}
	if subFlags.NArg() != 1 {
		return fmt.Errorf("the <cell> argument is required for the GetSrvKeyspaceNames command")
	}

	cell := subFlags.Arg(0)
	resp, err := wr.VtctldServer().GetSrvKeyspaceNames(ctx, &vtctldatapb.GetSrvKeyspaceNamesRequest{
		Cells: []string{cell},
	})
	if err != nil {
		return err
	}

	names, ok := resp.Names[cell]
	if !ok {
		// Technically this should be impossible, but we handle it explicitly.
		return nil
	}

	for _, ks := range names.Names {
		wr.Logger().Printf("%v\n", ks)
	}

	return nil
}

func commandGetSrvKeyspace(ctx context.Context, wr *wrangler.Wrangler, subFlags *pflag.FlagSet, args []string) error {
	if err := subFlags.Parse(args); err != nil {
		return err
	}
	if subFlags.NArg() != 2 {
		return fmt.Errorf("the <cell> and <keyspace> arguments are required for the GetSrvKeyspace command")
	}

	cell := subFlags.Arg(0)
	keyspace := subFlags.Arg(1)

	resp, err := wr.VtctldServer().GetSrvKeyspaces(ctx, &vtctldatapb.GetSrvKeyspacesRequest{
		Keyspace: keyspace,
		Cells:    []string{cell},
	})
	if err != nil {
		return err
	}

	cellKs := resp.SrvKeyspaces[cell]
	if cellKs == nil {
		return fmt.Errorf("missing keyspace %q in cell %q", keyspace, cell)
	}
	return printJSON(wr.Logger(), cellKs)
}

func commandUpdateThrottlerConfig(ctx context.Context, wr *wrangler.Wrangler, subFlags *pflag.FlagSet, args []string) (err error) {
	enable := subFlags.Bool("enable", false, "Enable the throttler")
	disable := subFlags.Bool("disable", false, "Disable the throttler")
	threshold := subFlags.Float64("threshold", 0, "threshold for the either default check (replication lag seconds) or custom check")
	customQuery := subFlags.String("custom-query", "", "custom throttler check query")
	checkAsCheckSelf := subFlags.Bool("check-as-check-self", false, "/throttler/check requests behave as is /throttler/check-self was called")
	checkAsCheckShard := subFlags.Bool("check-as-check-shard", false, "use standard behavior for /throttler/check requests")

	if err := subFlags.Parse(args); err != nil {
		return err
	}
	customQuerySet := subFlags.Changed("custom-query")
	if subFlags.NArg() != 1 {
		return fmt.Errorf("the <keyspace> arguments are required for the SetThrottlerConfig command")
	}
	if *enable && *disable {
		return fmt.Errorf("--enable and --disable are mutually exclusive")
	}
	if *checkAsCheckSelf && *checkAsCheckShard {
		return fmt.Errorf("--check-as-check-self and --check-as-check-shard are mutually exclusive")
	}

	keyspace := subFlags.Arg(0)

	update := func(throttlerConfig *topodatapb.SrvKeyspace_ThrottlerConfig) *topodatapb.SrvKeyspace_ThrottlerConfig {
		if throttlerConfig == nil {
			throttlerConfig = &topodatapb.SrvKeyspace_ThrottlerConfig{}
		}
		if customQuerySet {
			// custom query provided
			throttlerConfig.CustomQuery = *customQuery
			throttlerConfig.Threshold = *threshold // allowed to be zero/negative because who knows what kind of custom query this is
		} else {
			// no custom query, throttler works by querying replication lag. We only allow positive values
			if *threshold > 0 {
				throttlerConfig.Threshold = *threshold
			}
		}
		if *enable {
			throttlerConfig.Enabled = true
		}
		if *disable {
			throttlerConfig.Enabled = false
		}
		if *checkAsCheckSelf {
			throttlerConfig.CheckAsCheckSelf = true
		}
		if *checkAsCheckShard {
			throttlerConfig.CheckAsCheckSelf = false
		}
		return throttlerConfig
	}

	ctx, unlock, lockErr := wr.TopoServer().LockKeyspace(ctx, keyspace, "UpdateThrottlerConfig")
	if lockErr != nil {
		return lockErr
	}
	defer unlock(&err)

	_, err = wr.TopoServer().UpdateSrvKeyspaceThrottlerConfig(ctx, keyspace, []string{}, update)
	return err
}

func commandGetSrvVSchema(ctx context.Context, wr *wrangler.Wrangler, subFlags *pflag.FlagSet, args []string) error {
	if err := subFlags.Parse(args); err != nil {
		return err
	}
	if subFlags.NArg() != 1 {
		return fmt.Errorf("the <cell> argument is required for the GetSrvVSchema command")
	}

	srvVSchema, err := wr.TopoServer().GetSrvVSchema(ctx, subFlags.Arg(0))
	if err != nil {
		return err
	}
	return printJSON(wr.Logger(), srvVSchema)
}

func commandDeleteSrvVSchema(ctx context.Context, wr *wrangler.Wrangler, subFlags *pflag.FlagSet, args []string) error {
	if err := subFlags.Parse(args); err != nil {
		return err
	}
	if subFlags.NArg() != 1 {
		return fmt.Errorf("the <cell> argument is required for the DeleteSrvVSchema command")
	}

	_, err := wr.VtctldServer().DeleteSrvVSchema(ctx, &vtctldatapb.DeleteSrvVSchemaRequest{
		Cell: subFlags.Arg(0),
	})
	return err
}

func commandGetShardReplication(ctx context.Context, wr *wrangler.Wrangler, subFlags *pflag.FlagSet, args []string) error {
	if err := subFlags.Parse(args); err != nil {
		return err
	}
	if subFlags.NArg() != 2 {
		return fmt.Errorf("the <cell> and <keyspace/shard> arguments are required for the GetShardReplication command")
	}

	keyspace, shard, err := topoproto.ParseKeyspaceShard(subFlags.Arg(1))
	if err != nil {
		return err
	}
	shardReplication, err := wr.TopoServer().GetShardReplication(ctx, subFlags.Arg(0), keyspace, shard)
	if err != nil {
		return err
	}
	// Pass the embedded proto directly or jsonpb will panic.
	return printJSON(wr.Logger(), shardReplication.ShardReplication)
}

func commandHelp(ctx context.Context, wr *wrangler.Wrangler, subFlags *pflag.FlagSet, args []string) error {
	if err := subFlags.Parse(args); err != nil {
		return err
	}
	switch subFlags.NArg() {
	case 0:
		wr.Logger().Printf("Available commands:\n\n")
		PrintAllCommands(wr.Logger())
	case 1:
		RunCommand(ctx, wr, []string{subFlags.Arg(0), "--help"})
	default:
		return fmt.Errorf("when calling the Help command, either specify a single argument that identifies the name of the command to get help with or do not specify any additional arguments")
	}

	return nil
}

func commandWorkflow(ctx context.Context, wr *wrangler.Wrangler, subFlags *pflag.FlagSet, args []string) error {
	dryRun := subFlags.Bool("dry_run", false, "Does a dry run of Workflow and only reports the final query and list of tablets on which the operation will be applied")
	if err := subFlags.Parse(args); err != nil {
		return err
	}
	if subFlags.NArg() < 2 {
		return fmt.Errorf("usage: Workflow --dry-run keyspace[.workflow] start/stop/delete/show/listall/tags [<tags>]")
	}
	keyspace := subFlags.Arg(0)
	action := strings.ToLower(subFlags.Arg(1))
	// Note: List is deprecated and replaced by show.
	if action == "list" {
		action = "show"
	}
	var workflow string
	var err error
	if action != "listall" {
		keyspace, workflow, err = splitKeyspaceWorkflow(subFlags.Arg(0))
		if err != nil {
			return err
		}
		if workflow == "" {
			return fmt.Errorf("workflow has to be defined for action %s", action)
		}
	}
	_, err = wr.TopoServer().GetKeyspace(ctx, keyspace)
	if err != nil {
		wr.Logger().Errorf("Keyspace %s not found", keyspace)
	}
	var results map[*topo.TabletInfo]*sqltypes.Result
	if action == "tags" {
		tags := ""
		if subFlags.NArg() != 3 {
			return fmt.Errorf("tags incorrectly specified, usage: Workflow keyspace.workflow tags <tags>")
		}
		tags = strings.ToLower(subFlags.Arg(2))
		results, err = wr.WorkflowTagAction(ctx, keyspace, workflow, tags)
		if err != nil {
			return err
		}
	} else {
		if subFlags.NArg() != 2 {
			return fmt.Errorf("usage: Workflow --dry-run keyspace[.workflow] start/stop/delete/show/listall")
		}
		results, err = wr.WorkflowAction(ctx, workflow, keyspace, action, *dryRun)
		if err != nil {
			return err
		}
		if action == "show" || action == "listall" {
			return nil
		}
	}

	if len(results) == 0 {
		wr.Logger().Printf("no result returned\n")
		return nil
	}
	qr := wr.QueryResultForRowsAffected(results)

	printQueryResult(loggerWriter{wr.Logger()}, qr)
	return nil
}

func commandMount(ctx context.Context, wr *wrangler.Wrangler, subFlags *pflag.FlagSet, args []string) error {
	clusterType := subFlags.String("type", "vitess", "Specify cluster type: mysql or vitess, only vitess clustered right now")
	unmount := subFlags.Bool("unmount", false, "Unmount cluster")
	show := subFlags.Bool("show", false, "Display contents of cluster")
	list := subFlags.Bool("list", false, "List all clusters")

	// vitess cluster params
	topoType := subFlags.String("topo_type", "", "Type of cluster's topology server")
	topoServer := subFlags.String("topo_server", "", "Server url of cluster's topology server")
	topoRoot := subFlags.String("topo_root", "", "Root node of cluster's topology")

	if err := subFlags.Parse(args); err != nil {
		return err
	}
	if *list {
		clusters, err := wr.TopoServer().GetExternalVitessClusters(ctx)
		if err != nil {
			return err
		}
		wr.Logger().Printf("%s\n", strings.Join(clusters, ","))
		return nil
	}
	if subFlags.NArg() != 1 {
		return fmt.Errorf("cluster name needs to be provided")
	}

	clusterName := subFlags.Arg(0)
	switch *clusterType {
	case "vitess":
		switch {
		case *unmount:
			return wr.UnmountExternalVitessCluster(ctx, clusterName)
		case *show:
			vci, err := wr.TopoServer().GetExternalVitessCluster(ctx, clusterName)
			if err != nil {
				return err
			}
			if vci == nil {
				return fmt.Errorf("there is no vitess cluster named %s", clusterName)
			}
			data, err := json.Marshal(vci)
			if err != nil {
				return err
			}
			wr.Logger().Printf("%s\n", string(data))
			return nil
		default:
			return wr.MountExternalVitessCluster(ctx, clusterName, *topoType, *topoServer, *topoRoot)
		}
	case "mysql":
		return fmt.Errorf("mysql cluster type not yet supported")
	default:
		return fmt.Errorf("cluster type can be only one of vitess or mysql")
	}
}

func commandGenerateShardRanges(ctx context.Context, wr *wrangler.Wrangler, subFlags *pflag.FlagSet, args []string) error {
	numShards := subFlags.Int("num_shards", 2, "Number of shards to generate shard ranges for.")

	if err := subFlags.Parse(args); err != nil {
		return err
	}

	shardRanges, err := key.GenerateShardRanges(*numShards)
	if err != nil {
		return err
	}

	return printJSON(wr.Logger(), shardRanges)
}

func commandPanic(ctx context.Context, wr *wrangler.Wrangler, subFlags *pflag.FlagSet, args []string) error {
	panic(fmt.Errorf("this command panics on purpose"))
}

// printJSON will print the JSON version of the structure to the logger.
func printJSON(logger logutil.Logger, val any) error {
	data, err := MarshalJSON(val)
	if err != nil {
		return fmt.Errorf("cannot marshal data: %v", err)
	}
	logger.Printf("%s\n", data)
	return nil
}

// loggerWriter turns a Logger into a Writer by decorating it with a Write()
// method that sends everything to Logger.Printf().
type loggerWriter struct {
	logutil.Logger
}

func (lw loggerWriter) Write(p []byte) (int, error) {
	lw.Logger.Printf("%s", p)
	return len(p), nil
}

// printQueryResult will pretty-print a QueryResult to the logger.
func printQueryResult(writer io.Writer, qr *sqltypes.Result) {
	cli.WriteQueryResultTable(writer, qr)
}

// MarshalJSON marshals "obj" to a JSON string. It uses the "jsonpb" marshaler
// or Go's standard one.
//
// We use jsonpb for protobuf messages because it is the only supported
// way to marshal protobuf messages to JSON.
// In addition to that, it's the only way to emit zero values in the JSON
// output.
// Unfortunately, jsonpb works only for protobuf messages. Therefore, we use
// the default marshaler for the remaining structs (which are possibly
// mixed protobuf and non-protobuf).
//
// TODO(mberlin): Switch "EnumAsInts" to "false" once the frontend is
//
//	updated and mixed types will use jsonpb as well.
func MarshalJSON(obj any) (data []byte, err error) {
	switch obj := obj.(type) {
	case proto.Message:
		// Note: We also end up in this case if "obj" is NOT a proto.Message but
		// has an anonymous (embedded) field of the type "proto.Message".
		// In that case jsonpb may panic if the "obj" has non-exported fields.

		// Marshal the protobuf message.
		data, err = protojson.MarshalOptions{
			Multiline:       true,
			Indent:          "  ",
			UseProtoNames:   true,
			UseEnumNumbers:  true,
			EmitUnpopulated: true,
		}.Marshal(obj)
		if err != nil {
			return nil, fmt.Errorf("protojson error: %v", err)
		}
	case []string:
		if len(obj) == 0 {
			return []byte{'[', ']'}, nil
		}
		data, err = json.MarshalIndent(obj, "", "  ")
		if err != nil {
			return nil, fmt.Errorf("json error: %v", err)
		}
	default:
		data, err = json.MarshalIndent(obj, "", "  ")
		if err != nil {
			return nil, fmt.Errorf("json error: %v", err)
		}
	}

	return data, nil
}

// RunCommand will execute the command using the provided wrangler.
// It will return the actionPath to wait on for long remote actions if
// applicable.
func RunCommand(ctx context.Context, wr *wrangler.Wrangler, args []string) error {
	if len(args) == 0 {
		wr.Logger().Printf("No command specified. Please see the list below:\n\n")
		PrintAllCommands(wr.Logger())
		return fmt.Errorf("no command was specified")
	}

	action := args[0]
	actionLowerCase := strings.ToLower(action)
	for _, group := range commands {
		for _, cmd := range group.commands {
			if strings.ToLower(cmd.name) == actionLowerCase {
				subFlags := pflag.NewFlagSet(action, pflag.ContinueOnError)
				subFlags.SetOutput(logutil.NewLoggerWriter(wr.Logger()))
				subFlags.Usage = func() {
					if cmd.deprecated {
						msg := &strings.Builder{}
						msg.WriteString("WARNING: ")
						msg.WriteString(action)
						msg.WriteString(" is deprecated and will be removed in a future release.")
						if cmd.deprecatedBy != "" {
							msg.WriteString(" Use ")
							msg.WriteString(cmd.deprecatedBy)
							msg.WriteString(" instead.")
						}

						wr.Logger().Printf("%s\n", msg.String())
					}

					wr.Logger().Printf("Usage: %s %s\n\n", action, cmd.params)
					wr.Logger().Printf("%s\n\n", cmd.help)

					wr.Logger().Printf("%s\n", subFlags.FlagUsages())
				}

				if len(args) > 1 && args[1] == "--" && !cmd.disableFlagInterspersal {
					PrintDoubleDashDeprecationNotice(wr)
					args = args[1:]
				}

				switch err := cmd.method(ctx, wr, subFlags, args[1:]); err {
				case pflag.ErrHelp:
					// Don't actually error if the user requested --help on a
					// subcommand.
					return nil
				default:
					return err
				}
			}
		}
	}

	return ErrUnknownCommand
}

func PrintDoubleDashDeprecationNotice(wr *wrangler.Wrangler) {
	msg := (`DEPRECATION NOTICE: in v14, users needed to add a double-dash ("--") separator to split up top-level and sub-command arguments/flags.
Beginning in v16, this will no longer work properly. Please remove any double-dashes that preceed sub-command **flags** only.
	
Note that this does not mean you do not need a separator to split up position arguments.
For example, to pass a flag to a hook via ExecuteHook, "vtctl ExecuteHook myhook.sh -- --hook-flag 5" is the correct formation.
For v1 Reshard commands, you will also need a separator if your shard names begin with a hyphen, i.e. "Reshard ks.workflow -- -80,80-" needs a double-dash, but "Reshard ks.workflow 40-80,80-c0" does not.`)

	wr.Logger().Warningf(msg)
}

// PrintAllCommands will print the list of commands to the logger
func PrintAllCommands(logger logutil.Logger) {
	msg := &strings.Builder{}

	for _, group := range commands {
		logger.Printf("%s:\n", group.name)
		for _, cmd := range group.commands {
			if cmd.hidden {
				continue
			}

			msg.WriteString("  ")

			if cmd.deprecated {
				msg.WriteString("(DEPRECATED) ")
			}

			msg.WriteString(cmd.name)
			msg.WriteString(" ")
			msg.WriteString(cmd.params)
			logger.Printf("%s\n", msg.String())

			msg.Reset()
		}
		logger.Printf("\n")
	}
}

// queryResultForTabletResults aggregates given results into a combined result set
func queryResultForTabletResults(results map[string]*sqltypes.Result) *sqltypes.Result {
	var qr = &sqltypes.Result{}
	defaultFields := []*querypb.Field{{
		Name: "Tablet",
		Type: sqltypes.VarBinary,
	}}
	var row2 []sqltypes.Value
	for tabletAlias, result := range results {
		if qr.Fields == nil {
			qr.Fields = append(qr.Fields, defaultFields...)
			qr.Fields = append(qr.Fields, result.Fields...)
		}
		for _, row := range result.Rows {
			row2 = nil
			row2 = append(row2, sqltypes.NewVarBinary(tabletAlias))
			row2 = append(row2, row...)
			qr.Rows = append(qr.Rows, row2)
		}
	}
	return qr
}<|MERGE_RESOLUTION|>--- conflicted
+++ resolved
@@ -2868,13 +2868,8 @@
 	return nil
 }
 
-<<<<<<< HEAD
-func commandApplySchema(ctx context.Context, wr *wrangler.Wrangler, subFlags *flag.FlagSet, args []string) error {
+func commandApplySchema(ctx context.Context, wr *wrangler.Wrangler, subFlags *pflag.FlagSet, args []string) error {
 	allowLongUnavailability := subFlags.Bool("allow_long_unavailability", false, "Deprecated. We recommend using Online DDL for schema changes, big or small.")
-=======
-func commandApplySchema(ctx context.Context, wr *wrangler.Wrangler, subFlags *pflag.FlagSet, args []string) error {
-	allowLongUnavailability := subFlags.Bool("allow_long_unavailability", false, "Allow large schema changes which incur a longer unavailability of the database.")
->>>>>>> 12cd2f30
 	sql := subFlags.String("sql", "", "A list of semicolon-delimited SQL commands")
 	sqlFile := subFlags.String("sql-file", "", "Identifies the file that contains the SQL commands")
 	ddlStrategy := subFlags.String("ddl_strategy", string(schema.DDLStrategyDirect), "Online DDL strategy, compatible with @@ddl_strategy session variable (examples: 'gh-ost', 'pt-osc', 'gh-ost --max-load=Threads_running=100'")
