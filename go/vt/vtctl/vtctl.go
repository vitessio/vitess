/*
Copyright 2017 Google Inc.

Licensed under the Apache License, Version 2.0 (the "License");
you may not use this file except in compliance with the License.
You may obtain a copy of the License at

    http://www.apache.org/licenses/LICENSE-2.0

Unless required by applicable law or agreed to in writing, software
distributed under the License is distributed on an "AS IS" BASIS,
WITHOUT WARRANTIES OR CONDITIONS OF ANY KIND, either express or implied.
See the License for the specific language governing permissions and
limitations under the License.
*/

// Package vtctl contains the implementation of all the Vitess management
// commands.
package vtctl

// The following comment section contains definitions for command arguments.
// It is parsed to generate the vtctl documentation automatically.
/*
COMMAND ARGUMENT DEFINITIONS

- cell, cell name: A cell is a location for a service. Generally, a cell
        resides in only one cluster. In Vitess, the terms "cell" and
        "data center" are interchangeable. The argument value is a
        string that does not contain whitespace.

- tablet alias: A Tablet Alias uniquely identifies a vttablet. The argument
                value is in the format
                <code>&lt;cell name&gt;-&lt;uid&gt;</code>.

- keyspace, keyspace name: The name of a sharded database that contains one
            or more tables. Vitess distributes keyspace shards into multiple
            machines and provides an SQL interface to query the data. The
            argument value must be a string that does not contain whitespace.

- port name: A port number. The argument value should be an integer between
             <code>0</code> and <code>65535</code>, inclusive.

- shard, shard name: The name of a shard. The argument value is typically in
         the format <code>&lt;range start&gt;-&lt;range end&gt;</code>.

- keyspace/shard: The name of a sharded database that contains one or more
                  tables as well as the shard associated with the command.
                  The keyspace must be identified by a string that does not
                  contain whitepace, while the shard is typically identified
                  by a string in the format
                  <code>&lt;range start&gt;-&lt;range end&gt;</code>.

- duration: The amount of time that the action queue should be blocked.
            The value is a string that contains a possibly signed sequence
            of decimal numbers, each with optional fraction and a unit
            suffix, such as "300ms" or "1h45m". See the definition of the
            Go language's <a
            href="http://golang.org/pkg/time/#ParseDuration">ParseDuration</a>
            function for more details. Note that, in practice, the value
            should be a positively signed value.

- db type, tablet type: The vttablet's role. Valid values are:
  -- backup: A slaved copy of data that is offline to queries other than
             for backup purposes
  -- batch: A slaved copy of data for OLAP load patterns (typically for
            MapReduce jobs)
  -- drained: A tablet that is reserved for a background process. For example,
              a tablet used by a vtworker process, where the tablet is likely
              lagging in replication.
  -- experimental: A slaved copy of data that is ready but not serving query
                   traffic. The value indicates a special characteristic of
                   the tablet that indicates the tablet should not be
                   considered a potential master. Vitess also does not
                   worry about lag for experimental tablets when reparenting.
  -- master: A primary copy of data
  -- rdonly: A slaved copy of data for OLAP load patterns
  -- replica: A slaved copy of data ready to be promoted to master
  -- restore: A tablet that is restoring from a snapshot. Typically, this
              happens at tablet startup, then it goes to its right state.
  -- schema_apply: A slaved copy of data that had been serving query traffic
                   but that is now applying a schema change. Following the
                   change, the tablet will revert to its serving type.
  -- snapshot_source: A slaved copy of data where mysqld is <b>not</b>
                      running and where Vitess is serving data files to
                      clone slaves. Use this command to enter this mode:
                      <pre>vtctl Snapshot -server-mode ...</pre>
                      Use this command to exit this mode:
                      <pre>vtctl SnapshotSourceEnd ...</pre>
  -- spare: A slaved copy of data that is ready but not serving query traffic.
            The data could be a potential master tablet.
*/

import (
	"bytes"
	"encoding/json"
	"errors"
	"flag"
	"fmt"
	"io/ioutil"
	"sort"
	"strconv"
	"strings"
	"sync"
	"time"

	"github.com/golang/protobuf/jsonpb"
	"github.com/golang/protobuf/proto"
	"golang.org/x/net/context"

	"vitess.io/vitess/go/flagutil"
	"vitess.io/vitess/go/json2"
	"vitess.io/vitess/go/mysql"
	"vitess.io/vitess/go/sqltypes"
	"vitess.io/vitess/go/sync2"
	hk "vitess.io/vitess/go/vt/hook"
	"vitess.io/vitess/go/vt/key"
	"vitess.io/vitess/go/vt/logutil"
	"vitess.io/vitess/go/vt/schemamanager"
	"vitess.io/vitess/go/vt/sqlparser"
	"vitess.io/vitess/go/vt/topo"
	"vitess.io/vitess/go/vt/topo/topoproto"
	"vitess.io/vitess/go/vt/topotools"
	"vitess.io/vitess/go/vt/vterrors"
	"vitess.io/vitess/go/vt/wrangler"

	replicationdatapb "vitess.io/vitess/go/vt/proto/replicationdata"
	topodatapb "vitess.io/vitess/go/vt/proto/topodata"
	vschemapb "vitess.io/vitess/go/vt/proto/vschema"
	vtrpcpb "vitess.io/vitess/go/vt/proto/vtrpc"
	"vitess.io/vitess/go/vt/proto/vttime"
)

var (
	// ErrUnknownCommand is returned for an unknown command
	ErrUnknownCommand = errors.New("unknown command")
)

// Flags are exported for use in go/vt/vtctld.
var (
	HealthCheckTopologyRefresh = flag.Duration("vtctl_healthcheck_topology_refresh", 30*time.Second, "refresh interval for re-reading the topology")
	HealthcheckRetryDelay      = flag.Duration("vtctl_healthcheck_retry_delay", 5*time.Second, "delay before retrying a failed healthcheck")
	HealthCheckTimeout         = flag.Duration("vtctl_healthcheck_timeout", time.Minute, "the health check timeout period")
)

type command struct {
	name   string
	method func(ctx context.Context, wr *wrangler.Wrangler, subFlags *flag.FlagSet, args []string) error
	params string
	help   string // if help is empty, won't list the command
}

type commandGroup struct {
	name     string
	commands []command
}

// commandsMutex protects commands at init time. We use servenv, which calls
// all Run hooks in parallel.
var commandsMutex sync.Mutex

// TODO: Convert these commands to be automatically generated from flag parser.
var commands = []commandGroup{
	{
		"Tablets", []command{
			{"InitTablet", commandInitTablet,
				"[-allow_update] [-allow_different_shard] [-allow_master_override] [-parent] [-db_name_override=<db name>] [-hostname=<hostname>] [-mysql_port=<port>] [-port=<port>] [-grpc_port=<port>] [-tags=tag1:value1,tag2:value2] -keyspace=<keyspace> -shard=<shard> <tablet alias> <tablet type>",
				"Initializes a tablet in the topology.\n"},
			{"GetTablet", commandGetTablet,
				"<tablet alias>",
				"Outputs a JSON structure that contains information about the Tablet."},
			{"UpdateTabletAddrs", commandUpdateTabletAddrs,
				"[-hostname <hostname>] [-ip-addr <ip addr>] [-mysql-port <mysql port>] [-vt-port <vt port>] [-grpc-port <grpc port>] <tablet alias> ",
				"Updates the IP address and port numbers of a tablet."},
			{"DeleteTablet", commandDeleteTablet,
				"[-allow_master] <tablet alias> ...",
				"Deletes tablet(s) from the topology."},
			{"SetReadOnly", commandSetReadOnly,
				"<tablet alias>",
				"Sets the tablet as read-only."},
			{"SetReadWrite", commandSetReadWrite,
				"<tablet alias>",
				"Sets the tablet as read-write."},
			{"StartSlave", commandStartSlave,
				"<tablet alias>",
				"Starts replication on the specified slave."},
			{"StopSlave", commandStopSlave,
				"<tablet alias>",
				"Stops replication on the specified slave."},
			{"ChangeSlaveType", commandChangeSlaveType,
				"[-dry-run] <tablet alias> <tablet type>",
				"Changes the db type for the specified tablet, if possible. This command is used primarily to arrange replicas, and it will not convert a master.\n" +
					"NOTE: This command automatically updates the serving graph.\n"},
			{"Ping", commandPing,
				"<tablet alias>",
				"Checks that the specified tablet is awake and responding to RPCs. This command can be blocked by other in-flight operations."},
			{"RefreshState", commandRefreshState,
				"<tablet alias>",
				"Reloads the tablet record on the specified tablet."},
			{"RefreshStateByShard", commandRefreshStateByShard,
				"[-cells=c1,c2,...] <keyspace/shard>",
				"Runs 'RefreshState' on all tablets in the given shard."},
			{"RunHealthCheck", commandRunHealthCheck,
				"<tablet alias>",
				"Runs a health check on a remote tablet."},
			{"IgnoreHealthError", commandIgnoreHealthError,
				"<tablet alias> <ignore regexp>",
				"Sets the regexp for health check errors to ignore on the specified tablet. The pattern has implicit ^$ anchors. Set to empty string or restart vttablet to stop ignoring anything."},
			{"Sleep", commandSleep,
				"<tablet alias> <duration>",
				"Blocks the action queue on the specified tablet for the specified amount of time. This is typically used for testing."},
			{"ExecuteHook", commandExecuteHook,
				"<tablet alias> <hook name> [<param1=value1> <param2=value2> ...]",
				"Runs the specified hook on the given tablet. A hook is a script that resides in the $VTROOT/vthook directory. You can put any script into that directory and use this command to run that script.\n" +
					"For this command, the param=value arguments are parameters that the command passes to the specified hook."},
			{"ExecuteFetchAsApp", commandExecuteFetchAsApp,
				"[-max_rows=10000] [-json] [-use_pool] <tablet alias> <sql command>",
				"Runs the given SQL command as a App on the remote tablet."},
			{"ExecuteFetchAsDba", commandExecuteFetchAsDba,
				"[-max_rows=10000] [-disable_binlogs] [-json] <tablet alias> <sql command>",
				"Runs the given SQL command as a DBA on the remote tablet."},
			{"VReplicationExec", commandVReplicationExec,
				"[-json] <tablet alias> <sql command>",
				"Runs the given VReplication command on the remote tablet."},
		},
	},
	{
		"Shards", []command{
			{"CreateShard", commandCreateShard,
				"[-force] [-parent] <keyspace/shard>",
				"Creates the specified shard."},
			{"GetShard", commandGetShard,
				"<keyspace/shard>",
				"Outputs a JSON structure that contains information about the Shard."},
			{"TabletExternallyReparented", commandTabletExternallyReparented,
				"<tablet alias>",
				"Changes metadata in the topology server to acknowledge a shard master change performed by an external tool. See the Reparenting guide for more information:" +
					"https://github.com/vitessio/vitess/blob/master/doc/Reparenting.md#external-reparents."},
			{"ValidateShard", commandValidateShard,
				"[-ping-tablets] <keyspace/shard>",
				"Validates that all nodes that are reachable from this shard are consistent."},
			{"ShardReplicationPositions", commandShardReplicationPositions,
				"<keyspace/shard>",
				"Shows the replication status of each slave machine in the shard graph. In this case, the status refers to the replication lag between the master vttablet and the slave vttablet. In Vitess, data is always written to the master vttablet first and then replicated to all slave vttablets. Output is sorted by tablet type, then replication position. Use ctrl-C to interrupt command and see partial result if needed."},
			{"ListShardTablets", commandListShardTablets,
				"<keyspace/shard>",
				"Lists all tablets in the specified shard."},
			{"SetShardIsMasterServing", commandSetShardIsMasterServing,
				"<keyspace/shard> <is_master_serving>",
				"Add or remove a shard from serving. This is meant as an emergency function. It does not rebuild any serving graph i.e. does not run 'RebuildKeyspaceGraph'."},
			{"SetShardTabletControl", commandSetShardTabletControl,
				"[--cells=c1,c2,...] [--blacklisted_tables=t1,t2,...] [--remove] [--disable_query_service] <keyspace/shard> <tablet type>",
				"Sets the TabletControl record for a shard and type. Only use this for an emergency fix or after a finished vertical split. The *MigrateServedFrom* and *MigrateServedType* commands set this field appropriately already. Always specify the blacklisted_tables flag for vertical splits, but never for horizontal splits.\n" +
					"To set the DisableQueryServiceFlag, keep 'blacklisted_tables' empty, and set 'disable_query_service' to true or false. Useful to fix horizontal splits gone wrong.\n" +
					"To change the blacklisted tables list, specify the 'blacklisted_tables' parameter with the new list. Useful to fix tables that are being blocked after a vertical split.\n" +
					"To just remove the ShardTabletControl entirely, use the 'remove' flag, useful after a vertical split is finished to remove serving restrictions."},
			{"UpdateSrvKeyspacePartition", commandUpdateSrvKeyspacePartition,
				"[--cells=c1,c2,...] [--remove] <keyspace/shard> <tablet type>",
				"Updates KeyspaceGraph partition for a shard and type. Only use this for an emergency fix during an horizontal shard split. The *MigrateServedType* commands set this field appropriately already. Specify the remove flag, if you want the shard to be removed from the desired partition."},
			{"SourceShardDelete", commandSourceShardDelete,
				"<keyspace/shard> <uid>",
				"Deletes the SourceShard record with the provided index. This is meant as an emergency cleanup function. It does not call RefreshState for the shard master."},
			{"SourceShardAdd", commandSourceShardAdd,
				"[--key_range=<keyrange>] [--tables=<table1,table2,...>] <keyspace/shard> <uid> <source keyspace/shard>",
				"Adds the SourceShard record with the provided index. This is meant as an emergency function. It does not call RefreshState for the shard master."},
			{"ShardReplicationAdd", commandShardReplicationAdd,
				"<keyspace/shard> <tablet alias> <parent tablet alias>",
				"HIDDEN Adds an entry to the replication graph in the given cell."},
			{"ShardReplicationRemove", commandShardReplicationRemove,
				"<keyspace/shard> <tablet alias>",
				"HIDDEN Removes an entry from the replication graph in the given cell."},
			{"ShardReplicationFix", commandShardReplicationFix,
				"<cell> <keyspace/shard>",
				"Walks through a ShardReplication object and fixes the first error that it encounters."},
			{"WaitForFilteredReplication", commandWaitForFilteredReplication,
				"[-max_delay <max_delay, default 30s>] <keyspace/shard>",
				"Blocks until the specified shard has caught up with the filtered replication of its source shard."},
			{"RemoveShardCell", commandRemoveShardCell,
				"[-force] [-recursive] <keyspace/shard> <cell>",
				"Removes the cell from the shard's Cells list."},
			{"DeleteShard", commandDeleteShard,
				"[-recursive] [-even_if_serving] <keyspace/shard> ...",
				"Deletes the specified shard(s). In recursive mode, it also deletes all tablets belonging to the shard. Otherwise, there must be no tablets left in the shard."},
		},
	},
	{
		"Keyspaces", []command{
			{"CreateKeyspace", commandCreateKeyspace,
<<<<<<< HEAD
				"[-sharding_column_name=name] [-sharding_column_type=type] [-served_from=tablettype1:ks1,tablettype2:ks2,...] [-force] [-keyspace_type=type] [-base_keyspace=base_keyspace] [-snapshot_time=time] <keyspace name>",
				"Creates the specified keyspace. keyspace_type can be NORMAL or SNAPSHOT. For a SNAPSHOT keyspace you must specify the name of a base_keyspace, and a snapshot_time in UTC, in RFC3339 time format, e.g. 2006-01-02T15:04:05Z00:00"},
=======
				"[-sharding_column_name=name] [-sharding_column_type=type] [-served_from=tablettype1:ks1,tablettype2:ks2,...] [-force] <keyspace name>",
				"Creates the specified keyspace."},
>>>>>>> 6ad520ea
			{"DeleteKeyspace", commandDeleteKeyspace,
				"[-recursive] <keyspace>",
				"Deletes the specified keyspace. In recursive mode, it also recursively deletes all shards in the keyspace. Otherwise, there must be no shards left in the keyspace."},
			{"RemoveKeyspaceCell", commandRemoveKeyspaceCell,
				"[-force] [-recursive] <keyspace> <cell>",
				"Removes the cell from the Cells list for all shards in the keyspace, and the SrvKeyspace for that keyspace in that cell."},
			{"GetKeyspace", commandGetKeyspace,
				"<keyspace>",
				"Outputs a JSON structure that contains information about the Keyspace."},
			{"GetKeyspaces", commandGetKeyspaces,
				"",
				"Outputs a sorted list of all keyspaces."},
			{"SetKeyspaceShardingInfo", commandSetKeyspaceShardingInfo,
				"[-force] <keyspace name> [<column name>] [<column type>]",
				"Updates the sharding information for a keyspace."},
			{"SetKeyspaceServedFrom", commandSetKeyspaceServedFrom,
				"[-source=<source keyspace name>] [-remove] [-cells=c1,c2,...] <keyspace name> <tablet type>",
				"Changes the ServedFromMap manually. This command is intended for emergency fixes. This field is automatically set when you call the *MigrateServedFrom* command. This command does not rebuild the serving graph."},
			{"RebuildKeyspaceGraph", commandRebuildKeyspaceGraph,
				"[-cells=c1,c2,...] <keyspace> ...",
				"Rebuilds the serving data for the keyspace. This command may trigger an update to all connected clients."},
			{"ValidateKeyspace", commandValidateKeyspace,
				"[-ping-tablets] <keyspace name>",
				"Validates that all nodes reachable from the specified keyspace are consistent."},
			{"SplitClone", commandSplitClone,
				"<keyspace> <from_shards> <to_shards>",
				"Start the SplitClone process to perform horizontal resharding. Example: SplitClone ks '0' '-80,80-'"},
			{"VerticalSplitClone", commandVerticalSplitClone,
				"<from_keyspace> <to_keyspace> <tables>",
				"Start the VerticalSplitClone process to perform vertical resharding. Example: SplitClone from_ks to_ks 'a,/b.*/'"},
			{"MigrateServedTypes", commandMigrateServedTypes,
				"[-cells=c1,c2,...] [-reverse] [-skip-refresh-state] <keyspace/shard> <served tablet type>",
				"Migrates a serving type from the source shard to the shards that it replicates to. This command also rebuilds the serving graph. The <keyspace/shard> argument can specify any of the shards involved in the migration."},
			{"MigrateServedFrom", commandMigrateServedFrom,
				"[-cells=c1,c2,...] [-reverse] <destination keyspace/shard> <served tablet type>",
				"Makes the <destination keyspace/shard> serve the given type. This command also rebuilds the serving graph."},
			{"CancelResharding", commandCancelResharding,
				"<keyspace/shard>",
				"Permanently cancels a resharding in progress. All resharding related metadata will be deleted."},
			{"ShowResharding", commandShowResharding,
				"<keyspace/shard>",
				"Displays all metadata about a resharding in progress."},
			{"FindAllShardsInKeyspace", commandFindAllShardsInKeyspace,
				"<keyspace>",
				"Displays all of the shards in the specified keyspace."},
			{"WaitForDrain", commandWaitForDrain,
				"[-timeout <duration>] [-retry_delay <duration>] [-initial_wait <duration>] <keyspace/shard> <served tablet type>",
				"Blocks until no new queries were observed on all tablets with the given tablet type in the specifed keyspace. " +
					" This can be used as sanity check to ensure that the tablets were drained after running vtctl MigrateServedTypes " +
					" and vtgate is no longer using them. If -timeout is set, it fails when the timeout is reached."},
		},
	},
	{
		"Generic", []command{
			{"Validate", commandValidate,
				"[-ping-tablets]",
				"Validates that all nodes reachable from the global replication graph and that all tablets in all discoverable cells are consistent."},
			{"ListAllTablets", commandListAllTablets,
				"<cell name1>, <cell name2>, ...",
				"Lists all tablets in an awk-friendly way."},
			{"ListTablets", commandListTablets,
				"<tablet alias> ...",
				"Lists specified tablets in an awk-friendly way."},
			{"Panic", commandPanic,
				"",
				"HIDDEN Triggers a panic on the server side, to test the handling."},
		},
	},
	{
		"Schema, Version, Permissions", []command{
			{"GetSchema", commandGetSchema,
				"[-tables=<table1>,<table2>,...] [-exclude_tables=<table1>,<table2>,...] [-include-views] <tablet alias>",
				"Displays the full schema for a tablet, or just the schema for the specified tables in that tablet."},
			{"ReloadSchema", commandReloadSchema,
				"<tablet alias>",
				"Reloads the schema on a remote tablet."},
			{"ReloadSchemaShard", commandReloadSchemaShard,
				"[-concurrency=10] [-include_master=false] <keyspace/shard>",
				"Reloads the schema on all the tablets in a shard."},
			{"ReloadSchemaKeyspace", commandReloadSchemaKeyspace,
				"[-concurrency=10] [-include_master=false] <keyspace>",
				"Reloads the schema on all the tablets in a keyspace."},
			{"ValidateSchemaShard", commandValidateSchemaShard,
				"[-exclude_tables=''] [-include-views] <keyspace/shard>",
				"Validates that the master schema matches all of the slaves."},
			{"ValidateSchemaKeyspace", commandValidateSchemaKeyspace,
				"[-exclude_tables=''] [-include-views] <keyspace name>",
				"Validates that the master schema from shard 0 matches the schema on all of the other tablets in the keyspace."},
			{"ApplySchema", commandApplySchema,
				"[-allow_long_unavailability] [-wait_slave_timeout=10s] {-sql=<sql> || -sql-file=<filename>} <keyspace>",
				"Applies the schema change to the specified keyspace on every master, running in parallel on all shards. The changes are then propagated to slaves via replication. If -allow_long_unavailability is set, schema changes affecting a large number of rows (and possibly incurring a longer period of unavailability) will not be rejected."},
			{"CopySchemaShard", commandCopySchemaShard,
				"[-tables=<table1>,<table2>,...] [-exclude_tables=<table1>,<table2>,...] [-include-views] [-wait_slave_timeout=10s] {<source keyspace/shard> || <source tablet alias>} <destination keyspace/shard>",
				"Copies the schema from a source shard's master (or a specific tablet) to a destination shard. The schema is applied directly on the master of the destination shard, and it is propagated to the replicas through binlogs."},

			{"ValidateVersionShard", commandValidateVersionShard,
				"<keyspace/shard>",
				"Validates that the master version matches all of the slaves."},
			{"ValidateVersionKeyspace", commandValidateVersionKeyspace,
				"<keyspace name>",
				"Validates that the master version from shard 0 matches all of the other tablets in the keyspace."},

			{"GetPermissions", commandGetPermissions,
				"<tablet alias>",
				"Displays the permissions for a tablet."},
			{"ValidatePermissionsShard", commandValidatePermissionsShard,
				"<keyspace/shard>",
				"Validates that the master permissions match all the slaves."},
			{"ValidatePermissionsKeyspace", commandValidatePermissionsKeyspace,
				"<keyspace name>",
				"Validates that the master permissions from shard 0 match those of all of the other tablets in the keyspace."},

			{"GetVSchema", commandGetVSchema,
				"<keyspace>",
				"Displays the VTGate routing schema."},
			{"ApplyVSchema", commandApplyVSchema,
				"{-vschema=<vschema> || -vschema_file=<vschema file> || -sql=<sql> || -sql_file=<sql file>} [-cells=c1,c2,...] [-skip_rebuild] [-dry-run] <keyspace>",
				"Applies the VTGate routing schema to the provided keyspace. Shows the result after application."},
			{"GetRoutingRules", commandGetRoutingRules,
				"",
				"Displays the VSchema routing rules."},
			{"ApplyRoutingRules", commandApplyRoutingRules,
				"{-rules=<rules> || -rules_file=<rules_file=<sql file>} [-cells=c1,c2,...] [-skip_rebuild] [-dry-run]",
				"Applies the VSchema routing rules."},
			{"RebuildVSchemaGraph", commandRebuildVSchemaGraph,
				"[-cells=c1,c2,...]",
				"Rebuilds the cell-specific SrvVSchema from the global VSchema objects in the provided cells (or all cells if none provided)."},
		},
	},
	{
		"Serving Graph", []command{
			{"GetSrvKeyspaceNames", commandGetSrvKeyspaceNames,
				"<cell>",
				"Outputs a list of keyspace names."},
			{"GetSrvKeyspace", commandGetSrvKeyspace,
				"<cell> <keyspace>",
				"Outputs a JSON structure that contains information about the SrvKeyspace."},
			{"GetSrvVSchema", commandGetSrvVSchema,
				"<cell>",
				"Outputs a JSON structure that contains information about the SrvVSchema."},
			{"DeleteSrvVSchema", commandDeleteSrvVSchema,
				"<cell>",
				"Deletes the SrvVSchema object in the given cell."},
		},
	},
	{
		"Replication Graph", []command{
			{"GetShardReplication", commandGetShardReplication,
				"<cell> <keyspace/shard>",
				"Outputs a JSON structure that contains information about the ShardReplication."},
		},
	},
}

func init() {
	// This cannot be in the static 'commands ' array, as commands
	// would reference commandHelp that references commands
	// (circular reference)
	addCommand("Generic", command{"Help", commandHelp,
		"[command name]",
		"Prints the list of available commands, or help on a specific command."})
}

func addCommand(groupName string, c command) {
	commandsMutex.Lock()
	defer commandsMutex.Unlock()
	for i, group := range commands {
		if group.name == groupName {
			commands[i].commands = append(commands[i].commands, c)
			return
		}
	}
	panic(fmt.Errorf("trying to add to missing group %v", groupName))
}

func addCommandGroup(groupName string) {
	commandsMutex.Lock()
	defer commandsMutex.Unlock()
	commands = append(commands, commandGroup{
		name: groupName,
	})
}

func fmtMapAwkable(m map[string]string) string {
	pairs := make([]string, len(m))
	i := 0
	for k, v := range m {
		pairs[i] = fmt.Sprintf("%v: %q", k, v)
		i++
	}
	sort.Strings(pairs)
	return "[" + strings.Join(pairs, " ") + "]"
}

func fmtTabletAwkable(ti *topo.TabletInfo) string {
	keyspace := ti.Keyspace
	shard := ti.Shard
	if keyspace == "" {
		keyspace = "<null>"
	}
	if shard == "" {
		shard = "<null>"
	}
	return fmt.Sprintf("%v %v %v %v %v %v %v", topoproto.TabletAliasString(ti.Alias), keyspace, shard, topoproto.TabletTypeLString(ti.Type), ti.Addr(), ti.MysqlAddr(), fmtMapAwkable(ti.Tags))
}

func listTabletsByShard(ctx context.Context, wr *wrangler.Wrangler, keyspace, shard string) error {
	tabletAliases, err := wr.TopoServer().FindAllTabletAliasesInShard(ctx, keyspace, shard)
	if err != nil {
		return err
	}
	return dumpTablets(ctx, wr, tabletAliases)
}

func dumpAllTablets(ctx context.Context, wr *wrangler.Wrangler, cell string) error {
	tablets, err := topotools.GetAllTablets(ctx, wr.TopoServer(), cell)
	if err != nil {
		return err
	}
	for _, ti := range tablets {
		wr.Logger().Printf("%v\n", fmtTabletAwkable(ti))
	}
	return nil
}

func dumpTablets(ctx context.Context, wr *wrangler.Wrangler, tabletAliases []*topodatapb.TabletAlias) error {
	tabletMap, err := wr.TopoServer().GetTabletMap(ctx, tabletAliases)
	if err != nil {
		return err
	}
	for _, tabletAlias := range tabletAliases {
		ti, ok := tabletMap[topoproto.TabletAliasString(tabletAlias)]
		if !ok {
			wr.Logger().Warningf("failed to load tablet %v", tabletAlias)
		} else {
			wr.Logger().Printf("%v\n", fmtTabletAwkable(ti))
		}
	}
	return nil
}

// getFileParam returns a string containing either flag is not "",
// or the content of the file named flagFile
func getFileParam(flag, flagFile, name string) (string, error) {
	if flag != "" {
		if flagFile != "" {
			return "", fmt.Errorf("action requires only one of %v or %v-file", name, name)
		}
		return flag, nil
	}

	if flagFile == "" {
		return "", fmt.Errorf("action requires one of %v or %v-file", name, name)
	}
	data, err := ioutil.ReadFile(flagFile)
	if err != nil {
		return "", fmt.Errorf("cannot read file %v: %v", flagFile, err)
	}
	return string(data), nil
}

// keyspaceParamsToKeyspaces builds a list of keyspaces.
// It supports topology-based wildcards, and plain wildcards.
// For instance:
// us*                             // using plain matching
// *                               // using plain matching
func keyspaceParamsToKeyspaces(ctx context.Context, wr *wrangler.Wrangler, params []string) ([]string, error) {
	result := make([]string, 0, len(params))
	for _, param := range params {
		if param[0] == '/' {
			// this is a topology-specific path
			result = append(result, params...)
		} else {
			// this is not a path, so assume a keyspace name,
			// possibly with wildcards
			keyspaces, err := wr.TopoServer().ResolveKeyspaceWildcard(ctx, param)
			if err != nil {
				return nil, fmt.Errorf("failed to resolve keyspace wildcard %v: %v", param, err)
			}
			result = append(result, keyspaces...)
		}
	}
	return result, nil
}

// shardParamsToKeyspaceShards builds a list of keyspace/shard pairs.
// It supports topology-based wildcards, and plain wildcards.
// For instance:
// user/*                             // using plain matching
// */0                                // using plain matching
func shardParamsToKeyspaceShards(ctx context.Context, wr *wrangler.Wrangler, params []string) ([]topo.KeyspaceShard, error) {
	result := make([]topo.KeyspaceShard, 0, len(params))
	for _, param := range params {
		if param[0] == '/' {
			// this is a topology-specific path
			for _, path := range params {
				keyspace, shard, err := topoproto.ParseKeyspaceShard(path)
				if err != nil {
					return nil, err
				}
				result = append(result, topo.KeyspaceShard{Keyspace: keyspace, Shard: shard})
			}
		} else {
			// this is not a path, so assume a keyspace
			// name / shard name, each possibly with wildcards
			keyspaceShards, err := wr.TopoServer().ResolveShardWildcard(ctx, param)
			if err != nil {
				return nil, fmt.Errorf("failed to resolve keyspace/shard wildcard %v: %v", param, err)
			}
			result = append(result, keyspaceShards...)
		}
	}
	return result, nil
}

// tabletParamsToTabletAliases takes multiple params and converts them
// to tablet aliases.
func tabletParamsToTabletAliases(params []string) ([]*topodatapb.TabletAlias, error) {
	result := make([]*topodatapb.TabletAlias, len(params))
	var err error
	for i, param := range params {
		result[i], err = topoproto.ParseTabletAlias(param)
		if err != nil {
			return nil, err
		}
	}
	return result, nil
}

// parseTabletType parses the string tablet type and verifies
// it is an accepted one
func parseTabletType(param string, types []topodatapb.TabletType) (topodatapb.TabletType, error) {
	tabletType, err := topoproto.ParseTabletType(param)
	if err != nil {
		return topodatapb.TabletType_UNKNOWN, fmt.Errorf("invalid tablet type %v: %v", param, err)
	}
	if !topoproto.IsTypeInList(topodatapb.TabletType(tabletType), types) {
		return topodatapb.TabletType_UNKNOWN, fmt.Errorf("type %v is not one of: %v", tabletType, strings.Join(topoproto.MakeStringTypeList(types), " "))
	}
	return tabletType, nil
}

// parseServingTabletType3 parses the tablet type into the enum,
// and makes sure the enum is of serving type (MASTER, REPLICA, RDONLY/BATCH)
func parseServingTabletType3(param string) (topodatapb.TabletType, error) {
	servedType, err := topoproto.ParseTabletType(param)
	if err != nil {
		return topodatapb.TabletType_UNKNOWN, err
	}
	if !topo.IsInServingGraph(servedType) {
		return topodatapb.TabletType_UNKNOWN, fmt.Errorf("served_type has to be in the serving graph, not %v", param)
	}
	return servedType, nil
}

func commandInitTablet(ctx context.Context, wr *wrangler.Wrangler, subFlags *flag.FlagSet, args []string) error {
	dbNameOverride := subFlags.String("db_name_override", "", "Overrides the name of the database that the vttablet uses")
	allowUpdate := subFlags.Bool("allow_update", false, "Use this flag to force initialization if a tablet with the same name already exists. Use with caution.")
	allowMasterOverride := subFlags.Bool("allow_master_override", false, "Use this flag to force initialization if a tablet is created as master, and a master for the keyspace/shard already exists. Use with caution.")
	createShardAndKeyspace := subFlags.Bool("parent", false, "Creates the parent shard and keyspace if they don't yet exist")
	hostname := subFlags.String("hostname", "", "The server on which the tablet is running")
	mysqlHost := subFlags.String("mysql_host", "", "The mysql host for the mysql server")
	mysqlPort := subFlags.Int("mysql_port", 0, "The mysql port for the mysql server")
	port := subFlags.Int("port", 0, "The main port for the vttablet process")
	grpcPort := subFlags.Int("grpc_port", 0, "The gRPC port for the vttablet process")
	keyspace := subFlags.String("keyspace", "", "The keyspace to which this tablet belongs")
	shard := subFlags.String("shard", "", "The shard to which this tablet belongs")

	var tags flagutil.StringMapValue
	subFlags.Var(&tags, "tags", "A comma-separated list of key:value pairs that are used to tag the tablet")
	if err := subFlags.Parse(args); err != nil {
		return err
	}

	if subFlags.NArg() != 2 {
		return fmt.Errorf("the <tablet alias> and <tablet type> arguments are both required for the InitTablet command")
	}
	tabletAlias, err := topoproto.ParseTabletAlias(subFlags.Arg(0))
	if err != nil {
		return err
	}
	tabletType, err := parseTabletType(subFlags.Arg(1), topoproto.AllTabletTypes)
	if err != nil {
		return err
	}

	// create tablet record
	tablet := &topodatapb.Tablet{
		Alias:          tabletAlias,
		Hostname:       *hostname,
		MysqlHostname:  *mysqlHost,
		PortMap:        make(map[string]int32),
		Keyspace:       *keyspace,
		Shard:          *shard,
		Type:           tabletType,
		DbNameOverride: *dbNameOverride,
		Tags:           tags,
	}
	if *port != 0 {
		tablet.PortMap["vt"] = int32(*port)
	}
	if *mysqlPort != 0 {
		topoproto.SetMysqlPort(tablet, int32(*mysqlPort))
	}
	if *grpcPort != 0 {
		tablet.PortMap["grpc"] = int32(*grpcPort)
	}

	return wr.InitTablet(ctx, tablet, *allowMasterOverride, *createShardAndKeyspace, *allowUpdate)
}

func commandGetTablet(ctx context.Context, wr *wrangler.Wrangler, subFlags *flag.FlagSet, args []string) error {
	if err := subFlags.Parse(args); err != nil {
		return err
	}
	if subFlags.NArg() != 1 {
		return fmt.Errorf("the <tablet alias> argument is required for the GetTablet command")
	}

	tabletAlias, err := topoproto.ParseTabletAlias(subFlags.Arg(0))
	if err != nil {
		return err
	}
	tabletInfo, err := wr.TopoServer().GetTablet(ctx, tabletAlias)
	if err != nil {
		return err
	}
	// Pass the embedded proto directly or jsonpb will panic.
	return printJSON(wr.Logger(), tabletInfo.Tablet)
}

func commandUpdateTabletAddrs(ctx context.Context, wr *wrangler.Wrangler, subFlags *flag.FlagSet, args []string) error {
	hostname := subFlags.String("hostname", "", "The fully qualified host name of the server on which the tablet is running.")
	mysqlHost := subFlags.String("mysql_host", "", "The mysql host for the mysql server")
	mysqlPort := subFlags.Int("mysql-port", 0, "The mysql port for the mysql daemon")
	vtPort := subFlags.Int("vt-port", 0, "The main port for the vttablet process")
	grpcPort := subFlags.Int("grpc-port", 0, "The gRPC port for the vttablet process")
	if err := subFlags.Parse(args); err != nil {
		return err
	}

	if subFlags.NArg() != 1 {
		return fmt.Errorf("the <tablet alias> argument is required for the UpdateTabletAddrs command")
	}

	tabletAlias, err := topoproto.ParseTabletAlias(subFlags.Arg(0))
	if err != nil {
		return err
	}

	_, err = wr.TopoServer().UpdateTabletFields(ctx, tabletAlias, func(tablet *topodatapb.Tablet) error {
		if *hostname != "" {
			tablet.Hostname = *hostname
		}
		if *mysqlHost != "" {
			tablet.MysqlHostname = *mysqlHost
		}
		if *vtPort != 0 || *grpcPort != 0 || *mysqlPort != 0 {
			if tablet.PortMap == nil {
				tablet.PortMap = make(map[string]int32)
			}
			if *vtPort != 0 {
				tablet.PortMap["vt"] = int32(*vtPort)
			}
			if *grpcPort != 0 {
				tablet.PortMap["grpc"] = int32(*grpcPort)
			}
			if *mysqlPort != 0 {
				topoproto.SetMysqlPort(tablet, int32(*mysqlPort))
			}
		}
		return nil
	})
	return err
}

func commandDeleteTablet(ctx context.Context, wr *wrangler.Wrangler, subFlags *flag.FlagSet, args []string) error {
	allowMaster := subFlags.Bool("allow_master", false, "Allows for the master tablet of a shard to be deleted. Use with caution.")
	if err := subFlags.Parse(args); err != nil {
		return err
	}
	if subFlags.NArg() == 0 {
		return fmt.Errorf("the <tablet alias> argument must be used to specify at least one tablet when calling the DeleteTablet command")
	}

	tabletAliases, err := tabletParamsToTabletAliases(subFlags.Args())
	if err != nil {
		return err
	}
	for _, tabletAlias := range tabletAliases {
		if err := wr.DeleteTablet(ctx, tabletAlias, *allowMaster); err != nil {
			return err
		}
	}
	return nil
}

func commandSetReadOnly(ctx context.Context, wr *wrangler.Wrangler, subFlags *flag.FlagSet, args []string) error {
	if err := subFlags.Parse(args); err != nil {
		return err
	}
	if subFlags.NArg() != 1 {
		return fmt.Errorf("the <tablet alias> argument is required for the SetReadOnly command")
	}

	tabletAlias, err := topoproto.ParseTabletAlias(subFlags.Arg(0))
	if err != nil {
		return err
	}
	ti, err := wr.TopoServer().GetTablet(ctx, tabletAlias)
	if err != nil {
		return fmt.Errorf("failed reading tablet %v: %v", tabletAlias, err)
	}
	return wr.TabletManagerClient().SetReadOnly(ctx, ti.Tablet)
}

func commandSetReadWrite(ctx context.Context, wr *wrangler.Wrangler, subFlags *flag.FlagSet, args []string) error {
	if err := subFlags.Parse(args); err != nil {
		return err
	}
	if subFlags.NArg() != 1 {
		return fmt.Errorf("the <tablet alias> argument is required for the SetReadWrite command")
	}

	tabletAlias, err := topoproto.ParseTabletAlias(subFlags.Arg(0))
	if err != nil {
		return err
	}
	ti, err := wr.TopoServer().GetTablet(ctx, tabletAlias)
	if err != nil {
		return fmt.Errorf("failed reading tablet %v: %v", tabletAlias, err)
	}
	return wr.TabletManagerClient().SetReadWrite(ctx, ti.Tablet)
}

func commandStartSlave(ctx context.Context, wr *wrangler.Wrangler, subFlags *flag.FlagSet, args []string) error {
	if err := subFlags.Parse(args); err != nil {
		return err
	}
	if subFlags.NArg() != 1 {
		return fmt.Errorf("action StartSlave requires <tablet alias>")
	}

	tabletAlias, err := topoproto.ParseTabletAlias(subFlags.Arg(0))
	if err != nil {
		return err
	}
	ti, err := wr.TopoServer().GetTablet(ctx, tabletAlias)
	if err != nil {
		return fmt.Errorf("failed reading tablet %v: %v", tabletAlias, err)
	}
	return wr.TabletManagerClient().StartSlave(ctx, ti.Tablet)
}

func commandStopSlave(ctx context.Context, wr *wrangler.Wrangler, subFlags *flag.FlagSet, args []string) error {
	if err := subFlags.Parse(args); err != nil {
		return err
	}
	if subFlags.NArg() != 1 {
		return fmt.Errorf("action StopSlave requires <tablet alias>")
	}

	tabletAlias, err := topoproto.ParseTabletAlias(subFlags.Arg(0))
	if err != nil {
		return err
	}
	ti, err := wr.TopoServer().GetTablet(ctx, tabletAlias)
	if err != nil {
		return fmt.Errorf("failed reading tablet %v: %v", tabletAlias, err)
	}
	return wr.TabletManagerClient().StopSlave(ctx, ti.Tablet)
}

func commandChangeSlaveType(ctx context.Context, wr *wrangler.Wrangler, subFlags *flag.FlagSet, args []string) error {
	dryRun := subFlags.Bool("dry-run", false, "Lists the proposed change without actually executing it")

	if err := subFlags.Parse(args); err != nil {
		return err
	}
	if subFlags.NArg() != 2 {
		return fmt.Errorf("the <tablet alias> and <db type> arguments are required for the ChangeSlaveType command")
	}

	tabletAlias, err := topoproto.ParseTabletAlias(subFlags.Arg(0))
	if err != nil {
		return err
	}
	newType, err := parseTabletType(subFlags.Arg(1), topoproto.AllTabletTypes)
	if err != nil {
		return err
	}
	if *dryRun {
		ti, err := wr.TopoServer().GetTablet(ctx, tabletAlias)
		if err != nil {
			return fmt.Errorf("failed reading tablet %v: %v", tabletAlias, err)
		}
		if !topo.IsTrivialTypeChange(ti.Type, newType) {
			return fmt.Errorf("invalid type transition %v: %v -> %v", tabletAlias, ti.Type, newType)
		}
		wr.Logger().Printf("- %v\n", fmtTabletAwkable(ti))
		ti.Type = newType
		wr.Logger().Printf("+ %v\n", fmtTabletAwkable(ti))
		return nil
	}
	return wr.ChangeSlaveType(ctx, tabletAlias, newType)
}

func commandPing(ctx context.Context, wr *wrangler.Wrangler, subFlags *flag.FlagSet, args []string) error {
	if err := subFlags.Parse(args); err != nil {
		return err
	}
	if subFlags.NArg() != 1 {
		return fmt.Errorf("the <tablet alias> argument is required for the Ping command")
	}
	tabletAlias, err := topoproto.ParseTabletAlias(subFlags.Arg(0))
	if err != nil {
		return err
	}
	tabletInfo, err := wr.TopoServer().GetTablet(ctx, tabletAlias)
	if err != nil {
		return err
	}
	return wr.TabletManagerClient().Ping(ctx, tabletInfo.Tablet)
}

func commandRefreshState(ctx context.Context, wr *wrangler.Wrangler, subFlags *flag.FlagSet, args []string) error {
	if err := subFlags.Parse(args); err != nil {
		return err
	}
	if subFlags.NArg() != 1 {
		return fmt.Errorf("the <tablet alias> argument is required for the RefreshState command")
	}
	tabletAlias, err := topoproto.ParseTabletAlias(subFlags.Arg(0))
	if err != nil {
		return err
	}
	tabletInfo, err := wr.TopoServer().GetTablet(ctx, tabletAlias)
	if err != nil {
		return err
	}
	return wr.TabletManagerClient().RefreshState(ctx, tabletInfo.Tablet)
}

func commandRefreshStateByShard(ctx context.Context, wr *wrangler.Wrangler, subFlags *flag.FlagSet, args []string) error {
	cellsStr := subFlags.String("cells", "", "Specifies a comma-separated list of cells whose tablets are included. If empty, all cells are considered.")
	if err := subFlags.Parse(args); err != nil {
		return err
	}
	if subFlags.NArg() != 1 {
		return fmt.Errorf("the <keyspace/shard> argument is required for the RefreshStateByShard command")
	}

	keyspace, shard, err := topoproto.ParseKeyspaceShard(subFlags.Arg(0))
	if err != nil {
		return err
	}
	si, err := wr.TopoServer().GetShard(ctx, keyspace, shard)
	if err != nil {
		return err
	}

	var cells []string
	if *cellsStr != "" {
		cells = strings.Split(*cellsStr, ",")
	}
	return wr.RefreshTabletsByShard(ctx, si, nil /* tabletTypes */, cells)
}

func commandRunHealthCheck(ctx context.Context, wr *wrangler.Wrangler, subFlags *flag.FlagSet, args []string) error {
	if err := subFlags.Parse(args); err != nil {
		return err
	}
	if subFlags.NArg() != 1 {
		return fmt.Errorf("the <tablet alias> argument is required for the RunHealthCheck command")
	}
	tabletAlias, err := topoproto.ParseTabletAlias(subFlags.Arg(0))
	if err != nil {
		return err
	}
	tabletInfo, err := wr.TopoServer().GetTablet(ctx, tabletAlias)
	if err != nil {
		return err
	}
	return wr.TabletManagerClient().RunHealthCheck(ctx, tabletInfo.Tablet)
}

func commandIgnoreHealthError(ctx context.Context, wr *wrangler.Wrangler, subFlags *flag.FlagSet, args []string) error {
	if err := subFlags.Parse(args); err != nil {
		return err
	}
	if subFlags.NArg() != 2 {
		return fmt.Errorf("the <tablet alias> and <ignore regexp> arguments are required for the IgnoreHealthError command")
	}
	tabletAlias, err := topoproto.ParseTabletAlias(subFlags.Arg(0))
	if err != nil {
		return err
	}
	pattern := subFlags.Arg(1)
	tabletInfo, err := wr.TopoServer().GetTablet(ctx, tabletAlias)
	if err != nil {
		return err
	}
	return wr.TabletManagerClient().IgnoreHealthError(ctx, tabletInfo.Tablet, pattern)
}

func commandWaitForDrain(ctx context.Context, wr *wrangler.Wrangler, subFlags *flag.FlagSet, args []string) error {
	var cells flagutil.StringListValue
	subFlags.Var(&cells, "cells", "Specifies a comma-separated list of cells to look for tablets")
	timeout := subFlags.Duration("timeout", 0*time.Second, "Timeout after which the command fails")
	retryDelay := subFlags.Duration("retry_delay", 1*time.Second, "Time to wait between two checks")
	initialWait := subFlags.Duration("initial_wait", 1*time.Minute, "Time to wait for all tablets to check in")

	if err := subFlags.Parse(args); err != nil {
		return err
	}
	if subFlags.NArg() != 2 {
		return fmt.Errorf("the <keyspace/shard> and <tablet type> arguments are both required for the WaitForDrain command")
	}
	if *timeout != 0 {
		var cancel context.CancelFunc
		ctx, cancel = context.WithTimeout(ctx, *timeout)
		defer cancel()
	}

	keyspace, shard, err := topoproto.ParseKeyspaceShard(subFlags.Arg(0))
	if err != nil {
		return err
	}
	servedType, err := parseServingTabletType3(subFlags.Arg(1))
	if err != nil {
		return err
	}

	return wr.WaitForDrain(ctx, cells, keyspace, shard, servedType,
		*retryDelay, *HealthCheckTopologyRefresh, *HealthcheckRetryDelay, *HealthCheckTimeout, *initialWait)
}

func commandSleep(ctx context.Context, wr *wrangler.Wrangler, subFlags *flag.FlagSet, args []string) error {
	if err := subFlags.Parse(args); err != nil {
		return err
	}
	if subFlags.NArg() != 2 {
		return fmt.Errorf("the <tablet alias> and <duration> arguments are required for the Sleep command")
	}
	tabletAlias, err := topoproto.ParseTabletAlias(subFlags.Arg(0))
	if err != nil {
		return err
	}
	ti, err := wr.TopoServer().GetTablet(ctx, tabletAlias)
	if err != nil {
		return err
	}
	duration, err := time.ParseDuration(subFlags.Arg(1))
	if err != nil {
		return err
	}
	return wr.TabletManagerClient().Sleep(ctx, ti.Tablet, duration)
}

func commandExecuteFetchAsApp(ctx context.Context, wr *wrangler.Wrangler, subFlags *flag.FlagSet, args []string) error {
	maxRows := subFlags.Int("max_rows", 10000, "Specifies the maximum number of rows to allow in fetch")
	usePool := subFlags.Bool("use_pool", false, "Use connection from pool")
	json := subFlags.Bool("json", false, "Output JSON instead of human-readable table")

	if err := subFlags.Parse(args); err != nil {
		return err
	}
	if subFlags.NArg() != 2 {
		return fmt.Errorf("the <tablet alias> and <sql command> arguments are required for the ExecuteFetchAsApp command")
	}

	alias, err := topoproto.ParseTabletAlias(subFlags.Arg(0))
	if err != nil {
		return err
	}
	query := subFlags.Arg(1)
	qrproto, err := wr.ExecuteFetchAsApp(ctx, alias, *usePool, query, *maxRows)
	if err != nil {
		return err
	}
	qr := sqltypes.Proto3ToResult(qrproto)
	if *json {
		return printJSON(wr.Logger(), qr)
	}
	printQueryResult(loggerWriter{wr.Logger()}, qr)
	return nil
}

func commandExecuteFetchAsDba(ctx context.Context, wr *wrangler.Wrangler, subFlags *flag.FlagSet, args []string) error {
	maxRows := subFlags.Int("max_rows", 10000, "Specifies the maximum number of rows to allow in fetch")
	disableBinlogs := subFlags.Bool("disable_binlogs", false, "Disables writing to binlogs during the query")
	reloadSchema := subFlags.Bool("reload_schema", false, "Indicates whether the tablet schema will be reloaded after executing the SQL command. The default value is <code>false</code>, which indicates that the tablet schema will not be reloaded.")
	json := subFlags.Bool("json", false, "Output JSON instead of human-readable table")

	if err := subFlags.Parse(args); err != nil {
		return err
	}
	if subFlags.NArg() != 2 {
		return fmt.Errorf("the <tablet alias> and <sql command> arguments are required for the ExecuteFetchAsDba command")
	}

	alias, err := topoproto.ParseTabletAlias(subFlags.Arg(0))
	if err != nil {
		return err
	}
	query := subFlags.Arg(1)
	qrproto, err := wr.ExecuteFetchAsDba(ctx, alias, query, *maxRows, *disableBinlogs, *reloadSchema)
	if err != nil {
		return err
	}
	qr := sqltypes.Proto3ToResult(qrproto)
	if *json {
		return printJSON(wr.Logger(), qr)
	}
	printQueryResult(loggerWriter{wr.Logger()}, qr)
	return nil
}

func commandVReplicationExec(ctx context.Context, wr *wrangler.Wrangler, subFlags *flag.FlagSet, args []string) error {
	json := subFlags.Bool("json", false, "Output JSON instead of human-readable table")

	if err := subFlags.Parse(args); err != nil {
		return err
	}
	if subFlags.NArg() != 2 {
		return fmt.Errorf("the <tablet alias> and <sql command> arguments are required for the VReplicationExec command")
	}

	alias, err := topoproto.ParseTabletAlias(subFlags.Arg(0))
	if err != nil {
		return err
	}
	query := subFlags.Arg(1)
	qrproto, err := wr.VReplicationExec(ctx, alias, query)
	if err != nil {
		return err
	}
	qr := sqltypes.Proto3ToResult(qrproto)
	if *json {
		return printJSON(wr.Logger(), qr)
	}
	printQueryResult(loggerWriter{wr.Logger()}, qr)
	return nil
}

func commandExecuteHook(ctx context.Context, wr *wrangler.Wrangler, subFlags *flag.FlagSet, args []string) error {
	if err := subFlags.Parse(args); err != nil {
		return err
	}
	if subFlags.NArg() < 2 {
		return fmt.Errorf("the <tablet alias> and <hook name> arguments are required for the ExecuteHook command")
	}

	tabletAlias, err := topoproto.ParseTabletAlias(subFlags.Arg(0))
	if err != nil {
		return err
	}
	hook := &hk.Hook{Name: subFlags.Arg(1), Parameters: subFlags.Args()[2:]}
	hr, err := wr.ExecuteHook(ctx, tabletAlias, hook)
	if err != nil {
		return err
	}
	return printJSON(wr.Logger(), hr)
}

func commandCreateShard(ctx context.Context, wr *wrangler.Wrangler, subFlags *flag.FlagSet, args []string) error {
	force := subFlags.Bool("force", false, "Proceeds with the command even if the shard already exists")
	parent := subFlags.Bool("parent", false, "Creates the parent keyspace if it doesn't already exist")
	if err := subFlags.Parse(args); err != nil {
		return err
	}
	if subFlags.NArg() != 1 {
		return fmt.Errorf("the <keyspace/shard> argument is required for the CreateShard command")
	}

	keyspace, shard, err := topoproto.ParseKeyspaceShard(subFlags.Arg(0))
	if err != nil {
		return err
	}
	if *parent {
		if err := wr.TopoServer().CreateKeyspace(ctx, keyspace, &topodatapb.Keyspace{}); err != nil && !topo.IsErrType(err, topo.NodeExists) {
			return err
		}
	}

	err = wr.TopoServer().CreateShard(ctx, keyspace, shard)
	if *force && topo.IsErrType(err, topo.NodeExists) {
		wr.Logger().Infof("shard %v/%v already exists (ignoring error with -force)", keyspace, shard)
		err = nil
	}
	return err
}

func commandGetShard(ctx context.Context, wr *wrangler.Wrangler, subFlags *flag.FlagSet, args []string) error {
	if err := subFlags.Parse(args); err != nil {
		return err
	}
	if subFlags.NArg() != 1 {
		return fmt.Errorf("the <keyspace/shard> argument is required for the GetShard command")
	}

	keyspace, shard, err := topoproto.ParseKeyspaceShard(subFlags.Arg(0))
	if err != nil {
		return err
	}
	shardInfo, err := wr.TopoServer().GetShard(ctx, keyspace, shard)
	if err != nil {
		return err
	}
	// Pass the embedded proto directly or jsonpb will panic.
	return printJSON(wr.Logger(), shardInfo.Shard)
}

func commandTabletExternallyReparented(ctx context.Context, wr *wrangler.Wrangler, subFlags *flag.FlagSet, args []string) error {
	if err := subFlags.Parse(args); err != nil {
		return err
	}
	if subFlags.NArg() != 1 {
		return fmt.Errorf("the <tablet alias> argument is required for the TabletExternallyReparented command")
	}

	tabletAlias, err := topoproto.ParseTabletAlias(subFlags.Arg(0))
	if err != nil {
		return err
	}
	ti, err := wr.TopoServer().GetTablet(ctx, tabletAlias)
	if err != nil {
		return err
	}
	return wr.TabletManagerClient().TabletExternallyReparented(ctx, ti.Tablet, "")
}

func commandValidateShard(ctx context.Context, wr *wrangler.Wrangler, subFlags *flag.FlagSet, args []string) error {
	pingTablets := subFlags.Bool("ping-tablets", true, "Indicates whether all tablets should be pinged during the validation process")
	if err := subFlags.Parse(args); err != nil {
		return err
	}
	if subFlags.NArg() != 1 {
		return fmt.Errorf("the <keyspace/shard> argument is required for the ValidateShard command")
	}

	keyspace, shard, err := topoproto.ParseKeyspaceShard(subFlags.Arg(0))
	if err != nil {
		return err
	}
	return wr.ValidateShard(ctx, keyspace, shard, *pingTablets)
}

func commandShardReplicationPositions(ctx context.Context, wr *wrangler.Wrangler, subFlags *flag.FlagSet, args []string) error {
	if err := subFlags.Parse(args); err != nil {
		return err
	}
	if subFlags.NArg() != 1 {
		return fmt.Errorf("the <keyspace/shard> argument is required for the ShardReplicationPositions command")
	}
	keyspace, shard, err := topoproto.ParseKeyspaceShard(subFlags.Arg(0))
	if err != nil {
		return err
	}
	tablets, stats, err := wr.ShardReplicationStatuses(ctx, keyspace, shard)
	if tablets == nil {
		return err
	}

	lines := make([]string, 0, 24)
	for _, rt := range sortReplicatingTablets(tablets, stats) {
		status := rt.Status
		ti := rt.TabletInfo
		if status == nil {
			lines = append(lines, fmtTabletAwkable(ti)+" <err> <err> <err>")
		} else {
			lines = append(lines, fmtTabletAwkable(ti)+fmt.Sprintf(" %v %v", status.Position, status.SecondsBehindMaster))
		}
	}
	for _, l := range lines {
		wr.Logger().Printf("%v\n", l)
	}
	return nil
}

func commandListShardTablets(ctx context.Context, wr *wrangler.Wrangler, subFlags *flag.FlagSet, args []string) error {
	if err := subFlags.Parse(args); err != nil {
		return err
	}
	if subFlags.NArg() != 1 {
		return fmt.Errorf("the <keyspace/shard> argument is required for the ListShardTablets command")
	}
	keyspace, shard, err := topoproto.ParseKeyspaceShard(subFlags.Arg(0))
	if err != nil {
		return err
	}
	return listTabletsByShard(ctx, wr, keyspace, shard)
}

func commandSetShardIsMasterServing(ctx context.Context, wr *wrangler.Wrangler, subFlags *flag.FlagSet, args []string) error {
	if err := subFlags.Parse(args); err != nil {
		return err
	}
	if subFlags.NArg() != 2 {
		return fmt.Errorf("the <keyspace/shard> <is_master_serving> arguments are both required for the SetShardIsMasterServing command")
	}
	keyspace, shard, err := topoproto.ParseKeyspaceShard(subFlags.Arg(0))
	if err != nil {
		return err
	}

	isMasterServing, err := strconv.ParseBool(subFlags.Arg(1))
	if err != nil {
		return err
	}

	return wr.SetShardIsMasterServing(ctx, keyspace, shard, isMasterServing)
}

func commandUpdateSrvKeyspacePartition(ctx context.Context, wr *wrangler.Wrangler, subFlags *flag.FlagSet, args []string) error {
	cellsStr := subFlags.String("cells", "", "Specifies a comma-separated list of cells to update")
	remove := subFlags.Bool("remove", false, "Removes shard from serving keyspace partition")

	if err := subFlags.Parse(args); err != nil {
		return err
	}
	if subFlags.NArg() != 2 {
		return fmt.Errorf("the <keyspace/shard> and <tablet type> arguments are both required for the UpdateSrvKeyspacePartition command")
	}
	keyspace, shard, err := topoproto.ParseKeyspaceShard(subFlags.Arg(0))
	if err != nil {
		return err
	}
	tabletType, err := parseServingTabletType3(subFlags.Arg(1))
	if err != nil {
		return err
	}

	var cells []string
	if *cellsStr != "" {
		cells = strings.Split(*cellsStr, ",")
	}

	err = wr.UpdateSrvKeyspacePartitions(ctx, keyspace, shard, tabletType, cells, *remove)
	if err != nil {
		return err
	}
	return nil
}

func commandSetShardTabletControl(ctx context.Context, wr *wrangler.Wrangler, subFlags *flag.FlagSet, args []string) error {
	cellsStr := subFlags.String("cells", "", "Specifies a comma-separated list of cells to update")
	blacklistedTablesStr := subFlags.String("blacklisted_tables", "", "Specifies a comma-separated list of tables to blacklist (used for vertical split). Each is either an exact match, or a regular expression of the form '/regexp/'.")
	remove := subFlags.Bool("remove", false, "Removes cells for vertical splits.")
	disableQueryService := subFlags.Bool("disable_query_service", false, "Disables query service on the provided nodes. This flag requires 'blacklisted_tables' and 'remove' to be unset, otherwise it's ignored.")
	if err := subFlags.Parse(args); err != nil {
		return err
	}
	if subFlags.NArg() != 2 {
		return fmt.Errorf("the <keyspace/shard> and <tablet type> arguments are both required for the SetShardTabletControl command")
	}
	keyspace, shard, err := topoproto.ParseKeyspaceShard(subFlags.Arg(0))
	if err != nil {
		return err
	}
	tabletType, err := parseServingTabletType3(subFlags.Arg(1))
	if err != nil {
		return err
	}
	var blacklistedTables []string
	if *blacklistedTablesStr != "" {
		blacklistedTables = strings.Split(*blacklistedTablesStr, ",")
	}
	var cells []string
	if *cellsStr != "" {
		cells = strings.Split(*cellsStr, ",")
	}

	err = wr.SetShardTabletControl(ctx, keyspace, shard, tabletType, cells, *remove, blacklistedTables)
	if err != nil {
		return err
	}
	if !*remove && len(blacklistedTables) == 0 {
		return wr.UpdateDisableQueryService(ctx, keyspace, shard, tabletType, cells, *disableQueryService)
	}
	return nil
}

func commandSourceShardDelete(ctx context.Context, wr *wrangler.Wrangler, subFlags *flag.FlagSet, args []string) error {
	if err := subFlags.Parse(args); err != nil {
		return err
	}

	if subFlags.NArg() < 2 {
		return fmt.Errorf("the <keyspace/shard> and <uid> arguments are both required for the SourceShardDelete command")
	}
	keyspace, shard, err := topoproto.ParseKeyspaceShard(subFlags.Arg(0))
	if err != nil {
		return err
	}
	uid, err := strconv.Atoi(subFlags.Arg(1))
	if err != nil {
		return err
	}
	return wr.SourceShardDelete(ctx, keyspace, shard, uint32(uid))
}

func commandSourceShardAdd(ctx context.Context, wr *wrangler.Wrangler, subFlags *flag.FlagSet, args []string) error {
	keyRange := subFlags.String("key_range", "", "Identifies the key range to use for the SourceShard")
	tablesStr := subFlags.String("tables", "", "Specifies a comma-separated list of tables to replicate (used for vertical split). Each is either an exact match, or a regular expression of the form /regexp/")
	if err := subFlags.Parse(args); err != nil {
		return err
	}
	if subFlags.NArg() != 3 {
		return fmt.Errorf("the <keyspace/shard>, <uid>, and <source keyspace/shard> arguments are all required for the SourceShardAdd command")
	}
	keyspace, shard, err := topoproto.ParseKeyspaceShard(subFlags.Arg(0))
	if err != nil {
		return err
	}
	uid, err := strconv.Atoi(subFlags.Arg(1))
	if err != nil {
		return err
	}
	skeyspace, sshard, err := topoproto.ParseKeyspaceShard(subFlags.Arg(2))
	if err != nil {
		return err
	}
	var tables []string
	if *tablesStr != "" {
		tables = strings.Split(*tablesStr, ",")
	}
	var kr *topodatapb.KeyRange
	if *keyRange != "" {
		if _, kr, err = topo.ValidateShardName(*keyRange); err != nil {
			return err
		}
	}
	return wr.SourceShardAdd(ctx, keyspace, shard, uint32(uid), skeyspace, sshard, kr, tables)
}

func commandShardReplicationAdd(ctx context.Context, wr *wrangler.Wrangler, subFlags *flag.FlagSet, args []string) error {
	if err := subFlags.Parse(args); err != nil {
		return err
	}
	if subFlags.NArg() != 2 {
		return fmt.Errorf("the <keyspace/shard> and <tablet alias> arguments are required for the ShardReplicationAdd command")
	}

	keyspace, shard, err := topoproto.ParseKeyspaceShard(subFlags.Arg(0))
	if err != nil {
		return err
	}
	tabletAlias, err := topoproto.ParseTabletAlias(subFlags.Arg(1))
	if err != nil {
		return err
	}
	return topo.UpdateShardReplicationRecord(ctx, wr.TopoServer(), keyspace, shard, tabletAlias)
}

func commandShardReplicationRemove(ctx context.Context, wr *wrangler.Wrangler, subFlags *flag.FlagSet, args []string) error {
	if err := subFlags.Parse(args); err != nil {
		return err
	}
	if subFlags.NArg() != 2 {
		return fmt.Errorf("the <keyspace/shard> and <tablet alias> arguments are required for the ShardReplicationRemove command")
	}

	keyspace, shard, err := topoproto.ParseKeyspaceShard(subFlags.Arg(0))
	if err != nil {
		return err
	}
	tabletAlias, err := topoproto.ParseTabletAlias(subFlags.Arg(1))
	if err != nil {
		return err
	}
	return topo.RemoveShardReplicationRecord(ctx, wr.TopoServer(), tabletAlias.Cell, keyspace, shard, tabletAlias)
}

func commandShardReplicationFix(ctx context.Context, wr *wrangler.Wrangler, subFlags *flag.FlagSet, args []string) error {
	if err := subFlags.Parse(args); err != nil {
		return err
	}
	if subFlags.NArg() != 2 {
		return fmt.Errorf("the <cell> and <keyspace/shard> arguments are required for the ShardReplicationFix command")
	}

	cell := subFlags.Arg(0)
	keyspace, shard, err := topoproto.ParseKeyspaceShard(subFlags.Arg(1))
	if err != nil {
		return err
	}
	return topo.FixShardReplication(ctx, wr.TopoServer(), wr.Logger(), cell, keyspace, shard)
}

func commandWaitForFilteredReplication(ctx context.Context, wr *wrangler.Wrangler, subFlags *flag.FlagSet, args []string) error {
	maxDelay := subFlags.Duration("max_delay", wrangler.DefaultWaitForFilteredReplicationMaxDelay,
		"Specifies the maximum delay, in seconds, the filtered replication of the"+
			" given destination shard should lag behind the source shard. When"+
			" higher, the command will block and wait for the delay to decrease.")

	if err := subFlags.Parse(args); err != nil {
		return err
	}
	if subFlags.NArg() != 1 {
		return fmt.Errorf("the <keyspace/shard> argument is required for the WaitForFilteredReplication command")
	}
	keyspace, shard, err := topoproto.ParseKeyspaceShard(subFlags.Arg(0))
	if err != nil {
		return err
	}
	return wr.WaitForFilteredReplication(ctx, keyspace, shard, *maxDelay)
}

func commandRemoveShardCell(ctx context.Context, wr *wrangler.Wrangler, subFlags *flag.FlagSet, args []string) error {
	force := subFlags.Bool("force", false, "Proceeds even if the cell's topology server cannot be reached. The assumption is that you turned down the entire cell, and just need to update the global topo data.")
	recursive := subFlags.Bool("recursive", false, "Also delete all tablets in that cell belonging to the specified shard.")
	if err := subFlags.Parse(args); err != nil {
		return err
	}
	if subFlags.NArg() != 2 {
		return fmt.Errorf("the <keyspace/shard> and <cell> arguments are required for the RemoveShardCell command")
	}

	keyspace, shard, err := topoproto.ParseKeyspaceShard(subFlags.Arg(0))
	if err != nil {
		return err
	}
	return wr.RemoveShardCell(ctx, keyspace, shard, subFlags.Arg(1), *force, *recursive)
}

func commandDeleteShard(ctx context.Context, wr *wrangler.Wrangler, subFlags *flag.FlagSet, args []string) error {
	recursive := subFlags.Bool("recursive", false, "Also delete all tablets belonging to the shard.")
	evenIfServing := subFlags.Bool("even_if_serving", false, "Remove the shard even if it is serving. Use with caution.")
	if err := subFlags.Parse(args); err != nil {
		return err
	}
	if subFlags.NArg() == 0 {
		return fmt.Errorf("the <keyspace/shard> argument must be used to identify at least one keyspace and shard when calling the DeleteShard command")
	}

	keyspaceShards, err := shardParamsToKeyspaceShards(ctx, wr, subFlags.Args())
	if err != nil {
		return err
	}
	for _, ks := range keyspaceShards {
		err := wr.DeleteShard(ctx, ks.Keyspace, ks.Shard, *recursive, *evenIfServing)
		switch {
		case err == nil:
			// keep going
		case topo.IsErrType(err, topo.NoNode):
			wr.Logger().Infof("Shard %v/%v doesn't exist, skipping it", ks.Keyspace, ks.Shard)
		default:
			return err
		}
	}
	return nil
}

func commandCreateKeyspace(ctx context.Context, wr *wrangler.Wrangler, subFlags *flag.FlagSet, args []string) error {
	shardingColumnName := subFlags.String("sharding_column_name", "", "Specifies the column to use for sharding operations")
	shardingColumnType := subFlags.String("sharding_column_type", "", "Specifies the type of the column to use for sharding operations")
	force := subFlags.Bool("force", false, "Proceeds even if the keyspace already exists")
	allowEmptyVSchema := subFlags.Bool("allow_empty_vschema", false, "If set this will allow a new keyspace to have no vschema")

	var servedFrom flagutil.StringMapValue
	subFlags.Var(&servedFrom, "served_from", "Specifies a comma-separated list of dbtype:keyspace pairs used to serve traffic")
	keyspaceType := subFlags.String("keyspace_type", "", "Specifies the type of the keyspace")
	baseKeyspace := subFlags.String("base_keyspace", "", "Specifies the base keyspace for a snapshot keyspace")
	timestampStr := subFlags.String("snapshot_time", "", "Specifies the snapshot time for this keyspace")
	if err := subFlags.Parse(args); err != nil {
		return err
	}
	if subFlags.NArg() != 1 {
		return fmt.Errorf("the <keyspace name> argument is required for the CreateKeyspace command")
	}

	keyspace := subFlags.Arg(0)
	kit, err := key.ParseKeyspaceIDType(*shardingColumnType)
	if err != nil {
		return err
	}
	ktype, err := topoproto.ParseKeyspaceType(*keyspaceType)
	if *keyspaceType != "" && err != nil {
		wr.Logger().Infof("error parsing keyspace type %v, defaulting to NORMAL", *keyspaceType)
	}

	if ktype == topodatapb.KeyspaceType_SNAPSHOT {
		if *baseKeyspace == "" {
			return vterrors.New(vtrpcpb.Code_INVALID_ARGUMENT, "baseKeyspace must be specified while creating a snapshot keyspace")
		}
		if _, err := wr.TopoServer().GetKeyspace(ctx, *baseKeyspace); err != nil {
			return vterrors.Wrapf(err, "Cannot find base keyspace: %v", *baseKeyspace)
		}
	}

	var snapshotTime *vttime.Time
	// if snapshot keyspace, process snapshot_time
	if ktype == topodatapb.KeyspaceType_SNAPSHOT && *timestampStr != "" {
		timeTime, err := time.Parse(time.RFC3339, *timestampStr)
		if err != nil {
			return err
		}
		snapshotTime = logutil.TimeToProto(timeTime)
	}
	ki := &topodatapb.Keyspace{
		ShardingColumnName: *shardingColumnName,
		ShardingColumnType: kit,
		KeyspaceType:       ktype,
		BaseKeyspace:       *baseKeyspace,
		SnapshotTime:       snapshotTime,
	}
	if len(servedFrom) > 0 {
		for name, value := range servedFrom {
			tt, err := parseServingTabletType3(name)
			if err != nil {
				return err
			}
			ki.ServedFroms = append(ki.ServedFroms, &topodatapb.Keyspace_ServedFrom{
				TabletType: tt,
				Keyspace:   value,
			})
		}
	}
	err = wr.TopoServer().CreateKeyspace(ctx, keyspace, ki)
	if *force && topo.IsErrType(err, topo.NodeExists) {
		wr.Logger().Infof("keyspace %v already exists (ignoring error with -force)", keyspace)
		err = nil
	}
<<<<<<< HEAD
	if err != nil {
		return err
	}
	if ktype == topodatapb.KeyspaceType_SNAPSHOT {
		// copy vschema from base keyspace
		vs, err := wr.TopoServer().GetVSchema(ctx, *baseKeyspace)
		if err != nil {
			wr.Logger().Infof("error from GetVSchema for keyspace: %v, %v", *baseKeyspace, err)
			if topo.IsErrType(err, topo.NoNode) {
				vs = &vschemapb.Keyspace{
					Sharded:      false,
					Tables:       make(map[string]*vschemapb.Table),
					Vindexes:     make(map[string]*vschemapb.Vindex),
					KeyspaceType: ktype,
				}
			}
		} else {
			vs.KeyspaceType = ktype
		}
		if err := wr.TopoServer().SaveVSchema(ctx, keyspace, vs); err != nil {
			wr.Logger().Infof("error from SaveVSchema %v:%v", vs, err)
			return err
		}
		return topotools.RebuildVSchema(ctx, wr.Logger(), wr.TopoServer(), nil)
	}
	return nil
=======

	vschema, err := wr.TopoServer().GetVSchema(ctx, keyspace)
	if !*allowEmptyVSchema && (vschema == nil || topo.IsErrType(err, topo.NoNode)) {
		err = wr.TopoServer().SaveVSchema(ctx, keyspace, &vschemapb.Keyspace{
			Sharded:  false,
			Vindexes: make(map[string]*vschemapb.Vindex),
			Tables:   make(map[string]*vschemapb.Table),
		})
		if err != nil {
			wr.Logger().Errorf("could not create blank vschema: %v", err)
			return err
		}
	}

	err = wr.TopoServer().RebuildSrvVSchema(ctx, []string{} /* cells */)
	if err != nil {
		wr.Logger().Errorf("could not rebuild SrvVschema after creating keyspace: %v", err)
		return err
	}

	return err
>>>>>>> 6ad520ea
}

func commandDeleteKeyspace(ctx context.Context, wr *wrangler.Wrangler, subFlags *flag.FlagSet, args []string) error {
	recursive := subFlags.Bool("recursive", false, "Also recursively delete all shards in the keyspace.")
	if err := subFlags.Parse(args); err != nil {
		return err
	}
	if subFlags.NArg() != 1 {
		return fmt.Errorf("must specify the <keyspace> argument for DeleteKeyspace")
	}

	return wr.DeleteKeyspace(ctx, subFlags.Arg(0), *recursive)
}

func commandRemoveKeyspaceCell(ctx context.Context, wr *wrangler.Wrangler, subFlags *flag.FlagSet, args []string) error {
	force := subFlags.Bool("force", false, "Proceeds even if the cell's topology server cannot be reached. The assumption is that you turned down the entire cell, and just need to update the global topo data.")
	recursive := subFlags.Bool("recursive", false, "Also delete all tablets in that cell belonging to the specified keyspace.")
	if err := subFlags.Parse(args); err != nil {
		return err
	}
	if subFlags.NArg() != 2 {
		return fmt.Errorf("the <keyspace> and <cell> arguments are required for the RemoveKeyspaceCell command")
	}

	return wr.RemoveKeyspaceCell(ctx, subFlags.Arg(0), subFlags.Arg(1), *force, *recursive)
}

func commandGetKeyspace(ctx context.Context, wr *wrangler.Wrangler, subFlags *flag.FlagSet, args []string) error {
	if err := subFlags.Parse(args); err != nil {
		return err
	}
	if subFlags.NArg() != 1 {
		return fmt.Errorf("the <keyspace> argument is required for the GetKeyspace command")
	}

	keyspace := subFlags.Arg(0)
	keyspaceInfo, err := wr.TopoServer().GetKeyspace(ctx, keyspace)
	if err != nil {
		return err
	}
	// Pass the embedded proto directly or jsonpb will panic.
	return printJSON(wr.Logger(), keyspaceInfo.Keyspace)
}

func commandGetKeyspaces(ctx context.Context, wr *wrangler.Wrangler, subFlags *flag.FlagSet, args []string) error {
	keyspaces, err := wr.TopoServer().GetKeyspaces(ctx)
	if err != nil {
		return err
	}
	wr.Logger().Printf("%v\n", strings.Join(keyspaces, "\n"))
	return nil
}

func commandSetKeyspaceShardingInfo(ctx context.Context, wr *wrangler.Wrangler, subFlags *flag.FlagSet, args []string) error {
	force := subFlags.Bool("force", false, "Updates fields even if they are already set. Use caution before calling this command.")
	if err := subFlags.Parse(args); err != nil {
		return err
	}
	if subFlags.NArg() > 3 || subFlags.NArg() < 1 {
		return fmt.Errorf("the <keyspace name> argument is required for the SetKeyspaceShardingInfo command. The <column name> and <column type> arguments are both optional")
	}

	keyspace := subFlags.Arg(0)
	columnName := ""
	if subFlags.NArg() >= 2 {
		columnName = subFlags.Arg(1)
	}
	kit := topodatapb.KeyspaceIdType_UNSET
	if subFlags.NArg() >= 3 {
		var err error
		kit, err = key.ParseKeyspaceIDType(subFlags.Arg(2))
		if err != nil {
			return err
		}
	}

	keyspaceIDTypeSet := (kit != topodatapb.KeyspaceIdType_UNSET)
	columnNameSet := (columnName != "")
	if (keyspaceIDTypeSet && !columnNameSet) || (!keyspaceIDTypeSet && columnNameSet) {
		return fmt.Errorf("both <column name> and <column type> must be set, or both must be unset")
	}

	return wr.SetKeyspaceShardingInfo(ctx, keyspace, columnName, kit, *force)
}

func commandSetKeyspaceServedFrom(ctx context.Context, wr *wrangler.Wrangler, subFlags *flag.FlagSet, args []string) error {
	source := subFlags.String("source", "", "Specifies the source keyspace name")
	remove := subFlags.Bool("remove", false, "Indicates whether to add (default) or remove the served from record")
	cellsStr := subFlags.String("cells", "", "Specifies a comma-separated list of cells to affect")
	if err := subFlags.Parse(args); err != nil {
		return err
	}
	if subFlags.NArg() != 2 {
		return fmt.Errorf("the <keyspace name> and <tablet type> arguments are required for the SetKeyspaceServedFrom command")
	}
	keyspace := subFlags.Arg(0)
	servedType, err := parseTabletType(subFlags.Arg(1), []topodatapb.TabletType{topodatapb.TabletType_MASTER, topodatapb.TabletType_REPLICA, topodatapb.TabletType_RDONLY})
	if err != nil {
		return err
	}
	var cells []string
	if *cellsStr != "" {
		cells = strings.Split(*cellsStr, ",")
	}

	return wr.SetKeyspaceServedFrom(ctx, keyspace, servedType, cells, *source, *remove)
}

func commandRebuildKeyspaceGraph(ctx context.Context, wr *wrangler.Wrangler, subFlags *flag.FlagSet, args []string) error {
	cells := subFlags.String("cells", "", "Specifies a comma-separated list of cells to update")
	if err := subFlags.Parse(args); err != nil {
		return err
	}
	if subFlags.NArg() == 0 {
		return fmt.Errorf("the <keyspace> argument must be used to specify at least one keyspace when calling the RebuildKeyspaceGraph command")
	}

	var cellArray []string
	if *cells != "" {
		cellArray = strings.Split(*cells, ",")
	}

	keyspaces, err := keyspaceParamsToKeyspaces(ctx, wr, subFlags.Args())
	if err != nil {
		return err
	}
	for _, keyspace := range keyspaces {
		if err := wr.RebuildKeyspaceGraph(ctx, keyspace, cellArray); err != nil {
			return err
		}
	}
	return nil
}

func commandValidateKeyspace(ctx context.Context, wr *wrangler.Wrangler, subFlags *flag.FlagSet, args []string) error {
	pingTablets := subFlags.Bool("ping-tablets", false, "Specifies whether all tablets will be pinged during the validation process")
	if err := subFlags.Parse(args); err != nil {
		return err
	}
	if subFlags.NArg() != 1 {
		return fmt.Errorf("the <keyspace name> argument is required for the ValidateKeyspace command")
	}

	keyspace := subFlags.Arg(0)
	return wr.ValidateKeyspace(ctx, keyspace, *pingTablets)
}

func commandSplitClone(ctx context.Context, wr *wrangler.Wrangler, subFlags *flag.FlagSet, args []string) error {
	if err := subFlags.Parse(args); err != nil {
		return err
	}
	if subFlags.NArg() != 3 {
		return fmt.Errorf("three arguments are required: keyspace, from_shards, to_shards")
	}
	keyspace := subFlags.Arg(0)
	from := strings.Split(subFlags.Arg(1), ",")
	to := strings.Split(subFlags.Arg(2), ",")
	return wr.SplitClone(ctx, keyspace, from, to)
}

func commandVerticalSplitClone(ctx context.Context, wr *wrangler.Wrangler, subFlags *flag.FlagSet, args []string) error {
	if err := subFlags.Parse(args); err != nil {
		return err
	}
	if subFlags.NArg() != 3 {
		return fmt.Errorf("three arguments are required: from_keyspace, to_keyspace, tables")
	}
	fromKeyspace := subFlags.Arg(0)
	toKeyspace := subFlags.Arg(1)
	tables := strings.Split(subFlags.Arg(2), ",")
	return wr.VerticalSplitClone(ctx, fromKeyspace, toKeyspace, tables)
}

func commandMigrateServedTypes(ctx context.Context, wr *wrangler.Wrangler, subFlags *flag.FlagSet, args []string) error {
	cellsStr := subFlags.String("cells", "", "Specifies a comma-separated list of cells to update")
	reverse := subFlags.Bool("reverse", false, "Moves the served tablet type backward instead of forward. Use in case of trouble")
	skipReFreshState := subFlags.Bool("skip-refresh-state", false, "Skips refreshing the state of the source tablets after the migration, meaning that the refresh will need to be done manually, replica and rdonly only)")
	filteredReplicationWaitTime := subFlags.Duration("filtered_replication_wait_time", 30*time.Second, "Specifies the maximum time to wait, in seconds, for filtered replication to catch up on master migrations")
	reverseReplication := subFlags.Bool("reverse_replication", false, "For master migration, enabling this flag reverses replication which allows you to rollback")
	if err := subFlags.Parse(args); err != nil {
		return err
	}
	if subFlags.NArg() != 2 {
		return fmt.Errorf("the <source keyspace/shard> and <served tablet type> arguments are both required for the MigrateServedTypes command")
	}

	keyspace, shard, err := topoproto.ParseKeyspaceShard(subFlags.Arg(0))
	if err != nil {
		return err
	}
	servedType, err := parseServingTabletType3(subFlags.Arg(1))
	if err != nil {
		return err
	}
	if servedType == topodatapb.TabletType_MASTER && *skipReFreshState {
		return fmt.Errorf("the skip-refresh-state flag can only be specified for non-master migrations")
	}
	var cells []string
	if *cellsStr != "" {
		cells = strings.Split(*cellsStr, ",")
	}
	return wr.MigrateServedTypes(ctx, keyspace, shard, cells, servedType, *reverse, *skipReFreshState, *filteredReplicationWaitTime, *reverseReplication)
}

func commandMigrateServedFrom(ctx context.Context, wr *wrangler.Wrangler, subFlags *flag.FlagSet, args []string) error {
	reverse := subFlags.Bool("reverse", false, "Moves the served tablet type backward instead of forward. Use in case of trouble")
	cellsStr := subFlags.String("cells", "", "Specifies a comma-separated list of cells to update")
	filteredReplicationWaitTime := subFlags.Duration("filtered_replication_wait_time", 30*time.Second, "Specifies the maximum time to wait, in seconds, for filtered replication to catch up on master migrations")
	if err := subFlags.Parse(args); err != nil {
		return err
	}
	if subFlags.NArg() != 2 {
		return fmt.Errorf("the <destination keyspace/shard> and <served tablet type> arguments are both required for the MigrateServedFrom command")
	}

	keyspace, shard, err := topoproto.ParseKeyspaceShard(subFlags.Arg(0))
	if err != nil {
		return err
	}
	servedType, err := parseTabletType(subFlags.Arg(1), []topodatapb.TabletType{topodatapb.TabletType_MASTER, topodatapb.TabletType_REPLICA, topodatapb.TabletType_RDONLY})
	if err != nil {
		return err
	}
	var cells []string
	if *cellsStr != "" {
		cells = strings.Split(*cellsStr, ",")
	}
	return wr.MigrateServedFrom(ctx, keyspace, shard, servedType, cells, *reverse, *filteredReplicationWaitTime)
}

func commandCancelResharding(ctx context.Context, wr *wrangler.Wrangler, subFlags *flag.FlagSet, args []string) error {
	if err := subFlags.Parse(args); err != nil {
		return err
	}
	if subFlags.NArg() != 1 {
		return fmt.Errorf("<keyspace/shard> required for CancelResharding command")
	}

	keyspace, shard, err := topoproto.ParseKeyspaceShard(subFlags.Arg(0))
	if err != nil {
		return err
	}
	return wr.CancelResharding(ctx, keyspace, shard)
}

func commandShowResharding(ctx context.Context, wr *wrangler.Wrangler, subFlags *flag.FlagSet, args []string) error {
	if err := subFlags.Parse(args); err != nil {
		return err
	}
	if subFlags.NArg() != 1 {
		return fmt.Errorf("<keyspace/shard> required for ShowResharding command")
	}

	keyspace, shard, err := topoproto.ParseKeyspaceShard(subFlags.Arg(0))
	if err != nil {
		return err
	}
	return wr.ShowResharding(ctx, keyspace, shard)
}

func commandFindAllShardsInKeyspace(ctx context.Context, wr *wrangler.Wrangler, subFlags *flag.FlagSet, args []string) error {
	if err := subFlags.Parse(args); err != nil {
		return err
	}
	if subFlags.NArg() != 1 {
		return fmt.Errorf("the <keyspace> argument is required for the FindAllShardsInKeyspace command")
	}

	keyspace := subFlags.Arg(0)
	result, err := wr.TopoServer().FindAllShardsInKeyspace(ctx, keyspace)
	if err != nil {
		return err
	}
	return printJSON(wr.Logger(), result)
}

func commandValidate(ctx context.Context, wr *wrangler.Wrangler, subFlags *flag.FlagSet, args []string) error {
	pingTablets := subFlags.Bool("ping-tablets", false, "Indicates whether all tablets should be pinged during the validation process")
	if err := subFlags.Parse(args); err != nil {
		return err
	}

	if subFlags.NArg() != 0 {
		wr.Logger().Warningf("action Validate doesn't take any parameter any more")
	}
	return wr.Validate(ctx, *pingTablets)
}

func commandListAllTablets(ctx context.Context, wr *wrangler.Wrangler, subFlags *flag.FlagSet, args []string) error {
	if err := subFlags.Parse(args); err != nil {
		return err
	}
	var cells []string
	var err error
	if subFlags.NArg() == 1 {
		cells = strings.Split(subFlags.Arg(0), ",")
	} else {
		cells, err = wr.TopoServer().GetKnownCells(ctx)
		if err != nil {
			return err
		}
	}

	for _, cell := range cells {
		err := dumpAllTablets(ctx, wr, cell)
		if err != nil {
			return err
		}
	}
	return nil
}

func commandListTablets(ctx context.Context, wr *wrangler.Wrangler, subFlags *flag.FlagSet, args []string) error {
	if err := subFlags.Parse(args); err != nil {
		return err
	}
	if subFlags.NArg() == 0 {
		return fmt.Errorf("the <tablet alias> argument is required for the ListTablets command")
	}

	paths := subFlags.Args()
	aliases := make([]*topodatapb.TabletAlias, len(paths))
	var err error
	for i, path := range paths {
		aliases[i], err = topoproto.ParseTabletAlias(path)
		if err != nil {
			return err
		}
	}
	return dumpTablets(ctx, wr, aliases)
}

func commandGetSchema(ctx context.Context, wr *wrangler.Wrangler, subFlags *flag.FlagSet, args []string) error {
	tables := subFlags.String("tables", "", "Specifies a comma-separated list of tables for which we should gather information. Each is either an exact match, or a regular expression of the form /regexp/")
	excludeTables := subFlags.String("exclude_tables", "", "Specifies a comma-separated list of tables to exclude. Each is either an exact match, or a regular expression of the form /regexp/")
	includeViews := subFlags.Bool("include-views", false, "Includes views in the output")
	tableNamesOnly := subFlags.Bool("table_names_only", false, "Only displays table names that match")
	if err := subFlags.Parse(args); err != nil {
		return err
	}
	if subFlags.NArg() != 1 {
		return fmt.Errorf("the <tablet alias> argument is required for the GetSchema command")
	}
	tabletAlias, err := topoproto.ParseTabletAlias(subFlags.Arg(0))
	if err != nil {
		return err
	}
	var tableArray []string
	if *tables != "" {
		tableArray = strings.Split(*tables, ",")
	}
	var excludeTableArray []string
	if *excludeTables != "" {
		excludeTableArray = strings.Split(*excludeTables, ",")
	}

	sd, err := wr.GetSchema(ctx, tabletAlias, tableArray, excludeTableArray, *includeViews)
	if err != nil {
		return err
	}
	if *tableNamesOnly {
		for _, td := range sd.TableDefinitions {
			wr.Logger().Printf("%v\n", td.Name)
		}
		return nil
	}
	return printJSON(wr.Logger(), sd)
}

func commandReloadSchema(ctx context.Context, wr *wrangler.Wrangler, subFlags *flag.FlagSet, args []string) error {
	if err := subFlags.Parse(args); err != nil {
		return err
	}
	if subFlags.NArg() != 1 {
		return fmt.Errorf("the <tablet alias> argument is required for the ReloadSchema command")
	}
	tabletAlias, err := topoproto.ParseTabletAlias(subFlags.Arg(0))
	if err != nil {
		return err
	}
	return wr.ReloadSchema(ctx, tabletAlias)
}

func commandReloadSchemaShard(ctx context.Context, wr *wrangler.Wrangler, subFlags *flag.FlagSet, args []string) error {
	concurrency := subFlags.Int("concurrency", 10, "How many tablets to reload in parallel")
	includeMaster := subFlags.Bool("include_master", true, "Include the master tablet")
	if err := subFlags.Parse(args); err != nil {
		return err
	}
	if subFlags.NArg() != 1 {
		return fmt.Errorf("the <keyspace/shard> argument is required for the ReloadSchemaShard command")
	}
	keyspace, shard, err := topoproto.ParseKeyspaceShard(subFlags.Arg(0))
	if err != nil {
		return err
	}
	sema := sync2.NewSemaphore(*concurrency, 0)
	wr.ReloadSchemaShard(ctx, keyspace, shard, "" /* waitPosition */, sema, *includeMaster)
	return nil
}

func commandReloadSchemaKeyspace(ctx context.Context, wr *wrangler.Wrangler, subFlags *flag.FlagSet, args []string) error {
	concurrency := subFlags.Int("concurrency", 10, "How many tablets to reload in parallel")
	includeMaster := subFlags.Bool("include_master", true, "Include the master tablet(s)")
	if err := subFlags.Parse(args); err != nil {
		return err
	}
	if subFlags.NArg() != 1 {
		return fmt.Errorf("the <keyspace> argument is required for the ReloadSchemaKeyspace command")
	}
	sema := sync2.NewSemaphore(*concurrency, 0)
	return wr.ReloadSchemaKeyspace(ctx, subFlags.Arg(0), sema, *includeMaster)
}

func commandValidateSchemaShard(ctx context.Context, wr *wrangler.Wrangler, subFlags *flag.FlagSet, args []string) error {
	excludeTables := subFlags.String("exclude_tables", "", "Specifies a comma-separated list of tables to exclude. Each is either an exact match, or a regular expression of the form /regexp/")
	includeViews := subFlags.Bool("include-views", false, "Includes views in the validation")
	if err := subFlags.Parse(args); err != nil {
		return err
	}
	if subFlags.NArg() != 1 {
		return fmt.Errorf("the <keyspace/shard> argument is required for the ValidateSchemaShard command")
	}

	keyspace, shard, err := topoproto.ParseKeyspaceShard(subFlags.Arg(0))
	if err != nil {
		return err
	}
	var excludeTableArray []string
	if *excludeTables != "" {
		excludeTableArray = strings.Split(*excludeTables, ",")
	}
	return wr.ValidateSchemaShard(ctx, keyspace, shard, excludeTableArray, *includeViews)
}

func commandValidateSchemaKeyspace(ctx context.Context, wr *wrangler.Wrangler, subFlags *flag.FlagSet, args []string) error {
	excludeTables := subFlags.String("exclude_tables", "", "Specifies a comma-separated list of tables to exclude. Each is either an exact match, or a regular expression of the form /regexp/")
	includeViews := subFlags.Bool("include-views", false, "Includes views in the validation")
	if err := subFlags.Parse(args); err != nil {
		return err
	}
	if subFlags.NArg() != 1 {
		return fmt.Errorf("the <keyspace name> argument is required for the ValidateSchemaKeyspace command")
	}

	keyspace := subFlags.Arg(0)
	var excludeTableArray []string
	if *excludeTables != "" {
		excludeTableArray = strings.Split(*excludeTables, ",")
	}
	return wr.ValidateSchemaKeyspace(ctx, keyspace, excludeTableArray, *includeViews)
}

func commandApplySchema(ctx context.Context, wr *wrangler.Wrangler, subFlags *flag.FlagSet, args []string) error {
	allowLongUnavailability := subFlags.Bool("allow_long_unavailability", false, "Allow large schema changes which incur a longer unavailability of the database.")
	sql := subFlags.String("sql", "", "A list of semicolon-delimited SQL commands")
	sqlFile := subFlags.String("sql-file", "", "Identifies the file that contains the SQL commands")
	waitSlaveTimeout := subFlags.Duration("wait_slave_timeout", wrangler.DefaultWaitSlaveTimeout, "The amount of time to wait for slaves to receive the schema change via replication.")
	if err := subFlags.Parse(args); err != nil {
		return err
	}
	if subFlags.NArg() != 1 {
		return fmt.Errorf("the <keyspace> argument is required for the commandApplySchema command")
	}

	keyspace := subFlags.Arg(0)
	change, err := getFileParam(*sql, *sqlFile, "sql")
	if err != nil {
		return err
	}

	executor := schemamanager.NewTabletExecutor(wr, *waitSlaveTimeout)
	if *allowLongUnavailability {
		executor.AllowBigSchemaChange()
	}
	return schemamanager.Run(
		ctx,
		schemamanager.NewPlainController(change, keyspace),
		executor,
	)
}

func commandCopySchemaShard(ctx context.Context, wr *wrangler.Wrangler, subFlags *flag.FlagSet, args []string) error {
	tables := subFlags.String("tables", "", "Specifies a comma-separated list of tables to copy. Each is either an exact match, or a regular expression of the form /regexp/")
	excludeTables := subFlags.String("exclude_tables", "", "Specifies a comma-separated list of tables to exclude. Each is either an exact match, or a regular expression of the form /regexp/")
	includeViews := subFlags.Bool("include-views", true, "Includes views in the output")
	waitSlaveTimeout := subFlags.Duration("wait_slave_timeout", 10*time.Second, "The amount of time to wait for slaves to receive the schema change via replication.")
	if err := subFlags.Parse(args); err != nil {
		return err
	}

	if subFlags.NArg() != 2 {
		return fmt.Errorf("the <source keyspace/shard> and <destination keyspace/shard> arguments are both required for the CopySchemaShard command. Instead of the <source keyspace/shard> argument, you can also specify <tablet alias> which refers to a specific tablet of the shard in the source keyspace")
	}
	var tableArray []string
	if *tables != "" {
		tableArray = strings.Split(*tables, ",")
	}
	var excludeTableArray []string
	if *excludeTables != "" {
		excludeTableArray = strings.Split(*excludeTables, ",")
	}
	destKeyspace, destShard, err := topoproto.ParseKeyspaceShard(subFlags.Arg(1))
	if err != nil {
		return err
	}

	sourceKeyspace, sourceShard, err := topoproto.ParseKeyspaceShard(subFlags.Arg(0))
	if err == nil {
		return wr.CopySchemaShardFromShard(ctx, tableArray, excludeTableArray, *includeViews, sourceKeyspace, sourceShard, destKeyspace, destShard, *waitSlaveTimeout)
	}
	sourceTabletAlias, err := topoproto.ParseTabletAlias(subFlags.Arg(0))
	if err == nil {
		return wr.CopySchemaShard(ctx, sourceTabletAlias, tableArray, excludeTableArray, *includeViews, destKeyspace, destShard, *waitSlaveTimeout)
	}
	return err
}

func commandValidateVersionShard(ctx context.Context, wr *wrangler.Wrangler, subFlags *flag.FlagSet, args []string) error {
	if err := subFlags.Parse(args); err != nil {
		return err
	}
	if subFlags.NArg() != 1 {
		return fmt.Errorf("the <keyspace/shard> argument is required for the ValidateVersionShard command")
	}

	keyspace, shard, err := topoproto.ParseKeyspaceShard(subFlags.Arg(0))
	if err != nil {
		return err
	}
	return wr.ValidateVersionShard(ctx, keyspace, shard)
}

func commandValidateVersionKeyspace(ctx context.Context, wr *wrangler.Wrangler, subFlags *flag.FlagSet, args []string) error {
	if err := subFlags.Parse(args); err != nil {
		return err
	}
	if subFlags.NArg() != 1 {
		return fmt.Errorf("the <keyspace name> argument is required for the ValidateVersionKeyspace command")
	}

	keyspace := subFlags.Arg(0)
	return wr.ValidateVersionKeyspace(ctx, keyspace)
}

func commandGetPermissions(ctx context.Context, wr *wrangler.Wrangler, subFlags *flag.FlagSet, args []string) error {
	if err := subFlags.Parse(args); err != nil {
		return err
	}
	if subFlags.NArg() != 1 {
		return fmt.Errorf("the <tablet alias> argument is required for the GetPermissions command")
	}
	tabletAlias, err := topoproto.ParseTabletAlias(subFlags.Arg(0))
	if err != nil {
		return err
	}
	p, err := wr.GetPermissions(ctx, tabletAlias)
	if err == nil {
		printJSON(wr.Logger(), p)
	}
	return err
}

func commandValidatePermissionsShard(ctx context.Context, wr *wrangler.Wrangler, subFlags *flag.FlagSet, args []string) error {
	if err := subFlags.Parse(args); err != nil {
		return err
	}
	if subFlags.NArg() != 1 {
		return fmt.Errorf("the <keyspace/shard> argument is required for the ValidatePermissionsShard command")
	}

	keyspace, shard, err := topoproto.ParseKeyspaceShard(subFlags.Arg(0))
	if err != nil {
		return err
	}
	return wr.ValidatePermissionsShard(ctx, keyspace, shard)
}

func commandValidatePermissionsKeyspace(ctx context.Context, wr *wrangler.Wrangler, subFlags *flag.FlagSet, args []string) error {
	if err := subFlags.Parse(args); err != nil {
		return err
	}
	if subFlags.NArg() != 1 {
		return fmt.Errorf("the <keyspace name> argument is required for the ValidatePermissionsKeyspace command")
	}

	keyspace := subFlags.Arg(0)
	return wr.ValidatePermissionsKeyspace(ctx, keyspace)
}

func commandGetVSchema(ctx context.Context, wr *wrangler.Wrangler, subFlags *flag.FlagSet, args []string) error {
	if err := subFlags.Parse(args); err != nil {
		return err
	}
	if subFlags.NArg() != 1 {
		return fmt.Errorf("the <keyspace> argument is required for the GetVSchema command")
	}
	keyspace := subFlags.Arg(0)
	schema, err := wr.TopoServer().GetVSchema(ctx, keyspace)
	if err != nil {
		return err
	}
	b, err := json2.MarshalIndentPB(schema, "  ")
	if err != nil {
		wr.Logger().Printf("%v\n", err)
		return err
	}
	wr.Logger().Printf("%s\n", b)
	return nil
}

func commandGetRoutingRules(ctx context.Context, wr *wrangler.Wrangler, subFlags *flag.FlagSet, args []string) error {
	rr, err := wr.TopoServer().GetRoutingRules(ctx)
	if err != nil {
		return err
	}
	b, err := json2.MarshalIndentPB(rr, "  ")
	if err != nil {
		wr.Logger().Printf("%v\n", err)
		return err
	}
	wr.Logger().Printf("%s\n", b)
	return nil
}

func commandRebuildVSchemaGraph(ctx context.Context, wr *wrangler.Wrangler, subFlags *flag.FlagSet, args []string) error {
	var cells flagutil.StringListValue
	subFlags.Var(&cells, "cells", "Specifies a comma-separated list of cells to look for tablets")

	if err := subFlags.Parse(args); err != nil {
		return err
	}
	if subFlags.NArg() != 0 {
		return fmt.Errorf("RebuildVSchemaGraph doesn't take any arguments")
	}

	return wr.TopoServer().RebuildSrvVSchema(ctx, cells)
}

func commandApplyVSchema(ctx context.Context, wr *wrangler.Wrangler, subFlags *flag.FlagSet, args []string) error {
	vschema := subFlags.String("vschema", "", "Identifies the VTGate routing schema")
	vschemaFile := subFlags.String("vschema_file", "", "Identifies the VTGate routing schema file")
	sql := subFlags.String("sql", "", "A vschema ddl SQL statement (e.g. `add vindex`, `alter table t add vindex hash(id)`, etc)")
	sqlFile := subFlags.String("sql_file", "", "A vschema ddl SQL statement (e.g. `add vindex`, `alter table t add vindex hash(id)`, etc)")
	dryRun := subFlags.Bool("dry-run", false, "If set, do not save the altered vschema, simply echo to console.")
	skipRebuild := subFlags.Bool("skip_rebuild", false, "If set, do no rebuild the SrvSchema objects.")
	var cells flagutil.StringListValue
	subFlags.Var(&cells, "cells", "If specified, limits the rebuild to the cells, after upload. Ignored if skipRebuild is set.")

	if err := subFlags.Parse(args); err != nil {
		return err
	}
	if subFlags.NArg() != 1 {
		return fmt.Errorf("the <keyspace> argument is required for the ApplyVSchema command")
	}
	keyspace := subFlags.Arg(0)

	var vs *vschemapb.Keyspace
	var err error

	sqlMode := (*sql != "") != (*sqlFile != "")
	jsonMode := (*vschema != "") != (*vschemaFile != "")

	if sqlMode && jsonMode {
		return fmt.Errorf("only one of the sql, sql_file, vschema, or vschema_file flags may be specified when calling the ApplyVSchema command")
	}

	if !sqlMode && !jsonMode {
		return fmt.Errorf("one of the sql, sql_file, vschema, or vschema_file flags must be specified when calling the ApplyVSchema command")
	}

	if sqlMode {
		if *sqlFile != "" {
			sqlBytes, err := ioutil.ReadFile(*sqlFile)
			if err != nil {
				return err
			}
			*sql = string(sqlBytes)
		}

		stmt, err := sqlparser.Parse(*sql)
		if err != nil {
			return fmt.Errorf("error parsing vschema statement `%s`: %v", *sql, err)
		}
		ddl, ok := stmt.(*sqlparser.DDL)
		if !ok {
			return fmt.Errorf("error parsing vschema statement `%s`: not a ddl statement", *sql)
		}

		vs, err = wr.TopoServer().GetVSchema(ctx, keyspace)
		if err != nil {
			if topo.IsErrType(err, topo.NoNode) {
				vs = &vschemapb.Keyspace{}
			} else {
				return err
			}
		}

		vs, err = topotools.ApplyVSchemaDDL(keyspace, vs, ddl)
		if err != nil {
			return err
		}

	} else {
		// json mode
		var schema []byte
		if *vschemaFile != "" {
			var err error
			schema, err = ioutil.ReadFile(*vschemaFile)
			if err != nil {
				return err
			}
		} else {
			schema = []byte(*vschema)
		}

		vs = &vschemapb.Keyspace{}
		err := json2.Unmarshal(schema, vs)
		if err != nil {
			return err
		}
	}

	b, err := json2.MarshalIndentPB(vs, "  ")
	if err != nil {
		wr.Logger().Errorf2(err, "Failed to marshal VSchema for display")
	} else {
		wr.Logger().Printf("New VSchema object:\n%s\nIf this is not what you expected, check the input data (as JSON parsing will skip unexpected fields).\n", b)
	}

	if *dryRun {
		wr.Logger().Printf("Dry run: Skipping update of VSchema\n")
		return nil
	}

	if err := wr.TopoServer().SaveVSchema(ctx, keyspace, vs); err != nil {
		return err
	}

	if *skipRebuild {
		wr.Logger().Warningf("Skipping rebuild of SrvVSchema, will need to run RebuildVSchemaGraph for changes to take effect")
		return nil
	}
	return wr.TopoServer().RebuildSrvVSchema(ctx, cells)
}

func commandApplyRoutingRules(ctx context.Context, wr *wrangler.Wrangler, subFlags *flag.FlagSet, args []string) error {
	routingRules := subFlags.String("rules", "", "Specify rules as a string")
	routingRulesFile := subFlags.String("vschema_file", "", "Specify rules in a file")
	skipRebuild := subFlags.Bool("skip_rebuild", false, "If set, do no rebuild the SrvSchema objects.")
	var cells flagutil.StringListValue
	subFlags.Var(&cells, "cells", "If specified, limits the rebuild to the cells, after upload. Ignored if skipRebuild is set.")

	if err := subFlags.Parse(args); err != nil {
		return err
	}
	if subFlags.NArg() != 0 {
		return fmt.Errorf("ApplyRoutingRules doesn't take any arguments")
	}

	var rulesBytes []byte
	if *routingRulesFile != "" {
		var err error
		rulesBytes, err = ioutil.ReadFile(*routingRulesFile)
		if err != nil {
			return err
		}
	} else {
		rulesBytes = []byte(*routingRules)
	}

	rr := &vschemapb.RoutingRules{}
	if err := json2.Unmarshal(rulesBytes, rr); err != nil {
		return err
	}

	b, err := json2.MarshalIndentPB(rr, "  ")
	if err != nil {
		wr.Logger().Errorf2(err, "Failed to marshal RoutingRules for display")
	} else {
		wr.Logger().Printf("New RoutingRules object:\n%s\nIf this is not what you expected, check the input data (as JSON parsing will skip unexpected fields).\n", b)
	}

	if err := wr.TopoServer().SaveRoutingRules(ctx, rr); err != nil {
		return err
	}

	if *skipRebuild {
		wr.Logger().Warningf("Skipping rebuild of SrvVSchema, will need to run RebuildVSchemaGraph for changes to take effect")
		return nil
	}
	return wr.TopoServer().RebuildSrvVSchema(ctx, cells)
}

func commandGetSrvKeyspaceNames(ctx context.Context, wr *wrangler.Wrangler, subFlags *flag.FlagSet, args []string) error {
	if err := subFlags.Parse(args); err != nil {
		return err
	}
	if subFlags.NArg() != 1 {
		return fmt.Errorf("the <cell> argument is required for the GetSrvKeyspaceNames command")
	}

	srvKeyspaceNames, err := wr.TopoServer().GetSrvKeyspaceNames(ctx, subFlags.Arg(0))
	if err != nil {
		return err
	}
	for _, ks := range srvKeyspaceNames {
		wr.Logger().Printf("%v\n", ks)
	}
	return nil
}

func commandGetSrvKeyspace(ctx context.Context, wr *wrangler.Wrangler, subFlags *flag.FlagSet, args []string) error {
	if err := subFlags.Parse(args); err != nil {
		return err
	}
	if subFlags.NArg() != 2 {
		return fmt.Errorf("the <cell> and <keyspace> arguments are required for the GetSrvKeyspace command")
	}

	srvKeyspace, err := wr.TopoServer().GetSrvKeyspace(ctx, subFlags.Arg(0), subFlags.Arg(1))
	if err != nil {
		return err
	}
	return printJSON(wr.Logger(), srvKeyspace)
}

func commandGetSrvVSchema(ctx context.Context, wr *wrangler.Wrangler, subFlags *flag.FlagSet, args []string) error {
	if err := subFlags.Parse(args); err != nil {
		return err
	}
	if subFlags.NArg() != 1 {
		return fmt.Errorf("the <cell> argument is required for the GetSrvVSchema command")
	}

	srvVSchema, err := wr.TopoServer().GetSrvVSchema(ctx, subFlags.Arg(0))
	if err != nil {
		return err
	}
	return printJSON(wr.Logger(), srvVSchema)
}

func commandDeleteSrvVSchema(ctx context.Context, wr *wrangler.Wrangler, subFlags *flag.FlagSet, args []string) error {
	if err := subFlags.Parse(args); err != nil {
		return err
	}
	if subFlags.NArg() != 1 {
		return fmt.Errorf("the <cell> argument is required for the DeleteSrvVSchema command")
	}

	return wr.TopoServer().DeleteSrvVSchema(ctx, subFlags.Arg(0))
}

func commandGetShardReplication(ctx context.Context, wr *wrangler.Wrangler, subFlags *flag.FlagSet, args []string) error {
	if err := subFlags.Parse(args); err != nil {
		return err
	}
	if subFlags.NArg() != 2 {
		return fmt.Errorf("the <cell> and <keyspace/shard> arguments are required for the GetShardReplication command")
	}

	keyspace, shard, err := topoproto.ParseKeyspaceShard(subFlags.Arg(1))
	if err != nil {
		return err
	}
	shardReplication, err := wr.TopoServer().GetShardReplication(ctx, subFlags.Arg(0), keyspace, shard)
	if err != nil {
		return err
	}
	// Pass the embedded proto directly or jsonpb will panic.
	return printJSON(wr.Logger(), shardReplication.ShardReplication)
}

func commandHelp(ctx context.Context, wr *wrangler.Wrangler, subFlags *flag.FlagSet, args []string) error {
	if err := subFlags.Parse(args); err != nil {
		return err
	}
	switch subFlags.NArg() {
	case 0:
		wr.Logger().Printf("Available commands:\n\n")
		PrintAllCommands(wr.Logger())
	case 1:
		RunCommand(ctx, wr, []string{subFlags.Arg(0), "--help"})
	default:
		return fmt.Errorf("when calling the Help command, either specify a single argument that identifies the name of the command to get help with or do not specify any additional arguments")
	}

	return nil
}

func commandPanic(ctx context.Context, wr *wrangler.Wrangler, subFlags *flag.FlagSet, args []string) error {
	panic(fmt.Errorf("this command panics on purpose"))
}

type rTablet struct {
	*topo.TabletInfo
	*replicationdatapb.Status
}

type rTablets []*rTablet

func (rts rTablets) Len() int { return len(rts) }

func (rts rTablets) Swap(i, j int) { rts[i], rts[j] = rts[j], rts[i] }

// Sort for tablet replication.
// Tablet type first (with master first), then replication positions.
func (rts rTablets) Less(i, j int) bool {
	l, r := rts[i], rts[j]
	// l or r ReplicationStatus would be nil if we failed to get
	// the position (put them at the beginning of the list)
	if l.Status == nil {
		return r.Status != nil
	}
	if r.Status == nil {
		return false
	}
	// the type proto has MASTER first, so sort by that. Will show
	// the MASTER first, then each slave type sorted by
	// replication position.
	if l.Type < r.Type {
		return true
	}
	if l.Type > r.Type {
		return false
	}
	// then compare replication positions
	lpos, err := mysql.DecodePosition(l.Position)
	if err != nil {
		return true
	}
	rpos, err := mysql.DecodePosition(r.Position)
	if err != nil {
		return false
	}
	return !lpos.AtLeast(rpos)
}

func sortReplicatingTablets(tablets []*topo.TabletInfo, stats []*replicationdatapb.Status) []*rTablet {
	rtablets := make([]*rTablet, len(tablets))
	for i, status := range stats {
		rtablets[i] = &rTablet{
			TabletInfo: tablets[i],
			Status:     status,
		}
	}
	sort.Sort(rTablets(rtablets))
	return rtablets
}

// printJSON will print the JSON version of the structure to the logger.
func printJSON(logger logutil.Logger, val interface{}) error {
	data, err := MarshalJSON(val)
	if err != nil {
		return fmt.Errorf("cannot marshal data: %v", err)
	}
	logger.Printf("%v\n", string(data))
	return nil
}

// MarshalJSON marshals "obj" to a JSON string. It uses the "jsonpb" marshaler
// or Go's standard one.
//
// We use jsonpb for protobuf messages because it is the only supported
// way to marshal protobuf messages to JSON.
// In addition to that, it's the only way to emit zero values in the JSON
// output.
// Unfortunately, jsonpb works only for protobuf messages. Therefore, we use
// the default marshaler for the remaining structs (which are possibly
// mixed protobuf and non-protobuf).
//
// TODO(mberlin): Switch "EnumAsInts" to "false" once the frontend is
//                updated and mixed types will use jsonpb as well.
func MarshalJSON(obj interface{}) (data []byte, err error) {
	switch obj := obj.(type) {
	case proto.Message:
		// Note: We also end up in this case if "obj" is NOT a proto.Message but
		// has an anonymous (embedded) field of the type "proto.Message".
		// In that case jsonpb may panic if the "obj" has non-exported fields.

		// Marshal the protobuf message.
		var b bytes.Buffer
		m := jsonpb.Marshaler{EnumsAsInts: true, EmitDefaults: true, Indent: "  ", OrigName: true}
		if err := m.Marshal(&b, obj); err != nil {
			return nil, fmt.Errorf("jsonpb error: %v", err)
		}
		data = b.Bytes()
	case []string:
		if len(obj) == 0 {
			return []byte{'[', ']'}, nil
		}
		data, err = json.MarshalIndent(obj, "", "  ")
		if err != nil {
			return nil, fmt.Errorf("json error: %v", err)
		}
	default:
		data, err = json.MarshalIndent(obj, "", "  ")
		if err != nil {
			return nil, fmt.Errorf("json error: %v", err)
		}
	}

	return data, nil
}

// RunCommand will execute the command using the provided wrangler.
// It will return the actionPath to wait on for long remote actions if
// applicable.
func RunCommand(ctx context.Context, wr *wrangler.Wrangler, args []string) error {
	if len(args) == 0 {
		wr.Logger().Printf("No command specified. Please see the list below:\n\n")
		PrintAllCommands(wr.Logger())
		return fmt.Errorf("no command was specified")
	}

	action := args[0]
	actionLowerCase := strings.ToLower(action)
	for _, group := range commands {
		for _, cmd := range group.commands {
			if strings.ToLower(cmd.name) == actionLowerCase {
				subFlags := flag.NewFlagSet(action, flag.ContinueOnError)
				subFlags.SetOutput(logutil.NewLoggerWriter(wr.Logger()))
				subFlags.Usage = func() {
					wr.Logger().Printf("Usage: %s %s\n\n", action, cmd.params)
					wr.Logger().Printf("%s\n\n", cmd.help)
					subFlags.PrintDefaults()
				}
				return cmd.method(ctx, wr, subFlags, args[1:])
			}
		}
	}

	wr.Logger().Printf("Unknown command: %v\n", action)
	return ErrUnknownCommand
}

// PrintAllCommands will print the list of commands to the logger
func PrintAllCommands(logger logutil.Logger) {
	for _, group := range commands {
		logger.Printf("%s:\n", group.name)
		for _, cmd := range group.commands {
			if strings.HasPrefix(cmd.help, "HIDDEN") {
				continue
			}
			logger.Printf("  %s %s\n", cmd.name, cmd.params)
		}
		logger.Printf("\n")
	}
}<|MERGE_RESOLUTION|>--- conflicted
+++ resolved
@@ -285,13 +285,8 @@
 	{
 		"Keyspaces", []command{
 			{"CreateKeyspace", commandCreateKeyspace,
-<<<<<<< HEAD
 				"[-sharding_column_name=name] [-sharding_column_type=type] [-served_from=tablettype1:ks1,tablettype2:ks2,...] [-force] [-keyspace_type=type] [-base_keyspace=base_keyspace] [-snapshot_time=time] <keyspace name>",
 				"Creates the specified keyspace. keyspace_type can be NORMAL or SNAPSHOT. For a SNAPSHOT keyspace you must specify the name of a base_keyspace, and a snapshot_time in UTC, in RFC3339 time format, e.g. 2006-01-02T15:04:05Z00:00"},
-=======
-				"[-sharding_column_name=name] [-sharding_column_type=type] [-served_from=tablettype1:ks1,tablettype2:ks2,...] [-force] <keyspace name>",
-				"Creates the specified keyspace."},
->>>>>>> 6ad520ea
 			{"DeleteKeyspace", commandDeleteKeyspace,
 				"[-recursive] <keyspace>",
 				"Deletes the specified keyspace. In recursive mode, it also recursively deletes all shards in the keyspace. Otherwise, there must be no shards left in the keyspace."},
@@ -1616,12 +1611,8 @@
 		wr.Logger().Infof("keyspace %v already exists (ignoring error with -force)", keyspace)
 		err = nil
 	}
-<<<<<<< HEAD
-	if err != nil {
-		return err
-	}
 	if ktype == topodatapb.KeyspaceType_SNAPSHOT {
-		// copy vschema from base keyspace
+		// copy vschema from base keyspace?
 		vs, err := wr.TopoServer().GetVSchema(ctx, *baseKeyspace)
 		if err != nil {
 			wr.Logger().Infof("error from GetVSchema for keyspace: %v, %v", *baseKeyspace, err)
@@ -1640,32 +1631,32 @@
 			wr.Logger().Infof("error from SaveVSchema %v:%v", vs, err)
 			return err
 		}
-		return topotools.RebuildVSchema(ctx, wr.Logger(), wr.TopoServer(), nil)
-	}
+		err = topotools.RebuildVSchema(ctx, wr.Logger(), wr.TopoServer(), nil)
+    if err != nil {
+    	wr.Logger().Errorf("could not rebuild SrvVschema after creating keyspace: %v", err)
+		  return err
+	  }  
+  } else {
+    vschema, err := wr.TopoServer().GetVSchema(ctx, keyspace)
+    if !*allowEmptyVSchema && (vschema == nil || topo.IsErrType(err, topo.NoNode)) {
+      err = wr.TopoServer().SaveVSchema(ctx, keyspace, &vschemapb.Keyspace{
+        Sharded:  false,
+        Vindexes: make(map[string]*vschemapb.Vindex),
+        Tables:   make(map[string]*vschemapb.Table),
+      })
+      if err != nil {
+        wr.Logger().Errorf("could not create blank vschema: %v", err)
+        return err
+      }
+    }
+  }
+	err = wr.TopoServer().RebuildSrvVSchema(ctx, []string{} /* cells */)
+	if err != nil {
+		wr.Logger().Errorf("could not rebuild SrvVschema after creating keyspace: %v", err)
+		return err
+	}
+
 	return nil
-=======
-
-	vschema, err := wr.TopoServer().GetVSchema(ctx, keyspace)
-	if !*allowEmptyVSchema && (vschema == nil || topo.IsErrType(err, topo.NoNode)) {
-		err = wr.TopoServer().SaveVSchema(ctx, keyspace, &vschemapb.Keyspace{
-			Sharded:  false,
-			Vindexes: make(map[string]*vschemapb.Vindex),
-			Tables:   make(map[string]*vschemapb.Table),
-		})
-		if err != nil {
-			wr.Logger().Errorf("could not create blank vschema: %v", err)
-			return err
-		}
-	}
-
-	err = wr.TopoServer().RebuildSrvVSchema(ctx, []string{} /* cells */)
-	if err != nil {
-		wr.Logger().Errorf("could not rebuild SrvVschema after creating keyspace: %v", err)
-		return err
-	}
-
-	return err
->>>>>>> 6ad520ea
 }
 
 func commandDeleteKeyspace(ctx context.Context, wr *wrangler.Wrangler, subFlags *flag.FlagSet, args []string) error {
