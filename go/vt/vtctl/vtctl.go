/*
Copyright 2019 The Vitess Authors.

Licensed under the Apache License, Version 2.0 (the "License");
you may not use this file except in compliance with the License.
You may obtain a copy of the License at

    http://www.apache.org/licenses/LICENSE-2.0

Unless required by applicable law or agreed to in writing, software
distributed under the License is distributed on an "AS IS" BASIS,
WITHOUT WARRANTIES OR CONDITIONS OF ANY KIND, either express or implied.
See the License for the specific language governing permissions and
limitations under the License.
*/

// Package vtctl contains the implementation of all the Vitess management
// commands.
package vtctl

// The following comment section contains definitions for command arguments.
/*
COMMAND ARGUMENT DEFINITIONS

- cell, cell name: A cell is a location for a service. Generally, a cell
        resides in only one cluster. In Vitess, the terms "cell" and
        "data center" are interchangeable. The argument value is a
        string that does not contain whitespace.

- tablet alias: A Tablet Alias uniquely identifies a vttablet. The argument
                value is in the format
                <code>&lt;cell name&gt;-&lt;uid&gt;</code>.

- keyspace, keyspace name: The name of a sharded database that contains one
            or more tables. Vitess distributes keyspace shards into multiple
            machines and provides an SQL interface to query the data. The
            argument value must be a string that does not contain whitespace.

- port name: A port number. The argument value should be an integer between
             <code>0</code> and <code>65535</code>, inclusive.

- shard, shard name: The name of a shard. The argument value is typically in
         the format <code>&lt;range start&gt;-&lt;range end&gt;</code>.

- keyspace/shard: The name of a sharded database that contains one or more
                  tables as well as the shard associated with the command.
                  The keyspace must be identified by a string that does not
                  contain whitepace, while the shard is typically identified
                  by a string in the format
                  <code>&lt;range start&gt;-&lt;range end&gt;</code>.

- duration: The amount of time that the action queue should be blocked.
            The value is a string that contains a possibly signed sequence
            of decimal numbers, each with optional fraction and a unit
            suffix, such as "300ms" or "1h45m". See the definition of the
            Go language's <a
            href="https://golang.org/pkg/time/#ParseDuration">ParseDuration</a>
            function for more details. Note that, in practice, the value
            should be a positively signed value.

- db type, tablet type: The vttablet's role. Valid values are:
  -- backup: A replica copy of data that is offline to queries other than
             for backup purposes
  -- batch: A replicated copy of data for OLAP load patterns (typically for
            MapReduce jobs)
  -- drained: A tablet that is reserved for a background process.
  -- experimental: A replica copy of data that is ready but not serving query
                   traffic. The value indicates a special characteristic of
                   the tablet that indicates the tablet should not be
                   considered a potential primary. Vitess also does not
                   worry about lag for experimental tablets when reparenting.
  -- primary: A primary copy of data
  -- master: Deprecated, same as primary
  -- rdonly: A replica copy of data for OLAP load patterns
  -- replica: A replica copy of data ready to be promoted to primary
  -- restore: A tablet that is restoring from a snapshot. Typically, this
              happens at tablet startup, then it goes to its right state.
  -- spare: A replica copy of data that is ready but not serving query traffic.
            The data could be a potential primary tablet.
*/

import (
	"context"
	"encoding/json"
	"errors"
	"fmt"
	"io"
	"math"
	"os"
	"sort"
	"strconv"
	"strings"
	"sync"
	"time"

	"github.com/spf13/pflag"
	"google.golang.org/protobuf/encoding/protojson"
	"google.golang.org/protobuf/proto"

	"vitess.io/vitess/go/constants/sidecar"
	"vitess.io/vitess/go/mysql/collations"

	"vitess.io/vitess/go/cmd/vtctldclient/cli"
	"vitess.io/vitess/go/flagutil"
	"vitess.io/vitess/go/json2"
	"vitess.io/vitess/go/protoutil"
	"vitess.io/vitess/go/sqltypes"
	"vitess.io/vitess/go/textutil"
	"vitess.io/vitess/go/vt/discovery"
	hk "vitess.io/vitess/go/vt/hook"
	"vitess.io/vitess/go/vt/key"
	"vitess.io/vitess/go/vt/log"
	"vitess.io/vitess/go/vt/logutil"
	binlogdatapb "vitess.io/vitess/go/vt/proto/binlogdata"
	querypb "vitess.io/vitess/go/vt/proto/query"
	tabletmanagerdatapb "vitess.io/vitess/go/vt/proto/tabletmanagerdata"
	topodatapb "vitess.io/vitess/go/vt/proto/topodata"
	vschemapb "vitess.io/vitess/go/vt/proto/vschema"
	vtctldatapb "vitess.io/vitess/go/vt/proto/vtctldata"
	vtrpcpb "vitess.io/vitess/go/vt/proto/vtrpc"
	"vitess.io/vitess/go/vt/proto/vttime"
	"vitess.io/vitess/go/vt/schema"
	"vitess.io/vitess/go/vt/sqlparser"
	"vitess.io/vitess/go/vt/topo"
	"vitess.io/vitess/go/vt/topo/topoproto"
	"vitess.io/vitess/go/vt/topotools"
	"vitess.io/vitess/go/vt/vtctl/grpcvtctldserver"
	"vitess.io/vitess/go/vt/vtctl/workflow"
	"vitess.io/vitess/go/vt/vterrors"
	"vitess.io/vitess/go/vt/vtgate/vindexes"
	"vitess.io/vitess/go/vt/vttablet/tabletserver/throttle"
	"vitess.io/vitess/go/vt/wrangler"
)

// ErrUnknownCommand is returned for an unknown command.
var ErrUnknownCommand = errors.New("unknown command")

const errWorkflowUpdateWithoutChanges = "no updates were provided; use --cells, --tablet-types, or --on-ddl to specify new values"

type command struct {
	name   string
	method func(ctx context.Context, wr *wrangler.Wrangler, subFlags *pflag.FlagSet, args []string) error
	params string
	help   string // if help is empty, won't list the command

	// if set, PrintAllCommands will not show this command
	hidden bool

	// (ajm188) - before we transition to cobra, we need to know whether to
	// strip off a -- after the action (i.e. "command") name in RunCommand so
	// that parsing continues to work.
	disableFlagInterspersal bool

	// deprecation support
	deprecated   bool
	deprecatedBy string
}

type commandGroup struct {
	name     string
	commands []command
}

// commandsMutex protects commands at init time. We use servenv, which calls
// all Run hooks in parallel.
var commandsMutex sync.Mutex

// TODO: Convert these commands to be automatically generated from flag parser.
var commands = []commandGroup{
	{
		"Tablets", []command{
			{
				name:       "InitTablet",
				method:     commandInitTablet,
				params:     "[--allow_update] [--allow_different_shard] [--allow_master_override] [--parent] [--db_name_override=<db name>] [--hostname=<hostname>] [--mysql_port=<port>] [--port=<port>] [--grpc_port=<port>] [--tags=tag1:value1,tag2:value2] --keyspace=<keyspace> --shard=<shard> <tablet alias> <tablet type>",
				help:       "Initializes a tablet in the topology.",
				deprecated: true,
			},
			{
				name:   "GetTablet",
				method: commandGetTablet,
				params: "<tablet alias>",
				help:   "Outputs a JSON structure that contains information about the Tablet.",
			},
			{
				name:       "UpdateTabletAddrs",
				method:     commandUpdateTabletAddrs,
				params:     "[--hostname <hostname>] [--ip-addr <ip addr>] [--mysql-port <mysql port>] [--vt-port <vt port>] [--grpc-port <grpc port>] <tablet alias> ",
				help:       "Updates the IP address and port numbers of a tablet.",
				deprecated: true,
			},
			{
				name:   "DeleteTablet",
				method: commandDeleteTablet,
				params: "[--allow_primary] <tablet alias> ...",
				help:   "Deletes tablet(s) from the topology.",
			},
			{
				name:   "SetReadOnly",
				method: commandSetReadOnly,
				params: "<tablet alias>",
				help:   "Sets the tablet as read-only.",
			},
			{
				name:   "SetReadWrite",
				method: commandSetReadWrite,
				params: "<tablet alias>",
				help:   "Sets the tablet as read-write.",
			},
			{
				name:   "StartReplication",
				method: commandStartReplication,
				params: "<table alias>",
				help:   "Starts replication on the specified tablet.",
			},
			{
				name:   "StopReplication",
				method: commandStopReplication,
				params: "<tablet alias>",
				help:   "Stops replication on the specified tablet.",
			},
			{
				name:   "ChangeTabletType",
				method: commandChangeTabletType,
				params: "[--dry-run] <tablet alias> <tablet type>",
				help: "Changes the db type for the specified tablet, if possible. This command is used primarily to arrange replicas, and it will not convert a primary.\n" +
					"NOTE: This command automatically updates the serving graph.\n",
			},
			{
				name:   "Ping",
				method: commandPing,
				params: "<tablet alias>",
				help:   "Checks that the specified tablet is awake and responding to RPCs. This command can be blocked by other in-flight operations.",
			},
			{
				name:   "RefreshState",
				method: commandRefreshState,
				params: "<tablet alias>",
				help:   "Reloads the tablet record on the specified tablet.",
			},
			{
				name:   "RefreshStateByShard",
				method: commandRefreshStateByShard,
				params: "[--cells=c1,c2,...] <keyspace/shard>",
				help:   "Runs 'RefreshState' on all tablets in the given shard.",
			},
			{
				name:   "RunHealthCheck",
				method: commandRunHealthCheck,
				params: "<tablet alias>",
				help:   "Runs a health check on a remote tablet.",
			},
			{
				name:   "Sleep",
				method: commandSleep,
				params: "<tablet alias> <duration>",
				help:   "Blocks the action queue on the specified tablet for the specified amount of time. This is typically used for testing.",
			},
			{
				name:   "ExecuteHook",
				method: commandExecuteHook,
				params: "<tablet alias> <hook name> [<param1=value1> <param2=value2> ...]",
				help: "Runs the specified hook on the given tablet. A hook is a script that resides in the $VTROOT/vthook directory. You can put any script into that directory and use this command to run that script.\n" +
					"For this command, the param=value arguments are parameters that the command passes to the specified hook.",
				disableFlagInterspersal: true,
			},
			{
				name:   "ExecuteFetchAsApp",
				method: commandExecuteFetchAsApp,
				params: "[--max_rows=10000] [--json] [--use_pool] <tablet alias> <sql command>",
				help:   "Runs the given SQL command as a App on the remote tablet.",
			},
			{
				name:   "ExecuteFetchAsDba",
				method: commandExecuteFetchAsDba,
				params: "[--max_rows=10000] [--disable_binlogs] [--json] <tablet alias> <sql command>",
				help:   "Runs the given SQL command as a DBA on the remote tablet.",
			},
			{
				name:         "VReplicationExec",
				method:       commandVReplicationExec,
				params:       "[--json] <tablet alias> <sql command>",
				help:         "Runs the given VReplication command on the remote tablet.",
				deprecated:   true,
				deprecatedBy: "Workflow -- <keyspace.workflow> <action>",
			},
		},
	},
	{
		"Shards", []command{
			{
				name:   "CreateShard",
				method: commandCreateShard,
				params: "[--force] [--parent] <keyspace/shard>",
				help:   "Creates the specified shard.",
			},
			{
				name:   "GetShard",
				method: commandGetShard,
				params: "<keyspace/shard>",
				help:   "Outputs a JSON structure that contains information about the Shard.",
			},
			{
				name:   "ValidateShard",
				method: commandValidateShard,
				params: "[--ping-tablets] <keyspace/shard>",
				help:   "Validates that all nodes that are reachable from this shard are consistent.",
			},
			{
				name:   "ShardReplicationPositions",
				method: commandShardReplicationPositions,
				params: "<keyspace/shard>",
				help:   "Shows the replication status of each replica in the shard graph. In this case, the status refers to the replication lag between the primary vttablet and the replica vttablet. In Vitess, data is always written to the primary vttablet first and then replicated to all replica vttablets. Output is sorted by tablet type, then replication position. Use ctrl-C to interrupt command and see partial result if needed.",
			},
			{
				name:   "ListShardTablets",
				method: commandListShardTablets,
				params: "<keyspace/shard>",
				help:   "Lists all tablets in the specified shard.",
			},
			{
				name:   "SetShardIsPrimaryServing",
				method: commandSetShardIsPrimaryServing,
				params: "<keyspace/shard> <is_serving>",
				help:   "Add or remove a shard from serving. This is meant as an emergency function. It does not rebuild any serving graph i.e. does not run 'RebuildKeyspaceGraph'.",
			},
			{
				name:   "SetShardTabletControl",
				method: commandSetShardTabletControl,
				params: "[--cells=c1,c2,...] [--denied_tables=t1,t2,...] [--remove] [--disable_query_service] <keyspace/shard> <tablet type>",
				help: "Sets the TabletControl record for a shard and tablet type. Only use this for an emergency fix.\n" +
					"To set the DisableQueryServiceFlag, keep 'denied_tables' empty, and set 'disable_query_service' to true or false.\n" +
					"To change the list of denied tables, specify the 'denied_tables' parameter with the new list.\n" +
					"To just remove the ShardTabletControl entirely, use the 'remove' flag.",
			},
			{
				name:   "UpdateSrvKeyspacePartition",
				method: commandUpdateSrvKeyspacePartition,
				params: "[--cells=c1,c2,...] [--remove] <keyspace/shard> <tablet type>",
				help:   "Updates KeyspaceGraph partition for a shard and tablet type. Only use this for emergency fixes. Specify the remove flag, if you want the shard to be removed from the desired partition.",
			},
			{
				name:   "SourceShardDelete",
				method: commandSourceShardDelete,
				params: "<keyspace/shard> <uid>",
				help:   "Deletes the SourceShard record with the provided index. This is meant as an emergency cleanup function. It does not call RefreshState for the shard primary.",
			},
			{
				name:   "SourceShardAdd",
				method: commandSourceShardAdd,
				params: "[--key_range=<keyrange>] [--tables=<table1,table2,...>] <keyspace/shard> <uid> <source keyspace/shard>",
				help:   "Adds the SourceShard record with the provided index. This is meant as an emergency function. It does not call RefreshState for the shard primary.",
			},
			{
				name:   "ShardReplicationAdd",
				method: commandShardReplicationAdd,
				params: "<keyspace/shard> <tablet alias> <parent tablet alias>",
				help:   "Adds an entry to the replication graph in the given cell.",
				hidden: true,
			},
			{
				name:   "ShardReplicationRemove",
				method: commandShardReplicationRemove,
				params: "<keyspace/shard> <tablet alias>",
				help:   "Removes an entry from the replication graph in the given cell.",
				hidden: true,
			},
			{
				name:   "ShardReplicationFix",
				method: commandShardReplicationFix,
				params: "<cell> <keyspace/shard>",
				help:   "Walks through a ShardReplication object and fixes the first error that it encounters.",
			},
			{
				name:   "WaitForFilteredReplication",
				method: commandWaitForFilteredReplication,
				params: "[--max_delay <max_delay, default 30s>] <keyspace/shard>",
				help:   "Blocks until the specified shard has caught up with the filtered replication of its source shard.",
			},
			{
				name:   "RemoveShardCell",
				method: commandRemoveShardCell,
				params: "[--force] [--recursive] <keyspace/shard> <cell>",
				help:   "Removes the cell from the shard's Cells list.",
			},
			{
				name:   "DeleteShard",
				method: commandDeleteShard,
				params: "[--recursive] [--even_if_serving] <keyspace/shard> ...",
				help:   "Deletes the specified shard(s). In recursive mode, it also deletes all tablets belonging to the shard. Otherwise, there must be no tablets left in the shard.",
			},
		},
	},
	{
		"Keyspaces", []command{
			{
				name:   "CreateKeyspace",
				method: commandCreateKeyspace,
				params: "[--served_from=tablettype1:ks1,tablettype2:ks2,...] [--force] [--keyspace_type=type] [--base_keyspace=base_keyspace] [--snapshot_time=time] [--durability-policy=policy_name] [--sidecar-db-name=db_name] <keyspace name>",
				help:   "Creates the specified keyspace. keyspace_type can be NORMAL or SNAPSHOT. For a SNAPSHOT keyspace you must specify the name of a base_keyspace, and a snapshot_time in UTC, in RFC3339 time format, e.g. 2006-01-02T15:04:05+00:00",
			},
			{
				name:   "DeleteKeyspace",
				method: commandDeleteKeyspace,
				params: "[--recursive] <keyspace>",
				help:   "Deletes the specified keyspace. In recursive mode, it also recursively deletes all shards in the keyspace. Otherwise, there must be no shards left in the keyspace.",
			},
			{
				name:   "RemoveKeyspaceCell",
				method: commandRemoveKeyspaceCell,
				params: "[--force] [--recursive] <keyspace> <cell>",
				help:   "Removes the cell from the Cells list for all shards in the keyspace, and the SrvKeyspace for that keyspace in that cell.",
			},
			{
				name:   "GetKeyspace",
				method: commandGetKeyspace,
				params: "<keyspace>",
				help:   "Outputs a JSON structure that contains information about the Keyspace.",
			},
			{
				name:   "GetKeyspaces",
				method: commandGetKeyspaces,
				params: "",
				help:   "Outputs a sorted list of all keyspaces.",
			},
			{
				name:   "RebuildKeyspaceGraph",
				method: commandRebuildKeyspaceGraph,
				params: "[--cells=c1,c2,...] [--allow_partial] <keyspace> ...",
				help:   "Rebuilds the serving data for the keyspace. This command may trigger an update to all connected clients.",
			},
			{
				name:   "ValidateKeyspace",
				method: commandValidateKeyspace,
				params: "[--ping-tablets] <keyspace name>",
				help:   "Validates that all nodes reachable from the specified keyspace are consistent.",
			},
			{
				name:   "Reshard",
				method: commandReshard,
				params: "[--source_shards=<source_shards>] [--target_shards=<target_shards>] [--cells=<cells>] [--tablet_types=<source_tablet_types>] [--on-ddl=<ddl-action>] [--defer-secondary-keys] [--skip_schema_copy] <action> 'action must be one of the following: Create, Complete, Cancel, SwitchTraffic, ReverseTrafffic, Show, or Progress' <keyspace.workflow>",
				help:   "Start a Resharding process.",
			},
			{
				name:   "MoveTables",
				method: commandMoveTables,
				params: "[--source=<sourceKs>] [--tables=<tableSpecs>] [--cells=<cells>] [--tablet_types=<source_tablet_types>] [--all] [--exclude=<tables>] [--auto_start] [--stop_after_copy] [--defer-secondary-keys] [--on-ddl=<ddl-action>] [--source_shards=<source_shards>] [--source_time_zone=<mysql_time_zone>] [--initialize-target-sequences] [--no-routing-rules] <action> 'action must be one of the following: Create, Complete, Cancel, SwitchTraffic, ReverseTrafffic, Show, or Progress' <targetKs.workflow>",
				help:   `Move table(s) to another keyspace, table_specs is a list of tables or the tables section of the vschema for the target keyspace. Example: '{"t1":{"column_vindexes": [{"column": "id1", "name": "hash"}]}, "t2":{"column_vindexes": [{"column": "id2", "name": "hash"}]}}'.  In the case of an unsharded target keyspace the vschema for each table may be empty. Example: '{"t1":{}, "t2":{}}'.`,
			},
			{
				name:   "Migrate",
				method: commandMigrate,
				params: "[--cells=<cells>] [--tablet_types=<source_tablet_types>] [--defer-secondary-keys] --workflow=<workflow> <source_keyspace> <target_keyspace> <table_specs>",
				help:   `Move table(s) to another keyspace, table_specs is a list of tables or the tables section of the vschema for the target keyspace. Example: '{"t1":{"column_vindexes": [{"column": "id1", "name": "hash"}]}, "t2":{"column_vindexes": [{"column": "id2", "name": "hash"}]}}'.  In the case of an unsharded target keyspace the vschema for each table may be empty. Example: '{"t1":{}, "t2":{}}'.`,
			},
			{
				name:   "CreateLookupVindex",
				method: commandCreateLookupVindex,
				params: "[--cells=<source_cells>] [--tablet_types=<source_tablet_types>] <keyspace> <json_spec>",
				help:   `Create and backfill a lookup vindex. the json_spec must contain the vindex and colvindex specs for the new lookup.`,
			},
			{
				name:   "ExternalizeVindex",
				method: commandExternalizeVindex,
				params: "<keyspace>.<vindex>",
				help:   `Externalize a backfilled vindex.`,
			},
			{
				name:   "Materialize",
				method: commandMaterialize,
				params: `[--cells=<cells>] [--tablet_types=<source_tablet_types>] <json_spec>, example : '{"workflow": "aaa", "source_keyspace": "source", "target_keyspace": "target", "table_settings": [{"target_table": "customer", "source_expression": "select * from customer", "create_ddl": "copy"}]}'`,
				help:   "Performs materialization based on the json spec. Is used directly to form VReplication rules, with an optional step to copy table structure/DDL.",
			},
			{
				name:   "VDiff",
				method: commandVDiff,
				params: "[--source_cell=<cell>] [--target_cell=<cell>] [--tablet_types=in_order:RDONLY,REPLICA,PRIMARY] [--limit=<max rows to diff>] [--tables=<table list>] [--format=json] [--auto-retry] [--verbose] [--max_extra_rows_to_compare=1000] [--filtered_replication_wait_time=30s] [--debug_query] [--only_pks] [--wait] [--wait-update-interval=1m] <keyspace.workflow> [<action>] [<UUID>]",
				help:   "Perform a diff of all tables in the workflow",
			},
			{
				name:   "FindAllShardsInKeyspace",
				method: commandFindAllShardsInKeyspace,
				params: "<keyspace>",
				help:   "Displays all of the shards in the specified keyspace.",
			},
			{
				name:   "Mount",
				method: commandMount,
				params: "[--topo_type=etcd2|consul|zookeeper] [--topo_server=topo_url] [--topo_root=root_topo_node> [--unmount] [--list] [--show]  [<cluster_name>]",
				help:   "Add/Remove/Display/List external cluster(s) to this vitess cluster",
			},
		},
	},
	{
		"Generic", []command{
			{
				name:   "Validate",
				method: commandValidate,
				params: "[--ping-tablets]",
				help:   "Validates that all nodes reachable from the global replication graph and that all tablets in all discoverable cells are consistent.",
			},
			{
				name:   "ListAllTablets",
				method: commandListAllTablets,
				params: "[--keyspace=''] [--tablet_type=<PRIMARY,REPLICA,RDONLY,SPARE>] [<cell_name1>,<cell_name2>,...]",
				help:   "Lists all tablets in an awk-friendly way.",
			},
			{
				name:   "ListTablets",
				method: commandListTablets,
				params: "<tablet alias> ...",
				help:   "Lists specified tablets in an awk-friendly way.",
			},
			{
				name:   "GenerateShardRanges",
				method: commandGenerateShardRanges,
				params: "[--num_shards 2]",
				help:   "Generates shard ranges assuming a keyspace with N shards.",
			},
			{
				name:   "Panic",
				method: commandPanic,
				params: "",
				help:   "Triggers a panic on the server side, to test the handling.",
				hidden: true,
			},
			{
				name: "LegacyVtctlCommand",
				method: func(ctx context.Context, wr *wrangler.Wrangler, subFlags *pflag.FlagSet, args []string) error {
					subFlags.Usage = func() {
						wr.Logger().Printf("Runs the vtctl request through the legacy vtctlclient program syntax (default).\n")
					}

					return subFlags.Parse(args)
				},
				params: "<command> [args...]",
				help:   "Runs the vtctl request through the legacy vtctlclient program syntax (default).",
			},
			{
				name: "VtctldCommand",
				method: func(ctx context.Context, wr *wrangler.Wrangler, subFlags *pflag.FlagSet, args []string) error {
					subFlags.Usage = func() {
						wr.Logger().Printf("Runs the vtctl request through the new vtctldclient program syntax. This will become the default in a future version of Vitess.\n")
					}

					return subFlags.Parse(args)
				},
				params: "<command> [args ...]",
				help:   "Runs the vtctl request through the new vtctldclient program syntax. This will become the default in a future version of Vitess.",
			},
		},
	},
	{
		"Schema, Version, Permissions", []command{
			{
				name:   "GetSchema",
				method: commandGetSchema,
				params: "[--tables=<table1>,<table2>,...] [--exclude_tables=<table1>,<table2>,...] [--include-views] <tablet alias>",
				help:   "Displays the full schema for a tablet, or just the schema for the specified tables in that tablet.",
			},
			{
				name:   "ReloadSchema",
				method: commandReloadSchema,
				params: "<tablet alias>",
				help:   "Reloads the schema on a remote tablet.",
			},
			{
				name:   "ReloadSchemaShard",
				method: commandReloadSchemaShard,
				params: "[--concurrency=10] [--include_primary=false] <keyspace/shard>",
				help:   "Reloads the schema on all the tablets in a shard.",
			},
			{
				name:   "ReloadSchemaKeyspace",
				method: commandReloadSchemaKeyspace,
				params: "[--concurrency=10] [--include_primary=false] <keyspace>",
				help:   "Reloads the schema on all the tablets in a keyspace.",
			},
			{
				name:   "ValidateSchemaShard",
				method: commandValidateSchemaShard,
				params: "[--exclude_tables=''] [--include-views] [--include-vschema] <keyspace/shard>",
				help:   "Validates that the schema on primary tablet matches all of the replica tablets.",
			},
			{
				name:   "ValidateSchemaKeyspace",
				method: commandValidateSchemaKeyspace,
				params: "[--exclude_tables=''] [--include-views] [--skip-no-primary] [--include-vschema] <keyspace name>",
				help:   "Validates that the schema on the primary tablet for shard 0 matches the schema on all of the other tablets in the keyspace.",
			},
			{
				name:   "ApplySchema",
				method: commandApplySchema,
				params: "[--wait_replicas_timeout=10s] [--ddl_strategy=<ddl_strategy>] [--uuid_list=<comma_separated_uuids>] [--migration_context=<unique-request-context>] {--sql=<sql> || --sql-file=<filename>} [--batch-size=<n>] <keyspace>",
				help:   "Applies the schema change to the specified keyspace on every primary, running in parallel on all shards. The changes are then propagated to replicas via replication. -ddl_strategy is used to instruct migrations via vreplication, gh-ost or pt-osc with optional parameters. -migration_context allows the user to specify a custom request context for online DDL migrations.",
			},
			{
				name:   "CopySchemaShard",
				method: commandCopySchemaShard,
				params: "[--tables=<table1>,<table2>,...] [--exclude_tables=<table1>,<table2>,...] [--include-views] [--skip-verify] [--wait_replicas_timeout=10s] {<source keyspace/shard> || <source tablet alias>} <destination keyspace/shard>",
				help:   "Copies the schema from a source shard's primary (or a specific tablet) to a destination shard. The schema is applied directly on the primary of the destination shard, and it is propagated to the replicas through binlogs.",
			},
			{
				name:   "OnlineDDL",
				method: commandOnlineDDL,
				params: "[--json] <keyspace> <command> [<migration_uuid>]",
				help: "Operates on online DDL (migrations). Examples:" +
					" \nvtctl OnlineDDL test_keyspace show 82fa54ac_e83e_11ea_96b7_f875a4d24e90" +
					" \nvtctl OnlineDDL test_keyspace show all" +
					" \nvtctl OnlineDDL  --order descending test_keyspace show all" +
					" \nvtctl OnlineDDL  --limit 10 test_keyspace show all" +
					" \nvtctl OnlineDDL  --skip 5 --limit 10 test_keyspace show all" +
					" \nvtctl OnlineDDL test_keyspace show running" +
					" \nvtctl OnlineDDL test_keyspace show complete" +
					" \nvtctl OnlineDDL test_keyspace show failed" +
					" \nvtctl OnlineDDL test_keyspace cleanup 82fa54ac_e83e_11ea_96b7_f875a4d24e90" +
					" \nvtctl OnlineDDL test_keyspace retry 82fa54ac_e83e_11ea_96b7_f875a4d24e90" +
					" \nvtctl OnlineDDL test_keyspace cancel 82fa54ac_e83e_11ea_96b7_f875a4d24e90" +
					" \nvtctl OnlineDDL test_keyspace cancel-all" +
					" \nvtctl OnlineDDL test_keyspace launch 82fa54ac_e83e_11ea_96b7_f875a4d24e90" +
					" \nvtctl OnlineDDL test_keyspace launch-all" +
					" \nvtctl OnlineDDL test_keyspace complete 82fa54ac_e83e_11ea_96b7_f875a4d24e90" +
					" \nvtctl OnlineDDL test_keyspace complete-all" +
					" \nvtctl OnlineDDL test_keyspace throttle 82fa54ac_e83e_11ea_96b7_f875a4d24e90" +
					" \nvtctl OnlineDDL test_keyspace throttle-all" +
					" \nvtctl OnlineDDL test_keyspace unthrottle 82fa54ac_e83e_11ea_96b7_f875a4d24e90" +
					" \nvtctl OnlineDDL test_keyspace unthrottle-all" +
					"",
			},
			{
				name:   "ValidateVersionShard",
				method: commandValidateVersionShard,
				params: "<keyspace/shard>",
				help:   "Validates that the version on primary matches all of the replicas.",
			},
			{
				name:   "ValidateVersionKeyspace",
				method: commandValidateVersionKeyspace,
				params: "<keyspace name>",
				help:   "Validates that the version on primary of shard 0 matches all of the other tablets in the keyspace.",
			},
			{
				name:   "GetPermissions",
				method: commandGetPermissions,
				params: "<tablet alias>",
				help:   "Displays the permissions for a tablet.",
			},
			{
				name:   "ValidatePermissionsShard",
				method: commandValidatePermissionsShard,
				params: "<keyspace/shard>",
				help:   "Validates that the permissions on primary match all the replicas.",
			},
			{
				name:   "ValidatePermissionsKeyspace",
				method: commandValidatePermissionsKeyspace,
				params: "<keyspace name>",
				help:   "Validates that the permissions on primary of shard 0 match those of all of the other tablets in the keyspace.",
			},
			{
				name:   "GetVSchema",
				method: commandGetVSchema,
				params: "<keyspace>",
				help:   "Displays the VTGate routing schema.",
			},
			{
				name:   "ApplyVSchema",
				method: commandApplyVSchema,
				params: "{--vschema=<vschema> || --vschema_file=<vschema file> || --sql=<sql> || --sql_file=<sql file>} [--cells=c1,c2,...] [--skip_rebuild] [--dry-run] <keyspace>",
				help:   "Applies the VTGate routing schema to the provided keyspace. Shows the result after application.",
			},
			{
				name:   "GetRoutingRules",
				method: commandGetRoutingRules,
				params: "",
				help:   "Displays the VSchema routing rules.",
			},
			{
				name:   "ApplyRoutingRules",
				method: commandApplyRoutingRules,
				params: "{--rules=<rules> || --rules_file=<rules_file>} [--cells=c1,c2,...] [--skip_rebuild] [--dry-run]",
				help:   "Applies the VSchema routing rules.",
			},
			{
				name:   "RebuildVSchemaGraph",
				method: commandRebuildVSchemaGraph,
				params: "[--cells=c1,c2,...]",
				help:   "Rebuilds the cell-specific SrvVSchema from the global VSchema objects in the provided cells (or all cells if none provided).",
			},
		},
	},
	{
		"Serving Graph", []command{
			{
				name:   "GetSrvKeyspaceNames",
				method: commandGetSrvKeyspaceNames,
				params: "<cell>",
				help:   "Outputs a list of keyspace names.",
			},
			{
				name:   "GetSrvKeyspace",
				method: commandGetSrvKeyspace,
				params: "<cell> <keyspace>",
				help:   "Outputs a JSON structure that contains information about the SrvKeyspace.",
			},
			{
				name:   "UpdateThrottlerConfig",
				method: commandUpdateThrottlerConfig,
				params: "[--enable|--disable] [--threshold=<float64>] [--custom-query=<query>] [--check-as-check-self|--check-as-check-shard] [--throttle-app|unthrottle-app=<name>] [--throttle-app-ratio=<float, range [0..1]>] [--throttle-app-duration=<duration>] [--throttle-app-exempt] <keyspace>",
				help:   "Update the table throttler configuration for all cells and tablets of a given keyspace",
			},
			{
				name:   "GetSrvVSchema",
				method: commandGetSrvVSchema,
				params: "<cell>",
				help:   "Outputs a JSON structure that contains information about the SrvVSchema.",
			},
			{
				name:   "DeleteSrvVSchema",
				method: commandDeleteSrvVSchema,
				params: "<cell>",
				help:   "Deletes the SrvVSchema object in the given cell.",
			},
		},
	},
	{
		"Replication Graph", []command{
			{
				name:   "GetShardReplication",
				method: commandGetShardReplication,
				params: "<cell> <keyspace/shard>",
				help:   "Outputs a JSON structure that contains information about the ShardReplication.",
			},
		},
	},
	{
		"Workflow", []command{
			{
				name:   "Workflow",
				method: commandWorkflow,
				params: "[--dry-run] [--cells] [--tablet-types] <keyspace>[.<workflow>] start/stop/update/delete/show/listall/tags [<tags>]",
				help:   "Start/Stop/Update/Delete/Show/ListAll/Tags Workflow on all target tablets in workflow. Example: Workflow merchant.morders Start",
			},
		},
	},
}

func init() {
	// This cannot be in the static `commands` slice, as it causes an init cycle.
	// Specifically, we would see:
	// `commands` => refers to `commandHelp` => refers to `PrintAllCommands` => refers to `commands`
	addCommand("Generic", command{
		name:   "Help",
		method: commandHelp,
		params: "[command name]",
		help:   "Prints the list of available commands, or help on a specific command.",
	})
}

func addCommand(groupName string, c command) {
	commandsMutex.Lock()
	defer commandsMutex.Unlock()
	for i, group := range commands {
		if group.name == groupName {
			commands[i].commands = append(commands[i].commands, c)
			return
		}
	}
	panic(fmt.Errorf("trying to add to missing group %v", groupName))
}

func addCommandGroup(groupName string) {
	commandsMutex.Lock()
	defer commandsMutex.Unlock()
	commands = append(commands, commandGroup{
		name: groupName,
	})
}

func fmtMapAwkable(m map[string]string) string {
	pairs := make([]string, len(m))
	i := 0
	for k, v := range m {
		pairs[i] = fmt.Sprintf("%v: %q", k, v)
		i++
	}
	sort.Strings(pairs)
	return "[" + strings.Join(pairs, " ") + "]"
}

func fmtTabletAwkable(ti *topo.TabletInfo) string {
	keyspace := ti.Keyspace
	shard := ti.Shard
	if keyspace == "" {
		keyspace = "<null>"
	}
	if shard == "" {
		shard = "<null>"
	}
	mtst := "<null>"
	// special case for old primary that hasn't updated topo yet
	if ti.PrimaryTermStartTime != nil && ti.PrimaryTermStartTime.Seconds > 0 {
		mtst = protoutil.TimeFromProto(ti.PrimaryTermStartTime).UTC().Format(time.RFC3339)
	}
	return fmt.Sprintf("%v %v %v %v %v %v %v %v", topoproto.TabletAliasString(ti.Alias), keyspace, shard, topoproto.TabletTypeLString(ti.Type), ti.Addr(), ti.MysqlAddr(), fmtMapAwkable(ti.Tags), mtst)
}

// getFileParam returns a string containing either flag is not "",
// or the content of the file named flagFile
func getFileParam(flag, flagFile, name string) (string, error) {
	if flag != "" {
		if flagFile != "" {
			return "", fmt.Errorf("action requires only one of %v or %v-file", name, name)
		}
		return flag, nil
	}

	if flagFile == "" {
		return "", fmt.Errorf("action requires one of %v or %v-file", name, name)
	}
	data, err := os.ReadFile(flagFile)
	if err != nil {
		return "", fmt.Errorf("cannot read file %v: %v", flagFile, err)
	}
	return string(data), nil
}

// keyspaceParamsToKeyspaces builds a list of keyspaces.
// It supports topology-based wildcards, and plain wildcards.
// For instance:
// us*                             // using plain matching
// *                               // using plain matching
func keyspaceParamsToKeyspaces(ctx context.Context, wr *wrangler.Wrangler, params []string) ([]string, error) {
	result := make([]string, 0, len(params))
	for _, param := range params {
		if len(param) == 0 {
			return nil, fmt.Errorf("empty keyspace param in list")
		}
		if param[0] == '/' {
			// this is a topology-specific path
			result = append(result, params...)
		} else {
			// this is not a path, so assume a keyspace name,
			// possibly with wildcards
			keyspaces, err := wr.TopoServer().ResolveKeyspaceWildcard(ctx, param)
			if err != nil {
				return nil, fmt.Errorf("failed to resolve keyspace wildcard %v: %v", param, err)
			}
			result = append(result, keyspaces...)
		}
	}
	return result, nil
}

// shardParamsToKeyspaceShards builds a list of keyspace/shard pairs.
// It supports topology-based wildcards, and plain wildcards.
// For instance:
// user/*                             // using plain matching
// */0                                // using plain matching
func shardParamsToKeyspaceShards(ctx context.Context, wr *wrangler.Wrangler, params []string) ([]topo.KeyspaceShard, error) {
	result := make([]topo.KeyspaceShard, 0, len(params))
	for _, param := range params {
		if param[0] == '/' {
			// this is a topology-specific path
			for _, path := range params {
				keyspace, shard, err := topoproto.ParseKeyspaceShard(path)
				if err != nil {
					return nil, err
				}
				result = append(result, topo.KeyspaceShard{Keyspace: keyspace, Shard: shard})
			}
		} else {
			// this is not a path, so assume a keyspace
			// name / shard name, each possibly with wildcards
			keyspaceShards, err := wr.TopoServer().ResolveShardWildcard(ctx, param)
			if err != nil {
				return nil, fmt.Errorf("failed to resolve keyspace/shard wildcard %v: %v", param, err)
			}
			result = append(result, keyspaceShards...)
		}
	}
	return result, nil
}

// tabletParamsToTabletAliases takes multiple params and converts them
// to tablet aliases.
func tabletParamsToTabletAliases(params []string) ([]*topodatapb.TabletAlias, error) {
	result := make([]*topodatapb.TabletAlias, len(params))
	var err error
	for i, param := range params {
		result[i], err = topoproto.ParseTabletAlias(param)
		if err != nil {
			return nil, err
		}
	}
	return result, nil
}

// parseTabletType parses the string tablet type and verifies
// it is an accepted one
func parseTabletType(param string, types []topodatapb.TabletType) (topodatapb.TabletType, error) {
	tabletType, err := topoproto.ParseTabletType(param)
	if err != nil {
		return topodatapb.TabletType_UNKNOWN, fmt.Errorf("invalid tablet type %v: %v", param, err)
	}
	if !topoproto.IsTypeInList(topodatapb.TabletType(tabletType), types) {
		return topodatapb.TabletType_UNKNOWN, fmt.Errorf("type %v is not one of: %v", tabletType, strings.Join(topoproto.MakeStringTypeList(types), " "))
	}
	return tabletType, nil
}

func commandInitTablet(ctx context.Context, wr *wrangler.Wrangler, subFlags *pflag.FlagSet, args []string) error {
	dbNameOverride := subFlags.String("db_name_override", "", "Overrides the name of the database that the vttablet uses")
	allowUpdate := subFlags.Bool("allow_update", false, "Use this flag to force initialization if a tablet with the same name already exists. Use with caution.")
	allowPrimaryOverride := subFlags.Bool("allow_master_override", false, "Use this flag to force initialization if a tablet is created as primary, and a primary for the keyspace/shard already exists. Use with caution.")
	createShardAndKeyspace := subFlags.Bool("parent", false, "Creates the parent shard and keyspace if they don't yet exist")
	hostname := subFlags.String("hostname", "", "The server on which the tablet is running")
	mysqlHost := subFlags.String("mysql_host", "", "The mysql host for the mysql server")
	mysqlPort := subFlags.Int("mysql_port", 0, "The mysql port for the mysql server")
	port := subFlags.Int("port", 0, "The main port for the vttablet process")
	grpcPort := subFlags.Int("grpc_port", 0, "The gRPC port for the vttablet process")
	keyspace := subFlags.String("keyspace", "", "The keyspace to which this tablet belongs")
	shard := subFlags.String("shard", "", "The shard to which this tablet belongs")

	var tags flagutil.StringMapValue
	subFlags.Var(&tags, "tags", "A comma-separated list of key:value pairs that are used to tag the tablet")
	if err := subFlags.Parse(args); err != nil {
		return err
	}

	if subFlags.NArg() != 2 {
		return fmt.Errorf("the <tablet alias> and <tablet type> arguments are both required for the InitTablet command")
	}
	tabletAlias, err := topoproto.ParseTabletAlias(subFlags.Arg(0))
	if err != nil {
		return err
	}
	tabletType, err := parseTabletType(subFlags.Arg(1), topoproto.AllTabletTypes)
	if err != nil {
		return err
	}

	// create tablet record
	tablet := &topodatapb.Tablet{
		Alias:          tabletAlias,
		Hostname:       *hostname,
		MysqlHostname:  *mysqlHost,
		PortMap:        make(map[string]int32),
		Keyspace:       *keyspace,
		Shard:          *shard,
		Type:           tabletType,
		DbNameOverride: *dbNameOverride,
		Tags:           tags,
	}
	if *port != 0 {
		tablet.PortMap["vt"] = int32(*port)
	}
	if *mysqlPort != 0 {
		tablet.MysqlPort = int32(*mysqlPort)
	}
	if *grpcPort != 0 {
		tablet.PortMap["grpc"] = int32(*grpcPort)
	}

	return wr.TopoServer().InitTablet(ctx, tablet, *allowPrimaryOverride, *createShardAndKeyspace, *allowUpdate)
}

func commandGetTablet(ctx context.Context, wr *wrangler.Wrangler, subFlags *pflag.FlagSet, args []string) error {
	if err := subFlags.Parse(args); err != nil {
		return err
	}
	if subFlags.NArg() != 1 {
		return fmt.Errorf("the <tablet alias> argument is required for the GetTablet command")
	}

	tabletAlias, err := topoproto.ParseTabletAlias(subFlags.Arg(0))
	if err != nil {
		return err
	}
	tabletInfo, err := wr.TopoServer().GetTablet(ctx, tabletAlias)
	if err != nil {
		return err
	}
	// Pass the embedded proto directly or jsonpb will panic.
	return printJSON(wr.Logger(), tabletInfo.Tablet)
}

func commandUpdateTabletAddrs(ctx context.Context, wr *wrangler.Wrangler, subFlags *pflag.FlagSet, args []string) error {
	hostname := subFlags.String("hostname", "", "The fully qualified host name of the server on which the tablet is running.")
	mysqlHost := subFlags.String("mysql_host", "", "The mysql host for the mysql server")
	mysqlPort := subFlags.Int("mysql-port", 0, "The mysql port for the mysql daemon")
	vtPort := subFlags.Int("vt-port", 0, "The main port for the vttablet process")
	grpcPort := subFlags.Int("grpc-port", 0, "The gRPC port for the vttablet process")
	if err := subFlags.Parse(args); err != nil {
		return err
	}

	if subFlags.NArg() != 1 {
		return fmt.Errorf("the <tablet alias> argument is required for the UpdateTabletAddrs command")
	}

	tabletAlias, err := topoproto.ParseTabletAlias(subFlags.Arg(0))
	if err != nil {
		return err
	}

	_, err = wr.TopoServer().UpdateTabletFields(ctx, tabletAlias, func(tablet *topodatapb.Tablet) error {
		if *hostname != "" {
			tablet.Hostname = *hostname
		}
		if *mysqlHost != "" {
			tablet.MysqlHostname = *mysqlHost
		}
		if *vtPort != 0 || *grpcPort != 0 || *mysqlPort != 0 {
			if tablet.PortMap == nil {
				tablet.PortMap = make(map[string]int32)
			}
			if *vtPort != 0 {
				tablet.PortMap["vt"] = int32(*vtPort)
			}
			if *grpcPort != 0 {
				tablet.PortMap["grpc"] = int32(*grpcPort)
			}
			if *mysqlPort != 0 {
				tablet.MysqlPort = int32(*mysqlPort)
			}
		}
		return nil
	})
	return err
}

func commandDeleteTablet(ctx context.Context, wr *wrangler.Wrangler, subFlags *pflag.FlagSet, args []string) error {
	allowPrimary := subFlags.Bool("allow_primary", false, "Allows for the primary tablet of a shard to be deleted. Use with caution.")

	if err := subFlags.Parse(args); err != nil {
		return err
	}
	if subFlags.NArg() == 0 {
		return fmt.Errorf("the <tablet alias> argument must be used to specify at least one tablet when calling the DeleteTablet command")
	}

	tabletAliases, err := tabletParamsToTabletAliases(subFlags.Args())
	if err != nil {
		return err
	}
	for _, tabletAlias := range tabletAliases {
		if err := wr.DeleteTablet(ctx, tabletAlias, *allowPrimary); err != nil {
			return err
		}
	}
	return nil
}

func commandSetReadOnly(ctx context.Context, wr *wrangler.Wrangler, subFlags *pflag.FlagSet, args []string) error {
	if err := subFlags.Parse(args); err != nil {
		return err
	}
	if subFlags.NArg() != 1 {
		return fmt.Errorf("the <tablet alias> argument is required for the SetReadOnly command")
	}

	tabletAlias, err := topoproto.ParseTabletAlias(subFlags.Arg(0))
	if err != nil {
		return err
	}
	_, err = wr.VtctldServer().SetWritable(ctx, &vtctldatapb.SetWritableRequest{
		TabletAlias: tabletAlias,
		Writable:    false,
	})
	return err
}

func commandSetReadWrite(ctx context.Context, wr *wrangler.Wrangler, subFlags *pflag.FlagSet, args []string) error {
	if err := subFlags.Parse(args); err != nil {
		return err
	}
	if subFlags.NArg() != 1 {
		return fmt.Errorf("the <tablet alias> argument is required for the SetReadWrite command")
	}

	tabletAlias, err := topoproto.ParseTabletAlias(subFlags.Arg(0))
	if err != nil {
		return err
	}
	_, err = wr.VtctldServer().SetWritable(ctx, &vtctldatapb.SetWritableRequest{
		TabletAlias: tabletAlias,
		Writable:    true,
	})
	return err
}

func commandStartReplication(ctx context.Context, wr *wrangler.Wrangler, subFlags *pflag.FlagSet, args []string) error {
	if err := subFlags.Parse(args); err != nil {
		return err
	}
	if subFlags.NArg() != 1 {
		return fmt.Errorf("action StartReplication requires <tablet alias>")
	}

	tabletAlias, err := topoproto.ParseTabletAlias(subFlags.Arg(0))
	if err != nil {
		return err
	}

	_, err = wr.VtctldServer().StartReplication(ctx, &vtctldatapb.StartReplicationRequest{
		TabletAlias: tabletAlias,
	})
	return err
}

func commandStopReplication(ctx context.Context, wr *wrangler.Wrangler, subFlags *pflag.FlagSet, args []string) error {
	if err := subFlags.Parse(args); err != nil {
		return err
	}
	if subFlags.NArg() != 1 {
		return fmt.Errorf("action StopReplication requires <tablet alias>")
	}

	tabletAlias, err := topoproto.ParseTabletAlias(subFlags.Arg(0))
	if err != nil {
		return err
	}

	_, err = wr.VtctldServer().StopReplication(ctx, &vtctldatapb.StopReplicationRequest{
		TabletAlias: tabletAlias,
	})
	return err
}

func commandChangeTabletType(ctx context.Context, wr *wrangler.Wrangler, subFlags *pflag.FlagSet, args []string) error {
	dryRun := subFlags.Bool("dry-run", false, "Lists the proposed change without actually executing it")

	if err := subFlags.Parse(args); err != nil {
		return err
	}
	if subFlags.NArg() != 2 {
		return fmt.Errorf("the <tablet alias> and <db type> arguments are required for the ChangeTabletType command")
	}

	tabletAlias, err := topoproto.ParseTabletAlias(subFlags.Arg(0))
	if err != nil {
		return err
	}
	newType, err := parseTabletType(subFlags.Arg(1), topoproto.AllTabletTypes)
	if err != nil {
		return err
	}

	ctx, cancel := context.WithTimeout(ctx, topo.RemoteOperationTimeout)
	defer cancel()

	if *dryRun {
		ti, err := wr.TopoServer().GetTablet(ctx, tabletAlias)
		if err != nil {
			return fmt.Errorf("failed reading tablet %v: %v", tabletAlias, err)
		}
		if !topo.IsTrivialTypeChange(ti.Type, newType) {
			return fmt.Errorf("invalid type transition %v: %v -> %v", tabletAlias, ti.Type, newType)
		}
		wr.Logger().Printf("- %v\n", fmtTabletAwkable(ti))
		ti.Type = newType
		wr.Logger().Printf("+ %v\n", fmtTabletAwkable(ti))
		return nil
	}
	return wr.ChangeTabletType(ctx, tabletAlias, newType)
}

func commandPing(ctx context.Context, wr *wrangler.Wrangler, subFlags *pflag.FlagSet, args []string) error {
	if err := subFlags.Parse(args); err != nil {
		return err
	}
	if subFlags.NArg() != 1 {
		return fmt.Errorf("the <tablet alias> argument is required for the Ping command")
	}
	tabletAlias, err := topoproto.ParseTabletAlias(subFlags.Arg(0))
	if err != nil {
		return err
	}
	_, err = wr.VtctldServer().PingTablet(ctx, &vtctldatapb.PingTabletRequest{
		TabletAlias: tabletAlias,
	})
	return err
}

func commandRefreshState(ctx context.Context, wr *wrangler.Wrangler, subFlags *pflag.FlagSet, args []string) error {
	if err := subFlags.Parse(args); err != nil {
		return err
	}
	if subFlags.NArg() != 1 {
		return fmt.Errorf("the <tablet alias> argument is required for the RefreshState command")
	}
	tabletAlias, err := topoproto.ParseTabletAlias(subFlags.Arg(0))
	if err != nil {
		return err
	}

	_, err = wr.VtctldServer().RefreshState(ctx, &vtctldatapb.RefreshStateRequest{
		TabletAlias: tabletAlias,
	})
	return err
}

func commandRefreshStateByShard(ctx context.Context, wr *wrangler.Wrangler, subFlags *pflag.FlagSet, args []string) error {
	cellsStr := subFlags.String("cells", "", "Specifies a comma-separated list of cells whose tablets are included. If empty, all cells are considered.")
	if err := subFlags.Parse(args); err != nil {
		return err
	}
	if subFlags.NArg() != 1 {
		return fmt.Errorf("the <keyspace/shard> argument is required for the RefreshStateByShard command")
	}

	keyspace, shard, err := topoproto.ParseKeyspaceShard(subFlags.Arg(0))
	if err != nil {
		return err
	}

	var cells []string
	if *cellsStr != "" {
		cells = strings.Split(*cellsStr, ",")
	}

	_, err = wr.VtctldServer().RefreshStateByShard(ctx, &vtctldatapb.RefreshStateByShardRequest{
		Keyspace: keyspace,
		Shard:    shard,
		Cells:    cells,
	})
	return err
}

func commandRunHealthCheck(ctx context.Context, wr *wrangler.Wrangler, subFlags *pflag.FlagSet, args []string) error {
	if err := subFlags.Parse(args); err != nil {
		return err
	}
	if subFlags.NArg() != 1 {
		return fmt.Errorf("the <tablet alias> argument is required for the RunHealthCheck command")
	}
	tabletAlias, err := topoproto.ParseTabletAlias(subFlags.Arg(0))
	if err != nil {
		return err
	}

	_, err = wr.VtctldServer().RunHealthCheck(ctx, &vtctldatapb.RunHealthCheckRequest{
		TabletAlias: tabletAlias,
	})
	return err
}

func commandSleep(ctx context.Context, wr *wrangler.Wrangler, subFlags *pflag.FlagSet, args []string) error {
	if err := subFlags.Parse(args); err != nil {
		return err
	}
	if subFlags.NArg() != 2 {
		return fmt.Errorf("the <tablet alias> and <duration> arguments are required for the Sleep command")
	}
	tabletAlias, err := topoproto.ParseTabletAlias(subFlags.Arg(0))
	if err != nil {
		return err
	}
	duration, err := time.ParseDuration(subFlags.Arg(1))
	if err != nil {
		return err
	}

	_, err = wr.VtctldServer().SleepTablet(ctx, &vtctldatapb.SleepTabletRequest{
		TabletAlias: tabletAlias,
		Duration:    protoutil.DurationToProto(duration),
	})
	return err
}

func commandExecuteFetchAsApp(ctx context.Context, wr *wrangler.Wrangler, subFlags *pflag.FlagSet, args []string) error {
	maxRows := subFlags.Int("max_rows", 10000, "Specifies the maximum number of rows to allow in fetch")
	usePool := subFlags.Bool("use_pool", false, "Use connection from pool")
	json := subFlags.Bool("json", false, "Output JSON instead of human-readable table")

	if err := subFlags.Parse(args); err != nil {
		return err
	}
	if subFlags.NArg() != 2 {
		return fmt.Errorf("the <tablet alias> and <sql command> arguments are required for the ExecuteFetchAsApp command")
	}

	alias, err := topoproto.ParseTabletAlias(subFlags.Arg(0))
	if err != nil {
		return err
	}
	query := subFlags.Arg(1)
	qrproto, err := wr.ExecuteFetchAsApp(ctx, alias, *usePool, query, *maxRows)
	if err != nil {
		return err
	}
	qr := sqltypes.Proto3ToResult(qrproto)
	if *json {
		return printJSON(wr.Logger(), qr)
	}
	printQueryResult(loggerWriter{wr.Logger()}, qr)
	return nil
}

func commandExecuteFetchAsDba(ctx context.Context, wr *wrangler.Wrangler, subFlags *pflag.FlagSet, args []string) error {
	maxRows := subFlags.Int("max_rows", 10000, "Specifies the maximum number of rows to allow in fetch")
	disableBinlogs := subFlags.Bool("disable_binlogs", false, "Disables writing to binlogs during the query")
	reloadSchema := subFlags.Bool("reload_schema", false, "Indicates whether the tablet schema will be reloaded after executing the SQL command. The default value is <code>false</code>, which indicates that the tablet schema will not be reloaded.")
	json := subFlags.Bool("json", false, "Output JSON instead of human-readable table")

	if err := subFlags.Parse(args); err != nil {
		return err
	}
	if subFlags.NArg() != 2 {
		return fmt.Errorf("the <tablet alias> and <sql command> arguments are required for the ExecuteFetchAsDba command")
	}

	alias, err := topoproto.ParseTabletAlias(subFlags.Arg(0))
	if err != nil {
		return err
	}
	query := subFlags.Arg(1)
	qrproto, err := wr.ExecuteFetchAsDba(ctx, alias, query, *maxRows, *disableBinlogs, *reloadSchema)
	if err != nil {
		return err
	}
	qr := sqltypes.Proto3ToResult(qrproto)
	if *json {
		return printJSON(wr.Logger(), qr)
	}
	printQueryResult(loggerWriter{wr.Logger()}, qr)
	return nil
}

func commandVReplicationExec(ctx context.Context, wr *wrangler.Wrangler, subFlags *pflag.FlagSet, args []string) error {
	wr.Logger().Printf("\nWARNING: VReplicationExec is deprecated and will be removed in a future release. Please use 'Workflow -- <keyspace.workflow> <action>' instead.\n\n")

	json := subFlags.Bool("json", false, "Output JSON instead of human-readable table")

	if err := subFlags.Parse(args); err != nil {
		return err
	}
	if subFlags.NArg() != 2 {
		return fmt.Errorf("the <tablet alias> and <sql command> arguments are required for the VReplicationExec command")
	}

	alias, err := topoproto.ParseTabletAlias(subFlags.Arg(0))
	if err != nil {
		return err
	}
	query := subFlags.Arg(1)
	qrproto, err := wr.VReplicationExec(ctx, alias, query)
	if err != nil {
		return err
	}
	qr := sqltypes.Proto3ToResult(qrproto)
	if *json {
		return printJSON(wr.Logger(), qr)
	}
	printQueryResult(loggerWriter{wr.Logger()}, qr)
	return nil
}

func commandExecuteHook(ctx context.Context, wr *wrangler.Wrangler, subFlags *pflag.FlagSet, args []string) error {
	subFlags.SetInterspersed(false) // all flags should be treated as posargs to pass them to the actual hook

	if err := subFlags.Parse(args); err != nil {
		return err
	}
	if subFlags.NArg() < 2 {
		return fmt.Errorf("the <tablet alias> and <hook name> arguments are required for the ExecuteHook command")
	}

	tabletAlias, err := topoproto.ParseTabletAlias(subFlags.Arg(0))
	if err != nil {
		return err
	}

	resp, err := wr.VtctldServer().ExecuteHook(ctx, &vtctldatapb.ExecuteHookRequest{
		TabletAlias: tabletAlias,
		TabletHookRequest: &tabletmanagerdatapb.ExecuteHookRequest{
			Name:       subFlags.Arg(1),
			Parameters: subFlags.Args()[2:],
		},
	})
	if err != nil {
		return err
	}

	hr := hk.HookResult{
		ExitStatus: int(resp.HookResult.ExitStatus),
		Stdout:     resp.HookResult.Stdout,
		Stderr:     resp.HookResult.Stderr,
	}
	return printJSON(wr.Logger(), hr)
}

func commandCreateShard(ctx context.Context, wr *wrangler.Wrangler, subFlags *pflag.FlagSet, args []string) error {
	force := subFlags.Bool("force", false, "Proceeds with the command even if the shard already exists")
	parent := subFlags.Bool("parent", false, "Creates the parent keyspace if it doesn't already exist")
	if err := subFlags.Parse(args); err != nil {
		return err
	}
	if subFlags.NArg() != 1 {
		return fmt.Errorf("the <keyspace/shard> argument is required for the CreateShard command")
	}

	keyspace, shard, err := topoproto.ParseKeyspaceShard(subFlags.Arg(0))
	if err != nil {
		return err
	}
	if *parent {
		if err := wr.TopoServer().CreateKeyspace(ctx, keyspace, &topodatapb.Keyspace{}); err != nil && !topo.IsErrType(err, topo.NodeExists) {
			return err
		}
	}

	err = wr.TopoServer().CreateShard(ctx, keyspace, shard)
	if *force && topo.IsErrType(err, topo.NodeExists) {
		wr.Logger().Infof("shard %v/%v already exists (ignoring error with --force)", keyspace, shard)
		err = nil
	}
	return err
}

func commandGetShard(ctx context.Context, wr *wrangler.Wrangler, subFlags *pflag.FlagSet, args []string) error {
	if err := subFlags.Parse(args); err != nil {
		return err
	}
	if subFlags.NArg() != 1 {
		return fmt.Errorf("the <keyspace/shard> argument is required for the GetShard command")
	}

	keyspace, shard, err := topoproto.ParseKeyspaceShard(subFlags.Arg(0))
	if err != nil {
		return err
	}
	shardInfo, err := wr.TopoServer().GetShard(ctx, keyspace, shard)
	if err != nil {
		return err
	}
	// Pass the embedded proto directly or jsonpb will panic.
	return printJSON(wr.Logger(), shardInfo.Shard)
}

func commandValidateShard(ctx context.Context, wr *wrangler.Wrangler, subFlags *pflag.FlagSet, args []string) error {
	pingTablets := subFlags.Bool("ping-tablets", true, "Indicates whether all tablets should be pinged during the validation process")
	if err := subFlags.Parse(args); err != nil {
		return err
	}
	if subFlags.NArg() != 1 {
		return fmt.Errorf("the <keyspace/shard> argument is required for the ValidateShard command")
	}

	keyspace, shard, err := topoproto.ParseKeyspaceShard(subFlags.Arg(0))
	if err != nil {
		return err
	}
	return wr.ValidateShard(ctx, keyspace, shard, *pingTablets)
}

func commandShardReplicationPositions(ctx context.Context, wr *wrangler.Wrangler, subFlags *pflag.FlagSet, args []string) error {
	if err := subFlags.Parse(args); err != nil {
		return err
	}
	if subFlags.NArg() != 1 {
		return fmt.Errorf("the <keyspace/shard> argument is required for the ShardReplicationPositions command")
	}
	keyspace, shard, err := topoproto.ParseKeyspaceShard(subFlags.Arg(0))
	if err != nil {
		return err
	}

	resp, err := wr.VtctldServer().ShardReplicationPositions(ctx, &vtctldatapb.ShardReplicationPositionsRequest{
		Keyspace: keyspace,
		Shard:    shard,
	})
	if err != nil {
		return err
	}

	lines := make([]string, 0, 24)
	for _, rt := range cli.SortedReplicatingTablets(resp.TabletMap, resp.ReplicationStatuses) {
		status := rt.Status
		tablet := rt.Tablet
		if status == nil {
			lines = append(lines, cli.MarshalTabletAWK(tablet)+" <err> <err> <err>")
		} else {
			lines = append(lines, cli.MarshalTabletAWK(tablet)+fmt.Sprintf(" %v %v", status.Position, status.ReplicationLagSeconds))
		}
	}
	for _, l := range lines {
		wr.Logger().Printf("%v\n", l)
	}
	return nil
}

func commandListShardTablets(ctx context.Context, wr *wrangler.Wrangler, subFlags *pflag.FlagSet, args []string) error {
	if err := subFlags.Parse(args); err != nil {
		return err
	}
	if subFlags.NArg() != 1 {
		return fmt.Errorf("the <keyspace/shard> argument is required for the ListShardTablets command")
	}
	keyspace, shard, err := topoproto.ParseKeyspaceShard(subFlags.Arg(0))
	if err != nil {
		return err
	}

	resp, err := wr.VtctldServer().GetTablets(ctx, &vtctldatapb.GetTabletsRequest{
		Keyspace: keyspace,
		Shard:    shard,
		Strict:   false,
	})
	if err != nil {
		return err
	}

	for _, tablet := range resp.Tablets {
		wr.Logger().Printf("%v\n", cli.MarshalTabletAWK(tablet))
	}

	return nil
}

func commandSetShardIsPrimaryServing(ctx context.Context, wr *wrangler.Wrangler, subFlags *pflag.FlagSet, args []string) error {
	if err := subFlags.Parse(args); err != nil {
		return err
	}
	if subFlags.NArg() != 2 {
		return fmt.Errorf("the <keyspace/shard> <is_serving> arguments are both required for the SetShardIsPrimaryServing command")
	}
	keyspace, shard, err := topoproto.ParseKeyspaceShard(subFlags.Arg(0))
	if err != nil {
		return err
	}

	isServing, err := strconv.ParseBool(subFlags.Arg(1))
	if err != nil {
		return err
	}

	_, err = wr.VtctldServer().SetShardIsPrimaryServing(ctx, &vtctldatapb.SetShardIsPrimaryServingRequest{
		Keyspace:  keyspace,
		Shard:     shard,
		IsServing: isServing,
	})
	return err
}

func commandUpdateSrvKeyspacePartition(ctx context.Context, wr *wrangler.Wrangler, subFlags *pflag.FlagSet, args []string) error {
	cellsStr := subFlags.String("cells", "", "Specifies a comma-separated list of cells to update")
	remove := subFlags.Bool("remove", false, "Removes shard from serving keyspace partition")

	if err := subFlags.Parse(args); err != nil {
		return err
	}
	if subFlags.NArg() != 2 {
		return fmt.Errorf("the <keyspace/shard> and <tablet type> arguments are both required for the UpdateSrvKeyspacePartition command")
	}
	keyspace, shard, err := topoproto.ParseKeyspaceShard(subFlags.Arg(0))
	if err != nil {
		return err
	}
	tabletType, err := topo.ParseServingTabletType(subFlags.Arg(1))
	if err != nil {
		return err
	}

	var cells []string
	if *cellsStr != "" {
		cells = strings.Split(*cellsStr, ",")
	}

	err = wr.UpdateSrvKeyspacePartitions(ctx, keyspace, shard, tabletType, cells, *remove)
	if err != nil {
		return err
	}
	return nil
}

func commandSetShardTabletControl(ctx context.Context, wr *wrangler.Wrangler, subFlags *pflag.FlagSet, args []string) error {
	cellsStr := subFlags.String("cells", "", "Specifies a comma-separated list of cells to update")
	deniedTablesStr := subFlags.String("denied_tables", "", "Specifies a comma-separated list of tables to add to the denylist (used for VReplication). Each is either an exact match, or a regular expression of the form '/regexp/'.")

	remove := subFlags.Bool("remove", false, "Removes cells.")
	disableQueryService := subFlags.Bool("disable_query_service", false, "Disables query service on the provided nodes. This flag requires 'denied_tables' and 'remove' to be unset, otherwise it's ignored.")
	if err := subFlags.Parse(args); err != nil {
		return err
	}
	if subFlags.NArg() != 2 {
		return fmt.Errorf("the <keyspace/shard> and <tablet type> arguments are both required for the SetShardTabletControl command")
	}
	keyspace, shard, err := topoproto.ParseKeyspaceShard(subFlags.Arg(0))
	if err != nil {
		return err
	}
	tabletType, err := topo.ParseServingTabletType(subFlags.Arg(1))
	if err != nil {
		return err
	}
	var deniedTables []string
	if *deniedTablesStr != "" {
		deniedTables = strings.Split(*deniedTablesStr, ",")
	}
	var cells []string
	if *cellsStr != "" {
		cells = strings.Split(*cellsStr, ",")
	}

	_, err = wr.VtctldServer().SetShardTabletControl(ctx, &vtctldatapb.SetShardTabletControlRequest{
		Keyspace:            keyspace,
		Shard:               shard,
		TabletType:          tabletType,
		Cells:               cells,
		Remove:              *remove,
		DeniedTables:        deniedTables,
		DisableQueryService: *disableQueryService,
	})
	return err
}

func commandSourceShardDelete(ctx context.Context, wr *wrangler.Wrangler, subFlags *pflag.FlagSet, args []string) error {
	if err := subFlags.Parse(args); err != nil {
		return err
	}

	if subFlags.NArg() < 2 {
		return fmt.Errorf("the <keyspace/shard> and <uid> arguments are both required for the SourceShardDelete command")
	}
	keyspace, shard, err := topoproto.ParseKeyspaceShard(subFlags.Arg(0))
	if err != nil {
		return err
	}
	uid, err := strconv.ParseInt(subFlags.Arg(1), 10, 32)
	if err != nil {
		return err
	}
	return wr.SourceShardDelete(ctx, keyspace, shard, int32(uid))
}

func commandSourceShardAdd(ctx context.Context, wr *wrangler.Wrangler, subFlags *pflag.FlagSet, args []string) error {
	keyRange := subFlags.String("key_range", "", "Identifies the key range to use for the SourceShard")
	tablesStr := subFlags.String("tables", "", "Specifies a comma-separated list of tables to replicate. Each is either an exact match, or a regular expression of the form /regexp/")
	if err := subFlags.Parse(args); err != nil {
		return err
	}
	if subFlags.NArg() != 3 {
		return fmt.Errorf("the <keyspace/shard>, <uid>, and <source keyspace/shard> arguments are all required for the SourceShardAdd command")
	}
	keyspace, shard, err := topoproto.ParseKeyspaceShard(subFlags.Arg(0))
	if err != nil {
		return err
	}
	uid, err := strconv.ParseInt(subFlags.Arg(1), 10, 32)
	if err != nil {
		return err
	}
	skeyspace, sshard, err := topoproto.ParseKeyspaceShard(subFlags.Arg(2))
	if err != nil {
		return err
	}
	var tables []string
	if *tablesStr != "" {
		tables = strings.Split(*tablesStr, ",")
	}
	var kr *topodatapb.KeyRange
	if *keyRange != "" {
		if _, kr, err = topo.ValidateShardName(*keyRange); err != nil {
			return err
		}
	}
	return wr.SourceShardAdd(ctx, keyspace, shard, int32(uid), skeyspace, sshard, kr, tables)
}

func commandShardReplicationAdd(ctx context.Context, wr *wrangler.Wrangler, subFlags *pflag.FlagSet, args []string) error {
	if err := subFlags.Parse(args); err != nil {
		return err
	}
	if subFlags.NArg() != 2 {
		return fmt.Errorf("the <keyspace/shard> and <tablet alias> arguments are required for the ShardReplicationAdd command")
	}

	keyspace, shard, err := topoproto.ParseKeyspaceShard(subFlags.Arg(0))
	if err != nil {
		return err
	}
	tabletAlias, err := topoproto.ParseTabletAlias(subFlags.Arg(1))
	if err != nil {
		return err
	}

	_, err = wr.VtctldServer().ShardReplicationAdd(ctx, &vtctldatapb.ShardReplicationAddRequest{
		TabletAlias: tabletAlias,
		Keyspace:    keyspace,
		Shard:       shard,
	})
	return err
}

func commandShardReplicationRemove(ctx context.Context, wr *wrangler.Wrangler, subFlags *pflag.FlagSet, args []string) error {
	if err := subFlags.Parse(args); err != nil {
		return err
	}
	if subFlags.NArg() != 2 {
		return fmt.Errorf("the <keyspace/shard> and <tablet alias> arguments are required for the ShardReplicationRemove command")
	}

	keyspace, shard, err := topoproto.ParseKeyspaceShard(subFlags.Arg(0))
	if err != nil {
		return err
	}
	tabletAlias, err := topoproto.ParseTabletAlias(subFlags.Arg(1))
	if err != nil {
		return err
	}

	_, err = wr.VtctldServer().ShardReplicationRemove(ctx, &vtctldatapb.ShardReplicationRemoveRequest{
		TabletAlias: tabletAlias,
		Keyspace:    keyspace,
		Shard:       shard,
	})
	return err
}

func commandShardReplicationFix(ctx context.Context, wr *wrangler.Wrangler, subFlags *pflag.FlagSet, args []string) error {
	if err := subFlags.Parse(args); err != nil {
		return err
	}
	if subFlags.NArg() != 2 {
		return fmt.Errorf("the <cell> and <keyspace/shard> arguments are required for the ShardReplicationFix command")
	}

	cell := subFlags.Arg(0)
	keyspace, shard, err := topoproto.ParseKeyspaceShard(subFlags.Arg(1))
	if err != nil {
		return err
	}
	_, err = topo.FixShardReplication(ctx, wr.TopoServer(), wr.Logger(), cell, keyspace, shard)
	return err
}

func commandWaitForFilteredReplication(ctx context.Context, wr *wrangler.Wrangler, subFlags *pflag.FlagSet, args []string) error {
	maxDelay := subFlags.Duration("max_delay", wrangler.DefaultWaitForFilteredReplicationMaxDelay,
		"Specifies the maximum delay, in seconds, the filtered replication of the"+
			" given destination shard should lag behind the source shard. When"+
			" higher, the command will block and wait for the delay to decrease.")

	if err := subFlags.Parse(args); err != nil {
		return err
	}
	if subFlags.NArg() != 1 {
		return fmt.Errorf("the <keyspace/shard> argument is required for the WaitForFilteredReplication command")
	}
	keyspace, shard, err := topoproto.ParseKeyspaceShard(subFlags.Arg(0))
	if err != nil {
		return err
	}
	return wr.WaitForFilteredReplication(ctx, keyspace, shard, *maxDelay)
}

func commandRemoveShardCell(ctx context.Context, wr *wrangler.Wrangler, subFlags *pflag.FlagSet, args []string) error {
	force := subFlags.Bool("force", false, "Proceeds even if the cell's topology server cannot be reached. The assumption is that you turned down the entire cell, and just need to update the global topo data.")
	recursive := subFlags.Bool("recursive", false, "Also delete all tablets in that cell belonging to the specified shard.")
	if err := subFlags.Parse(args); err != nil {
		return err
	}
	if subFlags.NArg() != 2 {
		return fmt.Errorf("the <keyspace/shard> and <cell> arguments are required for the RemoveShardCell command")
	}

	keyspace, shard, err := topoproto.ParseKeyspaceShard(subFlags.Arg(0))
	if err != nil {
		return err
	}

	cell := subFlags.Arg(1)

	_, err = wr.VtctldServer().RemoveShardCell(ctx, &vtctldatapb.RemoveShardCellRequest{
		Keyspace:  keyspace,
		ShardName: shard,
		Cell:      cell,
		Force:     *force,
		Recursive: *recursive,
	})
	return err
}

func commandDeleteShard(ctx context.Context, wr *wrangler.Wrangler, subFlags *pflag.FlagSet, args []string) error {
	recursive := subFlags.Bool("recursive", false, "Also delete all tablets belonging to the shard.")
	evenIfServing := subFlags.Bool("even_if_serving", false, "Remove the shard even if it is serving. Use with caution.")
	if err := subFlags.Parse(args); err != nil {
		return err
	}
	if subFlags.NArg() == 0 {
		return fmt.Errorf("the <keyspace/shard> argument must be used to identify at least one keyspace and shard when calling the DeleteShard command")
	}

	keyspaceShards, err := shardParamsToKeyspaceShards(ctx, wr, subFlags.Args())
	if err != nil {
		return err
	}
	for _, ks := range keyspaceShards {
		err := wr.DeleteShard(ctx, ks.Keyspace, ks.Shard, *recursive, *evenIfServing)
		switch {
		case err == nil:
			// keep going
		case topo.IsErrType(err, topo.NoNode):
			wr.Logger().Infof("Shard %v/%v doesn't exist, skipping it", ks.Keyspace, ks.Shard)
		default:
			return err
		}
	}
	return nil
}

func commandCreateKeyspace(ctx context.Context, wr *wrangler.Wrangler, subFlags *pflag.FlagSet, args []string) error {
	force := subFlags.Bool("force", false, "Proceeds even if the keyspace already exists")
	allowEmptyVSchema := subFlags.Bool("allow_empty_vschema", false, "If set this will allow a new keyspace to have no vschema")

	keyspaceType := subFlags.String("keyspace_type", "", "Specifies the type of the keyspace")
	baseKeyspace := subFlags.String("base_keyspace", "", "Specifies the base keyspace for a snapshot keyspace")
	timestampStr := subFlags.String("snapshot_time", "", "Specifies the snapshot time for this keyspace")
	durabilityPolicy := subFlags.String("durability-policy", "none", "Type of durability to enforce for this keyspace. Default is none. Possible values include 'semi_sync' and others as dictated by registered plugins.")
	sidecarDBName := subFlags.String("sidecar-db-name", sidecar.DefaultName, "(Experimental) Name of the Vitess sidecar database that tablets in this keyspace will use for internal metadata.")
	if err := subFlags.Parse(args); err != nil {
		return err
	}
	if subFlags.NArg() != 1 {
		return fmt.Errorf("the <keyspace name> argument is required for the CreateKeyspace command")
	}

	keyspace := subFlags.Arg(0)
	ktype := topodatapb.KeyspaceType_NORMAL
	if *keyspaceType != "" {
		kt, err := topoproto.ParseKeyspaceType(*keyspaceType)
		if err != nil {
			wr.Logger().Infof("error parsing keyspace type %v, defaulting to NORMAL", *keyspaceType)
		} else {
			ktype = kt
		}
	}

	var snapshotTime *vttime.Time
	if ktype == topodatapb.KeyspaceType_SNAPSHOT {
		if *durabilityPolicy != "none" {
			return vterrors.New(vtrpcpb.Code_INVALID_ARGUMENT, "durability-policy cannot be specified while creating a snapshot keyspace")
		}
		if *baseKeyspace == "" {
			return vterrors.New(vtrpcpb.Code_INVALID_ARGUMENT, "base_keyspace must be specified while creating a snapshot keyspace")
		}
		if _, err := wr.TopoServer().GetKeyspace(ctx, *baseKeyspace); err != nil {
			return vterrors.Wrapf(err, "Cannot find base_keyspace: %v", *baseKeyspace)
		}
		// process snapshot_time
		if *timestampStr == "" {
			return vterrors.New(vtrpcpb.Code_INVALID_ARGUMENT, "snapshot_time must be specified when creating a snapshot keyspace")
		}
		timeTime, err := time.Parse(time.RFC3339, *timestampStr)
		if err != nil {
			return err
		}
		if timeTime.After(time.Now()) {
			return vterrors.New(vtrpcpb.Code_INVALID_ARGUMENT, "snapshot_time can not be more than current time")
		}
		snapshotTime = protoutil.TimeToProto(timeTime)
	}
	ki := &topodatapb.Keyspace{
		KeyspaceType:     ktype,
		BaseKeyspace:     *baseKeyspace,
		SnapshotTime:     snapshotTime,
		DurabilityPolicy: *durabilityPolicy,
		SidecarDbName:    *sidecarDBName,
	}
	err := wr.TopoServer().CreateKeyspace(ctx, keyspace, ki)
	if *force && topo.IsErrType(err, topo.NodeExists) {
		wr.Logger().Infof("keyspace %v already exists (ignoring error with --force)", keyspace)
		err = nil
	}
	if err != nil {
		return err
	}

	if !*allowEmptyVSchema {
		if err := wr.TopoServer().EnsureVSchema(ctx, keyspace); err != nil {
			return err
		}
	}

	if ktype == topodatapb.KeyspaceType_SNAPSHOT {
		// copy vschema from base keyspace
		vs, err := wr.TopoServer().GetVSchema(ctx, *baseKeyspace)
		if err != nil {
			wr.Logger().Infof("error from GetVSchema for base_keyspace: %v, %v", *baseKeyspace, err)
			if topo.IsErrType(err, topo.NoNode) {
				vs = &vschemapb.Keyspace{
					Sharded:                false,
					Tables:                 make(map[string]*vschemapb.Table),
					Vindexes:               make(map[string]*vschemapb.Vindex),
					RequireExplicitRouting: true,
				}
			} else {
				return err
			}
		} else {
			// SNAPSHOT keyspaces are excluded from global routing.
			vs.RequireExplicitRouting = true
		}
		if err := wr.TopoServer().SaveVSchema(ctx, keyspace, vs); err != nil {
			wr.Logger().Infof("error from SaveVSchema %v:%v", vs, err)
			return err
		}
	}

	return wr.TopoServer().RebuildSrvVSchema(ctx, []string{} /* cells */)
}

func commandDeleteKeyspace(ctx context.Context, wr *wrangler.Wrangler, subFlags *pflag.FlagSet, args []string) error {
	recursive := subFlags.Bool("recursive", false, "Also recursively delete all shards in the keyspace.")
	if err := subFlags.Parse(args); err != nil {
		return err
	}
	if subFlags.NArg() != 1 {
		return fmt.Errorf("must specify the <keyspace> argument for DeleteKeyspace")
	}

	_, err := wr.VtctldServer().DeleteKeyspace(ctx, &vtctldatapb.DeleteKeyspaceRequest{
		Keyspace:  subFlags.Arg(0),
		Recursive: *recursive,
	})
	return err
}

func commandRemoveKeyspaceCell(ctx context.Context, wr *wrangler.Wrangler, subFlags *pflag.FlagSet, args []string) error {
	force := subFlags.Bool("force", false, "Proceeds even if the cell's topology server cannot be reached. The assumption is that you turned down the entire cell, and just need to update the global topo data.")
	recursive := subFlags.Bool("recursive", false, "Also delete all tablets in that cell belonging to the specified keyspace.")
	if err := subFlags.Parse(args); err != nil {
		return err
	}
	if subFlags.NArg() != 2 {
		return fmt.Errorf("the <keyspace> and <cell> arguments are required for the RemoveKeyspaceCell command")
	}

	keyspace := subFlags.Arg(0)
	cell := subFlags.Arg(1)

	_, err := wr.VtctldServer().RemoveKeyspaceCell(ctx, &vtctldatapb.RemoveKeyspaceCellRequest{
		Keyspace:  keyspace,
		Cell:      cell,
		Force:     *force,
		Recursive: *recursive,
	})
	return err
}

func commandGetKeyspace(ctx context.Context, wr *wrangler.Wrangler, subFlags *pflag.FlagSet, args []string) error {
	if err := subFlags.Parse(args); err != nil {
		return err
	}
	if subFlags.NArg() != 1 {
		return fmt.Errorf("the <keyspace> argument is required for the GetKeyspace command")
	}

	keyspace := subFlags.Arg(0)

	keyspaceInfo, err := wr.VtctldServer().GetKeyspace(ctx, &vtctldatapb.GetKeyspaceRequest{
		Keyspace: keyspace,
	})
	if err != nil {
		return err
	}
	// Pass the embedded proto directly or jsonpb will panic.
	return printJSON(wr.Logger(), keyspaceInfo.Keyspace.Keyspace)
}

func commandGetKeyspaces(ctx context.Context, wr *wrangler.Wrangler, subFlags *pflag.FlagSet, args []string) error {
	resp, err := wr.VtctldServer().GetKeyspaces(ctx, &vtctldatapb.GetKeyspacesRequest{})
	if err != nil {
		return err
	}

	names := make([]string, len(resp.Keyspaces))
	for i, ks := range resp.Keyspaces {
		names[i] = ks.Name
	}

	wr.Logger().Printf("%v\n", strings.Join(names, "\n"))
	return nil
}

func commandRebuildKeyspaceGraph(ctx context.Context, wr *wrangler.Wrangler, subFlags *pflag.FlagSet, args []string) error {
	cells := subFlags.String("cells", "", "Specifies a comma-separated list of cells to update")
	allowPartial := subFlags.Bool("allow_partial", false, "Specifies whether a SNAPSHOT keyspace is allowed to serve with an incomplete set of shards. Ignored for all other types of keyspaces")
	if err := subFlags.Parse(args); err != nil {
		return err
	}
	if subFlags.NArg() == 0 {
		return fmt.Errorf("the <keyspace> argument must be used to specify at least one keyspace when calling the RebuildKeyspaceGraph command")
	}

	var cellArray []string
	if *cells != "" {
		cellArray = strings.Split(*cells, ",")
	}

	keyspaces, err := keyspaceParamsToKeyspaces(ctx, wr, subFlags.Args())
	if err != nil {
		return err
	}
	for _, keyspace := range keyspaces {
		_, err := wr.VtctldServer().RebuildKeyspaceGraph(ctx, &vtctldatapb.RebuildKeyspaceGraphRequest{
			Keyspace:     keyspace,
			Cells:        cellArray,
			AllowPartial: *allowPartial,
		})
		if err != nil {
			return err
		}
	}
	return nil
}

func commandValidateKeyspace(ctx context.Context, wr *wrangler.Wrangler, subFlags *pflag.FlagSet, args []string) error {
	pingTablets := subFlags.Bool("ping-tablets", false, "Specifies whether all tablets will be pinged during the validation process")
	if err := subFlags.Parse(args); err != nil {
		return err
	}
	if subFlags.NArg() != 1 {
		return fmt.Errorf("the <keyspace name> argument is required for the ValidateKeyspace command")
	}

	keyspace := subFlags.Arg(0)
	return wr.ValidateKeyspace(ctx, keyspace, *pingTablets)
}

func commandReshard(ctx context.Context, wr *wrangler.Wrangler, subFlags *pflag.FlagSet, args []string) error {
	return commandVReplicationWorkflow(ctx, wr, subFlags, args, wrangler.ReshardWorkflow)
}

func commandMoveTables(ctx context.Context, wr *wrangler.Wrangler, subFlags *pflag.FlagSet, args []string) error {
	return commandVReplicationWorkflow(ctx, wr, subFlags, args, wrangler.MoveTablesWorkflow)
}

// VReplicationWorkflowAction defines subcommands passed to vtctl for movetables or reshard
type VReplicationWorkflowAction string

const (
	vReplicationWorkflowActionCreate         = "create"
	vReplicationWorkflowActionSwitchTraffic  = "switchtraffic"
	vReplicationWorkflowActionReverseTraffic = "reversetraffic"
	vReplicationWorkflowActionComplete       = "complete"
	vReplicationWorkflowActionCancel         = "cancel"
	vReplicationWorkflowActionShow           = "show"
	vReplicationWorkflowActionProgress       = "progress"
	vReplicationWorkflowActionGetState       = "getstate"
)

func commandMigrate(ctx context.Context, wr *wrangler.Wrangler, subFlags *pflag.FlagSet, args []string) error {
	return commandVReplicationWorkflow(ctx, wr, subFlags, args, wrangler.MigrateWorkflow)
}

// getSourceKeyspace expects a keyspace of the form "externalClusterName.keyspaceName" and returns the components
func getSourceKeyspace(clusterKeyspace string) (clusterName string, sourceKeyspace string, err error) {
	splits := strings.Split(clusterKeyspace, ".")
	if len(splits) != 2 {
		return "", "", fmt.Errorf("invalid format for external source cluster: %s", clusterKeyspace)
	}
	return splits[0], splits[1], nil
}

// commandVReplicationWorkflow is the common entry point for MoveTables/Reshard/Migrate workflows
// FIXME: this function needs a refactor. Also validations for params should to be done per workflow type
func commandVReplicationWorkflow(ctx context.Context, wr *wrangler.Wrangler, subFlags *pflag.FlagSet, args []string,
	workflowType wrangler.VReplicationWorkflowType) error {

	const defaultWaitTime = time.Duration(30 * time.Second)
	// for backward compatibility we default the lag to match the timeout for switching primary traffic
	// this should probably be much smaller so that target and source are almost in sync before switching traffic
	const defaultMaxReplicationLagAllowed = defaultWaitTime

	cells := subFlags.String("cells", "", "Cell(s) or CellAlias(es) (comma-separated) to replicate from.")
	tabletTypesStr := subFlags.String("tablet_types", "in_order:REPLICA,PRIMARY", "Source tablet types to replicate from (e.g. PRIMARY, REPLICA, RDONLY). Note: SwitchTraffic overrides this default and uses in_order:RDONLY,REPLICA,PRIMARY to switch all traffic by default.")
	dryRun := subFlags.Bool("dry_run", false, "Does a dry run of SwitchTraffic and only reports the actions to be taken. --dry_run is only supported for SwitchTraffic, ReverseTraffic and Complete.")
	timeout := subFlags.Duration("timeout", defaultWaitTime, "Specifies the maximum time to wait, in seconds, for vreplication to catch up on primary migrations. The migration will be cancelled on a timeout. --timeout is only supported for SwitchTraffic and ReverseTraffic.")
	reverseReplication := subFlags.Bool("reverse_replication", true, "Also reverse the replication (default true). --reverse_replication is only supported for SwitchTraffic.")
	keepData := subFlags.Bool("keep_data", false, "Do not drop tables or shards (if true, only vreplication artifacts are cleaned up).  --keep_data is only supported for Complete and Cancel.")
	keepRoutingRules := subFlags.Bool("keep_routing_rules", false, "Do not remove the routing rules for the source keyspace.  --keep_routing_rules is only supported for Complete and Cancel.")
	autoStart := subFlags.Bool("auto_start", true, "If false, streams will start in the Stopped state and will need to be explicitly started")
	stopAfterCopy := subFlags.Bool("stop_after_copy", false, "Streams will be stopped once the copy phase is completed")
	dropForeignKeys := subFlags.Bool("drop_foreign_keys", false, "If true, tables in the target keyspace will be created without foreign keys.")
	maxReplicationLagAllowed := subFlags.Duration("max_replication_lag_allowed", defaultMaxReplicationLagAllowed, "Allow traffic to be switched only if vreplication lag is below this (in seconds)")
	atomicCopy := subFlags.Bool("atomic-copy", false, "(EXPERIMENTAL) Use this if your source keyspace has tables which use foreign key constraints. All tables from the source will be moved.")
	shards := subFlags.StringSlice("shards", nil, "(Optional) Specifies a comma-separated list of shards to operate on.")

	onDDL := "IGNORE"
	subFlags.StringVar(&onDDL, "on-ddl", onDDL, "What to do when DDL is encountered in the VReplication stream. Possible values are IGNORE, STOP, EXEC, and EXEC_IGNORE.")

	// MoveTables and Migrate params
	tables := subFlags.String("tables", "", "MoveTables only. A table spec or a list of tables. Either table_specs or --all needs to be specified.")
	allTables := subFlags.Bool("all", false, "MoveTables only. Move all tables from the source keyspace. Either table_specs or --all needs to be specified.")
	excludes := subFlags.String("exclude", "", "MoveTables only. Tables to exclude (comma-separated) if --all is specified")
	sourceKeyspace := subFlags.String("source", "", "MoveTables only. Source keyspace")
	initializeTargetSequences := subFlags.Bool("initialize-target-sequences", false, "MoveTables only. When moving tables from an unsharded keyspace to a sharded keyspace, initialize any sequences that are being used on the target when switching writes.")

	// if sourceTimeZone is specified, the target needs to have time zones loaded
	// note we make an opinionated decision to not allow specifying a different target time zone than UTC.
	sourceTimeZone := subFlags.String("source_time_zone", "", "MoveTables only. Specifying this causes any DATETIME fields to be converted from given time zone into UTC")

	// MoveTables-only params
	renameTables := subFlags.Bool("rename_tables", false, "MoveTables only. Rename tables instead of dropping them. --rename_tables is only supported for Complete.")
	noRoutingRules := subFlags.Bool("no-routing-rules", false, "(Advanced) MoveTables Create only. Do not create routing rules while creating the workflow. See the reference documentation for limitations if you use this flag.")

	// MoveTables and Reshard params
	sourceShards := subFlags.String("source_shards", "", "Source shards")
	*sourceShards = strings.TrimSpace(*sourceShards)
	deferNonPKeys := subFlags.Bool("defer-secondary-keys", false, "Defer secondary index creation for a table until after it has been copied.")

	// Reshard params
	targetShards := subFlags.String("target_shards", "", "Reshard only. Target shards")
	*targetShards = strings.TrimSpace(*targetShards)
	skipSchemaCopy := subFlags.Bool("skip_schema_copy", false, "Reshard only. Skip copying of schema to target shards")

	if err := subFlags.Parse(args); err != nil {
		return err
	}

	if subFlags.NArg() != 2 {
		return fmt.Errorf("two arguments are needed: action, keyspace.workflow")
	}

	onDDL = strings.ToUpper(onDDL)
	if _, ok := binlogdatapb.OnDDLAction_value[onDDL]; !ok {
		return fmt.Errorf("invalid value for on-ddl: %v", onDDL)
	}

	action := subFlags.Arg(0)
	ksWorkflow := subFlags.Arg(1)
	target, workflowName, err := splitKeyspaceWorkflow(ksWorkflow)
	if err != nil {
		return err
	}
	_, err = wr.TopoServer().GetKeyspace(ctx, target)
	if err != nil {
		wr.Logger().Errorf("keyspace %s not found", target)
		return err
	}

	vrwp := &wrangler.VReplicationWorkflowParams{
		TargetKeyspace: target,
		Workflow:       workflowName,
		DryRun:         *dryRun,
		AutoStart:      *autoStart,
		StopAfterCopy:  *stopAfterCopy,
		AtomicCopy:     *atomicCopy,
	}
	var shardsWithStreams []string

	printDetails := func() error {
		s := ""
		res, err := wr.ShowWorkflow(ctx, workflowName, target, shardsWithStreams)
		if err != nil {
			return err
		}
		s += fmt.Sprintf("The following vreplication streams exist for workflow %s.%s:\n\n", target, workflowName)

		// Sort the results for consistent and intuitive output.
		ksShardKeys := make([]string, 0, len(res.ShardStatuses))
		for ksShardKey := range res.ShardStatuses {
			ksShardKeys = append(ksShardKeys, ksShardKey)
		}
		sort.Strings(ksShardKeys)
		for _, ksShard := range ksShardKeys {
			statuses := res.ShardStatuses[ksShard].PrimaryReplicationStatuses
			for _, st := range statuses {
				msg := ""
				if st.State == binlogdatapb.VReplicationWorkflowState_Error.String() {
					msg += fmt.Sprintf(": %s.", st.Message)
				} else if st.Pos == "" {
					msg += ". VStream has not started."
				} else {
					now := time.Now().Nanosecond()
					updateLag := int64(now) - st.TimeUpdated
					if updateLag > 0*1e9 {
						msg += ". VStream may not be running"
					}
					txLag := int64(now) - st.TransactionTimestamp
					msg += fmt.Sprintf(". VStream Lag: %ds.", txLag/1e9)
					if st.TransactionTimestamp > 0 { // if no events occur after copy phase, TransactionTimeStamp can be 0
						msg += fmt.Sprintf(" Tx time: %s.", time.Unix(st.TransactionTimestamp, 0).Format(time.ANSIC))
					}
				}
				s += fmt.Sprintf("id=%d on %s: Status: %s%s\n", st.ID, ksShard, st.State, msg)
			}
		}
		wr.Logger().Printf("\n%s\n", s)
		return nil
	}

	wrapError := func(wf *wrangler.VReplicationWorkflow, err error) error {
		wr.Logger().Errorf("\n%s\n", err.Error())
		log.Infof("In wrapError wf is %+v", wf)
		wr.Logger().Infof("Workflow Status: %s\n", wf.CurrentState())
		if wf.Exists() {
			printDetails()
		}
		return err
	}

	// TODO: check if invalid parameters were passed in that do not apply to this action
	originalAction := action
	action = strings.ToLower(action) // allow users to input action in a case-insensitive manner
	if workflowType == wrangler.MigrateWorkflow {
		switch action {
		case vReplicationWorkflowActionCreate, vReplicationWorkflowActionCancel, vReplicationWorkflowActionComplete:
		default:
			return fmt.Errorf("invalid action for Migrate: %s", action)
		}
	}

	switch action {
	case vReplicationWorkflowActionCreate:
		switch workflowType {
		case wrangler.MoveTablesWorkflow, wrangler.MigrateWorkflow:
			var sourceTopo *topo.Server
			var externalClusterName string

			sourceTopo = wr.TopoServer()
			if *sourceKeyspace == "" {
				return fmt.Errorf("source keyspace is not specified")
			}
			if workflowType == wrangler.MigrateWorkflow {
				externalClusterName, *sourceKeyspace, err = getSourceKeyspace(*sourceKeyspace)
				if err != nil {
					return err
				}
				sourceTopo, err = sourceTopo.OpenExternalVitessClusterServer(ctx, externalClusterName)
				if err != nil {
					return err
				}
			}

			_, err := sourceTopo.GetKeyspace(ctx, *sourceKeyspace)
			if err != nil {
				wr.Logger().Errorf("keyspace %s not found", *sourceKeyspace)
				return err
			}

			if *atomicCopy {
				var errors []string
				if !*allTables {
					errors = append(errors, "atomic copy requires --all.")
				}
				if *tables != "" {
					errors = append(errors, "atomic copy does not support specifying tables.")
				}
				if *excludes != "" {
					errors = append(errors, "atomic copy does not support specifying excludes.")
				}
				if len(errors) > 0 {
					errors = append(errors, "Found options incompatible with atomic copy:")
					return fmt.Errorf(strings.Join(errors, " "))
				}
			}

			if !*allTables && *tables == "" {
				return fmt.Errorf("no tables specified to move")
			}
			vrwp.SourceKeyspace = *sourceKeyspace
			vrwp.Tables = *tables
			vrwp.AllTables = *allTables
			vrwp.ExcludeTables = *excludes
			vrwp.Timeout = *timeout
			vrwp.ExternalCluster = externalClusterName
			vrwp.SourceTimeZone = *sourceTimeZone
			vrwp.DropForeignKeys = *dropForeignKeys
			vrwp.NoRoutingRules = *noRoutingRules
			if *sourceShards != "" {
				vrwp.SourceShards = strings.Split(*sourceShards, ",")
			}
		case wrangler.ReshardWorkflow:
			if *sourceShards == "" || *targetShards == "" {
				return fmt.Errorf("source and target shards are not specified")
			}
			vrwp.SourceShards = strings.Split(*sourceShards, ",")
			vrwp.TargetShards = strings.Split(*targetShards, ",")
			vrwp.SkipSchemaCopy = *skipSchemaCopy
			vrwp.SourceKeyspace = target
		default:
			return fmt.Errorf("unknown workflow type passed: %v", workflowType)
		}
		vrwp.OnDDL = onDDL
		vrwp.DeferSecondaryKeys = *deferNonPKeys
		vrwp.Cells = *cells
		vrwp.TabletTypes = *tabletTypesStr
	case vReplicationWorkflowActionSwitchTraffic, vReplicationWorkflowActionReverseTraffic:
		vrwp.Cells = *cells
		if subFlags.Changed("tablet_types") {
			vrwp.TabletTypes = *tabletTypesStr
		} else {
			// When no tablet types are specified we are supposed to switch all traffic so
			// we override the normal default for tablet_types.
			vrwp.TabletTypes = "in_order:RDONLY,REPLICA,PRIMARY"
		}
		vrwp.Timeout = *timeout
		vrwp.EnableReverseReplication = *reverseReplication
		vrwp.MaxAllowedTransactionLagSeconds = int64(math.Ceil(maxReplicationLagAllowed.Seconds()))
		vrwp.InitializeTargetSequences = *initializeTargetSequences
	case vReplicationWorkflowActionCancel:
		vrwp.KeepData = *keepData
		vrwp.KeepRoutingRules = *keepRoutingRules
	case vReplicationWorkflowActionComplete:
		switch workflowType {
		case wrangler.MoveTablesWorkflow:
			vrwp.RenameTables = *renameTables
		case wrangler.ReshardWorkflow:
		case wrangler.MigrateWorkflow:
		default:
			return fmt.Errorf("unknown workflow type passed: %v", workflowType)
		}
		vrwp.KeepData = *keepData
		vrwp.KeepRoutingRules = *keepRoutingRules
	}
	vrwp.WorkflowType = workflowType
	vrwp.ShardSubset = *shards
	wf, err := wr.NewVReplicationWorkflow(ctx, workflowType, vrwp)
	if err != nil {
		log.Warningf("NewVReplicationWorkflow returned error %+v", wf)
		return err
	}
	if !wf.Exists() && action != vReplicationWorkflowActionCreate {
		return fmt.Errorf("workflow %s does not exist", ksWorkflow)
	}

	if len(vrwp.ShardSubset) > 0 {
		if workflowType == wrangler.MoveTablesWorkflow && action != vReplicationWorkflowActionCreate && wf.IsPartialMigration() {
			log.Infof("Subset of shards: %s have been specified for keyspace %s, workflow %s, for action %s",
				vrwp.ShardSubset, target, workflowName, action)
		} else {
			return fmt.Errorf("The --shards option can only be specified for existing Partial MoveTables workflows")
		}
	}

	printCopyProgress := func() error {
		copyProgress, err := wf.GetCopyProgress()
		if err != nil {
			return err
		}
		if copyProgress != nil {
			wr.Logger().Printf("\nCopy Progress (approx):\n")
			var tables []string
			for table := range *copyProgress {
				tables = append(tables, table)
			}
			sort.Strings(tables)
			s := ""
			var progress wrangler.TableCopyProgress
			for _, table := range tables {
				var rowCountPct, tableSizePct int64
				progress = *(*copyProgress)[table]
				if progress.SourceRowCount > 0 {
					rowCountPct = 100.0 * progress.TargetRowCount / progress.SourceRowCount
				}
				if progress.SourceTableSize > 0 {
					tableSizePct = 100.0 * progress.TargetTableSize / progress.SourceTableSize
				}
				s += fmt.Sprintf("%s: rows copied %d/%d (%d%%), size copied %d/%d (%d%%)\n",
					table, progress.TargetRowCount, progress.SourceRowCount, rowCountPct,
					progress.TargetTableSize, progress.SourceTableSize, tableSizePct)
			}
			wr.Logger().Printf("\n%s\n", s)
		}
		return printDetails()
	}

	if *dryRun {
		switch action {
		case vReplicationWorkflowActionSwitchTraffic, vReplicationWorkflowActionReverseTraffic, vReplicationWorkflowActionComplete:
		default:
			return fmt.Errorf("--dry_run is only supported for SwitchTraffic, ReverseTraffic and Complete, not for %s", originalAction)
		}
	}

	wr.WorkflowParams = vrwp

	switch vrwp.WorkflowType {
	case wrangler.MoveTablesWorkflow:
		// If this is not a partial MoveTables, SourceShards is nil and all shards will be polled.
		shardsWithStreams = vrwp.SourceShards
	case wrangler.ReshardWorkflow:
		shardsWithStreams = vrwp.TargetShards
	default:
	}

	wr.WorkflowParams = vrwp
	var dryRunResults *[]string
	startState := wf.CachedState()
	switch action {
	case vReplicationWorkflowActionShow:
		return printDetails()
	case vReplicationWorkflowActionProgress:
		return printCopyProgress()
	case vReplicationWorkflowActionCreate:
		err = wf.Create(ctx)
		if err != nil {
			return err
		}
		if !*autoStart {
			wr.Logger().Printf("Workflow has been created in Stopped state\n")
			break
		}
		wr.Logger().Printf("Waiting for workflow to start:\n")

		type streamCount struct {
			total, started int64
		}
		errCh := make(chan error)
		wfErrCh := make(chan []*wrangler.WorkflowError)
		progressCh := make(chan *streamCount)
		timedCtx, cancelTimedCtx := context.WithTimeout(ctx, *timeout)
		defer cancelTimedCtx()

		go func(ctx context.Context) {
			ticker := time.NewTicker(1 * time.Second)
			defer ticker.Stop()
			for {
				select {
				case <-ctx.Done():
					return
				case <-ticker.C:
					totalStreams, startedStreams, workflowErrors, err := wf.GetStreamCount(shardsWithStreams)
					if err != nil {
						errCh <- err
						close(errCh)
						return
					}
					if len(workflowErrors) > 0 {
						wfErrCh <- workflowErrors
					}
					progressCh <- &streamCount{
						total:   totalStreams,
						started: startedStreams,
					}
				}
			}
		}(timedCtx)

		for {
			select {
			case progress := <-progressCh:
				if progress.started == progress.total {
					wr.Logger().Printf("\nWorkflow started successfully with %d stream(s)\n", progress.total)
					printDetails()
					return nil
				}
				wr.Logger().Printf("%d%% ... ", 100*progress.started/progress.total)
			case <-timedCtx.Done():
				wr.Logger().Printf("\nThe workflow did not start within %s. The workflow may simply be slow to start or there may be an issue.\n",
					(*timeout).String())
				wr.Logger().Printf("Check the status using the 'Workflow %s show' client command for details.\n", ksWorkflow)
				return fmt.Errorf("timed out waiting for workflow to start")
			case err := <-errCh:
				wr.Logger().Error(err)
				return err
			case wfErrs := <-wfErrCh:
				wr.Logger().Printf("Found problems with the streams created for this workflow:\n")
				for _, wfErr := range wfErrs {
					wr.Logger().Printf("\tTablet: %d, Id: %d :: %s\n", wfErr.Tablet, wfErr.ID, wfErr.Description)
				}
				return fmt.Errorf("errors starting workflow")
			}
		}
	case vReplicationWorkflowActionSwitchTraffic:
		dryRunResults, err = wf.SwitchTraffic(workflow.DirectionForward)
	case vReplicationWorkflowActionReverseTraffic:
		dryRunResults, err = wf.ReverseTraffic()
	case vReplicationWorkflowActionComplete:
		dryRunResults, err = wf.Complete()
	case vReplicationWorkflowActionCancel:
		err = wf.Cancel()
	case vReplicationWorkflowActionGetState:
		wr.Logger().Printf(wf.CachedState() + "\n")
		return nil
	default:
		return fmt.Errorf("found unsupported action %s", originalAction)
	}
	if err != nil {
		log.Warningf(" %s error: %v", originalAction, wf)
		return wrapError(wf, err)
	}
	if *dryRun {
		if len(*dryRunResults) > 0 {
			wr.Logger().Printf("Dry Run results for %s run at %s\nParameters: %s\n\n", originalAction, time.Now().Format(time.RFC822), strings.Join(args, " "))
			wr.Logger().Printf("%s\n", strings.Join(*dryRunResults, "\n"))
			return nil
		}
	}
	wr.Logger().Printf("%s was successful for workflow %s.%s\nStart State: %s\nCurrent State: %s\n\n",
		originalAction, vrwp.TargetKeyspace, vrwp.Workflow, startState, wf.CurrentState())
	return nil
}

func commandCreateLookupVindex(ctx context.Context, wr *wrangler.Wrangler, subFlags *pflag.FlagSet, args []string) error {
	cells := subFlags.String("cells", "", "Source cells to replicate from.")
	tabletTypes := subFlags.String("tablet_types", "", "Source tablet types to replicate from.")
	continueAfterCopyWithOwner := subFlags.Bool("continue_after_copy_with_owner", false, "Vindex will continue materialization after copy when an owner is provided")
	if err := subFlags.Parse(args); err != nil {
		return err
	}
	if subFlags.NArg() != 2 {
		return fmt.Errorf("two arguments are required: keyspace and json_spec")
	}
	keyspace := subFlags.Arg(0)
	specs := &vschemapb.Keyspace{}
	if err := json2.Unmarshal([]byte(subFlags.Arg(1)), specs); err != nil {
		return err
	}
	return wr.CreateLookupVindex(ctx, keyspace, specs, *cells, *tabletTypes, *continueAfterCopyWithOwner)
}

func commandExternalizeVindex(ctx context.Context, wr *wrangler.Wrangler, subFlags *pflag.FlagSet, args []string) error {
	if err := subFlags.Parse(args); err != nil {
		return err
	}
	if subFlags.NArg() != 1 {
		return fmt.Errorf("one argument is required: keyspace.vindex")
	}
	return wr.ExternalizeVindex(ctx, subFlags.Arg(0))
}

func commandMaterialize(ctx context.Context, wr *wrangler.Wrangler, subFlags *pflag.FlagSet, args []string) error {
	cells := subFlags.String("cells", "", "Source cells to replicate from.")
	tabletTypesStr := subFlags.String("tablet_types", "", "Source tablet types to replicate from.")
	if err := subFlags.Parse(args); err != nil {
		return err
	}
	if subFlags.NArg() != 1 {
		return fmt.Errorf("a single argument is required: <json_spec>")
	}
	ms := &vtctldatapb.MaterializeSettings{}
	if err := json2.Unmarshal([]byte(subFlags.Arg(0)), ms); err != nil {
		return err
	}
	ms.Cell = *cells
	tabletTypes, inorder, err := discovery.ParseTabletTypesAndOrder(*tabletTypesStr)
	if err != nil {
		return err
	}
	tsp := tabletmanagerdatapb.TabletSelectionPreference_ANY
	if inorder {
		tsp = tabletmanagerdatapb.TabletSelectionPreference_INORDER
	}
	ms.TabletTypes = topoproto.MakeStringTypeCSV(tabletTypes)
	ms.TabletSelectionPreference = tsp
	return wr.Materialize(ctx, ms)
}

func useVDiffV1(args []string) bool {
	for _, arg := range args {
		if arg == "-v1" || arg == "--v1" {
			return true
		}
	}
	return false
}

func commandVDiff(ctx context.Context, wr *wrangler.Wrangler, subFlags *pflag.FlagSet, args []string) error {
	if !useVDiffV1(args) {
		return commandVDiff2(ctx, wr, subFlags, args)
	}
	_ = subFlags.Bool("v1", false, "Use legacy VDiff v1")

	sourceCell := subFlags.String("source_cell", "", "The source cell to compare from; default is any available cell")
	targetCell := subFlags.String("target_cell", "", "The target cell to compare with; default is any available cell")
	tabletTypesStr := subFlags.String("tablet_types", "in_order:RDONLY,REPLICA,PRIMARY", "Tablet types for source and target")
	filteredReplicationWaitTime := subFlags.Duration("filtered_replication_wait_time", 30*time.Second, "Specifies the maximum time to wait, in seconds, for filtered replication to catch up on primary migrations. The migration will be cancelled on a timeout.")
	maxRows := subFlags.Int64("limit", math.MaxInt64, "Max rows to stop comparing after")
	debugQuery := subFlags.Bool("debug_query", false, "Adds a mysql query to the report that can be used for further debugging")
	onlyPks := subFlags.Bool("only_pks", false, "When reporting missing rows, only show primary keys in the report.")
	format := subFlags.String("format", "", "Format of report") // "json" or ""
	tables := subFlags.String("tables", "", "Only run vdiff for these tables in the workflow")
	maxExtraRowsToCompare := subFlags.Int("max_extra_rows_to_compare", 1000, "If there are collation differences between the source and target, you can have rows that are identical but simply returned in a different order from MySQL. We will do a second pass to compare the rows for any actual differences in this case and this flag allows you to control the resources used for this operation.")
	if err := subFlags.Parse(args); err != nil {
		return err
	}

	if subFlags.NArg() != 1 {
		return fmt.Errorf("<keyspace.workflow> is required")
	}
	keyspace, workflow, err := splitKeyspaceWorkflow(subFlags.Arg(0))
	if err != nil {
		return err
	}
	if *maxRows <= 0 {
		return fmt.Errorf("maximum number of rows to compare needs to be greater than 0")
	}

	now := time.Now()
	defer func() {
		if *format == "" {
			wr.Logger().Printf("\nVDiff took %d seconds\n", int64(time.Since(now).Seconds()))
		}
	}()

	_, err = wr.VDiff(ctx, keyspace, workflow, *sourceCell, *targetCell, *tabletTypesStr, *filteredReplicationWaitTime, *format,
		*maxRows, *tables, *debugQuery, *onlyPks, *maxExtraRowsToCompare)
	if err != nil {
		log.Errorf("vdiff returning with error: %v", err)
		if strings.Contains(err.Error(), "context deadline exceeded") {
			return fmt.Errorf("vdiff timed out: you may want to increase it with the flag --filtered_replication_wait_time=<timeoutSeconds>")
		}
	}
	return err
}

func splitKeyspaceWorkflow(in string) (keyspace, workflow string, err error) {
	splits := strings.Split(in, ".")
	if len(splits) != 2 {
		return "", "", fmt.Errorf("invalid format for <keyspace.workflow>: %s", in)
	}
	return splits[0], splits[1], nil
}

func commandFindAllShardsInKeyspace(ctx context.Context, wr *wrangler.Wrangler, subFlags *pflag.FlagSet, args []string) error {
	if err := subFlags.Parse(args); err != nil {
		return err
	}
	if subFlags.NArg() != 1 {
		return fmt.Errorf("the <keyspace> argument is required for the FindAllShardsInKeyspace command")
	}

	keyspace := subFlags.Arg(0)
	result, err := wr.VtctldServer().FindAllShardsInKeyspace(ctx, &vtctldatapb.FindAllShardsInKeyspaceRequest{
		Keyspace: keyspace,
	})
	if err != nil {
		return err
	}

	// reformat data into structure of old interface
	legacyShardMap := make(map[string]*topodatapb.Shard, len(result.Shards))

	for _, shard := range result.Shards {
		legacyShardMap[shard.Name] = shard.Shard
	}

	return printJSON(wr.Logger(), legacyShardMap)
}

func commandValidate(ctx context.Context, wr *wrangler.Wrangler, subFlags *pflag.FlagSet, args []string) error {
	pingTablets := subFlags.Bool("ping-tablets", false, "Indicates whether all tablets should be pinged during the validation process")
	if err := subFlags.Parse(args); err != nil {
		return err
	}

	if subFlags.NArg() != 0 {
		wr.Logger().Warningf("action Validate doesn't take any parameter any more")
	}
	return wr.Validate(ctx, *pingTablets)
}

func commandListAllTablets(ctx context.Context, wr *wrangler.Wrangler, subFlags *pflag.FlagSet, args []string) error {
	keyspaceFilter := subFlags.String("keyspace", "", "Keyspace to filter on")
	tabletTypeStr := subFlags.String("tablet_type", "", "Tablet type to filter on")
	var err error
	if err = subFlags.Parse(args); err != nil {
		return err
	}
	var tabletTypeFilter topodatapb.TabletType
	if *tabletTypeStr != "" {
		tabletTypeFilter, err = parseTabletType(*tabletTypeStr, topoproto.AllTabletTypes)
		if err != nil {
			return err
		}
	}
	var cells []string
	if subFlags.NArg() == 1 {
		cells = strings.Split(subFlags.Arg(0), ",")
	}

	resp, err := wr.VtctldServer().GetTablets(ctx, &vtctldatapb.GetTabletsRequest{
		Cells:      cells,
		Strict:     false,
		Keyspace:   *keyspaceFilter,
		TabletType: tabletTypeFilter,
	})

	if err != nil {
		return err
	}

	for _, tablet := range resp.Tablets {
		wr.Logger().Printf("%v\n", cli.MarshalTabletAWK(tablet))
	}

	return nil
}

func commandListTablets(ctx context.Context, wr *wrangler.Wrangler, subFlags *pflag.FlagSet, args []string) error {
	if err := subFlags.Parse(args); err != nil {
		return err
	}
	if subFlags.NArg() == 0 {
		return fmt.Errorf("the <tablet alias> argument is required for the ListTablets command")
	}

	paths := subFlags.Args()
	aliases := make([]*topodatapb.TabletAlias, len(paths))
	var err error
	for i, path := range paths {
		aliases[i], err = topoproto.ParseTabletAlias(path)
		if err != nil {
			return err
		}
	}

	resp, err := wr.VtctldServer().GetTablets(ctx, &vtctldatapb.GetTabletsRequest{
		TabletAliases: aliases,
		Strict:        false,
	})
	if err != nil {
		return err
	}

	for _, tablet := range resp.Tablets {
		wr.Logger().Printf("%v\n", cli.MarshalTabletAWK(tablet))
	}

	return nil
}

func commandGetSchema(ctx context.Context, wr *wrangler.Wrangler, subFlags *pflag.FlagSet, args []string) error {
	tables := subFlags.String("tables", "", "Specifies a comma-separated list of tables for which we should gather information. Each is either an exact match, or a regular expression of the form /regexp/")
	excludeTables := subFlags.String("exclude_tables", "", "Specifies a comma-separated list of tables to exclude. Each is either an exact match, or a regular expression of the form /regexp/")
	includeViews := subFlags.Bool("include-views", false, "Includes views in the output")
	// skipFields := subFlags.Bool("skip-fields", false, "Skip fields introspection")
	tableNamesOnly := subFlags.Bool("table_names_only", false, "Only displays table names that match")
	tableSizesOnly := subFlags.Bool("table_sizes_only", false, "Only displays size information for tables. Ignored if --table_names_only is passed.")
	tableSchemaOnly := subFlags.Bool("table_schema_only", false, "Only displays table schema. Skip columns and fields.")

	if err := subFlags.Parse(args); err != nil {
		return err
	}
	if subFlags.NArg() != 1 {
		return fmt.Errorf("the <tablet alias> argument is required for the GetSchema command")
	}
	tabletAlias, err := topoproto.ParseTabletAlias(subFlags.Arg(0))
	if err != nil {
		return err
	}
	var tableArray []string
	if *tables != "" {
		tableArray = strings.Split(*tables, ",")
	}
	var excludeTableArray []string
	if *excludeTables != "" {
		excludeTableArray = strings.Split(*excludeTables, ",")
	}

	resp, err := wr.VtctldServer().GetSchema(ctx, &vtctldatapb.GetSchemaRequest{
		TabletAlias:     tabletAlias,
		Tables:          tableArray,
		ExcludeTables:   excludeTableArray,
		IncludeViews:    *includeViews,
		TableNamesOnly:  *tableNamesOnly,
		TableSizesOnly:  *tableSizesOnly,
		TableSchemaOnly: *tableSchemaOnly,
	})
	if err != nil {
		return err
	}

	if *tableNamesOnly {
		for _, td := range resp.Schema.TableDefinitions {
			wr.Logger().Printf("%v\n", td.Name)
		}
		return nil
	}

	return printJSON(wr.Logger(), resp.Schema)
}

func commandReloadSchema(ctx context.Context, wr *wrangler.Wrangler, subFlags *pflag.FlagSet, args []string) error {
	if err := subFlags.Parse(args); err != nil {
		return err
	}
	if subFlags.NArg() != 1 {
		return fmt.Errorf("the <tablet alias> argument is required for the ReloadSchema command")
	}
	tabletAlias, err := topoproto.ParseTabletAlias(subFlags.Arg(0))
	if err != nil {
		return err
	}
	_, err = wr.VtctldServer().ReloadSchema(ctx, &vtctldatapb.ReloadSchemaRequest{
		TabletAlias: tabletAlias,
	})
	return err
}

func commandReloadSchemaShard(ctx context.Context, wr *wrangler.Wrangler, subFlags *pflag.FlagSet, args []string) error {
	concurrency := subFlags.Int32("concurrency", 10, "How many tablets to reload in parallel")
	includePrimary := subFlags.Bool("include_primary", true, "Include the primary tablet")

	if err := subFlags.Parse(args); err != nil {
		return err
	}
	if subFlags.NArg() != 1 {
		return fmt.Errorf("the <keyspace/shard> argument is required for the ReloadSchemaShard command")
	}
	keyspace, shard, err := topoproto.ParseKeyspaceShard(subFlags.Arg(0))
	if err != nil {
		return err
	}
	resp, err := wr.VtctldServer().ReloadSchemaShard(ctx, &vtctldatapb.ReloadSchemaShardRequest{
		Keyspace:       keyspace,
		Shard:          shard,
		WaitPosition:   "",
		IncludePrimary: *includePrimary,
		Concurrency:    *concurrency,
	})
	if resp != nil {
		for _, e := range resp.Events {
			logutil.LogEvent(wr.Logger(), e)
		}
	}
	return err
}

func commandReloadSchemaKeyspace(ctx context.Context, wr *wrangler.Wrangler, subFlags *pflag.FlagSet, args []string) error {
	concurrency := subFlags.Int32("concurrency", 10, "How many tablets to reload in parallel")
	includePrimary := subFlags.Bool("include_primary", true, "Include the primary tablet(s)")

	if err := subFlags.Parse(args); err != nil {
		return err
	}
	if subFlags.NArg() != 1 {
		return fmt.Errorf("the <keyspace> argument is required for the ReloadSchemaKeyspace command")
	}
	resp, err := wr.VtctldServer().ReloadSchemaKeyspace(ctx, &vtctldatapb.ReloadSchemaKeyspaceRequest{
		Keyspace:       subFlags.Arg(0),
		WaitPosition:   "",
		IncludePrimary: *includePrimary,
		Concurrency:    *concurrency,
	})
	if resp != nil {
		for _, e := range resp.Events {
			logutil.LogEvent(wr.Logger(), e)
		}
	}
	return err
}

func commandValidateSchemaShard(ctx context.Context, wr *wrangler.Wrangler, subFlags *pflag.FlagSet, args []string) error {
	excludeTables := subFlags.String("exclude_tables", "", "Specifies a comma-separated list of tables to exclude. Each is either an exact match, or a regular expression of the form /regexp/")
	includeViews := subFlags.Bool("include-views", false, "Includes views in the validation")
	includeVSchema := subFlags.Bool("include-vschema", false, "Validate schemas against the vschema")
	if err := subFlags.Parse(args); err != nil {
		return err
	}
	if subFlags.NArg() != 1 {
		return fmt.Errorf("the <keyspace/shard> argument is required for the ValidateSchemaShard command")
	}

	keyspace, shard, err := topoproto.ParseKeyspaceShard(subFlags.Arg(0))
	if err != nil {
		return err
	}
	var excludeTableArray []string
	if *excludeTables != "" {
		excludeTableArray = strings.Split(*excludeTables, ",")
	}
	return wr.ValidateSchemaShard(ctx, keyspace, shard, excludeTableArray, *includeViews, *includeVSchema)
}

func commandValidateSchemaKeyspace(ctx context.Context, wr *wrangler.Wrangler, subFlags *pflag.FlagSet, args []string) error {
	excludeTables := subFlags.String("exclude_tables", "", "Specifies a comma-separated list of tables to exclude. Each is either an exact match, or a regular expression of the form /regexp/")
	includeViews := subFlags.Bool("include-views", false, "Includes views in the validation")
	skipNoPrimary := subFlags.Bool("skip-no-primary", true, "Skip shards that don't have primary when performing validation")
	includeVSchema := subFlags.Bool("include-vschema", false, "Validate schemas against the vschema")

	if err := subFlags.Parse(args); err != nil {
		return err
	}
	if subFlags.NArg() != 1 {
		return fmt.Errorf("the <keyspace name> argument is required for the ValidateSchemaKeyspace command")
	}

	keyspace := subFlags.Arg(0)
	var excludeTableArray []string
	if *excludeTables != "" {
		excludeTableArray = strings.Split(*excludeTables, ",")
	}
	resp, err := wr.VtctldServer().ValidateSchemaKeyspace(ctx, &vtctldatapb.ValidateSchemaKeyspaceRequest{
		Keyspace:       keyspace,
		ExcludeTables:  excludeTableArray,
		IncludeViews:   *includeViews,
		SkipNoPrimary:  *skipNoPrimary,
		IncludeVschema: *includeVSchema,
	})

	if err != nil {
		wr.Logger().Errorf("%s\n", err.Error())
		return err
	}

	for _, result := range resp.Results {
		wr.Logger().Printf("%s\n", result)
	}

	if len(resp.Results) > 0 {
		return fmt.Errorf("%s", resp.Results[0])
	}

	return nil
}

func commandApplySchema(ctx context.Context, wr *wrangler.Wrangler, subFlags *pflag.FlagSet, args []string) error {
	sql := subFlags.String("sql", "", "A list of semicolon-delimited SQL commands")
	sqlFile := subFlags.String("sql-file", "", "Identifies the file that contains the SQL commands")
	ddlStrategy := subFlags.String("ddl_strategy", string(schema.DDLStrategyDirect), "Online DDL strategy, compatible with @@ddl_strategy session variable (examples: 'gh-ost', 'pt-osc', 'gh-ost --max-load=Threads_running=100'")
	uuidList := subFlags.String("uuid_list", "", "Optional: comma delimited explicit UUIDs for migration. If given, must match number of DDL changes")
	migrationContext := subFlags.String("migration_context", "", "For Online DDL, optionally supply a custom unique string used as context for the migration(s) in this command. By default a unique context is auto-generated by Vitess")
	requestContext := subFlags.String("request_context", "", "synonym for --migration_context")
	waitReplicasTimeout := subFlags.Duration("wait_replicas_timeout", grpcvtctldserver.DefaultWaitReplicasTimeout, "The amount of time to wait for replicas to receive the schema change via replication.")
	batchSize := subFlags.Int64("batch_size", 0, "How many queries to batch together")

	callerID := subFlags.String("caller_id", "", "This is the effective caller ID used for the operation and should map to an ACL name which grants this identity the necessary permissions to perform the operation (this is only necessary when strict table ACLs are used)")
	if err := subFlags.Parse(args); err != nil {
		return err
	}
	if subFlags.NArg() != 1 {
		return fmt.Errorf("the <keyspace> argument is required for the commandApplySchema command")
	}

	keyspace := subFlags.Arg(0)
	change, err := getFileParam(*sql, *sqlFile, "sql")
	if err != nil {
		return err
	}

	var cID *vtrpcpb.CallerID

	if *callerID != "" {
		cID = &vtrpcpb.CallerID{Principal: *callerID}
	}

	if *migrationContext == "" {
		// --request_context is a legacy flag name
		// we now prefer to use --migration_context, but we also keep backwards compatibility
		*migrationContext = *requestContext
	}

	parts, err := wr.SQLParser().SplitStatementToPieces(change)
	if err != nil {
		return err
	}

	log.Info("Calling ApplySchema on VtctldServer")

	resp, err := wr.VtctldServer().ApplySchema(ctx, &vtctldatapb.ApplySchemaRequest{
		Keyspace:            keyspace,
		DdlStrategy:         *ddlStrategy,
		Sql:                 parts,
		UuidList:            textutil.SplitDelimitedList(*uuidList),
		MigrationContext:    *migrationContext,
		WaitReplicasTimeout: protoutil.DurationToProto(*waitReplicasTimeout),
		CallerId:            cID,
		BatchSize:           *batchSize,
	})

	if err != nil {
		wr.Logger().Errorf("%s\n", err.Error())
		return err
	}

	for _, uuid := range resp.UuidList {
		wr.Logger().Printf("%s\n", uuid)
	}

	return nil
}

func generateOnlineDDLQuery(command string, arg string, allSupported bool) (string, error) {
	// Accept inputs like so:
	//  "launch", "all"
	//  "launch", <uuid>
	//  "launch-all", <empty>
	if tokens := strings.Split(command, "-"); len(tokens) == 2 && tokens[1] == "all" {
		// command is e.g. "launch-all"
		if arg != "" {
			return "", fmt.Errorf("UUID not allowed in '%s' command", command)
		}
		// transform "launch-all" into "launch", "all"
		command = tokens[0]
		arg = "all"
	}
	switch arg {
	case "":
		return "", fmt.Errorf("UUID|all required")
	case "all":
		if !allSupported {
			return "", fmt.Errorf("'all' not supported for '%s' command", command)
		}
		return fmt.Sprintf(`alter vitess_migration %s all`, command), nil
	default:
		query := `alter vitess_migration %a ` + command
		return sqlparser.ParseAndBind(query, sqltypes.StringBindVariable(arg))
	}
}

func commandOnlineDDL(ctx context.Context, wr *wrangler.Wrangler, subFlags *pflag.FlagSet, args []string) error {
	json := subFlags.Bool("json", false, "Output JSON instead of human-readable table")
	orderBy := subFlags.String("order", "ascending", "Sort the results by `id` property of the Schema migration (default is ascending. Allowed values are `ascending` or `descending`.")
	limit := subFlags.Int64("limit", 0, "Limit number of rows returned in output")
	skip := subFlags.Int64("skip", 0, "Skip specified number of rows returned in output")
	if err := subFlags.Parse(args); err != nil {
		return err
	}
	if subFlags.NArg() < 1 {
		return fmt.Errorf("the <keyspace> argument is required for the OnlineDDL command")
	}
	keyspace := subFlags.Args()[0]
	if subFlags.NArg() < 2 {
		return fmt.Errorf("the <command> argument is required for the OnlineDDL command")
	}
	command := subFlags.Args()[1]
	arg := ""
	if subFlags.NArg() >= 3 {
		arg = subFlags.Args()[2]
	}

	applySchemaQuery := ""
	executeFetchQuery := ""
	var err error
	switch command {
	case "show":
		condition := ""
		switch arg {
		case "", "all":
			condition = "migration_uuid like '%'"
		case "recent":
			condition = "requested_timestamp > now() - interval 1 week"
		case
			string(schema.OnlineDDLStatusCancelled),
			string(schema.OnlineDDLStatusQueued),
			string(schema.OnlineDDLStatusReady),
			string(schema.OnlineDDLStatusRunning),
			string(schema.OnlineDDLStatusComplete),
			string(schema.OnlineDDLStatusFailed):
			condition, err = sqlparser.ParseAndBind("migration_status=%a", sqltypes.StringBindVariable(arg))
		default:
			if schema.IsOnlineDDLUUID(arg) {
				condition, err = sqlparser.ParseAndBind("migration_uuid=%a", sqltypes.StringBindVariable(arg))
			} else {
				condition, err = sqlparser.ParseAndBind("migration_context=%a", sqltypes.StringBindVariable(arg))
			}
		}
		order := " order by `id` "
		switch *orderBy {
		case "desc", "descending":
			order = order + "DESC"
		default:
			order = order + "ASC"
		}

		skipLimit := ""
		if *limit > 0 {
			skipLimit = fmt.Sprintf("LIMIT %v,%v", *skip, *limit)
		}

		executeFetchQuery = fmt.Sprintf(`select
				*
				from _vt.schema_migrations where %s %s %s`, condition, order, skipLimit)
	case
		"retry",
		"cleanup":
		// Do not support 'ALL' argument
		applySchemaQuery, err = generateOnlineDDLQuery(command, arg, false)
	case
		"launch",
		"launch-all",
		"complete",
		"complete-all",
		"cancel",
		"cancel-all",
		"throttle",
		"throttle-all",
		"unthrottle",
		"unthrottle-all":
		// Support 'ALL' argument
		applySchemaQuery, err = generateOnlineDDLQuery(command, arg, true)
	default:
		return fmt.Errorf("Unknown OnlineDDL command: %s", command)
	}
	if err != nil {
		return fmt.Errorf("Error generating OnlineDDL query: %+v", err)
	}

	if applySchemaQuery != "" {
		log.Info("Calling ApplySchema on VtctldServer")

		resp, err := wr.VtctldServer().ApplySchema(ctx, &vtctldatapb.ApplySchemaRequest{
			Keyspace:            keyspace,
			Sql:                 []string{applySchemaQuery},
			WaitReplicasTimeout: protoutil.DurationToProto(grpcvtctldserver.DefaultWaitReplicasTimeout),
		})
		if err != nil {
			return err
		}
		loggerWriter{wr.Logger()}.Printf("resp: %v\n", resp)
	} else {
		// This is a SELECT. We run this on all PRIMARY tablets of this keyspace, and return the combined result
		resp, err := wr.VtctldServer().GetTablets(ctx, &vtctldatapb.GetTabletsRequest{
			Cells:      nil,
			Strict:     false,
			Keyspace:   keyspace,
			TabletType: topodatapb.TabletType_PRIMARY,
		})
		if err != nil {
			return err
		}

		tabletResults := map[string]*sqltypes.Result{}
		for _, tablet := range resp.Tablets {
			tabletAlias := topoproto.TabletAliasString(tablet.Alias)

			qrproto, err := wr.ExecuteFetchAsDba(ctx, tablet.Alias, executeFetchQuery, 10000, false, false)
			if err != nil {
				return err
			}
			tabletResults[tabletAlias] = sqltypes.Proto3ToResult(qrproto)
		}
		// combine results. This loses sorting if there's more then 1 tablet
		combinedResults := queryResultForTabletResults(tabletResults)
		if *json {
			printJSON(wr.Logger(), combinedResults)
		} else {
			printQueryResult(loggerWriter{wr.Logger()}, combinedResults)
		}
	}
	return nil
}

func commandCopySchemaShard(ctx context.Context, wr *wrangler.Wrangler, subFlags *pflag.FlagSet, args []string) error {
	tables := subFlags.String("tables", "", "Specifies a comma-separated list of tables to copy. Each is either an exact match, or a regular expression of the form /regexp/")
	excludeTables := subFlags.String("exclude_tables", "", "Specifies a comma-separated list of tables to exclude. Each is either an exact match, or a regular expression of the form /regexp/")
	includeViews := subFlags.Bool("include-views", true, "Includes views in the output")
	skipVerify := subFlags.Bool("skip-verify", false, "Skip verification of source and target schema after copy")
	// for backwards compatibility
	waitReplicasTimeout := subFlags.Duration("wait_replicas_timeout", grpcvtctldserver.DefaultWaitReplicasTimeout, "The amount of time to wait for replicas to receive the schema change via replication.")
	if err := subFlags.Parse(args); err != nil {
		return err
	}

	if subFlags.NArg() != 2 {
		return fmt.Errorf("the <source keyspace/shard> and <destination keyspace/shard> arguments are both required for the CopySchemaShard command. Instead of the <source keyspace/shard> argument, you can also specify <tablet alias> which refers to a specific tablet of the shard in the source keyspace")
	}
	var tableArray []string
	if *tables != "" {
		tableArray = strings.Split(*tables, ",")
	}
	var excludeTableArray []string
	if *excludeTables != "" {
		excludeTableArray = strings.Split(*excludeTables, ",")
	}
	destKeyspace, destShard, err := topoproto.ParseKeyspaceShard(subFlags.Arg(1))
	if err != nil {
		return err
	}

	sourceKeyspace, sourceShard, err := topoproto.ParseKeyspaceShard(subFlags.Arg(0))
	if err == nil {
		return wr.CopySchemaShardFromShard(ctx, tableArray, excludeTableArray, *includeViews, sourceKeyspace, sourceShard, destKeyspace, destShard, *waitReplicasTimeout, *skipVerify)
	}
	sourceTabletAlias, err := topoproto.ParseTabletAlias(subFlags.Arg(0))
	if err == nil {
		return wr.CopySchemaShard(ctx, sourceTabletAlias, tableArray, excludeTableArray, *includeViews, destKeyspace, destShard, *waitReplicasTimeout, *skipVerify)
	}
	return err
}

func commandValidateVersionShard(ctx context.Context, wr *wrangler.Wrangler, subFlags *pflag.FlagSet, args []string) error {
	if err := subFlags.Parse(args); err != nil {
		return err
	}
	if subFlags.NArg() != 1 {
		return fmt.Errorf("the <keyspace/shard> argument is required for the ValidateVersionShard command")
	}

	keyspace, shard, err := topoproto.ParseKeyspaceShard(subFlags.Arg(0))
	if err != nil {
		return err
	}
	return wr.ValidateVersionShard(ctx, keyspace, shard)
}

func commandValidateVersionKeyspace(ctx context.Context, wr *wrangler.Wrangler, subFlags *pflag.FlagSet, args []string) error {
	if err := subFlags.Parse(args); err != nil {
		return err
	}
	if subFlags.NArg() != 1 {
		return fmt.Errorf("the <keyspace name> argument is required for the ValidateVersionKeyspace command")
	}

	keyspace := subFlags.Arg(0)
	res, err := wr.VtctldServer().ValidateVersionKeyspace(ctx, &vtctldatapb.ValidateVersionKeyspaceRequest{Keyspace: keyspace})

	if err != nil {
		return err
	}

	for _, result := range res.Results {
		wr.Logger().Printf("%s\n", result)
	}

	if len(res.Results) > 0 {
		return fmt.Errorf("%s", res.Results[0])
	}

	return nil
}

func commandGetPermissions(ctx context.Context, wr *wrangler.Wrangler, subFlags *pflag.FlagSet, args []string) error {
	if err := subFlags.Parse(args); err != nil {
		return err
	}
	if subFlags.NArg() != 1 {
		return fmt.Errorf("the <tablet alias> argument is required for the GetPermissions command")
	}
	tabletAlias, err := topoproto.ParseTabletAlias(subFlags.Arg(0))
	if err != nil {
		return err
	}
	resp, err := wr.VtctldServer().GetPermissions(ctx, &vtctldatapb.GetPermissionsRequest{
		TabletAlias: tabletAlias,
	})
	if err != nil {
		return err
	}
	p, err := json2.MarshalIndentPB(resp.Permissions, "	")
	if err != nil {
		return err
	}
	wr.Logger().Printf("%s\n", p)
	return nil
}

func commandValidatePermissionsShard(ctx context.Context, wr *wrangler.Wrangler, subFlags *pflag.FlagSet, args []string) error {
	if err := subFlags.Parse(args); err != nil {
		return err
	}
	if subFlags.NArg() != 1 {
		return fmt.Errorf("the <keyspace/shard> argument is required for the ValidatePermissionsShard command")
	}

	keyspace, shard, err := topoproto.ParseKeyspaceShard(subFlags.Arg(0))
	if err != nil {
		return err
	}
	return wr.ValidatePermissionsShard(ctx, keyspace, shard)
}

func commandValidatePermissionsKeyspace(ctx context.Context, wr *wrangler.Wrangler, subFlags *pflag.FlagSet, args []string) error {
	if err := subFlags.Parse(args); err != nil {
		return err
	}
	if subFlags.NArg() != 1 {
		return fmt.Errorf("the <keyspace name> argument is required for the ValidatePermissionsKeyspace command")
	}

	keyspace := subFlags.Arg(0)
	return wr.ValidatePermissionsKeyspace(ctx, keyspace)
}

func commandGetVSchema(ctx context.Context, wr *wrangler.Wrangler, subFlags *pflag.FlagSet, args []string) error {
	if err := subFlags.Parse(args); err != nil {
		return err
	}
	if subFlags.NArg() != 1 {
		return fmt.Errorf("the <keyspace> argument is required for the GetVSchema command")
	}
	keyspace := subFlags.Arg(0)
	schema, err := wr.TopoServer().GetVSchema(ctx, keyspace)
	if err != nil {
		return err
	}
	b, err := json2.MarshalIndentPB(schema, "  ")
	if err != nil {
		wr.Logger().Printf("%v\n", err)
		return err
	}
	wr.Logger().Printf("%s\n", b)
	return nil
}

func commandGetRoutingRules(ctx context.Context, wr *wrangler.Wrangler, subFlags *pflag.FlagSet, args []string) error {
	if err := subFlags.Parse(args); err != nil {
		return err
	}

	resp, err := wr.VtctldServer().GetRoutingRules(ctx, &vtctldatapb.GetRoutingRulesRequest{})
	if err != nil {
		return err
	}

	b, err := json2.MarshalIndentPB(resp.RoutingRules, "  ")
	if err != nil {
		wr.Logger().Printf("%v\n", err)
		return err
	}
	wr.Logger().Printf("%s\n", b)
	return nil
}

func commandRebuildVSchemaGraph(ctx context.Context, wr *wrangler.Wrangler, subFlags *pflag.FlagSet, args []string) error {
	var cells []string
	subFlags.StringSliceVar(&cells, "cells", cells, "Specifies a comma-separated list of cells to look for tablets")

	if err := subFlags.Parse(args); err != nil {
		return err
	}
	if subFlags.NArg() != 0 {
		return fmt.Errorf("RebuildVSchemaGraph doesn't take any arguments")
	}

	_, err := wr.VtctldServer().RebuildVSchemaGraph(ctx, &vtctldatapb.RebuildVSchemaGraphRequest{
		Cells: cells,
	})
	return err
}

func commandApplyVSchema(ctx context.Context, wr *wrangler.Wrangler, subFlags *pflag.FlagSet, args []string) error {
	vschema := subFlags.String("vschema", "", "Identifies the VTGate routing schema")
	vschemaFile := subFlags.String("vschema_file", "", "Identifies the VTGate routing schema file")
	sql := subFlags.String("sql", "", "A vschema ddl SQL statement (e.g. `add vindex`, `alter table t add vindex hash(id)`, etc)")
	sqlFile := subFlags.String("sql_file", "", "A vschema ddl SQL statement (e.g. `add vindex`, `alter table t add vindex hash(id)`, etc)")
	dryRun := subFlags.Bool("dry-run", false, "If set, do not save the altered vschema, simply echo to console.")
	skipRebuild := subFlags.Bool("skip_rebuild", false, "If set, do not rebuild the SrvSchema objects.")
	var cells []string
	subFlags.StringSliceVar(&cells, "cells", cells, "If specified, limits the rebuild to the cells, after upload. Ignored if --skip_rebuild is set.")

	if err := subFlags.Parse(args); err != nil {
		return err
	}
	if subFlags.NArg() != 1 {
		return fmt.Errorf("the <keyspace> argument is required for the ApplyVSchema command")
	}
	keyspace := subFlags.Arg(0)

	var vs *vschemapb.Keyspace
	var err error

	sqlMode := (*sql != "") != (*sqlFile != "")
	jsonMode := (*vschema != "") != (*vschemaFile != "")

	if sqlMode && jsonMode {
		return fmt.Errorf("only one of the --sql, --sql_file, --vschema, or --vschema_file flags may be specified when calling the ApplyVSchema command")
	}

	if !sqlMode && !jsonMode {
		return fmt.Errorf("one of the --sql, --sql_file, --vschema, or --vschema_file flags must be specified when calling the ApplyVSchema command")
	}

	if sqlMode {
		if *sqlFile != "" {
			sqlBytes, err := os.ReadFile(*sqlFile)
			if err != nil {
				return err
			}
			*sql = string(sqlBytes)
		}

		stmt, err := wr.SQLParser().Parse(*sql)
		if err != nil {
			return fmt.Errorf("error parsing vschema statement `%s`: %v", *sql, err)
		}
		ddl, ok := stmt.(*sqlparser.AlterVschema)
		if !ok {
			return fmt.Errorf("error parsing vschema statement `%s`: not a ddl statement", *sql)
		}

		vs, err = wr.TopoServer().GetVSchema(ctx, keyspace)
		if err != nil {
			if topo.IsErrType(err, topo.NoNode) {
				vs = &vschemapb.Keyspace{}
			} else {
				return err
			}
		}

		vs, err = topotools.ApplyVSchemaDDL(keyspace, vs, ddl)
		if err != nil {
			return err
		}

	} else {
		// json mode
		var schema []byte
		if *vschemaFile != "" {
			var err error
			schema, err = os.ReadFile(*vschemaFile)
			if err != nil {
				return err
			}
		} else {
			schema = []byte(*vschema)
		}

		vs = &vschemapb.Keyspace{}
		err := json2.Unmarshal(schema, vs)
		if err != nil {
			return err
		}
	}

	b, err := json2.MarshalIndentPB(vs, "  ")
	if err != nil {
		wr.Logger().Errorf2(err, "Failed to marshal VSchema for display")
	} else {
		wr.Logger().Printf("New VSchema object:\n%s\nIf this is not what you expected, check the input data (as JSON parsing will skip unexpected fields).\n", b)
	}

	// Validate the VSchema.
	ksVs, err := vindexes.BuildKeyspace(vs, wr.SQLParser())
	if err != nil {
		return err
	}

	// Log unknown Vindex params as warnings.
	var vdxNames []string
	for name := range ksVs.Vindexes {
		vdxNames = append(vdxNames, name)
	}
	sort.Strings(vdxNames)
	for _, name := range vdxNames {
		vdx := ksVs.Vindexes[name]
		if val, ok := vdx.(vindexes.ParamValidating); ok {
			for _, param := range val.UnknownParams() {
				wr.Logger().Warningf("Unknown parameter in vindex %s: %s", name, param)
			}
		}
	}

	if *dryRun {
		wr.Logger().Printf("Dry run: Skipping update of VSchema\n")
		return nil
	}

	if _, err := wr.TopoServer().GetKeyspace(ctx, keyspace); err != nil {
		if strings.Contains(err.Error(), "node doesn't exist") {
			return fmt.Errorf("keyspace(%s) doesn't exist, check if the keyspace is initialized", keyspace)
		}
		return err
	}

	if _, err := vindexes.BuildKeyspace(vs, wr.SQLParser()); err != nil {
		return err
	}

	if err := wr.TopoServer().SaveVSchema(ctx, keyspace, vs); err != nil {
		return err
	}

	if *skipRebuild {
		wr.Logger().Warningf("Skipping rebuild of SrvVSchema, will need to run RebuildVSchemaGraph for changes to take effect")
		return nil
	}
	return wr.TopoServer().RebuildSrvVSchema(ctx, cells)
}

func commandApplyRoutingRules(ctx context.Context, wr *wrangler.Wrangler, subFlags *pflag.FlagSet, args []string) error {
	routingRules := subFlags.String("rules", "", "Specify rules as a string")
	routingRulesFile := subFlags.String("rules_file", "", "Specify rules in a file")
	skipRebuild := subFlags.Bool("skip_rebuild", false, "If set, do no rebuild the SrvSchema objects.")
	dryRun := subFlags.Bool("dry-run", false, "Do not upload the routing rules, but print what actions would be taken")
	var cells []string
	subFlags.StringSliceVar(&cells, "cells", cells, "If specified, limits the rebuild to the cells, after upload. Ignored if skipRebuild is set.")

	if err := subFlags.Parse(args); err != nil {
		return err
	}
	if subFlags.NArg() != 0 {
		return fmt.Errorf("ApplyRoutingRules doesn't take any arguments")
	}

	var rulesBytes []byte
	if *routingRulesFile != "" {
		var err error
		rulesBytes, err = os.ReadFile(*routingRulesFile)
		if err != nil {
			return err
		}
	} else {
		rulesBytes = []byte(*routingRules)
	}

	rr := &vschemapb.RoutingRules{}
	if err := json2.Unmarshal(rulesBytes, rr); err != nil {
		return err
	}

	b, err := json2.MarshalIndentPB(rr, "  ")
	if err != nil {
		msg := &strings.Builder{}
		if *dryRun {
			msg.WriteString("DRY RUN: ")
		}
		msg.WriteString("Failed to marshal RoutingRules for display")

		wr.Logger().Errorf2(err, msg.String())
	} else {
		msg := &strings.Builder{}
		if *dryRun {
			msg.WriteString("=== DRY RUN ===\n")
		}
		msg.WriteString(fmt.Sprintf("New RoutingRules object:\n%s\nIf this is not what you expected, check the input data (as JSON parsing will skip unexpected fields).\n", b))
		if *dryRun {
			msg.WriteString("=== (END) DRY RUN ===\n")
		}

		wr.Logger().Printf(msg.String())
	}

	if !*dryRun {
		_, err = wr.VtctldServer().ApplyRoutingRules(ctx, &vtctldatapb.ApplyRoutingRulesRequest{
			RoutingRules: rr,
			SkipRebuild:  *skipRebuild,
			RebuildCells: cells,
		})
		if err != nil {
			return err
		}
	}

	if *skipRebuild {
		msg := &strings.Builder{}
		if *dryRun {
			msg.WriteString("DRY RUN: ")
		}
		msg.WriteString("Skipping rebuild of SrvVSchema, will need to run RebuildVSchemaGraph for changes to take effect")
		wr.Logger().Warningf(msg.String())
	}

	return nil
}

func commandGetSrvKeyspaceNames(ctx context.Context, wr *wrangler.Wrangler, subFlags *pflag.FlagSet, args []string) error {
	if err := subFlags.Parse(args); err != nil {
		return err
	}
	if subFlags.NArg() != 1 {
		return fmt.Errorf("the <cell> argument is required for the GetSrvKeyspaceNames command")
	}

	cell := subFlags.Arg(0)
	resp, err := wr.VtctldServer().GetSrvKeyspaceNames(ctx, &vtctldatapb.GetSrvKeyspaceNamesRequest{
		Cells: []string{cell},
	})
	if err != nil {
		return err
	}

	names, ok := resp.Names[cell]
	if !ok {
		// Technically this should be impossible, but we handle it explicitly.
		return nil
	}

	for _, ks := range names.Names {
		wr.Logger().Printf("%v\n", ks)
	}

	return nil
}

func commandGetSrvKeyspace(ctx context.Context, wr *wrangler.Wrangler, subFlags *pflag.FlagSet, args []string) error {
	if err := subFlags.Parse(args); err != nil {
		return err
	}
	if subFlags.NArg() != 2 {
		return fmt.Errorf("the <cell> and <keyspace> arguments are required for the GetSrvKeyspace command")
	}

	cell := subFlags.Arg(0)
	keyspace := subFlags.Arg(1)

	resp, err := wr.VtctldServer().GetSrvKeyspaces(ctx, &vtctldatapb.GetSrvKeyspacesRequest{
		Keyspace: keyspace,
		Cells:    []string{cell},
	})
	if err != nil {
		return err
	}

	cellKs := resp.SrvKeyspaces[cell]
	if cellKs == nil {
		return fmt.Errorf("missing keyspace %q in cell %q", keyspace, cell)
	}
	return printJSON(wr.Logger(), cellKs)
}

func commandUpdateThrottlerConfig(ctx context.Context, wr *wrangler.Wrangler, subFlags *pflag.FlagSet, args []string) (err error) {
	enable := subFlags.Bool("enable", false, "Enable the throttler")
	disable := subFlags.Bool("disable", false, "Disable the throttler")
	threshold := subFlags.Float64("threshold", 0, "threshold for the either default check (replication lag seconds) or custom check")
	customQuery := subFlags.String("custom-query", "", "custom throttler check query")
	checkAsCheckSelf := subFlags.Bool("check-as-check-self", false, "/throttler/check requests behave as is /throttler/check-self was called")
	checkAsCheckShard := subFlags.Bool("check-as-check-shard", false, "use standard behavior for /throttler/check requests")
	unthrottledApp := subFlags.String("unthrottle-app", "", "an app name to unthrottle")
	throttledApp := subFlags.String("throttle-app", "", "an app name to throttle")
	throttledAppRatio := subFlags.Float64("throttle-app-ratio", throttle.DefaultThrottleRatio, "ratio to throttle app (app specififed in --throttled-app)")
	throttledAppDuration := subFlags.Duration("throttle-app-duration", throttle.DefaultAppThrottleDuration, "duration after which throttled app rule expires (app specified in --throttled-app)")
	throttledAppExempt := subFlags.Bool("throttle-app-exempt", false, "exempt this app from being at all throttled. WARNING: use with extreme care, as this is likely to push metrics beyond the throttler's threshold, and starve other apps (app specified in --throttled-app)")
	if err := subFlags.Parse(args); err != nil {
		return err
	}
	customQuerySet := subFlags.Changed("custom-query")
	if subFlags.NArg() != 1 {
		return fmt.Errorf("the <keyspace> arguments are required for the SetThrottlerConfig command")
	}
	if *enable && *disable {
		return fmt.Errorf("--enable and --disable are mutually exclusive")
	}
	if *checkAsCheckSelf && *checkAsCheckShard {
		return fmt.Errorf("--check-as-check-self and --check-as-check-shard are mutually exclusive")
	}

	if *throttledApp != "" && *unthrottledApp != "" {
		return fmt.Errorf("--throttle-app and --unthrottle-app are mutually exclusive")
	}
	if subFlags.Changed("throttle-app-ratio") && *throttledApp == "" {
		return fmt.Errorf("--throttle-app-ratio requires --throttle-app")
	}
	if subFlags.Changed("throttle-app-duration") && *throttledApp == "" {
		return fmt.Errorf("--throttle-app-duration requires --throttle-app")
	}
	if subFlags.Changed("throttle-app-exempt") && *throttledApp == "" {
		return fmt.Errorf("--throttle-app-exempt requires --throttle-app")
	}

	keyspace := subFlags.Arg(0)

	req := &vtctldatapb.UpdateThrottlerConfigRequest{
		Keyspace:          keyspace,
		Enable:            *enable,
		Disable:           *disable,
		CustomQuery:       *customQuery,
		CustomQuerySet:    customQuerySet,
		Threshold:         *threshold,
		CheckAsCheckSelf:  *checkAsCheckSelf,
		CheckAsCheckShard: *checkAsCheckShard,
	}
	if *throttledApp != "" {
		req.ThrottledApp = &topodatapb.ThrottledAppRule{
			Name:      *throttledApp,
			Ratio:     *throttledAppRatio,
			Exempt:    *throttledAppExempt,
			ExpiresAt: protoutil.TimeToProto(time.Now().Add(*throttledAppDuration)),
		}
	} else if *unthrottledApp != "" {
		req.ThrottledApp = &topodatapb.ThrottledAppRule{
			Name:      *unthrottledApp,
			Ratio:     0,
			ExpiresAt: protoutil.TimeToProto(time.Now()),
		}
	}
	_, err = wr.VtctldServer().UpdateThrottlerConfig(ctx, req)
	return err
}

func commandGetSrvVSchema(ctx context.Context, wr *wrangler.Wrangler, subFlags *pflag.FlagSet, args []string) error {
	if err := subFlags.Parse(args); err != nil {
		return err
	}
	if subFlags.NArg() != 1 {
		return fmt.Errorf("the <cell> argument is required for the GetSrvVSchema command")
	}

	srvVSchema, err := wr.TopoServer().GetSrvVSchema(ctx, subFlags.Arg(0))
	if err != nil {
		return err
	}
	return printJSON(wr.Logger(), srvVSchema)
}

func commandDeleteSrvVSchema(ctx context.Context, wr *wrangler.Wrangler, subFlags *pflag.FlagSet, args []string) error {
	if err := subFlags.Parse(args); err != nil {
		return err
	}
	if subFlags.NArg() != 1 {
		return fmt.Errorf("the <cell> argument is required for the DeleteSrvVSchema command")
	}

	_, err := wr.VtctldServer().DeleteSrvVSchema(ctx, &vtctldatapb.DeleteSrvVSchemaRequest{
		Cell: subFlags.Arg(0),
	})
	return err
}

func commandGetShardReplication(ctx context.Context, wr *wrangler.Wrangler, subFlags *pflag.FlagSet, args []string) error {
	if err := subFlags.Parse(args); err != nil {
		return err
	}
	if subFlags.NArg() != 2 {
		return fmt.Errorf("the <cell> and <keyspace/shard> arguments are required for the GetShardReplication command")
	}

	keyspace, shard, err := topoproto.ParseKeyspaceShard(subFlags.Arg(1))
	if err != nil {
		return err
	}
	shardReplication, err := wr.TopoServer().GetShardReplication(ctx, subFlags.Arg(0), keyspace, shard)
	if err != nil {
		return err
	}
	// Pass the embedded proto directly or jsonpb will panic.
	return printJSON(wr.Logger(), shardReplication.ShardReplication)
}

func commandHelp(ctx context.Context, wr *wrangler.Wrangler, subFlags *pflag.FlagSet, args []string) error {
	if err := subFlags.Parse(args); err != nil {
		return err
	}
	switch subFlags.NArg() {
	case 0:
		wr.Logger().Printf("Available commands:\n\n")
		PrintAllCommands(wr.Logger())
	case 1:
		RunCommand(ctx, wr, []string{subFlags.Arg(0), "--help"})
	default:
		return fmt.Errorf("when calling the Help command, either specify a single argument that identifies the name of the command to get help with or do not specify any additional arguments")
	}

	return nil
}

func commandWorkflow(ctx context.Context, wr *wrangler.Wrangler, subFlags *pflag.FlagSet, args []string) error {
	usage := "usage: Workflow [--shards <shards>] [--dry-run] [--cells] [--tablet-types] <keyspace>[.<workflow>] start/stop/update/delete/show/listall/tags [<tags>]"
	dryRun := subFlags.Bool("dry-run", false, "Does a dry run of the Workflow action and reports the query and list of tablets on which the operation will be applied")
	shards := subFlags.StringSlice("shards", nil, "(Optional) Specifies a comma-separated list of shards to operate on.")
	cells := subFlags.StringSlice("cells", []string{}, "New Cell(s) or CellAlias(es) (comma-separated) to replicate from. (Update only)")
	tabletTypesStrs := subFlags.StringSlice("tablet-types", []string{}, "New source tablet types to replicate from (e.g. PRIMARY, REPLICA, RDONLY). (Update only)")
	onDDL := subFlags.String("on-ddl", "", "New instruction on what to do when DDL is encountered in the VReplication stream. Possible values are IGNORE, STOP, EXEC, and EXEC_IGNORE. (Update only)")
	if err := subFlags.Parse(args); err != nil {
		return err
	}
	if subFlags.NArg() < 2 {
		return fmt.Errorf(usage)
	}
	if len(*shards) > 0 {
		log.Infof("Subset of shards specified: %d, %v", len(*shards), strings.Join(*shards, ","))
	}
	keyspace := subFlags.Arg(0)
	action := strings.ToLower(subFlags.Arg(1))
	var workflow string
	var err error
	if action != "listall" {
		keyspace, workflow, err = splitKeyspaceWorkflow(subFlags.Arg(0))
		if err != nil {
			return err
		}
		if workflow == "" {
			return fmt.Errorf("workflow has to be defined for action %s", action)
		}
	}
	_, err = wr.TopoServer().GetKeyspace(ctx, keyspace)
	if err != nil {
		wr.Logger().Errorf("Keyspace %s not found", keyspace)
	}
	var results map[*topo.TabletInfo]*sqltypes.Result
	if action == "tags" {
		tags := ""
		if subFlags.NArg() != 3 {
			return fmt.Errorf("tags incorrectly specified, usage: Workflow keyspace.workflow tags <tags>")
		}
		tags = strings.ToLower(subFlags.Arg(2))
		results, err = wr.WorkflowTagAction(ctx, keyspace, workflow, tags)
		if err != nil {
			return err
		}
	} else {
		if subFlags.NArg() != 2 {
			return fmt.Errorf(usage)
		}
		var rpcReq any = nil
		if action == "update" {
			changes := false
			// We need to implicitly distinguish between an empty value (which is valid)
			// and no value having been provided. We will use NULL for this purpose.
			if subFlags.Lookup("cells").Changed { // Validate the provided value(s)
				changes = true
				for i, cell := range *cells { // Which only means trimming whitespace
					(*cells)[i] = strings.TrimSpace(cell)
				}
			} else {
				cells = &textutil.SimulatedNullStringSlice
			}
			tabletTypes := make([]topodatapb.TabletType, len(*tabletTypesStrs))
			inorder := false
			if subFlags.Lookup("tablet-types").Changed { // Validate the provided value(s)
				changes = true
				if len(*tabletTypesStrs) > 0 && strings.HasPrefix((*tabletTypesStrs)[0], discovery.InOrderHint) {
					(*tabletTypesStrs)[0] = strings.TrimPrefix((*tabletTypesStrs)[0], discovery.InOrderHint)
					inorder = true
				}
				for i, tabletType := range *tabletTypesStrs {
					tabletTypes[i], err = topoproto.ParseTabletType(tabletType)
					if err != nil {
						return err
					}
				}
			} else {
				tabletTypes = []topodatapb.TabletType{topodatapb.TabletType(textutil.SimulatedNullInt)}
			}
			onddl := int32(textutil.SimulatedNullInt) // To signify no value has been provided
			if subFlags.Lookup("on-ddl").Changed {    // Validate the provided value
				changes = true
				ival, valid := binlogdatapb.OnDDLAction_value[strings.ToUpper(*onDDL)]
				if !valid {
					return fmt.Errorf("invalid on-ddl action: %s", *onDDL)
				}
				onddl = ival
			}
			if !changes {
				return fmt.Errorf(errWorkflowUpdateWithoutChanges)
			}
			tsp := tabletmanagerdatapb.TabletSelectionPreference_UNKNOWN
			if inorder {
				tsp = tabletmanagerdatapb.TabletSelectionPreference_INORDER
			}
			rpcReq = &tabletmanagerdatapb.UpdateVReplicationWorkflowRequest{
				Workflow:                  workflow,
				Cells:                     *cells,
				TabletTypes:               tabletTypes,
				TabletSelectionPreference: tsp,
				OnDdl:                     binlogdatapb.OnDDLAction(onddl),
<<<<<<< HEAD
				StopPosition:              textutil.SimulatedNullString, // We don't allow changing this in the client command
=======
				State:                     binlogdatapb.VReplicationWorkflowState(textutil.SimulatedNullInt), // We don't allow changing this in the client command
>>>>>>> 0e2f1751
			}
		}
		results, err = wr.WorkflowAction(ctx, workflow, keyspace, action, *dryRun, rpcReq, *shards) // Only update currently uses the new RPC path
		if err != nil {
			return err
		}
		if action == "show" || action == "listall" || (action == "update" && *dryRun) {
			// No final results left to print.
			return nil
		}
	}

	if len(results) == 0 {
		wr.Logger().Printf("no result returned\n")
		return nil
	}
	qr := wr.QueryResultForRowsAffected(results)

	printQueryResult(loggerWriter{wr.Logger()}, qr)
	return nil
}

func commandMount(ctx context.Context, wr *wrangler.Wrangler, subFlags *pflag.FlagSet, args []string) error {
	clusterType := subFlags.String("type", "vitess", "Specify cluster type: mysql or vitess, only vitess clustered right now")
	unmount := subFlags.Bool("unmount", false, "Unmount cluster")
	show := subFlags.Bool("show", false, "Display contents of cluster")
	list := subFlags.Bool("list", false, "List all clusters")

	// vitess cluster params
	topoType := subFlags.String("topo_type", "", "Type of cluster's topology server")
	topoServer := subFlags.String("topo_server", "", "Server url of cluster's topology server")
	topoRoot := subFlags.String("topo_root", "", "Root node of cluster's topology")

	if err := subFlags.Parse(args); err != nil {
		return err
	}
	if *list {
		clusters, err := wr.TopoServer().GetExternalVitessClusters(ctx)
		if err != nil {
			return err
		}
		wr.Logger().Printf("%s\n", strings.Join(clusters, ","))
		return nil
	}
	if subFlags.NArg() != 1 {
		return fmt.Errorf("cluster name needs to be provided")
	}

	clusterName := subFlags.Arg(0)
	switch *clusterType {
	case "vitess":
		switch {
		case *unmount:
			return wr.UnmountExternalVitessCluster(ctx, clusterName)
		case *show:
			vci, err := wr.TopoServer().GetExternalVitessCluster(ctx, clusterName)
			if err != nil {
				return err
			}
			if vci == nil {
				return fmt.Errorf("there is no vitess cluster named %s", clusterName)
			}
			data, err := json.Marshal(vci)
			if err != nil {
				return err
			}
			wr.Logger().Printf("%s\n", string(data))
			return nil
		default:
			return wr.MountExternalVitessCluster(ctx, clusterName, *topoType, *topoServer, *topoRoot)
		}
	case "mysql":
		return fmt.Errorf("mysql cluster type not yet supported")
	default:
		return fmt.Errorf("cluster type can be only one of vitess or mysql")
	}
}

func commandGenerateShardRanges(ctx context.Context, wr *wrangler.Wrangler, subFlags *pflag.FlagSet, args []string) error {
	numShards := subFlags.Int("num_shards", 2, "Number of shards to generate shard ranges for.")

	if err := subFlags.Parse(args); err != nil {
		return err
	}

	shardRanges, err := key.GenerateShardRanges(*numShards)
	if err != nil {
		return err
	}

	return printJSON(wr.Logger(), shardRanges)
}

func commandPanic(ctx context.Context, wr *wrangler.Wrangler, subFlags *pflag.FlagSet, args []string) error {
	panic(fmt.Errorf("this command panics on purpose"))
}

// printJSON will print the JSON version of the structure to the logger.
func printJSON(logger logutil.Logger, val any) error {
	data, err := MarshalJSON(val)
	if err != nil {
		return fmt.Errorf("cannot marshal data: %v", err)
	}
	logger.Printf("%s\n", data)
	return nil
}

// loggerWriter turns a Logger into a Writer by decorating it with a Write()
// method that sends everything to Logger.Printf().
type loggerWriter struct {
	logutil.Logger
}

func (lw loggerWriter) Write(p []byte) (int, error) {
	lw.Logger.Printf("%s", p)
	return len(p), nil
}

// printQueryResult will pretty-print a QueryResult to the logger.
func printQueryResult(writer io.Writer, qr *sqltypes.Result) {
	cli.WriteQueryResultTable(writer, qr)
}

// MarshalJSON marshals "obj" to a JSON string. It uses the "jsonpb" marshaler
// or Go's standard one.
//
// We use jsonpb for protobuf messages because it is the only supported
// way to marshal protobuf messages to JSON.
// In addition to that, it's the only way to emit zero values in the JSON
// output.
// Unfortunately, jsonpb works only for protobuf messages. Therefore, we use
// the default marshaler for the remaining structs (which are possibly
// mixed protobuf and non-protobuf).
//
// TODO(mberlin): Switch "EnumAsInts" to "false" once the frontend is
//
//	updated and mixed types will use jsonpb as well.
func MarshalJSON(obj any) (data []byte, err error) {
	switch obj := obj.(type) {
	case proto.Message:
		// Note: We also end up in this case if "obj" is NOT a proto.Message but
		// has an anonymous (embedded) field of the type "proto.Message".
		// In that case jsonpb may panic if the "obj" has non-exported fields.

		// Marshal the protobuf message.
		data, err = protojson.MarshalOptions{
			Multiline:       true,
			Indent:          "  ",
			UseProtoNames:   true,
			UseEnumNumbers:  true,
			EmitUnpopulated: true,
		}.Marshal(obj)
		if err != nil {
			return nil, fmt.Errorf("protojson error: %v", err)
		}
	case []string:
		if len(obj) == 0 {
			return []byte{'[', ']'}, nil
		}
		data, err = json.MarshalIndent(obj, "", "  ")
		if err != nil {
			return nil, fmt.Errorf("json error: %v", err)
		}
	default:
		data, err = json.MarshalIndent(obj, "", "  ")
		if err != nil {
			return nil, fmt.Errorf("json error: %v", err)
		}
	}

	return data, nil
}

// RunCommand will execute the command using the provided wrangler.
// It will return the actionPath to wait on for long remote actions if
// applicable.
func RunCommand(ctx context.Context, wr *wrangler.Wrangler, args []string) error {
	if len(args) == 0 {
		wr.Logger().Printf("No command specified. Please see the list below:\n\n")
		PrintAllCommands(wr.Logger())
		return fmt.Errorf("no command was specified")
	}

	action := args[0]
	actionLowerCase := strings.ToLower(action)
	for _, group := range commands {
		for _, cmd := range group.commands {
			if strings.ToLower(cmd.name) == actionLowerCase {
				subFlags := pflag.NewFlagSet(action, pflag.ContinueOnError)
				subFlags.SetOutput(logutil.NewLoggerWriter(wr.Logger()))
				subFlags.Usage = func() {
					if cmd.deprecated {
						msg := &strings.Builder{}
						msg.WriteString("WARNING: ")
						msg.WriteString(action)
						msg.WriteString(" is deprecated and will be removed in a future release.")
						if cmd.deprecatedBy != "" {
							msg.WriteString(" Use ")
							msg.WriteString(cmd.deprecatedBy)
							msg.WriteString(" instead.")
						}

						wr.Logger().Printf("%s\n", msg.String())
					}

					wr.Logger().Printf("Usage: %s %s\n\n", action, cmd.params)
					wr.Logger().Printf("%s\n\n", cmd.help)

					wr.Logger().Printf("%s\n", subFlags.FlagUsages())
				}

				if len(args) > 1 && args[1] == "--" && !cmd.disableFlagInterspersal {
					PrintDoubleDashDeprecationNotice(wr)
					args = args[1:]
				}

				switch err := cmd.method(ctx, wr, subFlags, args[1:]); err {
				case pflag.ErrHelp:
					// Don't actually error if the user requested --help on a
					// subcommand.
					return nil
				default:
					return err
				}
			}
		}
	}

	return ErrUnknownCommand
}

func PrintDoubleDashDeprecationNotice(wr *wrangler.Wrangler) {
	msg := (`DEPRECATION NOTICE: in v14, users needed to add a double-dash ("--") separator to split up top-level and sub-command arguments/flags.
Beginning in v16, this will no longer work properly. Please remove any double-dashes that preceed sub-command **flags** only.
	
Note that this does not mean you do not need a separator to split up position arguments.
For example, to pass a flag to a hook via ExecuteHook, "vtctl ExecuteHook myhook.sh -- --hook-flag 5" is the correct formation.
For v1 Reshard commands, you will also need a separator if your shard names begin with a hyphen, i.e. "Reshard ks.workflow -- -80,80-" needs a double-dash, but "Reshard ks.workflow 40-80,80-c0" does not.`)

	wr.Logger().Warningf(msg)
}

// PrintAllCommands will print the list of commands to the logger
func PrintAllCommands(logger logutil.Logger) {
	msg := &strings.Builder{}

	for _, group := range commands {
		logger.Printf("%s:\n", group.name)
		for _, cmd := range group.commands {
			if cmd.hidden {
				continue
			}

			msg.WriteString("  ")

			if cmd.deprecated {
				msg.WriteString("(DEPRECATED) ")
			}

			msg.WriteString(cmd.name)
			msg.WriteString(" ")
			msg.WriteString(cmd.params)
			logger.Printf("%s\n", msg.String())

			msg.Reset()
		}
		logger.Printf("\n")
	}
}

// queryResultForTabletResults aggregates given results into a combined result set
func queryResultForTabletResults(results map[string]*sqltypes.Result) *sqltypes.Result {
	var qr = &sqltypes.Result{}
	defaultFields := []*querypb.Field{{
		Name:    "Tablet",
		Type:    sqltypes.VarBinary,
		Charset: collations.CollationBinaryID,
		Flags:   uint32(querypb.MySqlFlag_BINARY_FLAG),
	}}
	var row2 []sqltypes.Value
	for tabletAlias, result := range results {
		if qr.Fields == nil {
			qr.Fields = append(qr.Fields, defaultFields...)
			qr.Fields = append(qr.Fields, result.Fields...)
		}
		for _, row := range result.Rows {
			row2 = nil
			row2 = append(row2, sqltypes.NewVarBinary(tabletAlias))
			row2 = append(row2, row...)
			qr.Rows = append(qr.Rows, row2)
		}
	}
	return qr
}<|MERGE_RESOLUTION|>--- conflicted
+++ resolved
@@ -3829,11 +3829,8 @@
 				TabletTypes:               tabletTypes,
 				TabletSelectionPreference: tsp,
 				OnDdl:                     binlogdatapb.OnDDLAction(onddl),
-<<<<<<< HEAD
-				StopPosition:              textutil.SimulatedNullString, // We don't allow changing this in the client command
-=======
+				StopPosition:              textutil.SimulatedNullString,                                      // We don't allow changing this in the client command
 				State:                     binlogdatapb.VReplicationWorkflowState(textutil.SimulatedNullInt), // We don't allow changing this in the client command
->>>>>>> 0e2f1751
 			}
 		}
 		results, err = wr.WorkflowAction(ctx, workflow, keyspace, action, *dryRun, rpcReq, *shards) // Only update currently uses the new RPC path
