--- conflicted
+++ resolved
@@ -966,9 +966,6 @@
 	if *cellsStr != "" {
 		cells = strings.Split(*cellsStr, ",")
 	}
-<<<<<<< HEAD
-	return wr.RefreshTabletsByShard(ctx, si, cells)
-=======
 
 	_, err = wr.VtctldServer().RefreshStateByShard(ctx, &vtctldatapb.RefreshStateByShardRequest{
 		Keyspace: keyspace,
@@ -976,7 +973,6 @@
 		Cells:    cells,
 	})
 	return err
->>>>>>> cb142eea
 }
 
 func commandRunHealthCheck(ctx context.Context, wr *wrangler.Wrangler, subFlags *flag.FlagSet, args []string) error {
@@ -1857,10 +1853,7 @@
 
 	autoStart := subFlags.Bool("auto_start", true, "If false, streams will start in the Stopped state and will need to be explicitly started")
 	stopAfterCopy := subFlags.Bool("stop_after_copy", false, "Streams will be stopped once the copy phase is completed")
-<<<<<<< HEAD
-=======
 	_ = subFlags.Bool("v1", true, "")
->>>>>>> cb142eea
 
 	if err := subFlags.Parse(args); err != nil {
 		return err
@@ -1893,10 +1886,7 @@
 
 	autoStart := subFlags.Bool("auto_start", true, "If false, streams will start in the Stopped state and will need to be explicitly started")
 	stopAfterCopy := subFlags.Bool("stop_after_copy", false, "Streams will be stopped once the copy phase is completed")
-<<<<<<< HEAD
-=======
 	_ = subFlags.Bool("v1", true, "")
->>>>>>> cb142eea
 
 	if err := subFlags.Parse(args); err != nil {
 		return err
@@ -1952,11 +1942,7 @@
 }
 
 // commandVRWorkflow is the common entry point for MoveTables/Reshard/Migrate workflows
-<<<<<<< HEAD
-// FIXME: this needs a refactor. Also validations for params need to be done per workflow type
-=======
 // FIXME: this function needs a refactor. Also validations for params should to be done per workflow type
->>>>>>> cb142eea
 func commandVRWorkflow(ctx context.Context, wr *wrangler.Wrangler, subFlags *flag.FlagSet, args []string,
 	workflowType wrangler.VReplicationWorkflowType) error {
 
@@ -2677,21 +2663,12 @@
 
 	if err != nil {
 		return err
-<<<<<<< HEAD
 	}
 
 	for _, tablet := range resp.Tablets {
 		wr.Logger().Printf("%v\n", cli.MarshalTabletAWK(tablet))
 	}
 
-=======
-	}
-
-	for _, tablet := range resp.Tablets {
-		wr.Logger().Printf("%v\n", cli.MarshalTabletAWK(tablet))
-	}
-
->>>>>>> cb142eea
 	return nil
 }
 
@@ -2840,11 +2817,7 @@
 	if *excludeTables != "" {
 		excludeTableArray = strings.Split(*excludeTables, ",")
 	}
-<<<<<<< HEAD
-	return wr.ValidateSchemaShard(ctx, keyspace, shard, excludeTableArray, *includeViews, false /*includeVSchema*/)
-=======
 	return wr.ValidateSchemaShard(ctx, keyspace, shard, excludeTableArray, *includeViews, *includeVSchema)
->>>>>>> cb142eea
 }
 
 func commandValidateSchemaKeyspace(ctx context.Context, wr *wrangler.Wrangler, subFlags *flag.FlagSet, args []string) error {
@@ -2985,12 +2958,9 @@
 		}
 	case "revert":
 		{
-<<<<<<< HEAD
-=======
 			deprecationMessage := `OnlineDDL 'revert' command will be deprecated in version v12. Use "REVERT VITESS_MIGRATION '<uuid>'" SQL command`
 			log.Warningf(deprecationMessage)
 
->>>>>>> cb142eea
 			if arg == "" {
 				return fmt.Errorf("UUID required")
 			}
@@ -3001,12 +2971,8 @@
 			}
 			requestContext := fmt.Sprintf("vtctl:%s", contextUUID)
 
-<<<<<<< HEAD
-			onlineDDL, err := schema.NewOnlineDDL(keyspace, "", fmt.Sprintf("revert %s", uuid), schema.DDLStrategyOnline, "", requestContext)
-=======
 			ddlStrategySetting := schema.NewDDLStrategySetting(schema.DDLStrategyOnline, "")
 			onlineDDL, err := schema.NewOnlineDDL(keyspace, "", fmt.Sprintf("revert %s", uuid), ddlStrategySetting, requestContext)
->>>>>>> cb142eea
 			if err != nil {
 				return err
 			}
@@ -3427,15 +3393,11 @@
 		return err
 	}
 
-<<<<<<< HEAD
-	return printJSON(wr.Logger(), resp.SrvKeyspaces[cell])
-=======
 	cellKs := resp.SrvKeyspaces[cell]
 	if cellKs == nil {
 		return fmt.Errorf("missing keyspace %q in cell %q", keyspace, cell)
 	}
 	return printJSON(wr.Logger(), cellKs)
->>>>>>> cb142eea
 }
 
 func commandGetSrvVSchema(ctx context.Context, wr *wrangler.Wrangler, subFlags *flag.FlagSet, args []string) error {
@@ -3594,7 +3556,6 @@
 	topoType := subFlags.String("topo_type", "", "Type of cluster's topology server")
 	topoServer := subFlags.String("topo_server", "", "Server url of cluster's topology server")
 	topoRoot := subFlags.String("topo_root", "", "Root node of cluster's topology")
-<<<<<<< HEAD
 
 	if err := subFlags.Parse(args); err != nil {
 		return err
@@ -3643,56 +3604,6 @@
 
 func commandGenerateShardRanges(ctx context.Context, wr *wrangler.Wrangler, subFlags *flag.FlagSet, args []string) error {
 	numShards := subFlags.Int("num_shards", 2, "Number of shards to generate shard ranges for.")
-=======
->>>>>>> cb142eea
-
-	if err := subFlags.Parse(args); err != nil {
-		return err
-	}
-	if *list {
-		clusters, err := wr.TopoServer().GetExternalVitessClusters(ctx)
-		if err != nil {
-			return err
-		}
-		wr.Logger().Printf("%s\n", strings.Join(clusters, ","))
-		return nil
-	}
-	if subFlags.NArg() != 1 {
-		return fmt.Errorf("cluster name needs to be provided")
-	}
-
-	clusterName := subFlags.Arg(0)
-	switch *clusterType {
-	case "vitess":
-		switch {
-		case *unmount:
-			return wr.UnmountExternalVitessCluster(ctx, clusterName)
-		case *show:
-			vci, err := wr.TopoServer().GetExternalVitessCluster(ctx, clusterName)
-			if err != nil {
-				return err
-			}
-			if vci == nil {
-				return fmt.Errorf("there is no vitess cluster named %s", clusterName)
-			}
-			data, err := json.Marshal(vci)
-			if err != nil {
-				return err
-			}
-			wr.Logger().Printf("%s\n", string(data))
-			return nil
-		default:
-			return wr.MountExternalVitessCluster(ctx, clusterName, *topoType, *topoServer, *topoRoot)
-		}
-	case "mysql":
-		return fmt.Errorf("mysql cluster type not yet supported")
-	default:
-		return fmt.Errorf("cluster type can be only one of vitess or mysql")
-	}
-}
-
-func commandGenerateShardRanges(ctx context.Context, wr *wrangler.Wrangler, subFlags *flag.FlagSet, args []string) error {
-	numShards := subFlags.Int("num_shards", 2, "Number of shards to generate shard ranges for.")
 
 	if err := subFlags.Parse(args); err != nil {
 		return err
