/*
Copyright 2021 The Vitess Authors.

Licensed under the Apache License, Version 2.0 (the "License");
you may not use this file except in compliance with the License.
You may obtain a copy of the License at

	http://www.apache.org/licenses/LICENSE-2.0

Unless required by applicable law or agreed to in writing, software
distributed under the License is distributed on an "AS IS" BASIS,
WITHOUT WARRANTIES OR CONDITIONS OF ANY KIND, either express or implied.
See the License for the specific language governing permissions and
limitations under the License.
*/

package reparentutil

import (
	"context"
	"fmt"
	"sync"
	"time"

	"vitess.io/vitess/go/mysql/replication"
	"vitess.io/vitess/go/vt/log"

	"vitess.io/vitess/go/event"
	"vitess.io/vitess/go/sets"
	"vitess.io/vitess/go/stats"
	"vitess.io/vitess/go/vt/concurrency"
	"vitess.io/vitess/go/vt/logutil"
	"vitess.io/vitess/go/vt/topo"
	"vitess.io/vitess/go/vt/topo/topoproto"
	"vitess.io/vitess/go/vt/topotools/events"
	"vitess.io/vitess/go/vt/vtctl/reparentutil/promotionrule"
	"vitess.io/vitess/go/vt/vterrors"
	"vitess.io/vitess/go/vt/vttablet/tmclient"

	logutilpb "vitess.io/vitess/go/vt/proto/logutil"
	replicationdatapb "vitess.io/vitess/go/vt/proto/replicationdata"
	topodatapb "vitess.io/vitess/go/vt/proto/topodata"
	"vitess.io/vitess/go/vt/proto/vtrpc"
)

// EmergencyReparenter performs EmergencyReparentShard operations.
type EmergencyReparenter struct {
	ts     *topo.Server
	tmc    tmclient.TabletManagerClient
	logger logutil.Logger
}

// EmergencyReparentOptions provides optional parameters to
// EmergencyReparentShard operations. Options are passed by value, so it is safe
// for callers to mutate and reuse options structs for multiple calls.
type EmergencyReparentOptions struct {
	NewPrimaryAlias *topodatapb.TabletAlias
	IgnoreReplicas  sets.Set[string]
	// WaitAllTablets is used to specify whether ERS should wait for all the tablets to return and not proceed
	// further after n-1 tablets have returned.
	WaitAllTablets            bool
	WaitReplicasTimeout       time.Duration
	PreventCrossCellPromotion bool
	ExpectedPrimaryAlias      *topodatapb.TabletAlias

	// Private options managed internally. We use value passing to avoid leaking
	// these details back out.
	lockAction string
	durability Durabler
}

// counters for Emergency Reparent Shard
var ersCounter = stats.NewCountersWithMultiLabels("EmergencyReparentCounts", "Number of times Emergency Reparent Shard has been run",
	[]string{"Keyspace", "Shard", "Result"},
)

// NewEmergencyReparenter returns a new EmergencyReparenter object, ready to
// perform EmergencyReparentShard operations using the given topo.Server,
// TabletManagerClient, and logger.
//
// Providing a nil logger instance is allowed.
func NewEmergencyReparenter(ts *topo.Server, tmc tmclient.TabletManagerClient, logger logutil.Logger) *EmergencyReparenter {
	erp := EmergencyReparenter{
		ts:     ts,
		tmc:    tmc,
		logger: logger,
	}

	if erp.logger == nil {
		// Create a no-op logger so we can call functions on er.logger without
		// needed to constantly check for non-nil.
		erp.logger = logutil.NewCallbackLogger(func(*logutilpb.Event) {})
	}

	return &erp
}

// ReparentShard performs the EmergencyReparentShard operation on the given
// keyspace and shard.
func (erp *EmergencyReparenter) ReparentShard(ctx context.Context, keyspace string, shard string, opts EmergencyReparentOptions) (*events.Reparent, error) {
	var err error
	statsLabels := []string{keyspace, shard}

	opts.lockAction = erp.getLockAction(opts.NewPrimaryAlias)
	// First step is to lock the shard for the given operation, if not already locked
	if err = topo.CheckShardLocked(ctx, keyspace, shard); err != nil {
		var unlock func(*error)
		ctx, unlock, err = erp.ts.LockShard(ctx, keyspace, shard, opts.lockAction)
		if err != nil {
			ersCounter.Add(append(statsLabels, failureResult), 1)
			return nil, err
		}
		defer unlock(&err)
	}

	// dispatch success or failure of ERS
	startTime := time.Now()
	ev := &events.Reparent{}
	defer func() {
		reparentShardOpTimings.Add("EmergencyReparentShard", time.Since(startTime))
		switch err {
		case nil:
			ersCounter.Add(append(statsLabels, successResult), 1)
			event.DispatchUpdate(ev, "finished EmergencyReparentShard")
		default:
			ersCounter.Add(append(statsLabels, failureResult), 1)
			event.DispatchUpdate(ev, "failed EmergencyReparentShard: "+err.Error())
		}
	}()

	err = erp.reparentShardLocked(ctx, ev, keyspace, shard, opts)

	return ev, err
}

func (erp *EmergencyReparenter) getLockAction(newPrimaryAlias *topodatapb.TabletAlias) string {
	action := "EmergencyReparentShard"

	if newPrimaryAlias != nil {
		action += fmt.Sprintf("(%v)", topoproto.TabletAliasString(newPrimaryAlias))
	}

	return action
}

// reparentShardLocked performs Emergency Reparent Shard operation assuming that the shard is already locked
func (erp *EmergencyReparenter) reparentShardLocked(ctx context.Context, ev *events.Reparent, keyspace, shard string, opts EmergencyReparentOptions) (err error) {
	// log the starting of the operation and increment the counter
	erp.logger.Infof("will initiate emergency reparent shard in keyspace - %s, shard - %s", keyspace, shard)

	var (
		stoppedReplicationSnapshot *replicationSnapshot
		shardInfo                  *topo.ShardInfo
		prevPrimary                *topodatapb.Tablet
		tabletMap                  map[string]*topo.TabletInfo
		validCandidates            map[string]replication.Position
		intermediateSource         *topodatapb.Tablet
		validCandidateTablets      []*topodatapb.Tablet
		validReplacementCandidates []*topodatapb.Tablet
		betterCandidate            *topodatapb.Tablet
		isIdeal                    bool
		isGTIDBased                bool
	)

	shardInfo, err = erp.ts.GetShard(ctx, keyspace, shard)
	if err != nil {
		return err
	}
	ev.ShardInfo = *shardInfo

	if opts.ExpectedPrimaryAlias != nil && !topoproto.TabletAliasEqual(opts.ExpectedPrimaryAlias, shardInfo.PrimaryAlias) {
		return vterrors.Errorf(vtrpc.Code_FAILED_PRECONDITION, "primary %s is not equal to expected alias %s",
			topoproto.TabletAliasString(shardInfo.PrimaryAlias),
			topoproto.TabletAliasString(opts.ExpectedPrimaryAlias),
		)
	}

	keyspaceDurability, err := erp.ts.GetKeyspaceDurability(ctx, keyspace)
	if err != nil {
		return err
	}

	erp.logger.Infof("Getting a new durability policy for %v", keyspaceDurability)
	opts.durability, err = GetDurabilityPolicy(keyspaceDurability)
	if err != nil {
		return err
	}

	// get the previous primary according to the topology server,
	// we use this information to choose the best candidate in the same cell
	// and to undo promotion in case of failure
	if shardInfo.PrimaryAlias != nil {
		prevPrimaryInfo, err := erp.ts.GetTablet(ctx, shardInfo.PrimaryAlias)
		if err != nil {
			return err
		}
		prevPrimary = prevPrimaryInfo.Tablet
	}

	// read all the tablets and their information
	event.DispatchUpdate(ev, "reading all tablets")
	tabletMap, err = erp.ts.GetTabletMapForShard(ctx, keyspace, shard)
	if err != nil {
		return vterrors.Wrapf(err, "failed to get tablet map for %v/%v: %v", keyspace, shard, err)
	}

	// Stop replication on all the tablets and build their status map
	stoppedReplicationSnapshot, err = stopReplicationAndBuildStatusMaps(ctx, erp.tmc, ev, tabletMap, topo.RemoteOperationTimeout, opts.IgnoreReplicas, opts.NewPrimaryAlias, opts.durability, opts.WaitAllTablets, erp.logger)
	if err != nil {
		return vterrors.Wrapf(err, "failed to stop replication and build status maps: %v", err)
	}

	// check that we still have the shard lock. If we don't then we can terminate at this point
	if err := topo.CheckShardLocked(ctx, keyspace, shard); err != nil {
		return vterrors.Wrap(err, lostTopologyLockMsg)
	}

	// find the positions of all the valid candidates.
	validCandidates, isGTIDBased, err = FindPositionsOfAllCandidates(stoppedReplicationSnapshot.statusMap, stoppedReplicationSnapshot.primaryStatusMap)
	if err != nil {
		return err
	}
	// Restrict the valid candidates list. We remove any tablet which is of the type DRAINED, RESTORE or BACKUP.
	validCandidates, err = restrictValidCandidates(validCandidates, tabletMap)
	if err != nil {
		return err
	} else if len(validCandidates) == 0 {
		return vterrors.Errorf(vtrpc.Code_FAILED_PRECONDITION, "no valid candidates for emergency reparent")
	}

	// Wait for all candidates to apply relay logs
	if err = erp.waitForAllRelayLogsToApply(ctx, validCandidates, tabletMap, stoppedReplicationSnapshot.statusMap, opts.WaitReplicasTimeout); err != nil {
		return err
	}

	// For GTID based replication, we will run errant GTID detection.
	if isGTIDBased {
		validCandidates, err = erp.findErrantGTIDs(ctx, validCandidates, stoppedReplicationSnapshot.statusMap, tabletMap, opts.WaitReplicasTimeout)
		if err != nil {
			return err
		}
	}

	// Find the intermediate source for replication that we want other tablets to replicate from.
	// This step chooses the most advanced tablet. Further ties are broken by using the promotion rule.
	// In case the user has specified a tablet specifically, then it is selected, as long as it is the most advanced.
	// Here we also check for split brain scenarios and check that the selected replica must be more advanced than all the other valid candidates.
	// We fail in case there is a split brain detected.
	// The validCandidateTablets list is sorted by the replication positions with ties broken by promotion rules.
	intermediateSource, validCandidateTablets, err = erp.findMostAdvanced(validCandidates, tabletMap, opts)
	if err != nil {
		return err
	}
	erp.logger.Infof("intermediate source selected - %v", intermediateSource.Alias)

	// After finding the intermediate source, we want to filter the valid candidate list by the following criteria -
	// 1. Only keep the tablets which can make progress after being promoted (have sufficient reachable semi-sync ackers)
	// 2. Remove the tablets with the Must_not promote rule
	// 3. Remove cross-cell tablets if PreventCrossCellPromotion is specified
	// Our final primary candidate MUST belong to this list of valid candidates
	validCandidateTablets, err = erp.filterValidCandidates(validCandidateTablets, stoppedReplicationSnapshot.reachableTablets, stoppedReplicationSnapshot.backingUpTablets, prevPrimary, opts)
	if err != nil {
		return err
	}

	// Check whether the intermediate source candidate selected is ideal or if it can be improved later.
	// If the intermediateSource is ideal, then we can be certain that it is part of the valid candidates list.
	isIdeal, err = erp.isIntermediateSourceIdeal(intermediateSource, validCandidateTablets, tabletMap, opts)
	if err != nil {
		return err
	}
	erp.logger.Infof("intermediate source is ideal candidate- %v", isIdeal)

	// Check (again) we still have the topology lock.
	if err := topo.CheckShardLocked(ctx, keyspace, shard); err != nil {
		return vterrors.Wrap(err, lostTopologyLockMsg)
	}

	// initialize the newPrimary with the intermediate source, override this value if it is not the ideal candidate
	newPrimary := intermediateSource
	if !isIdeal {
		// we now reparent all the tablets to start replicating from the intermediate source
		// we do not promote the tablet or change the shard record. We only change the replication for all the other tablets
		// it also returns the list of the tablets that started replication successfully including itself part of the validCandidateTablets list.
		// These are the candidates that we can use to find a replacement.
		validReplacementCandidates, err = erp.promoteIntermediateSource(ctx, ev, intermediateSource, tabletMap, stoppedReplicationSnapshot.statusMap, validCandidateTablets, opts)
		if err != nil {
			return err
		}

		// try to find a better candidate using the list we got back
		// We prefer to choose a candidate which is in the same cell as our previous primary and of the best possible durability rule.
		// However, if there is an explicit request from the user to promote a specific tablet, then we choose that tablet.
		betterCandidate, err = erp.identifyPrimaryCandidate(intermediateSource, validReplacementCandidates, tabletMap, opts)
		if err != nil {
			return err
		}

		// if our better candidate is different from our intermediate source, then we wait for it to catch up to the intermediate source
		if !topoproto.TabletAliasEqual(betterCandidate.Alias, intermediateSource.Alias) {
			err = waitForCatchUp(ctx, erp.tmc, erp.logger, betterCandidate, intermediateSource, opts.WaitReplicasTimeout)
			if err != nil {
				return err
			}
			newPrimary = betterCandidate
		}

		if err := topo.CheckShardLocked(ctx, keyspace, shard); err != nil {
			return vterrors.Wrap(err, lostTopologyLockMsg)
		}
	}

	// The new primary which will be promoted will always belong to the validCandidateTablets list because -
	// 	1. 	if the intermediate source is ideal - then we know the intermediate source was in the validCandidateTablets list
	// 		since we used that list
	//	2. 	if the intermediate source isn't ideal - we take the intersection of the validCandidateTablets list and the one we
	//		were able to reach during the promotion of intermediate source, as possible candidates. So the final candidate (even if
	//		it is the intermediate source itself) will belong to the list
	// Since the new primary tablet belongs to the validCandidateTablets list, we no longer need any additional constraint checks

	// Final step is to promote our primary candidate
	_, err = erp.reparentReplicas(ctx, ev, newPrimary, tabletMap, stoppedReplicationSnapshot.statusMap, opts, false /* intermediateReparent */)
	if err != nil {
		return err
	}
	ev.NewPrimary = newPrimary.CloneVT()
	return err
}

func (erp *EmergencyReparenter) waitForAllRelayLogsToApply(
	ctx context.Context,
	validCandidates map[string]replication.Position,
	tabletMap map[string]*topo.TabletInfo,
	statusMap map[string]*replicationdatapb.StopReplicationStatus,
	waitReplicasTimeout time.Duration,
) error {
	errCh := make(chan concurrency.Error)
	defer close(errCh)

	groupCtx, groupCancel := context.WithTimeout(ctx, waitReplicasTimeout)
	defer groupCancel()

	waiterCount := 0

	for candidate := range validCandidates {
		// When we called stopReplicationAndBuildStatusMaps, we got back two
		// maps: (1) the StopReplicationStatus of any replicas that actually
		// stopped replication; and (2) the PrimaryStatus of anything that
		// returned ErrNotReplica, which is a tablet that is either the current
		// primary or is stuck thinking it is a PRIMARY but is not in actuality.
		//
		// If we have a tablet in the validCandidates map that does not appear
		// in the statusMap, then we have either (a) the current primary, which
		// is not replicating, so it is not applying relay logs; or (b) a tablet
		// that is stuck thinking it is PRIMARY but is not in actuality. In that
		// second case - (b) - we will most likely find that the stuck PRIMARY
		// does not have a winning position, and fail the ERS. If, on the other
		// hand, it does have a winning position, we are trusting the operator
		// to know what they are doing by emergency-reparenting onto that
		// tablet. In either case, it does not make sense to wait for relay logs
		// to apply on a tablet that was never applying relay logs in the first
		// place, so we skip it, and log that we did.
		status, ok := statusMap[candidate]
		if !ok {
			erp.logger.Infof("EmergencyReparent candidate %v not in replica status map; this means it was not running replication (because it was formerly PRIMARY), so skipping WaitForRelayLogsToApply step for this candidate", candidate)
			continue
		}

		go func(alias string, status *replicationdatapb.StopReplicationStatus) {
			var err error
			defer func() {
				errCh <- concurrency.Error{
					Err: err,
				}
			}()
			err = WaitForRelayLogsToApply(groupCtx, erp.tmc, tabletMap[alias], status)
		}(candidate, status)

		waiterCount++
	}

	errgroup := concurrency.ErrorGroup{
		NumGoroutines:        waiterCount,
		NumRequiredSuccesses: waiterCount,
		NumAllowedErrors:     0,
	}
	rec := errgroup.Wait(groupCancel, errCh)

	if len(rec.Errors) != 0 {
		return vterrors.Wrapf(rec.Error(), "could not apply all relay logs within the provided waitReplicasTimeout (%s): %v", waitReplicasTimeout, rec.Error())
	}

	return nil
}

// findMostAdvanced finds the intermediate source for ERS. We always choose the most advanced one from our valid candidates list. Further ties are broken by looking at the promotion rules.
func (erp *EmergencyReparenter) findMostAdvanced(
	validCandidates map[string]replication.Position,
	tabletMap map[string]*topo.TabletInfo,
	opts EmergencyReparentOptions,
) (*topodatapb.Tablet, []*topodatapb.Tablet, error) {
	erp.logger.Infof("started finding the intermediate source")
	// convert the valid candidates into a list so that we can use it for sorting
	validTablets, tabletPositions, err := getValidCandidatesAndPositionsAsList(validCandidates, tabletMap)
	if err != nil {
		return nil, nil, err
	}

	// sort the tablets for finding the best intermediate source in ERS
	err = sortTabletsForReparent(validTablets, tabletPositions, nil, opts.durability)
	if err != nil {
		return nil, nil, err
	}
	for _, tablet := range validTablets {
		erp.logger.Infof("finding intermediate source - sorted replica: %v", tablet.Alias)
	}

	// The first tablet in the sorted list will be the most eligible candidate unless explicitly asked for some other tablet
	winningPrimaryTablet := validTablets[0]
	winningPosition := tabletPositions[0]

	// We have already removed the tablets with errant GTIDs before calling this function. At this point our winning position must be a
	// superset of all the other valid positions. If that is not the case, then we have a split brain scenario, and we should cancel the ERS
	for i, position := range tabletPositions {
		if !winningPosition.AtLeast(position) {
			return nil, nil, vterrors.Errorf(vtrpc.Code_FAILED_PRECONDITION, "split brain detected between servers - %v and %v", winningPrimaryTablet.Alias, validTablets[i].Alias)
		}
	}

	// If we were requested to elect a particular primary, verify it's a valid
	// candidate (non-zero position, no errant GTIDs)
	if opts.NewPrimaryAlias != nil {
		requestedPrimaryAlias := topoproto.TabletAliasString(opts.NewPrimaryAlias)
		pos, ok := validCandidates[requestedPrimaryAlias]
		if !ok {
			return nil, nil, vterrors.Errorf(vtrpc.Code_FAILED_PRECONDITION, "requested primary elect %v has errant GTIDs", requestedPrimaryAlias)
		}
		// if the requested tablet is as advanced as the most advanced tablet, then we can just use it for promotion.
		// otherwise, we should let it catchup to the most advanced tablet and not change the intermediate source
		if pos.AtLeast(winningPosition) {
			requestedPrimaryInfo, isFound := tabletMap[requestedPrimaryAlias]
			if !isFound {
				return nil, nil, vterrors.Errorf(vtrpc.Code_INTERNAL, "candidate %v not found in the tablet map; this an impossible situation", requestedPrimaryAlias)
			}
			winningPrimaryTablet = requestedPrimaryInfo.Tablet
		}
	}

	return winningPrimaryTablet, validTablets, nil
}

// promoteIntermediateSource reparents all the other tablets to start replicating from the intermediate source.
// It does not promote this tablet to a primary instance, we only let other replicas start replicating from this tablet
func (erp *EmergencyReparenter) promoteIntermediateSource(
	ctx context.Context,
	ev *events.Reparent,
	source *topodatapb.Tablet,
	tabletMap map[string]*topo.TabletInfo,
	statusMap map[string]*replicationdatapb.StopReplicationStatus,
	validCandidateTablets []*topodatapb.Tablet,
	opts EmergencyReparentOptions,
) ([]*topodatapb.Tablet, error) {
	// Create a tablet map from all the valid replicas
	validTabletMap := map[string]*topo.TabletInfo{}
	for _, candidate := range validCandidateTablets {
		alias := topoproto.TabletAliasString(candidate.Alias)
		validTabletMap[alias] = tabletMap[alias]
	}

	// we reparent all the other valid tablets to start replication from our new source
	// we wait for all the replicas so that we can choose a better candidate from the ones that started replication later
	reachableTablets, err := erp.reparentReplicas(ctx, ev, source, validTabletMap, statusMap, opts, true /* intermediateReparent */)
	if err != nil {
		return nil, err
	}

	// also include the current tablet for being considered as part of valid candidates for ERS promotion
	reachableTablets = append(reachableTablets, source)

	// The only valid candidates for improvement are the ones which are reachable and part of the valid candidate list.
	// Here we need to be careful not to mess up the ordering of tablets in validCandidateTablets, since the list is sorted by the
	// replication positions.
	var validCandidatesForImprovement []*topodatapb.Tablet
	for _, tablet := range validCandidateTablets {
		if topoproto.IsTabletInList(tablet, reachableTablets) {
			validCandidatesForImprovement = append(validCandidatesForImprovement, tablet)
		}
	}
	return validCandidatesForImprovement, nil
}

// reparentReplicas reparents all the replicas provided and populates the reparent journal on the primary if asked.
// Also, it returns the replicas which started replicating only in the case where we wait for all the replicas
func (erp *EmergencyReparenter) reparentReplicas(
	ctx context.Context,
	ev *events.Reparent,
	newPrimaryTablet *topodatapb.Tablet,
	tabletMap map[string]*topo.TabletInfo,
	statusMap map[string]*replicationdatapb.StopReplicationStatus,
	opts EmergencyReparentOptions,
	intermediateReparent bool, // intermediateReparent represents whether the reparenting of the replicas is the final reparent or not.
	// Since ERS can sometimes promote a tablet, which isn't a candidate for promotion, if it is the most advanced, we don't want to
	// call PromoteReplica on it. We just want to get all replicas to replicate from it to get caught up, after which we'll promote the primary
	// candidate separately. During the final promotion, we call `PromoteReplica` and `PopulateReparentJournal`.
) ([]*topodatapb.Tablet, error) {

	var (
		replicasStartedReplication []*topodatapb.Tablet
		replicaMutex               sync.Mutex
	)

	replCtx, replCancel := context.WithTimeout(context.Background(), opts.WaitReplicasTimeout)
	primaryCtx, primaryCancel := context.WithTimeout(ctx, topo.RemoteOperationTimeout)
	defer primaryCancel()

	event.DispatchUpdate(ev, "reparenting all tablets")

	// Create a context and cancel function to watch for the first successful
	// SetReplicationSource call on a replica. We use a background context so that this
	// context is only ever Done when its cancel is called by the background
	// goroutine we're about to spin up.
	//
	// Similarly, create a context and cancel for the replica waiter goroutine
	// to signal when all replica goroutines have finished. In the case where at
	// least one replica succeeds, replSuccessCtx will be canceled first, while
	// allReplicasDoneCtx is guaranteed to be canceled within
	// opts.WaitReplicasTimeout plus some jitter.
	replSuccessCtx, replSuccessCancel := context.WithCancel(context.Background())
	allReplicasDoneCtx, allReplicasDoneCancel := context.WithCancel(context.Background())

	now := time.Now().UnixNano()
	replWg := sync.WaitGroup{}
	rec := concurrency.AllErrorRecorder{}

	handlePrimary := func(alias string, tablet *topodatapb.Tablet) error {
		if !intermediateReparent {
			var position string
			var err error
			if ev.ShardInfo.PrimaryAlias == nil {
				erp.logger.Infof("setting up %v as new primary for an uninitialized cluster", alias)
				// we call InitPrimary when the PrimaryAlias in the ShardInfo is empty. This happens when we have an uninitialized cluster.
				position, err = erp.tmc.InitPrimary(primaryCtx, tablet, SemiSyncAckers(opts.durability, tablet) > 0)
			} else {
				erp.logger.Infof("starting promotion for the new primary - %v", alias)
				// we call PromoteReplica which changes the tablet type, fixes the semi-sync, set the primary to read-write and flushes the binlogs
				position, err = erp.tmc.PromoteReplica(primaryCtx, tablet, SemiSyncAckers(opts.durability, tablet) > 0)
			}
			if err != nil {
				return vterrors.Wrapf(err, "primary-elect tablet %v failed to be upgraded to primary: %v", alias, err)
			}
			erp.logger.Infof("populating reparent journal on new primary %v", alias)
			err = erp.tmc.PopulateReparentJournal(primaryCtx, tablet, now, opts.lockAction, tablet.Alias, position)
			if err != nil {
				return vterrors.Wrapf(err, "failed to PopulateReparentJournal on primary: %v", err)
			}
		}
		return nil
	}

	handleReplica := func(alias string, ti *topo.TabletInfo) {
		defer replWg.Done()
		erp.logger.Infof("setting new primary on replica %v", alias)

		forceStart := false
		if status, ok := statusMap[alias]; ok {
			fs, err := ReplicaWasRunning(status)
			if err != nil {
				err = vterrors.Wrapf(err, "tablet %v could not determine StopReplicationStatus: %v", alias, err)
				rec.RecordError(err)

				return
			}

			forceStart = fs
		}

		err := erp.tmc.SetReplicationSource(replCtx, ti.Tablet, newPrimaryTablet.Alias, 0, "", forceStart, IsReplicaSemiSync(opts.durability, newPrimaryTablet, ti.Tablet), 0)
		if err != nil {
			err = vterrors.Wrapf(err, "tablet %v SetReplicationSource failed: %v", alias, err)
			rec.RecordError(err)

			return
		}

		replicaMutex.Lock()
		replicasStartedReplication = append(replicasStartedReplication, ti.Tablet)
		replicaMutex.Unlock()

		// Signal that at least one goroutine succeeded to SetReplicationSource.
		// We do this only when we do not want to wait for all the replicas.
		if !intermediateReparent {
			replSuccessCancel()
		}
	}

	numReplicas := 0

	for alias, ti := range tabletMap {
		switch {
		case alias == topoproto.TabletAliasString(newPrimaryTablet.Alias):
			continue
		case !opts.IgnoreReplicas.Has(alias):
			replWg.Add(1)
			numReplicas++
			go handleReplica(alias, ti)
		}
	}

	// Spin up a background goroutine to wait until all replica goroutines
	// finished. Polling this way allows us to have reparentReplicas return
	// success as soon as (a) the primary successfully populates its reparent
	// journal and (b) at least one replica successfully begins replicating.
	//
	// If we were to follow the more common pattern of blocking on replWg.Wait()
	// in the main body of promoteNewPrimary, we would be bound to the
	// time of slowest replica, instead of the time of the fastest successful
	// replica, and we want ERS to be fast.
	go func() {
		replWg.Wait()
		allReplicasDoneCancel()
	}()

	primaryErr := handlePrimary(topoproto.TabletAliasString(newPrimaryTablet.Alias), newPrimaryTablet)
	if primaryErr != nil {
		erp.logger.Errorf("failed to promote %s to primary", topoproto.TabletAliasString(newPrimaryTablet.Alias))
		replCancel()

		return nil, vterrors.Wrapf(primaryErr, "failed to promote %v to primary", topoproto.TabletAliasString(newPrimaryTablet.Alias))
	}

	// We should only cancel the context that all the replicas are using when they are done.
	// Since this function can return early when only 1 replica succeeds, if we cancel this context as a deferred call from this function,
	// then we would end up having cancelled the context for the replicas who have not yet finished running all the commands.
	// This leads to some replicas not starting replication properly. So we must wait for all the replicas to finish before cancelling this context.
	go func() {
		replWg.Wait()
		defer replCancel()
	}()

	select {
	case <-replSuccessCtx.Done():
		// At least one replica was able to SetReplicationSource successfully
		// Here we do not need to return the replicas which started replicating
		return nil, nil
	case <-allReplicasDoneCtx.Done():
		// There are certain timing issues between replSuccessCtx.Done firing
		// and allReplicasDoneCtx.Done firing, so we check again if truly all
		// replicas failed (where `numReplicas` goroutines recorded an error) or
		// one or more actually managed to succeed.
		errCount := len(rec.Errors)

		switch {
		case errCount > numReplicas:
			// Technically, rec.Errors should never be greater than numReplicas,
			// but it's better to err on the side of caution here, but also
			// we're going to be explicit that this is doubly unexpected.
			return nil, vterrors.Wrapf(rec.Error(), "received more errors (= %d) than replicas (= %d), which should be impossible: %v", errCount, numReplicas, rec.Error())
		case errCount == numReplicas:
			if len(tabletMap) <= 2 {
				// If there are at most 2 tablets in the tablet map, we shouldn't be failing the promotion if the replica fails to SetReplicationSource.
				// The failing replica is probably the old primary that is down, so it is okay if it fails. We still log a warning message in the logs.
				erp.logger.Warningf("Failed to set the MySQL replication source during ERS but because there is only one other tablet we assume it is the one that had failed and will progress with the reparent. Error: %v", rec.Error())
				return nil, nil
			}
			return nil, vterrors.Wrapf(rec.Error(), "%d replica(s) failed: %v", numReplicas, rec.Error())
		default:
			return replicasStartedReplication, nil
		}
	}

}

// isIntermediateSourceIdeal is used to find whether the intermediate source that ERS chose is also the ideal one or not
func (erp *EmergencyReparenter) isIntermediateSourceIdeal(
	intermediateSource *topodatapb.Tablet,
	validCandidates []*topodatapb.Tablet,
	tabletMap map[string]*topo.TabletInfo,
	opts EmergencyReparentOptions,
) (bool, error) {
	// we try to find a better candidate with the current list of valid candidates, and if it matches our current primary candidate, then we return true
	candidate, err := erp.identifyPrimaryCandidate(intermediateSource, validCandidates, tabletMap, opts)
	if err != nil {
		return false, err
	}
	return candidate == intermediateSource, nil
}

// identifyPrimaryCandidate is used to find the final candidate for ERS promotion
func (erp *EmergencyReparenter) identifyPrimaryCandidate(
	intermediateSource *topodatapb.Tablet,
	validCandidates []*topodatapb.Tablet,
	tabletMap map[string]*topo.TabletInfo,
	opts EmergencyReparentOptions,
) (candidate *topodatapb.Tablet, err error) {
	defer func() {
		if candidate != nil {
			erp.logger.Infof("found better candidate - %v", candidate.Alias)
		}
	}()

	if len(validCandidates) == 0 {
		return nil, vterrors.Errorf(vtrpc.Code_FAILED_PRECONDITION, "no valid candidates for emergency reparent")
	}

	if opts.NewPrimaryAlias != nil {
		// explicit request to promote a specific tablet
		requestedPrimaryAlias := topoproto.TabletAliasString(opts.NewPrimaryAlias)
		requestedPrimaryInfo, isFound := tabletMap[requestedPrimaryAlias]
		if !isFound {
			return nil, vterrors.Errorf(vtrpc.Code_INTERNAL, "candidate %v not found in the tablet map; this an impossible situation", requestedPrimaryAlias)
		}
		if topoproto.IsTabletInList(requestedPrimaryInfo.Tablet, validCandidates) {
			return requestedPrimaryInfo.Tablet, nil
		}
		return nil, vterrors.Errorf(vtrpc.Code_ABORTED, "requested candidate %v is not in valid candidates list", requestedPrimaryAlias)
	}

	// We have already selected an intermediate source which was selected based on the replication position
	// (ties broken by promotion rules), but that tablet might not even be a valid candidate i.e. it could
	// be in a different cell when we have PreventCrossCellPromotion specified, or it could have a promotion rule of
	// MustNot. Even if it is valid, there could be a tablet with a better promotion rule. This is what we try to
	// find here.
	// We go over all the promotion rules in descending order of priority and try and find a valid candidate with
	// that promotion rule.
	// If the intermediate source has the same promotion rules as some other tablets, then we prioritize using
	// the intermediate source since we won't have to wait for the new candidate to catch up!
	for _, promotionRule := range promotionrule.AllPromotionRules() {
		candidates := getTabletsWithPromotionRules(opts.durability, validCandidates, promotionRule)
		candidate = findCandidate(intermediateSource, candidates)
		if candidate != nil {
			return candidate, nil
		}
	}
	// Unreachable code.
	// We should have found at least 1 tablet in the valid list.
	// If the list is empty, then we should have errored out much sooner.
	return nil, vterrors.Errorf(vtrpc.Code_INTERNAL, "unreachable - did not find a valid primary candidate even though the valid candidate list was non-empty")
}

// filterValidCandidates filters valid tablets, keeping only the ones which can successfully be promoted without any constraint failures and can make forward progress on being promoted
func (erp *EmergencyReparenter) filterValidCandidates(validTablets []*topodatapb.Tablet, tabletsReachable []*topodatapb.Tablet, tabletsBackingUp map[string]bool, prevPrimary *topodatapb.Tablet, opts EmergencyReparentOptions) ([]*topodatapb.Tablet, error) {
	var restrictedValidTablets []*topodatapb.Tablet
	var notPreferredValidTablets []*topodatapb.Tablet
	for _, tablet := range validTablets {
		tabletAliasStr := topoproto.TabletAliasString(tablet.Alias)
		// Remove tablets which have MustNot promote rule since they must never be promoted
		if PromotionRule(opts.durability, tablet) == promotionrule.MustNot {
			erp.logger.Infof("Removing %s from list of valid candidates for promotion because it has the Must Not promote rule", tabletAliasStr)
			if opts.NewPrimaryAlias != nil && topoproto.TabletAliasEqual(opts.NewPrimaryAlias, tablet.Alias) {
				return nil, vterrors.Errorf(vtrpc.Code_ABORTED, "proposed primary %s has a must not promotion rule", topoproto.TabletAliasString(opts.NewPrimaryAlias))
			}
			continue
		}
		// If ERS is configured to prevent cross cell promotions, remove any tablet not from the same cell as the previous primary
		if opts.PreventCrossCellPromotion && prevPrimary != nil && tablet.Alias.Cell != prevPrimary.Alias.Cell {
			erp.logger.Infof("Removing %s from list of valid candidates for promotion because it isn't in the same cell as the previous primary", tabletAliasStr)
			if opts.NewPrimaryAlias != nil && topoproto.TabletAliasEqual(opts.NewPrimaryAlias, tablet.Alias) {
				return nil, vterrors.Errorf(vtrpc.Code_ABORTED, "proposed primary %s is is a different cell as the previous primary", topoproto.TabletAliasString(opts.NewPrimaryAlias))
			}
			continue
		}
		// Remove any tablet which cannot make forward progress using the list of tablets we have reached
		if !canEstablishForTablet(opts.durability, tablet, tabletsReachable) {
			erp.logger.Infof("Removing %s from list of valid candidates for promotion because it will not be able to make forward progress on promotion with the tablets currently reachable", tabletAliasStr)
			if opts.NewPrimaryAlias != nil && topoproto.TabletAliasEqual(opts.NewPrimaryAlias, tablet.Alias) {
				return nil, vterrors.Errorf(vtrpc.Code_ABORTED, "proposed primary %s will not be able to make forward progress on being promoted", topoproto.TabletAliasString(opts.NewPrimaryAlias))
			}
			continue
		}
		// Put candidates that are running a backup in a separate list
		backingUp, ok := tabletsBackingUp[tabletAliasStr]
		if ok && backingUp {
			erp.logger.Infof("Setting %s in list of valid candidates taking a backup", tabletAliasStr)
			notPreferredValidTablets = append(notPreferredValidTablets, tablet)
		} else {
			restrictedValidTablets = append(restrictedValidTablets, tablet)
		}
	}
<<<<<<< HEAD
	return append(restrictedValidTablets, notPreferredValidTablets...), nil
=======
	return restrictedValidTablets, nil
}

// findErrantGTIDs tries to find errant GTIDs for the valid candidates and returns the updated list of valid candidates.
// This function does not actually return the identities of errant GTID tablets, if any. It only returns the identities of non-errant GTID tablets, which are eligible for promotion.
// The caller of this function (ERS) will then choose from among the list of candidate tablets, based on higher-level criteria.
func (erp *EmergencyReparenter) findErrantGTIDs(
	ctx context.Context,
	validCandidates map[string]replication.Position,
	statusMap map[string]*replicationdatapb.StopReplicationStatus,
	tabletMap map[string]*topo.TabletInfo,
	waitReplicasTimeout time.Duration,
) (map[string]replication.Position, error) {
	// First we need to collect the reparent journal length for all the candidates.
	// This will tell us, which of the tablets are severly lagged, and haven't even seen all the primary promotions.
	// Such severely lagging tablets cannot be used to find errant GTIDs in other tablets, seeing that they themselves don't have enough information.
	reparentJournalLen, err := erp.gatherReparenJournalInfo(ctx, validCandidates, tabletMap, waitReplicasTimeout)
	if err != nil {
		return nil, err
	}

	// Find the maximum length of the reparent journal among all the candidates.
	var maxLen int
	for _, length := range reparentJournalLen {
		maxLen = max(maxLen, length)
	}

	// Find the candidates with the maximum length of the reparent journal.
	var maxLenCandidates []string
	for alias, length := range reparentJournalLen {
		if length == maxLen {
			maxLenCandidates = append(maxLenCandidates, alias)
		}
	}

	// We use all the candidates with the maximum length of the reparent journal to find the errant GTIDs amongst them.
	var maxLenPositions []replication.Position
	updatedValidCandidates := make(map[string]replication.Position)
	for _, candidate := range maxLenCandidates {
		status, ok := statusMap[candidate]
		if !ok {
			// If the tablet is not in the status map, and has the maximum length of the reparent journal,
			// then it should be the latest primary and we don't need to run any errant GTID detection on it!
			// There is a very unlikely niche case that can happen where we see two tablets report themselves as having
			// the maximum reparent journal length and also be primaries. Here is the outline of it -
			// 1. Tablet A is the primary and reparent journal length is 3.
			// 2. It gets network partitioned, and we promote tablet B as the new primary.
			// 3. tablet B gets network partitioned before it has written to the reparent journal, and a new ERS call ensues.
			// 4. During this ERS call, both A and B are seen online. They would both report being primary tablets with the same reparent journal length.
			// Even in this case, the best we can do is not run errant GTID detection on either, and let the split brain detection code
			// deal with it, if A in fact has errant GTIDs.
			maxLenPositions = append(maxLenPositions, validCandidates[candidate])
			updatedValidCandidates[candidate] = validCandidates[candidate]
			continue
		}
		// Store all the other candidate's positions so that we can run errant GTID detection using them.
		otherPositions := make([]replication.Position, 0, len(maxLenCandidates)-1)
		for _, otherCandidate := range maxLenCandidates {
			if otherCandidate == candidate {
				continue
			}
			otherPositions = append(otherPositions, validCandidates[otherCandidate])
		}
		// Run errant GTID detection and throw away any tablet that has errant GTIDs.
		afterStatus := replication.ProtoToReplicationStatus(status.After)
		errantGTIDs, err := replication.FindErrantGTIDs(afterStatus.RelayLogPosition, afterStatus.SourceUUID, otherPositions)
		if err != nil {
			return nil, err
		}
		if errantGTIDs != nil {
			log.Errorf("skipping %v with GTIDSet:%v because we detected errant GTIDs - %v", candidate, afterStatus.RelayLogPosition.GTIDSet, errantGTIDs)
			continue
		}
		maxLenPositions = append(maxLenPositions, validCandidates[candidate])
		updatedValidCandidates[candidate] = validCandidates[candidate]
	}

	// For all the other tablets, that are lagged enough that they haven't seen all the reparent journal entries,
	// we run errant GTID detection by using the tablets with the maximum length of the reparent journal.
	// We throw away any tablet that has errant GTIDs.
	for alias, length := range reparentJournalLen {
		if length == maxLen {
			continue
		}
		// Here we don't want to send the source UUID. The reason is that all of these tablets are lagged,
		// so we don't need to use the source UUID to discount any GTIDs.
		// To explain this point further, let me use an example. Consider the following situation -
		// 1. Tablet A is the primary and B is a rdonly replica.
		// 2. They both get network partitioned, and then a new ERS call ensues, and we promote tablet C.
		// 3. Tablet C also fails, and we run a new ERS call.
		// 4. During this ERS, B comes back online and is visible. Since it hasn't seen the last reparent journal entry
		//    it will be considered lagged.
		// 5. If it has an errant GTID that was written by A, then we want to find that errant GTID. Since B hasn't reparented to a
		//    different tablet, it would still be replicating from A. This means its server UUID would be A.
		// 6. Because we don't want to discount the writes from tablet A, when we're doing the errant GTID detection on B, we
		//    choose not to pass in the server UUID.
		// This exact scenario outlined above, can be found in the test for this function, subtest `Case 5a`.
		// The idea is that if the tablet is lagged, then even the server UUID that it is replicating from
		// should not be considered a valid source of writes that no other tablet has.
		errantGTIDs, err := replication.FindErrantGTIDs(validCandidates[alias], replication.SID{}, maxLenPositions)
		if err != nil {
			return nil, err
		}
		if errantGTIDs != nil {
			log.Errorf("skipping %v with GTIDSet:%v because we detected errant GTIDs - %v", alias, validCandidates[alias], errantGTIDs)
			continue
		}
		updatedValidCandidates[alias] = validCandidates[alias]
	}

	return updatedValidCandidates, nil
}

// gatherReparenJournalInfo reads the reparent journal information from all the tablets in the valid candidates list.
func (erp *EmergencyReparenter) gatherReparenJournalInfo(
	ctx context.Context,
	validCandidates map[string]replication.Position,
	tabletMap map[string]*topo.TabletInfo,
	waitReplicasTimeout time.Duration,
) (map[string]int, error) {
	reparentJournalLen := make(map[string]int)
	var mu sync.Mutex
	errCh := make(chan concurrency.Error)
	defer close(errCh)

	groupCtx, groupCancel := context.WithTimeout(ctx, waitReplicasTimeout)
	defer groupCancel()

	waiterCount := 0

	for candidate := range validCandidates {
		go func(alias string) {
			var err error
			var length int
			defer func() {
				errCh <- concurrency.Error{
					Err: err,
				}
			}()
			length, err = erp.tmc.ReadReparentJournalInfo(groupCtx, tabletMap[alias].Tablet)
			mu.Lock()
			defer mu.Unlock()
			reparentJournalLen[alias] = length
		}(candidate)

		waiterCount++
	}

	errgroup := concurrency.ErrorGroup{
		NumGoroutines:        waiterCount,
		NumRequiredSuccesses: waiterCount,
		NumAllowedErrors:     0,
	}
	rec := errgroup.Wait(groupCancel, errCh)

	if len(rec.Errors) != 0 {
		return nil, vterrors.Wrapf(rec.Error(), "could not read reparent journal information within the provided waitReplicasTimeout (%s): %v", waitReplicasTimeout, rec.Error())
	}

	return reparentJournalLen, nil
>>>>>>> 0beb2737
}<|MERGE_RESOLUTION|>--- conflicted
+++ resolved
@@ -776,10 +776,7 @@
 			restrictedValidTablets = append(restrictedValidTablets, tablet)
 		}
 	}
-<<<<<<< HEAD
 	return append(restrictedValidTablets, notPreferredValidTablets...), nil
-=======
-	return restrictedValidTablets, nil
 }
 
 // findErrantGTIDs tries to find errant GTIDs for the valid candidates and returns the updated list of valid candidates.
@@ -939,5 +936,4 @@
 	}
 
 	return reparentJournalLen, nil
->>>>>>> 0beb2737
 }