--- conflicted
+++ resolved
@@ -67,29 +67,17 @@
 	ctx := context.Background()
 	logger := logutil.NewMemoryLogger()
 	tests := []struct {
-<<<<<<< HEAD
 		name                    string
 		tmc                     *chooseNewPrimaryTestTMClient
 		shardInfo               *topo.ShardInfo
 		tabletMap               map[string]*topo.TabletInfo
+		innodbBufferPoolData map[string]int
 		newPrimaryAlias         *topodatapb.TabletAlias
 		avoidPrimaryAlias       *topodatapb.TabletAlias
 		tolerableReplLag        time.Duration
 		allowCrossCellPromotion bool
 		expected                *topodatapb.TabletAlias
 		errContains             []string
-=======
-		name                 string
-		tmc                  *chooseNewPrimaryTestTMClient
-		shardInfo            *topo.ShardInfo
-		tabletMap            map[string]*topo.TabletInfo
-		innodbBufferPoolData map[string]int
-		newPrimaryAlias      *topodatapb.TabletAlias
-		avoidPrimaryAlias    *topodatapb.TabletAlias
-		tolerableReplLag     time.Duration
-		expected             *topodatapb.TabletAlias
-		errContains          []string
->>>>>>> f481a77d
 	}{
 		{
 			name: "found a replica",
@@ -865,11 +853,7 @@
 		t.Run(tt.name, func(t *testing.T) {
 			t.Parallel()
 
-<<<<<<< HEAD
-			actual, err := ElectNewPrimary(ctx, tt.tmc, tt.shardInfo, tt.tabletMap, tt.newPrimaryAlias, tt.avoidPrimaryAlias, time.Millisecond*50, tt.tolerableReplLag, durability, tt.allowCrossCellPromotion, logger)
-=======
-			actual, err := ElectNewPrimary(ctx, tt.tmc, tt.shardInfo, tt.tabletMap, tt.innodbBufferPoolData, tt.newPrimaryAlias, tt.avoidPrimaryAlias, time.Millisecond*50, tt.tolerableReplLag, durability, logger)
->>>>>>> f481a77d
+			actual, err := ElectNewPrimary(ctx, tt.tmc, tt.shardInfo, tt.tabletMap, tt.innodbBufferPoolData, tt.newPrimaryAlias, tt.avoidPrimaryAlias, time.Millisecond*50, tt.tolerableReplLag, durability, tt.allowCrossCellPromotion, logger)
 			if len(tt.errContains) > 0 {
 				for _, errC := range tt.errContains {
 					assert.ErrorContains(t, err, errC)
