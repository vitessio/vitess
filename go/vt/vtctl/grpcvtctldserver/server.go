/*
Copyright 2020 The Vitess Authors.

Licensed under the Apache License, Version 2.0 (the "License");
you may not use this file except in compliance with the License.
You may obtain a copy of the License at

    http://www.apache.org/licenses/LICENSE-2.0

Unless required by applicable law or agreed to in writing, software
distributed under the License is distributed on an "AS IS" BASIS,
WITHOUT WARRANTIES OR CONDITIONS OF ANY KIND, either express or implied.
See the License for the specific language governing permissions and
limitations under the License.
*/

package grpcvtctldserver

import (
	"context"
	"encoding/json"
	"errors"
	"fmt"
	"io"
	"net/http"
	"path/filepath"
	"sort"
	"strings"
	"sync"
	"time"

	"golang.org/x/sync/semaphore"
	"google.golang.org/grpc"
	"google.golang.org/protobuf/proto"

	"vitess.io/vitess/go/event"
	"vitess.io/vitess/go/netutil"
	"vitess.io/vitess/go/protoutil"
	"vitess.io/vitess/go/sets"
	"vitess.io/vitess/go/sqlescape"
	"vitess.io/vitess/go/trace"
	"vitess.io/vitess/go/vt/callerid"
	"vitess.io/vitess/go/vt/concurrency"
	hk "vitess.io/vitess/go/vt/hook"
	"vitess.io/vitess/go/vt/key"
	"vitess.io/vitess/go/vt/log"
	"vitess.io/vitess/go/vt/logutil"
	"vitess.io/vitess/go/vt/mysqlctl"
	"vitess.io/vitess/go/vt/mysqlctl/backupstorage"
	"vitess.io/vitess/go/vt/mysqlctl/mysqlctlproto"
	"vitess.io/vitess/go/vt/mysqlctl/tmutils"
	"vitess.io/vitess/go/vt/schema"
	"vitess.io/vitess/go/vt/schemamanager"
	"vitess.io/vitess/go/vt/sqlparser"
	"vitess.io/vitess/go/vt/topo"
	"vitess.io/vitess/go/vt/topo/topoproto"
	"vitess.io/vitess/go/vt/topotools"
	"vitess.io/vitess/go/vt/topotools/events"
	"vitess.io/vitess/go/vt/vtctl/reparentutil"
	"vitess.io/vitess/go/vt/vtctl/schematools"
	"vitess.io/vitess/go/vt/vtctl/workflow"
	"vitess.io/vitess/go/vt/vterrors"
	"vitess.io/vitess/go/vt/vttablet/tmclient"

	logutilpb "vitess.io/vitess/go/vt/proto/logutil"
	mysqlctlpb "vitess.io/vitess/go/vt/proto/mysqlctl"
	querypb "vitess.io/vitess/go/vt/proto/query"
	replicationdatapb "vitess.io/vitess/go/vt/proto/replicationdata"
	tabletmanagerdatapb "vitess.io/vitess/go/vt/proto/tabletmanagerdata"
	topodatapb "vitess.io/vitess/go/vt/proto/topodata"
	vschemapb "vitess.io/vitess/go/vt/proto/vschema"
	vtctldatapb "vitess.io/vitess/go/vt/proto/vtctldata"
	vtctlservicepb "vitess.io/vitess/go/vt/proto/vtctlservice"
	"vitess.io/vitess/go/vt/proto/vtrpc"
)

const (
	initShardPrimaryOperation = "InitShardPrimary"
)

// VtctldServer implements the Vtctld RPC service protocol.
type VtctldServer struct {
	vtctlservicepb.UnimplementedVtctldServer
	ts  *topo.Server
	tmc tmclient.TabletManagerClient
	ws  *workflow.Server
}

// NewVtctldServer returns a new VtctldServer for the given topo server.
func NewVtctldServer(ts *topo.Server) *VtctldServer {
	tmc := tmclient.NewTabletManagerClient()

	return &VtctldServer{
		ts:  ts,
		tmc: tmc,
		ws:  workflow.NewServer(ts, tmc),
	}
}

// NewTestVtctldServer returns a new VtctldServer for the given topo server
// AND tmclient for use in tests. This should NOT be used in production.
func NewTestVtctldServer(ts *topo.Server, tmc tmclient.TabletManagerClient) *VtctldServer {
	return &VtctldServer{
		ts:  ts,
		tmc: tmc,
		ws:  workflow.NewServer(ts, tmc),
	}
}

func panicHandler(err *error) {
	if x := recover(); x != nil {
		*err = fmt.Errorf("uncaught panic: %v", x)
	}
}

// AddCellInfo is part of the vtctlservicepb.VtctldServer interface.
func (s *VtctldServer) AddCellInfo(ctx context.Context, req *vtctldatapb.AddCellInfoRequest) (resp *vtctldatapb.AddCellInfoResponse, err error) {
	span, ctx := trace.NewSpan(ctx, "VtctldServer.AddCellInfo")
	defer span.Finish()

	defer panicHandler(&err)

	if req.CellInfo.Root == "" {
		err = vterrors.Errorf(vtrpc.Code_FAILED_PRECONDITION, "CellInfo.Root must be non-empty")
		return nil, err
	}

	span.Annotate("cell", req.Name)
	span.Annotate("cell_root", req.CellInfo.Root)
	span.Annotate("cell_address", req.CellInfo.ServerAddress)

	ctx, cancel := context.WithTimeout(ctx, topo.RemoteOperationTimeout)
	defer cancel()

	if err = s.ts.CreateCellInfo(ctx, req.Name, req.CellInfo); err != nil {
		return nil, err
	}

	return &vtctldatapb.AddCellInfoResponse{}, nil
}

// AddCellsAlias is part of the vtctlservicepb.VtctldServer interface.
func (s *VtctldServer) AddCellsAlias(ctx context.Context, req *vtctldatapb.AddCellsAliasRequest) (resp *vtctldatapb.AddCellsAliasResponse, err error) {
	span, ctx := trace.NewSpan(ctx, "VtctldServer.AddCellsAlias")
	defer span.Finish()

	defer panicHandler(&err)

	span.Annotate("cells_alias", req.Name)
	span.Annotate("cells", strings.Join(req.Cells, ","))

	ctx, cancel := context.WithTimeout(ctx, topo.RemoteOperationTimeout)
	defer cancel()

	if err = s.ts.CreateCellsAlias(ctx, req.Name, &topodatapb.CellsAlias{Cells: req.Cells}); err != nil {
		return nil, err
	}

	return &vtctldatapb.AddCellsAliasResponse{}, nil
}

// ApplyRoutingRules is part of the vtctlservicepb.VtctldServer interface.
func (s *VtctldServer) ApplyRoutingRules(ctx context.Context, req *vtctldatapb.ApplyRoutingRulesRequest) (resp *vtctldatapb.ApplyRoutingRulesResponse, err error) {
	span, ctx := trace.NewSpan(ctx, "VtctldServer.ApplyRoutingRules")
	defer span.Finish()

	defer panicHandler(&err)

	span.Annotate("skip_rebuild", req.SkipRebuild)
	span.Annotate("rebuild_cells", strings.Join(req.RebuildCells, ","))

	if err = s.ts.SaveRoutingRules(ctx, req.RoutingRules); err != nil {
		return nil, err
	}

	resp = &vtctldatapb.ApplyRoutingRulesResponse{}

	if req.SkipRebuild {
		log.Warningf("Skipping rebuild of SrvVSchema, will need to run RebuildVSchemaGraph for changes to take effect")
		return resp, nil
	}

	if err = s.ts.RebuildSrvVSchema(ctx, req.RebuildCells); err != nil {
		err = vterrors.Wrapf(err, "RebuildSrvVSchema(%v) failed: %v", req.RebuildCells, err)
		return nil, err
	}

	return resp, nil
}

// ApplyShardRoutingRules is part of the vtctlservicepb.VtctldServer interface.
func (s *VtctldServer) ApplyShardRoutingRules(ctx context.Context, req *vtctldatapb.ApplyShardRoutingRulesRequest) (*vtctldatapb.ApplyShardRoutingRulesResponse, error) {
	span, ctx := trace.NewSpan(ctx, "VtctldServer.ApplyShardRoutingRules")
	defer span.Finish()

	span.Annotate("skip_rebuild", req.SkipRebuild)
	span.Annotate("rebuild_cells", strings.Join(req.RebuildCells, ","))

	if err := s.ts.SaveShardRoutingRules(ctx, req.ShardRoutingRules); err != nil {
		return nil, err
	}

	resp := &vtctldatapb.ApplyShardRoutingRulesResponse{}

	if req.SkipRebuild {
		log.Warningf("Skipping rebuild of SrvVSchema as requested, you will need to run RebuildVSchemaGraph for changes to take effect")
		return resp, nil
	}

	if err := s.ts.RebuildSrvVSchema(ctx, req.RebuildCells); err != nil {
		return nil, vterrors.Wrapf(err, "RebuildSrvVSchema(%v) failed: %v", req.RebuildCells, err)
	}

	return resp, nil
}

// ApplySchema is part of the vtctlservicepb.VtctldServer interface.
func (s *VtctldServer) ApplySchema(ctx context.Context, req *vtctldatapb.ApplySchemaRequest) (resp *vtctldatapb.ApplySchemaResponse, err error) {
	span, ctx := trace.NewSpan(ctx, "VtctldServer.ApplySchema")
	defer span.Finish()

	defer panicHandler(&err)

	span.Annotate("keyspace", req.Keyspace)
	span.Annotate("ddl_strategy", req.DdlStrategy)

	if len(req.Sql) == 0 {
		err = vterrors.Errorf(vtrpc.Code_FAILED_PRECONDITION, "Sql must be a non-empty array")
		return nil, err
	}

	// Attach the callerID as the EffectiveCallerID.
	if req.CallerId != nil {
		span.Annotate("caller_id", req.CallerId.Principal)
		ctx = callerid.NewContext(ctx, req.CallerId, &querypb.VTGateCallerID{Username: req.CallerId.Principal})
	}

	executionUUID, err := schema.CreateUUID()
	if err != nil {
		err = vterrors.Wrapf(err, "unable to create execution UUID")
		return resp, err
	}

	migrationContext := req.MigrationContext
	if migrationContext == "" {
		migrationContext = fmt.Sprintf("vtctl:%s", executionUUID)
	}

	waitReplicasTimeout, ok, err := protoutil.DurationFromProto(req.WaitReplicasTimeout)
	if err != nil {
		err = vterrors.Wrapf(err, "unable to parse WaitReplicasTimeout into a valid duration")
		return nil, err
	} else if !ok {
		waitReplicasTimeout = time.Second * 30
	}

	m := sync.RWMutex{}
	logstream := []*logutilpb.Event{}
	logger := logutil.NewCallbackLogger(func(e *logutilpb.Event) {
		m.Lock()
		defer m.Unlock()

		logstream = append(logstream, e)
	})

	executor := schemamanager.NewTabletExecutor(migrationContext, s.ts, s.tmc, logger, waitReplicasTimeout)
<<<<<<< HEAD
	if req.SkipPreflight {
		executor.SkipPreflight()
=======
	if req.AllowLongUnavailability {
		executor.AllowBigSchemaChange()
>>>>>>> 607a9a4a
	}

	if err = executor.SetDDLStrategy(req.DdlStrategy); err != nil {
		err = vterrors.Wrapf(err, "invalid DdlStrategy: %s", req.DdlStrategy)
		return resp, err
	}

	if len(req.UuidList) > 0 {
		if err = executor.SetUUIDList(req.UuidList); err != nil {
			err = vterrors.Wrapf(err, "invalid UuidList: %s", req.UuidList)
			return resp, err
		}
	}

	execResult, err := schemamanager.Run(
		ctx,
		schemamanager.NewPlainController(req.Sql, req.Keyspace),
		executor,
	)

	if err != nil {
		return &vtctldatapb.ApplySchemaResponse{}, err
	}

	return &vtctldatapb.ApplySchemaResponse{
		UuidList: execResult.UUIDs,
	}, err
}

// ApplyVSchema is part of the vtctlservicepb.VtctldServer interface.
func (s *VtctldServer) ApplyVSchema(ctx context.Context, req *vtctldatapb.ApplyVSchemaRequest) (resp *vtctldatapb.ApplyVSchemaResponse, err error) {
	span, ctx := trace.NewSpan(ctx, "VtctldServer.ApplyVSchema")
	defer span.Finish()

	defer panicHandler(&err)

	span.Annotate("keyspace", req.Keyspace)
	span.Annotate("cells", strings.Join(req.Cells, ","))
	span.Annotate("skip_rebuild", req.SkipRebuild)
	span.Annotate("dry_run", req.DryRun)

	if _, err = s.ts.GetKeyspace(ctx, req.Keyspace); err != nil {
		if topo.IsErrType(err, topo.NoNode) {
			err = vterrors.Wrapf(err, "keyspace(%s) doesn't exist, check if the keyspace is initialized", req.Keyspace)
		} else {
			err = vterrors.Wrapf(err, "GetKeyspace(%s)", req.Keyspace)
		}

		return nil, err
	}

	if (req.Sql != "" && req.VSchema != nil) || (req.Sql == "" && req.VSchema == nil) {
		err = vterrors.New(vtrpc.Code_INVALID_ARGUMENT, "must pass exactly one of req.VSchema and req.Sql")
		return nil, err
	}

	var vs *vschemapb.Keyspace

	if req.Sql != "" {
		span.Annotate("sql_mode", true)

		var stmt sqlparser.Statement
		stmt, err = sqlparser.Parse(req.Sql)
		if err != nil {
			err = vterrors.Wrapf(err, "Parse(%s)", req.Sql)
			return nil, err
		}
		ddl, ok := stmt.(*sqlparser.AlterVschema)
		if !ok {
			err = vterrors.Errorf(vtrpc.Code_INVALID_ARGUMENT, "error parsing VSchema DDL statement `%s`", req.Sql)
			return nil, err
		}

		vs, err = s.ts.GetVSchema(ctx, req.Keyspace)
		if err != nil && !topo.IsErrType(err, topo.NoNode) {
			err = vterrors.Wrapf(err, "GetVSchema(%s)", req.Keyspace)
			return nil, err
		} // otherwise, we keep the empty vschema object from above

		vs, err = topotools.ApplyVSchemaDDL(req.Keyspace, vs, ddl)
		if err != nil {
			err = vterrors.Wrapf(err, "ApplyVSchemaDDL(%s,%v,%v)", req.Keyspace, vs, ddl)
			return nil, err
		}
	} else { // "jsonMode"
		span.Annotate("sql_mode", false)
		vs = req.VSchema
	}

	if req.DryRun { // we return what was passed in and parsed, rather than current
		return &vtctldatapb.ApplyVSchemaResponse{VSchema: vs}, nil
	}

	if err = s.ts.SaveVSchema(ctx, req.Keyspace, vs); err != nil {
		err = vterrors.Wrapf(err, "SaveVSchema(%s, %v)", req.Keyspace, req.VSchema)
		return nil, err
	}

	if !req.SkipRebuild {
		if err = s.ts.RebuildSrvVSchema(ctx, req.Cells); err != nil {
			err = vterrors.Wrapf(err, "RebuildSrvVSchema")
			return nil, err
		}
	}
	updatedVS, err := s.ts.GetVSchema(ctx, req.Keyspace)
	if err != nil {
		err = vterrors.Wrapf(err, "GetVSchema(%s)", req.Keyspace)
		return nil, err
	}
	return &vtctldatapb.ApplyVSchemaResponse{VSchema: updatedVS}, nil
}

// Backup is part of the vtctlservicepb.VtctldServer interface.
func (s *VtctldServer) Backup(req *vtctldatapb.BackupRequest, stream vtctlservicepb.Vtctld_BackupServer) (err error) {
	span, ctx := trace.NewSpan(stream.Context(), "VtctldServer.Backup")
	defer span.Finish()

	defer panicHandler(&err)

	span.Annotate("tablet_alias", topoproto.TabletAliasString(req.TabletAlias))
	span.Annotate("allow_primary", req.AllowPrimary)
	span.Annotate("concurrency", req.Concurrency)
	span.Annotate("incremental_from_pos", req.IncrementalFromPos)

	ti, err := s.ts.GetTablet(ctx, req.TabletAlias)
	if err != nil {
		return err
	}

	span.Annotate("keyspace", ti.Keyspace)
	span.Annotate("shard", ti.Shard)

	err = s.backupTablet(ctx, ti.Tablet, req, stream)
	return err
}

// BackupShard is part of the vtctlservicepb.VtctldServer interface.
func (s *VtctldServer) BackupShard(req *vtctldatapb.BackupShardRequest, stream vtctlservicepb.Vtctld_BackupShardServer) (err error) {
	span, ctx := trace.NewSpan(stream.Context(), "VtctldServer.BackupShard")
	defer span.Finish()

	defer panicHandler(&err)

	span.Annotate("keyspace", req.Keyspace)
	span.Annotate("shard", req.Shard)
	span.Annotate("allow_primary", req.AllowPrimary)
	span.Annotate("concurrency", req.Concurrency)

	tablets, stats, err := reparentutil.ShardReplicationStatuses(ctx, s.ts, s.tmc, req.Keyspace, req.Shard)
	if err != nil {
		return err
	}

	var (
		backupTablet    *topodatapb.Tablet
		backupTabletLag uint32
	)

	for i, tablet := range tablets {
		switch tablet.Type {
		case topodatapb.TabletType_REPLICA, topodatapb.TabletType_RDONLY, topodatapb.TabletType_SPARE:
		default:
			continue
		}

		if lag := stats[i].ReplicationLagSeconds; backupTablet == nil || lag < backupTabletLag {
			backupTablet = tablet.Tablet
			backupTabletLag = lag
		}
	}

	if backupTablet == nil && req.AllowPrimary {
		for _, tablet := range tablets {
			if tablet.Type != topodatapb.TabletType_PRIMARY {
				continue
			}

			backupTablet = tablet.Tablet
			break
		}
	}

	if backupTablet == nil {
		err = vterrors.Errorf(vtrpc.Code_FAILED_PRECONDITION, "no tablet available for backup")
		return err
	}

	span.Annotate("tablet_alias", topoproto.TabletAliasString(backupTablet.Alias))

	r := &vtctldatapb.BackupRequest{Concurrency: req.Concurrency, AllowPrimary: req.AllowPrimary}
	err = s.backupTablet(ctx, backupTablet, r, stream)
	return err
}

func (s *VtctldServer) backupTablet(ctx context.Context, tablet *topodatapb.Tablet, req *vtctldatapb.BackupRequest, stream interface {
	Send(resp *vtctldatapb.BackupResponse) error
}) error {
	r := &tabletmanagerdatapb.BackupRequest{
		Concurrency:        int64(req.Concurrency),
		AllowPrimary:       req.AllowPrimary,
		IncrementalFromPos: req.IncrementalFromPos,
	}
	logStream, err := s.tmc.Backup(ctx, tablet, r)
	if err != nil {
		return err
	}

	logger := logutil.NewConsoleLogger()
	for {
		event, err := logStream.Recv()
		switch err {
		case nil:
			logutil.LogEvent(logger, event)
			resp := &vtctldatapb.BackupResponse{
				TabletAlias: tablet.Alias,
				Keyspace:    tablet.Keyspace,
				Shard:       tablet.Shard,
				Event:       event,
			}
			if err := stream.Send(resp); err != nil {
				logger.Errorf("failed to send stream response %+v: %v", resp, err)
			}
		case io.EOF:
			// Do not do anything for primary tablets and when active reparenting is disabled
			if mysqlctl.DisableActiveReparents || tablet.Type == topodatapb.TabletType_PRIMARY {
				return nil
			}

			// Otherwise we find the correct primary tablet and set the replication source,
			// since the primary could have changed while we executed the backup which can
			// also affect whether we want to send semi sync acks or not.
			tabletInfo, err := s.ts.GetTablet(ctx, tablet.Alias)
			if err != nil {
				return err
			}

			return reparentutil.SetReplicationSource(ctx, s.ts, s.tmc, tabletInfo.Tablet)
		default:
			return err
		}
	}
}

// ChangeTabletType is part of the vtctlservicepb.VtctldServer interface.
func (s *VtctldServer) ChangeTabletType(ctx context.Context, req *vtctldatapb.ChangeTabletTypeRequest) (resp *vtctldatapb.ChangeTabletTypeResponse, err error) {
	span, ctx := trace.NewSpan(ctx, "VtctldServer.ChangeTabletType")
	defer span.Finish()

	defer panicHandler(&err)

	span.Annotate("tablet_alias", topoproto.TabletAliasString(req.TabletAlias))
	span.Annotate("dry_run", req.DryRun)
	span.Annotate("tablet_type", topoproto.TabletTypeLString(req.DbType))

	ctx, cancel := context.WithTimeout(ctx, topo.RemoteOperationTimeout)
	defer cancel()

	tablet, err := s.ts.GetTablet(ctx, req.TabletAlias)
	if err != nil {
		return nil, err
	}

	span.Annotate("before_tablet_type", topoproto.TabletTypeLString(tablet.Type))

	if !topo.IsTrivialTypeChange(tablet.Type, req.DbType) {
		err = fmt.Errorf("tablet %v type change %v -> %v is not an allowed transition for ChangeTabletType", req.TabletAlias, tablet.Type, req.DbType)
		return nil, err
	}

	if req.DryRun {
		afterTablet := proto.Clone(tablet.Tablet).(*topodatapb.Tablet)
		afterTablet.Type = req.DbType

		return &vtctldatapb.ChangeTabletTypeResponse{
			BeforeTablet: tablet.Tablet,
			AfterTablet:  afterTablet,
			WasDryRun:    true,
		}, nil
	}

	shard, err := s.ts.GetShard(ctx, tablet.Keyspace, tablet.Shard)
	if err != nil {
		return nil, err
	}

	durabilityName, err := s.ts.GetKeyspaceDurability(ctx, tablet.Keyspace)
	if err != nil {
		return nil, err
	}
	log.Infof("Getting a new durability policy for %v", durabilityName)
	durability, err := reparentutil.GetDurabilityPolicy(durabilityName)
	if err != nil {
		return nil, err
	}

	if !shard.HasPrimary() {
		err = vterrors.Errorf(vtrpc.Code_FAILED_PRECONDITION, "no primary tablet for shard %v/%v", tablet.Keyspace, tablet.Shard)
		return nil, err
	}

	shardPrimary, err := s.ts.GetTablet(ctx, shard.PrimaryAlias)
	if err != nil {
		err = fmt.Errorf("cannot lookup primary tablet %v for shard %v/%v: %w", topoproto.TabletAliasString(shard.PrimaryAlias), tablet.Keyspace, tablet.Shard, err)
		return nil, err
	}

	if shardPrimary.Type != topodatapb.TabletType_PRIMARY {
		err = vterrors.Errorf(vtrpc.Code_FAILED_PRECONDITION, "TopologyServer has incosistent state for shard primary %v", topoproto.TabletAliasString(shard.PrimaryAlias))
		return nil, err
	}

	if shardPrimary.Keyspace != tablet.Keyspace || shardPrimary.Shard != tablet.Shard {
		err = vterrors.Errorf(vtrpc.Code_FAILED_PRECONDITION, "primary %v and potential replica %v not in same keypace shard (%v/%v)", topoproto.TabletAliasString(shard.PrimaryAlias), req.TabletAlias, tablet.Keyspace, tablet.Shard)
		return nil, err
	}

	// We should clone the tablet and change its type to the expected type before checking the durability rules
	// Since we want to check the durability rules for the desired state and not before we make that change
	expectedTablet := proto.Clone(tablet.Tablet).(*topodatapb.Tablet)
	expectedTablet.Type = req.DbType
	err = s.tmc.ChangeType(ctx, tablet.Tablet, req.DbType, reparentutil.IsReplicaSemiSync(durability, shardPrimary.Tablet, expectedTablet))
	if err != nil {
		return nil, err
	}

	var changedTablet *topodatapb.Tablet

	changedTabletInfo, err := s.ts.GetTablet(ctx, req.TabletAlias)
	if err != nil {
		log.Warningf("error while reading the tablet we just changed back out of the topo: %v", err)
	} else {
		changedTablet = changedTabletInfo.Tablet
	}

	return &vtctldatapb.ChangeTabletTypeResponse{
		BeforeTablet: tablet.Tablet,
		AfterTablet:  changedTablet,
		WasDryRun:    false,
	}, nil
}

// CreateKeyspace is part of the vtctlservicepb.VtctldServer interface.
func (s *VtctldServer) CreateKeyspace(ctx context.Context, req *vtctldatapb.CreateKeyspaceRequest) (resp *vtctldatapb.CreateKeyspaceResponse, err error) {
	span, ctx := trace.NewSpan(ctx, "VtctldServer.CreateKeyspace")
	defer span.Finish()

	defer panicHandler(&err)

	span.Annotate("keyspace", req.Name)
	span.Annotate("keyspace_type", topoproto.KeyspaceTypeLString(req.Type))
	span.Annotate("force", req.Force)
	span.Annotate("allow_empty_vschema", req.AllowEmptyVSchema)
	span.Annotate("durability_policy", req.DurabilityPolicy)

	switch req.Type {
	case topodatapb.KeyspaceType_NORMAL:
	case topodatapb.KeyspaceType_SNAPSHOT:
		if req.BaseKeyspace == "" {
			err = errors.New("BaseKeyspace is required for SNAPSHOT keyspaces")
			return nil, err
		}

		if req.SnapshotTime == nil {
			err = errors.New("SnapshotTime is required for SNAPSHOT keyspaces")
			return nil, err
		}

		span.Annotate("base_keyspace", req.BaseKeyspace)
		span.Annotate("snapshot_time", req.SnapshotTime) // TODO: get a proper string repr
	default:
		return nil, fmt.Errorf("unknown keyspace type %v", req.Type)
	}

	ki := &topodatapb.Keyspace{
		KeyspaceType:     req.Type,
		ServedFroms:      req.ServedFroms,
		BaseKeyspace:     req.BaseKeyspace,
		SnapshotTime:     req.SnapshotTime,
		DurabilityPolicy: req.DurabilityPolicy,
	}

	err = s.ts.CreateKeyspace(ctx, req.Name, ki)
	if req.Force && topo.IsErrType(err, topo.NodeExists) {
		log.Infof("keyspace %v already exists (ignoring error with Force=true)", req.Name)
		err = nil

		// Get the actual keyspace out of the topo; it may differ in structure,
		// and we want to return the authoritative version as the "created" one
		// to the client.
		var ks *topo.KeyspaceInfo
		ks, _ = s.ts.GetKeyspace(ctx, req.Name)
		ki = ks.Keyspace
	}

	if err != nil {
		return nil, err
	}

	if !req.AllowEmptyVSchema {
		if err = s.ts.EnsureVSchema(ctx, req.Name); err != nil {
			return nil, err
		}
	}

	if req.Type == topodatapb.KeyspaceType_SNAPSHOT {
		var vs *vschemapb.Keyspace
		vs, err = s.ts.GetVSchema(ctx, req.BaseKeyspace)
		if err != nil {
			log.Infof("error from GetVSchema(%v) = %v", req.BaseKeyspace, err)
			if topo.IsErrType(err, topo.NoNode) {
				log.Infof("base keyspace %v does not exist; continuing with bare, unsharded vschema", req.BaseKeyspace)
				vs = &vschemapb.Keyspace{
					Sharded:  false,
					Tables:   map[string]*vschemapb.Table{},
					Vindexes: map[string]*vschemapb.Vindex{},
				}
			} else {
				return nil, err
			}
		}

		// SNAPSHOT keyspaces are excluded from global routing.
		vs.RequireExplicitRouting = true

		if err = s.ts.SaveVSchema(ctx, req.Name, vs); err != nil {
			err = fmt.Errorf("SaveVSchema(%v) = %w", vs, err)
			return nil, err
		}
	}

	cells := []string{}
	err = s.ts.RebuildSrvVSchema(ctx, cells)
	if err != nil {
		return nil, fmt.Errorf("RebuildSrvVSchema(%v) = %w", cells, err)
	}

	return &vtctldatapb.CreateKeyspaceResponse{
		Keyspace: &vtctldatapb.Keyspace{
			Name:     req.Name,
			Keyspace: ki,
		},
	}, nil
}

// CreateShard is part of the vtctlservicepb.VtctldServer interface.
func (s *VtctldServer) CreateShard(ctx context.Context, req *vtctldatapb.CreateShardRequest) (resp *vtctldatapb.CreateShardResponse, err error) {
	span, ctx := trace.NewSpan(ctx, "VtctldServer.CreateShard")
	defer span.Finish()

	defer panicHandler(&err)

	span.Annotate("keyspace", req.Keyspace)
	span.Annotate("shard", req.ShardName)
	span.Annotate("force", req.Force)
	span.Annotate("include_parent", req.IncludeParent)

	if req.IncludeParent {
		log.Infof("Creating empty keyspace for %s", req.Keyspace)
		if err2 := s.ts.CreateKeyspace(ctx, req.Keyspace, &topodatapb.Keyspace{}); err2 != nil {
			if req.Force && topo.IsErrType(err2, topo.NodeExists) {
				log.Infof("keyspace %v already exists; ignoring error because Force = true", req.Keyspace)
			} else {
				err = err2
				return nil, err
			}
		}
	}

	shardExists := false

	if err = s.ts.CreateShard(ctx, req.Keyspace, req.ShardName); err != nil {
		if req.Force && topo.IsErrType(err, topo.NodeExists) {
			log.Infof("shard %v/%v already exists; ignoring error because Force = true", req.Keyspace, req.ShardName)
			shardExists = true
			err = nil
		} else {
			return nil, err
		}
	}

	// Fetch what we just created out of the topo. Errors should never happen
	// here, but we'll check them anyway.

	ks, err := s.ts.GetKeyspace(ctx, req.Keyspace)
	if err != nil {
		return nil, err
	}

	shard, err := s.ts.GetShard(ctx, req.Keyspace, req.ShardName)
	if err != nil {
		return nil, err
	}

	return &vtctldatapb.CreateShardResponse{
		Keyspace: &vtctldatapb.Keyspace{
			Name:     req.Keyspace,
			Keyspace: ks.Keyspace,
		},
		Shard: &vtctldatapb.Shard{
			Keyspace: req.Keyspace,
			Name:     req.ShardName,
			Shard:    shard.Shard,
		},
		ShardAlreadyExists: shardExists,
	}, nil
}

// DeleteCellInfo is part of the vtctlservicepb.VtctldServer interface.
func (s *VtctldServer) DeleteCellInfo(ctx context.Context, req *vtctldatapb.DeleteCellInfoRequest) (resp *vtctldatapb.DeleteCellInfoResponse, err error) {
	span, ctx := trace.NewSpan(ctx, "VtctldServer.DeleteCellInfo")
	defer span.Finish()

	defer panicHandler(&err)

	span.Annotate("cell", req.Name)
	span.Annotate("force", req.Force)

	ctx, cancel := context.WithTimeout(ctx, topo.RemoteOperationTimeout)
	defer cancel()

	if err = s.ts.DeleteCellInfo(ctx, req.Name, req.Force); err != nil {
		return nil, err
	}

	return &vtctldatapb.DeleteCellInfoResponse{}, nil
}

// DeleteCellsAlias is part of the vtctlservicepb.VtctldServer interface.
func (s *VtctldServer) DeleteCellsAlias(ctx context.Context, req *vtctldatapb.DeleteCellsAliasRequest) (resp *vtctldatapb.DeleteCellsAliasResponse, err error) {
	span, ctx := trace.NewSpan(ctx, "VtctldServer.DeleteCellsAlias")
	defer span.Finish()

	defer panicHandler(&err)

	span.Annotate("cells_alias", req.Name)

	ctx, cancel := context.WithTimeout(ctx, topo.RemoteOperationTimeout)
	defer cancel()

	if err = s.ts.DeleteCellsAlias(ctx, req.Name); err != nil {
		return nil, err
	}

	return &vtctldatapb.DeleteCellsAliasResponse{}, nil
}

// DeleteKeyspace is part of the vtctlservicepb.VtctldServer interface.
func (s *VtctldServer) DeleteKeyspace(ctx context.Context, req *vtctldatapb.DeleteKeyspaceRequest) (resp *vtctldatapb.DeleteKeyspaceResponse, err error) {
	span, ctx := trace.NewSpan(ctx, "VtctldServer.DeleteKeyspace")
	defer span.Finish()

	defer panicHandler(&err)

	span.Annotate("keyspace", req.Keyspace)
	span.Annotate("recursive", req.Recursive)
	span.Annotate("force", req.Force)

	lctx, unlock, lerr := s.ts.LockKeyspace(ctx, req.Keyspace, "DeleteKeyspace")
	switch {
	case lerr == nil:
		ctx = lctx
	case !req.Force:
		err = fmt.Errorf("failed to lock %s; if you really want to delete this keyspace, re-run with Force=true: %w", req.Keyspace, lerr)
		return nil, err
	default:
		log.Warningf("%s: failed to lock keyspace %s for deletion, but force=true, proceeding anyway ...", lerr, req.Keyspace)
	}

	if unlock != nil {
		defer func() {
			// Attempting to unlock a keyspace we successfully deleted results
			// in ts.unlockKeyspace returning an error, which can make the
			// overall RPC _seem_ like it failed.
			//
			// So, we do this extra checking to allow for specifically this
			// scenario to result in "success."
			origErr := err
			unlock(&err)
			if origErr == nil && topo.IsErrType(err, topo.NoNode) {
				err = nil
			}
		}()
	}

	shards, err := s.ts.GetShardNames(ctx, req.Keyspace)
	if err != nil {
		return nil, err
	}

	if len(shards) > 0 {
		if !req.Recursive {
			err = vterrors.Errorf(vtrpc.Code_FAILED_PRECONDITION, "keyspace %v still has %d shards; use Recursive=true or remove them manually", req.Keyspace, len(shards))
			return nil, err
		}

		log.Infof("Deleting all %d shards (and their tablets) in keyspace %v", len(shards), req.Keyspace)
		recursive := true
		evenIfServing := true
		force := req.Force

		for _, shard := range shards {
			log.Infof("Recursively deleting shard %v/%v", req.Keyspace, shard)
			err = deleteShard(ctx, s.ts, req.Keyspace, shard, recursive, evenIfServing, force)
			if err != nil {
				err = fmt.Errorf("cannot delete shard %v/%v: %w", req.Keyspace, shard, err)
				return nil, err
			}
		}
	}

	cells, err := s.ts.GetKnownCells(ctx)
	if err != nil {
		return nil, err
	}

	for _, cell := range cells {
		if err := s.ts.DeleteKeyspaceReplication(ctx, cell, req.Keyspace); err != nil && !topo.IsErrType(err, topo.NoNode) {
			log.Warningf("Cannot delete KeyspaceReplication in cell %v for %v: %v", cell, req.Keyspace, err)
		}

		if err := s.ts.DeleteSrvKeyspace(ctx, cell, req.Keyspace); err != nil && !topo.IsErrType(err, topo.NoNode) {
			log.Warningf("Cannot delete SrvKeyspace in cell %v for %v: %v", cell, req.Keyspace, err)
		}
	}

	err = s.ts.DeleteKeyspace(ctx, req.Keyspace)
	if err != nil {
		return nil, err
	}

	return &vtctldatapb.DeleteKeyspaceResponse{}, nil
}

// DeleteShards is part of the vtctlservicepb.VtctldServer interface.
func (s *VtctldServer) DeleteShards(ctx context.Context, req *vtctldatapb.DeleteShardsRequest) (resp *vtctldatapb.DeleteShardsResponse, err error) {
	span, ctx := trace.NewSpan(ctx, "VtctldServer.DeleteShards")
	defer span.Finish()

	defer panicHandler(&err)

	span.Annotate("num_shards", len(req.Shards))
	span.Annotate("even_if_serving", req.EvenIfServing)
	span.Annotate("recursive", req.Recursive)
	span.Annotate("force", req.Force)

	for _, shard := range req.Shards {
		if err2 := deleteShard(ctx, s.ts, shard.Keyspace, shard.Name, req.Recursive, req.EvenIfServing, req.Force); err2 != nil {
			err = err2
			return nil, err
		}
	}

	return &vtctldatapb.DeleteShardsResponse{}, nil
}

// DeleteSrvVSchema is part of the vtctlservicepb.VtctldServer interface.
func (s *VtctldServer) DeleteSrvVSchema(ctx context.Context, req *vtctldatapb.DeleteSrvVSchemaRequest) (resp *vtctldatapb.DeleteSrvVSchemaResponse, err error) {
	span, ctx := trace.NewSpan(ctx, "VtctldServer.DeleteSrvVSchema")
	defer span.Finish()

	defer panicHandler(&err)

	if req.Cell == "" {
		err = vterrors.Errorf(vtrpc.Code_INVALID_ARGUMENT, "cell must be non-empty")
		return nil, err
	}

	span.Annotate("cell", req.Cell)

	ctx, cancel := context.WithTimeout(ctx, topo.RemoteOperationTimeout)
	defer cancel()

	if err = s.ts.DeleteSrvVSchema(ctx, req.Cell); err != nil {
		return nil, err
	}

	return &vtctldatapb.DeleteSrvVSchemaResponse{}, nil
}

// DeleteTablets is part of the vtctlservicepb.VtctldServer interface.
func (s *VtctldServer) DeleteTablets(ctx context.Context, req *vtctldatapb.DeleteTabletsRequest) (resp *vtctldatapb.DeleteTabletsResponse, err error) {
	span, ctx := trace.NewSpan(ctx, "VtctldServer.DeleteTablets")
	defer span.Finish()

	defer panicHandler(&err)

	span.Annotate("num_tablets", len(req.TabletAliases))
	span.Annotate("allow_primary", req.AllowPrimary)

	for _, alias := range req.TabletAliases {
		if err2 := deleteTablet(ctx, s.ts, alias, req.AllowPrimary); err2 != nil {
			err = err2
			return nil, err
		}
	}

	return &vtctldatapb.DeleteTabletsResponse{}, nil
}

// EmergencyReparentShard is part of the vtctldservicepb.VtctldServer interface.
func (s *VtctldServer) EmergencyReparentShard(ctx context.Context, req *vtctldatapb.EmergencyReparentShardRequest) (resp *vtctldatapb.EmergencyReparentShardResponse, err error) {
	span, ctx := trace.NewSpan(ctx, "VtctldServer.EmergencyReparentShard")
	defer span.Finish()

	defer panicHandler(&err)

	span.Annotate("keyspace", req.Keyspace)
	span.Annotate("shard", req.Shard)
	span.Annotate("new_primary_alias", topoproto.TabletAliasString(req.NewPrimary))

	ignoreReplicaAliases := topoproto.TabletAliasList(req.IgnoreReplicas).ToStringSlice()
	span.Annotate("ignore_replicas", strings.Join(ignoreReplicaAliases, ","))

	waitReplicasTimeout, ok, err := protoutil.DurationFromProto(req.WaitReplicasTimeout)
	if err != nil {
		return nil, err
	} else if !ok {
		waitReplicasTimeout = time.Second * 30
	}

	span.Annotate("wait_replicas_timeout_sec", waitReplicasTimeout.Seconds())
	span.Annotate("prevent_cross_cell_promotion", req.PreventCrossCellPromotion)

	m := sync.RWMutex{}
	logstream := []*logutilpb.Event{}
	logger := logutil.NewCallbackLogger(func(e *logutilpb.Event) {
		m.Lock()
		defer m.Unlock()

		logstream = append(logstream, e)
	})

	ev, err := reparentutil.NewEmergencyReparenter(s.ts, s.tmc, logger).ReparentShard(ctx,
		req.Keyspace,
		req.Shard,
		reparentutil.EmergencyReparentOptions{
			NewPrimaryAlias:           req.NewPrimary,
			IgnoreReplicas:            sets.New[string](ignoreReplicaAliases...),
			WaitReplicasTimeout:       waitReplicasTimeout,
			PreventCrossCellPromotion: req.PreventCrossCellPromotion,
		},
	)

	resp = &vtctldatapb.EmergencyReparentShardResponse{
		Keyspace: req.Keyspace,
		Shard:    req.Shard,
	}

	if ev != nil {
		resp.Keyspace = ev.ShardInfo.Keyspace()
		resp.Shard = ev.ShardInfo.ShardName()

		if ev.NewPrimary != nil && !topoproto.TabletAliasIsZero(ev.NewPrimary.Alias) {
			resp.PromotedPrimary = ev.NewPrimary.Alias
		}
	}

	m.RLock()
	defer m.RUnlock()

	resp.Events = make([]*logutilpb.Event, len(logstream))
	copy(resp.Events, logstream)

	return resp, err
}

// ExecuteFetchAsApp is part of the vtctlservicepb.VtctldServer interface.
func (s *VtctldServer) ExecuteFetchAsApp(ctx context.Context, req *vtctldatapb.ExecuteFetchAsAppRequest) (resp *vtctldatapb.ExecuteFetchAsAppResponse, err error) {
	span, ctx := trace.NewSpan(ctx, "VtctldServer.ExecuteFetchAsApp")
	defer span.Finish()

	defer panicHandler(&err)

	span.Annotate("tablet_alias", topoproto.TabletAliasString(req.TabletAlias))
	span.Annotate("max_rows", req.MaxRows)
	span.Annotate("use_pool", req.UsePool)

	ti, err := s.ts.GetTablet(ctx, req.TabletAlias)
	if err != nil {
		return nil, err
	}

	qr, err := s.tmc.ExecuteFetchAsApp(ctx, ti.Tablet, req.UsePool, &tabletmanagerdatapb.ExecuteFetchAsAppRequest{
		Query:   []byte(req.Query),
		MaxRows: uint64(req.MaxRows),
	})
	if err != nil {
		return nil, err
	}

	return &vtctldatapb.ExecuteFetchAsAppResponse{Result: qr}, nil
}

// ExecuteFetchAsDBA is part of the vtctlservicepb.VtctldServer interface.
func (s *VtctldServer) ExecuteFetchAsDBA(ctx context.Context, req *vtctldatapb.ExecuteFetchAsDBARequest) (resp *vtctldatapb.ExecuteFetchAsDBAResponse, err error) {
	span, ctx := trace.NewSpan(ctx, "VtctldServer.ExecuteFetchAsDBA")
	defer span.Finish()

	defer panicHandler(&err)

	span.Annotate("tablet_alias", topoproto.TabletAliasString(req.TabletAlias))
	span.Annotate("max_rows", req.MaxRows)
	span.Annotate("disable_binlogs", req.DisableBinlogs)
	span.Annotate("reload_schema", req.ReloadSchema)

	ti, err := s.ts.GetTablet(ctx, req.TabletAlias)
	if err != nil {
		return nil, err
	}

	qr, err := s.tmc.ExecuteFetchAsDba(ctx, ti.Tablet, false, &tabletmanagerdatapb.ExecuteFetchAsDbaRequest{
		Query:          []byte(req.Query),
		MaxRows:        uint64(req.MaxRows),
		DisableBinlogs: req.DisableBinlogs,
		ReloadSchema:   req.ReloadSchema,
	})
	if err != nil {
		return nil, err
	}

	return &vtctldatapb.ExecuteFetchAsDBAResponse{Result: qr}, nil
}

// ExecuteHook is part of the vtctlservicepb.VtctldServer interface.
func (s *VtctldServer) ExecuteHook(ctx context.Context, req *vtctldatapb.ExecuteHookRequest) (resp *vtctldatapb.ExecuteHookResponse, err error) {
	span, ctx := trace.NewSpan(ctx, "VtctldServer.ExecuteHook")
	defer span.Finish()

	defer panicHandler(&err)

	span.Annotate("tablet_alias", topoproto.TabletAliasString(req.TabletAlias))

	if req.TabletHookRequest == nil {
		err = vterrors.Errorf(vtrpc.Code_INVALID_ARGUMENT, "TabletHookRequest cannot be nil")
		return nil, err
	}

	span.Annotate("hook_name", req.TabletHookRequest.Name)

	if strings.Contains(req.TabletHookRequest.Name, "/") {
		err = vterrors.Errorf(vtrpc.Code_FAILED_PRECONDITION, "hook name cannot contain a '/'; was %v", req.TabletHookRequest.Name)
		return nil, err
	}

	ti, err := s.ts.GetTablet(ctx, req.TabletAlias)
	if err != nil {
		return nil, err
	}

	hook := hk.NewHookWithEnv(req.TabletHookRequest.Name, req.TabletHookRequest.Parameters, req.TabletHookRequest.ExtraEnv)
	hr, err := s.tmc.ExecuteHook(ctx, ti.Tablet, hook)
	if err != nil {
		return nil, err
	}

	return &vtctldatapb.ExecuteHookResponse{HookResult: &tabletmanagerdatapb.ExecuteHookResponse{
		ExitStatus: int64(hr.ExitStatus),
		Stdout:     hr.Stdout,
		Stderr:     hr.Stderr,
	}}, nil
}

// FindAllShardsInKeyspace is part of the vtctlservicepb.VtctldServer interface.
func (s *VtctldServer) FindAllShardsInKeyspace(ctx context.Context, req *vtctldatapb.FindAllShardsInKeyspaceRequest) (resp *vtctldatapb.FindAllShardsInKeyspaceResponse, err error) {
	span, ctx := trace.NewSpan(ctx, "VtctldServer.FindAllShardsInKeyspace")
	defer span.Finish()

	defer panicHandler(&err)

	span.Annotate("keyspace", req.Keyspace)

	result, err := s.ts.FindAllShardsInKeyspace(ctx, req.Keyspace)
	if err != nil {
		return nil, err
	}

	shards := map[string]*vtctldatapb.Shard{}
	for _, shard := range result {
		shards[shard.ShardName()] = &vtctldatapb.Shard{
			Keyspace: req.Keyspace,
			Name:     shard.ShardName(),
			Shard:    shard.Shard,
		}
	}

	return &vtctldatapb.FindAllShardsInKeyspaceResponse{
		Shards: shards,
	}, nil
}

// GetBackups is part of the vtctldservicepb.VtctldServer interface.
func (s *VtctldServer) GetBackups(ctx context.Context, req *vtctldatapb.GetBackupsRequest) (resp *vtctldatapb.GetBackupsResponse, err error) {
	span, ctx := trace.NewSpan(ctx, "VtctldServer.GetBackups")
	defer span.Finish()

	defer panicHandler(&err)

	span.Annotate("keyspace", req.Keyspace)
	span.Annotate("shard", req.Shard)
	span.Annotate("limit", req.Limit)
	span.Annotate("detailed", req.Detailed)
	span.Annotate("detailed_limit", req.DetailedLimit)

	bs, err := backupstorage.GetBackupStorage()
	if err != nil {
		return nil, err
	}
	defer bs.Close()

	bucket := filepath.Join(req.Keyspace, req.Shard)
	span.Annotate("backup_path", bucket)

	bhs, err := bs.ListBackups(ctx, bucket)
	if err != nil {
		return nil, err
	}

	totalBackups := len(bhs)
	if req.Limit > 0 {
		totalBackups = int(req.Limit)
	}

	totalDetailedBackups := len(bhs)
	if req.DetailedLimit > 0 {
		totalDetailedBackups = int(req.DetailedLimit)
	}

	backups := make([]*mysqlctlpb.BackupInfo, 0, totalBackups)
	backupsToSkip := len(bhs) - totalBackups
	backupsToSkipDetails := len(bhs) - totalDetailedBackups

	for i, bh := range bhs {
		if i < backupsToSkip {
			continue
		}

		bi := mysqlctlproto.BackupHandleToProto(bh)
		bi.Keyspace = req.Keyspace
		bi.Shard = req.Shard

		if req.Detailed {
			if i >= backupsToSkipDetails { // nolint:staticcheck
				// (TODO:@ajm188) Update backupengine/backupstorage implementations
				// to get Status info for backups.
			}
		}

		backups = append(backups, bi)
	}

	return &vtctldatapb.GetBackupsResponse{
		Backups: backups,
	}, nil
}

// GetCellInfoNames is part of the vtctlservicepb.VtctldServer interface.
func (s *VtctldServer) GetCellInfoNames(ctx context.Context, req *vtctldatapb.GetCellInfoNamesRequest) (resp *vtctldatapb.GetCellInfoNamesResponse, err error) {
	span, ctx := trace.NewSpan(ctx, "VtctldServer.GetCellInfoNames")
	defer span.Finish()

	defer panicHandler(&err)

	names, err := s.ts.GetCellInfoNames(ctx)
	if err != nil {
		return nil, err
	}

	return &vtctldatapb.GetCellInfoNamesResponse{Names: names}, nil
}

// GetCellInfo is part of the vtctlservicepb.VtctldServer interface.
func (s *VtctldServer) GetCellInfo(ctx context.Context, req *vtctldatapb.GetCellInfoRequest) (resp *vtctldatapb.GetCellInfoResponse, err error) {
	span, ctx := trace.NewSpan(ctx, "VtctldServer.GetCellInfo")
	defer span.Finish()

	defer panicHandler(&err)

	if req.Cell == "" {
		err = vterrors.Errorf(vtrpc.Code_INVALID_ARGUMENT, "cell field is required")
		return nil, err
	}

	span.Annotate("cell", req.Cell)

	// We use a strong read, because users using this command want the latest
	// data, and this is user-generated, not used in any automated process.
	strongRead := true
	ci, err := s.ts.GetCellInfo(ctx, req.Cell, strongRead)
	if err != nil {
		return nil, err
	}

	return &vtctldatapb.GetCellInfoResponse{CellInfo: ci}, nil
}

// GetCellsAliases is part of the vtctlservicepb.VtctldServer interface.
func (s *VtctldServer) GetCellsAliases(ctx context.Context, req *vtctldatapb.GetCellsAliasesRequest) (resp *vtctldatapb.GetCellsAliasesResponse, err error) {
	span, ctx := trace.NewSpan(ctx, "VtctldServer.GetCellsAliases")
	defer span.Finish()

	defer panicHandler(&err)

	strongRead := true
	aliases, err := s.ts.GetCellsAliases(ctx, strongRead)
	if err != nil {
		return nil, err
	}

	return &vtctldatapb.GetCellsAliasesResponse{Aliases: aliases}, nil
}

// GetFullStatus is part of the vtctlservicepb.VtctldServer interface.
func (s *VtctldServer) GetFullStatus(ctx context.Context, req *vtctldatapb.GetFullStatusRequest) (resp *vtctldatapb.GetFullStatusResponse, err error) {
	span, ctx := trace.NewSpan(ctx, "VtctldServer.GetFullStatus")
	defer span.Finish()

	defer panicHandler(&err)

	span.Annotate("tablet_alias", topoproto.TabletAliasString(req.TabletAlias))

	ti, err := s.ts.GetTablet(ctx, req.TabletAlias)
	if err != nil {
		return nil, err
	}

	res, err := s.tmc.FullStatus(ctx, ti.Tablet)
	if err != nil {
		return nil, err
	}

	return &vtctldatapb.GetFullStatusResponse{
		Status: res,
	}, nil
}

// GetKeyspace is part of the vtctlservicepb.VtctldServer interface.
func (s *VtctldServer) GetKeyspace(ctx context.Context, req *vtctldatapb.GetKeyspaceRequest) (resp *vtctldatapb.GetKeyspaceResponse, err error) {
	span, ctx := trace.NewSpan(ctx, "VtctldServer.GetKeyspace")
	defer span.Finish()

	defer panicHandler(&err)

	span.Annotate("keyspace", req.Keyspace)

	keyspace, err := s.ts.GetKeyspace(ctx, req.Keyspace)
	if err != nil {
		return nil, err
	}

	return &vtctldatapb.GetKeyspaceResponse{
		Keyspace: &vtctldatapb.Keyspace{
			Name:     req.Keyspace,
			Keyspace: keyspace.Keyspace,
		},
	}, nil
}

// GetKeyspaces is part of the vtctlservicepb.VtctldServer interface.
func (s *VtctldServer) GetKeyspaces(ctx context.Context, req *vtctldatapb.GetKeyspacesRequest) (resp *vtctldatapb.GetKeyspacesResponse, err error) {
	span, ctx := trace.NewSpan(ctx, "VtctldServer.GetKeyspaces")
	defer span.Finish()

	defer panicHandler(&err)

	names, err := s.ts.GetKeyspaces(ctx)
	if err != nil {
		return nil, err
	}

	keyspaces := make([]*vtctldatapb.Keyspace, len(names))

	for i, name := range names {
		ks, err2 := s.GetKeyspace(ctx, &vtctldatapb.GetKeyspaceRequest{Keyspace: name})
		if err2 != nil {
			err = err2
			return nil, err
		}

		keyspaces[i] = ks.Keyspace
	}

	return &vtctldatapb.GetKeyspacesResponse{Keyspaces: keyspaces}, nil
}

// GetPermissions is part of the vtctlservicepb.VtctldServer interface.
func (s *VtctldServer) GetPermissions(ctx context.Context, req *vtctldatapb.GetPermissionsRequest) (resp *vtctldatapb.GetPermissionsResponse, err error) {
	span, ctx := trace.NewSpan(ctx, "VtctldServer.GetPermissions")
	defer span.Finish()

	defer panicHandler(&err)

	span.Annotate("tablet_alias", topoproto.TabletAliasString(req.TabletAlias))
	ti, err := s.ts.GetTablet(ctx, req.TabletAlias)
	if err != nil {
		err = vterrors.Errorf(vtrpc.Code_NOT_FOUND, "Failed to get tablet %v: %v", req.TabletAlias, err)
		return nil, err
	}

	p, err := s.tmc.GetPermissions(ctx, ti.Tablet)
	if err != nil {
		return nil, err
	}

	return &vtctldatapb.GetPermissionsResponse{
		Permissions: p,
	}, nil
}

// GetRoutingRules is part of the vtctlservicepb.VtctldServer interface.
func (s *VtctldServer) GetRoutingRules(ctx context.Context, req *vtctldatapb.GetRoutingRulesRequest) (resp *vtctldatapb.GetRoutingRulesResponse, err error) {
	span, ctx := trace.NewSpan(ctx, "VtctldServer.GetRoutingRules")
	defer span.Finish()

	defer panicHandler(&err)

	rr, err := s.ts.GetRoutingRules(ctx)
	if err != nil {
		return nil, err
	}

	return &vtctldatapb.GetRoutingRulesResponse{
		RoutingRules: rr,
	}, nil
}

// GetShardRoutingRules is part of the vtctlservicepb.VtctldServer interface.
func (s *VtctldServer) GetShardRoutingRules(ctx context.Context, req *vtctldatapb.GetShardRoutingRulesRequest) (*vtctldatapb.GetShardRoutingRulesResponse, error) {
	span, ctx := trace.NewSpan(ctx, "VtctldServer.GetShardRoutingRules")
	defer span.Finish()

	srr, err := s.ts.GetShardRoutingRules(ctx)
	if err != nil {
		return nil, err
	}

	return &vtctldatapb.GetShardRoutingRulesResponse{
		ShardRoutingRules: srr,
	}, nil
}

// GetSchema is part of the vtctlservicepb.VtctldServer interface.
func (s *VtctldServer) GetSchema(ctx context.Context, req *vtctldatapb.GetSchemaRequest) (resp *vtctldatapb.GetSchemaResponse, err error) {
	span, ctx := trace.NewSpan(ctx, "VtctldServer.GetSchema")
	defer span.Finish()

	defer panicHandler(&err)

	span.Annotate("tablet_alias", topoproto.TabletAliasString(req.TabletAlias))
	span.Annotate("tables", strings.Join(req.Tables, ","))
	span.Annotate("exclude_tables", strings.Join(req.ExcludeTables, ","))
	span.Annotate("include_views", req.IncludeViews)
	span.Annotate("table_names_only", req.TableNamesOnly)
	span.Annotate("table_sizes_only", req.TableSizesOnly)
	span.Annotate("table_schema_only", req.TableSchemaOnly)

	r := &tabletmanagerdatapb.GetSchemaRequest{Tables: req.Tables, ExcludeTables: req.ExcludeTables, IncludeViews: req.IncludeViews, TableSchemaOnly: req.TableSchemaOnly}
	sd, err := schematools.GetSchema(ctx, s.ts, s.tmc, req.TabletAlias, r)
	if err != nil {
		return nil, err
	}

	if req.TableNamesOnly {
		nameTds := make([]*tabletmanagerdatapb.TableDefinition, len(sd.TableDefinitions))

		for i, td := range sd.TableDefinitions {
			nameTds[i] = &tabletmanagerdatapb.TableDefinition{
				Name: td.Name,
			}
		}

		sd.TableDefinitions = nameTds
	} else if req.TableSizesOnly {
		sizeTds := make([]*tabletmanagerdatapb.TableDefinition, len(sd.TableDefinitions))

		for i, td := range sd.TableDefinitions {
			sizeTds[i] = &tabletmanagerdatapb.TableDefinition{
				Name:       td.Name,
				Type:       td.Type,
				RowCount:   td.RowCount,
				DataLength: td.DataLength,
			}
		}

		sd.TableDefinitions = sizeTds
	}

	return &vtctldatapb.GetSchemaResponse{
		Schema: sd,
	}, nil
}

// GetShard is part of the vtctlservicepb.VtctldServer interface.
func (s *VtctldServer) GetShard(ctx context.Context, req *vtctldatapb.GetShardRequest) (resp *vtctldatapb.GetShardResponse, err error) {
	span, ctx := trace.NewSpan(ctx, "VtctldServer.GetShard")
	defer span.Finish()

	defer panicHandler(&err)

	span.Annotate("keyspace", req.Keyspace)
	span.Annotate("shard", req.ShardName)

	shard, err := s.ts.GetShard(ctx, req.Keyspace, req.ShardName)
	if err != nil {
		return nil, err
	}

	return &vtctldatapb.GetShardResponse{
		Shard: &vtctldatapb.Shard{
			Keyspace: req.Keyspace,
			Name:     req.ShardName,
			Shard:    shard.Shard,
		},
	}, nil
}

// GetSrvKeyspaceNames is part of the vtctlservicepb.VtctldServer interface.
func (s *VtctldServer) GetSrvKeyspaceNames(ctx context.Context, req *vtctldatapb.GetSrvKeyspaceNamesRequest) (resp *vtctldatapb.GetSrvKeyspaceNamesResponse, err error) {
	span, ctx := trace.NewSpan(ctx, "VtctldServer.GetSrvKeyspaceNames")
	defer span.Finish()

	defer panicHandler(&err)

	cells := req.Cells
	if len(cells) == 0 {
		ctx, cancel := context.WithTimeout(ctx, topo.RemoteOperationTimeout)
		defer cancel()

		cells, err = s.ts.GetCellInfoNames(ctx)
		if err != nil {
			return nil, err
		}
	}

	namesByCell := make(map[string]*vtctldatapb.GetSrvKeyspaceNamesResponse_NameList, len(cells))

	// Contact each cell sequentially, each cell is bounded by *topo.RemoteOperationTimeout.
	// Total runtime is O(len(cells) * topo.RemoteOperationTimeout).
	for _, cell := range cells {
		ctx, cancel := context.WithTimeout(ctx, topo.RemoteOperationTimeout)
		names, err2 := s.ts.GetSrvKeyspaceNames(ctx, cell)
		if err2 != nil {
			cancel()
			err = err2
			return nil, err
		}

		cancel()
		namesByCell[cell] = &vtctldatapb.GetSrvKeyspaceNamesResponse_NameList{Names: names}
	}

	return &vtctldatapb.GetSrvKeyspaceNamesResponse{
		Names: namesByCell,
	}, nil
}

// GetSrvKeyspaces is part of the vtctlservicepb.VtctldServer interface.
func (s *VtctldServer) GetSrvKeyspaces(ctx context.Context, req *vtctldatapb.GetSrvKeyspacesRequest) (resp *vtctldatapb.GetSrvKeyspacesResponse, err error) {
	span, ctx := trace.NewSpan(ctx, "VtctldServer.GetSrvKeyspaces")
	defer span.Finish()

	defer panicHandler(&err)

	cells := req.Cells

	if len(cells) == 0 {
		cells, err = s.ts.GetCellInfoNames(ctx)
		if err != nil {
			return nil, err
		}
	}

	span.Annotate("cells", strings.Join(cells, ","))

	srvKeyspaces := make(map[string]*topodatapb.SrvKeyspace, len(cells))

	for _, cell := range cells {
		var srvKeyspace *topodatapb.SrvKeyspace
		srvKeyspace, err = s.ts.GetSrvKeyspace(ctx, cell, req.Keyspace)

		if err != nil {
			if !topo.IsErrType(err, topo.NoNode) {
				return nil, err
			}

			log.Warningf("no srvkeyspace for keyspace %s in cell %s", req.Keyspace, cell)

			srvKeyspace = nil
		}

		srvKeyspaces[cell] = srvKeyspace
	}

	return &vtctldatapb.GetSrvKeyspacesResponse{
		SrvKeyspaces: srvKeyspaces,
	}, nil
}

// UpdateThrottlerConfig updates throttler config for all cells
func (s *VtctldServer) UpdateThrottlerConfig(ctx context.Context, req *vtctldatapb.UpdateThrottlerConfigRequest) (resp *vtctldatapb.UpdateThrottlerConfigResponse, err error) {
	span, ctx := trace.NewSpan(ctx, "VtctldServer.UpdateThrottlerConfig")
	defer span.Finish()

	defer panicHandler(&err)

	if req.Enable && req.Disable {
		return nil, fmt.Errorf("--enable and --disable are mutually exclusive")
	}
	if req.CheckAsCheckSelf && req.CheckAsCheckShard {
		return nil, fmt.Errorf("--check-as-check-self and --check-as-check-shard are mutually exclusive")
	}

	update := func(throttlerConfig *topodatapb.SrvKeyspace_ThrottlerConfig) *topodatapb.SrvKeyspace_ThrottlerConfig {
		if throttlerConfig == nil {
			throttlerConfig = &topodatapb.SrvKeyspace_ThrottlerConfig{}
		}
		if req.CustomQuerySet {
			// custom query provided
			throttlerConfig.CustomQuery = req.CustomQuery
			throttlerConfig.Threshold = req.Threshold // allowed to be zero/negative because who knows what kind of custom query this is
		} else {
			// no custom query, throttler works by querying replication lag. We only allow positive values
			if req.Threshold > 0 {
				throttlerConfig.Threshold = req.Threshold
			}
		}
		if req.Enable {
			throttlerConfig.Enabled = true
		}
		if req.Disable {
			throttlerConfig.Enabled = false
		}
		if req.CheckAsCheckSelf {
			throttlerConfig.CheckAsCheckSelf = true
		}
		if req.CheckAsCheckShard {
			throttlerConfig.CheckAsCheckSelf = false
		}
		return throttlerConfig
	}

	ctx, unlock, lockErr := s.ts.LockKeyspace(ctx, req.Keyspace, "UpdateThrottlerConfig")
	if lockErr != nil {
		return nil, lockErr
	}
	defer unlock(&err)

	_, err = s.ts.UpdateSrvKeyspaceThrottlerConfig(ctx, req.Keyspace, []string{}, update)
	if err != nil {
		return nil, err
	}
	return &vtctldatapb.UpdateThrottlerConfigResponse{}, nil
}

// GetSrvVSchema is part of the vtctlservicepb.VtctldServer interface.
func (s *VtctldServer) GetSrvVSchema(ctx context.Context, req *vtctldatapb.GetSrvVSchemaRequest) (resp *vtctldatapb.GetSrvVSchemaResponse, err error) {
	span, ctx := trace.NewSpan(ctx, "VtctldServer.GetSrvVSchema")
	defer span.Finish()

	defer panicHandler(&err)

	span.Annotate("cell", req.Cell)

	vschema, err := s.ts.GetSrvVSchema(ctx, req.Cell)
	if err != nil {
		return nil, err
	}

	return &vtctldatapb.GetSrvVSchemaResponse{
		SrvVSchema: vschema,
	}, nil
}

// GetSrvVSchemas is part of the vtctlservicepb.VtctldServer interface.
func (s *VtctldServer) GetSrvVSchemas(ctx context.Context, req *vtctldatapb.GetSrvVSchemasRequest) (resp *vtctldatapb.GetSrvVSchemasResponse, err error) {
	span, ctx := trace.NewSpan(ctx, "VtctldServer.GetSrvVSchemas")
	defer span.Finish()

	defer panicHandler(&err)

	allCells, err := s.ts.GetCellInfoNames(ctx)
	if err != nil {
		return nil, err
	}

	cells := allCells

	// Omit any cell names in the request that don't map to existing cells
	if len(req.Cells) > 0 {
		s1 := sets.New[string](allCells...)
		s2 := sets.New[string](req.Cells...)

		cells = sets.List(s1.Intersection(s2))
	}

	span.Annotate("cells", strings.Join(cells, ","))
	svs := make(map[string]*vschemapb.SrvVSchema, len(cells))

	for _, cell := range cells {
		var sv *vschemapb.SrvVSchema
		sv, err = s.ts.GetSrvVSchema(ctx, cell)

		if err != nil {
			if !topo.IsErrType(err, topo.NoNode) {
				return nil, err
			}

			log.Warningf("no SrvVSchema for cell %s", cell)
			sv = nil
		}

		svs[cell] = sv
	}

	return &vtctldatapb.GetSrvVSchemasResponse{
		SrvVSchemas: svs,
	}, nil
}

// GetTablet is part of the vtctlservicepb.VtctldServer interface.
func (s *VtctldServer) GetTablet(ctx context.Context, req *vtctldatapb.GetTabletRequest) (resp *vtctldatapb.GetTabletResponse, err error) {
	span, ctx := trace.NewSpan(ctx, "VtctldServer.GetTablet")
	defer span.Finish()

	defer panicHandler(&err)

	span.Annotate("tablet_alias", topoproto.TabletAliasString(req.TabletAlias))

	ti, err := s.ts.GetTablet(ctx, req.TabletAlias)
	if err != nil {
		return nil, err
	}

	return &vtctldatapb.GetTabletResponse{
		Tablet: ti.Tablet,
	}, nil
}

// GetTablets is part of the vtctlservicepb.VtctldServer interface.
func (s *VtctldServer) GetTablets(ctx context.Context, req *vtctldatapb.GetTabletsRequest) (resp *vtctldatapb.GetTabletsResponse, err error) {
	span, ctx := trace.NewSpan(ctx, "VtctldServer.GetTablets")
	defer span.Finish()

	defer panicHandler(&err)

	span.Annotate("cells", strings.Join(req.Cells, ","))
	if req.TabletType != topodatapb.TabletType_UNKNOWN {
		span.Annotate("tablet_type", topodatapb.TabletType_name[int32(req.TabletType)])
	}
	span.Annotate("strict", req.Strict)

	// It is possible that an old primary has not yet updated its type in the
	// topo. In that case, report its type as UNKNOWN. It used to be PRIMARY but
	// is no longer the serving primary.
	adjustTypeForStalePrimary := func(ti *topo.TabletInfo, mtst time.Time) {
		if ti.Type == topodatapb.TabletType_PRIMARY && ti.GetPrimaryTermStartTime().Before(mtst) {
			ti.Tablet.Type = topodatapb.TabletType_UNKNOWN
		}
	}

	// Create a context for our per-cell RPCs, with a timeout upper-bounded at
	// the RemoteOperationTimeout.
	//
	// Per-cell goroutines may also cancel this context if they fail and the
	// request specified Strict=true to allow us to fail faster.
	ctx, cancel := context.WithTimeout(ctx, topo.RemoteOperationTimeout)
	defer cancel()

	var tabletMap map[string]*topo.TabletInfo

	switch {
	case len(req.TabletAliases) > 0:
		span.Annotate("tablet_aliases", strings.Join(topoproto.TabletAliasList(req.TabletAliases).ToStringSlice(), ","))

		tabletMap, err = s.ts.GetTabletMap(ctx, req.TabletAliases)
		if err != nil {
			err = fmt.Errorf("GetTabletMap(%v) failed: %w", req.TabletAliases, err)
		}
	case req.Keyspace != "" && req.Shard != "":
		span.Annotate("keyspace", req.Keyspace)
		span.Annotate("shard", req.Shard)

		tabletMap, err = s.ts.GetTabletMapForShard(ctx, req.Keyspace, req.Shard)
		if err != nil {
			err = fmt.Errorf("GetTabletMapForShard(%s, %s) failed: %w", req.Keyspace, req.Shard, err)
		}
	default:
		// goto the req.Cells branch
		tabletMap = nil
	}

	if err != nil {
		switch {
		case topo.IsErrType(err, topo.PartialResult):
			if req.Strict {
				return nil, err
			}

			log.Warningf("GetTablets encountered non-fatal error %s; continuing because Strict=false", err)
		default:
			return nil, err
		}
	}

	if tabletMap != nil {
		var truePrimaryTimestamp time.Time
		for _, ti := range tabletMap {
			if ti.Type == topodatapb.TabletType_PRIMARY {
				primaryTimestamp := ti.GetPrimaryTermStartTime()
				if primaryTimestamp.After(truePrimaryTimestamp) {
					truePrimaryTimestamp = primaryTimestamp
				}
			}
		}

		tablets := make([]*topodatapb.Tablet, 0, len(tabletMap))
		for _, ti := range tabletMap {
			adjustTypeForStalePrimary(ti, truePrimaryTimestamp)
			tablets = append(tablets, ti.Tablet)
		}

		return &vtctldatapb.GetTabletsResponse{Tablets: tablets}, nil
	}

	cells := req.Cells
	if len(cells) == 0 {
		var c []string
		c, err = s.ts.GetKnownCells(ctx)
		if err != nil {
			return nil, err
		}

		cells = c
	}

	var (
		m          sync.Mutex
		wg         sync.WaitGroup
		rec        concurrency.AllErrorRecorder
		allTablets []*topo.TabletInfo
	)

	for _, cell := range cells {
		wg.Add(1)

		go func(cell string) {
			defer wg.Done()

			tablets, err := s.ts.GetTabletsByCell(ctx, cell)
			if err != nil {
				if req.Strict {
					log.Infof("GetTablets got an error from cell %s: %s. Running in strict mode, so canceling other cell RPCs", cell, err)
					cancel()
				}
				rec.RecordError(fmt.Errorf("GetTabletsByCell(%s) failed: %w", cell, err))
				return
			}

			m.Lock()
			defer m.Unlock()
			allTablets = append(allTablets, tablets...)
		}(cell)
	}

	wg.Wait()

	if rec.HasErrors() {
		if req.Strict || len(rec.Errors) == len(cells) {
			err = rec.Error()
			return nil, err
		}
	}

	// Collect true primary term start times, and optionally filter out any
	// tablets by keyspace according to the request.
	PrimaryTermStartTimes := map[string]time.Time{}
	filteredTablets := make([]*topo.TabletInfo, 0, len(allTablets))

	for _, tablet := range allTablets {
		if req.Keyspace != "" && tablet.Keyspace != req.Keyspace {
			continue
		}
		if req.TabletType != 0 && tablet.Type != req.TabletType {
			continue
		}

		key := tablet.Keyspace + "." + tablet.Shard
		if v, ok := PrimaryTermStartTimes[key]; ok {
			if tablet.GetPrimaryTermStartTime().After(v) {
				PrimaryTermStartTimes[key] = tablet.GetPrimaryTermStartTime()
			}
		} else {
			PrimaryTermStartTimes[key] = tablet.GetPrimaryTermStartTime()
		}

		filteredTablets = append(filteredTablets, tablet)
	}

	adjustedTablets := make([]*topodatapb.Tablet, len(filteredTablets))

	// collect the tablets with adjusted primary term start times. they've
	// already been filtered by the above loop, so no keyspace filtering
	// here.
	for i, ti := range filteredTablets {
		key := ti.Keyspace + "." + ti.Shard
		adjustTypeForStalePrimary(ti, PrimaryTermStartTimes[key])

		adjustedTablets[i] = ti.Tablet
	}

	return &vtctldatapb.GetTabletsResponse{
		Tablets: adjustedTablets,
	}, nil
}

// GetTopologyPath is part of the vtctlservicepb.VtctldServer interface.
// It returns the cell located at the provided path in the topology server.
func (s *VtctldServer) GetTopologyPath(ctx context.Context, req *vtctldatapb.GetTopologyPathRequest) (*vtctldatapb.GetTopologyPathResponse, error) {
	span, ctx := trace.NewSpan(ctx, "VtctldServer.GetTopology")
	defer span.Finish()

	// handle toplevel display: global, then one line per cell.
	if req.Path == "/" {
		cells, err := s.ts.GetKnownCells(ctx)
		if err != nil {
			return nil, err
		}
		resp := vtctldatapb.GetTopologyPathResponse{
			Cell: &vtctldatapb.TopologyCell{
				Path: req.Path,
				// the toplevel display has no name, just children
				Children: append([]string{topo.GlobalCell}, cells...),
			},
		}
		return &resp, nil
	}

	// otherwise, delegate to getTopologyCell to parse the path and return the cell there
	cell, err := s.getTopologyCell(ctx, req.Path)
	if err != nil {
		return nil, err
	}

	return &vtctldatapb.GetTopologyPathResponse{
		Cell: cell,
	}, nil
}

// GetVersion returns the version of a tablet from its debug vars
func (s *VtctldServer) GetVersion(ctx context.Context, req *vtctldatapb.GetVersionRequest) (resp *vtctldatapb.GetVersionResponse, err error) {
	span, ctx := trace.NewSpan(ctx, "VtctldServer.GetVersion")
	defer span.Finish()

	defer panicHandler(&err)

	tabletAlias := req.TabletAlias
	tablet, err := s.ts.GetTablet(ctx, tabletAlias)
	if err != nil {
		return nil, err
	}

	version, err := GetVersionFunc()(tablet.Addr())
	if err != nil {
		return nil, err
	}
	log.Infof("Tablet %v is running version '%v'", topoproto.TabletAliasString(tabletAlias), version)
	return &vtctldatapb.GetVersionResponse{Version: version}, err
}

// GetVSchema is part of the vtctlservicepb.VtctldServer interface.
func (s *VtctldServer) GetVSchema(ctx context.Context, req *vtctldatapb.GetVSchemaRequest) (resp *vtctldatapb.GetVSchemaResponse, err error) {
	span, ctx := trace.NewSpan(ctx, "VtctldServer.GetVSchema")
	defer span.Finish()

	defer panicHandler(&err)

	span.Annotate("keyspace", req.Keyspace)

	vschema, err := s.ts.GetVSchema(ctx, req.Keyspace)
	if err != nil {
		return nil, err
	}

	return &vtctldatapb.GetVSchemaResponse{
		VSchema: vschema,
	}, nil
}

// GetWorkflows is part of the vtctlservicepb.VtctldServer interface.
func (s *VtctldServer) GetWorkflows(ctx context.Context, req *vtctldatapb.GetWorkflowsRequest) (resp *vtctldatapb.GetWorkflowsResponse, err error) {
	span, ctx := trace.NewSpan(ctx, "VtctldServer.GetWorkflows")
	defer span.Finish()

	defer panicHandler(&err)

	span.Annotate("keyspace", req.Keyspace)
	span.Annotate("active_only", req.ActiveOnly)

	resp, err = s.ws.GetWorkflows(ctx, req)
	return resp, err
}

// InitShardPrimary is part of the vtctlservicepb.VtctldServer interface.
func (s *VtctldServer) InitShardPrimary(ctx context.Context, req *vtctldatapb.InitShardPrimaryRequest) (resp *vtctldatapb.InitShardPrimaryResponse, err error) {
	span, ctx := trace.NewSpan(ctx, "VtctldServer.InitShardPrimary")
	defer span.Finish()

	defer panicHandler(&err)

	if req.Keyspace == "" {
		err = vterrors.Errorf(vtrpc.Code_INVALID_ARGUMENT, "keyspace field is required")
		return nil, err
	}

	if req.Shard == "" {
		err = vterrors.Errorf(vtrpc.Code_INVALID_ARGUMENT, "shard field is required")
		return nil, err
	}

	waitReplicasTimeout, ok, err := protoutil.DurationFromProto(req.WaitReplicasTimeout)
	if err != nil {
		return nil, err
	} else if !ok {
		waitReplicasTimeout = time.Second * 30
	}

	span.Annotate("keyspace", req.Keyspace)
	span.Annotate("shard", req.Shard)
	span.Annotate("wait_replicas_timeout_sec", waitReplicasTimeout.Seconds())
	span.Annotate("force", req.Force)

	ctx, unlock, err := s.ts.LockShard(ctx, req.Keyspace, req.Shard, fmt.Sprintf("InitShardPrimary(%v)", topoproto.TabletAliasString(req.PrimaryElectTabletAlias)))
	if err != nil {
		return nil, err
	}
	defer unlock(&err)

	m := sync.RWMutex{}
	ev := &events.Reparent{}
	logstream := []*logutilpb.Event{}

	resp = &vtctldatapb.InitShardPrimaryResponse{}
	err = s.InitShardPrimaryLocked(ctx, ev, req, waitReplicasTimeout, s.tmc, logutil.NewCallbackLogger(func(e *logutilpb.Event) {
		m.Lock()
		defer m.Unlock()

		logstream = append(logstream, e)
	}))
	if err != nil {
		event.DispatchUpdate(ev, "failed InitShardPrimary: "+err.Error())
	} else {
		event.DispatchUpdate(ev, "finished InitShardPrimary")
	}

	m.RLock()
	defer m.RUnlock()

	resp.Events = make([]*logutilpb.Event, len(logstream))
	copy(resp.Events, logstream)

	return resp, err
}

// InitShardPrimaryLocked is the main work of doing an InitShardPrimary. It
// should only called by callers that have already locked the shard in the topo.
// It is only public so that it can be used in wrangler and legacy vtctl server.
func (s *VtctldServer) InitShardPrimaryLocked(
	ctx context.Context,
	ev *events.Reparent,
	req *vtctldatapb.InitShardPrimaryRequest,
	waitReplicasTimeout time.Duration,
	tmc tmclient.TabletManagerClient,
	logger logutil.Logger,
) error {
	// (TODO:@amason) The code below this point is a verbatim copy of
	// initShardMasterLocked in package wrangler, modulo the following:
	// - s/keyspace/req.Keyspace
	// - s/shard/req.Shard
	// - s/masterElectTabletAlias/req.PrimaryElectTabletAlias
	// - s/wr.logger/logger
	// - s/wr.tmc/tmc
	// - s/wr.ts/s.ts
	//
	// It is also sufficiently complex and critical code that I feel it's unwise
	// to port and refactor in one change; so, this comment serves both as an
	// acknowledgement of that, as well as a TODO marker for us to revisit this.
	shardInfo, err := s.ts.GetShard(ctx, req.Keyspace, req.Shard)
	if err != nil {
		return err
	}
	ev.ShardInfo = *shardInfo

	durabilityName, err := s.ts.GetKeyspaceDurability(ctx, req.Keyspace)
	if err != nil {
		return err
	}
	log.Infof("Getting a new durability policy for %v", durabilityName)
	durability, err := reparentutil.GetDurabilityPolicy(durabilityName)
	if err != nil {
		return err
	}

	event.DispatchUpdate(ev, "reading tablet map")
	tabletMap, err := s.ts.GetTabletMapForShard(ctx, req.Keyspace, req.Shard)
	if err != nil {
		return err
	}

	// Check the primary elect is in tabletMap.
	primaryElectTabletAliasStr := topoproto.TabletAliasString(req.PrimaryElectTabletAlias)
	primaryElectTabletInfo, ok := tabletMap[primaryElectTabletAliasStr]
	if !ok {
		return fmt.Errorf("primary-elect tablet %v is not in the shard", topoproto.TabletAliasString(req.PrimaryElectTabletAlias))
	}
	ev.NewPrimary = proto.Clone(primaryElectTabletInfo.Tablet).(*topodatapb.Tablet)

	// Check the primary is the only primary is the shard, or -force was used.
	_, primaryTabletMap := topotools.SortedTabletMap(tabletMap)
	if !topoproto.TabletAliasEqual(shardInfo.PrimaryAlias, req.PrimaryElectTabletAlias) {
		if !req.Force {
			return fmt.Errorf("primary-elect tablet %v is not the shard primary, use -force to proceed anyway", topoproto.TabletAliasString(req.PrimaryElectTabletAlias))
		}

		logger.Warningf("primary-elect tablet %v is not the shard primary, proceeding anyway as -force was used", topoproto.TabletAliasString(req.PrimaryElectTabletAlias))
	}
	if _, ok := primaryTabletMap[primaryElectTabletAliasStr]; !ok {
		if !req.Force {
			return fmt.Errorf("primary-elect tablet %v is not a primary in the shard, use -force to proceed anyway", topoproto.TabletAliasString(req.PrimaryElectTabletAlias))
		}
		logger.Warningf("primary-elect tablet %v is not a primary in the shard, proceeding anyway as -force was used", topoproto.TabletAliasString(req.PrimaryElectTabletAlias))
	}
	haveOtherPrimary := false
	for alias := range primaryTabletMap {
		if primaryElectTabletAliasStr != alias {
			haveOtherPrimary = true
		}
	}
	if haveOtherPrimary {
		if !req.Force {
			return fmt.Errorf("primary-elect tablet %v is not the only primary in the shard, use -force to proceed anyway", topoproto.TabletAliasString(req.PrimaryElectTabletAlias))
		}
		logger.Warningf("primary-elect tablet %v is not the only primary in the shard, proceeding anyway as -force was used", topoproto.TabletAliasString(req.PrimaryElectTabletAlias))
	}

	// First phase: reset replication on all tablets. If anyone fails,
	// we stop. It is probably because it is unreachable, and may leave
	// an unstable database process in the mix, with a database daemon
	// at a wrong replication spot.

	// Create a context for the following RPCs that respects waitReplicasTimeout
	resetCtx, resetCancel := context.WithTimeout(ctx, waitReplicasTimeout)
	defer resetCancel()

	event.DispatchUpdate(ev, "resetting replication on all tablets")
	wg := sync.WaitGroup{}
	rec := concurrency.AllErrorRecorder{}
	for alias, tabletInfo := range tabletMap {
		wg.Add(1)
		go func(alias string, tabletInfo *topo.TabletInfo) {
			defer wg.Done()
			logger.Infof("resetting replication on tablet %v", alias)
			if err := tmc.ResetReplication(resetCtx, tabletInfo.Tablet); err != nil {
				rec.RecordError(fmt.Errorf("tablet %v ResetReplication failed (either fix it, or Scrap it): %v", alias, err))
			}
		}(alias, tabletInfo)
	}
	wg.Wait()
	if err := rec.Error(); err != nil {
		// if any of the replicas failed
		return err
	}

	// Check we still have the topology lock.
	if err := topo.CheckShardLocked(ctx, req.Keyspace, req.Shard); err != nil {
		return fmt.Errorf("lost topology lock, aborting: %v", err)
	}

	// Tell the new primary to break its replicas, return its replication
	// position
	logger.Infof("initializing primary on %v", topoproto.TabletAliasString(req.PrimaryElectTabletAlias))
	event.DispatchUpdate(ev, "initializing primary")
	rp, err := tmc.InitPrimary(ctx, primaryElectTabletInfo.Tablet, reparentutil.SemiSyncAckers(durability, primaryElectTabletInfo.Tablet) > 0)
	if err != nil {
		return err
	}

	// Check we stil have the topology lock.
	if err := topo.CheckShardLocked(ctx, req.Keyspace, req.Shard); err != nil {
		return fmt.Errorf("lost topology lock, aborting: %v", err)
	}

	// Create a cancelable context for the following RPCs.
	// If error conditions happen, we can cancel all outgoing RPCs.
	replCtx, replCancel := context.WithTimeout(ctx, waitReplicasTimeout)
	defer replCancel()

	// Now tell the new primary to insert the reparent_journal row,
	// and tell everybody else to become a replica of the new primary,
	// and wait for the row in the reparent_journal table.
	// We start all these in parallel, to handle the semi-sync
	// case: for the primary to be able to commit its row in the
	// reparent_journal table, it needs connected replicas.
	event.DispatchUpdate(ev, "reparenting all tablets")
	now := time.Now().UnixNano()
	wgPrimary := sync.WaitGroup{}
	wgReplicas := sync.WaitGroup{}
	var primaryErr error
	for alias, tabletInfo := range tabletMap {
		if alias == primaryElectTabletAliasStr {
			wgPrimary.Add(1)
			go func(alias string, tabletInfo *topo.TabletInfo) {
				defer wgPrimary.Done()
				logger.Infof("populating reparent journal on new primary %v", alias)
				primaryErr = tmc.PopulateReparentJournal(replCtx, tabletInfo.Tablet, now,
					initShardPrimaryOperation,
					req.PrimaryElectTabletAlias, rp)
			}(alias, tabletInfo)
		} else {
			wgReplicas.Add(1)
			go func(alias string, tabletInfo *topo.TabletInfo) {
				defer wgReplicas.Done()
				logger.Infof("initializing replica %v", alias)
				if err := tmc.InitReplica(replCtx, tabletInfo.Tablet, req.PrimaryElectTabletAlias, rp, now, reparentutil.IsReplicaSemiSync(durability, primaryElectTabletInfo.Tablet, tabletInfo.Tablet)); err != nil {
					rec.RecordError(fmt.Errorf("tablet %v InitReplica failed: %v", alias, err))
				}
			}(alias, tabletInfo)
		}
	}

	// After the primary is done, we can update the shard record
	// (note with semi-sync, it also means at least one replica is done).
	wgPrimary.Wait()
	if primaryErr != nil {
		// The primary failed, there is no way the
		// replicas will work.  So we cancel them all.
		logger.Warningf("primary failed to PopulateReparentJournal, canceling replicas")
		replCancel()
		wgReplicas.Wait()
		return fmt.Errorf("failed to PopulateReparentJournal on primary: %v", primaryErr)
	}
	if !topoproto.TabletAliasEqual(shardInfo.PrimaryAlias, req.PrimaryElectTabletAlias) {
		if _, err := s.ts.UpdateShardFields(ctx, req.Keyspace, req.Shard, func(si *topo.ShardInfo) error {
			si.PrimaryAlias = req.PrimaryElectTabletAlias
			return nil
		}); err != nil {
			wgReplicas.Wait()
			return fmt.Errorf("failed to update shard primary record: %v", err)
		}
	}

	// Wait for the replicas to complete. If some of them fail, we
	// don't want to rebuild the shard serving graph (the failure
	// will most likely be a timeout, and our context will be
	// expired, so the rebuild will fail anyway)
	wgReplicas.Wait()
	if err := rec.Error(); err != nil {
		return err
	}

	// Create database if necessary on the primary. replicas will get it too through
	// replication. Since the user called InitShardPrimary, they've told us to
	// assume that whatever data is on all the replicas is what they intended.
	// If the database doesn't exist, it means the user intends for these tablets
	// to begin serving with no data (i.e. first time initialization).
	createDB := fmt.Sprintf("CREATE DATABASE IF NOT EXISTS %s", sqlescape.EscapeID(topoproto.TabletDbName(primaryElectTabletInfo.Tablet)))
	if _, err := tmc.ExecuteFetchAsDba(ctx, primaryElectTabletInfo.Tablet, false, &tabletmanagerdatapb.ExecuteFetchAsDbaRequest{
		Query:        []byte(createDB),
		MaxRows:      1,
		ReloadSchema: true,
	}); err != nil {
		return fmt.Errorf("failed to create database: %v", err)
	}
	// Refresh the state to force the tabletserver to reconnect after db has been created.
	if err := tmc.RefreshState(ctx, primaryElectTabletInfo.Tablet); err != nil {
		log.Warningf("RefreshState failed: %v", err)
	}

	return nil
}

// PingTablet is part of the vtctlservicepb.VtctldServer interface.
func (s *VtctldServer) PingTablet(ctx context.Context, req *vtctldatapb.PingTabletRequest) (resp *vtctldatapb.PingTabletResponse, err error) {
	span, ctx := trace.NewSpan(ctx, "VtctldServer.PingTablet")
	defer span.Finish()

	defer panicHandler(&err)

	span.Annotate("tablet_alias", topoproto.TabletAliasString(req.TabletAlias))

	tablet, err := s.ts.GetTablet(ctx, req.TabletAlias)
	if err != nil {
		return nil, err
	}

	err = s.tmc.Ping(ctx, tablet.Tablet)
	if err != nil {
		return nil, err
	}

	return &vtctldatapb.PingTabletResponse{}, nil
}

// PlannedReparentShard is part of the vtctldservicepb.VtctldServer interface.
func (s *VtctldServer) PlannedReparentShard(ctx context.Context, req *vtctldatapb.PlannedReparentShardRequest) (resp *vtctldatapb.PlannedReparentShardResponse, err error) {
	span, ctx := trace.NewSpan(ctx, "VtctldServer.PlannedReparentShard")
	defer span.Finish()

	defer panicHandler(&err)

	waitReplicasTimeout, ok, err := protoutil.DurationFromProto(req.WaitReplicasTimeout)
	if err != nil {
		return nil, err
	} else if !ok {
		waitReplicasTimeout = time.Second * 30
	}

	span.Annotate("keyspace", req.Keyspace)
	span.Annotate("shard", req.Shard)
	span.Annotate("wait_replicas_timeout_sec", waitReplicasTimeout.Seconds())

	if req.AvoidPrimary != nil {
		span.Annotate("avoid_primary_alias", topoproto.TabletAliasString(req.AvoidPrimary))
	}

	if req.NewPrimary != nil {
		span.Annotate("new_primary_alias", topoproto.TabletAliasString(req.NewPrimary))
	}

	m := sync.RWMutex{}
	logstream := []*logutilpb.Event{}
	logger := logutil.NewCallbackLogger(func(e *logutilpb.Event) {
		m.Lock()
		defer m.Unlock()

		logstream = append(logstream, e)
	})

	ev, err := reparentutil.NewPlannedReparenter(s.ts, s.tmc, logger).ReparentShard(ctx,
		req.Keyspace,
		req.Shard,
		reparentutil.PlannedReparentOptions{
			AvoidPrimaryAlias:   req.AvoidPrimary,
			NewPrimaryAlias:     req.NewPrimary,
			WaitReplicasTimeout: waitReplicasTimeout,
		},
	)

	resp = &vtctldatapb.PlannedReparentShardResponse{
		Keyspace: req.Keyspace,
		Shard:    req.Shard,
	}

	if ev != nil {
		resp.Keyspace = ev.ShardInfo.Keyspace()
		resp.Shard = ev.ShardInfo.ShardName()

		if !topoproto.TabletAliasIsZero(ev.NewPrimary.Alias) {
			resp.PromotedPrimary = ev.NewPrimary.Alias
		}
	}

	m.RLock()
	defer m.RUnlock()

	resp.Events = make([]*logutilpb.Event, len(logstream))
	copy(resp.Events, logstream)

	return resp, err
}

// RebuildKeyspaceGraph is part of the vtctlservicepb.VtctldServer interface.
func (s *VtctldServer) RebuildKeyspaceGraph(ctx context.Context, req *vtctldatapb.RebuildKeyspaceGraphRequest) (resp *vtctldatapb.RebuildKeyspaceGraphResponse, err error) {
	span, ctx := trace.NewSpan(ctx, "VtctldServer.RebuildKeyspaceGraph")
	defer span.Finish()

	defer panicHandler(&err)

	span.Annotate("keyspace", req.Keyspace)
	span.Annotate("cells", strings.Join(req.Cells, ","))
	span.Annotate("allow_partial", req.AllowPartial)

	if err = topotools.RebuildKeyspace(ctx, logutil.NewCallbackLogger(func(e *logutilpb.Event) {}), s.ts, req.Keyspace, req.Cells, req.AllowPartial); err != nil {
		return nil, err
	}

	return &vtctldatapb.RebuildKeyspaceGraphResponse{}, nil
}

// RebuildVSchemaGraph is part of the vtctlservicepb.VtctldServer interface.
func (s *VtctldServer) RebuildVSchemaGraph(ctx context.Context, req *vtctldatapb.RebuildVSchemaGraphRequest) (resp *vtctldatapb.RebuildVSchemaGraphResponse, err error) {
	span, ctx := trace.NewSpan(ctx, "VtctldServer.RebuildVSchemaGraph")
	defer span.Finish()

	defer panicHandler(&err)

	span.Annotate("cells", strings.Join(req.Cells, ","))

	if err = s.ts.RebuildSrvVSchema(ctx, req.Cells); err != nil {
		return nil, err
	}

	return &vtctldatapb.RebuildVSchemaGraphResponse{}, nil
}

// RefreshState is part of the vtctldservicepb.VtctldServer interface.
func (s *VtctldServer) RefreshState(ctx context.Context, req *vtctldatapb.RefreshStateRequest) (resp *vtctldatapb.RefreshStateResponse, err error) {
	span, ctx := trace.NewSpan(ctx, "VtctldServer.RefreshState")
	defer span.Finish()

	defer panicHandler(&err)

	if req.TabletAlias == nil {
		err = vterrors.Errorf(vtrpc.Code_INVALID_ARGUMENT, "RefreshState requires a tablet alias")
		return nil, err
	}

	ctx, cancel := context.WithTimeout(ctx, topo.RemoteOperationTimeout)
	defer cancel()

	tablet, err := s.ts.GetTablet(ctx, req.TabletAlias)
	if err != nil {
		err = fmt.Errorf("Failed to get tablet %s: %w", topoproto.TabletAliasString(req.TabletAlias), err)
		return nil, err
	}

	if err = s.tmc.RefreshState(ctx, tablet.Tablet); err != nil {
		return nil, err
	}

	return &vtctldatapb.RefreshStateResponse{}, nil
}

// RefreshStateByShard is part of the vtctldservicepb.VtctldServer interface.
func (s *VtctldServer) RefreshStateByShard(ctx context.Context, req *vtctldatapb.RefreshStateByShardRequest) (resp *vtctldatapb.RefreshStateByShardResponse, err error) {
	span, ctx := trace.NewSpan(ctx, "VtctldServer.RefreshStateByShard")
	defer span.Finish()

	defer panicHandler(&err)

	if req.Keyspace == "" {
		err = vterrors.Errorf(vtrpc.Code_INVALID_ARGUMENT, "RefreshStateByShard requires a keyspace")
		return nil, err
	}

	if req.Shard == "" {
		err = vterrors.Errorf(vtrpc.Code_INVALID_ARGUMENT, "RefreshStateByShard requires a shard")
		return nil, err
	}

	ctx, cancel := context.WithTimeout(ctx, topo.RemoteOperationTimeout)
	defer cancel()

	si, err := s.ts.GetShard(ctx, req.Keyspace, req.Shard)
	if err != nil {
		err = fmt.Errorf("Failed to get shard %s/%s/: %w", req.Keyspace, req.Shard, err)
		return nil, err
	}

	isPartial, partialDetails, err := topotools.RefreshTabletsByShard(ctx, s.ts, s.tmc, si, req.Cells, logutil.NewCallbackLogger(func(e *logutilpb.Event) {
		switch e.Level {
		case logutilpb.Level_WARNING:
			log.Warningf(e.Value)
		case logutilpb.Level_ERROR:
			log.Errorf(e.Value)
		default:
			log.Infof(e.Value)
		}
	}))
	if err != nil {
		return nil, err
	}

	return &vtctldatapb.RefreshStateByShardResponse{
		IsPartialRefresh:      isPartial,
		PartialRefreshDetails: partialDetails,
	}, nil
}

// ReloadSchema is part of the vtctlservicepb.VtctldServer interface.
func (s *VtctldServer) ReloadSchema(ctx context.Context, req *vtctldatapb.ReloadSchemaRequest) (resp *vtctldatapb.ReloadSchemaResponse, err error) {
	span, ctx := trace.NewSpan(ctx, "VtctldServer.ReloadSchema")
	defer span.Finish()

	defer panicHandler(&err)

	span.Annotate("tablet_alias", topoproto.TabletAliasString(req.TabletAlias))

	ti, err := s.ts.GetTablet(ctx, req.TabletAlias)
	if err != nil {
		err = vterrors.Errorf(vtrpc.Code_NOT_FOUND, "GetTablet(%v) failed: %v", req.TabletAlias, err)
		return nil, err
	}

	err = s.tmc.ReloadSchema(ctx, ti.Tablet, "")
	if err != nil {
		return nil, err
	}

	return &vtctldatapb.ReloadSchemaResponse{}, nil
}

// ReloadSchemaShard is part of the vtctlservicepb.VtctldServer interface.
func (s *VtctldServer) ReloadSchemaShard(ctx context.Context, req *vtctldatapb.ReloadSchemaShardRequest) (resp *vtctldatapb.ReloadSchemaShardResponse, err error) {
	defer panicHandler(&err)

	logger, getEvents := eventStreamLogger()

	var sema *semaphore.Weighted
	if req.Concurrency > 0 {
		sema = semaphore.NewWeighted(int64(req.Concurrency))
	}

	s.reloadSchemaShard(ctx, req, sema, logger)

	return &vtctldatapb.ReloadSchemaShardResponse{
		Events: getEvents(),
	}, nil
}

func (s *VtctldServer) reloadSchemaShard(ctx context.Context, req *vtctldatapb.ReloadSchemaShardRequest, sema *semaphore.Weighted, logger logutil.Logger) {
	span, ctx := trace.NewSpan(ctx, "VtctldServer.ReloadSchemaShard")
	defer span.Finish()

	span.Annotate("keyspace", req.Keyspace)
	span.Annotate("shard", req.Shard)
	span.Annotate("concurrency", req.Concurrency)
	span.Annotate("include_primary", req.IncludePrimary)
	span.Annotate("wait_position", req.WaitPosition)

	isPartial, ok := schematools.ReloadShard(ctx, s.ts, s.tmc, logger, req.Keyspace, req.Shard, req.WaitPosition, sema, req.IncludePrimary)
	if !ok {
		return
	}

	span.Annotate("is_partial_result", isPartial)
}

// ReloadSchemaKeyspace is part of the vtctlservicepb.VtctldServer interface.
func (s *VtctldServer) ReloadSchemaKeyspace(ctx context.Context, req *vtctldatapb.ReloadSchemaKeyspaceRequest) (resp *vtctldatapb.ReloadSchemaKeyspaceResponse, err error) {
	span, ctx := trace.NewSpan(ctx, "VtctldServer.ReloadSchemaKeyspace")
	defer span.Finish()

	defer panicHandler(&err)

	span.Annotate("keyspace", req.Keyspace)
	span.Annotate("concurrency", req.Concurrency)
	span.Annotate("include_primary", req.IncludePrimary)
	span.Annotate("wait_position", req.WaitPosition)

	shards, err := s.ts.GetShardNames(ctx, req.Keyspace)
	if err != nil {
		err = vterrors.Errorf(vtrpc.Code_INTERNAL, "GetShardNames(%v) failed: %v", req.Keyspace, err)
		return nil, err
	}

	var (
		wg                sync.WaitGroup
		sema              *semaphore.Weighted
		logger, getEvents = eventStreamLogger()
	)

	if req.Concurrency > 0 {
		sema = semaphore.NewWeighted(int64(req.Concurrency))
	}

	for _, shard := range shards {
		wg.Add(1)
		go func(shard string) {
			defer wg.Done()
			s.reloadSchemaShard(ctx, &vtctldatapb.ReloadSchemaShardRequest{
				Keyspace:       req.Keyspace,
				Shard:          shard,
				IncludePrimary: req.IncludePrimary,
				WaitPosition:   req.WaitPosition,
			}, sema, logger)
		}(shard)
	}

	wg.Wait()

	return &vtctldatapb.ReloadSchemaKeyspaceResponse{
		Events: getEvents(),
	}, nil
}

// RemoveBackup is part of the vtctlservicepb.VtctldServer interface.
func (s *VtctldServer) RemoveBackup(ctx context.Context, req *vtctldatapb.RemoveBackupRequest) (resp *vtctldatapb.RemoveBackupResponse, err error) {
	span, ctx := trace.NewSpan(ctx, "VtctldServer.RemoveBackup")
	defer span.Finish()

	defer panicHandler(&err)

	bucket := fmt.Sprintf("%v/%v", req.Keyspace, req.Shard)

	span.Annotate("keyspace", req.Keyspace)
	span.Annotate("shard", req.Shard)
	span.Annotate("bucket", bucket)
	span.Annotate("backup_name", req.Name)

	bs, err := backupstorage.GetBackupStorage()
	if err != nil {
		return nil, err
	}
	defer bs.Close()

	if err = bs.RemoveBackup(ctx, bucket, req.Name); err != nil {
		return nil, err
	}

	return &vtctldatapb.RemoveBackupResponse{}, nil
}

// RemoveKeyspaceCell is part of the vtctlservicepb.VtctldServer interface.
func (s *VtctldServer) RemoveKeyspaceCell(ctx context.Context, req *vtctldatapb.RemoveKeyspaceCellRequest) (resp *vtctldatapb.RemoveKeyspaceCellResponse, err error) {
	span, ctx := trace.NewSpan(ctx, "VtctldServer.RemoveKeyspaceCell")
	defer span.Finish()

	defer panicHandler(&err)

	span.Annotate("keyspace", req.Keyspace)
	span.Annotate("cell", req.Cell)
	span.Annotate("force", req.Force)
	span.Annotate("recursive", req.Recursive)

	shards, err := s.ts.GetShardNames(ctx, req.Keyspace)
	if err != nil {
		return nil, err
	}

	// Remove all the shards, serially. Stop immediately if any fail.
	for _, shard := range shards {
		log.Infof("Removing cell %v from shard %v/%v", req.Cell, req.Keyspace, shard)
		if err2 := removeShardCell(ctx, s.ts, req.Cell, req.Keyspace, shard, req.Recursive, req.Force); err2 != nil {
			err = fmt.Errorf("cannot remove cell %v from shard %v/%v: %w", req.Cell, req.Keyspace, shard, err2)
			return nil, err
		}
	}

	// Last, remove the SrvKeyspace object.
	log.Infof("Removing cell %v keyspace %v SrvKeyspace object", req.Cell, req.Keyspace)
	if err = s.ts.DeleteSrvKeyspace(ctx, req.Cell, req.Keyspace); err != nil {
		err = fmt.Errorf("cannot delete SrvKeyspace from cell %v for keyspace %v: %w", req.Cell, req.Keyspace, err)
		return nil, err
	}

	return &vtctldatapb.RemoveKeyspaceCellResponse{}, nil
}

// RemoveShardCell is part of the vtctlservicepb.VtctldServer interface.
func (s *VtctldServer) RemoveShardCell(ctx context.Context, req *vtctldatapb.RemoveShardCellRequest) (resp *vtctldatapb.RemoveShardCellResponse, err error) {
	span, ctx := trace.NewSpan(ctx, "VtctldServer.RemoveShardCell")
	defer span.Finish()

	defer panicHandler(&err)

	span.Annotate("keyspace", req.Keyspace)
	span.Annotate("shard", req.ShardName)
	span.Annotate("cell", req.Cell)
	span.Annotate("force", req.Force)
	span.Annotate("recursive", req.Recursive)

	if err = removeShardCell(ctx, s.ts, req.Cell, req.Keyspace, req.ShardName, req.Recursive, req.Force); err != nil {
		return nil, err
	}

	return &vtctldatapb.RemoveShardCellResponse{}, nil
}

// ReparentTablet is part of the vtctldservicepb.VtctldServer interface.
func (s *VtctldServer) ReparentTablet(ctx context.Context, req *vtctldatapb.ReparentTabletRequest) (resp *vtctldatapb.ReparentTabletResponse, err error) {
	span, ctx := trace.NewSpan(ctx, "VtctldServer.ReparentTablet")
	defer span.Finish()

	defer panicHandler(&err)

	if req.Tablet == nil {
		err = vterrors.Errorf(vtrpc.Code_INVALID_ARGUMENT, "tablet alias must not be nil")
		return nil, err
	}

	span.Annotate("tablet_alias", topoproto.TabletAliasString(req.Tablet))

	tablet, err := s.ts.GetTablet(ctx, req.Tablet)
	if err != nil {
		return nil, err
	}

	shard, err := s.ts.GetShard(ctx, tablet.Keyspace, tablet.Shard)
	if err != nil {
		return nil, err
	}

	if !shard.HasPrimary() {
		err = vterrors.Errorf(vtrpc.Code_FAILED_PRECONDITION, "no primary tablet for shard %v/%v", tablet.Keyspace, tablet.Shard)
		return nil, err
	}

	shardPrimary, err := s.ts.GetTablet(ctx, shard.PrimaryAlias)
	if err != nil {
		err = fmt.Errorf("cannot lookup primary tablet %v for shard %v/%v: %w", topoproto.TabletAliasString(shard.PrimaryAlias), tablet.Keyspace, tablet.Shard, err)
		return nil, err
	}

	if shardPrimary.Type != topodatapb.TabletType_PRIMARY {
		err = vterrors.Errorf(vtrpc.Code_FAILED_PRECONDITION, "TopologyServer has incosistent state for shard primary %v", topoproto.TabletAliasString(shard.PrimaryAlias))
		return nil, err
	}

	if shardPrimary.Keyspace != tablet.Keyspace || shardPrimary.Shard != tablet.Shard {
		err = vterrors.Errorf(vtrpc.Code_FAILED_PRECONDITION, "primary %v and potential replica %v not in same keypace shard (%v/%v)", topoproto.TabletAliasString(shard.PrimaryAlias), topoproto.TabletAliasString(req.Tablet), tablet.Keyspace, tablet.Shard)
		return nil, err
	}

	if topoproto.TabletAliasEqual(req.Tablet, shardPrimary.Alias) {
		err = vterrors.Errorf(vtrpc.Code_FAILED_PRECONDITION, "cannot ReparentTablet current shard primary (%v) onto itself", topoproto.TabletAliasString(req.Tablet))
		return nil, err
	}

	durabilityName, err := s.ts.GetKeyspaceDurability(ctx, tablet.Keyspace)
	if err != nil {
		return nil, err
	}
	log.Infof("Getting a new durability policy for %v", durabilityName)
	durability, err := reparentutil.GetDurabilityPolicy(durabilityName)
	if err != nil {
		return nil, err
	}

	if err = s.tmc.SetReplicationSource(ctx, tablet.Tablet, shard.PrimaryAlias, 0, "", false, reparentutil.IsReplicaSemiSync(durability, shardPrimary.Tablet, tablet.Tablet)); err != nil {
		return nil, err
	}

	return &vtctldatapb.ReparentTabletResponse{
		Keyspace: tablet.Keyspace,
		Shard:    tablet.Shard,
		Primary:  shard.PrimaryAlias,
	}, nil
}

func (s *VtctldServer) RestoreFromBackup(req *vtctldatapb.RestoreFromBackupRequest, stream vtctlservicepb.Vtctld_RestoreFromBackupServer) (err error) {
	span, ctx := trace.NewSpan(stream.Context(), "VtctldServer.RestoreFromBackup")
	defer span.Finish()

	defer panicHandler(&err)

	span.Annotate("tablet_alias", topoproto.TabletAliasString(req.TabletAlias))
	backupTime := protoutil.TimeFromProto(req.BackupTime)
	if !backupTime.IsZero() {
		span.Annotate("backup_timestamp", backupTime.Format(mysqlctl.BackupTimestampFormat))
	}

	ti, err := s.ts.GetTablet(ctx, req.TabletAlias)
	if err != nil {
		return err
	}

	span.Annotate("keyspace", ti.Keyspace)
	span.Annotate("shard", ti.Shard)

	r := &tabletmanagerdatapb.RestoreFromBackupRequest{
		BackupTime:   req.BackupTime,
		RestoreToPos: req.RestoreToPos,
		DryRun:       req.DryRun,
	}
	logStream, err := s.tmc.RestoreFromBackup(ctx, ti.Tablet, r)
	if err != nil {
		return err
	}

	logger := logutil.NewConsoleLogger()

	for {
		var event *logutilpb.Event
		event, err = logStream.Recv()
		switch err {
		case nil:
			logutil.LogEvent(logger, event)
			resp := &vtctldatapb.RestoreFromBackupResponse{
				TabletAlias: req.TabletAlias,
				Keyspace:    ti.Keyspace,
				Shard:       ti.Shard,
				Event:       event,
			}
			if err = stream.Send(resp); err != nil {
				logger.Errorf("failed to send stream response %+v: %v", resp, err)
			}
		case io.EOF:
			// Do not do anything when active reparenting is disabled.
			if mysqlctl.DisableActiveReparents {
				return nil
			}
			if req.RestoreToPos != "" && !req.DryRun {
				// point in time recovery. Do not restore replication
				return nil
			}

			// Otherwise, we find the correct primary tablet and set the
			// replication source on the freshly-restored tablet, since the
			// shard primary may have changed while it was restoring.
			//
			// This also affects whether or not we want to send semi-sync ACKs.
			var ti *topo.TabletInfo
			ti, err = s.ts.GetTablet(ctx, req.TabletAlias)
			if err != nil {
				return err
			}

			err = reparentutil.SetReplicationSource(ctx, s.ts, s.tmc, ti.Tablet)
			return err
		default:
			return err
		}
	}
}

// RunHealthCheck is part of the vtctlservicepb.VtctldServer interface.
func (s *VtctldServer) RunHealthCheck(ctx context.Context, req *vtctldatapb.RunHealthCheckRequest) (resp *vtctldatapb.RunHealthCheckResponse, err error) {
	span, ctx := trace.NewSpan(ctx, "VtctldServer.RunHealthCheck")
	defer span.Finish()

	defer panicHandler(&err)

	span.Annotate("tablet_alias", topoproto.TabletAliasString(req.TabletAlias))

	ti, err := s.ts.GetTablet(ctx, req.TabletAlias)
	if err != nil {
		return nil, err
	}

	err = s.tmc.RunHealthCheck(ctx, ti.Tablet)
	if err != nil {
		return nil, err
	}

	return &vtctldatapb.RunHealthCheckResponse{}, nil
}

// SetKeyspaceDurabilityPolicy is part of the vtctlservicepb.VtctldServer interface.
func (s *VtctldServer) SetKeyspaceDurabilityPolicy(ctx context.Context, req *vtctldatapb.SetKeyspaceDurabilityPolicyRequest) (resp *vtctldatapb.SetKeyspaceDurabilityPolicyResponse, err error) {
	span, ctx := trace.NewSpan(ctx, "VtctldServer.SetKeyspaceDurabilityPolicy")
	defer span.Finish()

	defer panicHandler(&err)

	span.Annotate("keyspace", req.Keyspace)
	span.Annotate("durability_policy", req.DurabilityPolicy)

	ctx, unlock, lockErr := s.ts.LockKeyspace(ctx, req.Keyspace, "SetKeyspaceDurabilityPolicy")
	if lockErr != nil {
		err = lockErr
		return nil, err
	}

	defer unlock(&err)

	ki, err := s.ts.GetKeyspace(ctx, req.Keyspace)
	if err != nil {
		return nil, err
	}

	policyValid := reparentutil.CheckDurabilityPolicyExists(req.DurabilityPolicy)
	if !policyValid {
		err = vterrors.Errorf(vtrpc.Code_INVALID_ARGUMENT, "durability policy <%v> is not a valid policy. Please register it as a policy first", req.DurabilityPolicy)
		return nil, err
	}

	ki.DurabilityPolicy = req.DurabilityPolicy

	err = s.ts.UpdateKeyspace(ctx, ki)
	if err != nil {
		return nil, err
	}

	return &vtctldatapb.SetKeyspaceDurabilityPolicyResponse{
		Keyspace: ki.Keyspace,
	}, nil
}

// SetKeyspaceServedFrom is part of the vtctlservicepb.VtctldServer interface.
func (s *VtctldServer) SetKeyspaceServedFrom(ctx context.Context, req *vtctldatapb.SetKeyspaceServedFromRequest) (resp *vtctldatapb.SetKeyspaceServedFromResponse, err error) {
	span, ctx := trace.NewSpan(ctx, "VtctldServer.SetKeyspaceServedFrom")
	defer span.Finish()

	defer panicHandler(&err)

	span.Annotate("keyspace", req.Keyspace)
	span.Annotate("tablet_type", topoproto.TabletTypeLString(req.TabletType))
	span.Annotate("cells", strings.Join(req.Cells, ","))
	span.Annotate("remove", req.Remove)
	span.Annotate("source_keyspace", req.SourceKeyspace)

	ctx, unlock, lockErr := s.ts.LockKeyspace(ctx, req.Keyspace, "SetKeyspaceServedFrom")
	if lockErr != nil {
		err = lockErr
		return nil, err
	}

	defer unlock(&err)

	ki, err := s.ts.GetKeyspace(ctx, req.Keyspace)
	if err != nil {
		return nil, err
	}

	err = ki.UpdateServedFromMap(req.TabletType, req.Cells, req.SourceKeyspace, req.Remove, nil)
	if err != nil {
		return nil, err
	}

	err = s.ts.UpdateKeyspace(ctx, ki)
	if err != nil {
		return nil, err
	}

	return &vtctldatapb.SetKeyspaceServedFromResponse{
		Keyspace: ki.Keyspace,
	}, nil
}

// SetShardIsPrimaryServing is part of the vtctlservicepb.VtctldServer interface.
func (s *VtctldServer) SetShardIsPrimaryServing(ctx context.Context, req *vtctldatapb.SetShardIsPrimaryServingRequest) (resp *vtctldatapb.SetShardIsPrimaryServingResponse, err error) {
	span, ctx := trace.NewSpan(ctx, "VtctldServer.SetShardIsPrimaryServing")
	defer span.Finish()

	defer panicHandler(&err)

	span.Annotate("keyspace", req.Keyspace)
	span.Annotate("shard", req.Shard)
	span.Annotate("is_serving", req.IsServing)

	ctx, unlock, lockErr := s.ts.LockKeyspace(ctx, req.Keyspace, fmt.Sprintf("SetShardIsPrimaryServing(%v,%v,%v)", req.Keyspace, req.Shard, req.IsServing))
	if lockErr != nil {
		err = lockErr
		return nil, err
	}

	defer unlock(&err)

	si, err := s.ts.UpdateShardFields(ctx, req.Keyspace, req.Shard, func(si *topo.ShardInfo) error {
		si.IsPrimaryServing = req.IsServing
		return nil
	})
	if err != nil {
		return nil, err
	}

	return &vtctldatapb.SetShardIsPrimaryServingResponse{
		Shard: si.Shard,
	}, nil
}

// SetShardTabletControl is part of the vtctlservicepb.VtctldServer interface.
func (s *VtctldServer) SetShardTabletControl(ctx context.Context, req *vtctldatapb.SetShardTabletControlRequest) (resp *vtctldatapb.SetShardTabletControlResponse, err error) {
	span, ctx := trace.NewSpan(ctx, "VtctldServer.SetShardTabletControl")
	defer span.Finish()

	span.Annotate("keyspace", req.Keyspace)
	span.Annotate("shard", req.Shard)
	span.Annotate("tablet_type", topoproto.TabletTypeLString(req.TabletType))
	span.Annotate("cells", strings.Join(req.Cells, ","))
	span.Annotate("denied_tables", strings.Join(req.DeniedTables, ","))
	span.Annotate("disable_query_service", req.DisableQueryService)
	span.Annotate("remove", req.Remove)

	ctx, unlock, lockErr := s.ts.LockKeyspace(ctx, req.Keyspace, "SetShardTabletControl")
	if lockErr != nil {
		err = lockErr
		return nil, err
	}

	defer unlock(&err)

	si, err := s.ts.UpdateShardFields(ctx, req.Keyspace, req.Shard, func(si *topo.ShardInfo) error {
		return si.UpdateSourceDeniedTables(ctx, req.TabletType, req.Cells, req.Remove, req.DeniedTables)
	})

	switch {
	case topo.IsErrType(err, topo.NoUpdateNeeded):
		// ok, fallthrough to DisableQueryService
	case err != nil:
		return nil, err
	}

	if si == nil { // occurs only when UpdateShardFields above returns NoUpdateNeeded
		si, err = s.ts.GetShard(ctx, req.Keyspace, req.Shard)
		if err != nil {
			return nil, err
		}
	}
	if !req.Remove && len(req.DeniedTables) == 0 {
		err = s.ts.UpdateDisableQueryService(ctx, req.Keyspace, []*topo.ShardInfo{si}, req.TabletType, req.Cells, req.DisableQueryService)
		if err != nil {
			return nil, err
		}
	}

	return &vtctldatapb.SetShardTabletControlResponse{
		Shard: si.Shard,
	}, nil
}

// SetWritable is part of the vtctldservicepb.VtctldServer interface.
func (s *VtctldServer) SetWritable(ctx context.Context, req *vtctldatapb.SetWritableRequest) (resp *vtctldatapb.SetWritableResponse, err error) {
	span, ctx := trace.NewSpan(ctx, "VtctldServer.SetWritable")
	defer span.Finish()

	defer panicHandler(&err)

	if req.TabletAlias == nil {
		err = vterrors.Errorf(vtrpc.Code_INVALID_ARGUMENT, "SetWritable.TabletAlias is required")
		return nil, err
	}

	alias := topoproto.TabletAliasString(req.TabletAlias)
	span.Annotate("tablet_alias", alias)
	span.Annotate("writable", req.Writable)

	tablet, err := s.ts.GetTablet(ctx, req.TabletAlias)
	if err != nil {
		log.Errorf("SetWritable: failed to read tablet record for %v: %v", alias, err)
		return nil, err
	}

	var f func(context.Context, *topodatapb.Tablet) error
	switch req.Writable {
	case true:
		f = s.tmc.SetReadWrite
	case false:
		f = s.tmc.SetReadOnly
	}

	if err = f(ctx, tablet.Tablet); err != nil {
		log.Errorf("SetWritable: failed to set writable=%v on %v: %v", req.Writable, alias, err)
		return nil, err
	}

	return &vtctldatapb.SetWritableResponse{}, nil
}

// ShardReplicationAdd is part of the vtctlservicepb.VtctldServer interface.
func (s *VtctldServer) ShardReplicationAdd(ctx context.Context, req *vtctldatapb.ShardReplicationAddRequest) (resp *vtctldatapb.ShardReplicationAddResponse, err error) {
	span, ctx := trace.NewSpan(ctx, "VtctldServer.ShardReplicationAdd")
	defer span.Finish()

	defer panicHandler(&err)

	span.Annotate("tablet_alias", topoproto.TabletAliasString(req.TabletAlias))
	span.Annotate("keyspace", req.Keyspace)
	span.Annotate("shard", req.Shard)

	if err = topo.UpdateShardReplicationRecord(ctx, s.ts, req.Keyspace, req.Shard, req.TabletAlias); err != nil {
		return nil, err
	}

	return &vtctldatapb.ShardReplicationAddResponse{}, nil
}

// ShardReplicationFix is part of the vtctlservicepb.VtctldServer interface.
func (s *VtctldServer) ShardReplicationFix(ctx context.Context, req *vtctldatapb.ShardReplicationFixRequest) (resp *vtctldatapb.ShardReplicationFixResponse, err error) {
	span, ctx := trace.NewSpan(ctx, "VtctldServer.ShardReplicationFix")
	defer span.Finish()

	defer panicHandler(&err)

	span.Annotate("keyspace", req.Keyspace)
	span.Annotate("shard", req.Shard)
	span.Annotate("cell", req.Cell)

	problem, err := topo.FixShardReplication(ctx, s.ts, logutil.NewConsoleLogger(), req.Cell, req.Keyspace, req.Shard)
	if err != nil {
		return nil, err
	}

	if problem != nil {
		span.Annotate("problem_tablet", topoproto.TabletAliasString(problem.TabletAlias))
		span.Annotate("problem_type", strings.ToLower(topoproto.ShardReplicationErrorTypeString(problem.Type)))
	}

	return &vtctldatapb.ShardReplicationFixResponse{
		Error: problem,
	}, nil
}

// ShardReplicationPositions is part of the vtctldservicepb.VtctldServer interface.
func (s *VtctldServer) ShardReplicationPositions(ctx context.Context, req *vtctldatapb.ShardReplicationPositionsRequest) (resp *vtctldatapb.ShardReplicationPositionsResponse, err error) {
	span, ctx := trace.NewSpan(ctx, "VtctldServer.ShardReplicationPositions")
	defer span.Finish()

	defer panicHandler(&err)

	span.Annotate("keyspace", req.Keyspace)
	span.Annotate("shard", req.Shard)

	tabletInfoMap, err := s.ts.GetTabletMapForShard(ctx, req.Keyspace, req.Shard)
	if err != nil {
		err = fmt.Errorf("GetTabletMapForShard(%s, %s) failed: %w", req.Keyspace, req.Shard, err)
		return nil, err
	}

	log.Infof("Gathering tablet replication status for: %v", tabletInfoMap)

	var (
		m         sync.Mutex
		wg        sync.WaitGroup
		rec       concurrency.AllErrorRecorder
		results   = make(map[string]*replicationdatapb.Status, len(tabletInfoMap))
		tabletMap = make(map[string]*topodatapb.Tablet, len(tabletInfoMap))
	)

	// For each tablet, we're going to create an individual context, using
	// *topo.RemoteOperationTimeout as the maximum timeout (but we'll respect
	// any stricter timeout in the parent context). If an individual tablet
	// times out fetching its replication position, we won't fail the overall
	// request. Instead, we'll log a warning and record a nil entry in the
	// result map; that way, the caller can tell the difference between a tablet
	// that timed out vs a tablet that didn't get queried at all.

	for alias, tabletInfo := range tabletInfoMap {
		switch {
		case tabletInfo.Type == topodatapb.TabletType_PRIMARY:
			wg.Add(1)

			go func(ctx context.Context, alias string, tablet *topodatapb.Tablet) {
				defer wg.Done()

				span, ctx := trace.NewSpan(ctx, "VtctldServer.getPrimaryPosition")
				defer span.Finish()

				span.Annotate("tablet_alias", alias)

				ctx, cancel := context.WithTimeout(ctx, topo.RemoteOperationTimeout)
				defer cancel()

				var status *replicationdatapb.Status

				pos, err := s.tmc.PrimaryPosition(ctx, tablet)
				if err != nil {
					switch ctx.Err() {
					case context.Canceled:
						log.Warningf("context canceled before obtaining primary position from %s: %s", alias, err)
					case context.DeadlineExceeded:
						log.Warningf("context deadline exceeded before obtaining primary position from %s: %s", alias, err)
					default:
						// The RPC was not timed out or canceled. We treat this
						// as a fatal error for the overall request.
						rec.RecordError(fmt.Errorf("PrimaryPosition(%s) failed: %w", alias, err))
						return
					}
				} else {
					// No error, record a valid status for this tablet.
					status = &replicationdatapb.Status{
						Position: pos,
					}
				}

				m.Lock()
				defer m.Unlock()

				results[alias] = status
				tabletMap[alias] = tablet
			}(ctx, alias, tabletInfo.Tablet)
		case tabletInfo.IsReplicaType():
			wg.Add(1)

			go func(ctx context.Context, alias string, tablet *topodatapb.Tablet) {
				defer wg.Done()

				span, ctx := trace.NewSpan(ctx, "VtctldServer.getReplicationStatus")
				defer span.Finish()

				span.Annotate("tablet_alias", alias)

				ctx, cancel := context.WithTimeout(ctx, topo.RemoteOperationTimeout)
				defer cancel()

				status, err := s.tmc.ReplicationStatus(ctx, tablet)
				if err != nil {
					switch ctx.Err() {
					case context.Canceled:
						log.Warningf("context canceled before obtaining replication position from %s: %s", alias, err)
					case context.DeadlineExceeded:
						log.Warningf("context deadline exceeded before obtaining replication position from %s: %s", alias, err)
					default:
						// The RPC was not timed out or canceled. We treat this
						// as a fatal error for the overall request.
						rec.RecordError(fmt.Errorf("ReplicationStatus(%s) failed: %s", alias, err))
						return
					}

					status = nil // Don't record any position for this tablet.
				}

				m.Lock()
				defer m.Unlock()

				results[alias] = status
				tabletMap[alias] = tablet
			}(ctx, alias, tabletInfo.Tablet)
		}
	}

	wg.Wait()

	if rec.HasErrors() {
		err = rec.Error()
		return nil, err
	}

	return &vtctldatapb.ShardReplicationPositionsResponse{
		ReplicationStatuses: results,
		TabletMap:           tabletMap,
	}, nil
}

// ShardReplicationRemove is part of the vtctlservicepb.VtctldServer interface.
func (s *VtctldServer) ShardReplicationRemove(ctx context.Context, req *vtctldatapb.ShardReplicationRemoveRequest) (resp *vtctldatapb.ShardReplicationRemoveResponse, err error) {
	span, ctx := trace.NewSpan(ctx, "VtctldServer.ShardReplicationRemove")
	defer span.Finish()

	defer panicHandler(&err)

	span.Annotate("tablet_alias", topoproto.TabletAliasString(req.TabletAlias))
	span.Annotate("keyspace", req.Keyspace)
	span.Annotate("shard", req.Shard)

	if err = topo.RemoveShardReplicationRecord(ctx, s.ts, req.TabletAlias.Cell, req.Keyspace, req.Shard, req.TabletAlias); err != nil {
		return nil, err
	}

	return &vtctldatapb.ShardReplicationRemoveResponse{}, nil
}

// SleepTablet is part of the vtctlservicepb.VtctldServer interface.
func (s *VtctldServer) SleepTablet(ctx context.Context, req *vtctldatapb.SleepTabletRequest) (resp *vtctldatapb.SleepTabletResponse, err error) {
	span, ctx := trace.NewSpan(ctx, "VtctldServer.SleepTablet")
	defer span.Finish()

	defer panicHandler(&err)

	span.Annotate("tablet_alias", topoproto.TabletAliasString(req.TabletAlias))

	dur, ok, err := protoutil.DurationFromProto(req.Duration)
	if err != nil {
		return nil, err
	} else if !ok {
		dur = topo.RemoteOperationTimeout
	}

	span.Annotate("sleep_duration", dur.String())

	tablet, err := s.ts.GetTablet(ctx, req.TabletAlias)
	if err != nil {
		return nil, err
	}

	err = s.tmc.Sleep(ctx, tablet.Tablet, dur)
	if err != nil {
		return nil, err
	}

	return &vtctldatapb.SleepTabletResponse{}, nil
}

// SourceShardAdd is part of the vtctlservicepb.VtctldServer interface.
func (s *VtctldServer) SourceShardAdd(ctx context.Context, req *vtctldatapb.SourceShardAddRequest) (resp *vtctldatapb.SourceShardAddResponse, err error) {
	span, ctx := trace.NewSpan(ctx, "VtctldServer.SourceShardAdd")
	defer span.Finish()

	defer panicHandler(&err)

	span.Annotate("keyspace", req.Keyspace)
	span.Annotate("shard", req.Shard)
	span.Annotate("uid", req.Uid)
	span.Annotate("source_keyspace", req.SourceKeyspace)
	span.Annotate("source_shard", req.SourceShard)
	span.Annotate("keyrange", key.KeyRangeString(req.KeyRange))
	span.Annotate("tables", strings.Join(req.Tables, ","))

	var si *topo.ShardInfo

	ctx, unlock, lockErr := s.ts.LockKeyspace(ctx, req.Keyspace, fmt.Sprintf("SourceShardAdd(%v)", req.Uid))
	if lockErr != nil {
		err = lockErr
		return nil, err
	}
	defer unlock(&err)

	si, err = s.ts.UpdateShardFields(ctx, req.Keyspace, req.Shard, func(si *topo.ShardInfo) error {
		for _, ss := range si.SourceShards {
			if ss.Uid == req.Uid {
				return fmt.Errorf("%w: uid %v is already in use", topo.NewError(topo.NoUpdateNeeded, fmt.Sprintf("%s/%s", req.Keyspace, req.Shard)), req.Uid)
			}
		}

		si.SourceShards = append(si.SourceShards, &topodatapb.Shard_SourceShard{
			Keyspace: req.SourceKeyspace,
			Shard:    req.SourceShard,
			Uid:      req.Uid,
			KeyRange: req.KeyRange,
			Tables:   req.Tables,
		})
		return nil
	})
	if err != nil {
		return nil, err
	}

	resp = &vtctldatapb.SourceShardAddResponse{}
	switch si {
	case nil:
		// If we return NoUpdateNeeded from ts.UpdateShardFields, then we don't
		// get a ShardInfo back.
	default:
		resp.Shard = si.Shard
	}

	return resp, err
}

// SourceShardDelete is part of the vtctlservicepb.VtctldServer interface.
func (s *VtctldServer) SourceShardDelete(ctx context.Context, req *vtctldatapb.SourceShardDeleteRequest) (resp *vtctldatapb.SourceShardDeleteResponse, err error) {
	span, ctx := trace.NewSpan(ctx, "VtctldServer.SourceShardDelete")
	defer span.Finish()

	defer panicHandler(&err)

	span.Annotate("keyspace", req.Keyspace)
	span.Annotate("shard", req.Shard)
	span.Annotate("uid", req.Uid)

	var si *topo.ShardInfo

	ctx, unlock, lockErr := s.ts.LockKeyspace(ctx, req.Keyspace, fmt.Sprintf("SourceShardDelete(%v)", req.Uid))
	if lockErr != nil {
		err = lockErr
		return nil, err
	}
	defer unlock(&err)

	si, err = s.ts.UpdateShardFields(ctx, req.Keyspace, req.Shard, func(si *topo.ShardInfo) error {
		var newSourceShards []*topodatapb.Shard_SourceShard
		for _, ss := range si.SourceShards {
			if ss.Uid != req.Uid {
				newSourceShards = append(newSourceShards, ss)
			}
		}

		if len(newSourceShards) == len(si.SourceShards) {
			return fmt.Errorf("%w: no SourceShard with uid %v", topo.NewError(topo.NoUpdateNeeded, fmt.Sprintf("%s/%s", req.Keyspace, req.Shard)), req.Uid)
		}

		si.SourceShards = newSourceShards
		return nil
	})
	if err != nil {
		return nil, err
	}

	resp = &vtctldatapb.SourceShardDeleteResponse{}
	switch si {
	case nil:
		// If we return NoUpdateNeeded from ts.UpdateShardFields, then we don't
		// get a ShardInfo back.
	default:
		resp.Shard = si.Shard
	}

	return resp, err
}

// StartReplication is part of the vtctldservicepb.VtctldServer interface.
func (s *VtctldServer) StartReplication(ctx context.Context, req *vtctldatapb.StartReplicationRequest) (resp *vtctldatapb.StartReplicationResponse, err error) {
	span, ctx := trace.NewSpan(ctx, "VtctldServer.StartReplication")
	defer span.Finish()

	defer panicHandler(&err)

	if req.TabletAlias == nil {
		err = vterrors.Errorf(vtrpc.Code_INVALID_ARGUMENT, "StartReplication.TabletAlias is required")
		return nil, err
	}

	alias := topoproto.TabletAliasString(req.TabletAlias)
	span.Annotate("tablet_alias", alias)

	tablet, err := s.ts.GetTablet(ctx, req.TabletAlias)
	if err != nil {
		log.Errorf("StartReplication: failed to read tablet record for %v: %v", alias, err)
		return nil, err
	}

	shard, err := s.ts.GetShard(ctx, tablet.Keyspace, tablet.Shard)
	if err != nil {
		return nil, err
	}

	if !shard.HasPrimary() {
		err = vterrors.Errorf(vtrpc.Code_FAILED_PRECONDITION, "no primary tablet for shard %v/%v", tablet.Keyspace, tablet.Shard)
		return nil, err
	}

	shardPrimary, err := s.ts.GetTablet(ctx, shard.PrimaryAlias)
	if err != nil {
		err = fmt.Errorf("cannot lookup primary tablet %v for shard %v/%v: %w", topoproto.TabletAliasString(shard.PrimaryAlias), tablet.Keyspace, tablet.Shard, err)
		return nil, err
	}

	if shardPrimary.Type != topodatapb.TabletType_PRIMARY {
		err = vterrors.Errorf(vtrpc.Code_FAILED_PRECONDITION, "TopologyServer has incosistent state for shard primary %v", topoproto.TabletAliasString(shard.PrimaryAlias))
		return nil, err
	}

	if shardPrimary.Keyspace != tablet.Keyspace || shardPrimary.Shard != tablet.Shard {
		err = vterrors.Errorf(vtrpc.Code_FAILED_PRECONDITION, "primary %v and replica %v not in same keypace shard (%v/%v)", topoproto.TabletAliasString(shard.PrimaryAlias), topoproto.TabletAliasString(tablet.Alias), tablet.Keyspace, tablet.Shard)
		return nil, err
	}

	durabilityName, err := s.ts.GetKeyspaceDurability(ctx, tablet.Keyspace)
	if err != nil {
		return nil, err
	}
	log.Infof("Getting a new durability policy for %v", durabilityName)
	durability, err := reparentutil.GetDurabilityPolicy(durabilityName)
	if err != nil {
		return nil, err
	}

	if err = s.tmc.StartReplication(ctx, tablet.Tablet, reparentutil.IsReplicaSemiSync(durability, shardPrimary.Tablet, tablet.Tablet)); err != nil {
		log.Errorf("StartReplication: failed to start replication on %v: %v", alias, err)
		return nil, err
	}

	return &vtctldatapb.StartReplicationResponse{}, nil
}

// StopReplication is part of the vtctldservicepb.VtctldServer interface.
func (s *VtctldServer) StopReplication(ctx context.Context, req *vtctldatapb.StopReplicationRequest) (resp *vtctldatapb.StopReplicationResponse, err error) {
	span, ctx := trace.NewSpan(ctx, "VtctldServer.StopReplication")
	defer span.Finish()

	defer panicHandler(&err)

	if req.TabletAlias == nil {
		err = vterrors.Errorf(vtrpc.Code_INVALID_ARGUMENT, "StopReplication.TabletAlias is required")
		return nil, err
	}

	alias := topoproto.TabletAliasString(req.TabletAlias)
	span.Annotate("tablet_alias", alias)

	tablet, err := s.ts.GetTablet(ctx, req.TabletAlias)
	if err != nil {
		log.Errorf("StopReplication: failed to read tablet record for %v: %v", alias, err)
		return nil, err
	}

	if err := s.tmc.StopReplication(ctx, tablet.Tablet); err != nil {
		log.Errorf("StopReplication: failed to stop replication on %v: %v", alias, err)
		return nil, err
	}

	return &vtctldatapb.StopReplicationResponse{}, nil
}

// TabletExternallyReparented is part of the vtctldservicepb.VtctldServer interface.
func (s *VtctldServer) TabletExternallyReparented(ctx context.Context, req *vtctldatapb.TabletExternallyReparentedRequest) (resp *vtctldatapb.TabletExternallyReparentedResponse, err error) {
	span, ctx := trace.NewSpan(ctx, "VtctldServer.TabletExternallyReparented")
	defer span.Finish()

	defer panicHandler(&err)

	if req.Tablet == nil {
		err = vterrors.Errorf(vtrpc.Code_INVALID_ARGUMENT, "TabletExternallyReparentedRequest.Tablet must not be nil")
		return nil, err
	}

	span.Annotate("tablet_alias", topoproto.TabletAliasString(req.Tablet))

	tablet, err := s.ts.GetTablet(ctx, req.Tablet)
	if err != nil {
		log.Warningf("TabletExternallyReparented: failed to read tablet record for %v: %v", topoproto.TabletAliasString(req.Tablet), err)
		return nil, err
	}

	shard, err := s.ts.GetShard(ctx, tablet.Keyspace, tablet.Shard)
	if err != nil {
		log.Warningf("TabletExternallyReparented: failed to read global shard record for %v/%v: %v", tablet.Keyspace, tablet.Shard, err)
		return nil, err
	}

	resp = &vtctldatapb.TabletExternallyReparentedResponse{
		Keyspace:   shard.Keyspace(),
		Shard:      shard.ShardName(),
		NewPrimary: req.Tablet,
		OldPrimary: shard.PrimaryAlias,
	}

	// If the externally reparented (new primary) tablet is already PRIMARY in
	// the topo, this is a no-op.
	if tablet.Type == topodatapb.TabletType_PRIMARY {
		return resp, nil
	}

	log.Infof("TabletExternallyReparented: executing tablet type change %v -> PRIMARY on %v", tablet.Type, topoproto.TabletAliasString(req.Tablet))
	ev := &events.Reparent{
		ShardInfo:  *shard,
		NewPrimary: proto.Clone(tablet.Tablet).(*topodatapb.Tablet),
		OldPrimary: &topodatapb.Tablet{
			Alias: shard.PrimaryAlias,
			Type:  topodatapb.TabletType_PRIMARY,
		},
	}

	defer func() {
		// Ensure we dispatch an update with any failure.
		if err != nil {
			event.DispatchUpdate(ev, "failed: "+err.Error())
		}
	}()

	event.DispatchUpdate(ev, "starting external reparent")

	durabilityName, err := s.ts.GetKeyspaceDurability(ctx, tablet.Keyspace)
	if err != nil {
		return nil, err
	}
	log.Infof("Getting a new durability policy for %v", durabilityName)
	durability, err := reparentutil.GetDurabilityPolicy(durabilityName)
	if err != nil {
		return nil, err
	}

	if err = s.tmc.ChangeType(ctx, tablet.Tablet, topodatapb.TabletType_PRIMARY, reparentutil.SemiSyncAckers(durability, tablet.Tablet) > 0); err != nil {
		log.Warningf("ChangeType(%v, PRIMARY): %v", topoproto.TabletAliasString(req.Tablet), err)
		return nil, err
	}

	event.DispatchUpdate(ev, "finished")

	return resp, nil
}

// UpdateCellInfo is part of the vtctlservicepb.VtctldServer interface.
func (s *VtctldServer) UpdateCellInfo(ctx context.Context, req *vtctldatapb.UpdateCellInfoRequest) (resp *vtctldatapb.UpdateCellInfoResponse, err error) {
	span, ctx := trace.NewSpan(ctx, "VtctldServer.UpdateCellInfo")
	defer span.Finish()

	defer panicHandler(&err)

	span.Annotate("cell", req.Name)
	span.Annotate("cell_server_address", req.CellInfo.ServerAddress)
	span.Annotate("cell_root", req.CellInfo.Root)

	ctx, cancel := context.WithTimeout(ctx, topo.RemoteOperationTimeout)
	defer cancel()

	var updatedCi *topodatapb.CellInfo
	err = s.ts.UpdateCellInfoFields(ctx, req.Name, func(ci *topodatapb.CellInfo) error {
		defer func() {
			updatedCi = proto.Clone(ci).(*topodatapb.CellInfo)
		}()

		changed := false

		if req.CellInfo.ServerAddress != "" && req.CellInfo.ServerAddress != ci.ServerAddress {
			changed = true
			ci.ServerAddress = req.CellInfo.ServerAddress
		}

		if req.CellInfo.Root != "" && req.CellInfo.Root != ci.Root {
			changed = true
			ci.Root = req.CellInfo.Root
		}

		if !changed {
			return topo.NewError(topo.NoUpdateNeeded, req.Name)
		}

		return nil
	})

	if err != nil {
		return nil, err
	}

	return &vtctldatapb.UpdateCellInfoResponse{
		Name:     req.Name,
		CellInfo: updatedCi,
	}, nil
}

// UpdateCellsAlias is part of the vtctlservicepb.VtctldServer interface.
func (s *VtctldServer) UpdateCellsAlias(ctx context.Context, req *vtctldatapb.UpdateCellsAliasRequest) (resp *vtctldatapb.UpdateCellsAliasResponse, err error) {
	span, ctx := trace.NewSpan(ctx, "VtctldServer.UpdateCellsAlias")
	defer span.Finish()

	defer panicHandler(&err)

	span.Annotate("cells_alias", req.Name)
	span.Annotate("cells_alias_cells", strings.Join(req.CellsAlias.Cells, ","))

	ctx, cancel := context.WithTimeout(ctx, topo.RemoteOperationTimeout)
	defer cancel()

	var updatedCa *topodatapb.CellsAlias
	err = s.ts.UpdateCellsAlias(ctx, req.Name, func(ca *topodatapb.CellsAlias) error {
		defer func() {
			updatedCa = proto.Clone(ca).(*topodatapb.CellsAlias)
		}()

		ca.Cells = req.CellsAlias.Cells
		return nil
	})

	if err != nil {
		return nil, err
	}

	return &vtctldatapb.UpdateCellsAliasResponse{
		Name:       req.Name,
		CellsAlias: updatedCa,
	}, nil
}

// Validate is part of the vtctlservicepb.VtctldServer interface.
func (s *VtctldServer) Validate(ctx context.Context, req *vtctldatapb.ValidateRequest) (resp *vtctldatapb.ValidateResponse, err error) {
	span, ctx := trace.NewSpan(ctx, "VtctldServer.Validate")
	defer span.Finish()

	defer panicHandler(&err)

	span.Annotate("ping_tablets", req.PingTablets)

	resp = &vtctldatapb.ValidateResponse{}
	getKeyspacesCtx, getKeyspacesCancel := context.WithTimeout(ctx, topo.RemoteOperationTimeout)
	defer getKeyspacesCancel()

	keyspaces, err := s.ts.GetKeyspaces(getKeyspacesCtx)
	if err != nil {
		resp.Results = append(resp.Results, fmt.Sprintf("GetKeyspaces failed: %v", err))
		return resp, nil
	}

	var (
		m  sync.Mutex
		wg sync.WaitGroup
	)

	wg.Add(1)
	go func() {
		defer wg.Done()
		validateAllTablets := func(ctx context.Context, keyspaces []string) {
			span, ctx := trace.NewSpan(ctx, "VtctldServer.validateAllTablets")
			defer span.Finish()

			cellSet := sets.New[string]()
			for _, keyspace := range keyspaces {
				getShardNamesCtx, getShardNamesCancel := context.WithTimeout(ctx, topo.RemoteOperationTimeout)
				shards, err := s.ts.GetShardNames(getShardNamesCtx, keyspace)
				getShardNamesCancel() // don't defer in a loop

				if err != nil {
					m.Lock()
					resp.Results = append(resp.Results, fmt.Sprintf("TopologyServer.GetShardNames(%v) failed: %v", keyspace, err))
					m.Unlock()
					continue
				}

				for _, shard := range shards {
					findAllTabletAliasesCtx, findAllTabletAliasesCancel := context.WithTimeout(ctx, topo.RemoteOperationTimeout)
					aliases, err := s.ts.FindAllTabletAliasesInShard(findAllTabletAliasesCtx, keyspace, shard)
					findAllTabletAliasesCancel() // don't defer in a loop

					if err != nil {
						m.Lock()
						resp.Results = append(resp.Results, fmt.Sprintf("TopologyServer.FindAllTabletAliasesInShard(%v/%v) failed: %v", keyspace, shard, err))
						m.Unlock()
						continue
					}

					for _, alias := range aliases {
						cellSet.Insert(alias.Cell)
					}
				}
			}

			for _, cell := range sets.List(cellSet) {
				getTabletsByCellCtx, getTabletsByCellCancel := context.WithTimeout(ctx, topo.RemoteOperationTimeout)
				aliases, err := s.ts.GetTabletAliasesByCell(getTabletsByCellCtx, cell)
				getTabletsByCellCancel() // don't defer in a loop

				if err != nil {
					m.Lock()
					resp.Results = append(resp.Results, fmt.Sprintf("TopologyServer.GetTabletsByCell(%v) failed: %v", cell, err))
					m.Unlock()
					continue
				}

				for _, alias := range aliases {
					wg.Add(1)
					go func(alias *topodatapb.TabletAlias) {
						defer wg.Done()

						span, ctx := trace.NewSpan(ctx, "VtctldServer.validateTablet")
						defer span.Finish()

						key := topoproto.TabletAliasString(alias)
						span.Annotate("tablet_alias", key)

						ctx, cancel := context.WithTimeout(ctx, topo.RemoteOperationTimeout)
						defer cancel()

						if err := topo.Validate(ctx, s.ts, alias); err != nil {
							m.Lock()
							defer m.Unlock()

							resp.Results = append(resp.Results, fmt.Sprintf("topo.Validate(%v) failed: %v", key, err))
							return
						}

						log.Infof("tablet %v is valid", key)
					}(alias)
				}
			}
		}

		validateAllTablets(ctx, keyspaces)
	}()

	resp.ResultsByKeyspace = make(map[string]*vtctldatapb.ValidateKeyspaceResponse, len(keyspaces))

	for _, keyspace := range keyspaces {
		wg.Add(1)
		go func(keyspace string) {
			defer wg.Done()
			keyspaceResp, err := s.ValidateKeyspace(ctx, &vtctldatapb.ValidateKeyspaceRequest{
				Keyspace:    keyspace,
				PingTablets: req.PingTablets,
			})

			m.Lock()
			defer m.Unlock()

			if err != nil {
				resp.ResultsByKeyspace[keyspace] = &vtctldatapb.ValidateKeyspaceResponse{
					Results: []string{fmt.Sprintf("failed to validate: %v", err)},
				}
				return
			}

			resp.ResultsByKeyspace[keyspace] = keyspaceResp
		}(keyspace)
	}

	wg.Wait()
	return resp, err
}

// ValidateKeyspace is part of the vtctlservicepb.VtctldServer interface.
func (s *VtctldServer) ValidateKeyspace(ctx context.Context, req *vtctldatapb.ValidateKeyspaceRequest) (resp *vtctldatapb.ValidateKeyspaceResponse, err error) {
	span, ctx := trace.NewSpan(ctx, "VtctldServer.ValidateKeyspace")
	defer span.Finish()

	defer panicHandler(&err)

	span.Annotate("keyspace", req.Keyspace)
	span.Annotate("ping_tablets", req.PingTablets)

	resp = &vtctldatapb.ValidateKeyspaceResponse{}
	getShardNamesCtx, getShardNamesCancel := context.WithTimeout(ctx, topo.RemoteOperationTimeout)
	defer getShardNamesCancel()

	shards, err := s.ts.GetShardNames(getShardNamesCtx, req.Keyspace)
	if err != nil {
		resp.Results = append(resp.Results, fmt.Sprintf("TopologyServer.GetShardNames(%v) failed: %v", req.Keyspace, err))
		err = nil
		return resp, err
	}

	resp.ResultsByShard = make(map[string]*vtctldatapb.ValidateShardResponse, len(shards))

	var (
		m  sync.Mutex
		wg sync.WaitGroup
	)
	for _, shard := range shards {
		wg.Add(1)
		go func(shard string) {
			defer wg.Done()
			shardResp, err := s.ValidateShard(ctx, &vtctldatapb.ValidateShardRequest{
				Keyspace:    req.Keyspace,
				Shard:       shard,
				PingTablets: req.PingTablets,
			})

			m.Lock()
			defer m.Unlock()

			if err != nil {
				resp.Results = append(resp.Results, fmt.Sprintf("error validating shard %v/%v: %v", req.Keyspace, shard, err))
				return
			}

			resp.ResultsByShard[shard] = shardResp
		}(shard)
	}

	wg.Wait()
	return resp, err
}

// ValidateSchemaKeyspace is a part of the vtctlservicepb.VtctldServer interface.
// It will diff the schema from all the tablets in the keyspace.
func (s *VtctldServer) ValidateSchemaKeyspace(ctx context.Context, req *vtctldatapb.ValidateSchemaKeyspaceRequest) (resp *vtctldatapb.ValidateSchemaKeyspaceResponse, err error) {
	span, ctx := trace.NewSpan(ctx, "VtctldServer.ValidateSchemaKeyspace")
	defer span.Finish()

	defer panicHandler(&err)

	span.Annotate("keyspace", req.Keyspace)
	keyspace := req.Keyspace

	resp = &vtctldatapb.ValidateSchemaKeyspaceResponse{
		Results: []string{},
	}

	shards, err := s.ts.GetShardNames(ctx, keyspace)
	if err != nil {
		resp.Results = append(resp.Results, fmt.Sprintf("TopologyServer.GetShardNames(%v) failed: %v", req.Keyspace, err))
		err = nil
		return resp, err
	}

	resp.ResultsByShard = make(map[string]*vtctldatapb.ValidateShardResponse, len(shards))

	// Initiate individual shard results first
	for _, shard := range shards {
		resp.ResultsByShard[shard] = &vtctldatapb.ValidateShardResponse{
			Results: []string{},
		}
	}

	if req.IncludeVschema {
		results, err2 := s.ValidateVSchema(ctx, &vtctldatapb.ValidateVSchemaRequest{
			Keyspace:      keyspace,
			Shards:        shards,
			ExcludeTables: req.ExcludeTables,
			IncludeViews:  req.IncludeViews,
		})
		if err2 != nil {
			err = err2
			return nil, err
		}

		if len(results.Results) > 0 {
			resp.Results = append(resp.Results, results.Results...)
			for shard, shardResults := range resp.ResultsByShard {
				resp.ResultsByShard[shard].Results = append(resp.ResultsByShard[shard].Results, shardResults.Results...)
			}
			return resp, err
		}
	}

	sort.Strings(shards)

	var (
		referenceSchema *tabletmanagerdatapb.SchemaDefinition
		referenceAlias  *topodatapb.TabletAlias
		m               sync.Mutex
		wg              sync.WaitGroup
	)

	r := &tabletmanagerdatapb.GetSchemaRequest{ExcludeTables: req.ExcludeTables, IncludeViews: req.IncludeViews}
	for _, shard := range shards[0:] {
		wg.Add(1)
		go func(shard string) {
			defer wg.Done()

			si, err := s.ts.GetShard(ctx, keyspace, shard)

			m.Lock()
			defer m.Unlock()

			if err != nil {
				errMessage := fmt.Sprintf("GetShard(%v, %v) failed: %v", keyspace, shard, err)
				resp.ResultsByShard[shard].Results = append(resp.ResultsByShard[shard].Results, errMessage)
				resp.Results = append(resp.Results, errMessage)
				return
			}

			if !si.HasPrimary() {
				if !req.SkipNoPrimary {
					errMessage := fmt.Sprintf("no primary in shard %v/%v", keyspace, shard)
					resp.ResultsByShard[shard].Results = append(resp.ResultsByShard[shard].Results, errMessage)
					resp.Results = append(resp.Results, errMessage)
				}
				return
			}

			if referenceSchema == nil {
				referenceAlias = si.PrimaryAlias
				referenceSchema, err = schematools.GetSchema(ctx, s.ts, s.tmc, referenceAlias, r)
				if err != nil {
					return
				}
			}

			aliases, err := s.ts.FindAllTabletAliasesInShard(ctx, keyspace, shard)
			if err != nil {
				errMessage := fmt.Sprintf("FindAllTabletAliasesInShard(%v, %v) failed: %v", keyspace, shard, err)
				resp.ResultsByShard[shard].Results = append(resp.ResultsByShard[shard].Results, errMessage)
				resp.Results = append(resp.Results, errMessage)
				return
			}

			aliasWg := sync.WaitGroup{}
			aliasErrs := concurrency.AllErrorRecorder{}

			for _, alias := range aliases {
				if referenceAlias == alias {
					continue
				}
				aliasWg.Add(1)
				go func(alias *topodatapb.TabletAlias) {
					defer aliasWg.Done()
					replicaSchema, err := schematools.GetSchema(ctx, s.ts, s.tmc, alias, r)
					if err != nil {
						aliasErrs.RecordError(fmt.Errorf("GetSchema(%v, nil, %v, %v) failed: %v", alias, req.ExcludeTables, req.IncludeViews, err))
						return
					}

					tmutils.DiffSchema(topoproto.TabletAliasString(referenceAlias), referenceSchema, topoproto.TabletAliasString(alias), replicaSchema, &aliasErrs)
				}(alias)
			}
			aliasWg.Wait()

			if aliasErrs.HasErrors() {
				for _, err := range aliasErrs.Errors {
					errMessage := err.Error()
					resp.ResultsByShard[shard].Results = append(resp.ResultsByShard[shard].Results, errMessage)
					resp.Results = append(resp.Results, errMessage)
				}
			}
		}(shard)
	}

	wg.Wait()

	return resp, err
}

// ValidateShard is part of the vtctlservicepb.VtctldServer interface.
func (s *VtctldServer) ValidateShard(ctx context.Context, req *vtctldatapb.ValidateShardRequest) (resp *vtctldatapb.ValidateShardResponse, err error) {
	span, ctx := trace.NewSpan(ctx, "VtctldServer.ValidateShard")
	defer span.Finish()

	defer panicHandler(&err)

	span.Annotate("keyspace", req.Keyspace)
	span.Annotate("shard", req.Shard)
	span.Annotate("ping_tablets", req.PingTablets)

	resp = &vtctldatapb.ValidateShardResponse{}
	getShardCtx, getShardCancel := context.WithTimeout(ctx, topo.RemoteOperationTimeout)
	defer getShardCancel()

	si, err := s.ts.GetShard(getShardCtx, req.Keyspace, req.Shard)
	if err != nil {
		resp.Results = append(resp.Results, fmt.Sprintf("TopologyServer.GetShard(%v, %v) failed: %v", req.Keyspace, req.Shard, err))
		err = nil
		return resp, err
	}

	findAllTabletAliasesCtx, findAllTabletAliasesCancel := context.WithTimeout(ctx, topo.RemoteOperationTimeout)
	defer findAllTabletAliasesCancel()

	aliases, err := s.ts.FindAllTabletAliasesInShard(findAllTabletAliasesCtx, req.Keyspace, req.Shard)
	if err != nil {
		resp.Results = append(resp.Results, fmt.Sprintf("TopologyServer.FindAllTabletAliasesInShard(%v, %v) failed: %v", req.Keyspace, req.Shard, err))
		err = nil
		return resp, err
	}

	getTabletMapCtx, getTabletMapCancel := context.WithTimeout(ctx, topo.RemoteOperationTimeout)
	defer getTabletMapCancel()
	tabletMap, _ := s.ts.GetTabletMap(getTabletMapCtx, aliases)

	var primaryAlias *topodatapb.TabletAlias
	for _, alias := range aliases {
		key := topoproto.TabletAliasString(alias)
		ti, ok := tabletMap[key]
		if !ok {
			resp.Results = append(resp.Results, fmt.Sprintf("tablet %v not found in map", key))
			continue
		}

		if ti.Type == topodatapb.TabletType_PRIMARY {
			switch primaryAlias {
			case nil:
				primaryAlias = alias
			default:
				resp.Results = append(resp.Results, fmt.Sprintf("shard %v/%v already has primary %v but found other primary %v", req.Keyspace, req.Shard, topoproto.TabletAliasString(primaryAlias), key))
			}
		}
	}

	if primaryAlias == nil {
		resp.Results = append(resp.Results, fmt.Sprintf("no primary for shard %v/%v", req.Keyspace, req.Shard))
	} else if !topoproto.TabletAliasEqual(si.PrimaryAlias, primaryAlias) {
		resp.Results = append(resp.Results, fmt.Sprintf("primary mismatch for shard %v/%v: found %v, expected %v", si.Keyspace(), si.ShardName(), topoproto.TabletAliasString(primaryAlias), topoproto.TabletAliasString(si.PrimaryAlias)))
	}

	var (
		wg      sync.WaitGroup
		results = make(chan string, len(aliases))
	)

	for _, alias := range aliases {
		wg.Add(1)
		go func(alias *topodatapb.TabletAlias) {
			defer wg.Done()

			ctx, cancel := context.WithTimeout(ctx, topo.RemoteOperationTimeout)
			defer cancel()

			if err := topo.Validate(ctx, s.ts, alias); err != nil {
				results <- fmt.Sprintf("topo.Validate(%v) failed: %v", topoproto.TabletAliasString(alias), err)
				return
			}

			log.Infof("tablet %v is valid", topoproto.TabletAliasString(alias))
		}(alias)
	}

	if req.PingTablets {
		validateReplication := func(ctx context.Context, si *topo.ShardInfo, tabletMap map[string]*topo.TabletInfo, results chan<- string) {
			if si.PrimaryAlias == nil {
				results <- fmt.Sprintf("no primary in shard record %v/%v", si.Keyspace(), si.ShardName())
				return
			}

			shardPrimaryAliasStr := topoproto.TabletAliasString(si.PrimaryAlias)
			primaryTabletInfo, ok := tabletMap[shardPrimaryAliasStr]
			if !ok {
				results <- fmt.Sprintf("primary %v not in tablet map", shardPrimaryAliasStr)
				return
			}

			ctx, cancel := context.WithTimeout(ctx, topo.RemoteOperationTimeout)
			defer cancel()

			replicaList, err := s.tmc.GetReplicas(ctx, primaryTabletInfo.Tablet)
			if err != nil {
				results <- fmt.Sprintf("GetReplicas(%v) failed: %v", primaryTabletInfo, err)
				return
			}

			if len(replicaList) == 0 {
				results <- fmt.Sprintf("no replicas of tablet %v found", shardPrimaryAliasStr)
				return
			}

			tabletIPMap := make(map[string]*topodatapb.Tablet)
			replicaIPMap := make(map[string]bool)
			for _, tablet := range tabletMap {
				ip, err := topoproto.MySQLIP(tablet.Tablet)
				if err != nil {
					results <- fmt.Sprintf("could not resolve IP for tablet %s: %v", tablet.Tablet.MysqlHostname, err)
					continue
				}

				tabletIPMap[netutil.NormalizeIP(ip)] = tablet.Tablet
			}

			// See if every replica is in the replication graph.
			for _, replicaAddr := range replicaList {
				if tabletIPMap[netutil.NormalizeIP(replicaAddr)] == nil {
					results <- fmt.Sprintf("replica %v not in replication graph for shard %v/%v (mysql instance without vttablet?)", replicaAddr, si.Keyspace(), si.ShardName())
				}

				replicaIPMap[netutil.NormalizeIP(replicaAddr)] = true
			}

			// See if every entry in the replication graph is connected to the primary.
			for _, tablet := range tabletMap {
				if !tablet.IsReplicaType() {
					continue
				}

				ip, err := topoproto.MySQLIP(tablet.Tablet)
				if err != nil {
					results <- fmt.Sprintf("could not resolve IP for tablet %s: %v", tablet.Tablet.MysqlHostname, err)
					continue
				}

				if !replicaIPMap[netutil.NormalizeIP(ip)] {
					results <- fmt.Sprintf("replica %v not replicating: %v replica list: %q", topoproto.TabletAliasString(tablet.Alias), ip, replicaList)
				}
			}
		}
		pingTablets := func(ctx context.Context, tabletMap map[string]*topo.TabletInfo, results chan<- string) {
			for alias, ti := range tabletMap {
				wg.Add(1)
				go func(alias string, ti *topo.TabletInfo) {
					defer wg.Done()

					ctx, cancel := context.WithTimeout(ctx, topo.RemoteOperationTimeout)
					defer cancel()

					if err := s.tmc.Ping(ctx, ti.Tablet); err != nil {
						results <- fmt.Sprintf("Ping(%v) failed: %v tablet hostname: %v", alias, err, ti.Hostname)
					}
				}(alias, ti)
			}
		}

		validateReplication(ctx, si, tabletMap, results) // done synchronously
		pingTablets(ctx, tabletMap, results)             // done async, using the waitgroup declared above in the main method body.
	}

	done := make(chan bool)
	go func() {
		for result := range results {
			resp.Results = append(resp.Results, result)
		}
		done <- true
	}()

	wg.Wait()
	close(results)
	<-done

	return resp, err
}

// ValidateVersionKeyspace validates all versions are the same in all
// tablets in a keyspace
func (s *VtctldServer) ValidateVersionKeyspace(ctx context.Context, req *vtctldatapb.ValidateVersionKeyspaceRequest) (resp *vtctldatapb.ValidateVersionKeyspaceResponse, err error) {
	span, ctx := trace.NewSpan(ctx, "VtctldServer.ValidateVersionKeyspace")
	defer span.Finish()

	defer panicHandler(&err)

	keyspace := req.Keyspace
	shards, err := s.ts.GetShardNames(ctx, keyspace)
	resp = &vtctldatapb.ValidateVersionKeyspaceResponse{
		Results:        []string{},
		ResultsByShard: make(map[string]*vtctldatapb.ValidateShardResponse, len(shards)),
	}

	if err != nil {
		resp.Results = append(resp.Results, fmt.Sprintf("TopologyServer.GetShardNames(%v) failed: %v", keyspace, err))
		err = nil
		return
	}

	if len(shards) == 0 {
		resp.Results = append(resp.Results, fmt.Sprintf("no shards in keyspace %v", keyspace))
		return
	}

	si, err := s.ts.GetShard(ctx, keyspace, shards[0])
	if err != nil {
		resp.Results = append(resp.Results, fmt.Sprintf("unable to find primary shard %v/%v", keyspace, shards[0]))
		err = nil
		return
	}
	if !si.HasPrimary() {
		resp.Results = append(resp.Results, fmt.Sprintf("no primary in shard %v/%v", keyspace, shards[0]))
		return
	}

	referenceAlias := si.PrimaryAlias
	referenceVersion, err := s.GetVersion(ctx, &vtctldatapb.GetVersionRequest{TabletAlias: referenceAlias})
	if err != nil {
		resp.Results = append(resp.Results, fmt.Sprintf("unable to get reference version of first shard's primary tablet: %v", err))
		err = nil
		return
	}

	var validateVersionKeyspaceResponseMutex sync.Mutex

	for _, shard := range shards {
		shardResp := vtctldatapb.ValidateShardResponse{
			Results: []string{},
		}

		var (
			validateShardResponseMutex sync.Mutex
			tabletWaitGroup            sync.WaitGroup
		)

		aliases, err := s.ts.FindAllTabletAliasesInShard(ctx, keyspace, shard)
		if err != nil {
			errMessage := fmt.Sprintf("unable to find tablet aliases in shard %v: %v", shard, err)
			shardResp.Results = append(shardResp.Results, errMessage)
			validateVersionKeyspaceResponseMutex.Lock()
			resp.Results = append(resp.Results, errMessage)
			resp.ResultsByShard[shard] = &shardResp
			validateVersionKeyspaceResponseMutex.Unlock()
			continue
		}

		for _, alias := range aliases {
			if topoproto.TabletAliasEqual(alias, si.PrimaryAlias) {
				continue
			}

			tabletWaitGroup.Add(1)
			go func(alias *topodatapb.TabletAlias, m *sync.Mutex, ctx context.Context) {
				defer tabletWaitGroup.Done()
				replicaVersion, err := s.GetVersion(ctx, &vtctldatapb.GetVersionRequest{TabletAlias: alias})
				if err != nil {
					validateShardResponseMutex.Lock()
					shardResp.Results = append(shardResp.Results, fmt.Sprintf("unable to get version for tablet %v: %v", alias, err))
					validateShardResponseMutex.Unlock()
					return
				}

				if referenceVersion.Version != replicaVersion.Version {
					validateShardResponseMutex.Lock()
					shardResp.Results = append(shardResp.Results, fmt.Sprintf("primary %v version %v is different than replica %v version %v", topoproto.TabletAliasString(referenceAlias), referenceVersion, topoproto.TabletAliasString(alias), replicaVersion))
					validateShardResponseMutex.Unlock()
				}
			}(alias, &validateShardResponseMutex, ctx)
		}

		tabletWaitGroup.Wait()
		validateVersionKeyspaceResponseMutex.Lock()
		resp.Results = append(resp.Results, shardResp.Results...)
		resp.ResultsByShard[shard] = &shardResp
		validateVersionKeyspaceResponseMutex.Unlock()
	}

	return resp, err
}

// ValidateVersionShard validates all versions are the same in all
// tablets in a shard
func (s *VtctldServer) ValidateVersionShard(ctx context.Context, req *vtctldatapb.ValidateVersionShardRequest) (resp *vtctldatapb.ValidateVersionShardResponse, err error) {
	span, ctx := trace.NewSpan(ctx, "VtctldServer.ValidateVersionShard")
	defer span.Finish()

	defer panicHandler(&err)

	shard, err := s.ts.GetShard(ctx, req.Keyspace, req.Shard)
	if err != nil {
		err = fmt.Errorf("GetShard(%s) failed: %v", req.Shard, err)
		return nil, err
	}

	if !shard.HasPrimary() {
		err = fmt.Errorf("no primary in shard %v/%v", req.Keyspace, req.Shard)
		return nil, err
	}

	log.Infof("Gathering version for primary %v", topoproto.TabletAliasString(shard.PrimaryAlias))
	primaryVersion, err := s.GetVersion(ctx, &vtctldatapb.GetVersionRequest{
		TabletAlias: shard.PrimaryAlias,
	})
	if err != nil {
		err = fmt.Errorf("GetVersion(%s) failed: %v", topoproto.TabletAliasString(shard.PrimaryAlias), err)
		return nil, err
	}

	aliases, err := s.ts.FindAllTabletAliasesInShard(ctx, req.Keyspace, req.Shard)
	if err != nil {
		err = fmt.Errorf("FindAllTabletAliasesInShard(%s, %s) failed: %v", req.Keyspace, req.Shard, err)
		return nil, err
	}

	er := concurrency.AllErrorRecorder{}
	wg := sync.WaitGroup{}
	for _, alias := range aliases {
		if topoproto.TabletAliasEqual(alias, shard.PrimaryAlias) {
			continue
		}

		wg.Add(1)
		go s.diffVersion(ctx, primaryVersion.Version, shard.PrimaryAlias, alias, &wg, &er)
	}

	wg.Wait()

	response := vtctldatapb.ValidateVersionShardResponse{}
	if er.HasErrors() {
		response.Results = append(response.Results, er.ErrorStrings()...)
	}

	return &response, nil
}

// ValidateVSchema compares the schema of each primary tablet in "keyspace/shards..." to the vschema and errs if there are differences
func (s *VtctldServer) ValidateVSchema(ctx context.Context, req *vtctldatapb.ValidateVSchemaRequest) (resp *vtctldatapb.ValidateVSchemaResponse, err error) {
	span, ctx := trace.NewSpan(ctx, "VtctldServer.ValidateVSchema")
	defer span.Finish()

	defer panicHandler(&err)
	keyspace := req.Keyspace
	shards := req.Shards
	excludeTables := req.ExcludeTables
	includeViews := req.IncludeViews

	vschm, err := s.ts.GetVSchema(ctx, keyspace)
	if err != nil {
		err = fmt.Errorf("GetVSchema(%s) failed: %v", keyspace, err)
		return nil, err
	}

	resp = &vtctldatapb.ValidateVSchemaResponse{
		Results:        []string{},
		ResultsByShard: make(map[string]*vtctldatapb.ValidateShardResponse, len(shards)),
	}

	var (
		wg sync.WaitGroup
		m  sync.Mutex
	)

	wg.Add(len(shards))

	for _, shard := range shards {
		go func(shard string) {
			defer wg.Done()

			shardResult := vtctldatapb.ValidateShardResponse{
				Results: []string{},
			}

			notFoundTables := []string{}
			si, err := s.ts.GetShard(ctx, keyspace, shard)
			if err != nil {
				errorMessage := fmt.Sprintf("GetShard(%v, %v) failed: %v", keyspace, shard, err)
				shardResult.Results = append(shardResult.Results, errorMessage)
				m.Lock()
				resp.Results = append(resp.Results, errorMessage)
				resp.ResultsByShard[shard] = &shardResult
				m.Unlock()
				return
			}
			r := &tabletmanagerdatapb.GetSchemaRequest{ExcludeTables: req.ExcludeTables, IncludeViews: req.IncludeViews}
			primarySchema, err := schematools.GetSchema(ctx, s.ts, s.tmc, si.PrimaryAlias, r)
			if err != nil {
				errorMessage := fmt.Sprintf("GetSchema(%s, nil, %v, %v) (%v/%v) failed: %v", si.PrimaryAlias.String(),
					excludeTables, includeViews, keyspace, shard, err,
				)
				shardResult.Results = append(shardResult.Results, errorMessage)
				m.Lock()
				resp.Results = append(resp.Results, errorMessage)
				resp.ResultsByShard[shard] = &shardResult
				m.Unlock()
				return
			}
			for _, tableDef := range primarySchema.TableDefinitions {
				if _, ok := vschm.Tables[tableDef.Name]; !ok {
					if !schema.IsInternalOperationTableName(tableDef.Name) {
						notFoundTables = append(notFoundTables, tableDef.Name)
					}
				}
			}
			if len(notFoundTables) > 0 {
				errorMessage := fmt.Sprintf("%v/%v has tables that are not in the vschema: %v", keyspace, shard, notFoundTables)
				shardResult.Results = append(shardResult.Results, errorMessage)
				m.Lock()
				resp.Results = append(resp.Results, errorMessage)
				resp.ResultsByShard[shard] = &shardResult
				m.Unlock()
			}
			m.Lock()
			resp.ResultsByShard[shard] = &shardResult
			m.Unlock()
		}(shard)
	}
	wg.Wait()
	return resp, err
}

// StartServer registers a VtctldServer for RPCs on the given gRPC server.
func StartServer(s *grpc.Server, ts *topo.Server) {
	vtctlservicepb.RegisterVtctldServer(s, NewVtctldServer(ts))
}

// getTopologyCell is a helper method that returns a topology cell given its path.
func (s *VtctldServer) getTopologyCell(ctx context.Context, cellPath string) (*vtctldatapb.TopologyCell, error) {
	// extract cell and relative path
	parts := strings.Split(cellPath, "/")
	if parts[0] != "" || len(parts) < 2 {
		err := vterrors.Errorf(vtrpc.Code_INVALID_ARGUMENT, "invalid path: %s", cellPath)
		return nil, err
	}
	cell := parts[1]
	relativePath := cellPath[len(cell)+1:]
	topoCell := vtctldatapb.TopologyCell{Name: parts[len(parts)-1], Path: cellPath}

	conn, err := s.ts.ConnForCell(ctx, cell)
	if err != nil {
		err := vterrors.Errorf(vtrpc.Code_UNAVAILABLE, "error fetching connection to cell %s: %v", cell, err)
		return nil, err
	}

	data, _, dataErr := conn.Get(ctx, relativePath)

	if dataErr == nil {
		result, err := topo.DecodeContent(relativePath, data, false)
		if err != nil {
			err := vterrors.Errorf(vtrpc.Code_INVALID_ARGUMENT, "error decoding file content for cell %s: %v", cellPath, err)
			return nil, err
		}
		topoCell.Data = result
		// since there is data at this cell, it cannot be a directory cell
		// so we can early return the topocell
		return &topoCell, nil
	}

	children, childrenErr := conn.ListDir(ctx, relativePath, false /*full*/)

	if childrenErr != nil && dataErr != nil {
		err := vterrors.Errorf(vtrpc.Code_FAILED_PRECONDITION, "cell %s with path %s has no file contents and no children: %v", cell, cellPath, err)
		return nil, err
	}

	topoCell.Children = make([]string, len(children))

	for i, c := range children {
		topoCell.Children[i] = c.Name
	}

	return &topoCell, nil
}

// Helper function to get version of a tablet from its debug vars
var getVersionFromTabletDebugVars = func(tabletAddr string) (string, error) {
	resp, err := http.Get("http://" + tabletAddr + "/debug/vars")
	if err != nil {
		return "", err
	}
	defer resp.Body.Close()
	body, err := io.ReadAll(resp.Body)
	if err != nil {
		return "", err
	}

	var vars struct {
		BuildHost      string
		BuildUser      string
		BuildTimestamp int64
		BuildGitRev    string
	}
	err = json.Unmarshal(body, &vars)
	if err != nil {
		return "", err
	}

	version := fmt.Sprintf("%v", vars)
	return version, nil
}

var versionFuncMu sync.Mutex
var getVersionFromTablet = getVersionFromTabletDebugVars

func SetVersionFunc(versionFunc func(string) (string, error)) {
	versionFuncMu.Lock()
	defer versionFuncMu.Unlock()
	getVersionFromTablet = versionFunc
}

func GetVersionFunc() func(string) (string, error) {
	versionFuncMu.Lock()
	defer versionFuncMu.Unlock()
	return getVersionFromTablet
}

// helper method to asynchronously get and diff a version
func (s *VtctldServer) diffVersion(ctx context.Context, primaryVersion string, primaryAlias *topodatapb.TabletAlias, alias *topodatapb.TabletAlias, wg *sync.WaitGroup, er concurrency.ErrorRecorder) {
	defer wg.Done()
	log.Infof("Gathering version for %v", topoproto.TabletAliasString(alias))
	replicaVersion, err := s.GetVersion(ctx, &vtctldatapb.GetVersionRequest{
		TabletAlias: alias,
	})
	if err != nil {
		er.RecordError(fmt.Errorf("unable to get version for tablet %v: %v", alias, err))
		return
	}

	if primaryVersion != replicaVersion.Version {
		er.RecordError(fmt.Errorf("primary %v version %v is different than replica %v version %v", topoproto.TabletAliasString(primaryAlias), primaryVersion, topoproto.TabletAliasString(alias), replicaVersion))
	}
}<|MERGE_RESOLUTION|>--- conflicted
+++ resolved
@@ -264,14 +264,6 @@
 	})
 
 	executor := schemamanager.NewTabletExecutor(migrationContext, s.ts, s.tmc, logger, waitReplicasTimeout)
-<<<<<<< HEAD
-	if req.SkipPreflight {
-		executor.SkipPreflight()
-=======
-	if req.AllowLongUnavailability {
-		executor.AllowBigSchemaChange()
->>>>>>> 607a9a4a
-	}
 
 	if err = executor.SetDDLStrategy(req.DdlStrategy); err != nil {
 		err = vterrors.Wrapf(err, "invalid DdlStrategy: %s", req.DdlStrategy)
