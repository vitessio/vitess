// Code generated by grpcvtctldclient-generator. DO NOT EDIT.

/*
Copyright 2021 The Vitess Authors.

Licensed under the Apache License, Version 2.0 (the "License");
you may not use this file except in compliance with the License.
You may obtain a copy of the License at

    http://www.apache.org/licenses/LICENSE-2.0

Unless required by applicable law or agreed to in writing, software
distributed under the License is distributed on an "AS IS" BASIS,
WITHOUT WARRANTIES OR CONDITIONS OF ANY KIND, either express or implied.
See the License for the specific language governing permissions and
limitations under the License.
*/

package grpcvtctldclient

import (
	"context"

	"google.golang.org/grpc"
	"google.golang.org/grpc/codes"
	"google.golang.org/grpc/status"

	vtctldatapb "vitess.io/vitess/go/vt/proto/vtctldata"
)

<<<<<<< HEAD
=======
// AddCellInfo is part of the vtctlservicepb.VtctldClient interface.
func (client *gRPCVtctldClient) AddCellInfo(ctx context.Context, in *vtctldatapb.AddCellInfoRequest, opts ...grpc.CallOption) (*vtctldatapb.AddCellInfoResponse, error) {
	if client.c == nil {
		return nil, status.Error(codes.Unavailable, connClosedMsg)
	}

	return client.c.AddCellInfo(ctx, in, opts...)
}

// AddCellsAlias is part of the vtctlservicepb.VtctldClient interface.
func (client *gRPCVtctldClient) AddCellsAlias(ctx context.Context, in *vtctldatapb.AddCellsAliasRequest, opts ...grpc.CallOption) (*vtctldatapb.AddCellsAliasResponse, error) {
	if client.c == nil {
		return nil, status.Error(codes.Unavailable, connClosedMsg)
	}

	return client.c.AddCellsAlias(ctx, in, opts...)
}

// ApplyRoutingRules is part of the vtctlservicepb.VtctldClient interface.
func (client *gRPCVtctldClient) ApplyRoutingRules(ctx context.Context, in *vtctldatapb.ApplyRoutingRulesRequest, opts ...grpc.CallOption) (*vtctldatapb.ApplyRoutingRulesResponse, error) {
	if client.c == nil {
		return nil, status.Error(codes.Unavailable, connClosedMsg)
	}

	return client.c.ApplyRoutingRules(ctx, in, opts...)
}

// ApplyVSchema is part of the vtctlservicepb.VtctldClient interface.
func (client *gRPCVtctldClient) ApplyVSchema(ctx context.Context, in *vtctldatapb.ApplyVSchemaRequest, opts ...grpc.CallOption) (*vtctldatapb.ApplyVSchemaResponse, error) {
	if client.c == nil {
		return nil, status.Error(codes.Unavailable, connClosedMsg)
	}

	return client.c.ApplyVSchema(ctx, in, opts...)
}

>>>>>>> cb142eea
// ChangeTabletType is part of the vtctlservicepb.VtctldClient interface.
func (client *gRPCVtctldClient) ChangeTabletType(ctx context.Context, in *vtctldatapb.ChangeTabletTypeRequest, opts ...grpc.CallOption) (*vtctldatapb.ChangeTabletTypeResponse, error) {
	if client.c == nil {
		return nil, status.Error(codes.Unavailable, connClosedMsg)
	}

	return client.c.ChangeTabletType(ctx, in, opts...)
}

// CreateKeyspace is part of the vtctlservicepb.VtctldClient interface.
func (client *gRPCVtctldClient) CreateKeyspace(ctx context.Context, in *vtctldatapb.CreateKeyspaceRequest, opts ...grpc.CallOption) (*vtctldatapb.CreateKeyspaceResponse, error) {
	if client.c == nil {
		return nil, status.Error(codes.Unavailable, connClosedMsg)
	}

	return client.c.CreateKeyspace(ctx, in, opts...)
}

// CreateShard is part of the vtctlservicepb.VtctldClient interface.
func (client *gRPCVtctldClient) CreateShard(ctx context.Context, in *vtctldatapb.CreateShardRequest, opts ...grpc.CallOption) (*vtctldatapb.CreateShardResponse, error) {
	if client.c == nil {
		return nil, status.Error(codes.Unavailable, connClosedMsg)
	}

	return client.c.CreateShard(ctx, in, opts...)
}

<<<<<<< HEAD
=======
// DeleteCellInfo is part of the vtctlservicepb.VtctldClient interface.
func (client *gRPCVtctldClient) DeleteCellInfo(ctx context.Context, in *vtctldatapb.DeleteCellInfoRequest, opts ...grpc.CallOption) (*vtctldatapb.DeleteCellInfoResponse, error) {
	if client.c == nil {
		return nil, status.Error(codes.Unavailable, connClosedMsg)
	}

	return client.c.DeleteCellInfo(ctx, in, opts...)
}

// DeleteCellsAlias is part of the vtctlservicepb.VtctldClient interface.
func (client *gRPCVtctldClient) DeleteCellsAlias(ctx context.Context, in *vtctldatapb.DeleteCellsAliasRequest, opts ...grpc.CallOption) (*vtctldatapb.DeleteCellsAliasResponse, error) {
	if client.c == nil {
		return nil, status.Error(codes.Unavailable, connClosedMsg)
	}

	return client.c.DeleteCellsAlias(ctx, in, opts...)
}

>>>>>>> cb142eea
// DeleteKeyspace is part of the vtctlservicepb.VtctldClient interface.
func (client *gRPCVtctldClient) DeleteKeyspace(ctx context.Context, in *vtctldatapb.DeleteKeyspaceRequest, opts ...grpc.CallOption) (*vtctldatapb.DeleteKeyspaceResponse, error) {
	if client.c == nil {
		return nil, status.Error(codes.Unavailable, connClosedMsg)
	}

	return client.c.DeleteKeyspace(ctx, in, opts...)
}

// DeleteShards is part of the vtctlservicepb.VtctldClient interface.
func (client *gRPCVtctldClient) DeleteShards(ctx context.Context, in *vtctldatapb.DeleteShardsRequest, opts ...grpc.CallOption) (*vtctldatapb.DeleteShardsResponse, error) {
	if client.c == nil {
		return nil, status.Error(codes.Unavailable, connClosedMsg)
	}

	return client.c.DeleteShards(ctx, in, opts...)
}

// DeleteTablets is part of the vtctlservicepb.VtctldClient interface.
func (client *gRPCVtctldClient) DeleteTablets(ctx context.Context, in *vtctldatapb.DeleteTabletsRequest, opts ...grpc.CallOption) (*vtctldatapb.DeleteTabletsResponse, error) {
	if client.c == nil {
		return nil, status.Error(codes.Unavailable, connClosedMsg)
	}

	return client.c.DeleteTablets(ctx, in, opts...)
}

// EmergencyReparentShard is part of the vtctlservicepb.VtctldClient interface.
func (client *gRPCVtctldClient) EmergencyReparentShard(ctx context.Context, in *vtctldatapb.EmergencyReparentShardRequest, opts ...grpc.CallOption) (*vtctldatapb.EmergencyReparentShardResponse, error) {
	if client.c == nil {
		return nil, status.Error(codes.Unavailable, connClosedMsg)
	}

	return client.c.EmergencyReparentShard(ctx, in, opts...)
}

// FindAllShardsInKeyspace is part of the vtctlservicepb.VtctldClient interface.
func (client *gRPCVtctldClient) FindAllShardsInKeyspace(ctx context.Context, in *vtctldatapb.FindAllShardsInKeyspaceRequest, opts ...grpc.CallOption) (*vtctldatapb.FindAllShardsInKeyspaceResponse, error) {
	if client.c == nil {
		return nil, status.Error(codes.Unavailable, connClosedMsg)
	}

	return client.c.FindAllShardsInKeyspace(ctx, in, opts...)
}

// GetBackups is part of the vtctlservicepb.VtctldClient interface.
func (client *gRPCVtctldClient) GetBackups(ctx context.Context, in *vtctldatapb.GetBackupsRequest, opts ...grpc.CallOption) (*vtctldatapb.GetBackupsResponse, error) {
	if client.c == nil {
		return nil, status.Error(codes.Unavailable, connClosedMsg)
	}

	return client.c.GetBackups(ctx, in, opts...)
}

// GetCellInfo is part of the vtctlservicepb.VtctldClient interface.
func (client *gRPCVtctldClient) GetCellInfo(ctx context.Context, in *vtctldatapb.GetCellInfoRequest, opts ...grpc.CallOption) (*vtctldatapb.GetCellInfoResponse, error) {
	if client.c == nil {
		return nil, status.Error(codes.Unavailable, connClosedMsg)
	}

	return client.c.GetCellInfo(ctx, in, opts...)
}

// GetCellInfoNames is part of the vtctlservicepb.VtctldClient interface.
func (client *gRPCVtctldClient) GetCellInfoNames(ctx context.Context, in *vtctldatapb.GetCellInfoNamesRequest, opts ...grpc.CallOption) (*vtctldatapb.GetCellInfoNamesResponse, error) {
	if client.c == nil {
		return nil, status.Error(codes.Unavailable, connClosedMsg)
	}

	return client.c.GetCellInfoNames(ctx, in, opts...)
}

// GetCellsAliases is part of the vtctlservicepb.VtctldClient interface.
func (client *gRPCVtctldClient) GetCellsAliases(ctx context.Context, in *vtctldatapb.GetCellsAliasesRequest, opts ...grpc.CallOption) (*vtctldatapb.GetCellsAliasesResponse, error) {
	if client.c == nil {
		return nil, status.Error(codes.Unavailable, connClosedMsg)
	}

	return client.c.GetCellsAliases(ctx, in, opts...)
}

// GetKeyspace is part of the vtctlservicepb.VtctldClient interface.
func (client *gRPCVtctldClient) GetKeyspace(ctx context.Context, in *vtctldatapb.GetKeyspaceRequest, opts ...grpc.CallOption) (*vtctldatapb.GetKeyspaceResponse, error) {
	if client.c == nil {
		return nil, status.Error(codes.Unavailable, connClosedMsg)
	}

	return client.c.GetKeyspace(ctx, in, opts...)
}

// GetKeyspaces is part of the vtctlservicepb.VtctldClient interface.
func (client *gRPCVtctldClient) GetKeyspaces(ctx context.Context, in *vtctldatapb.GetKeyspacesRequest, opts ...grpc.CallOption) (*vtctldatapb.GetKeyspacesResponse, error) {
	if client.c == nil {
		return nil, status.Error(codes.Unavailable, connClosedMsg)
	}

	return client.c.GetKeyspaces(ctx, in, opts...)
}

<<<<<<< HEAD
=======
// GetRoutingRules is part of the vtctlservicepb.VtctldClient interface.
func (client *gRPCVtctldClient) GetRoutingRules(ctx context.Context, in *vtctldatapb.GetRoutingRulesRequest, opts ...grpc.CallOption) (*vtctldatapb.GetRoutingRulesResponse, error) {
	if client.c == nil {
		return nil, status.Error(codes.Unavailable, connClosedMsg)
	}

	return client.c.GetRoutingRules(ctx, in, opts...)
}

>>>>>>> cb142eea
// GetSchema is part of the vtctlservicepb.VtctldClient interface.
func (client *gRPCVtctldClient) GetSchema(ctx context.Context, in *vtctldatapb.GetSchemaRequest, opts ...grpc.CallOption) (*vtctldatapb.GetSchemaResponse, error) {
	if client.c == nil {
		return nil, status.Error(codes.Unavailable, connClosedMsg)
	}

	return client.c.GetSchema(ctx, in, opts...)
}

// GetShard is part of the vtctlservicepb.VtctldClient interface.
func (client *gRPCVtctldClient) GetShard(ctx context.Context, in *vtctldatapb.GetShardRequest, opts ...grpc.CallOption) (*vtctldatapb.GetShardResponse, error) {
	if client.c == nil {
		return nil, status.Error(codes.Unavailable, connClosedMsg)
	}

	return client.c.GetShard(ctx, in, opts...)
}

// GetSrvKeyspaces is part of the vtctlservicepb.VtctldClient interface.
func (client *gRPCVtctldClient) GetSrvKeyspaces(ctx context.Context, in *vtctldatapb.GetSrvKeyspacesRequest, opts ...grpc.CallOption) (*vtctldatapb.GetSrvKeyspacesResponse, error) {
	if client.c == nil {
		return nil, status.Error(codes.Unavailable, connClosedMsg)
	}

	return client.c.GetSrvKeyspaces(ctx, in, opts...)
}

// GetSrvVSchema is part of the vtctlservicepb.VtctldClient interface.
func (client *gRPCVtctldClient) GetSrvVSchema(ctx context.Context, in *vtctldatapb.GetSrvVSchemaRequest, opts ...grpc.CallOption) (*vtctldatapb.GetSrvVSchemaResponse, error) {
	if client.c == nil {
		return nil, status.Error(codes.Unavailable, connClosedMsg)
	}

	return client.c.GetSrvVSchema(ctx, in, opts...)
}

<<<<<<< HEAD
=======
// GetSrvVSchemas is part of the vtctlservicepb.VtctldClient interface.
func (client *gRPCVtctldClient) GetSrvVSchemas(ctx context.Context, in *vtctldatapb.GetSrvVSchemasRequest, opts ...grpc.CallOption) (*vtctldatapb.GetSrvVSchemasResponse, error) {
	if client.c == nil {
		return nil, status.Error(codes.Unavailable, connClosedMsg)
	}

	return client.c.GetSrvVSchemas(ctx, in, opts...)
}

>>>>>>> cb142eea
// GetTablet is part of the vtctlservicepb.VtctldClient interface.
func (client *gRPCVtctldClient) GetTablet(ctx context.Context, in *vtctldatapb.GetTabletRequest, opts ...grpc.CallOption) (*vtctldatapb.GetTabletResponse, error) {
	if client.c == nil {
		return nil, status.Error(codes.Unavailable, connClosedMsg)
	}

	return client.c.GetTablet(ctx, in, opts...)
}

// GetTablets is part of the vtctlservicepb.VtctldClient interface.
func (client *gRPCVtctldClient) GetTablets(ctx context.Context, in *vtctldatapb.GetTabletsRequest, opts ...grpc.CallOption) (*vtctldatapb.GetTabletsResponse, error) {
	if client.c == nil {
		return nil, status.Error(codes.Unavailable, connClosedMsg)
	}

	return client.c.GetTablets(ctx, in, opts...)
}

// GetVSchema is part of the vtctlservicepb.VtctldClient interface.
func (client *gRPCVtctldClient) GetVSchema(ctx context.Context, in *vtctldatapb.GetVSchemaRequest, opts ...grpc.CallOption) (*vtctldatapb.GetVSchemaResponse, error) {
	if client.c == nil {
		return nil, status.Error(codes.Unavailable, connClosedMsg)
	}

	return client.c.GetVSchema(ctx, in, opts...)
}

// GetWorkflows is part of the vtctlservicepb.VtctldClient interface.
func (client *gRPCVtctldClient) GetWorkflows(ctx context.Context, in *vtctldatapb.GetWorkflowsRequest, opts ...grpc.CallOption) (*vtctldatapb.GetWorkflowsResponse, error) {
	if client.c == nil {
		return nil, status.Error(codes.Unavailable, connClosedMsg)
	}

	return client.c.GetWorkflows(ctx, in, opts...)
}

// InitShardPrimary is part of the vtctlservicepb.VtctldClient interface.
func (client *gRPCVtctldClient) InitShardPrimary(ctx context.Context, in *vtctldatapb.InitShardPrimaryRequest, opts ...grpc.CallOption) (*vtctldatapb.InitShardPrimaryResponse, error) {
	if client.c == nil {
		return nil, status.Error(codes.Unavailable, connClosedMsg)
	}

	return client.c.InitShardPrimary(ctx, in, opts...)
}

// PlannedReparentShard is part of the vtctlservicepb.VtctldClient interface.
func (client *gRPCVtctldClient) PlannedReparentShard(ctx context.Context, in *vtctldatapb.PlannedReparentShardRequest, opts ...grpc.CallOption) (*vtctldatapb.PlannedReparentShardResponse, error) {
	if client.c == nil {
		return nil, status.Error(codes.Unavailable, connClosedMsg)
	}

	return client.c.PlannedReparentShard(ctx, in, opts...)
}

<<<<<<< HEAD
=======
// RebuildVSchemaGraph is part of the vtctlservicepb.VtctldClient interface.
func (client *gRPCVtctldClient) RebuildVSchemaGraph(ctx context.Context, in *vtctldatapb.RebuildVSchemaGraphRequest, opts ...grpc.CallOption) (*vtctldatapb.RebuildVSchemaGraphResponse, error) {
	if client.c == nil {
		return nil, status.Error(codes.Unavailable, connClosedMsg)
	}

	return client.c.RebuildVSchemaGraph(ctx, in, opts...)
}

// RefreshState is part of the vtctlservicepb.VtctldClient interface.
func (client *gRPCVtctldClient) RefreshState(ctx context.Context, in *vtctldatapb.RefreshStateRequest, opts ...grpc.CallOption) (*vtctldatapb.RefreshStateResponse, error) {
	if client.c == nil {
		return nil, status.Error(codes.Unavailable, connClosedMsg)
	}

	return client.c.RefreshState(ctx, in, opts...)
}

// RefreshStateByShard is part of the vtctlservicepb.VtctldClient interface.
func (client *gRPCVtctldClient) RefreshStateByShard(ctx context.Context, in *vtctldatapb.RefreshStateByShardRequest, opts ...grpc.CallOption) (*vtctldatapb.RefreshStateByShardResponse, error) {
	if client.c == nil {
		return nil, status.Error(codes.Unavailable, connClosedMsg)
	}

	return client.c.RefreshStateByShard(ctx, in, opts...)
}

>>>>>>> cb142eea
// RemoveKeyspaceCell is part of the vtctlservicepb.VtctldClient interface.
func (client *gRPCVtctldClient) RemoveKeyspaceCell(ctx context.Context, in *vtctldatapb.RemoveKeyspaceCellRequest, opts ...grpc.CallOption) (*vtctldatapb.RemoveKeyspaceCellResponse, error) {
	if client.c == nil {
		return nil, status.Error(codes.Unavailable, connClosedMsg)
	}

	return client.c.RemoveKeyspaceCell(ctx, in, opts...)
}

// RemoveShardCell is part of the vtctlservicepb.VtctldClient interface.
func (client *gRPCVtctldClient) RemoveShardCell(ctx context.Context, in *vtctldatapb.RemoveShardCellRequest, opts ...grpc.CallOption) (*vtctldatapb.RemoveShardCellResponse, error) {
	if client.c == nil {
		return nil, status.Error(codes.Unavailable, connClosedMsg)
	}

	return client.c.RemoveShardCell(ctx, in, opts...)
}

// ReparentTablet is part of the vtctlservicepb.VtctldClient interface.
func (client *gRPCVtctldClient) ReparentTablet(ctx context.Context, in *vtctldatapb.ReparentTabletRequest, opts ...grpc.CallOption) (*vtctldatapb.ReparentTabletResponse, error) {
	if client.c == nil {
		return nil, status.Error(codes.Unavailable, connClosedMsg)
	}

	return client.c.ReparentTablet(ctx, in, opts...)
}

// ShardReplicationPositions is part of the vtctlservicepb.VtctldClient interface.
func (client *gRPCVtctldClient) ShardReplicationPositions(ctx context.Context, in *vtctldatapb.ShardReplicationPositionsRequest, opts ...grpc.CallOption) (*vtctldatapb.ShardReplicationPositionsResponse, error) {
	if client.c == nil {
		return nil, status.Error(codes.Unavailable, connClosedMsg)
	}

	return client.c.ShardReplicationPositions(ctx, in, opts...)
}

// TabletExternallyReparented is part of the vtctlservicepb.VtctldClient interface.
func (client *gRPCVtctldClient) TabletExternallyReparented(ctx context.Context, in *vtctldatapb.TabletExternallyReparentedRequest, opts ...grpc.CallOption) (*vtctldatapb.TabletExternallyReparentedResponse, error) {
	if client.c == nil {
		return nil, status.Error(codes.Unavailable, connClosedMsg)
	}

	return client.c.TabletExternallyReparented(ctx, in, opts...)
<<<<<<< HEAD
=======
}

// UpdateCellInfo is part of the vtctlservicepb.VtctldClient interface.
func (client *gRPCVtctldClient) UpdateCellInfo(ctx context.Context, in *vtctldatapb.UpdateCellInfoRequest, opts ...grpc.CallOption) (*vtctldatapb.UpdateCellInfoResponse, error) {
	if client.c == nil {
		return nil, status.Error(codes.Unavailable, connClosedMsg)
	}

	return client.c.UpdateCellInfo(ctx, in, opts...)
}

// UpdateCellsAlias is part of the vtctlservicepb.VtctldClient interface.
func (client *gRPCVtctldClient) UpdateCellsAlias(ctx context.Context, in *vtctldatapb.UpdateCellsAliasRequest, opts ...grpc.CallOption) (*vtctldatapb.UpdateCellsAliasResponse, error) {
	if client.c == nil {
		return nil, status.Error(codes.Unavailable, connClosedMsg)
	}

	return client.c.UpdateCellsAlias(ctx, in, opts...)
>>>>>>> cb142eea
}<|MERGE_RESOLUTION|>--- conflicted
+++ resolved
@@ -28,8 +28,6 @@
 	vtctldatapb "vitess.io/vitess/go/vt/proto/vtctldata"
 )
 
-<<<<<<< HEAD
-=======
 // AddCellInfo is part of the vtctlservicepb.VtctldClient interface.
 func (client *gRPCVtctldClient) AddCellInfo(ctx context.Context, in *vtctldatapb.AddCellInfoRequest, opts ...grpc.CallOption) (*vtctldatapb.AddCellInfoResponse, error) {
 	if client.c == nil {
@@ -66,7 +64,6 @@
 	return client.c.ApplyVSchema(ctx, in, opts...)
 }
 
->>>>>>> cb142eea
 // ChangeTabletType is part of the vtctlservicepb.VtctldClient interface.
 func (client *gRPCVtctldClient) ChangeTabletType(ctx context.Context, in *vtctldatapb.ChangeTabletTypeRequest, opts ...grpc.CallOption) (*vtctldatapb.ChangeTabletTypeResponse, error) {
 	if client.c == nil {
@@ -94,8 +91,6 @@
 	return client.c.CreateShard(ctx, in, opts...)
 }
 
-<<<<<<< HEAD
-=======
 // DeleteCellInfo is part of the vtctlservicepb.VtctldClient interface.
 func (client *gRPCVtctldClient) DeleteCellInfo(ctx context.Context, in *vtctldatapb.DeleteCellInfoRequest, opts ...grpc.CallOption) (*vtctldatapb.DeleteCellInfoResponse, error) {
 	if client.c == nil {
@@ -114,7 +109,6 @@
 	return client.c.DeleteCellsAlias(ctx, in, opts...)
 }
 
->>>>>>> cb142eea
 // DeleteKeyspace is part of the vtctlservicepb.VtctldClient interface.
 func (client *gRPCVtctldClient) DeleteKeyspace(ctx context.Context, in *vtctldatapb.DeleteKeyspaceRequest, opts ...grpc.CallOption) (*vtctldatapb.DeleteKeyspaceResponse, error) {
 	if client.c == nil {
@@ -214,8 +208,6 @@
 	return client.c.GetKeyspaces(ctx, in, opts...)
 }
 
-<<<<<<< HEAD
-=======
 // GetRoutingRules is part of the vtctlservicepb.VtctldClient interface.
 func (client *gRPCVtctldClient) GetRoutingRules(ctx context.Context, in *vtctldatapb.GetRoutingRulesRequest, opts ...grpc.CallOption) (*vtctldatapb.GetRoutingRulesResponse, error) {
 	if client.c == nil {
@@ -225,7 +217,6 @@
 	return client.c.GetRoutingRules(ctx, in, opts...)
 }
 
->>>>>>> cb142eea
 // GetSchema is part of the vtctlservicepb.VtctldClient interface.
 func (client *gRPCVtctldClient) GetSchema(ctx context.Context, in *vtctldatapb.GetSchemaRequest, opts ...grpc.CallOption) (*vtctldatapb.GetSchemaResponse, error) {
 	if client.c == nil {
@@ -262,8 +253,6 @@
 	return client.c.GetSrvVSchema(ctx, in, opts...)
 }
 
-<<<<<<< HEAD
-=======
 // GetSrvVSchemas is part of the vtctlservicepb.VtctldClient interface.
 func (client *gRPCVtctldClient) GetSrvVSchemas(ctx context.Context, in *vtctldatapb.GetSrvVSchemasRequest, opts ...grpc.CallOption) (*vtctldatapb.GetSrvVSchemasResponse, error) {
 	if client.c == nil {
@@ -273,7 +262,6 @@
 	return client.c.GetSrvVSchemas(ctx, in, opts...)
 }
 
->>>>>>> cb142eea
 // GetTablet is part of the vtctlservicepb.VtctldClient interface.
 func (client *gRPCVtctldClient) GetTablet(ctx context.Context, in *vtctldatapb.GetTabletRequest, opts ...grpc.CallOption) (*vtctldatapb.GetTabletResponse, error) {
 	if client.c == nil {
@@ -328,8 +316,6 @@
 	return client.c.PlannedReparentShard(ctx, in, opts...)
 }
 
-<<<<<<< HEAD
-=======
 // RebuildVSchemaGraph is part of the vtctlservicepb.VtctldClient interface.
 func (client *gRPCVtctldClient) RebuildVSchemaGraph(ctx context.Context, in *vtctldatapb.RebuildVSchemaGraphRequest, opts ...grpc.CallOption) (*vtctldatapb.RebuildVSchemaGraphResponse, error) {
 	if client.c == nil {
@@ -357,7 +343,6 @@
 	return client.c.RefreshStateByShard(ctx, in, opts...)
 }
 
->>>>>>> cb142eea
 // RemoveKeyspaceCell is part of the vtctlservicepb.VtctldClient interface.
 func (client *gRPCVtctldClient) RemoveKeyspaceCell(ctx context.Context, in *vtctldatapb.RemoveKeyspaceCellRequest, opts ...grpc.CallOption) (*vtctldatapb.RemoveKeyspaceCellResponse, error) {
 	if client.c == nil {
@@ -401,8 +386,6 @@
 	}
 
 	return client.c.TabletExternallyReparented(ctx, in, opts...)
-<<<<<<< HEAD
-=======
 }
 
 // UpdateCellInfo is part of the vtctlservicepb.VtctldClient interface.
@@ -421,5 +404,4 @@
 	}
 
 	return client.c.UpdateCellsAlias(ctx, in, opts...)
->>>>>>> cb142eea
 }