--- conflicted
+++ resolved
@@ -214,9 +214,5 @@
 	err = json2.Unmarshal([]byte(val), actual)
 	require.NoError(t, err)
 
-<<<<<<< HEAD
-	assert.Equal(t, sd, actual)
-=======
 	utils.MustMatch(t, sd, actual)
->>>>>>> cb142eea
 }