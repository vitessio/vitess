/*
   Copyright 2014 Outbrain Inc.

   Licensed under the Apache License, Version 2.0 (the "License");
   you may not use this file except in compliance with the License.
   You may obtain a copy of the License at

       http://www.apache.org/licenses/LICENSE-2.0

   Unless required by applicable law or agreed to in writing, software
   distributed under the License is distributed on an "AS IS" BASIS,
   WITHOUT WARRANTIES OR CONDITIONS OF ANY KIND, either express or implied.
   See the License for the specific language governing permissions and
   limitations under the License.
*/

package inst

import (
	"bytes"
	"errors"
	"fmt"
	"regexp"
	"runtime"
	"strconv"
	"strings"
	"sync"
	"time"

	"github.com/patrickmn/go-cache"
	"github.com/rcrowley/go-metrics"
	"github.com/sjmudd/stopwatch"

	"vitess.io/vitess/go/stats"
	"vitess.io/vitess/go/vt/external/golib/sqlutils"

	vitessmysql "vitess.io/vitess/go/mysql"
	"vitess.io/vitess/go/tb"
	"vitess.io/vitess/go/vt/log"
	replicationdatapb "vitess.io/vitess/go/vt/proto/replicationdata"
	topodatapb "vitess.io/vitess/go/vt/proto/topodata"
	"vitess.io/vitess/go/vt/topo/topoproto"
	"vitess.io/vitess/go/vt/vtorc/collection"
	"vitess.io/vitess/go/vt/vtorc/config"
	"vitess.io/vitess/go/vt/vtorc/db"
	"vitess.io/vitess/go/vt/vtorc/metrics/query"
	"vitess.io/vitess/go/vt/vtorc/util"
	math "vitess.io/vitess/go/vt/vtorc/util"
)

const (
	backendDBConcurrency = 20
)

var instanceReadChan = make(chan bool, backendDBConcurrency)
var instanceWriteChan = make(chan bool, backendDBConcurrency)

<<<<<<< HEAD
var forgetAliases *cache.Cache
=======
var (
	// Mutex to protect the access of the following variable
	errantGtidMapMu = sync.Mutex{}
	errantGtidMap   = make(map[string]string)
)

// Constant strings for Group Replication information
// See https://dev.mysql.com/doc/refman/8.0/en/replication-group-members-table.html for additional information.
const (
	// Group member roles
	GroupReplicationMemberRolePrimary   = "PRIMARY"
	GroupReplicationMemberRoleSecondary = "SECONDARY"
	// Group member states
	GroupReplicationMemberStateOnline      = "ONLINE"
	GroupReplicationMemberStateRecovering  = "RECOVERING"
	GroupReplicationMemberStateUnreachable = "UNREACHABLE"
	GroupReplicationMemberStateOffline     = "OFFLINE"
	GroupReplicationMemberStateError       = "ERROR"
)

var forgetInstanceKeys *cache.Cache
>>>>>>> 24d24bb4

var accessDeniedCounter = metrics.NewCounter()
var readTopologyInstanceCounter = metrics.NewCounter()
var readInstanceCounter = metrics.NewCounter()
var writeInstanceCounter = metrics.NewCounter()
var backendWrites = collection.CreateOrReturnCollection("BACKEND_WRITES")
var writeBufferLatency = stopwatch.NewNamedStopwatch()

var emptyQuotesRegexp = regexp.MustCompile(`^""$`)

func init() {
	_ = metrics.Register("instance.access_denied", accessDeniedCounter)
	_ = metrics.Register("instance.read_topology", readTopologyInstanceCounter)
	_ = metrics.Register("instance.read", readInstanceCounter)
	_ = metrics.Register("instance.write", writeInstanceCounter)
	_ = writeBufferLatency.AddMany([]string{"wait", "write"})
	writeBufferLatency.Start("wait")
	stats.NewStringMapFuncWithMultiLabels("ErrantGtidMap", "Metric to track the errant GTIDs detected by VTOrc", []string{"TabletAlias"}, "ErrantGtid", func() map[string]string {
		errantGtidMapMu.Lock()
		defer errantGtidMapMu.Unlock()
		return errantGtidMap
	})

	go initializeInstanceDao()
}

func initializeInstanceDao() {
	config.WaitForConfigurationToBeLoaded()
	forgetAliases = cache.New(time.Duration(config.Config.InstancePollSeconds*3)*time.Second, time.Second)
}

// ExecDBWriteFunc chooses how to execute a write onto the database: whether synchronuously or not
func ExecDBWriteFunc(f func() error) error {
	m := query.NewMetric()

	instanceWriteChan <- true
	m.WaitLatency = time.Since(m.Timestamp)

	// catch the exec time and error if there is one
	defer func() {
		if r := recover(); r != nil {
			if _, ok := r.(runtime.Error); ok {
				panic(r)
			}

			if s, ok := r.(string); ok {
				m.Err = errors.New(s)
			} else {
				m.Err = r.(error)
			}
		}
		m.ExecuteLatency = time.Since(m.Timestamp.Add(m.WaitLatency))
		_ = backendWrites.Append(m)
		<-instanceWriteChan // assume this takes no time
	}()
	res := f()
	return res
}

func ExpireTableData(tableName string, timestampColumn string) error {
	query := fmt.Sprintf("delete from %s where %s < NOW() - INTERVAL ? DAY", tableName, timestampColumn)
	writeFunc := func() error {
		_, err := db.ExecVTOrc(query, config.Config.AuditPurgeDays)
		return err
	}
	return ExecDBWriteFunc(writeFunc)
}

// logReadTopologyInstanceError logs an error, if applicable, for a ReadTopologyInstance operation,
// providing context and hint as for the source of the error. If there's no hint just provide the
// original error.
func logReadTopologyInstanceError(tabletAlias string, hint string, err error) error {
	if err == nil {
		return nil
	}
	if !util.ClearToLog("ReadTopologyInstance", tabletAlias) {
		return err
	}
	var msg string
	if hint == "" {
		msg = fmt.Sprintf("ReadTopologyInstance(%+v): %+v", tabletAlias, err)
	} else {
		msg = fmt.Sprintf("ReadTopologyInstance(%+v) %+v: %+v",
			tabletAlias,
			strings.Replace(hint, "%", "%%", -1), // escape %
			err)
	}
	log.Errorf(msg)
	return fmt.Errorf(msg)
}

// ReadTopologyInstance collects information on the state of a MySQL
// server and writes the result synchronously to the vtorc
// backend.
func ReadTopologyInstance(tabletAlias string) (*Instance, error) {
	return ReadTopologyInstanceBufferable(tabletAlias, nil)
}

// ReadTopologyInstanceBufferable connects to a topology MySQL instance
// and collects information on the server and its replication state.
// It writes the information retrieved into vtorc's backend.
// - writes are optionally buffered.
// - timing information can be collected for the stages performed.
func ReadTopologyInstanceBufferable(tabletAlias string, latency *stopwatch.NamedStopwatch) (inst *Instance, err error) {
	defer func() {
		if r := recover(); r != nil {
			err = logReadTopologyInstanceError(tabletAlias, "Unexpected, aborting", tb.Errorf("%+v", r))
		}
	}()

	var waitGroup sync.WaitGroup
	var tablet *topodatapb.Tablet
	var fullStatus *replicationdatapb.FullStatus
	readingStartTime := time.Now()
	instance := NewInstance()
	instanceFound := false
	partialSuccess := false
	errorChan := make(chan error, 32)

	if tabletAlias == "" {
		return instance, fmt.Errorf("ReadTopologyInstance will not act on empty tablet alias")
	}

	lastAttemptedCheckTimer := time.AfterFunc(time.Second, func() {
		go func() {
			_ = UpdateInstanceLastAttemptedCheck(tabletAlias)
		}()
	})

	latency.Start("instance")

	tablet, err = ReadTablet(tabletAlias)
	if err != nil {
		goto Cleanup
	}
	if tablet == nil {
		// This can happen because Orc rediscovers instances by alt hostnames,
		// lit localhost, ip, etc.
		// TODO(sougou): disable this ability.
		goto Cleanup
	}

	fullStatus, err = FullStatus(tabletAlias)
	if err != nil {
		goto Cleanup
	}
	partialSuccess = true // We at least managed to read something from the server.

	instance.Hostname = tablet.MysqlHostname
	instance.Port = int(tablet.MysqlPort)
	{
		// We begin with a few operations we can run concurrently, and which do not depend on anything
		instance.ServerID = uint(fullStatus.ServerId)
		instance.Version = fullStatus.Version
		instance.ReadOnly = fullStatus.ReadOnly
		instance.LogBinEnabled = fullStatus.LogBinEnabled
		instance.BinlogFormat = fullStatus.BinlogFormat
		instance.LogReplicationUpdatesEnabled = fullStatus.LogReplicaUpdates
		instance.VersionComment = fullStatus.VersionComment

		if instance.LogBinEnabled && fullStatus.PrimaryStatus != nil {
			binlogPos, err := getBinlogCoordinatesFromPositionString(fullStatus.PrimaryStatus.FilePosition)
			instance.SelfBinlogCoordinates = binlogPos
			errorChan <- err
		}

		instance.SemiSyncPrimaryEnabled = fullStatus.SemiSyncPrimaryEnabled
		instance.SemiSyncReplicaEnabled = fullStatus.SemiSyncReplicaEnabled
		instance.SemiSyncPrimaryWaitForReplicaCount = uint(fullStatus.SemiSyncWaitForReplicaCount)
		instance.SemiSyncPrimaryTimeout = fullStatus.SemiSyncPrimaryTimeout

		instance.SemiSyncPrimaryClients = uint(fullStatus.SemiSyncPrimaryClients)
		instance.SemiSyncPrimaryStatus = fullStatus.SemiSyncPrimaryStatus
		instance.SemiSyncReplicaStatus = fullStatus.SemiSyncReplicaStatus

		if (instance.IsOracleMySQL() || instance.IsPercona()) && !instance.IsSmallerMajorVersionByString("5.6") {
			// Stuff only supported on Oracle MySQL >= 5.6
			// ...
			// @@gtid_mode only available in Orcale MySQL >= 5.6
			instance.GTIDMode = fullStatus.GtidMode
			instance.ServerUUID = fullStatus.ServerUuid
			if fullStatus.PrimaryStatus != nil {
				GtidExecutedPos, err := vitessmysql.DecodePosition(fullStatus.PrimaryStatus.Position)
				errorChan <- err
				if err == nil && GtidExecutedPos.GTIDSet != nil {
					instance.ExecutedGtidSet = GtidExecutedPos.GTIDSet.String()
				}
			}
			GtidPurgedPos, err := vitessmysql.DecodePosition(fullStatus.GtidPurged)
			errorChan <- err
			if err == nil && GtidPurgedPos.GTIDSet != nil {
				instance.GtidPurged = GtidPurgedPos.GTIDSet.String()
			}
			instance.BinlogRowImage = fullStatus.BinlogRowImage

			if instance.GTIDMode != "" && instance.GTIDMode != "OFF" {
				instance.SupportsOracleGTID = true
			}
		}
	}

	instance.ReplicationIOThreadState = ReplicationThreadStateNoThread
	instance.ReplicationSQLThreadState = ReplicationThreadStateNoThread
	if fullStatus.ReplicationStatus != nil {
		instance.HasReplicationCredentials = fullStatus.ReplicationStatus.SourceUser != ""

		instance.ReplicationIOThreadState = ReplicationThreadStateFromReplicationState(vitessmysql.ReplicationState(fullStatus.ReplicationStatus.IoState))
		instance.ReplicationSQLThreadState = ReplicationThreadStateFromReplicationState(vitessmysql.ReplicationState(fullStatus.ReplicationStatus.SqlState))
		instance.ReplicationIOThreadRuning = instance.ReplicationIOThreadState.IsRunning()
		instance.ReplicationSQLThreadRuning = instance.ReplicationSQLThreadState.IsRunning()

		binlogPos, err := getBinlogCoordinatesFromPositionString(fullStatus.ReplicationStatus.RelayLogSourceBinlogEquivalentPosition)
		instance.ReadBinlogCoordinates = binlogPos
		errorChan <- err

		binlogPos, err = getBinlogCoordinatesFromPositionString(fullStatus.ReplicationStatus.FilePosition)
		instance.ExecBinlogCoordinates = binlogPos
		errorChan <- err
		instance.IsDetached, _ = instance.ExecBinlogCoordinates.ExtractDetachedCoordinates()

		binlogPos, err = getBinlogCoordinatesFromPositionString(fullStatus.ReplicationStatus.RelayLogFilePosition)
		instance.RelaylogCoordinates = binlogPos
		instance.RelaylogCoordinates.Type = RelayLog
		errorChan <- err

		instance.LastSQLError = emptyQuotesRegexp.ReplaceAllString(strconv.QuoteToASCII(fullStatus.ReplicationStatus.LastSqlError), "")
		instance.LastIOError = emptyQuotesRegexp.ReplaceAllString(strconv.QuoteToASCII(fullStatus.ReplicationStatus.LastIoError), "")

		instance.SQLDelay = uint(fullStatus.ReplicationStatus.SqlDelay)
		instance.UsingOracleGTID = fullStatus.ReplicationStatus.AutoPosition
		instance.UsingMariaDBGTID = fullStatus.ReplicationStatus.UsingGtid
		instance.SourceUUID = fullStatus.ReplicationStatus.SourceUuid
		instance.HasReplicationFilters = fullStatus.ReplicationStatus.HasReplicationFilters

		instance.SourceHost = fullStatus.ReplicationStatus.SourceHost
		instance.SourcePort = int(fullStatus.ReplicationStatus.SourcePort)

		if fullStatus.ReplicationStatus.ReplicationLagUnknown {
			instance.SecondsBehindPrimary.Valid = false
		} else {
			instance.SecondsBehindPrimary.Valid = true
			instance.SecondsBehindPrimary.Int64 = int64(fullStatus.ReplicationStatus.ReplicationLagSeconds)
		}
		if instance.SecondsBehindPrimary.Valid && instance.SecondsBehindPrimary.Int64 < 0 {
			log.Warningf("Host: %+v, instance.ReplicationLagSeconds < 0 [%+v], correcting to 0", tabletAlias, instance.SecondsBehindPrimary.Int64)
			instance.SecondsBehindPrimary.Int64 = 0
		}
		// And until told otherwise:
		instance.ReplicationLagSeconds = instance.SecondsBehindPrimary

		instance.AllowTLS = fullStatus.ReplicationStatus.SslAllowed
	}

	instanceFound = true

	// -------------------------------------------------------------------------
	// Anything after this point does not affect the fact the instance is found.
	// No `goto Cleanup` after this point.
	// -------------------------------------------------------------------------

	instance.DataCenter = tablet.Alias.Cell
	instance.InstanceAlias = topoproto.TabletAliasString(tablet.Alias)

	{
		latency.Start("backend")
		err = ReadInstanceClusterAttributes(instance)
		latency.Stop("backend")
		_ = logReadTopologyInstanceError(tabletAlias, "ReadInstanceClusterAttributes", err)
	}

Cleanup:
	waitGroup.Wait()
	close(errorChan)
	err = func() error {
		if err != nil {
			return err
		}

		for err := range errorChan {
			if err != nil {
				return err
			}
		}
		return nil
	}()

	if instanceFound {
		if instance.IsCoPrimary {
			// Take co-primary into account, and avoid infinite loop
			instance.AncestryUUID = fmt.Sprintf("%s,%s", instance.SourceUUID, instance.ServerUUID)
		} else {
			instance.AncestryUUID = fmt.Sprintf("%s,%s", instance.AncestryUUID, instance.ServerUUID)
		}
		// Add replication group ancestry UUID as well. Otherwise, VTOrc thinks there are errant GTIDs in group
		// members and its replicas, even though they are not.
		instance.AncestryUUID = strings.Trim(instance.AncestryUUID, ",")
		if instance.ExecutedGtidSet != "" && instance.primaryExecutedGtidSet != "" {
			// Compare primary & replica GTID sets, but ignore the sets that present the primary's UUID.
			// This is because vtorc may pool primary and replica at an inconvenient timing,
			// such that the replica may _seems_ to have more entries than the primary, when in fact
			// it's just that the primary's probing is stale.
			redactedExecutedGtidSet, _ := NewOracleGtidSet(instance.ExecutedGtidSet)
			for _, uuid := range strings.Split(instance.AncestryUUID, ",") {
				if uuid != instance.ServerUUID {
					redactedExecutedGtidSet.RemoveUUID(uuid)
				}
				if instance.IsCoPrimary && uuid == instance.ServerUUID {
					// If this is a co-primary, then this server is likely to show its own generated GTIDs as errant,
					// because its co-primary has not applied them yet
					redactedExecutedGtidSet.RemoveUUID(uuid)
				}
			}
			// Avoid querying the database if there's no point:
			if !redactedExecutedGtidSet.IsEmpty() {
				redactedPrimaryExecutedGtidSet, _ := NewOracleGtidSet(instance.primaryExecutedGtidSet)
				redactedPrimaryExecutedGtidSet.RemoveUUID(instance.SourceUUID)

				instance.GtidErrant, err = vitessmysql.Subtract(redactedExecutedGtidSet.String(), redactedPrimaryExecutedGtidSet.String())
			}
		}
		// update the errant gtid map
		go func() {
			errantGtidMapMu.Lock()
			defer errantGtidMapMu.Unlock()
			errantGtidMap[topoproto.TabletAliasString(tablet.Alias)] = instance.GtidErrant
		}()
	}

	latency.Stop("instance")
	readTopologyInstanceCounter.Inc(1)

	if instanceFound {
		instance.LastDiscoveryLatency = time.Since(readingStartTime)
		instance.IsLastCheckValid = true
		instance.IsRecentlyChecked = true
		instance.IsUpToDate = true
		latency.Start("backend")
		_ = WriteInstance(instance, instanceFound, err)
		lastAttemptedCheckTimer.Stop()
		latency.Stop("backend")
		return instance, nil
	}

	// Something is wrong, could be network-wise. Record that we
	// tried to check the instance. last_attempted_check is also
	// updated on success by writeInstance.
	latency.Start("backend")
	_ = UpdateInstanceLastChecked(tabletAlias, partialSuccess)
	latency.Stop("backend")
	return nil, err
}

// getKeyspaceShardName returns a single string having both the keyspace and shard
func getKeyspaceShardName(keyspace, shard string) string {
	return fmt.Sprintf("%v:%v", keyspace, shard)
}

func getBinlogCoordinatesFromPositionString(position string) (BinlogCoordinates, error) {
	pos, err := vitessmysql.DecodePosition(position)
	if err != nil || pos.GTIDSet == nil {
		return BinlogCoordinates{}, err
	}
	binLogCoordinates, err := ParseBinlogCoordinates(pos.String())
	if err != nil {
		return BinlogCoordinates{}, err
	}
	return *binLogCoordinates, nil
}

// ReadInstanceClusterAttributes will return the cluster name for a given instance by looking at its primary
// and getting it from there.
// It is a non-recursive function and so-called-recursion is performed upon periodic reading of
// instances.
func ReadInstanceClusterAttributes(instance *Instance) (err error) {
	var primaryReplicationDepth uint
	var ancestryUUID string
	var primaryExecutedGtidSet string
	primaryDataFound := false

	query := `
			select
					replication_depth,
					source_host,
					source_port,
					ancestry_uuid,
					executed_gtid_set
				from database_instance
				where hostname=? and port=?
	`
	primaryHostname := instance.SourceHost
	primaryPort := instance.SourcePort
	args := sqlutils.Args(primaryHostname, primaryPort)
	err = db.QueryVTOrc(query, args, func(m sqlutils.RowMap) error {
		primaryReplicationDepth = m.GetUint("replication_depth")
		primaryHostname = m.GetString("source_host")
		primaryPort = m.GetInt("source_port")
		ancestryUUID = m.GetString("ancestry_uuid")
		primaryExecutedGtidSet = m.GetString("executed_gtid_set")
		primaryDataFound = true
		return nil
	})
	if err != nil {
		log.Error(err)
		return err
	}

	var replicationDepth uint
	if primaryDataFound {
		replicationDepth = primaryReplicationDepth + 1
	}
	isCoPrimary := false
	if primaryHostname == instance.Hostname && primaryPort == instance.Port {
		// co-primary calls for special case, in fear of the infinite loop
		isCoPrimary = true
	}
	instance.ReplicationDepth = replicationDepth
	instance.IsCoPrimary = isCoPrimary
	instance.AncestryUUID = ancestryUUID
	instance.primaryExecutedGtidSet = primaryExecutedGtidSet
	return nil
}

// readInstanceRow reads a single instance row from the vtorc backend database.
func readInstanceRow(m sqlutils.RowMap) *Instance {
	instance := NewInstance()

	instance.Hostname = m.GetString("hostname")
	instance.Port = m.GetInt("port")
	instance.ServerID = m.GetUint("server_id")
	instance.ServerUUID = m.GetString("server_uuid")
	instance.Version = m.GetString("version")
	instance.VersionComment = m.GetString("version_comment")
	instance.ReadOnly = m.GetBool("read_only")
	instance.BinlogFormat = m.GetString("binlog_format")
	instance.BinlogRowImage = m.GetString("binlog_row_image")
	instance.LogBinEnabled = m.GetBool("log_bin")
	instance.LogReplicationUpdatesEnabled = m.GetBool("log_replica_updates")
	instance.SourceHost = m.GetString("source_host")
	instance.SourcePort = m.GetInt("source_port")
	instance.ReplicationSQLThreadRuning = m.GetBool("replica_sql_running")
	instance.ReplicationIOThreadRuning = m.GetBool("replica_io_running")
	instance.ReplicationSQLThreadState = ReplicationThreadState(m.GetInt("replication_sql_thread_state"))
	instance.ReplicationIOThreadState = ReplicationThreadState(m.GetInt("replication_io_thread_state"))
	instance.HasReplicationFilters = m.GetBool("has_replication_filters")
	instance.SupportsOracleGTID = m.GetBool("supports_oracle_gtid")
	instance.UsingOracleGTID = m.GetBool("oracle_gtid")
	instance.SourceUUID = m.GetString("source_uuid")
	instance.AncestryUUID = m.GetString("ancestry_uuid")
	instance.ExecutedGtidSet = m.GetString("executed_gtid_set")
	instance.GTIDMode = m.GetString("gtid_mode")
	instance.GtidPurged = m.GetString("gtid_purged")
	instance.GtidErrant = m.GetString("gtid_errant")
	instance.UsingMariaDBGTID = m.GetBool("mariadb_gtid")
	instance.SelfBinlogCoordinates.LogFile = m.GetString("binary_log_file")
	instance.SelfBinlogCoordinates.LogPos = m.GetUint32("binary_log_pos")
	instance.ReadBinlogCoordinates.LogFile = m.GetString("source_log_file")
	instance.ReadBinlogCoordinates.LogPos = m.GetUint32("read_source_log_pos")
	instance.ExecBinlogCoordinates.LogFile = m.GetString("relay_source_log_file")
	instance.ExecBinlogCoordinates.LogPos = m.GetUint32("exec_source_log_pos")
	instance.IsDetached, _ = instance.ExecBinlogCoordinates.ExtractDetachedCoordinates()
	instance.RelaylogCoordinates.LogFile = m.GetString("relay_log_file")
	instance.RelaylogCoordinates.LogPos = m.GetUint32("relay_log_pos")
	instance.RelaylogCoordinates.Type = RelayLog
	instance.LastSQLError = m.GetString("last_sql_error")
	instance.LastIOError = m.GetString("last_io_error")
	instance.SecondsBehindPrimary = m.GetNullInt64("replication_lag_seconds")
	instance.ReplicationLagSeconds = m.GetNullInt64("replica_lag_seconds")
	instance.SQLDelay = m.GetUint("sql_delay")
	instance.DataCenter = m.GetString("data_center")
	instance.Region = m.GetString("region")
	instance.PhysicalEnvironment = m.GetString("physical_environment")
	instance.SemiSyncEnforced = m.GetBool("semi_sync_enforced")
	instance.SemiSyncPrimaryEnabled = m.GetBool("semi_sync_primary_enabled")
	instance.SemiSyncPrimaryTimeout = m.GetUint64("semi_sync_primary_timeout")
	instance.SemiSyncPrimaryWaitForReplicaCount = m.GetUint("semi_sync_primary_wait_for_replica_count")
	instance.SemiSyncReplicaEnabled = m.GetBool("semi_sync_replica_enabled")
	instance.SemiSyncPrimaryStatus = m.GetBool("semi_sync_primary_status")
	instance.SemiSyncPrimaryClients = m.GetUint("semi_sync_primary_clients")
	instance.SemiSyncReplicaStatus = m.GetBool("semi_sync_replica_status")
	instance.ReplicationDepth = m.GetUint("replication_depth")
	instance.IsCoPrimary = m.GetBool("is_co_primary")
	instance.HasReplicationCredentials = m.GetBool("has_replication_credentials")
	instance.IsUpToDate = (m.GetUint("seconds_since_last_checked") <= config.Config.InstancePollSeconds)
	instance.IsRecentlyChecked = (m.GetUint("seconds_since_last_checked") <= config.Config.InstancePollSeconds*5)
	instance.LastSeenTimestamp = m.GetString("last_seen")
	instance.IsLastCheckValid = m.GetBool("is_last_check_valid")
	instance.SecondsSinceLastSeen = m.GetNullInt64("seconds_since_last_seen")
	instance.AllowTLS = m.GetBool("allow_tls")
	instance.InstanceAlias = m.GetString("alias")
	instance.LastDiscoveryLatency = time.Duration(m.GetInt64("last_discovery_latency")) * time.Nanosecond

	instance.applyFlavorName()

	// problems
	if !instance.IsLastCheckValid {
		instance.Problems = append(instance.Problems, "last_check_invalid")
	} else if !instance.IsRecentlyChecked {
		instance.Problems = append(instance.Problems, "not_recently_checked")
	} else if instance.ReplicationThreadsExist() && !instance.ReplicaRunning() {
		instance.Problems = append(instance.Problems, "not_replicating")
	} else if instance.ReplicationLagSeconds.Valid && math.AbsInt64(instance.ReplicationLagSeconds.Int64-int64(instance.SQLDelay)) > int64(config.Config.ReasonableReplicationLagSeconds) {
		instance.Problems = append(instance.Problems, "replication_lag")
	}
	if instance.GtidErrant != "" {
		instance.Problems = append(instance.Problems, "errant_gtid")
	}

	return instance
}

// readInstancesByCondition is a generic function to read instances from the backend database
func readInstancesByCondition(condition string, args []any, sort string) ([](*Instance), error) {
	readFunc := func() ([]*Instance, error) {
		var instances []*Instance

		if sort == "" {
			sort = `alias`
		}
		query := fmt.Sprintf(`
		select
			*,
			unix_timestamp() - unix_timestamp(last_checked) as seconds_since_last_checked,
			ifnull(last_checked <= last_seen, 0) as is_last_check_valid,
			unix_timestamp() - unix_timestamp(last_seen) as seconds_since_last_seen
		from
			vitess_tablet
			left join database_instance using (alias, hostname, port)
		where
			%s
		order by
			%s
			`, condition, sort)

		err := db.QueryVTOrc(query, args, func(m sqlutils.RowMap) error {
			instance := readInstanceRow(m)
			instances = append(instances, instance)
			return nil
		})
		if err != nil {
			log.Error(err)
			return instances, err
		}
		return instances, err
	}
	instanceReadChan <- true
	instances, err := readFunc()
	<-instanceReadChan
	return instances, err
}

func readInstancesByExactKey(tabletAlias string) ([](*Instance), error) {
	condition := `
			alias = ?
		`
	return readInstancesByCondition(condition, sqlutils.Args(tabletAlias), "")
}

// ReadInstance reads an instance from the vtorc backend database
func ReadInstance(tabletAlias string) (*Instance, bool, error) {
	instances, err := readInstancesByExactKey(tabletAlias)
	// We know there will be at most one (hostname & port are PK)
	// And we expect to find one
	readInstanceCounter.Inc(1)
	if len(instances) == 0 {
		return nil, false, err
	}
	if err != nil {
		return instances[0], false, err
	}
	return instances[0], true, nil
}

// ReadReplicaInstances reads replicas of a given primary
func ReadReplicaInstances(primaryHost string, primaryPort int) ([](*Instance), error) {
	condition := `
			source_host = ?
			and source_port = ?
		`
	return readInstancesByCondition(condition, sqlutils.Args(primaryHost, primaryPort), "")
}

// ReadReplicaInstancesIncludingBinlogServerSubReplicas returns a list of direct slves including any replicas
// of a binlog server replica
func ReadReplicaInstancesIncludingBinlogServerSubReplicas(primaryHost string, primaryPort int) ([](*Instance), error) {
	replicas, err := ReadReplicaInstances(primaryHost, primaryPort)
	if err != nil {
		return replicas, err
	}
	for _, replica := range replicas {
		replica := replica
		if replica.IsBinlogServer() {
			binlogServerReplicas, err := ReadReplicaInstancesIncludingBinlogServerSubReplicas(replica.Hostname, replica.Port)
			if err != nil {
				return replicas, err
			}
			replicas = append(replicas, binlogServerReplicas...)
		}
	}
	return replicas, err
}

// ReadProblemInstances reads all instances with problems
func ReadProblemInstances(keyspace string, shard string) ([](*Instance), error) {
	condition := `
			keyspace LIKE (CASE WHEN ? = '' THEN '%' ELSE ? END)
			and shard LIKE (CASE WHEN ? = '' THEN '%' ELSE ? END)
			and (
				(last_seen < last_checked)
				or (unix_timestamp() - unix_timestamp(last_checked) > ?)
				or (replication_sql_thread_state not in (-1 ,1))
				or (replication_io_thread_state not in (-1 ,1))
				or (abs(cast(replication_lag_seconds as signed) - cast(sql_delay as signed)) > ?)
				or (abs(cast(replica_lag_seconds as signed) - cast(sql_delay as signed)) > ?)
				or (gtid_errant != '')
			)
		`

	args := sqlutils.Args(keyspace, keyspace, shard, shard, config.Config.InstancePollSeconds*5, config.Config.ReasonableReplicationLagSeconds, config.Config.ReasonableReplicationLagSeconds)
	return readInstancesByCondition(condition, args, "")
}

// GetKeyspaceShardName gets the keyspace shard name for the given instance key
func GetKeyspaceShardName(tabletAlias string) (keyspace string, shard string, err error) {
	query := `
		select
			keyspace,
			shard
		from
			vitess_tablet
		where
			alias = ?
			`
	err = db.QueryVTOrc(query, sqlutils.Args(tabletAlias), func(m sqlutils.RowMap) error {
		keyspace = m.GetString("keyspace")
		shard = m.GetString("shard")
		return nil
	})
	if err != nil {
		log.Error(err)
	}
	return keyspace, shard, err
}

// ReadOutdatedInstanceKeys reads and returns keys for all instances that are not up to date (i.e.
// pre-configured time has passed since they were last checked) or the ones whose tablet information was read
// but not the mysql information. This could happen if the durability policy of the keyspace wasn't
// available at the time it was discovered. This would lead to not having the record of the tablet in the
// database_instance table.
// We also check for the case where an attempt at instance checking has been made, that hasn't
// resulted in an actual check! This can happen when TCP/IP connections are hung, in which case the "check"
// never returns. In such case we multiply interval by a factor, so as not to open too many connections on
// the instance.
func ReadOutdatedInstanceKeys() ([]string, error) {
	var res []string
	query := `
		SELECT
			alias
		FROM
			database_instance
		WHERE
			CASE
				WHEN last_attempted_check <= last_checked
				THEN last_checked < now() - interval ? second
				ELSE last_checked < now() - interval ? second
			END
		UNION
		SELECT
			vitess_tablet.alias
		FROM
			vitess_tablet LEFT JOIN database_instance ON (
			vitess_tablet.alias = database_instance.alias
		)
		WHERE
			database_instance.alias IS NULL
			`
	args := sqlutils.Args(config.Config.InstancePollSeconds, 2*config.Config.InstancePollSeconds)

	err := db.QueryVTOrc(query, args, func(m sqlutils.RowMap) error {
		tabletAlias := m.GetString("alias")
		if !InstanceIsForgotten(tabletAlias) {
			// only if not in "forget" cache
			res = append(res, tabletAlias)
		}
		// We don;t return an error because we want to keep filling the outdated instances list.
		return nil
	})

	if err != nil {
		log.Error(err)
	}
	return res, err

}

func mkInsertOdku(table string, columns []string, values []string, nrRows int, insertIgnore bool) (string, error) {
	if len(columns) == 0 {
		return "", errors.New("Column list cannot be empty")
	}
	if nrRows < 1 {
		return "", errors.New("nrRows must be a positive number")
	}
	if len(columns) != len(values) {
		return "", errors.New("number of values must be equal to number of columns")
	}

	var q bytes.Buffer
	var ignore string
	if insertIgnore {
		ignore = "ignore"
	}
	var valRow = fmt.Sprintf("(%s)", strings.Join(values, ", "))
	var val bytes.Buffer
	val.WriteString(valRow)
	for i := 1; i < nrRows; i++ {
		val.WriteString(",\n                ") // indent VALUES, see below
		val.WriteString(valRow)
	}

	var col = strings.Join(columns, ", ")
	var odku bytes.Buffer
	odku.WriteString(fmt.Sprintf("%s=VALUES(%s)", columns[0], columns[0]))
	for _, c := range columns[1:] {
		odku.WriteString(", ")
		odku.WriteString(fmt.Sprintf("%s=VALUES(%s)", c, c))
	}

	q.WriteString(fmt.Sprintf(`INSERT %s INTO %s
                (%s)
        VALUES
                %s
        ON DUPLICATE KEY UPDATE
                %s
        `,
		ignore, table, col, val.String(), odku.String()))

	return q.String(), nil
}

func mkInsertOdkuForInstances(instances []*Instance, instanceWasActuallyFound bool, updateLastSeen bool) (string, []any, error) {
	if len(instances) == 0 {
		return "", nil, nil
	}

	insertIgnore := false
	if !instanceWasActuallyFound {
		insertIgnore = true
	}
	var columns = []string{
		"alias",
		"hostname",
		"port",
		"last_checked",
		"last_attempted_check",
		"last_check_partial_success",
		"server_id",
		"server_uuid",
		"version",
		"major_version",
		"version_comment",
		"binlog_server",
		"read_only",
		"binlog_format",
		"binlog_row_image",
		"log_bin",
		"log_replica_updates",
		"binary_log_file",
		"binary_log_pos",
		"source_host",
		"source_port",
		"replica_sql_running",
		"replica_io_running",
		"replication_sql_thread_state",
		"replication_io_thread_state",
		"has_replication_filters",
		"supports_oracle_gtid",
		"oracle_gtid",
		"source_uuid",
		"ancestry_uuid",
		"executed_gtid_set",
		"gtid_mode",
		"gtid_purged",
		"gtid_errant",
		"mariadb_gtid",
		"pseudo_gtid",
		"source_log_file",
		"read_source_log_pos",
		"relay_source_log_file",
		"exec_source_log_pos",
		"relay_log_file",
		"relay_log_pos",
		"last_sql_error",
		"last_io_error",
		"replication_lag_seconds",
		"replica_lag_seconds",
		"sql_delay",
		"data_center",
		"region",
		"physical_environment",
		"replication_depth",
		"is_co_primary",
		"has_replication_credentials",
		"allow_tls",
		"semi_sync_enforced",
		"semi_sync_primary_enabled",
		"semi_sync_primary_timeout",
		"semi_sync_primary_wait_for_replica_count",
		"semi_sync_replica_enabled",
		"semi_sync_primary_status",
		"semi_sync_primary_clients",
		"semi_sync_replica_status",
		"last_discovery_latency",
	}

	var values = make([]string, len(columns))
	for i := range columns {
		values[i] = "?"
	}
	values[3] = "NOW()" // last_checked
	values[4] = "NOW()" // last_attempted_check
	values[5] = "1"     // last_check_partial_success

	if updateLastSeen {
		columns = append(columns, "last_seen")
		values = append(values, "NOW()")
	}

	var args []any
	for _, instance := range instances {
		// number of columns minus 2 as last_checked and last_attempted_check
		// updated with NOW()
		args = append(args, instance.InstanceAlias)
		args = append(args, instance.Hostname)
		args = append(args, instance.Port)
		args = append(args, instance.ServerID)
		args = append(args, instance.ServerUUID)
		args = append(args, instance.Version)
		args = append(args, instance.MajorVersionString())
		args = append(args, instance.VersionComment)
		args = append(args, instance.IsBinlogServer())
		args = append(args, instance.ReadOnly)
		args = append(args, instance.BinlogFormat)
		args = append(args, instance.BinlogRowImage)
		args = append(args, instance.LogBinEnabled)
		args = append(args, instance.LogReplicationUpdatesEnabled)
		args = append(args, instance.SelfBinlogCoordinates.LogFile)
		args = append(args, instance.SelfBinlogCoordinates.LogPos)
		args = append(args, instance.SourceHost)
		args = append(args, instance.SourcePort)
		args = append(args, instance.ReplicationSQLThreadRuning)
		args = append(args, instance.ReplicationIOThreadRuning)
		args = append(args, instance.ReplicationSQLThreadState)
		args = append(args, instance.ReplicationIOThreadState)
		args = append(args, instance.HasReplicationFilters)
		args = append(args, instance.SupportsOracleGTID)
		args = append(args, instance.UsingOracleGTID)
		args = append(args, instance.SourceUUID)
		args = append(args, instance.AncestryUUID)
		args = append(args, instance.ExecutedGtidSet)
		args = append(args, instance.GTIDMode)
		args = append(args, instance.GtidPurged)
		args = append(args, instance.GtidErrant)
		args = append(args, instance.UsingMariaDBGTID)
		args = append(args, instance.UsingPseudoGTID)
		args = append(args, instance.ReadBinlogCoordinates.LogFile)
		args = append(args, instance.ReadBinlogCoordinates.LogPos)
		args = append(args, instance.ExecBinlogCoordinates.LogFile)
		args = append(args, instance.ExecBinlogCoordinates.LogPos)
		args = append(args, instance.RelaylogCoordinates.LogFile)
		args = append(args, instance.RelaylogCoordinates.LogPos)
		args = append(args, instance.LastSQLError)
		args = append(args, instance.LastIOError)
		args = append(args, instance.SecondsBehindPrimary)
		args = append(args, instance.ReplicationLagSeconds)
		args = append(args, instance.SQLDelay)
		args = append(args, instance.DataCenter)
		args = append(args, instance.Region)
		args = append(args, instance.PhysicalEnvironment)
		args = append(args, instance.ReplicationDepth)
		args = append(args, instance.IsCoPrimary)
		args = append(args, instance.HasReplicationCredentials)
		args = append(args, instance.AllowTLS)
		args = append(args, instance.SemiSyncEnforced)
		args = append(args, instance.SemiSyncPrimaryEnabled)
		args = append(args, instance.SemiSyncPrimaryTimeout)
		args = append(args, instance.SemiSyncPrimaryWaitForReplicaCount)
		args = append(args, instance.SemiSyncReplicaEnabled)
		args = append(args, instance.SemiSyncPrimaryStatus)
		args = append(args, instance.SemiSyncPrimaryClients)
		args = append(args, instance.SemiSyncReplicaStatus)
		args = append(args, instance.LastDiscoveryLatency.Nanoseconds())
	}

	sql, err := mkInsertOdku("database_instance", columns, values, len(instances), insertIgnore)
	if err != nil {
		errMsg := fmt.Sprintf("Failed to build query: %v", err)
		log.Errorf(errMsg)
		return sql, args, fmt.Errorf(errMsg)
	}

	return sql, args, nil
}

// writeManyInstances stores instances in the vtorc backend
func writeManyInstances(instances []*Instance, instanceWasActuallyFound bool, updateLastSeen bool) error {
	writeInstances := [](*Instance){}
	for _, instance := range instances {
		if InstanceIsForgotten(instance.InstanceAlias) && !instance.IsSeed() {
			continue
		}
		writeInstances = append(writeInstances, instance)
	}
	if len(writeInstances) == 0 {
		return nil // nothing to write
	}
	sql, args, err := mkInsertOdkuForInstances(writeInstances, instanceWasActuallyFound, updateLastSeen)
	if err != nil {
		return err
	}
	if _, err := db.ExecVTOrc(sql, args...); err != nil {
		return err
	}
	return nil
}

// WriteInstance stores an instance in the vtorc backend
func WriteInstance(instance *Instance, instanceWasActuallyFound bool, lastError error) error {
	if lastError != nil {
		log.Infof("writeInstance: will not update database_instance due to error: %+v", lastError)
		return nil
	}
	return writeManyInstances([]*Instance{instance}, instanceWasActuallyFound, true)
}

// UpdateInstanceLastChecked updates the last_check timestamp in the vtorc backed database
// for a given instance
func UpdateInstanceLastChecked(tabletAlias string, partialSuccess bool) error {
	writeFunc := func() error {
		_, err := db.ExecVTOrc(`
        	update
        		database_instance
        	set
						last_checked = NOW(),
						last_check_partial_success = ?
			where
				alias = ?`,
			partialSuccess,
			tabletAlias,
		)
		if err != nil {
			log.Error(err)
		}
		return err
	}
	return ExecDBWriteFunc(writeFunc)
}

// UpdateInstanceLastAttemptedCheck updates the last_attempted_check timestamp in the vtorc backed database
// for a given instance.
// This is used as a failsafe mechanism in case access to the instance gets hung (it happens), in which case
// the entire ReadTopology gets stuck (and no, connection timeout nor driver timeouts don't help. Don't look at me,
// the world is a harsh place to live in).
// And so we make sure to note down *before* we even attempt to access the instance; and this raises a red flag when we
// wish to access the instance again: if last_attempted_check is *newer* than last_checked, that's bad news and means
// we have a "hanging" issue.
func UpdateInstanceLastAttemptedCheck(tabletAlias string) error {
	writeFunc := func() error {
		_, err := db.ExecVTOrc(`
    	update
    		database_instance
    	set
    		last_attempted_check = NOW()
			where
				alias = ?`,
			tabletAlias,
		)
		if err != nil {
			log.Error(err)
		}
		return err
	}
	return ExecDBWriteFunc(writeFunc)
}

func InstanceIsForgotten(tabletAlias string) bool {
	_, found := forgetAliases.Get(tabletAlias)
	return found
}

// ForgetInstance removes an instance entry from the vtorc backed database.
// It may be auto-rediscovered through topology or requested for discovery by multiple means.
func ForgetInstance(tabletAlias string) error {
	if tabletAlias == "" {
		errMsg := "ForgetInstance(): empty tabletAlias"
		log.Errorf(errMsg)
		return fmt.Errorf(errMsg)
	}
	forgetAliases.Set(tabletAlias, true, cache.DefaultExpiration)
	sqlResult, err := db.ExecVTOrc(`
			delete
				from database_instance
			where
				alias = ?`,
		tabletAlias,
	)
	if err != nil {
		log.Error(err)
		return err
	}
	rows, err := sqlResult.RowsAffected()
	if err != nil {
		log.Error(err)
		return err
	}
	if rows == 0 {
		errMsg := fmt.Sprintf("ForgetInstance(): instance %+v not found", tabletAlias)
		log.Errorf(errMsg)
		return fmt.Errorf(errMsg)
	}
	_ = AuditOperation("forget", tabletAlias, "")
	return nil
}

// ForgetLongUnseenInstances will remove entries of all instacnes that have long since been last seen.
func ForgetLongUnseenInstances() error {
	sqlResult, err := db.ExecVTOrc(`
			delete
				from database_instance
			where
				last_seen < NOW() - interval ? hour`,
		config.UnseenInstanceForgetHours,
	)
	if err != nil {
		log.Error(err)
		return err
	}
	rows, err := sqlResult.RowsAffected()
	if err != nil {
		log.Error(err)
		return err
	}
	_ = AuditOperation("forget-unseen", "", fmt.Sprintf("Forgotten instances: %d", rows))
	return err
}

// SnapshotTopologies records topology graph for all existing topologies
func SnapshotTopologies() error {
	writeFunc := func() error {
		_, err := db.ExecVTOrc(`
        	insert ignore into
        		database_instance_topology_history (snapshot_unix_timestamp,
        			alias, hostname, port, source_host, source_port, version)
        	select
        		UNIX_TIMESTAMP(NOW()),
				alias, hostname, port, source_host, source_port, version
			from
				database_instance
				`,
		)
		if err != nil {
			log.Error(err)
			return err
		}

		return nil
	}
	return ExecDBWriteFunc(writeFunc)
}

// RecordStaleInstanceBinlogCoordinates snapshots the binlog coordinates of instances
func RecordStaleInstanceBinlogCoordinates(tabletAlias string, binlogCoordinates *BinlogCoordinates) error {
	args := sqlutils.Args(
		tabletAlias,
		binlogCoordinates.LogFile, binlogCoordinates.LogPos,
	)
	_, err := db.ExecVTOrc(`
			delete from
				database_instance_stale_binlog_coordinates
			where
				alias = ?
				and (
					binary_log_file != ?
					or binary_log_pos != ?
				)
				`,
		args...,
	)
	if err != nil {
		log.Error(err)
		return err
	}
	_, err = db.ExecVTOrc(`
			insert ignore into
				database_instance_stale_binlog_coordinates (
					alias,	binary_log_file, binary_log_pos, first_seen
				)
				values (
					?, ?, ?, NOW()
				)`,
		args...)
	if err != nil {
		log.Error(err)
	}
	return err
}

func ExpireStaleInstanceBinlogCoordinates() error {
	expireSeconds := config.Config.ReasonableReplicationLagSeconds * 2
	if expireSeconds < config.StaleInstanceCoordinatesExpireSeconds {
		expireSeconds = config.StaleInstanceCoordinatesExpireSeconds
	}
	writeFunc := func() error {
		_, err := db.ExecVTOrc(`
					delete from database_instance_stale_binlog_coordinates
					where first_seen < NOW() - INTERVAL ? SECOND
					`, expireSeconds,
		)
		if err != nil {
			log.Error(err)
		}
		return err
	}
	return ExecDBWriteFunc(writeFunc)
}<|MERGE_RESOLUTION|>--- conflicted
+++ resolved
@@ -55,31 +55,13 @@
 var instanceReadChan = make(chan bool, backendDBConcurrency)
 var instanceWriteChan = make(chan bool, backendDBConcurrency)
 
-<<<<<<< HEAD
-var forgetAliases *cache.Cache
-=======
 var (
 	// Mutex to protect the access of the following variable
 	errantGtidMapMu = sync.Mutex{}
 	errantGtidMap   = make(map[string]string)
 )
 
-// Constant strings for Group Replication information
-// See https://dev.mysql.com/doc/refman/8.0/en/replication-group-members-table.html for additional information.
-const (
-	// Group member roles
-	GroupReplicationMemberRolePrimary   = "PRIMARY"
-	GroupReplicationMemberRoleSecondary = "SECONDARY"
-	// Group member states
-	GroupReplicationMemberStateOnline      = "ONLINE"
-	GroupReplicationMemberStateRecovering  = "RECOVERING"
-	GroupReplicationMemberStateUnreachable = "UNREACHABLE"
-	GroupReplicationMemberStateOffline     = "OFFLINE"
-	GroupReplicationMemberStateError       = "ERROR"
-)
-
-var forgetInstanceKeys *cache.Cache
->>>>>>> 24d24bb4
+var forgetAliases *cache.Cache
 
 var accessDeniedCounter = metrics.NewCounter()
 var readTopologyInstanceCounter = metrics.NewCounter()
