--- conflicted
+++ resolved
@@ -114,11 +114,6 @@
 
 func ExpireTableData(tableName string, timestampColumn string) error {
 	writeFunc := func() error {
-<<<<<<< HEAD
-		_, err := db.ExecVTOrc(
-			fmt.Sprintf("delete from %s where %s < datetime('now', printf('-%%d DAY', ?))", tableName, timestampColumn),
-			config.GetAuditPurgeDays(),
-=======
 		query := fmt.Sprintf(`DELETE
 			FROM %s
 			WHERE
@@ -126,9 +121,8 @@
 			`,
 			tableName,
 			timestampColumn,
->>>>>>> 8648264f
 		)
-		_, err := db.ExecVTOrc(query, config.Config.AuditPurgeDays)
+		_, err := db.ExecVTOrc(query, config.GetAuditPurgeDays())
 		return err
 	}
 	return ExecDBWriteFunc(writeFunc)
@@ -727,30 +721,6 @@
 // the instance.
 func ReadOutdatedInstanceKeys() ([]string, error) {
 	var res []string
-<<<<<<< HEAD
-	query := `
-		SELECT
-			alias
-		FROM
-			database_instance
-		WHERE
-			CASE
-				WHEN last_attempted_check <= last_checked
-				THEN last_checked < datetime('now', printf('-%d second', ?))
-				ELSE last_checked < datetime('now', printf('-%d second', ?))
-			END
-		UNION
-		SELECT
-			vitess_tablet.alias
-		FROM
-			vitess_tablet LEFT JOIN database_instance ON (
-			vitess_tablet.alias = database_instance.alias
-		)
-		WHERE
-			database_instance.alias IS NULL
-			`
-	args := sqlutils.Args(config.GetInstancePollSeconds(), 2*config.GetInstancePollSeconds())
-=======
 	query := `SELECT
 		alias
 	FROM
@@ -771,8 +741,7 @@
 	WHERE
 		database_instance.alias IS NULL
 	`
-	args := sqlutils.Args(config.Config.InstancePollSeconds, 2*config.Config.InstancePollSeconds)
->>>>>>> 8648264f
+	args := sqlutils.Args(config.GetInstancePollSeconds(), 2*config.GetInstancePollSeconds())
 
 	err := db.QueryVTOrc(query, args, func(m sqlutils.RowMap) error {
 		tabletAlias := m.GetString("alias")
