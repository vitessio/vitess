--- conflicted
+++ resolved
@@ -342,13 +342,8 @@
 	// No `goto Cleanup` after this point.
 	// -------------------------------------------------------------------------
 
-<<<<<<< HEAD
-	instance.DataCenter = tablet.Alias.Cell
+	instance.Cell = tablet.Alias.Cell
 	instance.InstanceAlias = tablet.Alias
-=======
-	instance.Cell = tablet.Alias.Cell
-	instance.InstanceAlias = topoproto.TabletAliasString(tablet.Alias)
->>>>>>> aa68b96c
 
 	{
 		latency.Start("backend")
