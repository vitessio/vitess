--- conflicted
+++ resolved
@@ -54,18 +54,7 @@
 			}
 		}()
 	}
-<<<<<<< HEAD
 	if config.GetAuditToBackend() {
-		_, err := db.ExecVTOrc(`
-			insert
-				into audit (
-					audit_timestamp, audit_type, alias, keyspace, shard, message
-				) VALUES (
-					datetime('now'), ?, ?, ?, ?, ?
-				)
-			`,
-=======
-	if config.Config.AuditToBackendDB {
 		_, err := db.ExecVTOrc(`INSERT
 			INTO audit (
 				audit_timestamp,
@@ -82,7 +71,6 @@
 				?,
 				?
 			)`,
->>>>>>> 8648264f
 			auditType,
 			tabletAlias,
 			keyspace,
