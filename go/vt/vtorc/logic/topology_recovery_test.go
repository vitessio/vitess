/*
Copyright 2022 The Vitess Authors.

Licensed under the Apache License, Version 2.0 (the "License");
you may not use this file except in compliance with the License.
You may obtain a copy of the License at

    http://www.apache.org/licenses/LICENSE-2.0

Unless required by applicable law or agreed to in writing, software
distributed under the License is distributed on an "AS IS" BASIS,
WITHOUT WARRANTIES OR CONDITIONS OF ANY KIND, either express or implied.
See the License for the specific language governing permissions and
limitations under the License.
*/

package logic

import (
	"context"
	"testing"

	"vitess.io/vitess/go/vt/log"

	"github.com/stretchr/testify/require"

	"vitess.io/vitess/go/vt/external/golib/sqlutils"
	topodatapb "vitess.io/vitess/go/vt/proto/topodata"
	"vitess.io/vitess/go/vt/topo/memorytopo"
	"vitess.io/vitess/go/vt/topo/topoproto"
	"vitess.io/vitess/go/vt/vtctl/reparentutil/policy"
	"vitess.io/vitess/go/vt/vtorc/config"
	"vitess.io/vitess/go/vt/vtorc/db"
	"vitess.io/vitess/go/vt/vtorc/inst"
	"vitess.io/vitess/go/vt/vtorc/test"
	_ "vitess.io/vitess/go/vt/vttablet/grpctmclient"
)

func TestAnalysisEntriesHaveSameRecovery(t *testing.T) {
	tests := []struct {
		prevAnalysisCode inst.AnalysisCode
		newAnalysisCode  inst.AnalysisCode
		shouldBeEqual    bool
	}{
		{
			// DeadPrimary and DeadPrimaryAndSomeReplicas have the same recovery
			prevAnalysisCode: inst.DeadPrimary,
			newAnalysisCode:  inst.DeadPrimaryAndSomeReplicas,
			shouldBeEqual:    true,
		}, {
			// DeadPrimary and StalledDiskPrimary have the same recovery
			prevAnalysisCode: inst.DeadPrimary,
			newAnalysisCode:  inst.PrimaryDiskStalled,
			shouldBeEqual:    true,
		}, {
			// PrimarySemiSyncBlocked and PrimaryDiskStalled have the same recovery
			prevAnalysisCode: inst.PrimarySemiSyncBlocked,
			newAnalysisCode:  inst.PrimaryDiskStalled,
			shouldBeEqual:    true,
		}, {
			// DeadPrimary and PrimaryTabletDeleted are different recoveries.
			prevAnalysisCode: inst.DeadPrimary,
			newAnalysisCode:  inst.PrimaryTabletDeleted,
			shouldBeEqual:    false,
		}, {
			// same codes will always have same recovery
			prevAnalysisCode: inst.DeadPrimary,
			newAnalysisCode:  inst.DeadPrimary,
			shouldBeEqual:    true,
		}, {
			prevAnalysisCode: inst.PrimaryHasPrimary,
			newAnalysisCode:  inst.DeadPrimaryAndSomeReplicas,
			shouldBeEqual:    false,
		}, {
			prevAnalysisCode: inst.DeadPrimary,
			newAnalysisCode:  inst.PrimaryHasPrimary,
			shouldBeEqual:    false,
		}, {
			prevAnalysisCode: inst.LockedSemiSyncPrimary,
			newAnalysisCode:  inst.PrimaryHasPrimary,
			shouldBeEqual:    false,
		}, {
			prevAnalysisCode: inst.PrimaryIsReadOnly,
			newAnalysisCode:  inst.PrimarySemiSyncMustNotBeSet,
			shouldBeEqual:    true,
		}, {
			prevAnalysisCode: inst.PrimarySemiSyncMustBeSet,
			newAnalysisCode:  inst.PrimarySemiSyncMustNotBeSet,
			shouldBeEqual:    true,
		}, {
			prevAnalysisCode: inst.PrimaryCurrentTypeMismatch,
			newAnalysisCode:  inst.PrimarySemiSyncMustNotBeSet,
			shouldBeEqual:    true,
		}, {
			prevAnalysisCode: inst.PrimaryIsReadOnly,
			newAnalysisCode:  inst.DeadPrimary,
			shouldBeEqual:    false,
		}, {
			prevAnalysisCode: inst.NotConnectedToPrimary,
			newAnalysisCode:  inst.ConnectedToWrongPrimary,
			shouldBeEqual:    true,
		}, {
			prevAnalysisCode: inst.ConnectedToWrongPrimary,
			newAnalysisCode:  inst.ReplicaIsWritable,
			shouldBeEqual:    true,
		},
	}
	t.Parallel()
	for _, tt := range tests {
		t.Run(string(tt.prevAnalysisCode)+","+string(tt.newAnalysisCode), func(t *testing.T) {
			res := analysisEntriesHaveSameRecovery(&inst.ReplicationAnalysis{Analysis: tt.prevAnalysisCode}, &inst.ReplicationAnalysis{Analysis: tt.newAnalysisCode})
			require.Equal(t, tt.shouldBeEqual, res)
		})
	}
}

func TestElectNewPrimaryPanic(t *testing.T) {
	orcDb, err := db.OpenVTOrc()
	require.NoError(t, err)
	oldTs := ts
	defer func() {
		ts = oldTs
		_, err = orcDb.Exec("delete from vitess_tablet")
		require.NoError(t, err)
	}()

	tablet := &topodatapb.Tablet{
		Alias: &topodatapb.TabletAlias{
			Cell: "zone1",
			Uid:  100,
		},
		Hostname:      "localhost",
		MysqlHostname: "localhost",
		MysqlPort:     1200,
		Keyspace:      "ks",
		Shard:         "-",
		Type:          topodatapb.TabletType_REPLICA,
	}
	err = inst.SaveTablet(tablet)
	require.NoError(t, err)
	analysisEntry := &inst.ReplicationAnalysis{
		AnalyzedInstanceAlias: topoproto.TabletAliasString(tablet.Alias),
	}
	ctx, cancel := context.WithCancel(context.Background())
	defer cancel()

	ts = memorytopo.NewServer(ctx, "zone1")
	recoveryAttempted, _, err := electNewPrimary(context.Background(), analysisEntry, log.NewPrefixedLogger("prefix"))
	require.True(t, recoveryAttempted)
	require.Error(t, err)
}

func TestRecoveryRegistration(t *testing.T) {
	orcDb, err := db.OpenVTOrc()
	require.NoError(t, err)
	oldTs := ts
	defer func() {
		ts = oldTs
		_, err = orcDb.Exec("delete from vitess_tablet")
		require.NoError(t, err)
	}()

	primary := &topodatapb.Tablet{
		Alias: &topodatapb.TabletAlias{
			Cell: "zone1",
			Uid:  1,
		},
		Hostname:      "localhost1",
		MysqlHostname: "localhost1",
		MysqlPort:     1200,
		Keyspace:      "ks",
		Shard:         "0",
		Type:          topodatapb.TabletType_PRIMARY,
	}
	replica := &topodatapb.Tablet{
		Alias: &topodatapb.TabletAlias{
			Cell: "zone1",
			Uid:  2,
		},
		Hostname:      "localhost2",
		MysqlHostname: "localhost2",
		MysqlPort:     1200,
		Keyspace:      "ks",
		Shard:         "0",
		Type:          topodatapb.TabletType_REPLICA,
	}
	err = inst.SaveTablet(primary)
	require.NoError(t, err)
	err = inst.SaveTablet(replica)
	require.NoError(t, err)
	primaryAnalysisEntry := inst.ReplicationAnalysis{
		AnalyzedInstanceAlias: topoproto.TabletAliasString(primary.Alias),
		Analysis:              inst.ReplicationStopped,
	}
	replicaAnalysisEntry := inst.ReplicationAnalysis{
		AnalyzedInstanceAlias: topoproto.TabletAliasString(replica.Alias),
		Analysis:              inst.DeadPrimary,
	}
	ctx, cancel := context.WithCancel(context.Background())
	defer cancel()

	ts = memorytopo.NewServer(ctx, "zone1")
	tp, err := AttemptRecoveryRegistration(&replicaAnalysisEntry)
	require.NoError(t, err)

	// because there is another recovery in progress for this shard, this will fail.
	_, err = AttemptRecoveryRegistration(&primaryAnalysisEntry)
	require.ErrorContains(t, err, "Active recovery")

	// Lets say the recovery finishes after some time.
	err = resolveRecovery(tp, nil)
	require.NoError(t, err)

	// now this recovery registration should be successful.
	_, err = AttemptRecoveryRegistration(&primaryAnalysisEntry)
	require.NoError(t, err)
}

func TestGetCheckAndRecoverFunctionCode(t *testing.T) {
	keyspace := "ks1"
	shard := "-"
	tests := []struct {
		name                         string
		ersEnabled                   bool
		convertTabletWithErrantGTIDs bool
		analysisEntry                *inst.ReplicationAnalysis
		wantRecoveryFunction         recoveryFunction
		wantRecoverySkipCode         RecoverySkipCode
	}{
		{
			name:       "DeadPrimary with ERS enabled",
			ersEnabled: true,
			analysisEntry: &inst.ReplicationAnalysis{
				Analysis:         inst.DeadPrimary,
				AnalyzedKeyspace: keyspace,
				AnalyzedShard:    shard,
			},
			wantRecoveryFunction: recoverDeadPrimaryFunc,
		}, {
			name:       "DeadPrimary with ERS disabled",
			ersEnabled: false,
			analysisEntry: &inst.ReplicationAnalysis{
				Analysis:         inst.DeadPrimary,
				AnalyzedKeyspace: keyspace,
				AnalyzedShard:    shard,
			},
			wantRecoveryFunction: recoverDeadPrimaryFunc,
			wantRecoverySkipCode: RecoverySkipERSDisabled,
		}, {
			name:       "StalledDiskPrimary with ERS enabled",
			ersEnabled: true,
			analysisEntry: &inst.ReplicationAnalysis{
				Analysis:         inst.PrimaryDiskStalled,
				AnalyzedKeyspace: keyspace,
				AnalyzedShard:    shard,
			},
			wantRecoveryFunction: recoverDeadPrimaryFunc,
		}, {
			name:       "StalledDiskPrimary with ERS disabled",
			ersEnabled: false,
			analysisEntry: &inst.ReplicationAnalysis{
				Analysis:         inst.PrimaryDiskStalled,
				AnalyzedKeyspace: keyspace,
				AnalyzedShard:    shard,
			},
			wantRecoveryFunction: recoverDeadPrimaryFunc,
			wantRecoverySkipCode: RecoverySkipERSDisabled,
		}, {
			name:       "PrimarySemiSyncBlocked with ERS enabled",
			ersEnabled: true,
			analysisEntry: &inst.ReplicationAnalysis{
				Analysis:         inst.PrimarySemiSyncBlocked,
				AnalyzedKeyspace: keyspace,
				AnalyzedShard:    shard,
			},
			wantRecoveryFunction: recoverDeadPrimaryFunc,
		}, {
			name:       "PrimarySemiSyncBlocked with ERS disabled",
			ersEnabled: false,
			analysisEntry: &inst.ReplicationAnalysis{
				Analysis:         inst.PrimarySemiSyncBlocked,
				AnalyzedKeyspace: keyspace,
				AnalyzedShard:    shard,
			},
			wantRecoveryFunction: recoverDeadPrimaryFunc,
			wantRecoverySkipCode: RecoverySkipERSDisabled,
		}, {
			name:       "PrimaryTabletDeleted with ERS enabled",
			ersEnabled: true,
			analysisEntry: &inst.ReplicationAnalysis{
				Analysis:         inst.PrimaryTabletDeleted,
				AnalyzedKeyspace: keyspace,
				AnalyzedShard:    shard,
			},
			wantRecoveryFunction: recoverPrimaryTabletDeletedFunc,
		}, {
			name:       "PrimaryTabletDeleted with ERS disabled",
			ersEnabled: false,
			analysisEntry: &inst.ReplicationAnalysis{
				Analysis:         inst.PrimaryTabletDeleted,
				AnalyzedKeyspace: keyspace,
				AnalyzedShard:    shard,
			},
			wantRecoveryFunction: recoverPrimaryTabletDeletedFunc,
			wantRecoverySkipCode: RecoverySkipERSDisabled,
		}, {
			name:       "PrimaryHasPrimary",
			ersEnabled: false,
			analysisEntry: &inst.ReplicationAnalysis{
				Analysis:         inst.PrimaryHasPrimary,
				AnalyzedKeyspace: keyspace,
				AnalyzedShard:    shard,
			},
			wantRecoveryFunction: recoverPrimaryHasPrimaryFunc,
		}, {
			name:       "ClusterHasNoPrimary",
			ersEnabled: false,
			analysisEntry: &inst.ReplicationAnalysis{
				Analysis:         inst.ClusterHasNoPrimary,
				AnalyzedKeyspace: keyspace,
				AnalyzedShard:    shard,
			},
			wantRecoveryFunction: electNewPrimaryFunc,
		}, {
			name:       "ReplicationStopped",
			ersEnabled: false,
			analysisEntry: &inst.ReplicationAnalysis{
				Analysis:         inst.ReplicationStopped,
				AnalyzedKeyspace: keyspace,
				AnalyzedShard:    shard,
			},
			wantRecoveryFunction: fixReplicaFunc,
		}, {
			name:       "PrimarySemiSyncMustBeSet",
			ersEnabled: false,
			analysisEntry: &inst.ReplicationAnalysis{
				Analysis:         inst.PrimarySemiSyncMustBeSet,
				AnalyzedKeyspace: keyspace,
				AnalyzedShard:    shard,
			},
			wantRecoveryFunction: fixPrimaryFunc,
		}, {
			name:                         "ErrantGTIDDetected",
			ersEnabled:                   false,
			convertTabletWithErrantGTIDs: true,
			analysisEntry: &inst.ReplicationAnalysis{
				Analysis:         inst.ErrantGTIDDetected,
				AnalyzedKeyspace: keyspace,
				AnalyzedShard:    shard,
			},
			wantRecoveryFunction: recoverErrantGTIDDetectedFunc,
		}, {
			name:                         "ErrantGTIDDetected with --change-tablets-with-errant-gtid-to-drained false",
			ersEnabled:                   false,
			convertTabletWithErrantGTIDs: false,
			analysisEntry: &inst.ReplicationAnalysis{
				Analysis:         inst.ErrantGTIDDetected,
				AnalyzedKeyspace: keyspace,
				AnalyzedShard:    shard,
			},
			wantRecoveryFunction: recoverErrantGTIDDetectedFunc,
			wantRecoverySkipCode: RecoverySkipNoRecoveryAction,
		}, {
			name:       "DeadPrimary with global ERS enabled and keyspace ERS disabled",
			ersEnabled: true,
			analysisEntry: &inst.ReplicationAnalysis{
				Analysis:         inst.DeadPrimary,
				AnalyzedKeyspace: keyspace,
				AnalyzedShard:    shard,
				AnalyzedKeyspaceEmergencyReparentDisabled: true,
			},
			wantRecoveryFunction: recoverDeadPrimaryFunc,
			wantRecoverySkipCode: RecoverySkipERSDisabled,
		}, {
			name:       "DeadPrimary with global+keyspace ERS enabled and shard ERS disabled",
			ersEnabled: true,
			analysisEntry: &inst.ReplicationAnalysis{
				Analysis:                               inst.DeadPrimary,
				AnalyzedKeyspace:                       keyspace,
				AnalyzedShard:                          shard,
				AnalyzedShardEmergencyReparentDisabled: true,
			},
			wantRecoveryFunction: recoverDeadPrimaryFunc,
<<<<<<< HEAD
			wantRecoverySkipCode: RecoverySkipERSDisabled,
=======
			wantSkipRecovery:     true,
		}, {
			name:       "UnreachablePrimary",
			ersEnabled: true,
			analysisEntry: &inst.ReplicationAnalysis{
				Analysis:                               inst.UnreachablePrimary,
				AnalyzedKeyspace:                       keyspace,
				AnalyzedShard:                          shard,
				AnalyzedShardEmergencyReparentDisabled: true,
			},
			wantRecoveryFunction: restartArbitraryDirectReplicaFunc,
			wantSkipRecovery:     false,
		}, {
			name:       "UnreachablePrimaryWithBrokenReplicas",
			ersEnabled: true,
			analysisEntry: &inst.ReplicationAnalysis{
				Analysis:                               inst.UnreachablePrimaryWithBrokenReplicas,
				AnalyzedKeyspace:                       keyspace,
				AnalyzedShard:                          shard,
				AnalyzedShardEmergencyReparentDisabled: true,
			},
			wantRecoveryFunction: restartAllDirectReplicasFunc,
			wantSkipRecovery:     false,
>>>>>>> e3e691ec
		},
	}

	for _, tt := range tests {
		t.Run(tt.name, func(t *testing.T) {
			prevVal := config.ERSEnabled()
			config.SetERSEnabled(tt.ersEnabled)
			defer config.SetERSEnabled(prevVal)

			convertErrantVal := config.ConvertTabletWithErrantGTIDs()
			config.SetConvertTabletWithErrantGTIDs(tt.convertTabletWithErrantGTIDs)
			defer config.SetConvertTabletWithErrantGTIDs(convertErrantVal)

			gotFunc, recoverySkipCode := getCheckAndRecoverFunctionCode(tt.analysisEntry)
			require.EqualValues(t, tt.wantRecoveryFunction, gotFunc)
			require.EqualValues(t, tt.wantRecoverySkipCode.String(), recoverySkipCode.String())
		})
	}
}

func TestRecheckPrimaryHealth(t *testing.T) {
	tests := []struct {
		name    string
		info    []*test.InfoForRecoveryAnalysis
		wantErr string
	}{
		{
			name: "analysis change",
			info: []*test.InfoForRecoveryAnalysis{{
				TabletInfo: &topodatapb.Tablet{
					Alias:         &topodatapb.TabletAlias{Cell: "zon1", Uid: 100},
					Hostname:      "localhost",
					Keyspace:      "ks",
					Shard:         "0",
					Type:          topodatapb.TabletType_PRIMARY,
					MysqlHostname: "localhost",
					MysqlPort:     6709,
				},
				DurabilityPolicy:              "none",
				LastCheckValid:                0,
				CountReplicas:                 4,
				CountValidReplicas:            4,
				CountValidReplicatingReplicas: 0,
			}},
			wantErr: "aborting ReplicationStopped, primary mitigation is required",
		},
		{
			name: "analysis did not change",
			info: []*test.InfoForRecoveryAnalysis{{
				TabletInfo: &topodatapb.Tablet{
					Alias:         &topodatapb.TabletAlias{Cell: "zon1", Uid: 101},
					Hostname:      "localhost",
					Keyspace:      "ks",
					Shard:         "0",
					Type:          topodatapb.TabletType_PRIMARY,
					MysqlHostname: "localhost",
					MysqlPort:     6708,
				},
				DurabilityPolicy:              policy.DurabilityNone,
				LastCheckValid:                1,
				CountReplicas:                 4,
				CountValidReplicas:            4,
				CountValidReplicatingReplicas: 3,
				CountValidOracleGTIDReplicas:  4,
				CountLoggingReplicas:          2,
				IsPrimary:                     1,
				CurrentTabletType:             int(topodatapb.TabletType_PRIMARY),
			}, {
				TabletInfo: &topodatapb.Tablet{
					Alias:         &topodatapb.TabletAlias{Cell: "zon1", Uid: 100},
					Hostname:      "localhost",
					Keyspace:      "ks",
					Shard:         "0",
					Type:          topodatapb.TabletType_REPLICA,
					MysqlHostname: "localhost",
					MysqlPort:     6709,
				},
				DurabilityPolicy: policy.DurabilityNone,
				PrimaryTabletInfo: &topodatapb.Tablet{
					Alias: &topodatapb.TabletAlias{Cell: "zon1", Uid: 101},
				},
				LastCheckValid:     1,
				ReadOnly:           1,
				ReplicationStopped: 1,
			}},
		},
	}

	for _, tt := range tests {
		t.Run(tt.name, func(t *testing.T) {
			// reset vtorc db after every test
			oldDB := db.Db
			defer func() {
				db.Db = oldDB
			}()

			var rowMaps []sqlutils.RowMap
			for _, analysis := range tt.info {
				analysis.SetValuesFromTabletInfo()
				rowMaps = append(rowMaps, analysis.ConvertToRowMap())
			}

			// set replication analysis in Vtorc DB.
			db.Db = test.NewTestDB([][]sqlutils.RowMap{rowMaps})

			err := recheckPrimaryHealth(&inst.ReplicationAnalysis{
				AnalyzedInstanceAlias: "zon1-0000000100",
				Analysis:              inst.ReplicationStopped,
				AnalyzedKeyspace:      "ks",
				AnalyzedShard:         "0",
			}, []string{"ks", "0", ""}, func(s string, b bool) {
				// the implementation for DiscoverInstance is not required because we are mocking the db response.
			})

			if tt.wantErr != "" {
				require.EqualError(t, err, tt.wantErr)
				return
			}

			require.NoError(t, err)
		})
	}

}<|MERGE_RESOLUTION|>--- conflicted
+++ resolved
@@ -381,10 +381,7 @@
 				AnalyzedShardEmergencyReparentDisabled: true,
 			},
 			wantRecoveryFunction: recoverDeadPrimaryFunc,
-<<<<<<< HEAD
 			wantRecoverySkipCode: RecoverySkipERSDisabled,
-=======
-			wantSkipRecovery:     true,
 		}, {
 			name:       "UnreachablePrimary",
 			ersEnabled: true,
@@ -395,7 +392,6 @@
 				AnalyzedShardEmergencyReparentDisabled: true,
 			},
 			wantRecoveryFunction: restartArbitraryDirectReplicaFunc,
-			wantSkipRecovery:     false,
 		}, {
 			name:       "UnreachablePrimaryWithBrokenReplicas",
 			ersEnabled: true,
@@ -406,8 +402,6 @@
 				AnalyzedShardEmergencyReparentDisabled: true,
 			},
 			wantRecoveryFunction: restartAllDirectReplicasFunc,
-			wantSkipRecovery:     false,
->>>>>>> e3e691ec
 		},
 	}
 
