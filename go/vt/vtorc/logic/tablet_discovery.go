--- conflicted
+++ resolved
@@ -25,6 +25,7 @@
 	"time"
 
 	"github.com/spf13/pflag"
+
 	"google.golang.org/protobuf/encoding/prototext"
 	"google.golang.org/protobuf/proto"
 
@@ -87,13 +88,8 @@
 	if !IsLeaderOrActive() {
 		return
 	}
-<<<<<<< HEAD
-	if *clustersToWatch == "" { // all known clusters
+	if len(clustersToWatch) == 0 { // all known clusters
 		ctx, cancel := context.WithTimeout(context.Background(), topo.RemoteOperationTimeout)
-=======
-	if len(clustersToWatch) == 0 { // all known clusters
-		ctx, cancel := context.WithTimeout(context.Background(), *topo.RemoteOperationTimeout)
->>>>>>> e7f98f85
 		defer cancel()
 		cells, err := ts.GetKnownCells(ctx)
 		if err != nil {
