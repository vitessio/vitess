--- conflicted
+++ resolved
@@ -67,20 +67,14 @@
 	if _, err := db.ExecVTOrc("DELETE FROM vitess_tablet"); err != nil {
 		log.Error(err)
 	}
-<<<<<<< HEAD
 	// We refresh all information from the topo once before we start the ticks to do
-	// it on a timer. We can wait forever (context.Background()) for this call.
+	// it on a timer.
 	ctx, cancel := context.WithTimeout(context.Background(), topo.RemoteOperationTimeout)
 	defer cancel()
 	if err := refreshAllInformation(ctx); err != nil {
 		log.Errorf("failed to initialize topo information: %+v", err)
 	}
-	return time.Tick(time.Second * time.Duration(config.Config.TopoInformationRefreshSeconds)) //nolint SA1015: using time.Tick leaks the underlying ticker
-=======
-	// We refresh all information from the topo once before we start the ticks to do it on a timer.
-	populateAllInformation()
 	return time.Tick(config.GetTopoInformationRefreshDuration()) //nolint SA1015: using time.Tick leaks the underlying ticker
->>>>>>> 551a5f7e
 }
 
 // refreshAllTablets reloads the tablets from topo and discovers the ones which haven't been refreshed in a while
