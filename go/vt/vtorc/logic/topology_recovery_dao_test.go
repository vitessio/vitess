--- conflicted
+++ resolved
@@ -141,13 +141,9 @@
 		db.ClearVTOrcDatabase()
 	}()
 	ra := &inst.ReplicationAnalysis{
-<<<<<<< HEAD
 		AnalyzedInstanceAlias: &topodatapb.TabletAlias{Cell: "zone1", Uid: 1},
-=======
-		AnalyzedInstanceAlias: "alias-1",
 		AnalyzedKeyspace:      keyspace,
 		AnalyzedShard:         shard,
->>>>>>> bd9e5d0f
 		Analysis:              inst.ClusterHasNoPrimary,
 	}
 	err := InsertRecoveryDetection(ra)
