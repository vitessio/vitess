--- conflicted
+++ resolved
@@ -386,15 +386,11 @@
 	switch analysisCode {
 	// primary
 	case inst.DeadPrimary, inst.DeadPrimaryAndSomeReplicas:
-<<<<<<< HEAD
-		if isInEmergencyOperationGracefulPeriod(tabletAlias) {
-=======
 		// If ERS is disabled, we have no way of repairing the cluster.
 		if !config.ERSEnabled() {
 			return noRecoveryFunc
 		}
-		if isInEmergencyOperationGracefulPeriod(analyzedInstanceKey) {
->>>>>>> 24d24bb4
+		if isInEmergencyOperationGracefulPeriod(tabletAlias) {
 			return recoverGenericProblemFunc
 		}
 		return recoverDeadPrimaryFunc
