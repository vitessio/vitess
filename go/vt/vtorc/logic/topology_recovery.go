--- conflicted
+++ resolved
@@ -552,13 +552,9 @@
 	}
 
 	// We lock the shard here and then refresh the tablets information
-<<<<<<< HEAD
-	ctx, unlock, err := LockShard(ctx, analysisEntry.AnalyzedInstanceAlias, getLockAction(analysisEntry.AnalyzedInstanceAlias, analysisEntry.Analysis))
-=======
-	ctx, unlock, err := LockShard(context.Background(), analysisEntry.AnalyzedKeyspace, analysisEntry.AnalyzedShard,
+	ctx, unlock, err := LockShard(ctx, analysisEntry.AnalyzedKeyspace, analysisEntry.AnalyzedShard,
 		getLockAction(analysisEntry.AnalyzedInstanceAlias, analysisEntry.Analysis),
 	)
->>>>>>> 282022b6
 	if err != nil {
 		logger.Errorf("Failed to lock shard, aborting recovery: %v", err)
 		return err
