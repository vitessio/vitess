/*
   Copyright 2014 Outbrain Inc.

   Licensed under the Apache License, Version 2.0 (the "License");
   you may not use this file except in compliance with the License.
   You may obtain a copy of the License at

       http://www.apache.org/licenses/LICENSE-2.0

   Unless required by applicable law or agreed to in writing, software
   distributed under the License is distributed on an "AS IS" BASIS,
   WITHOUT WARRANTIES OR CONDITIONS OF ANY KIND, either express or implied.
   See the License for the specific language governing permissions and
   limitations under the License.
*/

package logic

import (
<<<<<<< HEAD
	"context"
	"os"
	"os/signal"
=======
>>>>>>> 551a5f7e
	"sync"
	"sync/atomic"
	"time"

	"github.com/patrickmn/go-cache"
	"github.com/sjmudd/stopwatch"
	"golang.org/x/sync/errgroup"

	"vitess.io/vitess/go/stats"
	"vitess.io/vitess/go/vt/log"
	"vitess.io/vitess/go/vt/servenv"
	"vitess.io/vitess/go/vt/vtorc/collection"
	"vitess.io/vitess/go/vt/vtorc/config"
	"vitess.io/vitess/go/vt/vtorc/discovery"
	"vitess.io/vitess/go/vt/vtorc/inst"
	ometrics "vitess.io/vitess/go/vt/vtorc/metrics"
	"vitess.io/vitess/go/vt/vtorc/process"
	"vitess.io/vitess/go/vt/vtorc/util"
)

const (
	DiscoveryMetricsName = "DISCOVERY_METRICS"
)

// discoveryQueue is a channel of deduplicated instanceKey-s
// that were requested for discovery.  It can be continuously updated
// as discovery process progresses.
var discoveryQueue *discovery.Queue
var snapshotDiscoveryKeys chan string
var snapshotDiscoveryKeysMutex sync.Mutex
var hasReceivedSIGTERM int32

var discoveriesCounter = stats.NewCounter("DiscoveriesAttempt", "Number of discoveries attempted")
var failedDiscoveriesCounter = stats.NewCounter("DiscoveriesFail", "Number of failed discoveries")
var instancePollSecondsExceededCounter = stats.NewCounter("DiscoveriesInstancePollSecondsExceeded", "Number of instances that took longer than InstancePollSeconds to poll")
var discoveryQueueLengthGauge = stats.NewGauge("DiscoveriesQueueLength", "Length of the discovery queue")
var discoveryRecentCountGauge = stats.NewGauge("DiscoveriesRecentCount", "Number of recent discoveries")
var discoveryMetrics = collection.CreateOrReturnCollection(DiscoveryMetricsName)

var recentDiscoveryOperationKeys *cache.Cache

func init() {
	snapshotDiscoveryKeys = make(chan string, 10)

	ometrics.OnMetricsTick(func() {
		discoveryQueueLengthGauge.Set(int64(discoveryQueue.QueueLen()))
	})
	ometrics.OnMetricsTick(func() {
		if recentDiscoveryOperationKeys == nil {
			return
		}
		discoveryRecentCountGauge.Set(int64(recentDiscoveryOperationKeys.ItemCount()))
	})
}

// closeVTOrc runs all the operations required to cleanly shutdown VTOrc
func closeVTOrc() {
	log.Infof("Starting VTOrc shutdown")
	atomic.StoreInt32(&hasReceivedSIGTERM, 1)
	discoveryMetrics.StopAutoExpiration()
	// Poke other go routines to stop cleanly here ...
	_ = inst.AuditOperation("shutdown", "", "Triggered via SIGTERM")
	// wait for the locks to be released
	waitForLocksRelease()
	ts.Close()
	log.Infof("VTOrc closed")
}

// waitForLocksRelease is used to wait for release of locks
func waitForLocksRelease() {
	timeout := time.After(shutdownWaitTime)
	for {
		count := atomic.LoadInt32(&shardsLockCounter)
		if count == 0 {
			break
		}
		select {
		case <-timeout:
			log.Infof("wait for lock release timed out. Some locks might not have been released.")
		default:
			time.Sleep(50 * time.Millisecond)
			continue
		}
		break
	}
}

// handleDiscoveryRequests iterates the discoveryQueue channel and calls upon
// instance discovery per entry.
func handleDiscoveryRequests() {
	discoveryQueue = discovery.CreateOrReturnQueue("DEFAULT")
	// create a pool of discovery workers
	for i := uint(0); i < config.DiscoveryMaxConcurrency; i++ {
		go func() {
			for {
				tabletAlias := discoveryQueue.Consume()
				DiscoverInstance(tabletAlias, false /* forceDiscovery */)
				discoveryQueue.Release(tabletAlias)
			}
		}()
	}
}

// DiscoverInstance will attempt to discover (poll) an instance (unless
// it is already up-to-date) and will also ensure that its primary and
// replicas (if any) are also checked.
func DiscoverInstance(tabletAlias string, forceDiscovery bool) {
	if inst.InstanceIsForgotten(tabletAlias) {
		log.Infof("discoverInstance: skipping discovery of %+v because it is set to be forgotten", tabletAlias)
		return
	}

	// create stopwatch entries
	latency := stopwatch.NewNamedStopwatch()
	_ = latency.AddMany([]string{
		"backend",
		"instance",
		"total"})
	latency.Start("total") // start the total stopwatch (not changed anywhere else)
	var metric *discovery.Metric
	defer func() {
		latency.Stop("total")
		discoveryTime := latency.Elapsed("total")
		if discoveryTime > config.GetInstancePollTime() {
			instancePollSecondsExceededCounter.Add(1)
			log.Warningf("discoverInstance exceeded InstancePollSeconds for %+v, took %.4fs", tabletAlias, discoveryTime.Seconds())
			if metric != nil {
				metric.InstancePollSecondsDurationCount = 1
			}
		}
	}()

	if tabletAlias == "" {
		return
	}

	// Calculate the expiry period each time as InstancePollSeconds
	// _may_ change during the run of the process (via SIGHUP) and
	// it is not possible to change the cache's default expiry..
	if existsInCacheError := recentDiscoveryOperationKeys.Add(tabletAlias, true, config.GetInstancePollTime()); existsInCacheError != nil && !forceDiscovery {
		// Just recently attempted
		return
	}

	latency.Start("backend")
	instance, found, _ := inst.ReadInstance(tabletAlias)
	latency.Stop("backend")
	if !forceDiscovery && found && instance.IsUpToDate && instance.IsLastCheckValid {
		// we've already discovered this one. Skip!
		return
	}

	discoveriesCounter.Add(1)

	// First we've ever heard of this instance. Continue investigation:
	instance, err := inst.ReadTopologyInstanceBufferable(tabletAlias, latency)
	// panic can occur (IO stuff). Therefore it may happen
	// that instance is nil. Check it, but first get the timing metrics.
	totalLatency := latency.Elapsed("total")
	backendLatency := latency.Elapsed("backend")
	instanceLatency := latency.Elapsed("instance")

	if forceDiscovery {
		log.Infof("Force discovered - %+v, err - %v", instance, err)
	}

	if instance == nil {
		failedDiscoveriesCounter.Add(1)
		metric = &discovery.Metric{
			Timestamp:       time.Now(),
			TabletAlias:     tabletAlias,
			TotalLatency:    totalLatency,
			BackendLatency:  backendLatency,
			InstanceLatency: instanceLatency,
			Err:             err,
		}
		_ = discoveryMetrics.Append(metric)
		if util.ClearToLog("discoverInstance", tabletAlias) {
			log.Warningf(" DiscoverInstance(%+v) instance is nil in %.3fs (Backend: %.3fs, Instance: %.3fs), error=%+v",
				tabletAlias,
				totalLatency.Seconds(),
				backendLatency.Seconds(),
				instanceLatency.Seconds(),
				err)
		}
		return
	}

	metric = &discovery.Metric{
		Timestamp:       time.Now(),
		TabletAlias:     tabletAlias,
		TotalLatency:    totalLatency,
		BackendLatency:  backendLatency,
		InstanceLatency: instanceLatency,
		Err:             nil,
	}
	_ = discoveryMetrics.Append(metric)
}

// onHealthTick handles the actions to take to discover/poll instances
func onHealthTick() {
	tabletAliases, err := inst.ReadOutdatedInstanceKeys()
	if err != nil {
		log.Error(err)
	}

	func() {
		// Normally onHealthTick() shouldn't run concurrently. It is kicked by a ticker.
		// However it _is_ invoked inside a goroutine. I like to be safe here.
		snapshotDiscoveryKeysMutex.Lock()
		defer snapshotDiscoveryKeysMutex.Unlock()

		countSnapshotKeys := len(snapshotDiscoveryKeys)
		for i := 0; i < countSnapshotKeys; i++ {
			tabletAliases = append(tabletAliases, <-snapshotDiscoveryKeys)
		}
	}()
	// avoid any logging unless there's something to be done
	if len(tabletAliases) > 0 {
		for _, tabletAlias := range tabletAliases {
			if tabletAlias != "" {
				discoveryQueue.Push(tabletAlias)
			}
		}
	}
}

// ContinuousDiscovery starts an asynchronous infinite discovery process where instances are
// periodically investigated and their status captured, and long since unseen instances are
// purged and forgotten.
// nolint SA1015: using time.Tick leaks the underlying ticker
func ContinuousDiscovery() {
	log.Infof("continuous discovery: setting up")
	recentDiscoveryOperationKeys = cache.New(config.GetInstancePollTime(), time.Second)

	go handleDiscoveryRequests()

	healthTick := time.Tick(config.HealthPollSeconds * time.Second)
	caretakingTick := time.Tick(time.Minute)
	recoveryTick := time.Tick(config.GetRecoveryPollDuration())
	tabletTopoTick := OpenTabletDiscovery()
	var recoveryEntrance int64
	var snapshotTopologiesTick <-chan time.Time
	if config.GetSnapshotTopologyInterval() > 0 {
		snapshotTopologiesTick = time.Tick(config.GetSnapshotTopologyInterval())
	}

	go func() {
		_ = ometrics.InitMetrics()
	}()
	// On termination of the server, we should close VTOrc cleanly
	servenv.OnTermSync(closeVTOrc)

	log.Infof("continuous discovery: starting")
	for {
		select {
		case <-healthTick:
			go func() {
				onHealthTick()
			}()
		case <-caretakingTick:
			// Various periodic internal maintenance tasks
			go func() {
				go inst.ForgetLongUnseenInstances()
				go inst.ExpireAudit()
				go inst.ExpireStaleInstanceBinlogCoordinates()
				go ExpireRecoveryDetectionHistory()
				go ExpireTopologyRecoveryHistory()
				go ExpireTopologyRecoveryStepsHistory()
			}()
		case <-recoveryTick:
			go func() {
				go inst.ExpireInstanceAnalysisChangelog()

				go func() {
					// This function is non re-entrant (it can only be running once at any point in time)
					if atomic.CompareAndSwapInt64(&recoveryEntrance, 0, 1) {
						defer atomic.StoreInt64(&recoveryEntrance, 0)
					} else {
						return
					}
					CheckAndRecover()
				}()
			}()
		case <-snapshotTopologiesTick:
			go func() {
				go inst.SnapshotTopologies()
			}()
		case <-tabletTopoTick:
			timeout := time.Second * time.Duration(config.Config.TopoInformationRefreshSeconds)
			ctx, cancel := context.WithTimeout(context.Background(), timeout)
			if err := refreshAllInformation(ctx); err != nil {
				log.Errorf("failed to refresh topo information: %+v", err)
			}
			cancel()
		}
	}
}

// refreshAllInformation refreshes both shard and tablet information. This is meant to be run on tablet topo ticks.
func refreshAllInformation(ctx context.Context) error {
	// Create an errgroup
	eg, ctx := errgroup.WithContext(ctx)

	// Refresh all keyspace information.
	eg.Go(func() error {
		return RefreshAllKeyspacesAndShards(ctx)
	})

	// Refresh all tablets.
	eg.Go(func() error {
		return refreshAllTablets(ctx)
	})

	// Wait for both the refreshes to complete
	err := eg.Wait()
	if err == nil {
		process.FirstDiscoveryCycleComplete.Store(true)
	}
	return err
}<|MERGE_RESOLUTION|>--- conflicted
+++ resolved
@@ -17,12 +17,9 @@
 package logic
 
 import (
-<<<<<<< HEAD
 	"context"
 	"os"
 	"os/signal"
-=======
->>>>>>> 551a5f7e
 	"sync"
 	"sync/atomic"
 	"time"
