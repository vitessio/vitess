--- conflicted
+++ resolved
@@ -107,13 +107,8 @@
 
 // handleDiscoveryRequests iterates the discoveryQueue channel and calls upon
 // instance discovery per entry.
-<<<<<<< HEAD
 func handleDiscoveryRequests(ctx context.Context) {
-	discoveryQueue = discovery.CreateQueue("DEFAULT")
-=======
-func handleDiscoveryRequests() {
 	discoveryQueue = discovery.NewQueue()
->>>>>>> 99479bd7
 	// create a pool of discovery workers
 	for i := uint(0); i < config.GetDiscoveryWorkers(); i++ {
 		go func() {
