/*
   Copyright 2014 Outbrain Inc.

   Licensed under the Apache License, Version 2.0 (the "License");
   you may not use this file except in compliance with the License.
   You may obtain a copy of the License at

       http://www.apache.org/licenses/LICENSE-2.0

   Unless required by applicable law or agreed to in writing, software
   distributed under the License is distributed on an "AS IS" BASIS,
   WITHOUT WARRANTIES OR CONDITIONS OF ANY KIND, either express or implied.
   See the License for the specific language governing permissions and
   limitations under the License.
*/

package logic

import (
	"context"
	"sync"
	"sync/atomic"
	"time"

	"github.com/patrickmn/go-cache"
	"github.com/sjmudd/stopwatch"
	"golang.org/x/sync/errgroup"

	"vitess.io/vitess/go/stats"
	"vitess.io/vitess/go/vt/log"
	"vitess.io/vitess/go/vt/servenv"
	"vitess.io/vitess/go/vt/vtorc/collection"
	"vitess.io/vitess/go/vt/vtorc/config"
	"vitess.io/vitess/go/vt/vtorc/discovery"
	"vitess.io/vitess/go/vt/vtorc/inst"
	ometrics "vitess.io/vitess/go/vt/vtorc/metrics"
	"vitess.io/vitess/go/vt/vtorc/process"
	"vitess.io/vitess/go/vt/vtorc/util"
)

const (
	DiscoveryMetricsName = "DISCOVERY_METRICS"
)

// discoveryQueue is a channel of deduplicated instanceKey-s
// that were requested for discovery.  It can be continuously updated
// as discovery process progresses.
var discoveryQueue *discovery.Queue
var snapshotDiscoveryKeys chan string
var snapshotDiscoveryKeysMutex sync.Mutex
var hasReceivedSIGTERM int32

var (
	discoveriesCounter                 = stats.NewCounter("DiscoveriesAttempt", "Number of discoveries attempted")
	failedDiscoveriesCounter           = stats.NewCounter("DiscoveriesFail", "Number of failed discoveries")
	instancePollSecondsExceededCounter = stats.NewCounter("DiscoveriesInstancePollSecondsExceeded", "Number of instances that took longer than InstancePollSeconds to poll")
	discoveryQueueLengthGauge          = stats.NewGauge("DiscoveriesQueueLength", "Length of the discovery queue")
	discoveryRecentCountGauge          = stats.NewGauge("DiscoveriesRecentCount", "Number of recent discoveries")
	discoveryWorkersGauge              = stats.NewGauge("DiscoveryWorkers", "Number of discovery workers")
	discoveryWorkersActiveGauge        = stats.NewGauge("DiscoveryWorkersActive", "Number of discovery workers actively discovering tablets")

	discoverInstanceTimingsActions = []string{"Backend", "Instance", "Other"}
	discoverInstanceTimings        = stats.NewTimings("DiscoverInstanceTimings", "Timings for instance discovery actions", "Action", discoverInstanceTimingsActions...)
)

var discoveryMetrics = collection.CreateOrReturnCollection(DiscoveryMetricsName)

var recentDiscoveryOperationKeys *cache.Cache

func init() {
	snapshotDiscoveryKeys = make(chan string, 10)

	ometrics.OnMetricsTick(func() {
		discoveryQueueLengthGauge.Set(int64(discoveryQueue.QueueLen()))
	})
	ometrics.OnMetricsTick(func() {
		if recentDiscoveryOperationKeys == nil {
			return
		}
		discoveryRecentCountGauge.Set(int64(recentDiscoveryOperationKeys.ItemCount()))
	})
}

// closeVTOrc runs all the operations required to cleanly shutdown VTOrc
func closeVTOrc() {
	log.Infof("Starting VTOrc shutdown")
	atomic.StoreInt32(&hasReceivedSIGTERM, 1)
	discoveryMetrics.StopAutoExpiration()
	// Poke other go routines to stop cleanly here ...
	_ = inst.AuditOperation("shutdown", "", "Triggered via SIGTERM")
	// wait for the locks to be released
	waitForLocksRelease()
	ts.Close()
	log.Infof("VTOrc closed")
}

// waitForLocksRelease is used to wait for release of locks
func waitForLocksRelease() {
	timeout := time.After(shutdownWaitTime)
	for {
		count := atomic.LoadInt64(&shardsLockCounter)
		if count == 0 {
			break
		}
		select {
		case <-timeout:
			log.Infof("wait for lock release timed out. Some locks might not have been released.")
		default:
			time.Sleep(50 * time.Millisecond)
			continue
		}
		break
	}
}

// handleDiscoveryRequests iterates the discoveryQueue channel and calls upon
// instance discovery per entry.
func handleDiscoveryRequests(ctx context.Context) {
	discoveryQueue = discovery.NewQueue()
	// create a pool of discovery workers
	for i := uint(0); i < config.GetDiscoveryWorkers(); i++ {
		discoveryWorkersGauge.Add(1)
		go func() {
			for {
				// .Consume() blocks until there is a new key to process.
				// We are not "active" until we got a tablet alias.
				tabletAlias := discoveryQueue.Consume()
<<<<<<< HEAD
				DiscoverInstance(ctx, tabletAlias, false /* forceDiscovery */)
				discoveryQueue.Release(tabletAlias)
=======
				func() {
					discoveryWorkersActiveGauge.Add(1)
					defer discoveryWorkersActiveGauge.Add(-1)

					DiscoverInstance(tabletAlias, false /* forceDiscovery */)
					discoveryQueue.Release(tabletAlias)
				}()
>>>>>>> 282022b6
			}
		}()
	}
}

// DiscoverInstance will attempt to discover (poll) an instance (unless
// it is already up-to-date) and will also ensure that its primary and
// replicas (if any) are also checked.
func DiscoverInstance(ctx context.Context, tabletAlias string, forceDiscovery bool) {
	if inst.InstanceIsForgotten(tabletAlias) {
		log.Infof("discoverInstance: skipping discovery of %+v because it is set to be forgotten", tabletAlias)
		return
	}

	// create stopwatch entries
	latency := stopwatch.NewNamedStopwatch()
	_ = latency.AddMany([]string{
		"backend",
		"instance",
		"total"})
	latency.Start("total") // start the total stopwatch (not changed anywhere else)
	var metric *discovery.Metric
	defer func() {
		latency.Stop("total")
		discoveryTime := latency.Elapsed("total")
		if discoveryTime > config.GetInstancePollTime() {
			instancePollSecondsExceededCounter.Add(1)
			log.Warningf("discoverInstance exceeded InstancePollSeconds for %+v, took %.4fs", tabletAlias, discoveryTime.Seconds())
			if metric != nil {
				metric.InstancePollSecondsDurationCount = 1
			}
		}
	}()

	if tabletAlias == "" {
		return
	}

	// Calculate the expiry period each time as InstancePollSeconds
	// _may_ change during the run of the process (via SIGHUP) and
	// it is not possible to change the cache's default expiry..
	if existsInCacheError := recentDiscoveryOperationKeys.Add(tabletAlias, true, config.GetInstancePollTime()); existsInCacheError != nil && !forceDiscovery {
		// Just recently attempted
		return
	}

	latency.Start("backend")
	instance, found, _ := inst.ReadInstance(tabletAlias)
	latency.Stop("backend")
	if !forceDiscovery && found && instance.IsUpToDate && instance.IsLastCheckValid {
		// we've already discovered this one. Skip!
		return
	}

	discoveriesCounter.Add(1)

	// First we've ever heard of this instance. Continue investigation:
	instance, err := inst.ReadTopologyInstanceBufferable(ctx, tabletAlias, latency)
	// panic can occur (IO stuff). Therefore it may happen
	// that instance is nil. Check it, but first get the timing metrics.
	totalLatency := latency.Elapsed("total")
	backendLatency := latency.Elapsed("backend")
	instanceLatency := latency.Elapsed("instance")
	otherLatency := totalLatency - (backendLatency + instanceLatency)

	discoverInstanceTimings.Add("Backend", backendLatency)
	discoverInstanceTimings.Add("Instance", instanceLatency)
	discoverInstanceTimings.Add("Other", otherLatency)

	if forceDiscovery {
		log.Infof("Force discovered - %+v, err - %v", instance, err)
	}

	if instance == nil {
		failedDiscoveriesCounter.Add(1)
		metric = &discovery.Metric{
			Timestamp:       time.Now(),
			TabletAlias:     tabletAlias,
			TotalLatency:    totalLatency,
			BackendLatency:  backendLatency,
			InstanceLatency: instanceLatency,
			Err:             err,
		}
		_ = discoveryMetrics.Append(metric)
		if util.ClearToLog("discoverInstance", tabletAlias) {
			log.Warningf(" DiscoverInstance(%+v) instance is nil in %.3fs (Backend: %.3fs, Instance: %.3fs), error=%+v",
				tabletAlias,
				totalLatency.Seconds(),
				backendLatency.Seconds(),
				instanceLatency.Seconds(),
				err)
		}
		return
	}

	metric = &discovery.Metric{
		Timestamp:       time.Now(),
		TabletAlias:     tabletAlias,
		TotalLatency:    totalLatency,
		BackendLatency:  backendLatency,
		InstanceLatency: instanceLatency,
		Err:             nil,
	}
	_ = discoveryMetrics.Append(metric)
}

// onHealthTick handles the actions to take to discover/poll instances.
func onHealthTick() {
	// Push outdated tabletAliases to discovery queue.
	err := inst.ReadOutdatedInstances(func(tabletAlias string) {
		discoveryQueue.Push(tabletAlias)
	})
	if err != nil {
		log.Error(err)
	}

	func() {
		// Normally onHealthTick() shouldn't run concurrently. It is kicked by a ticker.
		// However it _is_ invoked inside a goroutine. I like to be safe here.
		snapshotDiscoveryKeysMutex.Lock()
		defer snapshotDiscoveryKeysMutex.Unlock()

		countSnapshotKeys := len(snapshotDiscoveryKeys)
		for i := 0; i < countSnapshotKeys; i++ {
			discoveryQueue.Push(<-snapshotDiscoveryKeys)
		}
	}()
}

// ContinuousDiscovery starts an asynchronous infinite discovery process where instances are
// periodically investigated and their status captured, and long since unseen instances are
// purged and forgotten.
// nolint SA1015: using time.Tick leaks the underlying ticker
func ContinuousDiscovery(ctx context.Context) {
	log.Infof("continuous discovery: setting up")
	recentDiscoveryOperationKeys = cache.New(config.GetInstancePollTime(), time.Second)

	go handleDiscoveryRequests(ctx)

	healthTick := time.Tick(config.HealthPollSeconds * time.Second)
	caretakingTick := time.Tick(time.Minute)
	recoveryTick := time.Tick(config.GetRecoveryPollDuration())
	tabletTopoTick := OpenTabletDiscovery(ctx)
	var recoveryEntrance int64
	var snapshotTopologiesTick <-chan time.Time
	if config.GetSnapshotTopologyInterval() > 0 {
		snapshotTopologiesTick = time.Tick(config.GetSnapshotTopologyInterval())
	}

	go func() {
		_ = ometrics.InitMetrics()
	}()
	// On termination of the server, we should close VTOrc cleanly
	servenv.OnTermSync(closeVTOrc)

	log.Infof("continuous discovery: starting")
	for {
		select {
		case <-healthTick:
			go func() {
				onHealthTick()
			}()
		case <-caretakingTick:
			// Various periodic internal maintenance tasks
			go func() {
				go inst.ForgetLongUnseenInstances()
				go inst.ExpireAudit()
				go inst.ExpireStaleInstanceBinlogCoordinates()
				go ExpireRecoveryDetectionHistory()
				go ExpireTopologyRecoveryHistory()
				go ExpireTopologyRecoveryStepsHistory()
			}()
		case <-recoveryTick:
			go func() {
				go inst.ExpireInstanceAnalysisChangelog()
				go func() {
					// This function is non re-entrant (it can only be running once at any point in time)
					if atomic.CompareAndSwapInt64(&recoveryEntrance, 0, 1) {
						defer atomic.StoreInt64(&recoveryEntrance, 0)
					} else {
						return
					}
					carCtx, carCancel := context.WithTimeout(ctx, config.GetRecoveryPollDuration())
					defer carCancel()
					CheckAndRecover(carCtx)
				}()
			}()
		case <-snapshotTopologiesTick:
			go func() {
				go inst.SnapshotTopologies()
			}()
		case <-tabletTopoTick:
			ctx, cancel := context.WithTimeout(ctx, config.GetTopoInformationRefreshDuration())
			if err := refreshAllInformation(ctx); err != nil {
				log.Errorf("failed to refresh topo information: %+v", err)
			}
			cancel()
		}
	}
}

// refreshAllInformation refreshes both shard and tablet information. This is meant to be run on tablet topo ticks.
func refreshAllInformation(ctx context.Context) error {
	// Create an errgroup
	eg, ctx := errgroup.WithContext(ctx)

	// Refresh all keyspace information.
	eg.Go(func() error {
		return RefreshAllKeyspacesAndShards(ctx)
	})

	// Refresh all tablets.
	eg.Go(func() error {
		return refreshAllTablets(ctx)
	})

	// Wait for both the refreshes to complete
	err := eg.Wait()
	if err == nil {
		process.FirstDiscoveryCycleComplete.Store(true)
	}
	return err
}<|MERGE_RESOLUTION|>--- conflicted
+++ resolved
@@ -125,18 +125,13 @@
 				// .Consume() blocks until there is a new key to process.
 				// We are not "active" until we got a tablet alias.
 				tabletAlias := discoveryQueue.Consume()
-<<<<<<< HEAD
-				DiscoverInstance(ctx, tabletAlias, false /* forceDiscovery */)
-				discoveryQueue.Release(tabletAlias)
-=======
 				func() {
 					discoveryWorkersActiveGauge.Add(1)
 					defer discoveryWorkersActiveGauge.Add(-1)
 
-					DiscoverInstance(tabletAlias, false /* forceDiscovery */)
+					DiscoverInstance(ctx, tabletAlias, false /* forceDiscovery */)
 					discoveryQueue.Release(tabletAlias)
 				}()
->>>>>>> 282022b6
 			}
 		}()
 	}
