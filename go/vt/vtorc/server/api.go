--- conflicted
+++ resolved
@@ -37,27 +37,15 @@
 type vtorcAPI struct{}
 
 const (
-<<<<<<< HEAD
-	problemsAPI                   = "/api/problems"
-	errantGTIDsAPI                = "/api/errant-gtids"
-	disableGlobalRecoveriesAPI    = "/api/disable-global-recoveries"
-	enableGlobalRecoveriesAPI     = "/api/enable-global-recoveries"
-	detectionAnalysisAPI          = "/api/detection-analysis"
-	replicationAnalysisAPI        = "/api/replication-analysis" // TODO: remove in v24+
-	databaseStateAPI              = "/api/database-state"
-	configAPI                     = "/api/config"
-	healthAPI                     = "/debug/health"
-	AggregatedDiscoveryMetricsAPI = "/api/aggregated-discovery-metrics"
-=======
 	problemsAPI                = "/api/problems"
 	errantGTIDsAPI             = "/api/errant-gtids"
 	disableGlobalRecoveriesAPI = "/api/disable-global-recoveries"
 	enableGlobalRecoveriesAPI  = "/api/enable-global-recoveries"
-	replicationAnalysisAPI     = "/api/replication-analysis"
+	detectionAnalysisAPI       = "/api/detection-analysis"
+	replicationAnalysisAPI     = "/api/replication-analysis" // TODO: remove in v24+
 	databaseStateAPI           = "/api/database-state"
 	configAPI                  = "/api/config"
 	healthAPI                  = "/debug/health"
->>>>>>> 8236f033
 
 	shardWithoutKeyspaceFilteringErrorStr = "Filtering by shard without keyspace isn't supported"
 	notAValidValueForSeconds              = "Invalid value for seconds"
