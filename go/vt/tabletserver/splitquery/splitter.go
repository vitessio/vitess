package splitquery

import (
	"github.com/youtube/vitess/go/vt/sqlparser"
	"github.com/youtube/vitess/go/vt/tabletserver/querytypes"
)

// Splitter is used to drive the splitting procedure.
type Splitter struct {
	algorithm   SplitAlgorithmInterface
	splitParams *SplitParams

	startBindVariableNames []string
	endBindVariableNames   []string
	firstQueryPartSQL      string
	middleQueryPartSQL     string
	lastQueryPartSQL       string
}

// NewSplitter creates a new Splitter object.
func NewSplitter(
	splitParams *SplitParams,
	algorithm SplitAlgorithmInterface) *Splitter {
	var splitter Splitter
	splitter.splitParams = splitParams
	splitter.algorithm = algorithm
	splitter.splitParams = splitParams
	splitter.startBindVariableNames = make([]string, 0, len(splitter.splitParams.splitColumns))
	splitter.endBindVariableNames = make([]string, 0, len(splitter.splitParams.splitColumns))
	for _, splitColumn := range splitter.splitParams.splitColumns {
		splitter.startBindVariableNames = append(
			splitter.startBindVariableNames, startBindVariablePrefix+splitColumn)
		splitter.endBindVariableNames = append(
			splitter.endBindVariableNames, endBindVariablePrefix+splitColumn)
	}
	splitter.initQueryPartSQLs()
	return &splitter
}

// Split does the actual work of splitting the query.
// It returns a slice of querytypes.QuerySplit objects representing
// the query parts.
func (splitter *Splitter) Split() ([]querytypes.QuerySplit, error) {
	var boundaries []tuple
	var err error
	boundaries, err = splitter.algorithm.generateBoundaries()
	if err != nil {
		return nil, err
	}
	boundaries = append(boundaries, nil)
	splits := []querytypes.QuerySplit{}
	var start tuple
	for _, end := range boundaries {
		splits = append(splits, *splitter.constructQueryPart(start, end))
		start = end
	}
	return splits, nil
}

// initQueryPartSQLs initializes the firstQueryPartSQL, middleQueryPartSQL and lastQueryPartSQL
// fields.
func (splitter *Splitter) initQueryPartSQLs() {
	splitColumns := convertColumnNamesToValExpr(splitter.splitParams.splitColumns)
	startBindVariables := convertBindVariableNamesToValExpr(splitter.startBindVariableNames)
	endBindVariables := convertBindVariableNamesToValExpr(splitter.endBindVariableNames)
	splitColsLessThanEnd := constructTupleInequality(
		splitColumns,
		endBindVariables,
		true /* strict */)
	splitColsGreaterThanOrEqualToStart := constructTupleInequality(
		startBindVariables,
		splitColumns,
		false /* not strict */)

	splitter.firstQueryPartSQL = sqlparser.String(
		queryWithAdditionalWhere(splitter.splitParams.selectAST, splitColsLessThanEnd))
	splitter.middleQueryPartSQL = sqlparser.String(
		queryWithAdditionalWhere(splitter.splitParams.selectAST,
			&sqlparser.AndExpr{
				Left:  &sqlparser.ParenBoolExpr{Expr: splitColsGreaterThanOrEqualToStart},
				Right: &sqlparser.ParenBoolExpr{Expr: splitColsLessThanEnd},
			}))
	splitter.lastQueryPartSQL = sqlparser.String(
		queryWithAdditionalWhere(splitter.splitParams.selectAST, splitColsGreaterThanOrEqualToStart))
}

func (splitter *Splitter) constructQueryPart(start, end tuple) *querytypes.QuerySplit {
	result := &querytypes.QuerySplit{}
	result.BindVariables = cloneBindVariables(splitter.splitParams.bindVariables)
	// TODO(erez): Fill result.RowCount
	if start != nil {
		populateBoundaryBindVariables(
			start, splitter.startBindVariableNames, result.BindVariables)
	}
	if end != nil {
		populateBoundaryBindVariables(
			end, splitter.endBindVariableNames, result.BindVariables)
	}
	switch {
	case start == nil && end == nil:
		// If there's no upper or lower bound then just use the original query as the query part.
		// This can happen if the boundaries list is empty.
		result.Sql = splitter.splitParams.sql
	case start == nil && end != nil:
		result.Sql = splitter.firstQueryPartSQL
	case start != nil && end != nil:
		result.Sql = splitter.middleQueryPartSQL
	case start != nil && end == nil:
		result.Sql = splitter.lastQueryPartSQL
	}
	return result
}

//
// Below are utility functions called by the Splitter methods above.
//

// populateBoundaryBindVariables populates 'resultBindVariables' with new bind variables.
// The ith bind-variable has name bindVariableNames[i] and value inputTuple[i].
// The function panics if a bind variable name already exists in 'resultBindVariables'.
func populateBoundaryBindVariables(
	inputTuple tuple, bindVariableNames []string, resultBindVariables map[string]interface{}) {
	assertEqual(len(inputTuple), len(bindVariableNames))
	for i := range inputTuple {
		populateNewBindVariable(bindVariableNames[i], inputTuple[i].ToNative(), resultBindVariables)
	}
}

func convertColumnNamesToValExpr(colNames []string) []sqlparser.ValExpr {
	valExprs := make([]sqlparser.ValExpr, 0, len(colNames))
	for _, colName := range colNames {
		valExprs = append(valExprs, &sqlparser.ColName{Name: sqlparser.SQLName(colName)})
	}
	return valExprs
}

func convertBindVariableNamesToValExpr(bindVariableNames []string) []sqlparser.ValExpr {
	valExprs := make([]sqlparser.ValExpr, 0, len(bindVariableNames))
	for _, bindVariableName := range bindVariableNames {
		valExprs = append(valExprs, sqlparser.ValArg([]byte(":"+bindVariableName)))
	}
	return valExprs
}

// TODO(erez): Explain that mysql doesn't support tuple-inequalities well so we need to expand
// to use scala inequalities.
// constructTupleInequality constructs a boolean expression representing a tuple lexicographical
// comparison using only scalar comparisons.
// The expression returned repersents the lexicographical comparisons: lhsTuple <= rhsTuple,
// if strict is fale, or lhsTuple < rhsTuple, otherwise.
// For example: if lhsTuple = (l1, l2) and rhsTuple = (r1, r2) then the returned expression is
// (l1 < r1) or ((l1 = r1) and (l2 <= r2)) if strict is false,
// and
// (l1 < r1) or ((l1 = r1) and (l2 < r2)), otherwise.
func constructTupleInequality(
	lhsTuple []sqlparser.ValExpr, rhsTuple []sqlparser.ValExpr, strict bool) sqlparser.BoolExpr {
	assertEqual(len(lhsTuple), len(rhsTuple))
	assertGreaterOrEqual(len(lhsTuple), 1)
	return constructTupleInequalityUnchecked(lhsTuple, rhsTuple, strict)
}
func constructTupleInequalityUnchecked(
	lhsTuple []sqlparser.ValExpr, rhsTuple []sqlparser.ValExpr, strict bool) sqlparser.BoolExpr {
	if len(lhsTuple) == 1 {
		op := sqlparser.LessEqualStr
		if strict {
			op = sqlparser.LessThanStr
		}
		return &sqlparser.ComparisonExpr{
			Operator: op,
			Left:     lhsTuple[0],
			Right:    rhsTuple[0],
		}
	}
	restOfTupleInequality := constructTupleInequalityUnchecked(lhsTuple[1:], rhsTuple[1:], strict)
	if len(lhsTuple[1:]) > 1 {
		// A non-scalar inequality need to be parenthesized since we combine it below with
		// other expressions.
		restOfTupleInequality = &sqlparser.ParenBoolExpr{
			Expr: restOfTupleInequality,
		}
	}
	// Return:
	// lhsTuple[0] < rhsTuple[0] OR
	// ( lhsTuple[0] = rhsTuple[0] AND restOfTupleInequality)
	return &sqlparser.OrExpr{
		Left: &sqlparser.ComparisonExpr{
			Operator: sqlparser.LessThanStr,
			Left:     lhsTuple[0],
			Right:    rhsTuple[0],
		},
		Right: &sqlparser.ParenBoolExpr{
			Expr: &sqlparser.AndExpr{
				Left: &sqlparser.ComparisonExpr{
					Operator: sqlparser.EqualStr,
					Left:     lhsTuple[0],
					Right:    rhsTuple[0],
				},
				Right: restOfTupleInequality,
			},
		},
	}
}

// queryWithAdditionalWhere returns a copy of the given SELECT query with 'addedWhere' ANDed with
// the query's WHERE clause. If the query does not already have a WHERE clause, 'addedWhere'
// becomes the query's WHERE clause.
func queryWithAdditionalWhere(
	selectAST *sqlparser.Select, addedWhere sqlparser.BoolExpr) *sqlparser.Select {
	result := *selectAST // Create a shallow-copy of 'selectAST'
	addAndTermToWhereClause(&result, addedWhere)
	return &result
}

<<<<<<< HEAD
=======
func cloneBindVariables(bindVariables map[string]interface{}) map[string]interface{} {
	result := make(map[string]interface{})
	for key, value := range bindVariables {
		result[key] = value
	}
	return result
}

// TODO(erez): Replace these with something more standard
func assertEqual(a, b int) {
	if a != b {
		panic(fmt.Sprintf("assertion %v == %v failed", a, b))
	}
}

func assertFalse(a bool) {
	if a {
		panic("condition is true. Expected false.")
	}
}

func assertGreaterOrEqual(a, b int) {
	if a < b {
		panic(fmt.Sprintf("assertion %v>=%v failed", a, b))
	}
}

>>>>>>> bb853bfc
const (
	startBindVariablePrefix = "_splitquery_start_"
	endBindVariablePrefix   = "_splitquery_end_"
)<|MERGE_RESOLUTION|>--- conflicted
+++ resolved
@@ -211,36 +211,6 @@
 	return &result
 }
 
-<<<<<<< HEAD
-=======
-func cloneBindVariables(bindVariables map[string]interface{}) map[string]interface{} {
-	result := make(map[string]interface{})
-	for key, value := range bindVariables {
-		result[key] = value
-	}
-	return result
-}
-
-// TODO(erez): Replace these with something more standard
-func assertEqual(a, b int) {
-	if a != b {
-		panic(fmt.Sprintf("assertion %v == %v failed", a, b))
-	}
-}
-
-func assertFalse(a bool) {
-	if a {
-		panic("condition is true. Expected false.")
-	}
-}
-
-func assertGreaterOrEqual(a, b int) {
-	if a < b {
-		panic(fmt.Sprintf("assertion %v>=%v failed", a, b))
-	}
-}
-
->>>>>>> bb853bfc
 const (
 	startBindVariablePrefix = "_splitquery_start_"
 	endBindVariablePrefix   = "_splitquery_end_"
