--- conflicted
+++ resolved
@@ -6,18 +6,11 @@
 
 // SplitAlgorithmInterface defines the interface for a splitting algorithm. A splitting algorithm
 // implements the generateBoundaries() method that returns a list of "boundary tuples".
-<<<<<<< HEAD
-// Each tuple is expected to consist of values of the split columns, in the order these are defined
+// Each tuple is expected to consist of values of the split columns in the order these are defined
 // in SplitParams.splitColumns. The returned list should be ordered using ascending lexicographical
 // order.
 //
-// If the resulting list of boundary tuples is: {t1, t2,..., t_k}. The splitquery.Splitter.Split()
-=======
-// Each tuple is expected to contain values of the split columns, in the order these are defined
-// in SplitParams.splitColumns, at a specific "boundary point". The returned list should be
-// ordered using ascending lexicographical order.
-// If the resulting list of boundary tuples is: {t1, t2, ..., t_k}, the splitquery.Splitter.Split()
->>>>>>> bb853bfc
+// If the resulting list of boundary tuples is: {t1, t2,..., t_k}, the splitquery.Splitter.Split()
 // method would generate k+1 query parts. For i=0,1,...,k, the ith query-part contains the rows
 // whose tuple of split-column values 't' satisfies t_i < t <= t+1, where the comparison
 // is performed lexicographically, and t_0 and t_k+1 are taken to be a "-infinity" tuple and a
