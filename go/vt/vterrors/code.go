--- conflicted
+++ resolved
@@ -97,15 +97,12 @@
 	VT09023 = errorWithoutState("VT09023", vtrpcpb.Code_FAILED_PRECONDITION, "could not map %v to a keyspace id", "Unable to determine the shard for the given row.")
 	VT09024 = errorWithoutState("VT09024", vtrpcpb.Code_FAILED_PRECONDITION, "could not map %v to a unique keyspace id: %v", "Unable to determine the shard for the given row.")
 	VT09025 = errorWithoutState("VT09025", vtrpcpb.Code_FAILED_PRECONDITION, "atomic transaction error: %v", "Error in atomic transactions")
-<<<<<<< HEAD
-	VT09026 = errorWithoutState("VT09026", vtrpcpb.Code_FAILED_PRECONDITION, "two-pc is enabled, but semi-sync is not", "Two-PC requires semi-sync but it is not enabled")
-=======
 	VT09026 = errorWithState("VT09026", vtrpcpb.Code_FAILED_PRECONDITION, CTERecursiveRequiresUnion, "Recursive Common Table Expression '%s' should contain a UNION", "")
 	VT09027 = errorWithState("VT09027", vtrpcpb.Code_FAILED_PRECONDITION, CTERecursiveForbidsAggregation, "Recursive Common Table Expression '%s' can contain neither aggregation nor window functions in recursive query block", "")
 	VT09028 = errorWithState("VT09028", vtrpcpb.Code_FAILED_PRECONDITION, CTERecursiveForbiddenJoinOrder, "In recursive query block of Recursive Common Table Expression '%s', the recursive table must neither be in the right argument of a LEFT JOIN, nor be forced to be non-first with join order hints", "")
 	VT09029 = errorWithState("VT09029", vtrpcpb.Code_FAILED_PRECONDITION, CTERecursiveRequiresSingleReference, "In recursive query block of Recursive Common Table Expression %s, the recursive table must be referenced only once, and not in any subquery", "")
 	VT09030 = errorWithState("VT09030", vtrpcpb.Code_FAILED_PRECONDITION, CTEMaxRecursionDepth, "Recursive query aborted after 1000 iterations.", "")
->>>>>>> 5cb66a17
+	VT09031 = errorWithoutState("VT09031", vtrpcpb.Code_FAILED_PRECONDITION, "two-pc is enabled, but semi-sync is not", "Two-PC requires semi-sync but it is not enabled")
 
 	VT10001 = errorWithoutState("VT10001", vtrpcpb.Code_ABORTED, "foreign key constraints are not allowed", "Foreign key constraints are not allowed, see https://vitess.io/blog/2021-06-15-online-ddl-why-no-fk/.")
 	VT10002 = errorWithoutState("VT10002", vtrpcpb.Code_ABORTED, "atomic distributed transaction not allowed: %s", "The distributed transaction cannot be committed. A rollback decision is taken.")
