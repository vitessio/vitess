/*
Copyright 2021 The Vitess Authors.

Licensed under the Apache License, Version 2.0 (the "License");
you may not use this file except in compliance with the License.
You may obtain a copy of the License at

    http://www.apache.org/licenses/LICENSE-2.0

Unless required by applicable law or agreed to in writing, software
distributed under the License is distributed on an "AS IS" BASIS,
WITHOUT WARRANTIES OR CONDITIONS OF ANY KIND, either express or implied.
See the License for the specific language governing permissions and
limitations under the License.
*/

package vterrors

import "regexp"

// Operation not allowed error
const (
	NotServing   = "operation not allowed in state NOT_SERVING"
	ShuttingDown = "operation not allowed in state SHUTTING_DOWN"
)

// RxOp regex for operation not allowed error
var RxOp = regexp.MustCompile("operation not allowed in state (NOT_SERVING|SHUTTING_DOWN)")

<<<<<<< HEAD
=======
// TxEngineClosed for transaction engine closed error
const TxEngineClosed = "tx engine can't accept new connections in state %v"

// WrongTablet for invalid tablet type error
const WrongTablet = "wrong tablet type"

// ConnectionRefused is for gRPC client not being able to connect to a server
const ConnectionRefused = "connection refused"

// RxWrongTablet regex for invalid tablet type error
var RxWrongTablet = regexp.MustCompile("(wrong|invalid) tablet type")

>>>>>>> 0f35eb61
// Constants for error messages
const (
	// TxEngineClosed for transaction engine closed error
	TxEngineClosed = "tx engine can't accept new connections in state %v"

	// PrimaryVindexNotSet is the error message to be used when there is no primary vindex found on a table
	PrimaryVindexNotSet = "table '%s' does not have a primary vindex"

	// WrongTablet for invalid tablet type error
	WrongTablet = "wrong tablet type"

	// TxKillerRollback purpose when acquire lock on connection for rolling back transaction.
	TxKillerRollback = "in use: for tx killer rollback"

	// RevertedPartialExec is the error message to be used when a partial DML execution failure is reverted using savepoint.
	RevertedPartialExec = "reverted partial DML execution failure"

	// TxRollbackOnPartialExec is the error message to be used when a transaction is rolled back to reverse changes of partial DML execution
	TxRollbackOnPartialExec = "transaction rolled back to reverse changes of partial DML execution"
)

// RxWrongTablet regex for invalid tablet type error
var RxWrongTablet = regexp.MustCompile("(wrong|invalid) tablet type")

// TxClosed regex for connection closed
var TxClosed = regexp.MustCompile("transaction ([a-z0-9:]+) (?:ended|not found|in use: for tx killer rollback)")<|MERGE_RESOLUTION|>--- conflicted
+++ resolved
@@ -27,21 +27,6 @@
 // RxOp regex for operation not allowed error
 var RxOp = regexp.MustCompile("operation not allowed in state (NOT_SERVING|SHUTTING_DOWN)")
 
-<<<<<<< HEAD
-=======
-// TxEngineClosed for transaction engine closed error
-const TxEngineClosed = "tx engine can't accept new connections in state %v"
-
-// WrongTablet for invalid tablet type error
-const WrongTablet = "wrong tablet type"
-
-// ConnectionRefused is for gRPC client not being able to connect to a server
-const ConnectionRefused = "connection refused"
-
-// RxWrongTablet regex for invalid tablet type error
-var RxWrongTablet = regexp.MustCompile("(wrong|invalid) tablet type")
-
->>>>>>> 0f35eb61
 // Constants for error messages
 const (
 	// TxEngineClosed for transaction engine closed error
@@ -63,6 +48,9 @@
 	TxRollbackOnPartialExec = "transaction rolled back to reverse changes of partial DML execution"
 )
 
+// ConnectionRefused is for gRPC client not being able to connect to a server
+const ConnectionRefused = "connection refused"
+
 // RxWrongTablet regex for invalid tablet type error
 var RxWrongTablet = regexp.MustCompile("(wrong|invalid) tablet type")
 
