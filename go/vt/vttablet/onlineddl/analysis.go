--- conflicted
+++ resolved
@@ -182,14 +182,7 @@
 		}
 		for _, col := range createTable.TableSpec.Columns {
 			if strings.EqualFold(colName, col.Name.String()) {
-<<<<<<< HEAD
 				return col
-=======
-				if col.Type.Options.As == nil {
-					return false
-				}
-				return col.Type.Options.Storage == sqlparser.VirtualStorage
->>>>>>> 67026767
 			}
 		}
 		return nil
@@ -197,6 +190,9 @@
 	isVirtualColumn := func(colName string) bool {
 		col := findColumn(colName)
 		if col == nil {
+			return false
+		}
+		if col.Type.Options == nil {
 			return false
 		}
 		if col.Type.Options.As == nil {
