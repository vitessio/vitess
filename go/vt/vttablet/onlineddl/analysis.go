/*
Copyright 2022 The Vitess Authors.

Licensed under the Apache License, Version 2.0 (the "License");
you may not use this file except in compliance with the License.
You may obtain a copy of the License at

    http://www.apache.org/licenses/LICENSE-2.0

Unless required by applicable law or agreed to in writing, software
distributed under the License is distributed on an "AS IS" BASIS,
WITHOUT WARRANTIES OR CONDITIONS OF ANY KIND, either express or implied.
See the License for the specific language governing permissions and
limitations under the License.
*/

package onlineddl

import (
	"context"
	"encoding/json"
	"strings"

	"vitess.io/vitess/go/mysql"
	vtrpcpb "vitess.io/vitess/go/vt/proto/vtrpc"
	"vitess.io/vitess/go/vt/schema"
	"vitess.io/vitess/go/vt/sqlparser"
	"vitess.io/vitess/go/vt/vterrors"
)

type specialAlterOperation string

const (
	instantDDLSpecialOperation         specialAlterOperation = "instant-ddl"
	dropRangePartitionSpecialOperation specialAlterOperation = "drop-range-partition"
	addRangePartitionSpecialOperation  specialAlterOperation = "add-range-partition"
)

type SpecialAlterPlan struct {
	operation   specialAlterOperation
	details     map[string]string
	alterTable  *sqlparser.AlterTable
	createTable *sqlparser.CreateTable
}

func NewSpecialAlterOperation(operation specialAlterOperation, alterTable *sqlparser.AlterTable, createTable *sqlparser.CreateTable) *SpecialAlterPlan {
	return &SpecialAlterPlan{
		operation:   operation,
		details:     map[string]string{"operation": string(operation)},
		alterTable:  alterTable,
		createTable: createTable,
	}
}

func (p *SpecialAlterPlan) SetDetail(key string, val string) *SpecialAlterPlan {
	p.details[key] = val
	return p
}

func (p *SpecialAlterPlan) Detail(key string) string {
	return p.details[key]
}

func (p *SpecialAlterPlan) String() string {
	b, err := json.Marshal(p.details)
	if err != nil {
		return ""
	}
	return string(b)
}

// getCreateTableStatement gets a formal AlterTable representation of the given table
func (e *Executor) getCreateTableStatement(ctx context.Context, tableName string) (*sqlparser.CreateTable, error) {
	showCreateTable, err := e.showCreateTable(ctx, tableName)
	if err != nil {
		return nil, vterrors.Wrapf(err, "in Executor.getCreateTableStatement()")
	}
	stmt, err := e.env.SQLParser().ParseStrictDDL(showCreateTable)
	if err != nil {
		return nil, err
	}
	createTable, ok := stmt.(*sqlparser.CreateTable)
	if !ok {
		return nil, vterrors.Errorf(vtrpcpb.Code_INTERNAL, "expected CREATE TABLE. Got %v", sqlparser.CanonicalString(stmt))
	}
	return createTable, nil
}

// analyzeDropRangePartition sees if the online DDL drops a single partition in a range partitioned table
func analyzeDropRangePartition(alterTable *sqlparser.AlterTable, createTable *sqlparser.CreateTable) (*SpecialAlterPlan, error) {
	// we are looking for a `ALTER TABLE <table> DROP PARTITION <name>` statement with nothing else
	if len(alterTable.AlterOptions) > 0 {
		return nil, nil
	}
	if alterTable.PartitionOption != nil {
		return nil, nil
	}
	spec := alterTable.PartitionSpec
	if spec == nil {
		return nil, nil
	}
	if spec.Action != sqlparser.DropAction {
		return nil, nil
	}
	if len(spec.Names) != 1 {
		return nil, vterrors.Errorf(vtrpcpb.Code_FAILED_PRECONDITION, "vitess only supports dropping a single partition per query: %v", sqlparser.CanonicalString(alterTable))
	}
	partitionName := spec.Names[0].String()
	// OK then!

	// Now, is this query dropping the first partition in a RANGE partitioned table?
	part := createTable.TableSpec.PartitionOption
	if part.Type != sqlparser.RangeType {
		return nil, nil
	}
	if len(part.Definitions) == 0 {
		return nil, nil
	}
	var partitionDefinition *sqlparser.PartitionDefinition
	var nextPartitionName string
	for i, p := range part.Definitions {
		if p.Name.String() == partitionName {
			partitionDefinition = p
			if i+1 < len(part.Definitions) {
				nextPartitionName = part.Definitions[i+1].Name.String()
			}
			break
		}
	}
	if partitionDefinition == nil {
		// dropping a nonexistent partition. We'll let the "standard" migration execution flow deal with that.
		return nil, nil
	}
	op := NewSpecialAlterOperation(dropRangePartitionSpecialOperation, alterTable, createTable)
	op.SetDetail("partition_name", partitionName)
	op.SetDetail("partition_definition", sqlparser.CanonicalString(partitionDefinition))
	op.SetDetail("next_partition_name", nextPartitionName)
	return op, nil
}

// analyzeAddRangePartition sees if the online DDL adds a partition in a range partitioned table
func analyzeAddRangePartition(alterTable *sqlparser.AlterTable, createTable *sqlparser.CreateTable) *SpecialAlterPlan {
	// we are looking for a `ALTER TABLE <table> ADD PARTITION (PARTITION ...)` statement with nothing else
	if len(alterTable.AlterOptions) > 0 {
		return nil
	}
	if alterTable.PartitionOption != nil {
		return nil
	}
	spec := alterTable.PartitionSpec
	if spec == nil {
		return nil
	}
	if spec.Action != sqlparser.AddAction {
		return nil
	}
	if len(spec.Definitions) != 1 {
		return nil
	}
	partitionDefinition := spec.Definitions[0]
	partitionName := partitionDefinition.Name.String()
	// OK then!

	// Now, is this query adding a partition in a RANGE partitioned table?
	part := createTable.TableSpec.PartitionOption
	if part.Type != sqlparser.RangeType {
		return nil
	}
	if len(part.Definitions) == 0 {
		return nil
	}
	op := NewSpecialAlterOperation(addRangePartitionSpecialOperation, alterTable, createTable)
	op.SetDetail("partition_name", partitionName)
	op.SetDetail("partition_definition", sqlparser.CanonicalString(partitionDefinition))
	return op
}

// alterOptionAvailableViaInstantDDL checks if the specific alter option is eligible to run via ALGORITHM=INSTANT
// reference: https://dev.mysql.com/doc/refman/8.0/en/innodb-online-ddl-operations.html
func alterOptionAvailableViaInstantDDL(alterOption sqlparser.AlterOption, createTable *sqlparser.CreateTable, capableOf mysql.CapableOf) (bool, error) {
	findColumn := func(colName string) *sqlparser.ColumnDefinition {
		if createTable == nil {
			return nil
		}
		for _, col := range createTable.TableSpec.Columns {
			if strings.EqualFold(colName, col.Name.String()) {
				return col
			}
		}
		return nil
	}
	findTableOption := func(optName string) *sqlparser.TableOption {
		if createTable == nil {
			return nil
		}
		for _, opt := range createTable.TableSpec.Options {
			if strings.EqualFold(optName, opt.Name) {
				return opt
			}
		}
		return nil
	}
	isVirtualColumn := func(colName string) bool {
		col := findColumn(colName)
		if col == nil {
			return false
		}
		if col.Type.Options == nil {
			return false
		}
		if col.Type.Options.As == nil {
			return false
		}
		return col.Type.Options.Storage == sqlparser.VirtualStorage
	}
	colStringStrippedDown := func(col *sqlparser.ColumnDefinition, stripDefault bool, stripEnum bool) string {
		strippedCol := sqlparser.CloneRefOfColumnDefinition(col)
		if stripDefault {
			strippedCol.Type.Options.Default = nil
			strippedCol.Type.Options.DefaultLiteral = false
		}
		if stripEnum {
			strippedCol.Type.EnumValues = nil
		}
		return sqlparser.CanonicalString(strippedCol)
	}
	hasPrefix := func(vals []string, prefix []string) bool {
		if len(vals) < len(prefix) {
			return false
		}
		for i := range prefix {
			if vals[i] != prefix[i] {
				return false
			}
		}
		return true
	}
	// Up to 8.0.26 we could only ADD COLUMN as last column
	switch opt := alterOption.(type) {
	case *sqlparser.ChangeColumn:
		// We do not support INSTANT for renaming a column (ALTER TABLE ...CHANGE) because:
		// 1. We discourage column rename
		// 2. We do not produce CHANGE statements in declarative diff
		// 3. The success of the operation depends on whether the column is referenced by a foreign key
		//    in another table. Which is a bit too much to compute here.
		return false, nil
	case *sqlparser.AddColumns:
		if opt.First || opt.After != nil {
			// not a "last" column. Only supported as of 8.0.29
			return capableOf(mysql.InstantAddDropColumnFlavorCapability)
		}
		// Adding a *last* column is supported in 8.0
		return capableOf(mysql.InstantAddLastColumnFlavorCapability)
	case *sqlparser.DropColumn:
		// not supported in COMPRESSED tables
		if opt := findTableOption("ROW_FORMAT"); opt != nil {
			if strings.EqualFold(opt.String, "COMPRESSED") {
				return false, nil
			}
		}
		if isVirtualColumn(opt.Name.Name.String()) {
			// supported by all 8.0 versions
			return capableOf(mysql.InstantAddDropVirtualColumnFlavorCapability)
		}
		return capableOf(mysql.InstantAddDropColumnFlavorCapability)
	case *sqlparser.ModifyColumn:
		if col := findColumn(opt.NewColDefinition.Name.String()); col != nil {
			// Check if only diff is change of default
			// we temporarily remove the DEFAULT expression (if any) from both
			// table and ALTER statement, and compare the columns: if they're otherwise equal,
			// then the only change can be an addition/change/removal of DEFAULT, which
			// is instant-table.
			tableColDefinition := colStringStrippedDown(col, true, false)
			newColDefinition := colStringStrippedDown(opt.NewColDefinition, true, false)
			if tableColDefinition == newColDefinition {
				return capableOf(mysql.InstantChangeColumnDefaultFlavorCapability)
			}
			// Check if:
			// 1. this an ENUM/SET
			// 2. and the change is to append values to the end of the list
			// 3. and the number of added values does not increase the storage size for the enum/set
			// 4. while still not caring about a change in the default value
			if len(col.Type.EnumValues) > 0 && len(opt.NewColDefinition.Type.EnumValues) > 0 {
				// both are enum or set
				if !hasPrefix(opt.NewColDefinition.Type.EnumValues, col.Type.EnumValues) {
					return false, nil
				}
				// we know the new column definition is identical to, or extends, the old definition.
				// Now validate storage:
				if strings.EqualFold(col.Type.Type, "enum") {
					if len(col.Type.EnumValues) <= 255 && len(opt.NewColDefinition.Type.EnumValues) > 255 {
						// this increases the SET storage size (1 byte for up to 8 values, 2 bytes beyond)
						return false, nil
					}
				}
				if strings.EqualFold(col.Type.Type, "set") {
					if (len(col.Type.EnumValues)+7)/8 != (len(opt.NewColDefinition.Type.EnumValues)+7)/8 {
						// this increases the SET storage size (1 byte for up to 8 values, 2 bytes for 8-15, etc.)
						return false, nil
					}
				}
				// Now don't care about change of default:
				tableColDefinition := colStringStrippedDown(col, true, true)
				newColDefinition := colStringStrippedDown(opt.NewColDefinition, true, true)
				if tableColDefinition == newColDefinition {
					return capableOf(mysql.InstantExpandEnumCapability)
				}
			}
		}
		return false, nil
	default:
		return false, nil
	}
}

// AnalyzeInstantDDL takes declarative CreateTable and AlterTable, as well as a server version, and checks whether it is possible to run the ALTER
// using ALGORITHM=INSTANT for that version.
// This function is INTENTIONALLY public, even though we do not guarantee that it will remain so.
func AnalyzeInstantDDL(alterTable *sqlparser.AlterTable, createTable *sqlparser.CreateTable, capableOf mysql.CapableOf) (*SpecialAlterPlan, error) {
	capable, err := capableOf(mysql.InstantDDLFlavorCapability)
	if err != nil {
		return nil, err
	}
	if !capable {
		return nil, nil
	}
	if alterTable.PartitionOption != nil {
		// no INSTANT for partitions
		return nil, nil
	}
	if alterTable.PartitionSpec != nil {
		// no INSTANT for partitions
		return nil, nil
	}
	// For the ALTER statement to qualify for ALGORITHM=INSTANT, all alter options must each qualify.
	for _, alterOption := range alterTable.AlterOptions {
		instantOK, err := alterOptionAvailableViaInstantDDL(alterOption, createTable, capableOf)
		if err != nil {
			return nil, err
		}
		if !instantOK {
			return nil, nil
		}
	}
	op := NewSpecialAlterOperation(instantDDLSpecialOperation, alterTable, createTable)
	return op, nil
}

// analyzeSpecialAlterPlan checks if the given ALTER onlineDDL, and for the current state of affected table,
// can be executed in a special way. If so, it returns with a "special plan"
<<<<<<< HEAD
func analyzeSpecialAlterPlan(ctx context.Context, onlineDDL *schema.OnlineDDL, createTable *sqlparser.CreateTable, capableOf mysql.CapableOf) (plan *SpecialAlterPlan, shouldApplyPlanPerStrategy bool, err error) {
	ddlStmt, _, err := schema.ParseOnlineDDLStatement(onlineDDL.SQL)
=======
func (e *Executor) analyzeSpecialAlterPlan(ctx context.Context, onlineDDL *schema.OnlineDDL, capableOf mysql.CapableOf) (*SpecialAlterPlan, error) {
	ddlStmt, _, err := schema.ParseOnlineDDLStatement(onlineDDL.SQL, e.env.SQLParser())
>>>>>>> 260bf149
	if err != nil {
		return nil, false, err
	}
	alterTable, ok := ddlStmt.(*sqlparser.AlterTable)
	if !ok {
		// We only deal here with ALTER TABLE
		return nil, false, vterrors.Errorf(vtrpcpb.Code_INTERNAL, "expected ALTER TABLE. Got %v", sqlparser.CanonicalString(ddlStmt))
	}

	// special plans which support reverts are trivially desired:
	// special plans which do not support reverts are flag protected:
	{
		shouldApplyPlanPerStrategy := onlineDDL.StrategySetting().IsFastRangeRotationFlag()
		op, err := analyzeDropRangePartition(alterTable, createTable)
		if err != nil {
			return nil, false, err
		}
		if op != nil {
			return op, shouldApplyPlanPerStrategy, nil
		}
	}
	{
		shouldApplyPlanPerStrategy := onlineDDL.StrategySetting().IsFastRangeRotationFlag()
		if op := analyzeAddRangePartition(alterTable, createTable); op != nil {
			return op, shouldApplyPlanPerStrategy, nil
		}
	}
	{
		shouldApplyPlanPerStrategy := onlineDDL.StrategySetting().IsPreferInstantDDL()
		op, err := AnalyzeInstantDDL(alterTable, createTable, capableOf)
		if err != nil {
			return nil, false, err
		}
		if op != nil {
			return op, shouldApplyPlanPerStrategy, nil
		}
	}
	return nil, false, nil
}<|MERGE_RESOLUTION|>--- conflicted
+++ resolved
@@ -348,13 +348,8 @@
 
 // analyzeSpecialAlterPlan checks if the given ALTER onlineDDL, and for the current state of affected table,
 // can be executed in a special way. If so, it returns with a "special plan"
-<<<<<<< HEAD
-func analyzeSpecialAlterPlan(ctx context.Context, onlineDDL *schema.OnlineDDL, createTable *sqlparser.CreateTable, capableOf mysql.CapableOf) (plan *SpecialAlterPlan, shouldApplyPlanPerStrategy bool, err error) {
-	ddlStmt, _, err := schema.ParseOnlineDDLStatement(onlineDDL.SQL)
-=======
-func (e *Executor) analyzeSpecialAlterPlan(ctx context.Context, onlineDDL *schema.OnlineDDL, capableOf mysql.CapableOf) (*SpecialAlterPlan, error) {
-	ddlStmt, _, err := schema.ParseOnlineDDLStatement(onlineDDL.SQL, e.env.SQLParser())
->>>>>>> 260bf149
+func analyzeSpecialAlterPlan(ctx context.Context, onlineDDL *schema.OnlineDDL, createTable *sqlparser.CreateTable, capableOf mysql.CapableOf, parser *sqlparser.Parser) (plan *SpecialAlterPlan, shouldApplyPlanPerStrategy bool, err error) {
+	ddlStmt, _, err := schema.ParseOnlineDDLStatement(onlineDDL.SQL, parser)
 	if err != nil {
 		return nil, false, err
 	}
