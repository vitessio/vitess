--- conflicted
+++ resolved
@@ -210,27 +210,16 @@
 			instant: false,
 		},
 	}
-<<<<<<< HEAD
+	parser := sqlparser.NewTestParser()
 	for _, tcase := range tcases {
 		name := tcase.version + " " + tcase.create
 		t.Run(name, func(t *testing.T) {
-			stmt, err := sqlparser.ParseStrictDDL(tcase.create)
-=======
-	parser := sqlparser.NewTestParser()
-	for _, tc := range tt {
-		name := tc.version + " " + tc.create
-		t.Run(name, func(t *testing.T) {
-			stmt, err := parser.ParseStrictDDL(tc.create)
->>>>>>> 260bf149
+			stmt, err := parser.ParseStrictDDL(tcase.create)
 			require.NoError(t, err)
 			createTable, ok := stmt.(*sqlparser.CreateTable)
 			require.True(t, ok)
 
-<<<<<<< HEAD
-			stmt, err = sqlparser.ParseStrictDDL(tcase.alter)
-=======
-			stmt, err = parser.ParseStrictDDL(tc.alter)
->>>>>>> 260bf149
+			stmt, err = parser.ParseStrictDDL(tcase.alter)
 			require.NoError(t, err)
 			alterTable, ok := stmt.(*sqlparser.AlterTable)
 			require.True(t, ok)
@@ -464,16 +453,17 @@
 			shouldApplyPlanPerStrategy: true,
 		},
 	}
+	parser := sqlparser.NewTestParser()
 	ctx := context.Background()
 	for _, tcase := range tcases {
 		name := tcase.version + " " + tcase.create
 		t.Run(name, func(t *testing.T) {
-			stmt, err := sqlparser.ParseStrictDDL(tcase.create)
+			stmt, err := parser.ParseStrictDDL(tcase.create)
 			require.NoError(t, err)
 			createTable, ok := stmt.(*sqlparser.CreateTable)
 			require.True(t, ok)
 
-			stmt, err = sqlparser.ParseStrictDDL(tcase.alter)
+			stmt, err = parser.ParseStrictDDL(tcase.alter)
 			require.NoError(t, err)
 			alterTable, ok := stmt.(*sqlparser.AlterTable)
 			require.True(t, ok)
@@ -489,7 +479,7 @@
 			}
 
 			_, capableOf, _ := mysql.GetFlavor(tcase.version, nil)
-			plan, shouldApplyPlanPerStrategy, err := analyzeSpecialAlterPlan(ctx, onlineDDL, createTable, capableOf)
+			plan, shouldApplyPlanPerStrategy, err := analyzeSpecialAlterPlan(ctx, onlineDDL, createTable, capableOf, parser)
 			if tcase.expectError {
 				assert.Error(t, err)
 			} else {
