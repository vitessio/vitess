/*
Copyright 2019 The Vitess Authors.

Licensed under the Apache License, Version 2.0 (the "License");
you may not use this file except in compliance with the License.
You may obtain a copy of the License at

    http://www.apache.org/licenses/LICENSE-2.0

Unless required by applicable law or agreed to in writing, software
distributed under the License is distributed on an "AS IS" BASIS,
WITHOUT WARRANTIES OR CONDITIONS OF ANY KIND, either express or implied.
See the License for the specific language governing permissions and
limitations under the License.
*/

/*
Functionality of this Executor is tested in go/test/endtoend/onlineddl/...
*/

package onlineddl

import (
	"context"
	"errors"
	"flag"
	"fmt"
	"io/ioutil"
	"math"
	"os"
	"path"
	"strconv"
	"strings"
	"sync"
	"sync/atomic"
	"syscall"
	"time"

	"google.golang.org/protobuf/proto"

	"google.golang.org/protobuf/encoding/prototext"

	"vitess.io/vitess/go/mysql"
	"vitess.io/vitess/go/sqltypes"
	"vitess.io/vitess/go/textutil"
	"vitess.io/vitess/go/timer"
	"vitess.io/vitess/go/vt/binlog/binlogplayer"
	"vitess.io/vitess/go/vt/dbconnpool"
	"vitess.io/vitess/go/vt/log"
	binlogdatapb "vitess.io/vitess/go/vt/proto/binlogdata"
	querypb "vitess.io/vitess/go/vt/proto/query"
	topodatapb "vitess.io/vitess/go/vt/proto/topodata"
	vtrpcpb "vitess.io/vitess/go/vt/proto/vtrpc"
	"vitess.io/vitess/go/vt/schema"
	"vitess.io/vitess/go/vt/servenv"
	"vitess.io/vitess/go/vt/sqlparser"
	"vitess.io/vitess/go/vt/topo"
	"vitess.io/vitess/go/vt/topo/topoproto"
	"vitess.io/vitess/go/vt/vterrors"
	"vitess.io/vitess/go/vt/vttablet/tabletserver/connpool"
	"vitess.io/vitess/go/vt/vttablet/tabletserver/tabletenv"
	"vitess.io/vitess/go/vt/vttablet/tmclient"
	"vitess.io/vitess/go/vt/vttablet/vexec"

	mysqldriver "github.com/go-sql-driver/mysql"
	"github.com/jmoiron/sqlx"
	"github.com/planetscale/tengo"
)

var (
	// ErrExecutorNotWritableTablet  is generated when executor is asked to run gh-ost on a read-only server
	ErrExecutorNotWritableTablet = errors.New("cannot run migration on non-writable tablet")
	// ErrExecutorMigrationAlreadyRunning is generated when an attempt is made to run an operation that conflicts with a running migration
	ErrExecutorMigrationAlreadyRunning = errors.New("cannot run migration since a migration is already running")
	// ErrMigrationNotFound is returned by readMigration when given UUI cannot be found
	ErrMigrationNotFound = errors.New("migration not found")
)

var vexecUpdateTemplates = []string{
	`update _vt.schema_migrations set migration_status='val' where mysql_schema='val'`,
	`update _vt.schema_migrations set migration_status='val' where migration_uuid='val' and mysql_schema='val'`,
	`update _vt.schema_migrations set migration_status='val' where migration_uuid='val' and mysql_schema='val' and shard='val'`,
}

var vexecInsertTemplates = []string{
	`INSERT IGNORE INTO _vt.schema_migrations (
		migration_uuid,
		keyspace,
		shard,
		mysql_schema,
		mysql_table,
		migration_statement,
		strategy,
		options,
		ddl_action,
		requested_timestamp,
		migration_context,
		migration_status
	) VALUES (
		'val', 'val', 'val', 'val', 'val', 'val', 'val', 'val', 'val', FROM_UNIXTIME(0), 'val', 'val'
	)`,
}

var emptyResult = &sqltypes.Result{}
var acceptableDropTableIfExistsErrorCodes = []int{mysql.ERCantFindFile, mysql.ERNoSuchTable}

var ghostOverridePath = flag.String("gh-ost-path", "", "override default gh-ost binary full path")
var ptOSCOverridePath = flag.String("pt-osc-path", "", "override default pt-online-schema-change binary full path")
var migrationCheckInterval = flag.Duration("migration_check_interval", 1*time.Minute, "Interval between migration checks")
var retainOnlineDDLTables = flag.Duration("retain_online_ddl_tables", 24*time.Hour, "How long should vttablet keep an old migrated table before purging it")
var migrationNextCheckIntervals = []time.Duration{1 * time.Second, 5 * time.Second, 10 * time.Second, 20 * time.Second}

const (
	maxPasswordLength                        = 32 // MySQL's *replication* password may not exceed 32 characters
	staleMigrationMinutes                    = 10
	progressPctStarted               float64 = 0
	progressPctFull                  float64 = 100.0
	etaSecondsUnknown                        = -1
	etaSecondsNow                            = 0
	rowsCopiedUnknown                        = 0
	databasePoolSize                         = 3
	vreplicationCutOverThreshold             = 5 * time.Second
	vreplicationTestSuiteWaitSeconds         = 5
)

var (
	migrationLogFileName     = "migration.log"
	migrationFailureFileName = "migration-failure.log"
	onlineDDLUser            = "vt-online-ddl-internal"
	onlineDDLGrant           = fmt.Sprintf("'%s'@'%s'", onlineDDLUser, "%")
)

type mysqlVariables struct {
	host           string
	port           int
	readOnly       bool
	version        string
	versionComment string
}

// Executor wraps and manages the execution of a gh-ost migration.
type Executor struct {
	env            tabletenv.Env
	pool           *connpool.Pool
	tabletTypeFunc func() topodatapb.TabletType
	ts             *topo.Server
	tabletAlias    *topodatapb.TabletAlias

	keyspace string
	shard    string
	dbName   string

	initMutex             sync.Mutex
	migrationMutex        sync.Mutex
	vreplMigrationRunning int64
	ghostMigrationRunning int64
	ptoscMigrationRunning int64
	lastMigrationUUID     string
	tickReentranceFlag    int64

	ticks             *timer.Timer
	isOpen            bool
	schemaInitialized bool
}

// GhostBinaryFileName returns the full path+name of the gh-ost binary
func GhostBinaryFileName() (fileName string, isOverride bool) {
	if *ghostOverridePath != "" {
		return *ghostOverridePath, true
	}
	return path.Join(os.TempDir(), "vt-gh-ost"), false
}

// PTOSCFileName returns the full path+name of the pt-online-schema-change binary
// Note that vttablet does not include pt-online-schema-change
func PTOSCFileName() (fileName string, isOverride bool) {
	if *ptOSCOverridePath != "" {
		return *ptOSCOverridePath, true
	}
	return "/usr/bin/pt-online-schema-change", false
}

// newGCTableRetainTime returns the time until which a new GC table is to be retained
func newGCTableRetainTime() time.Time {
	return time.Now().UTC().Add(*retainOnlineDDLTables)
}

// NewExecutor creates a new gh-ost executor.
func NewExecutor(env tabletenv.Env, tabletAlias *topodatapb.TabletAlias, ts *topo.Server, tabletTypeFunc func() topodatapb.TabletType) *Executor {
	return &Executor{
		env:         env,
		tabletAlias: proto.Clone(tabletAlias).(*topodatapb.TabletAlias),

		pool: connpool.NewPool(env, "OnlineDDLExecutorPool", tabletenv.ConnPoolConfig{
			Size:               databasePoolSize,
			IdleTimeoutSeconds: env.Config().OltpReadPool.IdleTimeoutSeconds,
		}),
		tabletTypeFunc: tabletTypeFunc,
		ts:             ts,
		ticks:          timer.NewTimer(*migrationCheckInterval),
	}
}

func (e *Executor) execQuery(ctx context.Context, query string) (result *sqltypes.Result, err error) {
	defer e.env.LogError()

	conn, err := e.pool.Get(ctx)
	if err != nil {
		return result, err
	}
	defer conn.Recycle()
	return conn.Exec(ctx, query, math.MaxInt32, true)
}

// TabletAliasString returns tablet alias as string (duh)
func (e *Executor) TabletAliasString() string {
	return topoproto.TabletAliasString(e.tabletAlias)
}

func (e *Executor) initSchema(ctx context.Context) error {
	e.initMutex.Lock()
	defer e.initMutex.Unlock()

	if e.schemaInitialized {
		return nil
	}

	defer e.env.LogError()

	conn, err := e.pool.Get(ctx)
	if err != nil {
		return err
	}
	defer conn.Recycle()

	for _, ddl := range ApplyDDL {
		_, err := conn.Exec(ctx, ddl, math.MaxInt32, false)
		if mysql.IsSchemaApplyError(err) {
			continue
		}
		if err != nil {
			return err
		}
	}
	e.schemaInitialized = true
	return nil
}

// InitDBConfig initializes keysapce
func (e *Executor) InitDBConfig(keyspace, shard, dbName string) {
	e.keyspace = keyspace
	e.shard = shard
	e.dbName = dbName
}

// Open opens database pool and initializes the schema
func (e *Executor) Open() error {
	e.initMutex.Lock()
	defer e.initMutex.Unlock()
	if e.isOpen || !e.env.Config().EnableOnlineDDL {
		return nil
	}
	e.pool.Open(e.env.Config().DB.AppWithDB(), e.env.Config().DB.DbaWithDB(), e.env.Config().DB.AppDebugWithDB())
	e.ticks.Start(e.onMigrationCheckTick)
	e.triggerNextCheckInterval()

	if _, err := sqlparser.QueryMatchesTemplates("select 1 from dual", vexecUpdateTemplates); err != nil {
		// this validates vexecUpdateTemplates
		return err
	}

	e.isOpen = true

	return nil
}

// Close frees resources
func (e *Executor) Close() {
	e.initMutex.Lock()
	defer e.initMutex.Unlock()
	if !e.isOpen {
		return
	}

	e.ticks.Stop()
	e.pool.Close()
	e.isOpen = false
}

// triggerNextCheckInterval the next tick sooner than normal
func (e *Executor) triggerNextCheckInterval() {
	for _, interval := range migrationNextCheckIntervals {
		e.ticks.TriggerAfter(interval)
	}
}

// isAnyMigrationRunning sees if there's any migration running right now
func (e *Executor) isAnyMigrationRunning() bool {
	if atomic.LoadInt64(&e.vreplMigrationRunning) > 0 {
		return true
	}
	if atomic.LoadInt64(&e.ghostMigrationRunning) > 0 {
		return true
	}
	if atomic.LoadInt64(&e.ptoscMigrationRunning) > 0 {
		return true
	}
	return false
}

func (e *Executor) ghostPanicFlagFileName(uuid string) string {
	return path.Join(os.TempDir(), fmt.Sprintf("ghost.%s.panic.flag", uuid))
}

func (e *Executor) createGhostPanicFlagFile(uuid string) error {
	_, err := os.Create(e.ghostPanicFlagFileName(uuid))
	return err
}
func (e *Executor) deleteGhostPanicFlagFile(uuid string) error {
	// We use RemoveAll because if the file does not exist that's fine. Remove will return an error
	// if file does not exist; RemoveAll does not.
	return os.RemoveAll(e.ghostPanicFlagFileName(uuid))
}

func (e *Executor) ptPidFileName(uuid string) string {
	return path.Join(os.TempDir(), fmt.Sprintf("pt-online-schema-change.%s.pid", uuid))
}

// readMySQLVariables contacts the backend MySQL server to read some of its configuration
func (e *Executor) readMySQLVariables(ctx context.Context) (variables *mysqlVariables, err error) {
	conn, err := e.pool.Get(ctx)
	if err != nil {
		return nil, err
	}
	defer conn.Recycle()

	tm, err := conn.Exec(ctx, `select
			@@global.hostname as hostname,
			@@global.port as port,
			@@global.read_only as read_only,
			@@global.version AS version,
			@@global.version_comment AS version_comment
		from dual`, 1, true)
	if err != nil {
		return nil, vterrors.Errorf(vtrpcpb.Code_UNKNOWN, "could not read MySQL variables: %v", err)
	}
	row := tm.Named().Row()
	if row == nil {
		return nil, vterrors.Errorf(vtrpcpb.Code_UNKNOWN, "unexpected result for MySQL variables: %+v", tm.Rows)
	}
	variables = &mysqlVariables{}

	if e.env.Config().DB.Host != "" {
		variables.host = e.env.Config().DB.Host
	} else {
		variables.host = row["hostname"].ToString()
	}

	if e.env.Config().DB.Port != 0 {
		variables.port = e.env.Config().DB.Port
	} else if port, err := row.ToInt64("port"); err != nil {
		return nil, vterrors.Errorf(vtrpcpb.Code_UNKNOWN, "could not parse @@global.port %v: %v", tm, err)
	} else {
		variables.port = int(port)
	}
	if variables.readOnly, err = row.ToBool("read_only"); err != nil {
		return nil, vterrors.Errorf(vtrpcpb.Code_UNKNOWN, "could not parse @@global.read_only %v: %v", tm, err)
	}

	variables.version = row["version"].ToString()
	variables.versionComment = row["version_comment"].ToString()

	return variables, nil
}

// createOnlineDDLUser creates a gh-ost or pt-osc user account with all
// neccessary privileges and with a random password
func (e *Executor) createOnlineDDLUser(ctx context.Context) (password string, err error) {
	conn, err := dbconnpool.NewDBConnection(ctx, e.env.Config().DB.DbaConnector())
	if err != nil {
		return password, err
	}
	defer conn.Close()

	password = RandomHash()[0:maxPasswordLength]

	for _, query := range sqlCreateOnlineDDLUser {
		parsed := sqlparser.BuildParsedQuery(query, onlineDDLGrant, password)
		if _, err := conn.ExecuteFetch(parsed.Query, 0, false); err != nil {
			return password, err
		}
	}
	for _, query := range sqlGrantOnlineDDLSuper {
		parsed := sqlparser.BuildParsedQuery(query, onlineDDLGrant)
		conn.ExecuteFetch(parsed.Query, 0, false)
		// We ignore failure, since we might not be able to grant
		// SUPER privs (e.g. Aurora)
	}
	for _, query := range sqlGrantOnlineDDLUser {
		parsed := sqlparser.BuildParsedQuery(query, onlineDDLGrant)
		if _, err := conn.ExecuteFetch(parsed.Query, 0, false); err != nil {
			return password, err
		}
	}
	return password, err
}

// dropOnlineDDLUser drops the given ddl user account at the end of migration
func (e *Executor) dropOnlineDDLUser(ctx context.Context) error {
	conn, err := dbconnpool.NewDBConnection(ctx, e.env.Config().DB.DbaConnector())
	if err != nil {
		return err
	}
	defer conn.Close()

	parsed := sqlparser.BuildParsedQuery(sqlDropOnlineDDLUser, onlineDDLGrant)
	_, err = conn.ExecuteFetch(parsed.Query, 0, false)
	return err
}

// tableExists checks if a given table exists.
func (e *Executor) tableExists(ctx context.Context, tableName string) (bool, error) {
	conn, err := e.pool.Get(ctx)
	if err != nil {
		return false, err
	}
	defer conn.Recycle()

	tableName = strings.ReplaceAll(tableName, `_`, `\_`)
	parsed := sqlparser.BuildParsedQuery(sqlShowTablesLike, tableName)
	rs, err := conn.Exec(ctx, parsed.Query, 1, true)
	if err != nil {
		return false, err
	}
	row := rs.Named().Row()
	return (row != nil), nil
}

func (e *Executor) parseAlterOptions(ctx context.Context, onlineDDL *schema.OnlineDDL) string {
	// Temporary hack (2020-08-11)
	// Because sqlparser does not do full blown ALTER TABLE parsing,
	// and because we don't want gh-ost to know about WITH_GHOST and WITH_PT syntax,
	// we resort to regexp-based parsing of the query.
	// TODO(shlomi): generate _alter options_ via sqlparser when it full supports ALTER TABLE syntax.
	_, _, alterOptions := schema.ParseAlterTableOptions(onlineDDL.SQL)
	return alterOptions
}

// executeDirectly runs a DDL query directly on the backend MySQL server
func (e *Executor) executeDirectly(ctx context.Context, onlineDDL *schema.OnlineDDL, acceptableMySQLErrorCodes ...int) (acceptableErrorCodeFound bool, err error) {
	conn, err := dbconnpool.NewDBConnection(ctx, e.env.Config().DB.DbaWithDB())
	if err != nil {
		return false, err
	}
	defer conn.Close()

	_ = e.onSchemaMigrationStatus(ctx, onlineDDL.UUID, schema.OnlineDDLStatusRunning, false, progressPctStarted, etaSecondsUnknown, rowsCopiedUnknown)
	_, err = conn.ExecuteFetch(onlineDDL.SQL, 0, false)

	if err != nil {
		// let's see if this error is actually acceptable
		if merr, ok := err.(*mysql.SQLError); ok {
			for _, acceptableCode := range acceptableMySQLErrorCodes {
				if merr.Num == acceptableCode {
					// we don't consider this to be an error.
					acceptableErrorCodeFound = true
					err = nil
					break
				}
			}
		}
	}
	if err != nil {
		return false, err
	}
	_ = e.onSchemaMigrationStatus(ctx, onlineDDL.UUID, schema.OnlineDDLStatusComplete, false, progressPctFull, etaSecondsNow, rowsCopiedUnknown)

	return acceptableErrorCodeFound, nil
}

// validateTableForAlterAction checks whether a table is good to undergo a ALTER operation. It returns detailed error if not.
func (e *Executor) validateTableForAlterAction(ctx context.Context, onlineDDL *schema.OnlineDDL) (err error) {
	// Validate table does not participate in foreign key relationship:
	for _, fkQuery := range []string{selSelectCountFKParentConstraints, selSelectCountFKChildConstraints} {
		query, err := sqlparser.ParseAndBind(fkQuery,
			sqltypes.StringBindVariable(onlineDDL.Schema),
			sqltypes.StringBindVariable(onlineDDL.Table),
		)
		if err != nil {
			return err
		}
		r, err := e.execQuery(ctx, query)
		if err != nil {
			return err
		}
		row := r.Named().Row()
		if row == nil {
			return vterrors.Errorf(vtrpcpb.Code_UNKNOWN, "unexpected result from INFORMATION_SCHEMA.KEY_COLUMN_USAGE query: %s", query)
		}
		countFKConstraints := row.AsInt64("num_fk_constraints", 0)
		if countFKConstraints > 0 {
			return vterrors.Errorf(vtrpcpb.Code_INVALID_ARGUMENT, "table %s participates in FOREIGN KEY constraint. foreign key constraints are not supported in online DDL", onlineDDL.Table)
		}
	}
	return nil
}

// primaryPosition returns the MySQL/MariaDB position (typically GTID pos) on the tablet
func (e *Executor) primaryPosition(ctx context.Context) (pos mysql.Position, err error) {
	conn, err := dbconnpool.NewDBConnection(ctx, e.env.Config().DB.DbaWithDB())
	if err != nil {
		return pos, err
	}
	defer conn.Close()

	pos, err = conn.PrimaryPosition()
	return pos, err
}

// terminateVReplMigration stops vreplication, then removes the _vt.vreplication entry for the given migration
func (e *Executor) terminateVReplMigration(ctx context.Context, uuid string) error {
	tmClient := tmclient.NewTabletManagerClient()
	tablet, err := e.ts.GetTablet(ctx, e.tabletAlias)
	if err != nil {
		return err
	}
	{
		query, err := sqlparser.ParseAndBind(sqlStopVReplStream,
			sqltypes.StringBindVariable(e.dbName),
			sqltypes.StringBindVariable(uuid),
		)
		if err != nil {
			return err
		}
		// silently skip error; stopping the stream is just a graceful act; later deleting it is more important
		_, _ = tmClient.VReplicationExec(ctx, tablet.Tablet, query)
	}
	{
		query, err := sqlparser.ParseAndBind(sqlDeleteVReplStream,
			sqltypes.StringBindVariable(e.dbName),
			sqltypes.StringBindVariable(uuid),
		)
		if err != nil {
			return err
		}
		// silently skip error; stopping the stream is just a graceful act; later deleting it is more important
		if _, err := tmClient.VReplicationExec(ctx, tablet.Tablet, query); err != nil {
			return err
		}
	}
	return nil
}

// cutOverVReplMigration stops vreplication, then removes the _vt.vreplication entry for the given migration
func (e *Executor) cutOverVReplMigration(ctx context.Context, s *VReplStream) error {
	// sanity checks:
	vreplTable, err := getVreplTable(ctx, s)
	if err != nil {
		return err
	}

	// get topology client & entities:
	tmClient := tmclient.NewTabletManagerClient()
	tablet, err := e.ts.GetTablet(ctx, e.tabletAlias)
	if err != nil {
		return err
	}
	shardInfo, err := e.ts.GetShard(ctx, e.keyspace, e.shard)
	if err != nil {
		return err
	}

	// information about source tablet
	onlineDDL, _, err := e.readMigration(ctx, s.workflow)
	if err != nil {
		return err
	}
	isVreplicationTestSuite := onlineDDL.StrategySetting().IsVreplicationTestSuite()

	// come up with temporary name for swap table
	swapTable, err := schema.CreateUUID()
	if err != nil {
		return err
	}
	swapTable = strings.Replace(swapTable, "-", "", -1)
	swapTable = fmt.Sprintf("_swap_%s", swapTable)

	// Preparation is complete. We proceed to cut-over.

	// lock keyspace:
	{
		lctx, unlockKeyspace, err := e.ts.LockKeyspace(ctx, e.keyspace, "OnlineDDLCutOver")
		if err != nil {
			return err
		}
		// lctx has the lock info, needed for UpdateShardFields
		ctx = lctx
		defer unlockKeyspace(&err)
	}
	toggleWrites := func(allowWrites bool) error {
		if _, err := e.ts.UpdateShardFields(ctx, e.keyspace, shardInfo.ShardName(), func(si *topo.ShardInfo) error {
			err := si.UpdateSourceBlacklistedTables(ctx, topodatapb.TabletType_MASTER, nil, allowWrites, []string{onlineDDL.Table})
			return err
		}); err != nil {
			return err
		}
		if err := tmClient.RefreshState(ctx, tablet.Tablet); err != nil {
			return err
		}
		return nil
	}
	// stop writes on source:
	if err := toggleWrites(false); err != nil {
		return err
	}
	defer toggleWrites(true)

	if isVreplicationTestSuite {
		// The testing suite may inject queries internally from the server via a recurring EVENT.
		// Those queries are unaffected by UpdateSourceBlacklistedTables() because they don't go through Vitess.
		// We therefore hard-rename the table here, such that the queries will hard-fail.
		beforeTableName := fmt.Sprintf("%s_before", onlineDDL.Table)
		parsed := sqlparser.BuildParsedQuery(sqlRenameTable,
			onlineDDL.Table, beforeTableName,
		)
		if _, err = e.execQuery(ctx, parsed.Query); err != nil {
			return err
		}
	}
	postWritesPos, err := e.primaryPosition(ctx)
	if err != nil {
		return err
	}
<<<<<<< HEAD

=======
>>>>>>> 4479c312
	_ = e.updateMigrationTimestamp(ctx, "liveness_timestamp", s.workflow)

	// Writes are now disabled on table. Read up-to-date vreplication info, specifically to get latest (and fixed) pos:
	s, err = e.readVReplStream(ctx, s.workflow, false)
	if err != nil {
		return err
	}

	waitForPos := func() error {
		ctx, cancel := context.WithTimeout(ctx, 2*vreplicationCutOverThreshold)
		defer cancel()
		// Wait for target to reach the up-to-date pos
		if err := tmClient.VReplicationWaitForPos(ctx, tablet.Tablet, int(s.id), mysql.EncodePosition(postWritesPos)); err != nil {
			return err
		}
		// Target is now in sync with source!
		return nil
	}
	log.Infof("VReplication migration %v waiting for position %v", s.workflow, mysql.EncodePosition(postWritesPos))
	if err := waitForPos(); err != nil {
		return err
	}
	// Stop vreplication
	if _, err := tmClient.VReplicationExec(ctx, tablet.Tablet, binlogplayer.StopVReplication(uint32(s.id), "stopped for online DDL cutover")); err != nil {
		return err
	}

	// rename tables atomically (remember, writes on source tables are stopped)
	{
		if isVreplicationTestSuite {
			// this is used in Vitess endtoend testing suite
			afterTableName := fmt.Sprintf("%s_after", onlineDDL.Table)
			parsed := sqlparser.BuildParsedQuery(sqlRenameTable,
				vreplTable, afterTableName,
			)
			if _, err = e.execQuery(ctx, parsed.Query); err != nil {
				return err
			}
		} else {
			// Normal (non-testing) alter table
			parsed := sqlparser.BuildParsedQuery(sqlSwapTables,
				onlineDDL.Table, swapTable,
				vreplTable, onlineDDL.Table,
				swapTable, vreplTable,
			)
			if _, err = e.execQuery(ctx, parsed.Query); err != nil {
				return err
			}
		}
	}

	go func() {
		// Tables are swapped! Let's take the opportunity to ReloadSchema now
		// We do this in a goroutine because it might take time on a schema with thousands of tables, and we don't want to delay
		// the cut-over.
		// this means ReloadSchema is not in sync with the actual schema change. Users will still need to run tracker if they want to sync.
		// In the future, we will want to reload the single table, instead of reloading the schema.
		if err := tmClient.ReloadSchema(ctx, tablet.Tablet, ""); err != nil {
			vterrors.Errorf(vtrpcpb.Code_UNKNOWN, "Error on ReloadSchema while cutting over vreplication migration UUID: %+v", onlineDDL.UUID)
		}
	}()

	// Tables are now swapped! Migration is successful
	_ = e.onSchemaMigrationStatus(ctx, onlineDDL.UUID, schema.OnlineDDLStatusComplete, false, progressPctFull, etaSecondsNow, s.rowsCopied)
	return nil

	// deferred function will re-enable writes now
	// deferred function will unlock keyspace
}

func (e *Executor) initVreplicationOriginalMigration(ctx context.Context, onlineDDL *schema.OnlineDDL, conn *dbconnpool.DBConnection) (v *VRepl, err error) {
	vreplTableName := fmt.Sprintf("_%s_%s_vrepl", onlineDDL.UUID, ReadableTimestamp())
	{
		// Apply CREATE TABLE for materialized table
		parsed := sqlparser.BuildParsedQuery(sqlCreateTableLike, vreplTableName, onlineDDL.Table)
		if _, err := conn.ExecuteFetch(parsed.Query, 0, false); err != nil {
			return v, err
		}
	}
	alterOptions := e.parseAlterOptions(ctx, onlineDDL)
	{
		// Apply ALTER TABLE to materialized table
		parsed := sqlparser.BuildParsedQuery(sqlAlterTableOptions, vreplTableName, alterOptions)
		if _, err := conn.ExecuteFetch(parsed.Query, 0, false); err != nil {
			return v, err
		}
	}
	v = NewVRepl(onlineDDL.UUID, e.keyspace, e.shard, e.dbName, onlineDDL.Table, vreplTableName, alterOptions)
	return v, nil
}

// postInitVreplicationOriginalMigration runs extra changes after a vreplication online DDL has been initialized.
// This function is called after both source and target tables have been analyzed, so there's more information
// about the two, and about the transition between the two.
func (e *Executor) postInitVreplicationOriginalMigration(ctx context.Context, v *VRepl, conn *dbconnpool.DBConnection) (err error) {
	if v.sourceAutoIncrement > 0 && !v.parser.IsAutoIncrementDefined() {
		// Apply ALTER TABLE AUTO_INCREMENT=?
		parsed := sqlparser.BuildParsedQuery(sqlAlterTableAutoIncrement, v.targetTable, ":auto_increment")
		bindVars := map[string]*querypb.BindVariable{
			"auto_increment": sqltypes.Uint64BindVariable(v.sourceAutoIncrement),
		}
		bound, err := parsed.GenerateQuery(bindVars, nil)
		if err != nil {
			return err
		}
		if _, err := conn.ExecuteFetch(bound, 0, false); err != nil {
			return err
		}
	}
	return nil
}

func (e *Executor) initVreplicationRevertMigration(ctx context.Context, onlineDDL *schema.OnlineDDL, revertMigration *schema.OnlineDDL) (v *VRepl, err error) {
	// Getting here we've already validated that migration is revertible

	// Validation: vreplication still exists for reverted migration
	revertStream, err := e.readVReplStream(ctx, revertMigration.UUID, false)
	if err != nil {
		// cannot read the vreplication stream which we want to revert
		return nil, fmt.Errorf("can not revert vreplication migration %s because vreplication stream %s was not found", revertMigration.UUID, revertMigration.UUID)
	}

	onlineDDL.Table = revertMigration.Table
	if err := e.updateMySQLTable(ctx, onlineDDL.UUID, onlineDDL.Table); err != nil {
		return nil, err
	}

	vreplTableName, err := getVreplTable(ctx, revertStream)
	if err != nil {
		return nil, err
	}

	v = NewVRepl(onlineDDL.UUID, e.keyspace, e.shard, e.dbName, onlineDDL.Table, vreplTableName, "")
	v.pos = revertStream.pos
	return v, nil
}

// ExecuteWithVReplication sets up the grounds for a vreplication schema migration
func (e *Executor) ExecuteWithVReplication(ctx context.Context, onlineDDL *schema.OnlineDDL, revertMigration *schema.OnlineDDL) error {
	// make sure there's no vreplication workflow running under same name
	_ = e.terminateVReplMigration(ctx, onlineDDL.UUID)

	if e.isAnyMigrationRunning() {
		return ErrExecutorMigrationAlreadyRunning
	}

	if e.tabletTypeFunc() != topodatapb.TabletType_MASTER {
		return ErrExecutorNotWritableTablet
	}

	conn, err := dbconnpool.NewDBConnection(ctx, e.env.Config().DB.DbaWithDB())
	if err != nil {
		return err
	}
	defer conn.Close()

	atomic.StoreInt64(&e.vreplMigrationRunning, 1)
	e.lastMigrationUUID = onlineDDL.UUID
	if err := e.onSchemaMigrationStatus(ctx, onlineDDL.UUID, schema.OnlineDDLStatusRunning, false, progressPctStarted, etaSecondsUnknown, rowsCopiedUnknown); err != nil {
		return err
	}

	var v *VRepl
	if revertMigration == nil {
		// Original ALTER TABLE request for vreplication
		v, err = e.initVreplicationOriginalMigration(ctx, onlineDDL, conn)
	} else {
		// this is a revert request
		v, err = e.initVreplicationRevertMigration(ctx, onlineDDL, revertMigration)
	}
	if err != nil {
		return err
	}
	if err := v.analyze(ctx, conn); err != nil {
		return err
	}
	if err := e.updateMigrationTableRows(ctx, onlineDDL.UUID, v.tableRows); err != nil {
		return err
	}
	if revertMigration == nil {
		// Original ALTER TABLE request for vreplication
		if err := e.validateTableForAlterAction(ctx, onlineDDL); err != nil {
			return err
		}
		if err := e.postInitVreplicationOriginalMigration(ctx, v, conn); err != nil {
			return err
		}
	}
	if err := e.updateArtifacts(ctx, onlineDDL.UUID, v.targetTable); err != nil {
		return err
	}

	{
		// We need to talk to tabletmanager's VREngine. But we're on TabletServer. While we live in the same
		// process as VREngine, it is actually simpler to get hold of it via gRPC, just like wrangler does.
		tmClient := tmclient.NewTabletManagerClient()
		tablet, err := e.ts.GetTablet(ctx, e.tabletAlias)
		if err != nil {
			return err
		}
		// reload schema
		if err := tmClient.ReloadSchema(ctx, tablet.Tablet, ""); err != nil {
			return err
		}

		// create vreplication entry
		insertVReplicationQuery, err := v.generateInsertStatement(ctx)
		if err != nil {
			return err
		}
		if _, err := tmClient.VReplicationExec(ctx, tablet.Tablet, insertVReplicationQuery); err != nil {
			return err
		}
		// start stream!
		startVReplicationQuery, err := v.generateStartStatement(ctx)
		if err != nil {
			return err
		}
		if _, err := tmClient.VReplicationExec(ctx, tablet.Tablet, startVReplicationQuery); err != nil {
			return err
		}
	}
	return nil
}

// ExecuteWithGhost validates and runs a gh-ost process.
// Validation included testing the backend MySQL server and the gh-ost binary itself
// Execution runs first a dry run, then an actual migration
func (e *Executor) ExecuteWithGhost(ctx context.Context, onlineDDL *schema.OnlineDDL) error {
	if e.isAnyMigrationRunning() {
		return ErrExecutorMigrationAlreadyRunning
	}

	if e.tabletTypeFunc() != topodatapb.TabletType_MASTER {
		return ErrExecutorNotWritableTablet
	}
	variables, err := e.readMySQLVariables(ctx)
	if err != nil {
		log.Errorf("Error before running gh-ost: %+v", err)
		return err
	}
	if variables.readOnly {
		err := fmt.Errorf("Error before running gh-ost: MySQL server is read_only")
		log.Errorf(err.Error())
		return err
	}
	onlineDDLPassword, err := e.createOnlineDDLUser(ctx)
	if err != nil {
		err := fmt.Errorf("Error creating gh-ost user: %+v", err)
		log.Errorf(err.Error())
		return err
	}
	tempDir, err := createTempDir(onlineDDL.UUID)
	if err != nil {
		log.Errorf("Error creating temporary directory: %+v", err)
		return err
	}
	binaryFileName, _ := GhostBinaryFileName()
	credentialsConfigFileContent := fmt.Sprintf(`[client]
user=%s
password=${ONLINE_DDL_PASSWORD}
`, onlineDDLUser)
	credentialsConfigFileName, err := createTempScript(tempDir, "gh-ost-conf.cfg", credentialsConfigFileContent)
	if err != nil {
		log.Errorf("Error creating config file: %+v", err)
		return err
	}
	wrapperScriptContent := fmt.Sprintf(`#!/bin/bash
ghost_log_path="%s"
ghost_log_file="%s"
ghost_log_failure_file="%s"

mkdir -p "$ghost_log_path"

export ONLINE_DDL_PASSWORD
%s "$@" > "$ghost_log_path/$ghost_log_file" 2>&1
exit_code=$?
grep -o '\bFATAL\b.*' "$ghost_log_path/$ghost_log_file" | tail -1 > "$ghost_log_path/$ghost_log_failure_file"
exit $exit_code
	`, tempDir, migrationLogFileName, migrationFailureFileName, binaryFileName,
	)
	wrapperScriptFileName, err := createTempScript(tempDir, "gh-ost-wrapper.sh", wrapperScriptContent)
	if err != nil {
		log.Errorf("Error creating wrapper script: %+v", err)
		return err
	}
	onHookContent := func(status schema.OnlineDDLStatus) string {
		return fmt.Sprintf(`#!/bin/bash
	curl --max-time 10 -s 'http://localhost:%d/schema-migration/report-status?uuid=%s&status=%s&dryrun='"$GH_OST_DRY_RUN"'&progress='"$GH_OST_PROGRESS"'&eta='"$GH_OST_ETA_SECONDS"'&rowscopied='"$GH_OST_COPIED_ROWS"
			`, *servenv.Port, onlineDDL.UUID, string(status))
	}
	if _, err := createTempScript(tempDir, "gh-ost-on-startup", onHookContent(schema.OnlineDDLStatusRunning)); err != nil {
		log.Errorf("Error creating script: %+v", err)
		return err
	}
	if _, err := createTempScript(tempDir, "gh-ost-on-status", onHookContent(schema.OnlineDDLStatusRunning)); err != nil {
		log.Errorf("Error creating script: %+v", err)
		return err
	}
	if _, err := createTempScript(tempDir, "gh-ost-on-success", onHookContent(schema.OnlineDDLStatusComplete)); err != nil {
		log.Errorf("Error creating script: %+v", err)
		return err
	}
	if _, err := createTempScript(tempDir, "gh-ost-on-failure", onHookContent(schema.OnlineDDLStatusFailed)); err != nil {
		log.Errorf("Error creating script: %+v", err)
		return err
	}
	serveSocketFile := path.Join(tempDir, "serve.sock")

	if err := e.deleteGhostPanicFlagFile(onlineDDL.UUID); err != nil {
		log.Errorf("Error removing gh-ost panic flag file %s: %+v", e.ghostPanicFlagFileName(onlineDDL.UUID), err)
		return err
	}
	// Validate gh-ost binary:
	_ = e.updateMigrationMessage(ctx, onlineDDL.UUID, "validating gh-ost --version")
	log.Infof("Will now validate gh-ost binary")
	_, err = execCmd(
		"bash",
		[]string{
			wrapperScriptFileName,
			"--version",
		},
		os.Environ(),
		"/tmp",
		nil,
		nil,
	)
	if err != nil {
		log.Errorf("Error testing gh-ost binary: %+v", err)
		return err
	}
	_ = e.updateMigrationMessage(ctx, onlineDDL.UUID, "validated gh-ost --version")
	log.Infof("+ OK")

	if err := e.updateMigrationLogPath(ctx, onlineDDL.UUID, variables.host, tempDir); err != nil {
		return err
	}

	runGhost := func(execute bool) error {
		alterOptions := e.parseAlterOptions(ctx, onlineDDL)
		forceTableNames := fmt.Sprintf("%s_%s", onlineDDL.UUID, ReadableTimestamp())

		if err := e.updateArtifacts(ctx, onlineDDL.UUID,
			fmt.Sprintf("_%s_gho", forceTableNames),
			fmt.Sprintf("_%s_ghc", forceTableNames),
			fmt.Sprintf("_%s_del", forceTableNames),
		); err != nil {
			return err
		}

		os.Setenv("ONLINE_DDL_PASSWORD", onlineDDLPassword)
		args := []string{
			wrapperScriptFileName,
			fmt.Sprintf(`--host=%s`, variables.host),
			fmt.Sprintf(`--port=%d`, variables.port),
			fmt.Sprintf(`--conf=%s`, credentialsConfigFileName), // user & password found here
			`--allow-on-master`,
			`--max-load=Threads_running=900`,
			`--critical-load=Threads_running=1000`,
			`--critical-load-hibernate-seconds=60`,
			`--approve-renamed-columns`,
			`--debug`,
			`--exact-rowcount`,
			`--default-retries=120`,
			fmt.Sprintf("--force-table-names=%s", forceTableNames),
			fmt.Sprintf("--serve-socket-file=%s", serveSocketFile),
			fmt.Sprintf("--hooks-path=%s", tempDir),
			fmt.Sprintf(`--hooks-hint-token=%s`, onlineDDL.UUID),
			fmt.Sprintf(`--throttle-http=http://localhost:%d/throttler/check?app=online-ddl:gh-ost:%s&p=low`, *servenv.Port, onlineDDL.UUID),
			fmt.Sprintf(`--database=%s`, e.dbName),
			fmt.Sprintf(`--table=%s`, onlineDDL.Table),
			fmt.Sprintf(`--alter=%s`, alterOptions),
			fmt.Sprintf(`--panic-flag-file=%s`, e.ghostPanicFlagFileName(onlineDDL.UUID)),
			fmt.Sprintf(`--execute=%t`, execute),
		}
		args = append(args, onlineDDL.StrategySetting().RuntimeOptions()...)
		_ = e.updateMigrationMessage(ctx, onlineDDL.UUID, fmt.Sprintf("executing gh-ost --execute=%v", execute))
		_, err := execCmd("bash", args, os.Environ(), "/tmp", nil, nil)
		_ = e.updateMigrationMessage(ctx, onlineDDL.UUID, fmt.Sprintf("executed gh-ost --execute=%v, err=%v", execute, err))
		if err != nil {
			// See if we can get more info from the failure file
			if content, ferr := ioutil.ReadFile(path.Join(tempDir, migrationFailureFileName)); ferr == nil {
				failureMessage := strings.TrimSpace(string(content))
				if failureMessage != "" {
					// This message was produced by gh-ost itself. It is more informative than the default "migration failed..." message. Overwrite.
					return errors.New(failureMessage)
				}
			}
		}
		return err
	}

	atomic.StoreInt64(&e.ghostMigrationRunning, 1)
	e.lastMigrationUUID = onlineDDL.UUID

	go func() error {
		defer atomic.StoreInt64(&e.ghostMigrationRunning, 0)
		defer e.dropOnlineDDLUser(ctx)
		defer e.gcArtifacts(ctx)

		log.Infof("Will now dry-run gh-ost on: %s:%d", variables.host, variables.port)
		if err := runGhost(false); err != nil {
			// perhaps gh-ost was interrupted midway and didn't have the chance to send a "failes" status
			_ = e.updateMigrationStatus(ctx, onlineDDL.UUID, schema.OnlineDDLStatusFailed)
			_ = e.updateMigrationMessage(ctx, onlineDDL.UUID, err.Error())

			log.Errorf("Error executing gh-ost dry run: %+v", err)
			return err
		}
		log.Infof("+ OK")

		log.Infof("Will now run gh-ost on: %s:%d", variables.host, variables.port)
		startedMigrations.Add(1)
		if err := runGhost(true); err != nil {
			// perhaps gh-ost was interrupted midway and didn't have the chance to send a "failes" status
			_ = e.updateMigrationStatus(ctx, onlineDDL.UUID, schema.OnlineDDLStatusFailed)
			_ = e.updateMigrationMessage(ctx, onlineDDL.UUID, err.Error())
			failedMigrations.Add(1)
			log.Errorf("Error running gh-ost: %+v", err)
			return err
		}
		// Migration successful!
		os.RemoveAll(tempDir)
		successfulMigrations.Add(1)
		log.Infof("+ OK")
		return nil
	}()
	return nil
}

// ExecuteWithPTOSC validates and runs a pt-online-schema-change process.
// Validation included testing the backend MySQL server and the pt-online-schema-change binary itself
// Execution runs first a dry run, then an actual migration
func (e *Executor) ExecuteWithPTOSC(ctx context.Context, onlineDDL *schema.OnlineDDL) error {
	if e.isAnyMigrationRunning() {
		return ErrExecutorMigrationAlreadyRunning
	}

	if e.tabletTypeFunc() != topodatapb.TabletType_MASTER {
		return ErrExecutorNotWritableTablet
	}
	variables, err := e.readMySQLVariables(ctx)
	if err != nil {
		log.Errorf("Error before running pt-online-schema-change: %+v", err)
		return err
	}
	if variables.readOnly {
		err := fmt.Errorf("Error before running pt-online-schema-change: MySQL server is read_only")
		log.Errorf(err.Error())
		return err
	}
	onlineDDLPassword, err := e.createOnlineDDLUser(ctx)
	if err != nil {
		err := fmt.Errorf("Error creating pt-online-schema-change user: %+v", err)
		log.Errorf(err.Error())
		return err
	}
	tempDir, err := createTempDir(onlineDDL.UUID)
	if err != nil {
		log.Errorf("Error creating temporary directory: %+v", err)
		return err
	}

	binaryFileName, _ := PTOSCFileName()
	wrapperScriptContent := fmt.Sprintf(`#!/bin/bash
pt_log_path="%s"
pt_log_file="%s"

mkdir -p "$pt_log_path"

export MYSQL_PWD
%s "$@" > "$pt_log_path/$pt_log_file" 2>&1
	`, tempDir, migrationLogFileName, binaryFileName,
	)
	wrapperScriptFileName, err := createTempScript(tempDir, "pt-online-schema-change-wrapper.sh", wrapperScriptContent)
	if err != nil {
		log.Errorf("Error creating wrapper script: %+v", err)
		return err
	}
	pluginCode := `
	package pt_online_schema_change_plugin;

	use strict;
	use LWP::Simple;

	sub new {
	  my($class, % args) = @_;
	  my $self = { %args };
	  return bless $self, $class;
	}

	sub init {
	  my($self, % args) = @_;
	}

	sub before_create_new_table {
	  my($self, % args) = @_;
	  get("http://localhost:{{VTTABLET_PORT}}/schema-migration/report-status?uuid={{MIGRATION_UUID}}&status={{OnlineDDLStatusRunning}}&dryrun={{DRYRUN}}");
	}

	sub before_exit {
		my($self, % args) = @_;
		my $exit_status = $args{exit_status};
	  if ($exit_status == 0) {
	    get("http://localhost:{{VTTABLET_PORT}}/schema-migration/report-status?uuid={{MIGRATION_UUID}}&status={{OnlineDDLStatusComplete}}&dryrun={{DRYRUN}}");
	  } else {
	    get("http://localhost:{{VTTABLET_PORT}}/schema-migration/report-status?uuid={{MIGRATION_UUID}}&status={{OnlineDDLStatusFailed}}&dryrun={{DRYRUN}}");
	  }
	}

	sub get_slave_lag {
		my ($self, %args) = @_;

		return sub {
			if (head("http://localhost:{{VTTABLET_PORT}}/throttler/check?app=online-ddl:pt-osc:{{MIGRATION_UUID}}&p=low")) {
				# Got HTTP 200 OK, means throttler is happy
				return 0;
			}	else {
				# Throttler requests to hold back
				return 2147483647; # maxint, report *very* high lag
			}
		};
	}

	1;
	`
	pluginCode = strings.ReplaceAll(pluginCode, "{{VTTABLET_PORT}}", fmt.Sprintf("%d", *servenv.Port))
	pluginCode = strings.ReplaceAll(pluginCode, "{{MIGRATION_UUID}}", onlineDDL.UUID)
	pluginCode = strings.ReplaceAll(pluginCode, "{{OnlineDDLStatusRunning}}", string(schema.OnlineDDLStatusRunning))
	pluginCode = strings.ReplaceAll(pluginCode, "{{OnlineDDLStatusComplete}}", string(schema.OnlineDDLStatusComplete))
	pluginCode = strings.ReplaceAll(pluginCode, "{{OnlineDDLStatusFailed}}", string(schema.OnlineDDLStatusFailed))

	// Validate pt-online-schema-change binary:
	log.Infof("Will now validate pt-online-schema-change binary")
	_, err = execCmd(
		"bash",
		[]string{
			wrapperScriptFileName,
			"--version",
		},
		os.Environ(),
		"/tmp",
		nil,
		nil,
	)
	if err != nil {
		log.Errorf("Error testing pt-online-schema-change binary: %+v", err)
		return err
	}
	log.Infof("+ OK")

	if err := e.updateMigrationLogPath(ctx, onlineDDL.UUID, variables.host, tempDir); err != nil {
		return err
	}

	alterOptions := e.parseAlterOptions(ctx, onlineDDL)

	// The following sleep() is temporary and artificial. Because we create a new user for this
	// migration, and because we throttle by replicas, we need to wait for the replicas to be
	// caught up with the new user creation. Otherwise, the OSC tools will fail connecting to the replicas...
	// Once we have a built in throttling service , we will no longe rneed to have the OSC tools probe the
	// replicas. Instead, they will consult with our throttling service.
	// TODO(shlomi): replace/remove this when we have a proper throttling solution
	time.Sleep(time.Second)

	runPTOSC := func(execute bool) error {
		os.Setenv("MYSQL_PWD", onlineDDLPassword)
		newTableName := fmt.Sprintf("_%s_%s_new", onlineDDL.UUID, ReadableTimestamp())

		if err := e.updateArtifacts(ctx, onlineDDL.UUID,
			fmt.Sprintf("_%s_old", onlineDDL.Table),
			fmt.Sprintf("__%s_old", onlineDDL.Table),
			newTableName,
		); err != nil {
			return err
		}

		executeFlag := "--dry-run"
		if execute {
			executeFlag = "--execute"
		}
		finalPluginCode := strings.ReplaceAll(pluginCode, "{{DRYRUN}}", fmt.Sprintf("%t", !execute))
		pluginFile, err := createTempScript(tempDir, "pt-online-schema-change-plugin", finalPluginCode)
		if err != nil {
			log.Errorf("Error creating script: %+v", err)
			return err
		}
		args := []string{
			wrapperScriptFileName,
			`--pid`,
			e.ptPidFileName(onlineDDL.UUID),
			`--plugin`,
			pluginFile,
			`--new-table-name`,
			newTableName,
			`--alter`,
			alterOptions,
			`--check-slave-lag`, // We use primary's identity so that pt-online-schema-change calls our lag plugin for exactly 1 server
			fmt.Sprintf(`h=%s,P=%d,D=%s,t=%s,u=%s`, variables.host, variables.port, e.dbName, onlineDDL.Table, onlineDDLUser),
			executeFlag,
			fmt.Sprintf(`h=%s,P=%d,D=%s,t=%s,u=%s`, variables.host, variables.port, e.dbName, onlineDDL.Table, onlineDDLUser),
		}

		if execute {
			args = append(args,
				`--no-drop-new-table`,
				`--no-drop-old-table`,
			)
		}
		args = append(args, onlineDDL.StrategySetting().RuntimeOptions()...)
		_, err = execCmd("bash", args, os.Environ(), "/tmp", nil, nil)
		return err
	}

	atomic.StoreInt64(&e.ptoscMigrationRunning, 1)
	e.lastMigrationUUID = onlineDDL.UUID

	go func() error {
		defer atomic.StoreInt64(&e.ptoscMigrationRunning, 0)
		defer e.dropOnlineDDLUser(ctx)
		defer e.gcArtifacts(ctx)

		log.Infof("Will now dry-run pt-online-schema-change on: %s:%d", variables.host, variables.port)
		if err := runPTOSC(false); err != nil {
			// perhaps pt-osc was interrupted midway and didn't have the chance to send a "failes" status
			_ = e.updateMigrationStatus(ctx, onlineDDL.UUID, schema.OnlineDDLStatusFailed)
			_ = e.updateMigrationMessage(ctx, onlineDDL.UUID, err.Error())
			_ = e.updateMigrationTimestamp(ctx, "completed_timestamp", onlineDDL.UUID)
			log.Errorf("Error executing pt-online-schema-change dry run: %+v", err)
			return err
		}
		log.Infof("+ OK")

		log.Infof("Will now run pt-online-schema-change on: %s:%d", variables.host, variables.port)
		startedMigrations.Add(1)
		if err := runPTOSC(true); err != nil {
			// perhaps pt-osc was interrupted midway and didn't have the chance to send a "failes" status
			_ = e.updateMigrationStatus(ctx, onlineDDL.UUID, schema.OnlineDDLStatusFailed)
			_ = e.updateMigrationMessage(ctx, onlineDDL.UUID, err.Error())
			_ = e.updateMigrationTimestamp(ctx, "completed_timestamp", onlineDDL.UUID)
			_ = e.dropPTOSCMigrationTriggers(ctx, onlineDDL)
			failedMigrations.Add(1)
			log.Errorf("Error running pt-online-schema-change: %+v", err)
			return err
		}
		// Migration successful!
		os.RemoveAll(tempDir)
		successfulMigrations.Add(1)
		log.Infof("+ OK")
		return nil
	}()
	return nil
}

func (e *Executor) readMigration(ctx context.Context, uuid string) (onlineDDL *schema.OnlineDDL, row sqltypes.RowNamedValues, err error) {

	parsed := sqlparser.BuildParsedQuery(sqlSelectMigration, ":migration_uuid")
	bindVars := map[string]*querypb.BindVariable{
		"migration_uuid": sqltypes.StringBindVariable(uuid),
	}
	bound, err := parsed.GenerateQuery(bindVars, nil)
	if err != nil {
		return onlineDDL, nil, err
	}
	r, err := e.execQuery(ctx, bound)
	if err != nil {
		return onlineDDL, nil, err
	}
	row = r.Named().Row()
	if row == nil {
		// No results
		return nil, nil, ErrMigrationNotFound
	}
	onlineDDL = &schema.OnlineDDL{
		Keyspace:       row["keyspace"].ToString(),
		Table:          row["mysql_table"].ToString(),
		Schema:         row["mysql_schema"].ToString(),
		SQL:            row["migration_statement"].ToString(),
		UUID:           row["migration_uuid"].ToString(),
		Strategy:       schema.DDLStrategy(row["strategy"].ToString()),
		Options:        row["options"].ToString(),
		Status:         schema.OnlineDDLStatus(row["migration_status"].ToString()),
		Retries:        row.AsInt64("retries", 0),
		TabletAlias:    row["tablet"].ToString(),
		RequestContext: row["migration_context"].ToString(),
	}
	return onlineDDL, row, nil
}

// readPendingMigrationsUUIDs returns UUIDs for migrations in pending state (queued/ready/running)
func (e *Executor) readPendingMigrationsUUIDs(ctx context.Context) (uuids []string, err error) {
	r, err := e.execQuery(ctx, sqlSelectPendingMigrations)
	if err != nil {
		return uuids, err
	}
	for _, row := range r.Named().Rows {
		uuid := row["migration_uuid"].ToString()
		uuids = append(uuids, uuid)
	}
	return uuids, err
}

// terminateMigration attempts to interrupt and hard-stop a running migration
func (e *Executor) terminateMigration(ctx context.Context, onlineDDL *schema.OnlineDDL, lastMigrationUUID string) (foundRunning bool, err error) {
	switch onlineDDL.Strategy {
	case schema.DDLStrategyOnline:
		// migration could have started by a different tablet. We need to actively verify if it is running
		foundRunning, _, _ = e.isVReplMigrationRunning(ctx, onlineDDL.UUID)
		if err := e.terminateVReplMigration(ctx, onlineDDL.UUID); err != nil {
			return foundRunning, fmt.Errorf("Error cancelling migration, vreplication exec error: %+v", err)
		}
		_ = e.updateMigrationStatus(ctx, onlineDDL.UUID, schema.OnlineDDLStatusFailed)
	case schema.DDLStrategyPTOSC:
		// see if pt-osc is running (could have been executed by this vttablet or one that crashed in the past)
		if running, pid, _ := e.isPTOSCMigrationRunning(ctx, onlineDDL.UUID); running {
			foundRunning = true
			// Because pt-osc doesn't offer much control, we take a brute force approach to killing it,
			// revoking its privileges, and cleaning up its triggers.
			if err := syscall.Kill(pid, syscall.SIGTERM); err != nil {
				return foundRunning, nil
			}
			if err := syscall.Kill(pid, syscall.SIGKILL); err != nil {
				return foundRunning, nil
			}
			if err := e.dropOnlineDDLUser(ctx); err != nil {
				return foundRunning, nil
			}
			if err := e.dropPTOSCMigrationTriggers(ctx, onlineDDL); err != nil {
				return foundRunning, nil
			}
		}
	case schema.DDLStrategyGhost:
		if atomic.LoadInt64(&e.ghostMigrationRunning) > 0 {
			// double check: is the running migration the very same one we wish to cancel?
			if onlineDDL.UUID == lastMigrationUUID {
				// assuming all goes well in next steps, we can already report that there has indeed been a migration
				foundRunning = true
			}
		}
		// gh-ost migrations are easy to kill: just touch their specific panic flag files. We trust
		// gh-ost to terminate. No need to KILL it. And there's no trigger cleanup.
		if err := e.createGhostPanicFlagFile(onlineDDL.UUID); err != nil {
			return foundRunning, fmt.Errorf("Error cancelling migration, flag file error: %+v", err)
		}
	}
	return foundRunning, nil
}

// CancelMigration attempts to abort a scheduled or a running migration
func (e *Executor) CancelMigration(ctx context.Context, uuid string, terminateRunningMigration bool, message string) (result *sqltypes.Result, err error) {
	if !e.isOpen {
		return nil, vterrors.New(vtrpcpb.Code_FAILED_PRECONDITION, "online ddl is disabled")
	}

	e.migrationMutex.Lock()
	defer e.migrationMutex.Unlock()

	var rowsAffected uint64

	onlineDDL, _, err := e.readMigration(ctx, uuid)
	if err != nil {
		return nil, err
	}

	switch onlineDDL.Status {
	case schema.OnlineDDLStatusComplete, schema.OnlineDDLStatusFailed:
		return emptyResult, nil
	case schema.OnlineDDLStatusQueued, schema.OnlineDDLStatusReady:
		if err := e.updateMigrationStatus(ctx, onlineDDL.UUID, schema.OnlineDDLStatusCancelled); err != nil {
			return nil, err
		}
		rowsAffected = 1
	}

	if terminateRunningMigration {
		migrationFound, err := e.terminateMigration(ctx, onlineDDL, e.lastMigrationUUID)
		defer e.updateMigrationMessage(ctx, onlineDDL.UUID, message)

		if migrationFound {
			rowsAffected = 1
		}
		if err != nil {
			return result, err
		}
	}

	result = &sqltypes.Result{
		RowsAffected: rowsAffected,
	}

	return result, nil
}

// cancelMigrations attempts to abort a list of migrations
func (e *Executor) cancelMigrations(ctx context.Context, uuids []string, message string) (err error) {
	for _, uuid := range uuids {
		log.Infof("cancelMigrations: cancelling %s", uuid)
		if _, err := e.CancelMigration(ctx, uuid, true, message); err != nil {
			return err
		}
	}
	return nil
}

// CancelPendingMigrations cancels all pending migrations (that are expected to run or are running)
// for this keyspace
func (e *Executor) CancelPendingMigrations(ctx context.Context, message string) (result *sqltypes.Result, err error) {
	if !e.isOpen {
		return nil, vterrors.New(vtrpcpb.Code_FAILED_PRECONDITION, "online ddl is disabled")
	}

	uuids, err := e.readPendingMigrationsUUIDs(ctx)
	if err != nil {
		return result, err
	}

	result = &sqltypes.Result{}
	for _, uuid := range uuids {
		log.Infof("CancelPendingMigrations: cancelling %s", uuid)
		res, err := e.CancelMigration(ctx, uuid, true, message)
		if err != nil {
			return result, err
		}
		result.AppendResult(res)
	}
	return result, nil
}

// scheduleNextMigration attemps to schedule a single migration to run next.
// possibly there's no migrations to run. Possibly there's a migration running right now,
// in which cases nothing happens.
func (e *Executor) scheduleNextMigration(ctx context.Context) error {
	e.migrationMutex.Lock()
	defer e.migrationMutex.Unlock()

	if e.isAnyMigrationRunning() {
		return ErrExecutorMigrationAlreadyRunning
	}

	{
		r, err := e.execQuery(ctx, sqlSelectCountReadyMigrations)
		if err != nil {
			return err
		}

		row := r.Named().Row()
		countReady, err := row.ToInt64("count_ready")
		if err != nil {
			return err
		}

		if countReady > 0 {
			// seems like there's already one migration that's good to go
			return nil
		}
	} // Cool, seems like no migration is ready. Let's try and make a single 'queued' migration 'ready'

	_, err := e.execQuery(ctx, sqlScheduleSingleMigration)

	return err
}

func (e *Executor) validateMigrationRevertible(ctx context.Context, revertMigration *schema.OnlineDDL) (err error) {
	// Validation: migration to revert exists and is in complete state
	action, actionStr, err := revertMigration.GetActionStr()
	if err != nil {
		return err
	}
	switch action {
	case sqlparser.AlterDDLAction:
		if revertMigration.Strategy != schema.DDLStrategyOnline {
			return fmt.Errorf("can only revert a %s strategy migration. Migration %s has %s strategy", schema.DDLStrategyOnline, revertMigration.UUID, revertMigration.Strategy)
		}
	case sqlparser.RevertDDLAction:
	case sqlparser.CreateDDLAction:
	case sqlparser.DropDDLAction:
	default:
		return fmt.Errorf("cannot revert migration %s: unexpected action %s", revertMigration.UUID, actionStr)
	}
	if revertMigration.Status != schema.OnlineDDLStatusComplete {
		return fmt.Errorf("can only revert a migration in a '%s' state. Migration %s is in '%s' state", schema.OnlineDDLStatusComplete, revertMigration.UUID, revertMigration.Status)
	}
	{
		// Validation: see if there's a pending migration on this table:
		r, err := e.execQuery(ctx, sqlSelectPendingMigrations)
		if err != nil {
			return err
		}
		// we identify running migrations on requested table
		for _, row := range r.Named().Rows {
			pendingUUID := row["migration_uuid"].ToString()
			keyspace := row["keyspace"].ToString()
			table := row["mysql_table"].ToString()
			status := schema.OnlineDDLStatus(row["migration_status"].ToString())

			if keyspace == e.keyspace && table == revertMigration.Table {
				return fmt.Errorf("can not revert migration %s on table %s because migration %s is in %s status. May only revert if all migrations on this table are completed or failed", revertMigration.UUID, revertMigration.Table, pendingUUID, status)
			}
		}
		{
			// Validation: see that we're reverting the last successful migration on this table:
			query, err := sqlparser.ParseAndBind(sqlSelectCompleteMigrationsOnTable,
				sqltypes.StringBindVariable(e.keyspace),
				sqltypes.StringBindVariable(revertMigration.Table),
			)
			if err != nil {
				return err
			}
			r, err := e.execQuery(ctx, query)
			if err != nil {
				return err
			}
			for _, row := range r.Named().Rows {
				completeUUID := row["migration_uuid"].ToString()
				if completeUUID != revertMigration.UUID {
					return fmt.Errorf("can not revert migration %s on table %s because it is not the last migration to complete on that table. The last migration to complete was %s", revertMigration.UUID, revertMigration.Table, completeUUID)
				}
			}
		}
	}
	return nil
}

// executeRevert is called for 'revert' migrations (SQL is of the form "revert 99caeca2_74e2_11eb_a693_f875a4d24e90", not a real SQL of course).
// In this function we:
// - figure out whether the revert is valid: can we really revert requested migration?
// - what type of migration we're reverting? (CREATE/DROP/ALTER)
// - revert appropriately to the type of migration
func (e *Executor) executeRevert(ctx context.Context, onlineDDL *schema.OnlineDDL) (err error) {
	revertUUID, _ := onlineDDL.GetRevertUUID()
	if err != nil {
		return fmt.Errorf("cannot run a revert migration %v: %+v", onlineDDL.UUID, err)
	}

	revertMigration, row, err := e.readMigration(ctx, revertUUID)
	if err != nil {
		return err
	}
	if err := e.validateMigrationRevertible(ctx, revertMigration); err != nil {
		return err
	}
	revertActionStr := row["ddl_action"].ToString()
	switch revertActionStr {
	case sqlparser.CreateStr:
		{
			// We are reverting a CREATE migration. The revert is to DROP, only we don't actually
			// drop the table, we rename it into lifecycle
			// Possibly this was a CREATE TABLE IF NOT EXISTS, and possibly the table already existed
			// before the DDL, in which case the CREATE was a noop. In that scenario we _do not_ drop
			// the table.
			// We can tell the difference by looking at the artifacts. A successful CREATE TABLE, where
			// a table actually gets created, has a sentry, dummy artifact. A noop has not.

			if err := e.updateDDLAction(ctx, onlineDDL.UUID, sqlparser.DropStr); err != nil {
				return err
			}
			if err := e.updateMySQLTable(ctx, onlineDDL.UUID, revertMigration.Table); err != nil {
				return err
			}

			artifacts := row["artifacts"].ToString()
			artifactTables := textutil.SplitDelimitedList(artifacts)
			if len(artifactTables) > 1 {
				return fmt.Errorf("cannot run migration %s reverting %s: found %d artifact tables, expected maximum 1", onlineDDL.UUID, revertMigration.UUID, len(artifactTables))
			}
			if len(artifactTables) == 0 {
				// This indicates no table was actually created. this must have been a CREATE TABLE IF NOT EXISTS where the table already existed.
				_ = e.onSchemaMigrationStatus(ctx, onlineDDL.UUID, schema.OnlineDDLStatusComplete, false, progressPctFull, etaSecondsNow, rowsCopiedUnknown)
			}

			for _, artifactTable := range artifactTables {
				if err := e.updateArtifacts(ctx, onlineDDL.UUID, artifactTable); err != nil {
					return err
				}
				onlineDDL.SQL = sqlparser.BuildParsedQuery(sqlRenameTable, revertMigration.Table, artifactTable).Query
				if _, err := e.executeDirectly(ctx, onlineDDL); err != nil {
					return err
				}
			}
		}
	case sqlparser.DropStr:
		{
			// We are reverting a DROP migration. But the table wasn't really dropped, because that's not how
			// we run DROP migrations. It was renamed. So we need to rename it back.
			// But we impose as if we are now CREATE-ing the table.
			if err := e.updateDDLAction(ctx, onlineDDL.UUID, sqlparser.CreateStr); err != nil {
				return err
			}
			if err := e.updateMySQLTable(ctx, onlineDDL.UUID, revertMigration.Table); err != nil {
				return err
			}
			artifacts := row["artifacts"].ToString()
			artifactTables := textutil.SplitDelimitedList(artifacts)
			if len(artifactTables) > 1 {
				return fmt.Errorf("cannot run migration %s reverting %s: found %d artifact tables, expected maximum 1", onlineDDL.UUID, revertMigration.UUID, len(artifactTables))
			}
			if len(artifactTables) == 0 {
				// Could happen on `DROP TABLE IF EXISTS` where the table did not exist...
				_ = e.onSchemaMigrationStatus(ctx, onlineDDL.UUID, schema.OnlineDDLStatusComplete, false, progressPctFull, etaSecondsNow, rowsCopiedUnknown)
			}
			for _, artifactTable := range artifactTables {
				if err := e.updateArtifacts(ctx, onlineDDL.UUID, artifactTable); err != nil {
					return err
				}
				onlineDDL.SQL = sqlparser.BuildParsedQuery(sqlRenameTable, artifactTable, revertMigration.Table).Query
				if _, err := e.executeDirectly(ctx, onlineDDL); err != nil {
					return err
				}
			}
		}
	case sqlparser.AlterStr:
		{
			if err := e.updateDDLAction(ctx, onlineDDL.UUID, sqlparser.AlterStr); err != nil {
				return err
			}
			if err := e.ExecuteWithVReplication(ctx, onlineDDL, revertMigration); err != nil {
				return err
			}
		}
	default:
		return fmt.Errorf("cannot run migration %s reverting %s: unexpected action %s", onlineDDL.UUID, revertMigration.UUID, revertActionStr)
	}

	return nil
}

// evaluateDeclarativeDiff is called for -declarative CREATE statements, where the table already exists. The function generates a SQL diff, which can be:
// - empty, in which case the migration is noop and implicitly successful, or
// - non-empty, in which case the migration turns to be an ALTER
func (e *Executor) evaluateDeclarativeDiff(ctx context.Context, onlineDDL *schema.OnlineDDL) (alterClause string, err error) {

	// Modify the CREATE TABLE statement to indicate a different, made up table name, known as the "comparison table"
	ddlStmt, _, err := schema.ParseOnlineDDLStatement(onlineDDL.SQL)
	if err != nil {
		return "", err
	}
	comparisonTableName, err := schema.GenerateGCTableName(schema.HoldTableGCState, newGCTableRetainTime())
	if err != nil {
		return "", err
	}

	conn, err := dbconnpool.NewDBConnection(ctx, e.env.Config().DB.DbaWithDB())
	if err != nil {
		return "", err
	}
	defer conn.Close()

	{
		// Create the comparison table
		ddlStmt.SetTable("", comparisonTableName)
		modifiedCreateSQL := sqlparser.String(ddlStmt)

		if _, err := conn.ExecuteFetch(modifiedCreateSQL, 0, false); err != nil {
			return "", err
		}

		defer func() {
			// Drop the comparison table
			parsed := sqlparser.BuildParsedQuery(sqlDropTable, comparisonTableName)
			_, _ = conn.ExecuteFetch(parsed.Query, 0, false)
			// Nothing bad happens for not checking the error code. The table is GC/HOLD. If we
			// can't drop it now, it still gets collected later by tablegc mechanism
		}()

	}

	// Compare the existing (to be potentially migrated) table with the declared (newly created) table:
	// all things are tengo related
	if err := func() error {
		variables, err := e.readMySQLVariables(ctx)
		if err != nil {
			return err
		}
		flavor := tengo.ParseFlavor(variables.version, variables.versionComment)

		// Create a temporary account for tengo to use
		onlineDDLPassword, err := e.createOnlineDDLUser(ctx)
		if err != nil {
			return err
		}
		defer e.dropOnlineDDLUser(ctx)

		// tengo requires sqlx.DB
		cfg := mysqldriver.NewConfig()
		cfg.User = onlineDDLUser
		cfg.Passwd = onlineDDLPassword
		cfg.Net = "tcp"
		cfg.Addr = fmt.Sprintf("%s:%d", variables.host, variables.port)
		cfg.DBName = e.dbName
		cfg.ParseTime = true
		cfg.InterpolateParams = true
		cfg.Timeout = 1 * time.Second
		mysqlDSN := cfg.FormatDSN()

		db, err := sqlx.Open("mysql", mysqlDSN)
		if err != nil {
			return err
		}
		defer db.Close()

		// Read existing table
		existingTable, err := tengo.QuerySchemaTable(ctx, db, e.dbName, onlineDDL.Table, flavor)
		if err != nil {
			return err
		}
		// Read comparison table
		comparisonTable, err := tengo.QuerySchemaTable(ctx, db, e.dbName, comparisonTableName, flavor)
		if err != nil {
			return err
		}
		// We created the comparison tablein same schema as original table, but under different name (because obviously we can't have
		// two tables with identical name in same schema). It is our preference to create the table in the same schema.
		// unfortunately, tengo does not allow comparing tables with different names. After asking tengo to read table info, we cheat
		// and override the name of the table:
		comparisonTable.Name = existingTable.Name
		// We also override `.CreateStatement` (output of SHOW CREATE TABLE), because tengo has a validation, where if it doesn't
		// find any ALTER changes, then the CreateStatement-s must be identical (or else it errors with UnsupportedDiffError)
		comparisonTable.CreateStatement, err = schema.ReplaceTableNameInCreateTableStatement(comparisonTable.CreateStatement, existingTable.Name)
		if err != nil {
			return err
		}
		// Diff the two tables
		diff := tengo.NewAlterTable(existingTable, comparisonTable)
		if diff == nil {
			// No change. alterClause remains empty
			return nil
		}
		mods := tengo.StatementModifiers{
			AllowUnsafe: true,
			NextAutoInc: tengo.NextAutoIncIfIncreased,
		}
		alterClause, err = diff.Clauses(mods)
		if err != nil {
			return err
		}
		return nil
	}(); err != nil {
		return "", err
	}

	return alterClause, nil
}

// executeMigration executes a single migration. It analyzes the migration type:
// - is it declarative?
// - is it CREATE / DROP / ALTER?
// - it is a Revert request?
// - what's the migration strategy?
// The function invokes the appropriate handlers for each of those cases.
func (e *Executor) executeMigration(ctx context.Context, onlineDDL *schema.OnlineDDL) error {
	defer e.triggerNextCheckInterval()
	failMigration := func(err error) error {
		_ = e.updateMigrationStatus(ctx, onlineDDL.UUID, schema.OnlineDDLStatusFailed)
		if err != nil {
			_ = e.updateMigrationMessage(ctx, onlineDDL.UUID, err.Error())
		}
		return err
	}

	ddlAction, err := onlineDDL.GetAction()
	if err != nil {
		return failMigration(err)
	}

	if onlineDDL.StrategySetting().IsDeclarative() {
		switch ddlAction {
		case sqlparser.RevertDDLAction:
			// No special action. Declarative Revert migrations are handled like any normal Revert migration.
		case sqlparser.AlterDDLAction:
			return failMigration(vterrors.Errorf(vtrpcpb.Code_UNIMPLEMENTED, "strategy is declarative. ALTER cannot run in declarative mode for migration %v", onlineDDL.UUID))
		case sqlparser.DropDDLAction:
			// This DROP is declarative, meaning it may:
			// - actually DROP a table, if that table exists, or
			// - Implicitly do nothing, if the table does not exist

			exists, err := e.tableExists(ctx, onlineDDL.Table)
			if err != nil {
				return failMigration(err)
			}
			if exists {
				// table does exist, so this declarative DROP turns out to really be an actual DROP. No further action is needed here
			} else {
				// table does not exist. We mark this DROP as implicitly sucessful
				_ = e.onSchemaMigrationStatus(ctx, onlineDDL.UUID, schema.OnlineDDLStatusComplete, false, progressPctFull, etaSecondsNow, rowsCopiedUnknown)
				_ = e.updateMigrationMessage(ctx, onlineDDL.UUID, "no change")
				return nil
			}
		case sqlparser.CreateDDLAction:
			// This CREATE is declarative, meaning it may:
			// - actually CREATE a table, if that table does not exist, or
			// - ALTER the table, if it exists and is different, or
			// - Implicitly do nothing, if the table exists and is identical to CREATE statement

			{
				// Sanity: reject IF NOT EXISTS statements, because they don't make sense (or are ambiguous) in declarative mode
				ddlStmt, _, err := schema.ParseOnlineDDLStatement(onlineDDL.SQL)
				if err != nil {
					return failMigration(err)
				}
				if ddlStmt.GetIfNotExists() {
					return failMigration(vterrors.Errorf(vtrpcpb.Code_UNIMPLEMENTED, "strategy is declarative. IF NOT EXISTS does not work in declarative mode for migration %v", onlineDDL.UUID))
				}
			}
			exists, err := e.tableExists(ctx, onlineDDL.Table)
			if err != nil {
				return failMigration(err)
			}
			if exists {
				alterClause, err := e.evaluateDeclarativeDiff(ctx, onlineDDL)
				if err != nil {
					return failMigration(err)
				}
				if alterClause == "" {
					// No diff! We mark this CREATE as implicitly sucessful
					_ = e.onSchemaMigrationStatus(ctx, onlineDDL.UUID, schema.OnlineDDLStatusComplete, false, progressPctFull, etaSecondsNow, rowsCopiedUnknown)
					_ = e.updateMigrationMessage(ctx, onlineDDL.UUID, "no change")
					return nil
				}
				// alterClause is non empty. We convert this migration into an ALTER
				if err := e.updateDDLAction(ctx, onlineDDL.UUID, sqlparser.AlterStr); err != nil {
					return failMigration(err)
				}
				ddlAction = sqlparser.AlterDDLAction
				onlineDDL.SQL = fmt.Sprintf("ALTER TABLE `%s` %s", onlineDDL.Table, alterClause)
				_ = e.updateMigrationMessage(ctx, onlineDDL.UUID, alterClause)
			} else {
				{
					// table does not exist, so this declarative CREATE turns out to really be an actual CREATE. No further action is needed here.
					// the statement is empty, but I want to keep the 'else' clause here just for sake of this comment.
				}
			}
		}
	} // endif onlineDDL.IsDeclarative()
	// Noting that if the migration is declarative, then it may have been modified in the above block, to meet the next operations.

	switch ddlAction {
	case sqlparser.DropDDLAction:
		go func() error {
			e.migrationMutex.Lock()
			defer e.migrationMutex.Unlock()

			// Drop statement.
			// Normally, we're going to modify DROP to RENAME (see later on). But if table name is
			// already a GC-lifecycle table, then we don't put it through yet another GC lifecycle,
			// we just drop it.
			if schema.IsGCTableName(onlineDDL.Table) {
				if _, err := e.executeDirectly(ctx, onlineDDL); err != nil {
					return failMigration(err)
				}
				return nil
			}

			// We transform a DROP TABLE into a RENAME TABLE statement, so as to remove the table safely and asynchronously.

			ddlStmt, _, err := schema.ParseOnlineDDLStatement(onlineDDL.SQL)
			if err != nil {
				return failMigration(err)
			}

			var toTableName string
			onlineDDL.SQL, toTableName, err = schema.GenerateRenameStatementWithUUID(onlineDDL.Table, schema.HoldTableGCState, onlineDDL.GetGCUUID(), newGCTableRetainTime())
			if err != nil {
				return failMigration(err)
			}
			if err := e.updateArtifacts(ctx, onlineDDL.UUID, toTableName); err != nil {
				return err
			}

			acceptableErrorCodes := []int{}
			if ddlStmt.GetIfExists() {
				acceptableErrorCodes = acceptableDropTableIfExistsErrorCodes
			}
			acceptableErrCodeFound, err := e.executeDirectly(ctx, onlineDDL, acceptableErrorCodes...)
			if err != nil {
				return failMigration(err)
			}
			if acceptableErrCodeFound {
				// Table did not exist after all. There is no artifact
				if err := e.clearArtifacts(ctx, onlineDDL.UUID); err != nil {
					return err
				}
			}

			return nil
		}()
	case sqlparser.CreateDDLAction:
		go func() error {
			e.migrationMutex.Lock()
			defer e.migrationMutex.Unlock()

			sentryArtifactTableName, err := schema.GenerateGCTableName(schema.HoldTableGCState, newGCTableRetainTime())
			if err != nil {
				return failMigration(err)
			}
			// we create a dummy artifact. Its existence means the table was created by this migration.
			// It will be read by the revert operation.
			if err := e.updateArtifacts(ctx, onlineDDL.UUID, sentryArtifactTableName); err != nil {
				return err
			}
			ddlStmt, _, err := schema.ParseOnlineDDLStatement(onlineDDL.SQL)
			if err != nil {
				return failMigration(err)
			}
			if ddlStmt.GetIfNotExists() {
				// This is a CREATE TABLE IF NOT EXISTS
				// We want to know if the table actually exists before running this migration.
				// If so, then the operation is noop, and when we revert the migration, we also do a noop.
				exists, err := e.tableExists(ctx, onlineDDL.Table)
				if err != nil {
					return failMigration(err)
				}
				if exists {
					// the table already exists. This CREATE TABLE IF NOT EXISTS statement is a noop.
					// We therefore clear the artifact field. A revert operation will use this as a hint.
					if err := e.clearArtifacts(ctx, onlineDDL.UUID); err != nil {
						return failMigration(err)
					}
				}
			}
			if _, err := e.executeDirectly(ctx, onlineDDL); err != nil {
				failMigration(err)
			}
			return nil
		}()
	case sqlparser.AlterDDLAction:
		switch onlineDDL.Strategy {
		case schema.DDLStrategyOnline:
			go func() {
				e.migrationMutex.Lock()
				defer e.migrationMutex.Unlock()

				if err := e.ExecuteWithVReplication(ctx, onlineDDL, nil); err != nil {
					failMigration(err)
				}
			}()
		case schema.DDLStrategyGhost:
			go func() {
				e.migrationMutex.Lock()
				defer e.migrationMutex.Unlock()

				if err := e.ExecuteWithGhost(ctx, onlineDDL); err != nil {
					failMigration(err)
				}
			}()
		case schema.DDLStrategyPTOSC:
			go func() {
				e.migrationMutex.Lock()
				defer e.migrationMutex.Unlock()

				if err := e.ExecuteWithPTOSC(ctx, onlineDDL); err != nil {
					failMigration(err)
				}
			}()
		default:
			{
				return failMigration(fmt.Errorf("Unsupported strategy: %+v", onlineDDL.Strategy))
			}
		}
	case sqlparser.RevertDDLAction:
		go func() {
			e.migrationMutex.Lock()
			defer e.migrationMutex.Unlock()

			if err := e.executeRevert(ctx, onlineDDL); err != nil {
				failMigration(err)
			}
		}()
	}
	return nil
}

func (e *Executor) runNextMigration(ctx context.Context) error {
	e.migrationMutex.Lock()
	defer e.migrationMutex.Unlock()

	if e.isAnyMigrationRunning() {
		return ErrExecutorMigrationAlreadyRunning
	}

	r, err := e.execQuery(ctx, sqlSelectReadyMigration)
	if err != nil {
		return err
	}
	named := r.Named()
	for i, row := range named.Rows {
		onlineDDL := &schema.OnlineDDL{
			Keyspace: row["keyspace"].ToString(),
			Table:    row["mysql_table"].ToString(),
			Schema:   row["mysql_schema"].ToString(),
			SQL:      row["migration_statement"].ToString(),
			UUID:     row["migration_uuid"].ToString(),
			Strategy: schema.DDLStrategy(row["strategy"].ToString()),
			Options:  row["options"].ToString(),
			Status:   schema.OnlineDDLStatus(row["migration_status"].ToString()),
		}
		{
			// We strip out any VT query comments because our simplified parser doesn't work well with comments
			ddlStmt, _, err := schema.ParseOnlineDDLStatement(onlineDDL.SQL)
			if err == nil {
				ddlStmt.SetComments(sqlparser.Comments{})
				onlineDDL.SQL = sqlparser.String(ddlStmt)
			}
		}
		e.executeMigration(ctx, onlineDDL)
		// the query should only ever return a single row at the most
		// but let's make it also explicit here that we only run a single migration
		if i == 0 {
			break
		}
	}
	return nil
}

// isPTOSCMigrationRunning sees if pt-online-schema-change is running a specific migration,
// by examining its PID file
func (e *Executor) isPTOSCMigrationRunning(ctx context.Context, uuid string) (isRunning bool, pid int, err error) {
	// Try and read its PID file:
	content, err := ioutil.ReadFile(e.ptPidFileName(uuid))
	if err != nil {
		// file probably does not exist (migration not running)
		// or any other issue --> we can't confirm that the migration is actually running
		return false, pid, err
	}
	contentString := strings.TrimSpace(string(content))
	//
	pid, err = strconv.Atoi(contentString)
	if err != nil {
		// can't get the PID right. Can't confirm migration is running.
		return false, pid, err
	}
	p, err := os.FindProcess(pid)
	if err != nil {
		// can't find the process. Can't confirm migration is running.
		return false, pid, err
	}
	err = p.Signal(syscall.Signal(0))
	if err != nil {
		// can't verify process is running. Can't confirm migration is running.
		return false, pid, err
	}
	// AHA! We are able to confirm this pt-osc migration is actually running!
	return true, pid, nil
}

// dropOnlineDDLUser drops the given ddl user account at the end of migration
func (e *Executor) dropPTOSCMigrationTriggers(ctx context.Context, onlineDDL *schema.OnlineDDL) error {
	conn, err := dbconnpool.NewDBConnection(ctx, e.env.Config().DB.DbaConnector())
	if err != nil {
		return err
	}
	defer conn.Close()

	parsed := sqlparser.BuildParsedQuery(sqlSelectPTOSCMigrationTriggers, ":mysql_schema", ":mysql_table")
	bindVars := map[string]*querypb.BindVariable{
		"mysql_schema": sqltypes.StringBindVariable(onlineDDL.Schema),
		"mysql_table":  sqltypes.StringBindVariable(onlineDDL.Table),
	}
	bound, err := parsed.GenerateQuery(bindVars, nil)
	if err != nil {
		return err
	}
	r, err := e.execQuery(ctx, bound)
	if err != nil {
		return err
	}
	for _, row := range r.Named().Rows {
		// iterate pt-osc triggers and drop them
		triggerSchema := row.AsString("trigger_schema", "")
		triggerName := row.AsString("trigger_name", "")

		dropParsed := sqlparser.BuildParsedQuery(sqlDropTrigger, triggerSchema, triggerName)
		if _, err := conn.ExecuteFetch(dropParsed.Query, 0, false); err != nil {
			return err
		}
	}

	return err
}

// readVReplStream reads _vt.vreplication entries for given workflow
func (e *Executor) readVReplStream(ctx context.Context, uuid string, okIfMissing bool) (*VReplStream, error) {
	query, err := sqlparser.ParseAndBind(sqlReadVReplStream,
		sqltypes.StringBindVariable(uuid),
	)
	if err != nil {
		return nil, err
	}
	r, err := e.execQuery(ctx, query)
	if err != nil {
		return nil, err
	}
	if len(r.Rows) == 0 && okIfMissing {
		return nil, nil
	}
	row := r.Named().Row()
	if row == nil {
		return nil, vterrors.Errorf(vtrpcpb.Code_UNKNOWN, "Cannot find unique workflow for UUID: %+v", uuid)
	}
	s := &VReplStream{
		id:                   row.AsInt64("id", 0),
		workflow:             row.AsString("workflow", ""),
		source:               row.AsString("source", ""),
		pos:                  row.AsString("pos", ""),
		timeUpdated:          row.AsInt64("time_updated", 0),
		transactionTimestamp: row.AsInt64("transaction_timestamp", 0),
		state:                row.AsString("state", ""),
		message:              row.AsString("message", ""),
		rowsCopied:           row.AsInt64("rows_copied", 0),
		bls:                  &binlogdatapb.BinlogSource{},
	}
	if err := prototext.Unmarshal([]byte(s.source), s.bls); err != nil {
		return nil, err
	}
	return s, nil
}

// isVReplMigrationReadyToCutOver sees if the vreplication migration has completed the row copy
// and is up to date with the binlogs.
func (e *Executor) isVReplMigrationReadyToCutOver(ctx context.Context, s *VReplStream) (isReady bool, err error) {
	// Check all the cases where migration is still running:
	{
		// when ready to cut-over, pos must have some value
		if s.pos == "" {
			return false, nil
		}
	}
	{
		// Both time_updated and transaction_timestamp must be in close priximity to each
		// other and to the time now, otherwise that means we're lagging and it's not a good time
		// to cut-over
		durationDiff := func(t1, t2 time.Time) time.Duration {
			diff := t1.Sub(t2)
			if diff < 0 {
				diff = -diff
			}
			return diff
		}
		timeNow := time.Now()
		timeUpdated := time.Unix(s.timeUpdated, 0)
		if durationDiff(timeNow, timeUpdated) > vreplicationCutOverThreshold {
			return false, nil
		}
		// Let's look at transaction timestamp. This gets written by any ongoing
		// writes on the server (whether on this table or any other table)
		transactionTimestamp := time.Unix(s.transactionTimestamp, 0)
		if durationDiff(timeNow, transactionTimestamp) > vreplicationCutOverThreshold {
			return false, nil
		}
	}
	{
		// copy_state must have no entries for this vreplication id: if entries are
		// present that means copy is still in progress
		query, err := sqlparser.ParseAndBind(sqlReadCountCopyState,
			sqltypes.Int64BindVariable(s.id),
		)
		if err != nil {
			return false, err
		}
		r, err := e.execQuery(ctx, query)
		if err != nil {
			return false, err
		}
		csRow := r.Named().Row()
		if csRow == nil {
			return false, err
		}
		count := csRow.AsInt64("cnt", 0)
		if count > 0 {
			// Still copying
			return false, nil
		}
	}

	return true, nil
}

// isVReplMigrationRunning sees if there is a VReplication migration actively running
func (e *Executor) isVReplMigrationRunning(ctx context.Context, uuid string) (isRunning bool, s *VReplStream, err error) {
	s, err = e.readVReplStream(ctx, uuid, true)
	if err != nil {
		return false, s, err
	}
	if s == nil {
		return false, s, nil
	}
	if strings.Contains(strings.ToLower(s.message), "error") {
		return false, s, nil
	}
	switch s.state {
	case binlogplayer.VReplicationInit, binlogplayer.VReplicationCopying, binlogplayer.BlpRunning:
		return true, s, nil
	}
	return false, s, nil
}

// reviewRunningMigrations iterates migrations in 'running' state. Normally there's only one running, which was
// spawned by this tablet; but vreplication migrations could also resume from failure.
func (e *Executor) reviewRunningMigrations(ctx context.Context) (countRunnning int, cancellable []string, err error) {
	e.migrationMutex.Lock()
	defer e.migrationMutex.Unlock()

	r, err := e.execQuery(ctx, sqlSelectRunningMigrations)
	if err != nil {
		return countRunnning, cancellable, err
	}
	// we identify running vreplication migrations in this function
	atomic.StoreInt64(&e.vreplMigrationRunning, 0)
	for _, row := range r.Named().Rows {
		uuid := row["migration_uuid"].ToString()
		strategy := schema.DDLStrategy(row["strategy"].ToString())
		strategySettings := schema.NewDDLStrategySetting(strategy, row["options"].ToString())
		elapsedSeconds := row.AsInt64("elapsed_seconds", 0)

		switch strategy {
		case schema.DDLStrategyOnline:
			{
				// We check the _vt.vreplication table
				running, s, err := e.isVReplMigrationRunning(ctx, uuid)
				if err != nil {
					return countRunnning, cancellable, err
				}
				isVreplicationTestSuite := strategySettings.IsVreplicationTestSuite()
				if isVreplicationTestSuite {
					e.triggerNextCheckInterval()
				}
				if running {
					// This VRepl migration may have started from outside this tablet, so
					// vreplMigrationRunning could be zero. Whatever the case is, we're under
					// migrationMutex lock and it's now safe to ensure vreplMigrationRunning is 1
					atomic.StoreInt64(&e.vreplMigrationRunning, 1)
					_ = e.updateMigrationTimestamp(ctx, "liveness_timestamp", uuid)

					_ = e.updateRowsCopied(ctx, uuid, s.rowsCopied)
					_ = e.updateMigrationProgressByRowsCopied(ctx, uuid, s.rowsCopied)
					_ = e.updateMigrationETASecondsByProgress(ctx, uuid)

					isReady, err := e.isVReplMigrationReadyToCutOver(ctx, s)
					if err != nil {
						return countRunnning, cancellable, err
					}
					if isReady && isVreplicationTestSuite {
						// This is a endtoend test suite execution. We intentionally delay it by at least
						// vreplicationTestSuiteWaitSeconds
						if elapsedSeconds < vreplicationTestSuiteWaitSeconds {
							isReady = false
						}
					}
					if isReady {
						if err := e.cutOverVReplMigration(ctx, s); err != nil {
							return countRunnning, cancellable, err
						}
					}
				}
			}
		case schema.DDLStrategyPTOSC:
			{
				// Since pt-osc doesn't have a "liveness" plugin entry point, we do it externally:
				// if the process is alive, we update the `liveness_timestamp` for this migration.
				running, _, err := e.isPTOSCMigrationRunning(ctx, uuid)
				if err != nil {
					return countRunnning, cancellable, err
				}
				if running {
					_ = e.updateMigrationTimestamp(ctx, "liveness_timestamp", uuid)
				}
				if uuid != e.lastMigrationUUID {
					// This executor can only spawn one migration at a time. And that
					// migration is identified by e.lastMigrationUUID.
					// If we find a _running_ migration that does not have this UUID, it _must_
					// mean the migration was started by a former vttablet (ie vttablet crashed and restarted)
					cancellable = append(cancellable, uuid)
				}
			}
		}
		countRunnning++

		if uuid != e.lastMigrationUUID {
			// This executor can only run one migration at a time. And that
			// migration is identified by e.lastMigrationUUID.
			// If we find a _running_ migration that does not have this UUID, it _must_
			// mean the migration was started by a former vttablet (ie vttablet crashed and restarted)
			cancellable = append(cancellable, uuid)
		}
	}
	return countRunnning, cancellable, err
}

// reviewStaleMigrations marks as 'failed' migrations whose status is 'running' but which have
// shown no liveness in past X minutes
func (e *Executor) reviewStaleMigrations(ctx context.Context) error {
	e.migrationMutex.Lock()
	defer e.migrationMutex.Unlock()

	parsed := sqlparser.BuildParsedQuery(sqlSelectStaleMigrations, ":minutes")
	bindVars := map[string]*querypb.BindVariable{
		"minutes": sqltypes.Int64BindVariable(staleMigrationMinutes),
	}
	bound, err := parsed.GenerateQuery(bindVars, nil)
	if err != nil {
		return err
	}
	r, err := e.execQuery(ctx, bound)
	if err != nil {
		return err
	}
	for _, row := range r.Named().Rows {
		uuid := row["migration_uuid"].ToString()

		onlineDDL, _, err := e.readMigration(ctx, uuid)
		if err != nil {
			return err
		}
		// If this is pt-osc migration, then it may have crashed without having its triggers cleaned up.
		// make sure to drop them.
		if onlineDDL.Strategy == schema.DDLStrategyPTOSC {
			if err := e.dropPTOSCMigrationTriggers(ctx, onlineDDL); err != nil {
				return err
			}
		}
		if onlineDDL.TabletAlias != e.TabletAliasString() {
			// This means another tablet started the migration, and the migration has failed due to the tablet failure (e.g. master failover)
			if err := e.updateTabletFailure(ctx, onlineDDL.UUID); err != nil {
				return err
			}
		}
		if err := e.updateMigrationStatus(ctx, onlineDDL.UUID, schema.OnlineDDLStatusFailed); err != nil {
			return err
		}
		_ = e.updateMigrationMessage(ctx, onlineDDL.UUID, "stale migration")
	}

	return nil
}

// retryTabletFailureMigrations looks for migrations failed by tablet failure (e.g. by failover)
// and retry them (put them back in the queue)
func (e *Executor) retryTabletFailureMigrations(ctx context.Context) error {
	_, err := e.retryMigrationWhere(ctx, sqlWhereTabletFailure)
	return err
}

// gcArtifactTable garbage-collects a single table
func (e *Executor) gcArtifactTable(ctx context.Context, artifactTable, uuid string) error {
	tableExists, err := e.tableExists(ctx, artifactTable)
	if err != nil {
		return err
	}
	if !tableExists {
		return nil
	}
	// We've already concluded in gcArtifacts() that this table was held for long enough.
	// We therefore move it into PURGE state.
	renameStatement, _, err := schema.GenerateRenameStatementWithUUID(artifactTable, schema.PurgeTableGCState, schema.OnlineDDLToGCUUID(uuid), time.Now().UTC())
	if err != nil {
		return err
	}
	conn, err := e.pool.Get(ctx)
	if err != nil {
		return err
	}
	defer conn.Recycle()

	_, err = conn.Exec(ctx, renameStatement, 1, true)
	return err
}

// gcArtifacts garbage-collects migration artifacts from completed/failed migrations
func (e *Executor) gcArtifacts(ctx context.Context) error {
	e.migrationMutex.Lock()
	defer e.migrationMutex.Unlock()

	query, err := sqlparser.ParseAndBind(sqlSelectUncollectedArtifacts,
		sqltypes.Int64BindVariable(int64((*retainOnlineDDLTables).Seconds())),
	)
	if err != nil {
		return err
	}
	r, err := e.execQuery(ctx, query)
	if err != nil {
		return err
	}
	for _, row := range r.Named().Rows {
		uuid := row["migration_uuid"].ToString()
		artifacts := row["artifacts"].ToString()

		artifactTables := textutil.SplitDelimitedList(artifacts)
		for _, artifactTable := range artifactTables {
			if err := e.gcArtifactTable(ctx, artifactTable, uuid); err != nil {
				return err
			}
			log.Infof("Executor.gcArtifacts: renamed away artifact %s", artifactTable)
		}
		if err := e.updateMigrationTimestamp(ctx, "cleanup_timestamp", uuid); err != nil {
			return err
		}
	}

	return nil
}

// onMigrationCheckTick runs all migrations life cycle
func (e *Executor) onMigrationCheckTick() {
	// This function can be called by multiple triggers. First, there's the normal ticker.
	// Then, any time a migration completes, we set a timer to trigger this function.
	// also, any time a new INSERT arrives, we set a timer to trigger this function.
	// Some of these may be correlated. To avoid spamming of this function we:
	// - ensure the function is non-reentrant, using tickReentranceFlag
	// - clean up tickReentranceFlag 1 second after function completes; this throttles calls to
	//   this function at no more than 1/sec rate.
	if atomic.CompareAndSwapInt64(&e.tickReentranceFlag, 0, 1) {
		defer time.AfterFunc(time.Second, func() { atomic.StoreInt64(&e.tickReentranceFlag, 0) })
	} else {
		// An instance of this function is already running
		return
	}

	if e.tabletTypeFunc() != topodatapb.TabletType_MASTER {
		return
	}
	if e.keyspace == "" {
		log.Errorf("Executor.onMigrationCheckTick(): empty keyspace")
		return
	}

	ctx := context.Background()
	if err := e.initSchema(ctx); err != nil {
		log.Error(err)
		return
	}

	if err := e.retryTabletFailureMigrations(ctx); err != nil {
		log.Error(err)
	}
	if err := e.scheduleNextMigration(ctx); err != nil {
		log.Error(err)
	}
	if err := e.runNextMigration(ctx); err != nil {
		log.Error(err)
	}
	if _, cancellable, err := e.reviewRunningMigrations(ctx); err != nil {
		log.Error(err)
	} else if err := e.cancelMigrations(ctx, cancellable, "auto cancel"); err != nil {
		log.Error(err)
	}
	if err := e.reviewStaleMigrations(ctx); err != nil {
		log.Error(err)
	}
	if err := e.gcArtifacts(ctx); err != nil {
		log.Error(err)
	}
}

func (e *Executor) updateMigrationStartedTimestamp(ctx context.Context, uuid string) error {
	parsed := sqlparser.BuildParsedQuery(sqlUpdateMigrationStartedTimestamp,
		":migration_uuid",
	)
	bindVars := map[string]*querypb.BindVariable{
		"migration_uuid": sqltypes.StringBindVariable(uuid),
	}
	bound, err := parsed.GenerateQuery(bindVars, nil)
	if err != nil {
		return err
	}
	_, err = e.execQuery(ctx, bound)
	return err
}

func (e *Executor) updateMigrationTimestamp(ctx context.Context, timestampColumn string, uuid string) error {
	parsed := sqlparser.BuildParsedQuery(sqlUpdateMigrationTimestamp, timestampColumn,
		":migration_uuid",
	)
	bindVars := map[string]*querypb.BindVariable{
		"migration_uuid": sqltypes.StringBindVariable(uuid),
	}
	bound, err := parsed.GenerateQuery(bindVars, nil)
	if err != nil {
		return err
	}
	_, err = e.execQuery(ctx, bound)
	return err
}

func (e *Executor) updateMigrationLogPath(ctx context.Context, uuid string, hostname, path string) error {
	logPath := fmt.Sprintf("%s:%s", hostname, path)
	query, err := sqlparser.ParseAndBind(sqlUpdateMigrationLogPath,
		sqltypes.StringBindVariable(logPath),
		sqltypes.StringBindVariable(uuid),
	)
	if err != nil {
		return err
	}
	_, err = e.execQuery(ctx, query)
	return err
}

func (e *Executor) updateArtifacts(ctx context.Context, uuid string, artifacts ...string) error {
	bindArtifacts := strings.Join(artifacts, ",")
	query, err := sqlparser.ParseAndBind(sqlUpdateArtifacts,
		sqltypes.StringBindVariable(bindArtifacts),
		sqltypes.StringBindVariable(uuid),
	)
	if err != nil {
		return err
	}
	_, err = e.execQuery(ctx, query)
	return err
}

func (e *Executor) clearArtifacts(ctx context.Context, uuid string) error {
	query, err := sqlparser.ParseAndBind(sqlClearArtifacts,
		sqltypes.StringBindVariable(uuid),
	)
	if err != nil {
		return err
	}
	_, err = e.execQuery(ctx, query)
	return err
}

// updateTabletFailure marks a given migration as "tablet_failed"
func (e *Executor) updateTabletFailure(ctx context.Context, uuid string) error {
	parsed := sqlparser.BuildParsedQuery(sqlUpdateTabletFailure,
		":migration_uuid",
	)
	bindVars := map[string]*querypb.BindVariable{
		"migration_uuid": sqltypes.StringBindVariable(uuid),
	}
	bound, err := parsed.GenerateQuery(bindVars, nil)
	if err != nil {
		return err
	}
	_, err = e.execQuery(ctx, bound)
	return err
}

func (e *Executor) updateMigrationStatus(ctx context.Context, uuid string, status schema.OnlineDDLStatus) error {
	query, err := sqlparser.ParseAndBind(sqlUpdateMigrationStatus,
		sqltypes.StringBindVariable(string(status)),
		sqltypes.StringBindVariable(uuid),
	)
	if err != nil {
		return err
	}
	_, err = e.execQuery(ctx, query)
	return err
}

func (e *Executor) updateDDLAction(ctx context.Context, uuid string, actionStr string) error {
	query, err := sqlparser.ParseAndBind(sqlUpdateDDLAction,
		sqltypes.StringBindVariable(actionStr),
		sqltypes.StringBindVariable(uuid),
	)
	if err != nil {
		return err
	}
	_, err = e.execQuery(ctx, query)
	return err
}

func (e *Executor) updateMigrationMessage(ctx context.Context, uuid string, message string) error {
	query, err := sqlparser.ParseAndBind(sqlUpdateMessage,
		sqltypes.StringBindVariable(message),
		sqltypes.StringBindVariable(uuid),
	)
	if err != nil {
		return err
	}
	_, err = e.execQuery(ctx, query)
	return err
}

func (e *Executor) updateMySQLTable(ctx context.Context, uuid string, tableName string) error {
	query, err := sqlparser.ParseAndBind(sqlUpdateMySQLTable,
		sqltypes.StringBindVariable(tableName),
		sqltypes.StringBindVariable(uuid),
	)
	if err != nil {
		return err
	}
	_, err = e.execQuery(ctx, query)
	return err
}

func (e *Executor) updateMigrationETASeconds(ctx context.Context, uuid string, etaSeconds int64) error {
	query, err := sqlparser.ParseAndBind(sqlUpdateMigrationETASeconds,
		sqltypes.Int64BindVariable(etaSeconds),
		sqltypes.StringBindVariable(uuid),
	)
	if err != nil {
		return err
	}
	_, err = e.execQuery(ctx, query)
	return err
}

func (e *Executor) updateMigrationProgress(ctx context.Context, uuid string, progress float64) error {
	if progress <= 0 {
		// progress starts at 0, and can only increase.
		// A value of "0" either means "This is the actual current progress" or "No information"
		// In both cases there's nothing to update
		return nil
	}
	query, err := sqlparser.ParseAndBind(sqlUpdateMigrationProgress,
		sqltypes.Float64BindVariable(progress),
		sqltypes.StringBindVariable(uuid),
	)
	if err != nil {
		return err
	}
	_, err = e.execQuery(ctx, query)
	return err
}

func (e *Executor) updateMigrationProgressByRowsCopied(ctx context.Context, uuid string, rowsCopied int64) error {
	query, err := sqlparser.ParseAndBind(sqlUpdateMigrationProgressByRowsCopied,
		sqltypes.Int64BindVariable(rowsCopied),
		sqltypes.StringBindVariable(uuid),
	)
	if err != nil {
		return err
	}
	_, err = e.execQuery(ctx, query)
	return err
}

func (e *Executor) updateMigrationETASecondsByProgress(ctx context.Context, uuid string) error {
	query, err := sqlparser.ParseAndBind(sqlUpdateMigrationETASecondsByProgress,
		sqltypes.StringBindVariable(uuid),
	)
	if err != nil {
		return err
	}
	_, err = e.execQuery(ctx, query)
	return err
}

func (e *Executor) updateMigrationTableRows(ctx context.Context, uuid string, tableRows int64) error {
	query, err := sqlparser.ParseAndBind(sqlUpdateMigrationTableRows,
		sqltypes.Int64BindVariable(tableRows),
		sqltypes.StringBindVariable(uuid),
	)
	if err != nil {
		return err
	}
	_, err = e.execQuery(ctx, query)
	return err
}

func (e *Executor) updateRowsCopied(ctx context.Context, uuid string, rowsCopied int64) error {
	if rowsCopied <= 0 {
		// Number of rows can only be positive. Zero or negative must mean "no information" and
		// we don't update the table value.
		return nil
	}
	query, err := sqlparser.ParseAndBind(sqlUpdateMigrationRowsCopied,
		sqltypes.Int64BindVariable(rowsCopied),
		sqltypes.StringBindVariable(uuid),
	)
	if err != nil {
		return err
	}
	_, err = e.execQuery(ctx, query)
	return err
}

// retryMigrationWhere retries a migration based on a given WHERE clause
func (e *Executor) retryMigrationWhere(ctx context.Context, whereExpr string) (result *sqltypes.Result, err error) {
	e.migrationMutex.Lock()
	defer e.migrationMutex.Unlock()
	parsed := sqlparser.BuildParsedQuery(sqlRetryMigrationWhere, ":tablet", whereExpr)
	bindVars := map[string]*querypb.BindVariable{
		"tablet": sqltypes.StringBindVariable(e.TabletAliasString()),
	}
	bound, err := parsed.GenerateQuery(bindVars, nil)
	if err != nil {
		return nil, err
	}
	result, err = e.execQuery(ctx, bound)
	return result, err
}

// RetryMigration marks given migration for retry
func (e *Executor) RetryMigration(ctx context.Context, uuid string) (result *sqltypes.Result, err error) {
	if !e.isOpen {
		return nil, vterrors.New(vtrpcpb.Code_FAILED_PRECONDITION, "online ddl is disabled")
	}
	if !schema.IsOnlineDDLUUID(uuid) {
		return nil, vterrors.Errorf(vtrpcpb.Code_UNKNOWN, "Not a valid migration ID in RETRY: %s", uuid)
	}
	e.migrationMutex.Lock()
	defer e.migrationMutex.Unlock()

	query, err := sqlparser.ParseAndBind(sqlRetryMigration,
		sqltypes.StringBindVariable(e.TabletAliasString()),
		sqltypes.StringBindVariable(uuid),
	)
	if err != nil {
		return nil, err
	}
	return e.execQuery(ctx, query)
}

// SubmitMigration inserts a new migration request
func (e *Executor) SubmitMigration(
	ctx context.Context,
	stmt sqlparser.Statement,
) (result *sqltypes.Result, err error) {
	if !e.isOpen {
		return nil, vterrors.New(vtrpcpb.Code_FAILED_PRECONDITION, "online ddl is disabled")
	}
	onlineDDL, err := schema.OnlineDDLFromCommentedStatement(stmt)
	if err != nil {
		return nil, vterrors.Errorf(vtrpcpb.Code_INVALID_ARGUMENT, "Error submitting migration %s: %v", sqlparser.String(stmt), err)
	}
	_, actionStr, err := onlineDDL.GetActionStr()
	if err != nil {
		return nil, err
	}

	query, err := sqlparser.ParseAndBind(sqlInsertMigration,
		sqltypes.StringBindVariable(onlineDDL.UUID),
		sqltypes.StringBindVariable(e.keyspace),
		sqltypes.StringBindVariable(e.shard),
		sqltypes.StringBindVariable(e.dbName),
		sqltypes.StringBindVariable(onlineDDL.Table),
		sqltypes.StringBindVariable(onlineDDL.SQL),
		sqltypes.StringBindVariable(string(onlineDDL.Strategy)),
		sqltypes.StringBindVariable(onlineDDL.Options),
		sqltypes.StringBindVariable(actionStr),
		sqltypes.StringBindVariable(onlineDDL.RequestContext),
		sqltypes.StringBindVariable(string(schema.OnlineDDLStatusQueued)),
		sqltypes.StringBindVariable(e.TabletAliasString()),
	)
	if err != nil {
		return nil, err
	}

	if err := e.initSchema(ctx); err != nil {
		log.Error(err)
		return nil, err
	}

	if onlineDDL.StrategySetting().IsSingleton() || onlineDDL.StrategySetting().IsSingletonContext() {
		e.migrationMutex.Lock()
		defer e.migrationMutex.Unlock()

		pendingUUIDs, err := e.readPendingMigrationsUUIDs(ctx)
		if err != nil {
			return nil, err
		}
		switch {
		case onlineDDL.StrategySetting().IsSingleton():
			// We will reject this migration if there's any pending migration
			if len(pendingUUIDs) > 0 {
				return result, vterrors.Errorf(vtrpcpb.Code_FAILED_PRECONDITION, "singleton migration rejected: found pending migrations [%s]", strings.Join(pendingUUIDs, ", "))
			}
		case onlineDDL.StrategySetting().IsSingletonContext():
			// We will reject this migration if there's any pending migration within a different context
			for _, pendingUUID := range pendingUUIDs {
				pendingOnlineDDL, _, err := e.readMigration(ctx, pendingUUID)
				if err != nil {
					return nil, err
				}
				if pendingOnlineDDL.RequestContext != onlineDDL.RequestContext {
					return nil, vterrors.Errorf(vtrpcpb.Code_FAILED_PRECONDITION, "singleton migration rejected: found pending migration: %s in different context: %s", pendingUUID, pendingOnlineDDL.RequestContext)
				}
			}
		}
	}

	defer e.triggerNextCheckInterval()

	return e.execQuery(ctx, query)
}

// onSchemaMigrationStatus is called when a status is set/changed for a running migration
func (e *Executor) onSchemaMigrationStatus(ctx context.Context,
	uuid string, status schema.OnlineDDLStatus, dryRun bool, progressPct float64, etaSeconds int64, rowsCopied int64) (err error) {
	if dryRun && status != schema.OnlineDDLStatusFailed {
		// We don't consider dry-run reports unless there's a failure
		return nil
	}
	switch status {
	case schema.OnlineDDLStatusReady:
		{
			err = e.updateMigrationTimestamp(ctx, "ready_timestamp", uuid)
		}
	case schema.OnlineDDLStatusRunning:
		{
			_ = e.updateMigrationStartedTimestamp(ctx, uuid)
			err = e.updateMigrationTimestamp(ctx, "liveness_timestamp", uuid)
		}
	case schema.OnlineDDLStatusComplete:
		{
			progressPct = progressPctFull
			_ = e.updateMigrationStartedTimestamp(ctx, uuid)
			err = e.updateMigrationTimestamp(ctx, "completed_timestamp", uuid)
		}
	case schema.OnlineDDLStatusFailed:
		{
			_ = e.updateMigrationStartedTimestamp(ctx, uuid)
			err = e.updateMigrationTimestamp(ctx, "completed_timestamp", uuid)
		}
	}
	if err != nil {
		return err
	}
	if err = e.updateMigrationStatus(ctx, uuid, status); err != nil {
		return err
	}
	if err = e.updateMigrationProgress(ctx, uuid, progressPct); err != nil {
		return err
	}
	if err = e.updateMigrationETASeconds(ctx, uuid, etaSeconds); err != nil {
		return err
	}
	if err := e.updateRowsCopied(ctx, uuid, rowsCopied); err != nil {
		return err
	}
	if !dryRun {
		switch status {
		case schema.OnlineDDLStatusComplete, schema.OnlineDDLStatusFailed:
			e.triggerNextCheckInterval()
		}
	}

	return nil
}

// OnSchemaMigrationStatus is called by TabletServer's API, which is invoked by a running gh-ost migration's hooks.
func (e *Executor) OnSchemaMigrationStatus(ctx context.Context,
	uuidParam, statusParam, dryrunParam, progressParam, etaParam, rowsCopiedParam string) (err error) {
	status := schema.OnlineDDLStatus(statusParam)
	dryRun := (dryrunParam == "true")
	var progressPct float64
	if pct, err := strconv.ParseFloat(progressParam, 64); err == nil {
		progressPct = pct
	}
	var etaSeconds int64 = etaSecondsUnknown
	if eta, err := strconv.ParseInt(etaParam, 10, 64); err == nil {
		etaSeconds = eta
	}
	var rowsCopied int64
	if rows, err := strconv.ParseInt(rowsCopiedParam, 10, 64); err == nil {
		rowsCopied = rows
	}

	return e.onSchemaMigrationStatus(ctx, uuidParam, status, dryRun, progressPct, etaSeconds, rowsCopied)
}

// VExec is called by a VExec invocation
// Implements vitess.io/vitess/go/vt/vttablet/vexec.Executor interface
func (e *Executor) VExec(ctx context.Context, vx *vexec.TabletVExec) (qr *querypb.QueryResult, err error) {
	response := func(result *sqltypes.Result, err error) (*querypb.QueryResult, error) {
		if err != nil {
			return nil, err
		}
		return sqltypes.ResultToProto3(result), nil
	}

	if err := e.initSchema(ctx); err != nil {
		log.Error(err)
		return nil, err
	}

	switch stmt := vx.Stmt.(type) {
	case *sqlparser.Delete:
		return nil, fmt.Errorf("DELETE statements not supported for this table. query=%s", vx.Query)
	case *sqlparser.Select:
		return response(e.execQuery(ctx, vx.Query))
	case *sqlparser.Insert:
		match, err := sqlparser.QueryMatchesTemplates(vx.Query, vexecInsertTemplates)
		if err != nil {
			return nil, err
		}
		if !match {
			return nil, fmt.Errorf("Query must match one of these templates: %s", strings.Join(vexecInsertTemplates, "; "))
		}
		// Vexec naturally runs outside shard/schema context. It does not supply values for those columns.
		// We can fill them in.
		vx.ReplaceInsertColumnVal("shard", vx.ToStringVal(e.shard))
		vx.ReplaceInsertColumnVal("mysql_schema", vx.ToStringVal(e.dbName))
		vx.AddOrReplaceInsertColumnVal("tablet", vx.ToStringVal(e.TabletAliasString()))
		e.triggerNextCheckInterval()
		return response(e.execQuery(ctx, vx.Query))
	case *sqlparser.Update:
		match, err := sqlparser.QueryMatchesTemplates(vx.Query, vexecUpdateTemplates)
		if err != nil {
			return nil, err
		}
		if !match {
			return nil, fmt.Errorf("Query must match one of these templates: %s; query=%s", strings.Join(vexecUpdateTemplates, "; "), vx.Query)
		}
		if shard, _ := vx.ColumnStringVal(vx.WhereCols, "shard"); shard != "" {
			// shard is specified.
			if shard != e.shard {
				// specified shard is not _this_ shard. So we're skipping this UPDATE
				return sqltypes.ResultToProto3(emptyResult), nil
			}
		}
		statusVal, err := vx.ColumnStringVal(vx.UpdateCols, "migration_status")
		if err != nil {
			return nil, err
		}
		switch statusVal {
		case retryMigrationHint:
			return response(e.retryMigrationWhere(ctx, sqlparser.String(stmt.Where.Expr)))
		case cancelMigrationHint:
			uuid, err := vx.ColumnStringVal(vx.WhereCols, "migration_uuid")
			if err != nil {
				return nil, err
			}
			if !schema.IsOnlineDDLUUID(uuid) {
				return nil, fmt.Errorf("Not an Online DDL UUID: %s", uuid)
			}
			return response(e.CancelMigration(ctx, uuid, true, "cancel by user"))
		case cancelAllMigrationHint:
			uuid, _ := vx.ColumnStringVal(vx.WhereCols, "migration_uuid")
			if uuid != "" {
				return nil, fmt.Errorf("Unexpetced UUID: %s", uuid)
			}
			return response(e.CancelPendingMigrations(ctx, "cancel-all by user"))
		default:
			return nil, fmt.Errorf("Unexpected value for migration_status: %v. Supported values are: %s, %s",
				statusVal, retryMigrationHint, cancelMigrationHint)
		}
	default:
		return nil, fmt.Errorf("No handler for this query: %s", vx.Query)
	}
}<|MERGE_RESOLUTION|>--- conflicted
+++ resolved
@@ -631,10 +631,6 @@
 	if err != nil {
 		return err
 	}
-<<<<<<< HEAD
-
-=======
->>>>>>> 4479c312
 	_ = e.updateMigrationTimestamp(ctx, "liveness_timestamp", s.workflow)
 
 	// Writes are now disabled on table. Read up-to-date vreplication info, specifically to get latest (and fixed) pos:
