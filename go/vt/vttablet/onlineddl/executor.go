/*
Copyright 2019 The Vitess Authors.

Licensed under the Apache License, Version 2.0 (the "License");
you may not use this file except in compliance with the License.
You may obtain a copy of the License at

    http://www.apache.org/licenses/LICENSE-2.0

Unless required by applicable law or agreed to in writing, software
distributed under the License is distributed on an "AS IS" BASIS,
WITHOUT WARRANTIES OR CONDITIONS OF ANY KIND, either express or implied.
See the License for the specific language governing permissions and
limitations under the License.
*/

/*
Functionality of this Executor is tested in go/test/endtoend/onlineddl/...
*/

package onlineddl

import (
	"context"
	"errors"
	"fmt"
	"math"
	"os"
	"path"
	"strconv"
	"strings"
	"sync"
	"sync/atomic"
	"syscall"
	"time"

	"github.com/spf13/pflag"

	"google.golang.org/protobuf/proto"

	"google.golang.org/protobuf/encoding/prototext"

	"vitess.io/vitess/go/mysql"
	"vitess.io/vitess/go/sqlescape"
	"vitess.io/vitess/go/sqltypes"
	"vitess.io/vitess/go/textutil"
	"vitess.io/vitess/go/timer"
	"vitess.io/vitess/go/vt/binlog/binlogplayer"
	"vitess.io/vitess/go/vt/dbconnpool"
	"vitess.io/vitess/go/vt/log"
	binlogdatapb "vitess.io/vitess/go/vt/proto/binlogdata"
	querypb "vitess.io/vitess/go/vt/proto/query"
	topodatapb "vitess.io/vitess/go/vt/proto/topodata"
	vtrpcpb "vitess.io/vitess/go/vt/proto/vtrpc"
	"vitess.io/vitess/go/vt/schema"
	"vitess.io/vitess/go/vt/schemadiff"
	"vitess.io/vitess/go/vt/servenv"
	"vitess.io/vitess/go/vt/sqlparser"
	"vitess.io/vitess/go/vt/topo"
	"vitess.io/vitess/go/vt/topo/topoproto"
	"vitess.io/vitess/go/vt/vterrors"
	"vitess.io/vitess/go/vt/vttablet/tabletserver/connpool"
	"vitess.io/vitess/go/vt/vttablet/tabletserver/tabletenv"
	"vitess.io/vitess/go/vt/vttablet/tabletserver/throttle"
	"vitess.io/vitess/go/vt/vttablet/tmclient"
)

var (
	// ErrExecutorNotWritableTablet  is generated when executor is asked to run gh-ost on a read-only server
	ErrExecutorNotWritableTablet = errors.New("cannot run migration on non-writable tablet")
	// ErrExecutorMigrationAlreadyRunning is generated when an attempt is made to run an operation that conflicts with a running migration
	ErrExecutorMigrationAlreadyRunning = errors.New("cannot run migration since a migration is already running")
	// ErrMigrationNotFound is returned by readMigration when given UUI cannot be found
	ErrMigrationNotFound = errors.New("migration not found")
)

var vexecUpdateTemplates = []string{
	`update _vt.schema_migrations set migration_status='val1' where mysql_schema='val2'`,
	`update _vt.schema_migrations set migration_status='val1' where migration_uuid='val2' and mysql_schema='val3'`,
	`update _vt.schema_migrations set migration_status='val1' where migration_uuid='val2' and mysql_schema='val3' and shard='val4'`,
}

var vexecInsertTemplates = []string{
	`INSERT IGNORE INTO _vt.schema_migrations (
		migration_uuid,
		keyspace,
		shard,
		mysql_schema,
		mysql_table,
		migration_statement,
		strategy,
		options,
		ddl_action,
		requested_timestamp,
		migration_context,
		migration_status
	) VALUES (
		'val1', 'val2', 'val3', 'val4', 'val5', 'val6', 'val7', 'val8', 'val9', FROM_UNIXTIME(0), 'vala', 'valb'
	)`,
}

var emptyResult = &sqltypes.Result{}
var acceptableDropTableIfExistsErrorCodes = []mysql.ErrorCode{mysql.ERCantFindFile, mysql.ERNoSuchTable}

var (
	ghostOverridePath       string
	ptOSCOverridePath       string
	migrationCheckInterval  = 1 * time.Minute
	retainOnlineDDLTables   = 24 * time.Hour
	maxConcurrentOnlineDDLs = 256
)

func init() {
	servenv.OnParseFor("vtcombo", registerOnlineDDLFlags)
	servenv.OnParseFor("vttablet", registerOnlineDDLFlags)
}

func registerOnlineDDLFlags(fs *pflag.FlagSet) {
	fs.StringVar(&ghostOverridePath, "gh-ost-path", ghostOverridePath, "override default gh-ost binary full path")
	fs.StringVar(&ptOSCOverridePath, "pt-osc-path", ptOSCOverridePath, "override default pt-online-schema-change binary full path")
	fs.DurationVar(&migrationCheckInterval, "migration_check_interval", migrationCheckInterval, "Interval between migration checks")
	fs.DurationVar(&retainOnlineDDLTables, "retain_online_ddl_tables", retainOnlineDDLTables, "How long should vttablet keep an old migrated table before purging it")
	fs.IntVar(&maxConcurrentOnlineDDLs, "max_concurrent_online_ddl", maxConcurrentOnlineDDLs, "Maximum number of online DDL changes that may run concurrently")
}

var migrationNextCheckIntervals = []time.Duration{1 * time.Second, 5 * time.Second, 10 * time.Second, 20 * time.Second}
var maxConstraintNameLength = 64

const (
	maxPasswordLength                        = 32 // MySQL's *replication* password may not exceed 32 characters
	staleMigrationMinutes                    = 180
	progressPctStarted               float64 = 0
	progressPctFull                  float64 = 100.0
	etaSecondsUnknown                        = -1
	etaSecondsNow                            = 0
	rowsCopiedUnknown                        = 0
	emptyHint                                = ""
	readyToCompleteHint                      = "ready_to_complete"
	databasePoolSize                         = 3
	vreplicationCutOverThreshold             = 5 * time.Second
	vreplicationTestSuiteWaitSeconds         = 5
)

var (
	migrationLogFileName     = "migration.log"
	migrationFailureFileName = "migration-failure.log"
	onlineDDLUser            = "vt-online-ddl-internal"
	onlineDDLGrant           = fmt.Sprintf("'%s'@'%s'", onlineDDLUser, "%")
	throttlerOnlineDDLApp    = "online-ddl"
	throttleCheckFlags       = &throttle.CheckFlags{}
)

type ConstraintType int

const (
	UnknownConstraintType ConstraintType = iota
	CheckConstraintType
	ForeignKeyConstraintType
)

var (
	constraintIndicatorMap = map[int]string{
		int(CheckConstraintType):      "chk",
		int(ForeignKeyConstraintType): "fk",
	}
)

func GetConstraintType(constraintInfo sqlparser.ConstraintInfo) ConstraintType {
	if _, ok := constraintInfo.(*sqlparser.CheckConstraintDefinition); ok {
		return CheckConstraintType
	}
	if _, ok := constraintInfo.(*sqlparser.ForeignKeyDefinition); ok {
		return ForeignKeyConstraintType
	}
	return UnknownConstraintType
}

type mysqlVariables struct {
	host           string
	port           int
	readOnly       bool
	version        string
	versionComment string
}

// Executor wraps and manages the execution of a gh-ost migration.
type Executor struct {
	env                   tabletenv.Env
	pool                  *connpool.Pool
	tabletTypeFunc        func() topodatapb.TabletType
	ts                    *topo.Server
	lagThrottler          *throttle.Throttler
	toggleBufferTableFunc func(cancelCtx context.Context, tableName string, bufferQueries bool)
	tabletAlias           *topodatapb.TabletAlias

	keyspace string
	shard    string
	dbName   string

	initMutex      sync.Mutex
	migrationMutex sync.Mutex
	submitMutex    sync.Mutex // used when submitting migrations
	// ownedRunningMigrations lists UUIDs owned by this executor (consider this a map[string]bool)
	// A UUID listed in this map stands for a migration that is executing, and that this executor can control.
	// Migrations found to be running which are not listed in this map will either:
	// - be adopted by this executor (possible for vreplication migrations), or
	// - be terminated (example: pt-osc migration gone rogue, process still running even as the migration failed)
	// The Executor auto-reviews the map and cleans up migrations thought to be running which are not running.
	ownedRunningMigrations        sync.Map
	tickReentranceFlag            int64
	reviewedRunningMigrationsFlag bool

	ticks             *timer.Timer
	isOpen            bool
	schemaInitialized bool

	initVreplicationDDLOnce sync.Once
}

type cancellableMigration struct {
	uuid    string
	message string
}

func newCancellableMigration(uuid string, message string) *cancellableMigration {
	return &cancellableMigration{uuid: uuid, message: message}
}

// GhostBinaryFileName returns the full path+name of the gh-ost binary
func GhostBinaryFileName() (fileName string, isOverride bool) {
	if ghostOverridePath != "" {
		return ghostOverridePath, true
	}
	return path.Join(os.TempDir(), "vt-gh-ost"), false
}

// PTOSCFileName returns the full path+name of the pt-online-schema-change binary
// Note that vttablet does not include pt-online-schema-change
func PTOSCFileName() (fileName string, isOverride bool) {
	if ptOSCOverridePath != "" {
		return ptOSCOverridePath, true
	}
	return "/usr/bin/pt-online-schema-change", false
}

// newGCTableRetainTime returns the time until which a new GC table is to be retained
func newGCTableRetainTime() time.Time {
	return time.Now().UTC().Add(retainOnlineDDLTables)
}

// NewExecutor creates a new gh-ost executor.
func NewExecutor(env tabletenv.Env, tabletAlias *topodatapb.TabletAlias, ts *topo.Server,
	lagThrottler *throttle.Throttler,
	tabletTypeFunc func() topodatapb.TabletType,
	toggleBufferTableFunc func(cancelCtx context.Context, tableName string, bufferQueries bool),
) *Executor {
	// sanitize flags
	if maxConcurrentOnlineDDLs < 1 {
		maxConcurrentOnlineDDLs = 1 // or else nothing will ever run
	}
	return &Executor{
		env:         env,
		tabletAlias: proto.Clone(tabletAlias).(*topodatapb.TabletAlias),

		pool: connpool.NewPool(env, "OnlineDDLExecutorPool", tabletenv.ConnPoolConfig{
			Size:               databasePoolSize,
			IdleTimeoutSeconds: env.Config().OltpReadPool.IdleTimeoutSeconds,
		}),
		tabletTypeFunc:        tabletTypeFunc,
		ts:                    ts,
		lagThrottler:          lagThrottler,
		toggleBufferTableFunc: toggleBufferTableFunc,
		ticks:                 timer.NewTimer(migrationCheckInterval),
	}
}

func (e *Executor) execQuery(ctx context.Context, query string) (result *sqltypes.Result, err error) {
	defer e.env.LogError()

	conn, err := e.pool.Get(ctx, nil)
	if err != nil {
		return result, err
	}
	defer conn.Recycle()
	return conn.Exec(ctx, query, math.MaxInt32, true)
}

// TabletAliasString returns tablet alias as string (duh)
func (e *Executor) TabletAliasString() string {
	return topoproto.TabletAliasString(e.tabletAlias)
}

// InitDBConfig initializes keysapce
func (e *Executor) InitDBConfig(keyspace, shard, dbName string) {
	e.keyspace = keyspace
	e.shard = shard
	e.dbName = dbName
}

// Open opens database pool and initializes the schema
func (e *Executor) Open() error {
	e.initMutex.Lock()
	defer e.initMutex.Unlock()
	if e.isOpen || !e.env.Config().EnableOnlineDDL {
		return nil
	}
	e.reviewedRunningMigrationsFlag = false // will be set as "true" by reviewRunningMigrations()
	e.pool.Open(e.env.Config().DB.AppWithDB(), e.env.Config().DB.DbaWithDB(), e.env.Config().DB.AppDebugWithDB())
	e.ticks.Start(e.onMigrationCheckTick)
	e.triggerNextCheckInterval()

	if _, err := sqlparser.QueryMatchesTemplates("select 1 from dual", vexecUpdateTemplates); err != nil {
		// this validates vexecUpdateTemplates
		return err
	}

	e.isOpen = true

	return nil
}

// Close frees resources
func (e *Executor) Close() {
	log.Infof("onlineDDL Executor - Acquiring lock - initMutex")
	e.initMutex.Lock()
	log.Infof("onlineDDL Executor - Acquired lock - initMutex")
	defer e.initMutex.Unlock()
	if !e.isOpen {
		return
	}

	log.Infof("onlineDDL Executor - Stopping timer ticks")
	e.ticks.Stop()
	log.Infof("onlineDDL Executor - Closing the conpool")
	e.pool.Close()
	e.isOpen = false
	log.Infof("onlineDDL Executor - finished Close execution")
}

// triggerNextCheckInterval the next tick sooner than normal
func (e *Executor) triggerNextCheckInterval() {
	for _, interval := range migrationNextCheckIntervals {
		e.ticks.TriggerAfter(interval)
	}
}

// matchesShards checks whether given comma delimited shard names include this tablet's shard. If the input param is empty then
// that implicitly means "true"
func (e *Executor) matchesShards(commaDelimitedShards string) bool {
	shards := textutil.SplitDelimitedList(commaDelimitedShards)
	if len(shards) == 0 {
		// Nothing explicitly defined, so implicitly all shards are allowed
		return true
	}
	for _, shard := range shards {
		if shard == e.shard {
			return true
		}
	}
	return false
}

// countOwnedRunningMigrations returns an estimate of current count of running migrations; this is
// normally an accurate number, but can be inexact because the exdcutor peridocially reviews
// e.ownedRunningMigrations and adds/removes migrations based on actual migration state.
func (e *Executor) countOwnedRunningMigrations() (count int) {
	e.ownedRunningMigrations.Range(func(_, val any) bool {
		if _, ok := val.(*schema.OnlineDDL); ok {
			count++
		}
		return true // continue iteration
	})
	return count
}

// allowConcurrentMigration checks if the given migration is allowed to run concurrently.
// First, the migration itself must declare --allow-concurrent. But then, there's also some
// restrictions on which migrations exactly are allowed such concurrency.
func (e *Executor) allowConcurrentMigration(onlineDDL *schema.OnlineDDL) (action sqlparser.DDLAction, allowConcurrent bool) {
	if !onlineDDL.StrategySetting().IsAllowConcurrent() {
		return action, false
	}

	var err error
	action, err = onlineDDL.GetAction()
	if err != nil {
		return action, false
	}
	switch action {
	case sqlparser.CreateDDLAction, sqlparser.DropDDLAction:
		// CREATE TABLE, DROP TABLE are allowed to run concurrently.
		return action, true
	case sqlparser.AlterDDLAction:
		// ALTER is only allowed concurrent execution if this is a Vitess migration
		strategy := onlineDDL.StrategySetting().Strategy
		return action, (strategy == schema.DDLStrategyOnline || strategy == schema.DDLStrategyVitess)
	case sqlparser.RevertDDLAction:
		// REVERT is allowed to run concurrently.
		// Reminder that REVERT is supported for CREATE, DROP and for 'vitess' ALTER, but never for
		// 'gh-ost' or 'pt-osc' ALTERs
		return action, true
	}
	return action, false
}

func (e *Executor) proposedMigrationConflictsWithRunningMigration(runningMigration, proposedMigration *schema.OnlineDDL) bool {
	if runningMigration.Table == proposedMigration.Table {
		// migrations operate on same table
		return true
	}
	_, isRunningMigrationAllowConcurrent := e.allowConcurrentMigration(runningMigration)
	proposedMigrationAction, isProposedMigrationAllowConcurrent := e.allowConcurrentMigration(proposedMigration)
	if !isRunningMigrationAllowConcurrent && !isProposedMigrationAllowConcurrent {
		// neither allowed concurrently
		return true
	}
	if proposedMigrationAction == sqlparser.AlterDDLAction {
		// A new ALTER migration conflicts with an existing migration if the existing migration is still not ready to complete.
		// Specifically, if the running migration is an ALTER, and is still busy with copying rows (copy_state), then
		// we consider the two to be conflicting. But, if the running migration is done copying rows, and is now only
		// applying binary logs, and is up-to-date, then we consider a new ALTER migration to be non-conflicting.
		return atomic.LoadInt64(&runningMigration.ReadyToComplete) == 0
	}
	return false
}

// isAnyConflictingMigrationRunning checks if there's any running migration that conflicts with the
// given migration, such that they can't both run concurrently.
func (e *Executor) isAnyConflictingMigrationRunning(onlineDDL *schema.OnlineDDL) (conflictFound bool, conflictingMigration *schema.OnlineDDL) {
	e.ownedRunningMigrations.Range(func(_, val any) bool {
		runningMigration, ok := val.(*schema.OnlineDDL)
		if !ok {
			return true // continue iteration
		}
		if e.proposedMigrationConflictsWithRunningMigration(runningMigration, onlineDDL) {
			conflictingMigration = runningMigration
			return false // stop iteration, no need to review other migrations
		}
		return true // continue iteration
	})
	return (conflictingMigration != nil), conflictingMigration
}

func (e *Executor) ghostPanicFlagFileName(uuid string) string {
	return path.Join(os.TempDir(), fmt.Sprintf("ghost.%s.panic.flag", uuid))
}

func (e *Executor) createGhostPanicFlagFile(uuid string) error {
	_, err := os.Create(e.ghostPanicFlagFileName(uuid))
	return err
}

func (e *Executor) deleteGhostPanicFlagFile(uuid string) error {
	// We use RemoveAll because if the file does not exist that's fine. Remove will return an error
	// if file does not exist; RemoveAll does not.
	return os.RemoveAll(e.ghostPanicFlagFileName(uuid))
}

func (e *Executor) ghostPostponeFlagFileName(uuid string) string {
	return path.Join(os.TempDir(), fmt.Sprintf("ghost.%s.postpone.flag", uuid))
}

func (e *Executor) deleteGhostPostponeFlagFile(uuid string) error {
	// We use RemoveAll because if the file does not exist that's fine. Remove will return an error
	// if file does not exist; RemoveAll does not.
	return os.RemoveAll(e.ghostPostponeFlagFileName(uuid))
}

func (e *Executor) ptPidFileName(uuid string) string {
	return path.Join(os.TempDir(), fmt.Sprintf("pt-online-schema-change.%s.pid", uuid))
}

// readMySQLVariables contacts the backend MySQL server to read some of its configuration
func (e *Executor) readMySQLVariables(ctx context.Context) (variables *mysqlVariables, err error) {
	conn, err := e.pool.Get(ctx, nil)
	if err != nil {
		return nil, err
	}
	defer conn.Recycle()

	tm, err := conn.Exec(ctx, `select
			@@global.hostname as hostname,
			@@global.port as port,
			@@global.read_only as read_only,
			@@global.version AS version,
			@@global.version_comment AS version_comment
		from dual`, 1, true)
	if err != nil {
		return nil, vterrors.Errorf(vtrpcpb.Code_UNKNOWN, "could not read MySQL variables: %v", err)
	}
	row := tm.Named().Row()
	if row == nil {
		return nil, vterrors.Errorf(vtrpcpb.Code_UNKNOWN, "unexpected result for MySQL variables: %+v", tm.Rows)
	}
	variables = &mysqlVariables{}

	if e.env.Config().DB.Host != "" {
		variables.host = e.env.Config().DB.Host
	} else {
		variables.host = row["hostname"].ToString()
	}

	if e.env.Config().DB.Port != 0 {
		variables.port = e.env.Config().DB.Port
	} else if port, err := row.ToInt64("port"); err != nil {
		return nil, vterrors.Errorf(vtrpcpb.Code_UNKNOWN, "could not parse @@global.port %v: %v", tm, err)
	} else {
		variables.port = int(port)
	}
	if variables.readOnly, err = row.ToBool("read_only"); err != nil {
		return nil, vterrors.Errorf(vtrpcpb.Code_UNKNOWN, "could not parse @@global.read_only %v: %v", tm, err)
	}

	variables.version = row["version"].ToString()
	variables.versionComment = row["version_comment"].ToString()

	return variables, nil
}

// createOnlineDDLUser creates a gh-ost or pt-osc user account with all
// neccessary privileges and with a random password
func (e *Executor) createOnlineDDLUser(ctx context.Context) (password string, err error) {
	conn, err := dbconnpool.NewDBConnection(ctx, e.env.Config().DB.DbaConnector())
	if err != nil {
		return password, err
	}
	defer conn.Close()

	password = RandomHash()[0:maxPasswordLength]

	for _, query := range sqlCreateOnlineDDLUser {
		parsed := sqlparser.BuildParsedQuery(query, onlineDDLGrant, password)
		if _, err := conn.ExecuteFetch(parsed.Query, 0, false); err != nil {
			return password, err
		}
	}
	for _, query := range sqlGrantOnlineDDLSuper {
		parsed := sqlparser.BuildParsedQuery(query, onlineDDLGrant)
		conn.ExecuteFetch(parsed.Query, 0, false)
		// We ignore failure, since we might not be able to grant
		// SUPER privs (e.g. Aurora)
	}
	for _, query := range sqlGrantOnlineDDLUser {
		parsed := sqlparser.BuildParsedQuery(query, onlineDDLGrant)
		if _, err := conn.ExecuteFetch(parsed.Query, 0, false); err != nil {
			return password, err
		}
	}
	return password, err
}

// dropOnlineDDLUser drops the given ddl user account at the end of migration
func (e *Executor) dropOnlineDDLUser(ctx context.Context) error {
	conn, err := dbconnpool.NewDBConnection(ctx, e.env.Config().DB.DbaConnector())
	if err != nil {
		return err
	}
	defer conn.Close()

	parsed := sqlparser.BuildParsedQuery(sqlDropOnlineDDLUser, onlineDDLGrant)
	_, err = conn.ExecuteFetch(parsed.Query, 0, false)
	return err
}

// tableExists checks if a given table exists.
func (e *Executor) tableExists(ctx context.Context, tableName string) (bool, error) {
	tableName = strings.ReplaceAll(tableName, `_`, `\_`)
	parsed := sqlparser.BuildParsedQuery(sqlShowTablesLike, tableName)
	rs, err := e.execQuery(ctx, parsed.Query)
	if err != nil {
		return false, err
	}
	row := rs.Named().Row()
	return (row != nil), nil
}

// showCreateTable returns the SHOW CREATE statement for a table or a view
func (e *Executor) showCreateTable(ctx context.Context, tableName string) (string, error) {
	parsed := sqlparser.BuildParsedQuery(sqlShowCreateTable, tableName)
	rs, err := e.execQuery(ctx, parsed.Query)
	if err != nil {
		return "", err
	}
	if len(rs.Rows) == 0 {
		return "", nil
	}
	row := rs.Rows[0]
	return row[1].ToString(), nil
}

func (e *Executor) parseAlterOptions(ctx context.Context, onlineDDL *schema.OnlineDDL) string {
	// Temporary hack (2020-08-11)
	// Because sqlparser does not do full blown ALTER TABLE parsing,
	// and because we don't want gh-ost to know about WITH_GHOST and WITH_PT syntax,
	// we resort to regexp-based parsing of the query.
	// TODO(shlomi): generate _alter options_ via sqlparser when it full supports ALTER TABLE syntax.
	_, _, alterOptions := schema.ParseAlterTableOptions(onlineDDL.SQL)
	return alterOptions
}

// executeDirectly runs a DDL query directly on the backend MySQL server
func (e *Executor) executeDirectly(ctx context.Context, onlineDDL *schema.OnlineDDL, acceptableMySQLErrorCodes ...mysql.ErrorCode) (acceptableErrorCodeFound bool, err error) {
	conn, err := dbconnpool.NewDBConnection(ctx, e.env.Config().DB.DbaWithDB())
	if err != nil {
		return false, err
	}
	defer conn.Close()

	restoreSQLModeFunc, err := e.initMigrationSQLMode(ctx, onlineDDL, conn)
	defer restoreSQLModeFunc()
	if err != nil {
		return false, err
	}

	_ = e.onSchemaMigrationStatus(ctx, onlineDDL.UUID, schema.OnlineDDLStatusRunning, false, progressPctStarted, etaSecondsUnknown, rowsCopiedUnknown, emptyHint)
	_, err = conn.ExecuteFetch(onlineDDL.SQL, 0, false)

	if err != nil {
		// let's see if this error is actually acceptable
		if merr, ok := err.(*mysql.SQLError); ok {
			for _, acceptableCode := range acceptableMySQLErrorCodes {
				if merr.Num == acceptableCode {
					// we don't consider this to be an error.
					acceptableErrorCodeFound = true
					err = nil
					break
				}
			}
		}
	}
	if err != nil {
		return false, err
	}
	defer e.reloadSchema(ctx)
	_ = e.onSchemaMigrationStatus(ctx, onlineDDL.UUID, schema.OnlineDDLStatusComplete, false, progressPctFull, etaSecondsNow, rowsCopiedUnknown, emptyHint)

	return acceptableErrorCodeFound, nil
}

// doesConnectionInfoMatch checks if theres a MySQL connection in PROCESSLIST whose Info matches given text
func (e *Executor) doesConnectionInfoMatch(ctx context.Context, connID int64, submatch string) (bool, error) {
	findProcessQuery, err := sqlparser.ParseAndBind(sqlFindProcess,
		sqltypes.Int64BindVariable(connID),
		sqltypes.StringBindVariable("%"+submatch+"%"),
	)
	if err != nil {
		return false, err
	}
	rs, err := e.execQuery(ctx, findProcessQuery)
	if err != nil {
		return false, err
	}
	return len(rs.Rows) == 1, nil
}

// tableParticipatesInForeignKeyRelationship checks if a given table is either a parent or a child in at least one foreign key constraint
func (e *Executor) tableParticipatesInForeignKeyRelationship(ctx context.Context, schema string, table string) (bool, error) {
	for _, fkQuery := range []string{selSelectCountFKParentConstraints, selSelectCountFKChildConstraints} {
		query, err := sqlparser.ParseAndBind(fkQuery,
			sqltypes.StringBindVariable(schema),
			sqltypes.StringBindVariable(table),
		)
		if err != nil {
			return false, err
		}
		r, err := e.execQuery(ctx, query)
		if err != nil {
			return false, err
		}
		row := r.Named().Row()
		if row == nil {
			return false, vterrors.Errorf(vtrpcpb.Code_UNKNOWN, "unexpected result from INFORMATION_SCHEMA.KEY_COLUMN_USAGE query: %s", query)
		}
		countFKConstraints := row.AsInt64("num_fk_constraints", 0)
		if countFKConstraints > 0 {
			return true, nil
		}
	}
	return false, nil
}

// validateTableForAlterAction checks whether a table is good to undergo a ALTER operation. It returns detailed error if not.
func (e *Executor) validateTableForAlterAction(ctx context.Context, onlineDDL *schema.OnlineDDL) (err error) {
	if !onlineDDL.StrategySetting().IsAllowForeignKeysFlag() {
		// Validate table does not participate in foreign key relationship:
		participates, err := e.tableParticipatesInForeignKeyRelationship(ctx, onlineDDL.Schema, onlineDDL.Table)
		if err != nil {
			return vterrors.Wrapf(err, "error while attempting to validate whether table %s participates in FOREIGN KEY constraint", onlineDDL.Table)
		}
		if participates {
			return vterrors.Errorf(vtrpcpb.Code_INVALID_ARGUMENT, "table %s participates in a FOREIGN KEY constraint and FOREIGN KEY constraints are not supported in Online DDL unless the *experimental and unsafe* --unsafe-allow-foreign-keys strategy flag is specified", onlineDDL.Table)
		}
	}
	return nil
}

// primaryPosition returns the MySQL/MariaDB position (typically GTID pos) on the tablet
func (e *Executor) primaryPosition(ctx context.Context) (pos mysql.Position, err error) {
	conn, err := dbconnpool.NewDBConnection(ctx, e.env.Config().DB.DbaWithDB())
	if err != nil {
		return pos, err
	}
	defer conn.Close()

	pos, err = conn.PrimaryPosition()
	return pos, err
}

// terminateVReplMigration stops vreplication, then removes the _vt.vreplication entry for the given migration
func (e *Executor) terminateVReplMigration(ctx context.Context, uuid string) error {
	tmClient := e.tabletManagerClient()
	defer tmClient.Close()

	tablet, err := e.ts.GetTablet(ctx, e.tabletAlias)
	if err != nil {
		return err
	}
	query, err := sqlparser.ParseAndBind(sqlStopVReplStream,
		sqltypes.StringBindVariable(e.dbName),
		sqltypes.StringBindVariable(uuid),
	)
	if err != nil {
		return err
	}
	// silently skip error; stopping the stream is just a graceful act; later deleting it is more important
	if _, err := e.vreplicationExec(ctx, tablet.Tablet, query); err != nil {
		log.Errorf("FAIL vreplicationExec: uuid=%s, query=%v, error=%v", uuid, query, err)
	}

	if err := e.deleteVReplicationEntry(ctx, uuid); err != nil {
		return err
	}
	return nil
}

// cutOverVReplMigration stops vreplication, then removes the _vt.vreplication entry for the given migration
func (e *Executor) cutOverVReplMigration(ctx context.Context, s *VReplStream) error {
	if err := e.incrementCutoverAttempts(ctx, s.workflow); err != nil {
		return err
	}

	tmClient := e.tabletManagerClient()
	defer tmClient.Close()

	// sanity checks:
	vreplTable, err := getVreplTable(ctx, s)
	if err != nil {
		return err
	}

	// get topology client & entities:
	tablet, err := e.ts.GetTablet(ctx, e.tabletAlias)
	if err != nil {
		return err
	}

	// information about source tablet
	onlineDDL, _, err := e.readMigration(ctx, s.workflow)
	if err != nil {
		return err
	}
	isVreplicationTestSuite := onlineDDL.StrategySetting().IsVreplicationTestSuite()
	e.updateMigrationStage(ctx, onlineDDL.UUID, "starting cut-over")

	var sentryTableName string

	waitForPos := func(s *VReplStream, pos mysql.Position) error {
		ctx, cancel := context.WithTimeout(ctx, vreplicationCutOverThreshold)
		defer cancel()
		// Wait for target to reach the up-to-date pos
		if err := tmClient.VReplicationWaitForPos(ctx, tablet.Tablet, s.id, mysql.EncodePosition(pos)); err != nil {
			return err
		}
		// Target is now in sync with source!
		return nil
	}

	if !isVreplicationTestSuite {
		// A bit early on, we generate names for stowaway and temporary tables
		// We do this here because right now we're in a safe place where nothing happened yet. If there's an error now, bail out
		// and no harm done.
		// Later on, when traffic is blocked and tables renamed, that's a more dangerous place to be in; we want as little logic
		// in that place as possible.
		sentryTableName, err = schema.GenerateGCTableName(schema.HoldTableGCState, newGCTableRetainTime())
		if err != nil {
			return nil
		}

		// We create the sentry table before toggling writes, because this involves a WaitForPos, which takes some time. We
		// don't want to overload the buffering time with this excessive wait.

		if err := e.updateArtifacts(ctx, onlineDDL.UUID, sentryTableName); err != nil {
			return err
		}
		parsed := sqlparser.BuildParsedQuery(sqlCreateSentryTable, sentryTableName)
		if _, err := e.execQuery(ctx, parsed.Query); err != nil {
			return err
		}
		e.updateMigrationStage(ctx, onlineDDL.UUID, "sentry table created: %s", sentryTableName)

		postSentryPos, err := e.primaryPosition(ctx)
		if err != nil {
			return err
		}
		e.updateMigrationStage(ctx, onlineDDL.UUID, "waiting for post-sentry pos: %v", mysql.EncodePosition(postSentryPos))
		if err := waitForPos(s, postSentryPos); err != nil {
			return err
		}
		e.updateMigrationStage(ctx, onlineDDL.UUID, "post-sentry pos reached")
	}

	lockConn, err := e.pool.Get(ctx, nil)
	if err != nil {
		return err
	}
	defer lockConn.Recycle()
	defer lockConn.Exec(ctx, sqlUnlockTables, 1, false)

	renameConn, err := e.pool.Get(ctx, nil)
	if err != nil {
		return err
	}
	defer renameConn.Recycle()
	defer renameConn.Kill("premature exit while renaming tables", 0)
	renameQuery := sqlparser.BuildParsedQuery(sqlSwapTables, onlineDDL.Table, sentryTableName, vreplTable, onlineDDL.Table, sentryTableName, vreplTable)

	waitForRenameProcess := func() error {
		// This function waits until it finds the RENAME TABLE... query running in MySQL's PROCESSLIST, or until timeout
		// The function assumes that one of the renamed tables is locked, thus causing the RENAME to block. If nothing
		// is locked, then the RENAME will be near-instantaneious and it's unlikely that the function will find it.
		renameWaitCtx, cancel := context.WithTimeout(ctx, vreplicationCutOverThreshold)
		defer cancel()

		for {
			renameProcessFound, err := e.doesConnectionInfoMatch(renameWaitCtx, renameConn.ID(), "rename")
			if err != nil {
				return err
			}
			if renameProcessFound {
				return nil
			}
			select {
			case <-renameWaitCtx.Done():
				return vterrors.Errorf(vtrpcpb.Code_ABORTED, "timeout for rename query: %s", renameQuery.Query)
			case <-time.After(time.Second):
				// sleep
			}
		}
	}

	renameCompleteChan := make(chan error)

	bufferingCtx, bufferingContextCancel := context.WithCancel(ctx)
	defer bufferingContextCancel()
	// Preparation is complete. We proceed to cut-over.
	toggleBuffering := func(bufferQueries bool) error {
		log.Infof("toggling buffering: %t in migration %v", bufferQueries, onlineDDL.UUID)
		e.toggleBufferTableFunc(bufferingCtx, onlineDDL.Table, bufferQueries)
		if !bufferQueries {
			// called after new table is in place.
			// unbuffer existing queries:
			bufferingContextCancel()
			// force re-read of tables
			if err := tmClient.RefreshState(ctx, tablet.Tablet); err != nil {
				return err
			}
		}
		log.Infof("toggled buffering: %t in migration %v", bufferQueries, onlineDDL.UUID)
		return nil
	}

	var reenableOnce sync.Once
	reenableWritesOnce := func() {
		reenableOnce.Do(func() {
			log.Infof("re-enabling writes in migration %v", onlineDDL.UUID)
			toggleBuffering(false)
			go log.Infof("cutOverVReplMigration %v: unbuffered queries", s.workflow)
		})
	}
	e.updateMigrationStage(ctx, onlineDDL.UUID, "buffering queries")
	// stop writes on source:
	err = toggleBuffering(true)
	defer reenableWritesOnce()
	if err != nil {
		return err
	}
	// Give a fraction of a second for a scenario where a query is in
	// query executor, it passed the ACLs and is _about to_ execute. This will be nicer to those queries:
	// they will be able to complete before the rename, rather than block briefly on the rename only to find
	// the table no longer exists.
	e.updateMigrationStage(ctx, onlineDDL.UUID, "graceful wait for buffering")
	time.Sleep(100 * time.Millisecond)

	if isVreplicationTestSuite {
		// The testing suite may inject queries internally from the server via a recurring EVENT.
		// Those queries are unaffected by query rules (ACLs) because they don't go through Vitess.
		// We therefore hard-rename the table into an agreed upon name, and we won't swap it with
		// the original table. We will actually make the table disappear, creating a void.
		testSuiteBeforeTableName := fmt.Sprintf("%s_before", onlineDDL.Table)
		parsed := sqlparser.BuildParsedQuery(sqlRenameTable, onlineDDL.Table, testSuiteBeforeTableName)
		if _, err := e.execQuery(ctx, parsed.Query); err != nil {
			return err
		}
		e.updateMigrationStage(ctx, onlineDDL.UUID, "test suite 'before' table renamed")
	} else {
		// real production

		e.updateMigrationStage(ctx, onlineDDL.UUID, "locking tables")
		lockCtx, cancel := context.WithTimeout(ctx, vreplicationCutOverThreshold)
		defer cancel()
		lockTableQuery := sqlparser.BuildParsedQuery(sqlLockTwoTablesWrite, sentryTableName, onlineDDL.Table)
		if _, err := lockConn.Exec(lockCtx, lockTableQuery.Query, 1, false); err != nil {
			return err
		}

		e.updateMigrationStage(ctx, onlineDDL.UUID, "renaming tables")
		go func() {
			_, err := renameConn.Exec(ctx, renameQuery.Query, 1, false)
			renameCompleteChan <- err
		}()
		// the rename should block, because of the LOCK. Wait for it to show up.
		e.updateMigrationStage(ctx, onlineDDL.UUID, "waiting for RENAME to block")
		if err := waitForRenameProcess(); err != nil {
			return err
		}
		e.updateMigrationStage(ctx, onlineDDL.UUID, "RENAME found")
	}

	e.updateMigrationStage(ctx, onlineDDL.UUID, "reading post-lock pos")
	postWritesPos, err := e.primaryPosition(ctx)
	if err != nil {
		return err
	}

	// Right now: new queries are buffered, any existing query will have executed, and worst case scenario is
	// that some leftover query finds the table is not actually there anymore...
	// At any case, there's definitely no more writes to the table since it does not exist. We can
	// safely take the (GTID) pos now.
	_ = e.updateMigrationTimestamp(ctx, "liveness_timestamp", s.workflow)

	// Writes are now disabled on table. Read up-to-date vreplication info, specifically to get latest (and fixed) pos:
	s, err = e.readVReplStream(ctx, s.workflow, false)
	if err != nil {
		return err
	}

	e.updateMigrationStage(ctx, onlineDDL.UUID, "waiting for post-lock pos: %v", mysql.EncodePosition(postWritesPos))
	if err := waitForPos(s, postWritesPos); err != nil {
		e.updateMigrationStage(ctx, onlineDDL.UUID, "timeout while waiting for post-lock pos: %v", err)
		return err
	}
	go log.Infof("cutOverVReplMigration %v: done waiting for position %v", s.workflow, mysql.EncodePosition(postWritesPos))
	// Stop vreplication
	e.updateMigrationStage(ctx, onlineDDL.UUID, "stopping vreplication")
	if _, err := e.vreplicationExec(ctx, tablet.Tablet, binlogplayer.StopVReplication(s.id, "stopped for online DDL cutover")); err != nil {
		return err
	}
	go log.Infof("cutOverVReplMigration %v: stopped vreplication", s.workflow)

	// rename tables atomically (remember, writes on source tables are stopped)
	{
		if isVreplicationTestSuite {
			// this is used in Vitess endtoend testing suite
			testSuiteAfterTableName := fmt.Sprintf("%s_after", onlineDDL.Table)
			parsed := sqlparser.BuildParsedQuery(sqlRenameTable, vreplTable, testSuiteAfterTableName)
			if _, err := e.execQuery(ctx, parsed.Query); err != nil {
				return err
			}
			e.updateMigrationStage(ctx, onlineDDL.UUID, "test suite 'after' table renamed")
		} else {
			e.updateMigrationStage(ctx, onlineDDL.UUID, "validating rename is still in place")
			if err := waitForRenameProcess(); err != nil {
				return err
			}

			// Normal (non-testing) alter table
			e.updateMigrationStage(ctx, onlineDDL.UUID, "dropping sentry table")

			{
				dropTableQuery := sqlparser.BuildParsedQuery(sqlDropTable, sentryTableName)
				lockCtx, cancel := context.WithTimeout(ctx, vreplicationCutOverThreshold)
				defer cancel()
				if _, err := lockConn.Exec(lockCtx, dropTableQuery.Query, 1, false); err != nil {
					return err
				}
			}
			{
				lockCtx, cancel := context.WithTimeout(ctx, vreplicationCutOverThreshold)
				defer cancel()
				e.updateMigrationStage(ctx, onlineDDL.UUID, "unlocking tables")
				if _, err := lockConn.Exec(lockCtx, sqlUnlockTables, 1, false); err != nil {
					return err
				}
			}
			{
				lockCtx, cancel := context.WithTimeout(ctx, vreplicationCutOverThreshold)
				defer cancel()
				e.updateMigrationStage(lockCtx, onlineDDL.UUID, "waiting for RENAME to complete")
				if err := <-renameCompleteChan; err != nil {
					return err
				}
			}
		}
	}
	e.updateMigrationStage(ctx, onlineDDL.UUID, "cut-over complete")
	e.ownedRunningMigrations.Delete(onlineDDL.UUID)

	go func() {
		// Tables are swapped! Let's take the opportunity to ReloadSchema now
		// We do this in a goroutine because it might take time on a schema with thousands of tables, and we don't want to delay
		// the cut-over.
		// this means ReloadSchema is not in sync with the actual schema change. Users will still need to run tracker if they want to sync.
		// In the future, we will want to reload the single table, instead of reloading the schema.
		if err := e.reloadSchema(ctx); err != nil {
			vterrors.Errorf(vtrpcpb.Code_UNKNOWN, "Error on ReloadSchema while cutting over vreplication migration UUID: %+v", onlineDDL.UUID)
		}
	}()

	// Tables are now swapped! Migration is successful
	e.updateMigrationStage(ctx, onlineDDL.UUID, "re-enabling writes")
	reenableWritesOnce() // this function is also deferred, in case of early return; but now would be a good time to resume writes, before we publish the migration as "complete"
	go log.Infof("cutOverVReplMigration %v: marking as complete", s.workflow)
	_ = e.onSchemaMigrationStatus(ctx, onlineDDL.UUID, schema.OnlineDDLStatusComplete, false, progressPctFull, etaSecondsNow, s.rowsCopied, emptyHint)
	return nil

	// deferred function will re-enable writes now
}

// initMigrationSQLMode sets sql_mode according to DDL strategy, and returns a function that
// restores sql_mode to original state
func (e *Executor) initMigrationSQLMode(ctx context.Context, onlineDDL *schema.OnlineDDL, conn *dbconnpool.DBConnection) (deferFunc func(), err error) {
	deferFunc = func() {}
	if !onlineDDL.StrategySetting().IsAllowZeroInDateFlag() {
		// No need to change sql_mode.
		return deferFunc, nil
	}

	// Grab current sql_mode value
	rs, err := conn.ExecuteFetch(`select @@session.sql_mode as sql_mode`, 1, true)
	if err != nil {
		return deferFunc, vterrors.Errorf(vtrpcpb.Code_UNKNOWN, "could not read sql_mode: %v", err)
	}
	sqlMode, err := rs.Named().Row().ToString("sql_mode")
	if err != nil {
		return deferFunc, vterrors.Errorf(vtrpcpb.Code_UNKNOWN, "could not read sql_mode: %v", err)
	}
	// Pre-calculate restore function
	deferFunc = func() {
		restoreSQLModeQuery := fmt.Sprintf("set @@session.sql_mode='%s'", sqlMode)
		conn.ExecuteFetch(restoreSQLModeQuery, 0, false)
	}
	// Change sql_mode
	changeSQLModeQuery := fmt.Sprintf("set @@session.sql_mode=REPLACE(REPLACE('%s', 'NO_ZERO_DATE', ''), 'NO_ZERO_IN_DATE', '')", sqlMode)
	if _, err := conn.ExecuteFetch(changeSQLModeQuery, 0, false); err != nil {
		return deferFunc, err
	}
	return deferFunc, nil
}

// newConstraintName generates a new, unique name for a constraint. Our problem is that a MySQL
// constraint's name is unique in the schema (!). And so as we duplicate the original table, we must
// create completely new names for all constraints.
// Moreover, we really want this name to be consistent across all shards. We therefore use a deterministic
// UUIDv5 (SHA) function over the migration UUID, table name, and constraint's _contents_.
// We _also_ include the original constraint name as prefix, as room allows
// for example, if the original constraint name is "check_1",
// we might generate "check_1_cps1okb4uafunfqusi2lp22u3".
// If we then again migrate a table whose constraint name is "check_1_cps1okb4uafunfqusi2lp22u3	" we
// get for example "check_1_19l09s37kbhj4axnzmi10e18k" (hash changes, and we still try to preserve original name)
//
// Furthermore, per bug report https://bugs.mysql.com/bug.php?id=107772, if the user doesn't provide a name for
// their CHECK constraint, then MySQL picks a name in this format <tablename>_chk_<number>.
// Example: sometable_chk_1
// Next, when MySQL is asked to RENAME TABLE and sees a constraint with this format, it attempts to rename
// the constraint with the new table's name. This is problematic for Vitess, because we often rename tables to
// very long names, such as _vt_HOLD_394f9e6dfc3d11eca0390a43f95f28a3_20220706091048.
// As we rename the constraint to e.g. `sometable_chk_1_cps1okb4uafunfqusi2lp22u3`, this makes MySQL want to
// call the new constraint something like _vt_HOLD_394f9e6dfc3d11eca0390a43f95f28a3_20220706091048_chk_1_cps1okb4uafunfqusi2lp22u3,
// which exceeds the 64 character limit for table names. Long story short, we also trim down <tablename> if the constraint seems
// to be auto-generated.
func (e *Executor) newConstraintName(onlineDDL *schema.OnlineDDL, constraintType ConstraintType, hashExists map[string]bool, seed string, oldName string) string {
	constraintIndicator := constraintIndicatorMap[int(constraintType)]
	oldName = schemadiff.ExtractConstraintOriginalName(oldName)
	autoGeneratedName := fmt.Sprintf("%s_%s_", onlineDDL.Table, constraintIndicator)
	if strings.HasPrefix(oldName, autoGeneratedName) {
		// strip out table name
		oldName = constraintIndicator + "_" + oldName[len(autoGeneratedName):]
	}

	hash := textutil.UUIDv5Base36(onlineDDL.UUID, onlineDDL.Table, seed)
	for i := 1; hashExists[hash]; i++ {
		hash = textutil.UUIDv5Base36(onlineDDL.UUID, onlineDDL.Table, seed, fmt.Sprintf("%d", i))
	}
	hashExists[hash] = true
	suffix := "_" + hash
	maxAllowedNameLength := maxConstraintNameLength - len(suffix)
	newName := oldName
	if newName == "" {
		newName = constraintIndicator // start with something that looks consistent with MySQL's naming
	}
	if len(newName) > maxAllowedNameLength {
		newName = newName[0:maxAllowedNameLength]
	}
	newName = newName + suffix
	return newName
}

// validateAndEditCreateTableStatement inspects the CreateTable AST and does the following:
// - extra validation (no FKs for now...)
// - generate new and unique names for all constraints (CHECK and FK; yes, why not handle FK names; even as we don't support FKs today, we may in the future)
func (e *Executor) validateAndEditCreateTableStatement(ctx context.Context, onlineDDL *schema.OnlineDDL, createTable *sqlparser.CreateTable) (constraintMap map[string]string, err error) {
	constraintMap = map[string]string{}
	hashExists := map[string]bool{}

	validateWalk := func(node sqlparser.SQLNode) (kontinue bool, err error) {
		switch node := node.(type) {
		case *sqlparser.ForeignKeyDefinition:
			if !onlineDDL.StrategySetting().IsAllowForeignKeysFlag() {
				return false, schema.ErrForeignKeyFound
			}
		case *sqlparser.ConstraintDefinition:
			oldName := node.Name.String()
			newName := e.newConstraintName(onlineDDL, GetConstraintType(node.Details), hashExists, sqlparser.CanonicalString(node.Details), oldName)
			node.Name = sqlparser.NewIdentifierCI(newName)
			constraintMap[oldName] = newName
		}
		return true, nil
	}
	if err := sqlparser.Walk(validateWalk, createTable); err != nil {
		return constraintMap, err
	}
	return constraintMap, nil
}

// validateAndEditAlterTableStatement inspects the AlterTable statement and:
// - modifies any CONSTRAINT name according to given name mapping
// - explode ADD FULLTEXT KEY into multiple statements
func (e *Executor) validateAndEditAlterTableStatement(ctx context.Context, onlineDDL *schema.OnlineDDL, alterTable *sqlparser.AlterTable, constraintMap map[string]string) (alters []*sqlparser.AlterTable, err error) {
	hashExists := map[string]bool{}
	validateWalk := func(node sqlparser.SQLNode) (kontinue bool, err error) {
		switch node := node.(type) {
		case *sqlparser.DropKey:
			if node.Type == sqlparser.CheckKeyType {
				// drop a check constraint
				mappedName, ok := constraintMap[node.Name.String()]
				if !ok {
					return false, vterrors.Errorf(vtrpcpb.Code_INTERNAL, "Found DROP CONSTRAINT: %v, but could not find constraint name in map", sqlparser.CanonicalString(node))
				}
				node.Name = sqlparser.NewIdentifierCI(mappedName)
			}
		case *sqlparser.AddConstraintDefinition:
			oldName := node.ConstraintDefinition.Name.String()
			newName := e.newConstraintName(onlineDDL, GetConstraintType(node.ConstraintDefinition.Details), hashExists, sqlparser.CanonicalString(node.ConstraintDefinition.Details), oldName)
			node.ConstraintDefinition.Name = sqlparser.NewIdentifierCI(newName)
			constraintMap[oldName] = newName
		}
		return true, nil
	}
	if err := sqlparser.Walk(validateWalk, alterTable); err != nil {
		return alters, err
	}
	alters = append(alters, alterTable)
	// Handle ADD FULLTEXT KEY statements
	countAddFullTextStatements := 0
	redactedOptions := make([]sqlparser.AlterOption, 0, len(alterTable.AlterOptions))
	for i := range alterTable.AlterOptions {
		opt := alterTable.AlterOptions[i]
		switch opt := opt.(type) {
		case *sqlparser.AddIndexDefinition:
			if opt.IndexDefinition.Info.Fulltext {
				countAddFullTextStatements++
				if countAddFullTextStatements > 1 {
					// We've already got one ADD FULLTEXT KEY. We can't have another
					// in the same statement
					extraAlterTable := &sqlparser.AlterTable{
						Table:        alterTable.Table,
						AlterOptions: []sqlparser.AlterOption{opt},
					}
					alters = append(alters, extraAlterTable)
					continue
				}
			}
		}
		redactedOptions = append(redactedOptions, opt)
	}
	alterTable.AlterOptions = redactedOptions
	return alters, nil
}

// createTableLike creates the table named by `newTableName` in the likeness of onlineDDL.Table
// This function emulates MySQL's `CREATE TABLE LIKE ...` statement. The difference is that this function takes control over the generated CONSTRAINT names,
// if any, such that they are detrministic across shards, as well as preserve original names where possible.
func (e *Executor) createTableLike(ctx context.Context, newTableName string, onlineDDL *schema.OnlineDDL, conn *dbconnpool.DBConnection) (constraintMap map[string]string, err error) {
	existingShowCreateTable, err := e.showCreateTable(ctx, onlineDDL.Table)
	if err != nil {
		return nil, err
	}
	stmt, err := sqlparser.ParseStrictDDL(existingShowCreateTable)
	if err != nil {
		return nil, err
	}
	createTable, ok := stmt.(*sqlparser.CreateTable)
	if !ok {
		return nil, vterrors.Errorf(vtrpcpb.Code_INTERNAL, "expected CreateTable statement, got: %v", sqlparser.CanonicalString(stmt))
	}
	createTable.SetTable(createTable.GetTable().Qualifier.CompliantName(), newTableName)
	// manipulate CreateTable statement: take care of constraints names which have to be
	// unique across the schema
	constraintMap, err = e.validateAndEditCreateTableStatement(ctx, onlineDDL, createTable)
	if err != nil {
		return nil, err
	}
	// Create the table
	if _, err := conn.ExecuteFetch(sqlparser.CanonicalString(createTable), 0, false); err != nil {
		return nil, err
	}
	return constraintMap, nil
}

// initVreplicationOriginalMigration performs the first steps towards running a VRepl ALTER migration:
// - analyze the original table
// - formalize a new CreateTable statement
// - inspect the ALTER TABLE query
// - formalize an AlterTable statement
// - create the vrepl table
// - modify the vrepl table
// - Create and return a VRepl instance
func (e *Executor) initVreplicationOriginalMigration(ctx context.Context, onlineDDL *schema.OnlineDDL, conn *dbconnpool.DBConnection) (v *VRepl, err error) {
	restoreSQLModeFunc, err := e.initMigrationSQLMode(ctx, onlineDDL, conn)
	defer restoreSQLModeFunc()
	if err != nil {
		return v, err
	}

	vreplTableName := fmt.Sprintf("_%s_%s_vrepl", onlineDDL.UUID, ReadableTimestamp())
	if err := e.updateArtifacts(ctx, onlineDDL.UUID, vreplTableName); err != nil {
		return v, err
	}
	constraintMap, err := e.createTableLike(ctx, vreplTableName, onlineDDL, conn)
	if err != nil {
		return nil, err
	}
	{
		stmt, err := sqlparser.ParseStrictDDL(onlineDDL.SQL)
		if err != nil {
			return nil, err
		}
		alterTable, ok := stmt.(*sqlparser.AlterTable)
		if !ok {
			return nil, vterrors.Errorf(vtrpcpb.Code_INTERNAL, "expected AlterTable statement, got: %v", sqlparser.CanonicalString(stmt))
		}
		// ALTER TABLE should apply to the vrepl table
		alterTable.SetTable(alterTable.GetTable().Qualifier.CompliantName(), vreplTableName)
		// Also, change any constraint names:
		alters, err := e.validateAndEditAlterTableStatement(ctx, onlineDDL, alterTable, constraintMap)
		if err != nil {
			return v, err
		}
		// Apply ALTER TABLE to materialized table
		for _, alter := range alters {
			if _, err := conn.ExecuteFetch(sqlparser.CanonicalString(alter), 0, false); err != nil {
				return v, err
			}
		}
	}
	v = NewVRepl(onlineDDL.UUID, e.keyspace, e.shard, e.dbName, onlineDDL.Table, vreplTableName, onlineDDL.SQL)
	return v, nil
}

// postInitVreplicationOriginalMigration runs extra changes after a vreplication online DDL has been initialized.
// This function is called after both source and target tables have been analyzed, so there's more information
// about the two, and about the transition between the two.
func (e *Executor) postInitVreplicationOriginalMigration(ctx context.Context, onlineDDL *schema.OnlineDDL, v *VRepl, conn *dbconnpool.DBConnection) (err error) {
	if v.sourceAutoIncrement > 0 && !v.parser.IsAutoIncrementDefined() {
		restoreSQLModeFunc, err := e.initMigrationSQLMode(ctx, onlineDDL, conn)
		defer restoreSQLModeFunc()
		if err != nil {
			return err
		}

		// Apply ALTER TABLE AUTO_INCREMENT=?
		parsed := sqlparser.BuildParsedQuery(sqlAlterTableAutoIncrement, v.targetTable, ":auto_increment")
		bindVars := map[string]*querypb.BindVariable{
			"auto_increment": sqltypes.Uint64BindVariable(v.sourceAutoIncrement),
		}
		bound, err := parsed.GenerateQuery(bindVars, nil)
		if err != nil {
			return err
		}
		if _, err := conn.ExecuteFetch(bound, 0, false); err != nil {
			return err
		}
	}
	return nil
}

func (e *Executor) initVreplicationRevertMigration(ctx context.Context, onlineDDL *schema.OnlineDDL, revertMigration *schema.OnlineDDL) (v *VRepl, err error) {
	// Getting here we've already validated that migration is revertible

	// Validation: vreplication still exists for reverted migration
	revertStream, err := e.readVReplStream(ctx, revertMigration.UUID, false)
	if err != nil {
		// cannot read the vreplication stream which we want to revert
		return nil, fmt.Errorf("can not revert vreplication migration %s because vreplication stream %s was not found", revertMigration.UUID, revertMigration.UUID)
	}

	onlineDDL.Table = revertMigration.Table
	if err := e.updateMySQLTable(ctx, onlineDDL.UUID, onlineDDL.Table); err != nil {
		return nil, err
	}

	vreplTableName, err := getVreplTable(ctx, revertStream)
	if err != nil {
		return nil, err
	}

	if err := e.updateArtifacts(ctx, onlineDDL.UUID, vreplTableName); err != nil {
		return v, err
	}
	v = NewVRepl(onlineDDL.UUID, e.keyspace, e.shard, e.dbName, onlineDDL.Table, vreplTableName, "")
	v.pos = revertStream.pos
	return v, nil
}

// ExecuteWithVReplication sets up the grounds for a vreplication schema migration
func (e *Executor) ExecuteWithVReplication(ctx context.Context, onlineDDL *schema.OnlineDDL, revertMigration *schema.OnlineDDL) error {
	// make sure there's no vreplication workflow running under same name
	_ = e.terminateVReplMigration(ctx, onlineDDL.UUID)

	if conflictFound, conflictingMigration := e.isAnyConflictingMigrationRunning(onlineDDL); conflictFound {
		return vterrors.Wrapf(ErrExecutorMigrationAlreadyRunning, "conflicting migration: %v over table: %v", conflictingMigration.UUID, conflictingMigration.Table)
	}

	if e.tabletTypeFunc() != topodatapb.TabletType_PRIMARY {
		return ErrExecutorNotWritableTablet
	}

	conn, err := dbconnpool.NewDBConnection(ctx, e.env.Config().DB.DbaWithDB())
	if err != nil {
		return err
	}
	defer conn.Close()

	e.ownedRunningMigrations.Store(onlineDDL.UUID, onlineDDL)
	if err := e.onSchemaMigrationStatus(ctx, onlineDDL.UUID, schema.OnlineDDLStatusRunning, false, progressPctStarted, etaSecondsUnknown, rowsCopiedUnknown, emptyHint); err != nil {
		return err
	}

	var v *VRepl
	if revertMigration == nil {
		// Original ALTER TABLE request for vreplication
		v, err = e.initVreplicationOriginalMigration(ctx, onlineDDL, conn)
	} else {
		// this is a revert request
		v, err = e.initVreplicationRevertMigration(ctx, onlineDDL, revertMigration)
	}
	if err != nil {
		return err
	}
	if err := v.analyze(ctx, conn); err != nil {
		return err
	}
	if err := e.updateMigrationTableRows(ctx, onlineDDL.UUID, v.tableRows); err != nil {
		return err
	}
	removedUniqueKeyNames := []string{}
	for _, uniqueKey := range v.removedUniqueKeys {
		removedUniqueKeyNames = append(removedUniqueKeyNames, uniqueKey.Name)
	}

	if err := e.updateSchemaAnalysis(ctx, onlineDDL.UUID,
		len(v.addedUniqueKeys),
		len(v.removedUniqueKeys),
		strings.Join(sqlescape.EscapeIDs(removedUniqueKeyNames), ","),
		strings.Join(sqlescape.EscapeIDs(v.droppedNoDefaultColumnNames), ","),
		strings.Join(sqlescape.EscapeIDs(v.expandedColumnNames), ","),
		v.revertibleNotes,
	); err != nil {
		return err
	}
	if revertMigration == nil {
		// Original ALTER TABLE request for vreplication
		if err := e.validateTableForAlterAction(ctx, onlineDDL); err != nil {
			return err
		}
		if err := e.postInitVreplicationOriginalMigration(ctx, onlineDDL, v, conn); err != nil {
			return err
		}
	}

	{
		// We need to talk to tabletmanager's VREngine. But we're on TabletServer. While we live in the same
		// process as VREngine, it is actually simpler to get hold of it via gRPC, just like wrangler does.
		tablet, err := e.ts.GetTablet(ctx, e.tabletAlias)
		if err != nil {
			return err
		}

		// reload schema before migration
		if err := e.reloadSchema(ctx); err != nil {
			return err
		}

		// create vreplication entry
		insertVReplicationQuery, err := v.generateInsertStatement(ctx)
		if err != nil {
			return err
		}
		if _, err := e.vreplicationExec(ctx, tablet.Tablet, insertVReplicationQuery); err != nil {
			return err
		}

		{
			// temporary hack. todo: this should be done when inserting any _vt.vreplication record across all workflow types
			query := fmt.Sprintf("update _vt.vreplication set workflow_type = %d where workflow = '%s'",
				binlogdatapb.VReplicationWorkflowType_OnlineDDL, v.workflow)
			if _, err := e.vreplicationExec(ctx, tablet.Tablet, query); err != nil {
				return vterrors.Wrapf(err, "VReplicationExec(%v, %s)", tablet.Tablet, query)
			}
		}
		// start stream!
		startVReplicationQuery, err := v.generateStartStatement(ctx)
		if err != nil {
			return err
		}
		if _, err := e.vreplicationExec(ctx, tablet.Tablet, startVReplicationQuery); err != nil {
			return err
		}
	}
	return nil
}

// ExecuteWithGhost validates and runs a gh-ost process.
// Validation included testing the backend MySQL server and the gh-ost binary itself
// Execution runs first a dry run, then an actual migration
func (e *Executor) ExecuteWithGhost(ctx context.Context, onlineDDL *schema.OnlineDDL) error {
	if conflictFound, conflictingMigration := e.isAnyConflictingMigrationRunning(onlineDDL); conflictFound {
		return vterrors.Wrapf(ErrExecutorMigrationAlreadyRunning, "conflicting migration: %v over table: %v", conflictingMigration.UUID, conflictingMigration.Table)
	}

	if e.tabletTypeFunc() != topodatapb.TabletType_PRIMARY {
		return ErrExecutorNotWritableTablet
	}
	variables, err := e.readMySQLVariables(ctx)
	if err != nil {
		log.Errorf("Error before running gh-ost: %+v", err)
		return err
	}
	if variables.readOnly {
		err := fmt.Errorf("Error before running gh-ost: MySQL server is read_only")
		log.Errorf(err.Error())
		return err
	}
	onlineDDLPassword, err := e.createOnlineDDLUser(ctx)
	if err != nil {
		err := fmt.Errorf("Error creating gh-ost user: %+v", err)
		log.Errorf(err.Error())
		return err
	}
	tempDir, err := createTempDir(onlineDDL.UUID)
	if err != nil {
		log.Errorf("Error creating temporary directory: %+v", err)
		return err
	}
	binaryFileName, _ := GhostBinaryFileName()
	credentialsConfigFileContent := fmt.Sprintf(`[client]
user=%s
password=${ONLINE_DDL_PASSWORD}
`, onlineDDLUser)
	credentialsConfigFileName, err := createTempScript(tempDir, "gh-ost-conf.cfg", credentialsConfigFileContent)
	if err != nil {
		log.Errorf("Error creating config file: %+v", err)
		return err
	}
	wrapperScriptContent := fmt.Sprintf(`#!/bin/bash
ghost_log_path="%s"
ghost_log_file="%s"
ghost_log_failure_file="%s"

mkdir -p "$ghost_log_path"

export ONLINE_DDL_PASSWORD
%s "$@" > "$ghost_log_path/$ghost_log_file" 2>&1
exit_code=$?
grep -o '\bFATAL\b.*' "$ghost_log_path/$ghost_log_file" | tail -1 > "$ghost_log_path/$ghost_log_failure_file"
exit $exit_code
	`, tempDir, migrationLogFileName, migrationFailureFileName, binaryFileName,
	)
	wrapperScriptFileName, err := createTempScript(tempDir, "gh-ost-wrapper.sh", wrapperScriptContent)
	if err != nil {
		log.Errorf("Error creating wrapper script: %+v", err)
		return err
	}
	onHookContent := func(status schema.OnlineDDLStatus, hint string) string {
		return fmt.Sprintf(`#!/bin/bash
	curl --max-time 10 -s 'http://localhost:%d/schema-migration/report-status?uuid=%s&status=%s&hint=%s&dryrun='"$GH_OST_DRY_RUN"'&progress='"$GH_OST_PROGRESS"'&eta='"$GH_OST_ETA_SECONDS"'&rowscopied='"$GH_OST_COPIED_ROWS"
			`, servenv.Port(), onlineDDL.UUID, string(status), hint)
	}
	if _, err := createTempScript(tempDir, "gh-ost-on-startup", onHookContent(schema.OnlineDDLStatusRunning, emptyHint)); err != nil {
		log.Errorf("Error creating script: %+v", err)
		return err
	}
	if _, err := createTempScript(tempDir, "gh-ost-on-status", onHookContent(schema.OnlineDDLStatusRunning, emptyHint)); err != nil {
		log.Errorf("Error creating script: %+v", err)
		return err
	}
	if _, err := createTempScript(tempDir, "gh-ost-on-success", onHookContent(schema.OnlineDDLStatusComplete, emptyHint)); err != nil {
		log.Errorf("Error creating script: %+v", err)
		return err
	}
	if _, err := createTempScript(tempDir, "gh-ost-on-failure", onHookContent(schema.OnlineDDLStatusFailed, emptyHint)); err != nil {
		log.Errorf("Error creating script: %+v", err)
		return err
	}
	if _, err := createTempScript(tempDir, "gh-ost-on-begin-postponed", onHookContent(schema.OnlineDDLStatusRunning, readyToCompleteHint)); err != nil {
		log.Errorf("Error creating script: %+v", err)
		return err
	}
	serveSocketFile := path.Join(tempDir, "serve.sock")

	if err := e.deleteGhostPanicFlagFile(onlineDDL.UUID); err != nil {
		log.Errorf("Error removing gh-ost panic flag file %s: %+v", e.ghostPanicFlagFileName(onlineDDL.UUID), err)
		return err
	}
	if err := e.deleteGhostPostponeFlagFile(onlineDDL.UUID); err != nil {
		log.Errorf("Error removing gh-ost postpone flag file %s before migration: %+v", e.ghostPostponeFlagFileName(onlineDDL.UUID), err)
		return err
	}
	// Validate gh-ost binary:
	_ = e.updateMigrationMessage(ctx, onlineDDL.UUID, "validating gh-ost --version")
	log.Infof("Will now validate gh-ost binary")
	_, err = execCmd(
		"bash",
		[]string{
			wrapperScriptFileName,
			"--version",
		},
		os.Environ(),
		"/tmp",
		nil,
		nil,
	)
	if err != nil {
		log.Errorf("Error testing gh-ost binary: %+v", err)
		return err
	}
	_ = e.updateMigrationMessage(ctx, onlineDDL.UUID, "validated gh-ost --version")
	log.Infof("+ OK")

	if err := e.updateMigrationLogPath(ctx, onlineDDL.UUID, variables.host, tempDir); err != nil {
		return err
	}

	runGhost := func(execute bool) error {
		alterOptions := e.parseAlterOptions(ctx, onlineDDL)
		forceTableNames := fmt.Sprintf("%s_%s", onlineDDL.UUID, ReadableTimestamp())

		if err := e.updateArtifacts(ctx, onlineDDL.UUID,
			fmt.Sprintf("_%s_gho", forceTableNames),
			fmt.Sprintf("_%s_ghc", forceTableNames),
			fmt.Sprintf("_%s_del", forceTableNames),
		); err != nil {
			return err
		}

		os.Setenv("ONLINE_DDL_PASSWORD", onlineDDLPassword)
		args := []string{
			wrapperScriptFileName,
			fmt.Sprintf(`--host=%s`, variables.host),
			fmt.Sprintf(`--port=%d`, variables.port),
			fmt.Sprintf(`--conf=%s`, credentialsConfigFileName), // user & password found here
			`--allow-on-master`,
			`--max-load=Threads_running=900`,
			`--critical-load=Threads_running=1000`,
			`--critical-load-hibernate-seconds=60`,
			`--approve-renamed-columns`,
			`--debug`,
			`--exact-rowcount`,
			`--default-retries=120`,
			fmt.Sprintf("--force-table-names=%s", forceTableNames),
			fmt.Sprintf("--serve-socket-file=%s", serveSocketFile),
			fmt.Sprintf("--hooks-path=%s", tempDir),
			fmt.Sprintf(`--hooks-hint-token=%s`, onlineDDL.UUID),
			fmt.Sprintf(`--throttle-http=http://localhost:%d/throttler/check?app=%s:gh-ost:%s&p=low`, servenv.Port(), throttlerOnlineDDLApp, onlineDDL.UUID),
			fmt.Sprintf(`--database=%s`, e.dbName),
			fmt.Sprintf(`--table=%s`, onlineDDL.Table),
			fmt.Sprintf(`--alter=%s`, alterOptions),
			fmt.Sprintf(`--panic-flag-file=%s`, e.ghostPanicFlagFileName(onlineDDL.UUID)),
			fmt.Sprintf(`--execute=%t`, execute),
		}
		if onlineDDL.StrategySetting().IsAllowZeroInDateFlag() {
			args = append(args, "--allow-zero-in-date")
		}
		if execute && onlineDDL.StrategySetting().IsPostponeCompletion() {
			args = append(args, "--postpone-cut-over-flag-file", e.ghostPostponeFlagFileName(onlineDDL.UUID))
		}

		args = append(args, onlineDDL.StrategySetting().RuntimeOptions()...)
		_ = e.updateMigrationMessage(ctx, onlineDDL.UUID, fmt.Sprintf("executing gh-ost --execute=%v", execute))
		_, err := execCmd("bash", args, os.Environ(), "/tmp", nil, nil)
		_ = e.updateMigrationMessage(ctx, onlineDDL.UUID, fmt.Sprintf("executed gh-ost --execute=%v, err=%v", execute, err))
		if err != nil {
			// See if we can get more info from the failure file
			if content, ferr := os.ReadFile(path.Join(tempDir, migrationFailureFileName)); ferr == nil {
				failureMessage := strings.TrimSpace(string(content))
				if failureMessage != "" {
					// This message was produced by gh-ost itself. It is more informative than the default "migration failed..." message. Overwrite.
					return errors.New(failureMessage)
				}
			}
		}
		return err
	}

	e.ownedRunningMigrations.Store(onlineDDL.UUID, onlineDDL)

	go func() error {
		defer e.ownedRunningMigrations.Delete(onlineDDL.UUID)
		defer e.deleteGhostPostponeFlagFile(onlineDDL.UUID) // irrespective whether the file was in fact in use or not
		defer e.dropOnlineDDLUser(ctx)
		defer e.gcArtifacts(ctx)

		log.Infof("Will now dry-run gh-ost on: %s:%d", variables.host, variables.port)
		if err := runGhost(false); err != nil {
			// perhaps gh-ost was interrupted midway and didn't have the chance to send a "failed" status
			_ = e.failMigration(ctx, onlineDDL, err)

			log.Errorf("Error executing gh-ost dry run: %+v", err)
			return err
		}
		log.Infof("+ OK")

		log.Infof("Will now run gh-ost on: %s:%d", variables.host, variables.port)
		startedMigrations.Add(1)
		if err := runGhost(true); err != nil {
			// perhaps gh-ost was interrupted midway and didn't have the chance to send a "failes" status
			_ = e.failMigration(ctx, onlineDDL, err)
			failedMigrations.Add(1)
			log.Errorf("Error running gh-ost: %+v", err)
			return err
		}
		// Migration successful!
		defer e.reloadSchema(ctx)
		successfulMigrations.Add(1)
		log.Infof("+ OK")
		return nil
	}()
	return nil
}

// ExecuteWithPTOSC validates and runs a pt-online-schema-change process.
// Validation included testing the backend MySQL server and the pt-online-schema-change binary itself
// Execution runs first a dry run, then an actual migration
func (e *Executor) ExecuteWithPTOSC(ctx context.Context, onlineDDL *schema.OnlineDDL) error {
	if conflictFound, conflictingMigration := e.isAnyConflictingMigrationRunning(onlineDDL); conflictFound {
		return vterrors.Wrapf(ErrExecutorMigrationAlreadyRunning, "conflicting migration: %v over table: %v", conflictingMigration.UUID, conflictingMigration.Table)
	}

	if e.tabletTypeFunc() != topodatapb.TabletType_PRIMARY {
		return ErrExecutorNotWritableTablet
	}
	variables, err := e.readMySQLVariables(ctx)
	if err != nil {
		log.Errorf("Error before running pt-online-schema-change: %+v", err)
		return err
	}
	if variables.readOnly {
		err := fmt.Errorf("Error before running pt-online-schema-change: MySQL server is read_only")
		log.Errorf(err.Error())
		return err
	}
	onlineDDLPassword, err := e.createOnlineDDLUser(ctx)
	if err != nil {
		err := fmt.Errorf("Error creating pt-online-schema-change user: %+v", err)
		log.Errorf(err.Error())
		return err
	}
	tempDir, err := createTempDir(onlineDDL.UUID)
	if err != nil {
		log.Errorf("Error creating temporary directory: %+v", err)
		return err
	}

	binaryFileName, _ := PTOSCFileName()
	wrapperScriptContent := fmt.Sprintf(`#!/bin/bash
pt_log_path="%s"
pt_log_file="%s"

mkdir -p "$pt_log_path"

export MYSQL_PWD
%s "$@" > "$pt_log_path/$pt_log_file" 2>&1
	`, tempDir, migrationLogFileName, binaryFileName,
	)
	wrapperScriptFileName, err := createTempScript(tempDir, "pt-online-schema-change-wrapper.sh", wrapperScriptContent)
	if err != nil {
		log.Errorf("Error creating wrapper script: %+v", err)
		return err
	}
	pluginCode := `
	package pt_online_schema_change_plugin;

	use strict;
	use LWP::Simple;

	sub new {
	  my($class, % args) = @_;
	  my $self = { %args };
	  return bless $self, $class;
	}

	sub init {
	  my($self, % args) = @_;
	}

	sub before_create_new_table {
	  my($self, % args) = @_;
	  get("http://localhost:{{VTTABLET_PORT}}/schema-migration/report-status?uuid={{MIGRATION_UUID}}&status={{OnlineDDLStatusRunning}}&hint=&dryrun={{DRYRUN}}");
	}

	sub before_exit {
		my($self, % args) = @_;
		my $exit_status = $args{exit_status};
	  if ($exit_status == 0) {
	    get("http://localhost:{{VTTABLET_PORT}}/schema-migration/report-status?uuid={{MIGRATION_UUID}}&status={{OnlineDDLStatusComplete}}&hint=&dryrun={{DRYRUN}}");
	  } else {
	    get("http://localhost:{{VTTABLET_PORT}}/schema-migration/report-status?uuid={{MIGRATION_UUID}}&status={{OnlineDDLStatusFailed}}&hint=&dryrun={{DRYRUN}}");
	  }
	}

	sub get_slave_lag {
		my ($self, %args) = @_;

		return sub {
			if (head("http://localhost:{{VTTABLET_PORT}}/throttler/check?app={{THROTTLER_ONLINE_DDL_APP}}:pt-osc:{{MIGRATION_UUID}}&p=low")) {
				# Got HTTP 200 OK, means throttler is happy
				return 0;
			}	else {
				# Throttler requests to hold back
				return 2147483647; # maxint, report *very* high lag
			}
		};
	}

	1;
	`
	pluginCode = strings.ReplaceAll(pluginCode, "{{VTTABLET_PORT}}", fmt.Sprintf("%d", servenv.Port()))
	pluginCode = strings.ReplaceAll(pluginCode, "{{MIGRATION_UUID}}", onlineDDL.UUID)
	pluginCode = strings.ReplaceAll(pluginCode, "{{THROTTLER_ONLINE_DDL_APP}}", throttlerOnlineDDLApp)

	pluginCode = strings.ReplaceAll(pluginCode, "{{OnlineDDLStatusRunning}}", string(schema.OnlineDDLStatusRunning))
	pluginCode = strings.ReplaceAll(pluginCode, "{{OnlineDDLStatusComplete}}", string(schema.OnlineDDLStatusComplete))
	pluginCode = strings.ReplaceAll(pluginCode, "{{OnlineDDLStatusFailed}}", string(schema.OnlineDDLStatusFailed))

	// Validate pt-online-schema-change binary:
	log.Infof("Will now validate pt-online-schema-change binary")
	_, err = execCmd(
		"bash",
		[]string{
			wrapperScriptFileName,
			"--version",
		},
		os.Environ(),
		"/tmp",
		nil,
		nil,
	)
	if err != nil {
		log.Errorf("Error testing pt-online-schema-change binary: %+v", err)
		return err
	}
	log.Infof("+ OK")

	if err := e.updateMigrationLogPath(ctx, onlineDDL.UUID, variables.host, tempDir); err != nil {
		return err
	}

	alterOptions := e.parseAlterOptions(ctx, onlineDDL)

	// The following sleep() is temporary and artificial. Because we create a new user for this
	// migration, and because we throttle by replicas, we need to wait for the replicas to be
	// caught up with the new user creation. Otherwise, the OSC tools will fail connecting to the replicas...
	// Once we have a built in throttling service , we will no longe rneed to have the OSC tools probe the
	// replicas. Instead, they will consult with our throttling service.
	// TODO(shlomi): replace/remove this when we have a proper throttling solution
	time.Sleep(time.Second)

	runPTOSC := func(execute bool) error {
		os.Setenv("MYSQL_PWD", onlineDDLPassword)
		newTableName := fmt.Sprintf("_%s_%s_new", onlineDDL.UUID, ReadableTimestamp())

		if err := e.updateArtifacts(ctx, onlineDDL.UUID,
			fmt.Sprintf("_%s_old", onlineDDL.Table),
			fmt.Sprintf("__%s_old", onlineDDL.Table),
			newTableName,
		); err != nil {
			return err
		}

		executeFlag := "--dry-run"
		if execute {
			executeFlag = "--execute"
		}
		finalPluginCode := strings.ReplaceAll(pluginCode, "{{DRYRUN}}", fmt.Sprintf("%t", !execute))
		pluginFile, err := createTempScript(tempDir, "pt-online-schema-change-plugin", finalPluginCode)
		if err != nil {
			log.Errorf("Error creating script: %+v", err)
			return err
		}
		args := []string{
			wrapperScriptFileName,
			`--pid`,
			e.ptPidFileName(onlineDDL.UUID),
			`--plugin`,
			pluginFile,
			`--new-table-name`,
			newTableName,
			`--alter`,
			alterOptions,
			`--check-slave-lag`, // We use primary's identity so that pt-online-schema-change calls our lag plugin for exactly 1 server
			fmt.Sprintf(`h=%s,P=%d,D=%s,t=%s,u=%s`, variables.host, variables.port, e.dbName, onlineDDL.Table, onlineDDLUser),
			executeFlag,
			fmt.Sprintf(`h=%s,P=%d,D=%s,t=%s,u=%s`, variables.host, variables.port, e.dbName, onlineDDL.Table, onlineDDLUser),
		}

		if execute {
			args = append(args,
				`--no-drop-new-table`,
				`--no-drop-old-table`,
			)
		}
		args = append(args, onlineDDL.StrategySetting().RuntimeOptions()...)
		_, err = execCmd("bash", args, os.Environ(), "/tmp", nil, nil)
		return err
	}

	e.ownedRunningMigrations.Store(onlineDDL.UUID, onlineDDL)

	go func() error {
		defer e.ownedRunningMigrations.Delete(onlineDDL.UUID)
		defer e.dropOnlineDDLUser(ctx)
		defer e.gcArtifacts(ctx)

		log.Infof("Will now dry-run pt-online-schema-change on: %s:%d", variables.host, variables.port)
		if err := runPTOSC(false); err != nil {
			// perhaps pt-osc was interrupted midway and didn't have the chance to send a "failes" status
			_ = e.failMigration(ctx, onlineDDL, err)
			_ = e.updateMigrationTimestamp(ctx, "completed_timestamp", onlineDDL.UUID)
			log.Errorf("Error executing pt-online-schema-change dry run: %+v", err)
			return err
		}
		log.Infof("+ OK")

		log.Infof("Will now run pt-online-schema-change on: %s:%d", variables.host, variables.port)
		startedMigrations.Add(1)
		if err := runPTOSC(true); err != nil {
			// perhaps pt-osc was interrupted midway and didn't have the chance to send a "failes" status
			_ = e.failMigration(ctx, onlineDDL, err)
			_ = e.updateMigrationTimestamp(ctx, "completed_timestamp", onlineDDL.UUID)
			_ = e.dropPTOSCMigrationTriggers(ctx, onlineDDL)
			failedMigrations.Add(1)
			log.Errorf("Error running pt-online-schema-change: %+v", err)
			return err
		}
		// Migration successful!
		defer e.reloadSchema(ctx)
		successfulMigrations.Add(1)
		log.Infof("+ OK")
		return nil
	}()
	return nil
}

func (e *Executor) readMigration(ctx context.Context, uuid string) (onlineDDL *schema.OnlineDDL, row sqltypes.RowNamedValues, err error) {

	parsed := sqlparser.BuildParsedQuery(sqlSelectMigration, ":migration_uuid")
	bindVars := map[string]*querypb.BindVariable{
		"migration_uuid": sqltypes.StringBindVariable(uuid),
	}
	bound, err := parsed.GenerateQuery(bindVars, nil)
	if err != nil {
		return onlineDDL, nil, err
	}
	r, err := e.execQuery(ctx, bound)
	if err != nil {
		return onlineDDL, nil, err
	}
	row = r.Named().Row()
	if row == nil {
		// No results
		return nil, nil, ErrMigrationNotFound
	}
	onlineDDL = &schema.OnlineDDL{
		Keyspace:         row["keyspace"].ToString(),
		Table:            row["mysql_table"].ToString(),
		Schema:           row["mysql_schema"].ToString(),
		SQL:              row["migration_statement"].ToString(),
		UUID:             row["migration_uuid"].ToString(),
		Strategy:         schema.DDLStrategy(row["strategy"].ToString()),
		Options:          row["options"].ToString(),
		Status:           schema.OnlineDDLStatus(row["migration_status"].ToString()),
		Retries:          row.AsInt64("retries", 0),
		ReadyToComplete:  row.AsInt64("ready_to_complete", 0),
		TabletAlias:      row["tablet"].ToString(),
		MigrationContext: row["migration_context"].ToString(),
	}
	return onlineDDL, row, nil
}

// readPendingMigrationsUUIDs returns UUIDs for migrations in pending state (queued/ready/running)
func (e *Executor) readPendingMigrationsUUIDs(ctx context.Context) (uuids []string, err error) {
	r, err := e.execQuery(ctx, sqlSelectPendingMigrations)
	if err != nil {
		return uuids, err
	}
	for _, row := range r.Named().Rows {
		uuid := row["migration_uuid"].ToString()
		uuids = append(uuids, uuid)
	}
	return uuids, err
}

// terminateMigration attempts to interrupt and hard-stop a running migration
func (e *Executor) terminateMigration(ctx context.Context, onlineDDL *schema.OnlineDDL) (foundRunning bool, err error) {
	log.Infof("terminateMigration: request to terminate %s", onlineDDL.UUID)
	// It's possible the killing the migration fails for whatever reason, in which case
	// the logic will retry killing it later on.
	// Whatever happens in this function, this executor stops owning the given migration.
	defer e.ownedRunningMigrations.Delete(onlineDDL.UUID)

	switch onlineDDL.Strategy {
	case schema.DDLStrategyOnline, schema.DDLStrategyVitess:
		// migration could have started by a different tablet. We need to actively verify if it is running
		s, _ := e.readVReplStream(ctx, onlineDDL.UUID, true)
		foundRunning = (s != nil && s.isRunning())
		if err := e.terminateVReplMigration(ctx, onlineDDL.UUID); err != nil {
			return foundRunning, fmt.Errorf("Error terminating migration, vreplication exec error: %+v", err)
		}
	case schema.DDLStrategyPTOSC:
		// see if pt-osc is running (could have been executed by this vttablet or one that crashed in the past)
		if running, pid, _ := e.isPTOSCMigrationRunning(ctx, onlineDDL.UUID); running {
			foundRunning = true
			// Because pt-osc doesn't offer much control, we take a brute force approach to killing it,
			// revoking its privileges, and cleaning up its triggers.
			if err := syscall.Kill(pid, syscall.SIGTERM); err != nil {
				return foundRunning, nil
			}
			if err := syscall.Kill(pid, syscall.SIGKILL); err != nil {
				return foundRunning, nil
			}
			if err := e.dropOnlineDDLUser(ctx); err != nil {
				return foundRunning, nil
			}
			if err := e.dropPTOSCMigrationTriggers(ctx, onlineDDL); err != nil {
				return foundRunning, nil
			}
		}
	case schema.DDLStrategyGhost:
		// double check: is the running migration the very same one we wish to cancel?
		if _, ok := e.ownedRunningMigrations.Load(onlineDDL.UUID); ok {
			// assuming all goes well in next steps, we can already report that there has indeed been a migration
			foundRunning = true
		}
		// gh-ost migrations are easy to kill: just touch their specific panic flag files. We trust
		// gh-ost to terminate. No need to KILL it. And there's no trigger cleanup.
		if err := e.createGhostPanicFlagFile(onlineDDL.UUID); err != nil {
			return foundRunning, fmt.Errorf("Error terminating gh-ost migration, flag file error: %+v", err)
		}
	}
	return foundRunning, nil
}

// CancelMigration attempts to abort a scheduled or a running migration
func (e *Executor) CancelMigration(ctx context.Context, uuid string, message string, issuedByUser bool) (result *sqltypes.Result, err error) {
	if !e.isOpen {
		return nil, vterrors.New(vtrpcpb.Code_FAILED_PRECONDITION, "online ddl is disabled")
	}
	log.Infof("CancelMigration: request to cancel %s with message: %v", uuid, message)

	e.migrationMutex.Lock()
	defer e.migrationMutex.Unlock()

	var rowsAffected uint64

	onlineDDL, _, err := e.readMigration(ctx, uuid)
	if err != nil {
		return nil, err
	}

	switch onlineDDL.Status {
	case schema.OnlineDDLStatusComplete, schema.OnlineDDLStatusFailed, schema.OnlineDDLStatusCancelled:
		log.Infof("CancelMigration: migration %s is in non-cancellable status: %v", uuid, onlineDDL.Status)
		return emptyResult, nil
	}
	// From this point on, we're actually cancelling a migration
	if issuedByUser {
		// if this was issued by the user, then we mark the `cancelled_timestamp`, and based on that,
		// the migration state will be 'cancelled'.
		// If this was not issued by the user, then this is an internal state machine cancellation of the
		// migration, e.g. because it is stale or has an unrecoverable error. In this case we do not mark
		// the timestamp, and as result, the state will transition to 'failed'
		if err := e.updateMigrationTimestamp(ctx, "cancelled_timestamp", uuid); err != nil {
			return nil, err
		}
	}
	defer e.failMigration(ctx, onlineDDL, errors.New(message))
	defer e.triggerNextCheckInterval()

	switch onlineDDL.Status {
	case schema.OnlineDDLStatusQueued, schema.OnlineDDLStatusReady:
		log.Infof("CancelMigration: cancelling %s with status: %v", uuid, onlineDDL.Status)
		return &sqltypes.Result{RowsAffected: 1}, nil
	}

	migrationFound, err := e.terminateMigration(ctx, onlineDDL)
	if migrationFound {
		log.Infof("CancelMigration: terminated %s with status: %v", uuid, onlineDDL.Status)
		rowsAffected = 1
	} else {
		log.Infof("CancelMigration: migration %s wasn't found to be running", uuid)
	}
	if err != nil {
		return result, err
	}

	result = &sqltypes.Result{
		RowsAffected: rowsAffected,
	}
	return result, nil
}

// cancelMigrations attempts to abort a list of migrations
func (e *Executor) cancelMigrations(ctx context.Context, cancellable []*cancellableMigration, issuedByUser bool) (err error) {
	for _, migration := range cancellable {
		log.Infof("cancelMigrations: cancelling %s; reason: %s", migration.uuid, migration.message)
		if _, err := e.CancelMigration(ctx, migration.uuid, migration.message, issuedByUser); err != nil {
			return err
		}
	}
	return nil
}

// CancelPendingMigrations cancels all pending migrations (that are expected to run or are running)
// for this keyspace
func (e *Executor) CancelPendingMigrations(ctx context.Context, message string, issuedByUser bool) (result *sqltypes.Result, err error) {
	if !e.isOpen {
		return nil, vterrors.New(vtrpcpb.Code_FAILED_PRECONDITION, "online ddl is disabled")
	}

	uuids, err := e.readPendingMigrationsUUIDs(ctx)
	if err != nil {
		return result, err
	}
	log.Infof("CancelPendingMigrations: iterating %v migrations %s", len(uuids))

	result = &sqltypes.Result{}
	for _, uuid := range uuids {
		log.Infof("CancelPendingMigrations: cancelling %s", uuid)
		res, err := e.CancelMigration(ctx, uuid, message, issuedByUser)
		if err != nil {
			return result, err
		}
		result.AppendResult(res)
	}
	log.Infof("CancelPendingMigrations: done iterating %v migrations %s", len(uuids))
	return result, nil
}

func (e *Executor) validateThrottleParams(ctx context.Context, expireString string, ratioLiteral *sqlparser.Literal) (duration time.Duration, ratio float64, err error) {
	duration = time.Hour * 24 * 365 * 100
	if expireString != "" {
		duration, err = time.ParseDuration(expireString)
		if err != nil || duration < 0 {
			return duration, ratio, vterrors.Errorf(vtrpcpb.Code_INVALID_ARGUMENT, "invalid EXPIRE value: %s. Try '120s', '30m', '1h', etc. Allowed units are (s)ec, (m)in, (h)hour", expireString)
		}
	}
	ratio = 1.0
	if ratioLiteral != nil {
		ratio, err = strconv.ParseFloat(ratioLiteral.Val, 64)
		if err != nil || ratio < 0 || ratio > 1 {
			return duration, ratio, vterrors.Errorf(vtrpcpb.Code_INVALID_ARGUMENT, "invalid RATIO value: %s. Try any decimal number between '0.0' (no throttle) and `1.0` (fully throttled)", ratioLiteral.Val)
		}
	}
	return duration, ratio, nil
}

// ThrottleMigration
func (e *Executor) ThrottleMigration(ctx context.Context, uuid string, expireString string, ratioLiteral *sqlparser.Literal) (result *sqltypes.Result, err error) {
	duration, ratio, err := e.validateThrottleParams(ctx, expireString, ratioLiteral)
	if err != nil {
		return nil, err
	}
	if err := e.lagThrottler.CheckIsReady(); err != nil {
		return nil, err
	}
	_ = e.lagThrottler.ThrottleApp(uuid, time.Now().Add(duration), ratio)
	return emptyResult, nil
}

// ThrottleAllMigrations
func (e *Executor) ThrottleAllMigrations(ctx context.Context, expireString string, ratioLiteral *sqlparser.Literal) (result *sqltypes.Result, err error) {
	duration, ratio, err := e.validateThrottleParams(ctx, expireString, ratioLiteral)
	if err != nil {
		return nil, err
	}
	if err := e.lagThrottler.CheckIsReady(); err != nil {
		return nil, err
	}
	_ = e.lagThrottler.ThrottleApp(throttlerOnlineDDLApp, time.Now().Add(duration), ratio)
	return emptyResult, nil
}

// UnthrottleMigration
func (e *Executor) UnthrottleMigration(ctx context.Context, uuid string) (result *sqltypes.Result, err error) {
	if err := e.lagThrottler.CheckIsReady(); err != nil {
		return nil, err
	}
	defer e.triggerNextCheckInterval()
	_ = e.lagThrottler.UnthrottleApp(uuid)
	return emptyResult, nil
}

// UnthrottleAllMigrations
func (e *Executor) UnthrottleAllMigrations(ctx context.Context) (result *sqltypes.Result, err error) {
	if err := e.lagThrottler.CheckIsReady(); err != nil {
		return nil, err
	}
	defer e.triggerNextCheckInterval()
	_ = e.lagThrottler.UnthrottleApp(throttlerOnlineDDLApp)
	return emptyResult, nil
}

// scheduleNextMigration attemps to schedule a single migration to run next.
// possibly there are migrations to run.
// The effect of this function is to move a migration from 'queued' state to 'ready' state, is all.
func (e *Executor) scheduleNextMigration(ctx context.Context) error {
	e.migrationMutex.Lock()
	defer e.migrationMutex.Unlock()

	var onlyScheduleOneMigration sync.Once

	r, err := e.execQuery(ctx, sqlSelectQueuedMigrations)
	if err != nil {
		return err
	}
	for _, row := range r.Named().Rows {
		uuid := row["migration_uuid"].ToString()
		postponeLaunch := row.AsBool("postpone_launch", false)
		postponeCompletion := row.AsBool("postpone_completion", false)
		readyToComplete := row.AsBool("ready_to_complete", false)
		isImmediateOperation := row.AsBool("is_immediate_operation", false)

		if postponeLaunch {
			// We don't even look into this migration until its postpone_launch flag is cleared
			continue
		}

		if !readyToComplete {
			// see if we need to update ready_to_complete
			if isImmediateOperation {
				// Whether postponsed or not, CREATE and DROP operations, as well as VIEW operations,
				// are inherently "ready to complete" because their operation is immediate.
				if err := e.updateMigrationReadyToComplete(ctx, uuid, true); err != nil {
					return err
				}
			}
		}

		if !(isImmediateOperation && postponeCompletion) {
			// Any non-postponed migration can be scheduled
			// postponed ALTER can be scheduled (because gh-ost or vreplication will postpone the cut-over)
			// We only schedule a single migration in the execution of this function
			onlyScheduleOneMigration.Do(func() {
				err = e.updateMigrationStatus(ctx, uuid, schema.OnlineDDLStatusReady)
				log.Infof("Executor.scheduleNextMigration: scheduling migration %s; err: %v", uuid, err)
				e.triggerNextCheckInterval()
			})
			if err != nil {
				return err
			}
		}
	}
	return err
}

// reviewEmptyTableRevertMigrations reviews a queued REVERT migration. Such a migration has the following SQL:
// "REVERT VITESS_MIGRATION '...'"
// There's nothing in this SQL to indicate:
// - which table is involved?
// - is this a table or a view?
// - Are we reverting a CREATE? A DROP? An ALTER?
// This function fills in the blanks and updates the database row.
func (e *Executor) reviewEmptyTableRevertMigrations(ctx context.Context, onlineDDL *schema.OnlineDDL) (changesMade bool, err error) {
	if onlineDDL.Table != "" {
		return false, nil
	}
	// Table name is empty. Let's populate it.

	// Try to update table name and ddl_action
	// Failure to do so fails the migration
	revertUUID, err := onlineDDL.GetRevertUUID()
	if err != nil {
		return false, e.failMigration(ctx, onlineDDL, fmt.Errorf("cannot analyze revert UUID for revert migration %s: %v", onlineDDL.UUID, err))
	}
	revertedMigration, revertedRow, err := e.readMigration(ctx, revertUUID)
	if err != nil {
		return false, e.failMigration(ctx, onlineDDL, fmt.Errorf("cannot read migration %s reverted by migration %s: %s", revertUUID, onlineDDL.UUID, err))
	}
	revertedActionStr := revertedRow["ddl_action"].ToString()

	mimickedActionStr := ""
	switch revertedActionStr {
	case sqlparser.CreateStr:
		mimickedActionStr = sqlparser.DropStr
	case sqlparser.DropStr:
		mimickedActionStr = sqlparser.CreateStr
	case sqlparser.AlterStr:
		mimickedActionStr = sqlparser.AlterStr
	default:
		return false, e.failMigration(ctx, onlineDDL, fmt.Errorf("cannot run migration %s reverting %s: unexpected action %s", onlineDDL.UUID, revertedMigration.UUID, revertedActionStr))
	}
	if err := e.updateDDLAction(ctx, onlineDDL.UUID, mimickedActionStr); err != nil {
		return false, err
	}
	if err := e.updateMigrationIsView(ctx, onlineDDL.UUID, revertedRow.AsBool("is_view", false)); err != nil {
		return false, err
	}
	if err := e.updateMySQLTable(ctx, onlineDDL.UUID, revertedMigration.Table); err != nil {
		return false, err
	}
	return true, nil
}

// reviewImmediateOperations reviews a queued migration and determines whether it is an "immediate operation".
// Immediate operations are ones that can be performed within a split second, or rather, do not require long
// running processes. Immediate operations are:
// - CREATE TABLE
// - DROP TABLE (which we convert into RENAME)
// - All VIEW operations
// - An INSTANT DDL accompanied by relevant ddl strategy flags
// Non immediate operations are:
// - A gh-ost migration
// - A vitess (vreplication) migration
func (e *Executor) reviewImmediateOperations(ctx context.Context, capableOf mysql.CapableOf, onlineDDL *schema.OnlineDDL, ddlAction string, isRevert bool, isView bool) (bool, error) {
	switch ddlAction {
	case sqlparser.CreateStr, sqlparser.DropStr:
		return true, nil
	case sqlparser.AlterStr:
		switch {
		case isView:
			return true, nil
		case isRevert:
			// REVERT for a true ALTER TABLE. not an immediate operation
			return false, nil
		default:
			specialPlan, err := e.analyzeSpecialAlterPlan(ctx, onlineDDL, capableOf)
			if err != nil {
				return false, err
			}
			return (specialPlan != nil), nil
		}
	}
	return false, nil
}

// reviewQueuedMigrations iterates through queued migrations and sees if any information needs to be updated.
// The function analyzes the queued migration and fills in some blanks:
// - If this is a REVERT migration, what table is affected? What's the operation?
// - Is this migration an "immediate operation"?
func (e *Executor) reviewQueuedMigrations(ctx context.Context) error {
	conn, err := dbconnpool.NewDBConnection(ctx, e.env.Config().DB.DbaWithDB())
	if err != nil {
		return err
	}
	defer conn.Close()
	_, capableOf, _ := mysql.GetFlavor(conn.ServerVersion, nil)

	e.migrationMutex.Lock()
	defer e.migrationMutex.Unlock()

	r, err := e.execQuery(ctx, sqlSelectQueuedUnreviewedMigrations)
	if err != nil {
		return err
	}

	for _, uuidRow := range r.Named().Rows {
		uuid := uuidRow["migration_uuid"].ToString()
		onlineDDL, row, err := e.readMigration(ctx, uuid)
		if err != nil {
			return err
		}
		// handle REVERT migrations: populate table name and update ddl action and is_view:
		ddlAction := row["ddl_action"].ToString()
		isRevert := false
		if ddlAction == schema.RevertActionStr {
			isRevert = true
			rowModified, err := e.reviewEmptyTableRevertMigrations(ctx, onlineDDL)
			if err != nil {
				return err
			}
			if rowModified {
				// re-read migration and entire row
				onlineDDL, row, err = e.readMigration(ctx, uuid)
				if err != nil {
					return err
				}
				ddlAction = row["ddl_action"].ToString()
			}
		}
		isView := row.AsBool("is_view", false)
		isImmediate, err := e.reviewImmediateOperations(ctx, capableOf, onlineDDL, ddlAction, isRevert, isView)
		if err != nil {
			return err
		}
		if isImmediate {
			if err := e.updateMigrationSetImmediateOperation(ctx, onlineDDL.UUID); err != nil {
				return err
			}
		}
		// Find conditions where the migration cannot take place:
		switch onlineDDL.Strategy {
		case schema.DDLStrategyMySQL:
			strategySetting := onlineDDL.StrategySetting()
			if strategySetting.IsPostponeCompletion() {
				e.failMigration(ctx, onlineDDL, vterrors.Errorf(vtrpcpb.Code_INVALID_ARGUMENT, "--postpone-completion not supported in 'mysql' strategy"))
			}
			if strategySetting.IsAllowZeroInDateFlag() {
				e.failMigration(ctx, onlineDDL, vterrors.Errorf(vtrpcpb.Code_INVALID_ARGUMENT, "--allow-zero-in-date not supported in 'mysql' strategy"))
			}
		}

		// The review is complete. We've backfilled details on the migration row. We mark
		// the migration as having been reviewed. The function scheduleNextMigration() will then
		// have access to this row.
		if err := e.updateMigrationTimestamp(ctx, "reviewed_timestamp", uuid); err != nil {
			return err
		}

	}
	return nil
}

func (e *Executor) validateMigrationRevertible(ctx context.Context, revertMigration *schema.OnlineDDL, revertingMigrationUUID string) (err error) {
	// Validation: migration to revert exists and is in complete state
	action, actionStr, err := revertMigration.GetActionStr()
	if err != nil {
		return err
	}
	switch action {
	case sqlparser.AlterDDLAction:
		if revertMigration.Strategy != schema.DDLStrategyOnline && revertMigration.Strategy != schema.DDLStrategyVitess {
			return fmt.Errorf("can only revert a %s strategy migration. Migration %s has %s strategy", schema.DDLStrategyOnline, revertMigration.UUID, revertMigration.Strategy)
		}
	case sqlparser.RevertDDLAction:
	case sqlparser.CreateDDLAction:
	case sqlparser.DropDDLAction:
	default:
		return fmt.Errorf("cannot revert migration %s: unexpected action %s", revertMigration.UUID, actionStr)
	}
	if revertMigration.Status != schema.OnlineDDLStatusComplete {
		return fmt.Errorf("can only revert a migration in a '%s' state. Migration %s is in '%s' state", schema.OnlineDDLStatusComplete, revertMigration.UUID, revertMigration.Status)
	}
	{
		// Validation: see if there's a pending migration on this table:
		r, err := e.execQuery(ctx, sqlSelectPendingMigrations)
		if err != nil {
			return err
		}
		// we identify running migrations on requested table
		for _, row := range r.Named().Rows {
			pendingUUID := row["migration_uuid"].ToString()
			if pendingUUID == revertingMigrationUUID {
				// that's fine; the migration we're looking at is the very one that's trying to issue this revert
				continue
			}
			keyspace := row["keyspace"].ToString()
			table := row["mysql_table"].ToString()
			status := schema.OnlineDDLStatus(row["migration_status"].ToString())

			if keyspace == e.keyspace && table == revertMigration.Table {
				return fmt.Errorf("can not revert migration %s on table %s because migration %s is in %s status. May only revert if all migrations on this table are completed or failed", revertMigration.UUID, revertMigration.Table, pendingUUID, status)
			}
		}
		{
			// Validation: see that we're reverting the last successful migration on this table:
			query, err := sqlparser.ParseAndBind(sqlSelectCompleteMigrationsOnTable,
				sqltypes.StringBindVariable(e.keyspace),
				sqltypes.StringBindVariable(revertMigration.Table),
			)
			if err != nil {
				return err
			}
			r, err := e.execQuery(ctx, query)
			if err != nil {
				return err
			}
			for _, row := range r.Named().Rows {
				completeUUID := row["migration_uuid"].ToString()
				if completeUUID != revertMigration.UUID {
					return fmt.Errorf("can not revert migration %s on table %s because it is not the last migration to complete on that table. The last migration to complete was %s", revertMigration.UUID, revertMigration.Table, completeUUID)
				}
			}
		}
	}
	return nil
}

// executeRevert is called for 'revert' migrations (SQL is of the form "revert 99caeca2_74e2_11eb_a693_f875a4d24e90", not a real SQL of course).
// In this function we:
// - figure out whether the revert is valid: can we really revert requested migration?
// - what type of migration we're reverting? (CREATE/DROP/ALTER)
// - revert appropriately to the type of migration
func (e *Executor) executeRevert(ctx context.Context, onlineDDL *schema.OnlineDDL) (err error) {
	revertUUID, err := onlineDDL.GetRevertUUID()
	if err != nil {
		return fmt.Errorf("cannot run a revert migration %v: %+v", onlineDDL.UUID, err)
	}

	revertMigration, row, err := e.readMigration(ctx, revertUUID)
	if err != nil {
		return err
	}
	if err := e.validateMigrationRevertible(ctx, revertMigration, onlineDDL.UUID); err != nil {
		return err
	}
	revertedActionStr := row["ddl_action"].ToString()
	if onlineDDL.Table == "" {
		// table name should be populated by reviewQueuedMigrations
		// but this was a newly added functionality. To be backwards compatible,
		// we double check here, and populate table name and ddl_action.

		// TODO: remove in v14
		mimickedActionStr := ""

		switch revertedActionStr {
		case sqlparser.CreateStr:
			mimickedActionStr = sqlparser.DropStr
		case sqlparser.DropStr:
			mimickedActionStr = sqlparser.CreateStr
		case sqlparser.AlterStr:
			mimickedActionStr = sqlparser.AlterStr
		default:
			return fmt.Errorf("cannot run migration %s reverting %s: unexpected action %s", onlineDDL.UUID, revertMigration.UUID, revertedActionStr)
		}
		if err := e.updateDDLAction(ctx, onlineDDL.UUID, mimickedActionStr); err != nil {
			return err
		}
		if err := e.updateMySQLTable(ctx, onlineDDL.UUID, revertMigration.Table); err != nil {
			return err
		}
	}

	switch revertedActionStr {
	case sqlparser.CreateStr:
		{
			// We are reverting a CREATE migration. The revert is to DROP, only we don't actually
			// drop the table, we rename it into lifecycle
			// Possibly this was a CREATE TABLE IF NOT EXISTS, and possibly the table already existed
			// before the DDL, in which case the CREATE was a noop. In that scenario we _do not_ drop
			// the table.
			// We can tell the difference by looking at the artifacts. A successful CREATE TABLE, where
			// a table actually gets created, has a sentry, dummy artifact. A noop has not.

			artifacts := row["artifacts"].ToString()
			artifactTables := textutil.SplitDelimitedList(artifacts)
			if len(artifactTables) > 1 {
				return fmt.Errorf("cannot run migration %s reverting %s: found %d artifact tables, expected maximum 1", onlineDDL.UUID, revertMigration.UUID, len(artifactTables))
			}
			if len(artifactTables) == 0 {
				// This indicates no table was actually created. this must have been a CREATE TABLE IF NOT EXISTS where the table already existed.
				_ = e.onSchemaMigrationStatus(ctx, onlineDDL.UUID, schema.OnlineDDLStatusComplete, false, progressPctFull, etaSecondsNow, rowsCopiedUnknown, emptyHint)
			}

			for _, artifactTable := range artifactTables {
				if err := e.updateArtifacts(ctx, onlineDDL.UUID, artifactTable); err != nil {
					return err
				}
				onlineDDL.SQL = sqlparser.BuildParsedQuery(sqlRenameTable, revertMigration.Table, artifactTable).Query
				if _, err := e.executeDirectly(ctx, onlineDDL); err != nil {
					return err
				}
			}
		}
	case sqlparser.DropStr:
		{
			// We are reverting a DROP migration. But the table wasn't really dropped, because that's not how
			// we run DROP migrations. It was renamed. So we need to rename it back.
			// But we impose as if we are now CREATE-ing the table.

			artifacts := row["artifacts"].ToString()
			artifactTables := textutil.SplitDelimitedList(artifacts)
			if len(artifactTables) > 1 {
				return fmt.Errorf("cannot run migration %s reverting %s: found %d artifact tables, expected maximum 1", onlineDDL.UUID, revertMigration.UUID, len(artifactTables))
			}
			if len(artifactTables) == 0 {
				// Could happen on `DROP TABLE IF EXISTS` where the table did not exist...
				_ = e.onSchemaMigrationStatus(ctx, onlineDDL.UUID, schema.OnlineDDLStatusComplete, false, progressPctFull, etaSecondsNow, rowsCopiedUnknown, emptyHint)
			}
			for _, artifactTable := range artifactTables {
				if err := e.updateArtifacts(ctx, onlineDDL.UUID, artifactTable); err != nil {
					return err
				}
				onlineDDL.SQL = sqlparser.BuildParsedQuery(sqlRenameTable, artifactTable, revertMigration.Table).Query
				if _, err := e.executeDirectly(ctx, onlineDDL); err != nil {
					return err
				}
			}
		}
	case sqlparser.AlterStr:
		{
			if row.AsBool("is_view", false) {
				artifacts := row["artifacts"].ToString()
				artifactTables := textutil.SplitDelimitedList(artifacts)
				if len(artifactTables) > 1 {
					return vterrors.Errorf(vtrpcpb.Code_FAILED_PRECONDITION, "cannot run migration %s reverting %s: found %d artifact tables, expected maximum 1", onlineDDL.UUID, revertMigration.UUID, len(artifactTables))
				}
				if len(artifactTables) == 0 {
					return vterrors.Errorf(vtrpcpb.Code_FAILED_PRECONDITION, "cannot run migration %s reverting %s: found %d artifact tables, expected 1", onlineDDL.UUID, revertMigration.UUID, len(artifactTables))
				}
				for _, artifactTable := range artifactTables {
					if err := e.updateArtifacts(ctx, onlineDDL.UUID, artifactTable); err != nil {
						return err
					}
					onlineDDL.SQL, _, err = e.generateSwapTablesStatement(ctx, onlineDDL.Table, artifactTable)
					if err != nil {
						return err
					}
					if _, err := e.executeDirectly(ctx, onlineDDL); err != nil {
						return err
					}
				}
				return nil
			}
			// Real table
			if err := e.ExecuteWithVReplication(ctx, onlineDDL, revertMigration); err != nil {
				return err
			}
		}
	default:
		return fmt.Errorf("cannot run migration %s reverting %s: unexpected action %s", onlineDDL.UUID, revertMigration.UUID, revertedActionStr)
	}

	return nil
}

// evaluateDeclarativeDiff is called for -declarative CREATE statements, where the table already exists. The function generates a SQL diff, which can be:
// - empty, in which case the migration is noop and implicitly successful, or
// - non-empty, in which case the migration turns to be an ALTER
func (e *Executor) evaluateDeclarativeDiff(ctx context.Context, onlineDDL *schema.OnlineDDL) (diff schemadiff.EntityDiff, err error) {

	// Modify the CREATE TABLE statement to indicate a different, made up table name, known as the "comparison table"
	ddlStmt, _, err := schema.ParseOnlineDDLStatement(onlineDDL.SQL)
	if err != nil {
		return nil, err
	}
	// Is this CREATE TABLE or CREATE VIEW?
	comparisonTableName, err := schema.GenerateGCTableName(schema.HoldTableGCState, newGCTableRetainTime())
	if err != nil {
		return nil, err
	}

	conn, err := dbconnpool.NewDBConnection(ctx, e.env.Config().DB.DbaWithDB())
	if err != nil {
		return nil, err
	}
	defer conn.Close()

	{
		// Create the comparison table
		ddlStmt.SetTable("", comparisonTableName)
		modifiedCreateSQL := sqlparser.String(ddlStmt)

		restoreSQLModeFunc, err := e.initMigrationSQLMode(ctx, onlineDDL, conn)
		defer restoreSQLModeFunc()
		if err != nil {
			return nil, err
		}

		if _, err := conn.ExecuteFetch(modifiedCreateSQL, 0, false); err != nil {
			return nil, err
		}

		defer func() {
			// Drop the comparison table
			parsed := sqlparser.BuildParsedQuery(sqlDropTable, comparisonTableName)
			_, _ = conn.ExecuteFetch(parsed.Query, 0, false)
			// Nothing bad happens for not checking the error code. The table is GC/HOLD. If we
			// can't drop it now, it still gets collected later by tablegc mechanism
		}()
	}

	existingShowCreateTable, err := e.showCreateTable(ctx, onlineDDL.Table)
	if err != nil {
		return nil, err
	}
	if existingShowCreateTable == "" {
		return nil, vterrors.Errorf(vtrpcpb.Code_NOT_FOUND, "unexpected: cannot find table or view %v", onlineDDL.Table)
	}
	newShowCreateTable, err := e.showCreateTable(ctx, comparisonTableName)
	if err != nil {
		return nil, err
	}
	if newShowCreateTable == "" {
		return nil, vterrors.Errorf(vtrpcpb.Code_INTERNAL, "unexpected: cannot find table or view even as it was just created: %v", onlineDDL.Table)
	}
	hints := &schemadiff.DiffHints{AutoIncrementStrategy: schemadiff.AutoIncrementApplyHigher}
	switch ddlStmt.(type) {
	case *sqlparser.CreateTable:
		diff, err = schemadiff.DiffCreateTablesQueries(existingShowCreateTable, newShowCreateTable, hints)
	case *sqlparser.CreateView:
		diff, err = schemadiff.DiffCreateViewsQueries(existingShowCreateTable, newShowCreateTable, hints)
	default:
		return nil, vterrors.Errorf(vtrpcpb.Code_INVALID_ARGUMENT, "expected CREATE TABLE or CREATE VIEW in online DDL statement: %v", onlineDDL.SQL)
	}
	if err != nil {
		return nil, err
	}
	return diff, nil
}

// getCompletedMigrationByContextAndSQL chceks if there exists a completed migration with exact same
// context and SQL as given migration. If so, it returns its UUID.
func (e *Executor) getCompletedMigrationByContextAndSQL(ctx context.Context, onlineDDL *schema.OnlineDDL) (completedUUID string, err error) {
	if onlineDDL.MigrationContext == "" {
		// only applies to migrations with an explicit context
		return "", nil
	}
	query, err := sqlparser.ParseAndBind(sqlSelectCompleteMigrationsByContextAndSQL,
		sqltypes.StringBindVariable(e.keyspace),
		sqltypes.StringBindVariable(onlineDDL.MigrationContext),
		sqltypes.StringBindVariable(onlineDDL.SQL),
	)
	if err != nil {
		return "", err
	}
	r, err := e.execQuery(ctx, query)
	if err != nil {
		return "", err
	}
	for _, row := range r.Named().Rows {
		completedUUID = row["migration_uuid"].ToString()
	}
	return completedUUID, nil
}

// failMigration marks a migration as failed
func (e *Executor) failMigration(ctx context.Context, onlineDDL *schema.OnlineDDL, withError error) error {
	defer e.triggerNextCheckInterval()
	_ = e.updateMigrationStatusFailedOrCancelled(ctx, onlineDDL.UUID)
	if withError != nil {
		_ = e.updateMigrationMessage(ctx, onlineDDL.UUID, withError.Error())
	}
	e.ownedRunningMigrations.Delete(onlineDDL.UUID)
	return withError
}

func (e *Executor) executeDropDDLActionMigration(ctx context.Context, onlineDDL *schema.OnlineDDL) error {
	failMigration := func(err error) error {
		return e.failMigration(ctx, onlineDDL, err)
	}
	e.migrationMutex.Lock()
	defer e.migrationMutex.Unlock()

	// Drop statement.
	// Normally, we're going to modify DROP to RENAME (see later on). But if table name is
	// already a GC-lifecycle table, then we don't put it through yet another GC lifecycle,
	// we just drop it.
	if schema.IsGCTableName(onlineDDL.Table) {
		if _, err := e.executeDirectly(ctx, onlineDDL); err != nil {
			return failMigration(err)
		}
		return nil
	}

	// We transform a DROP TABLE into a RENAME TABLE statement, so as to remove the table safely and asynchronously.

	ddlStmt, _, err := schema.ParseOnlineDDLStatement(onlineDDL.SQL)
	if err != nil {
		return failMigration(err)
	}

	var toTableName string
	onlineDDL.SQL, toTableName, err = schema.GenerateRenameStatementWithUUID(onlineDDL.Table, schema.HoldTableGCState, onlineDDL.GetGCUUID(), newGCTableRetainTime())
	if err != nil {
		return failMigration(err)
	}
	if err := e.updateArtifacts(ctx, onlineDDL.UUID, toTableName); err != nil {
		return err
	}

	acceptableErrorCodes := []mysql.ErrorCode{}
	if ddlStmt.GetIfExists() {
		acceptableErrorCodes = acceptableDropTableIfExistsErrorCodes
	}
	acceptableErrCodeFound, err := e.executeDirectly(ctx, onlineDDL, acceptableErrorCodes...)
	if err != nil {
		return failMigration(err)
	}
	if acceptableErrCodeFound {
		// Table did not exist after all. There is no artifact
		if err := e.clearArtifacts(ctx, onlineDDL.UUID); err != nil {
			return err
		}
	}

	return nil
}

func (e *Executor) executeCreateDDLActionMigration(ctx context.Context, onlineDDL *schema.OnlineDDL) error {
	failMigration := func(err error) error {
		return e.failMigration(ctx, onlineDDL, err)
	}
	e.migrationMutex.Lock()
	defer e.migrationMutex.Unlock()

	ddlStmt, _, err := schema.ParseOnlineDDLStatement(onlineDDL.SQL)
	if err != nil {
		return failMigration(err)
	}
	if _, isCreateView := ddlStmt.(*sqlparser.CreateView); isCreateView {
		if ddlStmt.GetIsReplace() {
			// This is a CREATE OR REPLACE VIEW
			exists, err := e.tableExists(ctx, onlineDDL.Table)
			if err != nil {
				return failMigration(err)
			}
			if exists {
				// the view already exists. This CREATE OR REPLACE VIEW statement should
				// actually turn into an ALTER
				if err := e.executeAlterViewOnline(ctx, onlineDDL); err != nil {
					return failMigration(err)
				}
				return nil
			}
		}
	}
	// from now on, whether a VIEW or a TABLE, they get the same treatment

	sentryArtifactTableName, err := schema.GenerateGCTableName(schema.HoldTableGCState, newGCTableRetainTime())
	if err != nil {
		return failMigration(err)
	}
	// we create a dummy artifact. Its existence means the table was created by this migration.
	// It will be read by the revert operation.
	if err := e.updateArtifacts(ctx, onlineDDL.UUID, sentryArtifactTableName); err != nil {
		return err
	}

	if ddlStmt.GetIfNotExists() {
		// This is a CREATE TABLE IF NOT EXISTS
		// We want to know if the table actually exists before running this migration.
		// If so, then the operation is noop, and when we revert the migration, we also do a noop.
		exists, err := e.tableExists(ctx, onlineDDL.Table)
		if err != nil {
			return failMigration(err)
		}
		if exists {
			// the table already exists. This CREATE TABLE IF NOT EXISTS statement is a noop.
			// We therefore clear the artifact field. A revert operation will use this as a hint.
			if err := e.clearArtifacts(ctx, onlineDDL.UUID); err != nil {
				return failMigration(err)
			}
		}
	}
	if _, err := e.executeDirectly(ctx, onlineDDL); err != nil {
		return failMigration(err)
	}
	return nil
}

// generateSwapTablesStatement creates a RENAME statement that swaps two tables, with assistance
// of temporary third table. It returns the name of generated third table, though normally
// that table should not exist before & after operation, only _during_ operation time.
func (e *Executor) generateSwapTablesStatement(ctx context.Context, tableName1, tableName2 string) (query string, swapTableName string, err error) {
	swapTableName, err = schema.GenerateGCTableName(schema.HoldTableGCState, newGCTableRetainTime())
	if err != nil {
		return "", swapTableName, err
	}
	parsed := sqlparser.BuildParsedQuery(sqlSwapTables,
		tableName1, swapTableName,
		tableName2, tableName1,
		swapTableName, tableName2,
	)
	return parsed.Query, swapTableName, nil
}

// renameTableIfApplicable renames a table, assuming it exists and that the target does not exist.
func (e *Executor) renameTableIfApplicable(ctx context.Context, fromTableName, toTableName string) (attemptMade bool, err error) {
	if fromTableName == "" {
		return false, nil
	}
	exists, err := e.tableExists(ctx, fromTableName)
	if err != nil {
		return false, err
	}
	if !exists {
		// can't rename from table when it does not exist
		return false, nil
	}
	exists, err = e.tableExists(ctx, toTableName)
	if err != nil {
		return false, err
	}
	if exists {
		// target table exists, abort.
		return false, nil
	}
	parsed := sqlparser.BuildParsedQuery(sqlRenameTable, fromTableName, toTableName)
	_, err = e.execQuery(ctx, parsed.Query)
	return true, err
}

func (e *Executor) executeAlterViewOnline(ctx context.Context, onlineDDL *schema.OnlineDDL) (err error) {
	artifactViewName, err := schema.GenerateGCTableName(schema.HoldTableGCState, newGCTableRetainTime())
	if err != nil {
		return err
	}
	stmt, _, err := schema.ParseOnlineDDLStatement(onlineDDL.SQL)
	if err != nil {
		return err
	}
	switch viewStmt := stmt.(type) {
	case *sqlparser.CreateView:
		stmt.SetTable("", artifactViewName)
	case *sqlparser.AlterView:
		// consolidate the logic. We treat ALTER like we treat CREATE OR REPLACE
		// it actually easier for us to issue a CREATE OR REPLACE, because it
		// actually creates a view...
		stmt = &sqlparser.CreateView{
			Algorithm:   viewStmt.Algorithm,
			Definer:     viewStmt.Definer,
			Security:    viewStmt.Security,
			Columns:     viewStmt.Columns,
			Select:      viewStmt.Select,
			CheckOption: viewStmt.CheckOption,
			IsReplace:   true,
			Comments:    viewStmt.Comments,
		}
		stmt.SetTable("", artifactViewName)
	default:
		return vterrors.Errorf(vtrpcpb.Code_INVALID_ARGUMENT, "executeAlterViewOnline only supports CreateView and AlterView statements. Got: %v", sqlparser.String(viewStmt))
	}
	artifactViewCreateSQL := sqlparser.String(stmt)

	conn, err := dbconnpool.NewDBConnection(ctx, e.env.Config().DB.DbaWithDB())
	if err != nil {
		return err
	}
	defer conn.Close()

	_ = e.onSchemaMigrationStatus(ctx, onlineDDL.UUID, schema.OnlineDDLStatusRunning, false, progressPctStarted, etaSecondsUnknown, rowsCopiedUnknown, emptyHint)

	if _, err := conn.ExecuteFetch(artifactViewCreateSQL, 0, false); err != nil {
		return err
	}
	if err := e.clearArtifacts(ctx, onlineDDL.UUID); err != nil {
		return err
	}
	if err := e.updateArtifacts(ctx, onlineDDL.UUID, artifactViewName); err != nil {
		return err
	}

	// view created in requested format, but under different name. We now swap the views
	swapQuery, _, err := e.generateSwapTablesStatement(ctx, onlineDDL.Table, artifactViewName)
	if err != nil {
		return err
	}
	if _, err := conn.ExecuteFetch(swapQuery, 0, false); err != nil {
		return err
	}
	// Make sure this is considered as an ALTER.
	// Either the user issued a ALTER VIEW, and the action is trivially ALTER,
	// or the user issues a CREATE OR REPLACE, and the view existed, in which case this is implicitly an ALTER
	if err := e.updateDDLAction(ctx, onlineDDL.UUID, sqlparser.AlterStr); err != nil {
		return err
	}

	_ = e.onSchemaMigrationStatus(ctx, onlineDDL.UUID, schema.OnlineDDLStatusComplete, false, progressPctFull, etaSecondsNow, rowsCopiedUnknown, emptyHint)

	return nil
}

// addInstantAlgorithm adds or modifies the AlterTable's ALGORITHM to INSTANT
func (e *Executor) addInstantAlgorithm(alterTable *sqlparser.AlterTable) {
	instantOpt := sqlparser.AlgorithmValue("INSTANT")
	for i, opt := range alterTable.AlterOptions {
		if _, ok := opt.(sqlparser.AlgorithmValue); ok {
			// replace an existing algorithm
			alterTable.AlterOptions[i] = instantOpt
			return
		}
	}
	// append an algorithm
	alterTable.AlterOptions = append(alterTable.AlterOptions, instantOpt)
}

// executeSpecialAlterDDLActionMigrationIfApplicable sees if the given migration can be executed via special execution path, that isn't a full blown online schema change process.
func (e *Executor) executeSpecialAlterDDLActionMigrationIfApplicable(ctx context.Context, onlineDDL *schema.OnlineDDL) (specialMigrationExecuted bool, err error) {
	// Before we jump on to strategies... Some ALTERs can be optimized without having to run through
	// a full online schema change process. Let's find out if this is the case!
	conn, err := dbconnpool.NewDBConnection(ctx, e.env.Config().DB.DbaWithDB())
	if err != nil {
		return false, err
	}
	defer conn.Close()
	_, capableOf, _ := mysql.GetFlavor(conn.ServerVersion, nil)

	specialPlan, err := e.analyzeSpecialAlterPlan(ctx, onlineDDL, capableOf)
	if err != nil {
		return false, err
	}
	if specialPlan == nil {
		return false, nil
	}

	switch specialPlan.operation {
	case instantDDLSpecialOperation:
		e.addInstantAlgorithm(specialPlan.alterTable)
		onlineDDL.SQL = sqlparser.CanonicalString(specialPlan.alterTable)
		if _, err := e.executeDirectly(ctx, onlineDDL); err != nil {
			return false, err
		}
	case dropRangePartitionSpecialOperation:
		dropPartition := func() error {
			artifactTableName, err := schema.GenerateGCTableName(schema.HoldTableGCState, newGCTableRetainTime())
			if err != nil {
				return err
			}
			if err := e.updateArtifacts(ctx, onlineDDL.UUID, artifactTableName); err != nil {
				return err
			}

			// Apply CREATE TABLE for artifact table
			if _, err := e.createTableLike(ctx, artifactTableName, onlineDDL, conn); err != nil {
				return err
			}
			// Remove partitioning
			parsed := sqlparser.BuildParsedQuery(sqlAlterTableRemovePartitioning, artifactTableName)
			if _, err := conn.ExecuteFetch(parsed.Query, 0, false); err != nil {
				return err
			}
			// Exchange with partition
			partitionName := specialPlan.Detail("partition_name")
			parsed = sqlparser.BuildParsedQuery(sqlAlterTableExchangePartition, onlineDDL.Table, partitionName, artifactTableName)
			if _, err := conn.ExecuteFetch(parsed.Query, 0, false); err != nil {
				return err
			}
			// Drop table's partition
			parsed = sqlparser.BuildParsedQuery(sqlAlterTableDropPartition, onlineDDL.Table, partitionName)
			if _, err := conn.ExecuteFetch(parsed.Query, 0, false); err != nil {
				return err
			}
			return nil
		}
		if err := dropPartition(); err != nil {
			return false, err
		}
	case addRangePartitionSpecialOperation:
		if _, err := e.executeDirectly(ctx, onlineDDL); err != nil {
			return false, err
		}
	default:
		return false, nil
	}
	if err := e.updateMigrationSpecialPlan(ctx, onlineDDL.UUID, specialPlan.String()); err != nil {
		return true, err
	}
	_ = e.onSchemaMigrationStatus(ctx, onlineDDL.UUID, schema.OnlineDDLStatusComplete, false, progressPctFull, etaSecondsNow, rowsCopiedUnknown, emptyHint)
	return true, nil
}

// executeAlterDDLActionMigration
func (e *Executor) executeAlterDDLActionMigration(ctx context.Context, onlineDDL *schema.OnlineDDL) error {
	failMigration := func(err error) error {
		return e.failMigration(ctx, onlineDDL, err)
	}
	ddlStmt, _, err := schema.ParseOnlineDDLStatement(onlineDDL.SQL)
	if err != nil {
		return failMigration(err)
	}
	if _, isAlterView := ddlStmt.(*sqlparser.AlterView); isAlterView {
		// Same treatment for all online strategies
		exists, err := e.tableExists(ctx, onlineDDL.Table)
		if err != nil {
			return failMigration(err)
		}
		if !exists {
			// We cannot ALTER VIEW if the view does not exist. We could bail out directly here,
			// but we prefer to actually get an authentic MySQL error. We know MySQL will fail running
			// this statement.
			_, err := e.executeDirectly(ctx, onlineDDL)
			return failMigration(err)
		}
		// OK, view exists
		if err := e.executeAlterViewOnline(ctx, onlineDDL); err != nil {
			return failMigration(err)
		}
		return nil
	}
	// This is a real TABLE and not a VIEW

	// Before we jump on to strategies... Some ALTERs can be optimized without having to run through
	// a full online schema change process. Let's find out if this is the case!
	specialMigrationExecuted, err := e.executeSpecialAlterDDLActionMigrationIfApplicable(ctx, onlineDDL)
	if err != nil {
		return failMigration(err)
	}
	if specialMigrationExecuted {
		return nil
	}

	// OK, nothing special about this ALTER. Let's go ahead and execute it.
	switch onlineDDL.Strategy {
	case schema.DDLStrategyOnline, schema.DDLStrategyVitess:
		go func() {
			e.migrationMutex.Lock()
			defer e.migrationMutex.Unlock()

			if err := e.ExecuteWithVReplication(ctx, onlineDDL, nil); err != nil {
				failMigration(err)
			}
		}()
	case schema.DDLStrategyGhost:
		go func() {
			e.migrationMutex.Lock()
			defer e.migrationMutex.Unlock()

			if err := e.ExecuteWithGhost(ctx, onlineDDL); err != nil {
				failMigration(err)
			}
		}()
	case schema.DDLStrategyPTOSC:
		go func() {
			e.migrationMutex.Lock()
			defer e.migrationMutex.Unlock()

			if err := e.ExecuteWithPTOSC(ctx, onlineDDL); err != nil {
				failMigration(err)
			}
		}()
	case schema.DDLStrategyMySQL:
		go func() {
			e.migrationMutex.Lock()
			defer e.migrationMutex.Unlock()

			if _, err := e.executeDirectly(ctx, onlineDDL); err != nil {
				failMigration(err)
			}
		}()
	default:
		{
			return failMigration(fmt.Errorf("Unsupported strategy: %+v", onlineDDL.Strategy))
		}
	}
	return nil
}

// executeMigration executes a single migration. It analyzes the migration type:
// - is it declarative?
// - is it CREATE / DROP / ALTER?
// - it is a Revert request?
// - what's the migration strategy?
// The function invokes the appropriate handlers for each of those cases.
func (e *Executor) executeMigration(ctx context.Context, onlineDDL *schema.OnlineDDL) error {
	defer e.triggerNextCheckInterval()
	failMigration := func(err error) error {
		return e.failMigration(ctx, onlineDDL, err)
	}

	ddlAction, err := onlineDDL.GetAction()
	if err != nil {
		return failMigration(err)
	}

	// See if this is a duplicate submission. A submission is considered duplicate if it has the exact same
	// migration context and DDL as a previous one. We are only interested in our scenario in a duplicate
	// whose predecessor is "complete". If this is the case, then we can mark our own migration as
	// implicitly "complete", too.
	{
		completedUUID, err := e.getCompletedMigrationByContextAndSQL(ctx, onlineDDL)
		if err != nil {
			return err
		}
		if completedUUID != "" {
			// Yep. We mark this migration as implicitly complete, and we're done with it!
			_ = e.onSchemaMigrationStatus(ctx, onlineDDL.UUID, schema.OnlineDDLStatusComplete, false, progressPctFull, etaSecondsNow, rowsCopiedUnknown, emptyHint)
			_ = e.updateMigrationMessage(ctx, onlineDDL.UUID, fmt.Sprintf("duplicate DDL as %s for migration context %s", completedUUID, onlineDDL.MigrationContext))
			return nil
		}
	}

	if onlineDDL.StrategySetting().IsDeclarative() {
		switch ddlAction {
		case sqlparser.RevertDDLAction:
			// No special action. Declarative Revert migrations are handled like any normal Revert migration.
		case sqlparser.AlterDDLAction:
			return failMigration(vterrors.Errorf(vtrpcpb.Code_UNIMPLEMENTED, "strategy is declarative. ALTER cannot run in declarative mode for migration %v", onlineDDL.UUID))
		case sqlparser.DropDDLAction:
			// This DROP is declarative, meaning it may:
			// - actually DROP a table, if that table exists, or
			// - Implicitly do nothing, if the table does not exist
			{
				// Sanity: reject IF NOT EXISTS statements, because they don't make sense (or are ambiguous) in declarative mode
				ddlStmt, _, err := schema.ParseOnlineDDLStatement(onlineDDL.SQL)
				if err != nil {
					return failMigration(err)
				}
				if ddlStmt.GetIfExists() {
					return failMigration(vterrors.Errorf(vtrpcpb.Code_UNIMPLEMENTED, "strategy is declarative. IF EXISTS does not work in declarative mode for migration %v", onlineDDL.UUID))
				}
			}
			exists, err := e.tableExists(ctx, onlineDDL.Table)
			if err != nil {
				return failMigration(err)
			}
			if exists {
				// table does exist, so this declarative DROP turns out to really be an actual DROP. No further action is needed here
			} else {
				// table does not exist. We mark this DROP as implicitly sucessful
				_ = e.onSchemaMigrationStatus(ctx, onlineDDL.UUID, schema.OnlineDDLStatusComplete, false, progressPctFull, etaSecondsNow, rowsCopiedUnknown, emptyHint)
				_ = e.updateMigrationMessage(ctx, onlineDDL.UUID, "no change")
				return nil
			}
		case sqlparser.CreateDDLAction:
			// This CREATE is declarative, meaning it may:
			// - actually CREATE a table, if that table does not exist, or
			// - ALTER the table, if it exists and is different, or
			// - Implicitly do nothing, if the table exists and is identical to CREATE statement

			// Sanity: reject IF NOT EXISTS statements, because they don't make sense (or are ambiguous) in declarative mode
			ddlStmt, _, err := schema.ParseOnlineDDLStatement(onlineDDL.SQL)
			if err != nil {
				return failMigration(err)
			}
			if ddlStmt.GetIfNotExists() {
				return failMigration(vterrors.Errorf(vtrpcpb.Code_UNIMPLEMENTED, "strategy is declarative. IF NOT EXISTS does not work in declarative mode for migration %v", onlineDDL.UUID))
			}
			if ddlStmt.GetIsReplace() {
				return failMigration(vterrors.Errorf(vtrpcpb.Code_UNIMPLEMENTED, "strategy is declarative. OR REPLACE does not work in declarative mode for migration %v", onlineDDL.UUID))
			}

			exists, err := e.tableExists(ctx, onlineDDL.Table)
			if err != nil {
				return failMigration(err)
			}
			if exists {
				diff, err := e.evaluateDeclarativeDiff(ctx, onlineDDL)
				if err != nil {
					return failMigration(err)
				}
				if diff == nil || diff.IsEmpty() {
					// No diff! We mark this CREATE as implicitly sucessful
					_ = e.onSchemaMigrationStatus(ctx, onlineDDL.UUID, schema.OnlineDDLStatusComplete, false, progressPctFull, etaSecondsNow, rowsCopiedUnknown, emptyHint)
					_ = e.updateMigrationMessage(ctx, onlineDDL.UUID, "no change")
					return nil
				}
				// alterClause is non empty. We convert this migration into an ALTER
				if err := e.updateDDLAction(ctx, onlineDDL.UUID, sqlparser.AlterStr); err != nil {
					return failMigration(err)
				}
				if createViewStmt, isCreateView := ddlStmt.(*sqlparser.CreateView); isCreateView {
					// Rewrite as CREATE OR REPLACE
					// this will be handled later on.
					createViewStmt.IsReplace = true
					onlineDDL.SQL = sqlparser.String(createViewStmt)
				} else {
					// a TABLE
					ddlAction = sqlparser.AlterDDLAction
					onlineDDL.SQL = diff.CanonicalStatementString()
				}
				_ = e.updateMigrationMessage(ctx, onlineDDL.UUID, diff.CanonicalStatementString())
			} else {
				{
					// table does not exist, so this declarative CREATE turns out to really be an actual CREATE. No further action is needed here.
					// the statement is empty, but I want to keep the 'else' clause here just for sake of this comment.
				}
			}
		}
	} // endif onlineDDL.IsDeclarative()
	// Noting that if the migration is declarative, then it may have been modified in the above block, to meet the next operations.

	switch ddlAction {
	case sqlparser.DropDDLAction:
		go func() error {
			return e.executeDropDDLActionMigration(ctx, onlineDDL)
		}()
	case sqlparser.CreateDDLAction:
		go func() error {
			return e.executeCreateDDLActionMigration(ctx, onlineDDL)
		}()
	case sqlparser.AlterDDLAction:
		return e.executeAlterDDLActionMigration(ctx, onlineDDL)
	case sqlparser.RevertDDLAction:
		go func() {
			e.migrationMutex.Lock()
			defer e.migrationMutex.Unlock()

			if err := e.executeRevert(ctx, onlineDDL); err != nil {
				failMigration(err)
			}
		}()
	}
	return nil
}

// runNextMigration picks up to one 'ready' migration that is able to run, and executes it.
// Possible scenarios:
// - no migration is in 'ready' state -- nothing to be done
// - a migration is 'ready', but conflicts with other running migrations -- try another 'ready' migration
// - multiple migrations are 'ready' -- we just handle one here
// Note that per the above breakdown, and due to potential conflicts, it is possible to have one or
// more 'ready' migration, and still none is executed.
func (e *Executor) runNextMigration(ctx context.Context) error {
	e.migrationMutex.Lock()
	defer e.migrationMutex.Unlock()

	if !e.reviewedRunningMigrationsFlag {
		// Since Open(), we havent's once executed reviewRunningMigrations() successfully.
		// This means we may not have a good picture of what is actually running. Perhaps there's
		// a vreplication migration from a pre-PRS/ERS that we still need to learn about?
		// We're going to be careful here, and avoid running new migrations until we have
		// a better picture. It will likely take a couple seconds till next iteration.
		// This delay only takes place shortly after Open().
		return nil
	}

	// getNonConflictingMigration finds a single 'ready' migration which does not conflict with running migrations.
	// Conflicts are:
	// - a migration is 'ready' but is not set to run _concurrently_, and there's a running migration that is also non-concurrent
	// - a migration is 'ready' but there's another migration 'running' on the exact same table
	getNonConflictingMigration := func() (*schema.OnlineDDL, error) {
		pendingMigrationsUUIDs, err := e.readPendingMigrationsUUIDs(ctx)
		if err != nil {
			return nil, err
		}
		r, err := e.execQuery(ctx, sqlSelectReadyMigrations)
		if err != nil {
			return nil, err
		}
		for _, row := range r.Named().Rows {
			uuid := row["migration_uuid"].ToString()
			onlineDDL, migrationRow, err := e.readMigration(ctx, uuid)
			if err != nil {
				return nil, err
			}
			isImmediateOperation := migrationRow.AsBool("is_immediate_operation", false)

			if conflictFound, _ := e.isAnyConflictingMigrationRunning(onlineDDL); conflictFound {
				continue // this migration conflicts with a running one
			}
			if e.countOwnedRunningMigrations() >= maxConcurrentOnlineDDLs {
				continue // too many running migrations
			}
			if isImmediateOperation && onlineDDL.StrategySetting().IsInOrderCompletion() {
				// This migration is immediate: if we run it now, it will complete within a second or two at most.
				if len(pendingMigrationsUUIDs) > 0 && pendingMigrationsUUIDs[0] != onlineDDL.UUID {
					continue
				}
			}
			// This migration seems good to go
			return onlineDDL, err
		}
		// no non-conflicting migration found...
		// Either all ready migrations are conflicting, or there are no ready migrations...
		return nil, nil
	}
	onlineDDL, err := getNonConflictingMigration()
	if err != nil {
		return err
	}
	if onlineDDL == nil {
		// nothing to do
		return nil
	}
	{
		// We strip out any VT query comments because our simplified parser doesn't work well with comments
		ddlStmt, _, err := schema.ParseOnlineDDLStatement(onlineDDL.SQL)
		if err == nil {
			ddlStmt.SetComments(sqlparser.Comments{})
			onlineDDL.SQL = sqlparser.String(ddlStmt)
		}
	}
	log.Infof("Executor.runNextMigration: migration %s is non conflicting and will be executed next", onlineDDL.UUID)
	e.executeMigration(ctx, onlineDDL)
	return nil
}

// isPTOSCMigrationRunning sees if pt-online-schema-change is running a specific migration,
// by examining its PID file
func (e *Executor) isPTOSCMigrationRunning(ctx context.Context, uuid string) (isRunning bool, pid int, err error) {
	// Try and read its PID file:
	content, err := os.ReadFile(e.ptPidFileName(uuid))
	if err != nil {
		// file probably does not exist (migration not running)
		// or any other issue --> we can't confirm that the migration is actually running
		return false, pid, err
	}
	contentString := strings.TrimSpace(string(content))
	//
	pid, err = strconv.Atoi(contentString)
	if err != nil {
		// can't get the PID right. Can't confirm migration is running.
		return false, pid, err
	}
	p, err := os.FindProcess(pid)
	if err != nil {
		// can't find the process. Can't confirm migration is running.
		return false, pid, err
	}
	err = p.Signal(syscall.Signal(0))
	if err != nil {
		// can't verify process is running. Can't confirm migration is running.
		return false, pid, err
	}
	// AHA! We are able to confirm this pt-osc migration is actually running!
	return true, pid, nil
}

// dropOnlineDDLUser drops the given ddl user account at the end of migration
func (e *Executor) dropPTOSCMigrationTriggers(ctx context.Context, onlineDDL *schema.OnlineDDL) error {
	conn, err := dbconnpool.NewDBConnection(ctx, e.env.Config().DB.DbaConnector())
	if err != nil {
		return err
	}
	defer conn.Close()

	parsed := sqlparser.BuildParsedQuery(sqlSelectPTOSCMigrationTriggers, ":mysql_schema", ":mysql_table")
	bindVars := map[string]*querypb.BindVariable{
		"mysql_schema": sqltypes.StringBindVariable(onlineDDL.Schema),
		"mysql_table":  sqltypes.StringBindVariable(onlineDDL.Table),
	}
	bound, err := parsed.GenerateQuery(bindVars, nil)
	if err != nil {
		return err
	}
	r, err := e.execQuery(ctx, bound)
	if err != nil {
		return err
	}
	for _, row := range r.Named().Rows {
		// iterate pt-osc triggers and drop them
		triggerSchema := row.AsString("trigger_schema", "")
		triggerName := row.AsString("trigger_name", "")

		dropParsed := sqlparser.BuildParsedQuery(sqlDropTrigger, triggerSchema, triggerName)
		if _, err := conn.ExecuteFetch(dropParsed.Query, 0, false); err != nil {
			return err
		}
	}

	return err
}

// readVReplStream reads _vt.vreplication entries for given workflow
func (e *Executor) readVReplStream(ctx context.Context, uuid string, okIfMissing bool) (*VReplStream, error) {
	query, err := sqlparser.ParseAndBind(sqlReadVReplStream,
		sqltypes.StringBindVariable(uuid),
	)
	if err != nil {
		return nil, err
	}
	r, err := e.execQuery(ctx, query)
	if err != nil {
		return nil, err
	}
	if len(r.Rows) == 0 && okIfMissing {
		return nil, nil
	}
	row := r.Named().Row()
	if row == nil {
		return nil, vterrors.Errorf(vtrpcpb.Code_UNKNOWN, "Cannot find unique workflow for UUID: %+v", uuid)
	}
	s := &VReplStream{
		id:                   row.AsInt32("id", 0),
		workflow:             row.AsString("workflow", ""),
		source:               row.AsString("source", ""),
		pos:                  row.AsString("pos", ""),
		timeUpdated:          row.AsInt64("time_updated", 0),
		timeHeartbeat:        row.AsInt64("time_heartbeat", 0),
		timeThrottled:        row.AsInt64("time_throttled", 0),
		componentThrottled:   row.AsString("component_throttled", ""),
		transactionTimestamp: row.AsInt64("transaction_timestamp", 0),
		state:                row.AsString("state", ""),
		message:              row.AsString("message", ""),
		rowsCopied:           row.AsInt64("rows_copied", 0),
		bls:                  &binlogdatapb.BinlogSource{},
	}
	if err := prototext.Unmarshal([]byte(s.source), s.bls); err != nil {
		return nil, err
	}
	return s, nil
}

// isVReplMigrationReadyToCutOver sees if the vreplication migration has completed the row copy
// and is up to date with the binlogs.
func (e *Executor) isVReplMigrationReadyToCutOver(ctx context.Context, s *VReplStream) (isReady bool, err error) {
	// Check all the cases where migration is still running:
	{
		// when ready to cut-over, pos must have some value
		if s.pos == "" {
			return false, nil
		}
	}
	{
		// Both time_updated and transaction_timestamp must be in close priximity to each
		// other and to the time now, otherwise that means we're lagging and it's not a good time
		// to cut-over
		durationDiff := func(t1, t2 time.Time) time.Duration {
			diff := t1.Sub(t2)
			if diff < 0 {
				diff = -diff
			}
			return diff
		}
		timeNow := time.Now()
		timeUpdated := time.Unix(s.timeUpdated, 0)
		if durationDiff(timeNow, timeUpdated) > vreplicationCutOverThreshold {
			return false, nil
		}
		// Let's look at transaction timestamp. This gets written by any ongoing
		// writes on the server (whether on this table or any other table)
		transactionTimestamp := time.Unix(s.transactionTimestamp, 0)
		if durationDiff(timeNow, transactionTimestamp) > vreplicationCutOverThreshold {
			return false, nil
		}
	}
	{
		// copy_state must have no entries for this vreplication id: if entries are
		// present that means copy is still in progress
		query, err := sqlparser.ParseAndBind(sqlReadCountCopyState,
			sqltypes.Int32BindVariable(s.id),
		)
		if err != nil {
			return false, err
		}
		r, err := e.execQuery(ctx, query)
		if err != nil {
			return false, err
		}
		csRow := r.Named().Row()
		if csRow == nil {
			return false, err
		}
		count := csRow.AsInt64("cnt", 0)
		if count > 0 {
			// Still copying
			return false, nil
		}
	}

	return true, nil
}

// isVReplMigrationRunning sees if there is a VReplication migration actively running
func (e *Executor) isVReplMigrationRunning(ctx context.Context, uuid string) (isRunning bool, s *VReplStream, err error) {
	s, err = e.readVReplStream(ctx, uuid, true)
	if err != nil {
		return false, s, err
	}
	if s == nil {
		return false, s, nil
	}
	switch s.state {
	case binlogplayer.BlpError:
		return false, s, nil
	case binlogplayer.VReplicationInit, binlogplayer.VReplicationCopying, binlogplayer.BlpRunning:
		return true, s, nil
	}
	if strings.Contains(strings.ToLower(s.message), "error") {
		return false, s, nil
	}
	return false, s, nil
}

// reviewRunningMigrations iterates migrations in 'running' state. Normally there's only one running, which was
// spawned by this tablet; but vreplication migrations could also resume from failure.
func (e *Executor) reviewRunningMigrations(ctx context.Context) (countRunnning int, cancellable []*cancellableMigration, err error) {
	e.migrationMutex.Lock()
	defer e.migrationMutex.Unlock()

	var currentUserThrottleRatio float64
	if err := e.lagThrottler.CheckIsReady(); err == nil {
		// No point in reviewing throttler info if it's not enabled&open
		for _, app := range e.lagThrottler.ThrottledApps() {
			if app.AppName == throttlerOnlineDDLApp {
				currentUserThrottleRatio = app.Ratio
				break
			}
		}
	}

	var throttlerOnce sync.Once
	r, err := e.execQuery(ctx, sqlSelectRunningMigrations)
	if err != nil {
		return countRunnning, cancellable, err
	}
	pendingMigrationsUUIDs, err := e.readPendingMigrationsUUIDs(ctx)
	if err != nil {
		return countRunnning, cancellable, err
	}
	uuidsFoundRunning := map[string]bool{}
	for _, row := range r.Named().Rows {
		uuid := row["migration_uuid"].ToString()
		onlineDDL, migrationRow, err := e.readMigration(ctx, uuid)
		if err != nil {
			return countRunnning, cancellable, err
		}
		postponeCompletion := row.AsBool("postpone_completion", false)
		elapsedSeconds := row.AsInt64("elapsed_seconds", 0)

		if stowawayTable := row.AsString("stowaway_table", ""); stowawayTable != "" {
			// whoa
			// stowawayTable is an original table stowed away while cutting over a vrepl migration, see call to cutOverVReplMigration() down below in this function.
			// In a normal operation, the table should not exist outside the scope of cutOverVReplMigration
			// If it exists, that means a tablet crashed while running a cut-over, and left the database in a bad state, where the migrated table does not exist.
			// thankfully, we have tracked this situation and just realized what happened. Now, first thing to do is to restore the original table.
			log.Infof("found stowaway table %s journal in migration %s for table %s", stowawayTable, uuid, onlineDDL.Table)
			attemptMade, err := e.renameTableIfApplicable(ctx, stowawayTable, onlineDDL.Table)
			if err != nil {
				// unable to restore table; we bail out, and we will try again next round.
				return countRunnning, cancellable, err
			}
			// success
			if attemptMade {
				log.Infof("stowaway table %s restored back into %s", stowawayTable, onlineDDL.Table)
			} else {
				log.Infof("stowaway table %s did not exist and there was no need to restore it", stowawayTable)
			}
			// OK good, table restored. We can remove the record.
			if err := e.updateMigrationStowawayTable(ctx, uuid, ""); err != nil {
				return countRunnning, cancellable, err
			}
		}

		uuidsFoundRunning[uuid] = true

		_ = e.updateMigrationUserThrottleRatio(ctx, uuid, currentUserThrottleRatio)
		switch onlineDDL.StrategySetting().Strategy {
		case schema.DDLStrategyOnline, schema.DDLStrategyVitess:
			{
				// We check the _vt.vreplication table
				s, err := e.readVReplStream(ctx, uuid, true)
				if err != nil {
					return countRunnning, cancellable, err
				}
				isVreplicationTestSuite := onlineDDL.StrategySetting().IsVreplicationTestSuite()
				if isVreplicationTestSuite {
					e.triggerNextCheckInterval()
				}
				if s != nil && s.isFailed() {
					cancellable = append(cancellable, newCancellableMigration(uuid, s.message))
				}
				if s != nil && s.isRunning() {
					// This VRepl migration may have started from outside this tablet, so
					// this executor may not own the migration _yet_. We make sure to own it.
					// VReplication migrations are unique in this respect: we are able to complete
					// a vreplicaiton migration started by another tablet.
					e.ownedRunningMigrations.Store(uuid, onlineDDL)
					if lastVitessLivenessIndicator := migrationRow.AsInt64("vitess_liveness_indicator", 0); lastVitessLivenessIndicator < s.livenessTimeIndicator() {
						_ = e.updateMigrationTimestamp(ctx, "liveness_timestamp", uuid)
						_ = e.updateVitessLivenessIndicator(ctx, uuid, s.livenessTimeIndicator())
					}
					_ = e.updateMigrationTablet(ctx, uuid)
					_ = e.updateRowsCopied(ctx, uuid, s.rowsCopied)
					_ = e.updateMigrationProgressByRowsCopied(ctx, uuid, s.rowsCopied)
					_ = e.updateMigrationETASecondsByProgress(ctx, uuid)
					_ = e.updateMigrationLastThrottled(ctx, uuid, s.timeThrottled, s.componentThrottled)

					isReady, err := e.isVReplMigrationReadyToCutOver(ctx, s)
					if err != nil {
						_ = e.updateMigrationMessage(ctx, uuid, err.Error())
						return countRunnning, cancellable, err
					}
					if isReady && isVreplicationTestSuite {
						// This is a endtoend test suite execution. We intentionally delay it by at least
						// vreplicationTestSuiteWaitSeconds
						if elapsedSeconds < vreplicationTestSuiteWaitSeconds {
							isReady = false
						}
					}
					// Indicate to outside observers whether the migration is generally ready to complete.
					// In the case of a postponed migration, we will not complete it, but the user will
					// understand whether "now is a good time" or "not there yet"
					_ = e.updateMigrationReadyToComplete(ctx, uuid, isReady)
					if postponeCompletion {
						// override. Even if migration is ready, we do not complete it.
						isReady = false
					}
					if isReady && onlineDDL.StrategySetting().IsInOrderCompletion() {
						if len(pendingMigrationsUUIDs) > 0 && pendingMigrationsUUIDs[0] != onlineDDL.UUID {
							// wait for earlier pending migrations to complete
							isReady = false
						}
					}
					if isReady {
						if err := e.cutOverVReplMigration(ctx, s); err != nil {
							_ = e.updateMigrationMessage(ctx, uuid, err.Error())
							log.Errorf("cutOverVReplMigration failed: err=%v", err)
							if merr, ok := err.(*mysql.SQLError); ok {
								switch merr.Num {
								case mysql.ERTooLongIdent:
									go e.CancelMigration(ctx, uuid, err.Error(), false)
								}
							}
							return countRunnning, cancellable, err
						}
					}
					go throttlerOnce.Do(func() {
						if e.lagThrottler.CheckIsReady() != nil {
							return
						}
						// Self healing: in the following scenario:
						// - a vitess migration
						// - with on demand heartbeats
						// - the streamer running on a replica
						// - the streamer was throttled for long enough
						// - then vplayer and vcopier are locked, waiting for the streamer to do something
						// - since they are blocked, they're not running throttler checks
						// - since streamer runs on replica, it only checks that replica
						// - therefore no one asking for on-demand heartbeats
						// - then, if the conditions for the streamer's throttling are done, the streamer then thinks there's replication lag, with nothing to remediate it.
						// - it's a deadlock.
						// And so, once per reviewRunningMigrations(), and assuming there _are_ running migrations, we ensure to hit a throttler check. This will kick
						// on-demand heartbeats, unlocking the deadlock.
						e.lagThrottler.CheckByType(ctx, throttlerOnlineDDLApp, "", throttleCheckFlags, throttle.ThrottleCheckPrimaryWrite)
					})
				}
			}
		case schema.DDLStrategyPTOSC:
			{
				// Since pt-osc doesn't have a "liveness" plugin entry point, we do it externally:
				// if the process is alive, we update the `liveness_timestamp` for this migration.
				running, _, err := e.isPTOSCMigrationRunning(ctx, uuid)
				if err != nil {
					return countRunnning, cancellable, err
				}
				if running {
					_ = e.updateMigrationTimestamp(ctx, "liveness_timestamp", uuid)
				}
				if _, ok := e.ownedRunningMigrations.Load(uuid); !ok {
					// Ummm, the migration is running but we don't own it. This means the migration
					// is rogue. Maybe executed by another tablet. Anyway, if we don't own it, we can't
					// complete the migration. Even if it runs, the logic around announcing it as complete
					// is missing. So we may as well cancel it.
					message := fmt.Sprintf("cancelling a pt-osc running migration %s which is not owned (not started, or is assumed to be terminated) by this executor", uuid)
					cancellable = append(cancellable, newCancellableMigration(uuid, message))
				}
			}
		case schema.DDLStrategyGhost:
			{
				if _, ok := e.ownedRunningMigrations.Load(uuid); !ok {
					// Ummm, the migration is running but we don't own it. This means the migration
					// is rogue. Maybe executed by another tablet. Anyway, if we don't own it, we can't
					// complete the migration. Even if it runs, the logic around announcing it as complete
					// is missing. So we may as well cancel it.
					message := fmt.Sprintf("cancelling a gh-ost running migration %s which is not owned (not started, or is assumed to be terminated) by this executor", uuid)
					cancellable = append(cancellable, newCancellableMigration(uuid, message))
				}
			}
		}
		countRunnning++
	}
	{
		// now, let's look at UUIDs we own and _think_ should be running, and see which of tham _isn't_ actually running or pending...
		uuidsFoundPending := map[string]bool{}
		for _, uuid := range pendingMigrationsUUIDs {
			uuidsFoundPending[uuid] = true
		}

		e.ownedRunningMigrations.Range(func(k, _ any) bool {
			uuid, ok := k.(string)
			if !ok {
				return true
			}
			// due to race condition, it's possible that ownedRunningMigrations will list a migration
			// that is _just about to run_ but is still, in fact, in `ready` state. This is fine.
			// If we find such a migration, we do nothing. We're only looking for migrations we really
			// don't have any information of.
			if !uuidsFoundRunning[uuid] && !uuidsFoundPending[uuid] {
				log.Infof("removing migration %s from ownedRunningMigrations because it's not running and not pending", uuid)
				e.ownedRunningMigrations.Delete(uuid)
			}
			return true
		})
	}

	e.reviewedRunningMigrationsFlag = true
	return countRunnning, cancellable, nil
}

// reviewStaleMigrations marks as 'failed' migrations whose status is 'running' but which have
// shown no liveness in past X minutes. It also attempts to terminate them
func (e *Executor) reviewStaleMigrations(ctx context.Context) error {
	e.migrationMutex.Lock()
	defer e.migrationMutex.Unlock()

	query, err := sqlparser.ParseAndBind(sqlSelectStaleMigrations,
		sqltypes.Int64BindVariable(staleMigrationMinutes),
	)
	if err != nil {
		return err
	}
	r, err := e.execQuery(ctx, query)
	if err != nil {
		return err
	}
	for _, row := range r.Named().Rows {
		uuid := row["migration_uuid"].ToString()

		onlineDDL, _, err := e.readMigration(ctx, uuid)
		if err != nil {
			return err
		}
		log.Infof("reviewStaleMigrations: stale migration found: %s", onlineDDL.UUID)
		message := fmt.Sprintf("stale migration %s: found running but indicates no liveness in the past %v minutes", onlineDDL.UUID, staleMigrationMinutes)
		if onlineDDL.TabletAlias != e.TabletAliasString() {
			// This means another tablet started the migration, and the migration has failed due to the tablet failure (e.g. primary failover)
			if err := e.updateTabletFailure(ctx, onlineDDL.UUID); err != nil {
				return err
			}
			message = fmt.Sprintf("%s; executed by different tablet %s", message, onlineDDL.TabletAlias)
		}
		if _, err := e.terminateMigration(ctx, onlineDDL); err != nil {
			message = fmt.Sprintf("error terminating migration (%v): %v", message, err)
			e.updateMigrationMessage(ctx, onlineDDL.UUID, message)
			continue // we still want to handle rest of migrations
		}
		if err := e.updateMigrationMessage(ctx, onlineDDL.UUID, message); err != nil {
			return err
		}
		if err := e.updateMigrationStatus(ctx, onlineDDL.UUID, schema.OnlineDDLStatusFailed); err != nil {
			return err
		}
		defer e.triggerNextCheckInterval()
		_ = e.updateMigrationStartedTimestamp(ctx, uuid)
		// Because the migration is stale, it may not update completed_timestamp. It is essential to set completed_timestamp
		// as this is then used when cleaning artifacts
		if err := e.updateMigrationTimestamp(ctx, "completed_timestamp", onlineDDL.UUID); err != nil {
			return err
		}
	}

	return nil
}

// retryTabletFailureMigrations looks for migrations failed by tablet failure (e.g. by failover)
// and retry them (put them back in the queue)
func (e *Executor) retryTabletFailureMigrations(ctx context.Context) error {
	_, err := e.retryMigrationWhere(ctx, sqlWhereTabletFailure)
	return err
}

func (e *Executor) tabletManagerClient() tmclient.TabletManagerClient {
	return tmclient.NewTabletManagerClient()
}

// vreplicationExec runs a vreplication query, and makes sure to initialize vreplication
func (e *Executor) vreplicationExec(ctx context.Context, tablet *topodatapb.Tablet, query string) (*querypb.QueryResult, error) {
	tmClient := e.tabletManagerClient()
	defer tmClient.Close()

	return tmClient.VReplicationExec(ctx, tablet, query)
}

// reloadSchema issues a ReloadSchema on this tablet
func (e *Executor) reloadSchema(ctx context.Context) error {
	tmClient := e.tabletManagerClient()
	defer tmClient.Close()

	tablet, err := e.ts.GetTablet(ctx, e.tabletAlias)
	if err != nil {
		return err
	}
	return tmClient.ReloadSchema(ctx, tablet.Tablet, "")
}

// deleteVReplicationEntry cleans up a _vt.vreplication entry; this function is called as part of
// migration termination and as part of artifact cleanup
func (e *Executor) deleteVReplicationEntry(ctx context.Context, uuid string) error {
	query, err := sqlparser.ParseAndBind(sqlDeleteVReplStream,
		sqltypes.StringBindVariable(e.dbName),
		sqltypes.StringBindVariable(uuid),
	)
	if err != nil {
		return err
	}
	tablet, err := e.ts.GetTablet(ctx, e.tabletAlias)
	if err != nil {
		return err
	}

	if _, err := e.vreplicationExec(ctx, tablet.Tablet, query); err != nil {
		return err
	}
	return nil
}

// gcArtifactTable garbage-collects a single table
func (e *Executor) gcArtifactTable(ctx context.Context, artifactTable, uuid string, t time.Time) error {
	tableExists, err := e.tableExists(ctx, artifactTable)
	if err != nil {
		return err
	}
	if !tableExists {
		return nil
	}
	// We've already concluded in gcArtifacts() that this table was held for long enough.
	// We therefore move it into PURGE state.
	renameStatement, _, err := schema.GenerateRenameStatementWithUUID(artifactTable, schema.PurgeTableGCState, schema.OnlineDDLToGCUUID(uuid), t)
	if err != nil {
		return err
	}
	_, err = e.execQuery(ctx, renameStatement)
	return err
}

// gcArtifacts garbage-collects migration artifacts from completed/failed migrations
func (e *Executor) gcArtifacts(ctx context.Context) error {
	e.migrationMutex.Lock()
	defer e.migrationMutex.Unlock()

	if _, err := e.execQuery(ctx, sqlFixCompletedTimestamp); err != nil {
		// This query fixes a bug where stale migrations were marked as 'failed' without updating 'completed_timestamp'
		// see https://github.com/vitessio/vitess/issues/8499
		// Running this query retroactively sets completed_timestamp
		// This 'if' clause can be removed in version v13
		return err
	}
	query, err := sqlparser.ParseAndBind(sqlSelectUncollectedArtifacts,
		sqltypes.Int64BindVariable(int64((retainOnlineDDLTables).Seconds())),
	)
	if err != nil {
		return err
	}
	r, err := e.execQuery(ctx, query)
	if err != nil {
		return err
	}
	for _, row := range r.Named().Rows {
		uuid := row["migration_uuid"].ToString()
		artifacts := row["artifacts"].ToString()
		logPath := row["log_path"].ToString()

		log.Infof("Executor.gcArtifacts: will GC artifacts for migration %s", uuid)
		// Remove tables:
		artifactTables := textutil.SplitDelimitedList(artifacts)

		timeNow := time.Now()
		for i, artifactTable := range artifactTables {
			// We wish to generate distinct timestamp values for each table in this UUID,
			// because all tables will be renamed as _something_UUID_timestamp. Since UUID
			// is shared for all artifacts in this loop, we differentiate via timestamp
			log.Infof("Executor.gcArtifacts: will GC artifact %s for migration %s", artifactTable, uuid)
			t := timeNow.Add(time.Duration(i) * time.Second).UTC()
			if err := e.gcArtifactTable(ctx, artifactTable, uuid, t); err != nil {
				return err
			}
			log.Infof("Executor.gcArtifacts: renamed away artifact %s", artifactTable)
		}

		// Remove logs:
		{
			// logPath is in 'hostname:/path/to/logs' format
			tokens := strings.SplitN(logPath, ":", 2)
			logPath = tokens[len(tokens)-1]
			if err := os.RemoveAll(logPath); err != nil {
				return err
			}
		}

		// while the next function only applies to 'online' strategy ALTER and REVERT, there is no
		// harm in invoking it for other migrations.
		if err := e.deleteVReplicationEntry(ctx, uuid); err != nil {
			return err
		}

		if err := e.updateMigrationTimestamp(ctx, "cleanup_timestamp", uuid); err != nil {
			return err
		}
		log.Infof("Executor.gcArtifacts: done migration %s", uuid)
	}

	return nil
}

// onMigrationCheckTick runs all migrations life cycle
func (e *Executor) onMigrationCheckTick() {
	// This function can be called by multiple triggers. First, there's the normal ticker.
	// Then, any time a migration completes, we set a timer to trigger this function.
	// also, any time a new INSERT arrives, we set a timer to trigger this function.
	// Some of these may be correlated. To avoid spamming of this function we:
	// - ensure the function is non-reentrant, using tickReentranceFlag
	// - clean up tickReentranceFlag 1 second after function completes; this throttles calls to
	//   this function at no more than 1/sec rate.
	if atomic.CompareAndSwapInt64(&e.tickReentranceFlag, 0, 1) {
		defer time.AfterFunc(time.Second, func() { atomic.StoreInt64(&e.tickReentranceFlag, 0) })
	} else {
		// An instance of this function is already running
		return
	}

	if e.tabletTypeFunc() != topodatapb.TabletType_PRIMARY {
		return
	}
	if e.keyspace == "" {
		log.Errorf("Executor.onMigrationCheckTick(): empty keyspace")
		return
	}

	ctx := context.Background()
	if err := e.retryTabletFailureMigrations(ctx); err != nil {
		log.Error(err)
	}
	if err := e.reviewQueuedMigrations(ctx); err != nil {
		log.Error(err)
	}
	if err := e.scheduleNextMigration(ctx); err != nil {
		log.Error(err)
	}
	if err := e.runNextMigration(ctx); err != nil {
		log.Error(err)
	}
	if _, cancellable, err := e.reviewRunningMigrations(ctx); err != nil {
		log.Error(err)
	} else if err := e.cancelMigrations(ctx, cancellable, false); err != nil {
		log.Error(err)
	}
	if err := e.reviewStaleMigrations(ctx); err != nil {
		log.Error(err)
	}
	if err := e.gcArtifacts(ctx); err != nil {
		log.Error(err)
	}
}

func (e *Executor) updateMigrationStartedTimestamp(ctx context.Context, uuid string) error {
	parsed := sqlparser.BuildParsedQuery(sqlUpdateMigrationStartedTimestamp,
		":migration_uuid",
	)
	bindVars := map[string]*querypb.BindVariable{
		"migration_uuid": sqltypes.StringBindVariable(uuid),
	}
	bound, err := parsed.GenerateQuery(bindVars, nil)
	if err != nil {
		return err
	}
	_, err = e.execQuery(ctx, bound)
	if err != nil {
		log.Errorf("FAIL updateMigrationStartedTimestamp: uuid=%s, error=%v", uuid, err)
	}
	return err
}

func (e *Executor) updateMigrationTimestamp(ctx context.Context, timestampColumn string, uuid string) error {
	parsed := sqlparser.BuildParsedQuery(sqlUpdateMigrationTimestamp, timestampColumn,
		":migration_uuid",
	)
	bindVars := map[string]*querypb.BindVariable{
		"migration_uuid": sqltypes.StringBindVariable(uuid),
	}
	bound, err := parsed.GenerateQuery(bindVars, nil)
	if err != nil {
		return err
	}
	_, err = e.execQuery(ctx, bound)
	if err != nil {
		log.Errorf("FAIL updateMigrationStartedTimestamp: uuid=%s, timestampColumn=%v, error=%v", uuid, timestampColumn, err)
	}
	return err
}

func (e *Executor) updateMigrationLogPath(ctx context.Context, uuid string, hostname, logPath string) error {
	logFile := path.Join(logPath, migrationLogFileName)
	hostLogPath := fmt.Sprintf("%s:%s", hostname, logPath)
	query, err := sqlparser.ParseAndBind(sqlUpdateMigrationLogPath,
		sqltypes.StringBindVariable(hostLogPath),
		sqltypes.StringBindVariable(logFile),
		sqltypes.StringBindVariable(uuid),
	)
	if err != nil {
		return err
	}
	_, err = e.execQuery(ctx, query)
	return err
}

func (e *Executor) updateArtifacts(ctx context.Context, uuid string, artifacts ...string) error {
	bindArtifacts := strings.Join(artifacts, ",")
	query, err := sqlparser.ParseAndBind(sqlUpdateArtifacts,
		sqltypes.StringBindVariable(bindArtifacts),
		sqltypes.StringBindVariable(uuid),
	)
	if err != nil {
		return err
	}
	_, err = e.execQuery(ctx, query)
	return err
}

func (e *Executor) clearArtifacts(ctx context.Context, uuid string) error {
	query, err := sqlparser.ParseAndBind(sqlClearArtifacts,
		sqltypes.StringBindVariable(uuid),
	)
	if err != nil {
		return err
	}
	_, err = e.execQuery(ctx, query)
	return err
}

func (e *Executor) updateMigrationSpecialPlan(ctx context.Context, uuid string, specialPlan string) error {
	query, err := sqlparser.ParseAndBind(sqlUpdateSpecialPlan,
		sqltypes.StringBindVariable(specialPlan),
		sqltypes.StringBindVariable(uuid),
	)
	if err != nil {
		return err
	}
	_, err = e.execQuery(ctx, query)
	return err
}

func (e *Executor) updateMigrationStage(ctx context.Context, uuid string, stage string, args ...interface{}) error {
	msg := fmt.Sprintf(stage, args...)
	log.Infof("updateMigrationStage: uuid=%s, stage=%s", uuid, msg)
	query, err := sqlparser.ParseAndBind(sqlUpdateStage,
		sqltypes.StringBindVariable(msg),
		sqltypes.StringBindVariable(uuid),
	)
	if err != nil {
		return err
	}
	_, err = e.execQuery(ctx, query)
	return err
}

func (e *Executor) incrementCutoverAttempts(ctx context.Context, uuid string) error {
	query, err := sqlparser.ParseAndBind(sqlIncrementCutoverAttempts,
		sqltypes.StringBindVariable(uuid),
	)
	if err != nil {
		return err
	}
	_, err = e.execQuery(ctx, query)
	return err
}

// updateMigrationTablet sets 'tablet' column to be this executor's tablet alias for given migration
func (e *Executor) updateMigrationTablet(ctx context.Context, uuid string) error {
	query, err := sqlparser.ParseAndBind(sqlUpdateTablet,
		sqltypes.StringBindVariable(e.TabletAliasString()),
		sqltypes.StringBindVariable(uuid),
	)
	if err != nil {
		return err
	}
	_, err = e.execQuery(ctx, query)
	return err
}

// updateTabletFailure marks a given migration as "tablet_failed"
func (e *Executor) updateTabletFailure(ctx context.Context, uuid string) error {
	parsed := sqlparser.BuildParsedQuery(sqlUpdateTabletFailure,
		":migration_uuid",
	)
	bindVars := map[string]*querypb.BindVariable{
		"migration_uuid": sqltypes.StringBindVariable(uuid),
	}
	bound, err := parsed.GenerateQuery(bindVars, nil)
	if err != nil {
		return err
	}
	_, err = e.execQuery(ctx, bound)
	return err
}

func (e *Executor) updateMigrationStatusFailedOrCancelled(ctx context.Context, uuid string) error {
	log.Infof("updateMigrationStatus: transitioning migration: %s into status failed or cancelled", uuid)
	query, err := sqlparser.ParseAndBind(sqlUpdateMigrationStatusFailedOrCancelled,
		sqltypes.StringBindVariable(uuid),
	)
	if err != nil {
		return err
	}
	_, err = e.execQuery(ctx, query)
	return err
}

func (e *Executor) updateMigrationStatus(ctx context.Context, uuid string, status schema.OnlineDDLStatus) error {
	log.Infof("updateMigrationStatus: transitioning migration: %s into status: %s", uuid, string(status))
	query, err := sqlparser.ParseAndBind(sqlUpdateMigrationStatus,
		sqltypes.StringBindVariable(string(status)),
		sqltypes.StringBindVariable(uuid),
	)
	if err != nil {
		return err
	}
	_, err = e.execQuery(ctx, query)
	if err != nil {
		log.Errorf("FAIL updateMigrationStatus: uuid=%s, query=%v, error=%v", uuid, query, err)
	}
	return err
}

func (e *Executor) updateDDLAction(ctx context.Context, uuid string, actionStr string) error {
	query, err := sqlparser.ParseAndBind(sqlUpdateDDLAction,
		sqltypes.StringBindVariable(actionStr),
		sqltypes.StringBindVariable(uuid),
	)
	if err != nil {
		return err
	}
	_, err = e.execQuery(ctx, query)
	return err
}

func (e *Executor) updateMigrationMessage(ctx context.Context, uuid string, message string) error {
	log.Infof("updateMigrationMessage: uuid=%s, message=%s", uuid, message)

	maxlen := 16383
	update := func(message string) error {
		if len(message) > maxlen {
			message = message[0:maxlen]
		}
		message = strings.ToValidUTF8(message, "�")
		query, err := sqlparser.ParseAndBind(sqlUpdateMessage,
			sqltypes.StringBindVariable(message),
			sqltypes.StringBindVariable(uuid),
		)
		if err != nil {
			return err
		}
		_, err = e.execQuery(ctx, query)
		return err
	}
	err := update(message)
	if err != nil {
		// If, for some reason, we're unable to update the error message, let's write a generic message
		err = update("unable to update with original migration error message")
	}
	return err
}

func (e *Executor) updateSchemaAnalysis(ctx context.Context, uuid string,
	addedUniqueKeys, removedUnqiueKeys int, removedUniqueKeyNames string,
	droppedNoDefaultColumnNames string, expandedColumnNames string,
	revertibleNotes string) error {
	query, err := sqlparser.ParseAndBind(sqlUpdateSchemaAnalysis,
		sqltypes.Int64BindVariable(int64(addedUniqueKeys)),
		sqltypes.Int64BindVariable(int64(removedUnqiueKeys)),
		sqltypes.StringBindVariable(removedUniqueKeyNames),
		sqltypes.StringBindVariable(droppedNoDefaultColumnNames),
		sqltypes.StringBindVariable(expandedColumnNames),
		sqltypes.StringBindVariable(revertibleNotes),
		sqltypes.StringBindVariable(uuid),
	)
	if err != nil {
		return err
	}
	_, err = e.execQuery(ctx, query)
	return err
}

func (e *Executor) updateMySQLTable(ctx context.Context, uuid string, tableName string) error {
	query, err := sqlparser.ParseAndBind(sqlUpdateMySQLTable,
		sqltypes.StringBindVariable(tableName),
		sqltypes.StringBindVariable(uuid),
	)
	if err != nil {
		return err
	}
	_, err = e.execQuery(ctx, query)
	return err
}

func (e *Executor) updateMigrationETASeconds(ctx context.Context, uuid string, etaSeconds int64) error {
	query, err := sqlparser.ParseAndBind(sqlUpdateMigrationETASeconds,
		sqltypes.Int64BindVariable(etaSeconds),
		sqltypes.StringBindVariable(uuid),
	)
	if err != nil {
		return err
	}
	_, err = e.execQuery(ctx, query)
	return err
}

func (e *Executor) updateMigrationProgress(ctx context.Context, uuid string, progress float64) error {
	if progress <= 0 {
		// progress starts at 0, and can only increase.
		// A value of "0" either means "This is the actual current progress" or "No information"
		// In both cases there's nothing to update
		return nil
	}
	query, err := sqlparser.ParseAndBind(sqlUpdateMigrationProgress,
		sqltypes.Float64BindVariable(progress),
		sqltypes.StringBindVariable(uuid),
	)
	if err != nil {
		return err
	}
	_, err = e.execQuery(ctx, query)
	return err
}

func (e *Executor) updateMigrationProgressByRowsCopied(ctx context.Context, uuid string, rowsCopied int64) error {
	query, err := sqlparser.ParseAndBind(sqlUpdateMigrationProgressByRowsCopied,
		sqltypes.Int64BindVariable(rowsCopied),
		sqltypes.StringBindVariable(uuid),
	)
	if err != nil {
		return err
	}
	_, err = e.execQuery(ctx, query)
	return err
}

func (e *Executor) updateMigrationETASecondsByProgress(ctx context.Context, uuid string) error {
	query, err := sqlparser.ParseAndBind(sqlUpdateMigrationETASecondsByProgress,
		sqltypes.StringBindVariable(uuid),
	)
	if err != nil {
		return err
	}
	_, err = e.execQuery(ctx, query)
	return err
}

func (e *Executor) updateMigrationLastThrottled(ctx context.Context, uuid string, lastThrottledUnixTime int64, throttledCompnent string) error {
	query, err := sqlparser.ParseAndBind(sqlUpdateLastThrottled,
		sqltypes.Int64BindVariable(lastThrottledUnixTime),
		sqltypes.StringBindVariable(throttledCompnent),
		sqltypes.StringBindVariable(uuid),
	)
	if err != nil {
		return err
	}
	_, err = e.execQuery(ctx, query)
	return err
}

func (e *Executor) updateMigrationTableRows(ctx context.Context, uuid string, tableRows int64) error {
	query, err := sqlparser.ParseAndBind(sqlUpdateMigrationTableRows,
		sqltypes.Int64BindVariable(tableRows),
		sqltypes.StringBindVariable(uuid),
	)
	if err != nil {
		return err
	}
	_, err = e.execQuery(ctx, query)
	return err
}

func (e *Executor) updateRowsCopied(ctx context.Context, uuid string, rowsCopied int64) error {
	if rowsCopied <= 0 {
		// Number of rows can only be positive. Zero or negative must mean "no information" and
		// we don't update the table value.
		return nil
	}
	query, err := sqlparser.ParseAndBind(sqlUpdateMigrationRowsCopied,
		sqltypes.Int64BindVariable(rowsCopied),
		sqltypes.StringBindVariable(uuid),
	)
	if err != nil {
		return err
	}
	_, err = e.execQuery(ctx, query)
	return err
}

func (e *Executor) updateVitessLivenessIndicator(ctx context.Context, uuid string, livenessIndicator int64) error {
	query, err := sqlparser.ParseAndBind(sqlUpdateMigrationVitessLivenessIndicator,
		sqltypes.Int64BindVariable(livenessIndicator),
		sqltypes.StringBindVariable(uuid),
	)
	if err != nil {
		return err
	}
	_, err = e.execQuery(ctx, query)
	return err
}

func (e *Executor) updateMigrationIsView(ctx context.Context, uuid string, isView bool) error {
	query, err := sqlparser.ParseAndBind(sqlUpdateMigrationIsView,
		sqltypes.BoolBindVariable(isView),
		sqltypes.StringBindVariable(uuid),
	)
	if err != nil {
		return err
	}
	_, err = e.execQuery(ctx, query)
	return err
}

func (e *Executor) updateMigrationSetImmediateOperation(ctx context.Context, uuid string) error {
	query, err := sqlparser.ParseAndBind(sqlUpdateMigrationSetImmediateOperation,
		sqltypes.StringBindVariable(uuid),
	)
	if err != nil {
		return err
	}
	_, err = e.execQuery(ctx, query)
	return err
}

func (e *Executor) updateMigrationReadyToComplete(ctx context.Context, uuid string, isReady bool) error {
	query, err := sqlparser.ParseAndBind(sqlUpdateMigrationReadyToComplete,
		sqltypes.BoolBindVariable(isReady),
		sqltypes.StringBindVariable(uuid),
	)
	if err != nil {
		return err
	}
	if _, err := e.execQuery(ctx, query); err != nil {
		return err
	}
	if val, ok := e.ownedRunningMigrations.Load(uuid); ok {
		if runningMigration, ok := val.(*schema.OnlineDDL); ok {
			var storeValue int64
			if isReady {
				storeValue = 1
			}
			atomic.StoreInt64(&runningMigration.ReadyToComplete, storeValue)
		}
	}
	return nil
}

func (e *Executor) updateMigrationStowawayTable(ctx context.Context, uuid string, tableName string) error {
	query, err := sqlparser.ParseAndBind(sqlUpdateMigrationStowawayTable,
		sqltypes.StringBindVariable(tableName),
		sqltypes.StringBindVariable(uuid),
	)
	if err != nil {
		return err
	}
	_, err = e.execQuery(ctx, query)
	return err
}

func (e *Executor) updateMigrationUserThrottleRatio(ctx context.Context, uuid string, ratio float64) error {
	query, err := sqlparser.ParseAndBind(sqlUpdateMigrationUserThrottleRatio,
		sqltypes.Float64BindVariable(ratio),
		sqltypes.StringBindVariable(uuid),
	)
	if err != nil {
		return err
	}
	_, err = e.execQuery(ctx, query)
	return err
}

// retryMigrationWhere retries a migration based on a given WHERE clause
func (e *Executor) retryMigrationWhere(ctx context.Context, whereExpr string) (result *sqltypes.Result, err error) {
	e.migrationMutex.Lock()
	defer e.migrationMutex.Unlock()
	parsed := sqlparser.BuildParsedQuery(sqlRetryMigrationWhere, ":tablet", whereExpr)
	bindVars := map[string]*querypb.BindVariable{
		"tablet": sqltypes.StringBindVariable(e.TabletAliasString()),
	}
	bound, err := parsed.GenerateQuery(bindVars, nil)
	if err != nil {
		return nil, err
	}
	result, err = e.execQuery(ctx, bound)
	return result, err
}

// RetryMigration marks given migration for retry
func (e *Executor) RetryMigration(ctx context.Context, uuid string) (result *sqltypes.Result, err error) {
	if !e.isOpen {
		return nil, vterrors.New(vtrpcpb.Code_FAILED_PRECONDITION, "online ddl is disabled")
	}
	if !schema.IsOnlineDDLUUID(uuid) {
		return nil, vterrors.Errorf(vtrpcpb.Code_UNKNOWN, "Not a valid migration ID in RETRY: %s", uuid)
	}
	e.migrationMutex.Lock()
	defer e.migrationMutex.Unlock()

	query, err := sqlparser.ParseAndBind(sqlRetryMigration,
		sqltypes.StringBindVariable(e.TabletAliasString()),
		sqltypes.StringBindVariable(uuid),
	)
	if err != nil {
		return nil, err
	}
	defer e.triggerNextCheckInterval()
	return e.execQuery(ctx, query)
}

// CleanupMigration sets migration is ready for artifact cleanup. Artifacts are not immediately deleted:
// all we do is set retain_artifacts_seconds to a very small number (it's actually a negative) so that the
// next iteration of gcArtifacts() picks up the migration's artifacts and schedules them for deletion
func (e *Executor) CleanupMigration(ctx context.Context, uuid string) (result *sqltypes.Result, err error) {
	if !e.isOpen {
		return nil, vterrors.New(vtrpcpb.Code_FAILED_PRECONDITION, "online ddl is disabled")
	}
	if !schema.IsOnlineDDLUUID(uuid) {
		return nil, vterrors.Errorf(vtrpcpb.Code_UNKNOWN, "Not a valid migration ID in CLEANUP: %s", uuid)
	}
	log.Infof("CleanupMigration: request to cleanup migration %s", uuid)
	e.migrationMutex.Lock()
	defer e.migrationMutex.Unlock()

	query, err := sqlparser.ParseAndBind(sqlUpdateReadyForCleanup,
		sqltypes.StringBindVariable(uuid),
	)
	if err != nil {
		return nil, err
	}
	rs, err := e.execQuery(ctx, query)
	if err != nil {
		return nil, err
	}
	log.Infof("CleanupMigration: migration %s marked as ready to clean up", uuid)
	return rs, nil
}

// CompleteMigration clears the postpone_completion flag for a given migration, assuming it was set in the first place
func (e *Executor) CompleteMigration(ctx context.Context, uuid string) (result *sqltypes.Result, err error) {
	if !e.isOpen {
		return nil, vterrors.New(vtrpcpb.Code_FAILED_PRECONDITION, "online ddl is disabled")
	}
	if !schema.IsOnlineDDLUUID(uuid) {
		return nil, vterrors.Errorf(vtrpcpb.Code_UNKNOWN, "Not a valid migration ID in COMPLETE: %s", uuid)
	}
	log.Infof("CompleteMigration: request to complete migration %s", uuid)

	e.migrationMutex.Lock()
	defer e.migrationMutex.Unlock()

	query, err := sqlparser.ParseAndBind(sqlUpdateCompleteMigration,
		sqltypes.StringBindVariable(uuid),
	)
	if err != nil {
		return nil, err
	}
	defer e.triggerNextCheckInterval()
	if err := e.deleteGhostPostponeFlagFile(uuid); err != nil {
		// This should work without error even if the migration is not a gh-ost migration, and even
		// if the file does not exist. An error here indicates a general system error of sorts.
		return nil, err
	}
	rs, err := e.execQuery(ctx, query)
	if err != nil {
		return nil, err
	}
	log.Infof("CompleteMigration: migration %s marked as unpostponed", uuid)
	return rs, nil
}

// CompletePendingMigrations completes all pending migrations (that are expected to run or are running)
// for this keyspace
func (e *Executor) CompletePendingMigrations(ctx context.Context) (result *sqltypes.Result, err error) {
	if !e.isOpen {
		return nil, vterrors.New(vtrpcpb.Code_FAILED_PRECONDITION, "online ddl is disabled")
	}

	uuids, err := e.readPendingMigrationsUUIDs(ctx)
	if err != nil {
		return result, err
	}
	log.Infof("CompletePendingMigrations: iterating %v migrations %s", len(uuids))

	result = &sqltypes.Result{}
	for _, uuid := range uuids {
		log.Infof("CompletePendingMigrations: completing %s", uuid)
		res, err := e.CompleteMigration(ctx, uuid)
		if err != nil {
			return result, err
		}
		result.AppendResult(res)
	}
	log.Infof("CompletePendingMigrations: done iterating %v migrations %s", len(uuids))
	return result, nil
}

// LaunchMigration clears the postpone_launch flag for a given migration, assuming it was set in the first place
func (e *Executor) LaunchMigration(ctx context.Context, uuid string, shardsArg string) (result *sqltypes.Result, err error) {
	if !e.isOpen {
		return nil, vterrors.New(vtrpcpb.Code_FAILED_PRECONDITION, "online ddl is disabled")
	}
	if !schema.IsOnlineDDLUUID(uuid) {
		return nil, vterrors.Errorf(vtrpcpb.Code_UNKNOWN, "Not a valid migration ID in EXECUTE: %s", uuid)
	}
	if !e.matchesShards(shardsArg) {
		// Does not apply  to this shard!
		return &sqltypes.Result{}, nil
	}
	log.Infof("LaunchMigration: request to execute migration %s", uuid)

	e.migrationMutex.Lock()
	defer e.migrationMutex.Unlock()

	query, err := sqlparser.ParseAndBind(sqlUpdateLaunchMigration,
		sqltypes.StringBindVariable(uuid),
	)
	if err != nil {
		return nil, err
	}
	defer e.triggerNextCheckInterval()
	rs, err := e.execQuery(ctx, query)
	if err != nil {
		return nil, err
	}
	log.Infof("LaunchMigration: migration %s marked as unpostponed", uuid)
	return rs, nil
}

// LaunchMigrations launches all launch-postponed queued migrations for this keyspace
func (e *Executor) LaunchMigrations(ctx context.Context) (result *sqltypes.Result, err error) {
	if !e.isOpen {
		return nil, vterrors.New(vtrpcpb.Code_FAILED_PRECONDITION, "online ddl is disabled")
	}

	uuids, err := e.readPendingMigrationsUUIDs(ctx)
	if err != nil {
		return result, err
	}
	r, err := e.execQuery(ctx, sqlSelectQueuedMigrations)
	if err != nil {
		return result, err
	}
	rows := r.Named().Rows
	log.Infof("LaunchMigrations: iterating %v migrations %s", len(rows))
	result = &sqltypes.Result{}
	for _, row := range rows {
		uuid := row["migration_uuid"].ToString()
		log.Infof("LaunchMigrations: unpostponing %s", uuid)
		res, err := e.LaunchMigration(ctx, uuid, "")
		if err != nil {
			return result, err
		}
		result.AppendResult(res)
	}
	log.Infof("LaunchMigrations: done iterating %v migrations %s", len(uuids))
	return result, nil
}

func (e *Executor) submittedMigrationConflictsWithPendingMigrationInSingletonContext(
	ctx context.Context, submittedMigration, pendingOnlineDDL *schema.OnlineDDL,
) bool {
	if pendingOnlineDDL.MigrationContext == submittedMigration.MigrationContext {
		// same migration context. this is obviously allowed
		return false
	}
	// Let's see if the pending migration is a revert:
	if _, err := pendingOnlineDDL.GetRevertUUID(); err != nil {
		// Not a revert. So the pending migration definitely conflicts with our migration.
		return true
	}

	// The pending migration is a revert
	if !pendingOnlineDDL.StrategySetting().IsSingletonContext() {
		// Aha! So, our "conflict" is with a REVERT migration, which does _not_ have a -singleton-context
		// flag. Because we want to allow REVERT migrations to run as concurrently as possible, we allow this scenario.
		return false
	}
	return true
}

// submitCallbackIfNonConflicting is called internally by SubmitMigration, and is given a callack to execute
// if the given migration does not conflict any terms. Specifically, this function looks for singleton or
// singleton-context conflicts.
// The call back can be an insertion of a new migration, or a retry of an existing migration, or whatnot.
func (e *Executor) submitCallbackIfNonConflicting(
	ctx context.Context,
	onlineDDL *schema.OnlineDDL,
	callback func() (*sqltypes.Result, error),
) (
	result *sqltypes.Result, err error,
) {
	if !onlineDDL.StrategySetting().IsSingleton() && !onlineDDL.StrategySetting().IsSingletonContext() {
		// not a singleton. No conflict
		return callback()
	}
	// This is either singleton or singleton-context

	// This entire next logic is wrapped in an anonymous func just to get the migrationMutex released
	// before calling the callback function. Reason is: the callback function itself may need to acquire
	// the mutex. And specifically, one of the callback functions used is e.RetryMigration(), which does
	// lock the mutex...
	err = func() error {
		e.migrationMutex.Lock()
		defer e.migrationMutex.Unlock()

		pendingUUIDs, err := e.readPendingMigrationsUUIDs(ctx)
		if err != nil {
			return err
		}
		switch {
		case onlineDDL.StrategySetting().IsSingleton():
			// We will reject this migration if there's any pending migration
			if len(pendingUUIDs) > 0 {
				return vterrors.Errorf(vtrpcpb.Code_FAILED_PRECONDITION, "singleton migration rejected: found pending migrations [%s]", strings.Join(pendingUUIDs, ", "))
			}
		case onlineDDL.StrategySetting().IsSingletonContext():
			// We will reject this migration if there's any pending migration within a different context
			for _, pendingUUID := range pendingUUIDs {
				pendingOnlineDDL, _, err := e.readMigration(ctx, pendingUUID)
				if err != nil {
					return vterrors.Wrapf(err, "validateSingleton() migration: %s", pendingUUID)
				}
				if e.submittedMigrationConflictsWithPendingMigrationInSingletonContext(ctx, onlineDDL, pendingOnlineDDL) {
					return vterrors.Errorf(vtrpcpb.Code_FAILED_PRECONDITION, "singleton-context migration rejected: found pending migration: %s in different context: %s", pendingUUID, pendingOnlineDDL.MigrationContext)
				}
				// no conflict? continue looking for other pending migrations
			}
		}
		return nil
	}()
	if err != nil {
		return nil, err
	}
	// OK to go!
	return callback()
}

// SubmitMigration inserts a new migration request
func (e *Executor) SubmitMigration(
	ctx context.Context,
	stmt sqlparser.Statement,
) (*sqltypes.Result, error) {
	if !e.isOpen {
		return nil, vterrors.New(vtrpcpb.Code_FAILED_PRECONDITION, "online ddl is disabled")
	}

	log.Infof("SubmitMigration: request to submit migration with statement: %0.50s...", sqlparser.CanonicalString(stmt))
	if ddlStmt, ok := stmt.(sqlparser.DDLStatement); ok {
		// This validation should have taken place on submission. However, the query may have mutated
		// during transfer, and this validation is here to catch any malformed mutation.
		if !ddlStmt.IsFullyParsed() {
			return nil, vterrors.New(vtrpcpb.Code_FAILED_PRECONDITION, "error parsing statement")
		}
	}

	onlineDDL, err := schema.OnlineDDLFromCommentedStatement(stmt)
	if err != nil {
		return nil, vterrors.Errorf(vtrpcpb.Code_INVALID_ARGUMENT, "Error submitting migration %s: %v", sqlparser.String(stmt), err)
	}

	// The logic below has multiple steps. We hence protect the rest of the code with a mutex, only used by this function.
	e.submitMutex.Lock()
	defer e.submitMutex.Unlock()

	// Is there already a migration by this same UUID?
	storedMigration, _, err := e.readMigration(ctx, onlineDDL.UUID)
	if err != nil && err != ErrMigrationNotFound {
		return nil, vterrors.Wrapf(err, "while checking whether migration %s exists", onlineDDL.UUID)
	}
	if storedMigration != nil {
		log.Infof("SubmitMigration: migration %s already exists with migration_context=%s, table=%s", onlineDDL.UUID, storedMigration.MigrationContext, onlineDDL.Table)
		// A migration already exists with the same UUID. This is fine, we allow re-submitting migrations
		// with the same UUID, as we provide idempotency.
		// So we will _mostly_ ignore the request: we will not submit a new migration. However, we will do
		// these things:

		// 1. Check that the requested submmited migration macthes the existing one's migration-context, otherwise
		//    this doesn't seem right, not the idempotency we were looking for
		if storedMigration.MigrationContext != onlineDDL.MigrationContext {
			return nil, vterrors.Errorf(vtrpcpb.Code_FAILED_PRECONDITION, "migration rejected: found migration %s with different context: %s than submmitted migration's context: %s", onlineDDL.UUID, storedMigration.MigrationContext, onlineDDL.MigrationContext)
		}
		// 2. Possibly, the existing migration is in 'failed' or 'cancelled' state, in which case this
		//    resubmission should retry the migration.
		return e.submitCallbackIfNonConflicting(
			ctx, onlineDDL,
			func() (*sqltypes.Result, error) { return e.RetryMigration(ctx, onlineDDL.UUID) },
		)
	}

	// OK, this is a new UUID

	_, actionStr, err := onlineDDL.GetActionStr()
	if err != nil {
		return nil, err
	}
	log.Infof("SubmitMigration: request to submit migration %s; action=%s, table=%s", onlineDDL.UUID, actionStr, onlineDDL.Table)

	revertedUUID, _ := onlineDDL.GetRevertUUID() // Empty value if the migration is not actually a REVERT. Safe to ignore error.
	retainArtifactsSeconds := int64((retainOnlineDDLTables).Seconds())
	_, allowConcurrentMigration := e.allowConcurrentMigration(onlineDDL)
	submitQuery, err := sqlparser.ParseAndBind(sqlInsertMigration,
		sqltypes.StringBindVariable(onlineDDL.UUID),
		sqltypes.StringBindVariable(e.keyspace),
		sqltypes.StringBindVariable(e.shard),
		sqltypes.StringBindVariable(e.dbName),
		sqltypes.StringBindVariable(onlineDDL.Table),
		sqltypes.StringBindVariable(onlineDDL.SQL),
		sqltypes.StringBindVariable(string(onlineDDL.Strategy)),
		sqltypes.StringBindVariable(onlineDDL.Options),
		sqltypes.StringBindVariable(actionStr),
		sqltypes.StringBindVariable(onlineDDL.MigrationContext),
		sqltypes.StringBindVariable(string(schema.OnlineDDLStatusQueued)),
		sqltypes.StringBindVariable(e.TabletAliasString()),
		sqltypes.Int64BindVariable(retainArtifactsSeconds),
		sqltypes.BoolBindVariable(onlineDDL.StrategySetting().IsPostponeLaunch()),
		sqltypes.BoolBindVariable(onlineDDL.StrategySetting().IsPostponeCompletion()),
		sqltypes.BoolBindVariable(allowConcurrentMigration),
		sqltypes.StringBindVariable(revertedUUID),
		sqltypes.BoolBindVariable(onlineDDL.IsView()),
	)
	if err != nil {
		return nil, err
	}
	result, err := e.submitCallbackIfNonConflicting(
		ctx, onlineDDL,
		func() (*sqltypes.Result, error) { return e.execQuery(ctx, submitQuery) },
	)
	if err != nil {
		return nil, vterrors.Wrapf(err, "submitting migration %v", onlineDDL.UUID)

	}
	log.Infof("SubmitMigration: migration %s submitted", onlineDDL.UUID)

	defer e.triggerNextCheckInterval()

	return result, nil
}

// ShowMigrationLogs reads the migration log for a given migration
func (e *Executor) ShowMigrationLogs(ctx context.Context, stmt *sqlparser.ShowMigrationLogs) (result *sqltypes.Result, err error) {
	if !e.isOpen {
		return nil, vterrors.New(vtrpcpb.Code_FAILED_PRECONDITION, "online ddl is disabled")
	}
	_, row, err := e.readMigration(ctx, stmt.UUID)
	if err != nil {
		return nil, err
	}
	logFile := row["log_file"].ToString()
	if logFile == "" {
		return nil, vterrors.Errorf(vtrpcpb.Code_NOT_FOUND, "No log file for migration %v", stmt.UUID)
	}
	content, err := os.ReadFile(logFile)
	if err != nil {
		return nil, err
	}

	result = &sqltypes.Result{
		Fields: []*querypb.Field{
			{
				Name: "migration_log",
				Type: sqltypes.VarChar,
			},
		},
		Rows: [][]sqltypes.Value{},
	}
	result.Rows = append(result.Rows, []sqltypes.Value{
		sqltypes.NewVarChar(string(content)),
	})
	return result, nil
}

// onSchemaMigrationStatus is called when a status is set/changed for a running migration
func (e *Executor) onSchemaMigrationStatus(ctx context.Context,
	uuid string, status schema.OnlineDDLStatus, dryRun bool, progressPct float64, etaSeconds int64, rowsCopied int64, hint string) (err error) {
	if dryRun && status != schema.OnlineDDLStatusFailed {
		// We don't consider dry-run reports unless there's a failure
		return nil
	}
	switch status {
	case schema.OnlineDDLStatusReady:
		{
			err = e.updateMigrationTimestamp(ctx, "ready_timestamp", uuid)
		}
	case schema.OnlineDDLStatusRunning:
		{
			_ = e.updateMigrationStartedTimestamp(ctx, uuid)
			err = e.updateMigrationTimestamp(ctx, "liveness_timestamp", uuid)
		}
	case schema.OnlineDDLStatusComplete:
		{
			progressPct = progressPctFull
			_ = e.updateMigrationStartedTimestamp(ctx, uuid)
			err = e.updateMigrationTimestamp(ctx, "completed_timestamp", uuid)
		}
	case schema.OnlineDDLStatusFailed:
		{
			_ = e.updateMigrationStartedTimestamp(ctx, uuid)
			err = e.updateMigrationTimestamp(ctx, "completed_timestamp", uuid)
		}
	}
	if err != nil {
		return err
	}
	if err = e.updateMigrationStatus(ctx, uuid, status); err != nil {
		return err
	}
	if err = e.updateMigrationProgress(ctx, uuid, progressPct); err != nil {
		return err
	}
	if err = e.updateMigrationETASeconds(ctx, uuid, etaSeconds); err != nil {
		return err
	}
	if err := e.updateRowsCopied(ctx, uuid, rowsCopied); err != nil {
		return err
	}
	if hint == readyToCompleteHint {
		if err := e.updateMigrationReadyToComplete(ctx, uuid, true); err != nil {
			return err
		}
	}
	if !dryRun {
		switch status {
		case schema.OnlineDDLStatusComplete, schema.OnlineDDLStatusFailed:
			e.triggerNextCheckInterval()
		}
	}

	return nil
}

// OnSchemaMigrationStatus is called by TabletServer's API, which is invoked by a running gh-ost migration's hooks.
func (e *Executor) OnSchemaMigrationStatus(ctx context.Context,
	uuidParam, statusParam, dryrunParam, progressParam, etaParam, rowsCopiedParam, hint string) (err error) {
	status := schema.OnlineDDLStatus(statusParam)
	dryRun := (dryrunParam == "true")
	var progressPct float64
	if pct, err := strconv.ParseFloat(progressParam, 64); err == nil {
		progressPct = pct
	}
	var etaSeconds int64 = etaSecondsUnknown
	if eta, err := strconv.ParseInt(etaParam, 10, 64); err == nil {
		etaSeconds = eta
	}
	var rowsCopied int64
	if rows, err := strconv.ParseInt(rowsCopiedParam, 10, 64); err == nil {
		rowsCopied = rows
	}

	return e.onSchemaMigrationStatus(ctx, uuidParam, status, dryRun, progressPct, etaSeconds, rowsCopied, hint)
<<<<<<< HEAD
=======
}

// VExec is called by a VExec invocation
// Implements vitess.io/vitess/go/vt/vttablet/vexec.Executor interface
func (e *Executor) VExec(ctx context.Context, vx *vexec.TabletVExec) (qr *querypb.QueryResult, err error) {
	response := func(result *sqltypes.Result, err error) (*querypb.QueryResult, error) {
		if err != nil {
			return nil, err
		}
		return sqltypes.ResultToProto3(result), nil
	}

	switch stmt := vx.Stmt.(type) {
	case *sqlparser.Delete:
		return nil, fmt.Errorf("DELETE statements not supported for this table. query=%s", vx.Query)
	case *sqlparser.Select:
		return response(e.execQuery(ctx, vx.Query))
	case *sqlparser.Insert:
		match, err := sqlparser.QueryMatchesTemplates(vx.Query, vexecInsertTemplates)
		if err != nil {
			return nil, err
		}
		if !match {
			return nil, fmt.Errorf("Query must match one of these templates: %s", strings.Join(vexecInsertTemplates, "; "))
		}
		// Vexec naturally runs outside shard/schema context. It does not supply values for those columns.
		// We can fill them in.
		vx.ReplaceInsertColumnVal("shard", vx.ToStringVal(e.shard))
		vx.ReplaceInsertColumnVal("mysql_schema", vx.ToStringVal(e.dbName))
		vx.AddOrReplaceInsertColumnVal("tablet", vx.ToStringVal(e.TabletAliasString()))
		e.triggerNextCheckInterval()
		return response(e.execQuery(ctx, vx.Query))
	case *sqlparser.Update:
		match, err := sqlparser.QueryMatchesTemplates(vx.Query, vexecUpdateTemplates)
		if err != nil {
			return nil, err
		}
		if !match {
			return nil, fmt.Errorf("Query must match one of these templates: %s; query=%s", strings.Join(vexecUpdateTemplates, "; "), vx.Query)
		}
		if shard, _ := vx.ColumnStringVal(vx.WhereCols, "shard"); shard != "" {
			// shard is specified.
			if shard != e.shard {
				// specified shard is not _this_ shard. So we're skipping this UPDATE
				return sqltypes.ResultToProto3(emptyResult), nil
			}
		}
		statusVal, err := vx.ColumnStringVal(vx.UpdateCols, "migration_status")
		if err != nil {
			return nil, err
		}
		switch statusVal {
		case retryMigrationHint:
			return response(e.retryMigrationWhere(ctx, sqlparser.String(stmt.Where.Expr)))
		case completeMigrationHint:
			uuid, err := vx.ColumnStringVal(vx.WhereCols, "migration_uuid")
			if err != nil {
				return nil, err
			}
			if !schema.IsOnlineDDLUUID(uuid) {
				return nil, fmt.Errorf("Not an Online DDL UUID: %s", uuid)
			}
			return response(e.CompleteMigration(ctx, uuid))
		case cancelMigrationHint:
			uuid, err := vx.ColumnStringVal(vx.WhereCols, "migration_uuid")
			if err != nil {
				return nil, err
			}
			if !schema.IsOnlineDDLUUID(uuid) {
				return nil, fmt.Errorf("Not an Online DDL UUID: %s", uuid)
			}
			return response(e.CancelMigration(ctx, uuid, "cancel by user", true))
		case cancelAllMigrationHint:
			uuid, _ := vx.ColumnStringVal(vx.WhereCols, "migration_uuid")
			if uuid != "" {
				return nil, fmt.Errorf("Unexpetced UUID: %s", uuid)
			}
			return response(e.CancelPendingMigrations(ctx, "cancel-all by user", true))
		default:
			return nil, fmt.Errorf("Unexpected value for migration_status: %v. Supported values are: %s, %s",
				statusVal, retryMigrationHint, cancelMigrationHint)
		}
	default:
		return nil, fmt.Errorf("No handler for this query: %s", vx.Query)
	}
>>>>>>> da1906d5
}<|MERGE_RESOLUTION|>--- conflicted
+++ resolved
@@ -74,31 +74,6 @@
 	ErrMigrationNotFound = errors.New("migration not found")
 )
 
-var vexecUpdateTemplates = []string{
-	`update _vt.schema_migrations set migration_status='val1' where mysql_schema='val2'`,
-	`update _vt.schema_migrations set migration_status='val1' where migration_uuid='val2' and mysql_schema='val3'`,
-	`update _vt.schema_migrations set migration_status='val1' where migration_uuid='val2' and mysql_schema='val3' and shard='val4'`,
-}
-
-var vexecInsertTemplates = []string{
-	`INSERT IGNORE INTO _vt.schema_migrations (
-		migration_uuid,
-		keyspace,
-		shard,
-		mysql_schema,
-		mysql_table,
-		migration_statement,
-		strategy,
-		options,
-		ddl_action,
-		requested_timestamp,
-		migration_context,
-		migration_status
-	) VALUES (
-		'val1', 'val2', 'val3', 'val4', 'val5', 'val6', 'val7', 'val8', 'val9', FROM_UNIXTIME(0), 'vala', 'valb'
-	)`,
-}
-
 var emptyResult = &sqltypes.Result{}
 var acceptableDropTableIfExistsErrorCodes = []mysql.ErrorCode{mysql.ERCantFindFile, mysql.ERNoSuchTable}
 
@@ -308,11 +283,6 @@
 	e.pool.Open(e.env.Config().DB.AppWithDB(), e.env.Config().DB.DbaWithDB(), e.env.Config().DB.AppDebugWithDB())
 	e.ticks.Start(e.onMigrationCheckTick)
 	e.triggerNextCheckInterval()
-
-	if _, err := sqlparser.QueryMatchesTemplates("select 1 from dual", vexecUpdateTemplates); err != nil {
-		// this validates vexecUpdateTemplates
-		return err
-	}
 
 	e.isOpen = true
 
@@ -4828,92 +4798,4 @@
 	}
 
 	return e.onSchemaMigrationStatus(ctx, uuidParam, status, dryRun, progressPct, etaSeconds, rowsCopied, hint)
-<<<<<<< HEAD
-=======
-}
-
-// VExec is called by a VExec invocation
-// Implements vitess.io/vitess/go/vt/vttablet/vexec.Executor interface
-func (e *Executor) VExec(ctx context.Context, vx *vexec.TabletVExec) (qr *querypb.QueryResult, err error) {
-	response := func(result *sqltypes.Result, err error) (*querypb.QueryResult, error) {
-		if err != nil {
-			return nil, err
-		}
-		return sqltypes.ResultToProto3(result), nil
-	}
-
-	switch stmt := vx.Stmt.(type) {
-	case *sqlparser.Delete:
-		return nil, fmt.Errorf("DELETE statements not supported for this table. query=%s", vx.Query)
-	case *sqlparser.Select:
-		return response(e.execQuery(ctx, vx.Query))
-	case *sqlparser.Insert:
-		match, err := sqlparser.QueryMatchesTemplates(vx.Query, vexecInsertTemplates)
-		if err != nil {
-			return nil, err
-		}
-		if !match {
-			return nil, fmt.Errorf("Query must match one of these templates: %s", strings.Join(vexecInsertTemplates, "; "))
-		}
-		// Vexec naturally runs outside shard/schema context. It does not supply values for those columns.
-		// We can fill them in.
-		vx.ReplaceInsertColumnVal("shard", vx.ToStringVal(e.shard))
-		vx.ReplaceInsertColumnVal("mysql_schema", vx.ToStringVal(e.dbName))
-		vx.AddOrReplaceInsertColumnVal("tablet", vx.ToStringVal(e.TabletAliasString()))
-		e.triggerNextCheckInterval()
-		return response(e.execQuery(ctx, vx.Query))
-	case *sqlparser.Update:
-		match, err := sqlparser.QueryMatchesTemplates(vx.Query, vexecUpdateTemplates)
-		if err != nil {
-			return nil, err
-		}
-		if !match {
-			return nil, fmt.Errorf("Query must match one of these templates: %s; query=%s", strings.Join(vexecUpdateTemplates, "; "), vx.Query)
-		}
-		if shard, _ := vx.ColumnStringVal(vx.WhereCols, "shard"); shard != "" {
-			// shard is specified.
-			if shard != e.shard {
-				// specified shard is not _this_ shard. So we're skipping this UPDATE
-				return sqltypes.ResultToProto3(emptyResult), nil
-			}
-		}
-		statusVal, err := vx.ColumnStringVal(vx.UpdateCols, "migration_status")
-		if err != nil {
-			return nil, err
-		}
-		switch statusVal {
-		case retryMigrationHint:
-			return response(e.retryMigrationWhere(ctx, sqlparser.String(stmt.Where.Expr)))
-		case completeMigrationHint:
-			uuid, err := vx.ColumnStringVal(vx.WhereCols, "migration_uuid")
-			if err != nil {
-				return nil, err
-			}
-			if !schema.IsOnlineDDLUUID(uuid) {
-				return nil, fmt.Errorf("Not an Online DDL UUID: %s", uuid)
-			}
-			return response(e.CompleteMigration(ctx, uuid))
-		case cancelMigrationHint:
-			uuid, err := vx.ColumnStringVal(vx.WhereCols, "migration_uuid")
-			if err != nil {
-				return nil, err
-			}
-			if !schema.IsOnlineDDLUUID(uuid) {
-				return nil, fmt.Errorf("Not an Online DDL UUID: %s", uuid)
-			}
-			return response(e.CancelMigration(ctx, uuid, "cancel by user", true))
-		case cancelAllMigrationHint:
-			uuid, _ := vx.ColumnStringVal(vx.WhereCols, "migration_uuid")
-			if uuid != "" {
-				return nil, fmt.Errorf("Unexpetced UUID: %s", uuid)
-			}
-			return response(e.CancelPendingMigrations(ctx, "cancel-all by user", true))
-		default:
-			return nil, fmt.Errorf("Unexpected value for migration_status: %v. Supported values are: %s, %s",
-				statusVal, retryMigrationHint, cancelMigrationHint)
-		}
-	default:
-		return nil, fmt.Errorf("No handler for this query: %s", vx.Query)
-	}
->>>>>>> da1906d5
 }