/*
Copyright 2019 The Vitess Authors.

Licensed under the Apache License, Version 2.0 (the "License");
you may not use this file except in compliance with the License.
You may obtain a copy of the License at

    http://www.apache.org/licenses/LICENSE-2.0

Unless required by applicable law or agreed to in writing, software
distributed under the License is distributed on an "AS IS" BASIS,
WITHOUT WARRANTIES OR CONDITIONS OF ANY KIND, either express or implied.
See the License for the specific language governing permissions and
limitations under the License.
*/

/*
Functionality of this Executor is tested in go/test/endtoend/onlineddl/...
*/

package onlineddl

import (
	"context"
	"errors"
	"flag"
	"fmt"
	"io/ioutil"
	"math"
	"os"
	"path"
	"strconv"
	"strings"
	"sync"
	"sync/atomic"
	"syscall"
	"time"

	"vitess.io/vitess/go/mysql"
	"vitess.io/vitess/go/sqltypes"
	"vitess.io/vitess/go/textutil"
	"vitess.io/vitess/go/timer"
	"vitess.io/vitess/go/vt/binlog/binlogplayer"
	"vitess.io/vitess/go/vt/dbconnpool"
	"vitess.io/vitess/go/vt/log"
	binlogdatapb "vitess.io/vitess/go/vt/proto/binlogdata"
	querypb "vitess.io/vitess/go/vt/proto/query"
	topodatapb "vitess.io/vitess/go/vt/proto/topodata"
	vtrpcpb "vitess.io/vitess/go/vt/proto/vtrpc"
	"vitess.io/vitess/go/vt/schema"
	"vitess.io/vitess/go/vt/servenv"
	"vitess.io/vitess/go/vt/sqlparser"
	"vitess.io/vitess/go/vt/topo"
	"vitess.io/vitess/go/vt/topo/topoproto"
	"vitess.io/vitess/go/vt/vterrors"
	"vitess.io/vitess/go/vt/vttablet/tabletserver/connpool"
	"vitess.io/vitess/go/vt/vttablet/tabletserver/tabletenv"
	"vitess.io/vitess/go/vt/vttablet/tmclient"
	"vitess.io/vitess/go/vt/vttablet/vexec"

	mysqldriver "github.com/go-sql-driver/mysql"
	"github.com/golang/protobuf/proto"
	"github.com/jmoiron/sqlx"
	"github.com/skeema/tengo"
)

var (
	// ErrExecutorNotWritableTablet  is generated when executor is asked to run gh-ost on a read-only server
	ErrExecutorNotWritableTablet = errors.New("cannot run migration on non-writable tablet")
	// ErrExecutorMigrationAlreadyRunning is generated when an attempt is made to run an operation that conflicts with a running migration
	ErrExecutorMigrationAlreadyRunning = errors.New("cannot run migration since a migration is already running")
	// ErrMigrationNotFound is returned by readMigration when given UUI cannot be found
	ErrMigrationNotFound = errors.New("migration not found")
)

var vexecUpdateTemplates = []string{
	`update _vt.schema_migrations set migration_status='val' where mysql_schema='val'`,
	`update _vt.schema_migrations set migration_status='val' where migration_uuid='val' and mysql_schema='val'`,
	`update _vt.schema_migrations set migration_status='val' where migration_uuid='val' and mysql_schema='val' and shard='val'`,
}

var vexecInsertTemplates = []string{
	`INSERT IGNORE INTO _vt.schema_migrations (
		migration_uuid,
		keyspace,
		shard,
		mysql_schema,
		mysql_table,
		migration_statement,
		strategy,
		options,
		ddl_action,
		requested_timestamp,
		migration_context,
		migration_status
	) VALUES (
		'val', 'val', 'val', 'val', 'val', 'val', 'val', 'val', 'val', FROM_UNIXTIME(0), 'val', 'val'
	)`,
}

var emptyResult = &sqltypes.Result{}
var acceptableDropTableIfExistsErrorCodes = []int{mysql.ERCantFindFile, mysql.ERNoSuchTable}

var ghostOverridePath = flag.String("gh-ost-path", "", "override default gh-ost binary full path")
var ptOSCOverridePath = flag.String("pt-osc-path", "", "override default pt-online-schema-change binary full path")
var migrationCheckInterval = flag.Duration("migration_check_interval", 1*time.Minute, "Interval between migration checks")
var retainOnlineDDLTables = flag.Duration("retain_online_ddl_tables", 24*time.Hour, "How long should vttablet keep an old migrated table before purging it")
var migrationNextCheckIntervals = []time.Duration{1 * time.Second, 5 * time.Second}

const (
	maxPasswordLength             = 32 // MySQL's *replication* password may not exceed 32 characters
	staleMigrationMinutes         = 10
	progressPctStarted    float64 = 0
	progressPctFull       float64 = 100.0
	etaSecondsUnknown             = -1
	etaSecondsNow                 = 0
	databasePoolSize              = 3
	cutOverThreshold              = 3 * time.Second
)

var (
	migrationLogFileName = "migration.log"
	onlineDDLUser        = "vt-online-ddl-internal"
	onlineDDLGrant       = fmt.Sprintf("'%s'@'%s'", onlineDDLUser, "%")
)

type mysqlVariables struct {
	host           string
	port           int
	readOnly       bool
	version        string
	versionComment string
}

// Executor wraps and manages the execution of a gh-ost migration.
type Executor struct {
	env            tabletenv.Env
	pool           *connpool.Pool
	tabletTypeFunc func() topodatapb.TabletType
	ts             *topo.Server
	tabletAlias    *topodatapb.TabletAlias

	keyspace string
	shard    string
	dbName   string

	initMutex             sync.Mutex
	migrationMutex        sync.Mutex
	vreplMigrationRunning int64
	ghostMigrationRunning int64
	ptoscMigrationRunning int64
	lastMigrationUUID     string
	tickReentranceFlag    int64

	ticks             *timer.Timer
	isOpen            bool
	schemaInitialized bool
}

// GhostBinaryFileName returns the full path+name of the gh-ost binary
func GhostBinaryFileName() (fileName string, isOverride bool) {
	if *ghostOverridePath != "" {
		return *ghostOverridePath, true
	}
	return path.Join(os.TempDir(), "vt-gh-ost"), false
}

// PTOSCFileName returns the full path+name of the pt-online-schema-change binary
// Note that vttablet does not include pt-online-schema-change
func PTOSCFileName() (fileName string, isOverride bool) {
	if *ptOSCOverridePath != "" {
		return *ptOSCOverridePath, true
	}
	return "/usr/bin/pt-online-schema-change", false
}

// newGCTableRetainTime returns the time until which a new GC table is to be retained
func newGCTableRetainTime() time.Time {
	return time.Now().UTC().Add(*retainOnlineDDLTables)
}

// NewExecutor creates a new gh-ost executor.
func NewExecutor(env tabletenv.Env, tabletAlias topodatapb.TabletAlias, ts *topo.Server, tabletTypeFunc func() topodatapb.TabletType) *Executor {
	return &Executor{
		env:         env,
		tabletAlias: &tabletAlias,

		pool: connpool.NewPool(env, "OnlineDDLExecutorPool", tabletenv.ConnPoolConfig{
			Size:               databasePoolSize,
			IdleTimeoutSeconds: env.Config().OltpReadPool.IdleTimeoutSeconds,
		}),
		tabletTypeFunc: tabletTypeFunc,
		ts:             ts,
		ticks:          timer.NewTimer(*migrationCheckInterval),
	}
}

func (e *Executor) execQuery(ctx context.Context, query string) (result *sqltypes.Result, err error) {
	defer e.env.LogError()

	conn, err := e.pool.Get(ctx)
	if err != nil {
		return result, err
	}
	defer conn.Recycle()
	return conn.Exec(ctx, query, math.MaxInt32, true)
}

// TabletAliasString returns tablet alias as string (duh)
func (e *Executor) TabletAliasString() string {
	return topoproto.TabletAliasString(e.tabletAlias)
}

func (e *Executor) initSchema(ctx context.Context) error {
	e.initMutex.Lock()
	defer e.initMutex.Unlock()

	if e.schemaInitialized {
		return nil
	}

	defer e.env.LogError()

	conn, err := e.pool.Get(ctx)
	if err != nil {
		return err
	}
	defer conn.Recycle()

	for _, ddl := range applyDDL {
		_, err := conn.Exec(ctx, ddl, math.MaxInt32, false)
		if mysql.IsSchemaApplyError(err) {
			continue
		}
		if err != nil {
			return err
		}
	}
	e.schemaInitialized = true
	return nil
}

// InitDBConfig initializes keysapce
func (e *Executor) InitDBConfig(keyspace, shard, dbName string) {
	e.keyspace = keyspace
	e.shard = shard
	e.dbName = dbName
}

// Open opens database pool and initializes the schema
func (e *Executor) Open() error {
	e.initMutex.Lock()
	defer e.initMutex.Unlock()
	if e.isOpen {
		return nil
	}
	e.pool.Open(e.env.Config().DB.AppWithDB(), e.env.Config().DB.DbaWithDB(), e.env.Config().DB.AppDebugWithDB())
	e.ticks.Start(e.onMigrationCheckTick)
	e.triggerNextCheckInterval()

	if _, err := sqlparser.QueryMatchesTemplates("select 1 from dual", vexecUpdateTemplates); err != nil {
		// this validates vexecUpdateTemplates
		return err
	}

	e.isOpen = true

	return nil
}

// Close frees resources
func (e *Executor) Close() {
	e.initMutex.Lock()
	defer e.initMutex.Unlock()
	if !e.isOpen {
		return
	}

	e.ticks.Stop()
	e.pool.Close()
	e.isOpen = false
}

// triggerNextCheckInterval the next tick sooner than normal
func (e *Executor) triggerNextCheckInterval() {
	for _, interval := range migrationNextCheckIntervals {
		e.ticks.TriggerAfter(interval)
	}
}

// isAnyMigrationRunning sees if there's any migration running right now
func (e *Executor) isAnyMigrationRunning() bool {
	if atomic.LoadInt64(&e.vreplMigrationRunning) > 0 {
		return true
	}
	if atomic.LoadInt64(&e.ghostMigrationRunning) > 0 {
		return true
	}
	if atomic.LoadInt64(&e.ptoscMigrationRunning) > 0 {
		return true
	}
	return false
}

func (e *Executor) ghostPanicFlagFileName(uuid string) string {
	return path.Join(os.TempDir(), fmt.Sprintf("ghost.%s.panic.flag", uuid))
}

func (e *Executor) createGhostPanicFlagFile(uuid string) error {
	_, err := os.Create(e.ghostPanicFlagFileName(uuid))
	return err
}
func (e *Executor) deleteGhostPanicFlagFile(uuid string) error {
	// We use RemoveAll because if the file does not exist that's fine. Remove will return an error
	// if file does not exist; RemoveAll does not.
	return os.RemoveAll(e.ghostPanicFlagFileName(uuid))
}

func (e *Executor) ptPidFileName(uuid string) string {
	return path.Join(os.TempDir(), fmt.Sprintf("pt-online-schema-change.%s.pid", uuid))
}

// readMySQLVariables contacts the backend MySQL server to read some of its configuration
func (e *Executor) readMySQLVariables(ctx context.Context) (variables *mysqlVariables, err error) {
	conn, err := e.pool.Get(ctx)
	if err != nil {
		return nil, err
	}
	defer conn.Recycle()

	tm, err := conn.Exec(ctx, `select
			@@global.hostname as hostname,
			@@global.port as port,
			@@global.read_only as read_only,
			@@global.version AS version,
			@@global.version_comment AS version_comment
		from dual`, 1, true)
	if err != nil {
		return nil, vterrors.Errorf(vtrpcpb.Code_UNKNOWN, "could not read MySQL variables: %v", err)
	}
	row := tm.Named().Row()
	if row == nil {
		return nil, vterrors.Errorf(vtrpcpb.Code_UNKNOWN, "unexpected result for MySQL variables: %+v", tm.Rows)
	}
	variables = &mysqlVariables{}

	variables.host = row["hostname"].ToString()

	if port, err := row.ToInt64("port"); err != nil {
		return nil, vterrors.Errorf(vtrpcpb.Code_UNKNOWN, "could not parse @@global.port %v: %v", tm, err)
	} else {
		variables.port = int(port)
	}
	if variables.readOnly, err = row.ToBool("read_only"); err != nil {
		return nil, vterrors.Errorf(vtrpcpb.Code_UNKNOWN, "could not parse @@global.read_only %v: %v", tm, err)
	}

	variables.version = row["version"].ToString()
	variables.versionComment = row["version_comment"].ToString()

	return variables, nil
}

// createOnlineDDLUser creates a gh-ost user account with all neccessary privileges and with a random password
func (e *Executor) createOnlineDDLUser(ctx context.Context) (password string, err error) {
	conn, err := dbconnpool.NewDBConnection(ctx, e.env.Config().DB.DbaConnector())
	if err != nil {
		return password, err
	}
	defer conn.Close()

	password = RandomHash()[0:maxPasswordLength]

	for _, query := range sqlCreateOnlineDDLUser {
		parsed := sqlparser.BuildParsedQuery(query, onlineDDLGrant, password)
		if _, err := conn.ExecuteFetch(parsed.Query, 0, false); err != nil {
			return password, err
		}
	}
	for _, query := range sqlGrantOnlineDDLUser {
		parsed := sqlparser.BuildParsedQuery(query, onlineDDLGrant)
		if _, err := conn.ExecuteFetch(parsed.Query, 0, false); err != nil {
			return password, err
		}
	}
	return password, err
}

// dropOnlineDDLUser drops the given ddl user account at the end of migration
func (e *Executor) dropOnlineDDLUser(ctx context.Context) error {
	conn, err := dbconnpool.NewDBConnection(ctx, e.env.Config().DB.DbaConnector())
	if err != nil {
		return err
	}
	defer conn.Close()

	parsed := sqlparser.BuildParsedQuery(sqlDropOnlineDDLUser, onlineDDLGrant)
	_, err = conn.ExecuteFetch(parsed.Query, 0, false)
	return err
}

// tableExists checks if a given table exists.
func (e *Executor) tableExists(ctx context.Context, tableName string) (bool, error) {
	conn, err := e.pool.Get(ctx)
	if err != nil {
		return false, err
	}
	defer conn.Recycle()

	tableName = strings.ReplaceAll(tableName, `_`, `\_`)
	parsed := sqlparser.BuildParsedQuery(sqlShowTablesLike, tableName)
	rs, err := conn.Exec(ctx, parsed.Query, 1, true)
	if err != nil {
		return false, err
	}
	row := rs.Named().Row()
	return (row != nil), nil
}

func (e *Executor) parseAlterOptions(ctx context.Context, onlineDDL *schema.OnlineDDL) string {
	// Temporary hack (2020-08-11)
	// Because sqlparser does not do full blown ALTER TABLE parsing,
	// and because we don't want gh-ost to know about WITH_GHOST and WITH_PT syntax,
	// we resort to regexp-based parsing of the query.
	// TODO(shlomi): generate _alter options_ via sqlparser when it full supports ALTER TABLE syntax.
	_, _, alterOptions := schema.ParseAlterTableOptions(onlineDDL.SQL)
	return alterOptions
}

// executeDirectly runs a DDL query directly on the backend MySQL server
func (e *Executor) executeDirectly(ctx context.Context, onlineDDL *schema.OnlineDDL, acceptableMySQLErrorCodes ...int) (acceptableErrorCodeFound bool, err error) {
	conn, err := dbconnpool.NewDBConnection(ctx, e.env.Config().DB.DbaWithDB())
	if err != nil {
		return false, err
	}
	defer conn.Close()

	_ = e.onSchemaMigrationStatus(ctx, onlineDDL.UUID, schema.OnlineDDLStatusRunning, false, progressPctStarted, etaSecondsUnknown)
	_, err = conn.ExecuteFetch(onlineDDL.SQL, 0, false)

	if err != nil {
		// let's see if this error is actually acceptable
		if merr, ok := err.(*mysql.SQLError); ok {
			for _, acceptableCode := range acceptableMySQLErrorCodes {
				if merr.Num == acceptableCode {
					// we don't consider this to be an error.
					acceptableErrorCodeFound = true
					err = nil
					break
				}
			}
		}
	}
	if err != nil {
		return false, err
	}
	_ = e.onSchemaMigrationStatus(ctx, onlineDDL.UUID, schema.OnlineDDLStatusComplete, false, progressPctFull, etaSecondsNow)

	return acceptableErrorCodeFound, nil
}

// terminateVReplMigration stops vreplication, then removes the _vt.vreplication entry for the given migration
func (e *Executor) terminateVReplMigration(ctx context.Context, uuid string) error {
	tmClient := tmclient.NewTabletManagerClient()
	tablet, err := e.ts.GetTablet(ctx, e.tabletAlias)
	if err != nil {
		return err
	}
	{
		query, err := sqlparser.ParseAndBind(sqlStopVReplStream,
			sqltypes.StringBindVariable(e.dbName),
			sqltypes.StringBindVariable(uuid),
		)
		if err != nil {
			return err
		}
		// silently skip error; stopping the stream is just a graceful act; later deleting it is more important
		_, _ = tmClient.VReplicationExec(ctx, tablet.Tablet, query)
	}
	{
		query, err := sqlparser.ParseAndBind(sqlDeleteVReplStream,
			sqltypes.StringBindVariable(e.dbName),
			sqltypes.StringBindVariable(uuid),
		)
		if err != nil {
			return err
		}
		// silently skip error; stopping the stream is just a graceful act; later deleting it is more important
		if _, err := tmClient.VReplicationExec(ctx, tablet.Tablet, query); err != nil {
			return err
		}
	}
	return nil
}

// cutOverVReplMigration stops vreplication, then removes the _vt.vreplication entry for the given migration
func (e *Executor) cutOverVReplMigration(ctx context.Context, s *VReplStream) error {
	// sanity checks:
	vreplTable, err := getVreplTable(ctx, s)
	if err != nil {
		return err
	}

	// get topology client & entities:
	tmClient := tmclient.NewTabletManagerClient()
	tablet, err := e.ts.GetTablet(ctx, e.tabletAlias)
	if err != nil {
		return err
	}
	shardInfo, err := e.ts.GetShard(ctx, e.keyspace, e.shard)
	if err != nil {
		return err
	}

	// information about source tablet
	onlineDDL, _, err := e.readMigration(ctx, s.workflow)
	if err != nil {
		return err
	}
	// come up with temporary name for swap table
	swapTable, err := schema.CreateUUID()
	if err != nil {
		return err
	}
	swapTable = strings.Replace(swapTable, "-", "", -1)
	swapTable = fmt.Sprintf("_swap_%s", swapTable)

	// Preparation is complete. We proceed to cut-over.

	// lock keyspace:
	{
		lctx, unlockKeyspace, err := e.ts.LockKeyspace(ctx, e.keyspace, "OnlineDDLCutOver")
		if err != nil {
			return err
		}
		// lctx has the lock info, needed for UpdateShardFields
		ctx = lctx
		defer unlockKeyspace(&err)
	}
	toggleWrites := func(allowWrites bool) error {
		if _, err := e.ts.UpdateShardFields(ctx, e.keyspace, shardInfo.ShardName(), func(si *topo.ShardInfo) error {
			err := si.UpdateSourceBlacklistedTables(ctx, topodatapb.TabletType_MASTER, nil, allowWrites, []string{onlineDDL.Table})
			return err
		}); err != nil {
			return err
		}
		if err := tmClient.RefreshState(ctx, tablet.Tablet); err != nil {
			return err
		}
		return nil
	}
	// stop writes on source:
	if err := toggleWrites(false); err != nil {
		return err
	}
	defer toggleWrites(true)

	// Writes are now disabled on table. Read up-to-date vreplication info, specifically to get latest (and fixed) pos:
	s, err = e.readVReplStream(ctx, s.workflow, false)
	if err != nil {
		return err
	}

	waitForPos := func() error {
		ctx, cancel := context.WithTimeout(ctx, 2*cutOverThreshold)
		defer cancel()
		// Wait for target to reach the up-to-date pos
		if err := tmClient.VReplicationWaitForPos(ctx, tablet.Tablet, int(s.id), s.pos); err != nil {
			return err
		}
		// Target is now in sync with source!
		return nil
	}
	if err := waitForPos(); err != nil {
		return err
	}
	// Stop vreplication
	if _, err := tmClient.VReplicationExec(ctx, tablet.Tablet, binlogplayer.StopVReplication(uint32(s.id), "stopped for online DDL cutover")); err != nil {
		return err
	}

	// rename tables atomically (remember, writes on source tables are stopped)
	{
		parsed := sqlparser.BuildParsedQuery(sqlSwapTables,
			onlineDDL.Table, swapTable,
			vreplTable, onlineDDL.Table,
			swapTable, vreplTable,
		)
		if _, err = e.execQuery(ctx, parsed.Query); err != nil {
			return err
		}
	}

	go func() {
		// Tables are swapped! Let's take the opportunity to ReloadSchema now
		// We do this in a goroutine because it might take time on a schema with thousands of tables, and we don't want to delay
		// the cut-over.
		// this means ReloadSchema is not in sync with the actual schema change. Users will still need to run tracker if they want to sync.
		// In the future, we will want to reload the single table, instead of reloading the schema.
		if err := tmClient.ReloadSchema(ctx, tablet.Tablet, ""); err != nil {
			vterrors.Errorf(vtrpcpb.Code_UNKNOWN, "Error on ReloadSchema while cutting over vreplication migration UUID: %+v", onlineDDL.UUID)
		}
	}()

	// Tables are now swapped! Migration is successful
	_ = e.onSchemaMigrationStatus(ctx, onlineDDL.UUID, schema.OnlineDDLStatusComplete, false, progressPctFull, etaSecondsNow)
	return nil

	// deferred function will re-enable writes now
	// deferred function will unlock keyspace
}

func (e *Executor) initVreplicationOriginalMigration(ctx context.Context, onlineDDL *schema.OnlineDDL, conn *dbconnpool.DBConnection) (v *VRepl, err error) {
	vreplTableName := fmt.Sprintf("_%s_%s_vrepl", onlineDDL.UUID, ReadableTimestamp())
	{
		// Apply CREATE TABLE for materialized table
		parsed := sqlparser.BuildParsedQuery(sqlCreateTableLike, vreplTableName, onlineDDL.Table)
		if _, err := conn.ExecuteFetch(parsed.Query, 0, false); err != nil {
			return v, err
		}
	}
	alterOptions := e.parseAlterOptions(ctx, onlineDDL)
	{
		// Apply ALTER TABLE to materialized table
		parsed := sqlparser.BuildParsedQuery(sqlAlterTableOptions, vreplTableName, alterOptions)
		if _, err := conn.ExecuteFetch(parsed.Query, 0, false); err != nil {
			return v, err
		}
	}
	v = NewVRepl(onlineDDL.UUID, e.keyspace, e.shard, e.dbName, onlineDDL.Table, vreplTableName, alterOptions)
	return v, nil
}

func (e *Executor) initVreplicationRevertMigration(ctx context.Context, onlineDDL *schema.OnlineDDL, revertMigration *schema.OnlineDDL) (v *VRepl, err error) {
	// Getting here we've already validated that migration is revertible

	// Validation: vreplication still exists for reverted migration
	revertStream, err := e.readVReplStream(ctx, revertMigration.UUID, false)
	if err != nil {
		// cannot read the vreplication stream which we want to revert
		return nil, fmt.Errorf("can not revert vreplication migration %s because vreplication stream %s was not found", revertMigration.UUID, revertMigration.UUID)
	}

	onlineDDL.Table = revertMigration.Table
	if err := e.updateMySQLTable(ctx, onlineDDL.UUID, onlineDDL.Table); err != nil {
		return nil, err
	}

	vreplTableName, err := getVreplTable(ctx, revertStream)
	if err != nil {
		return nil, err
	}

	v = NewVRepl(onlineDDL.UUID, e.keyspace, e.shard, e.dbName, onlineDDL.Table, vreplTableName, "")
	v.pos = revertStream.pos
	return v, nil
}

// ExecuteWithVReplication sets up the grounds for a vreplication schema migration
func (e *Executor) ExecuteWithVReplication(ctx context.Context, onlineDDL *schema.OnlineDDL, revertMigration *schema.OnlineDDL) error {
	// make sure there's no vreplication workflow running under same name
	_ = e.terminateVReplMigration(ctx, onlineDDL.UUID)

	if e.isAnyMigrationRunning() {
		return ErrExecutorMigrationAlreadyRunning
	}

	if e.tabletTypeFunc() != topodatapb.TabletType_MASTER {
		return ErrExecutorNotWritableTablet
	}

	conn, err := dbconnpool.NewDBConnection(ctx, e.env.Config().DB.DbaWithDB())
	if err != nil {
		return err
	}
	defer conn.Close()

	atomic.StoreInt64(&e.vreplMigrationRunning, 1)
	e.lastMigrationUUID = onlineDDL.UUID
	if err := e.onSchemaMigrationStatus(ctx, onlineDDL.UUID, schema.OnlineDDLStatusRunning, false, progressPctStarted, etaSecondsUnknown); err != nil {
		return err
	}

	var v *VRepl
	if revertMigration == nil {
		// Original ALTER TABLE request for vreplication
		v, err = e.initVreplicationOriginalMigration(ctx, onlineDDL, conn)
	} else {
		// this is a revert request
		v, err = e.initVreplicationRevertMigration(ctx, onlineDDL, revertMigration)
	}
	if err != nil {
		return err
	}
	if err := v.analyze(ctx, conn); err != nil {
		return err
	}
	if err := e.updateArtifacts(ctx, onlineDDL.UUID, v.targetTable); err != nil {
		return err
	}

	{
		// We need to talk to tabletmanager's VREngine. But we're on TabletServer. While we live in the same
		// process as VREngine, it is actually simpler to get hold of it via gRPC, just like wrangler does.
		tmClient := tmclient.NewTabletManagerClient()
		tablet, err := e.ts.GetTablet(ctx, e.tabletAlias)
		if err != nil {
			return err
		}
		// reload schema
		if err := tmClient.ReloadSchema(ctx, tablet.Tablet, ""); err != nil {
			return err
		}

		// create vreplication entry
		insertVReplicationQuery, err := v.generateInsertStatement(ctx)
		if err != nil {
			return err
		}
		if _, err := tmClient.VReplicationExec(ctx, tablet.Tablet, insertVReplicationQuery); err != nil {
			return err
		}
		// start stream!
		startVReplicationQuery, err := v.generateStartStatement(ctx)
		if err != nil {
			return err
		}
		if _, err := tmClient.VReplicationExec(ctx, tablet.Tablet, startVReplicationQuery); err != nil {
			return err
		}
	}
	return nil
}

// ExecuteWithGhost validates and runs a gh-ost process.
// Validation included testing the backend MySQL server and the gh-ost binary itself
// Execution runs first a dry run, then an actual migration
func (e *Executor) ExecuteWithGhost(ctx context.Context, onlineDDL *schema.OnlineDDL) error {
	if e.isAnyMigrationRunning() {
		return ErrExecutorMigrationAlreadyRunning
	}

	if e.tabletTypeFunc() != topodatapb.TabletType_MASTER {
		return ErrExecutorNotWritableTablet
	}
	variables, err := e.readMySQLVariables(ctx)
	if err != nil {
		log.Errorf("Error before running gh-ost: %+v", err)
		return err
	}
	if variables.readOnly {
		err := fmt.Errorf("Error before running gh-ost: MySQL server is read_only")
		log.Errorf(err.Error())
		return err
	}
	onlineDDLPassword, err := e.createOnlineDDLUser(ctx)
	if err != nil {
		err := fmt.Errorf("Error creating gh-ost user: %+v", err)
		log.Errorf(err.Error())
		return err
	}
	tempDir, err := createTempDir(onlineDDL.UUID)
	if err != nil {
		log.Errorf("Error creating temporary directory: %+v", err)
		return err
	}
	binaryFileName, _ := GhostBinaryFileName()
	credentialsConfigFileContent := fmt.Sprintf(`[client]
user=%s
password=${ONLINE_DDL_PASSWORD}
`, onlineDDLUser)
	credentialsConfigFileName, err := createTempScript(tempDir, "gh-ost-conf.cfg", credentialsConfigFileContent)
	if err != nil {
		log.Errorf("Error creating config file: %+v", err)
		return err
	}
	wrapperScriptContent := fmt.Sprintf(`#!/bin/bash
ghost_log_path="%s"
ghost_log_file="%s"

mkdir -p "$ghost_log_path"

export ONLINE_DDL_PASSWORD
%s "$@" > "$ghost_log_path/$ghost_log_file" 2>&1
	`, tempDir, migrationLogFileName, binaryFileName,
	)
	wrapperScriptFileName, err := createTempScript(tempDir, "gh-ost-wrapper.sh", wrapperScriptContent)
	if err != nil {
		log.Errorf("Error creating wrapper script: %+v", err)
		return err
	}
	onHookContent := func(status schema.OnlineDDLStatus) string {
		return fmt.Sprintf(`#!/bin/bash
	curl --max-time 10 -s 'http://localhost:%d/schema-migration/report-status?uuid=%s&status=%s&dryrun='"$GH_OST_DRY_RUN"'&progress='"$GH_OST_PROGRESS"'&eta='"$GH_OST_ETA_SECONDS"
			`, *servenv.Port, onlineDDL.UUID, string(status))
	}
	if _, err := createTempScript(tempDir, "gh-ost-on-startup", onHookContent(schema.OnlineDDLStatusRunning)); err != nil {
		log.Errorf("Error creating script: %+v", err)
		return err
	}
	if _, err := createTempScript(tempDir, "gh-ost-on-status", onHookContent(schema.OnlineDDLStatusRunning)); err != nil {
		log.Errorf("Error creating script: %+v", err)
		return err
	}
	if _, err := createTempScript(tempDir, "gh-ost-on-success", onHookContent(schema.OnlineDDLStatusComplete)); err != nil {
		log.Errorf("Error creating script: %+v", err)
		return err
	}
	if _, err := createTempScript(tempDir, "gh-ost-on-failure", onHookContent(schema.OnlineDDLStatusFailed)); err != nil {
		log.Errorf("Error creating script: %+v", err)
		return err
	}
	serveSocketFile := path.Join(tempDir, "serve.sock")

	if err := e.deleteGhostPanicFlagFile(onlineDDL.UUID); err != nil {
		log.Errorf("Error removing gh-ost panic flag file %s: %+v", e.ghostPanicFlagFileName(onlineDDL.UUID), err)
		return err
	}
	// Validate gh-ost binary:
	_ = e.updateMigrationMessage(ctx, onlineDDL.UUID, "validating gh-ost --version")
	log.Infof("Will now validate gh-ost binary")
	_, err = execCmd(
		"bash",
		[]string{
			wrapperScriptFileName,
			"--version",
		},
		os.Environ(),
		"/tmp",
		nil,
		nil,
	)
	if err != nil {
		log.Errorf("Error testing gh-ost binary: %+v", err)
		return err
	}
	_ = e.updateMigrationMessage(ctx, onlineDDL.UUID, "validated gh-ost --version")
	log.Infof("+ OK")

	if err := e.updateMigrationLogPath(ctx, onlineDDL.UUID, variables.host, tempDir); err != nil {
		return err
	}

	runGhost := func(execute bool) error {
		alterOptions := e.parseAlterOptions(ctx, onlineDDL)
		forceTableNames := fmt.Sprintf("%s_%s", onlineDDL.UUID, ReadableTimestamp())

		if err := e.updateArtifacts(ctx, onlineDDL.UUID,
			fmt.Sprintf("_%s_gho", forceTableNames),
			fmt.Sprintf("_%s_ghc", forceTableNames),
			fmt.Sprintf("_%s_del", forceTableNames),
		); err != nil {
			return err
		}

		os.Setenv("ONLINE_DDL_PASSWORD", onlineDDLPassword)
		args := []string{
			wrapperScriptFileName,
			fmt.Sprintf(`--host=%s`, variables.host),
			fmt.Sprintf(`--port=%d`, variables.port),
			fmt.Sprintf(`--conf=%s`, credentialsConfigFileName), // user & password found here
			`--allow-on-master`,
			`--max-load=Threads_running=900`,
			`--critical-load=Threads_running=1000`,
			`--critical-load-hibernate-seconds=60`,
			`--approve-renamed-columns`,
			`--debug`,
			`--exact-rowcount`,
			`--default-retries=120`,
			fmt.Sprintf("--force-table-names=%s", forceTableNames),
			fmt.Sprintf("--serve-socket-file=%s", serveSocketFile),
			fmt.Sprintf("--hooks-path=%s", tempDir),
			fmt.Sprintf(`--hooks-hint-token=%s`, onlineDDL.UUID),
			fmt.Sprintf(`--throttle-http=http://localhost:%d/throttler/check?app=online-ddl:gh-ost:%s&p=low`, *servenv.Port, onlineDDL.UUID),
			fmt.Sprintf(`--database=%s`, e.dbName),
			fmt.Sprintf(`--table=%s`, onlineDDL.Table),
			fmt.Sprintf(`--alter=%s`, alterOptions),
			fmt.Sprintf(`--panic-flag-file=%s`, e.ghostPanicFlagFileName(onlineDDL.UUID)),
			fmt.Sprintf(`--execute=%t`, execute),
		}
		args = append(args, onlineDDL.StrategySetting().RuntimeOptions()...)
		_ = e.updateMigrationMessage(ctx, onlineDDL.UUID, fmt.Sprintf("executing gh-ost --execute=%v", execute))
		_, err := execCmd("bash", args, os.Environ(), "/tmp", nil, nil)
		_ = e.updateMigrationMessage(ctx, onlineDDL.UUID, fmt.Sprintf("executed gh-ost --execute=%v, err=%v", execute, err))
		return err
	}

	atomic.StoreInt64(&e.ghostMigrationRunning, 1)
	e.lastMigrationUUID = onlineDDL.UUID

	go func() error {
		defer atomic.StoreInt64(&e.ghostMigrationRunning, 0)
		defer e.dropOnlineDDLUser(ctx)
		defer e.gcArtifacts(ctx)

		log.Infof("Will now dry-run gh-ost on: %s:%d", variables.host, variables.port)
		if err := runGhost(false); err != nil {
			// perhaps gh-ost was interrupted midway and didn't have the chance to send a "failes" status
			_ = e.updateMigrationStatus(ctx, onlineDDL.UUID, schema.OnlineDDLStatusFailed)
			_ = e.updateMigrationMessage(ctx, onlineDDL.UUID, err.Error())

			log.Errorf("Error executing gh-ost dry run: %+v", err)
			return err
		}
		log.Infof("+ OK")

		log.Infof("Will now run gh-ost on: %s:%d", variables.host, variables.port)
		startedMigrations.Add(1)
		if err := runGhost(true); err != nil {
			// perhaps gh-ost was interrupted midway and didn't have the chance to send a "failes" status
			_ = e.updateMigrationStatus(ctx, onlineDDL.UUID, schema.OnlineDDLStatusFailed)
			_ = e.updateMigrationMessage(ctx, onlineDDL.UUID, err.Error())
			failedMigrations.Add(1)
			log.Errorf("Error running gh-ost: %+v", err)
			return err
		}
		// Migration successful!
		os.RemoveAll(tempDir)
		successfulMigrations.Add(1)
		log.Infof("+ OK")
		return nil
	}()
	return nil
}

// ExecuteWithPTOSC validates and runs a pt-online-schema-change process.
// Validation included testing the backend MySQL server and the pt-online-schema-change binary itself
// Execution runs first a dry run, then an actual migration
func (e *Executor) ExecuteWithPTOSC(ctx context.Context, onlineDDL *schema.OnlineDDL) error {
	if e.isAnyMigrationRunning() {
		return ErrExecutorMigrationAlreadyRunning
	}

	if e.tabletTypeFunc() != topodatapb.TabletType_MASTER {
		return ErrExecutorNotWritableTablet
	}
	variables, err := e.readMySQLVariables(ctx)
	if err != nil {
		log.Errorf("Error before running pt-online-schema-change: %+v", err)
		return err
	}
	if variables.readOnly {
		err := fmt.Errorf("Error before running pt-online-schema-change: MySQL server is read_only")
		log.Errorf(err.Error())
		return err
	}
	onlineDDLPassword, err := e.createOnlineDDLUser(ctx)
	if err != nil {
		err := fmt.Errorf("Error creating pt-online-schema-change user: %+v", err)
		log.Errorf(err.Error())
		return err
	}
	tempDir, err := createTempDir(onlineDDL.UUID)
	if err != nil {
		log.Errorf("Error creating temporary directory: %+v", err)
		return err
	}

	binaryFileName, _ := PTOSCFileName()
	wrapperScriptContent := fmt.Sprintf(`#!/bin/bash
pt_log_path="%s"
pt_log_file="%s"

mkdir -p "$pt_log_path"

export MYSQL_PWD
%s "$@" > "$pt_log_path/$pt_log_file" 2>&1
	`, tempDir, migrationLogFileName, binaryFileName,
	)
	wrapperScriptFileName, err := createTempScript(tempDir, "pt-online-schema-change-wrapper.sh", wrapperScriptContent)
	if err != nil {
		log.Errorf("Error creating wrapper script: %+v", err)
		return err
	}
	pluginCode := `
	package pt_online_schema_change_plugin;

	use strict;
	use LWP::Simple;

	sub new {
	  my($class, % args) = @_;
	  my $self = { %args };
	  return bless $self, $class;
	}

	sub init {
	  my($self, % args) = @_;
	}

	sub before_create_new_table {
	  my($self, % args) = @_;
	  get("http://localhost:{{VTTABLET_PORT}}/schema-migration/report-status?uuid={{MIGRATION_UUID}}&status={{OnlineDDLStatusRunning}}&dryrun={{DRYRUN}}");
	}

	sub before_exit {
		my($self, % args) = @_;
		my $exit_status = $args{exit_status};
	  if ($exit_status == 0) {
	    get("http://localhost:{{VTTABLET_PORT}}/schema-migration/report-status?uuid={{MIGRATION_UUID}}&status={{OnlineDDLStatusComplete}}&dryrun={{DRYRUN}}");
	  } else {
	    get("http://localhost:{{VTTABLET_PORT}}/schema-migration/report-status?uuid={{MIGRATION_UUID}}&status={{OnlineDDLStatusFailed}}&dryrun={{DRYRUN}}");
	  }
	}

	sub get_slave_lag {
		my ($self, %args) = @_;

		return sub {
			if (head("http://localhost:{{VTTABLET_PORT}}/throttler/check?app=online-ddl:pt-osc:{{MIGRATION_UUID}}&p=low")) {
				# Got HTTP 200 OK, means throttler is happy
				return 0;
			}	else {
				# Throttler requests to hold back
				return 2147483647; # maxint, report *very* high lag
			}
		};
	}

	1;
	`
	pluginCode = strings.ReplaceAll(pluginCode, "{{VTTABLET_PORT}}", fmt.Sprintf("%d", *servenv.Port))
	pluginCode = strings.ReplaceAll(pluginCode, "{{MIGRATION_UUID}}", onlineDDL.UUID)
	pluginCode = strings.ReplaceAll(pluginCode, "{{OnlineDDLStatusRunning}}", string(schema.OnlineDDLStatusRunning))
	pluginCode = strings.ReplaceAll(pluginCode, "{{OnlineDDLStatusComplete}}", string(schema.OnlineDDLStatusComplete))
	pluginCode = strings.ReplaceAll(pluginCode, "{{OnlineDDLStatusFailed}}", string(schema.OnlineDDLStatusFailed))

	// Validate pt-online-schema-change binary:
	log.Infof("Will now validate pt-online-schema-change binary")
	_, err = execCmd(
		"bash",
		[]string{
			wrapperScriptFileName,
			"--version",
		},
		os.Environ(),
		"/tmp",
		nil,
		nil,
	)
	if err != nil {
		log.Errorf("Error testing pt-online-schema-change binary: %+v", err)
		return err
	}
	log.Infof("+ OK")

	if err := e.updateMigrationLogPath(ctx, onlineDDL.UUID, variables.host, tempDir); err != nil {
		return err
	}

	alterOptions := e.parseAlterOptions(ctx, onlineDDL)

	// The following sleep() is temporary and artificial. Because we create a new user for this
	// migration, and because we throttle by replicas, we need to wait for the replicas to be
	// caught up with the new user creation. Otherwise, the OSC tools will fail connecting to the replicas...
	// Once we have a built in throttling service , we will no longe rneed to have the OSC tools probe the
	// replicas. Instead, they will consult with our throttling service.
	// TODO(shlomi): replace/remove this when we have a proper throttling solution
	time.Sleep(time.Second)

	runPTOSC := func(execute bool) error {
		os.Setenv("MYSQL_PWD", onlineDDLPassword)
		newTableName := fmt.Sprintf("_%s_%s_new", onlineDDL.UUID, ReadableTimestamp())

		if err := e.updateArtifacts(ctx, onlineDDL.UUID,
			fmt.Sprintf("_%s_old", onlineDDL.Table),
			fmt.Sprintf("__%s_old", onlineDDL.Table),
			newTableName,
		); err != nil {
			return err
		}

		executeFlag := "--dry-run"
		if execute {
			executeFlag = "--execute"
		}
		finalPluginCode := strings.ReplaceAll(pluginCode, "{{DRYRUN}}", fmt.Sprintf("%t", !execute))
		pluginFile, err := createTempScript(tempDir, "pt-online-schema-change-plugin", finalPluginCode)
		if err != nil {
			log.Errorf("Error creating script: %+v", err)
			return err
		}
		args := []string{
			wrapperScriptFileName,
			`--pid`,
			e.ptPidFileName(onlineDDL.UUID),
			`--plugin`,
			pluginFile,
			`--new-table-name`,
			newTableName,
			`--alter`,
			alterOptions,
			`--check-slave-lag`, // We use primary's identity so that pt-online-schema-change calls our lag plugin for exactly 1 server
			fmt.Sprintf(`h=%s,P=%d,D=%s,t=%s,u=%s`, variables.host, variables.port, e.dbName, onlineDDL.Table, onlineDDLUser),
			executeFlag,
			fmt.Sprintf(`h=%s,P=%d,D=%s,t=%s,u=%s`, variables.host, variables.port, e.dbName, onlineDDL.Table, onlineDDLUser),
		}

		if execute {
			args = append(args,
				`--no-drop-new-table`,
				`--no-drop-old-table`,
			)
		}
		args = append(args, onlineDDL.StrategySetting().RuntimeOptions()...)
		_, err = execCmd("bash", args, os.Environ(), "/tmp", nil, nil)
		return err
	}

	atomic.StoreInt64(&e.ptoscMigrationRunning, 1)
	e.lastMigrationUUID = onlineDDL.UUID

	go func() error {
		defer atomic.StoreInt64(&e.ptoscMigrationRunning, 0)
		defer e.dropOnlineDDLUser(ctx)
		defer e.gcArtifacts(ctx)

		log.Infof("Will now dry-run pt-online-schema-change on: %s:%d", variables.host, variables.port)
		if err := runPTOSC(false); err != nil {
			// perhaps pt-osc was interrupted midway and didn't have the chance to send a "failes" status
			_ = e.updateMigrationStatus(ctx, onlineDDL.UUID, schema.OnlineDDLStatusFailed)
			_ = e.updateMigrationMessage(ctx, onlineDDL.UUID, err.Error())
			_ = e.updateMigrationTimestamp(ctx, "completed_timestamp", onlineDDL.UUID)
			log.Errorf("Error executing pt-online-schema-change dry run: %+v", err)
			return err
		}
		log.Infof("+ OK")

		log.Infof("Will now run pt-online-schema-change on: %s:%d", variables.host, variables.port)
		startedMigrations.Add(1)
		if err := runPTOSC(true); err != nil {
			// perhaps pt-osc was interrupted midway and didn't have the chance to send a "failes" status
			_ = e.updateMigrationStatus(ctx, onlineDDL.UUID, schema.OnlineDDLStatusFailed)
			_ = e.updateMigrationMessage(ctx, onlineDDL.UUID, err.Error())
			_ = e.updateMigrationTimestamp(ctx, "completed_timestamp", onlineDDL.UUID)
			_ = e.dropPTOSCMigrationTriggers(ctx, onlineDDL)
			failedMigrations.Add(1)
			log.Errorf("Error running pt-online-schema-change: %+v", err)
			return err
		}
		// Migration successful!
		os.RemoveAll(tempDir)
		successfulMigrations.Add(1)
		log.Infof("+ OK")
		return nil
	}()
	return nil
}

func (e *Executor) readMigration(ctx context.Context, uuid string) (onlineDDL *schema.OnlineDDL, row sqltypes.RowNamedValues, err error) {

	parsed := sqlparser.BuildParsedQuery(sqlSelectMigration, ":migration_uuid")
	bindVars := map[string]*querypb.BindVariable{
		"migration_uuid": sqltypes.StringBindVariable(uuid),
	}
	bound, err := parsed.GenerateQuery(bindVars, nil)
	if err != nil {
		return onlineDDL, nil, err
	}
	r, err := e.execQuery(ctx, bound)
	if err != nil {
		return onlineDDL, nil, err
	}
	row = r.Named().Row()
	if row == nil {
		// No results
		return nil, nil, ErrMigrationNotFound
	}
	onlineDDL = &schema.OnlineDDL{
		Keyspace:       row["keyspace"].ToString(),
		Table:          row["mysql_table"].ToString(),
		Schema:         row["mysql_schema"].ToString(),
		SQL:            row["migration_statement"].ToString(),
		UUID:           row["migration_uuid"].ToString(),
		Strategy:       schema.DDLStrategy(row["strategy"].ToString()),
		Options:        row["options"].ToString(),
		Status:         schema.OnlineDDLStatus(row["migration_status"].ToString()),
		Retries:        row.AsInt64("retries", 0),
		TabletAlias:    row["tablet"].ToString(),
		RequestContext: row["migration_context"].ToString(),
	}
	return onlineDDL, row, nil
}

// readPendingMigrationsUUIDs returns UUIDs for migrations in pending state (queued/ready/running)
func (e *Executor) readPendingMigrationsUUIDs(ctx context.Context) (uuids []string, err error) {
	r, err := e.execQuery(ctx, sqlSelectPendingMigrations)
	if err != nil {
		return uuids, err
	}
	for _, row := range r.Named().Rows {
		uuid := row["migration_uuid"].ToString()
		uuids = append(uuids, uuid)
	}
	return uuids, err
}

// terminateMigration attempts to interrupt and hard-stop a running migration
func (e *Executor) terminateMigration(ctx context.Context, onlineDDL *schema.OnlineDDL, lastMigrationUUID string) (foundRunning bool, err error) {
	switch onlineDDL.Strategy {
	case schema.DDLStrategyOnline:
		// migration could have started by a different tablet. We need to actively verify if it is running
		foundRunning, _, _ = e.isVReplMigrationRunning(ctx, onlineDDL.UUID)
		if err := e.terminateVReplMigration(ctx, onlineDDL.UUID); err != nil {
			return foundRunning, fmt.Errorf("Error cancelling migration, vreplication exec error: %+v", err)
		}
		_ = e.updateMigrationStatus(ctx, onlineDDL.UUID, schema.OnlineDDLStatusFailed)
	case schema.DDLStrategyPTOSC:
		// see if pt-osc is running (could have been executed by this vttablet or one that crashed in the past)
		if running, pid, _ := e.isPTOSCMigrationRunning(ctx, onlineDDL.UUID); running {
			foundRunning = true
			// Because pt-osc doesn't offer much control, we take a brute force approach to killing it,
			// revoking its privileges, and cleaning up its triggers.
			if err := syscall.Kill(pid, syscall.SIGTERM); err != nil {
				return foundRunning, nil
			}
			if err := syscall.Kill(pid, syscall.SIGKILL); err != nil {
				return foundRunning, nil
			}
			if err := e.dropOnlineDDLUser(ctx); err != nil {
				return foundRunning, nil
			}
			if err := e.dropPTOSCMigrationTriggers(ctx, onlineDDL); err != nil {
				return foundRunning, nil
			}
		}
	case schema.DDLStrategyGhost:
		if atomic.LoadInt64(&e.ghostMigrationRunning) > 0 {
			// double check: is the running migration the very same one we wish to cancel?
			if onlineDDL.UUID == lastMigrationUUID {
				// assuming all goes well in next steps, we can already report that there has indeed been a migration
				foundRunning = true
			}
		}
		// gh-ost migrations are easy to kill: just touch their specific panic flag files. We trust
		// gh-ost to terminate. No need to KILL it. And there's no trigger cleanup.
		if err := e.createGhostPanicFlagFile(onlineDDL.UUID); err != nil {
			return foundRunning, fmt.Errorf("Error cancelling migration, flag file error: %+v", err)
		}
	}
	return foundRunning, nil
}

// CancelMigration attempts to abort a scheduled or a running migration
func (e *Executor) CancelMigration(ctx context.Context, uuid string, terminateRunningMigration bool, message string) (result *sqltypes.Result, err error) {
	e.migrationMutex.Lock()
	defer e.migrationMutex.Unlock()

	var rowsAffected uint64

	onlineDDL, _, err := e.readMigration(ctx, uuid)
	if err != nil {
		return nil, err
	}

	switch onlineDDL.Status {
	case schema.OnlineDDLStatusComplete, schema.OnlineDDLStatusFailed:
		return emptyResult, nil
	case schema.OnlineDDLStatusQueued, schema.OnlineDDLStatusReady:
		if err := e.updateMigrationStatus(ctx, onlineDDL.UUID, schema.OnlineDDLStatusCancelled); err != nil {
			return nil, err
		}
		rowsAffected = 1
	}

	if terminateRunningMigration {
		migrationFound, err := e.terminateMigration(ctx, onlineDDL, e.lastMigrationUUID)
		defer e.updateMigrationMessage(ctx, onlineDDL.UUID, message)

		if migrationFound {
			rowsAffected = 1
		}
		if err != nil {
			return result, err
		}
	}

	result = &sqltypes.Result{
		RowsAffected: rowsAffected,
	}

	return result, nil
}

// cancelMigrations attempts to abort a list of migrations
func (e *Executor) cancelMigrations(ctx context.Context, uuids []string, message string) (err error) {
	for _, uuid := range uuids {
		log.Infof("cancelMigrations: cancelling %s", uuid)
		if _, err := e.CancelMigration(ctx, uuid, true, message); err != nil {
			return err
		}
	}
	return nil
}

// CancelPendingMigrations cancels all pending migrations (that are expected to run or are running)
// for this keyspace
func (e *Executor) CancelPendingMigrations(ctx context.Context, message string) (result *sqltypes.Result, err error) {
	uuids, err := e.readPendingMigrationsUUIDs(ctx)
	if err != nil {
		return result, err
	}

	result = &sqltypes.Result{}
	for _, uuid := range uuids {
		log.Infof("CancelPendingMigrations: cancelling %s", uuid)
		res, err := e.CancelMigration(ctx, uuid, true, message)
		if err != nil {
			return result, err
		}
		result.AppendResult(res)
	}
	return result, nil
}

// scheduleNextMigration attemps to schedule a single migration to run next.
// possibly there's no migrations to run. Possibly there's a migration running right now,
// in which cases nothing happens.
func (e *Executor) scheduleNextMigration(ctx context.Context) error {
	e.migrationMutex.Lock()
	defer e.migrationMutex.Unlock()

	if e.isAnyMigrationRunning() {
		return ErrExecutorMigrationAlreadyRunning
	}

	{
		r, err := e.execQuery(ctx, sqlSelectCountReadyMigrations)
		if err != nil {
			return err
		}

		row := r.Named().Row()
		countReady, err := row.ToInt64("count_ready")
		if err != nil {
			return err
		}

		if countReady > 0 {
			// seems like there's already one migration that's good to go
			return nil
		}
	} // Cool, seems like no migration is ready. Let's try and make a single 'queued' migration 'ready'

	_, err := e.execQuery(ctx, sqlScheduleSingleMigration)

	return err
}

func (e *Executor) validateMigrationRevertible(ctx context.Context, revertMigration *schema.OnlineDDL) (err error) {
	// Validation: migration to revert exists and is in complete state
	action, actionStr, err := revertMigration.GetActionStr()
	if err != nil {
		return err
	}
	switch action {
	case sqlparser.AlterDDLAction:
		if revertMigration.Strategy != schema.DDLStrategyOnline {
			return fmt.Errorf("can only revert a %s strategy migration. Migration %s has %s strategy", schema.DDLStrategyOnline, revertMigration.UUID, revertMigration.Strategy)
		}
	case sqlparser.RevertDDLAction:
	case sqlparser.CreateDDLAction:
	case sqlparser.DropDDLAction:
	default:
		return fmt.Errorf("cannot revert migration %s: unexpected action %s", revertMigration.UUID, actionStr)
	}
	if revertMigration.Status != schema.OnlineDDLStatusComplete {
		return fmt.Errorf("can only revert a migration in a '%s' state. Migration %s is in '%s' state", schema.OnlineDDLStatusComplete, revertMigration.UUID, revertMigration.Status)
	}
	{
		// Validation: see if there's a pending migration on this table:
		r, err := e.execQuery(ctx, sqlSelectPendingMigrations)
		if err != nil {
			return err
		}
		// we identify running migrations on requested table
		for _, row := range r.Named().Rows {
			pendingUUID := row["migration_uuid"].ToString()
			keyspace := row["keyspace"].ToString()
			table := row["mysql_table"].ToString()
			status := schema.OnlineDDLStatus(row["migration_status"].ToString())

			if keyspace == e.keyspace && table == revertMigration.Table {
				return fmt.Errorf("can not revert migration %s on table %s because migration %s is in %s status. May only revert if all migrations on this table are completed or failed", revertMigration.UUID, revertMigration.Table, pendingUUID, status)
			}
		}
		{
			// Validation: see that we're reverting the last successful migration on this table:
			query, err := sqlparser.ParseAndBind(sqlSelectCompleteMigrationsOnTable,
				sqltypes.StringBindVariable(e.keyspace),
				sqltypes.StringBindVariable(revertMigration.Table),
			)
			if err != nil {
				return err
			}
			r, err := e.execQuery(ctx, query)
			if err != nil {
				return err
			}
			for _, row := range r.Named().Rows {
				completeUUID := row["migration_uuid"].ToString()
				if completeUUID != revertMigration.UUID {
					return fmt.Errorf("can not revert migration %s on table %s because it is not the last migration to complete on that table. The last migration to complete was %s", revertMigration.UUID, revertMigration.Table, completeUUID)
				}
			}
		}
	}
	return nil
}

// executeRevert is called for 'revert' migrations (SQL is of the form "revert 99caeca2_74e2_11eb_a693_f875a4d24e90", not a real SQL of course).
// In this function we:
// - figure out whether the revert is valid: can we really revert requested migration?
// - what type of migration we're reverting? (CREATE/DROP/ALTER)
// - revert appropriately to the type of migration
func (e *Executor) executeRevert(ctx context.Context, onlineDDL *schema.OnlineDDL) (err error) {
	revertUUID, _ := onlineDDL.GetRevertUUID()
	if err != nil {
		return fmt.Errorf("cannot run a revert migration %v: %+v", onlineDDL.UUID, err)
	}

	revertMigration, row, err := e.readMigration(ctx, revertUUID)
	if err != nil {
		return err
	}
	if err := e.validateMigrationRevertible(ctx, revertMigration); err != nil {
		return err
	}
	revertActionStr := row["ddl_action"].ToString()
	switch revertActionStr {
	case sqlparser.CreateStr:
		{
			// We are reverting a CREATE migration. The revert is to DROP, only we don't actually
			// drop the table, we rename it into lifecycle
			// Possibly this was a CREATE TABLE IF NOT EXISTS, and possibly the table already existed
			// before the DDL, in which case the CREATE was a noop. In that scenario we _do not_ drop
			// the table.
			// We can tell the difference by looking at the artifacts. A successful CREATE TABLE, where
			// a table actually gets created, has a sentry, dummy artifact. A noop has not.

			if err := e.updateDDLAction(ctx, onlineDDL.UUID, sqlparser.DropStr); err != nil {
				return err
			}
			if err := e.updateMySQLTable(ctx, onlineDDL.UUID, revertMigration.Table); err != nil {
				return err
			}

			artifacts := row["artifacts"].ToString()
			artifactTables := textutil.SplitDelimitedList(artifacts)
			if len(artifactTables) > 1 {
				return fmt.Errorf("cannot run migration %s reverting %s: found %d artifact tables, expected maximum 1", onlineDDL.UUID, revertMigration.UUID, len(artifactTables))
			}
			if len(artifactTables) == 0 {
				// This indicates no table was actually created. this must have been a CREATE TABLE IF NOT EXISTS where the table already existed.
				_ = e.onSchemaMigrationStatus(ctx, onlineDDL.UUID, schema.OnlineDDLStatusComplete, false, progressPctFull, etaSecondsNow)
			}

			for _, artifactTable := range artifactTables {
				if err := e.updateArtifacts(ctx, onlineDDL.UUID, artifactTable); err != nil {
					return err
				}
				onlineDDL.SQL = sqlparser.BuildParsedQuery(sqlRenameTable, revertMigration.Table, artifactTable).Query
				if _, err := e.executeDirectly(ctx, onlineDDL); err != nil {
					return err
				}
			}
		}
	case sqlparser.DropStr:
		{
			// We are reverting a DROP migration. But the table wasn't really dropped, because that's not how
			// we run DROP migrations. It was renamed. So we need to rename it back.
			// But we impose as if we are now CREATE-ing the table.
			if err := e.updateDDLAction(ctx, onlineDDL.UUID, sqlparser.CreateStr); err != nil {
				return err
			}
			if err := e.updateMySQLTable(ctx, onlineDDL.UUID, revertMigration.Table); err != nil {
				return err
			}
			artifacts := row["artifacts"].ToString()
			artifactTables := textutil.SplitDelimitedList(artifacts)
			if len(artifactTables) > 1 {
				return fmt.Errorf("cannot run migration %s reverting %s: found %d artifact tables, expected maximum 1", onlineDDL.UUID, revertMigration.UUID, len(artifactTables))
			}
			if len(artifactTables) == 0 {
				// Could happen on `DROP TABLE IF EXISTS` where the table did not exist...
				_ = e.onSchemaMigrationStatus(ctx, onlineDDL.UUID, schema.OnlineDDLStatusComplete, false, progressPctFull, etaSecondsNow)
			}
			for _, artifactTable := range artifactTables {
				if err := e.updateArtifacts(ctx, onlineDDL.UUID, artifactTable); err != nil {
					return err
				}
				onlineDDL.SQL = sqlparser.BuildParsedQuery(sqlRenameTable, artifactTable, revertMigration.Table).Query
				if _, err := e.executeDirectly(ctx, onlineDDL); err != nil {
					return err
				}
			}
		}
	case sqlparser.AlterStr:
		{
			if err := e.updateDDLAction(ctx, onlineDDL.UUID, sqlparser.AlterStr); err != nil {
				return err
			}
			if err := e.ExecuteWithVReplication(ctx, onlineDDL, revertMigration); err != nil {
				return err
			}
		}
	default:
		return fmt.Errorf("cannot run migration %s reverting %s: unexpected action %s", onlineDDL.UUID, revertMigration.UUID, revertActionStr)
	}

	return nil
}

// evaluateDeclarativeDiff is called for -declarative CREATE statements, where the table already exists. The function generates a SQL diff, which can be:
// - empty, in which case the migration is noop and implicitly successful, or
// - non-empty, in which case the migration turns to be an ALTER
func (e *Executor) evaluateDeclarativeDiff(ctx context.Context, onlineDDL *schema.OnlineDDL) (alterClause string, err error) {

	// Modify the CREATE TABLE statement to indicate a different, made up table name, known as the "comparison table"
	ddlStmt, _, err := schema.ParseOnlineDDLStatement(onlineDDL.SQL)
	if err != nil {
		return "", err
	}
	comparisonTableName, err := schema.GenerateGCTableName(schema.HoldTableGCState, newGCTableRetainTime())
	if err != nil {
		return "", err
	}

	conn, err := dbconnpool.NewDBConnection(ctx, e.env.Config().DB.DbaWithDB())
	if err != nil {
		return "", err
	}
	defer conn.Close()

	{
		// Create the comparison table
		ddlStmt.SetTable("", comparisonTableName)
		modifiedCreateSQL := sqlparser.String(ddlStmt)

		if _, err := conn.ExecuteFetch(modifiedCreateSQL, 0, false); err != nil {
			return "", err
		}

		defer func() {
			// Drop the comparison table
			parsed := sqlparser.BuildParsedQuery(sqlDropTable, comparisonTableName)
			_, _ = conn.ExecuteFetch(parsed.Query, 0, false)
			// Nothing bad happens for not checking the error code. The table is GC/HOLD. If we
			// can't drop it now, it still gets collected later by tablegc mechanism
		}()

	}

	// Compare the existing (to be potentially migrated) table with the declared (newly created) table:
	// all things are tengo related
	if err := func() error {
		variables, err := e.readMySQLVariables(ctx)
		if err != nil {
			return err
		}
		flavor := tengo.ParseFlavor(variables.version, variables.versionComment)

		// Create a temporary account for tengo to use
		onlineDDLPassword, err := e.createOnlineDDLUser(ctx)
		if err != nil {
			return err
		}
		defer e.dropOnlineDDLUser(ctx)

		// tengo requires sqlx.DB
		cfg := mysqldriver.NewConfig()
		cfg.User = onlineDDLUser
		cfg.Passwd = onlineDDLPassword
		cfg.Net = "tcp"
		cfg.Addr = fmt.Sprintf("%s:%d", variables.host, variables.port)
		cfg.DBName = e.dbName
		cfg.ParseTime = true
		cfg.InterpolateParams = true
		cfg.Timeout = 1 * time.Second
		mysqlDSN := cfg.FormatDSN()

		db, err := sqlx.Open("mysql", mysqlDSN)
		if err != nil {
			return err
		}
		defer db.Close()

		// Read existing table
		existingTable, err := tengo.QuerySchemaTable(ctx, db, e.dbName, onlineDDL.Table, flavor)
		if err != nil {
			return err
		}
		// Read comparison table
		comparisonTable, err := tengo.QuerySchemaTable(ctx, db, e.dbName, comparisonTableName, flavor)
		if err != nil {
			return err
		}
		// We created the comparison tablein same schema as original table, but under different name (because obviously we can't have
		// two tables with identical name in same schema). It is our preference to create the table in the same schema.
		// unfortunately, tengo does not allow comparing tables with different names. After asking tengo to read table info, we cheat
		// and override the name of the table:
		comparisonTable.Name = existingTable.Name
		// We also override `.CreateStatement` (output of SHOW CREATE TABLE), because tengo has a validation, where if it doesn't
		// find any ALTER changes, then the CreateStatement-s must be identical (or else it errors with UnsupportedDiffError)
		comparisonTable.CreateStatement, err = schema.ReplaceTableNameInCreateTableStatement(comparisonTable.CreateStatement, existingTable.Name)
		if err != nil {
			return err
		}
		// Diff the two tables
		diff := tengo.NewAlterTable(existingTable, comparisonTable)
		if diff == nil {
			// No change. alterClause remains empty
			return nil
		}
		mods := tengo.StatementModifiers{
			AllowUnsafe: true,
			NextAutoInc: tengo.NextAutoIncIfIncreased,
		}
		alterClause, err = diff.Clauses(mods)
		if err != nil {
			return err
		}
		return nil
	}(); err != nil {
		return "", err
	}

	return alterClause, nil
}

// executeMigration executes a single migration. It analyzes the migration type:
// - is it declarative?
// - is it CREATE / DROP / ALTER?
// - it is a Revert request?
// - what's the migration strategy?
// The function invokes the appropriate handlers for each of those cases.
func (e *Executor) executeMigration(ctx context.Context, onlineDDL *schema.OnlineDDL) error {
	failMigration := func(err error) error {
		_ = e.updateMigrationStatus(ctx, onlineDDL.UUID, schema.OnlineDDLStatusFailed)
		if err != nil {
			_ = e.updateMigrationMessage(ctx, onlineDDL.UUID, err.Error())
		}
		e.triggerNextCheckInterval()
		return err
	}

	ddlAction, err := onlineDDL.GetAction()
	if err != nil {
		return failMigration(err)
	}

	if onlineDDL.StrategySetting().IsDeclarative() {
		switch ddlAction {
		case sqlparser.RevertDDLAction:
			// No special action. Declarative Revert migrations are handled like any normal Revert migration.
		case sqlparser.AlterDDLAction:
			return failMigration(vterrors.Errorf(vtrpcpb.Code_UNIMPLEMENTED, "strategy is declarative. ALTER cannot run in declarative mode for migration %v", onlineDDL.UUID))
		case sqlparser.DropDDLAction:
			// This DROP is declarative, meaning it may:
			// - actually DROP a table, if that table exists, or
			// - Implicitly do nothing, if the table does not exist

			exists, err := e.tableExists(ctx, onlineDDL.Table)
			if err != nil {
				return failMigration(err)
			}
			if exists {
				// table does exist, so this declarative DROP turns out to really be an actual DROP. No further action is needed here
			} else {
				// table does not exist. We mark this DROP as implicitly sucessful
				_ = e.onSchemaMigrationStatus(ctx, onlineDDL.UUID, schema.OnlineDDLStatusComplete, false, progressPctFull, etaSecondsNow)
				_ = e.updateMigrationMessage(ctx, onlineDDL.UUID, "no change")
				return nil
			}
		case sqlparser.CreateDDLAction:
			// This CREATE is declarative, meaning it may:
			// - actually CREATE a table, if that table does not exist, or
			// - ALTER the table, if it exists and is different, or
			// - Implicitly do nothing, if the table exists and is identical to CREATE statement

			{
				// Sanity: reject IF NOT EXISTS statements, because they don't make sense (or are ambiguous) in declarative mode
				ddlStmt, _, err := schema.ParseOnlineDDLStatement(onlineDDL.SQL)
				if err != nil {
					return failMigration(err)
				}
				if ddlStmt.GetIfNotExists() {
					return failMigration(vterrors.Errorf(vtrpcpb.Code_UNIMPLEMENTED, "strategy is declarative. IF NOT EXISTS does not work in declarative mode for migration %v", onlineDDL.UUID))
				}
			}
			exists, err := e.tableExists(ctx, onlineDDL.Table)
			if err != nil {
				return failMigration(err)
			}
			if exists {
				alterClause, err := e.evaluateDeclarativeDiff(ctx, onlineDDL)
				if err != nil {
					return failMigration(err)
				}
				if alterClause == "" {
					// No diff! We mark this CREATE as implicitly sucessful
					_ = e.onSchemaMigrationStatus(ctx, onlineDDL.UUID, schema.OnlineDDLStatusComplete, false, progressPctFull, etaSecondsNow)
					_ = e.updateMigrationMessage(ctx, onlineDDL.UUID, "no change")
					return nil
				}
				// alterClause is non empty. We convert this migration into an ALTER
				if err := e.updateDDLAction(ctx, onlineDDL.UUID, sqlparser.AlterStr); err != nil {
					return failMigration(err)
				}
				ddlAction = sqlparser.AlterDDLAction
				onlineDDL.SQL = fmt.Sprintf("ALTER TABLE `%s` %s", onlineDDL.Table, alterClause)
				_ = e.updateMigrationMessage(ctx, onlineDDL.UUID, alterClause)
			} else {
				{
					// table does not exist, so this declarative CREATE turns out to really be an actual CREATE. No further action is needed here.
					// the statement is empty, but I want to keep the 'else' clause here just for sake of this comment.
				}
			}
		}
	} // endif onlineDDL.IsDeclarative()
	// Noting that if the migration is declarative, then it may have been modified in the above block, to meet the next operations.

	switch ddlAction {
	case sqlparser.DropDDLAction:
		go func() error {
			e.migrationMutex.Lock()
			defer e.migrationMutex.Unlock()

			// Drop statement.
			// Normally, we're going to modify DROP to RENAME (see later on). But if table name is
			// already a GC-lifecycle table, then we don't put it through yet another GC lifecycle,
			// we just drop it.
			if schema.IsGCTableName(onlineDDL.Table) {
				if _, err := e.executeDirectly(ctx, onlineDDL); err != nil {
					return failMigration(err)
				}
				return nil
			}

			// We transform a DROP TABLE into a RENAME TABLE statement, so as to remove the table safely and asynchronously.

			ddlStmt, _, err := schema.ParseOnlineDDLStatement(onlineDDL.SQL)
			if err != nil {
				return failMigration(err)
			}

			var toTableName string
			onlineDDL.SQL, toTableName, err = schema.GenerateRenameStatementWithUUID(onlineDDL.Table, schema.HoldTableGCState, onlineDDL.GetGCUUID(), newGCTableRetainTime())
			if err != nil {
				return failMigration(err)
			}
			if err := e.updateArtifacts(ctx, onlineDDL.UUID, toTableName); err != nil {
				return err
			}

			acceptableErrorCodes := []int{}
			if ddlStmt.GetIfExists() {
				acceptableErrorCodes = acceptableDropTableIfExistsErrorCodes
			}
			acceptableErrCodeFound, err := e.executeDirectly(ctx, onlineDDL, acceptableErrorCodes...)
			if err != nil {
				return failMigration(err)
			}
			if acceptableErrCodeFound {
				// Table did not exist after all. There is no artifact
				if err := e.clearArtifacts(ctx, onlineDDL.UUID); err != nil {
					return err
				}
			}

			return nil
		}()
	case sqlparser.CreateDDLAction:
		go func() error {
			e.migrationMutex.Lock()
			defer e.migrationMutex.Unlock()

			sentryArtifactTableName, err := schema.GenerateGCTableName(schema.HoldTableGCState, newGCTableRetainTime())
			if err != nil {
				return failMigration(err)
			}
			// we create a dummy artifact. Its existence means the table was created by this migration.
			// It will be read by the revert operation.
			if err := e.updateArtifacts(ctx, onlineDDL.UUID, sentryArtifactTableName); err != nil {
				return err
			}
			ddlStmt, _, err := schema.ParseOnlineDDLStatement(onlineDDL.SQL)
			if err != nil {
				return failMigration(err)
			}
			if ddlStmt.GetIfNotExists() {
				// This is a CREATE TABLE IF NOT EXISTS
				// We want to know if the table actually exists before running this migration.
				// If so, then the operation is noop, and when we revert the migration, we also do a noop.
				exists, err := e.tableExists(ctx, onlineDDL.Table)
				if err != nil {
					return failMigration(err)
				}
				if exists {
					// the table already exists. This CREATE TABLE IF NOT EXISTS statement is a noop.
					// We therefore clear the artifact field. A revert operation will use this as a hint.
					if err := e.clearArtifacts(ctx, onlineDDL.UUID); err != nil {
						return failMigration(err)
					}
				}
			}
			if _, err := e.executeDirectly(ctx, onlineDDL); err != nil {
				failMigration(err)
			}
			return nil
		}()
	case sqlparser.AlterDDLAction:
		switch onlineDDL.Strategy {
		case schema.DDLStrategyOnline:
			go func() {
				e.migrationMutex.Lock()
				defer e.migrationMutex.Unlock()

				if err := e.ExecuteWithVReplication(ctx, onlineDDL, nil); err != nil {
					failMigration(err)
				}
			}()
		case schema.DDLStrategyGhost:
			go func() {
				e.migrationMutex.Lock()
				defer e.migrationMutex.Unlock()

				if err := e.ExecuteWithGhost(ctx, onlineDDL); err != nil {
					failMigration(err)
				}
			}()
		case schema.DDLStrategyPTOSC:
			go func() {
				e.migrationMutex.Lock()
				defer e.migrationMutex.Unlock()

				if err := e.ExecuteWithPTOSC(ctx, onlineDDL); err != nil {
					failMigration(err)
				}
			}()
		default:
			{
				return failMigration(fmt.Errorf("Unsupported strategy: %+v", onlineDDL.Strategy))
			}
		}
	case sqlparser.RevertDDLAction:
		go func() {
			e.migrationMutex.Lock()
			defer e.migrationMutex.Unlock()

			if err := e.executeRevert(ctx, onlineDDL); err != nil {
				failMigration(err)
			}
		}()
	}
	return nil
}

func (e *Executor) runNextMigration(ctx context.Context) error {
	e.migrationMutex.Lock()
	defer e.migrationMutex.Unlock()

	if e.isAnyMigrationRunning() {
		return ErrExecutorMigrationAlreadyRunning
	}

	r, err := e.execQuery(ctx, sqlSelectReadyMigration)
	if err != nil {
		return err
	}
	named := r.Named()
	for i, row := range named.Rows {
		onlineDDL := &schema.OnlineDDL{
			Keyspace: row["keyspace"].ToString(),
			Table:    row["mysql_table"].ToString(),
			Schema:   row["mysql_schema"].ToString(),
			SQL:      row["migration_statement"].ToString(),
			UUID:     row["migration_uuid"].ToString(),
			Strategy: schema.DDLStrategy(row["strategy"].ToString()),
			Options:  row["options"].ToString(),
			Status:   schema.OnlineDDLStatus(row["migration_status"].ToString()),
		}
		{
			// We strip out any VT query comments because our simplified parser doesn't work well with comments
			ddlStmt, _, err := schema.ParseOnlineDDLStatement(onlineDDL.SQL)
			if err == nil {
				ddlStmt.SetComments(sqlparser.Comments{})
				onlineDDL.SQL = sqlparser.String(ddlStmt)
			}
		}
		e.executeMigration(ctx, onlineDDL)
		// the query should only ever return a single row at the most
		// but let's make it also explicit here that we only run a single migration
		if i == 0 {
			break
		}
	}
	return nil
}

// isPTOSCMigrationRunning sees if pt-online-schema-change is running a specific migration,
// by examining its PID file
func (e *Executor) isPTOSCMigrationRunning(ctx context.Context, uuid string) (isRunning bool, pid int, err error) {
	// Try and read its PID file:
	content, err := ioutil.ReadFile(e.ptPidFileName(uuid))
	if err != nil {
		// file probably does not exist (migration not running)
		// or any other issue --> we can't confirm that the migration is actually running
		return false, pid, err
	}
	contentString := strings.TrimSpace(string(content))
	//
	pid, err = strconv.Atoi(contentString)
	if err != nil {
		// can't get the PID right. Can't confirm migration is running.
		return false, pid, err
	}
	p, err := os.FindProcess(pid)
	if err != nil {
		// can't find the process. Can't confirm migration is running.
		return false, pid, err
	}
	err = p.Signal(syscall.Signal(0))
	if err != nil {
		// can't verify process is running. Can't confirm migration is running.
		return false, pid, err
	}
	// AHA! We are able to confirm this pt-osc migration is actually running!
	return true, pid, nil
}

// dropOnlineDDLUser drops the given ddl user account at the end of migration
func (e *Executor) dropPTOSCMigrationTriggers(ctx context.Context, onlineDDL *schema.OnlineDDL) error {
	conn, err := dbconnpool.NewDBConnection(ctx, e.env.Config().DB.DbaConnector())
	if err != nil {
		return err
	}
	defer conn.Close()

	parsed := sqlparser.BuildParsedQuery(sqlSelectPTOSCMigrationTriggers, ":mysql_schema", ":mysql_table")
	bindVars := map[string]*querypb.BindVariable{
		"mysql_schema": sqltypes.StringBindVariable(onlineDDL.Schema),
		"mysql_table":  sqltypes.StringBindVariable(onlineDDL.Table),
	}
	bound, err := parsed.GenerateQuery(bindVars, nil)
	if err != nil {
		return err
	}
	r, err := e.execQuery(ctx, bound)
	if err != nil {
		return err
	}
	for _, row := range r.Named().Rows {
		// iterate pt-osc triggers and drop them
		triggerSchema := row.AsString("trigger_schema", "")
		triggerName := row.AsString("trigger_name", "")

		dropParsed := sqlparser.BuildParsedQuery(sqlDropTrigger, triggerSchema, triggerName)
		if _, err := conn.ExecuteFetch(dropParsed.Query, 0, false); err != nil {
			return err
		}
	}

	return err
}

// readVReplStream reads _vt.vreplication entries for given workflow
func (e *Executor) readVReplStream(ctx context.Context, uuid string, okIfMissing bool) (*VReplStream, error) {
	query, err := sqlparser.ParseAndBind(sqlReadVReplStream,
		sqltypes.StringBindVariable(uuid),
	)
	if err != nil {
		return nil, err
	}
	r, err := e.execQuery(ctx, query)
	if err != nil {
		return nil, err
	}
	if len(r.Rows) == 0 && okIfMissing {
		return nil, nil
	}
	row := r.Named().Row()
	if row == nil {
		return nil, vterrors.Errorf(vtrpcpb.Code_UNKNOWN, "Cannot find unique workflow for UUID: %+v", uuid)
	}
	s := &VReplStream{
		id:                   row.AsInt64("id", 0),
		workflow:             row.AsString("workflow", ""),
		source:               row.AsString("source", ""),
		pos:                  row.AsString("pos", ""),
		timeUpdated:          row.AsInt64("time_updated", 0),
		transactionTimestamp: row.AsInt64("transaction_timestamp", 0),
		state:                row.AsString("state", ""),
		message:              row.AsString("message", ""),
		bls:                  &binlogdatapb.BinlogSource{},
	}
	if err := proto.UnmarshalText(s.source, s.bls); err != nil {
		return nil, err
	}
	return s, nil
}

// isVReplMigrationReadyToCutOver sees if the vreplication migration has completed the row copy
// and is up to date with the binlogs.
func (e *Executor) isVReplMigrationReadyToCutOver(ctx context.Context, s *VReplStream) (isReady bool, err error) {
	// Check all the cases where migration is still running:
	{
		// when ready to cut-over, pos must have some value
		if s.pos == "" {
			return false, nil
		}
	}
	{
		// Both time_updated and transaction_timestamp must be in close priximity to each
		// other and to the time now, otherwise that means we're lagging and it's not a good time
		// to cut-over
		durationDiff := func(t1, t2 time.Time) time.Duration {
			diff := t1.Sub(t2)
			if diff < 0 {
				diff = -diff
			}
			return diff
		}
		timeNow := time.Now()
		timeUpdated := time.Unix(s.timeUpdated, 0)
		if durationDiff(timeNow, timeUpdated) > cutOverThreshold {
			return false, nil
		}
		// Let's look at transaction timestamp. This gets written by any ongoing
		// writes on the server (whether on this table or any other table)
		transactionTimestamp := time.Unix(s.transactionTimestamp, 0)
		if durationDiff(timeNow, transactionTimestamp) > cutOverThreshold {
			return false, nil
		}
	}
	{
		// copy_state must have no entries for this vreplication id: if entries are
		// present that means copy is still in progress
		query, err := sqlparser.ParseAndBind(sqlReadCountCopyState,
			sqltypes.Int64BindVariable(s.id),
		)
		if err != nil {
			return false, err
		}
		r, err := e.execQuery(ctx, query)
		if err != nil {
			return false, err
		}
		csRow := r.Named().Row()
		if csRow == nil {
			return false, err
		}
		count := csRow.AsInt64("cnt", 0)
		if count > 0 {
			// Still copying
			return false, nil
		}
	}
	return true, nil
}

// isVReplMigrationRunning sees if there is a VReplication migration actively running
func (e *Executor) isVReplMigrationRunning(ctx context.Context, uuid string) (isRunning bool, s *VReplStream, err error) {
	s, err = e.readVReplStream(ctx, uuid, true)
	if err != nil {
		return false, s, err
	}
	if s == nil {
		return false, s, nil
	}
	if strings.Contains(strings.ToLower(s.message), "error") {
		return false, s, nil
	}
	switch s.state {
	case binlogplayer.VReplicationInit, binlogplayer.VReplicationCopying, binlogplayer.BlpRunning:
		return true, s, nil
	}
	return false, s, nil
}

// reviewRunningMigrations iterates migrations in 'running' state. Normally there's only one running, which was
// spawned by this tablet; but vreplication migrations could also resume from failure.
func (e *Executor) reviewRunningMigrations(ctx context.Context) (countRunnning int, cancellable []string, err error) {
	e.migrationMutex.Lock()
	defer e.migrationMutex.Unlock()

	r, err := e.execQuery(ctx, sqlSelectRunningMigrations)
	if err != nil {
		return countRunnning, cancellable, err
	}
	// we identify running vreplication migrations in this function
	atomic.StoreInt64(&e.vreplMigrationRunning, 0)
	for _, row := range r.Named().Rows {
		uuid := row["migration_uuid"].ToString()
		strategy := schema.DDLStrategy(row["strategy"].ToString())
		switch strategy {
		case schema.DDLStrategyOnline:
			{
				// We check the _vt.vreplication table
				running, s, err := e.isVReplMigrationRunning(ctx, uuid)
				if err != nil {
					return countRunnning, cancellable, err
				}
				if running {
					// This VRepl migration may have started from outside this tablet, so
					// vreplMigrationRunning could be zero. Whatever the case is, we're under
					// migrationMutex lock and it's now safe to ensure vreplMigrationRunning is 1
					atomic.StoreInt64(&e.vreplMigrationRunning, 1)
					_ = e.updateMigrationTimestamp(ctx, "liveness_timestamp", uuid)
					isReady, err := e.isVReplMigrationReadyToCutOver(ctx, s)
					if err != nil {
						return countRunnning, cancellable, err
					}
					if isReady {
						if err := e.cutOverVReplMigration(ctx, s); err != nil {
							return countRunnning, cancellable, err
						}
					}
				}
			}
		case schema.DDLStrategyPTOSC:
			{
				// Since pt-osc doesn't have a "liveness" plugin entry point, we do it externally:
				// if the process is alive, we update the `liveness_timestamp` for this migration.
				running, _, err := e.isPTOSCMigrationRunning(ctx, uuid)
				if err != nil {
					return countRunnning, cancellable, err
				}
				if running {
					_ = e.updateMigrationTimestamp(ctx, "liveness_timestamp", uuid)
				}
				if uuid != e.lastMigrationUUID {
					// This executor can only spawn one migration at a time. And that
					// migration is identified by e.lastMigrationUUID.
					// If we find a _running_ migration that does not have this UUID, it _must_
					// mean the migration was started by a former vttablet (ie vttablet crashed and restarted)
					cancellable = append(cancellable, uuid)
				}
			}
		}
		countRunnning++

		if uuid != e.lastMigrationUUID {
			// This executor can only run one migration at a time. And that
			// migration is identified by e.lastMigrationUUID.
			// If we find a _running_ migration that does not have this UUID, it _must_
			// mean the migration was started by a former vttablet (ie vttablet crashed and restarted)
			cancellable = append(cancellable, uuid)
		}
	}
	return countRunnning, cancellable, err
}

// reviewStaleMigrations marks as 'failed' migrations whose status is 'running' but which have
// shown no liveness in past X minutes
func (e *Executor) reviewStaleMigrations(ctx context.Context) error {
	e.migrationMutex.Lock()
	defer e.migrationMutex.Unlock()

	parsed := sqlparser.BuildParsedQuery(sqlSelectStaleMigrations, ":minutes")
	bindVars := map[string]*querypb.BindVariable{
		"minutes": sqltypes.Int64BindVariable(staleMigrationMinutes),
	}
	bound, err := parsed.GenerateQuery(bindVars, nil)
	if err != nil {
		return err
	}
	r, err := e.execQuery(ctx, bound)
	if err != nil {
		return err
	}
	for _, row := range r.Named().Rows {
		uuid := row["migration_uuid"].ToString()

		onlineDDL, _, err := e.readMigration(ctx, uuid)
		if err != nil {
			return err
		}
		// If this is pt-osc migration, then it may have crashed without having its triggers cleaned up.
		// make sure to drop them.
		if onlineDDL.Strategy == schema.DDLStrategyPTOSC {
			if err := e.dropPTOSCMigrationTriggers(ctx, onlineDDL); err != nil {
				return err
			}
		}
		if onlineDDL.TabletAlias != e.TabletAliasString() {
			// This means another tablet started the migration, and the migration has failed due to the tablet failure (e.g. master failover)
			if err := e.updateTabletFailure(ctx, onlineDDL.UUID); err != nil {
				return err
			}
		}
		if err := e.updateMigrationStatus(ctx, onlineDDL.UUID, schema.OnlineDDLStatusFailed); err != nil {
			return err
		}
		_ = e.updateMigrationMessage(ctx, onlineDDL.UUID, "stale migration")
	}

	return nil
}

// retryTabletFailureMigrations looks for migrations failed by tablet failure (e.g. by failover)
// and retry them (put them back in the queue)
func (e *Executor) retryTabletFailureMigrations(ctx context.Context) error {
	_, err := e.retryMigrationWhere(ctx, sqlWhereTabletFailure)
	return err
}

// gcArtifactTable garbage-collects a single table
func (e *Executor) gcArtifactTable(ctx context.Context, artifactTable, uuid string) error {
	tableExists, err := e.tableExists(ctx, artifactTable)
	if err != nil {
		return err
	}
	if !tableExists {
		return nil
	}
	// We've already concluded in gcArtifacts() that this table was held for long enough.
	// We therefore move it into PURGE state.
	renameStatement, _, err := schema.GenerateRenameStatementWithUUID(artifactTable, schema.PurgeTableGCState, schema.OnlineDDLToGCUUID(uuid), time.Now().UTC())
	if err != nil {
		return err
	}
	conn, err := e.pool.Get(ctx)
	if err != nil {
		return err
	}
	defer conn.Recycle()

	_, err = conn.Exec(ctx, renameStatement, 1, true)
	return err
}

// gcArtifacts garbage-collects migration artifacts from completed/failed migrations
func (e *Executor) gcArtifacts(ctx context.Context) error {
	e.migrationMutex.Lock()
	defer e.migrationMutex.Unlock()

	query, err := sqlparser.ParseAndBind(sqlSelectUncollectedArtifacts,
		sqltypes.Int64BindVariable(int64((*retainOnlineDDLTables).Seconds())),
	)
	if err != nil {
		return err
	}
	r, err := e.execQuery(ctx, query)
	if err != nil {
		return err
	}
	for _, row := range r.Named().Rows {
		uuid := row["migration_uuid"].ToString()
		artifacts := row["artifacts"].ToString()

		artifactTables := textutil.SplitDelimitedList(artifacts)
		for _, artifactTable := range artifactTables {
			if err := e.gcArtifactTable(ctx, artifactTable, uuid); err != nil {
				return err
			}
			log.Infof("Executor.gcArtifacts: renamed away artifact %s", artifactTable)
		}
		if err := e.updateMigrationTimestamp(ctx, "cleanup_timestamp", uuid); err != nil {
			return err
		}
	}

	return nil
}

// onMigrationCheckTick runs all migrations life cycle
func (e *Executor) onMigrationCheckTick() {
	// This function can be called by multiple triggers. First, there's the normal ticker.
	// Then, any time a migration completes, we set a timer to trigger this function.
	// also, any time a new INSERT arrives, we set a timer to trigger this function.
	// Some of these may be correlated. To avoid spamming of this function we:
	// - ensure the function is non-reentrant, using tickReentranceFlag
	// - clean up tickReentranceFlag 1 second after function completes; this throttles calls to
	//   this function at no more than 1/sec rate.
	if atomic.CompareAndSwapInt64(&e.tickReentranceFlag, 0, 1) {
		defer time.AfterFunc(time.Second, func() { atomic.StoreInt64(&e.tickReentranceFlag, 0) })
	} else {
		// An instance of this function is already running
		return
	}

	if e.tabletTypeFunc() != topodatapb.TabletType_MASTER {
		return
	}
	if e.keyspace == "" {
		log.Errorf("Executor.onMigrationCheckTick(): empty keyspace")
		return
	}

	ctx := context.Background()
	if err := e.initSchema(ctx); err != nil {
		log.Error(err)
		return
	}

	if err := e.retryTabletFailureMigrations(ctx); err != nil {
		log.Error(err)
	}
	if err := e.scheduleNextMigration(ctx); err != nil {
		log.Error(err)
	}
	if err := e.runNextMigration(ctx); err != nil {
		log.Error(err)
	}
	if _, cancellable, err := e.reviewRunningMigrations(ctx); err != nil {
		log.Error(err)
	} else if err := e.cancelMigrations(ctx, cancellable, "auto cancel"); err != nil {
		log.Error(err)
	}
	if err := e.reviewStaleMigrations(ctx); err != nil {
		log.Error(err)
	}
	if err := e.gcArtifacts(ctx); err != nil {
		log.Error(err)
	}
}

func (e *Executor) updateMigrationStartedTimestamp(ctx context.Context, uuid string) error {
	parsed := sqlparser.BuildParsedQuery(sqlUpdateMigrationStartedTimestamp,
		":migration_uuid",
	)
	bindVars := map[string]*querypb.BindVariable{
		"migration_uuid": sqltypes.StringBindVariable(uuid),
	}
	bound, err := parsed.GenerateQuery(bindVars, nil)
	if err != nil {
		return err
	}
	_, err = e.execQuery(ctx, bound)
	return err
}

func (e *Executor) updateMigrationTimestamp(ctx context.Context, timestampColumn string, uuid string) error {
	parsed := sqlparser.BuildParsedQuery(sqlUpdateMigrationTimestamp, timestampColumn,
		":migration_uuid",
	)
	bindVars := map[string]*querypb.BindVariable{
		"migration_uuid": sqltypes.StringBindVariable(uuid),
	}
	bound, err := parsed.GenerateQuery(bindVars, nil)
	if err != nil {
		return err
	}
	_, err = e.execQuery(ctx, bound)
	return err
}

func (e *Executor) updateMigrationLogPath(ctx context.Context, uuid string, hostname, path string) error {
	logPath := fmt.Sprintf("%s:%s", hostname, path)
	query, err := sqlparser.ParseAndBind(sqlUpdateMigrationLogPath,
		sqltypes.StringBindVariable(logPath),
		sqltypes.StringBindVariable(uuid),
	)
	if err != nil {
		return err
	}
	_, err = e.execQuery(ctx, query)
	return err
}

func (e *Executor) updateArtifacts(ctx context.Context, uuid string, artifacts ...string) error {
	bindArtifacts := strings.Join(artifacts, ",")
	query, err := sqlparser.ParseAndBind(sqlUpdateArtifacts,
		sqltypes.StringBindVariable(bindArtifacts),
		sqltypes.StringBindVariable(uuid),
	)
	if err != nil {
		return err
	}
	_, err = e.execQuery(ctx, query)
	return err
}

func (e *Executor) clearArtifacts(ctx context.Context, uuid string) error {
	query, err := sqlparser.ParseAndBind(sqlClearArtifacts,
		sqltypes.StringBindVariable(uuid),
	)
	if err != nil {
		return err
	}
	_, err = e.execQuery(ctx, query)
	return err
}

// updateTabletFailure marks a given migration as "tablet_failed"
func (e *Executor) updateTabletFailure(ctx context.Context, uuid string) error {
	parsed := sqlparser.BuildParsedQuery(sqlUpdateTabletFailure,
		":migration_uuid",
	)
	bindVars := map[string]*querypb.BindVariable{
		"migration_uuid": sqltypes.StringBindVariable(uuid),
	}
	bound, err := parsed.GenerateQuery(bindVars, nil)
	if err != nil {
		return err
	}
	_, err = e.execQuery(ctx, bound)
	return err
}

func (e *Executor) updateMigrationStatus(ctx context.Context, uuid string, status schema.OnlineDDLStatus) error {
	query, err := sqlparser.ParseAndBind(sqlUpdateMigrationStatus,
		sqltypes.StringBindVariable(string(status)),
		sqltypes.StringBindVariable(uuid),
	)
	if err != nil {
		return err
	}
	_, err = e.execQuery(ctx, query)
	return err
}

func (e *Executor) updateDDLAction(ctx context.Context, uuid string, actionStr string) error {
	query, err := sqlparser.ParseAndBind(sqlUpdateDDLAction,
		sqltypes.StringBindVariable(actionStr),
		sqltypes.StringBindVariable(uuid),
	)
	if err != nil {
		return err
	}
	_, err = e.execQuery(ctx, query)
	return err
}

func (e *Executor) updateMigrationMessage(ctx context.Context, uuid string, message string) error {
	query, err := sqlparser.ParseAndBind(sqlUpdateMessage,
		sqltypes.StringBindVariable(message),
		sqltypes.StringBindVariable(uuid),
	)
	if err != nil {
		return err
	}
	_, err = e.execQuery(ctx, query)
	return err
}

func (e *Executor) updateMySQLTable(ctx context.Context, uuid string, tableName string) error {
	query, err := sqlparser.ParseAndBind(sqlUpdateMySQLTable,
		sqltypes.StringBindVariable(tableName),
		sqltypes.StringBindVariable(uuid),
	)
	if err != nil {
		return err
	}
	_, err = e.execQuery(ctx, query)
	return err
}

func (e *Executor) updateETASeconds(ctx context.Context, uuid string, etaSeconds int64) error {
	query, err := sqlparser.ParseAndBind(sqlUpdateMigrationETASeconds,
		sqltypes.Int64BindVariable(etaSeconds),
		sqltypes.StringBindVariable(uuid),
	)
	if err != nil {
		return err
	}
	_, err = e.execQuery(ctx, query)
	return err
}

func (e *Executor) updateMigrationProgress(ctx context.Context, uuid string, progress float64) error {
	if progress <= 0 {
		// progress starts at 0, and can only increase.
		// A value of "0" either means "This is the actual current progress" or "No information"
		// In both cases there's nothing to update
		return nil
	}
	query, err := sqlparser.ParseAndBind(sqlUpdateMigrationProgress,
		sqltypes.Float64BindVariable(progress),
		sqltypes.StringBindVariable(uuid),
	)
	if err != nil {
		return err
	}
	_, err = e.execQuery(ctx, query)
	return err
}

// retryMigrationWhere retries a migration based on a given WHERE clause
func (e *Executor) retryMigrationWhere(ctx context.Context, whereExpr string) (result *sqltypes.Result, err error) {
	e.migrationMutex.Lock()
	defer e.migrationMutex.Unlock()
	parsed := sqlparser.BuildParsedQuery(sqlRetryMigrationWhere, ":tablet", whereExpr)
	bindVars := map[string]*querypb.BindVariable{
		"tablet": sqltypes.StringBindVariable(e.TabletAliasString()),
	}
	bound, err := parsed.GenerateQuery(bindVars, nil)
	if err != nil {
		return nil, err
	}
	result, err = e.execQuery(ctx, bound)
	return result, err
}

// RetryMigration marks given migration for retry
func (e *Executor) RetryMigration(ctx context.Context, uuid string) (result *sqltypes.Result, err error) {
	if !schema.IsOnlineDDLUUID(uuid) {
		return nil, vterrors.Errorf(vtrpcpb.Code_UNKNOWN, "Not a valid migration ID in RETRY: %s", uuid)
	}
	e.migrationMutex.Lock()
	defer e.migrationMutex.Unlock()

	query, err := sqlparser.ParseAndBind(sqlRetryMigration,
		sqltypes.StringBindVariable(e.TabletAliasString()),
		sqltypes.StringBindVariable(uuid),
	)
	if err != nil {
		return nil, err
	}
	return e.execQuery(ctx, query)
}

// SubmitMigration inserts a new migration request
func (e *Executor) SubmitMigration(
	ctx context.Context,
	stmt sqlparser.Statement,
) (result *sqltypes.Result, err error) {

	onlineDDL, err := schema.OnlineDDLFromCommentedStatement(stmt)
	if err != nil {
		return nil, vterrors.Errorf(vtrpcpb.Code_INVALID_ARGUMENT, "Error submitting migration %s: %v", sqlparser.String(stmt), err)
	}
	_, actionStr, err := onlineDDL.GetActionStr()
	if err != nil {
		return nil, err
	}

	query, err := sqlparser.ParseAndBind(sqlInsertMigration,
		sqltypes.StringBindVariable(onlineDDL.UUID),
		sqltypes.StringBindVariable(e.keyspace),
		sqltypes.StringBindVariable(e.shard),
		sqltypes.StringBindVariable(e.dbName),
		sqltypes.StringBindVariable(onlineDDL.Table),
		sqltypes.StringBindVariable(onlineDDL.SQL),
		sqltypes.StringBindVariable(string(onlineDDL.Strategy)),
		sqltypes.StringBindVariable(onlineDDL.Options),
		sqltypes.StringBindVariable(actionStr),
		sqltypes.StringBindVariable(onlineDDL.RequestContext),
		sqltypes.StringBindVariable(string(schema.OnlineDDLStatusQueued)),
		sqltypes.StringBindVariable(e.TabletAliasString()),
	)
	if err != nil {
		return nil, err
	}

	if err := e.initSchema(ctx); err != nil {
		log.Error(err)
		return nil, err
	}

<<<<<<< HEAD
	if onlineDDL.StrategySetting().IsSingleton() {
=======
	if onlineDDL.StrategySetting().IsSingleton() || onlineDDL.StrategySetting().IsSingletonContext() {
>>>>>>> c5cd3067
		e.migrationMutex.Lock()
		defer e.migrationMutex.Unlock()

		pendingUUIDs, err := e.readPendingMigrationsUUIDs(ctx)
		if err != nil {
			return nil, err
		}
		switch {
		case onlineDDL.StrategySetting().IsSingleton():
			// We will reject this migration if there's any pending migration
			if len(pendingUUIDs) > 0 {
				return result, vterrors.Errorf(vtrpcpb.Code_FAILED_PRECONDITION, "singleton migration rejected: found pending migrations [%s]", strings.Join(pendingUUIDs, ", "))
			}
		case onlineDDL.StrategySetting().IsSingletonContext():
			// We will reject this migration if there's any pending migration within a different context
			for _, pendingUUID := range pendingUUIDs {
				pendingOnlineDDL, _, err := e.readMigration(ctx, pendingUUID)
				if err != nil {
					return nil, err
				}
				if pendingOnlineDDL.RequestContext != onlineDDL.RequestContext {
					return nil, vterrors.Errorf(vtrpcpb.Code_FAILED_PRECONDITION, "singleton migration rejected: found pending migration: %s in different context: %s", pendingUUID, pendingOnlineDDL.RequestContext)
				}
			}
		}
	}

	defer e.triggerNextCheckInterval()

	return e.execQuery(ctx, query)
}

// onSchemaMigrationStatus is called when a status is set/changed for a running migration
func (e *Executor) onSchemaMigrationStatus(ctx context.Context, uuid string, status schema.OnlineDDLStatus, dryRun bool, progressPct float64, etaSeconds int64) (err error) {
	if dryRun && status != schema.OnlineDDLStatusFailed {
		// We don't consider dry-run reports unless there's a failure
		return nil
	}
	switch status {
	case schema.OnlineDDLStatusReady:
		{
			err = e.updateMigrationTimestamp(ctx, "ready_timestamp", uuid)
		}
	case schema.OnlineDDLStatusRunning:
		{
			_ = e.updateMigrationStartedTimestamp(ctx, uuid)
			err = e.updateMigrationTimestamp(ctx, "liveness_timestamp", uuid)
		}
	case schema.OnlineDDLStatusComplete:
		{
			progressPct = progressPctFull
			_ = e.updateMigrationStartedTimestamp(ctx, uuid)
			err = e.updateMigrationTimestamp(ctx, "completed_timestamp", uuid)
		}
	case schema.OnlineDDLStatusFailed:
		{
			_ = e.updateMigrationStartedTimestamp(ctx, uuid)
			err = e.updateMigrationTimestamp(ctx, "completed_timestamp", uuid)
		}
	}
	if err != nil {
		return err
	}
	if err = e.updateMigrationStatus(ctx, uuid, status); err != nil {
		return err
	}
	if err = e.updateMigrationProgress(ctx, uuid, progressPct); err != nil {
		return err
	}
	if err = e.updateETASeconds(ctx, uuid, etaSeconds); err != nil {
		return err
	}

	if !dryRun {
		switch status {
		case schema.OnlineDDLStatusComplete, schema.OnlineDDLStatusFailed:
			e.triggerNextCheckInterval()
		}
	}

	return nil
}

// OnSchemaMigrationStatus is called by TabletServer's API, which is invoked by a running gh-ost migration's hooks.
func (e *Executor) OnSchemaMigrationStatus(ctx context.Context, uuidParam, statusParam, dryrunParam, progressParam, etaParam string) (err error) {
	status := schema.OnlineDDLStatus(statusParam)
	dryRun := (dryrunParam == "true")
	var progressPct float64
	if pct, err := strconv.ParseFloat(progressParam, 64); err == nil {
		progressPct = pct
	}
	var etaSeconds int64 = etaSecondsUnknown
	if eta, err := strconv.ParseInt(etaParam, 10, 64); err == nil {
		etaSeconds = eta
	}

	return e.onSchemaMigrationStatus(ctx, uuidParam, status, dryRun, progressPct, etaSeconds)
}

// VExec is called by a VExec invocation
// Implements vitess.io/vitess/go/vt/vttablet/vexec.Executor interface
func (e *Executor) VExec(ctx context.Context, vx *vexec.TabletVExec) (qr *querypb.QueryResult, err error) {
	response := func(result *sqltypes.Result, err error) (*querypb.QueryResult, error) {
		if err != nil {
			return nil, err
		}
		return sqltypes.ResultToProto3(result), nil
	}

	if err := e.initSchema(ctx); err != nil {
		log.Error(err)
		return nil, err
	}

	switch stmt := vx.Stmt.(type) {
	case *sqlparser.Delete:
		return nil, fmt.Errorf("DELETE statements not supported for this table. query=%s", vx.Query)
	case *sqlparser.Select:
		return response(e.execQuery(ctx, vx.Query))
	case *sqlparser.Insert:
		match, err := sqlparser.QueryMatchesTemplates(vx.Query, vexecInsertTemplates)
		if err != nil {
			return nil, err
		}
		if !match {
			return nil, fmt.Errorf("Query must match one of these templates: %s", strings.Join(vexecInsertTemplates, "; "))
		}
		// Vexec naturally runs outside shard/schema context. It does not supply values for those columns.
		// We can fill them in.
		vx.ReplaceInsertColumnVal("shard", vx.ToStringVal(e.shard))
		vx.ReplaceInsertColumnVal("mysql_schema", vx.ToStringVal(e.dbName))
		vx.AddOrReplaceInsertColumnVal("tablet", vx.ToStringVal(e.TabletAliasString()))
		e.triggerNextCheckInterval()
		return response(e.execQuery(ctx, vx.Query))
	case *sqlparser.Update:
		match, err := sqlparser.QueryMatchesTemplates(vx.Query, vexecUpdateTemplates)
		if err != nil {
			return nil, err
		}
		if !match {
			return nil, fmt.Errorf("Query must match one of these templates: %s; query=%s", strings.Join(vexecUpdateTemplates, "; "), vx.Query)
		}
		if shard, _ := vx.ColumnStringVal(vx.WhereCols, "shard"); shard != "" {
			// shard is specified.
			if shard != e.shard {
				// specified shard is not _this_ shard. So we're skipping this UPDATE
				return sqltypes.ResultToProto3(emptyResult), nil
			}
		}
		statusVal, err := vx.ColumnStringVal(vx.UpdateCols, "migration_status")
		if err != nil {
			return nil, err
		}
		switch statusVal {
		case retryMigrationHint:
			return response(e.retryMigrationWhere(ctx, sqlparser.String(stmt.Where.Expr)))
		case cancelMigrationHint:
			uuid, err := vx.ColumnStringVal(vx.WhereCols, "migration_uuid")
			if err != nil {
				return nil, err
			}
			if !schema.IsOnlineDDLUUID(uuid) {
				return nil, fmt.Errorf("Not an Online DDL UUID: %s", uuid)
			}
			return response(e.CancelMigration(ctx, uuid, true, "cancel by user"))
		case cancelAllMigrationHint:
			uuid, _ := vx.ColumnStringVal(vx.WhereCols, "migration_uuid")
			if uuid != "" {
				return nil, fmt.Errorf("Unexpetced UUID: %s", uuid)
			}
			return response(e.CancelPendingMigrations(ctx, "cancel-all by user"))
		default:
			return nil, fmt.Errorf("Unexpected value for migration_status: %v. Supported values are: %s, %s",
				statusVal, retryMigrationHint, cancelMigrationHint)
		}
	default:
		return nil, fmt.Errorf("No handler for this query: %s", vx.Query)
	}
}<|MERGE_RESOLUTION|>--- conflicted
+++ resolved
@@ -2549,11 +2549,7 @@
 		return nil, err
 	}
 
-<<<<<<< HEAD
-	if onlineDDL.StrategySetting().IsSingleton() {
-=======
 	if onlineDDL.StrategySetting().IsSingleton() || onlineDDL.StrategySetting().IsSingletonContext() {
->>>>>>> c5cd3067
 		e.migrationMutex.Lock()
 		defer e.migrationMutex.Unlock()
 
