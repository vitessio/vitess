--- conflicted
+++ resolved
@@ -878,12 +878,8 @@
 			fmt.Sprintf(`--panic-flag-file=%s`, e.ghostPanicFlagFileName(onlineDDL.UUID)),
 			fmt.Sprintf(`--execute=%t`, execute),
 		}
-<<<<<<< HEAD
 		args = append(args, onlineDDL.StrategySetting().RuntimeOptions()...)
-=======
-		args = append(args, onlineDDL.RuntimeOptions()...)
 		_ = e.updateMigrationMessage(ctx, onlineDDL.UUID, fmt.Sprintf("executing gh-ost --execute=%v", execute))
->>>>>>> 2179d0ce
 		_, err := execCmd("bash", args, os.Environ(), "/tmp", nil, nil)
 		_ = e.updateMigrationMessage(ctx, onlineDDL.UUID, fmt.Sprintf("executed gh-ost --execute=%v, err=%v", execute, err))
 		return err
