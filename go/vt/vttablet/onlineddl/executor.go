--- conflicted
+++ resolved
@@ -344,30 +344,9 @@
 	return action, false
 }
 
-<<<<<<< HEAD
 func (e *Executor) proposedMigrationConflictsWithRunningMigration(runningMigration, proposedMigration *schema.OnlineDDL) bool {
 	if runningMigration.Table == proposedMigration.Table {
 		// migrations operate on same table
-=======
-// isAnyNonConcurrentMigrationRunning sees if there's any migration running right now
-// that does not have -allow-concurrent.
-// such a running migration will for example prevent a new non-concurrent migration from running.
-func (e *Executor) isAnyNonConcurrentMigrationRunning() bool {
-	nonConcurrentMigrationFound := false
-
-	e.ownedRunningMigrations.Range(func(_, val any) bool {
-		onlineDDL, ok := val.(*schema.OnlineDDL)
-		if !ok {
-			return true
-		}
-		if !e.allowConcurrentMigration(onlineDDL) {
-			// The migratoin may have declared itself to be --allow-concurrent, but our scheduler
-			// reserves the right to say "no, you're NOT in fact allowed to run concurrently"
-			// (as example, think a `gh-ost` ALTER migration that says --allow-concurrent)
-			nonConcurrentMigrationFound = true
-			return false // stop iteration, no need to review other migrations
-		}
->>>>>>> 2b5f72c5
 		return true
 	}
 	// if !proposedMigration.StrategySetting().IsAllowConcurrent() && !runningMigration.StrategySetting().IsAllowConcurrent() {
@@ -390,21 +369,12 @@
 	return false
 }
 
-<<<<<<< HEAD
 // isAnyConflictingMigrationRunning checks if there's any running migration that conflicts with the
 // given migration, such that they can't both run concurrently.
 func (e *Executor) isAnyConflictingMigrationRunning(onlineDDL *schema.OnlineDDL) bool {
 	conflictFound := false
-	e.ownedRunningMigrations.Range(func(_, val interface{}) bool {
+	e.ownedRunningMigrations.Range(func(_, val any) bool {
 		runningMigration, ok := val.(*schema.OnlineDDL)
-=======
-// isAnyMigrationRunningOnTable sees if there's any migration running right now
-// operating on given table.
-func (e *Executor) isAnyMigrationRunningOnTable(tableName string) bool {
-	sameTableMigrationFound := false
-	e.ownedRunningMigrations.Range(func(_, val any) bool {
-		onlineDDL, ok := val.(*schema.OnlineDDL)
->>>>>>> 2b5f72c5
 		if !ok {
 			return true
 		}
