--- conflicted
+++ resolved
@@ -1801,18 +1801,10 @@
 		}
 		rowsAffected = 1
 	}
-<<<<<<< HEAD
-	// There is now a migration to cancel.
-	defer e.updateMigrationMessage(ctx, onlineDDL.UUID, message)
-
-	if terminateRunningMigration {
-		migrationFound, err := e.terminateMigration(ctx, onlineDDL, e.lastMigrationUUID)
-=======
 	defer e.triggerNextCheckInterval()
 
 	migrationFound, err := e.terminateMigration(ctx, onlineDDL)
 	defer e.updateMigrationMessage(ctx, onlineDDL.UUID, message)
->>>>>>> 7cc8fbbe
 
 	if migrationFound {
 		log.Infof("CancelMigration: terminated %s with status: %v", uuid, onlineDDL.Status)
@@ -2896,7 +2888,6 @@
 	return nil
 }
 
-<<<<<<< HEAD
 // strategyMatchesShard checks whether ddl_strategy has any specific -shards=... listed. If not, good. If it does, then
 // we check whether this shard is listed.
 func (e *Executor) strategyMatchesShard(ctx context.Context, strategySetting *schema.DDLStrategySetting) bool {
@@ -2912,8 +2903,6 @@
 	return false
 }
 
-// runNextMigration looks for the next eligible migration to run and kicks it off.
-=======
 // runNextMigration picks up to one 'ready' migration that is able to run, and executes it.
 // Possible scenarios:
 // - no migration is in 'ready' state -- nothing to be done
@@ -2921,7 +2910,6 @@
 // - multiple migrations are 'ready' -- we just handle one here
 // Note that per the above breakdown, and due to potential conflicts, it is possible to have one or
 // more 'ready' migration, and still none is executed.
->>>>>>> 7cc8fbbe
 func (e *Executor) runNextMigration(ctx context.Context) error {
 	e.migrationMutex.Lock()
 	defer e.migrationMutex.Unlock()
@@ -2936,38 +2924,6 @@
 		return nil
 	}
 
-<<<<<<< HEAD
-	r, err := e.execQuery(ctx, sqlSelectReadyMigration)
-	if err != nil {
-		return err
-	}
-	named := r.Named()
-	for _, row := range named.Rows {
-		onlineDDL := &schema.OnlineDDL{
-			Keyspace: row["keyspace"].ToString(),
-			Table:    row["mysql_table"].ToString(),
-			Schema:   row["mysql_schema"].ToString(),
-			SQL:      row["migration_statement"].ToString(),
-			UUID:     row["migration_uuid"].ToString(),
-			Strategy: schema.DDLStrategy(row["strategy"].ToString()),
-			Options:  row["options"].ToString(),
-			Status:   schema.OnlineDDLStatus(row["migration_status"].ToString()),
-		}
-		if !e.strategyMatchesShard(ctx, onlineDDL.StrategySetting()) {
-			_ = e.updateMigrationMessage(ctx, onlineDDL.UUID, "shard does not match strategy")
-			_ = e.updateMigrationStatus(ctx, onlineDDL.UUID, schema.OnlineDDLStatusCancelled)
-			continue
-		}
-		{
-			// We strip out any VT query comments because our simplified parser doesn't work well with comments
-			ddlStmt, _, err := schema.ParseOnlineDDLStatement(onlineDDL.SQL)
-			if err == nil {
-				ddlStmt.SetComments(sqlparser.Comments{})
-				onlineDDL.SQL = sqlparser.String(ddlStmt)
-			}
-		}
-		return e.executeMigration(ctx, onlineDDL)
-=======
 	// getNonConflictingMigration finds a single 'ready' migration which does not conflict with running migrations.
 	// Conflicts are:
 	// - a migration is 'ready' but is not set to run _concurrently_, and there's a running migration that is also non-concurrent
@@ -2983,6 +2939,11 @@
 			if err != nil {
 				return nil, err
 			}
+			if !e.strategyMatchesShard(ctx, onlineDDL.StrategySetting()) {
+				_ = e.updateMigrationMessage(ctx, onlineDDL.UUID, "shard does not match strategy")
+				_ = e.updateMigrationStatus(ctx, onlineDDL.UUID, schema.OnlineDDLStatusCancelled)
+				continue
+			}
 			if !e.isAnyConflictingMigrationRunning(onlineDDL) {
 				if e.countOwnedRunningMigrations() < maxConcurrentMigrations {
 					// This migration seems good to go
@@ -3009,7 +2970,6 @@
 			ddlStmt.SetComments(sqlparser.Comments{})
 			onlineDDL.SQL = sqlparser.String(ddlStmt)
 		}
->>>>>>> 7cc8fbbe
 	}
 	log.Infof("Executor.runNextMigration: migration %s is non conflicting and will be executed next", onlineDDL.UUID)
 	e.executeMigration(ctx, onlineDDL)
