--- conflicted
+++ resolved
@@ -294,15 +294,7 @@
 	e.ticks.Start(e.onMigrationCheckTick)
 	e.triggerNextCheckInterval()
 
-<<<<<<< HEAD
-	e.isOpen = true
-=======
-	if _, err := sqlparser.QueryMatchesTemplates("select 1 from dual", vexecUpdateTemplates); err != nil {
-		// this validates vexecUpdateTemplates
-		return err
-	}
 	atomic.StoreInt64(&e.isOpen, 1)
->>>>>>> 1016cd8f
 
 	return nil
 }
