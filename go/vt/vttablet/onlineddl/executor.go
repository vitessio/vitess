--- conflicted
+++ resolved
@@ -953,17 +953,12 @@
 			return vterrors.Wrapf(err, "failed getting primary pos after sentry creation")
 		}
 		e.updateMigrationStage(ctx, onlineDDL.UUID, "waiting for post-sentry pos: %v", replication.EncodePosition(postSentryPos))
-<<<<<<< HEAD
 		// We have not yet locked anything, stopped anything, or done anything that otherwise
 		// impacts query serving so we wait for a multiple of the cutover threshold here, with
 		// that variable primarily serving to limit the max time we later spend waiting for
 		// a position again AFTER we've taken the locks and table access is blocked.
 		if err := waitForPos(s, postSentryPos, migrationCutOverThreshold*3); err != nil {
-			return err
-=======
-		if err := waitForPos(s, postSentryPos); err != nil {
 			return vterrors.Wrapf(err, "failed waiting for pos after sentry creation")
->>>>>>> 4e385ced
 		}
 		e.updateMigrationStage(ctx, onlineDDL.UUID, "post-sentry pos reached")
 	}
