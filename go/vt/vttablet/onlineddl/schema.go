--- conflicted
+++ resolved
@@ -100,18 +100,8 @@
 		WHERE
 			migration_uuid=%%a
 	`
-<<<<<<< HEAD
-	sqlUpdateMigrationStowawayTable = `UPDATE %s.schema_migrations
-			SET stowaway_table=%%a
-		WHERE
-			migration_uuid=%%a
-	`
-	sqlUpdateMigrationUserThrottleRatio = `UPDATE %s.schema_migrations
-			SET user_throttle_ratio=%%a
-=======
 	sqlUpdateMigrationUserThrottleRatio = `UPDATE _vt.schema_migrations
 			SET user_throttle_ratio=%a
->>>>>>> 486f2b65
 		WHERE
 			migration_uuid=%%a
 	`
