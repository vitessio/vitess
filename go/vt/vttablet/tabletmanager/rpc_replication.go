--- conflicted
+++ resolved
@@ -38,29 +38,22 @@
 	"vitess.io/vitess/go/vt/proto/vtrpc"
 )
 
-<<<<<<< HEAD
 var (
-	_                = flag.Bool("enable_semi_sync", false, "DEPRECATED - Set the correct durability policy on the keyspace instead.")
-	SetSuperReadOnly = flag.Bool("use_super_read_only", true, "Set super_read_only flag when performing planned failover.")
+	SetSuperReadOnly bool
 	reparentQueries  []string
 )
-=======
-var setSuperReadOnly bool
 
 func registerReplicationFlags(fs *pflag.FlagSet) {
 	fs.Bool("enable_semi_sync", false, "")
 	fs.MarkDeprecated("enable_semi_sync", "--enable_semi_sync is deprecated; please set the correct durability policy on the keyspace instead.")
 
-	fs.BoolVar(&setSuperReadOnly, "use_super_read_only", setSuperReadOnly, "Set super_read_only flag when performing planned failover.")
+	fs.BoolVar(&SetSuperReadOnly, "use_super_read_only", SetSuperReadOnly, "Set super_read_only flag when performing planned failover.")
 }
 
 func init() {
 	servenv.OnParseFor("vtcombo", registerReplicationFlags)
 	servenv.OnParseFor("vttablet", registerReplicationFlags)
-}
->>>>>>> 12e1c5ef
-
-func init() {
+
 	// combine all queires
 	reparentQueries = append([]string{}, mysqlctl.CreateReparentJournal()...)
 	reparentQueries = append(reparentQueries, mysqlctl.AlterReparentJournal()...)
@@ -377,11 +370,7 @@
 	// Initializing as primary implies undoing any previous "do not replicate".
 	tm.replManager.reset()
 
-<<<<<<< HEAD
-	if *SetSuperReadOnly {
-=======
-	if setSuperReadOnly {
->>>>>>> 12e1c5ef
+	if SetSuperReadOnly {
 		// Setting super_read_only off so that we can run the DDL commands
 		if err := tm.MysqlDaemon.SetSuperReadOnly(false); err != nil {
 			if strings.Contains(err.Error(), strconv.Itoa(mysql.ERUnknownSystemVariable)) {
@@ -572,11 +561,7 @@
 	// set MySQL to read-only mode. If we are already read-only because of a
 	// previous demotion, or because we are not primary anyway, this should be
 	// idempotent.
-<<<<<<< HEAD
-	if *SetSuperReadOnly {
-=======
-	if setSuperReadOnly {
->>>>>>> 12e1c5ef
+	if SetSuperReadOnly {
 		// Setting super_read_only also sets read_only
 		if err := tm.MysqlDaemon.SetSuperReadOnly(true); err != nil {
 			if strings.Contains(err.Error(), strconv.Itoa(mysql.ERUnknownSystemVariable)) {
