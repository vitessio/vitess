--- conflicted
+++ resolved
@@ -97,12 +97,11 @@
 	return tm.MysqlDaemon.StopReplication(tm.hookExtraEnv())
 }
 
-<<<<<<< HEAD
 func (tm *TabletManager) stopSlaveIOThreadLocked(ctx context.Context) error {
 
 	// Remember that we were told to stop, so we don't try to
 	// restart ourselves (in replication_reporter).
-	tm.setSlaveStopped(true)
+	tm.setReplicationStopped(true)
 
 	// Also tell Orchestrator we're stopped on purpose for some Vitess task.
 	// Do this in the background, as it's best-effort.
@@ -110,7 +109,7 @@
 		if tm.orc == nil {
 			return
 		}
-		if err := tm.orc.BeginMaintenance(tm.Tablet(), "vttablet has been told to StopSlave"); err != nil {
+		if err := tm.orc.BeginMaintenance(tm.Tablet(), "vttablet has been told to StopReplication"); err != nil {
 			log.Warningf("Orchestrator BeginMaintenance failed: %v", err)
 		}
 	}()
@@ -118,10 +117,7 @@
 	return tm.MysqlDaemon.StopSlaveIOThread(ctx)
 }
 
-// StopSlaveMinimum will stop the slave after it reaches at least the
-=======
 // StopReplicationMinimum will stop the replication after it reaches at least the
->>>>>>> 17453158
 // provided position. Works both when Vitess manages
 // replication or not (using hook if not).
 func (tm *TabletManager) StopReplicationMinimum(ctx context.Context, position string, waitTime time.Duration) (string, error) {
@@ -632,51 +628,43 @@
 	}
 	defer tm.unlock()
 
-<<<<<<< HEAD
 	// Get the status before we stop replication.
-	// We need to do this first to bail out if the replica has already been stopped.
-	rs, err := tm.MysqlDaemon.SlaveStatus()
+	// Doing this first allows us to return the status in the case that stopping replication
+	// returns an error, so a user can optionally inspect the status before a stop was called.
+	rs, err := tm.MysqlDaemon.ReplicationStatus()
 	if err != nil {
 		return StopReplicationAndGetStatusResponse{}, vterrors.Wrap(err, "before status failed")
 	}
-	before := mysql.SlaveStatusToProto(rs)
+	before := mysql.ReplicationStatusToProto(rs)
 
 	if stopIOThreadOnly {
 		if err := tm.stopSlaveIOThreadLocked(ctx); err != nil {
 			return StopReplicationAndGetStatusResponse{
+				Status: &replicationdatapb.StopReplicationStatus{
+					Before: before,
+				},
+			}, vterrors.Wrap(err, "stop io thread failed")
+		}
+	} else {
+		if err := tm.stopReplicationLocked(ctx); err != nil {
+			return StopReplicationAndGetStatusResponse{
+				Status: &replicationdatapb.StopReplicationStatus{
+					Before: before,
+				},
+			}, vterrors.Wrap(err, "stop replication failed")
+		}
+	}
+
+	// Get the status after we stop replication so we have up to date position and relay log positions.
+	rsAfter, err := tm.MysqlDaemon.ReplicationStatus()
+	if err != nil {
+		return StopReplicationAndGetStatusResponse{
+			Status: &replicationdatapb.StopReplicationStatus{
 				Before: before,
-			}, vterrors.Wrap(err, "stop slave io thread failed")
-		}
-	} else {
-		if err := tm.stopSlaveLocked(ctx); err != nil {
-			return StopReplicationAndGetStatusResponse{
-				Before: before,
-			}, vterrors.Wrap(err, "stop slave failed")
-		}
-=======
-	// get the status before we stop replication
-	rs, err := tm.MysqlDaemon.ReplicationStatus()
-	if err != nil {
-		return nil, vterrors.Wrap(err, "before status failed")
-	}
-	if !rs.IOThreadRunning && !rs.SQLThreadRunning {
-		// no replication is running, just return what we got
-		return mysql.ReplicationStatusToProto(rs), nil
-	}
-	if err := tm.stopReplicationLocked(ctx); err != nil {
-		return nil, vterrors.Wrap(err, "failed to stop replication")
->>>>>>> 17453158
-	}
-
-	// Get the status after we stop replication so we have up to date position and relay log positions.
-	rsAfter, err := tm.MysqlDaemon.SlaveStatus()
-	if err != nil {
-<<<<<<< HEAD
-		return StopReplicationAndGetStatusResponse{
-			Before: before,
-		}, vterrors.Wrap(err, "acquiring slave status failed")
-	}
-	after := mysql.SlaveStatusToProto(rsAfter)
+			},
+		}, vterrors.Wrap(err, "acquiring replication status failed")
+	}
+	after := mysql.ReplicationStatusToProto(rsAfter)
 
 	rs.Position = rsAfter.Position
 	rs.RelayLogPosition = rsAfter.RelayLogPosition
@@ -684,30 +672,24 @@
 	rs.FileRelayLogPosition = rsAfter.FileRelayLogPosition
 
 	return StopReplicationAndGetStatusResponse{
-		Status: mysql.SlaveStatusToProto(rs),
-		Before: before,
-		After:  after,
+		HybridStatus: mysql.ReplicationStatusToProto(rs),
+		Status: &replicationdatapb.StopReplicationStatus{
+			Before: before,
+			After:  after,
+		},
 	}, nil
 }
 
-// StopReplicationAndGetStatusResponse holds the original hybrid Status struct, as well as new Before and After fields, which
-// hold the result of show slave status called before stop slave, and after stop slave.
+// StopReplicationAndGetStatusResponse holds the original hybrid Status struct, as well as a new Status field, which
+// hold the result of show replica status called before stopping replication, and after stopping replication.
 type StopReplicationAndGetStatusResponse struct {
-	// Status is deprecated. It currently represents a hybrid struct where all data represents the before state,
-	// except for all position related data which comes from the after state. Please use before and after instead, which are
-	// discrete slave status calls before and after calling stop slave, or stop slave io_thread.
-	Status *replicationdatapb.Status
-
-	// Before represents the slave status call right before calling stop slave.
-	Before *replicationdatapb.Status
-
-	// After represents the slave status call right after calling stop slave.
-	After *replicationdatapb.Status
-=======
-		return nil, vterrors.Wrap(err, "after position failed")
-	}
-	return mysql.ReplicationStatusToProto(rs), nil
->>>>>>> 17453158
+	// HybridStatus is deprecated. It currently represents a hybrid struct where all data represents the before state,
+	// except for all position related data which comes from the after state. Please use status instead, which holds
+	// discrete replication status calls before and after stopping the replica, or stopping the replica's io_thread.
+	HybridStatus *replicationdatapb.Status
+
+	// Status represents the replication status call right before, and right after telling the replica to stop.
+	Status *replicationdatapb.StopReplicationStatus
 }
 
 // PromoteReplica makes the current tablet the master
