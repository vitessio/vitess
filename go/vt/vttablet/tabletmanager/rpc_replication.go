/*
Copyright 2019 The Vitess Authors.

Licensed under the Apache License, Version 2.0 (the "License");
you may not use this file except in compliance with the License.
You may obtain a copy of the License at

    http://www.apache.org/licenses/LICENSE-2.0

Unless required by applicable law or agreed to in writing, software
distributed under the License is distributed on an "AS IS" BASIS,
WITHOUT WARRANTIES OR CONDITIONS OF ANY KIND, either express or implied.
See the License for the specific language governing permissions and
limitations under the License.
*/

package tabletmanager

import (
	"context"
	"fmt"
	"strconv"
	"strings"
	"time"

	"github.com/spf13/pflag"

	"vitess.io/vitess/go/mysql"
	"vitess.io/vitess/go/vt/log"
	"vitess.io/vitess/go/vt/logutil"
	"vitess.io/vitess/go/vt/mysqlctl"
	"vitess.io/vitess/go/vt/servenv"
	"vitess.io/vitess/go/vt/topo/topoproto"
	"vitess.io/vitess/go/vt/vterrors"

	replicationdatapb "vitess.io/vitess/go/vt/proto/replicationdata"
	topodatapb "vitess.io/vitess/go/vt/proto/topodata"
	"vitess.io/vitess/go/vt/proto/vtrpc"
)

<<<<<<< HEAD
var (
	SetSuperReadOnly      = true
	createReparentQueries []string
	alterReparentQueries  []string
)
=======
var setSuperReadOnly bool
var disableReplicationManager bool
>>>>>>> 4820a3ec

func registerReplicationFlags(fs *pflag.FlagSet) {
	fs.Bool("enable_semi_sync", false, "")
	fs.MarkDeprecated("enable_semi_sync", "--enable_semi_sync is deprecated; please set the correct durability policy on the keyspace instead.")

<<<<<<< HEAD
	fs.BoolVar(&SetSuperReadOnly, "use_super_read_only", SetSuperReadOnly, "Set super_read_only flag when performing planned failover.")
=======
	fs.BoolVar(&setSuperReadOnly, "use_super_read_only", setSuperReadOnly, "Set super_read_only flag when performing planned failover.")
	fs.BoolVar(&disableReplicationManager, "disable-replication-manager", disableReplicationManager, "Disable replication manager to prevent replication repairs.")
>>>>>>> 4820a3ec
}

func init() {
	servenv.OnParseFor("vtcombo", registerReplicationFlags)
	servenv.OnParseFor("vttablet", registerReplicationFlags)

	// combine all queires
	createReparentQueries = append([]string{}, mysqlctl.CreateReparentJournal()...)
	alterReparentQueries = append([]string{}, mysqlctl.AlterReparentJournal()...)

	_ = InitReparentJournal()
}

func InitReparentJournal() error {
	createF := func(conn *mysql.Conn) error {
		for _, sql := range createReparentQueries {
			if _, err := conn.ExecuteFetch(sql, 0, false); err != nil {
				log.Errorf("Error executing %v: %v", sql, err)
				return err
			}
		}
		return nil
	}
	alterF := func(conn *mysql.Conn) error {
		var lastError error
		for _, sql := range alterReparentQueries {
			if _, err := conn.ExecuteFetch(sql, 0, false); err != nil {
				// TODO: @rohit should we ignore failures from alter queries
				log.Warningf("Error executing %v: %v", sql, err)
				lastError = err
			}
		}
		return lastError
	}
	mysql.SchemaInitializer.RegisterSchemaInitializer("Create Reparent Journal", createF, false, true)
	mysql.SchemaInitializer.RegisterSchemaInitializer("Alter Reparent Journal", alterF, false, false)
	return nil
}

// ReplicationStatus returns the replication status
func (tm *TabletManager) ReplicationStatus(ctx context.Context) (*replicationdatapb.Status, error) {
	status, err := tm.MysqlDaemon.ReplicationStatus()
	if err != nil {
		return nil, err
	}
	return mysql.ReplicationStatusToProto(status), nil
}

// FullStatus returns the full status of MySQL including the replication information, semi-sync information, GTID information among others
func (tm *TabletManager) FullStatus(ctx context.Context) (*replicationdatapb.FullStatus, error) {
	// Server ID - "select @@global.server_id"
	serverID, err := tm.MysqlDaemon.GetServerID(ctx)
	if err != nil {
		return nil, err
	}

	// Server UUID - "select @@global.server_uuid"
	serverUUID, err := tm.MysqlDaemon.GetServerUUID(ctx)
	if err != nil {
		return nil, err
	}

	// Replication status - "SHOW REPLICA STATUS"
	replicationStatus, err := tm.MysqlDaemon.ReplicationStatus()
	var replicationStatusProto *replicationdatapb.Status
	if err != nil && err != mysql.ErrNotReplica {
		return nil, err
	}
	if err == nil {
		replicationStatusProto = mysql.ReplicationStatusToProto(replicationStatus)
	}

	// Primary status - "SHOW MASTER STATUS"
	primaryStatus, err := tm.MysqlDaemon.PrimaryStatus(ctx)
	var primaryStatusProto *replicationdatapb.PrimaryStatus
	if err != nil && err != mysql.ErrNoPrimaryStatus {
		return nil, err
	}
	if err == nil {
		primaryStatusProto = mysql.PrimaryStatusToProto(primaryStatus)
	}

	// Purged GTID set
	purgedGTIDs, err := tm.MysqlDaemon.GetGTIDPurged(ctx)
	if err != nil {
		return nil, err
	}

	// Version string "majorVersion.minorVersion.patchRelease"
	version := tm.MysqlDaemon.GetVersionString()

	// Version comment "select @@global.version_comment"
	versionComment := tm.MysqlDaemon.GetVersionComment(ctx)

	// Read only - "SHOW VARIABLES LIKE 'read_only'"
	readOnly, err := tm.MysqlDaemon.IsReadOnly()
	if err != nil {
		return nil, err
	}

	// Binlog Information - "select @@global.binlog_format, @@global.log_bin, @@global.log_slave_updates, @@global.binlog_row_image"
	binlogFormat, logBin, logReplicaUpdates, binlogRowImage, err := tm.MysqlDaemon.GetBinlogInformation(ctx)
	if err != nil {
		return nil, err
	}

	// GTID Mode - "select @@global.gtid_mode" - Only applicable for MySQL variants
	gtidMode, err := tm.MysqlDaemon.GetGTIDMode(ctx)
	if err != nil {
		return nil, err
	}

	// Semi sync settings - "show global variables like 'rpl_semi_sync_%_enabled'"
	primarySemiSync, replicaSemiSync := tm.MysqlDaemon.SemiSyncEnabled()

	// Semi sync status - "show status like 'Rpl_semi_sync_%_status'"
	primarySemiSyncStatus, replicaSemiSyncStatus := tm.MysqlDaemon.SemiSyncStatus()

	//  Semi sync clients count - "show status like 'semi_sync_primary_clients'"
	semiSyncClients := tm.MysqlDaemon.SemiSyncClients()

	// Semi sync settings - "show status like 'rpl_semi_sync_%'
	semiSyncTimeout, semiSyncNumReplicas := tm.MysqlDaemon.SemiSyncSettings()

	return &replicationdatapb.FullStatus{
		ServerId:                    serverID,
		ServerUuid:                  serverUUID,
		ReplicationStatus:           replicationStatusProto,
		PrimaryStatus:               primaryStatusProto,
		GtidPurged:                  mysql.EncodePosition(purgedGTIDs),
		Version:                     version,
		VersionComment:              versionComment,
		ReadOnly:                    readOnly,
		GtidMode:                    gtidMode,
		BinlogFormat:                binlogFormat,
		BinlogRowImage:              binlogRowImage,
		LogBinEnabled:               logBin,
		LogReplicaUpdates:           logReplicaUpdates,
		SemiSyncPrimaryEnabled:      primarySemiSync,
		SemiSyncReplicaEnabled:      replicaSemiSync,
		SemiSyncPrimaryStatus:       primarySemiSyncStatus,
		SemiSyncReplicaStatus:       replicaSemiSyncStatus,
		SemiSyncPrimaryClients:      semiSyncClients,
		SemiSyncPrimaryTimeout:      semiSyncTimeout,
		SemiSyncWaitForReplicaCount: semiSyncNumReplicas,
	}, nil
}

// PrimaryStatus returns the replication status for a primary tablet.
func (tm *TabletManager) PrimaryStatus(ctx context.Context) (*replicationdatapb.PrimaryStatus, error) {
	status, err := tm.MysqlDaemon.PrimaryStatus(ctx)
	if err != nil {
		return nil, err
	}
	return mysql.PrimaryStatusToProto(status), nil
}

// PrimaryPosition returns the position of a primary database
func (tm *TabletManager) PrimaryPosition(ctx context.Context) (string, error) {
	pos, err := tm.MysqlDaemon.PrimaryPosition()
	if err != nil {
		return "", err
	}
	return mysql.EncodePosition(pos), nil
}

// WaitForPosition waits until replication reaches the desired position
func (tm *TabletManager) WaitForPosition(ctx context.Context, pos string) error {
	log.Infof("WaitForPosition: %v", pos)
	mpos, err := mysql.DecodePosition(pos)
	if err != nil {
		return err
	}
	return tm.MysqlDaemon.WaitSourcePos(ctx, mpos)
}

// StopReplication will stop the mysql. Works both when Vitess manages
// replication or not (using hook if not).
func (tm *TabletManager) StopReplication(ctx context.Context) error {
	log.Infof("StopReplication")
	if err := tm.lock(ctx); err != nil {
		return err
	}
	defer tm.unlock()

	return tm.stopReplicationLocked(ctx)
}

func (tm *TabletManager) stopReplicationLocked(ctx context.Context) error {

	// Remember that we were told to stop, so we don't try to
	// restart ourselves (in replication_reporter).
	tm.replManager.setReplicationStopped(true)

	// Also tell Orchestrator we're stopped on purpose for some Vitess task.
	// Do this in the background, as it's best-effort.
	go func() {
		if tm.orc == nil {
			return
		}
		if err := tm.orc.BeginMaintenance(tm.Tablet(), "vttablet has been told to StopReplication"); err != nil {
			log.Warningf("Orchestrator BeginMaintenance failed: %v", err)
		}
	}()

	return tm.MysqlDaemon.StopReplication(tm.hookExtraEnv())
}

func (tm *TabletManager) stopIOThreadLocked(ctx context.Context) error {

	// Remember that we were told to stop, so we don't try to
	// restart ourselves (in replication_reporter).
	tm.replManager.setReplicationStopped(true)

	// Also tell Orchestrator we're stopped on purpose for some Vitess task.
	// Do this in the background, as it's best-effort.
	go func() {
		if tm.orc == nil {
			return
		}
		if err := tm.orc.BeginMaintenance(tm.Tablet(), "vttablet has been told to StopReplication"); err != nil {
			log.Warningf("Orchestrator BeginMaintenance failed: %v", err)
		}
	}()

	return tm.MysqlDaemon.StopIOThread(ctx)
}

// StopReplicationMinimum will stop the replication after it reaches at least the
// provided position. Works both when Vitess manages
// replication or not (using hook if not).
func (tm *TabletManager) StopReplicationMinimum(ctx context.Context, position string, waitTime time.Duration) (string, error) {
	log.Infof("StopReplicationMinimum: position: %v waitTime: %v", position, waitTime)
	if err := tm.lock(ctx); err != nil {
		return "", err
	}
	defer tm.unlock()

	pos, err := mysql.DecodePosition(position)
	if err != nil {
		return "", err
	}
	waitCtx, cancel := context.WithTimeout(ctx, waitTime)
	defer cancel()
	if err := tm.MysqlDaemon.WaitSourcePos(waitCtx, pos); err != nil {
		return "", err
	}
	if err := tm.stopReplicationLocked(ctx); err != nil {
		return "", err
	}
	pos, err = tm.MysqlDaemon.PrimaryPosition()
	if err != nil {
		return "", err
	}
	return mysql.EncodePosition(pos), nil
}

// StartReplication will start the mysql. Works both when Vitess manages
// replication or not (using hook if not).
func (tm *TabletManager) StartReplication(ctx context.Context, semiSync bool) error {
	log.Infof("StartReplication")
	if err := tm.lock(ctx); err != nil {
		return err
	}
	defer tm.unlock()

	tm.replManager.setReplicationStopped(false)

	// Tell Orchestrator we're no longer stopped on purpose.
	// Do this in the background, as it's best-effort.
	go func() {
		if tm.orc == nil {
			return
		}
		if err := tm.orc.EndMaintenance(tm.Tablet()); err != nil {
			log.Warningf("Orchestrator EndMaintenance failed: %v", err)
		}
	}()

	if err := tm.fixSemiSync(tm.Tablet().Type, convertBoolToSemiSyncAction(semiSync)); err != nil {
		return err
	}
	return tm.MysqlDaemon.StartReplication(tm.hookExtraEnv())
}

// StartReplicationUntilAfter will start the replication and let it catch up
// until and including the transactions in `position`
func (tm *TabletManager) StartReplicationUntilAfter(ctx context.Context, position string, waitTime time.Duration) error {
	log.Infof("StartReplicationUntilAfter: position: %v waitTime: %v", position, waitTime)
	if err := tm.lock(ctx); err != nil {
		return err
	}
	defer tm.unlock()

	waitCtx, cancel := context.WithTimeout(ctx, waitTime)
	defer cancel()

	pos, err := mysql.DecodePosition(position)
	if err != nil {
		return err
	}

	return tm.MysqlDaemon.StartReplicationUntilAfter(waitCtx, pos)
}

// GetReplicas returns the address of all the replicas
func (tm *TabletManager) GetReplicas(ctx context.Context) ([]string, error) {
	return mysqlctl.FindReplicas(tm.MysqlDaemon)
}

// ResetReplication completely resets the replication on the host.
// All binary and relay logs are flushed. All replication positions are reset.
func (tm *TabletManager) ResetReplication(ctx context.Context) error {
	log.Infof("ResetReplication")
	if err := tm.lock(ctx); err != nil {
		return err
	}
	defer tm.unlock()

	tm.replManager.setReplicationStopped(true)
	return tm.MysqlDaemon.ResetReplication(ctx)
}

// InitPrimary enables writes and returns the replication position.
func (tm *TabletManager) InitPrimary(ctx context.Context, semiSync bool) (string, error) {
	log.Infof("InitPrimary")
	if err := tm.lock(ctx); err != nil {
		return "", err
	}
	defer tm.unlock()

	// Initializing as primary implies undoing any previous "do not replicate".
	tm.replManager.reset()

	if SetSuperReadOnly {
		// Setting super_read_only off so that we can run the DDL commands
		if err := tm.MysqlDaemon.SetSuperReadOnly(false); err != nil {
			if strings.Contains(err.Error(), strconv.Itoa(mysql.ERUnknownSystemVariable)) {
				log.Warningf("server does not know about super_read_only, continuing anyway...")
			} else {
				return "", err
			}
		}
	}

	// we need to insert something in the binlogs, so we can get the
	// current position. Let's just use the mysqlctl.CreateReparentJournal commands.
	/*cmds := mysqlctl.CreateReparentJournal()
	if err := tm.MysqlDaemon.ExecuteSuperQueryList(ctx, cmds); err != nil {
		return "", err
	}

	// Execute ALTER statement on reparent_journal table and ignore errors
	cmds = mysqlctl.AlterReparentJournal()
	_ = tm.MysqlDaemon.ExecuteSuperQueryList(ctx, cmds)*/

	// get the current replication position
	pos, err := tm.MysqlDaemon.PrimaryPosition()
	if err != nil {
		return "", err
	}

	// Set the server read-write, from now on we can accept real
	// client writes. Note that if semi-sync replication is enabled,
	// we'll still need some replicas to be able to commit transactions.
	if err := tm.changeTypeLocked(ctx, topodatapb.TabletType_PRIMARY, DBActionSetReadWrite, convertBoolToSemiSyncAction(semiSync)); err != nil {
		return "", err
	}
	// Enforce semi-sync after changing the tablet)type to PRIMARY. Otherwise, the
	// primary will hang while trying to create the database.
	if err := tm.fixSemiSync(topodatapb.TabletType_PRIMARY, convertBoolToSemiSyncAction(semiSync)); err != nil {
		return "", err
	}
	return mysql.EncodePosition(pos), nil
}

// PopulateReparentJournal adds an entry into the reparent_journal table.
func (tm *TabletManager) PopulateReparentJournal(ctx context.Context, timeCreatedNS int64, actionName string, primaryAlias *topodatapb.TabletAlias, position string) error {
	log.Infof("PopulateReparentJournal: action: %v parent: %v  position: %v", actionName, primaryAlias, position)
	pos, err := mysql.DecodePosition(position)
	if err != nil {
		return err
	}
	/*cmds := mysqlctl.CreateReparentJournal()
	if err := tm.MysqlDaemon.ExecuteSuperQueryList(ctx, cmds); err != nil {
		return err
	}

	// Execute ALTER statement on reparent_journal table and ignore errors
	cmds = mysqlctl.AlterReparentJournal()
	_ = tm.MysqlDaemon.ExecuteSuperQueryList(ctx, cmds)*/

	cmds := []string{mysqlctl.PopulateReparentJournal(timeCreatedNS, actionName, topoproto.TabletAliasString(primaryAlias), pos)}
	return tm.MysqlDaemon.ExecuteSuperQueryList(ctx, cmds)
}

// InitReplica sets replication primary and position, and waits for the
// reparent_journal table entry up to context timeout
func (tm *TabletManager) InitReplica(ctx context.Context, parent *topodatapb.TabletAlias, position string, timeCreatedNS int64, semiSync bool) error {
	log.Infof("InitReplica: parent: %v  position: %v", parent, position)
	if err := tm.lock(ctx); err != nil {
		return err
	}
	defer tm.unlock()

	// If we were a primary type, switch our type to replica.  This
	// is used on the old primary when using InitShardPrimary with
	// -force, and the new primary is different from the old primary.
	if tm.Tablet().Type == topodatapb.TabletType_PRIMARY {
		if err := tm.changeTypeLocked(ctx, topodatapb.TabletType_REPLICA, DBActionNone, convertBoolToSemiSyncAction(semiSync)); err != nil {
			return err
		}
	}

	pos, err := mysql.DecodePosition(position)
	if err != nil {
		return err
	}
	ti, err := tm.TopoServer.GetTablet(ctx, parent)
	if err != nil {
		return err
	}

	tm.replManager.setReplicationStopped(false)

	// If using semi-sync, we need to enable it before connecting to primary.
	// If we were a primary type, we need to switch back to replica settings.
	// Otherwise we won't be able to commit anything.
	tt := tm.Tablet().Type
	if tt == topodatapb.TabletType_PRIMARY {
		tt = topodatapb.TabletType_REPLICA
	}
	if err := tm.fixSemiSync(tt, convertBoolToSemiSyncAction(semiSync)); err != nil {
		return err
	}

	if err := tm.MysqlDaemon.SetReplicationPosition(ctx, pos); err != nil {
		return err
	}
	if err := tm.MysqlDaemon.SetReplicationSource(ctx, ti.Tablet.MysqlHostname, int(ti.Tablet.MysqlPort), false /* stopReplicationBefore */, true /* stopReplicationAfter */); err != nil {
		return err
	}

	// wait until we get the replicated row, or our context times out
	return tm.MysqlDaemon.WaitForReparentJournal(ctx, timeCreatedNS)
}

// DemotePrimary prepares a PRIMARY tablet to give up leadership to another tablet.
//
// It attemps to idempotently ensure the following guarantees upon returning
// successfully:
//   - No future writes will be accepted.
//   - No writes are in-flight.
//   - MySQL is in read-only mode.
//   - Semi-sync settings are consistent with a REPLICA tablet.
//
// If necessary, it waits for all in-flight writes to complete or time out.
//
// It should be safe to call this on a PRIMARY tablet that was already demoted,
// or on a tablet that already transitioned to REPLICA.
//
// If a step fails in the middle, it will try to undo any changes it made.
func (tm *TabletManager) DemotePrimary(ctx context.Context) (*replicationdatapb.PrimaryStatus, error) {
	log.Infof("DemotePrimary")
	// The public version always reverts on partial failure.
	return tm.demotePrimary(ctx, true /* revertPartialFailure */)
}

// demotePrimary implements DemotePrimary with an additional, private option.
//
// If revertPartialFailure is true, and a step fails in the middle, it will try
// to undo any changes it made.
func (tm *TabletManager) demotePrimary(ctx context.Context, revertPartialFailure bool) (primaryStatus *replicationdatapb.PrimaryStatus, finalErr error) {
	if err := tm.lock(ctx); err != nil {
		return nil, err
	}
	defer tm.unlock()

	tablet := tm.Tablet()
	wasPrimary := tablet.Type == topodatapb.TabletType_PRIMARY
	wasServing := tm.QueryServiceControl.IsServing()
	wasReadOnly, err := tm.MysqlDaemon.IsReadOnly()
	if err != nil {
		return nil, err
	}

	// If we are a primary tablet and not yet read-only, stop accepting new
	// queries and wait for in-flight queries to complete. If we are not primary,
	// or if we are already read-only, there's no need to stop the queryservice
	// in order to ensure the guarantee we are being asked to provide, which is
	// that no writes are occurring.
	if wasPrimary && !wasReadOnly {
		// Tell Orchestrator we're stopped on purpose for demotion.
		// This is a best effort task, so run it in a goroutine.
		go func() {
			if tm.orc == nil {
				return
			}
			if err := tm.orc.BeginMaintenance(tm.Tablet(), "vttablet has been told to DemotePrimary"); err != nil {
				log.Warningf("Orchestrator BeginMaintenance failed: %v", err)
			}
		}()

		// Note that this may block until the transaction timeout if clients
		// don't finish their transactions in time. Even if some transactions
		// have to be killed at the end of their timeout, this will be
		// considered successful. If we are already not serving, this will be
		// idempotent.
		log.Infof("DemotePrimary disabling query service")
		if err := tm.QueryServiceControl.SetServingType(tablet.Type, logutil.ProtoToTime(tablet.PrimaryTermStartTime), false, "demotion in progress"); err != nil {
			return nil, vterrors.Wrap(err, "SetServingType(serving=false) failed")
		}
		defer func() {
			if finalErr != nil && revertPartialFailure && wasServing {
				if err := tm.QueryServiceControl.SetServingType(tablet.Type, logutil.ProtoToTime(tablet.PrimaryTermStartTime), true, ""); err != nil {
					log.Warningf("SetServingType(serving=true) failed during revert: %v", err)
				}
			}
		}()
	}

	// Now that we know no writes are in-flight and no new writes can occur,
	// set MySQL to read-only mode. If we are already read-only because of a
	// previous demotion, or because we are not primary anyway, this should be
	// idempotent.
	if SetSuperReadOnly {
		// Setting super_read_only also sets read_only
		if err := tm.MysqlDaemon.SetSuperReadOnly(true); err != nil {
			if strings.Contains(err.Error(), strconv.Itoa(mysql.ERUnknownSystemVariable)) {
				log.Warningf("server does not know about super_read_only, continuing anyway...")
			} else {
				return nil, err
			}
		}
	} else {
		if err := tm.MysqlDaemon.SetReadOnly(true); err != nil {
			return nil, err
		}
	}
	defer func() {
		if finalErr != nil && revertPartialFailure && !wasReadOnly {
			// setting read_only OFF will also set super_read_only OFF if it was set
			if err := tm.MysqlDaemon.SetReadOnly(false); err != nil {
				log.Warningf("SetReadOnly(false) failed during revert: %v", err)
			}
		}
	}()

	// Here, we check if the primary side semi sync is enabled or not. If it isn't enabled then we do not need to take any action.
	// If it is enabled then we should turn it off and revert in case of failure.
	if tm.isPrimarySideSemiSyncEnabled() {
		// If using semi-sync, we need to disable primary-side.
		if err := tm.fixSemiSync(topodatapb.TabletType_REPLICA, SemiSyncActionSet); err != nil {
			return nil, err
		}
		defer func() {
			if finalErr != nil && revertPartialFailure && wasPrimary {
				// enable primary-side semi-sync again
				if err := tm.fixSemiSync(topodatapb.TabletType_PRIMARY, SemiSyncActionSet); err != nil {
					log.Warningf("fixSemiSync(PRIMARY) failed during revert: %v", err)
				}
			}
		}()
	}

	// Return the current replication position.
	status, err := tm.MysqlDaemon.PrimaryStatus(ctx)
	if err != nil {
		return nil, err
	}
	return mysql.PrimaryStatusToProto(status), nil
}

// UndoDemotePrimary reverts a previous call to DemotePrimary
// it sets read-only to false, fixes semi-sync
// and returns its primary position.
func (tm *TabletManager) UndoDemotePrimary(ctx context.Context, semiSync bool) error {
	log.Infof("UndoDemotePrimary")
	if err := tm.lock(ctx); err != nil {
		return err
	}
	defer tm.unlock()

	// If using semi-sync, we need to enable source-side.
	if err := tm.fixSemiSync(topodatapb.TabletType_PRIMARY, convertBoolToSemiSyncAction(semiSync)); err != nil {
		return err
	}

	// Now, set the server read-only false.
	if err := tm.MysqlDaemon.SetReadOnly(false); err != nil {
		return err
	}

	// Update serving graph
	tablet := tm.Tablet()
	log.Infof("UndoDemotePrimary re-enabling query service")
	if err := tm.QueryServiceControl.SetServingType(tablet.Type, logutil.ProtoToTime(tablet.PrimaryTermStartTime), true, ""); err != nil {
		return vterrors.Wrap(err, "SetServingType(serving=true) failed")
	}
	// Tell Orchestrator we're no longer stopped on purpose.
	// Do this in the background, as it's best-effort.
	go func() {
		if tm.orc == nil {
			return
		}
		if err := tm.orc.EndMaintenance(tm.Tablet()); err != nil {
			log.Warningf("Orchestrator EndMaintenance failed: %v", err)
		}
	}()
	return nil
}

// ReplicaWasPromoted promotes a replica to primary, no questions asked.
func (tm *TabletManager) ReplicaWasPromoted(ctx context.Context) error {
	log.Infof("ReplicaWasPromoted")
	if err := tm.lock(ctx); err != nil {
		return err
	}
	defer tm.unlock()
	return tm.changeTypeLocked(ctx, topodatapb.TabletType_PRIMARY, DBActionNone, SemiSyncActionNone)
}

// ResetReplicationParameters resets the replica replication parameters
func (tm *TabletManager) ResetReplicationParameters(ctx context.Context) error {
	log.Infof("ResetReplicationParameters")
	if err := tm.lock(ctx); err != nil {
		return err
	}
	defer tm.unlock()

	tm.replManager.setReplicationStopped(true)
	err := tm.MysqlDaemon.StopReplication(tm.hookExtraEnv())
	if err != nil {
		return err
	}

	err = tm.MysqlDaemon.ResetReplicationParameters(ctx)
	if err != nil {
		return err
	}
	return nil
}

// SetReplicationSource sets replication primary, and waits for the
// reparent_journal table entry up to context timeout
func (tm *TabletManager) SetReplicationSource(ctx context.Context, parentAlias *topodatapb.TabletAlias, timeCreatedNS int64, waitPosition string, forceStartReplication bool, semiSync bool) error {
	log.Infof("SetReplicationSource: parent: %v  position: %v force: %v semiSync: %v", parentAlias, waitPosition, forceStartReplication, semiSync)
	if err := tm.lock(ctx); err != nil {
		return err
	}
	defer tm.unlock()

	// setReplicationSourceLocked also fixes the semi-sync. In case the tablet type is primary it assumes that it will become a replica if SetReplicationSource
	// is called, so we always call fixSemiSync with a non-primary tablet type. This will always set the source side replication to false.
	return tm.setReplicationSourceLocked(ctx, parentAlias, timeCreatedNS, waitPosition, forceStartReplication, convertBoolToSemiSyncAction(semiSync))
}

func (tm *TabletManager) setReplicationSourceRepairReplication(ctx context.Context, parentAlias *topodatapb.TabletAlias, timeCreatedNS int64, waitPosition string, forceStartReplication bool) (err error) {
	parent, err := tm.TopoServer.GetTablet(ctx, parentAlias)
	if err != nil {
		return err
	}

	ctx, unlock, lockErr := tm.TopoServer.LockShard(ctx, parent.Tablet.GetKeyspace(), parent.Tablet.GetShard(), fmt.Sprintf("repairReplication to %v as parent)", topoproto.TabletAliasString(parentAlias)))
	if lockErr != nil {
		return lockErr
	}

	defer unlock(&err)

	return tm.setReplicationSourceLocked(ctx, parentAlias, timeCreatedNS, waitPosition, forceStartReplication, SemiSyncActionNone)
}

func (tm *TabletManager) setReplicationSourceSemiSyncNoAction(ctx context.Context, parentAlias *topodatapb.TabletAlias, timeCreatedNS int64, waitPosition string, forceStartReplication bool) error {
	log.Infof("SetReplicationSource: parent: %v  position: %v force: %v", parentAlias, waitPosition, forceStartReplication)
	if err := tm.lock(ctx); err != nil {
		return err
	}
	defer tm.unlock()

	return tm.setReplicationSourceLocked(ctx, parentAlias, timeCreatedNS, waitPosition, forceStartReplication, SemiSyncActionNone)
}

func (tm *TabletManager) setReplicationSourceLocked(ctx context.Context, parentAlias *topodatapb.TabletAlias, timeCreatedNS int64, waitPosition string, forceStartReplication bool, semiSync SemiSyncAction) (err error) {
	// End orchestrator maintenance at the end of fixing replication.
	// This is a best effort operation, so it should happen in a goroutine
	defer func() {
		go func() {
			if tm.orc == nil {
				return
			}
			if err := tm.orc.EndMaintenance(tm.Tablet()); err != nil {
				log.Warningf("Orchestrator EndMaintenance failed: %v", err)
			}
		}()
	}()

	// Change our type to REPLICA if we used to be PRIMARY.
	// Being sent SetReplicationSource means another PRIMARY has been successfully promoted,
	// so we convert to REPLICA first, since we want to do it even if other
	// steps fail below.
	// Note it is important to check for PRIMARY here so that we don't
	// unintentionally change the type of RDONLY tablets
	tablet := tm.Tablet()
	if tablet.Type == topodatapb.TabletType_PRIMARY {
		if err := tm.tmState.ChangeTabletType(ctx, topodatapb.TabletType_REPLICA, DBActionNone); err != nil {
			return err
		}
	}

	// See if we were replicating at all, and should be replicating.
	wasReplicating := false
	shouldbeReplicating := false
	status, err := tm.MysqlDaemon.ReplicationStatus()
	if err == mysql.ErrNotReplica {
		// This is a special error that means we actually succeeded in reading
		// the status, but the status is empty because replication is not
		// configured. We assume this means we used to be a primary, so we always
		// try to start replicating once we are told who the new primary is.
		shouldbeReplicating = true
		// Since we continue in the case of this error, make sure 'status' is
		// in a known, empty state.
		status = mysql.ReplicationStatus{}
	} else if err != nil {
		// Abort on any other non-nil error.
		return err
	}
	if status.IOHealthy() || status.SQLHealthy() {
		wasReplicating = true
		shouldbeReplicating = true
	}
	if forceStartReplication {
		shouldbeReplicating = true
	}

	// If using semi-sync, we need to enable it before connecting to primary.
	// If we are currently PRIMARY, assume we are about to become REPLICA.
	tabletType := tm.Tablet().Type
	if tabletType == topodatapb.TabletType_PRIMARY {
		tabletType = topodatapb.TabletType_REPLICA
	}
	if err := tm.fixSemiSync(tabletType, semiSync); err != nil {
		return err
	}
	// Update the primary/source address only if needed.
	// We don't want to interrupt replication for no reason.
	if parentAlias == nil {
		// if there is no primary in the shard, return an error so that we can retry
		return vterrors.New(vtrpc.Code_FAILED_PRECONDITION, "Shard primaryAlias is nil")
	}
	parent, err := tm.TopoServer.GetTablet(ctx, parentAlias)
	if err != nil {
		return err
	}
	host := parent.Tablet.MysqlHostname
	port := int(parent.Tablet.MysqlPort)
	// We want to reset the replication parameters and set replication source again when forceStartReplication is provided
	// because sometimes MySQL gets stuck due to improper initialization of master info structure or related failures and throws errors like
	// ERROR 1201 (HY000): Could not initialize master info structure; more error messages can be found in the MySQL error log
	// These errors can only be resolved by resetting the replication parameters, otherwise START SLAVE fails. So when this RPC
	// gets called from VTOrc or replication manager to fix the replication in these cases with forceStartReplication, we should also
	// reset the replication parameters and set the source port information again.
	if status.SourceHost != host || status.SourcePort != port || forceStartReplication {
		// This handles reseting the replication parameters, changing the address and then starting the replication.
		if err := tm.MysqlDaemon.SetReplicationSource(ctx, host, port, wasReplicating, shouldbeReplicating); err != nil {
			if err := tm.handleRelayLogError(err); err != nil {
				return err
			}
		}
	} else if shouldbeReplicating {
		// The address is correct. We need to restart replication so that any semi-sync changes if any
		// are taken into account
		if err := tm.MysqlDaemon.StopReplication(tm.hookExtraEnv()); err != nil {
			if err := tm.handleRelayLogError(err); err != nil {
				return err
			}
		}
		if err := tm.MysqlDaemon.StartReplication(tm.hookExtraEnv()); err != nil {
			if err := tm.handleRelayLogError(err); err != nil {
				return err
			}
		}
	}

	// If needed, wait until we replicate to the specified point, or our context
	// times out. Callers can specify the point to wait for as either a
	// GTID-based replication position or a Vitess reparent journal entry,
	// or both.
	if shouldbeReplicating {
		if waitPosition != "" {
			pos, err := mysql.DecodePosition(waitPosition)
			if err != nil {
				return err
			}
			if err := tm.MysqlDaemon.WaitSourcePos(ctx, pos); err != nil {
				return err
			}
		}
		if timeCreatedNS != 0 {
			if err := tm.MysqlDaemon.WaitForReparentJournal(ctx, timeCreatedNS); err != nil {
				return err
			}
		}
		// Clear replication sentinel flag for this replica
		tm.replManager.setReplicationStopped(false)
	}

	return nil
}

// ReplicaWasRestarted updates the parent record for a tablet.
func (tm *TabletManager) ReplicaWasRestarted(ctx context.Context, parent *topodatapb.TabletAlias) error {
	log.Infof("ReplicaWasRestarted: parent: %v", parent)
	if err := tm.lock(ctx); err != nil {
		return err
	}
	defer tm.unlock()

	// Only change type of former PRIMARY tablets.
	// Don't change type of RDONLY
	tablet := tm.Tablet()
	if tablet.Type != topodatapb.TabletType_PRIMARY {
		return nil
	}
	return tm.tmState.ChangeTabletType(ctx, topodatapb.TabletType_REPLICA, DBActionNone)
}

// StopReplicationAndGetStatus stops MySQL replication, and returns the
// current status.
func (tm *TabletManager) StopReplicationAndGetStatus(ctx context.Context, stopReplicationMode replicationdatapb.StopReplicationMode) (StopReplicationAndGetStatusResponse, error) {
	log.Infof("StopReplicationAndGetStatus: mode: %v", stopReplicationMode)
	if err := tm.lock(ctx); err != nil {
		return StopReplicationAndGetStatusResponse{}, err
	}
	defer tm.unlock()

	// Get the status before we stop replication.
	// Doing this first allows us to return the status in the case that stopping replication
	// returns an error, so a user can optionally inspect the status before a stop was called.
	rs, err := tm.MysqlDaemon.ReplicationStatus()
	if err != nil {
		return StopReplicationAndGetStatusResponse{}, vterrors.Wrap(err, "before status failed")
	}
	before := mysql.ReplicationStatusToProto(rs)

	if stopReplicationMode == replicationdatapb.StopReplicationMode_IOTHREADONLY {
		if !rs.IOHealthy() {
			return StopReplicationAndGetStatusResponse{
				Status: &replicationdatapb.StopReplicationStatus{
					Before: before,
					After:  before,
				},
			}, nil
		}
		if err := tm.stopIOThreadLocked(ctx); err != nil {
			return StopReplicationAndGetStatusResponse{
				Status: &replicationdatapb.StopReplicationStatus{
					Before: before,
				},
			}, vterrors.Wrap(err, "stop io thread failed")
		}
	} else {
		if !rs.Healthy() {
			// no replication is running, just return what we got
			return StopReplicationAndGetStatusResponse{
				Status: &replicationdatapb.StopReplicationStatus{
					Before: before,
					After:  before,
				},
			}, nil
		}
		if err := tm.stopReplicationLocked(ctx); err != nil {
			return StopReplicationAndGetStatusResponse{
				Status: &replicationdatapb.StopReplicationStatus{
					Before: before,
				},
			}, vterrors.Wrap(err, "stop replication failed")
		}
	}

	// Get the status after we stop replication so we have up to date position and relay log positions.
	rsAfter, err := tm.MysqlDaemon.ReplicationStatus()
	if err != nil {
		return StopReplicationAndGetStatusResponse{
			Status: &replicationdatapb.StopReplicationStatus{
				Before: before,
			},
		}, vterrors.Wrap(err, "acquiring replication status failed")
	}
	after := mysql.ReplicationStatusToProto(rsAfter)

	rs.Position = rsAfter.Position
	rs.RelayLogPosition = rsAfter.RelayLogPosition
	rs.FilePosition = rsAfter.FilePosition
	rs.RelayLogSourceBinlogEquivalentPosition = rsAfter.RelayLogSourceBinlogEquivalentPosition

	return StopReplicationAndGetStatusResponse{
		Status: &replicationdatapb.StopReplicationStatus{
			Before: before,
			After:  after,
		},
	}, nil
}

// StopReplicationAndGetStatusResponse holds the original hybrid Status struct, as well as a new Status field, which
// hold the result of show replica status called before stopping replication, and after stopping replication.
type StopReplicationAndGetStatusResponse struct {
	// Status represents the replication status call right before, and right after telling the replica to stop.
	Status *replicationdatapb.StopReplicationStatus
}

// PromoteReplica makes the current tablet the primary
func (tm *TabletManager) PromoteReplica(ctx context.Context, semiSync bool) (string, error) {
	log.Infof("PromoteReplica")
	if err := tm.lock(ctx); err != nil {
		return "", err
	}
	defer tm.unlock()

	// SetTabletType only stops the replication manager ticks since we are going to promote this tablet
	// to primary. We should do this before making any changes to MySQL, otherwise any replication manager
	// tick would change the replication source, etc settings back.
	tm.replManager.SetTabletType(topodatapb.TabletType_PRIMARY)
	defer func() {
		// If PromoteReplica was successful, then this would be a no-op, since we have already stopped
		// the replication manager ticks. But, in case we are unsuccessful, we must restart the ticks
		// so, we call SetTabletType as a deferred call.
		tm.replManager.SetTabletType(tm.Tablet().Type)
	}()

	// If Orchestrator is configured then also tell it we're promoting a tablet so it needs to be in maintenance mode
	// Do this in the background, as it's best-effort.
	go func() {
		if tm.orc == nil {
			return
		}
		if err := tm.orc.BeginMaintenance(tm.Tablet(), "vttablet has been told to PromoteReplica"); err != nil {
			log.Warningf("Orchestrator BeginMaintenance failed: %v", err)
		}
	}()

	pos, err := tm.MysqlDaemon.Promote(tm.hookExtraEnv())
	if err != nil {
		return "", err
	}

	// If using semi-sync, we need to enable it before going read-write.
	if err := tm.fixSemiSync(topodatapb.TabletType_PRIMARY, convertBoolToSemiSyncAction(semiSync)); err != nil {
		return "", err
	}

	if err := tm.changeTypeLocked(ctx, topodatapb.TabletType_PRIMARY, DBActionSetReadWrite, SemiSyncActionNone); err != nil {
		return "", err
	}

	// Clear replication sentinel flag for this primary,
	// or we might block replication the next time we demote it
	// here, we do not want to start the health ticks, so we should use reset.
	tm.replManager.reset()

	// Tell Orchestrator we're no longer in maintenance mode.
	// Do this in the background, as it's best-effort.
	go func() {
		if tm.orc == nil {
			return
		}
		if err := tm.orc.EndMaintenance(tm.Tablet()); err != nil {
			log.Warningf("Orchestrator EndMaintenance failed: %v", err)
		}
	}()

	return mysql.EncodePosition(pos), nil
}

func isPrimaryEligible(tabletType topodatapb.TabletType) bool {
	switch tabletType {
	case topodatapb.TabletType_PRIMARY, topodatapb.TabletType_REPLICA:
		return true
	}

	return false
}

func (tm *TabletManager) fixSemiSync(tabletType topodatapb.TabletType, semiSync SemiSyncAction) error {
	switch semiSync {
	case SemiSyncActionNone:
		return nil
	case SemiSyncActionSet:
		// Always enable replica-side since it doesn't hurt to keep it on for a primary.
		// The primary-side needs to be off for a replica, or else it will get stuck.
		return tm.MysqlDaemon.SetSemiSyncEnabled(tabletType == topodatapb.TabletType_PRIMARY, true)
	case SemiSyncActionUnset:
		return tm.MysqlDaemon.SetSemiSyncEnabled(false, false)
	default:
		return vterrors.Errorf(vtrpc.Code_INTERNAL, "Unknown SemiSyncAction - %v", semiSync)
	}
}

func (tm *TabletManager) isPrimarySideSemiSyncEnabled() bool {
	semiSyncEnabled, _ := tm.MysqlDaemon.SemiSyncEnabled()
	return semiSyncEnabled
}

func (tm *TabletManager) fixSemiSyncAndReplication(tabletType topodatapb.TabletType, semiSync SemiSyncAction) error {
	if semiSync == SemiSyncActionNone {
		// Semi-sync handling is not required.
		return nil
	}

	if tabletType == topodatapb.TabletType_PRIMARY {
		// Primary is special. It is always handled at the
		// right time by the reparent operations, it doesn't
		// need to be fixed.
		return nil
	}

	if err := tm.fixSemiSync(tabletType, semiSync); err != nil {
		return vterrors.Wrapf(err, "failed to fixSemiSync(%v)", tabletType)
	}

	// If replication is running, but the status is wrong,
	// we should restart replication. First, let's make sure
	// replication is running.
	status, err := tm.MysqlDaemon.ReplicationStatus()
	if err != nil {
		// Replication is not configured, nothing to do.
		return nil
	}
	if !status.IOHealthy() {
		// IO thread is not running, nothing to do.
		return nil
	}

	//shouldAck := semiSync == SemiSyncActionSet
	shouldAck := isPrimaryEligible(tabletType)
	acking, err := tm.MysqlDaemon.SemiSyncReplicationStatus()
	if err != nil {
		return vterrors.Wrap(err, "failed to get SemiSyncReplicationStatus")
	}
	if shouldAck == acking {
		return nil
	}

	// We need to restart replication
	log.Infof("Restarting replication for semi-sync flag change to take effect from %v to %v", acking, shouldAck)
	if err := tm.MysqlDaemon.StopReplication(tm.hookExtraEnv()); err != nil {
		return vterrors.Wrap(err, "failed to StopReplication")
	}
	if err := tm.MysqlDaemon.StartReplication(tm.hookExtraEnv()); err != nil {
		return vterrors.Wrap(err, "failed to StartReplication")
	}
	return nil
}

func (tm *TabletManager) handleRelayLogError(err error) error {
	// attempt to fix this error:
	// Slave failed to initialize relay log info structure from the repository (errno 1872) (sqlstate HY000) during query: START SLAVE
	// see https://bugs.mysql.com/bug.php?id=83713 or https://github.com/vitessio/vitess/issues/5067
	if strings.Contains(err.Error(), "Slave failed to initialize relay log info structure from the repository") {
		// Stop, reset and start replication again to resolve this error
		if err := tm.MysqlDaemon.RestartReplication(tm.hookExtraEnv()); err != nil {
			return err
		}
		return nil
	}
	return err
}

// repairReplication tries to connect this server to whoever is
// the current primary of the shard, and start replicating.
func (tm *TabletManager) repairReplication(ctx context.Context) error {
	tablet := tm.Tablet()

	si, err := tm.TopoServer.GetShard(ctx, tablet.Keyspace, tablet.Shard)
	if err != nil {
		return err
	}
	if !si.HasPrimary() {
		return fmt.Errorf("no primary tablet for shard %v/%v", tablet.Keyspace, tablet.Shard)
	}

	if topoproto.TabletAliasEqual(si.PrimaryAlias, tablet.Alias) {
		// The shard record says we are primary, but we disagree; we wouldn't
		// reach this point unless we were told to check replication.
		// Hopefully someone is working on fixing that, but in any case,
		// we should not try to reparent to ourselves.
		return fmt.Errorf("shard %v/%v record claims tablet %v is primary, but its type is %v", tablet.Keyspace, tablet.Shard, topoproto.TabletAliasString(tablet.Alias), tablet.Type)
	}

	// If Orchestrator is configured and if Orchestrator is actively reparenting, we should not repairReplication
	if tm.orc != nil {
		re, err := tm.orc.InActiveShardRecovery(tablet)
		if err != nil {
			return err
		}
		if re {
			return fmt.Errorf("orchestrator actively reparenting shard %v, skipping repairReplication", si)
		}

		// Before repairing replication, tell Orchestrator to enter maintenance mode for this tablet and to
		// lock any other actions on this tablet by Orchestrator.
		if err := tm.orc.BeginMaintenance(tm.Tablet(), "vttablet has been told to StopReplication"); err != nil {
			log.Warningf("Orchestrator BeginMaintenance failed: %v", err)
			return vterrors.Wrap(err, "orchestrator BeginMaintenance failed, skipping repairReplication")
		}
	}

	return tm.setReplicationSourceRepairReplication(ctx, si.PrimaryAlias, 0, "", true)
}<|MERGE_RESOLUTION|>--- conflicted
+++ resolved
@@ -38,27 +38,19 @@
 	"vitess.io/vitess/go/vt/proto/vtrpc"
 )
 
-<<<<<<< HEAD
 var (
-	SetSuperReadOnly      = true
-	createReparentQueries []string
-	alterReparentQueries  []string
+	SetSuperReadOnly          = true
+	createReparentQueries     []string
+	alterReparentQueries      []string
+	disableReplicationManager bool
 )
-=======
-var setSuperReadOnly bool
-var disableReplicationManager bool
->>>>>>> 4820a3ec
 
 func registerReplicationFlags(fs *pflag.FlagSet) {
 	fs.Bool("enable_semi_sync", false, "")
 	fs.MarkDeprecated("enable_semi_sync", "--enable_semi_sync is deprecated; please set the correct durability policy on the keyspace instead.")
 
-<<<<<<< HEAD
 	fs.BoolVar(&SetSuperReadOnly, "use_super_read_only", SetSuperReadOnly, "Set super_read_only flag when performing planned failover.")
-=======
-	fs.BoolVar(&setSuperReadOnly, "use_super_read_only", setSuperReadOnly, "Set super_read_only flag when performing planned failover.")
 	fs.BoolVar(&disableReplicationManager, "disable-replication-manager", disableReplicationManager, "Disable replication manager to prevent replication repairs.")
->>>>>>> 4820a3ec
 }
 
 func init() {
@@ -427,11 +419,13 @@
 	if err := tm.changeTypeLocked(ctx, topodatapb.TabletType_PRIMARY, DBActionSetReadWrite, convertBoolToSemiSyncAction(semiSync)); err != nil {
 		return "", err
 	}
+
 	// Enforce semi-sync after changing the tablet)type to PRIMARY. Otherwise, the
 	// primary will hang while trying to create the database.
 	if err := tm.fixSemiSync(topodatapb.TabletType_PRIMARY, convertBoolToSemiSyncAction(semiSync)); err != nil {
 		return "", err
 	}
+
 	return mysql.EncodePosition(pos), nil
 }
 
