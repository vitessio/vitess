/*
Copyright 2023 The Vitess Authors.

Licensed under the Apache License, Version 2.0 (the "License");
you may not use this file except in compliance with the License.
You may obtain a copy of the License at

    http://www.apache.org/licenses/LICENSE-2.0

Unless required by applicable law or agreed to in writing, software
distributed under the License is distributed on an "AS IS" BASIS,
WITHOUT WARRANTIES OR CONDITIONS OF ANY KIND, either express or implied.
See the License for the specific language governing permissions and
limitations under the License.
*/

package tabletmanager

import (
	"context"
	"fmt"
	"math"
	"runtime/debug"
	"testing"

	"github.com/stretchr/testify/require"

<<<<<<< HEAD
	"vitess.io/vitess/go/sqlescape"
=======
	"vitess.io/vitess/go/constants/sidecar"
>>>>>>> 9cee9aaf
	"vitess.io/vitess/go/sqltypes"
	"vitess.io/vitess/go/textutil"
	"vitess.io/vitess/go/vt/sqlparser"
	"vitess.io/vitess/go/vt/vtctl/workflow"
	"vitess.io/vitess/go/vt/vtgate/vindexes"

	binlogdatapb "vitess.io/vitess/go/vt/proto/binlogdata"
	querypb "vitess.io/vitess/go/vt/proto/query"
	tabletmanagerdatapb "vitess.io/vitess/go/vt/proto/tabletmanagerdata"
	topodatapb "vitess.io/vitess/go/vt/proto/topodata"
	vschemapb "vitess.io/vitess/go/vt/proto/vschema"
	vtctldatapb "vitess.io/vitess/go/vt/proto/vtctldata"
	"vitess.io/vitess/go/vt/proto/vttime"
)

const (
	insertVReplicationPrefix = "insert into _vt.vreplication (workflow, source, pos, max_tps, max_replication_lag, cell, tablet_types, time_updated, transaction_timestamp, state, db_name, workflow_type, workflow_sub_type, defer_secondary_keys)"
	getWorkflow              = "select id from _vt.vreplication where db_name='vt_%s' and workflow='%s'"
	checkForWorkflow         = "select 1 from _vt.vreplication where db_name='vt_%s' and workflow='%s'"
	checkForFrozenWorkflow   = "select 1 from _vt.vreplication where db_name='vt_%s' and message='FROZEN' and workflow_sub_type != 1"
	freezeWorkflow           = "update _vt.vreplication set message = 'FROZEN' where db_name='vt_%s' and workflow='%s'"
	checkForJournal          = "/select val from _vt.resharding_journal where id="
	getWorkflowStatus        = "select id, workflow, source, pos, stop_pos, max_replication_lag, state, db_name, time_updated, transaction_timestamp, message, tags, workflow_type, workflow_sub_type from _vt.vreplication where workflow = '%s' and db_name = 'vt_%s'"
	getWorkflowState         = "select pos, stop_pos, max_tps, max_replication_lag, state, workflow_type, workflow, workflow_sub_type, defer_secondary_keys from _vt.vreplication where id=1"
	getCopyState             = "select distinct table_name from _vt.copy_state cs, _vt.vreplication vr where vr.id = cs.vrepl_id and vr.id = 1"
	getNumCopyStateTable     = "select count(distinct table_name) from _vt.copy_state where vrepl_id=1"
	getLatestCopyState       = "select table_name, lastpk from _vt.copy_state where vrepl_id = 1 and id in (select max(id) from _vt.copy_state where vrepl_id = 1 group by vrepl_id, table_name)"
	getAutoIncrementStep     = "select @@session.auto_increment_increment"
	setSessionTZ             = "set @@session.time_zone = '+00:00'"
	setNames                 = "set names 'binary'"
	setSQLMode               = "set @@session.sql_mode = CONCAT(@@session.sql_mode, ',NO_AUTO_VALUE_ON_ZERO')"
	setPermissiveSQLMode     = "SET @@session.sql_mode='NO_AUTO_VALUE_ON_ZERO'"
	setStrictSQLMode         = "SET @@session.sql_mode='ONLY_FULL_GROUP_BY,NO_AUTO_VALUE_ON_ZERO,STRICT_TRANS_TABLES,NO_ZERO_IN_DATE,NO_ZERO_DATE,ERROR_FOR_DIVISION_BY_ZERO,NO_ENGINE_SUBSTITUTION'"
	getSQLMode               = "SELECT @@session.sql_mode AS sql_mode"
	getFKChecks              = "select @@foreign_key_checks;"
	disableFKChecks          = "set foreign_key_checks=1;"
	sqlMode                  = "ONLY_FULL_GROUP_BY,NO_AUTO_VALUE_ON_ZERO,STRICT_TRANS_TABLES,NO_ZERO_IN_DATE,NO_ZERO_DATE,ERROR_FOR_DIVISION_BY_ZERO,NO_ENGINE_SUBSTITUTION"
	getBinlogRowImage        = "select @@binlog_row_image"
	insertStreamsCreatedLog  = "insert into _vt.vreplication_log(vrepl_id, type, state, message) values(1, 'Stream Created', '', '%s'"
	getVReplicationRecord    = "select * from _vt.vreplication where id = 1"
	startWorkflow            = "update _vt.vreplication set state='Running' where db_name='vt_%s' and workflow='%s'"
	stopForCutover           = "update _vt.vreplication set state='Stopped', message='stopped for cutover' where id=1"
	getMaxValForSequence     = "select max(`id`) as maxval from `vt_%s`.`%s`"
	initSequenceTable        = "insert into %a.%a (id, next_id, cache) values (0, %d, 1000) on duplicate key update next_id = if(next_id < %d, %d, next_id)"
)

var (
	errShortCircuit = fmt.Errorf("short circuiting test")
	defaultSchema   = &tabletmanagerdatapb.SchemaDefinition{
		TableDefinitions: []*tabletmanagerdatapb.TableDefinition{
			{
				Name:              "t1",
				Columns:           []string{"id", "c2"},
				PrimaryKeyColumns: []string{"id"},
				Fields:            sqltypes.MakeTestFields("id|c2", "int64|int64"),
			},
		},
	}
	position = fmt.Sprintf("%s/%s", gtidFlavor, gtidPosition)
)

// TestCreateVReplicationWorkflow tests the query generated
// from a VtctldServer MoveTablesCreate request to ensure
// that the VReplication stream(s) are created correctly.
func TestCreateVReplicationWorkflow(t *testing.T) {
	ctx := context.Background()
	sourceKs := "sourceks"
	sourceTabletUID := 200
	targetKs := "targetks"
	targetTabletUID := 300
	shard := "0"
	wf := "testwf"
	tenv := newTestEnv(t, sourceKs, []string{shard})
	defer tenv.close()

	sourceTablet := tenv.addTablet(t, sourceTabletUID, sourceKs, shard)
	defer tenv.deleteTablet(sourceTablet.tablet)
	targetTablet := tenv.addTablet(t, targetTabletUID, targetKs, shard)
	defer tenv.deleteTablet(targetTablet.tablet)

	ws := workflow.NewServer(tenv.ts, tenv.tmc)

	tests := []struct {
		name   string
		req    *vtctldatapb.MoveTablesCreateRequest
		schema *tabletmanagerdatapb.SchemaDefinition
		query  string
	}{
		{
			name: "defaults",
			req: &vtctldatapb.MoveTablesCreateRequest{
				SourceKeyspace: sourceKs,
				TargetKeyspace: targetKs,
				Workflow:       wf,
				Cells:          tenv.cells,
				AllTables:      true,
			},
			query: fmt.Sprintf(`%s values ('%s', 'keyspace:\"%s\" shard:\"%s\" filter:{rules:{match:\"t1\" filter:\"select * from t1\"}}', '', 0, 0, '%s', '', now(), 0, 'Stopped', '%s', 1, 0, 0)`,
				insertVReplicationPrefix, wf, sourceKs, shard, tenv.cells[0], tenv.dbName),
		},
		{
			name: "all values",
			schema: &tabletmanagerdatapb.SchemaDefinition{
				TableDefinitions: []*tabletmanagerdatapb.TableDefinition{
					{
						Name:              "t1",
						Columns:           []string{"id", "c2"},
						PrimaryKeyColumns: []string{"id"},
						Fields:            sqltypes.MakeTestFields("id|c2", "int64|int64"),
					},
					{
						Name:              "wut",
						Columns:           []string{"id"},
						PrimaryKeyColumns: []string{"id"},
						Fields:            sqltypes.MakeTestFields("id", "int64"),
					},
				},
			},
			req: &vtctldatapb.MoveTablesCreateRequest{
				SourceKeyspace:     sourceKs,
				TargetKeyspace:     targetKs,
				Workflow:           wf,
				Cells:              tenv.cells,
				IncludeTables:      []string{defaultSchema.TableDefinitions[0].Name},
				ExcludeTables:      []string{"wut"},
				SourceTimeZone:     "EDT",
				OnDdl:              binlogdatapb.OnDDLAction_EXEC.String(),
				StopAfterCopy:      true,
				DropForeignKeys:    true,
				DeferSecondaryKeys: true,
				AutoStart:          true,
			},
			query: fmt.Sprintf(`%s values ('%s', 'keyspace:\"%s\" shard:\"%s\" filter:{rules:{match:\"t1\" filter:\"select * from t1\"}} on_ddl:EXEC stop_after_copy:true source_time_zone:\"EDT\" target_time_zone:\"UTC\"', '', 0, 0, '%s', '', now(), 0, 'Stopped', '%s', 1, 0, 1)`,
				insertVReplicationPrefix, wf, sourceKs, shard, tenv.cells[0], tenv.dbName),
		},
	}

	tenv.tmc.setVReplicationExecResults(targetTablet.tablet, fmt.Sprintf("select 1 from _vt.vreplication where db_name='vt_%s' and workflow='%s'",
		targetKs, wf), &sqltypes.Result{})
	tenv.tmc.setVReplicationExecResults(targetTablet.tablet, fmt.Sprintf("select 1 from _vt.vreplication where db_name='vt_%s' and message='FROZEN' and workflow_sub_type != 1",
		targetKs), &sqltypes.Result{})
	tenv.tmc.setVReplicationExecResults(sourceTablet.tablet, "select val from _vt.resharding_journal where id=7224776740563431192", &sqltypes.Result{})

	for _, tt := range tests {
		t.Run(tt.name, func(t *testing.T) {
			// This is needed because MockDBClient uses t.Fatal()
			// which doesn't play well with subtests.
			defer func() {
				if err := recover(); err != nil {
					t.Errorf("Recovered from panic: %v; Stack: %s", err, string(debug.Stack()))
				}
			}()

			require.NotNil(t, tt.req, "No MoveTablesCreate request provided")
			require.NotEmpty(t, tt.query, "No expected query provided")

			if tt.schema == nil {
				tt.schema = defaultSchema
			}
			tenv.tmc.SetSchema(tt.schema)

			tenv.tmc.tablets[targetTabletUID].vrdbClient.ExpectRequest("use _vt", &sqltypes.Result{}, nil)
			// This is our expected query, which will also short circuit
			// the test with an error as at this point we've tested what
			// we wanted to test.
			tenv.tmc.tablets[targetTabletUID].vrdbClient.ExpectRequest(tt.query, nil, errShortCircuit)
			_, err := ws.MoveTablesCreate(ctx, tt.req)
			tenv.tmc.tablets[targetTabletUID].vrdbClient.Wait()
			require.ErrorIs(t, err, errShortCircuit)
		})
	}
}

// TestMoveTables tests the query generated from a VtctldServer
// MoveTablesCreate request to ensure that the VReplication
// stream(s) are created correctly. Followed by ensuring that
// SwitchTraffic and ReverseTraffic work as expected.
func TestMoveTables(t *testing.T) {
	ctx := context.Background()
	sourceKs := "sourceks"
	sourceTabletUID := 200
	targetKs := "targetks"
	targetShards := make(map[string]*fakeTabletConn)
	sourceShard := "0"
	globalKs := "global"
	globalShard := "0"
	wf := "testwf"
	tabletTypes := []topodatapb.TabletType{
		topodatapb.TabletType_PRIMARY,
		topodatapb.TabletType_REPLICA,
		topodatapb.TabletType_RDONLY,
	}

	tenv := newTestEnv(t, sourceKs, []string{sourceShard})
	defer tenv.close()

	sourceTablet := tenv.addTablet(t, sourceTabletUID, sourceKs, sourceShard)
	defer tenv.deleteTablet(sourceTablet.tablet)

	targetShards["-80"] = tenv.addTablet(t, 300, targetKs, "-80")
	defer tenv.deleteTablet(targetShards["-80"].tablet)
	targetShards["80-"] = tenv.addTablet(t, 310, targetKs, "80-")
	defer tenv.deleteTablet(targetShards["80-"].tablet)

	globalTablet := tenv.addTablet(t, 500, globalKs, globalShard)
	defer tenv.deleteTablet(globalTablet.tablet)

	tenv.ts.SaveVSchema(ctx, globalKs, &vschemapb.Keyspace{
		Sharded: false,
		Tables: map[string]*vschemapb.Table{
			"t1_seq": {
				Type: vindexes.TypeSequence,
			},
		},
	})
	tenv.ts.SaveVSchema(ctx, targetKs, &vschemapb.Keyspace{
		Sharded: true,
		Vindexes: map[string]*vschemapb.Vindex{
			"hash": {
				Type: "hash",
			},
		},
		Tables: map[string]*vschemapb.Table{
			"t1": {
				ColumnVindexes: []*vschemapb.ColumnVindex{{
					Column: "id",
					Name:   "hash",
				}},
				AutoIncrement: &vschemapb.AutoIncrement{
					Column:   "id",
					Sequence: "t1_seq",
				},
			},
		},
	})

	ws := workflow.NewServer(tenv.ts, tenv.tmc)

	tenv.mysqld.Schema = defaultSchema
	tenv.mysqld.Schema.DatabaseSchema = tenv.dbName
	tenv.mysqld.FetchSuperQueryMap = make(map[string]*sqltypes.Result)
	tenv.mysqld.FetchSuperQueryMap[`select character_set_name, collation_name, column_name, data_type, column_type, extra from information_schema.columns where .*`] = sqltypes.MakeTestResult(
		sqltypes.MakeTestFields(
			"character_set_name|collation_name|column_name|data_type|column_type|extra",
			"varchar|varchar|varchar|varchar|varchar|varchar",
		),
		"NULL|NULL|id|bigint|bigint|",
		"NULL|NULL|c2|bigint|bigint|",
	)

	bls := fmt.Sprintf("keyspace:\"%s\" shard:\"%s\" filter:{rules:{match:\"t1\" filter:\"select * from t1\"}}", sourceKs, sourceShard)

	tenv.tmc.SetSchema(defaultSchema)

	tenv.tmc.setVReplicationExecResults(sourceTablet.tablet, checkForJournal, &sqltypes.Result{})

	for _, ftc := range targetShards {
		tenv.tmc.setVReplicationExecResults(ftc.tablet, fmt.Sprintf(checkForWorkflow, targetKs, wf), &sqltypes.Result{})
		tenv.tmc.setVReplicationExecResults(ftc.tablet, fmt.Sprintf(checkForFrozenWorkflow, targetKs), &sqltypes.Result{})
		tenv.tmc.setVReplicationExecResults(ftc.tablet, fmt.Sprintf(getWorkflow, targetKs, wf),
			sqltypes.MakeTestResult(
				sqltypes.MakeTestFields(
					"id",
					"int64",
				),
				"1",
			),
		)
		tenv.tmc.setVReplicationExecResults(ftc.tablet, getCopyState, &sqltypes.Result{})
		tenv.tmc.setVReplicationExecResults(ftc.tablet, fmt.Sprintf(getWorkflowStatus, wf, targetKs),
			sqltypes.MakeTestResult(
				sqltypes.MakeTestFields(
					"id|workflow|source|pos|stop_pos|max_replication_log|state|db_name|time_updated|transaction_timestamp|message|tags|workflow_type|workflow_sub_type",
					"int64|varchar|blob|varchar|varchar|int64|varchar|varchar|int64|int64|varchar|varchar|int64|int64",
				),
				fmt.Sprintf("1|%s|%s|%s|NULL|0|running|vt_%s|1686577659|0|||1|0", wf, bls, position, targetKs),
			),
		)
		tenv.tmc.setVReplicationExecResults(ftc.tablet, getLatestCopyState, &sqltypes.Result{})

		ftc.vrdbClient.ExpectRequest("use _vt", &sqltypes.Result{}, nil)
		insert := fmt.Sprintf(`%s values ('%s', 'keyspace:\"%s\" shard:\"%s\" filter:{rules:{match:\"t1\" filter:\"select * from t1 where in_keyrange(id, \'%s.hash\', \'%s\')\"}}', '', 0, 0, '%s', 'primary,replica,rdonly', now(), 0, 'Stopped', '%s', 1, 0, 0)`,
			insertVReplicationPrefix, wf, sourceKs, sourceShard, targetKs, ftc.tablet.Shard, tenv.cells[0], tenv.dbName)
		ftc.vrdbClient.ExpectRequest(insert, &sqltypes.Result{InsertID: 1}, nil)
		ftc.vrdbClient.ExpectRequest(getAutoIncrementStep, &sqltypes.Result{}, nil)
		ftc.vrdbClient.ExpectRequest(getVReplicationRecord,
			sqltypes.MakeTestResult(
				sqltypes.MakeTestFields(
					"id|source",
					"int64|varchar",
				),
				fmt.Sprintf("1|%s", bls),
			), nil)
		ftc.vrdbClient.ExpectRequest(`update _vt.vreplication set message='Picked source tablet: cell:\"zone1\" uid:200' where id=1`, &sqltypes.Result{}, nil)
		ftc.vrdbClient.ExpectRequest(setSessionTZ, &sqltypes.Result{}, nil)
		ftc.vrdbClient.ExpectRequest(setNames, &sqltypes.Result{}, nil)
		ftc.vrdbClient.ExpectRequest(setSQLMode, &sqltypes.Result{}, nil)
		ftc.vrdbClient.ExpectRequest(getSQLMode, sqltypes.MakeTestResult(
			sqltypes.MakeTestFields("sql_mode", "varchar"),
			sqlMode,
		), nil)
		ftc.vrdbClient.ExpectRequest(getWorkflowState, sqltypes.MakeTestResult(
			sqltypes.MakeTestFields(
				"pos|stop_pos|max_tps|max_replication_lag|state|workflow_type|workflow|workflow_sub_type|defer_secondary_keys",
				"varchar|varchar|int64|int64|varchar|int64|varchar|int64|int64",
			),
			fmt.Sprintf("||0|0|Stopped|1|%s|0|0", wf),
		), nil)
		ftc.vrdbClient.ExpectRequest(getNumCopyStateTable, sqltypes.MakeTestResult(
			sqltypes.MakeTestFields(
				"count(distinct table_name)",
				"int64",
			),
			"1",
		), nil)
		ftc.vrdbClient.ExpectRequest(setPermissiveSQLMode, &sqltypes.Result{}, nil)
		ftc.vrdbClient.ExpectRequest(getFKChecks, sqltypes.MakeTestResult(
			sqltypes.MakeTestFields(
				"@@foreign_key_checks",
				"int64",
			),
			"1",
		), nil)
		ftc.vrdbClient.ExpectRequest(getWorkflowState, sqltypes.MakeTestResult(
			sqltypes.MakeTestFields(
				"pos|stop_pos|max_tps|max_replication_lag|state|workflow_type|workflow|workflow_sub_type|defer_secondary_keys",
				"varchar|varchar|int64|int64|varchar|int64|varchar|int64|int64",
			),
			fmt.Sprintf("||0|0|Stopped|1|%s|0|0", wf),
		), nil)
		ftc.vrdbClient.ExpectRequest(getNumCopyStateTable, sqltypes.MakeTestResult(
			sqltypes.MakeTestFields(
				"count(distinct table_name)",
				"int64",
			),
			"1",
		), nil)
		ftc.vrdbClient.ExpectRequest(getBinlogRowImage, sqltypes.MakeTestResult(
			sqltypes.MakeTestFields(
				"@@binlog_row_image",
				"varchar",
			),
			"FULL",
		), nil)
		ftc.vrdbClient.ExpectRequest(disableFKChecks, &sqltypes.Result{}, nil)
		ftc.vrdbClient.ExpectRequest(setStrictSQLMode, &sqltypes.Result{}, nil)

		ftc.vrdbClient.ExpectRequest(fmt.Sprintf(insertStreamsCreatedLog, bls), &sqltypes.Result{}, nil)
		tenv.tmc.setVReplicationExecResults(ftc.tablet, fmt.Sprintf(getWorkflow, targetKs, wf),
			sqltypes.MakeTestResult(
				sqltypes.MakeTestFields(
					"id",
					"int64",
				),
				"1",
			),
		)
		tenv.tmc.setVReplicationExecResults(ftc.tablet, fmt.Sprintf(startWorkflow, targetKs, wf), &sqltypes.Result{})
		ftc.vrdbClient.ExpectRequest(fmt.Sprintf("use %s", sidecardb.DefaultName), &sqltypes.Result{}, nil)

		tenv.tmc.setVReplicationExecResults(ftc.tablet, stopForCutover, &sqltypes.Result{})
		tenv.tmc.setVReplicationExecResults(ftc.tablet, fmt.Sprintf(freezeWorkflow, targetKs, wf), &sqltypes.Result{})

		tenv.tmc.setVReplicationExecResults(ftc.tablet, fmt.Sprintf(getMaxValForSequence, targetKs, "t1"),
			sqltypes.MakeTestResult(
				sqltypes.MakeTestFields(
					"maxval",
					"int64",
				),
				fmt.Sprintf("%d", ftc.tablet.Alias.Uid), // Use the tablet's UID as the max value
			),
		)
	}

	// We use the tablet's UID in the mocked results for the max value used on each target shard.
	nextSeqVal := int(math.Max(float64(targetShards["-80"].tablet.Alias.Uid), float64(targetShards["80-"].tablet.Alias.Uid))) + 1
	tenv.tmc.setVReplicationExecResults(globalTablet.tablet,
		sqlparser.BuildParsedQuery(initSequenceTable, sqlescape.EscapeID(fmt.Sprintf("vt_%s", globalKs)), sqlescape.EscapeID("t1_seq"), nextSeqVal, nextSeqVal, nextSeqVal).Query,
		&sqltypes.Result{RowsAffected: 0},
	)

	_, err := ws.MoveTablesCreate(ctx, &vtctldatapb.MoveTablesCreateRequest{
		SourceKeyspace: sourceKs,
		TargetKeyspace: targetKs,
		Workflow:       wf,
		TabletTypes:    tabletTypes,
		Cells:          tenv.cells,
		AllTables:      true,
		AutoStart:      true,
	})
	require.NoError(t, err)

<<<<<<< HEAD
=======
	tenv.vrdbClient.ExpectRequest(fmt.Sprintf("use %s", sidecar.DefaultName), &sqltypes.Result{}, nil)
>>>>>>> 9cee9aaf
	_, err = ws.WorkflowSwitchTraffic(ctx, &vtctldatapb.WorkflowSwitchTrafficRequest{
		Keyspace:                  targetKs,
		Workflow:                  wf,
		Cells:                     tenv.cells,
		MaxReplicationLagAllowed:  &vttime.Duration{Seconds: 922337203},
		EnableReverseReplication:  true,
		InitializeTargetSequences: true,
		Direction:                 int32(workflow.DirectionForward),
	})
	require.NoError(t, err)

	tenv.tmc.setVReplicationExecResults(sourceTablet.tablet, fmt.Sprintf(getWorkflowStatus, workflow.ReverseWorkflowName(wf), sourceKs),
		sqltypes.MakeTestResult(
			sqltypes.MakeTestFields(
				"id|workflow|source|pos|stop_pos|max_replication_log|state|db_name|time_updated|transaction_timestamp|message|tags|workflow_type|workflow_sub_type",
				"int64|varchar|blob|varchar|varchar|int64|varchar|varchar|int64|int64|varchar|varchar|int64|int64",
			),
			fmt.Sprintf("1|%s|%s|%s|NULL|0|running|vt_%s|1686577659|0|||1|0", workflow.ReverseWorkflowName(wf), bls, position, sourceKs),
		),
	)

	_, err = ws.WorkflowSwitchTraffic(ctx, &vtctldatapb.WorkflowSwitchTrafficRequest{
		Keyspace:                 targetKs,
		Workflow:                 wf,
		Cells:                    tenv.cells,
		MaxReplicationLagAllowed: &vttime.Duration{Seconds: 922337203},
		EnableReverseReplication: true,
		Direction:                int32(workflow.DirectionBackward),
	})
	require.NoError(t, err)
}

func TestUpdateVReplicationWorkflow(t *testing.T) {
	ctx := context.Background()
	cells := []string{"zone1"}
	tabletTypes := []string{"replica"}
	workflow := "testwf"
	keyspace := "testks"
	vreplID := 1
	tabletUID := 100

	tenv := newTestEnv(t, keyspace, []string{shard})
	defer tenv.close()

	tablet := tenv.addTablet(t, tabletUID, keyspace, shard)
	defer tenv.deleteTablet(tablet.tablet)

	parsed := sqlparser.BuildParsedQuery(sqlSelectVReplicationWorkflowConfig, sidecar.DefaultName, ":wf")
	bindVars := map[string]*querypb.BindVariable{
		"wf": sqltypes.StringBindVariable(workflow),
	}
	selectQuery, err := parsed.GenerateQuery(bindVars, nil)
	require.NoError(t, err)
	blsStr := fmt.Sprintf(`keyspace:"%s" shard:"%s" filter:{rules:{match:"customer" filter:"select * from customer"} rules:{match:"corder" filter:"select * from corder"}}`,
		keyspace, shard)
	selectRes := sqltypes.MakeTestResult(
		sqltypes.MakeTestFields(
			"id|source|cell|tablet_types",
			"int64|varchar|varchar|varchar",
		),
		fmt.Sprintf("%d|%s|%s|%s", vreplID, blsStr, cells[0], tabletTypes[0]),
	)
	idQuery, err := sqlparser.ParseAndBind("select id from _vt.vreplication where id = %a",
		sqltypes.Int64BindVariable(int64(vreplID)))
	require.NoError(t, err)
	idRes := sqltypes.MakeTestResult(
		sqltypes.MakeTestFields(
			"id",
			"int64",
		),
		fmt.Sprintf("%d", vreplID),
	)

	tests := []struct {
		name    string
		request *tabletmanagerdatapb.UpdateVReplicationWorkflowRequest
		query   string
	}{
		{
			name: "update cells",
			request: &tabletmanagerdatapb.UpdateVReplicationWorkflowRequest{
				Workflow: workflow,
				Cells:    []string{"zone2"},
				// TabletTypes is an empty value, so the current value should be cleared
			},
			query: fmt.Sprintf(`update _vt.vreplication set state = 'Stopped', source = 'keyspace:\"%s\" shard:\"%s\" filter:{rules:{match:\"customer\" filter:\"select * from customer\"} rules:{match:\"corder\" filter:\"select * from corder\"}}', cell = '%s', tablet_types = '' where id in (%d)`,
				keyspace, shard, "zone2", vreplID),
		},
		{
			name: "update cells, NULL tablet_types",
			request: &tabletmanagerdatapb.UpdateVReplicationWorkflowRequest{
				Workflow:    workflow,
				Cells:       []string{"zone3"},
				TabletTypes: []topodatapb.TabletType{topodatapb.TabletType(textutil.SimulatedNullInt)}, // So keep the current value of replica
			},
			query: fmt.Sprintf(`update _vt.vreplication set state = 'Stopped', source = 'keyspace:\"%s\" shard:\"%s\" filter:{rules:{match:\"customer\" filter:\"select * from customer\"} rules:{match:\"corder\" filter:\"select * from corder\"}}', cell = '%s', tablet_types = '%s' where id in (%d)`,
				keyspace, shard, "zone3", tabletTypes[0], vreplID),
		},
		{
			name: "update tablet_types",
			request: &tabletmanagerdatapb.UpdateVReplicationWorkflowRequest{
				Workflow:                  workflow,
				TabletSelectionPreference: tabletmanagerdatapb.TabletSelectionPreference_INORDER,
				TabletTypes:               []topodatapb.TabletType{topodatapb.TabletType_RDONLY, topodatapb.TabletType_REPLICA},
			},
			query: fmt.Sprintf(`update _vt.vreplication set state = 'Stopped', source = 'keyspace:\"%s\" shard:\"%s\" filter:{rules:{match:\"customer\" filter:\"select * from customer\"} rules:{match:\"corder\" filter:\"select * from corder\"}}', cell = '', tablet_types = '%s' where id in (%d)`,
				keyspace, shard, "in_order:rdonly,replica", vreplID),
		},
		{
			name: "update tablet_types, NULL cells",
			request: &tabletmanagerdatapb.UpdateVReplicationWorkflowRequest{
				Workflow:    workflow,
				Cells:       textutil.SimulatedNullStringSlice, // So keep the current value of zone1
				TabletTypes: []topodatapb.TabletType{topodatapb.TabletType_RDONLY},
			},
			query: fmt.Sprintf(`update _vt.vreplication set state = 'Stopped', source = 'keyspace:\"%s\" shard:\"%s\" filter:{rules:{match:\"customer\" filter:\"select * from customer\"} rules:{match:\"corder\" filter:\"select * from corder\"}}', cell = '%s', tablet_types = '%s' where id in (%d)`,
				keyspace, shard, cells[0], "rdonly", vreplID),
		},
		{
			name: "update on_ddl",
			request: &tabletmanagerdatapb.UpdateVReplicationWorkflowRequest{
				Workflow: workflow,
				OnDdl:    binlogdatapb.OnDDLAction_EXEC,
			},
			query: fmt.Sprintf(`update _vt.vreplication set state = 'Stopped', source = 'keyspace:\"%s\" shard:\"%s\" filter:{rules:{match:\"customer\" filter:\"select * from customer\"} rules:{match:\"corder\" filter:\"select * from corder\"}} on_ddl:%s', cell = '', tablet_types = '' where id in (%d)`,
				keyspace, shard, binlogdatapb.OnDDLAction_EXEC.String(), vreplID),
		},
		{
			name: "update cell,tablet_types,on_ddl",
			request: &tabletmanagerdatapb.UpdateVReplicationWorkflowRequest{
				Workflow:    workflow,
				Cells:       []string{"zone1", "zone2", "zone3"},
				TabletTypes: []topodatapb.TabletType{topodatapb.TabletType_RDONLY, topodatapb.TabletType_REPLICA, topodatapb.TabletType_PRIMARY},
				OnDdl:       binlogdatapb.OnDDLAction_EXEC_IGNORE,
			},
			query: fmt.Sprintf(`update _vt.vreplication set state = 'Stopped', source = 'keyspace:\"%s\" shard:\"%s\" filter:{rules:{match:\"customer\" filter:\"select * from customer\"} rules:{match:\"corder\" filter:\"select * from corder\"}} on_ddl:%s', cell = '%s', tablet_types = '%s' where id in (%d)`,
				keyspace, shard, binlogdatapb.OnDDLAction_EXEC_IGNORE.String(), "zone1,zone2,zone3", "rdonly,replica,primary", vreplID),
		},
	}

	for _, tt := range tests {
		t.Run(tt.name, func(t *testing.T) {
			// This is needed because MockDBClient uses t.Fatal()
			// which doesn't play well with subtests.
			defer func() {
				if err := recover(); err != nil {
					t.Errorf("Recovered from panic: %v", err)
				}
			}()

			require.NotNil(t, tt.request, "No request provided")
			require.NotEqual(t, "", tt.query, "No expected query provided")

			tt.request.State = binlogdatapb.VReplicationWorkflowState_Stopped

			// These are the same for each RPC call.
<<<<<<< HEAD
			tenv.tmc.tablets[tabletUID].vrdbClient.ExpectRequest(fmt.Sprintf("use %s", sidecardb.DefaultName), &sqltypes.Result{}, nil)
			tenv.tmc.tablets[tabletUID].vrdbClient.ExpectRequest(selectQuery, selectRes, nil)
			tenv.tmc.tablets[tabletUID].vrdbClient.ExpectRequest(fmt.Sprintf("use %s", sidecardb.DefaultName), &sqltypes.Result{}, nil)
			tenv.tmc.tablets[tabletUID].vrdbClient.ExpectRequest(idQuery, idRes, nil)
=======
			tenv.vrdbClient.ExpectRequest(fmt.Sprintf("use %s", sidecar.DefaultName), &sqltypes.Result{}, nil)
			tenv.vrdbClient.ExpectRequest(selectQuery, selectRes, nil)
			tenv.vrdbClient.ExpectRequest(fmt.Sprintf("use %s", sidecar.DefaultName), &sqltypes.Result{}, nil)
			tenv.vrdbClient.ExpectRequest(idQuery, idRes, nil)
>>>>>>> 9cee9aaf

			// This is our expected query, which will also short circuit
			// the test with an error as at this point we've tested what
			// we wanted to test.
			tenv.tmc.tablets[tabletUID].vrdbClient.ExpectRequest(tt.query, &sqltypes.Result{RowsAffected: 1}, errShortCircuit)
			_, err = tenv.tmc.tablets[tabletUID].tm.UpdateVReplicationWorkflow(ctx, tt.request)
			tenv.tmc.tablets[tabletUID].vrdbClient.Wait()
			require.ErrorIs(t, err, errShortCircuit)
		})
	}
}<|MERGE_RESOLUTION|>--- conflicted
+++ resolved
@@ -25,11 +25,8 @@
 
 	"github.com/stretchr/testify/require"
 
-<<<<<<< HEAD
+	"vitess.io/vitess/go/constants/sidecar"
 	"vitess.io/vitess/go/sqlescape"
-=======
-	"vitess.io/vitess/go/constants/sidecar"
->>>>>>> 9cee9aaf
 	"vitess.io/vitess/go/sqltypes"
 	"vitess.io/vitess/go/textutil"
 	"vitess.io/vitess/go/vt/sqlparser"
@@ -388,7 +385,7 @@
 			),
 		)
 		tenv.tmc.setVReplicationExecResults(ftc.tablet, fmt.Sprintf(startWorkflow, targetKs, wf), &sqltypes.Result{})
-		ftc.vrdbClient.ExpectRequest(fmt.Sprintf("use %s", sidecardb.DefaultName), &sqltypes.Result{}, nil)
+		ftc.vrdbClient.ExpectRequest(fmt.Sprintf("use %s", sidecar.DefaultName), &sqltypes.Result{}, nil)
 
 		tenv.tmc.setVReplicationExecResults(ftc.tablet, stopForCutover, &sqltypes.Result{})
 		tenv.tmc.setVReplicationExecResults(ftc.tablet, fmt.Sprintf(freezeWorkflow, targetKs, wf), &sqltypes.Result{})
@@ -422,10 +419,6 @@
 	})
 	require.NoError(t, err)
 
-<<<<<<< HEAD
-=======
-	tenv.vrdbClient.ExpectRequest(fmt.Sprintf("use %s", sidecar.DefaultName), &sqltypes.Result{}, nil)
->>>>>>> 9cee9aaf
 	_, err = ws.WorkflowSwitchTraffic(ctx, &vtctldatapb.WorkflowSwitchTrafficRequest{
 		Keyspace:                  targetKs,
 		Workflow:                  wf,
@@ -582,17 +575,10 @@
 			tt.request.State = binlogdatapb.VReplicationWorkflowState_Stopped
 
 			// These are the same for each RPC call.
-<<<<<<< HEAD
-			tenv.tmc.tablets[tabletUID].vrdbClient.ExpectRequest(fmt.Sprintf("use %s", sidecardb.DefaultName), &sqltypes.Result{}, nil)
+			tenv.tmc.tablets[tabletUID].vrdbClient.ExpectRequest(fmt.Sprintf("use %s", sidecar.DefaultName), &sqltypes.Result{}, nil)
 			tenv.tmc.tablets[tabletUID].vrdbClient.ExpectRequest(selectQuery, selectRes, nil)
-			tenv.tmc.tablets[tabletUID].vrdbClient.ExpectRequest(fmt.Sprintf("use %s", sidecardb.DefaultName), &sqltypes.Result{}, nil)
+			tenv.tmc.tablets[tabletUID].vrdbClient.ExpectRequest(fmt.Sprintf("use %s", sidecar.DefaultName), &sqltypes.Result{}, nil)
 			tenv.tmc.tablets[tabletUID].vrdbClient.ExpectRequest(idQuery, idRes, nil)
-=======
-			tenv.vrdbClient.ExpectRequest(fmt.Sprintf("use %s", sidecar.DefaultName), &sqltypes.Result{}, nil)
-			tenv.vrdbClient.ExpectRequest(selectQuery, selectRes, nil)
-			tenv.vrdbClient.ExpectRequest(fmt.Sprintf("use %s", sidecar.DefaultName), &sqltypes.Result{}, nil)
-			tenv.vrdbClient.ExpectRequest(idQuery, idRes, nil)
->>>>>>> 9cee9aaf
 
 			// This is our expected query, which will also short circuit
 			// the test with an error as at this point we've tested what
