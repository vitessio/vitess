/*
Copyright 2023 The Vitess Authors.

Licensed under the Apache License, Version 2.0 (the "License");
you may not use this file except in compliance with the License.
You may obtain a copy of the License at

    http://www.apache.org/licenses/LICENSE-2.0

Unless required by applicable law or agreed to in writing, software
distributed under the License is distributed on an "AS IS" BASIS,
WITHOUT WARRANTIES OR CONDITIONS OF ANY KIND, either express or implied.
See the License for the specific language governing permissions and
limitations under the License.
*/

package tabletmanager

import (
	"context"
	"errors"
	"fmt"
	"math"
	"reflect"
	"runtime/debug"
	"strings"
	"testing"

<<<<<<< HEAD
=======
	"vitess.io/vitess/go/vt/vtenv"
	"vitess.io/vitess/go/vt/vttablet"

>>>>>>> 1bf8dda8
	"github.com/stretchr/testify/require"

	"vitess.io/vitess/go/constants/sidecar"
	"vitess.io/vitess/go/sqlescape"
	"vitess.io/vitess/go/sqltypes"
	"vitess.io/vitess/go/textutil"
	"vitess.io/vitess/go/vt/proto/vttime"
	"vitess.io/vitess/go/vt/sqlparser"
	"vitess.io/vitess/go/vt/topotools"
	"vitess.io/vitess/go/vt/vtctl/workflow"
	"vitess.io/vitess/go/vt/vtgate/vindexes"
	"vitess.io/vitess/go/vt/vttablet"

	binlogdatapb "vitess.io/vitess/go/vt/proto/binlogdata"
	querypb "vitess.io/vitess/go/vt/proto/query"
	tabletmanagerdatapb "vitess.io/vitess/go/vt/proto/tabletmanagerdata"
	topodatapb "vitess.io/vitess/go/vt/proto/topodata"
	vschemapb "vitess.io/vitess/go/vt/proto/vschema"
	vtctldatapb "vitess.io/vitess/go/vt/proto/vtctldata"
)

const (
	dbNamePrefix             = "vt_"
	insertVReplicationPrefix = "insert into _vt.vreplication (workflow, source, pos, max_tps, max_replication_lag, cell, tablet_types, time_updated, transaction_timestamp, state, db_name, workflow_type, workflow_sub_type, defer_secondary_keys)"
	getWorkflow              = "select id from _vt.vreplication where db_name='vt_%s' and workflow='%s'"
	checkForWorkflow         = "select 1 from _vt.vreplication where db_name='vt_%s' and workflow='%s'"
	checkForFrozenWorkflow   = "select 1 from _vt.vreplication where db_name='vt_%s' and message='FROZEN' and workflow_sub_type != 1"
	freezeWorkflow           = "update _vt.vreplication set message = 'FROZEN' where db_name='vt_%s' and workflow='%s'"
	checkForJournal          = "/select val from _vt.resharding_journal where id="
<<<<<<< HEAD
=======
	getWorkflowStatus        = "select id, workflow, source, pos, stop_pos, max_replication_lag, state, db_name, time_updated, transaction_timestamp, message, tags, workflow_type, workflow_sub_type, time_heartbeat, defer_secondary_keys, component_throttled, time_throttled, rows_copied, tablet_types, cell from _vt.vreplication where workflow = '%s' and db_name = 'vt_%s'"
>>>>>>> 1bf8dda8
	getWorkflowState         = "select pos, stop_pos, max_tps, max_replication_lag, state, workflow_type, workflow, workflow_sub_type, defer_secondary_keys from _vt.vreplication where id=1"
	getCopyState             = "select distinct table_name from _vt.copy_state cs, _vt.vreplication vr where vr.id = cs.vrepl_id and vr.id = 1"
	getNumCopyStateTable     = "select count(distinct table_name) from _vt.copy_state where vrepl_id=1"
	getLatestCopyState       = "select vrepl_id, table_name, lastpk from _vt.copy_state where vrepl_id in (1) and id in (select max(id) from _vt.copy_state where vrepl_id in (1) group by vrepl_id, table_name)"
	getAutoIncrementStep     = "select @@session.auto_increment_increment"
	setSessionTZ             = "set @@session.time_zone = '+00:00'"
	setNames                 = "set names 'binary'"
	getBinlogRowImage        = "select @@binlog_row_image"
	insertStreamsCreatedLog  = "insert into _vt.vreplication_log(vrepl_id, type, state, message) values(1, 'Stream Created', '', '%s'"
	getVReplicationRecord    = "select * from _vt.vreplication where id = 1"
	startWorkflow            = "update _vt.vreplication set state='Running' where db_name='vt_%s' and workflow='%s'"
	stopForCutover           = "update _vt.vreplication set state='Stopped', message='stopped for cutover' where id=1"
	getMaxValForSequence     = "select max(`id`) as maxval from `vt_%s`.`%s`"
	initSequenceTable        = "insert into %a.%a (id, next_id, cache) values (0, %d, 1000) on duplicate key update next_id = if(next_id < %d, %d, next_id)"
	deleteWorkflow           = "delete from _vt.vreplication where db_name = 'vt_%s' and workflow = '%s'"
	updatePickedSourceTablet = `update _vt.vreplication set message='Picked source tablet: cell:\"%s\" uid:%d' where id=1`
	getRowsCopied            = "SELECT rows_copied FROM _vt.vreplication WHERE id=1"
	hasWorkflows             = "select if(count(*) > 0, 1, 0) as has_workflows from _vt.vreplication where db_name = 'vt_%s'"
	readAllWorkflows         = "select workflow, id, source, pos, stop_pos, max_tps, max_replication_lag, cell, tablet_types, time_updated, transaction_timestamp, state, message, db_name, rows_copied, tags, time_heartbeat, workflow_type, time_throttled, component_throttled, workflow_sub_type, defer_secondary_keys from _vt.vreplication where db_name = 'vt_%s'%s group by workflow, id order by workflow, id"
	readWorkflow             = "select workflow, id, source, pos, stop_pos, max_tps, max_replication_lag, cell, tablet_types, time_updated, transaction_timestamp, state, message, db_name, rows_copied, tags, time_heartbeat, workflow_type, time_throttled, component_throttled, workflow_sub_type, defer_secondary_keys from _vt.vreplication where db_name = 'vt_%s' and workflow in ('%s') group by workflow, id order by workflow, id"
)

var (
	errShortCircuit = fmt.Errorf("short circuiting test")
	defaultSchema   = &tabletmanagerdatapb.SchemaDefinition{
		TableDefinitions: []*tabletmanagerdatapb.TableDefinition{
			{
				Name:              "t1",
				Columns:           []string{"id", "c2"},
				PrimaryKeyColumns: []string{"id"},
				Fields:            sqltypes.MakeTestFields("id|c2", "int64|int64"),
			},
		},
	}
	position           = fmt.Sprintf("%s/%s", gtidFlavor, gtidPosition)
	setNetReadTimeout  = fmt.Sprintf("set @@session.net_read_timeout = %v", vttablet.VReplicationNetReadTimeout)
	setNetWriteTimeout = fmt.Sprintf("set @@session.net_write_timeout = %v", vttablet.VReplicationNetWriteTimeout)
)

// TestCreateVReplicationWorkflow tests the query generated
// from a VtctldServer MoveTablesCreate request to ensure
// that the VReplication stream(s) are created correctly.
func TestCreateVReplicationWorkflow(t *testing.T) {
	ctx, cancel := context.WithCancel(context.Background())
	defer cancel()
	sourceKs := "sourceks"
	sourceTabletUID := 200
	targetKs := "targetks"
	targetTabletUID := 300
	shard := "0"
	wf := "testwf"
	tenv := newTestEnv(t, ctx, sourceKs, []string{shard})
	defer tenv.close()

	sourceTablet := tenv.addTablet(t, sourceTabletUID, sourceKs, shard)
	defer tenv.deleteTablet(sourceTablet.tablet)
	targetTablet := tenv.addTablet(t, targetTabletUID, targetKs, shard)
	defer tenv.deleteTablet(targetTablet.tablet)

	ws := workflow.NewServer(vtenv.NewTestEnv(), tenv.ts, tenv.tmc)

	tests := []struct {
		name   string
		req    *vtctldatapb.MoveTablesCreateRequest
		schema *tabletmanagerdatapb.SchemaDefinition
		query  string
	}{
		{
			name: "defaults",
			req: &vtctldatapb.MoveTablesCreateRequest{
				SourceKeyspace: sourceKs,
				TargetKeyspace: targetKs,
				Workflow:       wf,
				Cells:          tenv.cells,
				AllTables:      true,
			},
			query: fmt.Sprintf(`%s values ('%s', 'keyspace:\"%s\" shard:\"%s\" filter:{rules:{match:\"t1\" filter:\"select * from t1\"}}', '', 0, 0, '%s', '', now(), 0, 'Stopped', '%s', 1, 0, 0)`,
				insertVReplicationPrefix, wf, sourceKs, shard, tenv.cells[0], tenv.dbName),
		},
		{
			name: "all values",
			schema: &tabletmanagerdatapb.SchemaDefinition{
				TableDefinitions: []*tabletmanagerdatapb.TableDefinition{
					{
						Name:              "t1",
						Columns:           []string{"id", "c2"},
						PrimaryKeyColumns: []string{"id"},
						Fields:            sqltypes.MakeTestFields("id|c2", "int64|int64"),
					},
					{
						Name:              "wut",
						Columns:           []string{"id"},
						PrimaryKeyColumns: []string{"id"},
						Fields:            sqltypes.MakeTestFields("id", "int64"),
					},
				},
			},
			req: &vtctldatapb.MoveTablesCreateRequest{
				SourceKeyspace:     sourceKs,
				TargetKeyspace:     targetKs,
				Workflow:           wf,
				Cells:              tenv.cells,
				IncludeTables:      []string{defaultSchema.TableDefinitions[0].Name},
				ExcludeTables:      []string{"wut"},
				SourceTimeZone:     "EDT",
				OnDdl:              binlogdatapb.OnDDLAction_EXEC.String(),
				StopAfterCopy:      true,
				DropForeignKeys:    true,
				DeferSecondaryKeys: true,
				AutoStart:          true,
			},
			query: fmt.Sprintf(`%s values ('%s', 'keyspace:\"%s\" shard:\"%s\" filter:{rules:{match:\"t1\" filter:\"select * from t1\"}} on_ddl:EXEC stop_after_copy:true source_time_zone:\"EDT\" target_time_zone:\"UTC\"', '', 0, 0, '%s', '', now(), 0, 'Stopped', '%s', 1, 0, 1)`,
				insertVReplicationPrefix, wf, sourceKs, shard, tenv.cells[0], tenv.dbName),
		},
	}

	tenv.tmc.setVReplicationExecResults(sourceTablet.tablet, "select val from _vt.resharding_journal where id=7224776740563431192", &sqltypes.Result{})

	for _, tt := range tests {
		t.Run(tt.name, func(t *testing.T) {
			// This is needed because MockDBClient uses t.Fatal()
			// which doesn't play well with subtests.
			defer func() {
				if err := recover(); err != nil {
					t.Errorf("Recovered from panic: %v; Stack: %s", err, string(debug.Stack()))
				}
			}()

			require.NotNil(t, tt.req, "No MoveTablesCreate request provided")
			require.NotEmpty(t, tt.query, "No expected query provided")

			if tt.schema == nil {
				tt.schema = defaultSchema
			}
			tenv.tmc.SetSchema(tt.schema)

			// This is our expected query, which will also short circuit
			// the test with an error as at this point we've tested what
			// we wanted to test.
			tenv.tmc.tablets[targetTabletUID].vrdbClient.ExpectRequest(fmt.Sprintf("use %s", sidecar.GetIdentifier()), &sqltypes.Result{}, nil)
			tenv.tmc.tablets[targetTabletUID].vrdbClient.ExpectRequest(fmt.Sprintf(readAllWorkflows, targetKs, ""), &sqltypes.Result{}, nil)
			tenv.tmc.tablets[targetTabletUID].vrdbClient.ExpectRequest(fmt.Sprintf("use %s", sidecar.GetIdentifier()), &sqltypes.Result{}, nil)
			tenv.tmc.tablets[targetTabletUID].vrdbClient.ExpectRequest(tt.query, &sqltypes.Result{}, errShortCircuit)
			_, err := ws.MoveTablesCreate(ctx, tt.req)
			tenv.tmc.tablets[targetTabletUID].vrdbClient.Wait()
			require.ErrorIs(t, err, errShortCircuit)
		})
	}
}

// TestMoveTables tests the query generated from a VtctldServer
// MoveTablesCreate request to ensure that the VReplication
// stream(s) are created correctly. Followed by ensuring that
// SwitchTraffic and ReverseTraffic work as expected.
func TestMoveTables(t *testing.T) {
	ctx, cancel := context.WithCancel(context.Background())
	defer cancel()
	sourceKs := "sourceks"
	sourceTabletUID := 200
	targetKs := "targetks"
	targetShards := make(map[string]*fakeTabletConn)
	sourceShard := "0"
	globalKs := "global"
	globalShard := "0"
	wf := "testwf"
	tabletTypes := []topodatapb.TabletType{
		topodatapb.TabletType_PRIMARY,
		topodatapb.TabletType_REPLICA,
		topodatapb.TabletType_RDONLY,
	}

	tenv := newTestEnv(t, ctx, sourceKs, []string{sourceShard})
	defer tenv.close()

	sourceTablet := tenv.addTablet(t, sourceTabletUID, sourceKs, sourceShard)
	defer tenv.deleteTablet(sourceTablet.tablet)

	targetShards["-80"] = tenv.addTablet(t, 300, targetKs, "-80")
	defer tenv.deleteTablet(targetShards["-80"].tablet)
	targetShards["80-"] = tenv.addTablet(t, 310, targetKs, "80-")
	defer tenv.deleteTablet(targetShards["80-"].tablet)

	globalTablet := tenv.addTablet(t, 500, globalKs, globalShard)
	defer tenv.deleteTablet(globalTablet.tablet)

	tenv.ts.SaveVSchema(ctx, globalKs, &vschemapb.Keyspace{
		Sharded: false,
		Tables: map[string]*vschemapb.Table{
			"t1_seq": {
				Type: vindexes.TypeSequence,
			},
		},
	})
	tenv.ts.SaveVSchema(ctx, targetKs, &vschemapb.Keyspace{
		Sharded: true,
		Vindexes: map[string]*vschemapb.Vindex{
			"hash": {
				Type: "hash",
			},
		},
		Tables: map[string]*vschemapb.Table{
			"t1": {
				ColumnVindexes: []*vschemapb.ColumnVindex{{
					Column: "id",
					Name:   "hash",
				}},
				AutoIncrement: &vschemapb.AutoIncrement{
					Column:   "id",
					Sequence: "t1_seq",
				},
			},
		},
	})

	ws := workflow.NewServer(vtenv.NewTestEnv(), tenv.ts, tenv.tmc)

	tenv.mysqld.Schema = defaultSchema
	tenv.mysqld.Schema.DatabaseSchema = tenv.dbName
	tenv.mysqld.FetchSuperQueryMap = make(map[string]*sqltypes.Result)
	tenv.mysqld.FetchSuperQueryMap[`select character_set_name, collation_name, column_name, data_type, column_type, extra from information_schema.columns where .*`] = sqltypes.MakeTestResult(
		sqltypes.MakeTestFields(
			"character_set_name|collation_name|column_name|data_type|column_type|extra",
			"varchar|varchar|varchar|varchar|varchar|varchar",
		),
		"NULL|NULL|id|bigint|bigint|",
		"NULL|NULL|c2|bigint|bigint|",
	)

	bls := fmt.Sprintf("keyspace:\"%s\" shard:\"%s\" filter:{rules:{match:\"t1\" filter:\"select * from t1\"}}", sourceKs, sourceShard)

	tenv.tmc.SetSchema(defaultSchema)

	tenv.tmc.setVReplicationExecResults(sourceTablet.tablet, checkForJournal, &sqltypes.Result{})

	for _, ftc := range targetShards {
		tenv.tmc.setVReplicationExecResults(ftc.tablet, fmt.Sprintf(checkForWorkflow, targetKs, wf), &sqltypes.Result{})
		tenv.tmc.setVReplicationExecResults(ftc.tablet, fmt.Sprintf(checkForFrozenWorkflow, targetKs), &sqltypes.Result{})
		tenv.tmc.setVReplicationExecResults(ftc.tablet, fmt.Sprintf(getWorkflow, targetKs, wf),
			sqltypes.MakeTestResult(
				sqltypes.MakeTestFields(
					"id",
					"int64",
				),
				"1",
			),
		)
		tenv.tmc.setVReplicationExecResults(ftc.tablet, getCopyState, &sqltypes.Result{})
		tenv.tmc.setVReplicationExecResults(ftc.tablet, getLatestCopyState, &sqltypes.Result{})

		ftc.vrdbClient.ExpectRequest(fmt.Sprintf("use %s", sidecar.GetIdentifier()), &sqltypes.Result{}, nil)
		ftc.vrdbClient.ExpectRequest(fmt.Sprintf(readAllWorkflows, targetKs, ""), &sqltypes.Result{}, nil)
		insert := fmt.Sprintf(`%s values ('%s', 'keyspace:\"%s\" shard:\"%s\" filter:{rules:{match:\"t1\" filter:\"select * from t1 where in_keyrange(id, \'%s.hash\', \'%s\')\"}}', '', 0, 0, '%s', 'primary,replica,rdonly', now(), 0, 'Stopped', '%s', 1, 0, 0)`,
			insertVReplicationPrefix, wf, sourceKs, sourceShard, targetKs, ftc.tablet.Shard, tenv.cells[0], tenv.dbName)
		ftc.vrdbClient.ExpectRequest(fmt.Sprintf("use %s", sidecar.GetIdentifier()), &sqltypes.Result{}, nil)
		ftc.vrdbClient.ExpectRequest(insert, &sqltypes.Result{InsertID: 1}, nil)
		ftc.vrdbClient.ExpectRequest(getAutoIncrementStep, &sqltypes.Result{}, nil)
		ftc.vrdbClient.ExpectRequest(getVReplicationRecord,
			sqltypes.MakeTestResult(
				sqltypes.MakeTestFields(
					"id|source",
					"int64|varchar",
				),
				fmt.Sprintf("1|%s", bls),
			), nil)
		ftc.vrdbClient.ExpectRequest(fmt.Sprintf(updatePickedSourceTablet, tenv.cells[0], sourceTabletUID), &sqltypes.Result{}, nil)
		ftc.vrdbClient.ExpectRequest(setSessionTZ, &sqltypes.Result{}, nil)
		ftc.vrdbClient.ExpectRequest(setNames, &sqltypes.Result{}, nil)
		ftc.vrdbClient.ExpectRequest(setNetReadTimeout, &sqltypes.Result{}, nil)
		ftc.vrdbClient.ExpectRequest(setNetWriteTimeout, &sqltypes.Result{}, nil)
		ftc.vrdbClient.ExpectRequest(getRowsCopied,
			sqltypes.MakeTestResult(
				sqltypes.MakeTestFields(
					"rows_copied",
					"int64",
				),
				"0",
			),
			nil,
		)
		ftc.vrdbClient.ExpectRequest(getWorkflowState, sqltypes.MakeTestResult(
			sqltypes.MakeTestFields(
				"pos|stop_pos|max_tps|max_replication_lag|state|workflow_type|workflow|workflow_sub_type|defer_secondary_keys",
				"varchar|varchar|int64|int64|varchar|int64|varchar|int64|int64",
			),
			fmt.Sprintf("||0|0|Stopped|1|%s|0|0", wf),
		), nil)
		ftc.vrdbClient.ExpectRequest(getNumCopyStateTable, sqltypes.MakeTestResult(
			sqltypes.MakeTestFields(
				"count(distinct table_name)",
				"int64",
			),
			"1",
		), nil)
		ftc.vrdbClient.ExpectRequest(getWorkflowState, sqltypes.MakeTestResult(
			sqltypes.MakeTestFields(
				"pos|stop_pos|max_tps|max_replication_lag|state|workflow_type|workflow|workflow_sub_type|defer_secondary_keys",
				"varchar|varchar|int64|int64|varchar|int64|varchar|int64|int64",
			),
			fmt.Sprintf("||0|0|Stopped|1|%s|0|0", wf),
		), nil)
		ftc.vrdbClient.ExpectRequest(getNumCopyStateTable, sqltypes.MakeTestResult(
			sqltypes.MakeTestFields(
				"count(distinct table_name)",
				"int64",
			),
			"1",
		), nil)
		ftc.vrdbClient.ExpectRequest(getBinlogRowImage, sqltypes.MakeTestResult(
			sqltypes.MakeTestFields(
				"@@binlog_row_image",
				"varchar",
			),
			"FULL",
		), nil)

		ftc.vrdbClient.ExpectRequest(fmt.Sprintf("use %s", sidecar.GetIdentifier()), &sqltypes.Result{}, nil)
		ftc.vrdbClient.ExpectRequest(fmt.Sprintf(readWorkflow, targetKs, wf), sqltypes.MakeTestResult(
			sqltypes.MakeTestFields(
				"workflow|id|source|pos|stop_pos|max_tps|max_replication_lag|cell|tablet_types|time_updated|transaction_timestamp|state|message|db_name|rows_copied|tags|time_heartbeat|workflow_type|time_throttled|component_throttled|workflow_sub_type|defer_secondary_keys",
				"varchar|int64|varchar|blob|varchar|int64|int64|varchar|varchar|int64|int64|varchar|varchar|varchar|int64|varchar|int64|int64|int64|varchar|int64|int64",
			),
			fmt.Sprintf("%s|1|%s|%s|NULL|0|0|||1686577659|0|Running||%s|1||0|0|0||0|1", wf, bls, position, targetKs),
		), nil)

		ftc.vrdbClient.ExpectRequest(fmt.Sprintf(insertStreamsCreatedLog, bls), &sqltypes.Result{}, nil)
		tenv.tmc.setVReplicationExecResults(ftc.tablet, fmt.Sprintf(getWorkflow, targetKs, wf),
			sqltypes.MakeTestResult(
				sqltypes.MakeTestFields(
					"id",
					"int64",
				),
				"1",
			),
		)
		tenv.tmc.setVReplicationExecResults(ftc.tablet, fmt.Sprintf(startWorkflow, targetKs, wf), &sqltypes.Result{})
		ftc.vrdbClient.ExpectRequest(fmt.Sprintf("use %s", sidecar.GetIdentifier()), &sqltypes.Result{}, nil)

		tenv.tmc.setVReplicationExecResults(ftc.tablet, stopForCutover, &sqltypes.Result{})
		tenv.tmc.setVReplicationExecResults(ftc.tablet, fmt.Sprintf(freezeWorkflow, targetKs, wf), &sqltypes.Result{})

		tenv.tmc.setVReplicationExecResults(ftc.tablet, fmt.Sprintf(getMaxValForSequence, targetKs, "t1"),
			sqltypes.MakeTestResult(
				sqltypes.MakeTestFields(
					"maxval",
					"int64",
				),
				fmt.Sprintf("%d", ftc.tablet.Alias.Uid), // Use the tablet's UID as the max value
			),
		)
	}

	// We use the tablet's UID in the mocked results for the max value used on each target shard.
	nextSeqVal := int(math.Max(float64(targetShards["-80"].tablet.Alias.Uid), float64(targetShards["80-"].tablet.Alias.Uid))) + 1
	tenv.tmc.setVReplicationExecResults(globalTablet.tablet,
		sqlparser.BuildParsedQuery(initSequenceTable, sqlescape.EscapeID(fmt.Sprintf("vt_%s", globalKs)), sqlescape.EscapeID("t1_seq"), nextSeqVal, nextSeqVal, nextSeqVal).Query,
		&sqltypes.Result{RowsAffected: 0},
	)

	_, err := ws.MoveTablesCreate(ctx, &vtctldatapb.MoveTablesCreateRequest{
		SourceKeyspace: sourceKs,
		TargetKeyspace: targetKs,
		Workflow:       wf,
		TabletTypes:    tabletTypes,
		Cells:          tenv.cells,
		AllTables:      true,
		AutoStart:      true,
	})
	require.NoError(t, err)

	_, err = ws.WorkflowSwitchTraffic(ctx, &vtctldatapb.WorkflowSwitchTrafficRequest{
		Keyspace:                  targetKs,
		Workflow:                  wf,
		Cells:                     tenv.cells,
		MaxReplicationLagAllowed:  &vttime.Duration{Seconds: 922337203},
		EnableReverseReplication:  true,
		InitializeTargetSequences: true,
		Direction:                 int32(workflow.DirectionForward),
	})
	require.NoError(t, err)

	tenv.tmc.setVReplicationExecResults(sourceTablet.tablet, fmt.Sprintf("use %s", sidecar.GetIdentifier()), &sqltypes.Result{})
	tenv.tmc.setVReplicationExecResults(sourceTablet.tablet, fmt.Sprintf(readWorkflow, sourceKs, workflow.ReverseWorkflowName(wf)), sqltypes.MakeTestResult(
		sqltypes.MakeTestFields(
			"workflow|id|source|pos|stop_pos|max_tps|max_replication_lag|cell|tablet_types|time_updated|transaction_timestamp|state|message|db_name|rows_copied|tags|time_heartbeat|workflow_type|time_throttled|component_throttled|workflow_sub_type|defer_secondary_keys",
			"varchar|int64|varchar|blob|varchar|int64|int64|varchar|varchar|int64|int64|varchar|varchar|varchar|int64|varchar|int64|int64|int64|varchar|int64|int64",
		),
		fmt.Sprintf("%s|1|%s|%s|NULL|0|0|||1686577659|0|Running||%s|1||0|0|0||0|1", wf, bls, position, targetKs),
	))

	_, err = ws.WorkflowSwitchTraffic(ctx, &vtctldatapb.WorkflowSwitchTrafficRequest{
		Keyspace:                 targetKs,
		Workflow:                 wf,
		Cells:                    tenv.cells,
		MaxReplicationLagAllowed: &vttime.Duration{Seconds: 922337203},
		EnableReverseReplication: true,
		Direction:                int32(workflow.DirectionBackward),
	})
	require.NoError(t, err)
}

func TestUpdateVReplicationWorkflow(t *testing.T) {
	ctx, cancel := context.WithCancel(context.Background())
	defer cancel()
	cells := []string{"zone1"}
	tabletTypes := []string{"replica"}
	workflow := "testwf"
	keyspace := "testks"
	vreplID := 1
	tabletUID := 100

	tenv := newTestEnv(t, ctx, keyspace, []string{shard})
	defer tenv.close()

	tablet := tenv.addTablet(t, tabletUID, keyspace, shard)
	defer tenv.deleteTablet(tablet.tablet)

	parsed := sqlparser.BuildParsedQuery(sqlSelectVReplicationWorkflowConfig, sidecar.GetIdentifier(), ":wf")
	bindVars := map[string]*querypb.BindVariable{
		"wf": sqltypes.StringBindVariable(workflow),
	}
	selectQuery, err := parsed.GenerateQuery(bindVars, nil)
	require.NoError(t, err)
	blsStr := fmt.Sprintf(`keyspace:"%s" shard:"%s" filter:{rules:{match:"customer" filter:"select * from customer"} rules:{match:"corder" filter:"select * from corder"}}`,
		keyspace, shard)
	selectRes := sqltypes.MakeTestResult(
		sqltypes.MakeTestFields(
			"id|source|cell|tablet_types|state|message",
			"int64|varchar|varchar|varchar|varchar|varbinary",
		),
		fmt.Sprintf("%d|%s|%s|%s|Running|", vreplID, blsStr, cells[0], tabletTypes[0]),
	)
	idQuery, err := sqlparser.ParseAndBind("select id from _vt.vreplication where id = %a",
		sqltypes.Int64BindVariable(int64(vreplID)))
	require.NoError(t, err)
	idRes := sqltypes.MakeTestResult(
		sqltypes.MakeTestFields(
			"id",
			"int64",
		),
		fmt.Sprintf("%d", vreplID),
	)

	tests := []struct {
		name    string
		request *tabletmanagerdatapb.UpdateVReplicationWorkflowRequest
		query   string
	}{
		{
			name: "update cells",
			request: &tabletmanagerdatapb.UpdateVReplicationWorkflowRequest{
				Workflow: workflow,
				State:    binlogdatapb.VReplicationWorkflowState(textutil.SimulatedNullInt),
				Cells:    []string{"zone2"},
				// TabletTypes is an empty value, so the current value should be cleared
			},
			query: fmt.Sprintf(`update _vt.vreplication set state = 'Running', source = 'keyspace:\"%s\" shard:\"%s\" filter:{rules:{match:\"customer\" filter:\"select * from customer\"} rules:{match:\"corder\" filter:\"select * from corder\"}}', cell = '%s', tablet_types = '' where id in (%d)`,
				keyspace, shard, "zone2", vreplID),
		},
		{
			name: "update cells, NULL tablet_types",
			request: &tabletmanagerdatapb.UpdateVReplicationWorkflowRequest{
				Workflow:    workflow,
				State:       binlogdatapb.VReplicationWorkflowState(textutil.SimulatedNullInt),
				Cells:       []string{"zone3"},
				TabletTypes: []topodatapb.TabletType{topodatapb.TabletType(textutil.SimulatedNullInt)}, // So keep the current value of replica
			},
			query: fmt.Sprintf(`update _vt.vreplication set state = 'Running', source = 'keyspace:\"%s\" shard:\"%s\" filter:{rules:{match:\"customer\" filter:\"select * from customer\"} rules:{match:\"corder\" filter:\"select * from corder\"}}', cell = '%s', tablet_types = '%s' where id in (%d)`,
				keyspace, shard, "zone3", tabletTypes[0], vreplID),
		},
		{
			name: "update tablet_types",
			request: &tabletmanagerdatapb.UpdateVReplicationWorkflowRequest{
				Workflow:                  workflow,
				State:                     binlogdatapb.VReplicationWorkflowState(textutil.SimulatedNullInt),
				TabletSelectionPreference: tabletmanagerdatapb.TabletSelectionPreference_INORDER,
				TabletTypes:               []topodatapb.TabletType{topodatapb.TabletType_RDONLY, topodatapb.TabletType_REPLICA},
			},
			query: fmt.Sprintf(`update _vt.vreplication set state = 'Running', source = 'keyspace:\"%s\" shard:\"%s\" filter:{rules:{match:\"customer\" filter:\"select * from customer\"} rules:{match:\"corder\" filter:\"select * from corder\"}}', cell = '', tablet_types = '%s' where id in (%d)`,
				keyspace, shard, "in_order:rdonly,replica", vreplID),
		},
		{
			name: "update tablet_types, NULL cells",
			request: &tabletmanagerdatapb.UpdateVReplicationWorkflowRequest{
				Workflow:    workflow,
				State:       binlogdatapb.VReplicationWorkflowState(textutil.SimulatedNullInt),
				Cells:       textutil.SimulatedNullStringSlice, // So keep the current value of zone1
				TabletTypes: []topodatapb.TabletType{topodatapb.TabletType_RDONLY},
			},
			query: fmt.Sprintf(`update _vt.vreplication set state = 'Running', source = 'keyspace:\"%s\" shard:\"%s\" filter:{rules:{match:\"customer\" filter:\"select * from customer\"} rules:{match:\"corder\" filter:\"select * from corder\"}}', cell = '%s', tablet_types = '%s' where id in (%d)`,
				keyspace, shard, cells[0], "rdonly", vreplID),
		},
		{
			name: "update on_ddl",
			request: &tabletmanagerdatapb.UpdateVReplicationWorkflowRequest{
				Workflow: workflow,
				State:    binlogdatapb.VReplicationWorkflowState(textutil.SimulatedNullInt),
				OnDdl:    binlogdatapb.OnDDLAction_EXEC,
			},
			query: fmt.Sprintf(`update _vt.vreplication set state = 'Running', source = 'keyspace:\"%s\" shard:\"%s\" filter:{rules:{match:\"customer\" filter:\"select * from customer\"} rules:{match:\"corder\" filter:\"select * from corder\"}} on_ddl:%s', cell = '', tablet_types = '' where id in (%d)`,
				keyspace, shard, binlogdatapb.OnDDLAction_EXEC.String(), vreplID),
		},
		{
			name: "update cell,tablet_types,on_ddl",
			request: &tabletmanagerdatapb.UpdateVReplicationWorkflowRequest{
				Workflow:    workflow,
				State:       binlogdatapb.VReplicationWorkflowState(textutil.SimulatedNullInt),
				Cells:       []string{"zone1", "zone2", "zone3"},
				TabletTypes: []topodatapb.TabletType{topodatapb.TabletType_RDONLY, topodatapb.TabletType_REPLICA, topodatapb.TabletType_PRIMARY},
				OnDdl:       binlogdatapb.OnDDLAction_EXEC_IGNORE,
			},
			query: fmt.Sprintf(`update _vt.vreplication set state = 'Running', source = 'keyspace:\"%s\" shard:\"%s\" filter:{rules:{match:\"customer\" filter:\"select * from customer\"} rules:{match:\"corder\" filter:\"select * from corder\"}} on_ddl:%s', cell = '%s', tablet_types = '%s' where id in (%d)`,
				keyspace, shard, binlogdatapb.OnDDLAction_EXEC_IGNORE.String(), "zone1,zone2,zone3", "rdonly,replica,primary", vreplID),
		},
		{
			name: "update state",
			request: &tabletmanagerdatapb.UpdateVReplicationWorkflowRequest{
				Workflow:    workflow,
				State:       binlogdatapb.VReplicationWorkflowState_Stopped,
				Cells:       textutil.SimulatedNullStringSlice,
				TabletTypes: []topodatapb.TabletType{topodatapb.TabletType(textutil.SimulatedNullInt)},
				OnDdl:       binlogdatapb.OnDDLAction(textutil.SimulatedNullInt),
			},
			query: fmt.Sprintf(`update _vt.vreplication set state = '%s', source = 'keyspace:\"%s\" shard:\"%s\" filter:{rules:{match:\"customer\" filter:\"select * from customer\"} rules:{match:\"corder\" filter:\"select * from corder\"}}', cell = '%s', tablet_types = '%s' where id in (%d)`,
				binlogdatapb.VReplicationWorkflowState_Stopped.String(), keyspace, shard, cells[0], tabletTypes[0], vreplID),
		},
	}

	for _, tt := range tests {
		t.Run(tt.name, func(t *testing.T) {
			// This is needed because MockDBClient uses t.Fatal()
			// which doesn't play well with subtests.
			defer func() {
				if err := recover(); err != nil {
					t.Errorf("Recovered from panic: %v", err)
				}
			}()

			require.NotNil(t, tt.request, "No request provided")
			require.NotEqual(t, "", tt.query, "No expected query provided")

			// These are the same for each RPC call.
			tenv.tmc.tablets[tabletUID].vrdbClient.ExpectRequest(fmt.Sprintf("use %s", sidecar.GetIdentifier()), &sqltypes.Result{}, nil)
			tenv.tmc.tablets[tabletUID].vrdbClient.ExpectRequest(selectQuery, selectRes, nil)
			tenv.tmc.tablets[tabletUID].vrdbClient.ExpectRequest(fmt.Sprintf("use %s", sidecar.GetIdentifier()), &sqltypes.Result{}, nil)
			tenv.tmc.tablets[tabletUID].vrdbClient.ExpectRequest(idQuery, idRes, nil)

			// This is our expected query, which will also short circuit
			// the test with an error as at this point we've tested what
			// we wanted to test.
			tenv.tmc.tablets[tabletUID].vrdbClient.ExpectRequest(tt.query, &sqltypes.Result{RowsAffected: 1}, errShortCircuit)
			_, err = tenv.tmc.tablets[tabletUID].tm.UpdateVReplicationWorkflow(ctx, tt.request)
			tenv.tmc.tablets[tabletUID].vrdbClient.Wait()
			require.ErrorIs(t, err, errShortCircuit)
		})
	}
}

// TestSourceShardSelection tests the RPC calls made by VtctldServer to tablet
// managers include the correct set of BLS settings.
//
// errShortCircuit is intentionally injected into the MoveTables workflow to
// short-circuit the workflow after we've validated everything we wanted to in
// the test.
func TestSourceShardSelection(t *testing.T) {
	ctx, cancel := context.WithCancel(context.Background())
	defer cancel()

	sourceKs := "sourceks"
	sourceShard0 := "-55"
	sourceShard1 := "55-aa"
	sourceShard2 := "aa-"
	sourceTabletUID0 := 200
	sourceTabletUID1 := 201
	sourceTabletUID2 := 202

	targetKs := "targetks"
	targetShard0 := "-80"
	targetShard1 := "80-"
	targetTabletUID0 := 300
	targetTabletUID1 := 301

	wf := "testwf"

	tenv := newTestEnv(t, ctx, sourceKs, []string{sourceShard0, sourceShard1, sourceShard2})
	defer tenv.close()

	sourceTablets := map[int]*fakeTabletConn{
		sourceTabletUID0: tenv.addTablet(t, sourceTabletUID0, sourceKs, sourceShard0),
		sourceTabletUID1: tenv.addTablet(t, sourceTabletUID1, sourceKs, sourceShard1),
		sourceTabletUID2: tenv.addTablet(t, sourceTabletUID2, sourceKs, sourceShard2),
	}
	for _, st := range sourceTablets {
		defer tenv.deleteTablet(st.tablet)
	}

	targetTablets := map[int]*fakeTabletConn{
		targetTabletUID0: tenv.addTablet(t, targetTabletUID0, targetKs, targetShard0),
		targetTabletUID1: tenv.addTablet(t, targetTabletUID1, targetKs, targetShard1),
	}
	for _, tt := range targetTablets {
		defer tenv.deleteTablet(tt.tablet)
	}

	ws := workflow.NewServer(vtenv.NewTestEnv(), tenv.ts, tenv.tmc)

	tenv.ts.SaveVSchema(ctx, sourceKs, &vschemapb.Keyspace{
		Sharded: true,
		Vindexes: map[string]*vschemapb.Vindex{
			"hash": {
				Type: "hash",
			},
		},
		Tables: map[string]*vschemapb.Table{
			"t1": {
				ColumnVindexes: []*vschemapb.ColumnVindex{{
					Column: "id",
					Name:   "hash",
				}},
			},
		},
	})
	tenv.ts.SaveVSchema(ctx, targetKs, &vschemapb.Keyspace{
		Sharded: true,
		Vindexes: map[string]*vschemapb.Vindex{
			"hash": {
				Type: "hash",
			},
		},
		Tables: map[string]*vschemapb.Table{
			"t1": {
				ColumnVindexes: []*vschemapb.ColumnVindex{{
					Column: "id",
					Name:   "hash",
				}},
			},
		},
	})

	tests := []struct {
		name    string
		req     *vtctldatapb.MoveTablesCreateRequest
		schema  *tabletmanagerdatapb.SchemaDefinition
		vschema *vschemapb.Keyspace
		streams map[int][]string
	}{
		{
			name: "same primary vindexes, use intersecting source shards",
			req: &vtctldatapb.MoveTablesCreateRequest{
				SourceKeyspace: sourceKs,
				TargetKeyspace: targetKs,
				Workflow:       wf,
				Cells:          tenv.cells,
				AllTables:      true,
				AutoStart:      false,
			},
			streams: map[int][]string{
				targetTabletUID0: {
					sourceShard0,
					sourceShard1,
				},
				targetTabletUID1: {
					sourceShard1,
					sourceShard2,
				},
			},
		},
		{
			name: "different primary vindexes, use all source shards",
			req: &vtctldatapb.MoveTablesCreateRequest{
				SourceKeyspace: sourceKs,
				TargetKeyspace: targetKs,
				Workflow:       wf,
				Cells:          tenv.cells,
				AllTables:      true,
				AutoStart:      false,
			},
			vschema: &vschemapb.Keyspace{
				Sharded: true,
				Vindexes: map[string]*vschemapb.Vindex{
					"hash": {
						Type: "xxhash",
					},
				},
				Tables: map[string]*vschemapb.Table{
					"t1": {
						ColumnVindexes: []*vschemapb.ColumnVindex{{
							Column: "id",
							Name:   "hash",
						}},
					},
				},
			},
			streams: map[int][]string{
				targetTabletUID0: {
					sourceShard0,
					sourceShard1,
					sourceShard2,
				},
				targetTabletUID1: {
					sourceShard0,
					sourceShard1,
					sourceShard2,
				},
			},
		},
	}

	for _, tt := range targetTablets {
		tenv.tmc.setVReplicationExecResults(tt.tablet, fmt.Sprintf("select 1 from _vt.vreplication where db_name='vt_%s' and workflow='%s'",
			targetKs, wf), &sqltypes.Result{})
		tenv.tmc.setVReplicationExecResults(tt.tablet, fmt.Sprintf("select 1 from _vt.vreplication where db_name='vt_%s' and message='FROZEN' and workflow_sub_type != 1",
			targetKs), &sqltypes.Result{})
	}

	for _, tt := range tests {
		t.Run(tt.name, func(t *testing.T) {
			// This is needed because MockDBClient uses t.Fatal()
			// which doesn't play well with subtests.
			defer func() {
				if err := recover(); err != nil {
					t.Errorf("Recovered from panic: %v; Stack: %s", err, string(debug.Stack()))
				}
			}()

			require.NotNil(t, tt.req, "No MoveTablesCreate request provided")
			require.NotEmpty(t, tt.streams, "No expected streams provided")

			if tt.schema == nil {
				tt.schema = defaultSchema
			}
			tenv.tmc.SetSchema(tt.schema)

			if tt.vschema != nil {
				tenv.ts.SaveVSchema(ctx, targetKs, tt.vschema)
			}

			for uid, streams := range tt.streams {
				tt := targetTablets[uid]
				for i, sourceShard := range streams {
					tt.vrdbClient.ExpectRequest(fmt.Sprintf("use %s", sidecar.GetIdentifier()), &sqltypes.Result{}, nil)
					var err error
					if i == len(streams)-1 {
						// errShortCircuit is intentionally injected into the MoveTables
						// workflow to short-circuit the workflow after we've validated
						// everything we wanted to in the test.
						err = errShortCircuit
					}
					tt.vrdbClient.ExpectRequest(
						fmt.Sprintf(`%s values ('%s', 'keyspace:\"%s\" shard:\"%s\" filter:{rules:{match:\"t1\" filter:\"select * from t1 where in_keyrange(id, \'%s.hash\', \'%s\')\"}}', '', 0, 0, '%s', '', now(), 0, 'Stopped', '%s', 1, 0, 0)`,
							insertVReplicationPrefix, wf, sourceKs, sourceShard, targetKs, tt.tablet.Shard, tenv.cells[0], tenv.dbName),
						&sqltypes.Result{InsertID: uint64(i + 1)},
						err,
					)
					if errors.Is(err, errShortCircuit) {
						break
					}
					tt.vrdbClient.ExpectRequest(getAutoIncrementStep, &sqltypes.Result{}, nil)
					tt.vrdbClient.ExpectRequest(
						fmt.Sprintf("select * from _vt.vreplication where id = %d", uint64(i+1)),
						sqltypes.MakeTestResult(
							sqltypes.MakeTestFields(
								"id|source|state",
								"int64|varchar|varchar",
							),
							fmt.Sprintf("%d|%s|Stopped", uint64(i+1), fmt.Sprintf(`keyspace:"%s" shard:"%s" filter:{rules:{match:"t1" filter:"select * from t1 where in_keyrange(id, '%s.hash', '%s')"}}`, sourceKs, sourceShard, targetKs, tt.tablet.Shard)),
						),
						nil,
					)
				}
			}

			_, err := ws.MoveTablesCreate(ctx, tt.req)
			for _, tt := range targetTablets {
				tt.vrdbClient.Wait()
			}
			// errShortCircuit is intentionally injected into the MoveTables
			// workflow to short-circuit the workflow after we've validated
			// everything we wanted to in the test.
			require.ErrorContains(t, err, fmt.Sprintf("%s\n%s", errShortCircuit.Error(), errShortCircuit.Error()))
		})
	}
}

// TestFailedMoveTablesCreateCleanup tests that the workflow
// and its artifacts are cleaned up when the workflow creation
// fails -- specifically after the point where we have created
// the workflow streams.
func TestFailedMoveTablesCreateCleanup(t *testing.T) {
	ctx, cancel := context.WithCancel(context.Background())
	defer cancel()
	sourceKs := "sourceks"
	sourceTabletUID := 200
	shard := "0"
	targetTabletUID := 300
	targetKs := "targetks"
	wf := "testwf"
	table := defaultSchema.TableDefinitions[0].Name
	invalidTimeZone := "NOPE"
	bls := fmt.Sprintf("keyspace:\"%s\" shard:\"%s\" filter:{rules:{match:\"%s\" filter:\"select * from %s\"}}",
		sourceKs, shard, table, table)
	tenv := newTestEnv(t, ctx, sourceKs, []string{shard})
	defer tenv.close()
	ws := workflow.NewServer(vtenv.NewTestEnv(), tenv.ts, tenv.tmc)

	sourceTablet := tenv.addTablet(t, sourceTabletUID, sourceKs, shard)
	defer tenv.deleteTablet(sourceTablet.tablet)
	targetTablet := tenv.addTablet(t, targetTabletUID, targetKs, shard)
	defer tenv.deleteTablet(targetTablet.tablet)

	tenv.mysqld.Schema = defaultSchema
	tenv.mysqld.Schema.DatabaseSchema = tenv.dbName
	tenv.mysqld.FetchSuperQueryMap = make(map[string]*sqltypes.Result)
	tenv.mysqld.FetchSuperQueryMap[`select character_set_name, collation_name, column_name, data_type, column_type, extra from information_schema.columns where .*`] = sqltypes.MakeTestResult(
		sqltypes.MakeTestFields(
			"character_set_name|collation_name|column_name|data_type|column_type|extra",
			"varchar|varchar|varchar|varchar|varchar|varchar",
		),
		"NULL|NULL|id|bigint|bigint|",
		"NULL|NULL|c2|bigint|bigint|",
	)

	// Let's be sure that the routing rules are empty to start.
	err := topotools.SaveRoutingRules(ctx, tenv.ts, nil)
	require.NoError(t, err, "failed to save routing rules")

	tenv.tmc.setVReplicationExecResults(targetTablet.tablet, fmt.Sprintf(checkForWorkflow, targetKs, wf), &sqltypes.Result{})
	tenv.tmc.setVReplicationExecResults(targetTablet.tablet, fmt.Sprintf(checkForFrozenWorkflow, targetKs), &sqltypes.Result{})
	tenv.tmc.setVReplicationExecResults(targetTablet.tablet, fmt.Sprintf(getWorkflow, targetKs, wf),
		sqltypes.MakeTestResult(
			sqltypes.MakeTestFields(
				"id",
				"int64",
			),
			"1",
		),
	)
	targetTablet.vrdbClient.ExpectRequest(fmt.Sprintf("use %s", sidecar.GetIdentifier()), &sqltypes.Result{}, nil)
	targetTablet.vrdbClient.ExpectRequest(
		fmt.Sprintf("%s %s",
			insertVReplicationPrefix,
			fmt.Sprintf(`values ('%s', 'keyspace:\"%s\" shard:\"%s\" filter:{rules:{match:\"%s\" filter:\"select * from %s\"}} source_time_zone:\"%s\" target_time_zone:\"UTC\"', '', 0, 0, '%s', 'primary', now(), 0, 'Stopped', '%s', 1, 0, 0)`,
				wf, sourceKs, shard, table, table, invalidTimeZone, strings.Join(tenv.cells, ","), tenv.dbName),
		),
		&sqltypes.Result{
			RowsAffected: 1,
			InsertID:     1,
		},
		nil,
	)
	targetTablet.vrdbClient.ExpectRequest(getAutoIncrementStep, &sqltypes.Result{}, nil)
	targetTablet.vrdbClient.ExpectRequest(getVReplicationRecord,
		sqltypes.MakeTestResult(
			sqltypes.MakeTestFields(
				"id|source",
				"int64|varchar",
			),
			fmt.Sprintf("1|%s", bls),
		),
		nil,
	)
	targetTablet.vrdbClient.ExpectRequest(fmt.Sprintf(updatePickedSourceTablet, tenv.cells[0], sourceTabletUID),
		&sqltypes.Result{}, nil)
	targetTablet.vrdbClient.ExpectRequest(setSessionTZ, &sqltypes.Result{}, nil)
	targetTablet.vrdbClient.ExpectRequest(setNames, &sqltypes.Result{}, nil)
	targetTablet.vrdbClient.ExpectRequest(setNetReadTimeout, &sqltypes.Result{}, nil)
	targetTablet.vrdbClient.ExpectRequest(setNetWriteTimeout, &sqltypes.Result{}, nil)
	targetTablet.vrdbClient.ExpectRequest(getRowsCopied,
		sqltypes.MakeTestResult(
			sqltypes.MakeTestFields(
				"rows_copied",
				"int64",
			),
			"0",
		),
		nil,
	)
	targetTablet.vrdbClient.ExpectRequest(getWorkflowState,
		sqltypes.MakeTestResult(
			sqltypes.MakeTestFields(
				"pos|stop_pos|max_tps|max_replication_lag|state|workflow_type|workflow|workflow_sub_type|defer_secondary_keys",
				"varchar|varchar|int64|int64|varchar|int64|varchar|int64|int64",
			),
			fmt.Sprintf("||0|0|Stopped|1|%s|0|0", wf),
		),
		nil,
	)
	targetTablet.vrdbClient.ExpectRequest(getNumCopyStateTable,
		sqltypes.MakeTestResult(
			sqltypes.MakeTestFields(
				"count(distinct table_name)",
				"int64",
			),
			"1",
		),
		nil,
	)
	targetTablet.vrdbClient.ExpectRequest(getWorkflowState,
		sqltypes.MakeTestResult(
			sqltypes.MakeTestFields(
				"pos|stop_pos|max_tps|max_replication_lag|state|workflow_type|workflow|workflow_sub_type|defer_secondary_keys",
				"varchar|varchar|int64|int64|varchar|int64|varchar|int64|int64",
			),
			fmt.Sprintf("||0|0|Stopped|1|%s|0|0", wf),
		),
		nil,
	)
	targetTablet.vrdbClient.ExpectRequest(getNumCopyStateTable,
		sqltypes.MakeTestResult(
			sqltypes.MakeTestFields(
				"count(distinct table_name)",
				"int64",
			),
			"1",
		),
		nil,
	)
	targetTablet.vrdbClient.ExpectRequest(getBinlogRowImage,
		sqltypes.MakeTestResult(
			sqltypes.MakeTestFields(
				"@@binlog_row_image",
				"varchar",
			),
			"FULL",
		),
		nil,
	)
	targetTablet.vrdbClient.ExpectRequest(fmt.Sprintf(insertStreamsCreatedLog, bls), &sqltypes.Result{}, nil)

	tenv.tmc.setVReplicationExecResults(targetTablet.tablet,
		fmt.Sprintf("select convert_tz('2006-01-02 15:04:05', '%s', 'UTC')", invalidTimeZone),
		sqltypes.MakeTestResult(
			sqltypes.MakeTestFields(
				fmt.Sprintf("convert_tz('2006-01-02 15:04:05', '%s', 'UTC')", invalidTimeZone),
				"datetime",
			),
			"NULL",
		),
	)

	// We expect the workflow creation to fail due to the invalid time
	// zone and thus the workflow itself to be cleaned up.
	tenv.tmc.setVReplicationExecResults(sourceTablet.tablet,
		fmt.Sprintf(deleteWorkflow, sourceKs, workflow.ReverseWorkflowName(wf)),
		&sqltypes.Result{RowsAffected: 1},
	)
	tenv.tmc.setVReplicationExecResults(targetTablet.tablet,
		fmt.Sprintf(deleteWorkflow, targetKs, wf),
		&sqltypes.Result{RowsAffected: 1},
	)

	// Save the current target vschema.
	vs, err := tenv.ts.GetVSchema(ctx, targetKs)
	require.NoError(t, err, "failed to get target vschema")

	_, err = ws.MoveTablesCreate(ctx, &vtctldatapb.MoveTablesCreateRequest{
		Workflow:       wf,
		SourceKeyspace: sourceKs,
		TargetKeyspace: targetKs,
		Cells:          tenv.cells,
		TabletTypes:    []topodatapb.TabletType{topodatapb.TabletType_PRIMARY},
		IncludeTables:  []string{table},
		SourceTimeZone: invalidTimeZone,
	})
	require.ErrorContains(t, err, fmt.Sprintf("unable to perform time_zone conversions from %s to UTC", invalidTimeZone))

	// Check that there are no orphaned routing rules.
	rules, err := topotools.GetRoutingRules(ctx, tenv.ts)
	require.NoError(t, err, "failed to get routing rules")
	require.Equal(t, 0, len(rules), "expected no routing rules to be present")

	// Check that our vschema changes were also rolled back.
	vs2, err := tenv.ts.GetVSchema(ctx, targetKs)
	require.NoError(t, err, "failed to get target vschema")
	require.Equal(t, vs, vs2, "expected vschema to be unchanged")
}

// TestHasVReplicationWorkflows tests the simple RPC to be sure
// that it generates the expected query and results for each
// request.
func TestHasVReplicationWorkflows(t *testing.T) {
	ctx, cancel := context.WithCancel(context.Background())
	defer cancel()
	sourceKs := "sourceks"
	sourceTabletUID := 200
	targetKs := "targetks"
	targetTabletUID := 300
	shard := "0"
	tenv := newTestEnv(t, ctx, sourceKs, []string{shard})
	defer tenv.close()

	sourceTablet := tenv.addTablet(t, sourceTabletUID, sourceKs, shard)
	defer tenv.deleteTablet(sourceTablet.tablet)
	targetTablet := tenv.addTablet(t, targetTabletUID, targetKs, shard)
	defer tenv.deleteTablet(targetTablet.tablet)

	tests := []struct {
		name     string
		tablet   *fakeTabletConn
		queryRes *sqltypes.Result
		want     *tabletmanagerdatapb.HasVReplicationWorkflowsResponse
		wantErr  bool
	}{
		{
			name:   "source tablet",
			tablet: sourceTablet,
			queryRes: sqltypes.MakeTestResult(
				sqltypes.MakeTestFields(
					"has_workflows",
					"int64",
				),
				"0",
			),
			want: &tabletmanagerdatapb.HasVReplicationWorkflowsResponse{
				Has: false,
			},
		},
		{
			name:   "target tablet",
			tablet: targetTablet,
			queryRes: sqltypes.MakeTestResult(
				sqltypes.MakeTestFields(
					"has_workflows",
					"int64",
				),
				"1",
			),
			want: &tabletmanagerdatapb.HasVReplicationWorkflowsResponse{
				Has: true,
			},
		},
		{
			name:   "target tablet with error",
			tablet: targetTablet,
			queryRes: sqltypes.MakeTestResult(
				sqltypes.MakeTestFields(
					"wut|yu",
					"varchar|varchar",
				),
				"byeee|felicia",
				"no|more",
			),
			want:    nil,
			wantErr: true,
		},
	}
	for _, tt := range tests {
		t.Run(tt.name, func(t *testing.T) {
			// This is needed because MockDBClient uses t.Fatal()
			// which doesn't play well with subtests.
			defer func() {
				if err := recover(); err != nil {
					t.Errorf("Recovered from panic: %v; Stack: %s", err, string(debug.Stack()))
				}
			}()

			require.NotNil(t, tt.tablet, "No tablet provided")

			req := &tabletmanagerdatapb.HasVReplicationWorkflowsRequest{
				DbName: dbNamePrefix + tt.tablet.tablet.Keyspace,
			}

			tt.tablet.vrdbClient.ExpectRequest(fmt.Sprintf("use %s", sidecar.GetIdentifier()), &sqltypes.Result{}, nil)
			tt.tablet.vrdbClient.ExpectRequest(fmt.Sprintf(hasWorkflows, tt.tablet.tablet.Keyspace), tt.queryRes, nil)

			got, err := tenv.tmc.HasVReplicationWorkflows(ctx, tt.tablet.tablet, req)
			if (err != nil) != tt.wantErr {
				t.Errorf("TabletManager.HasVReplicationWorkflows() error = %v, wantErr %v", err, tt.wantErr)
				return
			}
			if !reflect.DeepEqual(got, tt.want) {
				t.Errorf("TabletManager.HasVReplicationWorkflows() = %v, want %v", got, tt.want)
			}
		})
	}
}

// TestReadVReplicationWorkflows tests the RPC requests are turned
// into the expected proper SQL query.
func TestReadVReplicationWorkflows(t *testing.T) {
	ctx, cancel := context.WithCancel(context.Background())
	defer cancel()
	tabletUID := 300
	ks := "targetks"
	shard := "0"
	tenv := newTestEnv(t, ctx, ks, []string{shard})
	defer tenv.close()

	tablet := tenv.addTablet(t, tabletUID, ks, shard)
	defer tenv.deleteTablet(tablet.tablet)

	tests := []struct {
		name      string
		req       *tabletmanagerdatapb.ReadVReplicationWorkflowsRequest
		wantPreds string // Additional query predicates
		wantErr   bool
	}{
		{
			name:    "no db name",
			req:     &tabletmanagerdatapb.ReadVReplicationWorkflowsRequest{},
			wantErr: true,
		},
		{
			name: "only db name",
			req: &tabletmanagerdatapb.ReadVReplicationWorkflowsRequest{
				DbName: dbNamePrefix + ks,
			},
			// No additional query predicates.
		},
		{
			name: "all except frozen",
			req: &tabletmanagerdatapb.ReadVReplicationWorkflowsRequest{
				DbName:        dbNamePrefix + ks,
				ExcludeFrozen: true,
			},
			wantPreds: " and message != 'FROZEN'",
		},
		{
			name: "1-3 unless frozen",
			req: &tabletmanagerdatapb.ReadVReplicationWorkflowsRequest{
				DbName:        dbNamePrefix + ks,
				IncludeIds:    []int32{1, 2, 3},
				ExcludeFrozen: true,
			},
			wantPreds: " and message != 'FROZEN' and id in (1,2,3)",
		},
		{
			name: "all but wf1 and wf2",
			req: &tabletmanagerdatapb.ReadVReplicationWorkflowsRequest{
				DbName:           dbNamePrefix + ks,
				ExcludeWorkflows: []string{"wf1", "wf2"},
			},
			wantPreds: " and workflow not in ('wf1','wf2')",
		},
		{
			name: "all but wf1 and wf2",
			req: &tabletmanagerdatapb.ReadVReplicationWorkflowsRequest{
				DbName:           dbNamePrefix + ks,
				ExcludeWorkflows: []string{"wf1", "wf2"},
			},
			wantPreds: " and workflow not in ('wf1','wf2')",
		},
		{
			name: "only wf1 and wf2",
			req: &tabletmanagerdatapb.ReadVReplicationWorkflowsRequest{
				DbName:           dbNamePrefix + ks,
				IncludeWorkflows: []string{"wf1", "wf2"},
				ExcludeStates: []binlogdatapb.VReplicationWorkflowState{
					binlogdatapb.VReplicationWorkflowState_Stopped,
				},
			},
			wantPreds: " and workflow in ('wf1','wf2') and state not in ('Stopped')",
		},
		{
			name: "only copying or running",
			req: &tabletmanagerdatapb.ReadVReplicationWorkflowsRequest{
				DbName: dbNamePrefix + ks,
				IncludeStates: []binlogdatapb.VReplicationWorkflowState{
					binlogdatapb.VReplicationWorkflowState_Copying,
					binlogdatapb.VReplicationWorkflowState_Running,
				},
			},
			wantPreds: " and state in ('Copying','Running')",
		},
		{
			name: "mess of predicates",
			req: &tabletmanagerdatapb.ReadVReplicationWorkflowsRequest{
				DbName:           dbNamePrefix + ks,
				IncludeIds:       []int32{1, 3},
				IncludeWorkflows: []string{"wf1"},
				ExcludeWorkflows: []string{"wf2"},
				ExcludeStates: []binlogdatapb.VReplicationWorkflowState{
					binlogdatapb.VReplicationWorkflowState_Copying,
				},
				ExcludeFrozen: true,
			},
			wantPreds: " and message != 'FROZEN' and id in (1,3) and workflow in ('wf1') and workflow not in ('wf2') and state not in ('Copying')",
		},
	}
	for _, tt := range tests {
		t.Run(tt.name, func(t *testing.T) {
			// This is needed because MockDBClient uses t.Fatal()
			// which doesn't play well with subtests.
			defer func() {
				if err := recover(); err != nil {
					t.Errorf("Recovered from panic: %v; Stack: %s", err, string(debug.Stack()))
				}
			}()

			require.NotNil(t, tt.req, "No request provided")

			if !tt.wantErr { // Errors we're testing for occur before executing any queries.
				tablet.vrdbClient.ExpectRequest(fmt.Sprintf("use %s", sidecar.GetIdentifier()), &sqltypes.Result{}, nil)
				tablet.vrdbClient.ExpectRequest(fmt.Sprintf(readAllWorkflows, tablet.tablet.Keyspace, tt.wantPreds), &sqltypes.Result{}, nil)
			}

			_, err := tenv.tmc.ReadVReplicationWorkflows(ctx, tablet.tablet, tt.req)
			if (err != nil) != tt.wantErr {
				t.Errorf("TabletManager.ReadVReplicationWorkflows() error = %v, wantErr %v", err, tt.wantErr)
				return
			}
		})
	}
}<|MERGE_RESOLUTION|>--- conflicted
+++ resolved
@@ -26,12 +26,6 @@
 	"strings"
 	"testing"
 
-<<<<<<< HEAD
-=======
-	"vitess.io/vitess/go/vt/vtenv"
-	"vitess.io/vitess/go/vt/vttablet"
-
->>>>>>> 1bf8dda8
 	"github.com/stretchr/testify/require"
 
 	"vitess.io/vitess/go/constants/sidecar"
@@ -42,6 +36,7 @@
 	"vitess.io/vitess/go/vt/sqlparser"
 	"vitess.io/vitess/go/vt/topotools"
 	"vitess.io/vitess/go/vt/vtctl/workflow"
+	"vitess.io/vitess/go/vt/vtenv"
 	"vitess.io/vitess/go/vt/vtgate/vindexes"
 	"vitess.io/vitess/go/vt/vttablet"
 
@@ -61,10 +56,6 @@
 	checkForFrozenWorkflow   = "select 1 from _vt.vreplication where db_name='vt_%s' and message='FROZEN' and workflow_sub_type != 1"
 	freezeWorkflow           = "update _vt.vreplication set message = 'FROZEN' where db_name='vt_%s' and workflow='%s'"
 	checkForJournal          = "/select val from _vt.resharding_journal where id="
-<<<<<<< HEAD
-=======
-	getWorkflowStatus        = "select id, workflow, source, pos, stop_pos, max_replication_lag, state, db_name, time_updated, transaction_timestamp, message, tags, workflow_type, workflow_sub_type, time_heartbeat, defer_secondary_keys, component_throttled, time_throttled, rows_copied, tablet_types, cell from _vt.vreplication where workflow = '%s' and db_name = 'vt_%s'"
->>>>>>> 1bf8dda8
 	getWorkflowState         = "select pos, stop_pos, max_tps, max_replication_lag, state, workflow_type, workflow, workflow_sub_type, defer_secondary_keys from _vt.vreplication where id=1"
 	getCopyState             = "select distinct table_name from _vt.copy_state cs, _vt.vreplication vr where vr.id = cs.vrepl_id and vr.id = 1"
 	getNumCopyStateTable     = "select count(distinct table_name) from _vt.copy_state where vrepl_id=1"
