/*
Copyright 2023 The Vitess Authors.

Licensed under the Apache License, Version 2.0 (the "License");
you may not use this file except in compliance with the License.
You may obtain a copy of the License at

    http://www.apache.org/licenses/LICENSE-2.0

Unless required by applicable law or agreed to in writing, software
distributed under the License is distributed on an "AS IS" BASIS,
WITHOUT WARRANTIES OR CONDITIONS OF ANY KIND, either express or implied.
See the License for the specific language governing permissions and
limitations under the License.
*/

package tabletmanager

import (
	"context"
	"errors"
	"fmt"
	"math"
	"runtime/debug"
	"strings"
	"testing"

	"vitess.io/vitess/go/vt/vttablet"

	"github.com/stretchr/testify/require"

	"vitess.io/vitess/go/constants/sidecar"
	"vitess.io/vitess/go/sqlescape"
	"vitess.io/vitess/go/sqltypes"
	"vitess.io/vitess/go/textutil"
	"vitess.io/vitess/go/vt/sqlparser"
	"vitess.io/vitess/go/vt/topotools"
	"vitess.io/vitess/go/vt/vtctl/workflow"
	"vitess.io/vitess/go/vt/vtgate/vindexes"

	binlogdatapb "vitess.io/vitess/go/vt/proto/binlogdata"
	querypb "vitess.io/vitess/go/vt/proto/query"
	tabletmanagerdatapb "vitess.io/vitess/go/vt/proto/tabletmanagerdata"
	topodatapb "vitess.io/vitess/go/vt/proto/topodata"
	vschemapb "vitess.io/vitess/go/vt/proto/vschema"
	vtctldatapb "vitess.io/vitess/go/vt/proto/vtctldata"
	"vitess.io/vitess/go/vt/proto/vttime"
)

const (
	insertVReplicationPrefix = "insert into _vt.vreplication (workflow, source, pos, max_tps, max_replication_lag, cell, tablet_types, time_updated, transaction_timestamp, state, db_name, workflow_type, workflow_sub_type, defer_secondary_keys)"
	getWorkflow              = "select id from _vt.vreplication where db_name='vt_%s' and workflow='%s'"
	checkForWorkflow         = "select 1 from _vt.vreplication where db_name='vt_%s' and workflow='%s'"
	checkForFrozenWorkflow   = "select 1 from _vt.vreplication where db_name='vt_%s' and message='FROZEN' and workflow_sub_type != 1"
	freezeWorkflow           = "update _vt.vreplication set message = 'FROZEN' where db_name='vt_%s' and workflow='%s'"
	checkForJournal          = "/select val from _vt.resharding_journal where id="
	getWorkflowStatus        = "select id, workflow, source, pos, stop_pos, max_replication_lag, state, db_name, time_updated, transaction_timestamp, message, tags, workflow_type, workflow_sub_type, time_heartbeat, defer_secondary_keys, component_throttled, time_throttled, rows_copied from _vt.vreplication where workflow = '%s' and db_name = 'vt_%s'"
	getWorkflowState         = "select pos, stop_pos, max_tps, max_replication_lag, state, workflow_type, workflow, workflow_sub_type, defer_secondary_keys from _vt.vreplication where id=1"
	getCopyState             = "select distinct table_name from _vt.copy_state cs, _vt.vreplication vr where vr.id = cs.vrepl_id and vr.id = 1"
	getNumCopyStateTable     = "select count(distinct table_name) from _vt.copy_state where vrepl_id=1"
	getLatestCopyState       = "select vrepl_id, table_name, lastpk from _vt.copy_state where vrepl_id in (1) and id in (select max(id) from _vt.copy_state where vrepl_id in (1) group by vrepl_id, table_name)"
	getAutoIncrementStep     = "select @@session.auto_increment_increment"
	setSessionTZ             = "set @@session.time_zone = '+00:00'"
	setNames                 = "set names 'binary'"
	getBinlogRowImage        = "select @@binlog_row_image"
	insertStreamsCreatedLog  = "insert into _vt.vreplication_log(vrepl_id, type, state, message) values(1, 'Stream Created', '', '%s'"
	getVReplicationRecord    = "select * from _vt.vreplication where id = 1"
	startWorkflow            = "update _vt.vreplication set state='Running' where db_name='vt_%s' and workflow='%s'"
	stopForCutover           = "update _vt.vreplication set state='Stopped', message='stopped for cutover' where id=1"
	getMaxValForSequence     = "select max(`id`) as maxval from `vt_%s`.`%s`"
	initSequenceTable        = "insert into %a.%a (id, next_id, cache) values (0, %d, 1000) on duplicate key update next_id = if(next_id < %d, %d, next_id)"
	deleteWorkflow           = "delete from _vt.vreplication where db_name = 'vt_%s' and workflow = '%s'"
	updatePickedSourceTablet = `update _vt.vreplication set message='Picked source tablet: cell:\"%s\" uid:%d' where id=1`
	getRowsCopied            = "SELECT rows_copied FROM _vt.vreplication WHERE id=1"
)

var (
	errShortCircuit = fmt.Errorf("short circuiting test")
	defaultSchema   = &tabletmanagerdatapb.SchemaDefinition{
		TableDefinitions: []*tabletmanagerdatapb.TableDefinition{
			{
				Name:              "t1",
				Columns:           []string{"id", "c2"},
				PrimaryKeyColumns: []string{"id"},
				Fields:            sqltypes.MakeTestFields("id|c2", "int64|int64"),
			},
		},
	}
	position           = fmt.Sprintf("%s/%s", gtidFlavor, gtidPosition)
	setNetReadTimeout  = fmt.Sprintf("set @@session.net_read_timeout = %v", vttablet.VReplicationNetReadTimeout)
	setNetWriteTimeout = fmt.Sprintf("set @@session.net_write_timeout = %v", vttablet.VReplicationNetWriteTimeout)
)

// TestCreateVReplicationWorkflow tests the query generated
// from a VtctldServer MoveTablesCreate request to ensure
// that the VReplication stream(s) are created correctly.
func TestCreateVReplicationWorkflow(t *testing.T) {
	ctx, cancel := context.WithCancel(context.Background())
	defer cancel()
	sourceKs := "sourceks"
	sourceTabletUID := 200
	targetKs := "targetks"
	targetTabletUID := 300
	shard := "0"
	wf := "testwf"
	tenv := newTestEnv(t, ctx, sourceKs, []string{shard})
	defer tenv.close()

	sourceTablet := tenv.addTablet(t, sourceTabletUID, sourceKs, shard)
	defer tenv.deleteTablet(sourceTablet.tablet)
	targetTablet := tenv.addTablet(t, targetTabletUID, targetKs, shard)
	defer tenv.deleteTablet(targetTablet.tablet)

	ws := workflow.NewServer(tenv.ts, tenv.tmc, sqlparser.NewTestParser())

	tests := []struct {
		name   string
		req    *vtctldatapb.MoveTablesCreateRequest
		schema *tabletmanagerdatapb.SchemaDefinition
		query  string
	}{
		{
			name: "defaults",
			req: &vtctldatapb.MoveTablesCreateRequest{
				SourceKeyspace: sourceKs,
				TargetKeyspace: targetKs,
				Workflow:       wf,
				Cells:          tenv.cells,
				AllTables:      true,
			},
			query: fmt.Sprintf(`%s values ('%s', 'keyspace:\"%s\" shard:\"%s\" filter:{rules:{match:\"t1\" filter:\"select * from t1\"}}', '', 0, 0, '%s', '', now(), 0, 'Stopped', '%s', 1, 0, 0)`,
				insertVReplicationPrefix, wf, sourceKs, shard, tenv.cells[0], tenv.dbName),
		},
		{
			name: "all values",
			schema: &tabletmanagerdatapb.SchemaDefinition{
				TableDefinitions: []*tabletmanagerdatapb.TableDefinition{
					{
						Name:              "t1",
						Columns:           []string{"id", "c2"},
						PrimaryKeyColumns: []string{"id"},
						Fields:            sqltypes.MakeTestFields("id|c2", "int64|int64"),
					},
					{
						Name:              "wut",
						Columns:           []string{"id"},
						PrimaryKeyColumns: []string{"id"},
						Fields:            sqltypes.MakeTestFields("id", "int64"),
					},
				},
			},
			req: &vtctldatapb.MoveTablesCreateRequest{
				SourceKeyspace:     sourceKs,
				TargetKeyspace:     targetKs,
				Workflow:           wf,
				Cells:              tenv.cells,
				IncludeTables:      []string{defaultSchema.TableDefinitions[0].Name},
				ExcludeTables:      []string{"wut"},
				SourceTimeZone:     "EDT",
				OnDdl:              binlogdatapb.OnDDLAction_EXEC.String(),
				StopAfterCopy:      true,
				DropForeignKeys:    true,
				DeferSecondaryKeys: true,
				AutoStart:          true,
			},
			query: fmt.Sprintf(`%s values ('%s', 'keyspace:\"%s\" shard:\"%s\" filter:{rules:{match:\"t1\" filter:\"select * from t1\"}} on_ddl:EXEC stop_after_copy:true source_time_zone:\"EDT\" target_time_zone:\"UTC\"', '', 0, 0, '%s', '', now(), 0, 'Stopped', '%s', 1, 0, 1)`,
				insertVReplicationPrefix, wf, sourceKs, shard, tenv.cells[0], tenv.dbName),
		},
	}

	tenv.tmc.setVReplicationExecResults(targetTablet.tablet, fmt.Sprintf("select 1 from _vt.vreplication where db_name='vt_%s' and workflow='%s'",
		targetKs, wf), &sqltypes.Result{})
	tenv.tmc.setVReplicationExecResults(targetTablet.tablet, fmt.Sprintf("select 1 from _vt.vreplication where db_name='vt_%s' and message='FROZEN' and workflow_sub_type != 1",
		targetKs), &sqltypes.Result{})
	tenv.tmc.setVReplicationExecResults(sourceTablet.tablet, "select val from _vt.resharding_journal where id=7224776740563431192", &sqltypes.Result{})

	for _, tt := range tests {
		t.Run(tt.name, func(t *testing.T) {
			// This is needed because MockDBClient uses t.Fatal()
			// which doesn't play well with subtests.
			defer func() {
				if err := recover(); err != nil {
					t.Errorf("Recovered from panic: %v; Stack: %s", err, string(debug.Stack()))
				}
			}()

			require.NotNil(t, tt.req, "No MoveTablesCreate request provided")
			require.NotEmpty(t, tt.query, "No expected query provided")

			if tt.schema == nil {
				tt.schema = defaultSchema
			}
			tenv.tmc.SetSchema(tt.schema)

			tenv.tmc.tablets[targetTabletUID].vrdbClient.ExpectRequest("use _vt", &sqltypes.Result{}, nil)
			// This is our expected query, which will also short circuit
			// the test with an error as at this point we've tested what
			// we wanted to test.
			tenv.tmc.tablets[targetTabletUID].vrdbClient.ExpectRequest(tt.query, nil, errShortCircuit)
			_, err := ws.MoveTablesCreate(ctx, tt.req)
			tenv.tmc.tablets[targetTabletUID].vrdbClient.Wait()
			require.ErrorIs(t, err, errShortCircuit)
		})
	}
}

// TestMoveTables tests the query generated from a VtctldServer
// MoveTablesCreate request to ensure that the VReplication
// stream(s) are created correctly. Followed by ensuring that
// SwitchTraffic and ReverseTraffic work as expected.
func TestMoveTables(t *testing.T) {
	ctx, cancel := context.WithCancel(context.Background())
	defer cancel()
	sourceKs := "sourceks"
	sourceTabletUID := 200
	targetKs := "targetks"
	targetShards := make(map[string]*fakeTabletConn)
	sourceShard := "0"
	globalKs := "global"
	globalShard := "0"
	wf := "testwf"
	tabletTypes := []topodatapb.TabletType{
		topodatapb.TabletType_PRIMARY,
		topodatapb.TabletType_REPLICA,
		topodatapb.TabletType_RDONLY,
	}

	tenv := newTestEnv(t, ctx, sourceKs, []string{sourceShard})
	defer tenv.close()

	sourceTablet := tenv.addTablet(t, sourceTabletUID, sourceKs, sourceShard)
	defer tenv.deleteTablet(sourceTablet.tablet)

	targetShards["-80"] = tenv.addTablet(t, 300, targetKs, "-80")
	defer tenv.deleteTablet(targetShards["-80"].tablet)
	targetShards["80-"] = tenv.addTablet(t, 310, targetKs, "80-")
	defer tenv.deleteTablet(targetShards["80-"].tablet)

	globalTablet := tenv.addTablet(t, 500, globalKs, globalShard)
	defer tenv.deleteTablet(globalTablet.tablet)

	tenv.ts.SaveVSchema(ctx, globalKs, &vschemapb.Keyspace{
		Sharded: false,
		Tables: map[string]*vschemapb.Table{
			"t1_seq": {
				Type: vindexes.TypeSequence,
			},
		},
	})
	tenv.ts.SaveVSchema(ctx, targetKs, &vschemapb.Keyspace{
		Sharded: true,
		Vindexes: map[string]*vschemapb.Vindex{
			"hash": {
				Type: "hash",
			},
		},
		Tables: map[string]*vschemapb.Table{
			"t1": {
				ColumnVindexes: []*vschemapb.ColumnVindex{{
					Column: "id",
					Name:   "hash",
				}},
				AutoIncrement: &vschemapb.AutoIncrement{
					Column:   "id",
					Sequence: "t1_seq",
				},
			},
		},
	})

	ws := workflow.NewServer(tenv.ts, tenv.tmc, sqlparser.NewTestParser())

	tenv.mysqld.Schema = defaultSchema
	tenv.mysqld.Schema.DatabaseSchema = tenv.dbName
	tenv.mysqld.FetchSuperQueryMap = make(map[string]*sqltypes.Result)
	tenv.mysqld.FetchSuperQueryMap[`select character_set_name, collation_name, column_name, data_type, column_type, extra from information_schema.columns where .*`] = sqltypes.MakeTestResult(
		sqltypes.MakeTestFields(
			"character_set_name|collation_name|column_name|data_type|column_type|extra",
			"varchar|varchar|varchar|varchar|varchar|varchar",
		),
		"NULL|NULL|id|bigint|bigint|",
		"NULL|NULL|c2|bigint|bigint|",
	)

	bls := fmt.Sprintf("keyspace:\"%s\" shard:\"%s\" filter:{rules:{match:\"t1\" filter:\"select * from t1\"}}", sourceKs, sourceShard)

	tenv.tmc.SetSchema(defaultSchema)

	tenv.tmc.setVReplicationExecResults(sourceTablet.tablet, checkForJournal, &sqltypes.Result{})

	for _, ftc := range targetShards {
		tenv.tmc.setVReplicationExecResults(ftc.tablet, fmt.Sprintf(checkForWorkflow, targetKs, wf), &sqltypes.Result{})
		tenv.tmc.setVReplicationExecResults(ftc.tablet, fmt.Sprintf(checkForFrozenWorkflow, targetKs), &sqltypes.Result{})
		tenv.tmc.setVReplicationExecResults(ftc.tablet, fmt.Sprintf(getWorkflow, targetKs, wf),
			sqltypes.MakeTestResult(
				sqltypes.MakeTestFields(
					"id",
					"int64",
				),
				"1",
			),
		)
		tenv.tmc.setVReplicationExecResults(ftc.tablet, getCopyState, &sqltypes.Result{})
		tenv.tmc.setVReplicationExecResults(ftc.tablet, fmt.Sprintf(getWorkflowStatus, wf, targetKs),
			sqltypes.MakeTestResult(
				sqltypes.MakeTestFields(
					"id|workflow|source|pos|stop_pos|max_replication_log|state|db_name|time_updated|transaction_timestamp|message|tags|workflow_type|workflow_sub_type|time_heartbeat|defer_secondary_keys|component_throttled|time_throttled|rows_copied",
					"int64|varchar|blob|varchar|varchar|int64|varchar|varchar|int64|int64|varchar|varchar|int64|int64|int64|int64|varchar|int64|int64",
				),
				fmt.Sprintf("1|%s|%s|%s|NULL|0|running|vt_%s|1686577659|0|||1|0|0|0||0|10", wf, bls, position, targetKs),
			),
		)
		tenv.tmc.setVReplicationExecResults(ftc.tablet, getLatestCopyState, &sqltypes.Result{})

		ftc.vrdbClient.ExpectRequest("use _vt", &sqltypes.Result{}, nil)
		insert := fmt.Sprintf(`%s values ('%s', 'keyspace:\"%s\" shard:\"%s\" filter:{rules:{match:\"t1\" filter:\"select * from t1 where in_keyrange(id, \'%s.hash\', \'%s\')\"}}', '', 0, 0, '%s', 'primary,replica,rdonly', now(), 0, 'Stopped', '%s', 1, 0, 0)`,
			insertVReplicationPrefix, wf, sourceKs, sourceShard, targetKs, ftc.tablet.Shard, tenv.cells[0], tenv.dbName)
		ftc.vrdbClient.ExpectRequest(insert, &sqltypes.Result{InsertID: 1}, nil)
		ftc.vrdbClient.ExpectRequest(getAutoIncrementStep, &sqltypes.Result{}, nil)
		ftc.vrdbClient.ExpectRequest(getVReplicationRecord,
			sqltypes.MakeTestResult(
				sqltypes.MakeTestFields(
					"id|source",
					"int64|varchar",
				),
				fmt.Sprintf("1|%s", bls),
			), nil)
		ftc.vrdbClient.ExpectRequest(fmt.Sprintf(updatePickedSourceTablet, tenv.cells[0], sourceTabletUID), &sqltypes.Result{}, nil)
		ftc.vrdbClient.ExpectRequest(setSessionTZ, &sqltypes.Result{}, nil)
		ftc.vrdbClient.ExpectRequest(setNames, &sqltypes.Result{}, nil)
		ftc.vrdbClient.ExpectRequest(setNetReadTimeout, &sqltypes.Result{}, nil)
		ftc.vrdbClient.ExpectRequest(setNetWriteTimeout, &sqltypes.Result{}, nil)
		ftc.vrdbClient.ExpectRequest(getRowsCopied,
			sqltypes.MakeTestResult(
				sqltypes.MakeTestFields(
					"rows_copied",
					"int64",
				),
				"0",
			),
			nil,
		)
		ftc.vrdbClient.ExpectRequest(getWorkflowState, sqltypes.MakeTestResult(
			sqltypes.MakeTestFields(
				"pos|stop_pos|max_tps|max_replication_lag|state|workflow_type|workflow|workflow_sub_type|defer_secondary_keys",
				"varchar|varchar|int64|int64|varchar|int64|varchar|int64|int64",
			),
			fmt.Sprintf("||0|0|Stopped|1|%s|0|0", wf),
		), nil)
		ftc.vrdbClient.ExpectRequest(getNumCopyStateTable, sqltypes.MakeTestResult(
			sqltypes.MakeTestFields(
				"count(distinct table_name)",
				"int64",
			),
			"1",
		), nil)
		ftc.vrdbClient.ExpectRequest(getWorkflowState, sqltypes.MakeTestResult(
			sqltypes.MakeTestFields(
				"pos|stop_pos|max_tps|max_replication_lag|state|workflow_type|workflow|workflow_sub_type|defer_secondary_keys",
				"varchar|varchar|int64|int64|varchar|int64|varchar|int64|int64",
			),
			fmt.Sprintf("||0|0|Stopped|1|%s|0|0", wf),
		), nil)
		ftc.vrdbClient.ExpectRequest(getNumCopyStateTable, sqltypes.MakeTestResult(
			sqltypes.MakeTestFields(
				"count(distinct table_name)",
				"int64",
			),
			"1",
		), nil)
		ftc.vrdbClient.ExpectRequest(getBinlogRowImage, sqltypes.MakeTestResult(
			sqltypes.MakeTestFields(
				"@@binlog_row_image",
				"varchar",
			),
			"FULL",
		), nil)

		ftc.vrdbClient.ExpectRequest(fmt.Sprintf(insertStreamsCreatedLog, bls), &sqltypes.Result{}, nil)
		tenv.tmc.setVReplicationExecResults(ftc.tablet, fmt.Sprintf(getWorkflow, targetKs, wf),
			sqltypes.MakeTestResult(
				sqltypes.MakeTestFields(
					"id",
					"int64",
				),
				"1",
			),
		)
		tenv.tmc.setVReplicationExecResults(ftc.tablet, fmt.Sprintf(startWorkflow, targetKs, wf), &sqltypes.Result{})
		ftc.vrdbClient.ExpectRequest(fmt.Sprintf("use %s", sidecar.DefaultName), &sqltypes.Result{}, nil)

		tenv.tmc.setVReplicationExecResults(ftc.tablet, stopForCutover, &sqltypes.Result{})
		tenv.tmc.setVReplicationExecResults(ftc.tablet, fmt.Sprintf(freezeWorkflow, targetKs, wf), &sqltypes.Result{})

		tenv.tmc.setVReplicationExecResults(ftc.tablet, fmt.Sprintf(getMaxValForSequence, targetKs, "t1"),
			sqltypes.MakeTestResult(
				sqltypes.MakeTestFields(
					"maxval",
					"int64",
				),
				fmt.Sprintf("%d", ftc.tablet.Alias.Uid), // Use the tablet's UID as the max value
			),
		)
	}

	// We use the tablet's UID in the mocked results for the max value used on each target shard.
	nextSeqVal := int(math.Max(float64(targetShards["-80"].tablet.Alias.Uid), float64(targetShards["80-"].tablet.Alias.Uid))) + 1
	tenv.tmc.setVReplicationExecResults(globalTablet.tablet,
		sqlparser.BuildParsedQuery(initSequenceTable, sqlescape.EscapeID(fmt.Sprintf("vt_%s", globalKs)), sqlescape.EscapeID("t1_seq"), nextSeqVal, nextSeqVal, nextSeqVal).Query,
		&sqltypes.Result{RowsAffected: 0},
	)

	_, err := ws.MoveTablesCreate(ctx, &vtctldatapb.MoveTablesCreateRequest{
		SourceKeyspace: sourceKs,
		TargetKeyspace: targetKs,
		Workflow:       wf,
		TabletTypes:    tabletTypes,
		Cells:          tenv.cells,
		AllTables:      true,
		AutoStart:      true,
	})
	require.NoError(t, err)

	_, err = ws.WorkflowSwitchTraffic(ctx, &vtctldatapb.WorkflowSwitchTrafficRequest{
		Keyspace:                  targetKs,
		Workflow:                  wf,
		Cells:                     tenv.cells,
		MaxReplicationLagAllowed:  &vttime.Duration{Seconds: 922337203},
		EnableReverseReplication:  true,
		InitializeTargetSequences: true,
		Direction:                 int32(workflow.DirectionForward),
	})
	require.NoError(t, err)

	tenv.tmc.setVReplicationExecResults(sourceTablet.tablet, fmt.Sprintf(getWorkflowStatus, workflow.ReverseWorkflowName(wf), sourceKs),
		sqltypes.MakeTestResult(
			sqltypes.MakeTestFields(
				"id|workflow|source|pos|stop_pos|max_replication_log|state|db_name|time_updated|transaction_timestamp|message|tags|workflow_type|workflow_sub_type|time_heartbeat|defer_secondary_keys|component_throttled|time_throttled|rows_copied",
				"int64|varchar|blob|varchar|varchar|int64|varchar|varchar|int64|int64|varchar|varchar|int64|int64|int64|int64|varchar|int64|int64",
			),
			fmt.Sprintf("1|%s|%s|%s|NULL|0|running|vt_%s|1686577659|0|||1|0|0|0||0|10", workflow.ReverseWorkflowName(wf), bls, position, sourceKs),
		),
	)

	_, err = ws.WorkflowSwitchTraffic(ctx, &vtctldatapb.WorkflowSwitchTrafficRequest{
		Keyspace:                 targetKs,
		Workflow:                 wf,
		Cells:                    tenv.cells,
		MaxReplicationLagAllowed: &vttime.Duration{Seconds: 922337203},
		EnableReverseReplication: true,
		Direction:                int32(workflow.DirectionBackward),
	})
	require.NoError(t, err)
}

func TestUpdateVReplicationWorkflow(t *testing.T) {
	ctx, cancel := context.WithCancel(context.Background())
	defer cancel()
	cells := []string{"zone1"}
	tabletTypes := []string{"replica"}
	workflow := "testwf"
	keyspace := "testks"
	vreplID := 1
	tabletUID := 100

	tenv := newTestEnv(t, ctx, keyspace, []string{shard})
	defer tenv.close()

	tablet := tenv.addTablet(t, tabletUID, keyspace, shard)
	defer tenv.deleteTablet(tablet.tablet)

	parsed := sqlparser.BuildParsedQuery(sqlSelectVReplicationWorkflowConfig, sidecar.DefaultName, ":wf")
	bindVars := map[string]*querypb.BindVariable{
		"wf": sqltypes.StringBindVariable(workflow),
	}
	selectQuery, err := parsed.GenerateQuery(bindVars, nil)
	require.NoError(t, err)
	blsStr := fmt.Sprintf(`keyspace:"%s" shard:"%s" filter:{rules:{match:"customer" filter:"select * from customer"} rules:{match:"corder" filter:"select * from corder"}}`,
		keyspace, shard)
	selectRes := sqltypes.MakeTestResult(
		sqltypes.MakeTestFields(
			"id|source|cell|tablet_types|state|message",
			"int64|varchar|varchar|varchar|varchar|varbinary",
		),
		fmt.Sprintf("%d|%s|%s|%s|Running|", vreplID, blsStr, cells[0], tabletTypes[0]),
<<<<<<< HEAD
		fmt.Sprintf("%d|%s|%s|%s|Running|", vreplID+1, blsStr, cells[0], tabletTypes[0]),
=======
>>>>>>> bd9e5346
	)
	idQuery, err := sqlparser.ParseAndBind("select id from _vt.vreplication where workflow = %a",
		sqltypes.StringBindVariable(workflow))
	require.NoError(t, err)
	idRes := sqltypes.MakeTestResult(
		sqltypes.MakeTestFields(
			"id",
			"int64",
		),
		fmt.Sprintf("%d", vreplID),
		fmt.Sprintf("%d", vreplID+1),
	)

	tests := []struct {
		name    string
		request *tabletmanagerdatapb.UpdateVReplicationWorkflowRequest
		query   string
	}{
		{
			name: "update cells",
			request: &tabletmanagerdatapb.UpdateVReplicationWorkflowRequest{
				Workflow: workflow,
				State:    binlogdatapb.VReplicationWorkflowState(textutil.SimulatedNullInt),
				Cells:    []string{"zone2"},
				// TabletTypes is an empty value, so the current value should be cleared
			},
<<<<<<< HEAD
			query: fmt.Sprintf(`update _vt.vreplication set state = 'Running', source = 'keyspace:\"%s\" shard:\"%s\" filter:{rules:{match:\"customer\" filter:\"select * from customer\"} rules:{match:\"corder\" filter:\"select * from corder\"}}', cell = '%s', tablet_types = '' where id in (%s)`,
				keyspace, shard, "zone2", fmt.Sprintf("%d, %d", vreplID, vreplID+1)),
=======
			query: fmt.Sprintf(`update _vt.vreplication set state = 'Running', source = 'keyspace:\"%s\" shard:\"%s\" filter:{rules:{match:\"customer\" filter:\"select * from customer\"} rules:{match:\"corder\" filter:\"select * from corder\"}}', cell = '%s', tablet_types = '' where id in (%d)`,
				keyspace, shard, "zone2", vreplID),
>>>>>>> bd9e5346
		},
		{
			name: "update cells, NULL tablet_types",
			request: &tabletmanagerdatapb.UpdateVReplicationWorkflowRequest{
				Workflow:    workflow,
				State:       binlogdatapb.VReplicationWorkflowState(textutil.SimulatedNullInt),
				Cells:       []string{"zone3"},
				TabletTypes: []topodatapb.TabletType{topodatapb.TabletType(textutil.SimulatedNullInt)}, // So keep the current value of replica
			},
<<<<<<< HEAD
			query: fmt.Sprintf(`update _vt.vreplication set state = 'Running', source = 'keyspace:\"%s\" shard:\"%s\" filter:{rules:{match:\"customer\" filter:\"select * from customer\"} rules:{match:\"corder\" filter:\"select * from corder\"}}', cell = '%s', tablet_types = '%s' where id in (%s)`,
				keyspace, shard, "zone3", tabletTypes[0], fmt.Sprintf("%d, %d", vreplID, vreplID+1)),
=======
			query: fmt.Sprintf(`update _vt.vreplication set state = 'Running', source = 'keyspace:\"%s\" shard:\"%s\" filter:{rules:{match:\"customer\" filter:\"select * from customer\"} rules:{match:\"corder\" filter:\"select * from corder\"}}', cell = '%s', tablet_types = '%s' where id in (%d)`,
				keyspace, shard, "zone3", tabletTypes[0], vreplID),
>>>>>>> bd9e5346
		},
		{
			name: "update tablet_types",
			request: &tabletmanagerdatapb.UpdateVReplicationWorkflowRequest{
				Workflow:                  workflow,
				State:                     binlogdatapb.VReplicationWorkflowState(textutil.SimulatedNullInt),
				TabletSelectionPreference: tabletmanagerdatapb.TabletSelectionPreference_INORDER,
				TabletTypes:               []topodatapb.TabletType{topodatapb.TabletType_RDONLY, topodatapb.TabletType_REPLICA},
			},
<<<<<<< HEAD
			query: fmt.Sprintf(`update _vt.vreplication set state = 'Running', source = 'keyspace:\"%s\" shard:\"%s\" filter:{rules:{match:\"customer\" filter:\"select * from customer\"} rules:{match:\"corder\" filter:\"select * from corder\"}}', cell = '', tablet_types = '%s' where id in (%s)`,
				keyspace, shard, "in_order:rdonly,replica", fmt.Sprintf("%d, %d", vreplID, vreplID+1)),
=======
			query: fmt.Sprintf(`update _vt.vreplication set state = 'Running', source = 'keyspace:\"%s\" shard:\"%s\" filter:{rules:{match:\"customer\" filter:\"select * from customer\"} rules:{match:\"corder\" filter:\"select * from corder\"}}', cell = '', tablet_types = '%s' where id in (%d)`,
				keyspace, shard, "in_order:rdonly,replica", vreplID),
>>>>>>> bd9e5346
		},
		{
			name: "update tablet_types, NULL cells",
			request: &tabletmanagerdatapb.UpdateVReplicationWorkflowRequest{
				Workflow:    workflow,
				State:       binlogdatapb.VReplicationWorkflowState(textutil.SimulatedNullInt),
				Cells:       textutil.SimulatedNullStringSlice, // So keep the current value of zone1
				TabletTypes: []topodatapb.TabletType{topodatapb.TabletType_RDONLY},
			},
<<<<<<< HEAD
			query: fmt.Sprintf(`update _vt.vreplication set state = 'Running', source = 'keyspace:\"%s\" shard:\"%s\" filter:{rules:{match:\"customer\" filter:\"select * from customer\"} rules:{match:\"corder\" filter:\"select * from corder\"}}', cell = '%s', tablet_types = '%s' where id in (%s)`,
				keyspace, shard, cells[0], "rdonly", fmt.Sprintf("%d, %d", vreplID, vreplID+1)),
=======
			query: fmt.Sprintf(`update _vt.vreplication set state = 'Running', source = 'keyspace:\"%s\" shard:\"%s\" filter:{rules:{match:\"customer\" filter:\"select * from customer\"} rules:{match:\"corder\" filter:\"select * from corder\"}}', cell = '%s', tablet_types = '%s' where id in (%d)`,
				keyspace, shard, cells[0], "rdonly", vreplID),
>>>>>>> bd9e5346
		},
		{
			name: "update on_ddl",
			request: &tabletmanagerdatapb.UpdateVReplicationWorkflowRequest{
				Workflow: workflow,
				State:    binlogdatapb.VReplicationWorkflowState(textutil.SimulatedNullInt),
				OnDdl:    binlogdatapb.OnDDLAction_EXEC,
			},
<<<<<<< HEAD
			query: fmt.Sprintf(`update _vt.vreplication set state = 'Running', source = 'keyspace:\"%s\" shard:\"%s\" filter:{rules:{match:\"customer\" filter:\"select * from customer\"} rules:{match:\"corder\" filter:\"select * from corder\"}} on_ddl:%s', cell = '', tablet_types = '' where id in (%s)`,
				keyspace, shard, binlogdatapb.OnDDLAction_EXEC.String(), fmt.Sprintf("%d, %d", vreplID, vreplID+1)),
=======
			query: fmt.Sprintf(`update _vt.vreplication set state = 'Running', source = 'keyspace:\"%s\" shard:\"%s\" filter:{rules:{match:\"customer\" filter:\"select * from customer\"} rules:{match:\"corder\" filter:\"select * from corder\"}} on_ddl:%s', cell = '', tablet_types = '' where id in (%d)`,
				keyspace, shard, binlogdatapb.OnDDLAction_EXEC.String(), vreplID),
>>>>>>> bd9e5346
		},
		{
			name: "update cell,tablet_types,on_ddl",
			request: &tabletmanagerdatapb.UpdateVReplicationWorkflowRequest{
				Workflow:    workflow,
				State:       binlogdatapb.VReplicationWorkflowState(textutil.SimulatedNullInt),
				Cells:       []string{"zone1", "zone2", "zone3"},
				TabletTypes: []topodatapb.TabletType{topodatapb.TabletType_RDONLY, topodatapb.TabletType_REPLICA, topodatapb.TabletType_PRIMARY},
				OnDdl:       binlogdatapb.OnDDLAction_EXEC_IGNORE,
			},
<<<<<<< HEAD
			query: fmt.Sprintf(`update _vt.vreplication set state = 'Running', source = 'keyspace:\"%s\" shard:\"%s\" filter:{rules:{match:\"customer\" filter:\"select * from customer\"} rules:{match:\"corder\" filter:\"select * from corder\"}} on_ddl:%s', cell = '%s', tablet_types = '%s' where id in (%s)`,
				keyspace, shard, binlogdatapb.OnDDLAction_EXEC_IGNORE.String(), "zone1,zone2,zone3", "rdonly,replica,primary", fmt.Sprintf("%d, %d", vreplID, vreplID+1)),
		},
		{
			name: "update state",
			request: &tabletmanagerdatapb.UpdateVReplicationWorkflowRequest{
				Workflow:    workflow,
				State:       binlogdatapb.VReplicationWorkflowState_Stopped,
				Cells:       textutil.SimulatedNullStringSlice,
				TabletTypes: []topodatapb.TabletType{topodatapb.TabletType(textutil.SimulatedNullInt)},
				OnDdl:       binlogdatapb.OnDDLAction(textutil.SimulatedNullInt),
			},
			query: fmt.Sprintf(`update _vt.vreplication set state = '%s', source = 'keyspace:\"%s\" shard:\"%s\" filter:{rules:{match:\"customer\" filter:\"select * from customer\"} rules:{match:\"corder\" filter:\"select * from corder\"}}', cell = '%s', tablet_types = '%s' where id in (%s)`,
				binlogdatapb.VReplicationWorkflowState_Stopped.String(), keyspace, shard, cells[0], tabletTypes[0], fmt.Sprintf("%d, %d", vreplID, vreplID+1)),
=======
			query: fmt.Sprintf(`update _vt.vreplication set state = 'Running', source = 'keyspace:\"%s\" shard:\"%s\" filter:{rules:{match:\"customer\" filter:\"select * from customer\"} rules:{match:\"corder\" filter:\"select * from corder\"}} on_ddl:%s', cell = '%s', tablet_types = '%s' where id in (%d)`,
				keyspace, shard, binlogdatapb.OnDDLAction_EXEC_IGNORE.String(), "zone1,zone2,zone3", "rdonly,replica,primary", vreplID),
>>>>>>> bd9e5346
		},
		{
			name: "update state",
			request: &tabletmanagerdatapb.UpdateVReplicationWorkflowRequest{
				Workflow:    workflow,
				State:       binlogdatapb.VReplicationWorkflowState_Stopped,
				Cells:       textutil.SimulatedNullStringSlice,
				TabletTypes: []topodatapb.TabletType{topodatapb.TabletType(textutil.SimulatedNullInt)},
				OnDdl:       binlogdatapb.OnDDLAction(textutil.SimulatedNullInt),
			},
			query: fmt.Sprintf(`update _vt.vreplication set state = '%s', source = 'keyspace:\"%s\" shard:\"%s\" filter:{rules:{match:\"customer\" filter:\"select * from customer\"} rules:{match:\"corder\" filter:\"select * from corder\"}}', cell = '%s', tablet_types = '%s' where id in (%d)`,
				binlogdatapb.VReplicationWorkflowState_Stopped.String(), keyspace, shard, cells[0], tabletTypes[0], vreplID),
		},
	}

	for _, tt := range tests {
		t.Run(tt.name, func(t *testing.T) {
			// This is needed because MockDBClient uses t.Fatal()
			// which doesn't play well with subtests.
			defer func() {
				if err := recover(); err != nil {
					t.Errorf("Recovered from panic: %v", err)
				}
			}()

			require.NotNil(t, tt.request, "No request provided")
			require.NotEqual(t, "", tt.query, "No expected query provided")

			// These are the same for each RPC call.
			tenv.tmc.tablets[tabletUID].vrdbClient.ExpectRequest(fmt.Sprintf("use %s", sidecar.DefaultName), &sqltypes.Result{}, nil)
			tenv.tmc.tablets[tabletUID].vrdbClient.ExpectRequest(selectQuery, selectRes, nil)
			tenv.tmc.tablets[tabletUID].vrdbClient.ExpectRequest(fmt.Sprintf("use %s", sidecar.DefaultName), &sqltypes.Result{}, nil)
			tenv.tmc.tablets[tabletUID].vrdbClient.ExpectRequest(idQuery, idRes, nil)

			// This is our expected query, which will also short circuit
			// the test with an error as at this point we've tested what
			// we wanted to test.
			tenv.tmc.tablets[tabletUID].vrdbClient.ExpectRequest(tt.query, &sqltypes.Result{RowsAffected: 1}, errShortCircuit)
			_, err = tenv.tmc.tablets[tabletUID].tm.UpdateVReplicationWorkflow(ctx, tt.request)
			tenv.tmc.tablets[tabletUID].vrdbClient.Wait()
			require.ErrorIs(t, err, errShortCircuit)
		})
	}
}

// TestSourceShardSelection tests the RPC calls made by VtctldServer to tablet
// managers include the correct set of BLS settings.
//
// errShortCircuit is intentionally injected into the MoveTables workflow to
// short-circuit the workflow after we've validated everything we wanted to in
// the test.
func TestSourceShardSelection(t *testing.T) {
	ctx, cancel := context.WithCancel(context.Background())
	defer cancel()

	sourceKs := "sourceks"
	sourceShard0 := "-55"
	sourceShard1 := "55-aa"
	sourceShard2 := "aa-"
	sourceTabletUID0 := 200
	sourceTabletUID1 := 201
	sourceTabletUID2 := 202

	targetKs := "targetks"
	targetShard0 := "-80"
	targetShard1 := "80-"
	targetTabletUID0 := 300
	targetTabletUID1 := 301

	wf := "testwf"

	tenv := newTestEnv(t, ctx, sourceKs, []string{sourceShard0, sourceShard1, sourceShard2})
	defer tenv.close()

	sourceTablets := map[int]*fakeTabletConn{
		sourceTabletUID0: tenv.addTablet(t, sourceTabletUID0, sourceKs, sourceShard0),
		sourceTabletUID1: tenv.addTablet(t, sourceTabletUID1, sourceKs, sourceShard1),
		sourceTabletUID2: tenv.addTablet(t, sourceTabletUID2, sourceKs, sourceShard2),
	}
	for _, st := range sourceTablets {
		defer tenv.deleteTablet(st.tablet)
	}

	targetTablets := map[int]*fakeTabletConn{
		targetTabletUID0: tenv.addTablet(t, targetTabletUID0, targetKs, targetShard0),
		targetTabletUID1: tenv.addTablet(t, targetTabletUID1, targetKs, targetShard1),
	}
	for _, tt := range targetTablets {
		defer tenv.deleteTablet(tt.tablet)
	}

	ws := workflow.NewServer(tenv.ts, tenv.tmc, sqlparser.NewTestParser())

	tenv.ts.SaveVSchema(ctx, sourceKs, &vschemapb.Keyspace{
		Sharded: true,
		Vindexes: map[string]*vschemapb.Vindex{
			"hash": {
				Type: "hash",
			},
		},
		Tables: map[string]*vschemapb.Table{
			"t1": {
				ColumnVindexes: []*vschemapb.ColumnVindex{{
					Column: "id",
					Name:   "hash",
				}},
			},
		},
	})
	tenv.ts.SaveVSchema(ctx, targetKs, &vschemapb.Keyspace{
		Sharded: true,
		Vindexes: map[string]*vschemapb.Vindex{
			"hash": {
				Type: "hash",
			},
		},
		Tables: map[string]*vschemapb.Table{
			"t1": {
				ColumnVindexes: []*vschemapb.ColumnVindex{{
					Column: "id",
					Name:   "hash",
				}},
			},
		},
	})

	tests := []struct {
		name    string
		req     *vtctldatapb.MoveTablesCreateRequest
		schema  *tabletmanagerdatapb.SchemaDefinition
		vschema *vschemapb.Keyspace
		streams map[int][]string
	}{
		{
			name: "same primary vindexes, use intersecting source shards",
			req: &vtctldatapb.MoveTablesCreateRequest{
				SourceKeyspace: sourceKs,
				TargetKeyspace: targetKs,
				Workflow:       wf,
				Cells:          tenv.cells,
				AllTables:      true,
				AutoStart:      false,
			},
			streams: map[int][]string{
				targetTabletUID0: {
					sourceShard0,
					sourceShard1,
				},
				targetTabletUID1: {
					sourceShard1,
					sourceShard2,
				},
			},
		},
		{
			name: "different primary vindexes, use all source shards",
			req: &vtctldatapb.MoveTablesCreateRequest{
				SourceKeyspace: sourceKs,
				TargetKeyspace: targetKs,
				Workflow:       wf,
				Cells:          tenv.cells,
				AllTables:      true,
				AutoStart:      false,
			},
			vschema: &vschemapb.Keyspace{
				Sharded: true,
				Vindexes: map[string]*vschemapb.Vindex{
					"hash": {
						Type: "xxhash",
					},
				},
				Tables: map[string]*vschemapb.Table{
					"t1": {
						ColumnVindexes: []*vschemapb.ColumnVindex{{
							Column: "id",
							Name:   "hash",
						}},
					},
				},
			},
			streams: map[int][]string{
				targetTabletUID0: {
					sourceShard0,
					sourceShard1,
					sourceShard2,
				},
				targetTabletUID1: {
					sourceShard0,
					sourceShard1,
					sourceShard2,
				},
			},
		},
	}

	for _, tt := range targetTablets {
		tenv.tmc.setVReplicationExecResults(tt.tablet, fmt.Sprintf("select 1 from _vt.vreplication where db_name='vt_%s' and workflow='%s'",
			targetKs, wf), &sqltypes.Result{})
		tenv.tmc.setVReplicationExecResults(tt.tablet, fmt.Sprintf("select 1 from _vt.vreplication where db_name='vt_%s' and message='FROZEN' and workflow_sub_type != 1",
			targetKs), &sqltypes.Result{})
	}

	for _, tt := range tests {
		t.Run(tt.name, func(t *testing.T) {
			// This is needed because MockDBClient uses t.Fatal()
			// which doesn't play well with subtests.
			defer func() {
				if err := recover(); err != nil {
					t.Errorf("Recovered from panic: %v; Stack: %s", err, string(debug.Stack()))
				}
			}()

			require.NotNil(t, tt.req, "No MoveTablesCreate request provided")
			require.NotEmpty(t, tt.streams, "No expected streams provided")

			if tt.schema == nil {
				tt.schema = defaultSchema
			}
			tenv.tmc.SetSchema(tt.schema)

			if tt.vschema != nil {
				tenv.ts.SaveVSchema(ctx, targetKs, tt.vschema)
			}

			for uid, streams := range tt.streams {
				tt := targetTablets[uid]
				for i, sourceShard := range streams {
					tt.vrdbClient.ExpectRequest("use _vt", &sqltypes.Result{}, nil)
					var err error
					if i == len(streams)-1 {
						// errShortCircuit is intentionally injected into the MoveTables
						// workflow to short-circuit the workflow after we've validated
						// everything we wanted to in the test.
						err = errShortCircuit
					}
					tt.vrdbClient.ExpectRequest(
						fmt.Sprintf(`%s values ('%s', 'keyspace:\"%s\" shard:\"%s\" filter:{rules:{match:\"t1\" filter:\"select * from t1 where in_keyrange(id, \'%s.hash\', \'%s\')\"}}', '', 0, 0, '%s', '', now(), 0, 'Stopped', '%s', 1, 0, 0)`,
							insertVReplicationPrefix, wf, sourceKs, sourceShard, targetKs, tt.tablet.Shard, tenv.cells[0], tenv.dbName),
						&sqltypes.Result{InsertID: uint64(i + 1)},
						err,
					)
					if errors.Is(err, errShortCircuit) {
						break
					}
					tt.vrdbClient.ExpectRequest(getAutoIncrementStep, &sqltypes.Result{}, nil)
					tt.vrdbClient.ExpectRequest(
						fmt.Sprintf("select * from _vt.vreplication where id = %d", uint64(i+1)),
						sqltypes.MakeTestResult(
							sqltypes.MakeTestFields(
								"id|source|state",
								"int64|varchar|varchar",
							),
							fmt.Sprintf("%d|%s|Stopped", uint64(i+1), fmt.Sprintf(`keyspace:"%s" shard:"%s" filter:{rules:{match:"t1" filter:"select * from t1 where in_keyrange(id, '%s.hash', '%s')"}}`, sourceKs, sourceShard, targetKs, tt.tablet.Shard)),
						),
						nil,
					)
				}
			}

			_, err := ws.MoveTablesCreate(ctx, tt.req)
			for _, tt := range targetTablets {
				tt.vrdbClient.Wait()
			}
			// errShortCircuit is intentionally injected into the MoveTables
			// workflow to short-circuit the workflow after we've validated
			// everything we wanted to in the test.
			require.ErrorContains(t, err, fmt.Sprintf("%s\n%s", errShortCircuit.Error(), errShortCircuit.Error()))
		})
	}
}

// TestFailedMoveTablesCreateCleanup tests that the workflow
// and its artifacts are cleaned up when the workflow creation
// fails -- specifically after the point where we have created
// the workflow streams.
func TestFailedMoveTablesCreateCleanup(t *testing.T) {
	ctx, cancel := context.WithCancel(context.Background())
	defer cancel()
	sourceKs := "sourceks"
	sourceTabletUID := 200
	shard := "0"
	targetTabletUID := 300
	targetKs := "targetks"
	wf := "testwf"
	table := defaultSchema.TableDefinitions[0].Name
	invalidTimeZone := "NOPE"
	bls := fmt.Sprintf("keyspace:\"%s\" shard:\"%s\" filter:{rules:{match:\"%s\" filter:\"select * from %s\"}}",
		sourceKs, shard, table, table)
	tenv := newTestEnv(t, ctx, sourceKs, []string{shard})
	defer tenv.close()
	ws := workflow.NewServer(tenv.ts, tenv.tmc, sqlparser.NewTestParser())

	sourceTablet := tenv.addTablet(t, sourceTabletUID, sourceKs, shard)
	defer tenv.deleteTablet(sourceTablet.tablet)
	targetTablet := tenv.addTablet(t, targetTabletUID, targetKs, shard)
	defer tenv.deleteTablet(targetTablet.tablet)

	tenv.mysqld.Schema = defaultSchema
	tenv.mysqld.Schema.DatabaseSchema = tenv.dbName
	tenv.mysqld.FetchSuperQueryMap = make(map[string]*sqltypes.Result)
	tenv.mysqld.FetchSuperQueryMap[`select character_set_name, collation_name, column_name, data_type, column_type, extra from information_schema.columns where .*`] = sqltypes.MakeTestResult(
		sqltypes.MakeTestFields(
			"character_set_name|collation_name|column_name|data_type|column_type|extra",
			"varchar|varchar|varchar|varchar|varchar|varchar",
		),
		"NULL|NULL|id|bigint|bigint|",
		"NULL|NULL|c2|bigint|bigint|",
	)

	// Let's be sure that the routing rules are empty to start.
	err := topotools.SaveRoutingRules(ctx, tenv.ts, nil)
	require.NoError(t, err, "failed to save routing rules")

	tenv.tmc.setVReplicationExecResults(targetTablet.tablet, fmt.Sprintf(checkForWorkflow, targetKs, wf), &sqltypes.Result{})
	tenv.tmc.setVReplicationExecResults(targetTablet.tablet, fmt.Sprintf(checkForFrozenWorkflow, targetKs), &sqltypes.Result{})
	tenv.tmc.setVReplicationExecResults(targetTablet.tablet, fmt.Sprintf(getWorkflow, targetKs, wf),
		sqltypes.MakeTestResult(
			sqltypes.MakeTestFields(
				"id",
				"int64",
			),
			"1",
		),
	)
	targetTablet.vrdbClient.ExpectRequest("use _vt", &sqltypes.Result{}, nil)
	targetTablet.vrdbClient.ExpectRequest(
		fmt.Sprintf("%s %s",
			insertVReplicationPrefix,
			fmt.Sprintf(`values ('%s', 'keyspace:\"%s\" shard:\"%s\" filter:{rules:{match:\"%s\" filter:\"select * from %s\"}} source_time_zone:\"%s\" target_time_zone:\"UTC\"', '', 0, 0, '%s', 'primary', now(), 0, 'Stopped', '%s', 1, 0, 0)`,
				wf, sourceKs, shard, table, table, invalidTimeZone, strings.Join(tenv.cells, ","), tenv.dbName),
		),
		&sqltypes.Result{
			RowsAffected: 1,
			InsertID:     1,
		},
		nil,
	)
	targetTablet.vrdbClient.ExpectRequest(getAutoIncrementStep, &sqltypes.Result{}, nil)
	targetTablet.vrdbClient.ExpectRequest(getVReplicationRecord,
		sqltypes.MakeTestResult(
			sqltypes.MakeTestFields(
				"id|source",
				"int64|varchar",
			),
			fmt.Sprintf("1|%s", bls),
		),
		nil,
	)
	targetTablet.vrdbClient.ExpectRequest(fmt.Sprintf(updatePickedSourceTablet, tenv.cells[0], sourceTabletUID),
		&sqltypes.Result{}, nil)
	targetTablet.vrdbClient.ExpectRequest(setSessionTZ, &sqltypes.Result{}, nil)
	targetTablet.vrdbClient.ExpectRequest(setNames, &sqltypes.Result{}, nil)
	targetTablet.vrdbClient.ExpectRequest(setNetReadTimeout, &sqltypes.Result{}, nil)
	targetTablet.vrdbClient.ExpectRequest(setNetWriteTimeout, &sqltypes.Result{}, nil)
	targetTablet.vrdbClient.ExpectRequest(getRowsCopied,
		sqltypes.MakeTestResult(
			sqltypes.MakeTestFields(
				"rows_copied",
				"int64",
			),
			"0",
		),
		nil,
	)
	targetTablet.vrdbClient.ExpectRequest(getWorkflowState,
		sqltypes.MakeTestResult(
			sqltypes.MakeTestFields(
				"pos|stop_pos|max_tps|max_replication_lag|state|workflow_type|workflow|workflow_sub_type|defer_secondary_keys",
				"varchar|varchar|int64|int64|varchar|int64|varchar|int64|int64",
			),
			fmt.Sprintf("||0|0|Stopped|1|%s|0|0", wf),
		),
		nil,
	)
	targetTablet.vrdbClient.ExpectRequest(getNumCopyStateTable,
		sqltypes.MakeTestResult(
			sqltypes.MakeTestFields(
				"count(distinct table_name)",
				"int64",
			),
			"1",
		),
		nil,
	)
	targetTablet.vrdbClient.ExpectRequest(getWorkflowState,
		sqltypes.MakeTestResult(
			sqltypes.MakeTestFields(
				"pos|stop_pos|max_tps|max_replication_lag|state|workflow_type|workflow|workflow_sub_type|defer_secondary_keys",
				"varchar|varchar|int64|int64|varchar|int64|varchar|int64|int64",
			),
			fmt.Sprintf("||0|0|Stopped|1|%s|0|0", wf),
		),
		nil,
	)
	targetTablet.vrdbClient.ExpectRequest(getNumCopyStateTable,
		sqltypes.MakeTestResult(
			sqltypes.MakeTestFields(
				"count(distinct table_name)",
				"int64",
			),
			"1",
		),
		nil,
	)
	targetTablet.vrdbClient.ExpectRequest(getBinlogRowImage,
		sqltypes.MakeTestResult(
			sqltypes.MakeTestFields(
				"@@binlog_row_image",
				"varchar",
			),
			"FULL",
		),
		nil,
	)
	targetTablet.vrdbClient.ExpectRequest(fmt.Sprintf(insertStreamsCreatedLog, bls), &sqltypes.Result{}, nil)

	tenv.tmc.setVReplicationExecResults(targetTablet.tablet,
		fmt.Sprintf("select convert_tz('2006-01-02 15:04:05', '%s', 'UTC')", invalidTimeZone),
		sqltypes.MakeTestResult(
			sqltypes.MakeTestFields(
				fmt.Sprintf("convert_tz('2006-01-02 15:04:05', '%s', 'UTC')", invalidTimeZone),
				"datetime",
			),
			"NULL",
		),
	)

	// We expect the workflow creation to fail due to the invalid time
	// zone and thus the workflow itself to be cleaned up.
	tenv.tmc.setVReplicationExecResults(sourceTablet.tablet,
		fmt.Sprintf(deleteWorkflow, sourceKs, workflow.ReverseWorkflowName(wf)),
		&sqltypes.Result{RowsAffected: 1},
	)
	tenv.tmc.setVReplicationExecResults(targetTablet.tablet,
		fmt.Sprintf(deleteWorkflow, targetKs, wf),
		&sqltypes.Result{RowsAffected: 1},
	)

	// Save the current target vschema.
	vs, err := tenv.ts.GetVSchema(ctx, targetKs)
	require.NoError(t, err, "failed to get target vschema")

	_, err = ws.MoveTablesCreate(ctx, &vtctldatapb.MoveTablesCreateRequest{
		Workflow:       wf,
		SourceKeyspace: sourceKs,
		TargetKeyspace: targetKs,
		Cells:          tenv.cells,
		TabletTypes:    []topodatapb.TabletType{topodatapb.TabletType_PRIMARY},
		IncludeTables:  []string{table},
		SourceTimeZone: invalidTimeZone,
	})
	require.ErrorContains(t, err, fmt.Sprintf("unable to perform time_zone conversions from %s to UTC", invalidTimeZone))

	// Check that there are no orphaned routing rules.
	rules, err := topotools.GetRoutingRules(ctx, tenv.ts)
	require.NoError(t, err, "failed to get routing rules")
	require.Equal(t, 0, len(rules), "expected no routing rules to be present")

	// Check that our vschema changes were also rolled back.
	vs2, err := tenv.ts.GetVSchema(ctx, targetKs)
	require.NoError(t, err, "failed to get target vschema")
	require.Equal(t, vs, vs2, "expected vschema to be unchanged")
}<|MERGE_RESOLUTION|>--- conflicted
+++ resolved
@@ -483,10 +483,6 @@
 			"int64|varchar|varchar|varchar|varchar|varbinary",
 		),
 		fmt.Sprintf("%d|%s|%s|%s|Running|", vreplID, blsStr, cells[0], tabletTypes[0]),
-<<<<<<< HEAD
-		fmt.Sprintf("%d|%s|%s|%s|Running|", vreplID+1, blsStr, cells[0], tabletTypes[0]),
-=======
->>>>>>> bd9e5346
 	)
 	idQuery, err := sqlparser.ParseAndBind("select id from _vt.vreplication where workflow = %a",
 		sqltypes.StringBindVariable(workflow))
@@ -513,13 +509,8 @@
 				Cells:    []string{"zone2"},
 				// TabletTypes is an empty value, so the current value should be cleared
 			},
-<<<<<<< HEAD
-			query: fmt.Sprintf(`update _vt.vreplication set state = 'Running', source = 'keyspace:\"%s\" shard:\"%s\" filter:{rules:{match:\"customer\" filter:\"select * from customer\"} rules:{match:\"corder\" filter:\"select * from corder\"}}', cell = '%s', tablet_types = '' where id in (%s)`,
-				keyspace, shard, "zone2", fmt.Sprintf("%d, %d", vreplID, vreplID+1)),
-=======
 			query: fmt.Sprintf(`update _vt.vreplication set state = 'Running', source = 'keyspace:\"%s\" shard:\"%s\" filter:{rules:{match:\"customer\" filter:\"select * from customer\"} rules:{match:\"corder\" filter:\"select * from corder\"}}', cell = '%s', tablet_types = '' where id in (%d)`,
 				keyspace, shard, "zone2", vreplID),
->>>>>>> bd9e5346
 		},
 		{
 			name: "update cells, NULL tablet_types",
@@ -529,13 +520,8 @@
 				Cells:       []string{"zone3"},
 				TabletTypes: []topodatapb.TabletType{topodatapb.TabletType(textutil.SimulatedNullInt)}, // So keep the current value of replica
 			},
-<<<<<<< HEAD
-			query: fmt.Sprintf(`update _vt.vreplication set state = 'Running', source = 'keyspace:\"%s\" shard:\"%s\" filter:{rules:{match:\"customer\" filter:\"select * from customer\"} rules:{match:\"corder\" filter:\"select * from corder\"}}', cell = '%s', tablet_types = '%s' where id in (%s)`,
-				keyspace, shard, "zone3", tabletTypes[0], fmt.Sprintf("%d, %d", vreplID, vreplID+1)),
-=======
 			query: fmt.Sprintf(`update _vt.vreplication set state = 'Running', source = 'keyspace:\"%s\" shard:\"%s\" filter:{rules:{match:\"customer\" filter:\"select * from customer\"} rules:{match:\"corder\" filter:\"select * from corder\"}}', cell = '%s', tablet_types = '%s' where id in (%d)`,
 				keyspace, shard, "zone3", tabletTypes[0], vreplID),
->>>>>>> bd9e5346
 		},
 		{
 			name: "update tablet_types",
@@ -545,13 +531,8 @@
 				TabletSelectionPreference: tabletmanagerdatapb.TabletSelectionPreference_INORDER,
 				TabletTypes:               []topodatapb.TabletType{topodatapb.TabletType_RDONLY, topodatapb.TabletType_REPLICA},
 			},
-<<<<<<< HEAD
-			query: fmt.Sprintf(`update _vt.vreplication set state = 'Running', source = 'keyspace:\"%s\" shard:\"%s\" filter:{rules:{match:\"customer\" filter:\"select * from customer\"} rules:{match:\"corder\" filter:\"select * from corder\"}}', cell = '', tablet_types = '%s' where id in (%s)`,
-				keyspace, shard, "in_order:rdonly,replica", fmt.Sprintf("%d, %d", vreplID, vreplID+1)),
-=======
 			query: fmt.Sprintf(`update _vt.vreplication set state = 'Running', source = 'keyspace:\"%s\" shard:\"%s\" filter:{rules:{match:\"customer\" filter:\"select * from customer\"} rules:{match:\"corder\" filter:\"select * from corder\"}}', cell = '', tablet_types = '%s' where id in (%d)`,
 				keyspace, shard, "in_order:rdonly,replica", vreplID),
->>>>>>> bd9e5346
 		},
 		{
 			name: "update tablet_types, NULL cells",
@@ -561,13 +542,8 @@
 				Cells:       textutil.SimulatedNullStringSlice, // So keep the current value of zone1
 				TabletTypes: []topodatapb.TabletType{topodatapb.TabletType_RDONLY},
 			},
-<<<<<<< HEAD
-			query: fmt.Sprintf(`update _vt.vreplication set state = 'Running', source = 'keyspace:\"%s\" shard:\"%s\" filter:{rules:{match:\"customer\" filter:\"select * from customer\"} rules:{match:\"corder\" filter:\"select * from corder\"}}', cell = '%s', tablet_types = '%s' where id in (%s)`,
-				keyspace, shard, cells[0], "rdonly", fmt.Sprintf("%d, %d", vreplID, vreplID+1)),
-=======
 			query: fmt.Sprintf(`update _vt.vreplication set state = 'Running', source = 'keyspace:\"%s\" shard:\"%s\" filter:{rules:{match:\"customer\" filter:\"select * from customer\"} rules:{match:\"corder\" filter:\"select * from corder\"}}', cell = '%s', tablet_types = '%s' where id in (%d)`,
 				keyspace, shard, cells[0], "rdonly", vreplID),
->>>>>>> bd9e5346
 		},
 		{
 			name: "update on_ddl",
@@ -576,13 +552,8 @@
 				State:    binlogdatapb.VReplicationWorkflowState(textutil.SimulatedNullInt),
 				OnDdl:    binlogdatapb.OnDDLAction_EXEC,
 			},
-<<<<<<< HEAD
-			query: fmt.Sprintf(`update _vt.vreplication set state = 'Running', source = 'keyspace:\"%s\" shard:\"%s\" filter:{rules:{match:\"customer\" filter:\"select * from customer\"} rules:{match:\"corder\" filter:\"select * from corder\"}} on_ddl:%s', cell = '', tablet_types = '' where id in (%s)`,
-				keyspace, shard, binlogdatapb.OnDDLAction_EXEC.String(), fmt.Sprintf("%d, %d", vreplID, vreplID+1)),
-=======
 			query: fmt.Sprintf(`update _vt.vreplication set state = 'Running', source = 'keyspace:\"%s\" shard:\"%s\" filter:{rules:{match:\"customer\" filter:\"select * from customer\"} rules:{match:\"corder\" filter:\"select * from corder\"}} on_ddl:%s', cell = '', tablet_types = '' where id in (%d)`,
 				keyspace, shard, binlogdatapb.OnDDLAction_EXEC.String(), vreplID),
->>>>>>> bd9e5346
 		},
 		{
 			name: "update cell,tablet_types,on_ddl",
@@ -593,25 +564,8 @@
 				TabletTypes: []topodatapb.TabletType{topodatapb.TabletType_RDONLY, topodatapb.TabletType_REPLICA, topodatapb.TabletType_PRIMARY},
 				OnDdl:       binlogdatapb.OnDDLAction_EXEC_IGNORE,
 			},
-<<<<<<< HEAD
-			query: fmt.Sprintf(`update _vt.vreplication set state = 'Running', source = 'keyspace:\"%s\" shard:\"%s\" filter:{rules:{match:\"customer\" filter:\"select * from customer\"} rules:{match:\"corder\" filter:\"select * from corder\"}} on_ddl:%s', cell = '%s', tablet_types = '%s' where id in (%s)`,
-				keyspace, shard, binlogdatapb.OnDDLAction_EXEC_IGNORE.String(), "zone1,zone2,zone3", "rdonly,replica,primary", fmt.Sprintf("%d, %d", vreplID, vreplID+1)),
-		},
-		{
-			name: "update state",
-			request: &tabletmanagerdatapb.UpdateVReplicationWorkflowRequest{
-				Workflow:    workflow,
-				State:       binlogdatapb.VReplicationWorkflowState_Stopped,
-				Cells:       textutil.SimulatedNullStringSlice,
-				TabletTypes: []topodatapb.TabletType{topodatapb.TabletType(textutil.SimulatedNullInt)},
-				OnDdl:       binlogdatapb.OnDDLAction(textutil.SimulatedNullInt),
-			},
-			query: fmt.Sprintf(`update _vt.vreplication set state = '%s', source = 'keyspace:\"%s\" shard:\"%s\" filter:{rules:{match:\"customer\" filter:\"select * from customer\"} rules:{match:\"corder\" filter:\"select * from corder\"}}', cell = '%s', tablet_types = '%s' where id in (%s)`,
-				binlogdatapb.VReplicationWorkflowState_Stopped.String(), keyspace, shard, cells[0], tabletTypes[0], fmt.Sprintf("%d, %d", vreplID, vreplID+1)),
-=======
 			query: fmt.Sprintf(`update _vt.vreplication set state = 'Running', source = 'keyspace:\"%s\" shard:\"%s\" filter:{rules:{match:\"customer\" filter:\"select * from customer\"} rules:{match:\"corder\" filter:\"select * from corder\"}} on_ddl:%s', cell = '%s', tablet_types = '%s' where id in (%d)`,
 				keyspace, shard, binlogdatapb.OnDDLAction_EXEC_IGNORE.String(), "zone1,zone2,zone3", "rdonly,replica,primary", vreplID),
->>>>>>> bd9e5346
 		},
 		{
 			name: "update state",
