/*
Copyright 2022 The Vitess Authors.

Licensed under the Apache License, Version 2.0 (the "License");
you may not use this file except in compliance with the License.
You may obtain a copy of the License at

    http://www.apache.org/licenses/LICENSE-2.0

Unless required by applicable law or agreed to in writing, software
distributed under the License is distributed on an "AS IS" BASIS,
WITHOUT WARRANTIES OR CONDITIONS OF ANY KIND, either express or implied.
See the License for the specific language governing permissions and
limitations under the License.
*/

package vdiff

import (
	"context"
	"fmt"
	"strings"

	"vitess.io/vitess/go/mysql/collations"
	"vitess.io/vitess/go/sqltypes"
	"vitess.io/vitess/go/vt/binlog/binlogplayer"
	"vitess.io/vitess/go/vt/log"
	"vitess.io/vitess/go/vt/mysqlctl"
	"vitess.io/vitess/go/vt/sqlparser"
	"vitess.io/vitess/go/vt/vterrors"
	"vitess.io/vitess/go/vt/vtgate/engine"
	"vitess.io/vitess/go/vt/vtgate/engine/opcode"

	querypb "vitess.io/vitess/go/vt/proto/query"
	tabletmanagerdatapb "vitess.io/vitess/go/vt/proto/tabletmanagerdata"
	vtrpcpb "vitess.io/vitess/go/vt/proto/vtrpc"
)

const sqlSelectColumnCollations = "select column_name as column_name, collation_name as collation_name from information_schema.columns where table_schema=%a and table_name=%a and column_name in %a"

type tablePlan struct {
	// sourceQuery and targetQuery are select queries.
	sourceQuery string
	targetQuery string

	// compareCols is the list of non-pk columns to compare.
	// If the value is -1, it's a pk column and should not be
	// compared.
	compareCols []compareColInfo
	// comparePKs is the list of pk columns to compare. The logic
	// for comparing pk columns is different from compareCols
	comparePKs []compareColInfo
	// pkCols has the indices of PK cols in the select list
	pkCols []int

	// selectPks is the list of pk columns as they appear in the select clause for the diff.
	selectPks  []int
	dbName     string
	table      *tabletmanagerdatapb.TableDefinition
	orderBy    sqlparser.OrderBy
	aggregates []*engine.AggregateParams
}

func (td *tableDiffer) buildTablePlan(dbClient binlogplayer.DBClient, dbName string, collationEnv *collations.Environment) (*tablePlan, error) {
	tp := &tablePlan{
		table:  td.table,
		dbName: dbName,
	}
	statement, err := sqlparser.Parse(td.sourceQuery)
	if err != nil {
		return nil, err
	}
	sel, ok := statement.(*sqlparser.Select)
	if !ok {
		return nil, fmt.Errorf("unexpected: %v", sqlparser.String(statement))
	}

	sourceSelect := &sqlparser.Select{}
	targetSelect := &sqlparser.Select{}
	// Aggregates is the list of Aggregate functions, if any.
	var aggregates []*engine.AggregateParams
	for _, selExpr := range sel.SelectExprs {
		switch selExpr := selExpr.(type) {
		case *sqlparser.StarExpr:
			// If it's a '*' expression, expand column list from the schema.
			for _, fld := range tp.table.Fields {
				aliased := &sqlparser.AliasedExpr{Expr: &sqlparser.ColName{Name: sqlparser.NewIdentifierCI(fld.Name)}}
				sourceSelect.SelectExprs = append(sourceSelect.SelectExprs, aliased)
				targetSelect.SelectExprs = append(targetSelect.SelectExprs, aliased)
			}
		case *sqlparser.AliasedExpr:
			var targetCol *sqlparser.ColName
			if selExpr.As.IsEmpty() {
				if colAs, ok := selExpr.Expr.(*sqlparser.ColName); ok {
					targetCol = colAs
				} else {
					return nil, fmt.Errorf("expression needs an alias: %v", sqlparser.String(selExpr))
				}
			} else {
				targetCol = &sqlparser.ColName{Name: selExpr.As}
			}
			// If the input was "select a as b", then source will use "a" and target will use "b".
			sourceSelect.SelectExprs = append(sourceSelect.SelectExprs, selExpr)
			targetSelect.SelectExprs = append(targetSelect.SelectExprs, &sqlparser.AliasedExpr{Expr: targetCol})

			// Check if it's an aggregate expression
			if expr, ok := selExpr.Expr.(sqlparser.AggrFunc); ok {
				switch fname := expr.AggrName(); fname {
				case "count", "sum":
					// this will only work as long as aggregates can be pushed down to tablets
					// this won't work: "select count(*) from (select id from t limit 1)"
					// since vreplication only handles simple tables (no joins/derived tables) this is fine for now
					// but will need to be revisited when we add such support to vreplication
					aggregates = append(aggregates, engine.NewAggregateParam(
						/*opcode*/ opcode.AggregateSum,
						/*offset*/ len(sourceSelect.SelectExprs)-1,
						/*alias*/ "", collationEnv),
					)
				}
			}
		default:
			return nil, fmt.Errorf("unexpected: %v", sqlparser.String(statement))
		}
	}
	fields := make(map[string]querypb.Type)
	for _, field := range tp.table.Fields {
		fields[strings.ToLower(field.Name)] = field.Type
	}

	targetSelect.SelectExprs = td.adjustForSourceTimeZone(targetSelect.SelectExprs, fields)
	// Start with adding all columns for comparison.
	tp.compareCols = make([]compareColInfo, len(sourceSelect.SelectExprs))
	for i := range tp.compareCols {
		tp.compareCols[i].colIndex = i
		colname, err := getColumnNameForSelectExpr(targetSelect.SelectExprs[i])
		if err != nil {
			return nil, err
		}
		_, ok := fields[colname]
		if !ok {
			return nil, fmt.Errorf("column %v not found in table %v on tablet %v",
				colname, tp.table.Name, td.wd.ct.vde.thisTablet.Alias)
		}
		tp.compareCols[i].colName = colname
	}

	sourceSelect.From = sel.From
	// The target table name should the one that matched the rule.
	// It can be different from the source table.
	targetSelect.From = sqlparser.TableExprs{
		&sqlparser.AliasedTableExpr{
			Expr: &sqlparser.TableName{
				Name: sqlparser.NewIdentifierCS(tp.table.Name),
			},
		},
	}

<<<<<<< HEAD
	if len(tp.table.PrimaryKeyColumns) == 0 {
		// We use the columns from a PKE if there is one.
		pkeCols, err := tp.getPKEquivalentColumns(dbClient)
		if err != nil {
			return nil, vterrors.Wrapf(err, "error getting PK equivalent columns for table %s", tp.table.Name)
		}
		if len(pkeCols) > 0 {
			tp.table.PrimaryKeyColumns = append(tp.table.PrimaryKeyColumns, pkeCols...)
		} else {
			// We use every column together as a substitute PK.
			tp.table.PrimaryKeyColumns = append(tp.table.PrimaryKeyColumns, tp.table.Columns...)
		}
	}

	err = tp.findPKs(dbClient, targetSelect)
=======
	err = tp.findPKs(dbClient, targetSelect, collationEnv)
>>>>>>> 373152e0
	if err != nil {
		return nil, err
	}

	// Remove in_keyrange. It's not understood by mysql.
	sourceSelect.Where = sel.Where // removeKeyrange(sel.Where)
	// The source should also perform the group by.
	sourceSelect.GroupBy = sel.GroupBy
	sourceSelect.OrderBy = tp.orderBy

	// The target should perform the order by, but not the group by.
	targetSelect.OrderBy = tp.orderBy

	tp.sourceQuery = sqlparser.String(sourceSelect)
	tp.targetQuery = sqlparser.String(targetSelect)
	log.Info("VDiff query on source: %v", tp.sourceQuery)
	log.Info("VDiff query on target: %v", tp.targetQuery)

	tp.aggregates = aggregates
	td.tablePlan = tp
	return tp, err
}

// findPKs identifies PKs and removes them from the columns to do data comparison.
<<<<<<< HEAD
func (tp *tablePlan) findPKs(dbClient binlogplayer.DBClient, targetSelect *sqlparser.Select) error {
	if len(tp.table.PrimaryKeyColumns) == 0 {
		return nil
	}
=======
func (tp *tablePlan) findPKs(dbClient binlogplayer.DBClient, targetSelect *sqlparser.Select, collationEnv *collations.Environment) error {
>>>>>>> 373152e0
	var orderby sqlparser.OrderBy
	for _, pk := range tp.table.PrimaryKeyColumns {
		found := false
		for i, selExpr := range targetSelect.SelectExprs {
			expr := selExpr.(*sqlparser.AliasedExpr).Expr
			colname := ""
			switch ct := expr.(type) {
			case *sqlparser.ColName:
				colname = ct.Name.String()
			case *sqlparser.FuncExpr: // eg. weight_string()
				// no-op
			default:
				log.Warningf("Not considering column %v for PK, type %v not handled", selExpr, ct)
			}
			if strings.EqualFold(pk, colname) {
				tp.compareCols[i].isPK = true
				tp.comparePKs = append(tp.comparePKs, tp.compareCols[i])
				tp.selectPks = append(tp.selectPks, i)
				// We'll be comparing PKs separately. So, remove them from compareCols.
				tp.pkCols = append(tp.pkCols, i)
				found = true
				break
			}
		}
		if !found {
			// Unreachable.
			return fmt.Errorf("column %v not found in table %v", pk, tp.table.Name)
		}
		orderby = append(orderby, &sqlparser.Order{
			Expr:      &sqlparser.ColName{Name: sqlparser.NewIdentifierCI(pk)},
			Direction: sqlparser.AscOrder,
		})
	}
	if err := tp.getPKColumnCollations(dbClient, collationEnv); err != nil {
		return vterrors.Wrapf(err, "error getting PK column collations for table %s", tp.table.Name)
	}
	tp.orderBy = orderby
	return nil
}

// getPKColumnCollations queries the database to find the collation
// to use for the each PK column used in the query to ensure proper
// sorting when we do the merge sort and for the comparisons. It then
// saves the collations in the tablePlan's comparePKs column info
// structs for those subsequent operations.
<<<<<<< HEAD
func (tp *tablePlan) getPKColumnCollations(dbClient binlogplayer.DBClient) error {
	if len(tp.comparePKs) == 0 {
		return nil
	}
=======
func (tp *tablePlan) getPKColumnCollations(dbClient binlogplayer.DBClient, collationEnv *collations.Environment) error {
>>>>>>> 373152e0
	columnList := make([]string, len(tp.comparePKs))
	for i := range tp.comparePKs {
		columnList[i] = tp.comparePKs[i].colName
	}
	columnsBV, err := sqltypes.BuildBindVariable(columnList)
	if err != nil {
		return err
	}
	query, err := sqlparser.ParseAndBind(sqlSelectColumnCollations,
		sqltypes.StringBindVariable(tp.dbName),
		sqltypes.StringBindVariable(tp.table.Name),
		columnsBV,
	)
	if err != nil {
		return err
	}
	qr, err := dbClient.ExecuteFetch(query, len(tp.comparePKs))
	if err != nil {
		return err
	}
	if qr == nil || len(qr.Rows) != len(tp.comparePKs) {
		return vterrors.Errorf(vtrpcpb.Code_INTERNAL, "[BUG] unexpected result for query %s: %+v", query, qr)
	}
	for _, row := range qr.Named().Rows {
		columnName := row["column_name"].ToString()
		collateName := strings.ToLower(row["collation_name"].ToString())
		for i := range tp.comparePKs {
			if strings.EqualFold(tp.comparePKs[i].colName, columnName) {
				tp.comparePKs[i].collation = collationEnv.LookupByName(collateName)
				break
			}
		}
	}
	return nil
}

func (tp *tablePlan) getPKEquivalentColumns(dbClient binlogplayer.DBClient) ([]string, error) {
	ctx, cancel := context.WithTimeout(context.Background(), BackgroundOperationTimeout/2)
	defer cancel()
	executeFetch := func(query string, maxrows int, wantfields bool) (*sqltypes.Result, error) {
		// This sets wantfields to true.
		return dbClient.ExecuteFetch(query, maxrows)
	}
	pkeCols, _, err := mysqlctl.GetPrimaryKeyEquivalentColumns(ctx, executeFetch, tp.dbName, tp.table.Name)
	if err != nil {
		return nil, err
	}
	return pkeCols, nil
}<|MERGE_RESOLUTION|>--- conflicted
+++ resolved
@@ -155,7 +155,6 @@
 		},
 	}
 
-<<<<<<< HEAD
 	if len(tp.table.PrimaryKeyColumns) == 0 {
 		// We use the columns from a PKE if there is one.
 		pkeCols, err := tp.getPKEquivalentColumns(dbClient)
@@ -170,10 +169,7 @@
 		}
 	}
 
-	err = tp.findPKs(dbClient, targetSelect)
-=======
 	err = tp.findPKs(dbClient, targetSelect, collationEnv)
->>>>>>> 373152e0
 	if err != nil {
 		return nil, err
 	}
@@ -198,14 +194,10 @@
 }
 
 // findPKs identifies PKs and removes them from the columns to do data comparison.
-<<<<<<< HEAD
-func (tp *tablePlan) findPKs(dbClient binlogplayer.DBClient, targetSelect *sqlparser.Select) error {
+func (tp *tablePlan) findPKs(dbClient binlogplayer.DBClient, targetSelect *sqlparser.Select, collationEnv *collations.Environment) error {
 	if len(tp.table.PrimaryKeyColumns) == 0 {
 		return nil
 	}
-=======
-func (tp *tablePlan) findPKs(dbClient binlogplayer.DBClient, targetSelect *sqlparser.Select, collationEnv *collations.Environment) error {
->>>>>>> 373152e0
 	var orderby sqlparser.OrderBy
 	for _, pk := range tp.table.PrimaryKeyColumns {
 		found := false
@@ -251,14 +243,10 @@
 // sorting when we do the merge sort and for the comparisons. It then
 // saves the collations in the tablePlan's comparePKs column info
 // structs for those subsequent operations.
-<<<<<<< HEAD
-func (tp *tablePlan) getPKColumnCollations(dbClient binlogplayer.DBClient) error {
+func (tp *tablePlan) getPKColumnCollations(dbClient binlogplayer.DBClient, collationEnv *collations.Environment) error {
 	if len(tp.comparePKs) == 0 {
 		return nil
 	}
-=======
-func (tp *tablePlan) getPKColumnCollations(dbClient binlogplayer.DBClient, collationEnv *collations.Environment) error {
->>>>>>> 373152e0
 	columnList := make([]string, len(tp.comparePKs))
 	for i := range tp.comparePKs {
 		columnList[i] = tp.comparePKs[i].colName
