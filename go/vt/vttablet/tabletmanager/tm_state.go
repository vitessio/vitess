--- conflicted
+++ resolved
@@ -336,36 +336,6 @@
 	return returnErr
 }
 
-<<<<<<< HEAD
-=======
-func (ts *tmState) populateLocalMetadataLocked() {
-	if ts.tm.MetadataManager == nil {
-		return
-	}
-
-	if ts.isOpening && !initPopulateMetadata {
-		return
-	}
-
-	localMetadata := ts.tm.getLocalMetadataValues(ts.tablet.Type)
-	dbName := topoproto.TabletDbName(ts.tablet)
-
-	if !ts.hasCreatedMetadataTables {
-		if err := ts.tm.MetadataManager.PopulateMetadataTables(ts.tm.MysqlDaemon, localMetadata, dbName); err != nil {
-			log.Errorf("PopulateMetadataTables(%v) failed: %v", localMetadata, err)
-			return
-		}
-
-		ts.hasCreatedMetadataTables = true
-		return
-	}
-
-	if err := ts.tm.MetadataManager.UpsertLocalMetadata(ts.tm.MysqlDaemon, localMetadata, dbName); err != nil {
-		log.Errorf("UpsertMetadataTables(%v) failed: %v", localMetadata, err)
-	}
-}
-
->>>>>>> 12e1c5ef
 func (ts *tmState) canServe(tabletType topodatapb.TabletType) string {
 	if !topo.IsRunningQueryService(tabletType) {
 		return fmt.Sprintf("not a serving tablet type(%v)", tabletType)
