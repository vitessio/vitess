/*
Copyright 2019 The Vitess Authors.

Licensed under the Apache License, Version 2.0 (the "License");
you may not use this file except in compliance with the License.
You may obtain a copy of the License at

    http://www.apache.org/licenses/LICENSE-2.0

Unless required by applicable law or agreed to in writing, software
distributed under the License is distributed on an "AS IS" BASIS,
WITHOUT WARRANTIES OR CONDITIONS OF ANY KIND, either express or implied.
See the License for the specific language governing permissions and
limitations under the License.
*/

package vreplication

import (
	"context"
	"fmt"
	"strconv"
	"strings"
	"sync/atomic"
	"time"

	"google.golang.org/protobuf/encoding/prototext"

	"vitess.io/vitess/go/vt/discovery"
	"vitess.io/vitess/go/vt/vterrors"

	"vitess.io/vitess/go/tb"
	"vitess.io/vitess/go/vt/binlog/binlogplayer"
	"vitess.io/vitess/go/vt/log"
	"vitess.io/vitess/go/vt/mysqlctl"
	"vitess.io/vitess/go/vt/topo"

	binlogdatapb "vitess.io/vitess/go/vt/proto/binlogdata"
	topodatapb "vitess.io/vitess/go/vt/proto/topodata"
)

const (
	// How many times to retry tablet selection before we
	// give up and return an error message that the user
	// can see and act upon if needed.
	tabletPickerRetries = 5
)

// controller is created by Engine. Members are initialized upfront.
// There is no mutex within a controller becaust its members are
// either read-only or self-synchronized.
type controller struct {
	vre             *Engine
	dbClientFactory func() binlogplayer.DBClient
	mysqld          mysqlctl.MysqlDaemon
	blpStats        *binlogplayer.Stats

	id           int32
	workflow     string
	source       *binlogdatapb.BinlogSource
	stopPos      string
	tabletPicker *discovery.TabletPicker

	cancel context.CancelFunc
	done   chan struct{}

	// The following fields are updated after start. So, they need synchronization.
	sourceTablet atomic.Value

	lastWorkflowError *vterrors.LastError
}

// newController creates a new controller. Unless a stream is explicitly 'Stopped',
// this function launches a goroutine to perform continuous vreplication.
func newController(ctx context.Context, params map[string]string, dbClientFactory func() binlogplayer.DBClient, mysqld mysqlctl.MysqlDaemon, ts *topo.Server, cell, tabletTypesStr string, blpStats *binlogplayer.Stats, vre *Engine) (*controller, error) {
	if blpStats == nil {
		blpStats = binlogplayer.NewStats()
	}

	ct := &controller{
		vre:             vre,
		dbClientFactory: dbClientFactory,
		mysqld:          mysqld,
		blpStats:        blpStats,
		done:            make(chan struct{}),
		source:          &binlogdatapb.BinlogSource{},
	}
	ct.sourceTablet.Store(&topodatapb.TabletAlias{})
	log.Infof("creating controller with cell: %v, tabletTypes: %v, and params: %v", cell, tabletTypesStr, params)

	// id
	id, err := strconv.ParseInt(params["id"], 10, 32)
	if err != nil {
		return nil, err
	}
	ct.id = int32(id)
	ct.workflow = params["workflow"]
	ct.lastWorkflowError = vterrors.NewLastError(fmt.Sprintf("VReplication controller %d for workflow %q", ct.id, ct.workflow), maxTimeToRetryError)

	state := params["state"]
	blpStats.State.Store(state)
	// Nothing to do if replication is stopped or is known to have an unrecoverable error.
	if state == binlogdatapb.VReplicationWorkflowState_Stopped.String() || state == binlogdatapb.VReplicationWorkflowState_Error.String() {
		ct.cancel = func() {}
		close(ct.done)
		return ct, nil
	}

	// source, stopPos
	if err := prototext.Unmarshal([]byte(params["source"]), ct.source); err != nil {
		return nil, err
	}
	ct.stopPos = params["stop_pos"]

	if ct.source.GetExternalMysql() == "" {
		// tabletPicker
		if v := params["cell"]; v != "" {
			cell = v
		}
		if v := params["tablet_types"]; v != "" {
			tabletTypesStr = v
		}
		log.Infof("creating tablet picker for source keyspace/shard %v/%v with cell: %v and tabletTypes: %v", ct.source.Keyspace, ct.source.Shard, cell, tabletTypesStr)
		cells := strings.Split(cell, ",")

		sourceTopo := ts
		if ct.source.ExternalCluster != "" {
			sourceTopo, err = sourceTopo.OpenExternalVitessClusterServer(ctx, ct.source.ExternalCluster)
			if err != nil {
				return nil, err
			}
		}
		tp, err := discovery.NewTabletPicker(ctx, sourceTopo, cells, ct.vre.cell, ct.source.Keyspace, ct.source.Shard, tabletTypesStr, discovery.TabletPickerOptions{})
		if err != nil {
			return nil, err
		}
		ct.tabletPicker = tp
	}

	// cancel
	ctx, ct.cancel = context.WithCancel(ctx)

	go ct.run(ctx)

	return ct, nil
}

func (ct *controller) run(ctx context.Context) {
	defer func() {
		log.Infof("stream %v: stopped", ct.id)
		close(ct.done)
	}()

	for {
		err := ct.runBlp(ctx)
		if err == nil {
			return
		}

		// Sometimes, canceled contexts get wrapped as errors.
		select {
		case <-ctx.Done():
			log.Warningf("context canceled: %s", err.Error())
			return
		default:
		}

		ct.blpStats.ErrorCounts.Add([]string{"Stream Error"}, 1)
		binlogplayer.LogError(fmt.Sprintf("error in stream %v, retrying after %v", ct.id, retryDelay), err)
		timer := time.NewTimer(retryDelay)
		select {
		case <-ctx.Done():
			log.Warningf("context canceled: %s", err.Error())
			timer.Stop()
			return
		case <-timer.C:
		}
	}
}

func (ct *controller) runBlp(ctx context.Context) (err error) {
	defer func() {
		ct.sourceTablet.Store(&topodatapb.TabletAlias{})
		if x := recover(); x != nil {
			log.Errorf("stream %v: caught panic: %v\n%s", ct.id, x, tb.Stack(4))
			err = fmt.Errorf("panic: %v", x)
		}
	}()

	select {
	case <-ctx.Done():
		return nil
	default:
	}

	dbClient := ct.dbClientFactory()
	if err := dbClient.Connect(); err != nil {
		return vterrors.Wrap(err, "can't connect to database")
	}
	defer dbClient.Close()

	tablet, err := ct.pickSourceTablet(ctx, dbClient)
	if err != nil {
		return err
	}

	switch {
	case len(ct.source.Tables) > 0:
		// Table names can have search patterns. Resolve them against the schema.
		tables, err := mysqlctl.ResolveTables(ctx, ct.mysqld, dbClient.DBName(), ct.source.Tables)
		if err != nil {
			ct.blpStats.ErrorCounts.Add([]string{"Invalid Source"}, 1)
			return vterrors.Wrap(err, "failed to resolve table names")
		}

		player := binlogplayer.NewBinlogPlayerTables(dbClient, tablet, tables, ct.id, ct.blpStats)
		return player.ApplyBinlogEvents(ctx)
	case ct.source.KeyRange != nil:
		player := binlogplayer.NewBinlogPlayerKeyRange(dbClient, tablet, ct.source.KeyRange, ct.id, ct.blpStats)
		return player.ApplyBinlogEvents(ctx)
	case ct.source.Filter != nil:
		// Timestamp fields from binlogs are always sent as UTC.
		// So, we should set the timezone to be UTC for those values to be correctly inserted.
		if _, err := dbClient.ExecuteFetch("set @@session.time_zone = '+00:00'", 10000); err != nil {
			return err
		}
		// Tables may have varying character sets. To ship the bits without interpreting them
		// we set the character set to be binary.
		if _, err := dbClient.ExecuteFetch("set names 'binary'", 10000); err != nil {
			return err
		}
		// We must apply AUTO_INCREMENT values precisely as we got them. This include the 0 value, which is not recommended in AUTO_INCREMENT, and yet is valid.
		if _, err := dbClient.ExecuteFetch("set @@session.sql_mode = CONCAT(@@session.sql_mode, ',NO_AUTO_VALUE_ON_ZERO')", 10000); err != nil {
			return err
		}

		var vsClient VStreamerClient
		var err error
		if name := ct.source.GetExternalMysql(); name != "" {
			vsClient, err = ct.vre.ec.Get(name)
			if err != nil {
				return err
			}
		} else {
			vsClient = newTabletConnector(tablet)
		}
		if err := vsClient.Open(ctx); err != nil {
			return err
		}
		defer vsClient.Close(ctx)

		vr := newVReplicator(ct.id, ct.source, vsClient, ct.blpStats, dbClient, ct.mysqld, ct.vre)
		err = vr.Replicate(ctx)
		ct.lastWorkflowError.Record(err)

		// If this is a mysql error that we know needs manual intervention OR
		// we cannot identify this as non-recoverable, but it has persisted
		// beyond the retry limit (maxTimeToRetryError).
		if isUnrecoverableError(err) || !ct.lastWorkflowError.ShouldRetry() {
			log.Errorf("vreplication stream %d going into error state due to %+v", ct.id, err)
<<<<<<< HEAD
			if errSetState := vr.setState(binlogplayer.BlpError, err.Error()); errSetState != nil {
				log.Errorf("INTERNAL: unable to setState() in controller. Attempting to set error text: [%v]; setState() error is: %v",
					err, errSetState)
=======
			if errSetState := vr.setState(binlogdatapb.VReplicationWorkflowState_Error, err.Error()); errSetState != nil {
				log.Errorf("INTERNAL: unable to setState() in controller. Attempting to set error text: [%v]; setState() error is: %v", err, errSetState)
>>>>>>> 96e1932f
				return err // yes, err and not errSetState.
			}
			return nil // this will cause vreplicate to quit the workflow
		}
		return err
	}
	ct.blpStats.ErrorCounts.Add([]string{"Invalid Source"}, 1)
	return fmt.Errorf("missing source")
}

func (ct *controller) setMessage(dbClient binlogplayer.DBClient, message string) error {
	ct.blpStats.History.Add(&binlogplayer.StatsHistoryRecord{
		Time:    time.Now(),
		Message: message,
	})
	query := fmt.Sprintf("update _vt.vreplication set message=%v where id=%v", encodeString(binlogplayer.MessageTruncate(message)), ct.id)
	if _, err := dbClient.ExecuteFetch(query, 1); err != nil {
		return fmt.Errorf("could not set message: %v: %v", query, err)
	}
	return nil
}

// pickSourceTablet picks a healthy serving tablet to source for
// the vreplication stream. If the source is marked as external, it
// returns nil.
func (ct *controller) pickSourceTablet(ctx context.Context, dbClient binlogplayer.DBClient) (*topodatapb.Tablet, error) {
	if ct.source.GetExternalMysql() != "" {
		return nil, nil
	}
	log.Infof("Trying to find an eligible source tablet for vreplication stream id %d for workflow: %s",
		ct.id, ct.workflow)
	tpCtx, tpCancel := context.WithTimeout(ctx, discovery.GetTabletPickerRetryDelay()*tabletPickerRetries)
	defer tpCancel()
	tablet, err := ct.tabletPicker.PickForStreaming(tpCtx)
	if err != nil {
		select {
		case <-ctx.Done():
		default:
			ct.blpStats.ErrorCounts.Add([]string{"No Source Tablet Found"}, 1)
			ct.setMessage(dbClient, fmt.Sprintf("Error picking tablet: %s", err.Error()))
		}
		return tablet, err
	}
	ct.setMessage(dbClient, fmt.Sprintf("Picked source tablet: %s", tablet.Alias.String()))
	log.Infof("Found eligible source tablet %s for vreplication stream id %d for workflow %s",
		tablet.Alias.String(), ct.id, ct.workflow)
	ct.sourceTablet.Store(tablet.Alias)
	return tablet, err
}

func (ct *controller) Stop() {
	ct.cancel()
	<-ct.done
}<|MERGE_RESOLUTION|>--- conflicted
+++ resolved
@@ -258,14 +258,8 @@
 		// beyond the retry limit (maxTimeToRetryError).
 		if isUnrecoverableError(err) || !ct.lastWorkflowError.ShouldRetry() {
 			log.Errorf("vreplication stream %d going into error state due to %+v", ct.id, err)
-<<<<<<< HEAD
-			if errSetState := vr.setState(binlogplayer.BlpError, err.Error()); errSetState != nil {
-				log.Errorf("INTERNAL: unable to setState() in controller. Attempting to set error text: [%v]; setState() error is: %v",
-					err, errSetState)
-=======
 			if errSetState := vr.setState(binlogdatapb.VReplicationWorkflowState_Error, err.Error()); errSetState != nil {
 				log.Errorf("INTERNAL: unable to setState() in controller. Attempting to set error text: [%v]; setState() error is: %v", err, errSetState)
->>>>>>> 96e1932f
 				return err // yes, err and not errSetState.
 			}
 			return nil // this will cause vreplicate to quit the workflow
