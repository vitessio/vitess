--- conflicted
+++ resolved
@@ -103,18 +103,6 @@
 	}
 	ct.stopPos = params["stop_pos"]
 
-<<<<<<< HEAD
-	// tabletPicker
-	if v, ok := params["cell"]; ok {
-		cell = v
-	}
-	if v, ok := params["tablet_types"]; ok {
-		tabletTypesStr = v
-	}
-	tp, err := discovery.NewTabletPicker(ctx, ts, cell, ct.source.Keyspace, ct.source.Shard, tabletTypesStr, *healthcheckTopologyRefresh, *healthcheckRetryDelay, *healthcheckTimeout)
-	if err != nil {
-		return nil, err
-=======
 	if ct.source.GetExternalMysql() == "" {
 		// tabletPicker
 		if v, ok := params["cell"]; ok {
@@ -128,7 +116,6 @@
 			return nil, err
 		}
 		ct.tabletPicker = tp
->>>>>>> b14ecc45
 	}
 
 	// cancel
@@ -197,11 +184,6 @@
 	}
 	defer dbClient.Close()
 
-<<<<<<< HEAD
-	tablet, err := ct.tabletPicker.PickForStreaming(ctx)
-	if err != nil {
-		return err
-=======
 	var tablet *topodatapb.Tablet
 	if ct.source.GetExternalMysql() == "" {
 		log.Infof("trying to find a tablet eligible for vreplication. stream id: %v", ct.id)
@@ -211,7 +193,6 @@
 		}
 		log.Infof("found a tablet eligible for vreplication. stream id: %v  tablet: %s", ct.id, tablet.Alias.String())
 		ct.sourceTablet.Set(tablet.Alias.String())
->>>>>>> b14ecc45
 	}
 
 	switch {
