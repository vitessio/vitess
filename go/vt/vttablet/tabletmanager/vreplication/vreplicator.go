--- conflicted
+++ resolved
@@ -54,19 +54,14 @@
 	// outages. Keep this high if
 	// 		you have too many streams the extra write qps or cpu load due to these updates are unacceptable
 	//		you have too many streams and/or a large source field (lot of participating tables) which generates unacceptable increase in your binlog size
-<<<<<<< HEAD
-	// vreplicationMinimumHeartbeatUpdateInterval overrides vreplicationHeartbeatUpdateInterval if the latter is higher than this
-	// to ensure that it satisfies liveness criteria implicitly expected by internal processes like Online DDL
-
-	vreplicationExperimentalFlags = flag.Int64("vreplication_experimental_flags", 0, "(Bitmask) of experimental features in vreplication to enable")
-
-	vreplicationExperimentalFlagOptimizeInserts int64 = 1
-=======
 	vreplicationHeartbeatUpdateInterval = flag.Int("vreplication_heartbeat_update_interval", 1, "Frequency (in seconds, default 1, max 60) at which the time_updated column of a vreplication stream when idling")
 	// vreplicationMinimumHeartbeatUpdateInterval overrides vreplicationHeartbeatUpdateInterval if the latter is higher than this
 	// to ensure that it satisfies liveness criteria implicitly expected by internal processes like Online DDL
 	vreplicationMinimumHeartbeatUpdateInterval = 60
->>>>>>> fc784709
+
+	vreplicationExperimentalFlags = flag.Int64("vreplication_experimental_flags", 0, "(Bitmask) of experimental features in vreplication to enable")
+
+	vreplicationExperimentalFlagOptimizeInserts int64 = 1
 )
 
 // vreplicator provides the core logic to start vreplication streams
