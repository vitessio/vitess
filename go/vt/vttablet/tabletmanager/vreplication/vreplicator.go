--- conflicted
+++ resolved
@@ -637,13 +637,8 @@
 		if err != nil {
 			return err
 		}
-<<<<<<< HEAD
 		insert, err := sqlparser.ParseAndBind(fmt.Sprintf(sqlCreatePostCopyAction, sidecardb.GetSidecarDBNameIdentifier()),
-			sqltypes.Uint32BindVariable(vr.id), sqltypes.StringBindVariable(tableName), sqltypes.StringBindVariable(string(action)))
-=======
-		insert, err := sqlparser.ParseAndBind(sqlCreatePostCopyAction, sqltypes.Int32BindVariable(vr.id),
-			sqltypes.StringBindVariable(tableName), sqltypes.StringBindVariable(string(action)))
->>>>>>> da1906d5
+			sqltypes.Int32BindVariable(vr.id), sqltypes.StringBindVariable(tableName), sqltypes.StringBindVariable(string(action)))
 		if err != nil {
 			return err
 		}
@@ -726,13 +721,8 @@
 	}
 	defer dbClient.Close()
 
-<<<<<<< HEAD
 	query, err := sqlparser.ParseAndBind(fmt.Sprintf(sqlGetPostCopyActions, sidecardb.GetSidecarDBNameIdentifier()),
-		sqltypes.Uint32BindVariable(vr.id), sqltypes.StringBindVariable(tableName))
-=======
-	query, err := sqlparser.ParseAndBind(sqlGetPostCopyActions, sqltypes.Int32BindVariable(vr.id),
-		sqltypes.StringBindVariable(tableName))
->>>>>>> da1906d5
+		sqltypes.Int32BindVariable(vr.id), sqltypes.StringBindVariable(tableName))
 	if err != nil {
 		return err
 	}
@@ -765,15 +755,9 @@
 		return fmt.Errorf("unexpected result (%d) from connection_id() query, error: %v", connID, err)
 	}
 
-<<<<<<< HEAD
-	deleteAction := func(dbc *vdbClient, id int64, vid uint32, tn string) error {
+	deleteAction := func(dbc *vdbClient, id int64, vid int32, tn string) error {
 		delq, err := sqlparser.ParseAndBind(fmt.Sprintf(sqlDeletePostCopyAction, sidecardb.GetSidecarDBNameIdentifier()),
-			sqltypes.Uint32BindVariable(vid), sqltypes.StringBindVariable(tn), sqltypes.Int64BindVariable(id))
-=======
-	deleteAction := func(dbc *vdbClient, id int64, vid int32, tn string) error {
-		delq, err := sqlparser.ParseAndBind(sqlDeletePostCopyAction, sqltypes.Int32BindVariable(vid),
-			sqltypes.StringBindVariable(tn), sqltypes.Int64BindVariable(id))
->>>>>>> da1906d5
+			sqltypes.Int32BindVariable(vid), sqltypes.StringBindVariable(tn), sqltypes.Int64BindVariable(id))
 		if err != nil {
 			return err
 		}
