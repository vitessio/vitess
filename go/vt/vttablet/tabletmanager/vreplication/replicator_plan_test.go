/*
Copyright 2019 The Vitess Authors.

Licensed under the Apache License, Version 2.0 (the "License");
you may not use this file except in compliance with the License.
You may obtain a copy of the License at

    http://www.apache.org/licenses/LICENSE-2.0

Unless required by applicable law or agreed to in writing, software
distributed under the License is distributed on an "AS IS" BASIS,
WITHOUT WARRANTIES OR CONDITIONS OF ANY KIND, either express or implied.
See the License for the specific language governing permissions and
limitations under the License.
*/

package vreplication

import (
	"encoding/json"
	"strings"
	"testing"

<<<<<<< HEAD
=======
	"vitess.io/vitess/go/mysql/collations"
	"vitess.io/vitess/go/vt/binlog/binlogplayer"
	"vitess.io/vitess/go/vt/sqlparser"

>>>>>>> 071454f8
	"github.com/stretchr/testify/assert"
	"github.com/stretchr/testify/require"

	"vitess.io/vitess/go/mysql/collations"
	"vitess.io/vitess/go/sqltypes"
	"vitess.io/vitess/go/vt/binlog/binlogplayer"

	binlogdatapb "vitess.io/vitess/go/vt/proto/binlogdata"
)

type TestReplicatorPlan struct {
	VStreamFilter *binlogdatapb.Filter
	TargetTables  []string
	TablePlans    map[string]*TestTablePlan
}

type TestTablePlan struct {
	TargetName   string
	SendRule     string
	InsertFront  string   `json:",omitempty"`
	InsertValues string   `json:",omitempty"`
	InsertOnDup  string   `json:",omitempty"`
	Insert       string   `json:",omitempty"`
	Update       string   `json:",omitempty"`
	Delete       string   `json:",omitempty"`
	PKReferences []string `json:",omitempty"`
}

func TestBuildPlayerPlan(t *testing.T) {
	testcases := []struct {
		input  *binlogdatapb.Filter
		plan   *TestReplicatorPlan
		planpk *TestReplicatorPlan
		err    string
	}{{
		// Regular expression
		input: &binlogdatapb.Filter{
			Rules: []*binlogdatapb.Rule{{
				Match: "/.*",
			}},
		},
		plan: &TestReplicatorPlan{
			VStreamFilter: &binlogdatapb.Filter{
				Rules: []*binlogdatapb.Rule{{
					Match:  "t1",
					Filter: "select * from t1",
				}},
			},
			TargetTables: []string{"t1"},
			TablePlans: map[string]*TestTablePlan{
				"t1": {
					TargetName: "t1",
					SendRule:   "t1",
				},
			},
		},
		planpk: &TestReplicatorPlan{
			VStreamFilter: &binlogdatapb.Filter{
				Rules: []*binlogdatapb.Rule{{
					Match:  "t1",
					Filter: "select * from t1",
				}},
			},
			TargetTables: []string{"t1"},
			TablePlans: map[string]*TestTablePlan{
				"t1": {
					TargetName: "t1",
					SendRule:   "t1",
				},
			},
		},
	}, {
		// Regular with keyrange
		input: &binlogdatapb.Filter{
			Rules: []*binlogdatapb.Rule{{
				Match:  "/.*",
				Filter: "-80",
			}},
		},
		plan: &TestReplicatorPlan{
			VStreamFilter: &binlogdatapb.Filter{
				Rules: []*binlogdatapb.Rule{{
					Match:  "t1",
					Filter: "select * from t1 where in_keyrange('-80')",
				}},
			},
			TargetTables: []string{"t1"},
			TablePlans: map[string]*TestTablePlan{
				"t1": {
					TargetName: "t1",
					SendRule:   "t1",
				},
			},
		},
		planpk: &TestReplicatorPlan{
			VStreamFilter: &binlogdatapb.Filter{
				Rules: []*binlogdatapb.Rule{{
					Match:  "t1",
					Filter: "select * from t1 where in_keyrange('-80')",
				}},
			},
			TargetTables: []string{"t1"},
			TablePlans: map[string]*TestTablePlan{
				"t1": {
					TargetName: "t1",
					SendRule:   "t1",
				},
			},
		},
	}, {
		// '*' expression
		input: &binlogdatapb.Filter{
			Rules: []*binlogdatapb.Rule{{
				Match:  "t1",
				Filter: "select * from t2",
			}},
		},
		plan: &TestReplicatorPlan{
			VStreamFilter: &binlogdatapb.Filter{
				Rules: []*binlogdatapb.Rule{{
					Match:  "t2",
					Filter: "select * from t2",
				}},
			},
			TargetTables: []string{"t1"},
			TablePlans: map[string]*TestTablePlan{
				"t2": {
					TargetName: "t1",
					SendRule:   "t2",
				},
			},
		},
		planpk: &TestReplicatorPlan{
			VStreamFilter: &binlogdatapb.Filter{
				Rules: []*binlogdatapb.Rule{{
					Match:  "t2",
					Filter: "select * from t2",
				}},
			},
			TargetTables: []string{"t1"},
			TablePlans: map[string]*TestTablePlan{
				"t2": {
					TargetName: "t1",
					SendRule:   "t2",
				},
			},
		},
	}, {
		// Explicit columns
		input: &binlogdatapb.Filter{
			Rules: []*binlogdatapb.Rule{{
				Match:  "t1",
				Filter: "select c1, c2 from t2",
			}},
		},
		plan: &TestReplicatorPlan{
			VStreamFilter: &binlogdatapb.Filter{
				Rules: []*binlogdatapb.Rule{{
					Match:  "t2",
					Filter: "select c1, c2 from t2",
				}},
			},
			TargetTables: []string{"t1"},
			TablePlans: map[string]*TestTablePlan{
				"t2": {
					TargetName:   "t1",
					SendRule:     "t2",
					PKReferences: []string{"c1"},
					InsertFront:  "insert into t1(c1,c2)",
					InsertValues: "(:a_c1,:a_c2)",
					Insert:       "insert into t1(c1,c2) values (:a_c1,:a_c2)",
					Update:       "update t1 set c2=:a_c2 where c1=:b_c1",
					Delete:       "delete from t1 where c1=:b_c1",
				},
			},
		},
		planpk: &TestReplicatorPlan{
			VStreamFilter: &binlogdatapb.Filter{
				Rules: []*binlogdatapb.Rule{{
					Match:  "t2",
					Filter: "select c1, c2, pk1, pk2 from t2",
				}},
			},
			TargetTables: []string{"t1"},
			TablePlans: map[string]*TestTablePlan{
				"t2": {
					TargetName:   "t1",
					SendRule:     "t2",
					PKReferences: []string{"c1", "pk1", "pk2"},
					InsertFront:  "insert into t1(c1,c2)",
					InsertValues: "(:a_c1,:a_c2)",
					Insert:       "insert into t1(c1,c2) select :a_c1, :a_c2 from dual where (:a_pk1,:a_pk2) <= (1,'aaa')",
					Update:       "update t1 set c2=:a_c2 where c1=:b_c1 and (:b_pk1,:b_pk2) <= (1,'aaa')",
					Delete:       "delete from t1 where c1=:b_c1 and (:b_pk1,:b_pk2) <= (1,'aaa')",
				},
			},
		},
	}, {
		// partial group by
		input: &binlogdatapb.Filter{
			Rules: []*binlogdatapb.Rule{{
				Match:  "t1",
				Filter: "select c1, c2, c3 from t2 group by c3, c1",
			}},
		},
		plan: &TestReplicatorPlan{
			VStreamFilter: &binlogdatapb.Filter{
				Rules: []*binlogdatapb.Rule{{
					Match:  "t2",
					Filter: "select c1, c2, c3 from t2",
				}},
			},
			TargetTables: []string{"t1"},
			TablePlans: map[string]*TestTablePlan{
				"t2": {
					TargetName:   "t1",
					SendRule:     "t2",
					PKReferences: []string{"c1"},
					InsertFront:  "insert into t1(c1,c2,c3)",
					InsertValues: "(:a_c1,:a_c2,:a_c3)",
					InsertOnDup:  " on duplicate key update c2=values(c2)",
					Insert:       "insert into t1(c1,c2,c3) values (:a_c1,:a_c2,:a_c3) on duplicate key update c2=values(c2)",
					Update:       "update t1 set c2=:a_c2 where c1=:b_c1",
					Delete:       "update t1 set c2=null where c1=:b_c1",
				},
			},
		},
		planpk: &TestReplicatorPlan{
			VStreamFilter: &binlogdatapb.Filter{
				Rules: []*binlogdatapb.Rule{{
					Match:  "t2",
					Filter: "select c1, c2, c3, pk1, pk2 from t2",
				}},
			},
			TargetTables: []string{"t1"},
			TablePlans: map[string]*TestTablePlan{
				"t2": {
					TargetName:   "t1",
					SendRule:     "t2",
					PKReferences: []string{"c1", "pk1", "pk2"},
					InsertFront:  "insert into t1(c1,c2,c3)",
					InsertValues: "(:a_c1,:a_c2,:a_c3)",
					InsertOnDup:  " on duplicate key update c2=values(c2)",
					Insert:       "insert into t1(c1,c2,c3) select :a_c1, :a_c2, :a_c3 from dual where (:a_pk1,:a_pk2) <= (1,'aaa') on duplicate key update c2=values(c2)",
					Update:       "update t1 set c2=:a_c2 where c1=:b_c1 and (:b_pk1,:b_pk2) <= (1,'aaa')",
					Delete:       "update t1 set c2=null where c1=:b_c1 and (:b_pk1,:b_pk2) <= (1,'aaa')",
				},
			},
		},
	}, {
		// full group by
		input: &binlogdatapb.Filter{
			Rules: []*binlogdatapb.Rule{{
				Match:  "t1",
				Filter: "select c1, c2, c3 from t2 group by c3, c1, c2",
			}},
		},
		plan: &TestReplicatorPlan{
			VStreamFilter: &binlogdatapb.Filter{
				Rules: []*binlogdatapb.Rule{{
					Match:  "t2",
					Filter: "select c1, c2, c3 from t2",
				}},
			},
			TargetTables: []string{"t1"},
			TablePlans: map[string]*TestTablePlan{
				"t2": {
					TargetName:   "t1",
					SendRule:     "t2",
					PKReferences: []string{"c1"},
					InsertFront:  "insert ignore into t1(c1,c2,c3)",
					InsertValues: "(:a_c1,:a_c2,:a_c3)",
					Insert:       "insert ignore into t1(c1,c2,c3) values (:a_c1,:a_c2,:a_c3)",
					Update:       "insert ignore into t1(c1,c2,c3) values (:a_c1,:a_c2,:a_c3)",
				},
			},
		},
		planpk: &TestReplicatorPlan{
			VStreamFilter: &binlogdatapb.Filter{
				Rules: []*binlogdatapb.Rule{{
					Match:  "t2",
					Filter: "select c1, c2, c3, pk1, pk2 from t2",
				}},
			},
			TargetTables: []string{"t1"},
			TablePlans: map[string]*TestTablePlan{
				"t2": {
					TargetName:   "t1",
					SendRule:     "t2",
					PKReferences: []string{"c1", "pk1", "pk2"},
					InsertFront:  "insert ignore into t1(c1,c2,c3)",
					InsertValues: "(:a_c1,:a_c2,:a_c3)",
					Insert:       "insert ignore into t1(c1,c2,c3) select :a_c1, :a_c2, :a_c3 from dual where (:a_pk1,:a_pk2) <= (1,'aaa')",
					Update:       "insert ignore into t1(c1,c2,c3) select :a_c1, :a_c2, :a_c3 from dual where (:a_pk1,:a_pk2) <= (1,'aaa')",
				},
			},
		},
	}, {
		input: &binlogdatapb.Filter{
			Rules: []*binlogdatapb.Rule{{
				Match:  "t1",
				Filter: "select foo(a) as c1, foo(a, b) as c2, c c3 from t1",
			}},
		},
		plan: &TestReplicatorPlan{
			VStreamFilter: &binlogdatapb.Filter{
				Rules: []*binlogdatapb.Rule{{
					Match:  "t1",
					Filter: "select a, a, b, c from t1",
				}},
			},
			TargetTables: []string{"t1"},
			TablePlans: map[string]*TestTablePlan{
				"t1": {
					TargetName:   "t1",
					SendRule:     "t1",
					PKReferences: []string{"a"},
					InsertFront:  "insert into t1(c1,c2,c3)",
					InsertValues: "(foo(:a_a),foo(:a_a, :a_b),:a_c)",
					Insert:       "insert into t1(c1,c2,c3) values (foo(:a_a),foo(:a_a, :a_b),:a_c)",
					Update:       "update t1 set c2=foo(:a_a, :a_b), c3=:a_c where c1=(foo(:b_a))",
					Delete:       "delete from t1 where c1=(foo(:b_a))",
				},
			},
		},
		planpk: &TestReplicatorPlan{
			VStreamFilter: &binlogdatapb.Filter{
				Rules: []*binlogdatapb.Rule{{
					Match:  "t1",
					Filter: "select a, a, b, c, pk1, pk2 from t1",
				}},
			},
			TargetTables: []string{"t1"},
			TablePlans: map[string]*TestTablePlan{
				"t1": {
					TargetName:   "t1",
					SendRule:     "t1",
					PKReferences: []string{"a", "pk1", "pk2"},
					InsertFront:  "insert into t1(c1,c2,c3)",
					InsertValues: "(foo(:a_a),foo(:a_a, :a_b),:a_c)",
					Insert:       "insert into t1(c1,c2,c3) select foo(:a_a), foo(:a_a, :a_b), :a_c from dual where (:a_pk1,:a_pk2) <= (1,'aaa')",
					Update:       "update t1 set c2=foo(:a_a, :a_b), c3=:a_c where c1=(foo(:b_a)) and (:b_pk1,:b_pk2) <= (1,'aaa')",
					Delete:       "delete from t1 where c1=(foo(:b_a)) and (:b_pk1,:b_pk2) <= (1,'aaa')",
				},
			},
		},
	}, {
		input: &binlogdatapb.Filter{
			Rules: []*binlogdatapb.Rule{{
				Match:  "t1",
				Filter: "select a + b as c1, c as c2 from t1",
			}},
		},
		plan: &TestReplicatorPlan{
			VStreamFilter: &binlogdatapb.Filter{
				Rules: []*binlogdatapb.Rule{{
					Match:  "t1",
					Filter: "select a, b, c from t1",
				}},
			},
			TargetTables: []string{"t1"},
			TablePlans: map[string]*TestTablePlan{
				"t1": {
					TargetName:   "t1",
					SendRule:     "t1",
					PKReferences: []string{"a", "b"},
					InsertFront:  "insert into t1(c1,c2)",
					InsertValues: "(:a_a + :a_b,:a_c)",
					Insert:       "insert into t1(c1,c2) values (:a_a + :a_b,:a_c)",
					Update:       "update t1 set c2=:a_c where c1=(:b_a + :b_b)",
					Delete:       "delete from t1 where c1=(:b_a + :b_b)",
				},
			},
		},
		planpk: &TestReplicatorPlan{
			VStreamFilter: &binlogdatapb.Filter{
				Rules: []*binlogdatapb.Rule{{
					Match:  "t1",
					Filter: "select a, b, c, pk1, pk2 from t1",
				}},
			},
			TargetTables: []string{"t1"},
			TablePlans: map[string]*TestTablePlan{
				"t1": {
					TargetName:   "t1",
					SendRule:     "t1",
					PKReferences: []string{"a", "b", "pk1", "pk2"},
					InsertFront:  "insert into t1(c1,c2)",
					InsertValues: "(:a_a + :a_b,:a_c)",
					Insert:       "insert into t1(c1,c2) select :a_a + :a_b, :a_c from dual where (:a_pk1,:a_pk2) <= (1,'aaa')",
					Update:       "update t1 set c2=:a_c where c1=(:b_a + :b_b) and (:b_pk1,:b_pk2) <= (1,'aaa')",
					Delete:       "delete from t1 where c1=(:b_a + :b_b) and (:b_pk1,:b_pk2) <= (1,'aaa')",
				},
			},
		},
	}, {
		input: &binlogdatapb.Filter{
			Rules: []*binlogdatapb.Rule{{
				Match:  "t1",
				Filter: "select c1, convert(c using utf8mb4) as c2 from t1",
			}},
		},
		plan: &TestReplicatorPlan{
			VStreamFilter: &binlogdatapb.Filter{
				Rules: []*binlogdatapb.Rule{{
					Match:  "t1",
					Filter: "select c1, convert(c using utf8mb4) as c2 from t1",
				}},
			},
			TargetTables: []string{"t1"},
			TablePlans: map[string]*TestTablePlan{
				"t1": {
					TargetName:   "t1",
					SendRule:     "t1",
					PKReferences: []string{"c1"},
					InsertFront:  "insert into t1(c1,c2)",
					InsertValues: "(:a_c1,convert(:a_c using utf8mb4))",
					Insert:       "insert into t1(c1,c2) values (:a_c1,convert(:a_c using utf8mb4))",
					Update:       "update t1 set c2=convert(:a_c using utf8mb4) where c1=:b_c1",
					Delete:       "delete from t1 where c1=:b_c1",
				},
			},
		},
		planpk: &TestReplicatorPlan{
			VStreamFilter: &binlogdatapb.Filter{
				Rules: []*binlogdatapb.Rule{{
					Match:  "t1",
					Filter: "select c1, convert(c using utf8mb4) as c2, pk1, pk2 from t1",
				}},
			},
			TargetTables: []string{"t1"},
			TablePlans: map[string]*TestTablePlan{
				"t1": {
					TargetName:   "t1",
					SendRule:     "t1",
					PKReferences: []string{"c1", "pk1", "pk2"},
					InsertFront:  "insert into t1(c1,c2)",
					InsertValues: "(:a_c1,convert(:a_c using utf8mb4))",
					Insert:       "insert into t1(c1,c2) select :a_c1, convert(:a_c using utf8mb4) from dual where (:a_pk1,:a_pk2) <= (1,'aaa')",
					Update:       "update t1 set c2=convert(:a_c using utf8mb4) where c1=:b_c1 and (:b_pk1,:b_pk2) <= (1,'aaa')",
					Delete:       "delete from t1 where c1=:b_c1 and (:b_pk1,:b_pk2) <= (1,'aaa')",
				},
			},
		},
	}, {
		// Keywords as names.
		input: &binlogdatapb.Filter{
			Rules: []*binlogdatapb.Rule{{
				Match:  "t1",
				Filter: "select c1, c2, `primary` from `primary`",
			}},
		},
		plan: &TestReplicatorPlan{
			VStreamFilter: &binlogdatapb.Filter{
				Rules: []*binlogdatapb.Rule{{
					Match:  "primary",
					Filter: "select c1, c2, `primary` from `primary`",
				}},
			},
			TargetTables: []string{"t1"},
			TablePlans: map[string]*TestTablePlan{
				"primary": {
					TargetName:   "t1",
					SendRule:     "primary",
					PKReferences: []string{"c1"},
					InsertFront:  "insert into t1(c1,c2,`primary`)",
					InsertValues: "(:a_c1,:a_c2,:a_primary)",
					Insert:       "insert into t1(c1,c2,`primary`) values (:a_c1,:a_c2,:a_primary)",
					Update:       "update t1 set c2=:a_c2, `primary`=:a_primary where c1=:b_c1",
					Delete:       "delete from t1 where c1=:b_c1",
				},
			},
		},
		planpk: &TestReplicatorPlan{
			VStreamFilter: &binlogdatapb.Filter{
				Rules: []*binlogdatapb.Rule{{
					Match:  "primary",
					Filter: "select c1, c2, `primary`, pk1, pk2 from `primary`",
				}},
			},
			TargetTables: []string{"t1"},
			TablePlans: map[string]*TestTablePlan{
				"primary": {
					TargetName:   "t1",
					SendRule:     "primary",
					PKReferences: []string{"c1", "pk1", "pk2"},
					InsertFront:  "insert into t1(c1,c2,`primary`)",
					InsertValues: "(:a_c1,:a_c2,:a_primary)",
					Insert:       "insert into t1(c1,c2,`primary`) select :a_c1, :a_c2, :a_primary from dual where (:a_pk1,:a_pk2) <= (1,'aaa')",
					Update:       "update t1 set c2=:a_c2, `primary`=:a_primary where c1=:b_c1 and (:b_pk1,:b_pk2) <= (1,'aaa')",
					Delete:       "delete from t1 where c1=:b_c1 and (:b_pk1,:b_pk2) <= (1,'aaa')",
				},
			},
		},
	}, {
		// keyspace_id
		input: &binlogdatapb.Filter{
			Rules: []*binlogdatapb.Rule{{
				Match:  "t1",
				Filter: "select c1, c2, keyspace_id() ksid from t1",
			}},
		},
		plan: &TestReplicatorPlan{
			VStreamFilter: &binlogdatapb.Filter{
				Rules: []*binlogdatapb.Rule{{
					Match:  "t1",
					Filter: "select c1, c2, keyspace_id() from t1",
				}},
			},
			TargetTables: []string{"t1"},
			TablePlans: map[string]*TestTablePlan{
				"t1": {
					TargetName:   "t1",
					SendRule:     "t1",
					PKReferences: []string{"c1"},
					InsertFront:  "insert into t1(c1,c2,ksid)",
					InsertValues: "(:a_c1,:a_c2,:a_keyspace_id)",
					Insert:       "insert into t1(c1,c2,ksid) values (:a_c1,:a_c2,:a_keyspace_id)",
					Update:       "update t1 set c2=:a_c2, ksid=:a_keyspace_id where c1=:b_c1",
					Delete:       "delete from t1 where c1=:b_c1",
				},
			},
		},
		planpk: &TestReplicatorPlan{
			VStreamFilter: &binlogdatapb.Filter{
				Rules: []*binlogdatapb.Rule{{
					Match:  "t1",
					Filter: "select c1, c2, keyspace_id(), pk1, pk2 from t1",
				}},
			},
			TargetTables: []string{"t1"},
			TablePlans: map[string]*TestTablePlan{
				"t1": {
					TargetName:   "t1",
					SendRule:     "t1",
					PKReferences: []string{"c1", "pk1", "pk2"},
					InsertFront:  "insert into t1(c1,c2,ksid)",
					InsertValues: "(:a_c1,:a_c2,:a_keyspace_id)",
					Insert:       "insert into t1(c1,c2,ksid) select :a_c1, :a_c2, :a_keyspace_id from dual where (:a_pk1,:a_pk2) <= (1,'aaa')",
					Update:       "update t1 set c2=:a_c2, ksid=:a_keyspace_id where c1=:b_c1 and (:b_pk1,:b_pk2) <= (1,'aaa')",
					Delete:       "delete from t1 where c1=:b_c1 and (:b_pk1,:b_pk2) <= (1,'aaa')",
				},
			},
		},
	}, {
		// syntax error
		input: &binlogdatapb.Filter{
			Rules: []*binlogdatapb.Rule{{
				Match:  "t1",
				Filter: "bad query",
			}},
		},
		err: "syntax error at position 4 near 'bad' in query: bad query",
	}, {
		// not a select
		input: &binlogdatapb.Filter{
			Rules: []*binlogdatapb.Rule{{
				Match:  "t1",
				Filter: "update t1 set val = 1",
			}},
		},
		err: "unsupported non-select statement in query: update t1 set val = 1",
	}, {
		// no distinct
		input: &binlogdatapb.Filter{
			Rules: []*binlogdatapb.Rule{{
				Match:  "t1",
				Filter: "select distinct c1 from t1",
			}},
		},
		err: "unsupported distinct clause in query: select distinct c1 from t1",
	}, {
		// no ',' join
		input: &binlogdatapb.Filter{
			Rules: []*binlogdatapb.Rule{{
				Match:  "t1",
				Filter: "select * from t1, t2",
			}},
		},
		err: "unsupported multi-table usage in query: select * from t1, t2",
	}, {
		// no join
		input: &binlogdatapb.Filter{
			Rules: []*binlogdatapb.Rule{{
				Match:  "t1",
				Filter: "select * from t1 join t2",
			}},
		},
		err: "unsupported from expression (*sqlparser.JoinTableExpr) in query: select * from t1 join t2",
	}, {
		// no subqueries
		input: &binlogdatapb.Filter{
			Rules: []*binlogdatapb.Rule{{
				Match:  "t1",
				Filter: "select * from (select * from t2) as a",
			}},
		},
		err: "unsupported from source (*sqlparser.DerivedTable) in query: select * from (select * from t2) as a",
	}, {
		// cannot combine '*' with other
		input: &binlogdatapb.Filter{
			Rules: []*binlogdatapb.Rule{{
				Match:  "t1",
				Filter: "select *, c1 from t1",
			}},
		},
		err: "unsupported mix of '*' and columns in query: select *, c1 from t1",
	}, {
		// cannot combine '*' with other (different code path)
		input: &binlogdatapb.Filter{
			Rules: []*binlogdatapb.Rule{{
				Match:  "t1",
				Filter: "select c1, * from t1",
			}},
		},
		err: "invalid expression: * in query: select c1, * from t1",
	}, {
		// no distinct in func
		input: &binlogdatapb.Filter{
			Rules: []*binlogdatapb.Rule{{
				Match:  "t1",
				Filter: "select hour(distinct c1) as a from t1",
			}},
		},
		err: "syntax error at position 21 near 'distinct' in query: select hour(distinct c1) as a from t1",
	}, {
		// funcs need alias
		input: &binlogdatapb.Filter{
			Rules: []*binlogdatapb.Rule{{
				Match:  "t1",
				Filter: "select hour(c1) from t1",
			}},
		},
		err: "expression needs an alias: hour(c1) in query: select hour(c1) from t1",
	}, {
		// only count(*)
		input: &binlogdatapb.Filter{
			Rules: []*binlogdatapb.Rule{{
				Match:  "t1",
				Filter: "select count(c1) as c from t1",
			}},
		},
		err: "only count(*) is supported: count(c1) in query: select count(c1) as c from t1",
	}, {
		// no sum(*)
		input: &binlogdatapb.Filter{
			Rules: []*binlogdatapb.Rule{{
				Match:  "t1",
				Filter: "select sum(*) as c from t1",
			}},
		},
		err: "syntax error at position 13 in query: select sum(*) as c from t1",
	}, {
		// sum should have only one argument
		input: &binlogdatapb.Filter{
			Rules: []*binlogdatapb.Rule{{
				Match:  "t1",
				Filter: "select sum(a, b) as c from t1",
			}},
		},
		err: "syntax error at position 14 in query: select sum(a, b) as c from t1",
	}, {
		// no complex expr in sum
		input: &binlogdatapb.Filter{
			Rules: []*binlogdatapb.Rule{{
				Match:  "t1",
				Filter: "select sum(a + b) as c from t1",
			}},
		},
		err: "unsupported non-column name in sum clause: sum(a + b) in query: select sum(a + b) as c from t1",
	}, {
		// no complex expr in group by
		input: &binlogdatapb.Filter{
			Rules: []*binlogdatapb.Rule{{
				Match:  "t1",
				Filter: "select a from t1 group by a + 1",
			}},
		},
		err: "unsupported non-column name or alias in group by clause: a + 1 in query: select a from t1 group by a + 1",
	}, {
		// group by does not reference alias
		input: &binlogdatapb.Filter{
			Rules: []*binlogdatapb.Rule{{
				Match:  "t1",
				Filter: "select a as b from t1 group by a",
			}},
		},
		err: "group by expression does not reference an alias in the select list: a in query: select a as b from t1 group by a",
	}, {
		// cannot group by aggr
		input: &binlogdatapb.Filter{
			Rules: []*binlogdatapb.Rule{{
				Match:  "t1",
				Filter: "select count(*) as a from t1 group by a",
			}},
		},
		err: "group by expression is not allowed to reference an aggregate expression: a in query: select count(*) as a from t1 group by a",
	}}

	PrimaryKeyInfos := map[string][]*ColumnInfo{
		"t1": {&ColumnInfo{Name: "c1", IsPK: true}},
	}

	copyState := map[string]*sqltypes.Result{
		"t1": sqltypes.MakeTestResult(
			sqltypes.MakeTestFields(
				"pk1|pk2",
				"int64|varchar",
			),
			"1|aaa",
		),
	}

	for _, tcase := range testcases {
<<<<<<< HEAD
		plan, err := buildReplicatorPlan(getSource(tcase.input), PrimaryKeyInfos, nil, binlogplayer.NewStats(), collations.MySQL8())
=======
		plan, err := buildReplicatorPlan(getSource(tcase.input), PrimaryKeyInfos, nil, binlogplayer.NewStats(), collations.MySQL8(), sqlparser.NewTestParser())
		gotPlan, _ := json.Marshal(plan)
		wantPlan, _ := json.Marshal(tcase.plan)
		if string(gotPlan) != string(wantPlan) {
			t.Errorf("Filter(%v):\n%s, want\n%s", tcase.input, gotPlan, wantPlan)
		}
>>>>>>> 071454f8
		gotErr := ""
		if err != nil {
			gotErr = err.Error()
		}
		require.Equal(t, tcase.err, gotErr, "Filter err(%v): %s, want %v", tcase.input, gotErr, tcase.err)
		gotPlan, _ := json.Marshal(plan)
		wantPlan, _ := json.Marshal(tcase.plan)
		require.Equal(t, string(wantPlan), string(gotPlan), "Filter(%v):\n%s, want\n%s", tcase.input, gotPlan, wantPlan)

		plan, err = buildReplicatorPlan(getSource(tcase.input), PrimaryKeyInfos, copyState, binlogplayer.NewStats(), collations.MySQL8(), sqlparser.NewTestParser())
		if err != nil {
			continue
		}
		gotPlan, _ = json.Marshal(plan)
		wantPlan, _ = json.Marshal(tcase.planpk)
		require.Equal(t, string(wantPlan), string(gotPlan), "Filter(%v,copyState):\n%s, want\n%s", tcase.input, gotPlan, wantPlan)
	}
}

func getSource(filter *binlogdatapb.Filter) *binlogdatapb.BinlogSource {
	return &binlogdatapb.BinlogSource{Filter: filter}
}

func TestBuildPlayerPlanNoDup(t *testing.T) {
	PrimaryKeyInfos := map[string][]*ColumnInfo{
		"t1": {&ColumnInfo{Name: "c1"}},
		"t2": {&ColumnInfo{Name: "c2"}},
	}
	input := &binlogdatapb.Filter{
		Rules: []*binlogdatapb.Rule{{
			Match:  "t1",
			Filter: "select * from t",
		}, {
			Match:  "t2",
			Filter: "select * from t",
		}},
	}
	_, err := buildReplicatorPlan(getSource(input), PrimaryKeyInfos, nil, binlogplayer.NewStats(), collations.MySQL8(), sqlparser.NewTestParser())
	want := "more than one target for source table t"
	if err == nil || !strings.Contains(err.Error(), want) {
		t.Errorf("buildReplicatorPlan err: %v, must contain: %v", err, want)
	}
}

func TestBuildPlayerPlanExclude(t *testing.T) {
	PrimaryKeyInfos := map[string][]*ColumnInfo{
		"t1": {&ColumnInfo{Name: "c1"}},
		"t2": {&ColumnInfo{Name: "c2"}},
	}
	input := &binlogdatapb.Filter{
		Rules: []*binlogdatapb.Rule{{
			Match:  "t2",
			Filter: "exclude",
		}, {
			Match:  "/.*",
			Filter: "",
		}},
	}
	plan, err := buildReplicatorPlan(getSource(input), PrimaryKeyInfos, nil, binlogplayer.NewStats(), collations.MySQL8(), sqlparser.NewTestParser())
	assert.NoError(t, err)

	want := &TestReplicatorPlan{
		VStreamFilter: &binlogdatapb.Filter{
			Rules: []*binlogdatapb.Rule{{
				Match:  "t1",
				Filter: "select * from t1",
			}},
		},
		TargetTables: []string{"t1"},
		TablePlans: map[string]*TestTablePlan{
			"t1": {
				TargetName: "t1",
				SendRule:   "t1",
			},
		},
	}

	gotPlan, _ := json.Marshal(plan)
	wantPlan, _ := json.Marshal(want)
	assert.Equal(t, string(gotPlan), string(wantPlan))
}<|MERGE_RESOLUTION|>--- conflicted
+++ resolved
@@ -21,19 +21,13 @@
 	"strings"
 	"testing"
 
-<<<<<<< HEAD
-=======
-	"vitess.io/vitess/go/mysql/collations"
-	"vitess.io/vitess/go/vt/binlog/binlogplayer"
-	"vitess.io/vitess/go/vt/sqlparser"
-
->>>>>>> 071454f8
 	"github.com/stretchr/testify/assert"
 	"github.com/stretchr/testify/require"
 
 	"vitess.io/vitess/go/mysql/collations"
 	"vitess.io/vitess/go/sqltypes"
 	"vitess.io/vitess/go/vt/binlog/binlogplayer"
+	"vitess.io/vitess/go/vt/sqlparser"
 
 	binlogdatapb "vitess.io/vitess/go/vt/proto/binlogdata"
 )
@@ -742,16 +736,7 @@
 	}
 
 	for _, tcase := range testcases {
-<<<<<<< HEAD
-		plan, err := buildReplicatorPlan(getSource(tcase.input), PrimaryKeyInfos, nil, binlogplayer.NewStats(), collations.MySQL8())
-=======
 		plan, err := buildReplicatorPlan(getSource(tcase.input), PrimaryKeyInfos, nil, binlogplayer.NewStats(), collations.MySQL8(), sqlparser.NewTestParser())
-		gotPlan, _ := json.Marshal(plan)
-		wantPlan, _ := json.Marshal(tcase.plan)
-		if string(gotPlan) != string(wantPlan) {
-			t.Errorf("Filter(%v):\n%s, want\n%s", tcase.input, gotPlan, wantPlan)
-		}
->>>>>>> 071454f8
 		gotErr := ""
 		if err != nil {
 			gotErr = err.Error()
