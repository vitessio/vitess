--- conflicted
+++ resolved
@@ -497,6 +497,9 @@
 			}
 			return result
 		}
+		if query[0] == '*' {
+			return strings.Contains(got, query[1:])
+		}
 		return (got == query)
 	}
 	for i, query := range queries {
@@ -529,16 +532,6 @@
 						}
 					}
 				}
-<<<<<<< HEAD
-				match = result
-			} else if query[0] == '*' {
-				match = strings.Contains(got, query[1:])
-			} else {
-				match = (got == query)
-			}
-			if !match {
-=======
->>>>>>> a59c8a0a
 				t.Errorf("query:\n%q, does not match expected query %d:\n%q", got, i, query)
 			}
 		case <-time.After(5 * time.Second):
