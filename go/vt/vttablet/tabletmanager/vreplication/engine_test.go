/*
Copyright 2019 The Vitess Authors.

Licensed under the Apache License, Version 2.0 (the "License");
you may not use this file except in compliance with the License.
You may obtain a copy of the License at

    http://www.apache.org/licenses/LICENSE-2.0

Unless required by applicable law or agreed to in writing, software
distributed under the License is distributed on an "AS IS" BASIS,
WITHOUT WARRANTIES OR CONDITIONS OF ANY KIND, either express or implied.
See the License for the specific language governing permissions and
limitations under the License.
*/

package vreplication

import (
	"context"
	"errors"
	"fmt"
	"reflect"
	"strings"
	"testing"
	"time"

	"github.com/stretchr/testify/assert"
	"github.com/stretchr/testify/require"

	"vitess.io/vitess/go/sqltypes"
	"vitess.io/vitess/go/sync2"
	"vitess.io/vitess/go/vt/binlog/binlogplayer"
	"vitess.io/vitess/go/vt/mysqlctl"
)

func TestEngineOpen(t *testing.T) {
	defer func() { globalStats = &vrStats{} }()

	defer deleteTablet(addTablet(100))
	resetBinlogClient()
	dbClient := binlogplayer.NewMockDBClient(t)
	dbClientFactory := func() binlogplayer.DBClient { return dbClient }
	mysqld := &mysqlctl.FakeMysqlDaemon{MysqlPort: sync2.NewAtomicInt32(3306)}

	vre := NewTestEngine(env.TopoServ, env.Cells[0], mysqld, dbClientFactory, dbClientFactory, dbClient.DBName(), nil)
	require.False(t, vre.IsOpen())

	dbClient.ExpectRequest("select * from _vt.vreplication where db_name='db'", sqltypes.MakeTestResult(
		sqltypes.MakeTestFields(
			"id|state|source|tablet_types",
			"int64|varchar|varchar|varbinary",
		),
		fmt.Sprintf(`1|Running|keyspace:"%s" shard:"0" key_range:{end:"\x80"}|PRIMARY,REPLICA`, env.KeyspaceName),
	), nil)
	dbClient.ExpectRequestRE("update _vt.vreplication set message='Picked source tablet.*", testDMLResponse, nil)
	dbClient.ExpectRequest("update _vt.vreplication set state='Running', message='' where id=1", testDMLResponse, nil)
	dbClient.ExpectRequest("select pos, stop_pos, max_tps, max_replication_lag, state, workflow_type, workflow, workflow_sub_type, defer_secondary_keys from _vt.vreplication where id=1", testSettingsResponse, nil)
	dbClient.ExpectRequest("begin", nil, nil)
	dbClient.ExpectRequest("insert into t values(1)", testDMLResponse, nil)
	dbClient.ExpectRequestRE("update _vt.vreplication set pos='MariaDB/0-1-1235', time_updated=.*", testDMLResponse, nil)
	dbClient.ExpectRequest("commit", nil, nil)
	vre.Open(context.Background())
	defer vre.Close()
	assert.True(t, vre.IsOpen())

	// Verify stats
	assert.Equal(t, globalStats.controllers, vre.controllers)

	ct := vre.controllers[1]
	assert.True(t, ct != nil && ct.id == 1)
}

func TestEngineOpenRetry(t *testing.T) {
	defer func() { globalStats = &vrStats{} }()

	defer func(saved time.Duration) { openRetryInterval.Set(saved) }(openRetryInterval.Get())
	openRetryInterval.Set(10 * time.Millisecond)

	defer deleteTablet(addTablet(100))
	resetBinlogClient()
	dbClient := binlogplayer.NewMockDBClient(t)
	dbClientFactory := func() binlogplayer.DBClient { return dbClient }
	mysqld := &mysqlctl.FakeMysqlDaemon{MysqlPort: sync2.NewAtomicInt32(3306)}

	vre := NewTestEngine(env.TopoServ, env.Cells[0], mysqld, dbClientFactory, dbClientFactory, dbClient.DBName(), nil)

	// Fail twice to ensure the retry retries at least once.
	dbClient.ExpectRequest("select * from _vt.vreplication where db_name='db'", nil, errors.New("err"))
	dbClient.ExpectRequest("select * from _vt.vreplication where db_name='db'", nil, errors.New("err"))
	dbClient.ExpectRequest("select * from _vt.vreplication where db_name='db'", sqltypes.MakeTestResult(
		sqltypes.MakeTestFields(
			"id|state|source",
			"int64|varchar|varchar",
		),
	), nil)

	isRetrying := func() bool {
		vre.mu.Lock()
		defer vre.mu.Unlock()
		return vre.cancelRetry != nil
	}

	vre.Open(context.Background())

	assert.True(t, isRetrying())
	func() {
		for i := 0; i < 10; i++ {
			time.Sleep(10 * time.Millisecond)
			if !isRetrying() {
				return
			}
		}
		t.Error("retrying did not become false")
	}()

	// Open is idempotent.
	assert.True(t, vre.IsOpen())
	vre.Open(context.Background())

	vre.Close()
	assert.False(t, vre.IsOpen())

	dbClient.ExpectRequest("select * from _vt.vreplication where db_name='db'", nil, errors.New("err"))
	vre.Open(context.Background())

	// A second Open should cancel the existing retry and start a new one.
	dbClient.ExpectRequest("select * from _vt.vreplication where db_name='db'", nil, errors.New("err"))
	vre.Open(context.Background())

	start := time.Now()
	// Close should cause the retry to exit.
	vre.Close()
	elapsed := time.Since(start)
	assert.Greater(t, int64(openRetryInterval.Get()), int64(elapsed))
}

func TestEngineExec(t *testing.T) {
	defer func() { globalStats = &vrStats{} }()

	defer deleteTablet(addTablet(100))
	resetBinlogClient()
	dbClient := binlogplayer.NewMockDBClient(t)
	dbClientFactory := func() binlogplayer.DBClient { return dbClient }
	mysqld := &mysqlctl.FakeMysqlDaemon{MysqlPort: sync2.NewAtomicInt32(3306)}

	// Test Insert

	vre := NewTestEngine(env.TopoServ, env.Cells[0], mysqld, dbClientFactory, dbClientFactory, dbClient.DBName(), nil)

	dbClient.ExpectRequest("select * from _vt.vreplication where db_name='db'", &sqltypes.Result{}, nil)
	vre.Open(context.Background())
	defer vre.Close()

	dbClient.ExpectRequest("use _vt", &sqltypes.Result{}, nil)
	dbClient.ExpectRequest("insert into _vt.vreplication values(null)", &sqltypes.Result{InsertID: 1}, nil)
	dbClient.ExpectRequest("select * from _vt.vreplication where id = 1", sqltypes.MakeTestResult(
		sqltypes.MakeTestFields(
			"id|state|source|tablet_types",
			"int64|varchar|varchar|varbinary",
		),
		fmt.Sprintf(`1|Running|keyspace:"%s" shard:"0" key_range:{end:"\x80"}|PRIMARY,REPLICA`, env.KeyspaceName),
	), nil)
	dbClient.ExpectRequestRE("update _vt.vreplication set message='Picked source tablet.*", testDMLResponse, nil)
	dbClient.ExpectRequest("update _vt.vreplication set state='Running', message='' where id=1", testDMLResponse, nil)
	dbClient.ExpectRequest("select pos, stop_pos, max_tps, max_replication_lag, state, workflow_type, workflow, workflow_sub_type, defer_secondary_keys from _vt.vreplication where id=1", testSettingsResponse, nil)
	dbClient.ExpectRequest("begin", nil, nil)
	dbClient.ExpectRequest("insert into t values(1)", testDMLResponse, nil)
	dbClient.ExpectRequestRE("update _vt.vreplication set pos='MariaDB/0-1-1235', time_updated=.*", testDMLResponse, nil)
	dbClient.ExpectRequest("commit", nil, nil)

	qr, err := vre.Exec("insert into _vt.vreplication values(null)")
	if err != nil {
		t.Fatal(err)
	}
	wantqr := &sqltypes.Result{InsertID: 1}
	if !qr.Equal(wantqr) {
		t.Errorf("Exec: %v, want %v", qr, wantqr)
	}
	dbClient.Wait()

	ct := vre.controllers[1]
	if ct == nil || ct.id != 1 {
		t.Errorf("ct: %v, id should be 1", ct)
	}

	// Verify stats
	if !reflect.DeepEqual(globalStats.controllers, vre.controllers) {
		t.Errorf("stats are mismatched: %v, want %v", globalStats.controllers, vre.controllers)
	}

	// Test Update

	savedBlp := ct.blpStats

	dbClient.ExpectRequest("use _vt", &sqltypes.Result{}, nil)
	dbClient.ExpectRequest("select id from _vt.vreplication where id = 1", testSelectorResponse1, nil)
	dbClient.ExpectRequest("update _vt.vreplication set pos = 'MariaDB/0-1-1084', state = 'Running' where id in (1)", testDMLResponse, nil)
	dbClient.ExpectRequest("select * from _vt.vreplication where id = 1", sqltypes.MakeTestResult(
		sqltypes.MakeTestFields(
			"id|state|source",
			"int64|varchar|varchar",
		),
		fmt.Sprintf(`1|Running|keyspace:"%s" shard:"0" key_range:{end:"\x80"}`, env.KeyspaceName),
	), nil)
	dbClient.ExpectRequestRE("update _vt.vreplication set message='Picked source tablet.*", testDMLResponse, nil)
	dbClient.ExpectRequest("update _vt.vreplication set state='Running', message='' where id=1", testDMLResponse, nil)
	dbClient.ExpectRequest("select pos, stop_pos, max_tps, max_replication_lag, state, workflow_type, workflow, workflow_sub_type, defer_secondary_keys from _vt.vreplication where id=1", testSettingsResponse, nil)
	dbClient.ExpectRequest("begin", nil, nil)
	dbClient.ExpectRequest("insert into t values(1)", testDMLResponse, nil)
	dbClient.ExpectRequestRE("update _vt.vreplication set pos='MariaDB/0-1-1235', time_updated=.*", testDMLResponse, nil)
	dbClient.ExpectRequest("commit", nil, nil)

	qr, err = vre.Exec("update _vt.vreplication set pos = 'MariaDB/0-1-1084', state = 'Running' where id = 1")
	if err != nil {
		t.Fatal(err)
	}
	wantqr = &sqltypes.Result{RowsAffected: 1}
	if !qr.Equal(wantqr) {
		t.Errorf("Exec: %v, want %v", qr, wantqr)
	}
	dbClient.Wait()

	ct = vre.controllers[1]

	// Verify that the new controller has reused the previous blpStats.
	if ct.blpStats != savedBlp {
		t.Errorf("BlpStats: %v and %v, must be same", ct.blpStats, savedBlp)
	}

	// Verify stats
	if !reflect.DeepEqual(globalStats.controllers, vre.controllers) {
		t.Errorf("stats are mismatched: %v, want %v", globalStats.controllers, vre.controllers)
	}

	// Test no update
	dbClient.ExpectRequest("use _vt", &sqltypes.Result{}, nil)
	dbClient.ExpectRequest("select id from _vt.vreplication where id = 2", &sqltypes.Result{}, nil)
	_, err = vre.Exec("update _vt.vreplication set pos = 'MariaDB/0-1-1084', state = 'Running' where id = 2")
	if err != nil {
		t.Fatal(err)
	}
	dbClient.Wait()

	// Test Delete

	dbClient.ExpectRequest("use _vt", &sqltypes.Result{}, nil)
	dbClient.ExpectRequest("select id from _vt.vreplication where id = 1", testSelectorResponse1, nil)
	dbClient.ExpectRequest("begin", nil, nil)
	dbClient.ExpectRequest("delete from _vt.vreplication where id in (1)", testDMLResponse, nil)
	dbClient.ExpectRequest("delete from _vt.copy_state where vrepl_id in (1)", nil, nil)
	dbClient.ExpectRequest("delete from _vt.post_copy_action where vrepl_id in (1)", nil, nil)
	dbClient.ExpectRequest("commit", nil, nil)

	qr, err = vre.Exec("delete from _vt.vreplication where id = 1")
	if err != nil {
		t.Fatal(err)
	}
	wantqr = &sqltypes.Result{RowsAffected: 1}
	if !qr.Equal(wantqr) {
		t.Errorf("Exec: %v, want %v", qr, wantqr)
	}
	dbClient.Wait()

	ct = vre.controllers[1]
	if ct != nil {
		t.Errorf("ct: %v, want nil", ct)
	}

	// Verify stats
	if !reflect.DeepEqual(globalStats.controllers, vre.controllers) {
		t.Errorf("stats are mismatched: %v, want %v", globalStats.controllers, vre.controllers)
	}

	// Test Delete of multiple rows

	dbClient.ExpectRequest("use _vt", &sqltypes.Result{}, nil)
	dbClient.ExpectRequest("select id from _vt.vreplication where id > 1", testSelectorResponse2, nil)
	dbClient.ExpectRequest("begin", nil, nil)
	dbClient.ExpectRequest("delete from _vt.vreplication where id in (1, 2)", testDMLResponse, nil)
	dbClient.ExpectRequest("delete from _vt.copy_state where vrepl_id in (1, 2)", nil, nil)
	dbClient.ExpectRequest("delete from _vt.post_copy_action where vrepl_id in (1, 2)", nil, nil)
	dbClient.ExpectRequest("commit", nil, nil)

	_, err = vre.Exec("delete from _vt.vreplication where id > 1")
	if err != nil {
		t.Fatal(err)
	}
	dbClient.Wait()

	// Test no delete
	dbClient.ExpectRequest("use _vt", &sqltypes.Result{}, nil)
	dbClient.ExpectRequest("select id from _vt.vreplication where id = 3", &sqltypes.Result{}, nil)
	_, err = vre.Exec("delete from _vt.vreplication where id = 3")
	if err != nil {
		t.Fatal(err)
	}
	dbClient.Wait()
}

func TestEngineBadInsert(t *testing.T) {
	defer func() { globalStats = &vrStats{} }()

	defer deleteTablet(addTablet(100))
	resetBinlogClient()

	dbClient := binlogplayer.NewMockDBClient(t)
	dbClientFactory := func() binlogplayer.DBClient { return dbClient }
	mysqld := &mysqlctl.FakeMysqlDaemon{MysqlPort: sync2.NewAtomicInt32(3306)}

	vre := NewTestEngine(env.TopoServ, env.Cells[0], mysqld, dbClientFactory, dbClientFactory, dbClient.DBName(), nil)

	dbClient.ExpectRequest("select * from _vt.vreplication where db_name='db'", &sqltypes.Result{}, nil)
	vre.Open(context.Background())
	defer vre.Close()

	dbClient.ExpectRequest("use _vt", &sqltypes.Result{}, nil)
	dbClient.ExpectRequest("insert into _vt.vreplication values(null)", &sqltypes.Result{}, nil)
	_, err := vre.Exec("insert into _vt.vreplication values(null)")
	want := "insert failed to generate an id"
	if err == nil || err.Error() != want {
		t.Errorf("vre.Exec err: %v, want %v", err, want)
	}

	// Verify stats
	if !reflect.DeepEqual(globalStats.controllers, vre.controllers) {
		t.Errorf("stats are mismatched: %v, want %v", globalStats.controllers, vre.controllers)
	}
}

func TestEngineSelect(t *testing.T) {
	defer deleteTablet(addTablet(100))
	resetBinlogClient()
	dbClient := binlogplayer.NewMockDBClient(t)

	dbClientFactory := func() binlogplayer.DBClient { return dbClient }
	mysqld := &mysqlctl.FakeMysqlDaemon{MysqlPort: sync2.NewAtomicInt32(3306)}

	vre := NewTestEngine(env.TopoServ, env.Cells[0], mysqld, dbClientFactory, dbClientFactory, dbClient.DBName(), nil)

	dbClient.ExpectRequest("select * from _vt.vreplication where db_name='db'", &sqltypes.Result{}, nil)
	vre.Open(context.Background())
	defer vre.Close()

	dbClient.ExpectRequest("use _vt", &sqltypes.Result{}, nil)
	wantQuery := "select * from _vt.vreplication where workflow = 'x'"
	wantResult := sqltypes.MakeTestResult(
		sqltypes.MakeTestFields(
			"id|state|source|pos",
			"int64|varchar|varchar|varchar",
		),
		fmt.Sprintf(`1|Running|keyspace:"%s" shard:"0" key_range:{end:"\x80"}|MariaDB/0-1-1083`, env.KeyspaceName),
	)
	dbClient.ExpectRequest(wantQuery, wantResult, nil)
	qr, err := vre.Exec(wantQuery)
	if err != nil {
		t.Fatal(err)
	}
	if !qr.Equal(wantResult) {
		t.Errorf("Exec: %v, want %v", qr, wantResult)
	}
}

func TestWaitForPos(t *testing.T) {
	savedRetryTime := waitRetryTime
	defer func() { waitRetryTime = savedRetryTime }()
	waitRetryTime = 10 * time.Millisecond

	dbClient := binlogplayer.NewMockDBClient(t)
	mysqld := &mysqlctl.FakeMysqlDaemon{MysqlPort: sync2.NewAtomicInt32(3306)}
	dbClientFactory := func() binlogplayer.DBClient { return dbClient }
	vre := NewTestEngine(env.TopoServ, env.Cells[0], mysqld, dbClientFactory, dbClientFactory, dbClient.DBName(), nil)

	dbClient.ExpectRequest("select * from _vt.vreplication where db_name='db'", &sqltypes.Result{}, nil)
	vre.Open(context.Background())

	dbClient.ExpectRequest("select pos, state, message from _vt.vreplication where id=1", &sqltypes.Result{Rows: [][]sqltypes.Value{{
		sqltypes.NewVarBinary("MariaDB/0-1-1083"),
		sqltypes.NewVarBinary("Running"),
		sqltypes.NewVarBinary(""),
	}}}, nil)
	dbClient.ExpectRequest("select pos, state, message from _vt.vreplication where id=1", &sqltypes.Result{Rows: [][]sqltypes.Value{{
		sqltypes.NewVarBinary("MariaDB/0-1-1084"),
		sqltypes.NewVarBinary("Running"),
		sqltypes.NewVarBinary(""),
	}}}, nil)
	start := time.Now()
	if err := vre.WaitForPos(context.Background(), 1, "MariaDB/0-1-1084"); err != nil {
		t.Fatal(err)
	}
	if duration := time.Since(start); duration < 10*time.Microsecond {
		t.Errorf("duration: %v, want < 10ms", duration)
	}
}

func TestWaitForPosError(t *testing.T) {
	dbClient := binlogplayer.NewMockDBClient(t)
	mysqld := &mysqlctl.FakeMysqlDaemon{MysqlPort: sync2.NewAtomicInt32(3306)}
	dbClientFactory := func() binlogplayer.DBClient { return dbClient }
	vre := NewTestEngine(env.TopoServ, env.Cells[0], mysqld, dbClientFactory, dbClientFactory, dbClient.DBName(), nil)

	err := vre.WaitForPos(context.Background(), 1, "MariaDB/0-1-1084")
	want := `vreplication engine is closed`
	if err == nil || err.Error() != want {
		t.Errorf("WaitForPos: %v, want %v", err, want)
	}

	dbClient.ExpectRequest("select * from _vt.vreplication where db_name='db'", &sqltypes.Result{}, nil)
	vre.Open(context.Background())

	err = vre.WaitForPos(context.Background(), 1, "BadFlavor/0-1-1084")
	want = `parse error: unknown GTIDSet flavor "BadFlavor"`
	if err == nil || err.Error() != want {
		t.Errorf("WaitForPos: %v, want %v", err, want)
	}

	dbClient.ExpectRequest("select pos, state, message from _vt.vreplication where id=1", &sqltypes.Result{Rows: [][]sqltypes.Value{{}}}, nil)
	err = vre.WaitForPos(context.Background(), 1, "MariaDB/0-1-1084")
	want = "unexpected result: &{[] 0 0 [[]]  0 }"
	assert.EqualError(t, err, want, "WaitForPos:")

	dbClient.ExpectRequest("select pos, state, message from _vt.vreplication where id=1", &sqltypes.Result{Rows: [][]sqltypes.Value{{
		sqltypes.NewVarBinary("MariaDB/0-1-1083"),
	}, {
		sqltypes.NewVarBinary("MariaDB/0-1-1083"),
	}}}, nil)
	err = vre.WaitForPos(context.Background(), 1, "MariaDB/0-1-1084")
	want = `unexpected result: &{[] 0 0 [[VARBINARY("MariaDB/0-1-1083")] [VARBINARY("MariaDB/0-1-1083")]]  0 }`
	assert.EqualError(t, err, want, "WaitForPos:")
}

func TestWaitForPosCancel(t *testing.T) {
	dbClient := binlogplayer.NewMockDBClient(t)
	mysqld := &mysqlctl.FakeMysqlDaemon{MysqlPort: sync2.NewAtomicInt32(3306)}
	dbClientFactory := func() binlogplayer.DBClient { return dbClient }
	vre := NewTestEngine(env.TopoServ, env.Cells[0], mysqld, dbClientFactory, dbClientFactory, dbClient.DBName(), nil)

	dbClient.ExpectRequest("select * from _vt.vreplication where db_name='db'", &sqltypes.Result{}, nil)
	vre.Open(context.Background())

	dbClient.ExpectRequest("select pos, state, message from _vt.vreplication where id=1", &sqltypes.Result{Rows: [][]sqltypes.Value{{
		sqltypes.NewVarBinary("MariaDB/0-1-1083"),
		sqltypes.NewVarBinary("Running"),
		sqltypes.NewVarBinary(""),
	}}}, nil)
	ctx, cancel := context.WithCancel(context.Background())
	cancel()
	err := vre.WaitForPos(ctx, 1, "MariaDB/0-1-1084")
	want := "error waiting for pos: MariaDB/0-1-1084, last pos: MariaDB/0-1-1083: context canceled"
	if err == nil || !strings.Contains(err.Error(), want) {
		t.Errorf("WaitForPos: %v, must contain %v", err, want)
	}
	dbClient.Wait()

	go func() {
		time.Sleep(5 * time.Millisecond)
		vre.Close()
	}()
	dbClient.ExpectRequest("select pos, state, message from _vt.vreplication where id=1", &sqltypes.Result{Rows: [][]sqltypes.Value{{
		sqltypes.NewVarBinary("MariaDB/0-1-1083"),
		sqltypes.NewVarBinary("Running"),
		sqltypes.NewVarBinary(""),
	}}}, nil)
	err = vre.WaitForPos(context.Background(), 1, "MariaDB/0-1-1084")
	want = "vreplication is closing: context canceled"
	if err == nil || err.Error() != want {
		t.Errorf("WaitForPos: %v, want %v", err, want)
	}
}

<<<<<<< HEAD
func TestCreateDBAndTable(t *testing.T) {
	defer func() { globalStats = &vrStats{} }()

	defer deleteTablet(addTablet(100))
	resetBinlogClient()
	dbClient := binlogplayer.NewMockDBClient(t)
	dbClientFactory := func() binlogplayer.DBClient { return dbClient }
	mysqld := &mysqlctl.FakeMysqlDaemon{MysqlPort: sync2.NewAtomicInt32(3306)}

	// Test Insert

	vre := NewTestEngine(env.TopoServ, env.Cells[0], mysqld, dbClientFactory, dbClientFactory, dbClient.DBName(), nil)

	tableNotFound := mysql.SQLError{Num: 1146, Message: "table not found"}
	dbClient.ExpectRequest("select * from _vt.vreplication where db_name='db'", nil, &tableNotFound)
	vre.Open(context.Background())
	defer vre.Close()

	// Missing db. Statement should get retried after creating everything.
	dbNotFound := mysql.SQLError{Num: 1049, Message: "db not found"}
	dbClient.ExpectRequest("use _vt", &sqltypes.Result{}, &dbNotFound)

	expectDDLs := func() {
		t.Helper()
		ddls := []string{
			"CREATE DATABASE IF NOT EXISTS _vt",
			"DROP TABLE IF EXISTS _vt.blp_checkpoint",
		}
		for _, ddl := range ddls {
			dbClient.ExpectRequest(ddl, &sqltypes.Result{}, nil)
		}

		ddls = []string{
			"CREATE TABLE IF NOT EXISTS _vt.vreplication.*",
			"ALTER TABLE _vt.vreplication ADD COLUMN db_name.*",
			"ALTER TABLE _vt.vreplication MODIFY source.*",
			"ALTER TABLE _vt.vreplication ADD KEY.*",
			"ALTER TABLE _vt.vreplication ADD COLUMN rows_copied.*",
			"ALTER TABLE _vt.vreplication ADD COLUMN tags.*",
			"ALTER TABLE _vt.vreplication ADD COLUMN time_heartbeat.*",
			"ALTER TABLE _vt.vreplication ADD COLUMN workflow_type int NOT NULL DEFAULT 0",
			"ALTER TABLE _vt.vreplication ADD COLUMN time_throttled.*",
			"ALTER TABLE _vt.vreplication ADD COLUMN component_throttled.*",
			"ALTER TABLE _vt.vreplication ADD COLUMN workflow_sub_type int NOT NULL DEFAULT 0",
			"create table if not exists _vt.resharding_journal.*",
			"create table if not exists _vt.copy_state.*",
			"alter table _vt.copy_state.*",
		}
		for _, ddl := range ddls {
			dbClient.ExpectRequestRE(ddl, &sqltypes.Result{}, nil)
		}
	}
	expectDDLs()
	dbClient.ExpectRequest("use _vt", &sqltypes.Result{}, nil)

	// Non-recoverable error.
	unrecoverableError := &mysql.SQLError{Num: 1234, Message: "random error"}
	dbClient.ExpectRequest("select fail_query from _vt.vreplication", &sqltypes.Result{}, unrecoverableError)

	// Missing table. Statement should get retried after creating everything.
	dbClient.ExpectRequest("use _vt", &sqltypes.Result{}, nil)
	dbClient.ExpectRequest("insert into _vt.vreplication values(null)", &sqltypes.Result{}, &tableNotFound)
	expectDDLs()
	dbClient.ExpectRequest("insert into _vt.vreplication values(null)", &sqltypes.Result{InsertID: 1}, nil)

	// The rest of this test is normal with no db errors or extra queries.

	dbClient.ExpectRequest("select * from _vt.vreplication where id = 1", sqltypes.MakeTestResult(
		sqltypes.MakeTestFields(
			"id|state|source",
			"int64|varchar|varchar",
		),
		fmt.Sprintf(`1|Running|keyspace:"%s" shard:"0" key_range:{end:"\x80"}`, env.KeyspaceName),
	), nil)
	dbClient.ExpectRequestRE("update _vt.vreplication set message='Picked source tablet.*", testDMLResponse, nil)
	dbClient.ExpectRequest("update _vt.vreplication set state='Running', message='' where id=1", testDMLResponse, nil)
	dbClient.ExpectRequest("select pos, stop_pos, max_tps, max_replication_lag, state, workflow_type, workflow, workflow_sub_type from _vt.vreplication where id=1", testSettingsResponse, nil)
	dbClient.ExpectRequest("begin", nil, nil)
	dbClient.ExpectRequest("insert into t values(1)", testDMLResponse, nil)
	dbClient.ExpectRequestRE("update _vt.vreplication set pos='MariaDB/0-1-1235', time_updated=.*", testDMLResponse, nil)
	dbClient.ExpectRequest("commit", nil, nil)

	_, err := vre.Exec("select fail_query from _vt.vreplication")
	if err != unrecoverableError {
		t.Errorf("Want: %v, Got: %v", unrecoverableError, err)
	}

	qr, err := vre.Exec("insert into _vt.vreplication values(null)")
	if err != nil {
		t.Fatal(err)
	}
	wantqr := &sqltypes.Result{InsertID: 1}
	if !qr.Equal(wantqr) {
		t.Errorf("Exec: %v, want %v", qr, wantqr)
	}
	dbClient.Wait()
}

=======
>>>>>>> 79715f32
func TestGetDBClient(t *testing.T) {
	dbClientDba := binlogplayer.NewMockDbaClient(t)
	dbClientFiltered := binlogplayer.NewMockDBClient(t)
	dbClientFactoryDba := func() binlogplayer.DBClient { return dbClientDba }
	dbClientFactoryFiltered := func() binlogplayer.DBClient { return dbClientFiltered }

	mysqld := &mysqlctl.FakeMysqlDaemon{MysqlPort: sync2.NewAtomicInt32(3306)}
	vre := NewTestEngine(env.TopoServ, env.Cells[0], mysqld, dbClientFactoryFiltered, dbClientFactoryDba, dbClientDba.DBName(), nil)

	shouldBeDbaClient := vre.getDBClient(true /*runAsAdmin*/)
	assert.Equal(t, shouldBeDbaClient, dbClientDba)

	shouldBeFilteredClient := vre.getDBClient(false /*runAsAdmin*/)
	assert.Equal(t, shouldBeFilteredClient, dbClientFiltered)
}<|MERGE_RESOLUTION|>--- conflicted
+++ resolved
@@ -468,107 +468,6 @@
 	}
 }
 
-<<<<<<< HEAD
-func TestCreateDBAndTable(t *testing.T) {
-	defer func() { globalStats = &vrStats{} }()
-
-	defer deleteTablet(addTablet(100))
-	resetBinlogClient()
-	dbClient := binlogplayer.NewMockDBClient(t)
-	dbClientFactory := func() binlogplayer.DBClient { return dbClient }
-	mysqld := &mysqlctl.FakeMysqlDaemon{MysqlPort: sync2.NewAtomicInt32(3306)}
-
-	// Test Insert
-
-	vre := NewTestEngine(env.TopoServ, env.Cells[0], mysqld, dbClientFactory, dbClientFactory, dbClient.DBName(), nil)
-
-	tableNotFound := mysql.SQLError{Num: 1146, Message: "table not found"}
-	dbClient.ExpectRequest("select * from _vt.vreplication where db_name='db'", nil, &tableNotFound)
-	vre.Open(context.Background())
-	defer vre.Close()
-
-	// Missing db. Statement should get retried after creating everything.
-	dbNotFound := mysql.SQLError{Num: 1049, Message: "db not found"}
-	dbClient.ExpectRequest("use _vt", &sqltypes.Result{}, &dbNotFound)
-
-	expectDDLs := func() {
-		t.Helper()
-		ddls := []string{
-			"CREATE DATABASE IF NOT EXISTS _vt",
-			"DROP TABLE IF EXISTS _vt.blp_checkpoint",
-		}
-		for _, ddl := range ddls {
-			dbClient.ExpectRequest(ddl, &sqltypes.Result{}, nil)
-		}
-
-		ddls = []string{
-			"CREATE TABLE IF NOT EXISTS _vt.vreplication.*",
-			"ALTER TABLE _vt.vreplication ADD COLUMN db_name.*",
-			"ALTER TABLE _vt.vreplication MODIFY source.*",
-			"ALTER TABLE _vt.vreplication ADD KEY.*",
-			"ALTER TABLE _vt.vreplication ADD COLUMN rows_copied.*",
-			"ALTER TABLE _vt.vreplication ADD COLUMN tags.*",
-			"ALTER TABLE _vt.vreplication ADD COLUMN time_heartbeat.*",
-			"ALTER TABLE _vt.vreplication ADD COLUMN workflow_type int NOT NULL DEFAULT 0",
-			"ALTER TABLE _vt.vreplication ADD COLUMN time_throttled.*",
-			"ALTER TABLE _vt.vreplication ADD COLUMN component_throttled.*",
-			"ALTER TABLE _vt.vreplication ADD COLUMN workflow_sub_type int NOT NULL DEFAULT 0",
-			"create table if not exists _vt.resharding_journal.*",
-			"create table if not exists _vt.copy_state.*",
-			"alter table _vt.copy_state.*",
-		}
-		for _, ddl := range ddls {
-			dbClient.ExpectRequestRE(ddl, &sqltypes.Result{}, nil)
-		}
-	}
-	expectDDLs()
-	dbClient.ExpectRequest("use _vt", &sqltypes.Result{}, nil)
-
-	// Non-recoverable error.
-	unrecoverableError := &mysql.SQLError{Num: 1234, Message: "random error"}
-	dbClient.ExpectRequest("select fail_query from _vt.vreplication", &sqltypes.Result{}, unrecoverableError)
-
-	// Missing table. Statement should get retried after creating everything.
-	dbClient.ExpectRequest("use _vt", &sqltypes.Result{}, nil)
-	dbClient.ExpectRequest("insert into _vt.vreplication values(null)", &sqltypes.Result{}, &tableNotFound)
-	expectDDLs()
-	dbClient.ExpectRequest("insert into _vt.vreplication values(null)", &sqltypes.Result{InsertID: 1}, nil)
-
-	// The rest of this test is normal with no db errors or extra queries.
-
-	dbClient.ExpectRequest("select * from _vt.vreplication where id = 1", sqltypes.MakeTestResult(
-		sqltypes.MakeTestFields(
-			"id|state|source",
-			"int64|varchar|varchar",
-		),
-		fmt.Sprintf(`1|Running|keyspace:"%s" shard:"0" key_range:{end:"\x80"}`, env.KeyspaceName),
-	), nil)
-	dbClient.ExpectRequestRE("update _vt.vreplication set message='Picked source tablet.*", testDMLResponse, nil)
-	dbClient.ExpectRequest("update _vt.vreplication set state='Running', message='' where id=1", testDMLResponse, nil)
-	dbClient.ExpectRequest("select pos, stop_pos, max_tps, max_replication_lag, state, workflow_type, workflow, workflow_sub_type from _vt.vreplication where id=1", testSettingsResponse, nil)
-	dbClient.ExpectRequest("begin", nil, nil)
-	dbClient.ExpectRequest("insert into t values(1)", testDMLResponse, nil)
-	dbClient.ExpectRequestRE("update _vt.vreplication set pos='MariaDB/0-1-1235', time_updated=.*", testDMLResponse, nil)
-	dbClient.ExpectRequest("commit", nil, nil)
-
-	_, err := vre.Exec("select fail_query from _vt.vreplication")
-	if err != unrecoverableError {
-		t.Errorf("Want: %v, Got: %v", unrecoverableError, err)
-	}
-
-	qr, err := vre.Exec("insert into _vt.vreplication values(null)")
-	if err != nil {
-		t.Fatal(err)
-	}
-	wantqr := &sqltypes.Result{InsertID: 1}
-	if !qr.Equal(wantqr) {
-		t.Errorf("Exec: %v, want %v", qr, wantqr)
-	}
-	dbClient.Wait()
-}
-
-=======
->>>>>>> 79715f32
 func TestGetDBClient(t *testing.T) {
 	dbClientDba := binlogplayer.NewMockDbaClient(t)
 	dbClientFiltered := binlogplayer.NewMockDBClient(t)
