--- conflicted
+++ resolved
@@ -210,12 +210,8 @@
 		return fmt.Errorf("plan not found for table: %s, current plans are: %#v", tableName, plan.TargetTables)
 	}
 
-<<<<<<< HEAD
-	fmt.Printf("============ copyTimeout=%v\n", copyTimeout)
-	ctx, cancel := context.WithTimeout(ctx, copyTimeout)
-=======
+	fmt.Printf("============ copyPhaseDuration=%v\n", copyPhaseDuration)
 	ctx, cancel := context.WithTimeout(ctx, *copyPhaseDuration)
->>>>>>> c4838435
 	defer cancel()
 
 	var lastpkpb *querypb.QueryResult
