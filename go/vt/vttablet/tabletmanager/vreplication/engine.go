/*
Copyright 2019 The Vitess Authors.

Licensed under the Apache License, Version 2.0 (the "License");
you may not use this file except in compliance with the License.
You may obtain a copy of the License at

    http://www.apache.org/licenses/LICENSE-2.0

Unless required by applicable law or agreed to in writing, software
distributed under the License is distributed on an "AS IS" BASIS,
WITHOUT WARRANTIES OR CONDITIONS OF ANY KIND, either express or implied.
See the License for the specific language governing permissions and
limitations under the License.
*/

package vreplication

import (
	"context"
	"errors"
	"fmt"
	"math"
	"sort"
	"strconv"
	"sync"
	"time"

	"google.golang.org/protobuf/proto"

	"vitess.io/vitess/go/mysql"
	"vitess.io/vitess/go/sqltypes"
	"vitess.io/vitess/go/sync2"
	"vitess.io/vitess/go/vt/binlog/binlogplayer"
	"vitess.io/vitess/go/vt/dbconfigs"
	"vitess.io/vitess/go/vt/log"
	"vitess.io/vitess/go/vt/mysqlctl"
	binlogdatapb "vitess.io/vitess/go/vt/proto/binlogdata"
	querypb "vitess.io/vitess/go/vt/proto/query"
	vtrpcpb "vitess.io/vitess/go/vt/proto/vtrpc"
	"vitess.io/vitess/go/vt/sidecardb"
	"vitess.io/vitess/go/vt/topo"
	"vitess.io/vitess/go/vt/vterrors"
	"vitess.io/vitess/go/vt/vttablet/tabletserver/tabletenv"
	"vitess.io/vitess/go/vt/vttablet/tabletserver/throttle"
)

const (
	reshardingJournalTableName = "resharding_journal"
	vreplicationTableName      = "vreplication"
	copyStateTableName         = "copy_state"
	postCopyActionTableName    = "post_copy_action"

	maxRows                      = 10000
	throttlerVReplicationAppName = "vreplication"
	throttlerOnlineDDLAppName    = "online-ddl"
)

const (
	PostCopyActionNone PostCopyActionType = iota
	PostCopyActionSQL
)

// waitRetryTime can be changed to a smaller value for tests.
// A VReplication stream can be created by sending an insert statement
// to the Engine. Such a stream can also be updated or deleted. The fields
// of the table are described in binlogplayer.binlog_player.go. Changing
// values in a vreplication row will cause the Engine to accordingly react.
// For example, setting the state to 'Stopped' will cause that stream to
// stop replicating.
var waitRetryTime = 1 * time.Second

// How frequently vcopier will update vreplication rows_copied
var rowsCopiedUpdateInterval = 30 * time.Second

// How frequntly vcopier will garbage collect old copy_state rows.
// By default, do it in between every 2nd and 3rd rows copied update.
var copyStateGCInterval = (rowsCopiedUpdateInterval * 3) - (rowsCopiedUpdateInterval / 2)

// Engine is the engine for handling vreplication.
type Engine struct {
	// mu synchronizes isOpen, cancelRetry, controllers and wg.
	mu     sync.Mutex
	isOpen bool
	// If cancelRetry is set, then a retry loop is running.
	// Invoking the function guarantees that there will be
	// no more retries.
	cancelRetry context.CancelFunc
	controllers map[int32]*controller
	// wg is used by in-flight functions that can run for long periods.
	wg sync.WaitGroup

	// ctx is the root context for all controllers.
	ctx context.Context
	// cancel will cancel the root context, thereby all controllers.
	cancel context.CancelFunc

	ts                      *topo.Server
	cell                    string
	mysqld                  mysqlctl.MysqlDaemon
	dbClientFactoryFiltered func() binlogplayer.DBClient
	dbClientFactoryDba      func() binlogplayer.DBClient
	dbName                  string

	journaler map[string]*journalEvent
	ec        *externalConnector

	throttlerClient *throttle.Client

	// This should only be set in Test Engines in order to short
	// curcuit functions as needed in unit tests. It's automatically
	// enabled in NewSimpleTestEngine. This should NOT be used in
	// production.
	shortcircuit bool
}

type journalEvent struct {
	journal      *binlogdatapb.Journal
	participants map[string]int32
	shardGTIDs   map[string]*binlogdatapb.ShardGtid
}

type PostCopyActionType int
type PostCopyAction struct {
	Type PostCopyActionType `json:"type"`
	Task string             `json:"task"`
}

// NewEngine creates a new Engine.
// A nil ts means that the Engine is disabled.
func NewEngine(config *tabletenv.TabletConfig, ts *topo.Server, cell string, mysqld mysqlctl.MysqlDaemon, lagThrottler *throttle.Throttler) *Engine {
	vre := &Engine{
		controllers:     make(map[int32]*controller),
		ts:              ts,
		cell:            cell,
		mysqld:          mysqld,
		journaler:       make(map[string]*journalEvent),
		ec:              newExternalConnector(config.ExternalConnections),
		throttlerClient: throttle.NewBackgroundClient(lagThrottler, throttlerVReplicationAppName, throttle.ThrottleCheckPrimaryWrite),
	}

	return vre
}

// InitDBConfig should be invoked after the db name is computed.
func (vre *Engine) InitDBConfig(dbcfgs *dbconfigs.DBConfigs) {
	// If we're already initilized, it's a test engine. Ignore the call.
	if vre.dbClientFactoryFiltered != nil && vre.dbClientFactoryDba != nil {
		return
	}
	vre.dbClientFactoryFiltered = func() binlogplayer.DBClient {
		return binlogplayer.NewDBClient(dbcfgs.FilteredWithDB())
	}
	vre.dbClientFactoryDba = func() binlogplayer.DBClient {
		return binlogplayer.NewDBClient(dbcfgs.DbaWithDB())
	}
	vre.dbName = dbcfgs.DBName
}

// NewTestEngine creates a new Engine for testing.
func NewTestEngine(ts *topo.Server, cell string, mysqld mysqlctl.MysqlDaemon, dbClientFactoryFiltered func() binlogplayer.DBClient, dbClientFactoryDba func() binlogplayer.DBClient, dbname string, externalConfig map[string]*dbconfigs.DBConfigs) *Engine {
	vre := &Engine{
		controllers:             make(map[int32]*controller),
		ts:                      ts,
		cell:                    cell,
		mysqld:                  mysqld,
		dbClientFactoryFiltered: dbClientFactoryFiltered,
		dbClientFactoryDba:      dbClientFactoryDba,
		dbName:                  dbname,
		journaler:               make(map[string]*journalEvent),
		ec:                      newExternalConnector(externalConfig),
	}
	return vre
}

// NewSimpleTestEngine creates a new Engine for testing that can
// also short curcuit functions as needed.
func NewSimpleTestEngine(ts *topo.Server, cell string, mysqld mysqlctl.MysqlDaemon, dbClientFactoryFiltered func() binlogplayer.DBClient, dbClientFactoryDba func() binlogplayer.DBClient, dbname string, externalConfig map[string]*dbconfigs.DBConfigs) *Engine {
	vre := &Engine{
		controllers:             make(map[int32]*controller),
		ts:                      ts,
		cell:                    cell,
		mysqld:                  mysqld,
		dbClientFactoryFiltered: dbClientFactoryFiltered,
		dbClientFactoryDba:      dbClientFactoryDba,
		dbName:                  dbname,
		journaler:               make(map[string]*journalEvent),
		ec:                      newExternalConnector(externalConfig),
		shortcircuit:            true,
	}
	return vre
}

// Open starts the Engine service.
func (vre *Engine) Open(ctx context.Context) {
	vre.mu.Lock()
	defer vre.mu.Unlock()

	if vre.ts == nil {
		return
	}
	if vre.isOpen {
		return
	}
	log.Infof("VReplication Engine: opening")

	// Cancel any existing retry loops.
	// This guarantees that there will be no more
	// retries unless we start a new loop.
	if vre.cancelRetry != nil {
		vre.cancelRetry()
		vre.cancelRetry = nil
	}

	if err := vre.openLocked(ctx); err != nil {
		log.Infof("openLocked error: %s", err)
		ctx, cancel := context.WithCancel(ctx)
		vre.cancelRetry = cancel
		go vre.retry(ctx, err)
	}
	log.Infof("VReplication engine opened successfully")
}

func (vre *Engine) openLocked(ctx context.Context) error {

	rows, err := vre.readAllRows(ctx)
	if err != nil {
		return err
	}

	vre.ctx, vre.cancel = context.WithCancel(ctx)
	vre.isOpen = true
	vre.initControllers(rows)
	vre.updateStats()
	return nil
}

var openRetryInterval = sync2.NewAtomicDuration(1 * time.Second)

func (vre *Engine) retry(ctx context.Context, err error) {
	log.Errorf("Error starting vreplication engine: %v, will keep retrying.", err)
	for {
		timer := time.NewTimer(openRetryInterval.Get())
		select {
		case <-ctx.Done():
			timer.Stop()
			return
		case <-timer.C:
		}
		vre.mu.Lock()
		// Recheck the context within the lock.
		// This guarantees that we will not retry
		// after the context was canceled. This
		// can almost never happen.
		select {
		case <-ctx.Done():
			vre.mu.Unlock()
			return
		default:
		}
		if err := vre.openLocked(ctx); err == nil {
			// Don't invoke cancelRetry because openLocked
			// will hold on to this context for later cancelation.
			vre.cancelRetry = nil
			vre.mu.Unlock()
			return
		}
		vre.mu.Unlock()
	}
}

func (vre *Engine) initControllers(rows []map[string]string) {
	for _, row := range rows {
		ct, err := newController(vre.ctx, row, vre.dbClientFactoryFiltered, vre.mysqld, vre.ts, vre.cell, tabletTypesStr, nil, vre)
		if err != nil {
			log.Errorf("Controller could not be initialized for stream: %v", row)
			continue
		}
		vre.controllers[ct.id] = ct
	}
}

// IsOpen returns true if Engine is open.
func (vre *Engine) IsOpen() bool {
	vre.mu.Lock()
	defer vre.mu.Unlock()
	return vre.isOpen
}

// Close closes the Engine service.
func (vre *Engine) Close() {
	vre.mu.Lock()
	defer vre.mu.Unlock()

	// If we're retrying, we're not open.
	// Just cancel the retry loop.
	if vre.cancelRetry != nil {
		vre.cancelRetry()
		vre.cancelRetry = nil
		return
	}

	if !vre.isOpen {
		return
	}

	vre.ec.Close()
	vre.cancel()
	// We still have to wait for all controllers to stop.
	for _, ct := range vre.controllers {
		ct.Stop()
	}
	vre.controllers = make(map[int32]*controller)

	// Wait for long-running functions to exit.
	vre.wg.Wait()

	vre.mysqld.DisableBinlogPlayback()
	vre.isOpen = false

	vre.updateStats()
	log.Infof("VReplication Engine: closed")
}

func (vre *Engine) getDBClient(isAdmin bool) binlogplayer.DBClient {
	if isAdmin {
		return vre.dbClientFactoryDba()
	}
	return vre.dbClientFactoryFiltered()
}

// ExecWithDBA runs the specified query as the DBA user
func (vre *Engine) ExecWithDBA(query string) (*sqltypes.Result, error) {
	return vre.exec(query, true /*runAsAdmin*/)
}

// Exec runs the specified query as the Filtered user
func (vre *Engine) Exec(query string) (*sqltypes.Result, error) {
	return vre.exec(query, false /*runAsAdmin*/)
}

// Exec executes the query and the related actions.
// Example insert statement:
// insert into vreplication
//
//	(workflow, source, pos, max_tps, max_replication_lag, time_updated, transaction_timestamp, state)
//	values ('Resharding', 'keyspace:"ks" shard:"0" tables:"a" tables:"b" ', 'MariaDB/0-1-1083', 9223372036854775807, 9223372036854775807, 481823, 0, 'Running')`
//
// Example update statement:
// update vreplication set state='Stopped', message='testing stop' where id=1
// Example delete: delete from vreplication where id=1
// Example select: select * from vreplication
func (vre *Engine) exec(query string, runAsAdmin bool) (*sqltypes.Result, error) {
	vre.mu.Lock()
	defer vre.mu.Unlock()
	if !vre.isOpen {
		return nil, vterrors.New(vtrpcpb.Code_UNAVAILABLE, "vreplication engine is closed")
	}
	if vre.cancelRetry != nil {
		return nil, vterrors.New(vtrpcpb.Code_UNAVAILABLE, "engine is still trying to open")
	}
	defer vre.updateStats()

	plan, err := buildControllerPlan(query)
	if err != nil {
		return nil, err
	}

	dbClient := vre.getDBClient(runAsAdmin)
	if err := dbClient.Connect(); err != nil {
		return nil, err
	}
	defer dbClient.Close()

	// Change the database to ensure that these events don't get
	// replicated by another vreplication. This can happen when
	// we reverse replication.
	if _, err := dbClient.ExecuteFetch(fmt.Sprintf("use %s", sidecardb.GetSidecarDBNameIdentifier()), 1); err != nil {
		return nil, err
	}

	switch plan.opcode {
	case insertQuery:
		qr, err := dbClient.ExecuteFetch(plan.query, 1)
		if err != nil {
			return nil, err
		}
		if qr.InsertID == 0 {
			return nil, fmt.Errorf("insert failed to generate an id")
		}
		maxInsert := qr.InsertID + uint64(plan.numInserts)
		if maxInsert > math.MaxInt32 {
			return nil, fmt.Errorf("insert id %v out of range", qr.InsertID)
		}

		vdbc := newVDBClient(dbClient, binlogplayer.NewStats())
		for id := int32(qr.InsertID); id < int32(maxInsert); id++ {
			if ct := vre.controllers[id]; ct != nil {
				// Unreachable. Just a failsafe.
				ct.Stop()
				delete(vre.controllers, id)
			}
			params, err := readRow(dbClient, id)
			if err != nil {
				return nil, err
			}
			ct, err := newController(vre.ctx, params, vre.dbClientFactoryFiltered, vre.mysqld, vre.ts, vre.cell, tabletTypesStr, nil, vre)
			if err != nil {
				return nil, err
			}
			vre.controllers[id] = ct
			if err := insertLogWithParams(vdbc, LogStreamCreate, id, params); err != nil {
				return nil, err
			}
		}
		return qr, nil
	case updateQuery:
		ids, bv, err := vre.fetchIDs(dbClient, plan.selector)
		if err != nil {
			return nil, err
		}
		if len(ids) == 0 {
			return &sqltypes.Result{}, nil
		}
		blpStats := make(map[int32]*binlogplayer.Stats)
		for _, id := range ids {
			if ct := vre.controllers[id]; ct != nil {
				// Stop the current controller.
				ct.Stop()
				blpStats[id] = ct.blpStats
			}
		}
		query, err = plan.applier.GenerateQuery(bv, nil)
		if err != nil {
			return nil, err
		}
		qr, err := dbClient.ExecuteFetch(query, maxRows)
		if err != nil {
			return nil, err
		}
		vdbc := newVDBClient(dbClient, binlogplayer.NewStats())
		for _, id := range ids {
			params, err := readRow(dbClient, id)
			if err != nil {
				return nil, err
			}
			// Create a new controller in place of the old one.
			// For continuity, the new controller inherits the previous stats.
			ct, err := newController(vre.ctx, params, vre.dbClientFactoryFiltered, vre.mysqld, vre.ts, vre.cell, tabletTypesStr, blpStats[id], vre)
			if err != nil {
				return nil, err
			}
			vre.controllers[id] = ct
			if err := insertLog(vdbc, LogStateChange, id, params["state"], ""); err != nil {
				return nil, err
			}
		}
		return qr, nil
	case deleteQuery:
		ids, bv, err := vre.fetchIDs(dbClient, plan.selector)
		if err != nil {
			return nil, err
		}
		if len(ids) == 0 {
			return &sqltypes.Result{}, nil
		}
		// Stop and delete the current controllers.
		vdbc := newVDBClient(dbClient, binlogplayer.NewStats())
		for _, id := range ids {
			if ct := vre.controllers[id]; ct != nil {
				ct.Stop()
				delete(vre.controllers, id)
			}
			if err := insertLogWithParams(vdbc, LogStreamDelete, id, nil); err != nil {
				return nil, err
			}
		}
		if err := dbClient.Begin(); err != nil {
			return nil, err
		}
		query, err := plan.applier.GenerateQuery(bv, nil)
		if err != nil {
			return nil, err
		}
		qr, err := dbClient.ExecuteFetch(query, maxRows)
		if err != nil {
			return nil, err
		}
		delQuery, err := plan.delCopyState.GenerateQuery(bv, nil)
		if err != nil {
			return nil, err
		}
		_, err = dbClient.ExecuteFetch(delQuery, maxRows)
		if err != nil {
			return nil, err
		}
		delQuery, err = plan.delPostCopyAction.GenerateQuery(bv, nil)
		if err != nil {
			return nil, err
		}
		_, err = dbClient.ExecuteFetch(delQuery, maxRows)
		if err != nil {
			return nil, err
		}
		if err := dbClient.Commit(); err != nil {
			return nil, err
		}
		return qr, nil
	case selectQuery, reshardingJournalQuery:
		// select and resharding journal queries are passed through.
		return dbClient.ExecuteFetch(plan.query, maxRows)
	}
	panic("unreachable")
}

func (vre *Engine) fetchIDs(dbClient binlogplayer.DBClient, selector string) (ids []int32, bv map[string]*querypb.BindVariable, err error) {
	qr, err := dbClient.ExecuteFetch(selector, 10000)
	if err != nil {
		return nil, nil, err
	}
	for _, row := range qr.Rows {
		id, err := row[0].ToInt32()
		if err != nil {
			return nil, nil, err
		}
		ids = append(ids, id)
	}
	bvval, err := sqltypes.BuildBindVariable(ids)
	if err != nil {
		// Unreachable.
		return nil, nil, err
	}
	bv = map[string]*querypb.BindVariable{"ids": bvval}
	return ids, bv, nil
}

// registerJournal is invoked if any of the vreplication streams encounters a journal event.
// Multiple registerJournal functions collaborate to converge on the final action.
// The first invocation creates an entry in vre.journaler. The entry is initialized
// with the list of participants that also need to converge.
// The middle invocation happens on the first and subsequent calls: the current participant
// marks itself as having joined the wait.
// The final invocation happens for the last participant that joins. Having confirmed
// that all the participants have joined, transitionJournal is invoked, which deletes
// all current participant streams and creates new ones to replace them.
// A unified journal event is identified by the workflow name and journal id.
// Multiple independent journal events can go through this cycle concurrently.
func (vre *Engine) registerJournal(journal *binlogdatapb.Journal, id int32) error {
	vre.mu.Lock()
	defer vre.mu.Unlock()
	if !vre.isOpen {
		// Unreachable.
		return nil
	}

	workflow := vre.controllers[id].workflow
	key := fmt.Sprintf("%s:%d", workflow, journal.Id)
	ks := fmt.Sprintf("%s:%s", vre.controllers[id].source.Keyspace, vre.controllers[id].source.Shard)
	log.Infof("Journal encountered for (%s %s): %v", key, ks, journal)
	je, ok := vre.journaler[key]
	if !ok {
		log.Infof("First stream for workflow %s has joined, creating journaler entry", workflow)
		je = &journalEvent{
			journal:      journal,
			participants: make(map[string]int32),
			shardGTIDs:   make(map[string]*binlogdatapb.ShardGtid),
		}
		vre.journaler[key] = je
	}
	// Middle invocation. Register yourself
	controllerSources := make(map[string]bool)
	for _, ct := range vre.controllers {
		if ct.workflow != workflow {
			// Only compare with streams that belong to the current workflow.
			continue
		}
		ks := fmt.Sprintf("%s:%s", ct.source.Keyspace, ct.source.Shard)
		controllerSources[ks] = true
	}
	for _, jks := range journal.Participants {
		ks := fmt.Sprintf("%s:%s", jks.Keyspace, jks.Shard)
		if _, ok := controllerSources[ks]; !ok {
			log.Errorf("cannot redirect on journal: not all sources are present in this workflow: missing %v", ks)
			return fmt.Errorf("cannot redirect on journal: not all sources are present in this workflow: missing %v", ks)
		}
		if _, ok := je.participants[ks]; !ok {
			log.Infof("New participant %s found for workflow %s", ks, workflow)
			je.participants[ks] = 0
		} else {
			log.Infof("Participant %s:%d already exists for workflow %s", ks, je.participants[ks], workflow)
		}
	}
	for _, gtid := range journal.ShardGtids {
		je.shardGTIDs[gtid.Shard] = gtid
	}

	je.participants[ks] = id
	// Check if all participants have joined.
	for ks, pid := range je.participants {
		if pid == 0 {
			// Still need to wait.
			log.Infof("Not all participants have joined, including %s", ks)
			return nil
		}
	}
	// Final invocation. Perform the transition.
	delete(vre.journaler, key)
	go vre.transitionJournal(je)
	return nil
}

// transitionJournal stops all existing participants, deletes their vreplication
// entries, and creates new ones as instructed by the journal metadata.
func (vre *Engine) transitionJournal(je *journalEvent) {
	vre.mu.Lock()
	defer vre.mu.Unlock()
	if !vre.isOpen {
		return
	}

	log.Infof("Transitioning for journal:workload %v", je)

	//sort both participants and shardgtids
	participants := make([]string, 0)
	for ks := range je.participants {
		participants = append(participants, ks)
	}
	sort.Sort(ShardSorter(participants))
	log.Infof("Participants %+v, oldParticipants %+v", participants, je.participants)
	shardGTIDs := make([]string, 0)
	for shard := range je.shardGTIDs {
		shardGTIDs = append(shardGTIDs, shard)
	}
	sort.Strings(shardGTIDs)

	// Wait for participating controllers to stop.
	// Also collect one id reference.
	var refid int32
	for id := range participants {
		ks := participants[id]
		refid = je.participants[ks]
		vre.controllers[refid].Stop()
	}

	dbClient := vre.dbClientFactoryFiltered()
	if err := dbClient.Connect(); err != nil {
		log.Errorf("transitionJournal: unable to connect to the database: %v", err)
		return
	}
	defer dbClient.Close()

	if err := dbClient.Begin(); err != nil {
		log.Errorf("transitionJournal: %v", err)
		return
	}

	// Use the reference row to copy other fields like cell, tablet_types, etc.
	params, err := readRow(dbClient, refid)
	if err != nil {
		log.Errorf("transitionJournal: %v", err)
		return
	}
	var newids []int32
	for _, shard := range shardGTIDs {
		sgtid := je.shardGTIDs[shard]
		bls := proto.Clone(vre.controllers[refid].source).(*binlogdatapb.BinlogSource)
		bls.Keyspace, bls.Shard = sgtid.Keyspace, sgtid.Shard

		workflowType, _ := strconv.ParseInt(params["workflow_type"], 10, 32)
		workflowSubType, _ := strconv.ParseInt(params["workflow_sub_type"], 10, 32)
		deferSecondaryKeys, _ := strconv.ParseBool(params["defer_secondary_keys"])
		ig := NewInsertGenerator(binlogplayer.BlpRunning, vre.dbName)
		ig.AddRow(params["workflow"], bls, sgtid.Gtid, params["cell"], params["tablet_types"],
			binlogdatapb.VReplicationWorkflowType(workflowType), binlogdatapb.VReplicationWorkflowSubType(workflowSubType), deferSecondaryKeys)
		qr, err := dbClient.ExecuteFetch(ig.String(), maxRows)
		if err != nil {
			log.Errorf("transitionJournal: %v", err)
			return
		}
		log.Infof("Created stream: %v for %v", qr.InsertID, sgtid)
		if qr.InsertID > math.MaxInt32 {
			log.Errorf("transitionJournal: InsertID %v too large", qr.InsertID)
			return
		}
		newids = append(newids, int32(qr.InsertID))
	}
	for _, ks := range participants {
		id := je.participants[ks]
		_, err := dbClient.ExecuteFetch(binlogplayer.DeleteVReplication(id), maxRows)
		if err != nil {
			log.Errorf("transitionJournal: %v", err)
			return
		}
		log.Infof("Deleted stream: %v", id)
	}
	if err := dbClient.Commit(); err != nil {
		log.Errorf("transitionJournal: %v", err)
		return
	}

	for id := range participants {
		ks := participants[id]
		id := je.participants[ks]
		delete(vre.controllers, id)
	}

	for _, id := range newids {
		params, err := readRow(dbClient, id)
		if err != nil {
			log.Errorf("transitionJournal: %v", err)
			return
		}
		ct, err := newController(vre.ctx, params, vre.dbClientFactoryFiltered, vre.mysqld, vre.ts, vre.cell, tabletTypesStr, nil, vre)
		if err != nil {
			log.Errorf("transitionJournal: %v", err)
			return
		}
		vre.controllers[id] = ct
	}
	log.Infof("Completed transition for journal:workload %v", je)
}

// WaitForPos waits for the replication to reach the specified position.
func (vre *Engine) WaitForPos(ctx context.Context, id int32, pos string) error {
	start := time.Now()
	mPos, err := binlogplayer.DecodePosition(pos)
	if err != nil {
		return err
	}

	if err := func() error {
		vre.mu.Lock()
		defer vre.mu.Unlock()
		if !vre.isOpen {
			return errors.New("vreplication engine is closed")
		}

		// Ensure that the engine won't be closed while this is running.
		vre.wg.Add(1)
		return nil
	}(); err != nil {
		return err
	}
	defer vre.wg.Done()

	if vre.shortcircuit {
		return nil
	}

	dbClient := vre.dbClientFactoryFiltered()
	if err := dbClient.Connect(); err != nil {
		return err
	}
	defer dbClient.Close()

	tkr := time.NewTicker(waitRetryTime)
	defer tkr.Stop()
	for {
		qr, err := dbClient.ExecuteFetch(binlogplayer.ReadVReplicationStatus(id), 10)
		switch {
		case err != nil:
			// We have high contention on the vreplication row, so retry if our read gets
			// killed off by the deadlock detector and should be re-tried.
			// The full error we get back from MySQL in that case is:
			// Deadlock found when trying to get lock; try restarting transaction (errno 1213) (sqlstate 40001)
			// Docs: https://dev.mysql.com/doc/mysql-errors/en/server-error-reference.html#error_er_lock_deadlock
			if sqlErr, ok := err.(*mysql.SQLError); ok && sqlErr.Number() == mysql.ERLockDeadlock {
				log.Infof("Deadlock detected waiting for pos %s: %v; will retry", pos, err)
			} else {
				return err
			}
		case len(qr.Rows) == 0:
			return fmt.Errorf("vreplication stream %d not found", id)
		case len(qr.Rows) > 1 || len(qr.Rows[0]) != 3:
			return fmt.Errorf("unexpected result: %v", qr)
		}

		// When err is not nil then we got a retryable error and will loop again
		if err == nil {
			current, dcerr := binlogplayer.DecodePosition(qr.Rows[0][0].ToString())
			if dcerr != nil {
				return dcerr
			}

			if current.AtLeast(mPos) {
				log.Infof("position: %s reached, wait time: %v", pos, time.Since(start))
				return nil
			}

			if qr.Rows[0][1].ToString() == binlogplayer.BlpStopped {
				return fmt.Errorf("replication has stopped at %v before reaching position %v, message: %s", current, mPos, qr.Rows[0][2].ToString())
			}
		}

		select {
		case <-ctx.Done():
			var doneErr error
			if err != nil { // we had a retryable error and never got status info
				doneErr = fmt.Errorf("error waiting for pos: %s, unable to get vreplication status for id %d: %v, wait time: %v",
					pos, id, err, time.Since(start))
			} else {
				doneErr = fmt.Errorf("error waiting for pos: %s, last pos: %s: %v, wait time: %v: %s",
					pos, qr.Rows[0][0].ToString(), ctx.Err(), time.Since(start),
					"possibly no tablets are available to stream in the source keyspace for your cell and tablet_types setting")
			}
			log.Error(doneErr.Error())
			return doneErr
		case <-vre.ctx.Done():
			return fmt.Errorf("vreplication is closing: %v", vre.ctx.Err())
		case <-tkr.C:
		}
	}
}

// UpdateStats must be called with lock held.
func (vre *Engine) updateStats() {
	globalStats.mu.Lock()
	defer globalStats.mu.Unlock()

	globalStats.isOpen = vre.isOpen
	globalStats.controllers = make(map[int32]*controller, len(vre.controllers))
	for id, ct := range vre.controllers {
		globalStats.controllers[id] = ct
	}
}

func (vre *Engine) readAllRows(ctx context.Context) ([]map[string]string, error) {
	dbClient := vre.dbClientFactoryFiltered()
	if err := dbClient.Connect(); err != nil {
		return nil, err
	}
	defer dbClient.Close()
	qr, err := dbClient.ExecuteFetch(fmt.Sprintf("select * from %s.vreplication where db_name=%v",
		sidecardb.GetSidecarDBNameIdentifier(), encodeString(vre.dbName)), maxRows)
	if err != nil {
		return nil, err
	}
	maps := make([]map[string]string, len(qr.Rows))
	for i := range qr.Rows {
		mrow, err := rowToMap(qr, i)
		if err != nil {
			return nil, err
		}
		maps[i] = mrow
	}
	return maps, nil
}

<<<<<<< HEAD
func readRow(dbClient binlogplayer.DBClient, id int) (map[string]string, error) {
	qr, err := dbClient.ExecuteFetch(fmt.Sprintf("select * from %s.vreplication where id = %d",
		sidecardb.GetSidecarDBNameIdentifier(), id), 10)
=======
func readRow(dbClient binlogplayer.DBClient, id int32) (map[string]string, error) {
	qr, err := dbClient.ExecuteFetch(fmt.Sprintf("select * from _vt.vreplication where id = %d", id), 10)
>>>>>>> da1906d5
	if err != nil {
		return nil, err
	}
	if len(qr.Rows) != 1 {
		return nil, fmt.Errorf("unexpected number of rows: %v", qr)
	}
	if len(qr.Fields) != len(qr.Rows[0]) {
		return nil, fmt.Errorf("fields don't match rows: %v", qr)
	}
	row, err := rowToMap(qr, 0)
	if err != nil {
		return nil, err
	}
	gtid, ok := row["pos"]
	if ok {
		b := binlogplayer.MysqlUncompress(gtid)
		if b != nil {
			gtid = string(b)
			row["pos"] = gtid
		}
	}
	return row, nil
}

// rowToMap converts a row into a map for easier processing.
func rowToMap(qr *sqltypes.Result, rownum int) (map[string]string, error) {
	row := qr.Rows[rownum]
	m := make(map[string]string, len(row))
	for i, fld := range qr.Fields {
		if row[i].IsNull() {
			continue
		}
		m[fld.Name] = row[i].ToString()
	}
	return m, nil
}<|MERGE_RESOLUTION|>--- conflicted
+++ resolved
@@ -846,14 +846,9 @@
 	return maps, nil
 }
 
-<<<<<<< HEAD
-func readRow(dbClient binlogplayer.DBClient, id int) (map[string]string, error) {
+func readRow(dbClient binlogplayer.DBClient, id int32) (map[string]string, error) {
 	qr, err := dbClient.ExecuteFetch(fmt.Sprintf("select * from %s.vreplication where id = %d",
 		sidecardb.GetSidecarDBNameIdentifier(), id), 10)
-=======
-func readRow(dbClient binlogplayer.DBClient, id int32) (map[string]string, error) {
-	qr, err := dbClient.ExecuteFetch(fmt.Sprintf("select * from _vt.vreplication where id = %d", id), 10)
->>>>>>> da1906d5
 	if err != nil {
 		return nil, err
 	}
