/*
Copyright 2017 Google Inc.

Licensed under the Apache License, Version 2.0 (the "License");
you may not use this file except in compliance with the License.
You may obtain a copy of the License at

    http://www.apache.org/licenses/LICENSE-2.0

Unless required by applicable law or agreed to in writing, software
distributed under the License is distributed on an "AS IS" BASIS,
WITHOUT WARRANTIES OR CONDITIONS OF ANY KIND, either express or implied.
See the License for the specific language governing permissions and
limitations under the License.
*/

package tabletmanager

import (
	"flag"
	"fmt"
	"time"

	"vitess.io/vitess/go/vt/vterrors"

	"golang.org/x/net/context"
	"vitess.io/vitess/go/vt/log"

	"vitess.io/vitess/go/mysql"
	"vitess.io/vitess/go/vt/logutil"
	"vitess.io/vitess/go/vt/mysqlctl"
	"vitess.io/vitess/go/vt/topo/topoproto"

	topodatapb "vitess.io/vitess/go/vt/proto/topodata"
)

// This file handles the initial backup restore upon startup.
// It is only enabled if restore_from_backup is set.

var (
	restoreFromBackup     = flag.Bool("restore_from_backup", false, "(init restore parameter) will check BackupStorage for a recent backup at startup and start there")
	restoreConcurrency    = flag.Int("restore_concurrency", 4, "(init restore parameter) how many concurrent files to restore at once")
	waitForBackupInterval = flag.Duration("wait_for_backup_interval", 0, "(init restore parameter) if this is greater than 0, instead of starting up empty when no backups are found, keep checking at this interval for a backup to appear")
)

// RestoreData is the main entry point for backup restore.
// It will either work, fail gracefully, or return
// an error in case of a non-recoverable error.
// It takes the action lock so no RPC interferes.
func (agent *ActionAgent) RestoreData(ctx context.Context, logger logutil.Logger, waitForBackupInterval time.Duration, deleteBeforeRestore bool) error {
	if err := agent.lock(ctx); err != nil {
		return err
	}
	defer agent.unlock()
	if agent.Cnf == nil {
		return fmt.Errorf("cannot perform restore without my.cnf, please restart vttablet with a my.cnf file specified")
	}
	return agent.restoreDataLocked(ctx, logger, waitForBackupInterval, deleteBeforeRestore)
}

func (agent *ActionAgent) restoreDataLocked(ctx context.Context, logger logutil.Logger, waitForBackupInterval time.Duration, deleteBeforeRestore bool) error {
	// change type to RESTORE (using UpdateTabletFields so it's
	// always authorized)
	var originalType topodatapb.TabletType
	if _, err := agent.TopoServer.UpdateTabletFields(ctx, agent.TabletAlias, func(tablet *topodatapb.Tablet) error {
		originalType = tablet.Type
		tablet.Type = topodatapb.TabletType_RESTORE
		return nil
	}); err != nil {
		return vterrors.Wrap(err, "Cannot change type to RESTORE")
	}

	// let's update our internal state (stop query service and other things)
	if err := agent.refreshTablet(ctx, "restore from backup"); err != nil {
		return vterrors.Wrap(err, "failed to update state before restore")
	}

	// Try to restore. Depending on the reason for failure, we may be ok.
	// If we're not ok, return an error and the agent will log.Fatalf,
	// causing the process to be restarted and the restore retried.
	// Record local metadata values based on the original type.
	localMetadata := agent.getLocalMetadataValues(originalType)
	tablet := agent.Tablet()
<<<<<<< HEAD
	keyspaceName := tablet.Keyspace
	keyspaceInfo, err := agent.TopoServer.GetKeyspace(ctx, keyspaceName)
	if err != nil {
		return err
	}
	keyspace := keyspaceInfo.Keyspace
	keyspaceDir := tablet.Keyspace
	if keyspace.BaseKeyspace != "" {
		keyspaceDir = keyspace.BaseKeyspace
	}
	dir := fmt.Sprintf("%v/%v", keyspaceDir, tablet.Shard)
	pos, backupTime, err := mysqlctl.Restore(ctx, agent.Cnf, agent.MysqlDaemon, dir, *restoreConcurrency, agent.hookExtraEnv(), localMetadata, logger, deleteBeforeRestore, topoproto.TabletDbName(tablet), logutil.ProtoToTime(keyspace.SnapshotTime))
=======
	dir := fmt.Sprintf("%v/%v", tablet.Keyspace, tablet.Shard)

	// Loop until a backup exists, unless we were told to give up immediately.
	var pos mysql.Position
	var err error
	for {
		pos, err = mysqlctl.Restore(ctx, agent.Cnf, agent.MysqlDaemon, dir, *restoreConcurrency, agent.hookExtraEnv(), localMetadata, logger, deleteBeforeRestore, topoproto.TabletDbName(tablet))
		if waitForBackupInterval == 0 {
			break
		}
		// We only retry a specific set of errors. The rest we return immediately.
		if err != mysqlctl.ErrNoBackup && err != mysqlctl.ErrNoCompleteBackup {
			break
		}

		log.Infof("No backup found. Waiting %v (from -wait_for_backup_interval flag) to check again.", waitForBackupInterval)
		select {
		case <-ctx.Done():
			return ctx.Err()
		case <-time.After(waitForBackupInterval):
		}
	}

>>>>>>> 6ad520ea
	switch err {
	case nil:
		// Starting from here we won't be able to recover if we get stopped by a cancelled
		// context. Thus we use the background context to get through to the finish.
		if keyspace.KeyspaceType == topodatapb.KeyspaceType_NORMAL {
			// Reconnect to master only for "NORMAL" keyspaces
			if err := agent.startReplication(context.Background(), pos, originalType); err != nil {
				return err
			}
		}
	case mysqlctl.ErrNoBackup:
		// No-op, starting with empty database.
	case mysqlctl.ErrExistingDB:
		// No-op, assuming we've just restarted.  Note the
		// replication reporter may restart replication at the
		// next health check if it thinks it should. We do not
		// alter replication here.
	default:
		// If anything failed, we should reset the original tablet type
		agent.TopoServer.UpdateTabletFields(context.Background(), tablet.Alias, func(tablet *topodatapb.Tablet) error {
			tablet.Type = originalType
			return nil
		})
		agent.refreshTablet(ctx, "failed for restore from backup")
		return vterrors.Wrap(err, "Can't restore backup")
	}

	// If we had type BACKUP or RESTORE it's better to set our type to the init_tablet_type to make result of the restore
	// similar to completely clean start from scratch.
	if (originalType == topodatapb.TabletType_BACKUP || originalType == topodatapb.TabletType_RESTORE) && *initTabletType != "" {
		initType, err := topoproto.ParseTabletType(*initTabletType)
		if err == nil {
			originalType = initType
		}
	}

	// Change type back to original type if we're ok to serve.
	if _, err := agent.TopoServer.UpdateTabletFields(context.Background(), tablet.Alias, func(tablet *topodatapb.Tablet) error {
		tablet.Type = originalType
		tablet.BackupTime = backupTime
		tablet.RestorePosition = pos.String()
		return nil
	}); err != nil {
		return vterrors.Wrapf(err, "Cannot change type back to %v", originalType)
	}

	// let's update our internal state (start query service and other things)
	if err := agent.refreshTablet(context.Background(), "after restore from backup"); err != nil {
		return vterrors.Wrap(err, "failed to update state after backup")
	}

	return nil
}

func (agent *ActionAgent) startReplication(ctx context.Context, pos mysql.Position, tabletType topodatapb.TabletType) error {
	cmds := []string{
		"STOP SLAVE",
		"RESET SLAVE ALL", // "ALL" makes it forget master host:port.
	}
	if err := agent.MysqlDaemon.ExecuteSuperQueryList(ctx, cmds); err != nil {
		return vterrors.Wrap(err, "failed to reset slave")
	}

	// Set the position at which to resume from the master.
	if err := agent.MysqlDaemon.SetSlavePosition(ctx, pos); err != nil {
		return vterrors.Wrap(err, "failed to set slave position")
	}

	// Read the shard to find the current master, and its location.
	tablet := agent.Tablet()
	si, err := agent.TopoServer.GetShard(ctx, tablet.Keyspace, tablet.Shard)
	if err != nil {
		return vterrors.Wrap(err, "can't read shard")
	}
	if si.MasterAlias == nil {
		// We've restored, but there's no master. This is fine, since we've
		// already set the position at which to resume when we're later reparented.
		// If we had instead considered this fatal, all tablets would crash-loop
		// until a master appears, which would make it impossible to elect a master.
		log.Warningf("Can't start replication after restore: shard %v/%v has no master.", tablet.Keyspace, tablet.Shard)
		return nil
	}
	if topoproto.TabletAliasEqual(si.MasterAlias, tablet.Alias) {
		// We used to be the master before we got restarted in an empty data dir,
		// and no other master has been elected in the meantime.
		// This shouldn't happen, so we'll let the operator decide which tablet
		// should actually be promoted to master.
		log.Warningf("Can't start replication after restore: master record still points to this tablet.")
		return nil
	}
	ti, err := agent.TopoServer.GetTablet(ctx, si.MasterAlias)
	if err != nil {
		return vterrors.Wrapf(err, "Cannot read master tablet %v", si.MasterAlias)
	}

	// If using semi-sync, we need to enable it before connecting to master.
	if err := agent.fixSemiSync(tabletType); err != nil {
		return err
	}

	// Set master and start slave.
	if err := agent.MysqlDaemon.SetMaster(ctx, topoproto.MysqlHostname(ti.Tablet), int(topoproto.MysqlPort(ti.Tablet)), false /* slaveStopBefore */, true /* slaveStartAfter */); err != nil {
		return vterrors.Wrap(err, "MysqlDaemon.SetMaster failed")
	}
	return nil
}

func (agent *ActionAgent) getLocalMetadataValues(tabletType topodatapb.TabletType) map[string]string {
	tablet := agent.Tablet()
	values := map[string]string{
		"Alias":         topoproto.TabletAliasString(tablet.Alias),
		"ClusterAlias":  fmt.Sprintf("%s.%s", tablet.Keyspace, tablet.Shard),
		"DataCenter":    tablet.Alias.Cell,
		"PromotionRule": "must_not",
	}
	if isMasterEligible(tabletType) {
		values["PromotionRule"] = "neutral"
	}
	return values
}<|MERGE_RESOLUTION|>--- conflicted
+++ resolved
@@ -81,7 +81,6 @@
 	// Record local metadata values based on the original type.
 	localMetadata := agent.getLocalMetadataValues(originalType)
 	tablet := agent.Tablet()
-<<<<<<< HEAD
 	keyspaceName := tablet.Keyspace
 	keyspaceInfo, err := agent.TopoServer.GetKeyspace(ctx, keyspaceName)
 	if err != nil {
@@ -93,9 +92,6 @@
 		keyspaceDir = keyspace.BaseKeyspace
 	}
 	dir := fmt.Sprintf("%v/%v", keyspaceDir, tablet.Shard)
-	pos, backupTime, err := mysqlctl.Restore(ctx, agent.Cnf, agent.MysqlDaemon, dir, *restoreConcurrency, agent.hookExtraEnv(), localMetadata, logger, deleteBeforeRestore, topoproto.TabletDbName(tablet), logutil.ProtoToTime(keyspace.SnapshotTime))
-=======
-	dir := fmt.Sprintf("%v/%v", tablet.Keyspace, tablet.Shard)
 
 	// Loop until a backup exists, unless we were told to give up immediately.
 	var pos mysql.Position
@@ -118,7 +114,6 @@
 		}
 	}
 
->>>>>>> 6ad520ea
 	switch err {
 	case nil:
 		// Starting from here we won't be able to recover if we get stopped by a cancelled
