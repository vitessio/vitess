--- conflicted
+++ resolved
@@ -289,11 +289,8 @@
 		DbNameOverride:       initDbNameOverride,
 		Tags:                 mergeTags(buildTags, initTags),
 		DefaultConnCollation: uint32(charset),
-<<<<<<< HEAD
+		TabletStartTime:      protoutil.TimeToProto(time.Now()),
 		TabletShutdownTime:   nil,
-=======
-		TabletStartTime:      protoutil.TimeToProto(time.Now()),
->>>>>>> d7071569
 	}, nil
 }
 
