/*
Copyright 2019 The Vitess Authors.

Licensed under the Apache License, Version 2.0 (the "License");
you may not use this file except in compliance with the License.
You may obtain a copy of the License at

    http://www.apache.org/licenses/LICENSE-2.0

Unless required by applicable law or agreed to in writing, software
distributed under the License is distributed on an "AS IS" BASIS,
WITHOUT WARRANTIES OR CONDITIONS OF ANY KIND, either express or implied.
See the License for the specific language governing permissions and
limitations under the License.
*/

/*
Package tabletmanager exports the TabletManager object. It keeps the local tablet
state, starts / stops all associated services (query service,
update stream, binlog players, ...), and handles tabletmanager RPCs
to update the state.

The tm is responsible for maintaining the tablet record in the
topology server. Only 'vtctl DeleteTablet'
should be run by other processes, everything else should ask
the tablet server to make the change.

Most RPC calls obtain the actionSema, except the easy read-only ones.
RPC calls that change the tablet record will also call updateState.

See rpc_server.go for all cases, and which actions take the actionSema,
and which run changeCallback.
*/
package tabletmanager

import (
	"context"
	"encoding/hex"
	"fmt"
	"math/rand"
	"regexp"
	"strings"
	"sync"
	"time"

	"github.com/spf13/pflag"
	"k8s.io/apimachinery/pkg/util/sets"

	"vitess.io/vitess/go/flagutil"
	"vitess.io/vitess/go/mysql/collations"
	"vitess.io/vitess/go/netutil"
	"vitess.io/vitess/go/stats"
	"vitess.io/vitess/go/sync2"
	"vitess.io/vitess/go/vt/binlog"
	"vitess.io/vitess/go/vt/dbconfigs"
	"vitess.io/vitess/go/vt/dbconnpool"
	"vitess.io/vitess/go/vt/key"
	"vitess.io/vitess/go/vt/log"
	"vitess.io/vitess/go/vt/logutil"
	"vitess.io/vitess/go/vt/mysqlctl"
	querypb "vitess.io/vitess/go/vt/proto/query"
	topodatapb "vitess.io/vitess/go/vt/proto/topodata"
	"vitess.io/vitess/go/vt/servenv"
	"vitess.io/vitess/go/vt/topo"
	"vitess.io/vitess/go/vt/topo/topoproto"
	"vitess.io/vitess/go/vt/topotools"
	"vitess.io/vitess/go/vt/vtctl/reparentutil"
	"vitess.io/vitess/go/vt/vterrors"
	"vitess.io/vitess/go/vt/vttablet/tabletmanager/vdiff"
	"vitess.io/vitess/go/vt/vttablet/tabletmanager/vreplication"
	"vitess.io/vitess/go/vt/vttablet/tabletserver"
)

// Query rules from denylist
const denyListQueryList string = "DenyListQueryRules"

var (
	// The following flags initialize the tablet record.
<<<<<<< HEAD
	tabletHostname       string
	initKeyspace         string
	initShard            string
	initTabletType       string
	initDbNameOverride   string
	skipBuildInfoTags    = "/.*/"
	initTags             flagutil.StringMapValue
	initPopulateMetadata bool
	initTimeout          = 1 * time.Minute
=======
	tabletHostname     string
	initKeyspace       string
	initShard          string
	initTabletType     string
	initDbNameOverride string
	skipBuildInfoTags  = "/.*/"
	initTags           flagutil.StringMapValue

	initTimeout = 1 * time.Minute
>>>>>>> cc9f3127
)

func registerInitFlags(fs *pflag.FlagSet) {
	fs.StringVar(&tabletHostname, "tablet_hostname", tabletHostname, "if not empty, this hostname will be assumed instead of trying to resolve it")
	fs.StringVar(&initKeyspace, "init_keyspace", initKeyspace, "(init parameter) keyspace to use for this tablet")
	fs.StringVar(&initShard, "init_shard", initShard, "(init parameter) shard to use for this tablet")
	fs.StringVar(&initTabletType, "init_tablet_type", initTabletType, "(init parameter) the tablet type to use for this tablet.")
	fs.StringVar(&initDbNameOverride, "init_db_name_override", initDbNameOverride, "(init parameter) override the name of the db used by vttablet. Without this flag, the db name defaults to vt_<keyspacename>")
	fs.StringVar(&skipBuildInfoTags, "vttablet_skip_buildinfo_tags", skipBuildInfoTags, "comma-separated list of buildinfo tags to skip from merging with --init_tags. each tag is either an exact match or a regular expression of the form '/regexp/'.")
	fs.Var(&initTags, "init_tags", "(init parameter) comma separated list of key:value pairs used to tag the tablet")
<<<<<<< HEAD
	fs.BoolVar(&initPopulateMetadata, "init_populate_metadata", initPopulateMetadata, "(init parameter) populate metadata tables even if restore_from_backup is disabled. If restore_from_backup is enabled, metadata tables are always populated regardless of this flag.")
=======

>>>>>>> cc9f3127
	fs.DurationVar(&initTimeout, "init_timeout", initTimeout, "(init parameter) timeout to use for the init phase.")
}

var (
	// statsTabletType is set to expose the current tablet type.
	statsTabletType *stats.String

	// statsTabletTypeCount exposes the current tablet type as a label,
	// with the value counting the occurrences of the respective tablet type.
	// Useful for Prometheus which doesn't support exporting strings as stat values.
	statsTabletTypeCount *stats.CountersWithSingleLabel

	// statsBackupIsRunning is set to 1 (true) if a backup is running.
	statsBackupIsRunning *stats.GaugesWithMultiLabels

	// statsIsInSrvKeyspace is set to 1 (true), 0 (false) whether the tablet is in the serving keyspace
	statsIsInSrvKeyspace *stats.Gauge

	statsKeyspace      = stats.NewString("TabletKeyspace")
	statsShard         = stats.NewString("TabletShard")
	statsKeyRangeStart = stats.NewString("TabletKeyRangeStart")
	statsKeyRangeEnd   = stats.NewString("TabletKeyRangeEnd")
	statsAlias         = stats.NewString("TabletAlias")

	// The following variables can be changed to speed up tests.
	mysqlPortRetryInterval       = 1 * time.Second
	rebuildKeyspaceRetryInterval = 1 * time.Second
)

func init() {
	servenv.OnParseFor("vtcombo", registerInitFlags)
	servenv.OnParseFor("vttablet", registerInitFlags)

	statsTabletType = stats.NewString("TabletType")
	statsTabletTypeCount = stats.NewCountersWithSingleLabel("TabletTypeCount", "Number of times the tablet changed to the labeled type", "type")
	statsBackupIsRunning = stats.NewGaugesWithMultiLabels("BackupIsRunning", "Whether a backup is running", []string{"mode"})
	statsIsInSrvKeyspace = stats.NewGauge("IsInSrvKeyspace", "Whether the vttablet is in the serving keyspace (1 = true / 0 = false)")
}

// TabletManager is the main class for the tablet manager.
type TabletManager struct {
	// The following fields are set during creation
	BatchCtx            context.Context
	TopoServer          *topo.Server
	Cnf                 *mysqlctl.Mycnf
	MysqlDaemon         mysqlctl.MysqlDaemon
	DBConfigs           *dbconfigs.DBConfigs
	QueryServiceControl tabletserver.Controller
	UpdateStream        binlog.UpdateStreamControl
	VREngine            *vreplication.Engine
	VDiffEngine         *vdiff.Engine

	// tmState manages the TabletManager state.
	tmState *tmState

	// replManager manages replication.
	replManager *replManager

	// tabletAlias is saved away from tablet for read-only access
	tabletAlias *topodatapb.TabletAlias

	// baseTabletType is the tablet type we revert back to
	// when we transition back from something like PRIMARY.
	baseTabletType topodatapb.TabletType

	// actionSema is there to run only one action at a time.
	// This semaphore can be held for long periods of time (hours),
	// like in the case of a restore. This semaphore must be obtained
	// first before other mutexes.
	actionSema *sync2.Semaphore

	// mutex protects all the following fields (that start with '_'),
	// only hold the mutex to update the fields, nothing else.
	mutex sync.Mutex

	// _shardSyncChan is a channel for informing the shard sync goroutine that
	// it should wake up and recheck the tablet state, to make sure it and the
	// shard record are in sync.
	//
	// Call tm.notifyShardSync() instead of sending directly to this channel.
	_shardSyncChan chan struct{}

	// _shardSyncDone is a channel for waiting until the shard sync goroutine
	// has really finished after _shardSyncCancel was called.
	_shardSyncDone chan struct{}

	// _shardSyncCancel is the function to stop the background shard sync goroutine.
	_shardSyncCancel context.CancelFunc

	// _rebuildKeyspaceDone is a channel for waiting until the current keyspace
	// has been rebuilt
	_rebuildKeyspaceDone chan struct{}

	// _rebuildKeyspaceCancel is the function to stop a keyspace rebuild currently
	// in progress
	_rebuildKeyspaceCancel context.CancelFunc

	// _lockTablesConnection is used to get and release the table read locks to pause replication
	_lockTablesConnection *dbconnpool.DBConnection
	_lockTablesTimer      *time.Timer
	// _isBackupRunning tells us whether there is a backup that is currently running
	_isBackupRunning bool
}

// BuildTabletFromInput builds a tablet record from input parameters.
func BuildTabletFromInput(alias *topodatapb.TabletAlias, port, grpcPort int32, dbServerVersion string, db *dbconfigs.DBConfigs) (*topodatapb.Tablet, error) {
	hostname := tabletHostname
	if hostname == "" {
		var err error
		hostname, err = netutil.FullyQualifiedHostname()
		if err != nil {
			return nil, err
		}
		log.Infof("Using detected machine hostname: %v, to change this, fix your machine network configuration or override it with --tablet_hostname.", hostname)
	} else {
		log.Infof("Using hostname: %v from --tablet_hostname flag.", hostname)
	}

	if initKeyspace == "" || initShard == "" {
		return nil, fmt.Errorf("init_keyspace and init_shard must be specified")
	}

	// parse and validate shard name
	shard, keyRange, err := topo.ValidateShardName(initShard)
	if err != nil {
		return nil, vterrors.Wrapf(err, "cannot validate shard name %v", initShard)
	}

	tabletType, err := topoproto.ParseTabletType(initTabletType)
	if err != nil {
		return nil, err
	}
	switch tabletType {
	case topodatapb.TabletType_SPARE, topodatapb.TabletType_REPLICA, topodatapb.TabletType_RDONLY:
	default:
		return nil, fmt.Errorf("invalid init_tablet_type %v; can only be REPLICA, RDONLY or SPARE", tabletType)
	}

	buildTags, err := getBuildTags(servenv.AppVersion.ToStringMap(), skipBuildInfoTags)
	if err != nil {
		return nil, err
	}

	var charset uint8
	if db != nil && db.Charset != "" {
		charset, err = collations.Local().ParseConnectionCharset(db.Charset)
		if err != nil {
			return nil, err
		}
	} else {
		charset = collations.Local().DefaultConnectionCharset()
	}

	return &topodatapb.Tablet{
		Alias:    alias,
		Hostname: hostname,
		PortMap: map[string]int32{
			"vt":   port,
			"grpc": grpcPort,
		},
		Keyspace:             initKeyspace,
		Shard:                shard,
		KeyRange:             keyRange,
		Type:                 tabletType,
		DbNameOverride:       initDbNameOverride,
		Tags:                 mergeTags(buildTags, initTags),
		DbServerVersion:      dbServerVersion,
		DefaultConnCollation: uint32(charset),
	}, nil
}

func getBuildTags(buildTags map[string]string, skipTagsCSV string) (map[string]string, error) {
	if skipTagsCSV == "" {
		return buildTags, nil
	}

	skipTags := strings.Split(skipTagsCSV, ",")
	skippers := make([]func(string) bool, len(skipTags))
	for i, skipTag := range skipTags {
		skipTag := skipTag // copy to preserve iteration scope in the closures below
		if strings.HasPrefix(skipTag, "/") && strings.HasSuffix(skipTag, "/") && len(skipTag) > 1 {
			// regexp mode
			tagRegexp, err := regexp.Compile(skipTag[1 : len(skipTag)-1])
			if err != nil {
				return nil, err
			}

			skippers[i] = func(s string) bool {
				return tagRegexp.MatchString(s)
			}
		} else {
			skippers[i] = func(s string) bool {
				log.Warningf(skipTag)
				return s == skipTag
			}
		}
	}

	skippedTags := sets.NewString()
	for tag := range buildTags {
		for _, skipFn := range skippers {
			if skipFn(tag) {
				skippedTags.Insert(tag)
				break
			}
		}
	}

	result := make(map[string]string, len(buildTags)-skippedTags.Len())
	for tag, val := range buildTags {
		if skippedTags.Has(tag) {
			continue
		}

		result[tag] = val
	}

	return result, nil
}

func mergeTags(a, b map[string]string) map[string]string {
	maxCap := len(a)
	if x := len(b); x > maxCap {
		maxCap = x
	}

	result := make(map[string]string, maxCap)
	for k, v := range a {
		result[k] = v
	}

	for k, v := range b {
		result[k] = v
	}

	return result
}

// Start starts the TabletManager.
func (tm *TabletManager) Start(tablet *topodatapb.Tablet, healthCheckInterval time.Duration) error {
	tm.DBConfigs.DBName = topoproto.TabletDbName(tablet)
	tm.replManager = newReplManager(tm.BatchCtx, tm, healthCheckInterval)
	tm.tabletAlias = tablet.Alias
	tm.tmState = newTMState(tm, tablet)
	tm.actionSema = sync2.NewSemaphore(1, 0)

	tm.baseTabletType = tablet.Type

	ctx, cancel := context.WithTimeout(tm.BatchCtx, initTimeout)
	defer cancel()
	si, err := tm.createKeyspaceShard(ctx)
	if err != nil {
		return err
	}
	if err := tm.checkPrimaryShip(ctx, si); err != nil {
		return err
	}
	if err := tm.checkMysql(ctx); err != nil {
		return err
	}
	if err := tm.initTablet(ctx); err != nil {
		return err
	}

	err = tm.QueryServiceControl.InitDBConfig(&querypb.Target{
		Keyspace:   tablet.Keyspace,
		Shard:      tablet.Shard,
		TabletType: tablet.Type,
	}, tm.DBConfigs, tm.MysqlDaemon)
	if err != nil {
		return vterrors.Wrap(err, "failed to InitDBConfig")
	}
	tm.QueryServiceControl.RegisterQueryRuleSource(denyListQueryList)

	if tm.UpdateStream != nil {
		tm.UpdateStream.InitDBConfig(tm.DBConfigs)
		servenv.OnRun(tm.UpdateStream.RegisterService)
		servenv.OnTerm(tm.UpdateStream.Disable)
	}

	if tm.VREngine != nil {
		tm.VREngine.InitDBConfig(tm.DBConfigs)
		servenv.OnTerm(tm.VREngine.Close)
	}

	if tm.VDiffEngine != nil {
		tm.VDiffEngine.InitDBConfig(tm.DBConfigs)
		servenv.OnTerm(tm.VDiffEngine.Close)
	}

	// The following initializations don't need to be done
	// in any specific order.
	tm.startShardSync()
	tm.exportStats()
	servenv.OnRun(tm.registerTabletManager)

	restoring, err := tm.handleRestore(tm.BatchCtx)
	if err != nil {
		return err
	}
	if restoring {
		// If restore was triggered, it will take care
		// of updating the tablet state and initializing replication.
		return nil
	}

	// We should be re-read the tablet from tabletManager and use the type specified there.
	// We shouldn't use the base tablet type directly, since the type could have changed to PRIMARY
	// earlier in tm.checkPrimaryShip code.
	_, err = tm.initializeReplication(ctx, tm.Tablet().Type)
	tm.tmState.Open()
	return err
}

// Close prepares a tablet for shutdown. First we check our tablet ownership and
// then prune the tablet topology entry of all post-init fields. This prevents
// stale identifiers from hanging around in topology.
func (tm *TabletManager) Close() {
	// Stop the shard sync loop and wait for it to exit. We do this in Close()
	// rather than registering it as an OnTerm hook so the shard sync loop keeps
	// running during lame duck.
	tm.stopShardSync()
	tm.stopRebuildKeyspace()

	// cleanup initialized fields in the tablet entry
	f := func(tablet *topodatapb.Tablet) error {
		if err := topotools.CheckOwnership(tm.Tablet(), tablet); err != nil {
			return err
		}
		tablet.Hostname = ""
		tablet.MysqlHostname = ""
		tablet.PortMap = nil
		return nil
	}

	updateCtx, updateCancel := context.WithTimeout(context.Background(), topo.RemoteOperationTimeout)
	defer updateCancel()

	if _, err := tm.TopoServer.UpdateTabletFields(updateCtx, tm.tabletAlias, f); err != nil {
		log.Warningf("Failed to update tablet record, may contain stale identifiers: %v", err)
	}

	tm.tmState.Close()
}

// Stop shuts down the tm. Normally this is not necessary, since we use
// servenv OnTerm and OnClose hooks to coordinate shutdown automatically,
// while taking lameduck into account. However, this may be useful for tests,
// when you want to clean up an tm immediately.
func (tm *TabletManager) Stop() {
	// Stop the shard sync loop and wait for it to exit. This needs to be done
	// here in addition to in Close() because tests do not call Close().
	tm.stopShardSync()
	tm.stopRebuildKeyspace()

	if tm.UpdateStream != nil {
		tm.UpdateStream.Disable()
	}

	if tm.VREngine != nil {
		tm.VREngine.Close()
	}

	if tm.VDiffEngine != nil {
		tm.VDiffEngine.Close()
	}

	tm.MysqlDaemon.Close()
	tm.tmState.Close()
}

func (tm *TabletManager) createKeyspaceShard(ctx context.Context) (*topo.ShardInfo, error) {
	// mutex is needed because we set _shardInfo and _srvKeyspace
	tm.mutex.Lock()
	defer tm.mutex.Unlock()

	tablet := tm.Tablet()
	log.Infof("Reading/creating keyspace and shard records for %v/%v", tablet.Keyspace, tablet.Shard)

	// Read the shard, create it if necessary.
	var shardInfo *topo.ShardInfo
	if err := tm.withRetry(ctx, "creating keyspace and shard", func() error {
		var err error
		shardInfo, err = tm.TopoServer.GetOrCreateShard(ctx, tablet.Keyspace, tablet.Shard)
		return err
	}); err != nil {
		return nil, vterrors.Wrap(err, "createKeyspaceShard: cannot GetOrCreateShard shard")
	}
	tm.tmState.RefreshFromTopoInfo(ctx, shardInfo, nil)

	// Rebuild keyspace if this the first tablet in this keyspace/cell
	srvKeyspace, err := tm.TopoServer.GetSrvKeyspace(ctx, tm.tabletAlias.Cell, tablet.Keyspace)
	switch {
	case err == nil:
		tm.tmState.RefreshFromTopoInfo(ctx, nil, srvKeyspace)
	case topo.IsErrType(err, topo.NoNode):
		var rebuildKsCtx context.Context
		rebuildKsCtx, tm._rebuildKeyspaceCancel = context.WithCancel(tm.BatchCtx)
		tm._rebuildKeyspaceDone = make(chan struct{})
		go tm.rebuildKeyspace(rebuildKsCtx, tm._rebuildKeyspaceDone, tablet.Keyspace, rebuildKeyspaceRetryInterval)
	default:
		return nil, vterrors.Wrap(err, "initeKeyspaceShardTopo: failed to read SrvKeyspace")
	}

	// Rebuild vschema graph if this is the first tablet in this keyspace/cell.
	srvVSchema, err := tm.TopoServer.GetSrvVSchema(ctx, tm.tabletAlias.Cell)
	switch {
	case err == nil:
		// Check if vschema was rebuilt after the initial creation of the keyspace.
		if _, keyspaceExists := srvVSchema.GetKeyspaces()[tablet.Keyspace]; !keyspaceExists {
			if err := tm.TopoServer.RebuildSrvVSchema(ctx, []string{tm.tabletAlias.Cell}); err != nil {
				return nil, vterrors.Wrap(err, "initeKeyspaceShardTopo: failed to RebuildSrvVSchema")
			}
		}
	case topo.IsErrType(err, topo.NoNode):
		// There is no SrvSchema in this cell at all, so we definitely need to rebuild.
		if err := tm.TopoServer.RebuildSrvVSchema(ctx, []string{tm.tabletAlias.Cell}); err != nil {
			return nil, vterrors.Wrap(err, "initeKeyspaceShardTopo: failed to RebuildSrvVSchema")
		}
	default:
		return nil, vterrors.Wrap(err, "initeKeyspaceShardTopo: failed to read SrvVSchema")
	}
	return shardInfo, nil
}

func (tm *TabletManager) stopRebuildKeyspace() {
	var doneChan <-chan struct{}

	tm.mutex.Lock()
	if tm._rebuildKeyspaceCancel != nil {
		tm._rebuildKeyspaceCancel()
	}
	doneChan = tm._rebuildKeyspaceDone
	tm.mutex.Unlock()

	if doneChan != nil {
		<-doneChan
	}
}

func (tm *TabletManager) rebuildKeyspace(ctx context.Context, done chan<- struct{}, keyspace string, retryInterval time.Duration) {
	var srvKeyspace *topodatapb.SrvKeyspace

	defer func() {
		log.Infof("Keyspace rebuilt: %v", keyspace)
		if ctx.Err() == nil {
			tm.tmState.RefreshFromTopoInfo(tm.BatchCtx, nil, srvKeyspace)
		}
		close(done)
	}()

	// RebuildKeyspace will fail until at least one tablet is up for every shard.
	firstTime := true
	var err error
	for {
		if ctx.Err() != nil {
			return
		}
		if !firstTime {
			// If keyspace was rebuilt by someone else, we can just exit.
			srvKeyspace, err = tm.TopoServer.GetSrvKeyspace(ctx, tm.tabletAlias.Cell, keyspace)
			if err == nil || ctx.Err() != nil {
				return
			}
		}
		err = topotools.RebuildKeyspace(ctx, logutil.NewConsoleLogger(), tm.TopoServer, keyspace, []string{tm.tabletAlias.Cell}, false)
		if err == nil {
			srvKeyspace, err = tm.TopoServer.GetSrvKeyspace(ctx, tm.tabletAlias.Cell, keyspace)
			if err == nil || ctx.Err() != nil {
				return
			}
		}
		if firstTime {
			log.Warningf("rebuildKeyspace failed, will retry every %v: %v", retryInterval, err)
		}
		firstTime = false
		time.Sleep(retryInterval)
	}
}

func (tm *TabletManager) checkPrimaryShip(ctx context.Context, si *topo.ShardInfo) error {
	if si.PrimaryAlias != nil && topoproto.TabletAliasEqual(si.PrimaryAlias, tm.tabletAlias) {
		// We're marked as primary in the shard record, which could mean the primary
		// tablet process was just restarted. However, we need to check if a new
		// primary is in the process of taking over. In that case, it will let us
		// know by forcibly updating the old primary's tablet record.
		oldTablet, err := tm.TopoServer.GetTablet(ctx, tm.tabletAlias)
		switch {
		case topo.IsErrType(err, topo.NoNode):
			// There's no existing tablet record, so we can assume
			// no one has left us a message to step down.
			log.Infof("Shard primary alias matches, but there is no existing tablet record. Switching to primary with 'Now' as time")
			tm.tmState.UpdateTablet(func(tablet *topodatapb.Tablet) {
				tablet.Type = topodatapb.TabletType_PRIMARY
				// Update the primary term start time (current value is 0) because we
				// assume that we are actually the PRIMARY and in case of a tiebreak,
				// vtgate should prefer us.
				tablet.PrimaryTermStartTime = logutil.TimeToProto(time.Now())
			})
		case err == nil:
			if oldTablet.Type == topodatapb.TabletType_PRIMARY {
				log.Infof("Shard primary alias matches, and existing tablet agrees. Switching to primary with tablet's primary term start time: %v", oldTablet.PrimaryTermStartTime)
				// We're marked as primary in the shard record,
				// and our existing tablet record agrees.
				tm.tmState.UpdateTablet(func(tablet *topodatapb.Tablet) {
					tablet.Type = topodatapb.TabletType_PRIMARY
					tablet.PrimaryTermStartTime = oldTablet.PrimaryTermStartTime
				})
			} else {
				log.Warningf("Shard primary alias matches, but existing tablet is not primary. Switching from %v to primary with the shard's primary term start time: %v", oldTablet.Type, si.PrimaryTermStartTime)
				tm.tmState.UpdateTablet(func(tablet *topodatapb.Tablet) {
					tablet.Type = topodatapb.TabletType_PRIMARY
					tablet.PrimaryTermStartTime = si.PrimaryTermStartTime
				})
			}
		default:
			return vterrors.Wrap(err, "InitTablet failed to read existing tablet record")
		}
	} else {
		oldTablet, err := tm.TopoServer.GetTablet(ctx, tm.tabletAlias)
		switch {
		case topo.IsErrType(err, topo.NoNode):
			// There's no existing tablet record, so there is nothing to do
		case err == nil:
			if oldTablet.Type == topodatapb.TabletType_PRIMARY {
				// Our existing tablet type is primary, but the shard record does not agree.
				// Only take over if our primary_term_start_time is after what is in the shard record
				oldPrimaryTermStartTime := oldTablet.GetPrimaryTermStartTime()
				currentShardTime := si.GetPrimaryTermStartTime()
				if oldPrimaryTermStartTime.After(currentShardTime) {
					log.Infof("Shard primary alias does not match, but the tablet's primary term start time is newer. Switching to primary with tablet's primary term start time: %v", oldTablet.PrimaryTermStartTime)
					tm.tmState.UpdateTablet(func(tablet *topodatapb.Tablet) {
						tablet.Type = topodatapb.TabletType_PRIMARY
						tablet.PrimaryTermStartTime = oldTablet.PrimaryTermStartTime
					})
				} else {
					log.Infof("Existing tablet type is primary, but the shard record has a different primary with a newer timestamp. Remaining a replica")
				}
			}
		default:
			return vterrors.Wrap(err, "InitTablet failed to read existing tablet record")
		}
	}
	return nil
}

func (tm *TabletManager) checkMysql(ctx context.Context) error {
	appConfig, err := tm.DBConfigs.AppWithDB().MysqlParams()
	if err != nil {
		return err
	}
	if appConfig.Host != "" {
		tm.tmState.UpdateTablet(func(tablet *topodatapb.Tablet) {
			tablet.MysqlHostname = appConfig.Host
			tablet.MysqlPort = int32(appConfig.Port)
		})
	} else {
		// Assume unix socket was specified and try to get the port from mysqld
		tm.tmState.UpdateTablet(func(tablet *topodatapb.Tablet) {
			tablet.MysqlHostname = tablet.Hostname
		})
		mysqlPort, err := tm.MysqlDaemon.GetMysqlPort()
		if err != nil {
			log.Warningf("Cannot get current mysql port, will keep retrying every %v: %v", mysqlPortRetryInterval, err)
			go tm.findMysqlPort(mysqlPortRetryInterval)
		} else {
			tm.tmState.UpdateTablet(func(tablet *topodatapb.Tablet) {
				tablet.MysqlPort = mysqlPort
			})
		}
	}
	return nil
}

func (tm *TabletManager) findMysqlPort(retryInterval time.Duration) {
	for {
		time.Sleep(retryInterval)
		mport, err := tm.MysqlDaemon.GetMysqlPort()
		if err != nil {
			continue
		}
		log.Infof("Identified mysql port: %v", mport)
		tm.tmState.SetMysqlPort(mport)
		return
	}
}

func (tm *TabletManager) initTablet(ctx context.Context) error {
	tablet := tm.Tablet()
	err := tm.TopoServer.CreateTablet(ctx, tablet)
	switch {
	case err == nil:
		// It worked, we're good.
	case topo.IsErrType(err, topo.NodeExists):
		// The node already exists, will just try to update
		// it. So we read it first.
		oldTablet, err := tm.TopoServer.GetTablet(ctx, tablet.Alias)
		if err != nil {
			return vterrors.Wrap(err, "initTablet failed to read existing tablet record")
		}

		// Sanity check the keyspace and shard
		if oldTablet.Keyspace != tablet.Keyspace || oldTablet.Shard != tablet.Shard {
			return fmt.Errorf("initTablet failed because existing tablet keyspace and shard %v/%v differ from the provided ones %v/%v", oldTablet.Keyspace, oldTablet.Shard, tablet.Keyspace, tablet.Shard)
		}

		// Update ShardReplication in any case, to be sure.  This is
		// meant to fix the case when a Tablet record was created, but
		// then the ShardReplication record was not (because for
		// instance of a startup timeout). Upon running this code
		// again, we want to fix ShardReplication.
		if updateErr := topo.UpdateTabletReplicationData(ctx, tm.TopoServer, tablet); updateErr != nil {
			return vterrors.Wrap(updateErr, "UpdateTabletReplicationData failed")
		}

		// Then overwrite everything, ignoring version mismatch.
		if err := tm.TopoServer.UpdateTablet(ctx, topo.NewTabletInfo(tablet, nil)); err != nil {
			return vterrors.Wrap(err, "UpdateTablet failed")
		}
	default:
		return vterrors.Wrap(err, "CreateTablet failed")
	}
	return nil
}

func (tm *TabletManager) handleRestore(ctx context.Context) (bool, error) {
	// Sanity check for inconsistent flags
	if tm.Cnf == nil && restoreFromBackup {
		return false, fmt.Errorf("you cannot enable --restore_from_backup without a my.cnf file")
	}

	// Restore in the background
	if restoreFromBackup {
		go func() {
			// Open the state manager after restore is done.
			defer tm.tmState.Open()

			// Zero date will cause us to use the latest, which is the default
			backupTime := time.Time{}

			// Or if a backup timestamp was specified then we use the last backup taken at or before that time
			if restoreFromBackupTsStr != "" {
				var err error
				backupTime, err = time.Parse(mysqlctl.BackupTimestampFormat, restoreFromBackupTsStr)
				if err != nil {
					log.Exitf(fmt.Sprintf("RestoreFromBackup failed: unable to parse the backup timestamp value provided of '%s'", restoreFromBackupTsStr))
				}
			}

			// restoreFromBackup will just be a regular action
			// (same as if it was triggered remotely)
			if err := tm.RestoreData(ctx, logutil.NewConsoleLogger(), waitForBackupInterval, false /* deleteBeforeRestore */, backupTime); err != nil {
				log.Exitf("RestoreFromBackup failed: %v", err)
			}
		}()
		return true, nil
	}

	return false, nil
}

func (tm *TabletManager) exportStats() {
	tablet := tm.Tablet()
	statsKeyspace.Set(tablet.Keyspace)
	statsShard.Set(tablet.Shard)
	statsTabletType.Set(topoproto.TabletTypeLString(tm.tmState.tablet.Type))
	statsTabletTypeCount.Add(topoproto.TabletTypeLString(tm.tmState.tablet.Type), 1)
	if key.KeyRangeIsPartial(tablet.KeyRange) {
		statsKeyRangeStart.Set(hex.EncodeToString(tablet.KeyRange.Start))
		statsKeyRangeEnd.Set(hex.EncodeToString(tablet.KeyRange.End))
	}
	statsAlias.Set(topoproto.TabletAliasString(tablet.Alias))
}

// withRetry will exponentially back off and retry a function upon
// failure, until the context is Done(), or the function returned with
// no error. We use this at startup with a context timeout set to the
// value of the init_timeout flag, so we can try to modify the
// topology over a longer period instead of dying right away.
func (tm *TabletManager) withRetry(ctx context.Context, description string, work func() error) error {
	backoff := 1 * time.Second
	for {
		err := work()
		if err == nil || err == context.Canceled || err == context.DeadlineExceeded {
			return err
		}

		log.Warningf("%v failed (%v), backing off %v before retrying", description, err, backoff)
		select {
		case <-ctx.Done():
			return ctx.Err()
		case <-time.After(backoff):
			// Exponential backoff with 1.3 as a factor,
			// and randomized down by at most 20
			// percent. The generated time series looks
			// good.  Also note rand.Seed is called at
			// init() time in binlog_players.go.
			f := float64(backoff) * 1.3
			f -= f * 0.2 * rand.Float64()
			backoff = time.Duration(f)
		}
	}
}

// Tablet reads the stored Tablet from the tm.
func (tm *TabletManager) Tablet() *topodatapb.Tablet {
	return tm.tmState.Tablet()
}

// DeniedTables returns the list of currently denied tables.
func (tm *TabletManager) DeniedTables() []string {
	return tm.tmState.DeniedTables()
}

// hookExtraEnv returns the map to pass to local hooks
func (tm *TabletManager) hookExtraEnv() map[string]string {
	tablet := tm.Tablet()

	return map[string]string{
		"TABLET_ALIAS": topoproto.TabletAliasString(tm.tabletAlias),
		"KEYSPACE":     tablet.Keyspace,
		"SHARD":        tablet.Shard,
	}
}

// initializeReplication is used to initialize the replication when the tablet starts.
// It returns the current primary tablet for use externally
func (tm *TabletManager) initializeReplication(ctx context.Context, tabletType topodatapb.TabletType) (primary *topo.TabletInfo, err error) {
	// If active reparents are disabled, we do not touch replication.
	// There is nothing to do
	if mysqlctl.DisableActiveReparents {
		return nil, nil
	}

	// If the desired tablet type is primary, then we shouldn't be setting our replication source.
	// So there is nothing to do.
	if tabletType == topodatapb.TabletType_PRIMARY {
		return nil, nil
	}

	// Read the shard to find the current primary, and its location.
	tablet := tm.Tablet()
	si, err := tm.TopoServer.GetShard(ctx, tablet.Keyspace, tablet.Shard)
	if err != nil {
		return nil, vterrors.Wrap(err, "cannot read shard")
	}
	if si.PrimaryAlias == nil {
		// There's no primary. This is fine, since there might be no primary currently
		log.Warningf("cannot start replication during initialization: shard %v/%v has no primary.", tablet.Keyspace, tablet.Shard)
		return nil, nil
	}
	if topoproto.TabletAliasEqual(si.PrimaryAlias, tablet.Alias) {
		// We used to be the primary before we got restarted,
		// and no other primary has been elected in the meantime.
		// There isn't anything to do here either.
		log.Warningf("cannot start replication during initialization: primary in shard record still points to this tablet.")
		return nil, nil
	}
	currentPrimary, err := tm.TopoServer.GetTablet(ctx, si.PrimaryAlias)
	if err != nil {
		return nil, vterrors.Wrapf(err, "cannot read primary tablet %v", si.PrimaryAlias)
	}

	durabilityName, err := tm.TopoServer.GetKeyspaceDurability(ctx, tablet.Keyspace)
	if err != nil {
		return nil, vterrors.Wrapf(err, "cannot read keyspace durability policy %v", tablet.Keyspace)
	}
	log.Infof("Getting a new durability policy for %v", durabilityName)
	durability, err := reparentutil.GetDurabilityPolicy(durabilityName)
	if err != nil {
		return nil, vterrors.Wrapf(err, "cannot get durability policy %v", durabilityName)
	}
	// If using semi-sync, we need to enable it before connecting to primary.
	// We should set the correct type, since it is used in replica semi-sync
	tablet.Type = tabletType
	if err := tm.fixSemiSync(tabletType, convertBoolToSemiSyncAction(reparentutil.IsReplicaSemiSync(durability, currentPrimary.Tablet, tablet))); err != nil {
		return nil, err
	}

	// Set primary and start replication.
	if err := tm.MysqlDaemon.SetReplicationSource(ctx, currentPrimary.Tablet.MysqlHostname, int(currentPrimary.Tablet.MysqlPort), false /* stopReplicationBefore */, true /* startReplicationAfter */); err != nil {
		return nil, vterrors.Wrap(err, "MysqlDaemon.SetReplicationSource failed")
	}

	return currentPrimary, nil
}<|MERGE_RESOLUTION|>--- conflicted
+++ resolved
@@ -76,17 +76,6 @@
 
 var (
 	// The following flags initialize the tablet record.
-<<<<<<< HEAD
-	tabletHostname       string
-	initKeyspace         string
-	initShard            string
-	initTabletType       string
-	initDbNameOverride   string
-	skipBuildInfoTags    = "/.*/"
-	initTags             flagutil.StringMapValue
-	initPopulateMetadata bool
-	initTimeout          = 1 * time.Minute
-=======
 	tabletHostname     string
 	initKeyspace       string
 	initShard          string
@@ -94,9 +83,7 @@
 	initDbNameOverride string
 	skipBuildInfoTags  = "/.*/"
 	initTags           flagutil.StringMapValue
-
-	initTimeout = 1 * time.Minute
->>>>>>> cc9f3127
+	initTimeout        = 1 * time.Minute
 )
 
 func registerInitFlags(fs *pflag.FlagSet) {
@@ -107,11 +94,6 @@
 	fs.StringVar(&initDbNameOverride, "init_db_name_override", initDbNameOverride, "(init parameter) override the name of the db used by vttablet. Without this flag, the db name defaults to vt_<keyspacename>")
 	fs.StringVar(&skipBuildInfoTags, "vttablet_skip_buildinfo_tags", skipBuildInfoTags, "comma-separated list of buildinfo tags to skip from merging with --init_tags. each tag is either an exact match or a regular expression of the form '/regexp/'.")
 	fs.Var(&initTags, "init_tags", "(init parameter) comma separated list of key:value pairs used to tag the tablet")
-<<<<<<< HEAD
-	fs.BoolVar(&initPopulateMetadata, "init_populate_metadata", initPopulateMetadata, "(init parameter) populate metadata tables even if restore_from_backup is disabled. If restore_from_backup is enabled, metadata tables are always populated regardless of this flag.")
-=======
-
->>>>>>> cc9f3127
 	fs.DurationVar(&initTimeout, "init_timeout", initTimeout, "(init parameter) timeout to use for the init phase.")
 }
 
