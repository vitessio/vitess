--- conflicted
+++ resolved
@@ -226,14 +226,12 @@
 	return nil
 }
 
-<<<<<<< HEAD
+// RedoPreparedTransactions is part of the tabletserver.Controller interface
+func (tqsc *Controller) RedoPreparedTransactions() {}
+
 // SetTwoPCAllowed sets whether TwoPC is allowed or not.
 func (tqsc *Controller) SetTwoPCAllowed(bool) {
 }
-=======
-// RedoPreparedTransactions is part of the tabletserver.Controller interface
-func (tqsc *Controller) RedoPreparedTransactions() {}
->>>>>>> 54589415
 
 // EnterLameduck implements tabletserver.Controller.
 func (tqsc *Controller) EnterLameduck() {
