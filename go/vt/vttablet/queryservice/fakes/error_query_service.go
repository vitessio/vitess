/*
Copyright 2019 The Vitess Authors.

Licensed under the Apache License, Version 2.0 (the "License");
you may not use this file except in compliance with the License.
You may obtain a copy of the License at

    http://www.apache.org/licenses/LICENSE-2.0

Unless required by applicable law or agreed to in writing, software
distributed under the License is distributed on an "AS IS" BASIS,
WITHOUT WARRANTIES OR CONDITIONS OF ANY KIND, either express or implied.
See the License for the specific language governing permissions and
limitations under the License.
*/

package fakes

import (
	"context"
<<<<<<< HEAD
	"fmt"
=======
	"errors"
>>>>>>> 3dd1516d

	"vitess.io/vitess/go/vt/vttablet/queryservice"

	querypb "vitess.io/vitess/go/vt/proto/query"
)

// ErrorQueryService is an object that returns an error for all methods.
var ErrorQueryService = queryservice.Wrap(
	nil,
<<<<<<< HEAD
	func(ctx context.Context, target *querypb.Target, conn queryservice.QueryService, name string, opts queryservice.WrapOpts, inner func(context.Context, *querypb.Target, queryservice.QueryService) (bool, error)) error {
		return fmt.Errorf("ErrorQueryService does not implement any method")
=======
	func(ctx context.Context, target *querypb.Target, conn queryservice.QueryService, name string, inTransaction bool, inner func(context.Context, *querypb.Target, queryservice.QueryService) (bool, error)) error {
		return errors.New("ErrorQueryService does not implement any method")
>>>>>>> 3dd1516d
	},
)<|MERGE_RESOLUTION|>--- conflicted
+++ resolved
@@ -18,11 +18,7 @@
 
 import (
 	"context"
-<<<<<<< HEAD
-	"fmt"
-=======
 	"errors"
->>>>>>> 3dd1516d
 
 	"vitess.io/vitess/go/vt/vttablet/queryservice"
 
@@ -32,12 +28,7 @@
 // ErrorQueryService is an object that returns an error for all methods.
 var ErrorQueryService = queryservice.Wrap(
 	nil,
-<<<<<<< HEAD
 	func(ctx context.Context, target *querypb.Target, conn queryservice.QueryService, name string, opts queryservice.WrapOpts, inner func(context.Context, *querypb.Target, queryservice.QueryService) (bool, error)) error {
-		return fmt.Errorf("ErrorQueryService does not implement any method")
-=======
-	func(ctx context.Context, target *querypb.Target, conn queryservice.QueryService, name string, inTransaction bool, inner func(context.Context, *querypb.Target, queryservice.QueryService) (bool, error)) error {
 		return errors.New("ErrorQueryService does not implement any method")
->>>>>>> 3dd1516d
 	},
 )