--- conflicted
+++ resolved
@@ -1687,15 +1687,14 @@
 	return r
 }
 
-<<<<<<< HEAD
+// RedoPreparedTransactions redoes the prepared transactions.
+func (tsv *TabletServer) RedoPreparedTransactions() {
+	tsv.te.RedoPreparedTransactions()
+}
+
 // SetTwoPCAllowed sets whether TwoPC is allowed or not.
 func (tsv *TabletServer) SetTwoPCAllowed(allowed bool) {
 	tsv.te.twopcAllowed = allowed
-=======
-// RedoPreparedTransactions redoes the prepared transactions.
-func (tsv *TabletServer) RedoPreparedTransactions() {
-	tsv.te.RedoPreparedTransactions()
->>>>>>> 54589415
 }
 
 // HandlePanic is part of the queryservice.QueryService interface
