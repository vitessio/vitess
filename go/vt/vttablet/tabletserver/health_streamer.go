--- conflicted
+++ resolved
@@ -384,18 +384,13 @@
 	}
 	alloc := func() *sqltypes.Result { return &sqltypes.Result{} }
 	bufferSize := 1000
-<<<<<<< HEAD
-	err := conn.Stream(ctx, fmt.Sprintf(mysql.DetectSchemaChange, sidecardb.GetIdentifier()),
-		callback, alloc, bufferSize, 0)
-=======
-
-	schemaChangeQuery := mysql.DetectSchemaChange
+
+	schemaChangeQuery := fmt.Sprintf(mysql.DetectSchemaChange, sidecardb.GetIdentifier())
 	// If views are enabled, then views are tracked/handled separately and schema change does not need to track them.
 	if hs.viewsEnabled {
-		schemaChangeQuery = mysql.DetectSchemaChangeOnlyBaseTable
+		schemaChangeQuery = fmt.Sprintf(mysql.DetectSchemaChangeOnlyBaseTable, sidecardb.GetIdentifier())
 	}
 	err := conn.Stream(ctx, schemaChangeQuery, callback, alloc, bufferSize, 0)
->>>>>>> 43e4222e
 	if err != nil {
 		return nil, err
 	}
