/*
Copyright 2019 The Vitess Authors.

Licensed under the Apache License, Version 2.0 (the "License");
you may not use this file except in compliance with the License.
You may obtain a copy of the License at

    http://www.apache.org/licenses/LICENSE-2.0

Unless required by applicable law or agreed to in writing, software
distributed under the License is distributed on an "AS IS" BASIS,
WITHOUT WARRANTIES OR CONDITIONS OF ANY KIND, either express or implied.
See the License for the specific language governing permissions and
limitations under the License.
*/

package planbuilder

import (
	"encoding/json"

	"vitess.io/vitess/go/sqltypes"
	"vitess.io/vitess/go/vt/sqlparser"
	"vitess.io/vitess/go/vt/tableacl"
	"vitess.io/vitess/go/vt/vterrors"
	"vitess.io/vitess/go/vt/vttablet/tabletserver/schema"

	vtrpcpb "vitess.io/vitess/go/vt/proto/vtrpc"
)

var (
	execLimit = &sqlparser.Limit{Rowcount: sqlparser.NewValArg([]byte(":#maxLimit"))}

	// PassthroughDMLs will return plans that pass-through the DMLs without changing them.
	PassthroughDMLs = false
)

//_______________________________________________

// PlanType indicates a query plan type.
type PlanType int

// The following are PlanType values.
const (
	PlanSelect PlanType = iota
	PlanSelectLock
	PlanNextval
	PlanSelectImpossible
	PlanInsert
	PlanInsertMessage
	PlanUpdate
	PlanUpdateLimit
	PlanDelete
	PlanDeleteLimit
	PlanDDL
	PlanSet
	// PlanOtherRead is for statements like show, etc.
	PlanOtherRead
	// PlanOtherAdmin is for statements like repair, lock table, etc.
	PlanOtherAdmin
	PlanSelectStream
	// PlanMessageStream is for "stream" statements.
	PlanMessageStream
	NumPlans
)

// Must exactly match order of plan constants.
var planName = [NumPlans]string{
	"Select",
	"SelectLock",
	"Nextval",
	"SelectImpossible",
	"Insert",
	"InsertMessage",
	"Update",
	"UpdateLimit",
	"Delete",
	"DeleteLimit",
	"DDL",
	"Set",
	"OtherRead",
	"OtherAdmin",
	"SelectStream",
	"MessageStream",
}

func (pt PlanType) String() string {
	if pt < 0 || pt >= NumPlans {
		return ""
	}
	return planName[pt]
}

// PlanByName find a PlanType by its string name.
func PlanByName(s string) (pt PlanType, ok bool) {
	for i, v := range planName {
		if v == s {
			return PlanType(i), true
		}
	}
	return NumPlans, false
}

// IsSelect returns true if PlanType is about a select query.
func (pt PlanType) IsSelect() bool {
	return pt == PlanSelect || pt == PlanSelectLock || pt == PlanSelectImpossible
}

// MarshalJSON returns a json string for PlanType.
func (pt PlanType) MarshalJSON() ([]byte, error) {
	return json.Marshal(pt.String())
}

//_______________________________________________

// Plan contains the parameters for executing a request.
type Plan struct {
	PlanID PlanType
	Table  *schema.Table

	// Permissions stores the permissions for the tables accessed in the query.
	Permissions []Permission

	// FieldQuery is used to fetch field info
	FieldQuery *sqlparser.ParsedQuery

	// FullQuery will be set for all plans.
	FullQuery *sqlparser.ParsedQuery

	// NextCount stores the count for "select next".
	NextCount sqltypes.PlanValue

	// WhereClause is set for DMLs. It is used by the hot row protection
	// to serialize e.g. UPDATEs going to the same row.
	WhereClause *sqlparser.ParsedQuery
}

// TableName returns the table name for the plan.
func (plan *Plan) TableName() sqlparser.TableIdent {
	var tableName sqlparser.TableIdent
	if plan.Table != nil {
		tableName = plan.Table.Name
	}
	return tableName
}

// Build builds a plan based on the schema.
func Build(statement sqlparser.Statement, tables map[string]*schema.Table) (*Plan, error) {
	var plan *Plan

	err := checkForPoolingUnsafeConstructs(statement)
	if err != nil {
		return nil, err
	}

	switch stmt := statement.(type) {
	case *sqlparser.Union:
		plan, err = &Plan{
			PlanID:     PlanSelect,
			FieldQuery: GenerateFieldQuery(stmt),
			FullQuery:  GenerateLimitQuery(stmt),
		}, nil
	case *sqlparser.Select:
		plan, err = analyzeSelect(stmt, tables)
	case *sqlparser.Insert:
		plan, err = analyzeInsert(stmt, tables)
	case *sqlparser.Update:
		plan, err = analyzeUpdate(stmt, tables)
	case *sqlparser.Delete:
		plan, err = analyzeDelete(stmt, tables)
	case *sqlparser.Set:
		plan, err = analyzeSet(stmt), nil
	case *sqlparser.DDL:
		// DDLs and other statements below don't get fully parsed.
		// We have to use the original query at the time of execution.
		plan = &Plan{PlanID: PlanDDL}
	case *sqlparser.Show:
		plan, err = &Plan{PlanID: PlanOtherRead}, nil
	case *sqlparser.OtherRead:
		plan, err = &Plan{PlanID: PlanOtherRead}, nil
	case *sqlparser.OtherAdmin:
		plan, err = &Plan{PlanID: PlanOtherAdmin}, nil
	default:
		return nil, vterrors.New(vtrpcpb.Code_INVALID_ARGUMENT, "invalid SQL")
	}
	if err != nil {
		return nil, err
	}
	plan.Permissions = BuildPermissions(statement)
	return plan, nil
}

// BuildStreaming builds a streaming plan based on the schema.
func BuildStreaming(sql string, tables map[string]*schema.Table) (*Plan, error) {
	statement, err := sqlparser.Parse(sql)
	if err != nil {
		return nil, err
	}

	err = checkForPoolingUnsafeConstructs(statement)
	if err != nil {
		return nil, err
	}

	plan := &Plan{
		PlanID:      PlanSelectStream,
		FullQuery:   GenerateFullQuery(statement),
		Permissions: BuildPermissions(statement),
	}

	switch stmt := statement.(type) {
	case *sqlparser.Select:
		if stmt.Lock != "" {
			return nil, vterrors.New(vtrpcpb.Code_FAILED_PRECONDITION, "select with lock not allowed for streaming")
		}
<<<<<<< HEAD
		if tableName := analyzeFrom(stmt.From); !tableName.IsEmpty() {
			_, err := plan.setTable(tableName, tables)
			if err != nil {
				return nil, err
			}
		}
=======
		plan.Table = lookupTable(stmt.From, tables)
>>>>>>> 75971dbd
	case *sqlparser.OtherRead, *sqlparser.Show, *sqlparser.Union:
		// pass
	default:
		return nil, vterrors.Errorf(vtrpcpb.Code_FAILED_PRECONDITION, "'%v' not allowed for streaming", sqlparser.String(stmt))
	}

	return plan, nil
}

// BuildMessageStreaming builds a plan for message streaming.
func BuildMessageStreaming(name string, tables map[string]*schema.Table) (*Plan, error) {
	plan := &Plan{
		PlanID: PlanMessageStream,
		Table:  tables[name],
	}
	if plan.Table == nil {
		return nil, vterrors.Errorf(vtrpcpb.Code_INVALID_ARGUMENT, "table %s not found in schema", name)
	}
	if plan.Table.Type != schema.Message {
		return nil, vterrors.Errorf(vtrpcpb.Code_FAILED_PRECONDITION, "'%s' is not a message table", name)
	}
	plan.Permissions = []Permission{{
		TableName: plan.Table.Name.String(),
		Role:      tableacl.WRITER,
	}}
	return plan, nil
}

// checkForPoolingUnsafeConstructs returns an error if the SQL expression contains
// a call to GET_LOCK(), which is unsafe with server-side connection pooling.
// For more background, see https://github.com/vitessio/vitess/issues/3631.
func checkForPoolingUnsafeConstructs(expr sqlparser.SQLNode) error {
	return sqlparser.Walk(func(node sqlparser.SQLNode) (kontinue bool, err error) {
		if f, ok := node.(*sqlparser.FuncExpr); ok {
			if f.Name.Lowered() == "get_lock" {
				return false, vterrors.New(vtrpcpb.Code_FAILED_PRECONDITION, "get_lock() not allowed")
			}
		}

		// TODO: This could be smarter about not walking down parts of the AST that can't contain
		// function calls.
		return true, nil
	}, expr)
}<|MERGE_RESOLUTION|>--- conflicted
+++ resolved
@@ -213,16 +213,7 @@
 		if stmt.Lock != "" {
 			return nil, vterrors.New(vtrpcpb.Code_FAILED_PRECONDITION, "select with lock not allowed for streaming")
 		}
-<<<<<<< HEAD
-		if tableName := analyzeFrom(stmt.From); !tableName.IsEmpty() {
-			_, err := plan.setTable(tableName, tables)
-			if err != nil {
-				return nil, err
-			}
-		}
-=======
 		plan.Table = lookupTable(stmt.From, tables)
->>>>>>> 75971dbd
 	case *sqlparser.OtherRead, *sqlparser.Show, *sqlparser.Union:
 		// pass
 	default:
