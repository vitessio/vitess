/*
Copyright 2019 The Vitess Authors.

Licensed under the Apache License, Version 2.0 (the "License");
you may not use this file except in compliance with the License.
You may obtain a copy of the License at

    http://www.apache.org/licenses/LICENSE-2.0

Unless required by applicable law or agreed to in writing, software
distributed under the License is distributed on an "AS IS" BASIS,
WITHOUT WARRANTIES OR CONDITIONS OF ANY KIND, either express or implied.
See the License for the specific language governing permissions and
limitations under the License.
*/

package planbuilder

import (
	"encoding/json"

	"vitess.io/vitess/go/sqltypes"
	"vitess.io/vitess/go/vt/sqlparser"
	"vitess.io/vitess/go/vt/tableacl"
	"vitess.io/vitess/go/vt/vterrors"
	"vitess.io/vitess/go/vt/vttablet/tabletserver/schema"

	vtrpcpb "vitess.io/vitess/go/vt/proto/vtrpc"
)

var (
	execLimit = &sqlparser.Limit{Rowcount: sqlparser.NewArgument([]byte(":#maxLimit"))}

	// PassthroughDMLs will return plans that pass-through the DMLs without changing them.
	PassthroughDMLs = false
)

//_______________________________________________

// PlanType indicates a query plan type.
type PlanType int

// The following are PlanType values.
const (
	PlanSelect PlanType = iota
	PlanSelectLock
	PlanNextval
	PlanSelectImpossible
	PlanInsert
	PlanInsertMessage
	PlanUpdate
	PlanUpdateLimit
	PlanDelete
	PlanDeleteLimit
	PlanDDL
	PlanSet
	// PlanOtherRead is for statements like show, etc.
	PlanOtherRead
	// PlanOtherAdmin is for statements like repair, lock table, etc.
	PlanOtherAdmin
	PlanSelectStream
	// PlanMessageStream is for "stream" statements.
	PlanMessageStream
	PlanSavepoint
	PlanRelease
	PlanSRollback
	PlanShowTables
	NumPlans
)

// Must exactly match order of plan constants.
var planName = []string{
	"Select",
	"SelectLock",
	"Nextval",
	"SelectImpossible",
	"Insert",
	"InsertMessage",
	"Update",
	"UpdateLimit",
	"Delete",
	"DeleteLimit",
	"DDL",
	"Set",
	"OtherRead",
	"OtherAdmin",
	"SelectStream",
	"MessageStream",
	"Savepoint",
	"Release",
	"RollbackSavepoint",
	"ShowTables",
}

func (pt PlanType) String() string {
	if pt < 0 || pt >= NumPlans {
		return ""
	}
	return planName[pt]
}

// PlanByName find a PlanType by its string name.
func PlanByName(s string) (pt PlanType, ok bool) {
	for i, v := range planName {
		if v == s {
			return PlanType(i), true
		}
	}
	return NumPlans, false
}

// IsSelect returns true if PlanType is about a select query.
func (pt PlanType) IsSelect() bool {
	return pt == PlanSelect || pt == PlanSelectLock || pt == PlanSelectImpossible
}

// MarshalJSON returns a json string for PlanType.
func (pt PlanType) MarshalJSON() ([]byte, error) {
	return json.Marshal(pt.String())
}

//_______________________________________________

// Plan contains the parameters for executing a request.
type Plan struct {
	PlanID PlanType
	Table  *schema.Table

	// Permissions stores the permissions for the tables accessed in the query.
	Permissions []Permission

	// FieldQuery is used to fetch field info
	FieldQuery *sqlparser.ParsedQuery

	// FullQuery will be set for all plans.
	FullQuery *sqlparser.ParsedQuery

	// NextCount stores the count for "select next".
	NextCount sqltypes.PlanValue

	// WhereClause is set for DMLs. It is used by the hot row protection
	// to serialize e.g. UPDATEs going to the same row.
	WhereClause *sqlparser.ParsedQuery
}

// TableName returns the table name for the plan.
func (plan *Plan) TableName() sqlparser.TableIdent {
	var tableName sqlparser.TableIdent
	if plan.Table != nil {
		tableName = plan.Table.Name
	}
	return tableName
}

// Build builds a plan based on the schema.
func Build(statement sqlparser.Statement, tables map[string]*schema.Table, isReservedConn bool, dbName string) (plan *Plan, err error) {
	if !isReservedConn {
		err = checkForPoolingUnsafeConstructs(statement)
		if err != nil {
			return nil, err
		}
	}

	switch stmt := statement.(type) {
	case *sqlparser.Union:
		plan, err = &Plan{
			PlanID:     PlanSelect,
			FieldQuery: GenerateFieldQuery(stmt),
			FullQuery:  GenerateLimitQuery(stmt),
		}, nil
	case *sqlparser.Select:
		plan, err = analyzeSelect(stmt, tables)
	case *sqlparser.Insert:
		plan, err = analyzeInsert(stmt, tables)
	case *sqlparser.Update:
		plan, err = analyzeUpdate(stmt, tables)
	case *sqlparser.Delete:
		plan, err = analyzeDelete(stmt, tables)
	case *sqlparser.Set:
		plan, err = analyzeSet(stmt), nil
	case *sqlparser.DDL:
		// DDLs and other statements below don't get fully parsed.
		// We have to use the original query at the time of execution.
		plan = &Plan{PlanID: PlanDDL}
	case *sqlparser.Show:
		plan, err = analyzeShow(stmt, dbName)
	case *sqlparser.OtherRead, *sqlparser.Explain:
		plan, err = &Plan{PlanID: PlanOtherRead}, nil
	case *sqlparser.OtherAdmin:
		plan, err = &Plan{PlanID: PlanOtherAdmin}, nil
	case *sqlparser.Savepoint:
		plan, err = &Plan{PlanID: PlanSavepoint}, nil
	case *sqlparser.Release:
		plan, err = &Plan{PlanID: PlanRelease}, nil
	case *sqlparser.SRollback:
		plan, err = &Plan{PlanID: PlanSRollback}, nil
<<<<<<< HEAD
	case *sqlparser.ShowTableStatus:
		plan = &Plan{
			PlanID:    PlanShowTables,
			FullQuery: GenerateFullQuery(stmt),
		}
	case *sqlparser.Load:
		plan, err = &Plan{PlanID: PlanDDL}, nil
=======
>>>>>>> 61a84bbe
	default:
		return nil, vterrors.New(vtrpcpb.Code_INVALID_ARGUMENT, "invalid SQL")
	}
	if err != nil {
		return nil, err
	}
	plan.Permissions = BuildPermissions(statement)
	return plan, nil
}

// BuildStreaming builds a streaming plan based on the schema.
func BuildStreaming(sql string, tables map[string]*schema.Table, isReservedConn bool) (*Plan, error) {
	statement, err := sqlparser.Parse(sql)
	if err != nil {
		return nil, err
	}

	if !isReservedConn {
		err = checkForPoolingUnsafeConstructs(statement)
		if err != nil {
			return nil, err
		}
	}

	plan := &Plan{
		PlanID:      PlanSelectStream,
		FullQuery:   GenerateFullQuery(statement),
		Permissions: BuildPermissions(statement),
	}

	switch stmt := statement.(type) {
	case *sqlparser.Select:
		if stmt.Lock != sqlparser.NoLock {
			return nil, vterrors.New(vtrpcpb.Code_FAILED_PRECONDITION, "select with lock not allowed for streaming")
		}
		plan.Table = lookupTable(stmt.From, tables)
	case *sqlparser.OtherRead, *sqlparser.Show, *sqlparser.Union:
		// pass
	default:
		return nil, vterrors.Errorf(vtrpcpb.Code_FAILED_PRECONDITION, "'%v' not allowed for streaming", sqlparser.String(stmt))
	}

	return plan, nil
}

// BuildMessageStreaming builds a plan for message streaming.
func BuildMessageStreaming(name string, tables map[string]*schema.Table) (*Plan, error) {
	plan := &Plan{
		PlanID: PlanMessageStream,
		Table:  tables[name],
	}
	if plan.Table == nil {
		return nil, vterrors.Errorf(vtrpcpb.Code_INVALID_ARGUMENT, "table %s not found in schema", name)
	}
	if plan.Table.Type != schema.Message {
		return nil, vterrors.Errorf(vtrpcpb.Code_FAILED_PRECONDITION, "'%s' is not a message table", name)
	}
	plan.Permissions = []Permission{{
		TableName: plan.Table.Name.String(),
		Role:      tableacl.WRITER,
	}}
	return plan, nil
}

// checkForPoolingUnsafeConstructs returns an error if the SQL expression contains
// a call to GET_LOCK(), which is unsafe with server-side connection pooling.
// For more background, see https://github.com/vitessio/vitess/issues/3631.
func checkForPoolingUnsafeConstructs(expr sqlparser.SQLNode) error {

	genError := func(node sqlparser.SQLNode) error {
		return vterrors.Errorf(vtrpcpb.Code_FAILED_PRECONDITION, "%s not allowed without a reserved connections", sqlparser.String(node))
	}

	return sqlparser.Walk(func(in sqlparser.SQLNode) (kontinue bool, err error) {
		switch node := in.(type) {
		case *sqlparser.Set:
			for _, setExpr := range node.Exprs {
				if setExpr.Name.AtCount() > 0 {
					return false, genError(node)
				}
			}
		case *sqlparser.FuncExpr:
			if sqlparser.IsLockingFunc(node) {
				return false, genError(node)
			}
		}

		// TODO: This could be smarter about not walking down parts of the AST that can't contain
		// function calls.
		return true, nil
	}, expr)
}<|MERGE_RESOLUTION|>--- conflicted
+++ resolved
@@ -194,16 +194,8 @@
 		plan, err = &Plan{PlanID: PlanRelease}, nil
 	case *sqlparser.SRollback:
 		plan, err = &Plan{PlanID: PlanSRollback}, nil
-<<<<<<< HEAD
-	case *sqlparser.ShowTableStatus:
-		plan = &Plan{
-			PlanID:    PlanShowTables,
-			FullQuery: GenerateFullQuery(stmt),
-		}
 	case *sqlparser.Load:
 		plan, err = &Plan{PlanID: PlanDDL}, nil
-=======
->>>>>>> 61a84bbe
 	default:
 		return nil, vterrors.New(vtrpcpb.Code_INVALID_ARGUMENT, "invalid SQL")
 	}
