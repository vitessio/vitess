--- conflicted
+++ resolved
@@ -1794,7 +1794,6 @@
 	}
 }
 
-<<<<<<< HEAD
 func TestAddMySQLOptimizerHints(t *testing.T) {
 	config := tabletenv.NewDefaultConfig()
 	{
@@ -1806,7 +1805,8 @@
 		config.Oltp.QueryTimeoutSeconds = tabletenv.Seconds(1)
 		t.Logf("sql: %v", addMySQLOptimizerHints(config, "select * from something"))
 	}
-=======
+}
+
 type mockTxThrottler struct {
 	throttle bool
 }
@@ -1824,5 +1824,4 @@
 
 func (m mockTxThrottler) Throttle(priority int, workload string) (result bool) {
 	return m.throttle
->>>>>>> c341b320
 }