/*
Copyright 2019 The Vitess Authors.

Licensed under the Apache License, Version 2.0 (the "License");
you may not use this file except in compliance with the License.
You may obtain a copy of the License at

    http://www.apache.org/licenses/LICENSE-2.0

Unless required by applicable law or agreed to in writing, software
distributed under the License is distributed on an "AS IS" BASIS,
WITHOUT WARRANTIES OR CONDITIONS OF ANY KIND, either express or implied.
See the License for the specific language governing permissions and
limitations under the License.
*/

package tabletserver

import (
	"context"
	"fmt"
	"io"
	"strings"
	"sync"
	"time"

	"vitess.io/vitess/go/mysql/replication"
	"vitess.io/vitess/go/mysql/sqlerror"

	"vitess.io/vitess/go/mysql/collations"

	"vitess.io/vitess/go/pools"
	"vitess.io/vitess/go/sqltypes"
	"vitess.io/vitess/go/trace"
	"vitess.io/vitess/go/vt/callerid"
	"vitess.io/vitess/go/vt/callinfo"
	"vitess.io/vitess/go/vt/log"
	"vitess.io/vitess/go/vt/schema"
	"vitess.io/vitess/go/vt/sqlparser"
	"vitess.io/vitess/go/vt/tableacl"
	"vitess.io/vitess/go/vt/vterrors"
	"vitess.io/vitess/go/vt/vtgate/evalengine"
	"vitess.io/vitess/go/vt/vttablet/tabletserver/connpool"
	p "vitess.io/vitess/go/vt/vttablet/tabletserver/planbuilder"
	"vitess.io/vitess/go/vt/vttablet/tabletserver/rules"
	eschema "vitess.io/vitess/go/vt/vttablet/tabletserver/schema"
	"vitess.io/vitess/go/vt/vttablet/tabletserver/tabletenv"

	querypb "vitess.io/vitess/go/vt/proto/query"
	topodatapb "vitess.io/vitess/go/vt/proto/topodata"
	vtrpcpb "vitess.io/vitess/go/vt/proto/vtrpc"
)

// QueryExecutor is used for executing a query request.
type QueryExecutor struct {
	query          string
	marginComments sqlparser.MarginComments
	bindVars       map[string]*querypb.BindVariable
	connID         int64
	options        *querypb.ExecuteOptions
	plan           *TabletPlan
	ctx            context.Context
	logStats       *tabletenv.LogStats
	tsv            *TabletServer
	tabletType     topodatapb.TabletType
	setting        *pools.Setting
}

const (
<<<<<<< HEAD
	streamRowsSize           = 256
	maxQueryBufferDuration   = 15 * time.Second
	queryTimeoutMysqlMaxWait = time.Second
=======
	streamRowsSize = 256
>>>>>>> c341b320
)

var (
	streamResultPool = sync.Pool{New: func() any {
		return &sqltypes.Result{
			Rows: make([][]sqltypes.Value, 0, streamRowsSize),
		}
	}}
	sequenceFields = []*querypb.Field{
		{
			Name: "nextval",
			Type: sqltypes.Int64,
		},
	}
	errTxThrottled = vterrors.Errorf(vtrpcpb.Code_RESOURCE_EXHAUSTED, "Transaction throttled")
)

func returnStreamResult(result *sqltypes.Result) error {
	// only return large results slices to the pool
	if cap(result.Rows) >= streamRowsSize {
		rows := result.Rows[:0]
		*result = sqltypes.Result{}
		result.Rows = rows
		streamResultPool.Put(result)
	}
	return nil
}

func allocStreamResult() *sqltypes.Result {
	return streamResultPool.Get().(*sqltypes.Result)
}

func (qre *QueryExecutor) shouldConsolidate() bool {
	co := qre.options.GetConsolidator()
	switch co {
	case querypb.ExecuteOptions_CONSOLIDATOR_DISABLED:
		return false
	case querypb.ExecuteOptions_CONSOLIDATOR_ENABLED:
		return true
	case querypb.ExecuteOptions_CONSOLIDATOR_ENABLED_REPLICAS:
		return qre.tabletType != topodatapb.TabletType_PRIMARY
	default:
		cm := qre.tsv.qe.consolidatorMode.Load().(string)
		return cm == tabletenv.Enable || (cm == tabletenv.NotOnPrimary && qre.tabletType != topodatapb.TabletType_PRIMARY)
	}
}

// Execute performs a non-streaming query execution.
func (qre *QueryExecutor) Execute() (reply *sqltypes.Result, err error) {
	planName := qre.plan.PlanID.String()
	qre.logStats.PlanType = planName
	defer func(start time.Time) {
		duration := time.Since(start)
		qre.tsv.stats.QueryTimings.Add(planName, duration)
		qre.tsv.stats.QueryTimingsByTabletType.Add(qre.tabletType.String(), duration)
		qre.recordUserQuery("Execute", int64(duration))

		mysqlTime := qre.logStats.MysqlResponseTime
		tableName := qre.plan.TableName().String()
		if tableName == "" {
			tableName = "Join"
		}

		var errCode string
		vtErrorCode := vterrors.Code(err)
		errCode = vtErrorCode.String()

		if reply == nil {
			qre.tsv.qe.AddStats(qre.plan.PlanID, tableName, qre.options.GetWorkloadName(), qre.tabletType, 1, duration, mysqlTime, 0, 0, 1, errCode)
			qre.plan.AddStats(1, duration, mysqlTime, 0, 0, 1)
			return
		}

		qre.tsv.qe.AddStats(qre.plan.PlanID, tableName, qre.options.GetWorkloadName(), qre.tabletType, 1, duration, mysqlTime, int64(reply.RowsAffected), int64(len(reply.Rows)), 0, errCode)
		qre.plan.AddStats(1, duration, mysqlTime, reply.RowsAffected, uint64(len(reply.Rows)), 0)
		qre.logStats.RowsAffected = int(reply.RowsAffected)
		qre.logStats.Rows = reply.Rows
		qre.tsv.Stats().ResultHistogram.Add(int64(len(reply.Rows)))
	}(time.Now())

	if err = qre.checkPermissions(); err != nil {
		return nil, err
	}

	if qre.plan.PlanID == p.PlanNextval {
		return qre.execNextval()
	}

	if qre.connID != 0 {
		var conn *StatefulConnection
		// Need upfront connection for DMLs and transactions
		conn, err = qre.tsv.te.txPool.GetAndLock(qre.connID, "for query")
		if err != nil {
			return nil, err
		}
		defer conn.Unlock()
		if qre.setting != nil {
			if err = conn.ApplySetting(qre.ctx, qre.setting); err != nil {
				return nil, vterrors.Wrap(err, "failed to execute system setting on the connection")
			}
		}
		return qre.txConnExec(conn)
	}

	switch qre.plan.PlanID {
	case p.PlanSelect, p.PlanSelectImpossible, p.PlanShow:
		maxrows := qre.getSelectLimit()
		qre.bindVars["#maxLimit"] = sqltypes.Int64BindVariable(maxrows + 1)
		if qre.bindVars[sqltypes.BvReplaceSchemaName] != nil {
			qre.bindVars[sqltypes.BvSchemaName] = sqltypes.StringBindVariable(qre.tsv.config.DB.DBName)
		}
		qr, err := qre.execSelect()
		if err != nil {
			return nil, err
		}
		if err := qre.verifyRowCount(int64(len(qr.Rows)), maxrows); err != nil {
			return nil, err
		}
		return qr, nil
	case p.PlanOtherRead, p.PlanOtherAdmin, p.PlanFlush, p.PlanSavepoint, p.PlanRelease, p.PlanSRollback:
		return qre.execOther()
	case p.PlanInsert, p.PlanUpdate, p.PlanDelete, p.PlanInsertMessage, p.PlanDDL, p.PlanLoad:
		return qre.execAutocommit(qre.txConnExec)
	case p.PlanUpdateLimit, p.PlanDeleteLimit:
		return qre.execAsTransaction(qre.txConnExec)
	case p.PlanCallProc:
		return qre.execCallProc()
	case p.PlanAlterMigration:
		return qre.execAlterMigration()
	case p.PlanRevertMigration:
		return qre.execRevertMigration()
	case p.PlanShowMigrations:
		return qre.execShowMigrations()
	case p.PlanShowMigrationLogs:
		return qre.execShowMigrationLogs()
	case p.PlanShowThrottledApps:
		return qre.execShowThrottledApps()
	case p.PlanShowThrottlerStatus:
		return qre.execShowThrottlerStatus()
	case p.PlanSet:
		if qre.setting == nil {
			return nil, vterrors.Errorf(vtrpcpb.Code_FAILED_PRECONDITION, "[BUG] %s not allowed without setting connection", qre.query)
		}
		// The execution is not required as this setting will be applied when any other query type is executed.
		return &sqltypes.Result{}, nil
	}
	return nil, vterrors.Errorf(vtrpcpb.Code_INTERNAL, "[BUG] %s unexpected plan type", qre.plan.PlanID.String())
}

func (qre *QueryExecutor) execAutocommit(f func(conn *StatefulConnection) (*sqltypes.Result, error)) (reply *sqltypes.Result, err error) {
	if qre.options == nil {
		qre.options = &querypb.ExecuteOptions{}
	} else {
		qre.options = qre.options.CloneVT()
	}
	qre.options.TransactionIsolation = querypb.ExecuteOptions_AUTOCOMMIT

	if qre.tsv.txThrottler.Throttle(qre.tsv.getPriorityFromOptions(qre.options), qre.options.GetWorkloadName()) {
		return nil, errTxThrottled
	}

	conn, _, _, err := qre.tsv.te.txPool.Begin(qre.ctx, qre.options, false, 0, nil, qre.setting)

	if err != nil {
		return nil, err
	}
	defer qre.tsv.te.txPool.RollbackAndRelease(qre.ctx, conn)

	return f(conn)
}

func (qre *QueryExecutor) execAsTransaction(f func(conn *StatefulConnection) (*sqltypes.Result, error)) (*sqltypes.Result, error) {
	if qre.tsv.txThrottler.Throttle(qre.tsv.getPriorityFromOptions(qre.options), qre.options.GetWorkloadName()) {
		return nil, errTxThrottled
	}
	conn, beginSQL, _, err := qre.tsv.te.txPool.Begin(qre.ctx, qre.options, false, 0, nil, qre.setting)
	if err != nil {
		return nil, err
	}
	defer qre.tsv.te.txPool.RollbackAndRelease(qre.ctx, conn)
	qre.logStats.AddRewrittenSQL(beginSQL, time.Now())

	result, err := f(conn)
	if err != nil {
		// dbConn is nil, it means the transaction was aborted.
		// If so, we should not relog the rollback.
		// TODO(sougou): these txPool functions should take the logstats
		// and log any statements they issue. This needs to be done as
		// a separate refactor because it impacts lot of code.
		if conn.IsInTransaction() {
			defer qre.logStats.AddRewrittenSQL("rollback", time.Now())
		}
		return nil, err
	}

	defer qre.logStats.AddRewrittenSQL("commit", time.Now())
	if _, err := qre.tsv.te.txPool.Commit(qre.ctx, conn); err != nil {
		return nil, err
	}
	return result, nil
}

func (qre *QueryExecutor) txConnExec(conn *StatefulConnection) (*sqltypes.Result, error) {
	switch qre.plan.PlanID {
	case p.PlanInsert, p.PlanUpdate, p.PlanDelete, p.PlanSet:
		return qre.txFetch(conn, true)
	case p.PlanInsertMessage:
		qre.bindVars["#time_now"] = sqltypes.Int64BindVariable(time.Now().UnixNano())
		return qre.txFetch(conn, true)
	case p.PlanUpdateLimit, p.PlanDeleteLimit:
		return qre.execDMLLimit(conn)
	case p.PlanOtherRead, p.PlanOtherAdmin, p.PlanFlush:
		return qre.execStatefulConn(conn, qre.query, true)
	case p.PlanSavepoint, p.PlanRelease, p.PlanSRollback:
		return qre.execStatefulConn(conn, qre.query, true)
	case p.PlanSelect, p.PlanSelectImpossible, p.PlanShow, p.PlanSelectLockFunc:
		maxrows := qre.getSelectLimit()
		qre.bindVars["#maxLimit"] = sqltypes.Int64BindVariable(maxrows + 1)
		if qre.bindVars[sqltypes.BvReplaceSchemaName] != nil {
			qre.bindVars[sqltypes.BvSchemaName] = sqltypes.StringBindVariable(qre.tsv.config.DB.DBName)
		}
		qr, err := qre.txFetch(conn, false)
		if err != nil {
			return nil, err
		}
		if err := qre.verifyRowCount(int64(len(qr.Rows)), maxrows); err != nil {
			return nil, err
		}
		return qr, nil
	case p.PlanDDL:
		return qre.execDDL(conn)
	case p.PlanLoad:
		return qre.execLoad(conn)
	case p.PlanCallProc:
		return qre.execProc(conn)
	}
	return nil, vterrors.Errorf(vtrpcpb.Code_INTERNAL, "[BUG] %s unexpected plan type", qre.plan.PlanID.String())
}

// Stream performs a streaming query execution.
func (qre *QueryExecutor) Stream(callback StreamCallback) error {
	qre.logStats.PlanType = qre.plan.PlanID.String()

	defer func(start time.Time) {
		qre.tsv.stats.QueryTimings.Record(qre.plan.PlanID.String(), start)
		qre.tsv.stats.QueryTimingsByTabletType.Record(qre.tabletType.String(), start)
		qre.recordUserQuery("Stream", int64(time.Since(start)))
	}(time.Now())

	if err := qre.checkPermissions(); err != nil {
		return err
	}

	switch qre.plan.PlanID {
	case p.PlanSelectStream:
		if qre.bindVars[sqltypes.BvReplaceSchemaName] != nil {
			qre.bindVars[sqltypes.BvSchemaName] = sqltypes.StringBindVariable(qre.tsv.config.DB.DBName)
		}
	}

	sql, sqlWithoutComments, err := qre.generateFinalSQL(qre.plan.FullQuery, qre.bindVars)
	if err != nil {
		return err
	}

	var replaceKeyspace string
	if sqltypes.IncludeFieldsOrDefault(qre.options) == querypb.ExecuteOptions_ALL && qre.tsv.sm.target.Keyspace != qre.tsv.config.DB.DBName {
		replaceKeyspace = qre.tsv.sm.target.Keyspace
	}

	if consolidator := qre.tsv.qe.streamConsolidator; consolidator != nil {
		if qre.connID == 0 && qre.plan.PlanID == p.PlanSelectStream && qre.shouldConsolidate() {
			return consolidator.Consolidate(qre.logStats, sqlWithoutComments, callback,
				func(callback StreamCallback) error {
					dbConn, err := qre.getStreamConn()
					if err != nil {
						return err
					}
					defer dbConn.Recycle()
					return qre.execStreamSQL(dbConn, qre.connID != 0, sql, func(result *sqltypes.Result) error {
						// this stream result is potentially used by more than one client, so
						// the consolidator will return it to the pool once it knows it's no longer
						// being shared

						if replaceKeyspace != "" {
							result.ReplaceKeyspace(replaceKeyspace)
						}
						return callback(result)
					})
				})
		}
	}

	// if we have a transaction id, let's use the txPool for this query
	var conn *connpool.DBConn
	if qre.connID != 0 {
		txConn, err := qre.tsv.te.txPool.GetAndLock(qre.connID, "for streaming query")
		if err != nil {
			return err
		}
		defer txConn.Unlock()
		if qre.setting != nil {
			if err = txConn.ApplySetting(qre.ctx, qre.setting); err != nil {
				return vterrors.Wrap(err, "failed to execute system setting on the connection")
			}
		}
		conn = txConn.UnderlyingDBConn()
	} else {
		dbConn, err := qre.getStreamConn()
		if err != nil {
			return err
		}
		defer dbConn.Recycle()
		conn = dbConn
	}

	return qre.execStreamSQL(conn, qre.connID != 0, sql, func(result *sqltypes.Result) error {
		// this stream result is only used by the calling client, so it can be
		// returned to the pool once the callback has fully returned
		defer returnStreamResult(result)

		if replaceKeyspace != "" {
			result.ReplaceKeyspace(replaceKeyspace)
		}
		return callback(result)
	})
}

// MessageStream streams messages from a message table.
func (qre *QueryExecutor) MessageStream(callback StreamCallback) error {
	qre.logStats.OriginalSQL = qre.query
	qre.logStats.PlanType = qre.plan.PlanID.String()

	defer func(start time.Time) {
		qre.tsv.stats.QueryTimings.Record(qre.plan.PlanID.String(), start)
		qre.tsv.stats.QueryTimingsByTabletType.Record(qre.tabletType.String(), start)
		qre.recordUserQuery("MessageStream", int64(time.Since(start)))
	}(time.Now())

	if err := qre.checkPermissions(); err != nil {
		return err
	}

	done, err := qre.tsv.messager.Subscribe(qre.ctx, qre.plan.TableName().String(), func(r *sqltypes.Result) error {
		select {
		case <-qre.ctx.Done():
			return io.EOF
		default:
		}
		return callback(r)
	})
	if err != nil {
		return err
	}
	<-done
	return nil
}

// checkPermissions returns an error if the query does not pass all checks
// (denied query, table ACL).
func (qre *QueryExecutor) checkPermissions() error {
	// Skip permissions check if the context is local.
	if tabletenv.IsLocalContext(qre.ctx) {
		return nil
	}

	// Check if the query relates to a table that is in the denylist.
	remoteAddr := ""
	username := ""
	ci, ok := callinfo.FromContext(qre.ctx)
	if ok {
		remoteAddr = ci.RemoteAddr()
		username = ci.Username()
	}

	action, ruleCancelCtx, timeout, desc := qre.plan.Rules.GetAction(remoteAddr, username, qre.bindVars, qre.marginComments)

	bufferingTimeoutCtx, cancel := context.WithTimeout(qre.ctx, timeout) // aborts buffering at given timeout
	defer cancel()

	switch action {
	case rules.QRFail:
		return vterrors.Errorf(vtrpcpb.Code_INVALID_ARGUMENT, "disallowed due to rule: %s", desc)
	case rules.QRFailRetry:
		return vterrors.Errorf(vtrpcpb.Code_FAILED_PRECONDITION, "disallowed due to rule: %s", desc)
	case rules.QRBuffer:
		if ruleCancelCtx != nil {
			// We buffer up to some timeout. The timeout is determined by ctx.Done().
			// If we're not at timeout yet, we fail the query
			select {
			case <-ruleCancelCtx.Done():
				// good! We have buffered the query, and buffering is completed
			case <-bufferingTimeoutCtx.Done():
				// Sorry, timeout while waiting for buffering to complete
				return vterrors.Errorf(vtrpcpb.Code_FAILED_PRECONDITION, "buffer timeout after %v in rule: %s", timeout, desc)
			}
		}
	default:
		// no rules against this query. Good to proceed
	}
	// Skip ACL check for queries against the dummy dual table
	if qre.plan.TableName().String() == "dual" {
		return nil
	}

	// Skip the ACL check if the connecting user is an exempted superuser.
	if qre.tsv.qe.exemptACL != nil && qre.tsv.qe.exemptACL.IsMember(&querypb.VTGateCallerID{Username: username}) {
		qre.tsv.qe.tableaclExemptCount.Add(1)
		return nil
	}

	callerID := callerid.ImmediateCallerIDFromContext(qre.ctx)
	if callerID == nil {
		if qre.tsv.qe.strictTableACL {
			return vterrors.Errorf(vtrpcpb.Code_UNAUTHENTICATED, "missing caller id")
		}
		return nil
	}

	// Skip the ACL check if the caller id is an exempted superuser.
	if qre.tsv.qe.exemptACL != nil && qre.tsv.qe.exemptACL.IsMember(callerID) {
		qre.tsv.qe.tableaclExemptCount.Add(1)
		return nil
	}

	for i, auth := range qre.plan.Authorized {
		if err := qre.checkAccess(auth, qre.plan.Permissions[i].TableName, callerID); err != nil {
			return err
		}
	}

	return nil
}

func (qre *QueryExecutor) checkAccess(authorized *tableacl.ACLResult, tableName string, callerID *querypb.VTGateCallerID) error {
	statsKey := []string{tableName, authorized.GroupName, qre.plan.PlanID.String(), callerID.Username}
	if !authorized.IsMember(callerID) {
		if qre.tsv.qe.enableTableACLDryRun {
			qre.tsv.Stats().TableaclPseudoDenied.Add(statsKey, 1)
			return nil
		}

		// Skip ACL check for queries against the dummy dual table
		if tableName == "dual" {
			return nil
		}

		if qre.tsv.qe.strictTableACL {
			groupStr := ""
			if len(callerID.Groups) > 0 {
				groupStr = fmt.Sprintf(", in groups [%s],", strings.Join(callerID.Groups, ", "))
			}
			errStr := fmt.Sprintf("%s command denied to user '%s'%s for table '%s' (ACL check error)", qre.plan.PlanID.String(), callerID.Username, groupStr, tableName)
			qre.tsv.Stats().TableaclDenied.Add(statsKey, 1)
			qre.tsv.qe.accessCheckerLogger.Infof("%s", errStr)
			return vterrors.Errorf(vtrpcpb.Code_PERMISSION_DENIED, "%s", errStr)
		}
		return nil
	}
	qre.tsv.Stats().TableaclAllowed.Add(statsKey, 1)
	return nil
}

func (qre *QueryExecutor) execDDL(conn *StatefulConnection) (*sqltypes.Result, error) {
	// Let's see if this is a normal DDL statement or an Online DDL statement.
	// An Online DDL statement is identified by /*vt+ .. */ comment with expected directives, like uuid etc.
	if onlineDDL, err := schema.OnlineDDLFromCommentedStatement(qre.plan.FullStmt); err == nil {
		// Parsing is successful.
		if !onlineDDL.Strategy.IsDirect() {
			// This is an online DDL.
			return qre.tsv.onlineDDLExecutor.SubmitMigration(qre.ctx, qre.plan.FullStmt)
		}
	}

	isTemporaryTable := false
	if ddlStmt, ok := qre.plan.FullStmt.(sqlparser.DDLStatement); ok {
		isTemporaryTable = ddlStmt.IsTemporary()
	}
	if !isTemporaryTable {
		// Temporary tables are limited to the session creating them. There is no need to Reload()
		// the table because other connections will not be able to see the table anyway.
		defer func() {
			// Call se.Reload() with includeStats=false as obtaining table
			// size stats involves joining `information_schema.tables`,
			// which can be very costly on systems with a large number of
			// tables.
			//
			// Instead of synchronously recalculating table size stats
			// after every DDL, let them be outdated until the periodic
			// schema reload fixes it.
			if err := qre.tsv.se.ReloadAtEx(qre.ctx, replication.Position{}, false); err != nil {
				log.Errorf("failed to reload schema %v", err)
			}
		}()
	}
	sql := qre.query
	// If FullQuery is not nil, then the DDL query was fully parsed
	// and we should use the ast to generate the query instead.
	if qre.plan.FullQuery != nil {
		var err error
		sql, _, err = qre.generateFinalSQL(qre.plan.FullQuery, qre.bindVars)
		if err != nil {
			return nil, err
		}
	}
	result, err := qre.execStatefulConn(conn, sql, true)
	if err != nil {
		return nil, err
	}
	// Only perform this operation when the connection has transaction open.
	// TODO: This actually does not retain the old transaction. We should see how to provide correct behaviour to client.
	if conn.txProps != nil {
		err = qre.BeginAgain(qre.ctx, conn)
		if err != nil {
			return nil, err
		}
	}
	return result, nil
}

func (qre *QueryExecutor) execLoad(conn *StatefulConnection) (*sqltypes.Result, error) {
	result, err := qre.execStatefulConn(conn, qre.query, true)
	if err != nil {
		return nil, err
	}
	return result, nil
}

// BeginAgain commits the existing transaction and begins a new one
func (*QueryExecutor) BeginAgain(ctx context.Context, dc *StatefulConnection) error {
	if dc.IsClosed() || dc.TxProperties().Autocommit {
		return nil
	}
	if _, err := dc.Exec(ctx, "commit", 1, false); err != nil {
		return err
	}
	if _, err := dc.Exec(ctx, "begin", 1, false); err != nil {
		return err
	}
	return nil
}

func (qre *QueryExecutor) execNextval() (*sqltypes.Result, error) {
	env := evalengine.NewExpressionEnv(qre.ctx, qre.bindVars, nil)
	result, err := env.Evaluate(qre.plan.NextCount)
	if err != nil {
		return nil, err
	}
	tableName := qre.plan.TableName()
	v := result.Value(collations.Default())
	inc, err := v.ToInt64()
	if err != nil || inc < 1 {
		return nil, vterrors.Errorf(vtrpcpb.Code_INVALID_ARGUMENT, "invalid increment for sequence %s: %s", tableName, v.String())
	}

	t := qre.plan.Table
	t.SequenceInfo.Lock()
	defer t.SequenceInfo.Unlock()
	if t.SequenceInfo.NextVal == 0 || t.SequenceInfo.NextVal+inc > t.SequenceInfo.LastVal {
		_, err := qre.execAsTransaction(func(conn *StatefulConnection) (*sqltypes.Result, error) {
			query := fmt.Sprintf("select next_id, cache from %s where id = 0 for update", sqlparser.String(tableName))
			qr, err := qre.execStatefulConn(conn, query, false)
			if err != nil {
				return nil, err
			}
			if len(qr.Rows) != 1 {
				return nil, vterrors.Errorf(vtrpcpb.Code_INVALID_ARGUMENT, "unexpected rows from reading sequence %s (possible mis-route): %d", tableName, len(qr.Rows))
			}
			nextID, err := qr.Rows[0][0].ToCastInt64()
			if err != nil {
				return nil, vterrors.Wrapf(err, "error loading sequence %s", tableName)
			}
			// If LastVal does not match next ID, then either:
			// VTTablet just started, and we're initializing the cache, or
			// Someone reset the id underneath us.
			if t.SequenceInfo.LastVal != nextID {
				if nextID < t.SequenceInfo.LastVal {
					log.Warningf("Sequence next ID value %v is below the currently cached max %v, updating it to max", nextID, t.SequenceInfo.LastVal)
					nextID = t.SequenceInfo.LastVal
				}
				t.SequenceInfo.NextVal = nextID
				t.SequenceInfo.LastVal = nextID
			}
			cache, err := qr.Rows[0][1].ToCastInt64()
			if err != nil {
				return nil, vterrors.Wrapf(err, "error loading sequence %s", tableName)
			}
			if cache < 1 {
				return nil, vterrors.Errorf(vtrpcpb.Code_INVALID_ARGUMENT, "invalid cache value for sequence %s: %d", tableName, cache)
			}
			newLast := nextID + cache
			for newLast < t.SequenceInfo.NextVal+inc {
				newLast += cache
			}
			query = fmt.Sprintf("update %s set next_id = %d where id = 0", sqlparser.String(tableName), newLast)
			conn.TxProperties().RecordQuery(query)
			_, err = qre.execStatefulConn(conn, query, false)
			if err != nil {
				return nil, err
			}
			t.SequenceInfo.LastVal = newLast
			return nil, nil
		})
		if err != nil {
			return nil, err
		}
	}
	ret := t.SequenceInfo.NextVal
	t.SequenceInfo.NextVal += inc
	return &sqltypes.Result{
		Fields: sequenceFields,
		Rows: [][]sqltypes.Value{{
			sqltypes.NewInt64(ret),
		}},
	}, nil
}

// execSelect sends a query to mysql only if another identical query is not running. Otherwise, it waits and
// reuses the result. If the plan is missing field info, it sends the query to mysql requesting full info.
func (qre *QueryExecutor) execSelect() (*sqltypes.Result, error) {
	sql, sqlWithoutComments, err := qre.generateFinalSQL(qre.plan.FullQuery, qre.bindVars)
	if err != nil {
		return nil, err
	}
	// Check tablet type.
	if qre.shouldConsolidate() {
		q, original := qre.tsv.qe.consolidator.Create(sqlWithoutComments)
		if original {
			defer q.Broadcast()
			conn, err := qre.getConn()

			if err != nil {
				q.SetErr(err)
			} else {
				defer conn.Recycle()
				res, err := qre.execDBConn(conn, sql, true)
				q.SetResult(res)
				q.SetErr(err)
			}
		} else {
			qre.logStats.QuerySources |= tabletenv.QuerySourceConsolidator
			startTime := time.Now()
			q.Wait()
			qre.tsv.stats.WaitTimings.Record("Consolidations", startTime)
		}
		if q.Err() != nil {
			return nil, q.Err()
		}
		return q.Result(), nil
	}
	conn, err := qre.getConn()
	if err != nil {
		return nil, err
	}
	defer conn.Recycle()
	res, err := qre.execDBConn(conn, sql, true)
	if err != nil {
		return nil, err
	}
	return res, nil
}

func (qre *QueryExecutor) execDMLLimit(conn *StatefulConnection) (*sqltypes.Result, error) {
	maxrows := qre.tsv.qe.maxResultSize.Load()
	qre.bindVars["#maxLimit"] = sqltypes.Int64BindVariable(maxrows + 1)
	result, err := qre.txFetch(conn, true)
	if err != nil {
		return nil, err
	}
	if err := qre.verifyRowCount(int64(result.RowsAffected), maxrows); err != nil {
		defer qre.logStats.AddRewrittenSQL("rollback", time.Now())
		_ = qre.tsv.te.txPool.Rollback(qre.ctx, conn)
		return nil, err
	}
	return result, nil
}

func (qre *QueryExecutor) verifyRowCount(count, maxrows int64) error {
	if count > maxrows {
		callerID := callerid.ImmediateCallerIDFromContext(qre.ctx)
		return vterrors.Errorf(vtrpcpb.Code_ABORTED, "caller id: %s: row count exceeded %d", callerID.Username, maxrows)
	}
	warnThreshold := qre.tsv.qe.warnResultSize.Load()
	if warnThreshold > 0 && count > warnThreshold {
		callerID := callerid.ImmediateCallerIDFromContext(qre.ctx)
		qre.tsv.Stats().Warnings.Add("ResultsExceeded", 1)
		log.Warningf("caller id: %s row count %v exceeds warning threshold %v: %q", callerID.Username, count, warnThreshold, queryAsString(qre.plan.FullQuery.Query, qre.bindVars, qre.tsv.Config().SanitizeLogMessages, true))
	}
	return nil
}

func (qre *QueryExecutor) execOther() (*sqltypes.Result, error) {
	conn, err := qre.getConn()
	if err != nil {
		return nil, err
	}
	defer conn.Recycle()
	return qre.execDBConn(conn, qre.query, true)
}

func (qre *QueryExecutor) getConn() (*connpool.DBConn, error) {
	span, ctx := trace.NewSpan(qre.ctx, "QueryExecutor.getConn")
	defer span.Finish()

	start := time.Now()
	conn, err := qre.tsv.qe.conns.Get(ctx, qre.setting)

	switch err {
	case nil:
		qre.logStats.WaitingForConnection += time.Since(start)
		return conn, nil
	case connpool.ErrConnPoolClosed:
		return nil, err
	}
	return nil, err
}

func (qre *QueryExecutor) getStreamConn() (*connpool.DBConn, error) {
	span, ctx := trace.NewSpan(qre.ctx, "QueryExecutor.getStreamConn")
	defer span.Finish()

	start := time.Now()
	conn, err := qre.tsv.qe.streamConns.Get(ctx, qre.setting)
	switch err {
	case nil:
		qre.logStats.WaitingForConnection += time.Since(start)
		return conn, nil
	case connpool.ErrConnPoolClosed:
		return nil, err
	}
	return nil, err
}

// txFetch fetches from a TxConnection.
func (qre *QueryExecutor) txFetch(conn *StatefulConnection, record bool) (*sqltypes.Result, error) {
	sql, _, err := qre.generateFinalSQL(qre.plan.FullQuery, qre.bindVars)
	if err != nil {
		return nil, err
	}
	qr, err := qre.execStatefulConn(conn, sql, true)
	if err != nil {
		return nil, err
	}
	// Only record successful queries.
	if record {
		conn.TxProperties().RecordQuery(sql)
	}
	return qr, nil
}

func (qre *QueryExecutor) generateFinalSQL(parsedQuery *sqlparser.ParsedQuery, bindVars map[string]*querypb.BindVariable) (string, string, error) {
	query, err := parsedQuery.GenerateQuery(bindVars, nil)
	if err != nil {
		return "", "", vterrors.Errorf(vtrpcpb.Code_INVALID_ARGUMENT, "%s", err)
	}
	query = addMySQLOptimizerHints(qre.tsv.config, query)
	if qre.tsv.config.AnnotateQueries {
		username := callerid.GetPrincipal(callerid.EffectiveCallerIDFromContext(qre.ctx))
		if username == "" {
			username = callerid.GetUsername(callerid.ImmediateCallerIDFromContext(qre.ctx))
		}
		var buf strings.Builder
		tabletTypeStr := qre.tsv.sm.target.TabletType.String()
		buf.Grow(8 + len(username) + len(tabletTypeStr))
		buf.WriteString("/* ")
		buf.WriteString(username)
		buf.WriteString("@")
		buf.WriteString(tabletTypeStr)
		buf.WriteString(" */ ")
		buf.WriteString(qre.marginComments.Leading)
		qre.marginComments.Leading = buf.String()
	}

	if qre.marginComments.Leading == "" && qre.marginComments.Trailing == "" {
		return query, query, nil
	}

	var buf strings.Builder
	buf.Grow(len(qre.marginComments.Leading) + len(query) + len(qre.marginComments.Trailing))
	buf.WriteString(qre.marginComments.Leading)
	buf.WriteString(query)
	buf.WriteString(qre.marginComments.Trailing)
	return buf.String(), query, nil
}

func addMySQLOptimizerHints(config *tabletenv.TabletConfig, query string) string {
	hints := make([]string, 0)

	if config.Oltp.QueryTimeoutMethod == "mysql" && config.Oltp.QueryTimeoutSeconds > 0 {
		// The MAX_EXECUTION_TIME(N) hint sets a statement execution timeout of N milliseconds.
		// https://dev.mysql.com/doc/refman/8.0/en/optimizer-hints.html#optimizer-hints-execution-time
		hints = append(hints,
			fmt.Sprintf("MAX_EXECUTION_TIME(%d)", config.Oltp.QueryTimeoutSeconds.Get().Milliseconds()),
		)
	}

	if len(hints) > 0 {
		fields := strings.SplitN(query, " ", 2)
		return strings.Join([]string{
			fields[0],
			"/*+ " + strings.Join(hints, " ") + " */",
			fields[1],
		}, " ")
	}

	return query
}

func rewriteOUTParamError(err error) error {
	sqlErr, ok := err.(*sqlerror.SQLError)
	if !ok {
		return err
	}
	if sqlErr.Num == sqlerror.ErSPNotVarArg {
		return vterrors.Errorf(vtrpcpb.Code_UNIMPLEMENTED, "OUT and INOUT parameters are not supported")
	}
	return err
}

func (qre *QueryExecutor) execCallProc() (*sqltypes.Result, error) {
	conn, err := qre.getConn()
	if err != nil {
		return nil, err
	}
	defer conn.Recycle()
	sql, _, err := qre.generateFinalSQL(qre.plan.FullQuery, qre.bindVars)
	if err != nil {
		return nil, err
	}

	qr, err := qre.execDBConn(conn, sql, true)
	if err != nil {
		return nil, rewriteOUTParamError(err)
	}
	if !qr.IsMoreResultsExists() {
		if qr.IsInTransaction() {
			conn.Close()
			return nil, vterrors.New(vtrpcpb.Code_CANCELED, "Transaction not concluded inside the stored procedure, leaking transaction from stored procedure is not allowed")
		}
		return qr, nil
	}
	err = qre.drainResultSetOnConn(conn)
	if err != nil {
		return nil, err
	}
	return nil, vterrors.New(vtrpcpb.Code_UNIMPLEMENTED, "Multi-Resultset not supported in stored procedure")
}

func (qre *QueryExecutor) execProc(conn *StatefulConnection) (*sqltypes.Result, error) {
	beforeInTx := conn.IsInTransaction()
	sql, _, err := qre.generateFinalSQL(qre.plan.FullQuery, qre.bindVars)
	if err != nil {
		return nil, err
	}
	qr, err := qre.execStatefulConn(conn, sql, true)
	if err != nil {
		return nil, rewriteOUTParamError(err)
	}
	if !qr.IsMoreResultsExists() {
		afterInTx := qr.IsInTransaction()
		if beforeInTx != afterInTx {
			conn.Close()
			return nil, vterrors.New(vtrpcpb.Code_CANCELED, "Transaction state change inside the stored procedure is not allowed")
		}
		return qr, nil
	}
	err = qre.drainResultSetOnConn(conn.UnderlyingDBConn())
	if err != nil {
		return nil, err
	}
	return nil, vterrors.New(vtrpcpb.Code_UNIMPLEMENTED, "Multi-Resultset not supported in stored procedure")
}

func (qre *QueryExecutor) execAlterMigration() (*sqltypes.Result, error) {
	alterMigration, ok := qre.plan.FullStmt.(*sqlparser.AlterMigration)
	if !ok {
		return nil, vterrors.New(vtrpcpb.Code_INTERNAL, "Expecting ALTER VITESS_MIGRATION plan")
	}

	switch alterMigration.Type {
	case sqlparser.RetryMigrationType:
		return qre.tsv.onlineDDLExecutor.RetryMigration(qre.ctx, alterMigration.UUID)
	case sqlparser.CleanupMigrationType:
		return qre.tsv.onlineDDLExecutor.CleanupMigration(qre.ctx, alterMigration.UUID)
	case sqlparser.LaunchMigrationType:
		return qre.tsv.onlineDDLExecutor.LaunchMigration(qre.ctx, alterMigration.UUID, alterMigration.Shards)
	case sqlparser.LaunchAllMigrationType:
		return qre.tsv.onlineDDLExecutor.LaunchMigrations(qre.ctx)
	case sqlparser.CompleteMigrationType:
		return qre.tsv.onlineDDLExecutor.CompleteMigration(qre.ctx, alterMigration.UUID)
	case sqlparser.CompleteAllMigrationType:
		return qre.tsv.onlineDDLExecutor.CompletePendingMigrations(qre.ctx)
	case sqlparser.CancelMigrationType:
		return qre.tsv.onlineDDLExecutor.CancelMigration(qre.ctx, alterMigration.UUID, "CANCEL issued by user", true)
	case sqlparser.CancelAllMigrationType:
		return qre.tsv.onlineDDLExecutor.CancelPendingMigrations(qre.ctx, "CANCEL ALL issued by user", true)
	case sqlparser.ThrottleMigrationType:
		return qre.tsv.onlineDDLExecutor.ThrottleMigration(qre.ctx, alterMigration.UUID, alterMigration.Expire, alterMigration.Ratio)
	case sqlparser.ThrottleAllMigrationType:
		return qre.tsv.onlineDDLExecutor.ThrottleAllMigrations(qre.ctx, alterMigration.Expire, alterMigration.Ratio)
	case sqlparser.UnthrottleMigrationType:
		return qre.tsv.onlineDDLExecutor.UnthrottleMigration(qre.ctx, alterMigration.UUID)
	case sqlparser.UnthrottleAllMigrationType:
		return qre.tsv.onlineDDLExecutor.UnthrottleAllMigrations(qre.ctx)
	}
	return nil, vterrors.New(vtrpcpb.Code_UNIMPLEMENTED, "ALTER VITESS_MIGRATION not implemented")
}

func (qre *QueryExecutor) execRevertMigration() (*sqltypes.Result, error) {
	if _, ok := qre.plan.FullStmt.(*sqlparser.RevertMigration); !ok {
		return nil, vterrors.New(vtrpcpb.Code_INTERNAL, "Expecting REVERT VITESS_MIGRATION plan")
	}
	return qre.tsv.onlineDDLExecutor.SubmitMigration(qre.ctx, qre.plan.FullStmt)
}

func (qre *QueryExecutor) execShowMigrations() (*sqltypes.Result, error) {
	if showStmt, ok := qre.plan.FullStmt.(*sqlparser.Show); ok {
		return qre.tsv.onlineDDLExecutor.ShowMigrations(qre.ctx, showStmt)
	}
	return nil, vterrors.New(vtrpcpb.Code_INTERNAL, "Expecting SHOW VITESS_MIGRATIONS plan")
}

func (qre *QueryExecutor) execShowMigrationLogs() (*sqltypes.Result, error) {
	if showMigrationLogsStmt, ok := qre.plan.FullStmt.(*sqlparser.ShowMigrationLogs); ok {
		return qre.tsv.onlineDDLExecutor.ShowMigrationLogs(qre.ctx, showMigrationLogsStmt)
	}
	return nil, vterrors.New(vtrpcpb.Code_INTERNAL, "Expecting SHOW VITESS_MIGRATION plan")
}

func (qre *QueryExecutor) execShowThrottledApps() (*sqltypes.Result, error) {
	if err := qre.tsv.lagThrottler.CheckIsOpen(); err != nil {
		return nil, err
	}
	if _, ok := qre.plan.FullStmt.(*sqlparser.ShowThrottledApps); !ok {
		return nil, vterrors.New(vtrpcpb.Code_INTERNAL, "Expecting SHOW VITESS_THROTTLED_APPS plan")
	}
	result := &sqltypes.Result{
		Fields: []*querypb.Field{
			{
				Name: "app",
				Type: sqltypes.VarChar,
			},
			{
				Name: "expire_at",
				Type: sqltypes.Timestamp,
			},
			{
				Name: "ratio",
				Type: sqltypes.Decimal,
			},
		},
		Rows: [][]sqltypes.Value{},
	}
	for _, t := range qre.tsv.lagThrottler.ThrottledApps() {
		result.Rows = append(result.Rows,
			[]sqltypes.Value{
				sqltypes.NewVarChar(t.AppName),
				sqltypes.NewTimestamp(t.ExpireAt.Format(sqltypes.TimestampFormat)),
				sqltypes.NewDecimal(fmt.Sprintf("%v", t.Ratio)),
			})
	}
	return result, nil
}

func (qre *QueryExecutor) execShowThrottlerStatus() (*sqltypes.Result, error) {
	if _, ok := qre.plan.FullStmt.(*sqlparser.ShowThrottlerStatus); !ok {
		return nil, vterrors.New(vtrpcpb.Code_INTERNAL, "Expecting SHOW VITESS_THROTTLER STATUS plan")
	}
	var enabled int32
	if qre.tsv.lagThrottler.IsEnabled() {
		enabled = 1
	}
	result := &sqltypes.Result{
		Fields: []*querypb.Field{
			{
				Name: "shard",
				Type: sqltypes.VarChar,
			},
			{
				Name: "enabled",
				Type: sqltypes.Int32,
			},
			{
				Name: "threshold",
				Type: sqltypes.Float64,
			},
			{
				Name: "query",
				Type: sqltypes.VarChar,
			},
		},
		Rows: [][]sqltypes.Value{
			{
				sqltypes.NewVarChar(qre.tsv.sm.target.Shard),
				sqltypes.NewInt32(enabled),
				sqltypes.NewFloat64(qre.tsv.ThrottleMetricThreshold()),
				sqltypes.NewVarChar(qre.tsv.lagThrottler.GetMetricsQuery()),
			},
		},
	}
	return result, nil
}

func (qre *QueryExecutor) drainResultSetOnConn(conn *connpool.DBConn) error {
	more := true
	for more {
		qr, err := conn.FetchNext(qre.ctx, int(qre.getSelectLimit()), true)
		if err != nil {
			return err
		}
		more = qr.IsMoreResultsExists()
	}
	return nil
}

func (qre *QueryExecutor) getSelectLimit() int64 {
	return qre.tsv.qe.maxResultSize.Load()
}

func (qre *QueryExecutor) execDBConn(conn *connpool.DBConn, sql string, wantfields bool) (*sqltypes.Result, error) {
	span, ctx := trace.NewSpan(qre.ctx, "QueryExecutor.execDBConn")
	defer span.Finish()

	defer qre.logStats.AddRewrittenSQL(sql, time.Now())

	qd := NewQueryDetail(qre.logStats.Ctx, conn)
	qre.tsv.statelessql.Add(qd)
	defer qre.tsv.statelessql.Remove(qd)

	return conn.Exec(ctx, sql, int(qre.tsv.qe.maxResultSize.Load()), wantfields)
}

func (qre *QueryExecutor) execStatefulConn(conn *StatefulConnection, sql string, wantfields bool) (*sqltypes.Result, error) {
	span, ctx := trace.NewSpan(qre.ctx, "QueryExecutor.execStatefulConn")
	defer span.Finish()

	defer qre.logStats.AddRewrittenSQL(sql, time.Now())

	qd := NewQueryDetail(qre.logStats.Ctx, conn)
	qre.tsv.statefulql.Add(qd)
	defer qre.tsv.statefulql.Remove(qd)

	return conn.Exec(ctx, sql, int(qre.tsv.qe.maxResultSize.Load()), wantfields)
}

func (qre *QueryExecutor) execStreamSQL(conn *connpool.DBConn, isTransaction bool, sql string, callback func(*sqltypes.Result) error) error {
	span, ctx := trace.NewSpan(qre.ctx, "QueryExecutor.execStreamSQL")
	trace.AnnotateSQL(span, sqlparser.Preview(sql))
	callBackClosingSpan := func(result *sqltypes.Result) error {
		defer span.Finish()
		return callback(result)
	}

	start := time.Now()
	defer qre.logStats.AddRewrittenSQL(sql, start)

	// Add query detail object into QueryExecutor TableServer list w.r.t if it is a transactional or not. Previously we were adding it
	// to olapql list regardless but that resulted in problems, where long-running stream queries which can be stateful (or transactional)
	// weren't getting cleaned up during unserveCommon>handleShutdownGracePeriod in state_manager.go.
	// This change will ensure that long-running streaming stateful queries get gracefully shutdown during ServingTypeChange
	// once their grace period is over.
	qd := NewQueryDetail(qre.logStats.Ctx, conn)
	if isTransaction {
		qre.tsv.statefulql.Add(qd)
		defer qre.tsv.statefulql.Remove(qd)
		return conn.StreamOnce(ctx, sql, callBackClosingSpan, allocStreamResult, int(qre.tsv.qe.streamBufferSize.Load()), sqltypes.IncludeFieldsOrDefault(qre.options))
	}
	qre.tsv.olapql.Add(qd)
	defer qre.tsv.olapql.Remove(qd)
	return conn.Stream(ctx, sql, callBackClosingSpan, allocStreamResult, int(qre.tsv.qe.streamBufferSize.Load()), sqltypes.IncludeFieldsOrDefault(qre.options))
}

func (qre *QueryExecutor) recordUserQuery(queryType string, duration int64) {
	username := callerid.GetPrincipal(callerid.EffectiveCallerIDFromContext(qre.ctx))
	if username == "" {
		username = callerid.GetUsername(callerid.ImmediateCallerIDFromContext(qre.ctx))
	}
	tableName := qre.plan.TableName().String()
	qre.tsv.Stats().UserTableQueryCount.Add([]string{tableName, username, queryType}, 1)
	qre.tsv.Stats().UserTableQueryTimesNs.Add([]string{tableName, username, queryType}, duration)
}

func (qre *QueryExecutor) GetSchemaDefinitions(tableType querypb.SchemaTableType, tableNames []string, callback func(schemaRes *querypb.GetSchemaResponse) error) error {
	switch tableType {
	case querypb.SchemaTableType_VIEWS:
		return qre.getViewDefinitions(tableNames, callback)
	case querypb.SchemaTableType_TABLES:
		return qre.getTableDefinitions(tableNames, callback)
	case querypb.SchemaTableType_ALL:
		return qre.getAllDefinitions(tableNames, callback)
	}
	return vterrors.Errorf(vtrpcpb.Code_INVALID_ARGUMENT, "invalid table type %v", tableType)
}

func (qre *QueryExecutor) getViewDefinitions(viewNames []string, callback func(schemaRes *querypb.GetSchemaResponse) error) error {
	query, err := eschema.GetFetchViewQuery(viewNames)
	if err != nil {
		return err
	}
	return qre.executeGetSchemaQuery(query, callback)
}

func (qre *QueryExecutor) getTableDefinitions(tableNames []string, callback func(schemaRes *querypb.GetSchemaResponse) error) error {
	query, err := eschema.GetFetchTableQuery(tableNames)
	if err != nil {
		return err
	}
	return qre.executeGetSchemaQuery(query, callback)
}

func (qre *QueryExecutor) getAllDefinitions(tableNames []string, callback func(schemaRes *querypb.GetSchemaResponse) error) error {
	query, err := eschema.GetFetchTableAndViewsQuery(tableNames)
	if err != nil {
		return err
	}
	return qre.executeGetSchemaQuery(query, callback)
}

func (qre *QueryExecutor) executeGetSchemaQuery(query string, callback func(schemaRes *querypb.GetSchemaResponse) error) error {
	conn, err := qre.getStreamConn()
	if err != nil {
		return err
	}
	defer conn.Recycle()

	return qre.execStreamSQL(conn, false /* isTransaction */, query, func(result *sqltypes.Result) error {
		schemaDef := make(map[string]string)
		for _, row := range result.Rows {
			schemaDef[row[0].ToString()] = row[1].ToString()
		}
		return callback(&querypb.GetSchemaResponse{TableDefinition: schemaDef})
	})
}<|MERGE_RESOLUTION|>--- conflicted
+++ resolved
@@ -67,13 +67,8 @@
 }
 
 const (
-<<<<<<< HEAD
 	streamRowsSize           = 256
-	maxQueryBufferDuration   = 15 * time.Second
 	queryTimeoutMysqlMaxWait = time.Second
-=======
-	streamRowsSize = 256
->>>>>>> c341b320
 )
 
 var (
