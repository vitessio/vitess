--- conflicted
+++ resolved
@@ -133,20 +133,12 @@
 		vtErrorCode := vterrors.Code(err)
 		errCode = vtErrorCode.String()
 		if reply == nil {
-<<<<<<< HEAD
-			qre.tsv.qe.AddStats(qre.plan.PlanID, tableName, qre.options.GetWorkloadName(), 1, duration, mysqlTime, 0, 0, 1)
+			qre.tsv.qe.AddStats(qre.plan.PlanID, tableName, qre.options.GetWorkloadName(), 1, duration, mysqlTime, 0, 0, 1, errCode)
 			qre.plan.AddStats(1, duration, mysqlTime, 0, 0, 1)
 			return
 		}
 
-		qre.tsv.qe.AddStats(qre.plan.PlanID, tableName, qre.options.GetWorkloadName(), 1, duration, mysqlTime, int64(reply.RowsAffected), int64(len(reply.Rows)), 0)
-=======
-			qre.tsv.qe.AddStats(qre.plan.PlanID, tableName, 1, duration, mysqlTime, 0, 0, 1, errCode)
-			qre.plan.AddStats(1, duration, mysqlTime, 0, 0, 1)
-			return
-		}
-		qre.tsv.qe.AddStats(qre.plan.PlanID, tableName, 1, duration, mysqlTime, int64(reply.RowsAffected), int64(len(reply.Rows)), 0, errCode)
->>>>>>> a24e22c0
+		qre.tsv.qe.AddStats(qre.plan.PlanID, tableName, qre.options.GetWorkloadName(), 1, duration, mysqlTime, int64(reply.RowsAffected), int64(len(reply.Rows)), 0, errCode)
 		qre.plan.AddStats(1, duration, mysqlTime, reply.RowsAffected, uint64(len(reply.Rows)), 0)
 		qre.logStats.RowsAffected = int(reply.RowsAffected)
 		qre.logStats.Rows = reply.Rows
