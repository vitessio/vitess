--- conflicted
+++ resolved
@@ -405,41 +405,6 @@
 	return conn.Exec(ctx, sql, 10000, true)
 }
 
-<<<<<<< HEAD
-func (qre *QueryExecutor) checkViewExists(conn *StatefulConnection, stmt *sqlparser.DropView, bindVars map[string]*querypb.BindVariable, viewsMap map[string]int, viewNames []string) error {
-	if stmt.IfExists {
-		return nil
-	}
-	// run the select to know which views exist.
-	sel, err := sqlparser.Parse(fmt.Sprintf(mysql.SelectFromViewsTable, sidecardb.GetIdentifier()))
-	if err != nil {
-		return err
-	}
-	sql, _, err := qre.generateFinalSQL(p.GenerateFullQuery(sel), bindVars)
-	if err != nil {
-		return err
-	}
-
-	qr, err := execWithDDLView(qre.ctx, conn, sql)
-	if err != nil {
-		return err
-	}
-	if len(qr.Rows) != len(viewNames) {
-		// If the number of rows returned by the select is not equal to the number of views
-		// that we are trying to drop, then we would return the error.
-		for _, row := range qr.Rows {
-			viewName := row[0].ToString()
-			if pos, exists := viewsMap[viewName]; exists {
-				viewNames = append(viewNames[:pos], viewNames[pos+1:]...)
-			}
-		}
-		return vterrors.Errorf(vtrpcpb.Code_NOT_FOUND, "Unknown view '%s'", strings.Join(viewNames, ","))
-	}
-	return nil
-}
-
-=======
->>>>>>> 43e4222e
 // Stream performs a streaming query execution.
 func (qre *QueryExecutor) Stream(callback StreamCallback) error {
 	qre.logStats.PlanType = qre.plan.PlanID.String()
@@ -1262,13 +1227,8 @@
 	return vterrors.Errorf(vtrpcpb.Code_INVALID_ARGUMENT, "invalid table type %v", tableType)
 }
 
-<<<<<<< HEAD
-func (qre *QueryExecutor) getViewDefinitions(viewNames []string) (map[string]string, error) {
+func (qre *QueryExecutor) getViewDefinitions(viewNames []string, callback func(schemaRes *querypb.GetSchemaResponse) error) error {
 	query := fmt.Sprintf(mysql.FetchViews, sidecardb.GetIdentifier())
-=======
-func (qre *QueryExecutor) getViewDefinitions(viewNames []string, callback func(schemaRes *querypb.GetSchemaResponse) error) error {
-	query := mysql.FetchViews
->>>>>>> 43e4222e
 	var bindVars map[string]*querypb.BindVariable
 	if len(viewNames) > 0 {
 		query = fmt.Sprintf(mysql.FetchUpdatedViews, sidecardb.GetIdentifier())
