--- conflicted
+++ resolved
@@ -791,19 +791,13 @@
 	QueryCacheLFU:                           cache.DefaultConfig.LFU,
 	SchemaReloadIntervalSeconds:             flagutil.NewDeprecatedFloat64Seconds("queryserver-config-schema-reload-time", 30*time.Minute),
 	SignalSchemaChangeReloadIntervalSeconds: flagutil.NewDeprecatedFloat64Seconds("queryserver-config-schema-change-signal-interval", 5*time.Second),
-<<<<<<< HEAD
 	// SchemaChangeReloadTimeout is used for the signal reload operation where we have to query mysqld.
 	// The queries during the signal reload operation are typically expected to have low load,
 	// but in busy systems with many tables, some queries may take longer than anticipated.
 	// Therefore, the default value should be generous to ensure completion.
-	SchemaChangeReloadTimeout:   30 * time.Second,
-	MessagePostponeParallelism:  4,
-	DeprecatedCacheResultFields: true,
-	SignalWhenSchemaChange:      true,
-=======
-	MessagePostponeParallelism:              4,
-	SignalWhenSchemaChange:                  true,
->>>>>>> ad7dc3ac
+	SchemaChangeReloadTimeout:  30 * time.Second,
+	MessagePostponeParallelism: 4,
+	SignalWhenSchemaChange:     true,
 
 	EnableTxThrottler:           false,
 	TxThrottlerConfig:           defaultTxThrottlerConfig(),
