--- conflicted
+++ resolved
@@ -302,26 +302,6 @@
 	ReplicationTracker ReplicationTrackerConfig `json:"replicationTracker,omitempty"`
 
 	// Consolidator can be enable, disable, or notOnPrimary. Default is enable.
-<<<<<<< HEAD
-	Consolidator                            string  `json:"consolidator,omitempty"`
-	PassthroughDML                          bool    `json:"passthroughDML,omitempty"`
-	StreamBufferSize                        int     `json:"streamBufferSize,omitempty"`
-	ConsolidatorStreamTotalSize             int64   `json:"consolidatorStreamTotalSize,omitempty"`
-	ConsolidatorStreamQuerySize             int64   `json:"consolidatorStreamQuerySize,omitempty"`
-	QueryCacheSize                          int     `json:"queryCacheSize,omitempty"`
-	QueryCacheMemory                        int64   `json:"queryCacheMemory,omitempty"`
-	QueryCacheLFU                           bool    `json:"queryCacheLFU,omitempty"`
-	SchemaReloadIntervalSeconds             Seconds `json:"schemaReloadIntervalSeconds,omitempty"`
-	SignalSchemaChangeReloadIntervalSeconds Seconds `json:"signalSchemaChangeReloadIntervalSeconds,omitempty"`
-	WatchReplication                        bool    `json:"watchReplication,omitempty"`
-	TrackSchemaVersions                     bool    `json:"trackSchemaVersions,omitempty"`
-	TerseErrors                             bool    `json:"terseErrors,omitempty"`
-	TruncateErrorLen                        int     `json:"truncateErrorLen,omitempty"`
-	AnnotateQueries                         bool    `json:"annotateQueries,omitempty"`
-	MessagePostponeParallelism              int     `json:"messagePostponeParallelism,omitempty"`
-	DeprecatedCacheResultFields             bool    `json:"cacheResultFields,omitempty"`
-	SignalWhenSchemaChange                  bool    `json:"signalWhenSchemaChange,omitempty"`
-=======
 	Consolidator                            string                            `json:"consolidator,omitempty"`
 	PassthroughDML                          bool                              `json:"passthroughDML,omitempty"`
 	StreamBufferSize                        int                               `json:"streamBufferSize,omitempty"`
@@ -335,11 +315,11 @@
 	WatchReplication                        bool                              `json:"watchReplication,omitempty"`
 	TrackSchemaVersions                     bool                              `json:"trackSchemaVersions,omitempty"`
 	TerseErrors                             bool                              `json:"terseErrors,omitempty"`
+ 	TruncateErrorLen                        int                               `json:"truncateErrorLen,omitempty"`
 	AnnotateQueries                         bool                              `json:"annotateQueries,omitempty"`
 	MessagePostponeParallelism              int                               `json:"messagePostponeParallelism,omitempty"`
 	DeprecatedCacheResultFields             bool                              `json:"cacheResultFields,omitempty"`
 	SignalWhenSchemaChange                  bool                              `json:"signalWhenSchemaChange,omitempty"`
->>>>>>> e9237b72
 
 	ExternalConnections map[string]*dbconfigs.DBConfigs `json:"externalConnections,omitempty"`
 
