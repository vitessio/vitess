/*
Copyright 2019 The Vitess Authors.

Licensed under the Apache License, Version 2.0 (the "License");
you may not use this file except in compliance with the License.
You may obtain a copy of the License at

    http://www.apache.org/licenses/LICENSE-2.0

Unless required by applicable law or agreed to in writing, software
distributed under the License is distributed on an "AS IS" BASIS,
WITHOUT WARRANTIES OR CONDITIONS OF ANY KIND, either express or implied.
See the License for the specific language governing permissions and
limitations under the License.
*/

package tabletenv

import (
	"encoding/json"
	"errors"
	"fmt"
	"sync"
	"time"

	"github.com/spf13/pflag"
	"google.golang.org/protobuf/encoding/prototext"

	"vitess.io/vitess/go/cache"
	"vitess.io/vitess/go/flagutil"
	"vitess.io/vitess/go/streamlog"
	"vitess.io/vitess/go/vt/dbconfigs"
	"vitess.io/vitess/go/vt/log"
	querypb "vitess.io/vitess/go/vt/proto/query"
	topodatapb "vitess.io/vitess/go/vt/proto/topodata"
	vtrpcpb "vitess.io/vitess/go/vt/proto/vtrpc"
	"vitess.io/vitess/go/vt/servenv"
	"vitess.io/vitess/go/vt/sqlparser"
	"vitess.io/vitess/go/vt/throttler"
	"vitess.io/vitess/go/vt/topo/topoproto"
	"vitess.io/vitess/go/vt/vterrors"
)

// These constants represent values for various config parameters.
const (
	Enable       = "enable"
	Disable      = "disable"
	Dryrun       = "dryRun"
	NotOnPrimary = "notOnPrimary"
	Polling      = "polling"
	Heartbeat    = "heartbeat"
)

var (
	currentConfig TabletConfig

	// TxLogger can be used to enable logging of transactions.
	// Call TxLogger.ServeLogs in your main program to enable logging.
	// The log format can be inferred by looking at TxConnection.Format.
	TxLogger = streamlog.New[any]("TxLog", 10)

	// StatsLogger is the main stream logger object
	StatsLogger = streamlog.New[*LogStats]("TabletServer", 50)

	// The following vars are used for custom initialization of Tabletconfig.
	enableHotRowProtection       bool
	enableHotRowProtectionDryRun bool
	enableConsolidator           bool
	enableConsolidatorReplicas   bool
	enableHeartbeat              bool
	heartbeatInterval            time.Duration
	heartbeatOnDemandDuration    time.Duration
	healthCheckInterval          time.Duration
	degradedThreshold            time.Duration
	unhealthyThreshold           time.Duration
	transitionGracePeriod        time.Duration
	enableReplicationReporter    bool
)

func init() {
	currentConfig = *NewDefaultConfig()
	currentConfig.DB = &dbconfigs.GlobalDBConfigs
	servenv.OnParseFor("vtcombo", registerTabletEnvFlags)
	servenv.OnParseFor("vttablet", registerTabletEnvFlags)
}

var (
	queryLogHandler = "/debug/querylog"
	txLogHandler    = "/debug/txlog"
)

// RegisterTabletEnvFlags is a public API to register tabletenv flags for use by test cases that expect
// some flags to be set with default values
func RegisterTabletEnvFlags(fs *pflag.FlagSet) {
	registerTabletEnvFlags(fs)
}

func registerTabletEnvFlags(fs *pflag.FlagSet) {
	fs.StringVar(&queryLogHandler, "query-log-stream-handler", queryLogHandler, "URL handler for streaming queries log")
	fs.StringVar(&txLogHandler, "transaction-log-stream-handler", txLogHandler, "URL handler for streaming transactions log")

	fs.IntVar(&currentConfig.OltpReadPool.Size, "queryserver-config-pool-size", defaultConfig.OltpReadPool.Size, "query server read pool size, connection pool is used by regular queries (non streaming, not in a transaction)")
	fs.IntVar(&currentConfig.OltpReadPool.PrefillParallelism, "queryserver-config-pool-prefill-parallelism", defaultConfig.OltpReadPool.PrefillParallelism, "Query server read pool prefill parallelism, a non-zero value will prefill the pool using the specified parallism.")
	_ = fs.MarkDeprecated("queryserver-config-pool-prefill-parallelism", "it will be removed in a future release.")
	fs.IntVar(&currentConfig.OlapReadPool.Size, "queryserver-config-stream-pool-size", defaultConfig.OlapReadPool.Size, "query server stream connection pool size, stream pool is used by stream queries: queries that return results to client in a streaming fashion")
	fs.IntVar(&currentConfig.OlapReadPool.PrefillParallelism, "queryserver-config-stream-pool-prefill-parallelism", defaultConfig.OlapReadPool.PrefillParallelism, "Query server stream pool prefill parallelism, a non-zero value will prefill the pool using the specified parallelism")
	_ = fs.MarkDeprecated("queryserver-config-stream-pool-prefill-parallelism", "it will be removed in a future release.")
	fs.IntVar(&currentConfig.TxPool.Size, "queryserver-config-transaction-cap", defaultConfig.TxPool.Size, "query server transaction cap is the maximum number of transactions allowed to happen at any given point of a time for a single vttablet. E.g. by setting transaction cap to 100, there are at most 100 transactions will be processed by a vttablet and the 101th transaction will be blocked (and fail if it cannot get connection within specified timeout)")
	fs.IntVar(&currentConfig.TxPool.PrefillParallelism, "queryserver-config-transaction-prefill-parallelism", defaultConfig.TxPool.PrefillParallelism, "Query server transaction prefill parallelism, a non-zero value will prefill the pool using the specified parallism.")
	_ = fs.MarkDeprecated("queryserver-config-transaction-prefill-parallelism", "it will be removed in a future release.")
	fs.IntVar(&currentConfig.MessagePostponeParallelism, "queryserver-config-message-postpone-cap", defaultConfig.MessagePostponeParallelism, "query server message postpone cap is the maximum number of messages that can be postponed at any given time. Set this number to substantially lower than transaction cap, so that the transaction pool isn't exhausted by the message subsystem.")
	currentConfig.Oltp.TxTimeoutSeconds = defaultConfig.Oltp.TxTimeoutSeconds.Clone()
	fs.Var(&currentConfig.Oltp.TxTimeoutSeconds, currentConfig.Oltp.TxTimeoutSeconds.Name(), "query server transaction timeout (in seconds), a transaction will be killed if it takes longer than this value")
	currentConfig.GracePeriods.ShutdownSeconds = flagutil.NewDeprecatedFloat64Seconds(defaultConfig.GracePeriods.ShutdownSeconds.Name(), defaultConfig.GracePeriods.TransitionSeconds.Get())
	fs.Var(&currentConfig.GracePeriods.ShutdownSeconds, currentConfig.GracePeriods.ShutdownSeconds.Name(), "how long to wait (in seconds) for queries and transactions to complete during graceful shutdown.")
	fs.IntVar(&currentConfig.Oltp.MaxRows, "queryserver-config-max-result-size", defaultConfig.Oltp.MaxRows, "query server max result size, maximum number of rows allowed to return from vttablet for non-streaming queries.")
	fs.IntVar(&currentConfig.Oltp.WarnRows, "queryserver-config-warn-result-size", defaultConfig.Oltp.WarnRows, "query server result size warning threshold, warn if number of rows returned from vttablet for non-streaming queries exceeds this")
	fs.BoolVar(&currentConfig.PassthroughDML, "queryserver-config-passthrough-dmls", defaultConfig.PassthroughDML, "query server pass through all dml statements without rewriting")

	fs.IntVar(&currentConfig.StreamBufferSize, "queryserver-config-stream-buffer-size", defaultConfig.StreamBufferSize, "query server stream buffer size, the maximum number of bytes sent from vttablet for each stream call. It's recommended to keep this value in sync with vtgate's stream_buffer_size.")
	fs.IntVar(&currentConfig.QueryCacheSize, "queryserver-config-query-cache-size", defaultConfig.QueryCacheSize, "query server query cache size, maximum number of queries to be cached. vttablet analyzes every incoming query and generate a query plan, these plans are being cached in a lru cache. This config controls the capacity of the lru cache.")
	fs.Int64Var(&currentConfig.QueryCacheMemory, "queryserver-config-query-cache-memory", defaultConfig.QueryCacheMemory, "query server query cache size in bytes, maximum amount of memory to be used for caching. vttablet analyzes every incoming query and generate a query plan, these plans are being cached in a lru cache. This config controls the capacity of the lru cache.")
	fs.BoolVar(&currentConfig.QueryCacheLFU, "queryserver-config-query-cache-lfu", defaultConfig.QueryCacheLFU, "query server cache algorithm. when set to true, a new cache algorithm based on a TinyLFU admission policy will be used to improve cache behavior and prevent pollution from sparse queries")

	currentConfig.SchemaReloadIntervalSeconds = defaultConfig.SchemaReloadIntervalSeconds.Clone()
	fs.Var(&currentConfig.SchemaReloadIntervalSeconds, currentConfig.SchemaReloadIntervalSeconds.Name(), "query server schema reload time, how often vttablet reloads schemas from underlying MySQL instance in seconds. vttablet keeps table schemas in its own memory and periodically refreshes it from MySQL. This config controls the reload time.")
	currentConfig.SignalSchemaChangeReloadIntervalSeconds = defaultConfig.SignalSchemaChangeReloadIntervalSeconds.Clone()
	fs.Var(&currentConfig.SignalSchemaChangeReloadIntervalSeconds, currentConfig.SignalSchemaChangeReloadIntervalSeconds.Name(), "query server schema change signal interval defines at which interval the query server shall send schema updates to vtgate.")
	fs.BoolVar(&currentConfig.SignalWhenSchemaChange, "queryserver-config-schema-change-signal", defaultConfig.SignalWhenSchemaChange, "query server schema signal, will signal connected vtgates that schema has changed whenever this is detected. VTGates will need to have -schema_change_signal enabled for this to work")
	currentConfig.Olap.TxTimeoutSeconds = defaultConfig.Olap.TxTimeoutSeconds.Clone()
	fs.Var(&currentConfig.Olap.TxTimeoutSeconds, defaultConfig.Olap.TxTimeoutSeconds.Name(), "query server transaction timeout (in seconds), after which a transaction in an OLAP session will be killed")
	currentConfig.Oltp.QueryTimeoutSeconds = defaultConfig.Oltp.QueryTimeoutSeconds.Clone()
	fs.Var(&currentConfig.Oltp.QueryTimeoutSeconds, currentConfig.Oltp.QueryTimeoutSeconds.Name(), "query server query timeout (in seconds), this is the query timeout in vttablet side. If a query takes more than this timeout, it will be killed.")
	currentConfig.OltpReadPool.TimeoutSeconds = defaultConfig.OltpReadPool.TimeoutSeconds.Clone()
	fs.Var(&currentConfig.OltpReadPool.TimeoutSeconds, currentConfig.OltpReadPool.TimeoutSeconds.Name(), "query server query pool timeout (in seconds), it is how long vttablet waits for a connection from the query pool. If set to 0 (default) then the overall query timeout is used instead.")
	currentConfig.OlapReadPool.TimeoutSeconds = defaultConfig.OlapReadPool.TimeoutSeconds.Clone()
	fs.Var(&currentConfig.OlapReadPool.TimeoutSeconds, currentConfig.OlapReadPool.TimeoutSeconds.Name(), "query server stream pool timeout (in seconds), it is how long vttablet waits for a connection from the stream pool. If set to 0 (default) then there is no timeout.")
	currentConfig.TxPool.TimeoutSeconds = defaultConfig.TxPool.TimeoutSeconds.Clone()
	fs.Var(&currentConfig.TxPool.TimeoutSeconds, currentConfig.TxPool.TimeoutSeconds.Name(), "query server transaction pool timeout, it is how long vttablet waits if tx pool is full")
	currentConfig.OltpReadPool.IdleTimeoutSeconds = defaultConfig.OltpReadPool.IdleTimeoutSeconds.Clone()
	fs.Var(&currentConfig.OltpReadPool.IdleTimeoutSeconds, currentConfig.OltpReadPool.IdleTimeoutSeconds.Name(), "query server idle timeout (in seconds), vttablet manages various mysql connection pools. This config means if a connection has not been used in given idle timeout, this connection will be removed from pool. This effectively manages number of connection objects and optimize the pool performance.")
	currentConfig.OltpReadPool.MaxLifetimeSeconds = defaultConfig.OltpReadPool.MaxLifetimeSeconds.Clone()
	fs.Var(&currentConfig.OltpReadPool.MaxLifetimeSeconds, currentConfig.OltpReadPool.MaxLifetimeSeconds.Name(), "query server connection max lifetime (in seconds), vttablet manages various mysql connection pools. This config means if a connection has lived at least this long, it connection will be removed from pool upon the next time it is returned to the pool.")
	fs.IntVar(&currentConfig.OltpReadPool.MaxWaiters, "queryserver-config-query-pool-waiter-cap", defaultConfig.OltpReadPool.MaxWaiters, "query server query pool waiter limit, this is the maximum number of queries that can be queued waiting to get a connection")
	fs.IntVar(&currentConfig.OlapReadPool.MaxWaiters, "queryserver-config-stream-pool-waiter-cap", defaultConfig.OlapReadPool.MaxWaiters, "query server stream pool waiter limit, this is the maximum number of streaming queries that can be queued waiting to get a connection")
	fs.IntVar(&currentConfig.TxPool.MaxWaiters, "queryserver-config-txpool-waiter-cap", defaultConfig.TxPool.MaxWaiters, "query server transaction pool waiter limit, this is the maximum number of transactions that can be queued waiting to get a connection")
	// tableacl related configurations.
	fs.BoolVar(&currentConfig.StrictTableACL, "queryserver-config-strict-table-acl", defaultConfig.StrictTableACL, "only allow queries that pass table acl checks")
	fs.BoolVar(&currentConfig.EnableTableACLDryRun, "queryserver-config-enable-table-acl-dry-run", defaultConfig.EnableTableACLDryRun, "If this flag is enabled, tabletserver will emit monitoring metrics and let the request pass regardless of table acl check results")
	fs.StringVar(&currentConfig.TableACLExemptACL, "queryserver-config-acl-exempt-acl", defaultConfig.TableACLExemptACL, "an acl that exempt from table acl checking (this acl is free to access any vitess tables).")
	fs.BoolVar(&currentConfig.TerseErrors, "queryserver-config-terse-errors", defaultConfig.TerseErrors, "prevent bind vars from escaping in client error messages")
	fs.BoolVar(&currentConfig.AnnotateQueries, "queryserver-config-annotate-queries", defaultConfig.AnnotateQueries, "prefix queries to MySQL backend with comment indicating vtgate principal (user) and target tablet type")
	fs.BoolVar(&currentConfig.WatchReplication, "watch_replication_stream", false, "When enabled, vttablet will stream the MySQL replication stream from the local server, and use it to update schema when it sees a DDL.")
	fs.BoolVar(&currentConfig.TrackSchemaVersions, "track_schema_versions", false, "When enabled, vttablet will store versions of schemas at each position that a DDL is applied and allow retrieval of the schema corresponding to a position")
	fs.BoolVar(&currentConfig.TwoPCEnable, "twopc_enable", defaultConfig.TwoPCEnable, "if the flag is on, 2pc is enabled. Other 2pc flags must be supplied.")
	fs.StringVar(&currentConfig.TwoPCCoordinatorAddress, "twopc_coordinator_address", defaultConfig.TwoPCCoordinatorAddress, "address of the (VTGate) process(es) that will be used to notify of abandoned transactions.")
	SecondsVar(fs, &currentConfig.TwoPCAbandonAge, "twopc_abandon_age", defaultConfig.TwoPCAbandonAge, "time in seconds. Any unresolved transaction older than this time will be sent to the coordinator to be resolved.")
	// Tx throttler config
	flagutil.DualFormatBoolVar(fs, &currentConfig.EnableTxThrottler, "enable_tx_throttler", defaultConfig.EnableTxThrottler, "If true replication-lag-based throttling on transactions will be enabled.")
	flagutil.DualFormatStringVar(fs, &currentConfig.TxThrottlerConfig, "tx_throttler_config", defaultConfig.TxThrottlerConfig, "The configuration of the transaction throttler as a text-formatted throttlerdata.Configuration protocol buffer message.")
	flagutil.DualFormatStringListVar(fs, &currentConfig.TxThrottlerHealthCheckCells, "tx_throttler_healthcheck_cells", defaultConfig.TxThrottlerHealthCheckCells, "A comma-separated list of cells. Only tabletservers running in these cells will be monitored for replication lag by the transaction throttler.")
<<<<<<< HEAD
	fs.Var(currentConfig.TxThrottlerTabletTypes, "tx-throttler-tablet-types", "A comma-separated list of tablet types. Only tablets of this type are monitored for replication lag by the transaction throttler. Supported types are replica and/or rdonly.")
=======
	fs.IntVar(&currentConfig.TxThrottlerDefaultPriority, "tx-throttler-default-priority", defaultConfig.TxThrottlerDefaultPriority, "Default priority assigned to queries that lack priority information")
>>>>>>> 3106f920

	fs.BoolVar(&enableHotRowProtection, "enable_hot_row_protection", false, "If true, incoming transactions for the same row (range) will be queued and cannot consume all txpool slots.")
	fs.BoolVar(&enableHotRowProtectionDryRun, "enable_hot_row_protection_dry_run", false, "If true, hot row protection is not enforced but logs if transactions would have been queued.")
	fs.IntVar(&currentConfig.HotRowProtection.MaxQueueSize, "hot_row_protection_max_queue_size", defaultConfig.HotRowProtection.MaxQueueSize, "Maximum number of BeginExecute RPCs which will be queued for the same row (range).")
	fs.IntVar(&currentConfig.HotRowProtection.MaxGlobalQueueSize, "hot_row_protection_max_global_queue_size", defaultConfig.HotRowProtection.MaxGlobalQueueSize, "Global queue limit across all row (ranges). Useful to prevent that the queue can grow unbounded.")
	fs.IntVar(&currentConfig.HotRowProtection.MaxConcurrency, "hot_row_protection_concurrent_transactions", defaultConfig.HotRowProtection.MaxConcurrency, "Number of concurrent transactions let through to the txpool/MySQL for the same hot row. Should be > 1 to have enough 'ready' transactions in MySQL and benefit from a pipelining effect.")

	fs.BoolVar(&currentConfig.EnableTransactionLimit, "enable_transaction_limit", defaultConfig.EnableTransactionLimit, "If true, limit on number of transactions open at the same time will be enforced for all users. User trying to open a new transaction after exhausting their limit will receive an error immediately, regardless of whether there are available slots or not.")
	fs.BoolVar(&currentConfig.EnableTransactionLimitDryRun, "enable_transaction_limit_dry_run", defaultConfig.EnableTransactionLimitDryRun, "If true, limit on number of transactions open at the same time will be tracked for all users, but not enforced.")
	fs.Float64Var(&currentConfig.TransactionLimitPerUser, "transaction_limit_per_user", defaultConfig.TransactionLimitPerUser, "Maximum number of transactions a single user is allowed to use at any time, represented as fraction of -transaction_cap.")
	fs.BoolVar(&currentConfig.TransactionLimitByUsername, "transaction_limit_by_username", defaultConfig.TransactionLimitByUsername, "Include VTGateCallerID.username when considering who the user is for the purpose of transaction limit.")
	fs.BoolVar(&currentConfig.TransactionLimitByPrincipal, "transaction_limit_by_principal", defaultConfig.TransactionLimitByPrincipal, "Include CallerID.principal when considering who the user is for the purpose of transaction limit.")
	fs.BoolVar(&currentConfig.TransactionLimitByComponent, "transaction_limit_by_component", defaultConfig.TransactionLimitByComponent, "Include CallerID.component when considering who the user is for the purpose of transaction limit.")
	fs.BoolVar(&currentConfig.TransactionLimitBySubcomponent, "transaction_limit_by_subcomponent", defaultConfig.TransactionLimitBySubcomponent, "Include CallerID.subcomponent when considering who the user is for the purpose of transaction limit.")

	fs.BoolVar(&enableHeartbeat, "heartbeat_enable", false, "If true, vttablet records (if master) or checks (if replica) the current time of a replication heartbeat in the sidecar database's heartbeat table. The result is used to inform the serving state of the vttablet via healthchecks.")
	fs.DurationVar(&heartbeatInterval, "heartbeat_interval", 1*time.Second, "How frequently to read and write replication heartbeat.")
	fs.DurationVar(&heartbeatOnDemandDuration, "heartbeat_on_demand_duration", 0, "If non-zero, heartbeats are only written upon consumer request, and only run for up to given duration following the request. Frequent requests can keep the heartbeat running consistently; when requests are infrequent heartbeat may completely stop between requests")
	flagutil.DualFormatBoolVar(fs, &currentConfig.EnableLagThrottler, "enable_lag_throttler", defaultConfig.EnableLagThrottler, "If true, vttablet will run a throttler service, and will implicitly enable heartbeats")

	fs.BoolVar(&currentConfig.EnforceStrictTransTables, "enforce_strict_trans_tables", defaultConfig.EnforceStrictTransTables, "If true, vttablet requires MySQL to run with STRICT_TRANS_TABLES or STRICT_ALL_TABLES on. It is recommended to not turn this flag off. Otherwise MySQL may alter your supplied values before saving them to the database.")
	flagutil.DualFormatBoolVar(fs, &enableConsolidator, "enable_consolidator", true, "This option enables the query consolidator.")
	flagutil.DualFormatBoolVar(fs, &enableConsolidatorReplicas, "enable_consolidator_replicas", false, "This option enables the query consolidator only on replicas.")
	fs.Int64Var(&currentConfig.ConsolidatorStreamQuerySize, "consolidator-stream-query-size", defaultConfig.ConsolidatorStreamQuerySize, "Configure the stream consolidator query size in bytes. Setting to 0 disables the stream consolidator.")
	fs.Int64Var(&currentConfig.ConsolidatorStreamTotalSize, "consolidator-stream-total-size", defaultConfig.ConsolidatorStreamTotalSize, "Configure the stream consolidator total size in bytes. Setting to 0 disables the stream consolidator.")
	flagutil.DualFormatBoolVar(fs, &currentConfig.DeprecatedCacheResultFields, "enable_query_plan_field_caching", defaultConfig.DeprecatedCacheResultFields, "This option fetches & caches fields (columns) when storing query plans")
	_ = fs.MarkDeprecated("enable_query_plan_field_caching", "it will be removed in a future release.")
	_ = fs.MarkDeprecated("enable-query-plan-field-caching", "it will be removed in a future release.")

	currentConfig.Healthcheck.IntervalSeconds = flagutil.NewDeprecatedFloat64Seconds(defaultConfig.Healthcheck.IntervalSeconds.Name(), defaultConfig.Healthcheck.IntervalSeconds.Get())
	currentConfig.Healthcheck.DegradedThresholdSeconds = flagutil.NewDeprecatedFloat64Seconds(defaultConfig.Healthcheck.DegradedThresholdSeconds.Name(), defaultConfig.Healthcheck.DegradedThresholdSeconds.Get())
	currentConfig.Healthcheck.UnhealthyThresholdSeconds = flagutil.NewDeprecatedFloat64Seconds(defaultConfig.Healthcheck.UnhealthyThresholdSeconds.Name(), defaultConfig.Healthcheck.UnhealthyThresholdSeconds.Get())

	fs.DurationVar(&healthCheckInterval, currentConfig.Healthcheck.IntervalSeconds.Name(), currentConfig.Healthcheck.IntervalSeconds.Get(), "Interval between health checks")
	fs.DurationVar(&degradedThreshold, currentConfig.Healthcheck.DegradedThresholdSeconds.Name(), currentConfig.Healthcheck.DegradedThresholdSeconds.Get(), "replication lag after which a replica is considered degraded")
	fs.DurationVar(&unhealthyThreshold, currentConfig.Healthcheck.UnhealthyThresholdSeconds.Name(), currentConfig.Healthcheck.UnhealthyThresholdSeconds.Get(), "replication lag after which a replica is considered unhealthy")
	fs.DurationVar(&transitionGracePeriod, "serving_state_grace_period", 0, "how long to pause after broadcasting health to vtgate, before enforcing a new serving state")

	fs.BoolVar(&enableReplicationReporter, "enable_replication_reporter", false, "Use polling to track replication lag.")
	fs.BoolVar(&currentConfig.EnableOnlineDDL, "queryserver_enable_online_ddl", true, "Enable online DDL.")
	fs.BoolVar(&currentConfig.SanitizeLogMessages, "sanitize_log_messages", false, "Remove potentially sensitive information in tablet INFO, WARNING, and ERROR log messages such as query parameters.")
	fs.BoolVar(&currentConfig.EnableSettingsPool, "queryserver-enable-settings-pool", false, "Enable pooling of connections with modified system settings")

	fs.Int64Var(&currentConfig.RowStreamer.MaxInnoDBTrxHistLen, "vreplication_copy_phase_max_innodb_history_list_length", 1000000, "The maximum InnoDB transaction history that can exist on a vstreamer (source) before starting another round of copying rows. This helps to limit the impact on the source tablet.")
	fs.Int64Var(&currentConfig.RowStreamer.MaxMySQLReplLagSecs, "vreplication_copy_phase_max_mysql_replication_lag", 43200, "The maximum MySQL replication lag (in seconds) that can exist on a vstreamer (source) before starting another round of copying rows. This helps to limit the impact on the source tablet.")

	fs.BoolVar(&currentConfig.EnableViews, "queryserver-enable-views", false, "Enable views support in vttablet.")

	fs.BoolVar(&currentConfig.EnablePerWorkloadTableMetrics, "enable-per-workload-table-metrics", defaultConfig.EnablePerWorkloadTableMetrics, "If true, query counts and query error metrics include a label that identifies the workload")
}

var (
	queryLogHandlerOnce sync.Once
	txLogHandlerOnce    sync.Once
)

// Init must be called after flag.Parse, and before doing any other operations.
func Init() {
	// IdleTimeout is only initialized for OltpReadPool , but the other pools need to inherit the value.
	// TODO(sougou): Make a decision on whether this should be global or per-pool.
	_ = currentConfig.OlapReadPool.IdleTimeoutSeconds.Set(currentConfig.OltpReadPool.IdleTimeoutSeconds.Get().String())
	_ = currentConfig.TxPool.IdleTimeoutSeconds.Set(currentConfig.OltpReadPool.IdleTimeoutSeconds.Get().String())
	_ = currentConfig.OlapReadPool.MaxLifetimeSeconds.Set(currentConfig.OltpReadPool.MaxLifetimeSeconds.Get().String())
	_ = currentConfig.TxPool.MaxLifetimeSeconds.Set(currentConfig.OltpReadPool.MaxLifetimeSeconds.Get().String())

	if enableHotRowProtection {
		if enableHotRowProtectionDryRun {
			currentConfig.HotRowProtection.Mode = Dryrun
		} else {
			currentConfig.HotRowProtection.Mode = Enable
		}
	} else {
		currentConfig.HotRowProtection.Mode = Disable
	}

	switch {
	case enableConsolidatorReplicas:
		currentConfig.Consolidator = NotOnPrimary
	case enableConsolidator:
		currentConfig.Consolidator = Enable
	default:
		currentConfig.Consolidator = Disable
	}

	if heartbeatInterval == 0 {
		heartbeatInterval = defaultConfig.ReplicationTracker.HeartbeatIntervalSeconds.Get()
	}
	if heartbeatInterval > time.Second {
		heartbeatInterval = time.Second
	}
	if heartbeatOnDemandDuration < 0 {
		heartbeatOnDemandDuration = 0
	}
	_ = currentConfig.ReplicationTracker.HeartbeatIntervalSeconds.Set(heartbeatInterval.String())
	_ = currentConfig.ReplicationTracker.HeartbeatOnDemandSeconds.Set(heartbeatOnDemandDuration.String())

	switch {
	case enableHeartbeat:
		currentConfig.ReplicationTracker.Mode = Heartbeat
	case enableReplicationReporter:
		currentConfig.ReplicationTracker.Mode = Polling
	default:
		currentConfig.ReplicationTracker.Mode = Disable
	}

	_ = currentConfig.Healthcheck.IntervalSeconds.Set(healthCheckInterval.String())
	_ = currentConfig.Healthcheck.DegradedThresholdSeconds.Set(degradedThreshold.String())
	_ = currentConfig.Healthcheck.UnhealthyThresholdSeconds.Set(unhealthyThreshold.String())
	_ = currentConfig.GracePeriods.TransitionSeconds.Set(transitionGracePeriod.String())

	switch streamlog.GetQueryLogFormat() {
	case streamlog.QueryLogFormatText:
	case streamlog.QueryLogFormatJSON:
	default:
		log.Exitf("Invalid querylog-format value %v: must be either text or json", streamlog.GetQueryLogFormat())
	}

	if queryLogHandler != "" {
		queryLogHandlerOnce.Do(func() {
			StatsLogger.ServeLogs(queryLogHandler, streamlog.GetFormatter(StatsLogger))
		})
	}

	if txLogHandler != "" {
		txLogHandlerOnce.Do(func() {
			TxLogger.ServeLogs(txLogHandler, streamlog.GetFormatter(TxLogger))
		})
	}
}

// TabletConfig contains all the configuration for query service
type TabletConfig struct {
	DB *dbconfigs.DBConfigs `json:"db,omitempty"`

	OltpReadPool ConnPoolConfig `json:"oltpReadPool,omitempty"`
	OlapReadPool ConnPoolConfig `json:"olapReadPool,omitempty"`
	TxPool       ConnPoolConfig `json:"txPool,omitempty"`

	Olap             OlapConfig             `json:"olap,omitempty"`
	Oltp             OltpConfig             `json:"oltp,omitempty"`
	HotRowProtection HotRowProtectionConfig `json:"hotRowProtection,omitempty"`

	Healthcheck  HealthcheckConfig  `json:"healthcheck,omitempty"`
	GracePeriods GracePeriodsConfig `json:"gracePeriods,omitempty"`

	ReplicationTracker ReplicationTrackerConfig `json:"replicationTracker,omitempty"`

	// Consolidator can be enable, disable, or notOnPrimary. Default is enable.
	Consolidator                            string                            `json:"consolidator,omitempty"`
	PassthroughDML                          bool                              `json:"passthroughDML,omitempty"`
	StreamBufferSize                        int                               `json:"streamBufferSize,omitempty"`
	ConsolidatorStreamTotalSize             int64                             `json:"consolidatorStreamTotalSize,omitempty"`
	ConsolidatorStreamQuerySize             int64                             `json:"consolidatorStreamQuerySize,omitempty"`
	QueryCacheSize                          int                               `json:"queryCacheSize,omitempty"`
	QueryCacheMemory                        int64                             `json:"queryCacheMemory,omitempty"`
	QueryCacheLFU                           bool                              `json:"queryCacheLFU,omitempty"`
	SchemaReloadIntervalSeconds             flagutil.DeprecatedFloat64Seconds `json:"schemaReloadIntervalSeconds,omitempty"`
	SignalSchemaChangeReloadIntervalSeconds flagutil.DeprecatedFloat64Seconds `json:"signalSchemaChangeReloadIntervalSeconds,omitempty"`
	WatchReplication                        bool                              `json:"watchReplication,omitempty"`
	TrackSchemaVersions                     bool                              `json:"trackSchemaVersions,omitempty"`
	TerseErrors                             bool                              `json:"terseErrors,omitempty"`
	AnnotateQueries                         bool                              `json:"annotateQueries,omitempty"`
	MessagePostponeParallelism              int                               `json:"messagePostponeParallelism,omitempty"`
	DeprecatedCacheResultFields             bool                              `json:"cacheResultFields,omitempty"`
	SignalWhenSchemaChange                  bool                              `json:"signalWhenSchemaChange,omitempty"`

	ExternalConnections map[string]*dbconfigs.DBConfigs `json:"externalConnections,omitempty"`

	SanitizeLogMessages     bool    `json:"-"`
	StrictTableACL          bool    `json:"-"`
	EnableTableACLDryRun    bool    `json:"-"`
	TableACLExemptACL       string  `json:"-"`
	TwoPCEnable             bool    `json:"-"`
	TwoPCCoordinatorAddress string  `json:"-"`
	TwoPCAbandonAge         Seconds `json:"-"`

<<<<<<< HEAD
	EnableTxThrottler           bool                          `json:"-"`
	TxThrottlerConfig           string                        `json:"-"`
	TxThrottlerHealthCheckCells []string                      `json:"-"`
	TxThrottlerTabletTypes      *topoproto.TabletTypeListFlag `json:"-"`
=======
	EnableTxThrottler           bool     `json:"-"`
	TxThrottlerConfig           string   `json:"-"`
	TxThrottlerHealthCheckCells []string `json:"-"`
	TxThrottlerDefaultPriority  int      `json:"-"`
>>>>>>> 3106f920

	EnableLagThrottler bool `json:"-"`
	EnableTableGC      bool `json:"-"` // can be turned off programmatically by tests

	TransactionLimitConfig `json:"-"`

	EnforceStrictTransTables bool `json:"-"`
	EnableOnlineDDL          bool `json:"-"`
	EnableSettingsPool       bool `json:"-"`

	RowStreamer RowStreamerConfig `json:"rowStreamer,omitempty"`

	EnableViews bool `json:"-"`

	EnablePerWorkloadTableMetrics bool `json:"-"`
}

func (cfg *TabletConfig) MarshalJSON() ([]byte, error) {
	type TCProxy TabletConfig

	tmp := struct {
		TCProxy
		SchemaReloadIntervalSeconds             string `json:"schemaReloadIntervalSeconds,omitempty"`
		SignalSchemaChangeReloadIntervalSeconds string `json:"signalSchemaChangeReloadIntervalSeconds,omitempty"`
	}{
		TCProxy: TCProxy(*cfg),
	}

	if d := cfg.SchemaReloadIntervalSeconds.Get(); d != 0 {
		tmp.SchemaReloadIntervalSeconds = d.String()
	}

	if d := cfg.SignalSchemaChangeReloadIntervalSeconds.Get(); d != 0 {
		tmp.SignalSchemaChangeReloadIntervalSeconds = d.String()
	}

	return json.Marshal(&tmp)
}

// ConnPoolConfig contains the config for a conn pool.
type ConnPoolConfig struct {
	Size               int                               `json:"size,omitempty"`
	TimeoutSeconds     flagutil.DeprecatedFloat64Seconds `json:"timeoutSeconds,omitempty"`
	IdleTimeoutSeconds flagutil.DeprecatedFloat64Seconds `json:"idleTimeoutSeconds,omitempty"`
	MaxLifetimeSeconds flagutil.DeprecatedFloat64Seconds `json:"maxLifetimeSeconds,omitempty"`
	PrefillParallelism int                               `json:"prefillParallelism,omitempty"`
	MaxWaiters         int                               `json:"maxWaiters,omitempty"`
}

func (cfg *ConnPoolConfig) MarshalJSON() ([]byte, error) {
	type Proxy ConnPoolConfig

	tmp := struct {
		Proxy
		TimeoutSeconds     string `json:"timeoutSeconds,omitempty"`
		IdleTimeoutSeconds string `json:"idleTimeoutSeconds,omitempty"`
		MaxLifetimeSeconds string `json:"maxLifetimeSeconds,omitempty"`
	}{
		Proxy: Proxy(*cfg),
	}

	if d := cfg.TimeoutSeconds.Get(); d != 0 {
		tmp.TimeoutSeconds = d.String()
	}

	if d := cfg.IdleTimeoutSeconds.Get(); d != 0 {
		tmp.IdleTimeoutSeconds = d.String()
	}

	if d := cfg.MaxLifetimeSeconds.Get(); d != 0 {
		tmp.MaxLifetimeSeconds = d.String()
	}

	return json.Marshal(&tmp)
}

// OlapConfig contains the config for olap settings.
type OlapConfig struct {
	TxTimeoutSeconds flagutil.DeprecatedFloat64Seconds `json:"txTimeoutSeconds,omitempty"`
}

func (cfg *OlapConfig) MarshalJSON() ([]byte, error) {
	type Proxy OlapConfig

	tmp := struct {
		Proxy
		TxTimeoutSeconds string `json:"txTimeoutSeconds,omitempty"`
	}{
		Proxy: Proxy(*cfg),
	}

	if d := cfg.TxTimeoutSeconds.Get(); d != 0 {
		tmp.TxTimeoutSeconds = d.String()
	}

	return json.Marshal(&tmp)
}

// OltpConfig contains the config for oltp settings.
type OltpConfig struct {
	QueryTimeoutSeconds flagutil.DeprecatedFloat64Seconds `json:"queryTimeoutSeconds,omitempty"`
	TxTimeoutSeconds    flagutil.DeprecatedFloat64Seconds `json:"txTimeoutSeconds,omitempty"`
	MaxRows             int                               `json:"maxRows,omitempty"`
	WarnRows            int                               `json:"warnRows,omitempty"`
}

func (cfg *OltpConfig) MarshalJSON() ([]byte, error) {
	type Proxy OltpConfig

	tmp := struct {
		Proxy
		QueryTimeoutSeconds string `json:"queryTimeoutSeconds,omitempty"`
		TxTimeoutSeconds    string `json:"txTimeoutSeconds,omitempty"`
	}{
		Proxy: Proxy(*cfg),
	}

	if d := cfg.QueryTimeoutSeconds.Get(); d != 0 {
		tmp.QueryTimeoutSeconds = d.String()
	}

	if d := cfg.TxTimeoutSeconds.Get(); d != 0 {
		tmp.TxTimeoutSeconds = d.String()
	}

	return json.Marshal(&tmp)
}

// HotRowProtectionConfig contains the config for hot row protection.
type HotRowProtectionConfig struct {
	// Mode can be disable, dryRun or enable. Default is disable.
	Mode               string `json:"mode,omitempty"`
	MaxQueueSize       int    `json:"maxQueueSize,omitempty"`
	MaxGlobalQueueSize int    `json:"maxGlobalQueueSize,omitempty"`
	MaxConcurrency     int    `json:"maxConcurrency,omitempty"`
}

// HealthcheckConfig contains the config for healthcheck.
type HealthcheckConfig struct {
	IntervalSeconds           flagutil.DeprecatedFloat64Seconds `json:"intervalSeconds,omitempty"`
	DegradedThresholdSeconds  flagutil.DeprecatedFloat64Seconds `json:"degradedThresholdSeconds,omitempty"`
	UnhealthyThresholdSeconds flagutil.DeprecatedFloat64Seconds `json:"unhealthyThresholdSeconds,omitempty"`
}

func (cfg *HealthcheckConfig) MarshalJSON() ([]byte, error) {
	type Proxy HealthcheckConfig

	tmp := struct {
		Proxy
		IntervalSeconds           string `json:"intervalSeconds,omitempty"`
		DegradedThresholdSeconds  string `json:"degradedThresholdSeconds,omitempty"`
		UnhealthyThresholdSeconds string `json:"unhealthyThresholdSeconds,omitempty"`
	}{
		Proxy: Proxy(*cfg),
	}

	if d := cfg.IntervalSeconds.Get(); d != 0 {
		tmp.IntervalSeconds = d.String()
	}

	if d := cfg.DegradedThresholdSeconds.Get(); d != 0 {
		tmp.DegradedThresholdSeconds = d.String()
	}

	if d := cfg.UnhealthyThresholdSeconds.Get(); d != 0 {
		tmp.UnhealthyThresholdSeconds = d.String()
	}

	return json.Marshal(&tmp)
}

// GracePeriodsConfig contains various grace periods.
// TODO(sougou): move lameduck here?
type GracePeriodsConfig struct {
	ShutdownSeconds   flagutil.DeprecatedFloat64Seconds `json:"shutdownSeconds,omitempty"`
	TransitionSeconds flagutil.DeprecatedFloat64Seconds `json:"transitionSeconds,omitempty"`
}

func (cfg *GracePeriodsConfig) MarshalJSON() ([]byte, error) {
	type Proxy GracePeriodsConfig

	tmp := struct {
		Proxy
		ShutdownSeconds   string `json:"shutdownSeconds,omitempty"`
		TransitionSeconds string `json:"transitionSeconds,omitempty"`
	}{
		Proxy: Proxy(*cfg),
	}

	if d := cfg.ShutdownSeconds.Get(); d != 0 {
		tmp.ShutdownSeconds = d.String()
	}

	if d := cfg.TransitionSeconds.Get(); d != 0 {
		tmp.TransitionSeconds = d.String()
	}

	return json.Marshal(&tmp)
}

// ReplicationTrackerConfig contains the config for the replication tracker.
type ReplicationTrackerConfig struct {
	// Mode can be disable, polling or heartbeat. Default is disable.
	Mode                     string                            `json:"mode,omitempty"`
	HeartbeatIntervalSeconds flagutil.DeprecatedFloat64Seconds `json:"heartbeatIntervalSeconds,omitempty"`
	HeartbeatOnDemandSeconds flagutil.DeprecatedFloat64Seconds `json:"heartbeatOnDemandSeconds,omitempty"`
}

func (cfg *ReplicationTrackerConfig) MarshalJSON() ([]byte, error) {
	type Proxy ReplicationTrackerConfig

	tmp := struct {
		Proxy
		HeartbeatIntervalSeconds string `json:"heartbeatIntervalSeconds,omitempty"`
		HeartbeatOnDemandSeconds string `json:"heartbeatOnDemandSeconds,omitempty"`
	}{
		Proxy: Proxy(*cfg),
	}

	if d := cfg.HeartbeatIntervalSeconds.Get(); d != 0 {
		tmp.HeartbeatIntervalSeconds = d.String()
	}

	if d := cfg.HeartbeatOnDemandSeconds.Get(); d != 0 {
		tmp.HeartbeatOnDemandSeconds = d.String()
	}

	return json.Marshal(&tmp)
}

// TransactionLimitConfig captures configuration of transaction pool slots
// limiter configuration.
type TransactionLimitConfig struct {
	EnableTransactionLimit         bool
	EnableTransactionLimitDryRun   bool
	TransactionLimitPerUser        float64
	TransactionLimitByUsername     bool
	TransactionLimitByPrincipal    bool
	TransactionLimitByComponent    bool
	TransactionLimitBySubcomponent bool
}

// RowStreamerConfig contains configuration parameters for a vstreamer (source) that is
// copying the contents of a table to a target
type RowStreamerConfig struct {
	MaxInnoDBTrxHistLen int64 `json:"maxInnoDBTrxHistLen,omitempty"`
	MaxMySQLReplLagSecs int64 `json:"maxMySQLReplLagSecs,omitempty"`
}

// NewCurrentConfig returns a copy of the current config.
func NewCurrentConfig() *TabletConfig {
	return currentConfig.Clone()
}

// NewDefaultConfig returns a new TabletConfig with pre-initialized defaults.
func NewDefaultConfig() *TabletConfig {
	return defaultConfig.Clone()
}

// Clone creates a clone of TabletConfig.
func (c *TabletConfig) Clone() *TabletConfig {
	tc := *c
	if tc.DB != nil {
		tc.DB = c.DB.Clone()
	}
	return &tc
}

// SetTxTimeoutForWorkload updates workload transaction timeouts. Used in tests only.
func (c *TabletConfig) SetTxTimeoutForWorkload(val time.Duration, workload querypb.ExecuteOptions_Workload) {
	switch workload {
	case querypb.ExecuteOptions_OLAP:
		_ = c.Olap.TxTimeoutSeconds.Set(val.String())
	case querypb.ExecuteOptions_OLTP:
		_ = c.Oltp.TxTimeoutSeconds.Set(val.String())
	default:
		panic(fmt.Sprintf("unsupported workload type: %v", workload))
	}
}

// TxTimeoutForWorkload returns the transaction timeout for the given workload
// type. Defaults to returning OLTP timeout.
func (c *TabletConfig) TxTimeoutForWorkload(workload querypb.ExecuteOptions_Workload) time.Duration {
	switch workload {
	case querypb.ExecuteOptions_DBA:
		return 0
	case querypb.ExecuteOptions_OLAP:
		return c.Olap.TxTimeoutSeconds.Get()
	default:
		return c.Oltp.TxTimeoutSeconds.Get()
	}
}

// Verify checks for contradicting flags.
func (c *TabletConfig) Verify() error {
	if err := c.verifyTransactionLimitConfig(); err != nil {
		return err
	}
	if err := c.verifyTxThrottlerConfig(); err != nil {
		return err
	}
	if v := c.HotRowProtection.MaxQueueSize; v <= 0 {
		return fmt.Errorf("-hot_row_protection_max_queue_size must be > 0 (specified value: %v)", v)
	}
	if v := c.HotRowProtection.MaxGlobalQueueSize; v <= 0 {
		return fmt.Errorf("-hot_row_protection_max_global_queue_size must be > 0 (specified value: %v)", v)
	}
	if globalSize, size := c.HotRowProtection.MaxGlobalQueueSize, c.HotRowProtection.MaxQueueSize; globalSize < size {
		return fmt.Errorf("global queue size must be >= per row (range) queue size: -hot_row_protection_max_global_queue_size < hot_row_protection_max_queue_size (%v < %v)", globalSize, size)
	}
	if v := c.HotRowProtection.MaxConcurrency; v <= 0 {
		return fmt.Errorf("-hot_row_protection_concurrent_transactions must be > 0 (specified value: %v)", v)
	}
	if v := c.TxThrottlerDefaultPriority; v > sqlparser.MaxPriorityValue || v < 0 {
		return fmt.Errorf("--tx-throttler-default-priority must be > 0 and < 100 (specified value: %d)", v)
	}
	return nil
}

// verifyTransactionLimitConfig checks TransactionLimitConfig for sanity
func (c *TabletConfig) verifyTransactionLimitConfig() error {
	actual, dryRun := c.EnableTransactionLimit, c.EnableTransactionLimitDryRun
	if actual && dryRun {
		return errors.New("only one of two flags allowed: -enable_transaction_limit or -enable_transaction_limit_dry_run")
	}

	// Skip other checks if this is not enabled
	if !actual && !dryRun {
		return nil
	}

	var (
		byUser      = c.TransactionLimitByUsername
		byPrincipal = c.TransactionLimitByPrincipal
		byComp      = c.TransactionLimitByComponent
		bySubcomp   = c.TransactionLimitBySubcomponent
	)
	if byAny := byUser || byPrincipal || byComp || bySubcomp; !byAny {
		return errors.New("no user discriminating fields selected for transaction limiter, everyone would share single chunk of transaction pool. Override with at least one of -transaction_limit_by flags set to true")
	}
	if v := c.TransactionLimitPerUser; v <= 0 || v >= 1 {
		return fmt.Errorf("-transaction_limit_per_user should be a fraction within range (0, 1) (specified value: %v)", v)
	}
	if limit := int(c.TransactionLimitPerUser * float64(c.TxPool.Size)); limit == 0 {
		return fmt.Errorf("effective transaction limit per user is 0 due to rounding, increase -transaction_limit_per_user")
	}
	return nil
}

// verifyTxThrottlerConfig checks the TxThrottler related config for sanity.
func (c *TabletConfig) verifyTxThrottlerConfig() error {
	if c.TxThrottlerTabletTypes == nil || len(*c.TxThrottlerTabletTypes) == 0 {
		return vterrors.New(vtrpcpb.Code_FAILED_PRECONDITION, "--tx-throttler-tablet-types must be defined when transaction throttler is enabled")
	}
	for _, tabletType := range *c.TxThrottlerTabletTypes {
		switch tabletType {
		case topodatapb.TabletType_REPLICA, topodatapb.TabletType_RDONLY:
			continue
		default:
			return vterrors.Errorf(vtrpcpb.Code_INVALID_ARGUMENT, "unsupported tablet type %q", tabletType)
		}
	}
	return nil
}

// Some of these values are for documentation purposes.
// They actually get overwritten during Init.
var defaultConfig = TabletConfig{
	OltpReadPool: ConnPoolConfig{
		Size: 16,
		// TODO (ajm188): remove the zero-value ones after these are durations.
		// See the comment below in GracePeriodsConfig as to why they are needed
		// for now.
		TimeoutSeconds:     flagutil.NewDeprecatedFloat64Seconds("queryserver-config-query-pool-timeout", 0),
		IdleTimeoutSeconds: flagutil.NewDeprecatedFloat64Seconds("queryserver-config-idle-timeout", 30*time.Minute),
		MaxLifetimeSeconds: flagutil.NewDeprecatedFloat64Seconds("queryserver-config-pool-conn-max-lifetime", 0),
		MaxWaiters:         5000,
	},
	OlapReadPool: ConnPoolConfig{
		Size: 200,
		// TODO (ajm188): remove the zero-value ones after these are durations.
		// See the comment below in GracePeriodsConfig as to why they are needed
		// for now.
		TimeoutSeconds:     flagutil.NewDeprecatedFloat64Seconds("queryserver-config-stream-pool-timeout", 0),
		IdleTimeoutSeconds: flagutil.NewDeprecatedFloat64Seconds("queryserver-config-stream-pool-timeout", 30*time.Minute),
	},
	TxPool: ConnPoolConfig{
		Size:           20,
		TimeoutSeconds: flagutil.NewDeprecatedFloat64Seconds("queryserver-config-txpool-timeout", time.Second),
		// No actual flag for this one, but has non-zero value
		IdleTimeoutSeconds: flagutil.NewDeprecatedFloat64Seconds("queryserver-config-txpool-idle-timeout", 30*time.Minute),
		MaxWaiters:         5000,
	},
	Olap: OlapConfig{
		TxTimeoutSeconds: flagutil.NewDeprecatedFloat64Seconds("queryserver-config-olap-transaction-timeout", 30*time.Second),
	},
	Oltp: OltpConfig{
		QueryTimeoutSeconds: flagutil.NewDeprecatedFloat64Seconds("queryserver-config-query-timeout", 30*time.Second),
		TxTimeoutSeconds:    flagutil.NewDeprecatedFloat64Seconds("queryserver-config-transaction-timeout", 30*time.Second),
		MaxRows:             10000,
	},
	Healthcheck: HealthcheckConfig{
		IntervalSeconds:           flagutil.NewDeprecatedFloat64Seconds("health_check_interval", 20*time.Second),
		DegradedThresholdSeconds:  flagutil.NewDeprecatedFloat64Seconds("degraded_threshold", 30*time.Second),
		UnhealthyThresholdSeconds: flagutil.NewDeprecatedFloat64Seconds("unhealthy_threshold", 2*time.Hour),
	},
	GracePeriods: GracePeriodsConfig{
		// TODO (ajm188) remove after these are durations. it's not necessary
		// for production code because it's the zero value, but it's required
		// for tests to pass (which require the name field to be present for
		// deep equality).
		ShutdownSeconds: flagutil.NewDeprecatedFloat64Seconds("shutdown_grace_period", 0),
	},
	ReplicationTracker: ReplicationTrackerConfig{
		Mode:                     Disable,
		HeartbeatIntervalSeconds: flagutil.NewDeprecatedFloat64Seconds("heartbeat_interval", 250*time.Millisecond),
		HeartbeatOnDemandSeconds: flagutil.NewDeprecatedFloat64Seconds("heartbeat_on_demand_duration", 0),
	},
	HotRowProtection: HotRowProtectionConfig{
		Mode: Disable,
		// Default value is the same as TxPool.Size.
		MaxQueueSize:       20,
		MaxGlobalQueueSize: 1000,
		// Allow more than 1 transaction for the same hot row through to have enough
		// of them ready in MySQL and profit from a pipelining effect.
		MaxConcurrency: 5,
	},
	Consolidator:                Enable,
	ConsolidatorStreamTotalSize: 128 * 1024 * 1024,
	ConsolidatorStreamQuerySize: 2 * 1024 * 1024,
	// The value for StreamBufferSize was chosen after trying out a few of
	// them. Too small buffers force too many packets to be sent. Too big
	// buffers force the clients to read them in multiple chunks and make
	// memory copies.  so with the encoding overhead, this seems to work
	// great (the overhead makes the final packets on the wire about twice
	// bigger than this).
	StreamBufferSize:                        32 * 1024,
	QueryCacheSize:                          int(cache.DefaultConfig.MaxEntries),
	QueryCacheMemory:                        cache.DefaultConfig.MaxMemoryUsage,
	QueryCacheLFU:                           cache.DefaultConfig.LFU,
	SchemaReloadIntervalSeconds:             flagutil.NewDeprecatedFloat64Seconds("queryserver-config-schema-reload-time", 30*time.Minute),
	SignalSchemaChangeReloadIntervalSeconds: flagutil.NewDeprecatedFloat64Seconds("queryserver-config-schema-change-signal-interval", 5*time.Second),
	MessagePostponeParallelism:              4,
	DeprecatedCacheResultFields:             true,
	SignalWhenSchemaChange:                  true,

	EnableTxThrottler:           false,
	TxThrottlerConfig:           defaultTxThrottlerConfig(),
	TxThrottlerHealthCheckCells: []string{},
<<<<<<< HEAD
	TxThrottlerTabletTypes:      &topoproto.TabletTypeListFlag{topodatapb.TabletType_REPLICA},
=======
	TxThrottlerDefaultPriority:  sqlparser.MaxPriorityValue, // This leads to all queries being candidates to throttle
>>>>>>> 3106f920

	EnableLagThrottler: false, // Feature flag; to switch to 'true' at some stage in the future

	TransactionLimitConfig: defaultTransactionLimitConfig(),

	EnforceStrictTransTables: true,
	EnableOnlineDDL:          true,
	EnableTableGC:            true,

	RowStreamer: RowStreamerConfig{
		MaxInnoDBTrxHistLen: 1000000,
		MaxMySQLReplLagSecs: 43200,
	},

	EnablePerWorkloadTableMetrics: false,
}

// defaultTxThrottlerConfig formats the default throttlerdata.Configuration
// object in text format. It uses the object returned by
// throttler.DefaultMaxReplicationLagModuleConfig().Configuration and overrides some of its
// fields. It panics on error.
func defaultTxThrottlerConfig() string {
	// Take throttler.DefaultMaxReplicationLagModuleConfig and override some fields.
	config := throttler.DefaultMaxReplicationLagModuleConfig().Configuration
	// TODO(erez): Make DefaultMaxReplicationLagModuleConfig() return a MaxReplicationLagSec of 10
	// and remove this line.
	config.MaxReplicationLagSec = 10
	return prototext.Format(config)
}

func defaultTransactionLimitConfig() TransactionLimitConfig {
	return TransactionLimitConfig{
		EnableTransactionLimit:       false,
		EnableTransactionLimitDryRun: false,

		// Single user can use up to 40% of transaction pool slots. Enough to
		// accommodate 2 misbehaving users.
		TransactionLimitPerUser: 0.4,

		TransactionLimitByUsername:     true,
		TransactionLimitByPrincipal:    true,
		TransactionLimitByComponent:    false,
		TransactionLimitBySubcomponent: false,
	}
}<|MERGE_RESOLUTION|>--- conflicted
+++ resolved
@@ -159,11 +159,8 @@
 	flagutil.DualFormatBoolVar(fs, &currentConfig.EnableTxThrottler, "enable_tx_throttler", defaultConfig.EnableTxThrottler, "If true replication-lag-based throttling on transactions will be enabled.")
 	flagutil.DualFormatStringVar(fs, &currentConfig.TxThrottlerConfig, "tx_throttler_config", defaultConfig.TxThrottlerConfig, "The configuration of the transaction throttler as a text-formatted throttlerdata.Configuration protocol buffer message.")
 	flagutil.DualFormatStringListVar(fs, &currentConfig.TxThrottlerHealthCheckCells, "tx_throttler_healthcheck_cells", defaultConfig.TxThrottlerHealthCheckCells, "A comma-separated list of cells. Only tabletservers running in these cells will be monitored for replication lag by the transaction throttler.")
-<<<<<<< HEAD
+	fs.IntVar(&currentConfig.TxThrottlerDefaultPriority, "tx-throttler-default-priority", defaultConfig.TxThrottlerDefaultPriority, "Default priority assigned to queries that lack priority information")
 	fs.Var(currentConfig.TxThrottlerTabletTypes, "tx-throttler-tablet-types", "A comma-separated list of tablet types. Only tablets of this type are monitored for replication lag by the transaction throttler. Supported types are replica and/or rdonly.")
-=======
-	fs.IntVar(&currentConfig.TxThrottlerDefaultPriority, "tx-throttler-default-priority", defaultConfig.TxThrottlerDefaultPriority, "Default priority assigned to queries that lack priority information")
->>>>>>> 3106f920
 
 	fs.BoolVar(&enableHotRowProtection, "enable_hot_row_protection", false, "If true, incoming transactions for the same row (range) will be queued and cannot consume all txpool slots.")
 	fs.BoolVar(&enableHotRowProtectionDryRun, "enable_hot_row_protection_dry_run", false, "If true, hot row protection is not enforced but logs if transactions would have been queued.")
@@ -340,17 +337,11 @@
 	TwoPCCoordinatorAddress string  `json:"-"`
 	TwoPCAbandonAge         Seconds `json:"-"`
 
-<<<<<<< HEAD
 	EnableTxThrottler           bool                          `json:"-"`
 	TxThrottlerConfig           string                        `json:"-"`
 	TxThrottlerHealthCheckCells []string                      `json:"-"`
+  TxThrottlerDefaultPriority  int      `json:"-"`
 	TxThrottlerTabletTypes      *topoproto.TabletTypeListFlag `json:"-"`
-=======
-	EnableTxThrottler           bool     `json:"-"`
-	TxThrottlerConfig           string   `json:"-"`
-	TxThrottlerHealthCheckCells []string `json:"-"`
-	TxThrottlerDefaultPriority  int      `json:"-"`
->>>>>>> 3106f920
 
 	EnableLagThrottler bool `json:"-"`
 	EnableTableGC      bool `json:"-"` // can be turned off programmatically by tests
@@ -800,11 +791,8 @@
 	EnableTxThrottler:           false,
 	TxThrottlerConfig:           defaultTxThrottlerConfig(),
 	TxThrottlerHealthCheckCells: []string{},
-<<<<<<< HEAD
+  TxThrottlerDefaultPriority:  sqlparser.MaxPriorityValue, // This leads to all queries being candidates to throttle
 	TxThrottlerTabletTypes:      &topoproto.TabletTypeListFlag{topodatapb.TabletType_REPLICA},
-=======
-	TxThrottlerDefaultPriority:  sqlparser.MaxPriorityValue, // This leads to all queries being candidates to throttle
->>>>>>> 3106f920
 
 	EnableLagThrottler: false, // Feature flag; to switch to 'true' at some stage in the future
 
