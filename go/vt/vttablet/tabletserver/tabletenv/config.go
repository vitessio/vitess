--- conflicted
+++ resolved
@@ -244,22 +244,6 @@
 	ReplicationTracker ReplicationTrackerConfig `json:"replicationTracker,omitempty"`
 
 	// Consolidator can be enable, disable, or notOnMaster. Default is enable.
-<<<<<<< HEAD
-	Consolidator                string  `json:"consolidator,omitempty"`
-	PassthroughDML              bool    `json:"passthroughDML,omitempty"`
-	StreamBufferSize            int     `json:"streamBufferSize,omitempty"`
-	ConsolidatorStreamTotalSize int64   `json:"consolidatorStreamTotalSize,omitempty"`
-	ConsolidatorStreamQuerySize int64   `json:"consolidatorStreamQuerySize,omitempty"`
-	QueryCacheSize              int     `json:"queryCacheSize,omitempty"`
-	QueryCacheMemory            int64   `json:"queryCacheMemory,omitempty"`
-	QueryCacheLFU               bool    `json:"queryCacheLFU,omitempty"`
-	SchemaReloadIntervalSeconds Seconds `json:"schemaReloadIntervalSeconds,omitempty"`
-	WatchReplication            bool    `json:"watchReplication,omitempty"`
-	TrackSchemaVersions         bool    `json:"trackSchemaVersions,omitempty"`
-	TerseErrors                 bool    `json:"terseErrors,omitempty"`
-	MessagePostponeParallelism  int     `json:"messagePostponeParallelism,omitempty"`
-	CacheResultFields           bool    `json:"cacheResultFields,omitempty"`
-=======
 	Consolidator                            string  `json:"consolidator,omitempty"`
 	PassthroughDML                          bool    `json:"passthroughDML,omitempty"`
 	StreamBufferSize                        int     `json:"streamBufferSize,omitempty"`
@@ -276,7 +260,6 @@
 	MessagePostponeParallelism              int     `json:"messagePostponeParallelism,omitempty"`
 	CacheResultFields                       bool    `json:"cacheResultFields,omitempty"`
 	SignalWhenSchemaChange                  bool    `json:"signalWhenSchemaChange,omitempty"`
->>>>>>> cb142eea
 
 	ExternalConnections map[string]*dbconfigs.DBConfigs `json:"externalConnections,omitempty"`
 
@@ -476,15 +459,6 @@
 	// memory copies.  so with the encoding overhead, this seems to work
 	// great (the overhead makes the final packets on the wire about twice
 	// bigger than this).
-<<<<<<< HEAD
-	StreamBufferSize:            32 * 1024,
-	QueryCacheSize:              int(cache.DefaultConfig.MaxEntries),
-	QueryCacheMemory:            cache.DefaultConfig.MaxMemoryUsage,
-	QueryCacheLFU:               cache.DefaultConfig.LFU,
-	SchemaReloadIntervalSeconds: 30 * 60,
-	MessagePostponeParallelism:  4,
-	CacheResultFields:           true,
-=======
 	StreamBufferSize:                        32 * 1024,
 	QueryCacheSize:                          int(cache.DefaultConfig.MaxEntries),
 	QueryCacheMemory:                        cache.DefaultConfig.MaxMemoryUsage,
@@ -494,7 +468,6 @@
 	MessagePostponeParallelism:              4,
 	CacheResultFields:                       true,
 	SignalWhenSchemaChange:                  false, // while this feature is experimental, the safe default is off
->>>>>>> cb142eea
 
 	EnableTxThrottler:           false,
 	TxThrottlerConfig:           defaultTxThrottlerConfig(),
