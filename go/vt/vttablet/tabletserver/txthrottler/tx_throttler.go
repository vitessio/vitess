/*
Copyright 2019 The Vitess Authors.

Licensed under the Apache License, Version 2.0 (the "License");
you may not use this file except in compliance with the License.
You may obtain a copy of the License at

    http://www.apache.org/licenses/LICENSE-2.0

Unless required by applicable law or agreed to in writing, software
distributed under the License is distributed on an "AS IS" BASIS,
WITHOUT WARRANTIES OR CONDITIONS OF ANY KIND, either express or implied.
See the License for the specific language governing permissions and
limitations under the License.
*/

package txthrottler

import (
	"context"
	"math/rand/v2"
	"slices"
	"strings"
	"sync"
	"sync/atomic"
	"time"

	"vitess.io/vitess/go/stats"
	"vitess.io/vitess/go/vt/discovery"
	"vitess.io/vitess/go/vt/log"
	"vitess.io/vitess/go/vt/sqlparser"
	"vitess.io/vitess/go/vt/throttler"
	"vitess.io/vitess/go/vt/topo"
	"vitess.io/vitess/go/vt/vttablet/tabletserver/tabletenv"

	querypb "vitess.io/vitess/go/vt/proto/query"
	topodatapb "vitess.io/vitess/go/vt/proto/topodata"
)

// These vars store the functions used to create the topo server, healthcheck,
// and go/vt/throttler. These are provided here so that they can be overridden
// in tests to generate mocks.
type healthCheckFactoryFunc func(ctx context.Context, topoServer *topo.Server, cell, keyspace, shard string, cellsToWatch []string) (discovery.HealthCheck, error)
type throttlerFactoryFunc func(name, unit string, threadCount int, maxRate int64, maxReplicationLagConfig throttler.MaxReplicationLagModuleConfig) (throttler.Throttler, error)

var (
	healthCheckFactory healthCheckFactoryFunc
	throttlerFactory   throttlerFactoryFunc
)

func resetTxThrottlerFactories() {
	healthCheckFactory = func(ctx context.Context, topoServer *topo.Server, cell, keyspace, shard string, cellsToWatch []string) (discovery.HealthCheck, error) {
		// discovery.NewFilterByShard expects a single-shard filter to be in "keyspace|shard" format.
		filter, err := discovery.NewFilterByShard([]string{keyspace + "|" + shard})
		if err != nil {
			return nil, err
		}
		return discovery.NewHealthCheck(ctx, discovery.DefaultHealthCheckRetryDelay, discovery.DefaultHealthCheckTimeout, topoServer, cell, strings.Join(cellsToWatch, ","), filter), nil
	}
	throttlerFactory = func(name, unit string, threadCount int, maxRate int64, maxReplicationLagConfig throttler.MaxReplicationLagModuleConfig) (throttler.Throttler, error) {
		return throttler.NewThrottlerFromConfig(name, unit, threadCount, maxRate, maxReplicationLagConfig, time.Now)
	}
}

func init() {
	resetTxThrottlerFactories()
}

// TxThrottler defines the interface for the transaction throttler.
type TxThrottler interface {
	InitDBConfig(target *querypb.Target)
	Open() (err error)
	Close()
	MakePrimary()
	MakeNonPrimary()
	Throttle(priority int, workload string) (result bool)
}

// TxThrottlerName is the name the wrapped go/vt/throttler object will be registered with
// go/vt/throttler.GlobalManager.
const TxThrottlerName = "TransactionThrottler"

// fetchKnownCells gathers a list of known cells from the topology. On error,
// the cell of the local tablet will be used and an error is logged.
func fetchKnownCells(ctx context.Context, topoServer *topo.Server, target *querypb.Target) []string {
	cells, err := topoServer.GetKnownCells(ctx)
	if err != nil {
		log.Errorf("txThrottler: falling back to local cell due to error fetching cells from topology: %+v", err)
		cells = []string{target.Cell}
	}
	return cells
}

// txThrottler implements TxThrottle for throttling transactions based on replication lag.
// It's a thin wrapper around the throttler found in vitess/go/vt/throttler.
// It uses a discovery.HealthCheck to send replication-lag updates to the wrapped throttler.
//
// Intended Usage:
//
//	// Assuming topoServer is a topo.Server variable pointing to a Vitess topology server.
//	t := NewTxThrottler(config, topoServer)
//
//	// A transaction throttler must be opened before its first use:
//	if err := t.Open(keyspace, shard); err != nil {
//	  return err
//	}
//
//	// Checking whether to throttle can be done as follows before starting a transaction.
//	if t.Throttle() {
//	  return fmt.Errorf("Transaction throttled!")
//	} else {
//	  // execute transaction.
//	}
//
//	// To release the resources used by the throttler the caller should call Close().
//	t.Close()
//
// A txThrottler object is generally not thread-safe: at any given time at most one goroutine should
// be executing a method. The only exception is the 'Throttle' method where multiple goroutines are
// allowed to execute it concurrently.
type txThrottler struct {
	config *tabletenv.TabletConfig

	// state holds an open transaction throttler state. It is nil
	// if the TransactionThrottler is closed.
	state txThrottlerState

	target     *querypb.Target
	topoServer *topo.Server

	// stats
	throttlerRunning          *stats.Gauge
	healthChecksReadTotal     *stats.CountersWithMultiLabels
	healthChecksRecordedTotal *stats.CountersWithMultiLabels
	requestsTotal             *stats.CountersWithSingleLabel
	requestsThrottled         *stats.CountersWithSingleLabel
}

type txThrottlerState interface {
	makePrimary()
	makeNonPrimary()
	deallocateResources()
	StatsUpdate(tabletStats *discovery.TabletHealth)
	throttle() bool
}

// txThrottlerStateImpl holds the state of an open TxThrottler object.
type txThrottlerStateImpl struct {
	config      *tabletenv.TabletConfig
	target      *querypb.Target
	txThrottler *txThrottler

	// throttleMu serializes calls to throttler.Throttler.Throttle(threadId).
	// That method is required to be called in serial for each threadId.
	throttleMu sync.Mutex
	throttler  throttler.Throttler
<<<<<<< HEAD
=======

	ctx    context.Context
	cancel context.CancelFunc
>>>>>>> 66e71db9

	cellsFromTopo     bool
	healthCheck       discovery.HealthCheck
	healthCheckCancel context.CancelFunc
	healthCheckCells  []string
	healthCheckChan   chan *discovery.TabletHealth
	maxLag            int64
	wg                sync.WaitGroup

	// tabletTypes stores the tablet types for throttling
	tabletTypes map[topodatapb.TabletType]bool
}

// NewTxThrottler tries to construct a txThrottler from the relevant
// fields in the tabletenv.Env and topo.Server objects.
func NewTxThrottler(env tabletenv.Env, topoServer *topo.Server) TxThrottler {
	config := env.Config()
	if config.EnableTxThrottler {
		if len(config.TxThrottlerHealthCheckCells) == 0 {
			defer log.Infof("Initialized transaction throttler using tabletTypes: %+v, cellsFromTopo: true, topoRefreshInterval: %s, throttlerConfig: %q",
				config.TxThrottlerTabletTypes, config.TxThrottlerTopoRefreshInterval, config.TxThrottlerConfig.Get(),
			)
		} else {
			defer log.Infof("Initialized transaction throttler using tabletTypes: %+v, healthCheckCells: %+v, throttlerConfig: %q",
				config.TxThrottlerTabletTypes, config.TxThrottlerHealthCheckCells, config.TxThrottlerConfig.Get(),
			)
		}
	}

	return &txThrottler{
		config:           config,
		topoServer:       topoServer,
		throttlerRunning: env.Exporter().NewGauge(TxThrottlerName+"Running", "transaction throttler running state"),
		healthChecksReadTotal: env.Exporter().NewCountersWithMultiLabels(TxThrottlerName+"HealthchecksRead", "transaction throttler healthchecks read",
			[]string{"cell", "DbType"}),
		healthChecksRecordedTotal: env.Exporter().NewCountersWithMultiLabels(TxThrottlerName+"HealthchecksRecorded", "transaction throttler healthchecks recorded",
			[]string{"cell", "DbType"}),
		requestsTotal:     env.Exporter().NewCountersWithSingleLabel(TxThrottlerName+"Requests", "transaction throttler requests", "workload"),
		requestsThrottled: env.Exporter().NewCountersWithSingleLabel(TxThrottlerName+"Throttled", "transaction throttler requests throttled", "workload"),
	}
}

// InitDBConfig initializes the target parameters for the throttler.
func (t *txThrottler) InitDBConfig(target *querypb.Target) { t.target = target.CloneVT() }

// Open opens the transaction throttler. It must be called prior to 'Throttle'.
func (t *txThrottler) Open() (err error) {
	if !t.config.EnableTxThrottler {
		return nil
	}
	if t.state != nil {
		return nil
	}
	log.Info("txThrottler: opening")
	t.throttlerRunning.Set(1)
	t.state, err = newTxThrottlerState(t, t.config, t.target)
	return err
}

// Close closes the txThrottler object and releases resources.
// It should be called after the throttler is no longer needed.
// It's ok to call this method on a closed throttler--in which case the method does nothing.
func (t *txThrottler) Close() {
	if !t.config.EnableTxThrottler {
		return
	}
	if t.state == nil {
		return
	}
	t.state.deallocateResources()
	t.state = nil
	t.throttlerRunning.Set(0)
	log.Info("txThrottler: closed")
}

// MakePrimary performs a transition to a primary tablet. This will enable healthchecks to
// watch the replication lag state of other tablets.
func (t *txThrottler) MakePrimary() {
	if t.state != nil {
		t.state.makePrimary()
	}
}

// MakePrimary performs a transition to a non-primary tablet. This disables healthchecks
// for replication lag state if we were primary.
func (t *txThrottler) MakeNonPrimary() {
	if t.state != nil {
		t.state.makeNonPrimary()
	}
}

// Throttle should be called before a new transaction is started.
// It returns true if the transaction should not proceed (the caller
// should back off). Throttle requires that Open() was previously called
// successfully.
func (t *txThrottler) Throttle(priority int, workload string) (result bool) {
	if !t.config.EnableTxThrottler {
		return false
	}
	if t.state == nil {
		return false
	}

	// Throttle according to both what the throttler state says and the priority. Workloads with lower priority value
	// are less likely to be throttled.
	result = rand.IntN(sqlparser.MaxPriorityValue) < priority && t.state.throttle()

	t.requestsTotal.Add(workload, 1)
	if result {
		t.requestsThrottled.Add(workload, 1)
	}

	return result && !t.config.TxThrottlerDryRun
}

func newTxThrottlerState(txThrottler *txThrottler, config *tabletenv.TabletConfig, target *querypb.Target) (txThrottlerState, error) {
	maxReplicationLagModuleConfig := throttler.MaxReplicationLagModuleConfig{Configuration: config.TxThrottlerConfig.Get()}

	t, err := throttlerFactory(
		TxThrottlerName,
		"TPS",                           /* unit */
		1,                               /* threadCount */
		throttler.MaxRateModuleDisabled, /* maxRate */
		maxReplicationLagModuleConfig,
	)
	if err != nil {
		return nil, err
	}
	if err := t.UpdateConfiguration(config.TxThrottlerConfig.Get(), true /* copyZeroValues */); err != nil {
		t.Close()
		return nil, err
	}

	tabletTypes := make(map[topodatapb.TabletType]bool, len(*config.TxThrottlerTabletTypes))
	for _, tabletType := range *config.TxThrottlerTabletTypes {
		tabletTypes[tabletType] = true
	}

<<<<<<< HEAD
	// get cells from topo if none defined in tabletenv config
	var cellsFromTopo bool
	healthCheckCells := config.TxThrottlerHealthCheckCells
	if len(healthCheckCells) == 0 {
		ctx, cancel := context.WithTimeout(context.Background(), topo.RemoteOperationTimeout)
		defer cancel()
		healthCheckCells = fetchKnownCells(ctx, txThrottler.topoServer, target)
		cellsFromTopo = true
	}

	return &txThrottlerStateImpl{
		config:           config,
		cellsFromTopo:    cellsFromTopo,
		healthCheckCells: healthCheckCells,
		tabletTypes:      tabletTypes,
		target:           target,
		throttler:        t,
		txThrottler:      txThrottler,
	}, nil
}

func (ts *txThrottlerStateImpl) initHealthCheck() {
	ts.healthCheck = healthCheckFactory(ts.txThrottler.topoServer, ts.target.Cell, ts.healthCheckCells)
	ts.healthCheckChan = ts.healthCheck.Subscribe()
	ts.healthCheck.RegisterStats()
=======
	ctx, cancel := context.WithCancel(context.Background())
	state := &txThrottlerStateImpl{
		ctx:              ctx,
		cancel:           cancel,
		config:           config,
		healthCheckCells: config.TxThrottlerHealthCheckCells,
		tabletTypes:      tabletTypes,
		throttler:        t,
		txThrottler:      txThrottler,
		done:             make(chan bool, 1),
	}

	// get cells from topo if none defined in tabletenv config
	if len(state.healthCheckCells) == 0 {
		cellsCtx, cellsCancel := context.WithTimeout(ctx, topo.RemoteOperationTimeout)
		defer cellsCancel()
		state.healthCheckCells = fetchKnownCells(cellsCtx, txThrottler.topoServer, target)
		state.cellsFromTopo = true
	}

	if err := state.initHealthCheckStream(txThrottler.topoServer, target); err != nil {
		return nil, err
	}
	state.healthCheck.RegisterStats()
	go state.healthChecksProcessor(txThrottler.topoServer, target)
	state.waitForTermination.Add(1)
	go state.updateMaxLag()

	return state, nil
}

func (ts *txThrottlerStateImpl) initHealthCheckStream(topoServer *topo.Server, target *querypb.Target) (err error) {
	ts.healthCheck, err = healthCheckFactory(ts.ctx, topoServer, target.Cell, target.Keyspace, target.Shard, ts.healthCheckCells)
	if err != nil {
		return err
	}
	ts.healthCheckChan = ts.healthCheck.Subscribe()
	return nil
>>>>>>> 66e71db9
}

func (ts *txThrottlerStateImpl) closeHealthCheck() {
	if ts.healthCheck == nil {
		return
	}
<<<<<<< HEAD
	ts.healthCheckCancel()
	ts.wg.Wait()
=======
	ts.cancel()
>>>>>>> 66e71db9
	ts.healthCheck.Close()
	ts.healthCheck = nil
	ts.maxLag = 0
}

<<<<<<< HEAD
func (ts *txThrottlerStateImpl) updateHealthCheckCells(ctx context.Context) {
	fetchCtx, cancel := context.WithTimeout(ctx, topo.RemoteOperationTimeout)
=======
func (ts *txThrottlerStateImpl) updateHealthCheckCells(topoServer *topo.Server, target *querypb.Target) error {
	fetchCtx, cancel := context.WithTimeout(ts.ctx, topo.RemoteOperationTimeout)
>>>>>>> 66e71db9
	defer cancel()

	knownCells := fetchKnownCells(fetchCtx, ts.txThrottler.topoServer, ts.target)
	if !slices.Equal(knownCells, ts.healthCheckCells) {
		log.Info("txThrottler: restarting healthcheck stream due to topology cells update")
		ts.healthCheckCells = knownCells
<<<<<<< HEAD
		ts.closeHealthCheck()
		ts.initHealthCheck()
=======
		ts.closeHealthCheckStream()
		return ts.initHealthCheckStream(topoServer, target)
>>>>>>> 66e71db9
	}
	return nil
}

<<<<<<< HEAD
func (ts *txThrottlerStateImpl) healthCheckProcessor(ctx context.Context) {
	defer ts.wg.Done()
=======
func (ts *txThrottlerStateImpl) healthChecksProcessor(topoServer *topo.Server, target *querypb.Target) {
>>>>>>> 66e71db9
	var cellsUpdateTicks <-chan time.Time
	if ts.cellsFromTopo {
		ticker := time.NewTicker(ts.config.TxThrottlerTopoRefreshInterval)
		cellsUpdateTicks = ticker.C
		defer ticker.Stop()
	}
	for {
		select {
		case <-ts.ctx.Done():
			return
		case <-cellsUpdateTicks:
<<<<<<< HEAD
			ts.updateHealthCheckCells(ctx)
=======
			if err := ts.updateHealthCheckCells(topoServer, target); err != nil {
				log.Errorf("txThrottler: failed to update cell list: %+v", err)
			}
>>>>>>> 66e71db9
		case th := <-ts.healthCheckChan:
			ts.StatsUpdate(th)
		}
	}
}

func (ts *txThrottlerStateImpl) makePrimary() {
	ts.initHealthCheck()
	var ctx context.Context
	ctx, ts.healthCheckCancel = context.WithCancel(context.Background())

	ts.wg.Add(1)
	go ts.healthCheckProcessor(ctx)

	ts.wg.Add(1)
	go ts.updateMaxLag(ctx)
}

func (ts *txThrottlerStateImpl) makeNonPrimary() {
	ts.closeHealthCheck()
}

func (ts *txThrottlerStateImpl) throttle() bool {
	if ts.throttler == nil {
		log.Error("txThrottler: throttle called after deallocateResources was called")
		return false
	}
	// return false if we are not watching lag
	if ts.healthCheck == nil {
		return false
	}

	// Serialize calls to ts.throttle.Throttle()
	ts.throttleMu.Lock()
	defer ts.throttleMu.Unlock()

	maxLag := atomic.LoadInt64(&ts.maxLag)

	return maxLag > ts.config.TxThrottlerConfig.TargetReplicationLagSec &&
		ts.throttler.Throttle(0 /* threadId */) > 0
}

func (ts *txThrottlerStateImpl) updateMaxLag(ctx context.Context) {
	defer ts.wg.Done()
	// We use half of the target lag to ensure we have enough resolution to see changes in lag below that value
	ticker := time.NewTicker(time.Duration(ts.config.TxThrottlerConfig.TargetReplicationLagSec/2) * time.Second)
	defer ticker.Stop()
	for {
		select {
		case <-ctx.Done():
			return
		case <-ticker.C:
			var maxLag uint32
			for tabletType := range ts.tabletTypes {
				maxLagPerTabletType := ts.throttler.MaxLag(tabletType)
				if maxLagPerTabletType > maxLag {
					maxLag = maxLagPerTabletType
				}
			}
			atomic.StoreInt64(&ts.maxLag, int64(maxLag))
		}
	}
}

func (ts *txThrottlerStateImpl) deallocateResources() {
	// Close healthcheck and max lag updater
	ts.closeHealthCheck()

	// After ts.healthCheck is closed txThrottlerStateImpl.StatsUpdate() is guaranteed not
	// to be executing, so we can safely close the throttler.
	ts.throttler.Close()
	ts.throttler = nil
}

// StatsUpdate updates the health of a tablet with the given healthcheck, when primary.
func (ts *txThrottlerStateImpl) StatsUpdate(tabletStats *discovery.TabletHealth) {
	if ts.healthCheck == nil || len(ts.tabletTypes) == 0 {
		return
	}

	tabletType := tabletStats.Target.TabletType
	metricLabels := []string{tabletStats.Target.Cell, tabletType.String()}
	ts.txThrottler.healthChecksReadTotal.Add(metricLabels, 1)

	// Monitor tablets for replication lag if they have a tablet
	// type specified by the --tx-throttler-tablet-types flag.
	if ts.tabletTypes[tabletType] {
		ts.throttler.RecordReplicationLag(time.Now(), tabletStats)
		ts.txThrottler.healthChecksRecordedTotal.Add(metricLabels, 1)
	}
}<|MERGE_RESOLUTION|>--- conflicted
+++ resolved
@@ -154,12 +154,9 @@
 	// That method is required to be called in serial for each threadId.
 	throttleMu sync.Mutex
 	throttler  throttler.Throttler
-<<<<<<< HEAD
-=======
 
 	ctx    context.Context
 	cancel context.CancelFunc
->>>>>>> 66e71db9
 
 	cellsFromTopo     bool
 	healthCheck       discovery.HealthCheck
@@ -298,7 +295,6 @@
 		tabletTypes[tabletType] = true
 	}
 
-<<<<<<< HEAD
 	// get cells from topo if none defined in tabletenv config
 	var cellsFromTopo bool
 	healthCheckCells := config.TxThrottlerHealthCheckCells
@@ -309,7 +305,10 @@
 		cellsFromTopo = true
 	}
 
-	return &txThrottlerStateImpl{
+	ctx, cancel := context.WithCancel(context.Background())
+	state := &txThrottlerStateImpl{
+		ctx:              ctx,
+		cancel:           cancel,
 		config:           config,
 		cellsFromTopo:    cellsFromTopo,
 		healthCheckCells: healthCheckCells,
@@ -317,24 +316,6 @@
 		target:           target,
 		throttler:        t,
 		txThrottler:      txThrottler,
-	}, nil
-}
-
-func (ts *txThrottlerStateImpl) initHealthCheck() {
-	ts.healthCheck = healthCheckFactory(ts.txThrottler.topoServer, ts.target.Cell, ts.healthCheckCells)
-	ts.healthCheckChan = ts.healthCheck.Subscribe()
-	ts.healthCheck.RegisterStats()
-=======
-	ctx, cancel := context.WithCancel(context.Background())
-	state := &txThrottlerStateImpl{
-		ctx:              ctx,
-		cancel:           cancel,
-		config:           config,
-		healthCheckCells: config.TxThrottlerHealthCheckCells,
-		tabletTypes:      tabletTypes,
-		throttler:        t,
-		txThrottler:      txThrottler,
-		done:             make(chan bool, 1),
 	}
 
 	// get cells from topo if none defined in tabletenv config
@@ -345,72 +326,50 @@
 		state.cellsFromTopo = true
 	}
 
-	if err := state.initHealthCheckStream(txThrottler.topoServer, target); err != nil {
-		return nil, err
-	}
-	state.healthCheck.RegisterStats()
-	go state.healthChecksProcessor(txThrottler.topoServer, target)
-	state.waitForTermination.Add(1)
-	go state.updateMaxLag()
-
 	return state, nil
 }
 
-func (ts *txThrottlerStateImpl) initHealthCheckStream(topoServer *topo.Server, target *querypb.Target) (err error) {
+
+func (ts *txThrottlerStateImpl) initHealthCheck(topoServer *topo.Server, target *querypb.Target) (err error) {
 	ts.healthCheck, err = healthCheckFactory(ts.ctx, topoServer, target.Cell, target.Keyspace, target.Shard, ts.healthCheckCells)
 	if err != nil {
 		return err
 	}
+
 	ts.healthCheckChan = ts.healthCheck.Subscribe()
+	ts.healthCheck.RegisterStats()
+
 	return nil
->>>>>>> 66e71db9
 }
 
 func (ts *txThrottlerStateImpl) closeHealthCheck() {
 	if ts.healthCheck == nil {
 		return
 	}
-<<<<<<< HEAD
-	ts.healthCheckCancel()
-	ts.wg.Wait()
-=======
+
 	ts.cancel()
->>>>>>> 66e71db9
 	ts.healthCheck.Close()
 	ts.healthCheck = nil
 	ts.maxLag = 0
 }
 
-<<<<<<< HEAD
-func (ts *txThrottlerStateImpl) updateHealthCheckCells(ctx context.Context) {
-	fetchCtx, cancel := context.WithTimeout(ctx, topo.RemoteOperationTimeout)
-=======
 func (ts *txThrottlerStateImpl) updateHealthCheckCells(topoServer *topo.Server, target *querypb.Target) error {
 	fetchCtx, cancel := context.WithTimeout(ts.ctx, topo.RemoteOperationTimeout)
->>>>>>> 66e71db9
 	defer cancel()
 
-	knownCells := fetchKnownCells(fetchCtx, ts.txThrottler.topoServer, ts.target)
+	knownCells := fetchKnownCells(fetchCtx, topoServer, target)
 	if !slices.Equal(knownCells, ts.healthCheckCells) {
 		log.Info("txThrottler: restarting healthcheck stream due to topology cells update")
 		ts.healthCheckCells = knownCells
-<<<<<<< HEAD
 		ts.closeHealthCheck()
-		ts.initHealthCheck()
-=======
-		ts.closeHealthCheckStream()
-		return ts.initHealthCheckStream(topoServer, target)
->>>>>>> 66e71db9
-	}
+		return ts.initHealthCheck(topoServer, target)
+	}
+
 	return nil
 }
 
-<<<<<<< HEAD
-func (ts *txThrottlerStateImpl) healthCheckProcessor(ctx context.Context) {
+func (ts *txThrottlerStateImpl) healthChecksProcessor(topoServer *topo.Server, target *querypb.Target) {
 	defer ts.wg.Done()
-=======
-func (ts *txThrottlerStateImpl) healthChecksProcessor(topoServer *topo.Server, target *querypb.Target) {
->>>>>>> 66e71db9
 	var cellsUpdateTicks <-chan time.Time
 	if ts.cellsFromTopo {
 		ticker := time.NewTicker(ts.config.TxThrottlerTopoRefreshInterval)
@@ -422,13 +381,9 @@
 		case <-ts.ctx.Done():
 			return
 		case <-cellsUpdateTicks:
-<<<<<<< HEAD
-			ts.updateHealthCheckCells(ctx)
-=======
 			if err := ts.updateHealthCheckCells(topoServer, target); err != nil {
 				log.Errorf("txThrottler: failed to update cell list: %+v", err)
 			}
->>>>>>> 66e71db9
 		case th := <-ts.healthCheckChan:
 			ts.StatsUpdate(th)
 		}
@@ -441,7 +396,7 @@
 	ctx, ts.healthCheckCancel = context.WithCancel(context.Background())
 
 	ts.wg.Add(1)
-	go ts.healthCheckProcessor(ctx)
+	go ts.healthChecksProcessor(ts.txThrottler.topoServer, ts.target)
 
 	ts.wg.Add(1)
 	go ts.updateMaxLag(ctx)
