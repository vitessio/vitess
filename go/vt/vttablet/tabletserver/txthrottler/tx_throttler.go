--- conflicted
+++ resolved
@@ -142,18 +142,12 @@
 	topoServer *topo.Server
 
 	// stats
-<<<<<<< HEAD
-	throttlerRunning  *stats.Gauge
-	requestsTotal     *stats.CountersWithSingleLabel
-	requestsThrottled *stats.CountersWithSingleLabel
-=======
 	throttlerRunning          *stats.Gauge
 	topoWatchers              *stats.GaugesWithSingleLabel
 	healthChecksReadTotal     *stats.CountersWithMultiLabels
 	healthChecksRecordedTotal *stats.CountersWithMultiLabels
-	requestsTotal             *stats.Counter
-	requestsThrottled         *stats.Counter
->>>>>>> 59c84ddc
+	requestsTotal             *stats.CountersWithSingleLabel
+	requestsThrottled         *stats.CountersWithSingleLabel
 }
 
 // txThrottlerConfig holds the parameters that need to be
@@ -217,13 +211,6 @@
 	}
 
 	return &txThrottler{
-<<<<<<< HEAD
-		config:            throttlerConfig,
-		topoServer:        topoServer,
-		throttlerRunning:  env.Exporter().NewGauge("TransactionThrottlerRunning", "transaction throttler running state"),
-		requestsTotal:     env.Exporter().NewCountersWithSingleLabel("TransactionThrottlerRequests", "transaction throttler requests", "workload"),
-		requestsThrottled: env.Exporter().NewCountersWithSingleLabel("TransactionThrottlerThrottled", "transaction throttler requests throttled", "workload"),
-=======
 		config:           throttlerConfig,
 		topoServer:       topoServer,
 		throttlerRunning: env.Exporter().NewGauge("TransactionThrottlerRunning", "transaction throttler running state"),
@@ -232,9 +219,8 @@
 			[]string{"cell", "DbType"}),
 		healthChecksRecordedTotal: env.Exporter().NewCountersWithMultiLabels("TransactionThrottlerHealthchecksRecorded", "transaction throttler healthchecks recorded",
 			[]string{"cell", "DbType"}),
-		requestsTotal:     env.Exporter().NewCounter("TransactionThrottlerRequests", "transaction throttler requests"),
-		requestsThrottled: env.Exporter().NewCounter("TransactionThrottlerThrottled", "transaction throttler requests throttled"),
->>>>>>> 59c84ddc
+		requestsTotal:     env.Exporter().NewCountersWithSingleLabel("TransactionThrottlerRequests", "transaction throttler requests", "workload"),
+		requestsThrottled: env.Exporter().NewCountersWithSingleLabel("TransactionThrottlerThrottled", "transaction throttler requests throttled", "workload"),
 	}
 }
 
