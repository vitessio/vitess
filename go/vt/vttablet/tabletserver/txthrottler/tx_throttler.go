--- conflicted
+++ resolved
@@ -171,7 +171,6 @@
 	tabletTypes map[topodatapb.TabletType]bool
 }
 
-<<<<<<< HEAD
 type txThrottlerState interface {
 	deallocateResources()
 	StatsUpdate(tabletStats *discovery.TabletHealth)
@@ -180,13 +179,8 @@
 
 // txThrottlerStateImpl holds the state of an open TxThrottler object.
 type txThrottlerStateImpl struct {
-	config *txThrottlerConfig
-=======
-// txThrottlerState holds the state of an open TxThrottler object.
-type txThrottlerState struct {
 	config      *txThrottlerConfig
 	txThrottler *txThrottler
->>>>>>> 59c84ddc
 
 	// throttleMu serializes calls to throttler.Throttler.Throttle(threadId).
 	// That method is required to be called in serial for each threadId.
@@ -218,12 +212,8 @@
 
 		throttlerConfig = &txThrottlerConfig{
 			enabled:          true,
-<<<<<<< HEAD
 			dryRun:           env.Config().TxThrottlerDryRun,
-			tabletTypes:      env.Config().TxThrottlerTabletTypes,
-=======
 			tabletTypes:      tabletTypes,
->>>>>>> 59c84ddc
 			throttlerConfig:  env.Config().TxThrottlerConfig.Get(),
 			healthCheckCells: healthCheckCells,
 		}
@@ -304,11 +294,7 @@
 	return result && !t.config.dryRun
 }
 
-<<<<<<< HEAD
-func newTxThrottlerState(topoServer *topo.Server, config *txThrottlerConfig, target *querypb.Target) (txThrottlerState, error) {
-=======
-func newTxThrottlerState(txThrottler *txThrottler, config *txThrottlerConfig, target *querypb.Target) (*txThrottlerState, error) {
->>>>>>> 59c84ddc
+func newTxThrottlerState(txThrottler *txThrottler, config *txThrottlerConfig, target *querypb.Target) (txThrottlerState, error) {
 	maxReplicationLagModuleConfig := throttler.MaxReplicationLagModuleConfig{Configuration: config.throttlerConfig}
 
 	t, err := throttlerFactory(
@@ -325,16 +311,10 @@
 		t.Close()
 		return nil, err
 	}
-<<<<<<< HEAD
-	result := &txThrottlerStateImpl{
-		config:    config,
-		throttler: t,
-=======
-	state := &txThrottlerState{
+	state := &txThrottlerStateImpl{
 		config:      config,
 		throttler:   t,
 		txThrottler: txThrottler,
->>>>>>> 59c84ddc
 	}
 	createTxThrottlerHealthCheck(txThrottler.topoServer, config, state, target.Cell)
 
