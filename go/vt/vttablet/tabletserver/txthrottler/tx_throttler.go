/*
Copyright 2019 The Vitess Authors.

Licensed under the Apache License, Version 2.0 (the "License");
you may not use this file except in compliance with the License.
You may obtain a copy of the License at

    http://www.apache.org/licenses/LICENSE-2.0

Unless required by applicable law or agreedto in writing, software
distributed under the License is distributed on an "AS IS" BASIS,
WITHOUT WARRANTIES OR CONDITIONS OF ANY KIND, either express or implied.
See the License for the specific language governing permissions and
limitations under the License.
*/

package txthrottler

import (
	"context"
	"math/rand"
	"strings"
	"sync"
	"time"

	"google.golang.org/protobuf/proto"

	"vitess.io/vitess/go/stats"
	"vitess.io/vitess/go/vt/discovery"
	"vitess.io/vitess/go/vt/log"
	"vitess.io/vitess/go/vt/sqlparser"
	"vitess.io/vitess/go/vt/throttler"
	"vitess.io/vitess/go/vt/topo"
	"vitess.io/vitess/go/vt/topo/topoproto"
	"vitess.io/vitess/go/vt/vttablet/tabletserver/tabletenv"

	querypb "vitess.io/vitess/go/vt/proto/query"
	throttlerdatapb "vitess.io/vitess/go/vt/proto/throttlerdata"
)

// These vars store the functions used to create the topo server, healthcheck,
// topology watchers and go/vt/throttler. These are provided here so that they can be overridden
// in tests to generate mocks.
type healthCheckFactoryFunc func(topoServer *topo.Server, cell string, cellsToWatch []string) discovery.HealthCheck
type topologyWatcherFactoryFunc func(topoServer *topo.Server, hc discovery.HealthCheck, cell, keyspace, shard string, refreshInterval time.Duration, topoReadConcurrency int) TopologyWatcherInterface
type throttlerFactoryFunc func(name, unit string, threadCount int, maxRate int64, maxReplicationLagConfig throttler.MaxReplicationLagModuleConfig) (ThrottlerInterface, error)

var (
	healthCheckFactory     healthCheckFactoryFunc
	topologyWatcherFactory topologyWatcherFactoryFunc
	throttlerFactory       throttlerFactoryFunc
)

func resetTxThrottlerFactories() {
	healthCheckFactory = func(topoServer *topo.Server, cell string, cellsToWatch []string) discovery.HealthCheck {
		return discovery.NewHealthCheck(context.Background(), discovery.DefaultHealthCheckRetryDelay, discovery.DefaultHealthCheckTimeout, topoServer, cell, strings.Join(cellsToWatch, ","))
	}
	topologyWatcherFactory = func(topoServer *topo.Server, hc discovery.HealthCheck, cell, keyspace, shard string, refreshInterval time.Duration, topoReadConcurrency int) TopologyWatcherInterface {
		return discovery.NewCellTabletsWatcher(context.Background(), topoServer, hc, discovery.NewFilterByKeyspace([]string{keyspace}), cell, refreshInterval, true, topoReadConcurrency)
	}
	throttlerFactory = func(name, unit string, threadCount int, maxRate int64, maxReplicationLagConfig throttler.MaxReplicationLagModuleConfig) (ThrottlerInterface, error) {
		return throttler.NewThrottlerFromConfig(name, unit, threadCount, maxRate, maxReplicationLagConfig, time.Now)
	}
}

// TxThrottler defines the interface for the transaction throttler.
type TxThrottler interface {
	InitDBConfig(target *querypb.Target)
	Open() (err error)
	Close()
	Throttle(priority int) (result bool)
}

func init() {
	resetTxThrottlerFactories()
}

// ThrottlerInterface defines the public interface that is implemented by go/vt/throttler.Throttler
// It is only used here to allow mocking out a throttler object.
type ThrottlerInterface interface {
	Throttle(threadID int) time.Duration
	ThreadFinished(threadID int)
	Close()
	MaxRate() int64
	SetMaxRate(rate int64)
	RecordReplicationLag(time time.Time, th *discovery.TabletHealth)
	GetConfiguration() *throttlerdatapb.Configuration
	UpdateConfiguration(configuration *throttlerdatapb.Configuration, copyZeroValues bool) error
	ResetConfiguration()
}

// TopologyWatcherInterface defines the public interface that is implemented by
// discovery.LegacyTopologyWatcher. It is only used here to allow mocking out
// go/vt/discovery.LegacyTopologyWatcher.
type TopologyWatcherInterface interface {
	Start()
	Stop()
}

// TxThrottlerName is the name the wrapped go/vt/throttler object will be registered with
// go/vt/throttler.GlobalManager.
const TxThrottlerName = "TransactionThrottler"

// txThrottler implements TxThrottle for throttling transactions based on replication lag.
// It's a thin wrapper around the throttler found in vitess/go/vt/throttler.
// It uses a discovery.HealthCheck to send replication-lag updates to the wrapped throttler.
//
// Intended Usage:
//
//	// Assuming topoServer is a topo.Server variable pointing to a Vitess topology server.
//	t := NewTxThrottler(config, topoServer)
//
//	// A transaction throttler must be opened before its first use:
//	if err := t.Open(keyspace, shard); err != nil {
//	  return err
//	}
//
//	// Checking whether to throttle can be done as follows before starting a transaction.
//	if t.Throttle() {
//	  return fmt.Errorf("Transaction throttled!")
//	} else {
//	  // execute transaction.
//	}
//
//	// To release the resources used by the throttler the caller should call Close().
//	t.Close()
//
// A txThrottler object is generally not thread-safe: at any given time at most one goroutine should
// be executing a method. The only exception is the 'Throttle' method where multiple goroutines are
// allowed to execute it concurrently.
type txThrottler struct {
	// config stores the transaction throttler's configuration.
	// It is populated in NewTxThrottler and is not modified
	// since.
	config *txThrottlerConfig

	// state holds an open transaction throttler state. It is nil
	// if the TransactionThrottler is closed.
	state *txThrottlerState

	target     *querypb.Target
	topoServer *topo.Server

	// stats
	throttlerRunning  *stats.Gauge
	requestsTotal     *stats.Counter
	requestsThrottled *stats.Counter
}

// txThrottlerConfig holds the parameters that need to be
// passed when constructing a TxThrottler object.
type txThrottlerConfig struct {
	// enabled is true if the transaction throttler is enabled. All methods
	// of a disabled transaction throttler do nothing and Throttle() always
	// returns false.
	enabled bool

	throttlerConfig *throttlerdatapb.Configuration
	// healthCheckCells stores the cell names in which running vttablets will be monitored for
	// replication lag.
	healthCheckCells []string

	// tabletTypes stores the tablet types for throttling
	tabletTypes *topoproto.TabletTypeListFlag
}

// txThrottlerState holds the state of an open TxThrottler object.
type txThrottlerState struct {
	config *txThrottlerConfig

	// throttleMu serializes calls to throttler.Throttler.Throttle(threadId).
	// That method is required to be called in serial for each threadId.
	throttleMu      sync.Mutex
	throttler       ThrottlerInterface
	stopHealthCheck context.CancelFunc

	healthCheck      discovery.HealthCheck
	topologyWatchers []TopologyWatcherInterface
}

// NewTxThrottler tries to construct a txThrottler from the
// relevant fields in the tabletenv.Config object. It returns a disabled TxThrottler if
// any error occurs.
// This function calls tryCreateTxThrottler that does the actual creation work
// and returns an error if one occurred.
func NewTxThrottler(env tabletenv.Env, topoServer *topo.Server) TxThrottler {
	throttlerConfig := &txThrottlerConfig{enabled: false}

	if env.Config().EnableTxThrottler {
		// Clone tsv.TxThrottlerHealthCheckCells so that we don't assume tsv.TxThrottlerHealthCheckCells
		// is immutable.
		healthCheckCells := env.Config().TxThrottlerHealthCheckCells

		throttlerConfig = &txThrottlerConfig{
			enabled:          true,
			tabletTypes:      env.Config().TxThrottlerTabletTypes,
			throttlerConfig:  env.Config().TxThrottlerConfig.Get(),
			healthCheckCells: healthCheckCells,
		}

		defer log.Infof("Initialized transaction throttler with config: %+v", throttlerConfig)
	}

<<<<<<< HEAD
	var healthCheckCells []string
	if len(config.TxThrottlerHealthCheckCells) > 0 {
		healthCheckCells = append(healthCheckCells, config.TxThrottlerHealthCheckCells...)
	} else {
		ctx, cancel := context.WithTimeout(context.Background(), topo.RemoteOperationTimeout)
		defer cancel()

		var err error
		healthCheckCells, err = topoServer.GetKnownCells(ctx)
		if err != nil {
			return nil, err
		}
	}

	return newTxThrottler(env, topoServer, &txThrottlerConfig{
		enabled:          true,
		tabletTypes:      env.Config().TxThrottlerTabletTypes,
		throttlerConfig:  &throttlerConfig,
		healthCheckCells: healthCheckCells,
	})
}

func newTxThrottler(env tabletenv.Env, topoServer *topo.Server, config *txThrottlerConfig) (*txThrottler, error) {
	if config.enabled {
		// Verify config.
		err := throttler.MaxReplicationLagModuleConfig{Configuration: config.throttlerConfig}.Verify()
		if err != nil {
			return nil, err
		}
	}
=======
>>>>>>> fd6ace94
	return &txThrottler{
		config:            throttlerConfig,
		topoServer:        topoServer,
		throttlerRunning:  env.Exporter().NewGauge("TransactionThrottlerRunning", "transaction throttler running state"),
		requestsTotal:     env.Exporter().NewCounter("TransactionThrottlerRequests", "transaction throttler requests"),
		requestsThrottled: env.Exporter().NewCounter("TransactionThrottlerThrottled", "transaction throttler requests throttled"),
	}
}

// InitDBConfig initializes the target parameters for the throttler.
func (t *txThrottler) InitDBConfig(target *querypb.Target) {
	t.target = proto.Clone(target).(*querypb.Target)
}

// Open opens the transaction throttler. It must be called prior to 'Throttle'.
func (t *txThrottler) Open() (err error) {
	if !t.config.enabled {
		return nil
	}
	if t.state != nil {
		return nil
	}
	log.Info("txThrottler: opening")
	t.throttlerRunning.Set(1)
	t.state, err = newTxThrottlerState(t.topoServer, t.config, t.target)
	return err
}

// Close closes the txThrottler object and releases resources.
// It should be called after the throttler is no longer needed.
// It's ok to call this method on a closed throttler--in which case the method does nothing.
func (t *txThrottler) Close() {
	if !t.config.enabled {
		return
	}
	if t.state == nil {
		return
	}
	t.state.deallocateResources()
	t.state = nil
	t.throttlerRunning.Set(0)
	log.Info("txThrottler: closed")
}

// Throttle should be called before a new transaction is started.
// It returns true if the transaction should not proceed (the caller
// should back off). Throttle requires that Open() was previously called
// successfully.
func (t *txThrottler) Throttle(priority int) (result bool) {
	if !t.config.enabled {
		return false
	}
	if t.state == nil {
		return false
	}

	// Throttle according to both what the throttler state says and the priority. Workloads with lower priority value
	// are less likely to be throttled.
	result = t.state.throttle() && rand.Intn(sqlparser.MaxPriorityValue) < priority

	t.requestsTotal.Add(1)
	if result {
		t.requestsThrottled.Add(1)
	}

	return result
}

func newTxThrottlerState(topoServer *topo.Server, config *txThrottlerConfig, target *querypb.Target) (*txThrottlerState, error) {
	maxReplicationLagModuleConfig := throttler.MaxReplicationLagModuleConfig{Configuration: config.throttlerConfig}

	t, err := throttlerFactory(
		TxThrottlerName,
		"TPS",                           /* unit */
		1,                               /* threadCount */
		throttler.MaxRateModuleDisabled, /* maxRate */
		maxReplicationLagModuleConfig,
	)
	if err != nil {
		return nil, err
	}
	if err := t.UpdateConfiguration(config.throttlerConfig, true /* copyZeroValues */); err != nil {
		t.Close()
		return nil, err
	}
	result := &txThrottlerState{
		config:    config,
		throttler: t,
	}
	createTxThrottlerHealthCheck(topoServer, config, result, target.Cell)

	result.topologyWatchers = make(
		[]TopologyWatcherInterface, 0, len(config.healthCheckCells))
	for _, cell := range config.healthCheckCells {
		result.topologyWatchers = append(
			result.topologyWatchers,
			topologyWatcherFactory(
				topoServer,
				result.healthCheck,
				cell,
				target.Keyspace,
				target.Shard,
				discovery.DefaultTopologyWatcherRefreshInterval,
				discovery.DefaultTopoReadConcurrency))
	}
	return result, nil
}

func createTxThrottlerHealthCheck(topoServer *topo.Server, config *txThrottlerConfig, result *txThrottlerState, cell string) {
	ctx, cancel := context.WithCancel(context.Background())
	result.stopHealthCheck = cancel
	result.healthCheck = healthCheckFactory(topoServer, cell, config.healthCheckCells)
	ch := result.healthCheck.Subscribe()
	go func(ctx context.Context) {
		for {
			select {
			case <-ctx.Done():
				return
			case th := <-ch:
				result.StatsUpdate(th)
			}
		}
	}(ctx)
}

func (ts *txThrottlerState) throttle() bool {
	if ts.throttler == nil {
		log.Error("throttle called after deallocateResources was called")
		return false
	}
	// Serialize calls to ts.throttle.Throttle()
	ts.throttleMu.Lock()
	defer ts.throttleMu.Unlock()
	return ts.throttler.Throttle(0 /* threadId */) > 0
}

func (ts *txThrottlerState) deallocateResources() {
	// We don't really need to nil out the fields here
	// as deallocateResources is not expected to be called
	// more than once, but it doesn't hurt to do so.
	for _, watcher := range ts.topologyWatchers {
		watcher.Stop()
	}
	ts.topologyWatchers = nil

	ts.healthCheck.Close()
	ts.healthCheck = nil

	// After ts.healthCheck is closed txThrottlerState.StatsUpdate() is guaranteed not
	// to be executing, so we can safely close the throttler.
	ts.throttler.Close()
	ts.throttler = nil
}

// StatsUpdate updates the health of a tablet with the given healthcheck.
func (ts *txThrottlerState) StatsUpdate(tabletStats *discovery.TabletHealth) {
	if ts.config.tabletTypes == nil {
		return
	}

	// Monitor tablets for replication lag if they have a tablet
	// type specified by the --tx_throttler_tablet_types flag.
	for _, expectedTabletType := range *ts.config.tabletTypes {
		if tabletStats.Target.TabletType == expectedTabletType {
			ts.throttler.RecordReplicationLag(time.Now(), tabletStats)
			return
		}
	}
}<|MERGE_RESOLUTION|>--- conflicted
+++ resolved
@@ -190,50 +190,30 @@
 		// Clone tsv.TxThrottlerHealthCheckCells so that we don't assume tsv.TxThrottlerHealthCheckCells
 		// is immutable.
 		healthCheckCells := env.Config().TxThrottlerHealthCheckCells
-
-		throttlerConfig = &txThrottlerConfig{
-			enabled:          true,
-			tabletTypes:      env.Config().TxThrottlerTabletTypes,
-			throttlerConfig:  env.Config().TxThrottlerConfig.Get(),
-			healthCheckCells: healthCheckCells,
-		}
-
-		defer log.Infof("Initialized transaction throttler with config: %+v", throttlerConfig)
-	}
-
-<<<<<<< HEAD
-	var healthCheckCells []string
-	if len(config.TxThrottlerHealthCheckCells) > 0 {
-		healthCheckCells = append(healthCheckCells, config.TxThrottlerHealthCheckCells...)
-	} else {
-		ctx, cancel := context.WithTimeout(context.Background(), topo.RemoteOperationTimeout)
-		defer cancel()
-
-		var err error
-		healthCheckCells, err = topoServer.GetKnownCells(ctx)
-		if err != nil {
-			return nil, err
-		}
-	}
-
-	return newTxThrottler(env, topoServer, &txThrottlerConfig{
-		enabled:          true,
-		tabletTypes:      env.Config().TxThrottlerTabletTypes,
-		throttlerConfig:  &throttlerConfig,
-		healthCheckCells: healthCheckCells,
-	})
-}
-
-func newTxThrottler(env tabletenv.Env, topoServer *topo.Server, config *txThrottlerConfig) (*txThrottler, error) {
-	if config.enabled {
-		// Verify config.
-		err := throttler.MaxReplicationLagModuleConfig{Configuration: config.throttlerConfig}.Verify()
-		if err != nil {
-			return nil, err
-		}
-	}
-=======
->>>>>>> fd6ace94
+    
+	  if len(healthCheckCells) == 0 {
+		  ctx, cancel := context.WithTimeout(context.Background(), topo.RemoteOperationTimeout)
+		  defer cancel()
+
+		  var err error
+		  healthCheckCells, err = topoServer.GetKnownCells(ctx)
+		  if err != nil {
+        log.Errorf("BUG: unexpectedly got zero cells from topology via GetKnownCells: %v", err)
+		  }
+	  }
+
+    if len(healthCheckCells) > 0 {
+		  throttlerConfig = &txThrottlerConfig{
+			  enabled:          true,
+			  tabletTypes:      env.Config().TxThrottlerTabletTypes,
+			  throttlerConfig:  env.Config().TxThrottlerConfig.Get(),
+			  healthCheckCells: healthCheckCells,
+		  }
+
+		  defer log.Infof("Initialized transaction throttler with config: %+v", throttlerConfig)
+    }
+	}
+
 	return &txThrottler{
 		config:            throttlerConfig,
 		topoServer:        topoServer,
