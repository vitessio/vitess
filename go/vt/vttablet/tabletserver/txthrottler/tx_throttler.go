--- conflicted
+++ resolved
@@ -123,11 +123,8 @@
 		return nil, err
 	}
 
-<<<<<<< HEAD
 	var healthCheckCells []string
 	if len(config.TxThrottlerHealthCheckCells) > 0 {
-		// Clone tsv.TxThrottlerHealthCheckCells so that we don't assume tsv.TxThrottlerHealthCheckCells
-		// is immutable.
 		healthCheckCells = append(healthCheckCells, config.TxThrottlerHealthCheckCells...)
 	} else {
 		ctx, cancel := context.WithTimeout(context.Background(), topo.RemoteOperationTimeout)
@@ -139,12 +136,6 @@
 			return nil, err
 		}
 	}
-=======
-	// Clone tsv.TxThrottlerHealthCheckCells so that we don't assume tsv.TxThrottlerHealthCheckCells
-	// is immutable.
-	healthCheckCells := make([]string, len(env.Config().TxThrottlerHealthCheckCells))
-	copy(healthCheckCells, env.Config().TxThrottlerHealthCheckCells)
->>>>>>> cefd3696
 
 	return newTxThrottler(env, &txThrottlerConfig{
 		enabled:          true,
