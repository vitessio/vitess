--- conflicted
+++ resolved
@@ -212,53 +212,14 @@
 
 	return newTxThrottler(env, topoServer, &txThrottlerConfig{
 		enabled:          true,
-<<<<<<< HEAD
-=======
 		topoServer:       topoServer,
->>>>>>> 50d9fff7
 		tabletTypes:      env.Config().TxThrottlerTabletTypes,
 		throttlerConfig:  &throttlerConfig,
 		healthCheckCells: healthCheckCells,
 	})
 }
 
-<<<<<<< HEAD
 func newTxThrottler(env tabletenv.Env, topoServer *topo.Server, config *txThrottlerConfig) (*TxThrottler, error) {
-=======
-// txThrottlerConfig holds the parameters that need to be
-// passed when constructing a TxThrottler object.
-type txThrottlerConfig struct {
-	// enabled is true if the transaction throttler is enabled. All methods
-	// of a disabled transaction throttler do nothing and Throttle() always
-	// returns false.
-	enabled bool
-
-	topoServer      *topo.Server
-	throttlerConfig *throttlerdatapb.Configuration
-	// healthCheckCells stores the cell names in which running vttablets will be monitored for
-	// replication lag.
-	healthCheckCells []string
-
-	// tabletTypes stores the tablet types for throttling
-	tabletTypes *topoproto.TabletTypeListFlag
-}
-
-// txThrottlerState holds the state of an open TxThrottler object.
-type txThrottlerState struct {
-	config *txThrottlerConfig
-
-	// throttleMu serializes calls to throttler.Throttler.Throttle(threadId).
-	// That method is required to be called in serial for each threadId.
-	throttleMu      sync.Mutex
-	throttler       ThrottlerInterface
-	stopHealthCheck context.CancelFunc
-
-	healthCheck      discovery.HealthCheck
-	topologyWatchers []TopologyWatcherInterface
-}
-
-func newTxThrottler(env tabletenv.Env, config *txThrottlerConfig) (*TxThrottler, error) {
->>>>>>> 50d9fff7
 	if config.enabled {
 		// Verify config.
 		err := throttler.MaxReplicationLagModuleConfig{Configuration: config.throttlerConfig}.Verify()
