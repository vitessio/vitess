--- conflicted
+++ resolved
@@ -184,87 +184,6 @@
 	})
 }
 
-<<<<<<< HEAD
-=======
-// txThrottlerConfig holds the parameters that need to be
-// passed when constructing a TxThrottler object.
-type txThrottlerConfig struct {
-	// enabled is true if the transaction throttler is enabled. All methods
-	// of a disabled transaction throttler do nothing and Throttle() always
-	// returns false.
-	enabled bool
-
-	topoServer      *topo.Server
-	throttlerConfig *throttlerdatapb.Configuration
-	// healthCheckCells stores the cell names in which running vttablets will be monitored for
-	// replication lag.
-	healthCheckCells []string
-}
-
-// ThrottlerInterface defines the public interface that is implemented by go/vt/throttler.Throttler
-// It is only used here to allow mocking out a throttler object.
-type ThrottlerInterface interface {
-	Throttle(threadID int) time.Duration
-	ThreadFinished(threadID int)
-	Close()
-	MaxRate() int64
-	SetMaxRate(rate int64)
-	RecordReplicationLag(time time.Time, th *discovery.TabletHealth)
-	GetConfiguration() *throttlerdatapb.Configuration
-	UpdateConfiguration(configuration *throttlerdatapb.Configuration, copyZeroValues bool) error
-	ResetConfiguration()
-}
-
-// TopologyWatcherInterface defines the public interface that is implemented by
-// discovery.LegacyTopologyWatcher. It is only used here to allow mocking out
-// go/vt/discovery.LegacyTopologyWatcher.
-type TopologyWatcherInterface interface {
-	Start()
-	Stop()
-}
-
-// txThrottlerState holds the state of an open TxThrottler object.
-type txThrottlerState struct {
-	// throttleMu serializes calls to throttler.Throttler.Throttle(threadId).
-	// That method is required to be called in serial for each threadId.
-	throttleMu      sync.Mutex
-	throttler       ThrottlerInterface
-	stopHealthCheck context.CancelFunc
-
-	healthCheck      discovery.HealthCheck
-	topologyWatchers []TopologyWatcherInterface
-}
-
-// These vars store the functions used to create the topo server, healthcheck,
-// topology watchers and go/vt/throttler. These are provided here so that they can be overridden
-// in tests to generate mocks.
-type healthCheckFactoryFunc func(topoServer *topo.Server, cell string, cellsToWatch []string) discovery.HealthCheck
-type topologyWatcherFactoryFunc func(topoServer *topo.Server, hc discovery.HealthCheck, cell, keyspace, shard string, refreshInterval time.Duration, topoReadConcurrency int) TopologyWatcherInterface
-type throttlerFactoryFunc func(name, unit string, threadCount int, maxRate int64, maxReplicationLagConfig throttler.MaxReplicationLagModuleConfig) (ThrottlerInterface, error)
-
-var (
-	healthCheckFactory     healthCheckFactoryFunc
-	topologyWatcherFactory topologyWatcherFactoryFunc
-	throttlerFactory       throttlerFactoryFunc
-)
-
-func init() {
-	resetTxThrottlerFactories()
-}
-
-func resetTxThrottlerFactories() {
-	healthCheckFactory = func(topoServer *topo.Server, cell string, cellsToWatch []string) discovery.HealthCheck {
-		return discovery.NewHealthCheck(context.Background(), discovery.DefaultHealthCheckRetryDelay, discovery.DefaultHealthCheckTimeout, topoServer, cell, strings.Join(cellsToWatch, ","))
-	}
-	topologyWatcherFactory = func(topoServer *topo.Server, hc discovery.HealthCheck, cell, keyspace, shard string, refreshInterval time.Duration, topoReadConcurrency int) TopologyWatcherInterface {
-		return discovery.NewCellTabletsWatcher(context.Background(), topoServer, hc, discovery.NewFilterByKeyspace([]string{keyspace}), cell, refreshInterval, true, topoReadConcurrency)
-	}
-	throttlerFactory = func(name, unit string, threadCount int, maxRate int64, maxReplicationLagConfig throttler.MaxReplicationLagModuleConfig) (ThrottlerInterface, error) {
-		return throttler.NewThrottlerFromConfig(name, unit, threadCount, maxRate, maxReplicationLagConfig, time.Now)
-	}
-}
-
->>>>>>> 8818fa6d
 func newTxThrottler(env tabletenv.Env, config *txThrottlerConfig) (*TxThrottler, error) {
 	if config.enabled {
 		// Verify config.
