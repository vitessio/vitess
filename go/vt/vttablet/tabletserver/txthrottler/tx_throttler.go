--- conflicted
+++ resolved
@@ -24,19 +24,12 @@
 	"sync"
 	"time"
 
-<<<<<<< HEAD
-	"vitess.io/vitess/go/vt/sqlparser"
-
-	"google.golang.org/protobuf/proto"
-
-=======
->>>>>>> 5e1f175b
 	"google.golang.org/protobuf/encoding/prototext"
 	"google.golang.org/protobuf/proto"
-
 	"vitess.io/vitess/go/stats"
 	"vitess.io/vitess/go/vt/discovery"
 	"vitess.io/vitess/go/vt/log"
+	"vitess.io/vitess/go/vt/sqlparser"
 	"vitess.io/vitess/go/vt/throttler"
 	"vitess.io/vitess/go/vt/topo"
 	"vitess.io/vitess/go/vt/vttablet/tabletserver/tabletenv"
@@ -276,17 +269,10 @@
 	if !t.config.enabled {
 		return false
 	}
-<<<<<<< HEAD
-	if t.state == nil {
-		panic("BUG: Throttle() called on a closed TxThrottler")
-	}
 
 	// Throttle according to both what the throttle state says, and the priority. Workloads with lower priority value
 	// are less likely to be throttled.
 	result = t.state.throttle() && rand.Intn(sqlparser.MaxPriorityValue) < priority
-=======
-	result = t.state.throttle()
->>>>>>> 5e1f175b
 	t.requestsTotal.Add(1)
 	if result {
 		t.requestsThrottled.Add(1)
