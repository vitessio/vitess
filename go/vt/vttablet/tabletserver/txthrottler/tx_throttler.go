--- conflicted
+++ resolved
@@ -314,30 +314,19 @@
 	state.topologyWatchers = make(
 		map[string]TopologyWatcherInterface, len(config.healthCheckCells))
 	for _, cell := range config.healthCheckCells {
-<<<<<<< HEAD
-		topologyWatcher, err := topologyWatcherFactory(
-			topoServer,
-			result.healthCheck,
-=======
-		state.topologyWatchers[cell] = topologyWatcherFactory(
+		state.topologyWatchers[cell], err = topologyWatcherFactory(
 			txThrottler.topoServer,
 			state.healthCheck,
->>>>>>> f2c1e011
 			cell,
 			target.Keyspace,
 			target.Shard,
 			discovery.DefaultTopologyWatcherRefreshInterval,
-<<<<<<< HEAD
-			discovery.DefaultTopoReadConcurrency)
-		if err != nil {
-			return nil, err
-		}
-		result.topologyWatchers = append(result.topologyWatchers, topologyWatcher)
-=======
 			discovery.DefaultTopoReadConcurrency,
 		)
+    if err != nil {
+			return nil, err
+		}
 		txThrottler.topoWatchers.Add(cell, 1)
->>>>>>> f2c1e011
 	}
 	return state, nil
 }
