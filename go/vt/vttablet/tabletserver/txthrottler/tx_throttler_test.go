/*
Copyright 2019 The Vitess Authors.

Licensed under the Apache License, Version 2.0 (the "License");
you may not use this file except in compliance with the License.
You may obtain a copy of the License at

    http://www.apache.org/licenses/LICENSE-2.0

Unless required by applicable law or agreedto in writing, software
distributed under the License is distributed on an "AS IS" BASIS,
WITHOUT WARRANTIES OR CONDITIONS OF ANY KIND, either express or implied.
See the License for the specific language governing permissions and
limitations under the License.
*/

package txthrottler

// Commands to generate the mocks for this test.
//go:generate mockgen -destination mock_healthcheck_test.go -package txthrottler -mock_names "HealthCheck=MockHealthCheck" vitess.io/vitess/go/vt/discovery HealthCheck
//go:generate mockgen -destination mock_throttler_test.go -package txthrottler vitess.io/vitess/go/vt/vttablet/tabletserver/txthrottler ThrottlerInterface
//go:generate mockgen -destination mock_topology_watcher_test.go -package txthrottler vitess.io/vitess/go/vt/vttablet/tabletserver/txthrottler TopologyWatcherInterface

import (
	"testing"
	"time"

	"github.com/golang/mock/gomock"
	"github.com/stretchr/testify/assert"

	"vitess.io/vitess/go/vt/discovery"
	"vitess.io/vitess/go/vt/throttler"
	"vitess.io/vitess/go/vt/topo"
	"vitess.io/vitess/go/vt/topo/memorytopo"
	"vitess.io/vitess/go/vt/topo/topoproto"
	"vitess.io/vitess/go/vt/vttablet/tabletserver/tabletenv"

	querypb "vitess.io/vitess/go/vt/proto/query"
	throttlerdatapb "vitess.io/vitess/go/vt/proto/throttlerdata"
	topodatapb "vitess.io/vitess/go/vt/proto/topodata"
)

func TestDisabledThrottler(t *testing.T) {
	config := tabletenv.NewDefaultConfig()
	config.EnableTxThrottler = false
	env := tabletenv.NewEnv(config, t.Name())
	throttler := NewTxThrottler(env, nil)
	throttler.InitDBConfig(&querypb.Target{
		Keyspace: "keyspace",
		Shard:    "shard",
	})
	assert.Nil(t, throttler.Open())
	assert.False(t, throttler.Throttle(0))
	throttlerImpl, _ := throttler.(*txThrottler)
	assert.Zero(t, throttlerImpl.throttlerRunning.Get())
	throttler.Close()
}

func TestEnabledThrottler(t *testing.T) {
	mockCtrl := gomock.NewController(t)
	defer mockCtrl.Finish()

	defer resetTxThrottlerFactories()
	ts := memorytopo.NewServer("cell1", "cell2")

	mockHealthCheck := NewMockHealthCheck(mockCtrl)
	hcCall1 := mockHealthCheck.EXPECT().Subscribe()
	hcCall1.Do(func() {})
	hcCall2 := mockHealthCheck.EXPECT().Close()
	hcCall2.After(hcCall1)
	healthCheckFactory = func(topoServer *topo.Server, cell string, cellsToWatch []string) discovery.HealthCheck {
		return mockHealthCheck
	}

	topologyWatcherFactory = func(topoServer *topo.Server, hc discovery.HealthCheck, cell, keyspace, shard string, refreshInterval time.Duration, topoReadConcurrency int) TopologyWatcherInterface {
		assert.Equal(t, ts, topoServer)
		assert.Contains(t, []string{"cell1", "cell2"}, cell)
		assert.Equal(t, "keyspace", keyspace)
		assert.Equal(t, "shard", shard)
		result := NewMockTopologyWatcherInterface(mockCtrl)
		result.EXPECT().Stop()
		return result
	}

	mockThrottler := NewMockThrottlerInterface(mockCtrl)
	throttlerFactory = func(name, unit string, threadCount int, maxRate int64, maxReplicationLagConfig throttler.MaxReplicationLagModuleConfig) (ThrottlerInterface, error) {
		assert.Equal(t, 1, threadCount)
		return mockThrottler, nil
	}

	call0 := mockThrottler.EXPECT().UpdateConfiguration(gomock.Any(), true /* copyZeroValues */)
	call1 := mockThrottler.EXPECT().Throttle(0)
	call1.Return(0 * time.Second)
	tabletStats := &discovery.TabletHealth{
		Target: &querypb.Target{
			TabletType: topodatapb.TabletType_REPLICA,
		},
	}
	call2 := mockThrottler.EXPECT().RecordReplicationLag(gomock.Any(), tabletStats)
	call3 := mockThrottler.EXPECT().Throttle(0)
	call3.Return(1 * time.Second)

	call4 := mockThrottler.EXPECT().Throttle(0)
	call4.Return(1 * time.Second)
	calllast := mockThrottler.EXPECT().Close()

	call1.After(call0)
	call2.After(call1)
	call3.After(call2)
	call4.After(call3)
	calllast.After(call4)

	config := tabletenv.NewDefaultConfig()
	config.EnableTxThrottler = true
	config.TxThrottlerHealthCheckCells = []string{"cell1", "cell2"}
	config.TxThrottlerTabletTypes = &topoproto.TabletTypeListFlag{topodatapb.TabletType_REPLICA}

	env := tabletenv.NewEnv(config, t.Name())
	throttler, err := tryCreateTxThrottler(env, ts)
	assert.Nil(t, err)
	throttler.InitDBConfig(&querypb.Target{
		Keyspace: "keyspace",
		Shard:    "shard",
	})
	assert.Nil(t, throttler.Open())
	assert.Equal(t, int64(1), throttler.throttlerRunning.Get())

	assert.False(t, throttler.Throttle(100))
	assert.Equal(t, int64(1), throttler.requestsTotal.Get())
	assert.Zero(t, throttler.requestsThrottled.Get())

	throttler.state.StatsUpdate(tabletStats) // This calls replication lag thing
	rdonlyTabletStats := &discovery.TabletHealth{
		Target: &querypb.Target{
			TabletType: topodatapb.TabletType_RDONLY,
		},
	}
	// This call should not be forwarded to the go/vt/throttler.Throttler object.
	throttler.state.StatsUpdate(rdonlyTabletStats)
	// The second throttle call should reject.
	assert.True(t, throttler.Throttle(100))
	assert.Equal(t, int64(2), throttler.requestsTotal.Get())
	assert.Equal(t, int64(1), throttler.requestsThrottled.Get())

	// This call should not throttle due to priority. Check that's the case and counters agree.
	assert.False(t, throttler.Throttle(0))
	assert.Equal(t, int64(3), throttler.requestsTotal.Get())
	assert.Equal(t, int64(1), throttler.requestsThrottled.Get())
	throttler.Close()
	assert.Zero(t, throttler.throttlerRunning.Get())
}

<<<<<<< HEAD
func TestTryCreateTxThrottler(t *testing.T) {
	allCells := []string{"cell1", "cell2", "cell3"}
	ts := memorytopo.NewServer(allCells...)

	config := tabletenv.NewDefaultConfig()
	config.EnableTxThrottler = true

	// Check tx throttler uses all known cells for healthchecks
	// when TxThrottlerHealthCheckCells is empty/undef
	{
		txThrottler, err := tryCreateTxThrottler(config, ts)
		assert.Nil(t, err)
		assert.Equal(t, allCells, txThrottler.config.healthCheckCells)
	}
	// Check specified cells are used for healthchecks
	{
		config.TxThrottlerHealthCheckCells = []string{"cell1"}
		txThrottler, err := tryCreateTxThrottler(config, ts)
		assert.Nil(t, err)
		assert.Equal(t, config.TxThrottlerHealthCheckCells, txThrottler.config.healthCheckCells)
=======
func TestNewTxThrottler(t *testing.T) {
	config := tabletenv.NewDefaultConfig()
	env := tabletenv.NewEnv(config, t.Name())

	{
		// disabled config
		throttler, err := newTxThrottler(env, nil, &txThrottlerConfig{enabled: false})
		assert.Nil(t, err)
		assert.NotNil(t, throttler)
	}
	{
		// enabled with invalid throttler config
		throttler, err := newTxThrottler(env, nil, &txThrottlerConfig{
			enabled:         true,
			throttlerConfig: &throttlerdatapb.Configuration{},
		})
		assert.NotNil(t, err)
		assert.Nil(t, throttler)
	}
	{
		// enabled
		throttler, err := newTxThrottler(env, nil, &txThrottlerConfig{
			enabled:          true,
			healthCheckCells: []string{"cell1"},
			throttlerConfig:  throttler.DefaultMaxReplicationLagModuleConfig().Configuration,
		})
		assert.Nil(t, err)
		assert.NotNil(t, throttler)
>>>>>>> 6861bc61
	}
}<|MERGE_RESOLUTION|>--- conflicted
+++ resolved
@@ -150,7 +150,6 @@
 	assert.Zero(t, throttler.throttlerRunning.Get())
 }
 
-<<<<<<< HEAD
 func TestTryCreateTxThrottler(t *testing.T) {
 	allCells := []string{"cell1", "cell2", "cell3"}
 	ts := memorytopo.NewServer(allCells...)
@@ -171,7 +170,8 @@
 		txThrottler, err := tryCreateTxThrottler(config, ts)
 		assert.Nil(t, err)
 		assert.Equal(t, config.TxThrottlerHealthCheckCells, txThrottler.config.healthCheckCells)
-=======
+}
+
 func TestNewTxThrottler(t *testing.T) {
 	config := tabletenv.NewDefaultConfig()
 	env := tabletenv.NewEnv(config, t.Name())
@@ -200,6 +200,5 @@
 		})
 		assert.Nil(t, err)
 		assert.NotNil(t, throttler)
->>>>>>> 6861bc61
 	}
 }