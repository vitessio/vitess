/*
Copyright 2019 The Vitess Authors.

Licensed under the Apache License, Version 2.0 (the "License");
you may not use this file except in compliance with the License.
You may obtain a copy of the License at

    http://www.apache.org/licenses/LICENSE-2.0

Unless required by applicable law or agreedto in writing, software
distributed under the License is distributed on an "AS IS" BASIS,
WITHOUT WARRANTIES OR CONDITIONS OF ANY KIND, either express or implied.
See the License for the specific language governing permissions and
limitations under the License.
*/

package txthrottler

// Commands to generate the mocks for this test.
//go:generate mockgen -destination mock_healthcheck_test.go -package txthrottler -mock_names "HealthCheck=MockHealthCheck" vitess.io/vitess/go/vt/discovery HealthCheck
//go:generate mockgen -destination mock_throttler_test.go -package txthrottler vitess.io/vitess/go/vt/vttablet/tabletserver/txthrottler ThrottlerInterface
//go:generate mockgen -destination mock_topology_watcher_test.go -package txthrottler vitess.io/vitess/go/vt/vttablet/tabletserver/txthrottler TopologyWatcherInterface

import (
	"testing"
	"time"
	"vitess.io/vitess/go/vt/throttler"

	"github.com/golang/mock/gomock"
	"github.com/stretchr/testify/assert"

	"vitess.io/vitess/go/vt/discovery"
	"vitess.io/vitess/go/vt/topo"
	"vitess.io/vitess/go/vt/topo/memorytopo"
	"vitess.io/vitess/go/vt/vttablet/tabletserver/tabletenv"

	querypb "vitess.io/vitess/go/vt/proto/query"
	topodatapb "vitess.io/vitess/go/vt/proto/topodata"
)

func TestDisabledThrottler(t *testing.T) {
	config := tabletenv.NewDefaultConfig()
	config.EnableTxThrottler = false
	env := tabletenv.NewEnv(config, t.Name())
	throttler := NewTxThrottler(env, nil)
	throttler.InitDBConfig(&querypb.Target{
		Keyspace: "keyspace",
		Shard:    "shard",
	})
	assert.Nil(t, throttler.Open())
	assert.False(t, throttler.Throttle())
	assert.Zero(t, throttler.throttlerRunning.Get())
	throttler.Close()
}

func TestEnabledThrottler(t *testing.T) {
	mockCtrl := gomock.NewController(t)
	defer mockCtrl.Finish()

	defer resetTxThrottlerFactories()
	ts := memorytopo.NewServer("cell1", "cell2")

	mockHealthCheck := NewMockHealthCheck(mockCtrl)
	hcCall1 := mockHealthCheck.EXPECT().Subscribe()
	hcCall1.Do(func() {})
	hcCall2 := mockHealthCheck.EXPECT().Close()
	hcCall2.After(hcCall1)
	healthCheckFactory = func(topoServer *topo.Server, cell string, cellsToWatch []string) discovery.HealthCheck {
		return mockHealthCheck
	}

	topologyWatcherFactory = func(topoServer *topo.Server, hc discovery.HealthCheck, cell, keyspace, shard string, refreshInterval time.Duration, topoReadConcurrency int) TopologyWatcherInterface {
		assert.Equal(t, ts, topoServer)
		assert.Contains(t, []string{"cell1", "cell2"}, cell)
		assert.Equal(t, "keyspace", keyspace)
		assert.Equal(t, "shard", shard)
		result := NewMockTopologyWatcherInterface(mockCtrl)
		result.EXPECT().Stop()
		return result
	}

	mockThrottler := NewMockThrottlerInterface(mockCtrl)
<<<<<<< HEAD
	throttlerFactory = func(name, unit string, threadCount int, maxRate int64, maxReplicationLagCondfig throttler.MaxReplicationLagModuleConfig) (ThrottlerInterface, error) {
		if threadCount != 1 {
			t.Errorf("want: 1, got: %v", threadCount)
		}
=======
	throttlerFactory = func(name, unit string, threadCount int, maxRate, maxReplicationLag int64) (ThrottlerInterface, error) {
		assert.Equal(t, 1, threadCount)
>>>>>>> 11fd98da
		return mockThrottler, nil
	}

	call0 := mockThrottler.EXPECT().UpdateConfiguration(gomock.Any(), true /* copyZeroValues */)
	call1 := mockThrottler.EXPECT().Throttle(0)
	call1.Return(0 * time.Second)
	tabletStats := &discovery.TabletHealth{
		Target: &querypb.Target{
			TabletType: topodatapb.TabletType_REPLICA,
		},
	}
	call2 := mockThrottler.EXPECT().RecordReplicationLag(gomock.Any(), tabletStats)
	call3 := mockThrottler.EXPECT().Throttle(0)
	call3.Return(1 * time.Second)
	call4 := mockThrottler.EXPECT().Close()
	call1.After(call0)
	call2.After(call1)
	call3.After(call2)
	call4.After(call3)

	config := tabletenv.NewDefaultConfig()
	config.EnableTxThrottler = true
	config.TxThrottlerHealthCheckCells = []string{"cell1", "cell2"}
	env := tabletenv.NewEnv(config, t.Name())

	throttler, err := tryCreateTxThrottler(env, ts)
	assert.Nil(t, err)
	throttler.InitDBConfig(&querypb.Target{
		Keyspace: "keyspace",
		Shard:    "shard",
	})
	assert.Nil(t, throttler.Open())
	assert.Equal(t, int64(1), throttler.throttlerRunning.Get())

	assert.False(t, throttler.Throttle())
	assert.Equal(t, int64(1), throttler.requestsTotal.Get())
	assert.Zero(t, throttler.requestsThrottled.Get())

	throttler.state.StatsUpdate(tabletStats)
	rdonlyTabletStats := &discovery.TabletHealth{
		Target: &querypb.Target{
			TabletType: topodatapb.TabletType_RDONLY,
		},
	}
	// This call should not be forwarded to the go/vt/throttler.Throttler object.
	throttler.state.StatsUpdate(rdonlyTabletStats)
	// The second throttle call should reject.
	assert.True(t, throttler.Throttle())
	assert.Equal(t, int64(2), throttler.requestsTotal.Get())
	assert.Equal(t, int64(1), throttler.requestsThrottled.Get())
	throttler.Close()
	assert.Zero(t, throttler.throttlerRunning.Get())
}<|MERGE_RESOLUTION|>--- conflicted
+++ resolved
@@ -80,15 +80,8 @@
 	}
 
 	mockThrottler := NewMockThrottlerInterface(mockCtrl)
-<<<<<<< HEAD
 	throttlerFactory = func(name, unit string, threadCount int, maxRate int64, maxReplicationLagCondfig throttler.MaxReplicationLagModuleConfig) (ThrottlerInterface, error) {
-		if threadCount != 1 {
-			t.Errorf("want: 1, got: %v", threadCount)
-		}
-=======
-	throttlerFactory = func(name, unit string, threadCount int, maxRate, maxReplicationLag int64) (ThrottlerInterface, error) {
 		assert.Equal(t, 1, threadCount)
->>>>>>> 11fd98da
 		return mockThrottler, nil
 	}
 
