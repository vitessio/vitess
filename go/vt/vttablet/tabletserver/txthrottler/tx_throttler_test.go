/*
Copyright 2019 The Vitess Authors.

Licensed under the Apache License, Version 2.0 (the "License");
you may not use this file except in compliance with the License.
You may obtain a copy of the License at

    http://www.apache.org/licenses/LICENSE-2.0

Unless required by applicable law or agreedto in writing, software
distributed under the License is distributed on an "AS IS" BASIS,
WITHOUT WARRANTIES OR CONDITIONS OF ANY KIND, either express or implied.
See the License for the specific language governing permissions and
limitations under the License.
*/

package txthrottler

// Commands to generate the mocks for this test.
//go:generate mockgen -destination mock_healthcheck_test.go -package txthrottler -mock_names "HealthCheck=MockHealthCheck" vitess.io/vitess/go/vt/discovery HealthCheck
//go:generate mockgen -destination mock_throttler_test.go -package txthrottler vitess.io/vitess/go/vt/vttablet/tabletserver/txthrottler ThrottlerInterface
//go:generate mockgen -destination mock_topology_watcher_test.go -package txthrottler vitess.io/vitess/go/vt/vttablet/tabletserver/txthrottler TopologyWatcherInterface

import (
	"context"
	"testing"
	"time"

	"github.com/stretchr/testify/assert"
	"go.uber.org/mock/gomock"

	"vitess.io/vitess/go/vt/discovery"
	"vitess.io/vitess/go/vt/throttler"
	"vitess.io/vitess/go/vt/topo"
	"vitess.io/vitess/go/vt/topo/memorytopo"
	"vitess.io/vitess/go/vt/topo/topoproto"
	"vitess.io/vitess/go/vt/vttablet/tabletserver/tabletenv"

	querypb "vitess.io/vitess/go/vt/proto/query"
	topodatapb "vitess.io/vitess/go/vt/proto/topodata"
)

func TestDisabledThrottler(t *testing.T) {
	config := tabletenv.NewDefaultConfig()
	config.EnableTxThrottler = false
	env := tabletenv.NewEnv(config, t.Name())
	throttler := NewTxThrottler(env, nil)
	throttler.InitDBConfig(&querypb.Target{
		Keyspace: "keyspace",
		Shard:    "shard",
	})
	assert.Nil(t, throttler.Open())
	assert.False(t, throttler.Throttle(0, "some_workload"))
	throttlerImpl, _ := throttler.(*txThrottler)
	assert.Zero(t, throttlerImpl.throttlerRunning.Get())
	throttler.Close()
}

func TestEnabledThrottler(t *testing.T) {
	mockCtrl := gomock.NewController(t)
	defer mockCtrl.Finish()

	defer resetTxThrottlerFactories()
	ts := memorytopo.NewServer("cell1", "cell2")

	mockHealthCheck := NewMockHealthCheck(mockCtrl)
	hcCall1 := mockHealthCheck.EXPECT().Subscribe()
	hcCall1.Do(func() {})
	hcCall2 := mockHealthCheck.EXPECT().Close()
	hcCall2.After(hcCall1)
	healthCheckFactory = func(topoServer *topo.Server, cell string, cellsToWatch []string) discovery.HealthCheck {
		return mockHealthCheck
	}

	topologyWatcherFactory = func(topoServer *topo.Server, hc discovery.HealthCheck, cell, keyspace, shard string, refreshInterval time.Duration, topoReadConcurrency int) TopologyWatcherInterface {
		assert.Equal(t, ts, topoServer)
		assert.Contains(t, []string{"cell1", "cell2"}, cell)
		assert.Equal(t, "keyspace", keyspace)
		assert.Equal(t, "shard", shard)
		result := NewMockTopologyWatcherInterface(mockCtrl)
		result.EXPECT().Stop()
		return result
	}

	mockThrottler := NewMockThrottlerInterface(mockCtrl)
	throttlerFactory = func(name, unit string, threadCount int, maxRate int64, maxReplicationLagConfig throttler.MaxReplicationLagModuleConfig) (ThrottlerInterface, error) {
		assert.Equal(t, 1, threadCount)
		return mockThrottler, nil
	}

	call0 := mockThrottler.EXPECT().UpdateConfiguration(gomock.Any(), true /* copyZeroValues */)
	call1 := mockThrottler.EXPECT().Throttle(0)
	call1.Return(0 * time.Second)
	tabletStats := &discovery.TabletHealth{
		Target: &querypb.Target{
			Cell:       "cell1",
			TabletType: topodatapb.TabletType_REPLICA,
		},
	}
	call2 := mockThrottler.EXPECT().RecordReplicationLag(gomock.Any(), tabletStats)
	call3 := mockThrottler.EXPECT().Throttle(0)
	call3.Return(1 * time.Second)

	call4 := mockThrottler.EXPECT().Throttle(0)
	call4.Return(1 * time.Second)
	calllast := mockThrottler.EXPECT().Close()

	call1.After(call0)
	call2.After(call1)
	call3.After(call2)
	call4.After(call3)
	calllast.After(call4)

	config := tabletenv.NewDefaultConfig()
	config.EnableTxThrottler = true
	config.TxThrottlerTabletTypes = &topoproto.TabletTypeListFlag{topodatapb.TabletType_REPLICA}

	env := tabletenv.NewEnv(config, t.Name())
	throttler := NewTxThrottler(env, ts)
	throttlerImpl, _ := throttler.(*txThrottler)
	assert.NotNil(t, throttlerImpl)
	throttler.InitDBConfig(&querypb.Target{
		Cell:     "cell1",
		Keyspace: "keyspace",
		Shard:    "shard",
	})

	assert.Nil(t, throttlerImpl.Open())
	assert.Equal(t, map[topodatapb.TabletType]bool{topodatapb.TabletType_REPLICA: true}, throttlerImpl.state.tabletTypes)
	assert.Equal(t, int64(1), throttlerImpl.throttlerRunning.Get())
	assert.Equal(t, map[string]int64{"cell1": 1, "cell2": 1}, throttlerImpl.topoWatchers.Counts())

	assert.False(t, throttlerImpl.Throttle(100, "some_workload"))
	assert.Equal(t, int64(1), throttlerImpl.requestsTotal.Counts()["some_workload"])
	assert.Zero(t, throttlerImpl.requestsThrottled.Counts()["some_workload"])

	throttlerImpl.state.StatsUpdate(tabletStats) // This calls replication lag thing
	assert.Equal(t, map[string]int64{"cell1.REPLICA": 1}, throttlerImpl.healthChecksReadTotal.Counts())
	assert.Equal(t, map[string]int64{"cell1.REPLICA": 1}, throttlerImpl.healthChecksRecordedTotal.Counts())
	rdonlyTabletStats := &discovery.TabletHealth{
		Target: &querypb.Target{
			Cell:       "cell2",
			TabletType: topodatapb.TabletType_RDONLY,
		},
	}
	// This call should not be forwarded to the go/vt/throttlerImpl.Throttler object.
	throttlerImpl.state.StatsUpdate(rdonlyTabletStats)
	assert.Equal(t, map[string]int64{"cell1.REPLICA": 1, "cell2.RDONLY": 1}, throttlerImpl.healthChecksReadTotal.Counts())
	assert.Equal(t, map[string]int64{"cell1.REPLICA": 1}, throttlerImpl.healthChecksRecordedTotal.Counts())

	// The second throttle call should reject.
	assert.True(t, throttlerImpl.Throttle(100, "some_workload"))
	assert.Equal(t, int64(2), throttlerImpl.requestsTotal.Counts()["some_workload"])
	assert.Equal(t, int64(1), throttlerImpl.requestsThrottled.Counts()["some_workload"])

	// This call should not throttle due to priority. Check that's the case and counters agree.
	assert.False(t, throttlerImpl.Throttle(0, "some_workload"))
	assert.Equal(t, int64(3), throttlerImpl.requestsTotal.Counts()["some_workload"])
	assert.Equal(t, int64(1), throttlerImpl.requestsThrottled.Counts()["some_workload"])
	throttlerImpl.Close()
	assert.Zero(t, throttlerImpl.throttlerRunning.Get())
	assert.Equal(t, map[string]int64{"cell1": 0, "cell2": 0}, throttlerImpl.topoWatchers.Counts())
}

func TestFetchKnownCells(t *testing.T) {
	{
		ts := memorytopo.NewServer("cell1", "cell2")
		cells := fetchKnownCells(context.Background(), ts, &querypb.Target{Cell: "cell1"})
		assert.Equal(t, []string{"cell1", "cell2"}, cells)
	}
	{
		ts := memorytopo.NewServer()
		cells := fetchKnownCells(context.Background(), ts, &querypb.Target{Cell: "cell1"})
		assert.Equal(t, []string{"cell1"}, cells)
	}
<<<<<<< HEAD
=======
}

func TestNewTxThrottler(t *testing.T) {
	config := tabletenv.NewDefaultConfig()
	env := tabletenv.NewEnv(config, t.Name())

	{
		// disabled
		config.EnableTxThrottler = false
		throttler := NewTxThrottler(env, nil)
		throttlerImpl, _ := throttler.(*txThrottler)
		assert.NotNil(t, throttlerImpl)
		assert.NotNil(t, throttlerImpl.config)
		assert.False(t, throttlerImpl.config.enabled)
	}
	{
		// enabled
		config.EnableTxThrottler = true
		config.TxThrottlerHealthCheckCells = []string{"cell1", "cell2"}
		config.TxThrottlerTabletTypes = &topoproto.TabletTypeListFlag{topodatapb.TabletType_REPLICA}
		throttler := NewTxThrottler(env, nil)
		throttlerImpl, _ := throttler.(*txThrottler)
		assert.NotNil(t, throttlerImpl)
		assert.NotNil(t, throttlerImpl.config)
		assert.True(t, throttlerImpl.config.enabled)
		assert.Equal(t, []string{"cell1", "cell2"}, throttlerImpl.config.healthCheckCells)
	}
}

func TestDryRunThrottler(t *testing.T) {
	config := tabletenv.NewDefaultConfig()
	env := tabletenv.NewEnv(config, t.Name())

	testCases := []struct {
		Name                           string
		txThrottlerStateShouldThrottle bool
		throttlerDryRun                bool
		expectedResult                 bool
	}{
		{Name: "Real run throttles when txThrottlerStateImpl says it should", txThrottlerStateShouldThrottle: true, throttlerDryRun: false, expectedResult: true},
		{Name: "Real run does not throttle when txThrottlerStateImpl says it should not", txThrottlerStateShouldThrottle: false, throttlerDryRun: false, expectedResult: false},
		{Name: "Dry run does not throttle when txThrottlerStateImpl says it should", txThrottlerStateShouldThrottle: true, throttlerDryRun: true, expectedResult: false},
		{Name: "Dry run does not throttle when txThrottlerStateImpl says it should not", txThrottlerStateShouldThrottle: false, throttlerDryRun: true, expectedResult: false},
	}

	for _, aTestCase := range testCases {
		theTestCase := aTestCase

		t.Run(theTestCase.Name, func(t *testing.T) {
			aTxThrottler := &txThrottler{
				config: &txThrottlerConfig{
					enabled: true,
					dryRun:  theTestCase.throttlerDryRun,
				},
				state:             &mockTxThrottlerState{shouldThrottle: theTestCase.txThrottlerStateShouldThrottle},
				throttlerRunning:  env.Exporter().NewGauge("TransactionThrottlerRunning", "transaction throttler running state"),
				requestsTotal:     env.Exporter().NewCountersWithSingleLabel("TransactionThrottlerRequests", "transaction throttler requests", "workload"),
				requestsThrottled: env.Exporter().NewCountersWithSingleLabel("TransactionThrottlerThrottled", "transaction throttler requests throttled", "workload"),
			}

			assert.Equal(t, theTestCase.expectedResult, aTxThrottler.Throttle(100, "some-workload"))
		})
	}
}

type mockTxThrottlerState struct {
	shouldThrottle bool
}

func (t *mockTxThrottlerState) deallocateResources() {

}
func (t *mockTxThrottlerState) StatsUpdate(tabletStats *discovery.TabletHealth) {

}

func (t *mockTxThrottlerState) throttle() bool {
	return t.shouldThrottle
>>>>>>> 5c8c3c2f
}<|MERGE_RESOLUTION|>--- conflicted
+++ resolved
@@ -173,35 +173,6 @@
 		cells := fetchKnownCells(context.Background(), ts, &querypb.Target{Cell: "cell1"})
 		assert.Equal(t, []string{"cell1"}, cells)
 	}
-<<<<<<< HEAD
-=======
-}
-
-func TestNewTxThrottler(t *testing.T) {
-	config := tabletenv.NewDefaultConfig()
-	env := tabletenv.NewEnv(config, t.Name())
-
-	{
-		// disabled
-		config.EnableTxThrottler = false
-		throttler := NewTxThrottler(env, nil)
-		throttlerImpl, _ := throttler.(*txThrottler)
-		assert.NotNil(t, throttlerImpl)
-		assert.NotNil(t, throttlerImpl.config)
-		assert.False(t, throttlerImpl.config.enabled)
-	}
-	{
-		// enabled
-		config.EnableTxThrottler = true
-		config.TxThrottlerHealthCheckCells = []string{"cell1", "cell2"}
-		config.TxThrottlerTabletTypes = &topoproto.TabletTypeListFlag{topodatapb.TabletType_REPLICA}
-		throttler := NewTxThrottler(env, nil)
-		throttlerImpl, _ := throttler.(*txThrottler)
-		assert.NotNil(t, throttlerImpl)
-		assert.NotNil(t, throttlerImpl.config)
-		assert.True(t, throttlerImpl.config.enabled)
-		assert.Equal(t, []string{"cell1", "cell2"}, throttlerImpl.config.healthCheckCells)
-	}
 }
 
 func TestDryRunThrottler(t *testing.T) {
@@ -225,9 +196,9 @@
 
 		t.Run(theTestCase.Name, func(t *testing.T) {
 			aTxThrottler := &txThrottler{
-				config: &txThrottlerConfig{
-					enabled: true,
-					dryRun:  theTestCase.throttlerDryRun,
+				config: &tabletenv.TabletConfig{
+					EnableTxThrottler: true,
+					TxThrottlerDryRun: theTestCase.throttlerDryRun,
 				},
 				state:             &mockTxThrottlerState{shouldThrottle: theTestCase.txThrottlerStateShouldThrottle},
 				throttlerRunning:  env.Exporter().NewGauge("TransactionThrottlerRunning", "transaction throttler running state"),
@@ -253,5 +224,4 @@
 
 func (t *mockTxThrottlerState) throttle() bool {
 	return t.shouldThrottle
->>>>>>> 5c8c3c2f
 }