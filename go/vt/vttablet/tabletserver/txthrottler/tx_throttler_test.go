--- conflicted
+++ resolved
@@ -319,37 +319,6 @@
 	}
 }
 
-<<<<<<< HEAD
-func TestNewTxThrottler(t *testing.T) {
-	config := tabletenv.NewDefaultConfig()
-	env := tabletenv.NewEnv(config, t.Name())
-	mockEngine := NewMockTabletserverEngine()
-
-	{
-		// disabled
-		config.EnableTxThrottler = false
-		throttler := NewTxThrottler(env, nil, mockEngine, mockEngine)
-		throttlerImpl, _ := throttler.(*txThrottler)
-		assert.NotNil(t, throttlerImpl)
-		assert.NotNil(t, throttlerImpl.config)
-		assert.False(t, throttlerImpl.config.enabled)
-	}
-	{
-		// enabled
-		config.EnableTxThrottler = true
-		config.TxThrottlerHealthCheckCells = []string{"cell1", "cell2"}
-		config.TxThrottlerTabletTypes = &topoproto.TabletTypeListFlag{topodatapb.TabletType_REPLICA}
-		throttler := NewTxThrottler(env, nil, mockEngine, mockEngine)
-		throttlerImpl, _ := throttler.(*txThrottler)
-		assert.NotNil(t, throttlerImpl)
-		assert.NotNil(t, throttlerImpl.config)
-		assert.True(t, throttlerImpl.config.enabled)
-		assert.Equal(t, []string{"cell1", "cell2"}, throttlerImpl.config.healthCheckCells)
-	}
-}
-
-=======
->>>>>>> f97c3696
 func TestDryRunThrottler(t *testing.T) {
 	config := tabletenv.NewDefaultConfig()
 	env := tabletenv.NewEnv(config, t.Name())
