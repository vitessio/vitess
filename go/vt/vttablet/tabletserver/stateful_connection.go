--- conflicted
+++ resolved
@@ -310,14 +310,13 @@
 	return callerid.GetUsername(sc.reservedProps.ImmediateCaller)
 }
 
-<<<<<<< HEAD
-func (sc *StatefulConnection) resetExpiryTime() {
-	sc.expiryTime = time.Now().Add(sc.timeout)
-=======
 func (sc *StatefulConnection) ApplySettings(ctx context.Context, settings []string) error {
 	if sc.dbConn.IsSameSetting(settings) {
 		return nil
 	}
 	return sc.dbConn.ApplySettings(ctx, settings)
->>>>>>> f95f6528
+}
+
+func (sc *StatefulConnection) resetExpiryTime() {
+	sc.expiryTime = time.Now().Add(sc.timeout)
 }