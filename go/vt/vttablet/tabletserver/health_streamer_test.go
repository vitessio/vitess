/*
Copyright 2020 The Vitess Authors.

Licensed under the Apache License, Version 2.0 (the "License");
you may not use this file except in compliance with the License.
You may obtain a copy of the License at

    http://www.apache.org/licenses/LICENSE-2.0

Unless required by applicable law or agreed to in writing, software
distributed under the License is distributed on an "AS IS" BASIS,
WITHOUT WARRANTIES OR CONDITIONS OF ANY KIND, either express or implied.
See the License for the specific language governing permissions and
limitations under the License.
*/

package tabletserver

import (
	"context"
	"errors"
	"fmt"
	"sort"
	"sync"
	"sync/atomic"
	"testing"
	"time"

	"github.com/stretchr/testify/assert"
	"google.golang.org/protobuf/proto"

	"vitess.io/vitess/go/mysql"
	"vitess.io/vitess/go/mysql/fakesqldb"
	"vitess.io/vitess/go/sqltypes"
	querypb "vitess.io/vitess/go/vt/proto/query"
	topodatapb "vitess.io/vitess/go/vt/proto/topodata"
	"vitess.io/vitess/go/vt/sidecardb"
	"vitess.io/vitess/go/vt/vttablet/tabletserver/tabletenv"
)

func TestHealthStreamerClosed(t *testing.T) {
	db := fakesqldb.New(t)
	defer db.Close()
	config := newConfig(db)
	env := tabletenv.NewEnv(config, "ReplTrackerTest")
	alias := &topodatapb.TabletAlias{
		Cell: "cell",
		Uid:  1,
	}
	blpFunc = testBlpFunc
	hs := newHealthStreamer(env, alias)
	err := hs.Stream(context.Background(), func(shr *querypb.StreamHealthResponse) error {
		return nil
	})
	assert.Contains(t, err.Error(), "tabletserver is shutdown")
}

func newConfig(db *fakesqldb.DB) *tabletenv.TabletConfig {
	cfg := tabletenv.NewDefaultConfig()
	cfg.DB = newDBConfigs(db)
	return cfg
}

func TestHealthStreamerBroadcast(t *testing.T) {
	db := fakesqldb.New(t)
	defer db.Close()
	config := newConfig(db)
	config.SignalWhenSchemaChange = false

	env := tabletenv.NewEnv(config, "ReplTrackerTest")
	alias := &topodatapb.TabletAlias{
		Cell: "cell",
		Uid:  1,
	}
	blpFunc = testBlpFunc
	hs := newHealthStreamer(env, alias)
	hs.InitDBConfig(&querypb.Target{TabletType: topodatapb.TabletType_PRIMARY}, config.DB.DbaWithDB())
	hs.Open()
	defer hs.Close()
	target := &querypb.Target{}
	hs.InitDBConfig(target, db.ConnParams())

	ch, cancel := testStream(hs)
	defer cancel()

	shr := <-ch
	want := &querypb.StreamHealthResponse{
		Target:      &querypb.Target{},
		TabletAlias: alias,
		RealtimeStats: &querypb.RealtimeStats{
			HealthError: "tabletserver uninitialized",
		},
	}
	assert.Truef(t, proto.Equal(want, shr), "want: %v, got: %v", want, shr)

	hs.ChangeState(topodatapb.TabletType_REPLICA, time.Time{}, 0, nil, false)
	shr = <-ch
	want = &querypb.StreamHealthResponse{
		Target: &querypb.Target{
			TabletType: topodatapb.TabletType_REPLICA,
		},
		TabletAlias: alias,
		RealtimeStats: &querypb.RealtimeStats{
			FilteredReplicationLagSeconds: 1,
			BinlogPlayersCount:            2,
		},
	}
	assert.Truef(t, proto.Equal(want, shr), "want: %v, got: %v", want, shr)

	// Test primary and timestamp.
	now := time.Now()
	hs.ChangeState(topodatapb.TabletType_PRIMARY, now, 0, nil, true)
	shr = <-ch
	want = &querypb.StreamHealthResponse{
		Target: &querypb.Target{
			TabletType: topodatapb.TabletType_PRIMARY,
		},
		TabletAlias:                         alias,
		Serving:                             true,
		TabletExternallyReparentedTimestamp: now.Unix(),
		RealtimeStats: &querypb.RealtimeStats{
			FilteredReplicationLagSeconds: 1,
			BinlogPlayersCount:            2,
		},
	}
	assert.Truef(t, proto.Equal(want, shr), "want: %v, got: %v", want, shr)

	// Test non-serving, and 0 timestamp for non-primary.
	hs.ChangeState(topodatapb.TabletType_REPLICA, now, 1*time.Second, nil, false)
	shr = <-ch
	want = &querypb.StreamHealthResponse{
		Target: &querypb.Target{
			TabletType: topodatapb.TabletType_REPLICA,
		},
		TabletAlias: alias,
		RealtimeStats: &querypb.RealtimeStats{
			ReplicationLagSeconds:         1,
			FilteredReplicationLagSeconds: 1,
			BinlogPlayersCount:            2,
		},
	}
	assert.Truef(t, proto.Equal(want, shr), "want: %v, got: %v", want, shr)

	// Test Health error.
	hs.ChangeState(topodatapb.TabletType_REPLICA, now, 0, errors.New("repl err"), false)
	shr = <-ch
	want = &querypb.StreamHealthResponse{
		Target: &querypb.Target{
			TabletType: topodatapb.TabletType_REPLICA,
		},
		TabletAlias: alias,
		RealtimeStats: &querypb.RealtimeStats{
			HealthError:                   "repl err",
			FilteredReplicationLagSeconds: 1,
			BinlogPlayersCount:            2,
		},
	}
	assert.Truef(t, proto.Equal(want, shr), "want: %v, got: %v", want, shr)
}

func TestReloadSchema(t *testing.T) {
	db := fakesqldb.New(t)
	defer db.Close()
	config := newConfig(db)
	config.SignalSchemaChangeReloadIntervalSeconds.Set(100 * time.Millisecond)
	config.SignalWhenSchemaChange = true

	env := tabletenv.NewEnv(config, "ReplTrackerTest")
	alias := &topodatapb.TabletAlias{
		Cell: "cell",
		Uid:  1,
	}
	blpFunc = testBlpFunc
	hs := newHealthStreamer(env, alias)

	target := &querypb.Target{TabletType: topodatapb.TabletType_PRIMARY}
	configs := config.DB

	db.AddQueryPattern(fmt.Sprintf(mysql.ClearSchemaCopy, sidecardb.GetIdentifier())+".*", &sqltypes.Result{})
	db.AddQueryPattern(fmt.Sprintf(mysql.InsertIntoSchemaCopy, sidecardb.GetIdentifier())+".*", &sqltypes.Result{})
	db.AddQuery("begin", &sqltypes.Result{})
	db.AddQuery("commit", &sqltypes.Result{})
	db.AddQuery("rollback", &sqltypes.Result{})
	db.AddQuery(fmt.Sprintf(mysql.DetectSchemaChange, sidecardb.GetIdentifier()),
		sqltypes.MakeTestResult(
			sqltypes.MakeTestFields(
				"table_name",
				"varchar",
			),
			"product",
			"users",
		))
	db.AddQuery(fmt.Sprintf(mysql.SelectAllViews, sidecardb.GetIdentifier()), &sqltypes.Result{})

	hs.InitDBConfig(target, configs.DbaWithDB())
	hs.Open()
	defer hs.Close()
	var wg sync.WaitGroup
	wg.Add(1)
	go func() {
		hs.Stream(ctx, func(response *querypb.StreamHealthResponse) error {
			if response.RealtimeStats.TableSchemaChanged != nil {
				assert.Equal(t, []string{"product", "users"}, response.RealtimeStats.TableSchemaChanged)
				wg.Done()
			}
			return nil
		})
	}()

	c := make(chan struct{})
	go func() {
		defer close(c)
		wg.Wait()
	}()
	select {
	case <-c:
	case <-time.After(1 * time.Second):
		t.Errorf("timed out")
	}
}

func TestDoesNotReloadSchema(t *testing.T) {
	db := fakesqldb.New(t)
	defer db.Close()
	config := newConfig(db)
	config.SignalSchemaChangeReloadIntervalSeconds.Set(100 * time.Millisecond)
	config.SignalWhenSchemaChange = false

	env := tabletenv.NewEnv(config, "ReplTrackerTest")
	alias := &topodatapb.TabletAlias{
		Cell: "cell",
		Uid:  1,
	}
	blpFunc = testBlpFunc
	hs := newHealthStreamer(env, alias)

	target := &querypb.Target{TabletType: topodatapb.TabletType_PRIMARY}
	configs := config.DB

	hs.InitDBConfig(target, configs.DbaWithDB())
	hs.Open()
	defer hs.Close()
	var wg sync.WaitGroup
	wg.Add(1)
	go func() {
		hs.Stream(ctx, func(response *querypb.StreamHealthResponse) error {
			if response.RealtimeStats.TableSchemaChanged != nil {
				wg.Done()
			}
			return nil
		})
	}()

	c := make(chan struct{})
	go func() {
		defer close(c)
		wg.Wait()
	}()

	timeout := false

	// here we will wait for a second, to make sure that we are not signaling a changed schema.
	select {
	case <-c:
	case <-time.After(1 * time.Second):
		timeout = true
	}

	assert.True(t, timeout, "should have timed out")
}

func TestInitialReloadSchema(t *testing.T) {
	db := fakesqldb.New(t)
	defer db.Close()
	config := newConfig(db)
	// Setting the signal schema change reload interval to one minute
	// that way we can test the initial reload trigger.
	config.SignalSchemaChangeReloadIntervalSeconds.Set(1 * time.Minute)
	config.SignalWhenSchemaChange = true

	env := tabletenv.NewEnv(config, "ReplTrackerTest")
	alias := &topodatapb.TabletAlias{
		Cell: "cell",
		Uid:  1,
	}
	blpFunc = testBlpFunc
	hs := newHealthStreamer(env, alias)

	target := &querypb.Target{TabletType: topodatapb.TabletType_PRIMARY}
	configs := config.DB

	db.AddQueryPattern(fmt.Sprintf(mysql.ClearSchemaCopy, sidecardb.GetIdentifier())+".*", &sqltypes.Result{})
	db.AddQueryPattern(fmt.Sprintf(mysql.InsertIntoSchemaCopy, sidecardb.GetIdentifier())+".*", &sqltypes.Result{})
	db.AddQuery("begin", &sqltypes.Result{})
	db.AddQuery("commit", &sqltypes.Result{})
	db.AddQuery("rollback", &sqltypes.Result{})
	db.AddQuery(fmt.Sprintf(mysql.DetectSchemaChange, sidecardb.GetIdentifier()),
		sqltypes.MakeTestResult(
			sqltypes.MakeTestFields(
				"table_name",
				"varchar",
			),
			"product",
			"users",
		))
	db.AddQuery(fmt.Sprintf(mysql.SelectAllViews, sidecardb.GetIdentifier()), &sqltypes.Result{})

	hs.InitDBConfig(target, configs.DbaWithDB())
	hs.Open()
	defer hs.Close()
	var wg sync.WaitGroup
	wg.Add(1)
	go func() {
		hs.Stream(ctx, func(response *querypb.StreamHealthResponse) error {
			if response.RealtimeStats.TableSchemaChanged != nil {
				assert.Equal(t, []string{"product", "users"}, response.RealtimeStats.TableSchemaChanged)
				wg.Done()
			}
			return nil
		})
	}()

	c := make(chan struct{})
	go func() {
		defer close(c)
		wg.Wait()
	}()
	select {
	case <-c:
	case <-time.After(1 * time.Second):
		// should not timeout despite SignalSchemaChangeReloadIntervalSeconds being set to 1 minute
		t.Errorf("timed out")
	}
}

// TestReloadView tests that the health streamer tracks view changes correctly
func TestReloadView(t *testing.T) {
	db := fakesqldb.New(t)
	defer db.Close()
	config := newConfig(db)
	config.SignalSchemaChangeReloadIntervalSeconds.Set(100 * time.Millisecond)

	env := tabletenv.NewEnv(config, "TestReloadView")
	alias := &topodatapb.TabletAlias{Cell: "cell", Uid: 1}
	hs := newHealthStreamer(env, alias)

	target := &querypb.Target{TabletType: topodatapb.TabletType_PRIMARY}
	configs := config.DB

	db.AddQuery(fmt.Sprintf(mysql.DetectSchemaChange, sidecardb.GetIdentifier()), &sqltypes.Result{})
	db.AddQuery(fmt.Sprintf(mysql.SelectAllViews, sidecardb.GetIdentifier()), &sqltypes.Result{})

	hs.InitDBConfig(target, configs.DbaWithDB())
	hs.Open()
	defer hs.Close()

	tcases := []struct {
		res *sqltypes.Result
		exp []string
	}{{
		// view_a and view_b added.
		res: sqltypes.MakeTestResult(sqltypes.MakeTestFields("table_name|updated_at", "varchar|timestamp"),
			"view_a|2023-01-12 14:23:33", "view_b|2023-01-12 15:23:33"),
		exp: []string{"view_a", "view_b"},
	}, {
		// view_b modified
		res: sqltypes.MakeTestResult(sqltypes.MakeTestFields("table_name|updated_at", "varchar|timestamp"),
			"view_a|2023-01-12 14:23:33", "view_b|2023-01-12 18:23:33"),
		exp: []string{"view_b"},
	}, {
		// view_a modified, view_b deleted and view_c added.
		res: sqltypes.MakeTestResult(sqltypes.MakeTestFields("table_name|updated_at", "varchar|timestamp"),
			"view_a|2023-01-12 16:23:33", "view_c|2023-01-12 18:23:33"),
		exp: []string{"view_a", "view_b", "view_c"},
	}}

	// setting first test case result.
	db.AddQuery(fmt.Sprintf(mysql.SelectAllViews, sidecardb.GetIdentifier()), tcases[0].res)

	var tcCount atomic.Int32
	ch := make(chan struct{})

	go func() {
		hs.Stream(ctx, func(response *querypb.StreamHealthResponse) error {
			if response.RealtimeStats.ViewSchemaChanged != nil {
				sort.Strings(response.RealtimeStats.ViewSchemaChanged)
				assert.Equal(t, tcases[tcCount.Load()].exp, response.RealtimeStats.ViewSchemaChanged)
				tcCount.Add(1)
				ch <- struct{}{}
			}
			return nil
		})
	}()

	for {
		select {
		case <-ch:
			if tcCount.Load() == int32(len(tcases)) {
				return
			}
<<<<<<< HEAD
			db.AddQuery(fmt.Sprintf(mysql.SelectAllViews, sidecardb.GetIdentifier()), tcases[tcCount.Get()].res)
=======
			db.AddQuery(mysql.SelectAllViews, tcases[tcCount.Load()].res)
>>>>>>> 486f2b65
		case <-time.After(1000 * time.Second):
			t.Fatalf("timed out")
		}
	}

}

func testStream(hs *healthStreamer) (<-chan *querypb.StreamHealthResponse, context.CancelFunc) {
	ctx, cancel := context.WithCancel(context.Background())
	ch := make(chan *querypb.StreamHealthResponse)
	go func() {
		_ = hs.Stream(ctx, func(shr *querypb.StreamHealthResponse) error {
			ch <- shr
			return nil
		})
	}()
	return ch, cancel
}

func testBlpFunc() (int64, int32) {
	return 1, 2
}<|MERGE_RESOLUTION|>--- conflicted
+++ resolved
@@ -398,11 +398,7 @@
 			if tcCount.Load() == int32(len(tcases)) {
 				return
 			}
-<<<<<<< HEAD
-			db.AddQuery(fmt.Sprintf(mysql.SelectAllViews, sidecardb.GetIdentifier()), tcases[tcCount.Get()].res)
-=======
-			db.AddQuery(mysql.SelectAllViews, tcases[tcCount.Load()].res)
->>>>>>> 486f2b65
+			db.AddQuery(fmt.Sprintf(mysql.SelectAllViews, sidecardb.GetIdentifier()), tcases[tcCount.Load()].res)
 		case <-time.After(1000 * time.Second):
 			t.Fatalf("timed out")
 		}
