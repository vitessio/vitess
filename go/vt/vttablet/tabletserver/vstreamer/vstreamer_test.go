/*
Copyright 2019 The Vitess Authors.

Licensed under the Apache License, Version 2.0 (the "License");
you may not use this file except in compliance with the License.
You may obtain a copy of the License at

    http://www.apache.org/licenses/LICENSE-2.0

Unless required by applicable law or agreed to in writing, software
distributed under the License is distributed on an "AS IS" BASIS,
WITHOUT WARRANTIES OR CONDITIONS OF ANY KIND, either express or implied.
See the License for the specific language governing permissions and
limitations under the License.
*/

package vstreamer

import (
	"context"
	"fmt"
	"io"
	"strconv"
	"strings"
	"sync"
	"testing"
	"time"

	"github.com/prometheus/common/version"
	"github.com/stretchr/testify/assert"
	"github.com/stretchr/testify/require"
	"google.golang.org/protobuf/proto"

	"vitess.io/vitess/go/mysql"
	"vitess.io/vitess/go/mysql/collations"
	"vitess.io/vitess/go/sqltypes"
	"vitess.io/vitess/go/vt/log"
	"vitess.io/vitess/go/vt/sqlparser"
	"vitess.io/vitess/go/vt/vttablet/tabletserver/throttle/throttlerapp"
	"vitess.io/vitess/go/vt/vttablet/tabletserver/vstreamer/testenv"

	binlogdatapb "vitess.io/vitess/go/vt/proto/binlogdata"
)

type testcase struct {
	input  any
	output [][]string
}

func checkIfOptionIsSupported(t *testing.T, variable string) bool {
	qr, err := env.Mysqld.FetchSuperQuery(context.Background(), fmt.Sprintf("show variables like '%s'", variable))
	require.NoError(t, err)
	require.NotNil(t, qr)
	if qr.Rows != nil && len(qr.Rows) == 1 {
		return true
	}
	return false
}

// TestPlayerNoBlob sets up a new environment with mysql running with
// binlog_row_image as noblob. It confirms that the VEvents created are
// correct: that they don't contain the missing columns and that the
// DataColumns bitmap is sent.
func TestNoBlob(t *testing.T) {
	ctx, cancel := context.WithCancel(context.Background())
	defer cancel()
	oldEngine := engine
	engine = nil
	oldEnv := env
	env = nil
	newEngine(t, ctx, "noblob")
	defer func() {
		if engine != nil {
			engine.Close()
		}
		if env != nil {
			env.Close()
		}
		engine = oldEngine
		env = oldEnv
	}()

	ts := &TestSpec{
		t: t,
		ddls: []string{
			// t1 has a blob column and a primary key. The blob column will not be in update row events.
			"create table t1(id int, blb blob, val varchar(4), primary key(id))",
			// t2 has a text column and no primary key. The text column will be in update row events.
			"create table t2(id int, txt text, val varchar(4), unique key(id, val))",
			// t3 has a text column and a primary key. The text column will not be in update row events.
			"create table t3(id int, txt text, val varchar(4), primary key(id))",
		},
		options: &TestSpecOptions{
			noblob: true,
		},
	}
	defer ts.Close()
	ts.Init()
	ts.tests = [][]*TestQuery{{
		{"begin", nil},
		{"insert into t1 values (1, 'blob1', 'aaa')", nil},
		{"update t1 set val = 'bbb'", nil},
		{"commit", nil},
	}, {{"begin", nil},
		{"insert into t2 values (1, 'text1', 'aaa')", nil},
		{"update t2 set val = 'bbb'", nil},
		{"commit", nil},
	}, {{"begin", nil},
		{"insert into t3 values (1, 'text1', 'aaa')", nil},
		{"update t3 set val = 'bbb'", nil},
		{"commit", nil},
	}}
	ts.Run()
}

// TestSetAndEnum confirms that the events for set and enum columns are correct.
func TestSetAndEnum(t *testing.T) {
	ts := &TestSpec{
		t: t,
		ddls: []string{
			"create table t1(id int, val binary(4), color set('red','green','blue','black','white','pink','purple','yellow','brown'), size enum('S','M','L'), primary key(id))",
			"create table t2(id int, val binary(4), color set('red','green','blue','black','white','pink','purple','yellow','brown','eggshell','mint','tan','fuschia','teal','babyblue','grey','bulletgrey') collate utf8mb4_bin, size enum('S','M','L') collate utf8mb4_bin, primary key(id)) charset=utf8mb4",
		},
	}
	defer ts.Close()
	ts.Init()
	ts.tests = [][]*TestQuery{
		{
			{"begin", nil},
			{"insert into t1 values (1, 'aaa', 'red,blue', 'S')", nil},
			{"insert into t1 values (2, 'bbb', 'green,pink,purple,yellow,brown', 'M')", nil},
			{"insert into t1 values (3, 'ccc', 'red,green,blue', 'L')", nil},
			{"commit", nil},
		},
		{
			{"begin", nil},
			{"insert into t2 values (1, 'xxx', 'red,blue,black,grey', 'S')", nil},
			{"insert into t2 values (2, 'yyy', 'green,black,pink,purple,yellow,brown,mint,tan,bulletgrey', 'M')", nil},
			{"insert into t2 values (3, 'zzz', 'red,green,blue', 'L')", nil},
			{"commit", nil},
		},
		{
			{"begin", nil},
			// This query fails with the following error when SQL mode includes STRICT:
			// failed: Data truncated for column 'size' at row 1 (errno 1265) (sqlstate 01000) during query: insert into t2 values (4, 'lll', '', '')
			{"set @@session.sql_mode = ''", nil},
			{"insert into t2 values (4, 'lll', '', '')", nil},
			{"insert into t2 values (5, 'mmm', 'invalid', 'invalid,invalid,mint,invalid')", []TestRowEvent{
				{spec: &TestRowEventSpec{table: "t2", changes: []TestRowChange{{after: []string{"5", "mmm", "\x00", ""}}}}},
			}},
			{"insert into t2 values (6, 'nnn', NULL, NULL)", nil},
			{"commit", nil},
		},
	}
	ts.Run()
}

// TestCellValuePadding tests that the events are correctly padded for binary columns.
func TestCellValuePadding(t *testing.T) {
	ts := &TestSpec{
		t: t,
		ddls: []string{
			"create table t1(id int, val binary(4), primary key(val))",
			"create table t2(id int, val char(4), primary key(val))",
			"create table t3(id int, val char(4) collate utf8mb4_bin, primary key(val))"},
	}
	defer ts.Close()
	ts.Init()
	ts.tests = [][]*TestQuery{{
		{"begin", nil},
		{"insert into t1 values (1, 'aaa\000')", nil},
		{"insert into t1 values (2, 'bbb\000')", nil},
		{"update t1 set id = 11 where val = 'aaa\000'", []TestRowEvent{
			{spec: &TestRowEventSpec{table: "t1", changes: []TestRowChange{{before: []string{"1", "aaa\x00"}, after: []string{"11", "aaa\x00"}}}}},
		}},
		{"insert into t2 values (1, 'aaa')", nil},
		{"insert into t2 values (2, 'bbb')", nil},
		{"update t2 set id = 11 where val = 'aaa'", []TestRowEvent{
			{spec: &TestRowEventSpec{table: "t2", changes: []TestRowChange{{before: []string{"1", "aaa"}, after: []string{"11", "aaa"}}}}},
		}},
		{"insert into t3 values (1, 'aaa')", nil},
		{"insert into t3 values (2, 'bb')", nil},
		{"update t3 set id = 11 where val = 'aaa'", []TestRowEvent{
			{spec: &TestRowEventSpec{table: "t3", changes: []TestRowChange{{before: []string{"1", "aaa"}, after: []string{"11", "aaa"}}}}},
		}},
		{"commit", nil},
	}}
	ts.Run()
}

// TestColumnCollationHandling confirms that we handle column collations
// properly in vstreams now that we parse any optional collation ID values
// in binlog_row_metadata AND we query mysqld for the collation when possible.
func TestColumnCollationHandling(t *testing.T) {
	extraCollation := "utf8mb4_ja_0900_as_cs"           // Test 2 byte collation ID handling
	if strings.HasPrefix(testenv.MySQLVersion, "5.7") { // 5.7 does not support 2 byte collation IDs
		extraCollation = "utf8mb4_croatian_ci"
	}
	ts := &TestSpec{
		t: t,
		ddls: []string{
			fmt.Sprintf("create table t1(id int, txt text, val char(4) collate utf8mb4_bin, id2 int, val2 varchar(64) collate utf8mb4_general_ci, valvb varbinary(128), val3 varchar(255) collate %s, primary key(val))", extraCollation),
		},
	}
	defer ts.Close()
	ts.Init()
	ts.tests = [][]*TestQuery{{
		{"begin", nil},
		{"insert into t1 values (1, 'aaa', 'aaa', 1, 'aaa', 'aaa', 'aaa')", nil},
		{"insert into t1 values (2, 'bb', 'bb', 1, 'bb', 'bb', 'bb')", nil},
		{"update t1 set id = 11 where val = 'aaa'", []TestRowEvent{
			{spec: &TestRowEventSpec{table: "t1", changes: []TestRowChange{{before: []string{"1", "aaa", "aaa", "1", "aaa", "aaa", "aaa"}, after: []string{"11", "aaa", "aaa", "1", "aaa", "aaa", "aaa"}}}}},
		}},
		{"commit", nil},
	}}
	ts.Run()
}

// This test is not ported to the new test framework because it only runs on old deprecated versions of MySQL.
// We leave the test for older flavors until we EOL them.
func TestSetStatement(t *testing.T) {
	if !checkIfOptionIsSupported(t, "log_builtin_as_identified_by_password") {
		// the combination of setting this option and support for "set password" only works on a few flavors
		log.Info("Cannot test SetStatement on this flavor")
		return
	}

	execStatements(t, []string{
		"create table t1(id int, val varbinary(128), primary key(id))",
	})
	defer execStatements(t, []string{
		"drop table t1",
	})
	queries := []string{
		"begin",
		"insert into t1 values (1, 'aaa')",
		"commit",
		"set global log_builtin_as_identified_by_password=1",
		"SET PASSWORD FOR 'vt_appdebug'@'localhost'='*AA17DA66C7C714557F5485E84BCAFF2C209F2F53'", // select password('vtappdebug_password');
	}
	testcases := []testcase{{
		input: queries,
		output: [][]string{{
			`begin`,
			`type:FIELD field_event:{table_name:"t1" fields:{name:"id" type:INT32 table:"t1" org_table:"t1" database:"vttest" org_name:"id" column_length:11 charset:63 column_type:"int(11)"} fields:{name:"val" type:VARBINARY table:"t1" org_table:"t1" database:"vttest" org_name:"val" column_length:128 charset:63 column_type:"varbinary(128)"}}`,
			`type:ROW row_event:{table_name:"t1" row_changes:{after:{lengths:1 lengths:3 values:"1aaa"}}}`,
			`gtid`,
			`commit`,
		}, {
			`gtid`,
			`other`,
		}},
	}}
	runCases(t, nil, testcases, "current", nil)
}

// TestSetForeignKeyCheck confirms that the binlog RowEvent flags are set correctly when foreign_key_checks are on and off.
func TestSetForeignKeyCheck(t *testing.T) {
	testRowEventFlags = true
	defer func() { testRowEventFlags = false }()

	ts := &TestSpec{
		t: t,
		ddls: []string{
			"create table t1(id int, val binary(4), primary key(id))",
		},
	}
	defer ts.Close()
	ts.Init()
	ts.tests = [][]*TestQuery{{
		{"begin", nil},
		{"insert into t1 values (1, 'aaa')", []TestRowEvent{{flags: 1}}},
		{"set @@session.foreign_key_checks=1", noEvents},
		{"insert into t1 values (2, 'bbb')", []TestRowEvent{{flags: 1}}},
		{"set @@session.foreign_key_checks=0", noEvents},
		{"insert into t1 values (3, 'ccc')", []TestRowEvent{{flags: 3}}},
		{"commit", nil},
	}}
	ts.Run()

}

func TestStmtComment(t *testing.T) {
	ts := &TestSpec{
		t: t,
		ddls: []string{
			"create table t1(id int, val varbinary(128), primary key(id))",
		},
		options: nil,
	}
	defer ts.Close()

	ts.Init()

	ts.tests = [][]*TestQuery{{
		{"begin", nil},
		{"insert into t1 values (1, 'aaa')", nil},
		{"commit", nil},
		{"/*!40000 ALTER TABLE `t1` DISABLE KEYS */", []TestRowEvent{
			{restart: true, event: "gtid"},
			{event: "other"}},
		},
	}}
	ts.Run()
}

func TestVersion(t *testing.T) {
	oldEngine := engine
	defer func() {
		engine = oldEngine
	}()

	ctx := context.Background()
	err := env.SchemaEngine.EnableHistorian(true)
	require.NoError(t, err)
	defer env.SchemaEngine.EnableHistorian(false)

	engine = NewEngine(engine.env, env.SrvTopo, env.SchemaEngine, nil, env.Cells[0])
	engine.InitDBConfig(env.KeyspaceName, env.ShardName)
	engine.Open()
	defer engine.Close()

	execStatements(t, []string{
		"create database if not exists _vt",
		"create table if not exists _vt.schema_version(id int, pos varbinary(10000), time_updated bigint(20), ddl varchar(10000), schemax blob, primary key(id))",
	})
	defer execStatements(t, []string{
		"drop table _vt.schema_version",
	})
	dbSchema := &binlogdatapb.MinimalSchema{
		Tables: []*binlogdatapb.MinimalTable{{
			Name: "t1",
		}},
	}
	blob, _ := dbSchema.MarshalVT()
	gtid := "MariaDB/0-41983-20"
	testcases := []testcase{{
		input: []string{
			fmt.Sprintf("insert into _vt.schema_version values(1, '%s', 123, 'create table t1', %v)", gtid, encodeString(string(blob))),
		},
		// External table events don't get sent.
		output: [][]string{{
			`begin`,
			`type:VERSION`}, {
			`gtid`,
			`commit`}},
	}}
	runCases(t, nil, testcases, "", nil)
	mt, err := env.SchemaEngine.GetTableForPos(ctx, sqlparser.NewIdentifierCS("t1"), gtid)
	require.NoError(t, err)
	assert.True(t, proto.Equal(mt, dbSchema.Tables[0]))
}

func TestMissingTables(t *testing.T) {
	ts := &TestSpec{
		t: t,
		ddls: []string{
			"create table t1(id11 int, id12 int, primary key(id11))",
		},
	}
	ts.Init()
	defer ts.Close()
	execStatements(t, []string{
		"create table shortlived(id31 int, id32 int, primary key(id31))",
	})
	defer execStatements(t, []string{
		"drop table _shortlived",
	})
	startPos := primaryPosition(t)
	execStatements(t, []string{
		"insert into shortlived values (1,1), (2,2)",
		"alter table shortlived rename to _shortlived",
	})
	filter := &binlogdatapb.Filter{
		Rules: []*binlogdatapb.Rule{{
			Match:  "t1",
			Filter: "select * from t1",
		}},
	}
	fe := ts.fieldEvents["t1"]
	insert := "insert into t1 values (101, 1010)"
	rowEvent := getRowEvent(ts, fe, insert)
	testcases := []testcase{
		{
			input:  []string{},
			output: [][]string{},
		},

		{
			input: []string{insert},
			output: [][]string{
				{"begin", "gtid", "commit"},
				{"gtid", "type:OTHER"},
				{"begin", fe.String(), rowEvent, "gtid", "commit"},
			},
		},
	}
	runCases(t, filter, testcases, startPos, nil)
}

func TestVStreamCopySimpleFlow(t *testing.T) {
	ts := &TestSpec{
		t: t,
		ddls: []string{
			"create table t1(id11 int, id12 int, primary key(id11))",
			"create table t2(id21 int, id22 int, primary key(id21))",
		},
	}
	ts.Init()
	defer ts.Close()

	log.Infof("Pos before bulk insert: %s", primaryPosition(t))
	insertSomeRows(t, 10)
	log.Infof("Pos after bulk insert: %s", primaryPosition(t))

	ctx := context.Background()
	qr, err := env.Mysqld.FetchSuperQuery(ctx, "SELECT count(*) as cnt from t1, t2 where t1.id11 = t2.id21")
	if err != nil {
		t.Fatal("Query failed")
	}
	require.Equal(t, "[[INT64(10)]]", fmt.Sprintf("%v", qr.Rows))

	filter := &binlogdatapb.Filter{
		Rules: []*binlogdatapb.Rule{{
			Match:  "t1",
			Filter: "select * from t1",
		}, {
			Match:  "t2",
			Filter: "select * from t2",
		}},
	}

	var tablePKs []*binlogdatapb.TableLastPK
	tablePKs = append(tablePKs, getTablePK("t1", 1))
	tablePKs = append(tablePKs, getTablePK("t2", 2))
	t1FieldEvent := &TestFieldEvent{
		table: "t1",
		db:    testenv.DBName,
		cols: []*TestColumn{
			{name: "id11", dataType: "INT32", colType: "int(11)", len: 11, collationID: 63},
			{name: "id12", dataType: "INT32", colType: "int(11)", len: 11, collationID: 63},
		},
		enumSetStrings: true,
	}
	t2FieldEvent := &TestFieldEvent{
		table: "t2",
		db:    testenv.DBName,
		cols: []*TestColumn{
			{name: "id21", dataType: "INT32", colType: "int(11)", len: 11, collationID: 63},
			{name: "id22", dataType: "INT32", colType: "int(11)", len: 11, collationID: 63},
		},
		enumSetStrings: true,
	}

	t1Events := []string{}
	t2Events := []string{}
	for i := 1; i <= 10; i++ {
		t1Events = append(t1Events,
			fmt.Sprintf("type:ROW row_event:{table_name:\"t1\" row_changes:{after:{lengths:%d lengths:%d values:\"%d%d\"}}}", len(strconv.Itoa(i)), len(strconv.Itoa(i*10)), i, i*10))
		t2Events = append(t2Events,
			fmt.Sprintf("type:ROW row_event:{table_name:\"t2\" row_changes:{after:{lengths:%d lengths:%d values:\"%d%d\"}}}", len(strconv.Itoa(i)), len(strconv.Itoa(i*20)), i, i*20))
	}
	t1Events = append(t1Events, "lastpk", "commit")
	t2Events = append(t2Events, "lastpk", "commit")

	// Now we're past the copy phase and have no ENUM or SET columns.
	t1FieldEvent.enumSetStrings = false
	t2FieldEvent.enumSetStrings = false
	insertEvents1 := []string{
		"begin",
		t1FieldEvent.String(),
		getRowEvent(ts, t1FieldEvent, "insert into t1 values (101, 1010)"),
		"gtid",
		"commit",
	}
	insertEvents2 := []string{
		"begin",
		t2FieldEvent.String(),
		getRowEvent(ts, t2FieldEvent, "insert into t2 values (202, 2020)"),
		"gtid",
		"commit",
	}

	testcases := []testcase{
		{
			input:  []string{},
			output: [][]string{{"begin", t1FieldEvent.String()}, {"gtid"}, t1Events, {"begin", "lastpk", "commit"}, {"begin", t2FieldEvent.String()}, t2Events, {"begin", "lastpk", "commit"}, {"copy_completed"}},
		},

		{
			input: []string{
				"insert into t1 values (101, 1010)",
			},
			output: [][]string{insertEvents1},
		},
		{
			input: []string{
				"insert into t2 values (202, 2020)",
			},
			output: [][]string{insertEvents2},
		},
	}

	runCases(t, filter, testcases, "vscopy", tablePKs)
	log.Infof("Pos at end of test: %s", primaryPosition(t))
}

func TestVStreamCopyWithDifferentFilters(t *testing.T) {
	ts := &TestSpec{
		t: t,
		ddls: []string{
			"create table t1(id1 int, id2 int, id3 int, primary key(id1)) charset=utf8mb4",
			"create table t2a(id1 int, id2 int, primary key(id1)) charset=utf8mb4",
			"create table t2b(id1 varchar(20), id2 int, primary key(id1)) charset=utf8mb4",
		},
	}
	ts.Init()
	defer ts.Close()

	ctx, cancel := context.WithCancel(context.Background())
	defer cancel()
	filter := &binlogdatapb.Filter{
		Rules: []*binlogdatapb.Rule{{
			Match: "/t2.*",
		}, {
			Match:  "t1",
			Filter: "select id1, id2 from t1",
		}},
	}

	t1FieldEvent := &TestFieldEvent{
		table: "t1",
		db:    testenv.DBName,
		cols: []*TestColumn{
			{name: "id1", dataType: "INT32", colType: "int(11)", len: 11, collationID: 63},
			{name: "id2", dataType: "INT32", colType: "int(11)", len: 11, collationID: 63},
		},
		enumSetStrings: true,
	}

	execStatements(t, []string{
		"insert into t1(id1, id2, id3) values (1, 2, 3)",
		"insert into t2a(id1, id2) values (1, 4)",
		"insert into t2b(id1, id2) values ('b', 6)",
		"insert into t2b(id1, id2) values ('a', 5)",
	})

	// All field events in this test are in the copy phase so they should all
	// have the enum_set_string_values field set.
	for _, fe := range ts.fieldEvents {
		fe.enumSetStrings = true
	}

	var expectedEvents = []string{
		"begin",
		t1FieldEvent.String(),
		"gtid",
		getRowEvent(ts, t1FieldEvent, "insert into t1 values (1, 2)"),
		getLastPKEvent("t1", "id1", sqltypes.Int32, []sqltypes.Value{sqltypes.NewInt32(1)}, collations.CollationBinaryID, uint32(53251)),
		"commit",
		"begin",
		getCopyCompletedEvent("t1"),
		"commit",
		"begin",
		ts.fieldEvents["t2a"].String(),
		getRowEvent(ts, ts.fieldEvents["t2a"], "insert into t2a values (1, 4)"),
		getLastPKEvent("t2a", "id1", sqltypes.Int32, []sqltypes.Value{sqltypes.NewInt32(1)}, collations.CollationBinaryID, uint32(53251)),
		"commit",
		"begin",
		getCopyCompletedEvent("t2a"),
		"commit",
		"begin",
		ts.fieldEvents["t2b"].String(),
		getRowEvent(ts, ts.fieldEvents["t2b"], "insert into t2b values ('a', 5)"),
		getRowEvent(ts, ts.fieldEvents["t2b"], "insert into t2b values ('b', 6)"),
		getLastPKEvent("t2b", "id1", sqltypes.VarChar, []sqltypes.Value{sqltypes.NewVarChar("b")}, uint32(testenv.DefaultCollationID), uint32(20483)),
		"commit",
		"begin",
		getCopyCompletedEvent("t2b"),
		"commit",
	}

	var allEvents []*binlogdatapb.VEvent
	var wg sync.WaitGroup
	wg.Add(1)
	ctx2, cancel2 := context.WithDeadline(ctx, time.Now().Add(10*time.Second))
	defer cancel2()

	var errGoroutine error
	go func() {
		defer wg.Done()
		engine.Stream(ctx2, "", nil, filter, throttlerapp.VStreamerName, func(evs []*binlogdatapb.VEvent) error {
			for _, ev := range evs {
				if ev.Type == binlogdatapb.VEventType_HEARTBEAT {
					continue
				}
				if ev.Throttled {
					continue
				}
				allEvents = append(allEvents, ev)
			}
			if len(allEvents) == len(expectedEvents) {
				log.Infof("Got %d events as expected", len(allEvents))
				for i, ev := range allEvents {
					ev.Timestamp = 0
					switch ev.Type {
					case binlogdatapb.VEventType_FIELD:
						for j := range ev.FieldEvent.Fields {
							ev.FieldEvent.Fields[j].Flags = 0
						}
						ev.FieldEvent.Keyspace = ""
						ev.FieldEvent.Shard = ""
						// All events in this test are in the copy phase so they should
						// all have the enum_set_string_values field set.
						ev.FieldEvent.EnumSetStringValues = true
					case binlogdatapb.VEventType_ROW:
						ev.RowEvent.Keyspace = ""
						ev.RowEvent.Shard = ""
					}
					ev.Keyspace = ""
					ev.Shard = ""
					got := ev.String()
					want := expectedEvents[i]
					switch want {
					case "begin", "commit", "gtid":
						want = fmt.Sprintf("type:%s", strings.ToUpper(want))
					default:
						want = env.RemoveAnyDeprecatedDisplayWidths(want)
					}
					if !strings.HasPrefix(got, want) {
						errGoroutine = fmt.Errorf("event %d did not match, want %s, got %s", i, want, got)
						return errGoroutine
					}
				}

				return io.EOF
			}
			return nil
		})
	}()
	wg.Wait()
	if errGoroutine != nil {
		t.Fatalf(errGoroutine.Error())
	}
}

// TestFilteredVarBinary confirms that adding a filter using a varbinary column results in the correct set of events.
func TestFilteredVarBinary(t *testing.T) {
	ts := &TestSpec{
		t: t,
		ddls: []string{
			"create table t1(id1 int, val varbinary(128), primary key(id1))",
		},
		options: &TestSpecOptions{
			filter: &binlogdatapb.Filter{
				Rules: []*binlogdatapb.Rule{{
					Match:  "t1",
					Filter: "select id1, val from t1 where val = 'newton'",
				}},
			},
		},
	}
	defer ts.Close()
	ts.Init()
	ts.tests = [][]*TestQuery{{
		{"begin", nil},
		{"insert into t1 values (1, 'kepler')", noEvents},
		{"insert into t1 values (2, 'newton')", nil},
		{"insert into t1 values (3, 'newton')", nil},
		{"insert into t1 values (4, 'kepler')", noEvents},
		{"insert into t1 values (5, 'newton')", nil},
		{"update t1 set val = 'newton' where id1 = 1", []TestRowEvent{
			{spec: &TestRowEventSpec{table: "t1", changes: []TestRowChange{{after: []string{"1", "newton"}}}}},
		}},
		{"update t1 set val = 'kepler' where id1 = 2", []TestRowEvent{
			{spec: &TestRowEventSpec{table: "t1", changes: []TestRowChange{{before: []string{"2", "newton"}}}}},
		}},
		{"update t1 set val = 'newton' where id1 = 2", []TestRowEvent{
			{spec: &TestRowEventSpec{table: "t1", changes: []TestRowChange{{after: []string{"2", "newton"}}}}},
		}},
		{"update t1 set val = 'kepler' where id1 = 1", []TestRowEvent{
			{spec: &TestRowEventSpec{table: "t1", changes: []TestRowChange{{before: []string{"1", "newton"}}}}},
		}},
		{"delete from t1 where id1 in (2,3)", []TestRowEvent{
			{spec: &TestRowEventSpec{table: "t1", changes: []TestRowChange{{before: []string{"2", "newton"}}, {before: []string{"3", "newton"}}}}},
		}},
		{"commit", nil},
	}}
	ts.Run()
}

// TestFilteredInt confirms that adding a filter using an int column results in the correct set of events.
func TestFilteredInt(t *testing.T) {
	ts := &TestSpec{
		t: t,
		ddls: []string{
			"create table t1(id1 int, id2 int, val varbinary(128), primary key(id1))",
		},
		options: &TestSpecOptions{
			filter: &binlogdatapb.Filter{
				Rules: []*binlogdatapb.Rule{{
					Match:  "t1",
					Filter: "select id1, val from t1 where id2 = 200",
				}},
			},
		},
	}
	defer ts.Close()
	ts.Init()
	ts.fieldEvents["t1"].cols[1].skip = true
	ts.tests = [][]*TestQuery{{
		{"begin", nil},
		{"insert into t1 values (1, 100, 'aaa')", noEvents},
		{"insert into t1 values (2, 200, 'bbb')", nil},
		{"insert into t1 values (3, 100, 'ccc')", noEvents},
		{"insert into t1 values (4, 200, 'ddd')", nil},
		{"insert into t1 values (5, 200, 'eee')", nil},
		{"update t1 set val = 'newddd' where id1 = 4", []TestRowEvent{
			{spec: &TestRowEventSpec{table: "t1", changes: []TestRowChange{{before: []string{"4", "ddd"}, after: []string{"4", "newddd"}}}}},
		}},
		{"update t1 set id2 = 200 where id1 = 1", []TestRowEvent{
			{spec: &TestRowEventSpec{table: "t1", changes: []TestRowChange{{after: []string{"1", "aaa"}}}}},
		}},
		{"update t1 set id2 = 100 where id1 = 2", []TestRowEvent{
			{spec: &TestRowEventSpec{table: "t1", changes: []TestRowChange{{before: []string{"2", "bbb"}}}}},
		}},
		{"update t1 set id2 = 100 where id1 = 1", []TestRowEvent{
			{spec: &TestRowEventSpec{table: "t1", changes: []TestRowChange{{before: []string{"1", "aaa"}}}}},
		}},
		{"update t1 set id2 = 200 where id1 = 2", []TestRowEvent{
			{spec: &TestRowEventSpec{table: "t1", changes: []TestRowChange{{after: []string{"2", "bbb"}}}}},
		}},
		{"commit", nil},
	}}
	ts.Run()
}

// TestSavepoint confirms that rolling back to a savepoint drops the dmls that were executed during the savepoint.
func TestSavepoint(t *testing.T) {
	ts := &TestSpec{
		t: t,
		ddls: []string{
			"create table stream1(id int, val varbinary(128), primary key(id))",
		},
	}
	defer ts.Close()
	ts.Init()
	ts.tests = [][]*TestQuery{{
		{"begin", nil},
		{"insert into stream1 values (1, 'aaa')", nil},
		{"savepoint a", noEvents},
		{"insert into stream1 values (2, 'aaa')", noEvents},
		{"rollback work to savepoint a", noEvents},
		{"savepoint b", noEvents},
		{"update stream1 set val='bbb' where id = 1", []TestRowEvent{
			{spec: &TestRowEventSpec{table: "stream1", changes: []TestRowChange{{before: []string{"1", "aaa"}, after: []string{"1", "bbb"}}}}},
		}},
		{"release savepoint b", noEvents},
		{"commit", nil},
	}}
	ts.Run()
}

// TestSavepointWithFilter tests that using savepoints with both filtered and unfiltered tables works as expected.
func TestSavepointWithFilter(t *testing.T) {
	ts := &TestSpec{
		t: t,
		ddls: []string{
			"create table stream1(id int, val varbinary(128), primary key(id))",
			"create table stream2(id int, val varbinary(128), primary key(id))",
		},
		options: &TestSpecOptions{
			filter: &binlogdatapb.Filter{
				Rules: []*binlogdatapb.Rule{{
					Match:  "stream2",
					Filter: "select * from stream2",
				}},
			},
		},
	}
	defer ts.Close()
	ts.Init()
	ts.tests = [][]*TestQuery{{
		{"begin", nil},
		{"insert into stream1 values (1, 'aaa')", noEvents},
		{"savepoint a", noEvents},
		{"insert into stream1 values (2, 'aaa')", noEvents},
		{"savepoint b", noEvents},
		{"insert into stream1 values (3, 'aaa')", noEvents},
		{"savepoint c", noEvents},
		{"insert into stream1 values (4, 'aaa')", noEvents},
		{"savepoint d", noEvents},
		{"commit", nil},
	}, {
		{"begin", nil},
		{"insert into stream1 values (5, 'aaa')", noEvents},
		{"savepoint d", noEvents},
		{"insert into stream1 values (6, 'aaa')", noEvents},
		{"savepoint c", noEvents},
		{"insert into stream1 values (7, 'aaa')", noEvents},
		{"savepoint b", noEvents},
		{"insert into stream1 values (8, 'aaa')", noEvents},
		{"savepoint a", noEvents},
		{"commit", nil},
	}, {
		{"begin", nil},
		{"insert into stream1 values (9, 'aaa')", noEvents},
		{"savepoint a", noEvents},
		{"insert into stream2 values (1, 'aaa')", nil},
		{"savepoint b", noEvents},
		{"insert into stream1 values (10, 'aaa')", noEvents},
		{"savepoint c", noEvents},
		{"insert into stream2 values (2, 'aaa')", []TestRowEvent{
			{spec: &TestRowEventSpec{table: "stream2", changes: []TestRowChange{{after: []string{"2", "aaa"}}}}},
		}},
		{"savepoint d", noEvents},
		{"commit", nil},
	}}
	ts.Run()
}

func TestStatements(t *testing.T) {
	ts := &TestSpec{
		t: t,
		ddls: []string{
			"create table stream1(id int, val varbinary(128), primary key(id))",
			"create table stream2(id int, val varbinary(128), primary key(id))",
		},
	}
	defer ts.Close()
	ts.Init()
	fe := &TestFieldEvent{
		table: "stream1",
		db:    testenv.DBName,
		cols: []*TestColumn{
			{name: "id", dataType: "INT32", colType: "int(11)", len: 11, collationID: 63},
			{name: "val", dataType: "VARBINARY", colType: "varbinary(256)", len: 256, collationID: 63},
		},
	}
	ddlAlterWithPrefixAndSuffix := "/* prefix */ alter table stream1 change column val val varbinary(256) /* suffix */"
	ddlTruncate := "truncate table stream2"
	ddlReverseAlter := "/* prefix */ alter table stream1 change column val val varbinary(128) /* suffix */"
	ts.tests = [][]*TestQuery{{
		{"begin", nil},
		{"insert into stream1 values (1, 'aaa')", nil},
		{"update stream1 set val='bbb' where id = 1", []TestRowEvent{
			{spec: &TestRowEventSpec{table: "stream1", changes: []TestRowChange{{before: []string{"1", "aaa"}, after: []string{"1", "bbb"}}}}},
		}},
		{"commit", nil},
	}, { // Normal DDL.
		{"alter table stream1 change column val val varbinary(128)", nil},
	}, { // DDL padded with comments.
		{ddlAlterWithPrefixAndSuffix, []TestRowEvent{
			{event: "gtid"},
			{event: ts.getDDLEvent(ddlAlterWithPrefixAndSuffix)},
		}},
	}, { // Multiple tables, and multiple rows changed per statement.
		{"begin", nil},
		{"insert into stream1 values (2, 'bbb')", []TestRowEvent{
			{event: fe.String()},
			{spec: &TestRowEventSpec{table: "stream1", changes: []TestRowChange{{after: []string{"2", "bbb"}}}}},
		}},
		{"insert into stream2 values (1, 'aaa')", nil},
		{"update stream1 set val='ccc'", []TestRowEvent{
			{spec: &TestRowEventSpec{table: "stream1", changes: []TestRowChange{{before: []string{"1", "bbb"}, after: []string{"1", "ccc"}}, {before: []string{"2", "bbb"}, after: []string{"2", "ccc"}}}}},
		}},
		{"delete from stream1", []TestRowEvent{
			{spec: &TestRowEventSpec{table: "stream1", changes: []TestRowChange{{before: []string{"1", "ccc"}}, {before: []string{"2", "ccc"}}}}},
		}},
		{"commit", nil},
	}, {
		{ddlTruncate, []TestRowEvent{
			{event: "gtid"},
			{event: ts.getDDLEvent(ddlTruncate)},
		}},
	}, {
		{ddlReverseAlter, []TestRowEvent{
			{event: "gtid"},
			{event: ts.getDDLEvent(ddlReverseAlter)},
		}},
	}}
	ts.Run()

	ts.Reset()
	// Test FilePos flavor
	savedEngine := engine
	defer func() { engine = savedEngine }()
	engine = customEngine(t, func(in mysql.ConnParams) mysql.ConnParams {
		in.Flavor = "FilePos"
		return in
	})
	defer engine.Close()
	ts.Run()
}

// TestOther tests "other" and "priv" statements. These statements can
// produce very different events depending on the version of mysql or
// mariadb. So, we just show that vreplication transmits "OTHER" events
// if the binlog is affected by the statement.
func TestOther(t *testing.T) {
	ts := &TestSpec{
		t: t,
		ddls: []string{
			"create table stream1(id int, val varbinary(128), primary key(id))",
			"create table stream2(id int, val varbinary(128), primary key(id))",
		},
	}
	ts.Init()
	defer ts.Close()

	testcases := []string{
		"repair table stream2",
		"optimize table stream2",
		"analyze table stream2",
		"select * from stream1",
		"set @val=1",
		"show tables",
		"describe stream1",
		"grant select on stream1 to current_user()",
		"revoke select on stream1 from current_user()",
	}

	// customRun is a modified version of runCases.
	customRun := func(mode string) {
		t.Logf("Run mode: %v", mode)
		ctx, cancel := context.WithCancel(context.Background())
		defer cancel()
		wg, ch := startStream(ctx, t, nil, "", nil)
		defer wg.Wait()
		want := [][]string{{
			`gtid`,
			`type:OTHER`,
		}}

		for _, stmt := range testcases {
			startPosition := primaryPosition(t)
			execStatement(t, stmt)
			endPosition := primaryPosition(t)
			if startPosition == endPosition {
				t.Logf("statement %s did not affect binlog", stmt)
				continue
			}
			expectLog(ctx, t, stmt, ch, want)
		}
		cancel()
		if evs, ok := <-ch; ok {
			t.Fatalf("unexpected evs: %v", evs)
		}
	}
	customRun("gtid")

	// Test FilePos flavor
	savedEngine := engine
	defer func() { engine = savedEngine }()
	engine = customEngine(t, func(in mysql.ConnParams) mysql.ConnParams {
		in.Flavor = "FilePos"
		return in
	})
	defer engine.Close()
	customRun("filePos")
}

// TestRegexp tests a filter which has a regexp suffix.
func TestRegexp(t *testing.T) {
	ts := &TestSpec{
		t: t,
		ddls: []string{
			"create table yes_stream(id int, val varbinary(128), primary key(id))",
			"create table no_stream(id int, val varbinary(128), primary key(id))",
		},
		options: &TestSpecOptions{
			filter: &binlogdatapb.Filter{
				Rules: []*binlogdatapb.Rule{{
					Match: "/yes.*/",
				}},
			},
		},
	}
	defer ts.Close()

	ts.Init()

	ts.tests = [][]*TestQuery{{
		{"begin", nil},
		{"insert into yes_stream values (1, 'aaa')", nil},
		{"insert into no_stream values (2, 'bbb')", noEvents},
		{"update yes_stream set val='bbb' where id = 1", nil},
		{"update no_stream set val='bbb' where id = 2", noEvents},
		{"commit", nil},
	}}
	ts.Run()
}

func TestREKeyRange(t *testing.T) {
	filter := &binlogdatapb.Filter{
		Rules: []*binlogdatapb.Rule{{
			Match:  "/.*/",
			Filter: "-80",
		}},
	}
	ts := &TestSpec{
		t: t,
		ddls: []string{
			"create table t1(id1 int, id2 int, val varbinary(128), primary key(id1))",
		},
		options: &TestSpecOptions{
			filter: filter,
		},
	}
	ignoreKeyspaceShardInFieldAndRowEvents = false
	defer func() {
		ignoreKeyspaceShardInFieldAndRowEvents = true
	}()
	ts.Init()
	defer ts.Close()

	setVSchema(t, shardedVSchema)
	defer env.SetVSchema("{}")

	// 1, 2, 3 and 5 are in shard -80.
	// 4 and 6 are in shard 80-.
	ts.tests = [][]*TestQuery{{
		{"begin", nil},
		{"insert into t1 values (1, 1, 'aaa')", nil},
		{"insert into t1 values (4, 1, 'bbb')", noEvents},
		{"update t1 set id1 = 2 where id1 = 1", []TestRowEvent{ // Stays in shard.
			{spec: &TestRowEventSpec{table: "t1", changes: []TestRowChange{{before: []string{"1", "1", "aaa"}, after: []string{"2", "1", "aaa"}}}}},
		}},
		{"update t1 set id1 = 6 where id1 = 2", []TestRowEvent{ // Moves from -80 to 80-.
			{spec: &TestRowEventSpec{table: "t1", changes: []TestRowChange{{before: []string{"2", "1", "aaa"}}}}},
		}},
		{"update t1 set id1 = 3 where id1 = 4", []TestRowEvent{ // Moves from 80- back to -80.
			{spec: &TestRowEventSpec{table: "t1", changes: []TestRowChange{{after: []string{"3", "1", "bbb"}}}}},
		}},
		{"commit", nil},
	}}
	ts.Run()

	// Switch the vschema to make id2 the primary vindex.
	altVSchema := `{
  "sharded": true,
  "vindexes": {
    "hash": {
      "type": "hash"
    }
  },
  "tables": {
    "t1": {
      "column_vindexes": [
        {
          "column": "id2",
          "name": "hash"
        }
      ]
    }
  }
}`
	setVSchema(t, altVSchema)
	ts.Reset()
	// Only the first insert should be sent.
	ts.tests = [][]*TestQuery{{
		{"begin", nil},
		{"insert into t1 values (4, 1, 'aaa')", nil},
		{"insert into t1 values (1, 4, 'aaa')", noEvents},
		{"commit", nil},
	}}
	ts.Init()
	ts.Run()
}

func TestInKeyRangeMultiColumn(t *testing.T) {
	filter := &binlogdatapb.Filter{
		Rules: []*binlogdatapb.Rule{{
			Match:  "t1",
			Filter: "select id, region, val, keyspace_id() from t1 where in_keyrange('-80')",
		}},
	}
	ts := &TestSpec{
		t: t,
		ddls: []string{
			"create table t1(region int, id int, val varbinary(128), primary key(id))",
		},
		options: &TestSpecOptions{
			filter: filter,
		},
	}
	ts.Init()
	defer ts.Close()

	setVSchema(t, multicolumnVSchema)
	defer env.SetVSchema("{}")

	fe := &TestFieldEvent{
		table: "t1",
		db:    testenv.DBName,
		cols: []*TestColumn{
			{name: "id", dataType: "INT32", colType: "int(11)", len: 11, collationID: 63},
			{name: "region", dataType: "INT32", colType: "int(11)", len: 11, collationID: 63},
			{name: "val", dataType: "VARBINARY", colType: "varbinary(128)", len: 128, collationID: 63},
			{name: "keyspace_id", dataType: "VARBINARY", colType: "varbinary(256)", len: 256, collationID: 63},
		},
	}

	// 1 and 2 are in shard -80.
	// 128 is in shard 80-.
	keyspaceId1 := "\x01\x16k@\xb4J\xbaK\xd6"
	keyspaceId2 := "\x02\x16k@\xb4J\xbaK\xd6"
	keyspaceId3 := "\x01\x06\xe7\xea\"Βp\x8f"
	ts.tests = [][]*TestQuery{{
		{"begin", nil},
		{"insert into t1 values (1, 1, 'aaa')", []TestRowEvent{
			{event: fe.String()},
			{spec: &TestRowEventSpec{table: "t1", changes: []TestRowChange{{after: []string{"1", "1", "aaa", keyspaceId1}}}}},
		}},
		{"insert into t1 values (128, 2, 'bbb')", noEvents},
		{"update t1 set region = 2 where id = 1", []TestRowEvent{
			{spec: &TestRowEventSpec{table: "t1", changes: []TestRowChange{{before: []string{"1", "1", "aaa", keyspaceId1}, after: []string{"1", "2", "aaa", keyspaceId2}}}}},
		}},
		{"update t1 set region = 128 where id = 1", []TestRowEvent{
			{spec: &TestRowEventSpec{table: "t1", changes: []TestRowChange{{before: []string{"1", "2", "aaa", keyspaceId2}}}}},
		}},
		{"update t1 set region = 1 where id = 2", []TestRowEvent{
			{spec: &TestRowEventSpec{table: "t1", changes: []TestRowChange{{after: []string{"2", "1", "bbb", keyspaceId3}}}}},
		}},
		{"commit", nil},
	}}
	ts.Run()
}

func TestREMultiColumnVindex(t *testing.T) {
	filter := &binlogdatapb.Filter{
		Rules: []*binlogdatapb.Rule{{
			Match:  "/.*/",
			Filter: "-80",
		}},
	}
	ts := &TestSpec{
		t: t,
		ddls: []string{
			"create table t1(region int, id int, val varbinary(128), primary key(id))",
		},
		options: &TestSpecOptions{
			filter: filter,
		},
	}
	ts.Init()
	defer ts.Close()

	setVSchema(t, multicolumnVSchema)
	defer env.SetVSchema("{}")
	// (region, id) is the primary vindex.
	// (1,1), (1, 2)  are in shard -80.
	// (128, 1) (128, 2) are in shard 80-.
	ts.tests = [][]*TestQuery{{
		{"begin", nil},
		{"insert into t1 values (1, 1, 'aaa')", nil},
		{"insert into t1 values (128, 2, 'bbb')", noEvents},
		{"update t1 set region = 2 where id = 1", nil},
		{"update t1 set region = 128 where id = 1", []TestRowEvent{
			{spec: &TestRowEventSpec{table: "t1", changes: []TestRowChange{{before: []string{"2", "1", "aaa"}}}}},
		}},
		{"update t1 set region = 1 where id = 2", []TestRowEvent{
			{spec: &TestRowEventSpec{table: "t1", changes: []TestRowChange{{after: []string{"1", "2", "bbb"}}}}},
		}},
		{"commit", nil},
	}}
	ts.Run()
}

// TestSelectFilter tests a filter with an in_keyrange function, used in a sharded keyspace.
func TestSelectFilter(t *testing.T) {
	fe := &TestFieldEvent{
		table: "t1",
		db:    testenv.DBName,
		cols: []*TestColumn{
			{name: "id2", dataType: "INT32", colType: "int(11)", len: 11, collationID: 63},
			{name: "val", dataType: "VARBINARY", colType: "varbinary(128)", len: 128, collationID: 63},
		},
	}
	ts := &TestSpec{
		t: t,
		ddls: []string{
			"create table t1(id1 int, id2 int, val varbinary(128), primary key(id1))",
		},
		options: &TestSpecOptions{
			filter: &binlogdatapb.Filter{
				Rules: []*binlogdatapb.Rule{{
					Match:  "t1",
					Filter: "select id2, val from t1 where in_keyrange(id2, 'hash', '-80')",
				}},
			},
		},
	}
	defer ts.Close()

	ts.Init()

	ts.tests = [][]*TestQuery{{
		{"begin", nil},
		{"insert into t1 values (4, 1, 'aaa')", []TestRowEvent{
			{event: fe.String()},
			{spec: &TestRowEventSpec{table: "t1", changes: []TestRowChange{{after: []string{"1", "aaa"}}}}},
		}},
		{"insert into t1 values (2, 4, 'aaa')", noEvents}, // not in keyrange
		{"commit", nil},
	}}
	ts.Run()
}

func TestDDLAddColumn(t *testing.T) {
	filter := &binlogdatapb.Filter{
		Rules: []*binlogdatapb.Rule{{
			Match:  "ddl_test2",
			Filter: "select * from ddl_test2",
		}, {
			Match: "/.*/",
		}},
	}

	ts := &TestSpec{
		t: t,
		ddls: []string{
			"create table ddl_test1(id int, val1 varbinary(128), primary key(id))",
			"create table ddl_test2(id int, val1 varbinary(128), primary key(id))",
		},
		options: &TestSpecOptions{
			// Test RE as well as select-based filters.
			filter: filter,
		},
	}
	defer ts.Close()
	// Record position before the next few statements.
	ts.Init()
	pos := primaryPosition(t)
	ts.SetStartPosition(pos)
	alterTest1 := "alter table ddl_test1 add column val2 varbinary(128)"
	alterTest2 := "alter table ddl_test2 add column val2 varbinary(128)"
	fe1 := &TestFieldEvent{
		table: "ddl_test1",
		db:    testenv.DBName,
		cols: []*TestColumn{
			{name: "id", dataType: "INT32", colType: "int(11)", len: 11, collationID: 63},
			{name: "val1", dataType: "VARBINARY", colType: "varbinary(128)", len: 128, collationID: 63},
			{name: "val2", dataType: "VARBINARY", colType: "varbinary(128)", len: 128, collationID: 63},
		},
	}
	fe2 := &TestFieldEvent{
		table: "ddl_test2",
		db:    testenv.DBName,
		cols: []*TestColumn{
			{name: "id", dataType: "INT32", colType: "int(11)", len: 11, collationID: 63},
			{name: "val1", dataType: "VARBINARY", colType: "varbinary(128)", len: 128, collationID: 63},
			{name: "val2", dataType: "VARBINARY", colType: "varbinary(128)", len: 128, collationID: 63},
		},
	}
	ts.tests = [][]*TestQuery{{
		{"begin", nil},
		{"insert into ddl_test1 values(1, 'aaa')", nil},
		{"insert into ddl_test2 values(1, 'aaa')", nil},
		{"commit", nil},
	}, {
		// Adding columns is allowed.
		{alterTest1, []TestRowEvent{
			{event: "gtid"},
			{event: ts.getDDLEvent(alterTest1)},
		}},
	}, {
		{alterTest2, []TestRowEvent{
			{event: "gtid"},
			{event: ts.getDDLEvent(alterTest2)},
		}},
	}, {
		{"begin", nil},
		{"insert into ddl_test1 values(2, 'bbb', 'ccc')", []TestRowEvent{
			{event: fe1.String()},
			{spec: &TestRowEventSpec{table: "ddl_test1", changes: []TestRowChange{{after: []string{"2", "bbb", "ccc"}}}}},
		}},
		{"insert into ddl_test2 values(2, 'bbb', 'ccc')", []TestRowEvent{
			{event: fe2.String()},
			{spec: &TestRowEventSpec{table: "ddl_test2", changes: []TestRowChange{{after: []string{"2", "bbb", "ccc"}}}}},
		}},
		{"commit", nil},
	}}
	ts.Run()
}

func TestDDLDropColumn(t *testing.T) {
	execStatement(t, "create table ddl_test2(id int, val1 varbinary(128), val2 varbinary(128), primary key(id))")
	defer execStatement(t, "drop table ddl_test2")

	// Record position before the next few statements.
	pos := primaryPosition(t)
	execStatements(t, []string{
		"insert into ddl_test2 values(1, 'aaa', 'ccc')",
		// Adding columns is allowed.
		"alter table ddl_test2 drop column val2",
		"insert into ddl_test2 values(2, 'bbb')",
	})

	ctx, cancel := context.WithCancel(context.Background())
	defer cancel()

	ch := make(chan []*binlogdatapb.VEvent)
	go func() {
		for range ch {
		}
	}()
	defer close(ch)
	err := vstream(ctx, t, pos, nil, nil, ch)
	want := "cannot determine table columns"
	if err == nil || !strings.Contains(err.Error(), want) {
		t.Errorf("err: %v, must contain %s", err, want)
	}
}

func TestUnsentDDL(t *testing.T) {
	execStatement(t, "create table unsent(id int, val varbinary(128), primary key(id))")

	testcases := []testcase{{
		input: []string{
			"drop table unsent",
		},
		// An unsent DDL is sent as an empty transaction.
		output: [][]string{{
			`gtid`,
			`type:OTHER`,
		}},
	}}

	filter := &binlogdatapb.Filter{
		Rules: []*binlogdatapb.Rule{{
			Match: "/none/",
		}},
	}
	runCases(t, filter, testcases, "", nil)
}

func TestBuffering(t *testing.T) {
	reset := AdjustPacketSize(10)
	defer reset()

	ts := &TestSpec{
		t: t,
		ddls: []string{
			"create table packet_test(id int, val varbinary(128), primary key(id))",
		},
	}
	defer ts.Close()
	ts.Init()
	ddl := "alter table packet_test change val val varchar(128)"
	ts.tests = [][]*TestQuery{{
		// All rows in one packet.
		{"begin", nil},
		{"insert into packet_test values (1, '123')", nil},
		{"insert into packet_test values (2, '456')", nil},
		{"commit", nil},
	}, {
		// A new row causes packet size to be exceeded.
		// Also test deletes
		{"begin", nil},
		{"insert into packet_test values (3, '123456')", []TestRowEvent{
			{spec: &TestRowEventSpec{table: "packet_test", changes: []TestRowChange{{after: []string{"3", "123456"}}}}},
		}},
		{"insert into packet_test values (4, '789012')", []TestRowEvent{
			{restart: true, spec: &TestRowEventSpec{table: "packet_test", changes: []TestRowChange{{after: []string{"4", "789012"}}}}},
		}},
		{"delete from packet_test where id=3", []TestRowEvent{
			{restart: true, spec: &TestRowEventSpec{table: "packet_test", changes: []TestRowChange{{before: []string{"3", "123456"}}}}},
		}},
		{"delete from packet_test where id=4", []TestRowEvent{
			{restart: true, spec: &TestRowEventSpec{table: "packet_test", changes: []TestRowChange{{before: []string{"4", "789012"}}}}},
		}},
		{"commit", nil},
	}, {
		// A single row is itself bigger than the packet size.
		{"begin", nil},
		{"insert into packet_test values (5, '123456')", []TestRowEvent{
			{spec: &TestRowEventSpec{table: "packet_test", changes: []TestRowChange{{after: []string{"5", "123456"}}}}},
		}},
		{"insert into packet_test values (6, '12345678901')", []TestRowEvent{
			{restart: true, spec: &TestRowEventSpec{table: "packet_test", changes: []TestRowChange{{after: []string{"6", "12345678901"}}}}},
		}},
		{"insert into packet_test values (7, '23456')", []TestRowEvent{
			{restart: true, spec: &TestRowEventSpec{table: "packet_test", changes: []TestRowChange{{after: []string{"7", "23456"}}}}},
		}},
		{"commit", nil},
	}, {
		// An update packet is bigger because it has a before and after image.
		{"begin", nil},
		{"insert into packet_test values (8, '123')", nil},
		{"update packet_test set val='456' where id=8", []TestRowEvent{
			{restart: true, spec: &TestRowEventSpec{table: "packet_test", changes: []TestRowChange{{before: []string{"8", "123"}, after: []string{"8", "456"}}}}},
		}},
		{"commit", nil},
	}, {
		// DDL is in its own packet.
		{ddl, []TestRowEvent{
			{event: "gtid"},
			{event: ts.getDDLEvent(ddl)},
		}},
	}}
	ts.Run()
}

// TestBestEffortNameInFieldEvent tests that we make a valid best effort
// attempt to deduce the type and collation in the event of table renames.
// In both cases the varbinary becomes a varchar. We get the correct
// collation information, however, in the binlog_row_metadata in 8.0 but
// not in 5.7. So in 5.7 our best effort uses varchar with its default
// collation for text fields.
func TestBestEffortNameInFieldEvent(t *testing.T) {
	bestEffortCollation := collations.ID(collations.CollationBinaryID)
	if strings.HasPrefix(testenv.MySQLVersion, "5.7") {
		bestEffortCollation = testenv.DefaultCollationID
	}
	filter := &binlogdatapb.Filter{
		FieldEventMode: binlogdatapb.Filter_BEST_EFFORT,
		Rules: []*binlogdatapb.Rule{{
			Match: "/.*/",
		}},
	}
	// Modeled after vttablet endtoend compatibility tests.
	execStatements(t, []string{
		"create table vitess_test(id int, val varbinary(128), primary key(id)) ENGINE=InnoDB CHARSET=utf8mb4",
	})
	position := primaryPosition(t)
	execStatements(t, []string{
		"insert into vitess_test values(1, 'abc')",
		"rename table vitess_test to vitess_test_new",
	})

	defer execStatements(t, []string{
		"drop table vitess_test_new",
	})
	testcases := []testcase{{
		input: []string{
			"insert into vitess_test_new values(2, 'abc')",
		},
		// In this case, we don't have information about vitess_test since it was renamed to vitess_test_test.
		// information returned by binlog for val column == varchar (rather than varbinary).
		output: [][]string{{
			`begin`,
			fmt.Sprintf(`type:FIELD field_event:{table_name:"vitess_test" fields:{name:"@1" type:INT32 charset:63} fields:{name:"@2" type:VARCHAR charset:%d}}`, bestEffortCollation),
			`type:ROW row_event:{table_name:"vitess_test" row_changes:{after:{lengths:1 lengths:3 values:"1abc"}}}`,
			`gtid`,
			`commit`,
		}, {
			`gtid`,
			`type:DDL statement:"rename table vitess_test to vitess_test_new"`,
		}, {
			`begin`,
			`type:FIELD field_event:{table_name:"vitess_test_new" fields:{name:"id" type:INT32 table:"vitess_test_new" org_table:"vitess_test_new" database:"vttest" org_name:"id" column_length:11 charset:63 column_type:"int(11)"} fields:{name:"val" type:VARBINARY table:"vitess_test_new" org_table:"vitess_test_new" database:"vttest" org_name:"val" column_length:128 charset:63 column_type:"varbinary(128)"}}`,
			`type:ROW row_event:{table_name:"vitess_test_new" row_changes:{after:{lengths:1 lengths:3 values:"2abc"}}}`,
			`gtid`,
			`commit`,
		}},
	}}
	runCases(t, filter, testcases, position, nil)
}

// todo: migrate to new framework
// test that vstreamer ignores tables created by OnlineDDL
func TestInternalTables(t *testing.T) {
	if version.GoOS == "darwin" {
		t.Skip("internal online ddl table matching doesn't work on Mac because it is case insensitive")
	}
	filter := &binlogdatapb.Filter{
		FieldEventMode: binlogdatapb.Filter_BEST_EFFORT,
		Rules: []*binlogdatapb.Rule{{
			Match: "/.*/",
		}},
	}
	// Modeled after vttablet endtoend compatibility tests.
	execStatements(t, []string{
		"create table vitess_test(id int, val varbinary(128), primary key(id))",
		"create table _1e275eef_3b20_11eb_a38f_04ed332e05c2_20201210204529_gho(id int, val varbinary(128), primary key(id))",
		"create table _vt_PURGE_1f9194b43b2011eb8a0104ed332e05c2_20201210194431(id int, val varbinary(128), primary key(id))",
		"create table _product_old(id int, val varbinary(128), primary key(id))",
	})
	position := primaryPosition(t)
	execStatements(t, []string{
		"insert into vitess_test values(1, 'abc')",
		"insert into _1e275eef_3b20_11eb_a38f_04ed332e05c2_20201210204529_gho values(1, 'abc')",
		"insert into _vt_PURGE_1f9194b43b2011eb8a0104ed332e05c2_20201210194431 values(1, 'abc')",
		"insert into _product_old values(1, 'abc')",
	})

	defer execStatements(t, []string{
		"drop table vitess_test",
		"drop table _1e275eef_3b20_11eb_a38f_04ed332e05c2_20201210204529_gho",
		"drop table _vt_PURGE_1f9194b43b2011eb8a0104ed332e05c2_20201210194431",
		"drop table _product_old",
	})
	testcases := []testcase{{
		input: []string{
			"insert into vitess_test values(2, 'abc')",
		},
		// In this case, we don't have information about vitess_test since it was renamed to vitess_test_test.
		// information returned by binlog for val column == varchar (rather than varbinary).
		output: [][]string{{
			`begin`,
			`type:FIELD field_event:{table_name:"vitess_test" fields:{name:"id" type:INT32 table:"vitess_test" org_table:"vitess_test" database:"vttest" org_name:"id" column_length:11 charset:63 column_type:"int(11)"} fields:{name:"val" type:VARBINARY table:"vitess_test" org_table:"vitess_test" database:"vttest" org_name:"val" column_length:128 charset:63 column_type:"varbinary(128)"}}`,
			`type:ROW row_event:{table_name:"vitess_test" row_changes:{after:{lengths:1 lengths:3 values:"1abc"}}}`,
			`gtid`,
			`commit`,
		}, {`begin`, `gtid`, `commit`}, {`begin`, `gtid`, `commit`}, {`begin`, `gtid`, `commit`}, // => inserts into the three internal comments
			{
				`begin`,
				`type:ROW row_event:{table_name:"vitess_test" row_changes:{after:{lengths:1 lengths:3 values:"2abc"}}}`,
				`gtid`,
				`commit`,
			}},
	}}
	runCases(t, filter, testcases, position, nil)
}

func TestTypes(t *testing.T) {
	// Modeled after vttablet endtoend compatibility tests.
	execStatements(t, []string{
		"create table vitess_ints(tiny tinyint, tinyu tinyint unsigned, small smallint, smallu smallint unsigned, medium mediumint, mediumu mediumint unsigned, normal int, normalu int unsigned, big bigint, bigu bigint unsigned, y year, primary key(tiny)) ENGINE=InnoDB CHARSET=utf8mb4",
		"create table vitess_fracts(id int, deci decimal(5,2), num numeric(5,2), f float, d double, primary key(id)) ENGINE=InnoDB CHARSET=utf8mb4",
		"create table vitess_strings(vb varbinary(16), c char(16), vc varchar(16), b binary(4), tb tinyblob, bl blob, ttx tinytext, tx text, en enum('a','b'), s set('a','b'), primary key(vb)) ENGINE=InnoDB CHARSET=utf8mb4",
		"create table vitess_misc(id int, b bit(8), d date, dt datetime, t time, g geometry, primary key(id)) ENGINE=InnoDB CHARSET=utf8mb4",
		"create table vitess_null(id int, val varbinary(128), primary key(id)) ENGINE=InnoDB CHARSET=utf8mb4",
		"create table vitess_decimal(id int, dec1 decimal(12,4), dec2 decimal(13,4), primary key(id)) ENGINE=InnoDB CHARSET=utf8mb4",
	})
	defer execStatements(t, []string{
		"drop table vitess_ints",
		"drop table vitess_fracts",
		"drop table vitess_strings",
		"drop table vitess_misc",
		"drop table vitess_null",
		"drop table vitess_decimal",
	})

	testcases := []testcase{{
		input: []string{
			"insert into vitess_ints values(-128, 255, -32768, 65535, -8388608, 16777215, -2147483648, 4294967295, -9223372036854775808, 18446744073709551615, 2012)",
		},
		output: [][]string{{
			`begin`,
			`type:FIELD field_event:{table_name:"vitess_ints" fields:{name:"tiny" type:INT8 table:"vitess_ints" org_table:"vitess_ints" database:"vttest" org_name:"tiny" column_length:4 charset:63 column_type:"tinyint(4)"} fields:{name:"tinyu" type:UINT8 table:"vitess_ints" org_table:"vitess_ints" database:"vttest" org_name:"tinyu" column_length:3 charset:63 column_type:"tinyint(3) unsigned"} fields:{name:"small" type:INT16 table:"vitess_ints" org_table:"vitess_ints" database:"vttest" org_name:"small" column_length:6 charset:63 column_type:"smallint(6)"} fields:{name:"smallu" type:UINT16 table:"vitess_ints" org_table:"vitess_ints" database:"vttest" org_name:"smallu" column_length:5 charset:63 column_type:"smallint(5) unsigned"} fields:{name:"medium" type:INT24 table:"vitess_ints" org_table:"vitess_ints" database:"vttest" org_name:"medium" column_length:9 charset:63 column_type:"mediumint(9)"} fields:{name:"mediumu" type:UINT24 table:"vitess_ints" org_table:"vitess_ints" database:"vttest" org_name:"mediumu" column_length:8 charset:63 column_type:"mediumint(8) unsigned"} fields:{name:"normal" type:INT32 table:"vitess_ints" org_table:"vitess_ints" database:"vttest" org_name:"normal" column_length:11 charset:63 column_type:"int(11)"} fields:{name:"normalu" type:UINT32 table:"vitess_ints" org_table:"vitess_ints" database:"vttest" org_name:"normalu" column_length:10 charset:63 column_type:"int(10) unsigned"} fields:{name:"big" type:INT64 table:"vitess_ints" org_table:"vitess_ints" database:"vttest" org_name:"big" column_length:20 charset:63 column_type:"bigint(20)"} fields:{name:"bigu" type:UINT64 table:"vitess_ints" org_table:"vitess_ints" database:"vttest" org_name:"bigu" column_length:20 charset:63 column_type:"bigint(20) unsigned"} fields:{name:"y" type:YEAR table:"vitess_ints" org_table:"vitess_ints" database:"vttest" org_name:"y" column_length:4 charset:63 column_type:"year(4)"}}`,
			`type:ROW row_event:{table_name:"vitess_ints" row_changes:{after:{lengths:4 lengths:3 lengths:6 lengths:5 lengths:8 lengths:8 lengths:11 lengths:10 lengths:20 lengths:20 lengths:4 values:"` +
				`-128` +
				`255` +
				`-32768` +
				`65535` +
				`-8388608` +
				`16777215` +
				`-2147483648` +
				`4294967295` +
				`-9223372036854775808` +
				`18446744073709551615` +
				`2012` +
				`"}}}`,
			`gtid`,
			`commit`,
		}},
	}, {
		input: []string{
			"insert into vitess_fracts values(1, 1.99, 2.99, 3.99, 4.99)",
		},
		output: [][]string{{
			`begin`,
			`type:FIELD field_event:{table_name:"vitess_fracts" fields:{name:"id" type:INT32 table:"vitess_fracts" org_table:"vitess_fracts" database:"vttest" org_name:"id" column_length:11 charset:63 column_type:"int(11)"} fields:{name:"deci" type:DECIMAL table:"vitess_fracts" org_table:"vitess_fracts" database:"vttest" org_name:"deci" column_length:7 charset:63 decimals:2 column_type:"decimal(5,2)"} fields:{name:"num" type:DECIMAL table:"vitess_fracts" org_table:"vitess_fracts" database:"vttest" org_name:"num" column_length:7 charset:63 decimals:2 column_type:"decimal(5,2)"} fields:{name:"f" type:FLOAT32 table:"vitess_fracts" org_table:"vitess_fracts" database:"vttest" org_name:"f" column_length:12 charset:63 decimals:31 column_type:"float"} fields:{name:"d" type:FLOAT64 table:"vitess_fracts" org_table:"vitess_fracts" database:"vttest" org_name:"d" column_length:22 charset:63 decimals:31 column_type:"double"}}`,
			`type:ROW row_event:{table_name:"vitess_fracts" row_changes:{after:{lengths:1 lengths:4 lengths:4 lengths:8 lengths:8 values:"11.992.993.99E+004.99E+00"}}}`,
			`gtid`,
			`commit`,
		}},
	}, {
		// TODO(sougou): validate that binary and char data generate correct DMLs on the other end.
		input: []string{
			"insert into vitess_strings values('a', 'b', 'c', 'd\000\000\000', 'e', 'f', 'g', 'h', 'a', 'a,b')",
		},
		output: [][]string{{
			`begin`,
			fmt.Sprintf(`type:FIELD field_event:{table_name:"vitess_strings" fields:{name:"vb" type:VARBINARY table:"vitess_strings" org_table:"vitess_strings" database:"vttest" org_name:"vb" column_length:16 charset:63 column_type:"varbinary(16)"} fields:{name:"c" type:CHAR table:"vitess_strings" org_table:"vitess_strings" database:"vttest" org_name:"c" column_length:64 charset:%d column_type:"char(16)"} fields:{name:"vc" type:VARCHAR table:"vitess_strings" org_table:"vitess_strings" database:"vttest" org_name:"vc" column_length:64 charset:%d column_type:"varchar(16)"} fields:{name:"b" type:BINARY table:"vitess_strings" org_table:"vitess_strings" database:"vttest" org_name:"b" column_length:4 charset:63 column_type:"binary(4)"} fields:{name:"tb" type:BLOB table:"vitess_strings" org_table:"vitess_strings" database:"vttest" org_name:"tb" column_length:255 charset:63 column_type:"tinyblob"} fields:{name:"bl" type:BLOB table:"vitess_strings" org_table:"vitess_strings" database:"vttest" org_name:"bl" column_length:65535 charset:63 column_type:"blob"} fields:{name:"ttx" type:TEXT table:"vitess_strings" org_table:"vitess_strings" database:"vttest" org_name:"ttx" column_length:1020 charset:%d column_type:"tinytext"} fields:{name:"tx" type:TEXT table:"vitess_strings" org_table:"vitess_strings" database:"vttest" org_name:"tx" column_length:262140 charset:%d column_type:"text"} fields:{name:"en" type:ENUM table:"vitess_strings" org_table:"vitess_strings" database:"vttest" org_name:"en" column_length:4 charset:%d column_type:"enum('a','b')"} fields:{name:"s" type:SET table:"vitess_strings" org_table:"vitess_strings" database:"vttest" org_name:"s" column_length:12 charset:%d column_type:"set('a','b')"} enum_set_string_values:true}`, testenv.DefaultCollationID, testenv.DefaultCollationID, testenv.DefaultCollationID, testenv.DefaultCollationID, testenv.DefaultCollationID, testenv.DefaultCollationID),
			`type:ROW row_event:{table_name:"vitess_strings" row_changes:{after:{lengths:1 lengths:1 lengths:1 lengths:4 lengths:1 lengths:1 lengths:1 lengths:1 lengths:1 lengths:3 ` +
				`values:"abcd\x00\x00\x00efghaa,b"}}}`,
			`gtid`,
			`commit`,
		}},
	}, {
		// TODO(sougou): validate that the geometry value generates the correct DMLs on the other end.
		input: []string{
			"insert into vitess_misc values(1, '\x01', '2012-01-01', '2012-01-01 15:45:45', '15:45:45', point(1, 2))",
		},
		output: [][]string{{
			`begin`,
			`type:FIELD field_event:{table_name:"vitess_misc" fields:{name:"id" type:INT32 table:"vitess_misc" org_table:"vitess_misc" database:"vttest" org_name:"id" column_length:11 charset:63 column_type:"int(11)"} fields:{name:"b" type:BIT table:"vitess_misc" org_table:"vitess_misc" database:"vttest" org_name:"b" column_length:8 charset:63 column_type:"bit(8)"} fields:{name:"d" type:DATE table:"vitess_misc" org_table:"vitess_misc" database:"vttest" org_name:"d" column_length:10 charset:63 column_type:"date"} fields:{name:"dt" type:DATETIME table:"vitess_misc" org_table:"vitess_misc" database:"vttest" org_name:"dt" column_length:19 charset:63 column_type:"datetime"} fields:{name:"t" type:TIME table:"vitess_misc" org_table:"vitess_misc" database:"vttest" org_name:"t" column_length:10 charset:63 column_type:"time"} fields:{name:"g" type:GEOMETRY table:"vitess_misc" org_table:"vitess_misc" database:"vttest" org_name:"g" column_length:4294967295 charset:63 column_type:"geometry"}}`,
			`type:ROW row_event:{table_name:"vitess_misc" row_changes:{after:{lengths:1 lengths:1 lengths:10 lengths:19 lengths:8 lengths:25 values:"1\x012012-01-012012-01-01 15:45:4515:45:45\x00\x00\x00\x00\x01\x01\x00\x00\x00\x00\x00\x00\x00\x00\x00\xf0?\x00\x00\x00\x00\x00\x00\x00@"}}}`,
			`gtid`,
			`commit`,
		}},
	}, {
		input: []string{
			"insert into vitess_null values(1, null)",
		},
		output: [][]string{{
			`begin`,
			`type:FIELD field_event:{table_name:"vitess_null" fields:{name:"id" type:INT32 table:"vitess_null" org_table:"vitess_null" database:"vttest" org_name:"id" column_length:11 charset:63 column_type:"int(11)"} fields:{name:"val" type:VARBINARY table:"vitess_null" org_table:"vitess_null" database:"vttest" org_name:"val" column_length:128 charset:63 column_type:"varbinary(128)"}}`,
			`type:ROW row_event:{table_name:"vitess_null" row_changes:{after:{lengths:1 lengths:-1 values:"1"}}}`,
			`gtid`,
			`commit`,
		}},
	}, {
		input: []string{
			"insert into vitess_decimal values(1, 1.23, 1.23)",
			"insert into vitess_decimal values(2, -1.23, -1.23)",
			"insert into vitess_decimal values(3, 0000000001.23, 0000000001.23)",
			"insert into vitess_decimal values(4, -0000000001.23, -0000000001.23)",
		},
		output: [][]string{{
			`begin`,
			`type:FIELD field_event:{table_name:"vitess_decimal" fields:{name:"id" type:INT32 table:"vitess_decimal" org_table:"vitess_decimal" database:"vttest" org_name:"id" column_length:11 charset:63 column_type:"int(11)"} fields:{name:"dec1" type:DECIMAL table:"vitess_decimal" org_table:"vitess_decimal" database:"vttest" org_name:"dec1" column_length:14 charset:63 decimals:4 column_type:"decimal(12,4)"} fields:{name:"dec2" type:DECIMAL table:"vitess_decimal" org_table:"vitess_decimal" database:"vttest" org_name:"dec2" column_length:15 charset:63 decimals:4 column_type:"decimal(13,4)"}}`,
			`type:ROW row_event:{table_name:"vitess_decimal" row_changes:{after:{lengths:1 lengths:6 lengths:6 values:"11.23001.2300"}}}`,
			`gtid`,
			`commit`,
		}, {
			`begin`,
			`type:ROW row_event:{table_name:"vitess_decimal" row_changes:{after:{lengths:1 lengths:7 lengths:7 values:"2-1.2300-1.2300"}}}`,
			`gtid`,
			`commit`,
		}, {
			`begin`,
			`type:ROW row_event:{table_name:"vitess_decimal" row_changes:{after:{lengths:1 lengths:6 lengths:6 values:"31.23001.2300"}}}`,
			`gtid`,
			`commit`,
		}, {
			`begin`,
			`type:ROW row_event:{table_name:"vitess_decimal" row_changes:{after:{lengths:1 lengths:7 lengths:7 values:"4-1.2300-1.2300"}}}`,
			`gtid`,
			`commit`,
		}},
	}}
	runCases(t, nil, testcases, "", nil)
}

func TestJSON(t *testing.T) {
	ts := &TestSpec{
		t: t,
		ddls: []string{
			"create table vitess_json(id int default 1, val json, primary key(id))",
		},
	}
<<<<<<< HEAD
	defer execStatement(t, "drop table vitess_json")
=======
	ts.Init()
	defer ts.Close()
	ts.tests = [][]*TestQuery{}
	queries := []*TestQuery{}
>>>>>>> f2d6281a
	jsonValues := []string{"{}", "123456", `"vtTablet"`, `{"foo": "bar"}`, `["abc", 3.14, true]`}
	queries = append(queries, &TestQuery{"begin", nil})
	for i, val := range jsonValues {
		queries = append(queries, &TestQuery{fmt.Sprintf("insert into vitess_json values(%d, %s)", i+1, encodeString(val)), nil})
	}
	queries = append(queries, &TestQuery{"commit", nil})

	ts.tests = append(ts.tests, queries)
	ts.Run()
}

func TestExternalTable(t *testing.T) {
	execStatements(t, []string{
		"create database external",
		"create table external.ext(id int, val varbinary(128), primary key(id))",
	})
	defer execStatements(t, []string{
		"drop database external",
	})

	testcases := []testcase{{
		input: []string{
			"begin",
			"insert into external.ext values (1, 'aaa')",
			"commit",
		},
		// External table events don't get sent.
		output: [][]string{{
			`begin`,
			`gtid`,
			`commit`,
		}},
	}}
	runCases(t, nil, testcases, "", nil)
}

func TestJournal(t *testing.T) {
	execStatements(t, []string{
		"create table if not exists _vt.resharding_journal(id int, db_name varchar(128), val blob, primary key(id))",
	})
	defer execStatements(t, []string{
		"drop table _vt.resharding_journal",
	})

	journal1 := &binlogdatapb.Journal{
		Id:            1,
		MigrationType: binlogdatapb.MigrationType_SHARDS,
	}
	journal2 := &binlogdatapb.Journal{
		Id:            2,
		MigrationType: binlogdatapb.MigrationType_SHARDS,
	}
	testcases := []testcase{{
		input: []string{
			"begin",
			fmt.Sprintf("insert into _vt.resharding_journal values(1, 'vttest', '%v')", journal1.String()),
			fmt.Sprintf("insert into _vt.resharding_journal values(2, 'nosend', '%v')", journal2.String()),
			"commit",
		},
		// External table events don't get sent.
		output: [][]string{{
			`begin`,
			`type:JOURNAL journal:{id:1 migration_type:SHARDS}`,
			`gtid`,
			`commit`,
		}},
	}}
	runCases(t, nil, testcases, "", nil)
}

// TestMinimalMode confirms that we don't support minimal binlog_row_image mode.
func TestMinimalMode(t *testing.T) {
	ctx, cancel := context.WithCancel(context.Background())
	defer cancel()
	oldEngine := engine
	engine = nil
	oldEnv := env
	env = nil
	newEngine(t, ctx, "minimal")
	defer func() {
		if engine != nil {
			engine.Close()
		}
		if env != nil {
			env.Close()
		}
		engine = oldEngine
		env = oldEnv
	}()
	err := engine.Stream(context.Background(), "current", nil, nil, throttlerapp.VStreamerName, func(evs []*binlogdatapb.VEvent) error { return nil })
	require.Error(t, err, "minimal binlog_row_image is not supported by Vitess VReplication")
}

func TestStatementMode(t *testing.T) {
	execStatements(t, []string{
		"create table stream1(id int, val varbinary(128), primary key(id))",
		"create table stream2(id int, val varbinary(128), primary key(id))",
	})

	defer execStatements(t, []string{
		"drop table stream1",
		"drop table stream2",
	})

	testcases := []testcase{{
		input: []string{
			"set @@session.binlog_format='STATEMENT'",
			"begin",
			"insert into stream1 values (1, 'aaa')",
			"update stream1 set val='bbb' where id = 1",
			"delete from stream1 where id = 1",
			"commit",
			"set @@session.binlog_format='ROW'",
		},
		output: [][]string{{
			`begin`,
			`type:INSERT dml:"insert into stream1 values (1, 'aaa')"`,
			`type:UPDATE dml:"update stream1 set val='bbb' where id = 1"`,
			`type:DELETE dml:"delete from stream1 where id = 1"`,
			`gtid`,
			`commit`,
		}},
	}}
	runCases(t, nil, testcases, "", nil)
}

func TestHeartbeat(t *testing.T) {
	ctx, cancel := context.WithCancel(context.Background())
	defer cancel()

	wg, ch := startStream(ctx, t, nil, "", nil)
	defer wg.Wait()
	evs := <-ch
	require.Equal(t, 1, len(evs))
	assert.Equal(t, binlogdatapb.VEventType_HEARTBEAT, evs[0].Type)
	cancel()
}

func TestNoFutureGTID(t *testing.T) {
	// Execute something to make sure we have ranges in GTIDs.
	execStatements(t, []string{
		"create table stream1(id int, val varbinary(128), primary key(id))",
	})
	defer execStatements(t, []string{
		"drop table stream1",
	})

	pos := primaryPosition(t)
	t.Logf("current position: %v", pos)
	// Both mysql and mariadb have '-' in their gtids.
	// Invent a GTID in the future.
	index := strings.LastIndexByte(pos, '-')
	num, err := strconv.Atoi(pos[index+1:])
	require.NoError(t, err)
	future := pos[:index+1] + fmt.Sprintf("%d", num+1)
	t.Logf("future position: %v", future)

	ctx, cancel := context.WithCancel(context.Background())
	defer cancel()

	ch := make(chan []*binlogdatapb.VEvent)
	go func() {
		for range ch {
		}
	}()
	defer close(ch)
	err = vstream(ctx, t, future, nil, nil, ch)
	want := "GTIDSet Mismatch"
	if err == nil || !strings.Contains(err.Error(), want) {
		t.Errorf("err: %v, must contain %s", err, want)
	}
}

func TestFilteredMultipleWhere(t *testing.T) {
	fe := &TestFieldEvent{
		table: "t1",
		db:    testenv.DBName,
		cols: []*TestColumn{
			{name: "id1", dataType: "INT32", colType: "int(11)", len: 11, collationID: 63},
			{name: "val", dataType: "VARBINARY", colType: "varbinary(128)", len: 128, collationID: 63},
		},
	}
	ts := &TestSpec{
		t: t,
		ddls: []string{
			"create table t1(id1 int, id2 int, id3 int, val varbinary(128), primary key(id1))",
		},
		options: &TestSpecOptions{
			filter: &binlogdatapb.Filter{
				Rules: []*binlogdatapb.Rule{{
					Match:  "t1",
					Filter: "select id1, val from t1 where in_keyrange('-80') and id2 = 200 and id3 = 1000 and val = 'newton'",
				}},
			},
			customFieldEvents: true,
		},
	}
	_ = fe
	defer ts.Close() // Ensure clean-up

	ts.Init()

	setVSchema(t, shardedVSchema)
	defer env.SetVSchema("{}")

	ts.tests = [][]*TestQuery{{
		{"begin", nil},
		{"insert into t1 values (1, 100, 1000, 'kepler')", noEvents},
		{"insert into t1 values (2, 200, 1000, 'newton')", []TestRowEvent{
			{event: fe.String()},
			{spec: &TestRowEventSpec{table: "t1", changes: []TestRowChange{{after: []string{"2", "newton"}}}}},
		}},
		{"insert into t1 values (3, 100, 2000, 'kepler')", noEvents},
		{"insert into t1 values (128, 200, 1000, 'newton')", []TestRowEvent{
			{spec: &TestRowEventSpec{table: "t1", changes: []TestRowChange{{after: []string{"128", "newton"}}}}},
		}},
		{"insert into t1 values (5, 200, 2000, 'kepler')", noEvents},
		{"insert into t1 values (129, 200, 1000, 'kepler')", noEvents},
		{"commit", nil},
	}}
	ts.Run()
}

// TestGeneratedColumns just confirms that generated columns are sent in a vstream as expected
func TestGeneratedColumns(t *testing.T) {
	ts := &TestSpec{
		t: t,
		ddls: []string{
			"create table t1(id int, val varbinary(6), val2 varbinary(6) as (concat(id, val)), val3 varbinary(6) as (concat(val, id)), id2 int, primary key(id))",
		},
		options: &TestSpecOptions{
			customFieldEvents: true,
		},
	}
	defer ts.Close()

	ts.Init()

	fe := &TestFieldEvent{
		table: "t1",
		db:    testenv.DBName,
		cols: []*TestColumn{
			{name: "id", dataType: "INT32", colType: "int(11)", len: 11, collationID: 63},
			{name: "val", dataType: "VARBINARY", colType: "varbinary(6)", len: 6, collationID: 63},
			{name: "val2", dataType: "VARBINARY", colType: "varbinary(6)", len: 6, collationID: 63},
			{name: "val3", dataType: "VARBINARY", colType: "varbinary(6)", len: 6, collationID: 63},
			{name: "id2", dataType: "INT32", colType: "int(11)", len: 11, collationID: 63},
		},
	}

	ts.tests = [][]*TestQuery{{
		{"begin", nil},
		{"insert into t1(id, val, id2) values (1, 'aaa', 10)", []TestRowEvent{
			{event: fe.String()},
			{spec: &TestRowEventSpec{table: "t1", changes: []TestRowChange{{after: []string{"1", "aaa", "1aaa", "aaa1", "10"}}}}},
		}},
		{"insert into t1(id, val, id2) values (2, 'bbb', 20)", []TestRowEvent{
			{spec: &TestRowEventSpec{table: "t1", changes: []TestRowChange{{after: []string{"2", "bbb", "2bbb", "bbb2", "20"}}}}},
		}},
		{"commit", nil},
	}}
	ts.Run()
}

// TestGeneratedInvisiblePrimaryKey validates that generated invisible primary keys are sent in row events.
func TestGeneratedInvisiblePrimaryKey(t *testing.T) {
	if !env.HasCapability(testenv.ServerCapabilityGeneratedInvisiblePrimaryKey) {
		t.Skip("skipping test as server does not support generated invisible primary keys")
	}

	execStatement(t, "SET @@session.sql_generate_invisible_primary_key=ON")
	defer execStatement(t, "SET @@session.sql_generate_invisible_primary_key=OFF")
	ts := &TestSpec{
		t: t,
		ddls: []string{
			"create table t1(val varbinary(6))",
		},
		options: nil,
	}
	defer ts.Close()

	ts.Init()

	fe := &TestFieldEvent{
		table: "t1",
		db:    testenv.DBName,
		cols: []*TestColumn{
			{name: "my_row_id", dataType: "UINT64", colType: "bigint unsigned", len: 20, collationID: 63},
			{name: "val", dataType: "VARBINARY", colType: "varbinary(6)", len: 6, collationID: 63},
		},
	}

	ts.tests = [][]*TestQuery{{
		{"begin", nil},
		{"insert into t1 values ('aaa')", []TestRowEvent{
			{event: fe.String()},
			{spec: &TestRowEventSpec{table: "t1", changes: []TestRowChange{{after: []string{"1", "aaa"}}}}},
		}},
		{"update t1 set val = 'bbb' where my_row_id = 1", []TestRowEvent{
			{spec: &TestRowEventSpec{table: "t1", changes: []TestRowChange{{before: []string{"1", "aaa"}, after: []string{"1", "bbb"}}}}},
		}},
		{"commit", nil},
	}}
	ts.Run()
}<|MERGE_RESOLUTION|>--- conflicted
+++ resolved
@@ -1643,14 +1643,10 @@
 			"create table vitess_json(id int default 1, val json, primary key(id))",
 		},
 	}
-<<<<<<< HEAD
-	defer execStatement(t, "drop table vitess_json")
-=======
 	ts.Init()
 	defer ts.Close()
 	ts.tests = [][]*TestQuery{}
 	queries := []*TestQuery{}
->>>>>>> f2d6281a
 	jsonValues := []string{"{}", "123456", `"vtTablet"`, `{"foo": "bar"}`, `["abc", 3.14, true]`}
 	queries = append(queries, &TestQuery{"begin", nil})
 	for i, val := range jsonValues {
