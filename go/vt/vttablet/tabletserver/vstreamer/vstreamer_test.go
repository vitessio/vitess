/*
Copyright 2019 The Vitess Authors.

Licensed under the Apache License, Version 2.0 (the "License");
you may not use this file except in compliance with the License.
You may obtain a copy of the License at

    http://www.apache.org/licenses/LICENSE-2.0

Unless required by applicable law or agreed to in writing, software
distributed under the License is distributed on an "AS IS" BASIS,
WITHOUT WARRANTIES OR CONDITIONS OF ANY KIND, either express or implied.
See the License for the specific language governing permissions and
limitations under the License.
*/

package vstreamer

import (
	"fmt"
	"strings"
	"testing"

	"golang.org/x/net/context"

	"vitess.io/vitess/go/mysql"

	binlogdatapb "vitess.io/vitess/go/vt/proto/binlogdata"
)

type testcase struct {
	input  interface{}
	output [][]string
}

func TestStatements(t *testing.T) {
	if testing.Short() {
		t.Skip()
	}

	execStatements(t, []string{
		"create table stream1(id int, val varbinary(128), primary key(id))",
		"create table stream2(id int, val varbinary(128), primary key(id))",
	})
	defer execStatements(t, []string{
		"drop table stream1",
		"drop table stream2",
	})
	engine.se.Reload(context.Background())

	testcases := []testcase{{
		input: []string{
			"begin",
			"insert into stream1 values (1, 'aaa')",
			"update stream1 set val='bbb' where id = 1",
			"commit",
		},
		// MySQL issues GTID->BEGIN.
		// MariaDB issues BEGIN->GTID.
		output: [][]string{{
			`begin`,
			`type:FIELD field_event:<table_name:"stream1" fields:<name:"id" type:INT32 > fields:<name:"val" type:VARBINARY > > `,
			`type:ROW row_event:<table_name:"stream1" row_changes:<after:<lengths:1 lengths:3 values:"1aaa" > > > `,
			`type:ROW row_event:<table_name:"stream1" row_changes:<before:<lengths:1 lengths:3 values:"1aaa" > after:<lengths:1 lengths:3 values:"1bbb" > > > `,
			`gtid`,
			`commit`,
		}},
	}, {
		// Normal DDL.
		input: "alter table stream1 change column val val varbinary(128)",
		output: [][]string{{
			`gtid`,
			`type:DDL ddl:"alter table stream1 change column val val varbinary(128)" `,
		}},
	}, {
		// DDL padded with comments.
		input: " /* prefix */ alter table stream1 change column val val varbinary(256) /* suffix */ ",
		output: [][]string{{
			`gtid`,
			`type:DDL ddl:"/* prefix */ alter table stream1 change column val val varbinary(256) /* suffix */" `,
		}},
	}, {
		// Multiple tables, and multiple rows changed per statement.
		input: []string{
			"begin",
			"insert into stream1 values (2, 'bbb')",
			"insert into stream2 values (1, 'aaa')",
			"update stream1 set val='ccc'",
			"delete from stream1",
			"commit",
		},
		output: [][]string{{
			`begin`,
			`type:FIELD field_event:<table_name:"stream1" fields:<name:"id" type:INT32 > fields:<name:"val" type:VARBINARY > > `,
			`type:ROW row_event:<table_name:"stream1" row_changes:<after:<lengths:1 lengths:3 values:"2bbb" > > > `,
			`type:FIELD field_event:<table_name:"stream2" fields:<name:"id" type:INT32 > fields:<name:"val" type:VARBINARY > > `,
			`type:ROW row_event:<table_name:"stream2" row_changes:<after:<lengths:1 lengths:3 values:"1aaa" > > > `,
			`type:ROW row_event:<table_name:"stream1" ` +
				`row_changes:<before:<lengths:1 lengths:3 values:"1bbb" > after:<lengths:1 lengths:3 values:"1ccc" > > ` +
				`row_changes:<before:<lengths:1 lengths:3 values:"2bbb" > after:<lengths:1 lengths:3 values:"2ccc" > > > `,
			`type:ROW row_event:<table_name:"stream1" ` +
				`row_changes:<before:<lengths:1 lengths:3 values:"1ccc" > > ` +
				`row_changes:<before:<lengths:1 lengths:3 values:"2ccc" > > > `,
			`gtid`,
			`commit`,
		}},
	}, {
		// truncate is a DDL
		input: "truncate table stream2",
		output: [][]string{{
			`gtid`,
			`type:DDL ddl:"truncate table stream2" `,
		}},
	}, {
		// repair, optimize and analyze show up in binlog stream, but ignored by vitess.
		input: "repair table stream2",
		output: [][]string{{
			`gtid`,
			`type:OTHER `,
		}},
	}, {
		input: "optimize table stream2",
		output: [][]string{{
			`gtid`,
			`type:OTHER `,
		}},
	}, {
		input: "analyze table stream2",
		output: [][]string{{
			`gtid`,
			`type:OTHER `,
		}},
	}, {
		// select, set, show and describe don't get logged.
		input: "select * from stream1",
	}, {
		input: "set @val=1",
	}, {
		input: "show tables",
	}, {
		input: "describe stream1",
	}}
	runCases(t, nil, testcases, "")

	// Test FilePos flavor
	engine.cp.Flavor = "FilePos"
	defer func() { engine.cp.Flavor = "" }()
	runCases(t, nil, testcases, "")
}

func TestRegexp(t *testing.T) {
	if testing.Short() {
		t.Skip()
	}

	execStatements(t, []string{
		"create table yes_stream(id int, val varbinary(128), primary key(id))",
		"create table no_stream(id int, val varbinary(128), primary key(id))",
	})
	defer execStatements(t, []string{
		"drop table yes_stream",
		"drop table no_stream",
	})
	engine.se.Reload(context.Background())

	filter := &binlogdatapb.Filter{
		Rules: []*binlogdatapb.Rule{{
			Match: "/yes.*/",
		}},
	}

	testcases := []testcase{{
		input: []string{
			"begin",
			"insert into yes_stream values (1, 'aaa')",
			"insert into no_stream values (2, 'bbb')",
			"update yes_stream set val='bbb' where id = 1",
			"update no_stream set val='bbb' where id = 2",
			"commit",
		},
		output: [][]string{{
			`begin`,
			`type:FIELD field_event:<table_name:"yes_stream" fields:<name:"id" type:INT32 > fields:<name:"val" type:VARBINARY > > `,
			`type:ROW row_event:<table_name:"yes_stream" row_changes:<after:<lengths:1 lengths:3 values:"1aaa" > > > `,
			`type:ROW row_event:<table_name:"yes_stream" row_changes:<before:<lengths:1 lengths:3 values:"1aaa" > after:<lengths:1 lengths:3 values:"1bbb" > > > `,
			`gtid`,
			`commit`,
		}},
	}}
	runCases(t, filter, testcases, "")
}

func TestREKeyRange(t *testing.T) {
	if testing.Short() {
		t.Skip()
	}

	execStatements(t, []string{
		"create table t1(id1 int, id2 int, val varbinary(128), primary key(id1))",
	})
	defer execStatements(t, []string{
		"drop table t1",
	})
	engine.se.Reload(context.Background())

	if err := env.SetVSchema(shardedVSchema); err != nil {
		t.Fatal(err)
	}
	defer env.SetVSchema("{}")

	ctx, cancel := context.WithCancel(context.Background())
	defer cancel()

	filter := &binlogdatapb.Filter{
		Rules: []*binlogdatapb.Rule{{
			Match:  "/.*/",
			Filter: "-80",
		}},
	}
	ch := startStream(ctx, t, filter, "")

	// 1, 2, 3 and 5 are in shard -80.
	// 4 and 6 are in shard 80-.
	input := []string{
		"begin",
		"insert into t1 values (1, 4, 'aaa')",
		"insert into t1 values (4, 1, 'bbb')",
		// Stay in shard.
		"update t1 set id1 = 2 where id1 = 1",
		// Move from -80 to 80-.
		"update t1 set id1 = 6 where id1 = 2",
		// Move from 80- to -80.
		"update t1 set id1 = 3 where id1 = 4",
		"commit",
	}
	execStatements(t, input)
	expectLog(ctx, t, input, ch, [][]string{{
		`begin`,
		`type:FIELD field_event:<table_name:"t1" fields:<name:"id1" type:INT32 > fields:<name:"id2" type:INT32 > fields:<name:"val" type:VARBINARY > > `,
		`type:ROW row_event:<table_name:"t1" row_changes:<after:<lengths:1 lengths:1 lengths:3 values:"14aaa" > > > `,
		`type:ROW row_event:<table_name:"t1" row_changes:<before:<lengths:1 lengths:1 lengths:3 values:"14aaa" > after:<lengths:1 lengths:1 lengths:3 values:"24aaa" > > > `,
		`type:ROW row_event:<table_name:"t1" row_changes:<before:<lengths:1 lengths:1 lengths:3 values:"24aaa" > > > `,
		`type:ROW row_event:<table_name:"t1" row_changes:<after:<lengths:1 lengths:1 lengths:3 values:"31bbb" > > > `,
		`gtid`,
		`commit`,
	}})

	// Switch the vschema to make id2 the primary vindex.
	altVSchema := `{
  "sharded": true,
  "vindexes": {
    "hash": {
      "type": "hash"
    }
  },
  "tables": {
    "t1": {
      "column_vindexes": [
        {
          "column": "id2",
          "name": "hash"
        }
      ]
    }
  }
}`
	if err := env.SetVSchema(altVSchema); err != nil {
		t.Fatal(err)
	}

	// Only the first insert should be sent.
	input = []string{
		"begin",
		"insert into t1 values (4, 1, 'aaa')",
		"insert into t1 values (1, 4, 'aaa')",
		"commit",
	}
	execStatements(t, input)
	expectLog(ctx, t, input, ch, [][]string{{
		`begin`,
		`type:ROW row_event:<table_name:"t1" row_changes:<after:<lengths:1 lengths:1 lengths:3 values:"41aaa" > > > `,
		`gtid`,
		`commit`,
	}})
}

func TestSelectFilter(t *testing.T) {
	if testing.Short() {
		t.Skip()
	}

	execStatements(t, []string{
		"create table t1(id1 int, id2 int, val varbinary(128), primary key(id1))",
	})
	defer execStatements(t, []string{
		"drop table t1",
	})
	engine.se.Reload(context.Background())

	filter := &binlogdatapb.Filter{
		Rules: []*binlogdatapb.Rule{{
			Match:  "t1",
			Filter: "select id2, val from t1 where in_keyrange(id2, 'hash', '-80')",
		}},
	}

	testcases := []testcase{{
		input: []string{
			"begin",
			"insert into t1 values (4, 1, 'aaa')",
			"insert into t1 values (2, 4, 'aaa')",
			"commit",
		},
		// MySQL issues GTID->BEGIN.
		// MariaDB issues BEGIN->GTID.
		output: [][]string{{
			`begin`,
			`type:FIELD field_event:<table_name:"t1" fields:<name:"id2" type:INT32 > fields:<name:"val" type:VARBINARY > > `,
			`type:ROW row_event:<table_name:"t1" row_changes:<after:<lengths:1 lengths:3 values:"1aaa" > > > `,
			`gtid`,
			`commit`,
		}},
	}}
	runCases(t, filter, testcases, "")
}

func TestDDLAddColumn(t *testing.T) {
	if testing.Short() {
		t.Skip()
	}

	execStatements(t, []string{
		"create table ddl_test1(id int, val1 varbinary(128), primary key(id))",
		"create table ddl_test2(id int, val1 varbinary(128), primary key(id))",
	})
	defer execStatements(t, []string{
		"drop table ddl_test1",
		"drop table ddl_test2",
	})

	// Record position before the next few statements.
	pos := masterPosition(t)
	execStatements(t, []string{
		"begin",
		"insert into ddl_test1 values(1, 'aaa')",
		"insert into ddl_test2 values(1, 'aaa')",
		"commit",
		// Adding columns is allowed.
		"alter table ddl_test1 add column val2 varbinary(128)",
		"alter table ddl_test2 add column val2 varbinary(128)",
		"begin",
		"insert into ddl_test1 values(2, 'bbb', 'ccc')",
		"insert into ddl_test2 values(2, 'bbb', 'ccc')",
		"commit",
	})
	engine.se.Reload(context.Background())

	ctx, cancel := context.WithCancel(context.Background())
	defer cancel()

	// Test RE as well as select-based filters.
	filter := &binlogdatapb.Filter{
		Rules: []*binlogdatapb.Rule{{
			Match:  "ddl_test2",
			Filter: "select * from ddl_test2",
		}, {
			Match: "/.*/",
		}},
	}

	ch := make(chan []*binlogdatapb.VEvent)
	go func() {
		defer close(ch)
		if err := vstream(ctx, t, pos, filter, ch); err != nil {
			t.Error(err)
		}
	}()
	expectLog(ctx, t, "ddls", ch, [][]string{{
		// Current schema has 3 columns, but they'll be truncated to match the two columns in the event.
		`begin`,
		`type:FIELD field_event:<table_name:"ddl_test1" fields:<name:"id" type:INT32 > fields:<name:"val1" type:VARBINARY > > `,
		`type:ROW row_event:<table_name:"ddl_test1" row_changes:<after:<lengths:1 lengths:3 values:"1aaa" > > > `,
		`type:FIELD field_event:<table_name:"ddl_test2" fields:<name:"id" type:INT32 > fields:<name:"val1" type:VARBINARY > > `,
		`type:ROW row_event:<table_name:"ddl_test2" row_changes:<after:<lengths:1 lengths:3 values:"1aaa" > > > `,
		`gtid`,
		`commit`,
	}, {
		`gtid`,
		`type:DDL ddl:"alter table ddl_test1 add column val2 varbinary(128)" `,
	}, {
		`gtid`,
		`type:DDL ddl:"alter table ddl_test2 add column val2 varbinary(128)" `,
	}, {
		// The plan will be updated to now include the third column
		// because the new table map will have three columns.
		`begin`,
		`type:FIELD field_event:<table_name:"ddl_test1" fields:<name:"id" type:INT32 > fields:<name:"val1" type:VARBINARY > fields:<name:"val2" type:VARBINARY > > `,
		`type:ROW row_event:<table_name:"ddl_test1" row_changes:<after:<lengths:1 lengths:3 lengths:3 values:"2bbbccc" > > > `,
		`type:FIELD field_event:<table_name:"ddl_test2" fields:<name:"id" type:INT32 > fields:<name:"val1" type:VARBINARY > fields:<name:"val2" type:VARBINARY > > `,
		`type:ROW row_event:<table_name:"ddl_test2" row_changes:<after:<lengths:1 lengths:3 lengths:3 values:"2bbbccc" > > > `,
		`gtid`,
		`commit`,
	}})
}

func TestDDLDropColumn(t *testing.T) {
	if testing.Short() {
		t.Skip()
	}

	execStatement(t, "create table ddl_test2(id int, val1 varbinary(128), val2 varbinary(128), primary key(id))")
	defer execStatement(t, "drop table ddl_test2")

	// Record position before the next few statements.
	pos := masterPosition(t)
	execStatements(t, []string{
		"insert into ddl_test2 values(1, 'aaa', 'ccc')",
		// Adding columns is allowed.
		"alter table ddl_test2 drop column val2",
		"insert into ddl_test2 values(2, 'bbb')",
	})
	engine.se.Reload(context.Background())

	ctx, cancel := context.WithCancel(context.Background())
	defer cancel()

	ch := make(chan []*binlogdatapb.VEvent)
	go func() {
		for range ch {
		}
	}()
	defer close(ch)
	err := vstream(ctx, t, pos, nil, ch)
	want := "cannot determine table columns"
	if err == nil || !strings.Contains(err.Error(), want) {
		t.Errorf("err: %v, must contain %s", err, want)
	}
}

func TestUnsentDDL(t *testing.T) {
	if testing.Short() {
		t.Skip()
	}

	execStatement(t, "create table unsent(id int, val varbinary(128), primary key(id))")

	testcases := []testcase{{
		input: []string{
			"drop table unsent",
		},
		// An unsent DDL is sent as an empty transaction.
		output: [][]string{{
			`gtid`,
			`type:OTHER `,
		}},
	}}

	filter := &binlogdatapb.Filter{
		Rules: []*binlogdatapb.Rule{{
			Match: "/none/",
		}},
	}
	runCases(t, filter, testcases, "")
}

func TestBuffering(t *testing.T) {
	if testing.Short() {
		t.Skip()
	}

	savedSize := *PacketSize
	*PacketSize = 10
	defer func() { *PacketSize = savedSize }()

	execStatement(t, "create table packet_test(id int, val varbinary(128), primary key(id))")
	defer execStatement(t, "drop table packet_test")
	engine.se.Reload(context.Background())

	testcases := []testcase{{
		// All rows in one packet.
		input: []string{
			"begin",
			"insert into packet_test values (1, '123')",
			"insert into packet_test values (2, '456')",
			"commit",
		},
		output: [][]string{{
			`begin`,
			`type:FIELD field_event:<table_name:"packet_test" fields:<name:"id" type:INT32 > fields:<name:"val" type:VARBINARY > > `,
			`type:ROW row_event:<table_name:"packet_test" row_changes:<after:<lengths:1 lengths:3 values:"1123" > > > `,
			`type:ROW row_event:<table_name:"packet_test" row_changes:<after:<lengths:1 lengths:3 values:"2456" > > > `,
			`gtid`,
			`commit`,
		}},
	}, {
		// A new row causes packet size to be exceeded.
		// Also test deletes
		input: []string{
			"begin",
			"insert into packet_test values (3, '123456')",
			"insert into packet_test values (4, '789012')",
			"delete from packet_test where id=3",
			"delete from packet_test where id=4",
			"commit",
		},
		output: [][]string{{
			`begin`,
			`type:ROW row_event:<table_name:"packet_test" row_changes:<after:<lengths:1 lengths:6 values:"3123456" > > > `,
		}, {
			`type:ROW row_event:<table_name:"packet_test" row_changes:<after:<lengths:1 lengths:6 values:"4789012" > > > `,
		}, {
			`type:ROW row_event:<table_name:"packet_test" row_changes:<before:<lengths:1 lengths:6 values:"3123456" > > > `,
		}, {
			`type:ROW row_event:<table_name:"packet_test" row_changes:<before:<lengths:1 lengths:6 values:"4789012" > > > `,
			`gtid`,
			`commit`,
		}},
	}, {
		// A single row is itself bigger than the packet size.
		input: []string{
			"begin",
			"insert into packet_test values (5, '123456')",
			"insert into packet_test values (6, '12345678901')",
			"insert into packet_test values (7, '23456')",
			"commit",
		},
		output: [][]string{{
			`begin`,
			`type:ROW row_event:<table_name:"packet_test" row_changes:<after:<lengths:1 lengths:6 values:"5123456" > > > `,
		}, {
			`type:ROW row_event:<table_name:"packet_test" row_changes:<after:<lengths:1 lengths:11 values:"612345678901" > > > `,
		}, {
			`type:ROW row_event:<table_name:"packet_test" row_changes:<after:<lengths:1 lengths:5 values:"723456" > > > `,
			`gtid`,
			`commit`,
		}},
	}, {
		// An update packet is bigger because it has a before and after image.
		input: []string{
			"begin",
			"insert into packet_test values (8, '123')",
			"update packet_test set val='456' where id=8",
			"commit",
		},
		output: [][]string{{
			`begin`,
			`type:ROW row_event:<table_name:"packet_test" row_changes:<after:<lengths:1 lengths:3 values:"8123" > > > `,
		}, {
			`type:ROW row_event:<table_name:"packet_test" row_changes:<before:<lengths:1 lengths:3 values:"8123" > after:<lengths:1 lengths:3 values:"8456" > > > `,
			`gtid`,
			`commit`,
		}},
	}, {
		// DDL is in its own packet
		input: []string{
			"alter table packet_test change val val varchar(128)",
		},
		output: [][]string{{
			`gtid`,
			`type:DDL ddl:"alter table packet_test change val val varchar(128)" `,
		}},
	}}
	runCases(t, nil, testcases, "")
}

func TestBestEffortNameInFieldEvent(t *testing.T) {
	if testing.Short() {
		t.Skip()
	}
	filter := &binlogdatapb.Filter{
		FieldEventMode: binlogdatapb.Filter_BEST_EFFORT,
		Rules: []*binlogdatapb.Rule{{
			Match: "/.*/",
		}},
	}
	// Modeled after vttablet endtoend compatibility tests.
	execStatements(t, []string{
		"create table vitess_test(id int, val varbinary(128), primary key(id))",
	})
	position := masterPosition(t)
	execStatements(t, []string{
		"insert into vitess_test values(1, 'abc')",
		"rename table vitess_test to vitess_test_new",
	})

	defer execStatements(t, []string{
		"drop table vitess_test_new",
	})
	engine.se.Reload(context.Background())
	testcases := []testcase{{
		input: []string{
			"insert into vitess_test_new values(2, 'abc')",
		},
		// In this case, we don't have information about vitess_test since it was renamed to vitess_test_test.
		// information returned by binlog for val column == varchar (rather than varbinary).
		output: [][]string{{
			`begin`,
			`type:FIELD field_event:<table_name:"vitess_test" fields:<name:"@1" type:INT32 > fields:<name:"@2" type:VARCHAR > > `,
			`type:ROW row_event:<table_name:"vitess_test" row_changes:<after:<lengths:1 lengths:3 values:"1abc" > > > `,
			`gtid`,
			`commit`,
		}, {
			`gtid`,
			`type:DDL ddl:"rename table vitess_test to vitess_test_new" `,
		}, {
			`begin`,
			`type:FIELD field_event:<table_name:"vitess_test_new" fields:<name:"id" type:INT32 > fields:<name:"val" type:VARBINARY > > `,
			`type:ROW row_event:<table_name:"vitess_test_new" row_changes:<after:<lengths:1 lengths:3 values:"2abc" > > > `,
			`gtid`,
			`commit`,
		}},
	}}
	runCases(t, filter, testcases, position)
}

func TestTypes(t *testing.T) {
	if testing.Short() {
		t.Skip()
	}

	// Modeled after vttablet endtoend compatibility tests.
	execStatements(t, []string{
		"create table vitess_ints(tiny tinyint, tinyu tinyint unsigned, small smallint, smallu smallint unsigned, medium mediumint, mediumu mediumint unsigned, normal int, normalu int unsigned, big bigint, bigu bigint unsigned, y year, primary key(tiny))",
		"create table vitess_fracts(id int, deci decimal(5,2), num numeric(5,2), f float, d double, primary key(id))",
		"create table vitess_strings(vb varbinary(16), c char(16), vc varchar(16), b binary(4), tb tinyblob, bl blob, ttx tinytext, tx text, en enum('a','b'), s set('a','b'), primary key(vb))",
		"create table vitess_misc(id int, b bit(8), d date, dt datetime, t time, g geometry, primary key(id))",
		"create table vitess_null(id int, val varbinary(128), primary key(id))",
	})
	defer execStatements(t, []string{
		"drop table vitess_ints",
		"drop table vitess_fracts",
		"drop table vitess_strings",
		"drop table vitess_misc",
		"drop table vitess_null",
	})
	engine.se.Reload(context.Background())

	testcases := []testcase{{
		input: []string{
			"insert into vitess_ints values(-128, 255, -32768, 65535, -8388608, 16777215, -2147483648, 4294967295, -9223372036854775808, 18446744073709551615, 2012)",
		},
		output: [][]string{{
			`begin`,
			`type:FIELD field_event:<table_name:"vitess_ints" ` +
				`fields:<name:"tiny" type:INT8 > ` +
				`fields:<name:"tinyu" type:UINT8 > ` +
				`fields:<name:"small" type:INT16 > ` +
				`fields:<name:"smallu" type:UINT16 > ` +
				`fields:<name:"medium" type:INT24 > ` +
				`fields:<name:"mediumu" type:UINT24 > ` +
				`fields:<name:"normal" type:INT32 > ` +
				`fields:<name:"normalu" type:UINT32 > ` +
				`fields:<name:"big" type:INT64 > ` +
				`fields:<name:"bigu" type:UINT64 > ` +
				`fields:<name:"y" type:YEAR > > `,
			`type:ROW row_event:<table_name:"vitess_ints" row_changes:<after:<lengths:4 lengths:3 lengths:6 lengths:5 lengths:8 lengths:8 lengths:11 lengths:10 lengths:20 lengths:20 lengths:4 values:"` +
				`-128` +
				`255` +
				`-32768` +
				`65535` +
				`-8388608` +
				`16777215` +
				`-2147483648` +
				`4294967295` +
				`-9223372036854775808` +
				`18446744073709551615` +
				`2012` +
				`" > > > `,
			`gtid`,
			`commit`,
		}},
	}, {
		input: []string{
			"insert into vitess_fracts values(1, 1.99, 2.99, 3.99, 4.99)",
		},
		output: [][]string{{
			`begin`,
			`type:FIELD field_event:<table_name:"vitess_fracts" ` +
				`fields:<name:"id" type:INT32 > ` +
				`fields:<name:"deci" type:DECIMAL > ` +
				`fields:<name:"num" type:DECIMAL > ` +
				`fields:<name:"f" type:FLOAT32 > ` +
				`fields:<name:"d" type:FLOAT64 > > `,
			`type:ROW row_event:<table_name:"vitess_fracts" row_changes:<after:<lengths:1 lengths:4 lengths:4 lengths:8 lengths:8 values:"` +
				`1` +
				`1.99` +
				`2.99` +
				`3.99E+00` +
				`4.99E+00` +
				`" > > > `,
			`gtid`,
			`commit`,
		}},
	}, {
		// TODO(sougou): validate that binary and char data generate correct DMLs on the other end.
		input: []string{
			"insert into vitess_strings values('a', 'b', 'c', 'd', 'e', 'f', 'g', 'h', 'a', 'a,b')",
		},
		output: [][]string{{
			`begin`,
			`type:FIELD field_event:<table_name:"vitess_strings" ` +
				`fields:<name:"vb" type:VARBINARY > ` +
				`fields:<name:"c" type:CHAR > ` +
				`fields:<name:"vc" type:VARCHAR > ` +
				`fields:<name:"b" type:BINARY > ` +
				`fields:<name:"tb" type:BLOB > ` +
				`fields:<name:"bl" type:BLOB > ` +
				`fields:<name:"ttx" type:TEXT > ` +
				`fields:<name:"tx" type:TEXT > ` +
				`fields:<name:"en" type:ENUM > ` +
				`fields:<name:"s" type:SET > > `,
			`type:ROW row_event:<table_name:"vitess_strings" row_changes:<after:<lengths:1 lengths:1 lengths:1 lengths:4 lengths:1 lengths:1 lengths:1 lengths:1 lengths:1 lengths:1 ` +
				`values:"abcd\000\000\000efgh13" > > > `,
			`gtid`,
			`commit`,
		}},
	}, {
		// TODO(sougou): validate that the geometry value generates the correct DMLs on the other end.
		input: []string{
			"insert into vitess_misc values(1, '\x01', '2012-01-01', '2012-01-01 15:45:45', '15:45:45', point(1, 2))",
		},
		output: [][]string{{
			`begin`,
			`type:FIELD field_event:<table_name:"vitess_misc" ` +
				`fields:<name:"id" type:INT32 > ` +
				`fields:<name:"b" type:BIT > ` +
				`fields:<name:"d" type:DATE > ` +
				`fields:<name:"dt" type:DATETIME > ` +
				`fields:<name:"t" type:TIME > ` +
				`fields:<name:"g" type:GEOMETRY > > `,
			`type:ROW row_event:<table_name:"vitess_misc" row_changes:<after:<lengths:1 lengths:1 lengths:10 lengths:19 lengths:8 lengths:25 values:"` +
				`1` +
				`\001` +
				`2012-01-01` +
				`2012-01-01 15:45:45` +
				`15:45:45` +
				`\000\000\000\000\001\001\000\000\000\000\000\000\000\000\000\360?\000\000\000\000\000\000\000@` +
				`" > > > `,
			`gtid`,
			`commit`,
		}},
	}, {
		input: []string{
			"insert into vitess_null values(1, null)",
		},
		output: [][]string{{
			`begin`,
			`type:FIELD field_event:<table_name:"vitess_null" fields:<name:"id" type:INT32 > fields:<name:"val" type:VARBINARY > > `,
			`type:ROW row_event:<table_name:"vitess_null" row_changes:<after:<lengths:1 lengths:-1 values:"1" > > > `,
			`gtid`,
			`commit`,
		}},
	}}
	runCases(t, nil, testcases, "")
}

func TestJSON(t *testing.T) {
	t.Skip("This test is disabled because every flavor of mysql has a different behavior.")

	// JSON is supported only after mysql57.
	if err := env.Mysqld.ExecuteSuperQuery(context.Background(), "create table vitess_json(id int default 1, val json, primary key(id))"); err != nil {
		// If it's a syntax error, MySQL is an older version. Skip this test.
		if strings.Contains(err.Error(), "syntax") {
			return
		}
		t.Fatal(err)
	}
	defer execStatement(t, "drop table vitess_json")
	engine.se.Reload(context.Background())

	testcases := []testcase{{
		input: []string{
			`insert into vitess_json values(1, '{"foo": "bar"}')`,
		},
		output: [][]string{{
			`begin`,
			`type:FIELD field_event:<table_name:"vitess_json" fields:<name:"id" type:INT32 > fields:<name:"val" type:JSON > > `,
			`type:ROW row_event:<table_name:"vitess_json" row_changes:<after:<lengths:1 lengths:24 values:"1JSON_OBJECT('foo','bar')" > > > `,
			`gtid`,
			`commit`,
		}},
	}}
	runCases(t, nil, testcases, "")
}

func TestExternalTable(t *testing.T) {
	if testing.Short() {
		t.Skip()
	}

	execStatements(t, []string{
		"create database external",
		"create table external.ext(id int, val varbinary(128), primary key(id))",
	})
	defer execStatements(t, []string{
		"drop database external",
	})
	engine.se.Reload(context.Background())

	testcases := []testcase{{
		input: []string{
			"begin",
			"insert into external.ext values (1, 'aaa')",
			"commit",
		},
		// External table events don't get sent.
		output: [][]string{{
			`begin`,
			`gtid`,
<<<<<<< HEAD
=======
			`commit`,
		}},
	}}
	runCases(t, nil, testcases, "")
}

func TestJournal(t *testing.T) {
	if testing.Short() {
		t.Skip()
	}

	execStatements(t, []string{
		"create table _vt.resharding_journal(id int, db_name varchar(128), val blob, primary key(id))",
	})
	defer execStatements(t, []string{
		"drop table _vt.resharding_journal",
	})
	engine.se.Reload(context.Background())

	journal1 := &binlogdatapb.Journal{
		Id:            1,
		MigrationType: binlogdatapb.MigrationType_SHARDS,
	}
	journal2 := &binlogdatapb.Journal{
		Id:            2,
		MigrationType: binlogdatapb.MigrationType_SHARDS,
	}
	testcases := []testcase{{
		input: []string{
			"begin",
			fmt.Sprintf("insert into _vt.resharding_journal values(1, 'vttest', '%v')", journal1.String()),
			fmt.Sprintf("insert into _vt.resharding_journal values(2, 'nosend', '%v')", journal2.String()),
			"commit",
		},
		// External table events don't get sent.
		output: [][]string{{
			`begin`,
			`type:JOURNAL journal:<id:1 migration_type:SHARDS > `,
			`gtid`,
>>>>>>> b14ecc45
			`commit`,
		}},
	}}
	runCases(t, nil, testcases, "")
}

func TestMinimalMode(t *testing.T) {
	if testing.Short() {
		t.Skip()
	}

	execStatements(t, []string{
		"create table t1(id int, val1 varbinary(128), val2 varbinary(128), primary key(id))",
		"insert into t1 values(1, 'aaa', 'bbb')",
	})
	defer execStatements(t, []string{
		"drop table t1",
	})
	engine.se.Reload(context.Background())

	// Record position before the next few statements.
	pos := masterPosition(t)
	execStatements(t, []string{
		"set @@session.binlog_row_image='minimal'",
		"update t1 set val1='bbb' where id=1",
		"set @@session.binlog_row_image='full'",
	})

	ctx, cancel := context.WithCancel(context.Background())
	defer cancel()

	ch := make(chan []*binlogdatapb.VEvent)
	go func() {
		for evs := range ch {
			t.Errorf("received: %v", evs)
		}
	}()
	defer close(ch)
	err := vstream(ctx, t, pos, nil, ch)
	want := "partial row image encountered"
	if err == nil || !strings.Contains(err.Error(), want) {
		t.Errorf("err: %v, must contain '%s'", err, want)
	}
}

func TestStatementMode(t *testing.T) {
	if testing.Short() {
		t.Skip()
	}
	execStatements(t, []string{
		"create table stream1(id int, val varbinary(128), primary key(id))",
		"create table stream2(id int, val varbinary(128), primary key(id))",
	})

	engine.se.Reload(context.Background())

	defer execStatements(t, []string{
		"drop table stream1",
		"drop table stream2",
	})

	testcases := []testcase{{
		input: []string{
			"set @@session.binlog_format='STATEMENT'",
			"begin",
			"insert into stream1 values (1, 'aaa')",
			"update stream1 set val='bbb' where id = 1",
			"delete from stream1 where id = 1",
			"commit",
			"set @@session.binlog_format='ROW'",
		},
		output: [][]string{{
			`begin`,
			`type:INSERT dml:"insert into stream1 values (1, 'aaa')" `,
			`type:UPDATE dml:"update stream1 set val='bbb' where id = 1" `,
			`type:DELETE dml:"delete from stream1 where id = 1" `,
			`gtid`,
			`commit`,
		}},
	}}
	runCases(t, nil, testcases, "")
}

func runCases(t *testing.T, filter *binlogdatapb.Filter, testcases []testcase, postion string) {
	t.Helper()
	ctx, cancel := context.WithCancel(context.Background())
	defer cancel()
	ch := startStream(ctx, t, filter, postion)

	for _, tcase := range testcases {
		switch input := tcase.input.(type) {
		case []string:
			execStatements(t, input)
		case string:
			execStatement(t, input)
		default:
			t.Fatalf("unexpected input: %#v", input)
		}
		expectLog(ctx, t, tcase.input, ch, tcase.output)
	}
	cancel()
	if evs, ok := <-ch; ok {
		t.Fatalf("unexpected evs: %v", evs)
	}
}

func expectLog(ctx context.Context, t *testing.T, input interface{}, ch <-chan []*binlogdatapb.VEvent, output [][]string) {
	t.Helper()
	for _, wantset := range output {
		var evs []*binlogdatapb.VEvent
		var ok bool
		select {
		case evs, ok = <-ch:
			if !ok {
				t.Fatal("stream ended early")
			}
		case <-ctx.Done():
			t.Fatal("stream ended early")
		}
		if len(wantset) != len(evs) {
			t.Fatalf("%v: evs\n%v, want\n%v", input, evs, wantset)
		}
		for i, want := range wantset {
			// CurrentTime is not testable.
			evs[i].CurrentTime = 0
			switch want {
			case "begin":
				if evs[i].Type != binlogdatapb.VEventType_BEGIN {
					t.Fatalf("%v (%d): event: %v, want gtid or begin", input, i, evs[i])
				}
			case "gtid":
				if evs[i].Type != binlogdatapb.VEventType_GTID {
					t.Fatalf("%v (%d): event: %v, want gtid", input, i, evs[i])
				}
			case "commit":
				if evs[i].Type != binlogdatapb.VEventType_COMMIT {
					t.Fatalf("%v (%d): event: %v, want commit", input, i, evs[i])
				}
			default:
				if evs[i].Timestamp == 0 {
					t.Fatalf("evs[%d].Timestamp: 0, want non-zero", i)
				}
				evs[i].Timestamp = 0
				if got := fmt.Sprintf("%v", evs[i]); got != want {
					t.Fatalf("%v (%d): event:\n%q, want\n%q", input, i, got, want)
				}
			}
		}
	}
}

func startStream(ctx context.Context, t *testing.T, filter *binlogdatapb.Filter, position string) <-chan []*binlogdatapb.VEvent {
	if position == "" {
		position = masterPosition(t)
	}

	ch := make(chan []*binlogdatapb.VEvent)
	go func() {
		defer close(ch)
		if err := vstream(ctx, t, position, filter, ch); err != nil {
			t.Error(err)
		}
	}()
	return ch
}

func vstream(ctx context.Context, t *testing.T, pos string, filter *binlogdatapb.Filter, ch chan []*binlogdatapb.VEvent) error {
	if filter == nil {
		filter = &binlogdatapb.Filter{
			Rules: []*binlogdatapb.Rule{{
				Match: "/.*/",
			}},
		}
	}
	return engine.Stream(ctx, pos, filter, func(evs []*binlogdatapb.VEvent) error {
		t.Logf("Received events: %v", evs)
		select {
		case ch <- evs:
		case <-ctx.Done():
			return fmt.Errorf("stream ended early")
		}
		return nil
	})
}

func execStatement(t *testing.T, query string) {
	t.Helper()
	if err := env.Mysqld.ExecuteSuperQuery(context.Background(), query); err != nil {
		t.Fatal(err)
	}
}

func execStatements(t *testing.T, queries []string) {
	t.Helper()
	if err := env.Mysqld.ExecuteSuperQueryList(context.Background(), queries); err != nil {
		t.Fatal(err)
	}
}

func masterPosition(t *testing.T) string {
	t.Helper()
	// We use the engine's cp because there is one test that overrides
	// the flavor to FilePos. If so, we have to obtain the position
	// in that flavor format.
	conn, err := mysql.Connect(context.Background(), engine.cp)
	if err != nil {
		t.Fatal(err)
	}
	defer conn.Close()
	pos, err := conn.MasterPosition()
	if err != nil {
		t.Fatal(err)
	}
	return mysql.EncodePosition(pos)
}<|MERGE_RESOLUTION|>--- conflicted
+++ resolved
@@ -807,8 +807,6 @@
 		output: [][]string{{
 			`begin`,
 			`gtid`,
-<<<<<<< HEAD
-=======
 			`commit`,
 		}},
 	}}
@@ -848,7 +846,6 @@
 			`begin`,
 			`type:JOURNAL journal:<id:1 migration_type:SHARDS > `,
 			`gtid`,
->>>>>>> b14ecc45
 			`commit`,
 		}},
 	}}
