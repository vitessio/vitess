--- conflicted
+++ resolved
@@ -22,6 +22,7 @@
 
 	"vitess.io/vitess/go/mysql"
 	"vitess.io/vitess/go/sqltypes"
+	"vitess.io/vitess/go/vt/dbconfigs"
 	"vitess.io/vitess/go/vt/log"
 	"vitess.io/vitess/go/vt/sqlparser"
 	"vitess.io/vitess/go/vt/vtgate/vindexes"
@@ -284,7 +285,6 @@
 	}
 
 	return nil
-<<<<<<< HEAD
 }
 
 func (rs *rowStreamer) startStreaming(conn *mysql.Conn) (string, error) {
@@ -326,6 +326,4 @@
 		return nil, err
 	}
 	return mysql.Connect(rs.ctx, cp)
-=======
->>>>>>> 6b769537
 }