/*
Copyright 2019 The Vitess Authors.

Licensed under the Apache License, Version 2.0 (the "License");
you may not use this file except in compliance with the License.
You may obtain a copy of the License at

    http://www.apache.org/licenses/LICENSE-2.0

Unless required by applicable law or agreed to in writing, software
distributed under the License is distributed on an "AS IS" BASIS,
WITHOUT WARRANTIES OR CONDITIONS OF ANY KIND, either express or implied.
See the License for the specific language governing permissions and
limitations under the License.
*/

package vstreamer

import (
	"context"
	"fmt"
	"regexp"
	"strconv"
	"strings"

	"vitess.io/vitess/go/mysql"
	"vitess.io/vitess/go/mysql/collations"
	"vitess.io/vitess/go/sqltypes"
	"vitess.io/vitess/go/vt/key"
	"vitess.io/vitess/go/vt/log"
	"vitess.io/vitess/go/vt/sqlparser"
	"vitess.io/vitess/go/vt/vtenv"
	"vitess.io/vitess/go/vt/vterrors"
	"vitess.io/vitess/go/vt/vtgate/evalengine"
	"vitess.io/vitess/go/vt/vtgate/vindexes"

	binlogdatapb "vitess.io/vitess/go/vt/proto/binlogdata"
	querypb "vitess.io/vitess/go/vt/proto/query"
	topodatapb "vitess.io/vitess/go/vt/proto/topodata"
	vtrpcpb "vitess.io/vitess/go/vt/proto/vtrpc"
)

// Plan represents the plan for a table.
type Plan struct {
	Table *Table

	// ColExprs is the list of column expressions to be sent
	// in the stream.
	ColExprs []ColExpr

	convertUsingUTF8Columns map[string]bool

	// Any columns that require a function expression in the
	// stream.
	columnFuncExprs map[string]*sqlparser.FuncExpr

	// Filters is the list of filters to be applied to the columns
	// of the table.
	Filters []Filter

	// Predicates in the Filter query that we can push down to MySQL
	// to reduce the returned rows we need to filter in the VStreamer
	// during the copy phase. This will contain any valid expressions
	// in the Filter's WHERE clause with the exception of the
	// in_keyrange() function which is a filter that must be applied
	// by the VStreamer (it's not a valid MySQL function). Note that
	// the Filter cannot contain any MySQL functions because the
	// VStreamer cannot filter binlog events using them.
	whereExprsToPushDown []sqlparser.Expr

	// Convert any integer values seen in the binlog events for ENUM or SET
	// columns to the string values. The map is keyed on the column number, with
	// the value being the map of ordinal values to string values.
	EnumSetValuesMap map[int](map[int]string)

	env *vtenv.Environment

	// IsInternal is set to true if the plan is for a sidecar table.
	IsInternal bool
}

// Opcode enumerates the operators supported in a where clause
type Opcode int

const (
	// Equal is used to filter a comparable column on a specific value
	Equal = Opcode(iota)
	// VindexMatch is used for an in_keyrange() construct
	VindexMatch
	// LessThan is used to filter a comparable column if < specific value
	LessThan
	// LessThanEqual is used to filter a comparable column if <= specific value
	LessThanEqual
	// GreaterThan is used to filter a comparable column if > specific value
	GreaterThan
	// GreaterThanEqual is used to filter a comparable column if >= specific value
	GreaterThanEqual
	// NotEqual is used to filter a comparable column if != specific value
	NotEqual
	// IsNotNull is used to filter a column if it is NULL
	IsNotNull
	// In is used to filter a comparable column if equals any of the values from a specific tuple
	In
	// NotBetween is used to filter a comparable column if it doesn't lie within a specific range
	NotBetween
)

// Filter contains opcodes for filtering.
type Filter struct {
	Opcode Opcode
	ColNum int
	Value  sqltypes.Value

	// Values will be used to store tuple/list values.
	Values []sqltypes.Value

	// Parameters for VindexMatch.
	// Vindex, VindexColumns and KeyRange, if set, will be used
	// to filter the row.
	// VindexColumns contains the column numbers of the table,
	// and not the column numbers of the stream to be sent.
	Vindex        vindexes.Vindex
	VindexColumns []int
	KeyRange      *topodatapb.KeyRange
}

// ColExpr represents a column expression.
type ColExpr struct {
	// ColNum specifies the source column value.
	ColNum int

	// Vindex and VindexColumns, if set, will be used to generate
	// a keyspace_id. If so, ColNum is ignored.
	// VindexColumns contains the column numbers of the table,
	// and not the column numbers of the stream to be sent.
	Vindex        vindexes.Vindex
	VindexColumns []int

	Field *querypb.Field

	FixedValue sqltypes.Value
}

// Table contains the metadata for a table.
type Table struct {
	Name   string
	Fields []*querypb.Field
}

// FindColumn finds a column in the table. It returns the index if found.
// Otherwise, it returns -1.
func (ta *Table) FindColumn(name sqlparser.IdentifierCI) int {
	for i, col := range ta.Fields {
		if name.EqualString(col.Name) {
			return i
		}
	}
	return -1
}

// fields returns the fields for the plan.
func (plan *Plan) fields() []*querypb.Field {
	fields := make([]*querypb.Field, len(plan.ColExprs))
	for i, ce := range plan.ColExprs {
		fields[i] = ce.Field.CloneVT()
	}
	return fields
}

// getOpcode returns the equivalent planbuilder opcode for operators that are supported in Filters
func getOpcode(comparison *sqlparser.ComparisonExpr) (Opcode, error) {
	var opcode Opcode
	switch comparison.Operator {
	case sqlparser.EqualOp:
		opcode = Equal
	case sqlparser.LessThanOp:
		opcode = LessThan
	case sqlparser.LessEqualOp:
		opcode = LessThanEqual
	case sqlparser.GreaterThanOp:
		opcode = GreaterThan
	case sqlparser.GreaterEqualOp:
		opcode = GreaterThanEqual
	case sqlparser.NotEqualOp:
		opcode = NotEqual
	case sqlparser.InOp:
		opcode = In
	default:
		return -1, fmt.Errorf("comparison operator %s not supported", comparison.Operator.ToString())
	}
	return opcode, nil
}

// compare returns true after applying the comparison specified in the Filter to the actual data in the column
func compare(comparison Opcode, columnValue, filterValue sqltypes.Value, collationEnv *collations.Environment, charset collations.ID) (bool, error) {
	// use null semantics: return false if either value is null
	if columnValue.IsNull() || filterValue.IsNull() {
		return false, nil
	}
	// at this point neither values can be null
	// NullsafeCompare returns 0 if values match, -1 if columnValue < filterValue, 1 if columnValue > filterValue
	result, err := evalengine.NullsafeCompare(columnValue, filterValue, collationEnv, charset, nil)
	if err != nil {
		return false, err
	}

	switch comparison {
	case Equal:
		if result == 0 {
			return true, nil
		}
	case NotEqual:
		if result != 0 {
			return true, nil
		}
	case LessThan:
		if result == -1 {
			return true, nil
		}
	case LessThanEqual:
		if result <= 0 {
			return true, nil
		}
	case GreaterThan:
		if result == 1 {
			return true, nil
		}
	case GreaterThanEqual:
		if result >= 0 {
			return true, nil
		}
	default:
		return false, fmt.Errorf("comparison operator %d not supported", comparison)
	}
	return false, nil
}

// filter filters the row against the plan. It returns false if the row did not match.
// The output of the filtering operation is stored in the 'result' argument because
// filtering cannot be performed in-place. The result argument must be a slice of
// length equal to ColExprs
func (plan *Plan) filter(values, result []sqltypes.Value, charsets []collations.ID) (bool, error) {
	if len(result) != len(plan.ColExprs) {
		return false, fmt.Errorf("expected %d values in result slice", len(plan.ColExprs))
	}
	for _, filter := range plan.Filters {
		switch filter.Opcode {
		case VindexMatch:
			ksid, err := getKeyspaceID(values, filter.Vindex, filter.VindexColumns, plan.Table.Fields)
			if err != nil {
				return false, err
			}
			if !key.KeyRangeContains(filter.KeyRange, ksid) {
				return false, nil
			}
		case IsNotNull:
			if values[filter.ColNum].IsNull() {
				return false, nil
			}
		case In:
			if filter.Values == nil {
				return false, vterrors.Errorf(vtrpcpb.Code_INTERNAL, "unexpected empty filter values when performing IN operator")
			}
			found := false
			for _, filterValue := range filter.Values {
				match, err := compare(Equal, values[filter.ColNum], filterValue, plan.env.CollationEnv(), charsets[filter.ColNum])
				if err != nil {
					return false, err
				}
				if match {
					found = true
					break
				}
			}
			if !found {
				return false, nil
			}
		case NotBetween:
			if filter.Values == nil || len(filter.Values) != 2 {
				return false, vterrors.Errorf(vtrpcpb.Code_INTERNAL, "expected 2 filter values when performing BETWEEN")
			}
			leftFilterValue, rightFilterValue := filter.Values[0], filter.Values[1]
			isValueLessThanLeftFilter, err := compare(LessThan, values[filter.ColNum], leftFilterValue, plan.env.CollationEnv(), charsets[filter.ColNum])
			if err != nil {
				return false, err
			}
			if isValueLessThanLeftFilter {
				continue
			}
			isValueGreaterThanRightFilter, err := compare(GreaterThan, values[filter.ColNum], rightFilterValue, plan.env.CollationEnv(), charsets[filter.ColNum])
			if err != nil || !isValueGreaterThanRightFilter {
				return false, err
			}
		default:
			match, err := compare(filter.Opcode, values[filter.ColNum], filter.Value, plan.env.CollationEnv(), charsets[filter.ColNum])
			if err != nil {
				return false, err
			}
			if !match {
				return false, nil
			}
		}
	}
	for i, colExpr := range plan.ColExprs {
		if colExpr.ColNum == -1 {
			result[i] = colExpr.FixedValue
			continue
		}
		if colExpr.ColNum >= len(values) {
			return false, fmt.Errorf("index out of range, colExpr.ColNum: %d, len(values): %d", colExpr.ColNum, len(values))
		}
		if colExpr.Vindex == nil {
			result[i] = values[colExpr.ColNum]
		} else {
			ksid, err := getKeyspaceID(values, colExpr.Vindex, colExpr.VindexColumns, plan.Table.Fields)
			if err != nil {
				return false, err
			}
			result[i] = sqltypes.MakeTrusted(sqltypes.VarBinary, []byte(ksid))
		}
	}
	return true, nil
}

func getKeyspaceID(values []sqltypes.Value, vindex vindexes.Vindex, vindexColumns []int, fields []*querypb.Field) (key.DestinationKeyspaceID, error) {
	vindexValues := make([]sqltypes.Value, 0, len(vindexColumns))
	for _, col := range vindexColumns {
		vindexValues = append(vindexValues, values[col])
	}
	destinations, err := vindexes.Map(context.TODO(), vindex, nil, [][]sqltypes.Value{vindexValues})
	if err != nil {
		return nil, err
	}
	if len(destinations) != 1 {
		return nil, fmt.Errorf("mapping row to keyspace id returned an invalid array of destinations: %v", key.DestinationsString(destinations))
	}
	ksid, ok := destinations[0].(key.DestinationKeyspaceID)
	if !ok || len(ksid) == 0 {
		return nil, fmt.Errorf("could not map %v to a keyspace id, got destination %v", vindexValues, destinations[0])
	}
	return ksid, nil
}

func mustSendStmt(query mysql.Query, dbname string) bool {
	if query.Database != "" && query.Database != dbname {
		return false
	}
	return true
}

func mustSendDDL(query mysql.Query, dbname string, filter *binlogdatapb.Filter, parser *sqlparser.Parser) bool {
	if query.Database != "" && query.Database != dbname {
		return false
	}
	ast, err := parser.Parse(query.SQL)
	// If there was a parsing error, we send it through. Hopefully,
	// recipient can handle it.
	if err != nil {
		return true
	}
	switch stmt := ast.(type) {
	case sqlparser.DBDDLStatement:
		return false
	case sqlparser.DDLStatement:
		if !stmt.GetTable().IsEmpty() {
			return tableMatches(stmt.GetTable(), dbname, filter)
		}
		for _, table := range stmt.GetFromTables() {
			if tableMatches(table, dbname, filter) {
				return true
			}
		}
		for _, table := range stmt.GetToTables() {
			if tableMatches(table, dbname, filter) {
				return true
			}
		}
		return false
	}
	return true
}

func ruleMatches(tableName string, filter *binlogdatapb.Filter) bool {
	for _, rule := range filter.Rules {
		switch {
		case strings.HasPrefix(rule.Match, "/"):
			expr := strings.Trim(rule.Match, "/")
			result, err := regexp.MatchString(expr, tableName)
			if err != nil {
				return false
			}
			if !result {
				continue
			}
			return true
		case tableName == rule.Match:
			return true
		}
	}
	return false
}

// tableMatches is similar to buildPlan below and MatchTable in vreplication/table_plan_builder.go.
func tableMatches(table sqlparser.TableName, dbname string, filter *binlogdatapb.Filter) bool {
	if table.Qualifier.NotEmpty() && table.Qualifier.String() != dbname {
		return false
	}
	return ruleMatches(table.Name.String(), filter)
}

func buildPlan(env *vtenv.Environment, ti *Table, vschema *localVSchema, filter *binlogdatapb.Filter) (*Plan, error) {
	for _, rule := range filter.Rules {
		switch {
		case strings.HasPrefix(rule.Match, "/"):
			expr := strings.Trim(rule.Match, "/")
			result, err := regexp.MatchString(expr, ti.Name)
			if err != nil {
				return nil, err
			}
			if !result {
				continue
			}
			return buildREPlan(env, ti, vschema, rule.Filter)
		case rule.Match == ti.Name:
			return buildTablePlan(env, ti, vschema, rule.Filter)
		}
	}
	return nil, nil
}

// buildREPlan handles cases where Match has a regular expression.
// If so, the Filter can be an empty string or a keyrange, like "-80".
func buildREPlan(env *vtenv.Environment, ti *Table, vschema *localVSchema, filter string) (*Plan, error) {
	plan := &Plan{
		env:   env,
		Table: ti,
	}
	plan.ColExprs = make([]ColExpr, len(ti.Fields))
	for i, col := range ti.Fields {
		plan.ColExprs[i].ColNum = i
		plan.ColExprs[i].Field = col
	}
	if filter == "" {
		return plan, nil
	}

	// We need to additionally set VindexColumn, Vindex and KeyRange
	// based on the Primary Vindex of the table.
	cv, err := vschema.FindColVindex(ti.Name)
	if err != nil {
		return nil, err
	}
	whereFilter := Filter{
		Opcode: VindexMatch,
		Vindex: cv.Vindex,
	}
	whereFilter.VindexColumns, err = buildVindexColumns(plan.Table, cv.Columns)
	if err != nil {
		return nil, err
	}

	// Parse keyrange.
	keyranges, err := key.ParseShardingSpec(filter)
	if err != nil {
		return nil, err
	}
	if len(keyranges) != 1 {
		return nil, fmt.Errorf("error parsing keyrange: %v", filter)
	}
	whereFilter.KeyRange = keyranges[0]
	plan.Filters = append(plan.Filters, whereFilter)
	return plan, nil
}

// BuildTablePlan handles cases where a specific table name is specified.
// The filter must be a select statement.
func buildTablePlan(env *vtenv.Environment, ti *Table, vschema *localVSchema, query string) (*Plan, error) {
	sel, fromTable, err := analyzeSelect(query, env.Parser())
	if err != nil {
		log.Errorf("%s", err.Error())
		return nil, err
	}
	if fromTable.String() != ti.Name {
		log.Errorf("unsupported: select expression table %v does not match the table entry name %s", sqlparser.String(fromTable), ti.Name)
		return nil, fmt.Errorf("unsupported: select expression table %v does not match the table entry name %s", sqlparser.String(fromTable), ti.Name)
	}

	plan := &Plan{
		Table: ti,
		env:   env,
	}
	if err := plan.analyzeWhere(vschema, sel.Where); err != nil {
		log.Errorf("%s", err.Error())
		return nil, err
	}
	if err := plan.analyzeExprs(vschema, sel.GetColumns()); err != nil {
		log.Errorf("%s", err.Error())
		return nil, err
	}

	if sel.Where == nil {
		return plan, nil
	}

	return plan, nil
}

func analyzeSelect(query string, parser *sqlparser.Parser) (sel *sqlparser.Select, fromTable sqlparser.IdentifierCS, err error) {
	statement, err := parser.Parse(query)
	if err != nil {
		return nil, fromTable, err
	}
	sel, ok := statement.(*sqlparser.Select)
	if !ok {
		return nil, fromTable, fmt.Errorf("unsupported: %v", sqlparser.String(statement))
	}
	if len(sel.From) > 1 {
		return nil, fromTable, fmt.Errorf("unsupported: %v", sqlparser.String(sel))
	}
	node, ok := sel.From[0].(*sqlparser.AliasedTableExpr)
	if !ok {
		return nil, fromTable, fmt.Errorf("unsupported: %v", sqlparser.String(sel))
	}
	fromTable = sqlparser.GetTableName(node.Expr)
	if fromTable.IsEmpty() {
		return nil, fromTable, fmt.Errorf("unsupported: %v", sqlparser.String(sel))
	}
	return sel, fromTable, nil
}

// isConvertColumnUsingUTF8 returns 'true' when given column needs to be converted as UTF8
// while read from source table
func (plan *Plan) isConvertColumnUsingUTF8(columnName string) bool {
	if plan.convertUsingUTF8Columns == nil {
		return false
	}
	return plan.convertUsingUTF8Columns[columnName]
}

// setConvertColumnUsingUTF8 marks given column as needs to be converted as UTF8
// while read from source table
func (plan *Plan) setConvertColumnUsingUTF8(columnName string) {
	if plan.convertUsingUTF8Columns == nil {
		plan.convertUsingUTF8Columns = map[string]bool{}
	}
	plan.convertUsingUTF8Columns[columnName] = true
}

// setColumnFuncExpr sets the function expression for the column, which
// can then be used when building the streamer's query.
func (plan *Plan) setColumnFuncExpr(columnName string, funcExpr *sqlparser.FuncExpr) {
	if plan.columnFuncExprs == nil {
		plan.columnFuncExprs = map[string]*sqlparser.FuncExpr{}
	}
	plan.columnFuncExprs[columnName] = funcExpr
}

// getColumnFuncExpr returns a function expression if the column needs
// one when building the streamer's query.
func (plan *Plan) getColumnFuncExpr(columnName string) *sqlparser.FuncExpr {
	if plan.columnFuncExprs == nil {
		return nil
	}
	if val, ok := plan.columnFuncExprs[columnName]; ok {
		return val
	}
	return nil
}

func (plan *Plan) appendTupleFilter(values sqlparser.ValTuple, opcode Opcode, colnum int) error {
	pv, err := evalengine.Translate(values, &evalengine.Config{
		Collation:   plan.env.CollationEnv().DefaultConnectionCharset(),
		Environment: plan.env,
	})
	if err != nil {
		return err
	}
	env := evalengine.EmptyExpressionEnv(plan.env)
	resolved, err := env.Evaluate(pv)
	if err != nil {
		return err
	}
	plan.Filters = append(plan.Filters, Filter{
		Opcode: opcode,
		ColNum: colnum,
		Values: resolved.TupleValues(),
	})
	return nil
}

func (plan *Plan) getFromAndToEvalResult(expr *sqlparser.BetweenExpr) (*evalengine.EvalResult, *evalengine.EvalResult, error) {
	// From value.
	fromVal, ok := expr.From.(*sqlparser.Literal)
	if !ok {
		return nil, nil, fmt.Errorf("unexpected: %v", sqlparser.String(expr))
	}
	pv, err := evalengine.Translate(fromVal, &evalengine.Config{
		Collation:   plan.env.CollationEnv().DefaultConnectionCharset(),
		Environment: plan.env,
	})
	if err != nil {
		return nil, nil, err
	}
	env := evalengine.EmptyExpressionEnv(plan.env)
	fromResolved, err := env.Evaluate(pv)
	if err != nil {
		return nil, nil, err
	}

	// To value.
	toVal, ok := expr.To.(*sqlparser.Literal)
	if !ok {
		return nil, nil, fmt.Errorf("unexpected: %v", sqlparser.String(expr))
	}
	pv, err = evalengine.Translate(toVal, &evalengine.Config{
		Collation:   plan.env.CollationEnv().DefaultConnectionCharset(),
		Environment: plan.env,
	})
	if err != nil {
		return nil, nil, err
	}
	env = evalengine.EmptyExpressionEnv(plan.env)
	toResolved, err := env.Evaluate(pv)
	if err != nil {
		return nil, nil, err
	}

	return &fromResolved, &toResolved, nil
}

func (plan *Plan) analyzeWhere(vschema *localVSchema, where *sqlparser.Where) error {
	if where == nil {
		return nil
	}
	// Only a series of AND expressions are supported.
	exprs := splitAndExpression(nil, where.Expr)
	for _, expr := range exprs {
		switch expr := expr.(type) {
		case *sqlparser.ComparisonExpr:
			opcode, err := getOpcode(expr)
			if err != nil {
				return err
			}
			qualifiedName, ok := expr.Left.(*sqlparser.ColName)
			if !ok {
				return fmt.Errorf("unexpected: %v", sqlparser.String(expr))
			}
			if !qualifiedName.Qualifier.IsEmpty() {
				return fmt.Errorf("unsupported qualifier for column: %v", sqlparser.String(qualifiedName))
			}
			colnum, err := findColumn(plan.Table, qualifiedName.Name)
			if err != nil {
				return err
			}
			// The Right Expr is typically expected to be a Literal value,
			// except for the IN operator, where a Tuple value is expected.
			// Handle the IN operator case first.
			if opcode == In {
				values, ok := expr.Right.(sqlparser.ValTuple)
				if !ok {
					return fmt.Errorf("unexpected: %v", sqlparser.String(expr))
				}
				err := plan.appendTupleFilter(values, opcode, colnum)
				if err != nil {
					return err
				}
				continue
			}
			val, ok := expr.Right.(*sqlparser.Literal)
			if !ok {
				return fmt.Errorf("unexpected: %v", sqlparser.String(expr))
			}
			pv, err := evalengine.Translate(val, &evalengine.Config{
				Collation:   plan.env.CollationEnv().DefaultConnectionCharset(),
				Environment: plan.env,
			})
			if err != nil {
				return err
			}
			env := evalengine.EmptyExpressionEnv(plan.env)
			resolved, err := env.Evaluate(pv)
			if err != nil {
				return err
			}
			plan.Filters = append(plan.Filters, Filter{
				Opcode: opcode,
				ColNum: colnum,
				Value:  resolved.Value(plan.env.CollationEnv().DefaultConnectionCharset()),
			})
			// Add it to the expressions that get pushed down to mysqld.
			plan.whereExprsToPushDown = append(plan.whereExprsToPushDown, expr)
		case *sqlparser.FuncExpr:
			// We cannot filter binlog events in VStreamer using MySQL functions so
			// we only allow the in_keyrange() function, which is VStreamer specific.
			if !expr.Name.EqualString("in_keyrange") {
				return fmt.Errorf("unsupported constraint: %v", sqlparser.String(expr))
			}
			if err := plan.analyzeInKeyRange(vschema, expr.Exprs); err != nil {
				return err
			}
		case *sqlparser.IsExpr: // Needed for CreateLookupVindex with ignore_nulls
			if expr.Right != sqlparser.IsNotNullOp {
				return fmt.Errorf("unsupported constraint: %v", sqlparser.String(expr))
			}
			qualifiedName, ok := expr.Left.(*sqlparser.ColName)
			if !ok {
				return fmt.Errorf("unexpected: %v", sqlparser.String(expr))
			}
			if !qualifiedName.Qualifier.IsEmpty() {
				return fmt.Errorf("unsupported qualifier for column: %v", sqlparser.String(qualifiedName))
			}
			colnum, err := findColumn(plan.Table, qualifiedName.Name)
			if err != nil {
				return err
			}
			plan.Filters = append(plan.Filters, Filter{
				Opcode: IsNotNull,
				ColNum: colnum,
			})
<<<<<<< HEAD
		case *sqlparser.BetweenExpr:
			qualifiedName, ok := expr.Left.(*sqlparser.ColName)
			if !ok {
				return fmt.Errorf("unexpected: %v", sqlparser.String(expr))
			}
			if !qualifiedName.Qualifier.IsEmpty() {
				return fmt.Errorf("unsupported qualifier for column: %v", sqlparser.String(qualifiedName))
			}
			colnum, err := findColumn(plan.Table, qualifiedName.Name)
			if err != nil {
				return err
			}
			fromResolved, toResolved, err := plan.getFromAndToEvalResult(expr)
			if err != nil {
				return err
			}

			if !expr.IsBetween {
				// `x NOT BETWEEN a AND b` means: `x < a OR x > b`
				// Also, since we do not have OR implemented yet,
				// NOT BETWEEN needs to be handled separately.
				plan.Filters = append(plan.Filters, Filter{
					Opcode: NotBetween,
					ColNum: colnum,
					Values: []sqltypes.Value{
						fromResolved.Value(plan.env.CollationEnv().DefaultConnectionCharset()),
						toResolved.Value(plan.env.CollationEnv().DefaultConnectionCharset()),
					},
				})
				continue
			}

			// `x BETWEEN a AND b` means: `x >= a AND x <= b`
			plan.Filters = append(plan.Filters, Filter{
				Opcode: GreaterThanEqual,
				ColNum: colnum,
				Value:  fromResolved.Value(plan.env.CollationEnv().DefaultConnectionCharset()),
			}, Filter{
				Opcode: LessThanEqual,
				ColNum: colnum,
				Value:  toResolved.Value(plan.env.CollationEnv().DefaultConnectionCharset()),
			})
=======
			// Add it to the expressions that get pushed down to mysqld.
			plan.whereExprsToPushDown = append(plan.whereExprsToPushDown, expr)
>>>>>>> 4c27ea8c
		default:
			return fmt.Errorf("unsupported constraint: %v", sqlparser.String(expr))
		}
	}
	return nil
}

// splitAndExpression breaks up the Expr into AND-separated conditions
// and appends them to filters, which can be shuffled and recombined
// as needed.
func splitAndExpression(filters []sqlparser.Expr, node sqlparser.Expr) []sqlparser.Expr {
	if node == nil {
		return filters
	}
	switch node := node.(type) {
	case *sqlparser.AndExpr:
		filters = splitAndExpression(filters, node.Left)
		return splitAndExpression(filters, node.Right)
	}
	return append(filters, node)
}

func (plan *Plan) analyzeExprs(vschema *localVSchema, selExprs []sqlparser.SelectExpr) error {
	if _, ok := selExprs[0].(*sqlparser.StarExpr); !ok {
		for _, expr := range selExprs {
			cExpr, err := plan.analyzeExpr(vschema, expr)
			if err != nil {
				return err
			}
			plan.ColExprs = append(plan.ColExprs, cExpr)
		}
	} else {
		if len(selExprs) != 1 {
			return fmt.Errorf("unsupported: %v", sqlparser.SliceString(selExprs))
		}
		plan.ColExprs = make([]ColExpr, len(plan.Table.Fields))
		for i, col := range plan.Table.Fields {
			plan.ColExprs[i].ColNum = i
			plan.ColExprs[i].Field = col
		}
	}
	return nil
}

func (plan *Plan) analyzeExpr(vschema *localVSchema, selExpr sqlparser.SelectExpr) (cExpr ColExpr, err error) {
	aliased, ok := selExpr.(*sqlparser.AliasedExpr)
	if !ok {
		return ColExpr{}, fmt.Errorf("unsupported: %v", sqlparser.String(selExpr))
	}
	switch inner := aliased.Expr.(type) {
	case *sqlparser.ColName:
		if !inner.Qualifier.IsEmpty() {
			return ColExpr{}, fmt.Errorf("unsupported qualifier for column: %v", sqlparser.String(inner))
		}
		colnum, err := findColumn(plan.Table, inner.Name)
		if err != nil {
			return ColExpr{}, err
		}
		return ColExpr{
			ColNum: colnum,
			Field:  plan.Table.Fields[colnum],
		}, nil
	case sqlparser.AggrFunc:
		if inner.AggrName() != "keyspace_id" {
			return ColExpr{}, fmt.Errorf("unsupported function: %v", sqlparser.String(inner))
		}
		if len(inner.GetArgs()) != 0 {
			return ColExpr{}, fmt.Errorf("unexpected: %v", sqlparser.String(inner))
		}
		cv, err := vschema.FindColVindex(plan.Table.Name)
		if err != nil {
			return ColExpr{}, err
		}
		vindexColumns, err := buildVindexColumns(plan.Table, cv.Columns)
		if err != nil {
			return ColExpr{}, err
		}
		return ColExpr{
			Field: &querypb.Field{
				Name:    "keyspace_id",
				Type:    sqltypes.VarBinary,
				Charset: collations.CollationBinaryID,
				Flags:   uint32(querypb.MySqlFlag_BINARY_FLAG),
			},
			Vindex:        cv.Vindex,
			VindexColumns: vindexColumns,
		}, nil
	case *sqlparser.FuncExpr:
		switch inner.Name.Lowered() {
		case "keyspace_id":
			// This function is used internally to route queries and records properly
			// in sharded keyspaces using vindexes.
			if len(inner.Exprs) != 0 {
				return ColExpr{}, fmt.Errorf("unexpected: %v", sqlparser.String(inner))
			}
			cv, err := vschema.FindColVindex(plan.Table.Name)
			if err != nil {
				return ColExpr{}, err
			}
			vindexColumns, err := buildVindexColumns(plan.Table, cv.Columns)
			if err != nil {
				return ColExpr{}, err
			}
			return ColExpr{
				Field: &querypb.Field{
					Name:    "keyspace_id",
					Type:    sqltypes.VarBinary,
					Charset: collations.CollationBinaryID,
					Flags:   uint32(querypb.MySqlFlag_BINARY_FLAG),
				},
				Vindex:        cv.Vindex,
				VindexColumns: vindexColumns,
			}, nil
		case "convert_tz":
			// This function is used when transforming datetime
			// values between the source and target.
			colnum, err := findColumn(plan.Table, aliased.As)
			if err != nil {
				return ColExpr{}, err
			}
			field := plan.Table.Fields[colnum]
			plan.setColumnFuncExpr(field.Name, inner)
			return ColExpr{
				ColNum: colnum,
				Field:  field,
			}, nil
		default:
			return ColExpr{}, fmt.Errorf("unsupported function: %v", sqlparser.String(inner))
		}
	case *sqlparser.Literal:
		// allow only intval 1
		if inner.Type != sqlparser.IntVal {
			return ColExpr{}, fmt.Errorf("only integer literals are supported")
		}
		num, err := strconv.ParseInt(string(inner.Val), 0, 64)
		if err != nil {
			return ColExpr{}, err
		}
		if num != 1 {
			return ColExpr{}, fmt.Errorf("only the integer literal 1 is supported")
		}
		return ColExpr{
			Field: &querypb.Field{
				Name:    "1",
				Type:    querypb.Type_INT64,
				Charset: collations.CollationBinaryID,
				Flags:   uint32(querypb.MySqlFlag_NOT_NULL_FLAG | querypb.MySqlFlag_NUM_FLAG),
			},
			ColNum:     -1,
			FixedValue: sqltypes.NewInt64(num),
		}, nil
	case *sqlparser.ConvertUsingExpr:
		// Here we find the actual column name in the convert, in case
		// this is a column rename and the AS is the new column.
		// For example, in convert(c1 using utf8mb4) as c2, we want to find
		// c1, because c1 exists in the current table whereas c2 is the renamed column
		// in the desired table.
		var colName sqlparser.IdentifierCI
		err := sqlparser.Walk(func(node sqlparser.SQLNode) (kontinue bool, err error) {
			switch node := node.(type) {
			case *sqlparser.ColName:
				if !node.Qualifier.IsEmpty() {
					return false, fmt.Errorf("unsupported qualifier for column: %v", sqlparser.String(node))
				}
				colName = node.Name
			}
			return true, nil
		}, aliased.Expr)
		if err != nil {
			return ColExpr{}, fmt.Errorf("failed to find column name for convert using expression: %v, %v", sqlparser.String(aliased.Expr), err)
		}
		colnum, err := findColumn(plan.Table, colName)
		if err != nil {
			return ColExpr{}, err
		}
		field := plan.Table.Fields[colnum]
		plan.setConvertColumnUsingUTF8(field.Name)
		return ColExpr{
			ColNum: colnum,
			Field:  field,
		}, nil
	default:
		log.Infof("Unsupported expression: %v", inner)
		return ColExpr{}, fmt.Errorf("unsupported: %v", sqlparser.String(aliased.Expr))
	}
}

// analyzeInKeyRange allows the following constructs: "in_keyrange('-80')",
// "in_keyrange(col, 'hash', '-80')", "in_keyrange(col, 'local_vindex', '-80')", or
// "in_keyrange(col, 'ks.external_vindex', '-80')".
func (plan *Plan) analyzeInKeyRange(vschema *localVSchema, exprs []sqlparser.Expr) error {
	var colnames []sqlparser.IdentifierCI
	var krExpr sqlparser.Expr
	whereFilter := Filter{
		Opcode: VindexMatch,
	}
	switch {
	case len(exprs) == 1:
		cv, err := vschema.FindColVindex(plan.Table.Name)
		if err != nil {
			return err
		}
		colnames = cv.Columns
		whereFilter.Vindex = cv.Vindex
		krExpr = exprs[0]
	case len(exprs) >= 3:
		for _, expr := range exprs[:len(exprs)-2] {
			qualifiedName, ok := expr.(*sqlparser.ColName)
			if !ok {
				return vterrors.Errorf(vtrpcpb.Code_INTERNAL, "[BUG] unexpected: %T %s", expr, sqlparser.String(expr))
			}
			if !qualifiedName.Qualifier.IsEmpty() {
				return vterrors.Errorf(vtrpcpb.Code_UNIMPLEMENTED, "unsupported qualifier for column: %v", sqlparser.String(qualifiedName))
			}
			colnames = append(colnames, qualifiedName.Name)
		}

		vtype, err := selString(exprs[len(exprs)-2])
		if err != nil {
			return err
		}
		whereFilter.Vindex, err = vschema.FindOrCreateVindex(vtype)
		if err != nil {
			return err
		}
		if !whereFilter.Vindex.IsUnique() {
			return vterrors.Errorf(vtrpcpb.Code_INTERNAL, "vindex must be Unique to be used for VReplication: %s", vtype)
		}

		krExpr = exprs[len(exprs)-1]
	default:
		return vterrors.Errorf(vtrpcpb.Code_INTERNAL, "[BUG] unexpected in_keyrange parameters: %v", sqlparser.SliceString(exprs))
	}
	var err error
	whereFilter.VindexColumns, err = buildVindexColumns(plan.Table, colnames)
	if err != nil {
		return err
	}
	kr, err := selString(krExpr)
	if err != nil {
		return err
	}
	keyranges, err := key.ParseShardingSpec(kr)
	if err != nil {
		return err
	}
	if len(keyranges) != 1 {
		return fmt.Errorf("unexpected in_keyrange parameter: %v", sqlparser.String(krExpr))
	}
	whereFilter.KeyRange = keyranges[0]
	plan.Filters = append(plan.Filters, whereFilter)
	return nil
}

func selString(expr sqlparser.Expr) (string, error) {
	val, ok := expr.(*sqlparser.Literal)
	if !ok {
		return "", fmt.Errorf("unsupported: %v", sqlparser.String(expr))
	}
	return val.Val, nil
}

// buildVindexColumns builds the list of column numbers of the table
// that will be the input to the vindex function.
func buildVindexColumns(ti *Table, colnames []sqlparser.IdentifierCI) ([]int, error) {
	vindexColumns := make([]int, 0, len(colnames))
	for _, colname := range colnames {
		colnum, err := findColumn(ti, colname)
		if err != nil {
			return nil, err
		}
		vindexColumns = append(vindexColumns, colnum)
	}
	return vindexColumns, nil
}

func findColumn(ti *Table, name sqlparser.IdentifierCI) (int, error) {
	for i, col := range ti.Fields {
		if name.EqualString(col.Name) {
			return i, nil
		}
	}
	return 0, vterrors.Errorf(vtrpcpb.Code_FAILED_PRECONDITION, "column %s not found in table %s", sqlparser.String(name), ti.Name)
}<|MERGE_RESOLUTION|>--- conflicted
+++ resolved
@@ -664,6 +664,8 @@
 				if err != nil {
 					return err
 				}
+				// Add it to the expressions that get pushed down to mysqld.
+				plan.whereExprsToPushDown = append(plan.whereExprsToPushDown, expr)
 				continue
 			}
 			val, ok := expr.Right.(*sqlparser.Literal)
@@ -717,7 +719,8 @@
 				Opcode: IsNotNull,
 				ColNum: colnum,
 			})
-<<<<<<< HEAD
+			// Add it to the expressions that get pushed down to mysqld.
+			plan.whereExprsToPushDown = append(plan.whereExprsToPushDown, expr)
 		case *sqlparser.BetweenExpr:
 			qualifiedName, ok := expr.Left.(*sqlparser.ColName)
 			if !ok {
@@ -747,6 +750,8 @@
 						toResolved.Value(plan.env.CollationEnv().DefaultConnectionCharset()),
 					},
 				})
+				// Add it to the expressions that get pushed down to mysqld.
+				plan.whereExprsToPushDown = append(plan.whereExprsToPushDown, expr)
 				continue
 			}
 
@@ -760,10 +765,8 @@
 				ColNum: colnum,
 				Value:  toResolved.Value(plan.env.CollationEnv().DefaultConnectionCharset()),
 			})
-=======
 			// Add it to the expressions that get pushed down to mysqld.
 			plan.whereExprsToPushDown = append(plan.whereExprsToPushDown, expr)
->>>>>>> 4c27ea8c
 		default:
 			return fmt.Errorf("unsupported constraint: %v", sqlparser.String(expr))
 		}
