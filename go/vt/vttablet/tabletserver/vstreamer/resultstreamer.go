/*
Copyright 2019 The Vitess Authors.

Licensed under the Apache License, Version 2.0 (the "License");
you may not use this file except in compliance with the License.
You may obtain a copy of the License at

    http://www.apache.org/licenses/LICENSE-2.0

Unless required by applicable law or agreed to in writing, software
distributed under the License is distributed on an "AS IS" BASIS,
WITHOUT WARRANTIES OR CONDITIONS OF ANY KIND, either express or implied.
See the License for the specific language governing permissions and
limitations under the License.
*/

package vstreamer

import (
	"context"
	"fmt"
	"time"

	"vitess.io/vitess/go/sqltypes"
	"vitess.io/vitess/go/vt/dbconfigs"
	binlogdatapb "vitess.io/vitess/go/vt/proto/binlogdata"
	"vitess.io/vitess/go/vt/sqlparser"
)

// resultStreamer streams the results of the requested query
// along with the GTID of the snapshot. This is used by vdiff
// to synchronize the target to that GTID before comparing
// the results.
type resultStreamer struct {
	ctx    context.Context
	cancel func()

	cp        dbconfigs.Connector
	query     string
	tableName sqlparser.TableIdent
	send      func(*binlogdatapb.VStreamResultsResponse) error
	vse       *Engine
	pktsize   PacketSizer
}

func newResultStreamer(ctx context.Context, cp dbconfigs.Connector, query string, send func(*binlogdatapb.VStreamResultsResponse) error, vse *Engine) *resultStreamer {
	ctx, cancel := context.WithCancel(ctx)
	return &resultStreamer{
		ctx:     ctx,
		cancel:  cancel,
		cp:      cp,
		query:   query,
		send:    send,
		vse:     vse,
		pktsize: DefaultPacketSizer(),
	}
}

func (rs *resultStreamer) Cancel() {
	rs.cancel()
}

func (rs *resultStreamer) Stream() error {
	_, fromTable, err := analyzeSelect(rs.query)
	if err != nil {
		return err
	}
	rs.tableName = fromTable

	conn, err := snapshotConnect(rs.ctx, rs.cp)
	if err != nil {
		return err
	}
	defer conn.Close()
	gtid, err := conn.streamWithSnapshot(rs.ctx, rs.tableName.String(), rs.query)
	if err != nil {
		return err
	}

	// first call the callback with the fields
	flds, err := conn.Fields()
	if err != nil {
		return err
	}

	err = rs.send(&binlogdatapb.VStreamResultsResponse{
		Fields: flds,
		Gtid:   gtid,
	})
	if err != nil {
		return fmt.Errorf("stream send error: %v", err)
	}

	response := &binlogdatapb.VStreamResultsResponse{}
	byteCount := 0
	for {
		select {
		case <-rs.ctx.Done():
			return fmt.Errorf("stream ended: %v", rs.ctx.Err())
		default:
		}

		// check throttler.
		if !rs.vse.throttlerClient.ThrottleCheckOKOrWait(rs.ctx) {
			continue
		}

<<<<<<< HEAD
		row, err := conn.FetchNext()
=======
		row, err := conn.FetchNext(nil)
>>>>>>> cb142eea
		if err != nil {
			return err
		}
		if row == nil {
			break
		}
		response.Rows = append(response.Rows, sqltypes.RowToProto3(row))
		for _, s := range row {
			byteCount += s.Len()
		}

		if rs.pktsize.ShouldSend(byteCount) {
			rs.vse.resultStreamerNumRows.Add(int64(len(response.Rows)))
			rs.vse.resultStreamerNumPackets.Add(int64(1))
			startSend := time.Now()
			err = rs.send(response)
			if err != nil {
				return err
			}
			rs.pktsize.Record(byteCount, time.Since(startSend))
			// empty the rows so we start over, but we keep the
			// same capacity
			response.Rows = response.Rows[:0]
			byteCount = 0
		}
	}

	if len(response.Rows) > 0 {
		rs.vse.resultStreamerNumRows.Add(int64(len(response.Rows)))
		err = rs.send(response)
		if err != nil {
			return err
		}
	}

	return nil
}<|MERGE_RESOLUTION|>--- conflicted
+++ resolved
@@ -105,11 +105,7 @@
 			continue
 		}
 
-<<<<<<< HEAD
-		row, err := conn.FetchNext()
-=======
 		row, err := conn.FetchNext(nil)
->>>>>>> cb142eea
 		if err != nil {
 			return err
 		}
