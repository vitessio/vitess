/*
Copyright 2019 The Vitess Authors.

Licensed under the Apache License, Version 2.0 (the "License");
you may not use this file except in compliance with the License.
You may obtain a copy of the License at

    http://www.apache.org/licenses/LICENSE-2.0

Unless required by applicable law or agreed to in writing, software
distributed under the License is distributed on an "AS IS" BASIS,
WITHOUT WARRANTIES OR CONDITIONS OF ANY KIND, either express or implied.
See the License for the specific language governing permissions and
limitations under the License.
*/

package vstreamer

import (
	"bytes"
	"context"
	"fmt"
	"io"
	"strings"
	"time"

	"google.golang.org/protobuf/encoding/prototext"

	vtschema "vitess.io/vitess/go/vt/schema"

	"vitess.io/vitess/go/mysql"
	"vitess.io/vitess/go/sqltypes"
	"vitess.io/vitess/go/sync2"
	"vitess.io/vitess/go/vt/binlog"
	"vitess.io/vitess/go/vt/dbconfigs"
	"vitess.io/vitess/go/vt/log"
	"vitess.io/vitess/go/vt/sqlparser"
	"vitess.io/vitess/go/vt/vttablet/tabletserver/schema"

	binlogdatapb "vitess.io/vitess/go/vt/proto/binlogdata"
	querypb "vitess.io/vitess/go/vt/proto/query"
)

// HeartbeatTime is set to slightly below 1s, compared to idleTimeout
// set by VPlayer at slightly above 1s. This minimizes conflicts
// between the two timeouts.
var HeartbeatTime = 900 * time.Millisecond

// vschemaUpdateCount is for testing only.
// vstreamer is a mutex free data structure. So, it's not safe to access its members
// from a test. Since VSchema gets updated asynchronously, there's no way for a test
// to wait for it. Instead, the code that updates the vschema increments this atomic
// counter, which will let the tests poll for it to change.
// TODO(sougou): find a better way for this.
var vschemaUpdateCount sync2.AtomicInt64

// vstreamer is for serving a single vreplication stream on the source side.
type vstreamer struct {
	ctx    context.Context
	cancel func()

	cp       dbconfigs.Connector
	se       *schema.Engine
	startPos string
	filter   *binlogdatapb.Filter
	send     func([]*binlogdatapb.VEvent) error

	vevents        chan *localVSchema
	vschema        *localVSchema
	plans          map[uint64]*streamerPlan
	journalTableID uint64
	versionTableID uint64

	// format and pos are updated by parseEvent.
	format  mysql.BinlogFormat
	pos     mysql.Position
	stopPos string

	phase string
	vse   *Engine
}

// streamerPlan extends the original plan to also include
// the TableMap, which comes from the binlog. It's used
// to extract values from the ROW events.
type streamerPlan struct {
	*Plan
	TableMap *mysql.TableMap
}

// newVStreamer creates a new vstreamer.
// cp: the mysql conn params.
// sh: the schema engine. The vstreamer uses it to convert the TableMap into field info.
// startPos: a flavor compliant position to stream from. This can also contain the special
//   value "current", which means start from the current position.
// filter: the list of filtering rules. If a rule has a select expression for its filter,
//   the select list can only reference direct columns. No other expressions are allowed.
//   The select expression is allowed to contain the special 'keyspace_id()' function which
//   will return the keyspace id of the row. Examples:
//   "select * from t", same as an empty Filter,
//   "select * from t where in_keyrange('-80')", same as "-80",
//   "select * from t where in_keyrange(col1, 'hash', '-80')",
//   "select col1, col2 from t where...",
//   "select col1, keyspace_id() from t where...".
//   Only "in_keyrange" and limited comparison operators (see enum Opcode in planbuilder.go) are supported in the where clause.
//   Other constructs like joins, group by, etc. are not supported.
// vschema: the current vschema. This value can later be changed through the SetVSchema method.
// send: callback function to send events.
func newVStreamer(ctx context.Context, cp dbconfigs.Connector, se *schema.Engine, startPos string, stopPos string, filter *binlogdatapb.Filter, vschema *localVSchema, send func([]*binlogdatapb.VEvent) error, phase string, vse *Engine) *vstreamer {
	ctx, cancel := context.WithCancel(ctx)
	return &vstreamer{
		ctx:      ctx,
		cancel:   cancel,
		cp:       cp,
		se:       se,
		startPos: startPos,
		stopPos:  stopPos,
		filter:   filter,
		send:     send,
		vevents:  make(chan *localVSchema, 1),
		vschema:  vschema,
		plans:    make(map[uint64]*streamerPlan),
		phase:    phase,
		vse:      vse,
	}
}

// SetVSchema updates the vstreamer against the new vschema.
func (vs *vstreamer) SetVSchema(vschema *localVSchema) {
	// Since vs.Stream is a single-threaded loop. We just send an event to
	// that thread, which helps us avoid mutexes to update the plans.
	select {
	case vs.vevents <- vschema:
	case <-vs.ctx.Done():
	}
}

// Cancel stops the streaming.
func (vs *vstreamer) Cancel() {
	vs.cancel()
}

// Stream streams binlog events.
func (vs *vstreamer) Stream() error {
	//defer vs.cancel()
	ctx := context.Background()
	defer ctx.Done()
	vs.vse.vstreamersCreated.Add(1)
	log.Infof("Starting Stream() with startPos %s", vs.startPos)
	pos, err := mysql.DecodePosition(vs.startPos)
	if err != nil {
		vs.vse.errorCounts.Add("StreamRows", 1)
		vs.vse.vstreamersEndedWithErrors.Add(1)
		return err
	}
	vs.pos = pos
	return vs.replicate(ctx)
}

// Stream streams binlog events.
func (vs *vstreamer) replicate(ctx context.Context) error {
	// Ensure se is Open. If vttablet came up in a non_serving role,
	// the schema engine may not have been initialized.
	if err := vs.se.Open(); err != nil {
		return wrapError(err, vs.pos, vs.vse)
	}

	conn, err := binlog.NewBinlogConnection(vs.cp)
	if err != nil {
		return wrapError(err, vs.pos, vs.vse)
	}
	defer conn.Close()

	events, err := conn.StartBinlogDumpFromPosition(vs.ctx, vs.pos)
	if err != nil {
		return wrapError(err, vs.pos, vs.vse)
	}
	err = vs.parseEvents(vs.ctx, events)
	return wrapError(err, vs.pos, vs.vse)
}

// parseEvents parses and sends events.
func (vs *vstreamer) parseEvents(ctx context.Context, events <-chan mysql.BinlogEvent) error {
	// bufferAndTransmit uses bufferedEvents and curSize to buffer events.
	var (
		bufferedEvents []*binlogdatapb.VEvent
		curSize        int
	)
	// Only the following patterns are possible:
	// BEGIN->ROWs or Statements->GTID->COMMIT. In the case of large transactions, this can be broken into chunks.
	// BEGIN->JOURNAL->GTID->COMMIT
	// GTID->DDL
	// GTID->OTHER
	// HEARTBEAT is issued if there's inactivity, which is likely
	// to heppend between one group of events and another.
	//
	// Buffering only takes row or statement lengths into consideration.
	// Length of other events is considered negligible.
	// If a new row event causes the packet size to be exceeded,
	// all existing rows are sent without the new row.
	// If a single row exceeds the packet size, it will be in its own packet.
	bufferAndTransmit := func(vevent *binlogdatapb.VEvent) error {
		switch vevent.Type {
		case binlogdatapb.VEventType_GTID, binlogdatapb.VEventType_BEGIN, binlogdatapb.VEventType_FIELD,
			binlogdatapb.VEventType_JOURNAL:
			// We never have to send GTID, BEGIN, FIELD events on their own.
			// A JOURNAL event is always preceded by a BEGIN and followed by a COMMIT.
			// So, we don't have to send it right away.
			bufferedEvents = append(bufferedEvents, vevent)
		case binlogdatapb.VEventType_COMMIT, binlogdatapb.VEventType_DDL, binlogdatapb.VEventType_OTHER,
			binlogdatapb.VEventType_HEARTBEAT, binlogdatapb.VEventType_VERSION:
			// COMMIT, DDL, OTHER and HEARTBEAT must be immediately sent.
			// Although unlikely, it's possible to get a HEARTBEAT in the middle
			// of a transaction. If so, we still send the partial transaction along
			// with the heartbeat.
			bufferedEvents = append(bufferedEvents, vevent)
			vevents := bufferedEvents
			bufferedEvents = nil
			curSize = 0
			return vs.send(vevents)
		case binlogdatapb.VEventType_INSERT, binlogdatapb.VEventType_DELETE, binlogdatapb.VEventType_UPDATE, binlogdatapb.VEventType_REPLACE:
			newSize := len(vevent.GetDml())
			if curSize+newSize > *defaultPacketSize {
				vs.vse.vstreamerNumPackets.Add(1)
				vevents := bufferedEvents
				bufferedEvents = []*binlogdatapb.VEvent{vevent}
				curSize = newSize
				return vs.send(vevents)
			}
			curSize += newSize
			bufferedEvents = append(bufferedEvents, vevent)
		case binlogdatapb.VEventType_ROW:
			// ROW events happen inside transactions. So, we can chunk them.
			// Buffer everything until packet size is reached, and then send.
			newSize := 0
			for _, rowChange := range vevent.RowEvent.RowChanges {
				if rowChange.Before != nil {
					newSize += len(rowChange.Before.Values)
				}
				if rowChange.After != nil {
					newSize += len(rowChange.After.Values)
				}
			}
			if curSize+newSize > *defaultPacketSize {
				vs.vse.vstreamerNumPackets.Add(1)
				vevents := bufferedEvents
				bufferedEvents = []*binlogdatapb.VEvent{vevent}
				curSize = newSize
				return vs.send(vevents)
			}
			curSize += newSize
			bufferedEvents = append(bufferedEvents, vevent)
		case binlogdatapb.VEventType_SAVEPOINT:
			bufferedEvents = append(bufferedEvents, vevent)
		default:
			vs.vse.errorCounts.Add("BufferAndTransmit", 1)
			return fmt.Errorf("unexpected event: %v", vevent)
		}
		return nil
	}

	// Main loop: calls bufferAndTransmit as events arrive.
	timer := time.NewTimer(HeartbeatTime)
	defer timer.Stop()

	// throttledEvents can be read just like you would read from events
	// throttledEvents pulls data from events, but throttles pulling data,
	// which in turn blocks the BinlogConnection from pushing events to the channel
	throttledEvents := make(chan mysql.BinlogEvent)
	go func() {
		for {
			// check throttler.
			if !vs.vse.throttlerClient.ThrottleCheckOKOrWait(ctx) {
<<<<<<< HEAD
				continue
			}

			ev, ok := <-events
			if ok {
				throttledEvents <- ev
			} else {
				close(throttledEvents)
				return
			}
=======
				select {
				// make sure to leave if context is cancelled
				case <-ctx.Done():
					return
				default:
					// do nothing special
				}
				continue
			}
			select {
			case ev, ok := <-events:
				if ok {
					select {
					case throttledEvents <- ev:
					case <-ctx.Done():
						return
					}
				} else {
					close(throttledEvents)
					return
				}
			case <-ctx.Done():
				return
			}

>>>>>>> cb142eea
		}
	}()
	for {
		timer.Reset(HeartbeatTime)
		// Drain event if timer fired before reset.
		select {
		case <-timer.C:
		default:
		}

		select {
		case ev, ok := <-throttledEvents:
			if !ok {
				select {
				case <-ctx.Done():
					return nil
				default:
				}
				return fmt.Errorf("unexpected server EOF")
			}
			vevents, err := vs.parseEvent(ev)
			if err != nil {
				vs.vse.errorCounts.Add("ParseEvent", 1)
				return err
			}
			for _, vevent := range vevents {
				if err := bufferAndTransmit(vevent); err != nil {
					if err == io.EOF {
						return nil
					}
					vs.vse.errorCounts.Add("BufferAndTransmit", 1)
					return fmt.Errorf("error sending event: %v", err)
				}
			}
		case vs.vschema = <-vs.vevents:
			if err := vs.rebuildPlans(); err != nil {
				return err
			}
			// Increment this counter for testing.
			vschemaUpdateCount.Add(1)
		case <-ctx.Done():
			return nil
		case <-timer.C:
			now := time.Now().UnixNano()
			if err := bufferAndTransmit(&binlogdatapb.VEvent{
				Type:        binlogdatapb.VEventType_HEARTBEAT,
				Timestamp:   now / 1e9,
				CurrentTime: now,
			}); err != nil {
				if err == io.EOF {
					return nil
				}
				vs.vse.errorCounts.Add("Send", 1)
				return fmt.Errorf("error sending event: %v", err)
			}
		}
	}
}

// parseEvent parses an event from the binlog and converts it to a list of VEvents.
func (vs *vstreamer) parseEvent(ev mysql.BinlogEvent) ([]*binlogdatapb.VEvent, error) {
	if !ev.IsValid() {
		return nil, fmt.Errorf("can't parse binlog event: invalid data: %#v", ev)
	}

	// We need to keep checking for FORMAT_DESCRIPTION_EVENT even after we've
	// seen one, because another one might come along (e.g. on log rotate due to
	// binlog settings change) that changes the format.
	if ev.IsFormatDescription() {
		var err error
		vs.format, err = ev.Format()
		if err != nil {
			return nil, fmt.Errorf("can't parse FORMAT_DESCRIPTION_EVENT: %v, event data: %#v", err, ev)
		}
		return nil, nil
	}

	// We can't parse anything until we get a FORMAT_DESCRIPTION_EVENT that
	// tells us the size of the event header.
	if vs.format.IsZero() {
		// The only thing that should come before the FORMAT_DESCRIPTION_EVENT
		// is a fake ROTATE_EVENT, which the master sends to tell us the name
		// of the current log file.
		if ev.IsRotate() {
			return nil, nil
		}
		return nil, fmt.Errorf("got a real event before FORMAT_DESCRIPTION_EVENT: %#v", ev)
	}

	// Strip the checksum, if any. We don't actually verify the checksum, so discard it.
	ev, _, err := ev.StripChecksum(vs.format)
	if err != nil {
		return nil, fmt.Errorf("can't strip checksum from binlog event: %v, event data: %#v", err, ev)
	}

	var vevents []*binlogdatapb.VEvent
	switch {
	case ev.IsGTID():
		gtid, hasBegin, err := ev.GTID(vs.format)
		if err != nil {
			return nil, fmt.Errorf("can't get GTID from binlog event: %v, event data: %#v", err, ev)
		}
		if hasBegin {
			vevents = append(vevents, &binlogdatapb.VEvent{
				Type: binlogdatapb.VEventType_BEGIN,
			})
		}
		vs.pos = mysql.AppendGTID(vs.pos, gtid) //TODO: #sugu why Append?
	case ev.IsXID():
		vevents = append(vevents, &binlogdatapb.VEvent{
			Type: binlogdatapb.VEventType_GTID,
			Gtid: mysql.EncodePosition(vs.pos),
		}, &binlogdatapb.VEvent{
			Type: binlogdatapb.VEventType_COMMIT,
		})
	case ev.IsQuery():
		q, err := ev.Query(vs.format)
		if err != nil {
			return nil, fmt.Errorf("can't get query from binlog event: %v, event data: %#v", err, ev)
		}
		// Insert/Delete/Update are supported only to be used in the context of external mysql streams where source databases
		// could be using SBR. Vitess itself will never run into cases where it needs to consume non rbr statements.

		switch cat := sqlparser.Preview(q.SQL); cat {
		case sqlparser.StmtInsert:
			mustSend := mustSendStmt(q, vs.cp.DBName())
			if mustSend {
				vevents = append(vevents, &binlogdatapb.VEvent{
					Type: binlogdatapb.VEventType_INSERT,
					Dml:  q.SQL,
				})
			}
		case sqlparser.StmtUpdate:
			mustSend := mustSendStmt(q, vs.cp.DBName())
			if mustSend {
				vevents = append(vevents, &binlogdatapb.VEvent{
					Type: binlogdatapb.VEventType_UPDATE,
					Dml:  q.SQL,
				})
			}
		case sqlparser.StmtDelete:
			mustSend := mustSendStmt(q, vs.cp.DBName())
			if mustSend {
				vevents = append(vevents, &binlogdatapb.VEvent{
					Type: binlogdatapb.VEventType_DELETE,
					Dml:  q.SQL,
				})
			}
		case sqlparser.StmtReplace:
			mustSend := mustSendStmt(q, vs.cp.DBName())
			if mustSend {
				vevents = append(vevents, &binlogdatapb.VEvent{
					Type: binlogdatapb.VEventType_REPLACE,
					Dml:  q.SQL,
				})
			}
		case sqlparser.StmtBegin:
			vevents = append(vevents, &binlogdatapb.VEvent{
				Type: binlogdatapb.VEventType_BEGIN,
			})
		case sqlparser.StmtCommit:
			vevents = append(vevents, &binlogdatapb.VEvent{
				Type: binlogdatapb.VEventType_COMMIT,
			})
		case sqlparser.StmtDDL:
			if mustSendDDL(q, vs.cp.DBName(), vs.filter) {
				vevents = append(vevents, &binlogdatapb.VEvent{
					Type: binlogdatapb.VEventType_GTID,
					Gtid: mysql.EncodePosition(vs.pos),
				}, &binlogdatapb.VEvent{
					Type:      binlogdatapb.VEventType_DDL,
					Statement: q.SQL,
				})
			} else {
				// If the DDL need not be sent, send a dummy OTHER event.
				vevents = append(vevents, &binlogdatapb.VEvent{
					Type: binlogdatapb.VEventType_GTID,
					Gtid: mysql.EncodePosition(vs.pos),
				}, &binlogdatapb.VEvent{
					Type: binlogdatapb.VEventType_OTHER,
				})
			}
			if schema.MustReloadSchemaOnDDL(q.SQL, vs.cp.DBName()) {
				vs.se.ReloadAt(context.Background(), vs.pos)
			}
		case sqlparser.StmtSavepoint:
			mustSend := mustSendStmt(q, vs.cp.DBName())
			if mustSend {
				vevents = append(vevents, &binlogdatapb.VEvent{
					Type:      binlogdatapb.VEventType_SAVEPOINT,
					Statement: q.SQL,
				})
			}
		case sqlparser.StmtOther, sqlparser.StmtPriv, sqlparser.StmtSet, sqlparser.StmtComment, sqlparser.StmtFlush:
			// These are either:
			// 1) DBA statements like REPAIR that can be ignored.
			// 2) Privilege-altering statements like GRANT/REVOKE
			//    that we want to keep out of the stream for now.
			vevents = append(vevents, &binlogdatapb.VEvent{
				Type: binlogdatapb.VEventType_GTID,
				Gtid: mysql.EncodePosition(vs.pos),
			}, &binlogdatapb.VEvent{
				Type: binlogdatapb.VEventType_OTHER,
			})
		default:
			return nil, fmt.Errorf("unexpected statement type %s in row-based replication: %q", cat, q.SQL)
		}
	case ev.IsTableMap():
		// This is very frequent. It precedes every row event.
		// If it's the first time for a table, we generate a FIELD
		// event, and also cache the plan. Subsequent TableMap events
		// for that table id don't generate VEvents.
		// A schema change will result in a change in table id, which
		// will generate a new plan and FIELD event.
		id := ev.TableID(vs.format)

		if _, ok := vs.plans[id]; ok {
			return nil, nil
		}

		tm, err := ev.TableMap(vs.format)
		if err != nil {
			return nil, err
		}
		if tm.Database == "_vt" && tm.Name == "resharding_journal" {
			// A journal is a special case that generates a JOURNAL event.
			return nil, vs.buildJournalPlan(id, tm)
		} else if tm.Database == "_vt" && tm.Name == "schema_version" && !vs.se.SkipMetaCheck {
			// Generates a Version event when it detects that a schema is stored in the schema_version table.
			return nil, vs.buildVersionPlan(id, tm)
		}
		if tm.Database != "" && tm.Database != vs.cp.DBName() {
			vs.plans[id] = nil
			return nil, nil
		}
		if vtschema.IsInternalOperationTableName(tm.Name) { // ignore tables created by onlineddl/gh-ost/pt-osc
			vs.plans[id] = nil
			return nil, nil
		}
		if !ruleMatches(tm.Name, vs.filter) {
			return nil, nil
		}

		vevent, err := vs.buildTablePlan(id, tm)
		if err != nil {
			vs.vse.errorCounts.Add("TablePlan", 1)
			return nil, err
		}
		if vevent != nil {
			vevents = append(vevents, vevent)
		}
	case ev.IsWriteRows() || ev.IsDeleteRows() || ev.IsUpdateRows():
		// The existence of before and after images can be used to
		// identify statement types. It's also possible that the
		// before and after images end up going to different shards.
		// If so, an update will be treated as delete on one shard
		// and insert on the other.
		id := ev.TableID(vs.format)
		plan := vs.plans[id]
		if plan == nil {
			return nil, nil
		}
		rows, err := ev.Rows(vs.format, plan.TableMap)
		if err != nil {
			return nil, err
		}
		if id == vs.journalTableID {
			vevents, err = vs.processJournalEvent(vevents, plan, rows)
		} else if id == vs.versionTableID {
			vs.se.RegisterVersionEvent()
			vevent := &binlogdatapb.VEvent{
				Type: binlogdatapb.VEventType_VERSION,
			}
			vevents = append(vevents, vevent)

		} else {
			vevents, err = vs.processRowEvent(vevents, plan, rows)
		}
		if err != nil {
			return nil, err
		}
	case ev.IsCompressed():
		log.Errorf("VReplication does not handle binlog compression")
		return nil, fmt.Errorf("VReplication does not handle binlog compression")
	}
	for _, vevent := range vevents {
		vevent.Timestamp = int64(ev.Timestamp())
		vevent.CurrentTime = time.Now().UnixNano()
	}
	return vevents, nil
}

func (vs *vstreamer) buildJournalPlan(id uint64, tm *mysql.TableMap) error {
	conn, err := vs.cp.Connect(vs.ctx)
	if err != nil {
		return err
	}
	defer conn.Close()
	qr, err := conn.ExecuteFetch("select * from _vt.resharding_journal where 1 != 1", 1, true)
	if err != nil {
		return err
	}
	fields := qr.Fields
	if len(fields) < len(tm.Types) {
		return fmt.Errorf("cannot determine table columns for %s: event has %v, schema as %v", tm.Name, tm.Types, fields)
	}
	table := &Table{
		Name:   "_vt.resharding_journal",
		Fields: fields[:len(tm.Types)],
	}
	// Build a normal table plan, which means, return all rows
	// and columns as is. Special handling is done when we actually
	// receive the row event. We'll build a JOURNAL event instead.
	plan, err := buildREPlan(table, nil, "")
	if err != nil {
		return err
	}
	vs.plans[id] = &streamerPlan{
		Plan:     plan,
		TableMap: tm,
	}
	vs.journalTableID = id
	return nil
}

func (vs *vstreamer) buildVersionPlan(id uint64, tm *mysql.TableMap) error {
	conn, err := vs.cp.Connect(vs.ctx)
	if err != nil {
		return err
	}
	defer conn.Close()
	qr, err := conn.ExecuteFetch("select * from _vt.schema_version where 1 != 1", 1, true)
	if err != nil {
		return err
	}
	fields := qr.Fields
	if len(fields) < len(tm.Types) {
		return fmt.Errorf("cannot determine table columns for %s: event has %v, schema as %v", tm.Name, tm.Types, fields)
	}
	table := &Table{
		Name:   "_vt.schema_version",
		Fields: fields[:len(tm.Types)],
	}
	// Build a normal table plan, which means, return all rows
	// and columns as is. Special handling is done when we actually
	// receive the row event. We'll build a JOURNAL event instead.
	plan, err := buildREPlan(table, nil, "")
	if err != nil {
		return err
	}
	vs.plans[id] = &streamerPlan{
		Plan:     plan,
		TableMap: tm,
	}
	vs.versionTableID = id
	return nil
}

func (vs *vstreamer) buildTablePlan(id uint64, tm *mysql.TableMap) (*binlogdatapb.VEvent, error) {
	cols, err := vs.buildTableColumns(tm)
	if err != nil {
		return nil, err
	}

	table := &Table{
		Name:   tm.Name,
		Fields: cols,
	}
	plan, err := buildPlan(table, vs.vschema, vs.filter)
	if err != nil {
		return nil, err
	}
	if plan == nil {
		vs.plans[id] = nil
		return nil, nil
	}
	vs.plans[id] = &streamerPlan{
		Plan:     plan,
		TableMap: tm,
	}
	return &binlogdatapb.VEvent{
		Type: binlogdatapb.VEventType_FIELD,
		FieldEvent: &binlogdatapb.FieldEvent{
			TableName: plan.Table.Name,
			Fields:    plan.fields(),
		},
	}, nil
}

func (vs *vstreamer) buildTableColumns(tm *mysql.TableMap) ([]*querypb.Field, error) {
	var fields []*querypb.Field
	for i, typ := range tm.Types {
		t, err := sqltypes.MySQLToType(int64(typ), 0)
		if err != nil {
			return nil, fmt.Errorf("unsupported type: %d, position: %d", typ, i)
		}
		fields = append(fields, &querypb.Field{
			Name: fmt.Sprintf("@%d", i+1),
			Type: t,
		})
	}
	st, err := vs.se.GetTableForPos(sqlparser.NewTableIdent(tm.Name), mysql.EncodePosition(vs.pos))
	if err != nil {
		if vs.filter.FieldEventMode == binlogdatapb.Filter_ERR_ON_MISMATCH {
			log.Infof("No schema found for table %s", tm.Name)
			return nil, fmt.Errorf("unknown table %v in schema", tm.Name)
		}
		return fields, nil
	}

	if len(st.Fields) < len(tm.Types) {
		if vs.filter.FieldEventMode == binlogdatapb.Filter_ERR_ON_MISMATCH {
			log.Infof("Cannot determine columns for table %s", tm.Name)
			return nil, fmt.Errorf("cannot determine table columns for %s: event has %v, schema as %v", tm.Name, tm.Types, st.Fields)
		}
		return fields, nil
	}

	// check if the schema returned by schema.Engine matches with row.
	for i := range tm.Types {
		if !sqltypes.AreTypesEquivalent(fields[i].Type, st.Fields[i].Type) {
			return fields, nil
		}
	}

	// Columns should be truncated to match those in tm.
	fields = st.Fields[:len(tm.Types)]
	extColInfos, err := vs.getExtColInfos(tm.Name, tm.Database)
	if err != nil {
		return nil, err
	}
	for _, field := range fields {
		typ := strings.ToLower(field.Type.String())
		if typ == "enum" || typ == "set" {
			if extColInfo, ok := extColInfos[field.Name]; ok {
				field.ColumnType = extColInfo.columnType
			}
		}
	}
	return fields, nil
}

// additional column attributes from information_schema.columns. Currently only column_type is used, but
// we expect to add more in the future
type extColInfo struct {
	columnType string
}

func encodeString(in string) string {
	buf := bytes.NewBuffer(nil)
	sqltypes.NewVarChar(in).EncodeSQL(buf)
	return buf.String()
}

func (vs *vstreamer) getExtColInfos(table, database string) (map[string]*extColInfo, error) {
	extColInfos := make(map[string]*extColInfo)
	conn, err := vs.cp.Connect(vs.ctx)
	if err != nil {
		return nil, err
	}
	defer conn.Close()
	queryTemplate := "select column_name, column_type from information_schema.columns where table_schema=%s and table_name=%s;"
	query := fmt.Sprintf(queryTemplate, encodeString(database), encodeString(table))
	qr, err := conn.ExecuteFetch(query, 10000, false)
	if err != nil {
		return nil, err
	}
	for _, row := range qr.Rows {
		extColInfo := &extColInfo{
			columnType: row[1].ToString(),
		}
		extColInfos[row[0].ToString()] = extColInfo
	}
	return extColInfos, nil
}

func (vs *vstreamer) processJournalEvent(vevents []*binlogdatapb.VEvent, plan *streamerPlan, rows mysql.Rows) ([]*binlogdatapb.VEvent, error) {
	// Get DbName
	params, err := vs.cp.MysqlParams()
	if err != nil {
		return nil, err
	}
nextrow:
	for _, row := range rows.Rows {
		afterOK, afterValues, err := vs.extractRowAndFilter(plan, row.Data, rows.DataColumns, row.NullColumns)
		if err != nil {
			return nil, err
		}
		if !afterOK {
			// This can happen if someone manually deleted rows.
			continue
		}
		// Exclude events that don't match the db_name.
		for i, fld := range plan.fields() {
			if fld.Name == "db_name" && afterValues[i].ToString() != params.DbName {
				continue nextrow
			}
		}
		for i, fld := range plan.fields() {
			if fld.Name != "val" {
				continue
			}
			journal := &binlogdatapb.Journal{}
			if err := prototext.Unmarshal(afterValues[i].ToBytes(), journal); err != nil {
				return nil, err
			}
			vevents = append(vevents, &binlogdatapb.VEvent{
				Type:    binlogdatapb.VEventType_JOURNAL,
				Journal: journal,
			})
		}
	}
	return vevents, nil
}

func (vs *vstreamer) processRowEvent(vevents []*binlogdatapb.VEvent, plan *streamerPlan, rows mysql.Rows) ([]*binlogdatapb.VEvent, error) {
	rowChanges := make([]*binlogdatapb.RowChange, 0, len(rows.Rows))
	for _, row := range rows.Rows {
		beforeOK, beforeValues, err := vs.extractRowAndFilter(plan, row.Identify, rows.IdentifyColumns, row.NullIdentifyColumns)
		if err != nil {
			return nil, err
		}
		afterOK, afterValues, err := vs.extractRowAndFilter(plan, row.Data, rows.DataColumns, row.NullColumns)
		if err != nil {
			return nil, err
		}
		if !beforeOK && !afterOK {
			continue
		}
		rowChange := &binlogdatapb.RowChange{}
		if beforeOK {
			rowChange.Before = sqltypes.RowToProto3(beforeValues)
		}
		if afterOK {
			rowChange.After = sqltypes.RowToProto3(afterValues)
		}
		rowChanges = append(rowChanges, rowChange)
	}
	if len(rowChanges) != 0 {
		vevents = append(vevents, &binlogdatapb.VEvent{
			Type: binlogdatapb.VEventType_ROW,
			RowEvent: &binlogdatapb.RowEvent{
				TableName:  plan.Table.Name,
				RowChanges: rowChanges,
			},
		})
	}
	return vevents, nil
}

func (vs *vstreamer) rebuildPlans() error {
	for id, plan := range vs.plans {
		if plan == nil {
			// If a table has no plan, a vschema change will not
			// cause that to change.
			continue
		}
		newPlan, err := buildPlan(plan.Table, vs.vschema, vs.filter)
		if err != nil {
			return err
		}
		if newPlan == nil {
			continue
		}
		vs.plans[id] = &streamerPlan{
			Plan:     newPlan,
			TableMap: plan.TableMap,
		}
	}
	return nil
}

func (vs *vstreamer) extractRowAndFilter(plan *streamerPlan, data []byte, dataColumns, nullColumns mysql.Bitmap) (bool, []sqltypes.Value, error) {
	if len(data) == 0 {
		return false, nil, nil
	}
	values := make([]sqltypes.Value, dataColumns.Count())
	valueIndex := 0
	pos := 0
	for colNum := 0; colNum < dataColumns.Count(); colNum++ {
		if !dataColumns.Bit(colNum) {
			return false, nil, fmt.Errorf("partial row image encountered: ensure binlog_row_image is set to 'full'")
		}
		if nullColumns.Bit(valueIndex) {
			valueIndex++
			continue
		}
		value, l, err := mysql.CellValue(data, pos, plan.TableMap.Types[colNum], plan.TableMap.Metadata[colNum], plan.Table.Fields[colNum].Type)
		if err != nil {
			log.Errorf("extractRowAndFilter: %s, table: %s, colNum: %d, fields: %+v, current values: %+v",
				err, plan.Table.Name, colNum, plan.Table.Fields, values)
			return false, nil, err
		}
		pos += l

		// If this is a binary type in the binlog event but actually a CHAR column *with a
		// binary collation*, then we need to factor in the max bytes per character of 3 for
		// utf8[mb3] and 4 for utf8mb4 and trim the added null-byte padding as needed to accomodate
		// for that
		if value.IsBinary() && sqltypes.IsBinary(plan.Table.Fields[colNum].Type) {
			maxBytesPerChar := uint32(1)
			if plan.Table.Fields[colNum].Charset == uint32(mysql.CharacterSetMap["utf8"]) {
				maxBytesPerChar = 3
			} else if plan.Table.Fields[colNum].Charset == uint32(mysql.CharacterSetMap["utf8mb4"]) {
				maxBytesPerChar = 4
			}

			if maxBytesPerChar > 1 {
				maxCharLen := plan.Table.Fields[colNum].ColumnLength / maxBytesPerChar
				if uint32(value.Len()) > maxCharLen {
					originalVal := value.ToBytes()

					// Let's be sure that we're not going to be trimming non-null bytes
					firstNullBytePos := bytes.IndexByte(originalVal, byte(0))
					if uint32(firstNullBytePos) <= maxCharLen {
						rightSizedVal := make([]byte, maxCharLen)
						copy(rightSizedVal, originalVal)
						value = sqltypes.MakeTrusted(querypb.Type_BINARY, rightSizedVal)
					}
				}
			}
		}

		values[colNum] = value
		valueIndex++
	}
	filtered := make([]sqltypes.Value, len(plan.ColExprs))
	ok, err := plan.filter(values, filtered)
	return ok, filtered, err
}

func wrapError(err error, stopPos mysql.Position, vse *Engine) error {
	if err != nil {
		vse.vstreamersEndedWithErrors.Add(1)
		vse.errorCounts.Add("StreamEnded", 1)
		err = fmt.Errorf("stream (at source tablet) error @ %v: %v", stopPos, err)
		log.Error(err)
		return err
	}
	log.Infof("stream (at source tablet) ended @ %v", stopPos)
	return nil
}<|MERGE_RESOLUTION|>--- conflicted
+++ resolved
@@ -271,18 +271,6 @@
 		for {
 			// check throttler.
 			if !vs.vse.throttlerClient.ThrottleCheckOKOrWait(ctx) {
-<<<<<<< HEAD
-				continue
-			}
-
-			ev, ok := <-events
-			if ok {
-				throttledEvents <- ev
-			} else {
-				close(throttledEvents)
-				return
-			}
-=======
 				select {
 				// make sure to leave if context is cancelled
 				case <-ctx.Done():
@@ -308,7 +296,6 @@
 				return
 			}
 
->>>>>>> cb142eea
 		}
 	}()
 	for {
