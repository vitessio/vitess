/*
Copyright 2019 The Vitess Authors.

Licensed under the Apache License, Version 2.0 (the "License");
you may not use this file except in compliance with the License.
You may obtain a copy of the License at

    http://www.apache.org/licenses/LICENSE-2.0

Unless required by applicable law or agreed to in writing, software
distributed under the License is distributed on an "AS IS" BASIS,
WITHOUT WARRANTIES OR CONDITIONS OF ANY KIND, either express or implied.
See the License for the specific language governing permissions and
limitations under the License.
*/

package vstreamer

import (
	"bytes"
	"context"
	"errors"
	"fmt"
	"io"
	"strings"
	"time"

	"google.golang.org/protobuf/encoding/prototext"

	"vitess.io/vitess/go/constants/sidecar"
	"vitess.io/vitess/go/mysql"
	"vitess.io/vitess/go/mysql/collations"
	"vitess.io/vitess/go/mysql/replication"
	"vitess.io/vitess/go/sqltypes"
	"vitess.io/vitess/go/vt/binlog"
	"vitess.io/vitess/go/vt/dbconfigs"
	"vitess.io/vitess/go/vt/log"
	"vitess.io/vitess/go/vt/logutil"
	vtschema "vitess.io/vitess/go/vt/schema"
	"vitess.io/vitess/go/vt/sqlparser"
	"vitess.io/vitess/go/vt/vtenv"
	"vitess.io/vitess/go/vt/vterrors"
	vttablet "vitess.io/vitess/go/vt/vttablet/common"
	"vitess.io/vitess/go/vt/vttablet/tabletserver/schema"
	"vitess.io/vitess/go/vt/vttablet/tabletserver/throttle/throttlerapp"

	mysqlbinlog "vitess.io/vitess/go/mysql/binlog"
	binlogdatapb "vitess.io/vitess/go/vt/proto/binlogdata"
	querypb "vitess.io/vitess/go/vt/proto/query"
	vtrpcpb "vitess.io/vitess/go/vt/proto/vtrpc"
)

const (
	trxHistoryLenQuery = `select count as history_len from information_schema.INNODB_METRICS where name = 'trx_rseg_history_len'`
	replicaLagQuery    = `show replica status`
	legacyLagQuery     = `show slave status`
	hostQuery          = `select @@hostname as hostname, @@port as port`
)

// HeartbeatTime is set to slightly below 1s, compared to idleTimeout
// set by VPlayer at slightly above 1s. This minimizes conflicts
// between the two timeouts.
var HeartbeatTime = 900 * time.Millisecond

// vstreamer is for serving a single vreplication stream on the source side.
type vstreamer struct {
	ctx    context.Context
	cancel func()

	cp           dbconfigs.Connector
	se           *schema.Engine
	startPos     string
	filter       *binlogdatapb.Filter
	send         func([]*binlogdatapb.VEvent) error
	throttlerApp throttlerapp.Name

	vevents        chan *localVSchema
	vschema        *localVSchema
	plans          map[uint64]*streamerPlan
	journalTableID uint64
	versionTableID uint64

	// format and pos are updated by parseEvent.
	format         mysql.BinlogFormat
	pos            replication.Position
	stopPos        string
	commitParent   int64
	sequenceNumber int64
	eventGTID      replication.GTID

	phase   string
	vse     *Engine
	options *binlogdatapb.VStreamOptions
	config  *vttablet.VReplicationConfig
}

// streamerPlan extends the original plan to also include
// the TableMap, which comes from the binlog. It's used
// to extract values from the ROW events.
type streamerPlan struct {
	*Plan
	TableMap *mysql.TableMap
}

// newVStreamer creates a new vstreamer.
// cp: the mysql conn params.
// sh: the schema engine. The vstreamer uses it to convert the TableMap into field info.
// startPos: a flavor compliant position to stream from. This can also contain the special
//
//	value "current", which means start from the current position.
//
// filter: the list of filtering rules. If a rule has a select expression for its filter,
//
//	the select list can only reference direct columns. No other expressions are allowed.
//	The select expression is allowed to contain the special 'in_keyrange()' function which
//	will return the keyspace id of the row. Examples:
//	"select * from t", same as an empty Filter,
//	"select * from t where in_keyrange('-80')", same as "-80",
//	"select * from t where in_keyrange(col1, 'hash', '-80')",
//	"select col1, col2 from t where...",
//	"select col1, keyspace_id() from t where...".
//	Only "in_keyrange" and limited comparison operators (see enum Opcode in planbuilder.go) are supported in the where clause.
//	Other constructs like joins, group by, etc. are not supported.
//
// vschema: the current vschema. This value can later be changed through the SetVSchema method.
// send: callback function to send events.
func newVStreamer(ctx context.Context, cp dbconfigs.Connector, se *schema.Engine, startPos string, stopPos string,
	filter *binlogdatapb.Filter, vschema *localVSchema, throttlerApp throttlerapp.Name,
	send func([]*binlogdatapb.VEvent) error, phase string, vse *Engine, options *binlogdatapb.VStreamOptions) *vstreamer {

	config, err := GetVReplicationConfig(options)
	if err != nil {
		return nil
	}
	ctx, cancel := context.WithCancel(ctx)
	return &vstreamer{
		ctx:          ctx,
		cancel:       cancel,
		cp:           cp,
		se:           se,
		startPos:     startPos,
		stopPos:      stopPos,
		throttlerApp: throttlerApp,
		filter:       filter,
		send:         send,
		vevents:      make(chan *localVSchema, 1),
		vschema:      vschema,
		plans:        make(map[uint64]*streamerPlan),
		phase:        phase,
		vse:          vse,
		options:      options,
		config:       config,
	}
}

// SetVSchema updates the vstreamer against the new vschema.
func (vs *vstreamer) SetVSchema(vschema *localVSchema) {
	// Since vs.Stream is a single-threaded loop. We just send an event to
	// that thread, which helps us avoid mutexes to update the plans.
	select {
	case vs.vevents <- vschema:
	case <-vs.ctx.Done():
	default: // if there is a pending vschema in the channel, drain it and update it with the latest one
		select {
		case <-vs.vevents:
			vs.vevents <- vschema
		default:
		}
	}
}

// Cancel stops the streaming.
func (vs *vstreamer) Cancel() {
	vs.cancel()
}

// Stream streams binlog events.
func (vs *vstreamer) Stream() error {
	ctx := context.Background()
	vs.vse.vstreamerCount.Add(1)
	defer func() {
		ctx.Done()
		vs.vse.vstreamerCount.Add(-1)
	}()
	vs.vse.vstreamersCreated.Add(1)
	log.Infof("Starting Stream() with startPos %s", vs.startPos)
	pos, err := replication.DecodePosition(vs.startPos)
	if err != nil {
		vs.vse.errorCounts.Add("StreamRows", 1)
		vs.vse.vstreamersEndedWithErrors.Add(1)
		return vterrors.Wrapf(err, "failed to determine starting position")
	}
	vs.pos = pos
	return vs.replicate(ctx)
}

// Stream streams binlog events.
func (vs *vstreamer) replicate(ctx context.Context) error {
	// Ensure se is Open. If vttablet came up in a non_serving role,
	// the schema engine may not have been initialized.
	if err := vs.se.Open(); err != nil {
		return wrapError(err, vs.pos, vs.vse)
	}

	conn, err := binlog.NewBinlogConnection(vs.cp)
	if err != nil {
		return wrapError(err, vs.pos, vs.vse)
	}
	defer conn.Close()

	events, errs, err := conn.StartBinlogDumpFromPosition(vs.ctx, "", vs.pos)
	if err != nil {
		return wrapError(err, vs.pos, vs.vse)
	}
	err = vs.parseEvents(vs.ctx, events, errs)
	return wrapError(err, vs.pos, vs.vse)
}

// parseEvents parses and sends events.
func (vs *vstreamer) parseEvents(ctx context.Context, events <-chan mysql.BinlogEvent, errs <-chan error) error {
	// bufferAndTransmit uses bufferedEvents and curSize to buffer events.
	var (
		bufferedEvents []*binlogdatapb.VEvent
		curSize        int
	)

	// Only the following patterns are possible:
	// BEGIN->ROWs or Statements->GTID->COMMIT. In the case of large transactions, this can be broken into chunks.
	// BEGIN->JOURNAL->GTID->COMMIT
	// GTID->DDL
	// GTID->OTHER
	// HEARTBEAT is issued if there's inactivity, which is likely
	// to happen between one group of events and another.
	//
	// Buffering only takes row or statement lengths into consideration.
	// Length of other events is considered negligible.
	// If a new row event causes the packet size to be exceeded,
	// all existing rows are sent without the new row.
	// If a single row exceeds the packet size, it will be in its own packet.
	bufferAndTransmit := func(vevent *binlogdatapb.VEvent) error {
		vevent.Keyspace = vs.vse.keyspace
		vevent.Shard = vs.vse.shard

		switch vevent.Type {
		case binlogdatapb.VEventType_PREVIOUS_GTIDS:
			// At this time do nothing. Ideally we would issue a `bufferedEvents = append(bufferedEvents, vevent)`,
			// ie merged into the `case` clause below.
			// But at this time the tests will fail as this event is unexpected. This is a TODO for the earliest
			// opportunity to work on this.
		case binlogdatapb.VEventType_GTID, binlogdatapb.VEventType_BEGIN, binlogdatapb.VEventType_FIELD,
			binlogdatapb.VEventType_PREVIOUS_GTIDS, binlogdatapb.VEventType_JOURNAL:
			// We never have to send GTID, BEGIN, FIELD events on their own.
			// A JOURNAL event is always preceded by a BEGIN and followed by a COMMIT.
			// So, we don't have to send it right away.
			bufferedEvents = append(bufferedEvents, vevent)
		case binlogdatapb.VEventType_COMMIT, binlogdatapb.VEventType_DDL, binlogdatapb.VEventType_OTHER,
			binlogdatapb.VEventType_HEARTBEAT, binlogdatapb.VEventType_VERSION:
			// COMMIT, DDL, OTHER and HEARTBEAT must be immediately sent.
			// Although unlikely, it's possible to get a HEARTBEAT in the middle
			// of a transaction. If so, we still send the partial transaction along
			// with the heartbeat.
			bufferedEvents = append(bufferedEvents, vevent)
			vevents := bufferedEvents
			bufferedEvents = nil
			curSize = 0
			return vs.send(vevents)
		case binlogdatapb.VEventType_INSERT, binlogdatapb.VEventType_DELETE, binlogdatapb.VEventType_UPDATE, binlogdatapb.VEventType_REPLACE:
			newSize := len(vevent.GetDml())
			if curSize+newSize > vs.config.VStreamPacketSize {
				vs.vse.vstreamerNumPackets.Add(1)
				vevents := bufferedEvents
				bufferedEvents = []*binlogdatapb.VEvent{vevent}
				curSize = newSize
				return vs.send(vevents)
			}
			curSize += newSize
			bufferedEvents = append(bufferedEvents, vevent)
		case binlogdatapb.VEventType_ROW:
			// ROW events happen inside transactions. So, we can chunk them.
			// Buffer everything until packet size is reached, and then send.
			newSize := 0
			for _, rowChange := range vevent.RowEvent.RowChanges {
				if rowChange.Before != nil {
					newSize += len(rowChange.Before.Values)
				}
				if rowChange.After != nil {
					newSize += len(rowChange.After.Values)
				}
			}
			if curSize+newSize > vs.config.VStreamPacketSize {
				vs.vse.vstreamerNumPackets.Add(1)
				vevents := bufferedEvents
				bufferedEvents = []*binlogdatapb.VEvent{vevent}
				curSize = newSize
				return vs.send(vevents)
			}
			curSize += newSize
			bufferedEvents = append(bufferedEvents, vevent)
		default:
			vs.vse.errorCounts.Add("BufferAndTransmit", 1)
			return vterrors.Errorf(vtrpcpb.Code_INVALID_ARGUMENT, "usupported event type %s found for event: %+v",
				vevent.Type.String(), vevent)
		}
		return nil
	}

	// Main loop: calls bufferAndTransmit as events arrive.
	hbTimer := time.NewTimer(HeartbeatTime)
	defer hbTimer.Stop()

	injectHeartbeat := func(throttled bool, throttledReason string) error {
		select {
		case <-ctx.Done():
			return vterrors.Errorf(vtrpcpb.Code_CANCELED, "context has expired")
		default:
			now := time.Now().UnixNano()
			err := bufferAndTransmit(&binlogdatapb.VEvent{
				Type:            binlogdatapb.VEventType_HEARTBEAT,
				Timestamp:       now / 1e9,
				CurrentTime:     now,
				Throttled:       throttled,
				ThrottledReason: throttledReason,
			})
			return err
		}
	}

	logger := logutil.NewThrottledLogger(vs.vse.GetTabletInfo(), throttledLoggerInterval)
	wfNameLog := ""
	if vs.filter != nil && vs.filter.WorkflowName != "" {
		wfNameLog = fmt.Sprintf(" in workflow %s", vs.filter.WorkflowName)
	}
	throttleEvents := func(throttledEvents chan mysql.BinlogEvent) {
		for {
			// Check throttler.
			if checkResult, ok := vs.vse.throttlerClient.ThrottleCheckOKOrWaitAppName(ctx, vs.throttlerApp); !ok {
				// Make sure to leave if context is cancelled.
				select {
				case <-ctx.Done():
					return
				default:
					// Do nothing special.
				}
				logger.Infof("vstreamer throttled%s: %s.", wfNameLog, checkResult.Summary())
				continue
			}
			select {
			case ev, ok := <-events:
				if ok {
					select {
					case throttledEvents <- ev:
					case <-ctx.Done():
						return
					}
				} else {
					close(throttledEvents)
					return
				}
			case <-ctx.Done():
				return
			}
		}
	}
	// throttledEvents can be read just like you would read from events
	// throttledEvents pulls data from events, but throttles pulling data,
	// which in turn blocks the BinlogConnection from pushing events to the channel
	throttledEvents := make(chan mysql.BinlogEvent)
	go throttleEvents(throttledEvents)

	for {
		hbTimer.Reset(HeartbeatTime)
		// Drain event if timer fired before reset.
		select {
		case <-hbTimer.C:
		default:
		}

		select {
		case ev, ok := <-throttledEvents:
			if !ok {
				select {
				case err := <-errs:
					return err
				case <-ctx.Done():
					return nil
				default:
				}
				return vterrors.Errorf(vtrpcpb.Code_ABORTED, "unexpected server EOF while parsing events")
			}
			vevents, err := vs.parseEvent(ev, bufferAndTransmit)
			if err != nil {
				vs.vse.errorCounts.Add("ParseEvent", 1)
				return err
			}
			for _, vevent := range vevents {
				if err := bufferAndTransmit(vevent); err != nil {
					if errors.Is(vterrors.UnwrapAll(err), io.EOF) {
						return nil
					}
					vs.vse.errorCounts.Add("BufferAndTransmit", 1)
					return vterrors.Wrapf(err, "error sending event: %+v", vevent)
				}
			}
		case vs.vschema = <-vs.vevents:
			select {
			case err := <-errs:
				return err
			case <-ctx.Done():
				return nil
			default:
				if err := vs.rebuildPlans(); err != nil {
					return vterrors.Wrap(err, "failed to rebuild replication plans")
				}
			}
		case err := <-errs:
			return err
		case <-ctx.Done():
			return nil
		case <-hbTimer.C:
			checkResult, ok := vs.vse.throttlerClient.ThrottleCheckOK(ctx, vs.throttlerApp)
			if err := injectHeartbeat(!ok, checkResult.Summary()); err != nil {
				if errors.Is(vterrors.UnwrapAll(err), io.EOF) {
					return nil
				}
				vs.vse.errorCounts.Add("Send", 1)
				return vterrors.Wrapf(err, "failed to send heartbeat event")
			}
		}
	}
}

// parseEvent parses an event from the binlog and converts it to a list of VEvents.
// The bufferAndTransmit function must be passed if the event is a TransactionPayloadEvent
// as for larger payloads (> ZstdInMemoryDecompressorMaxSize) the internal events need
// to be streamed directly here in order to avoid holding the entire payload's contents,
// which can be 10s or even 100s of GiBs, all in memory.
func (vs *vstreamer) parseEvent(ev mysql.BinlogEvent, bufferAndTransmit func(vevent *binlogdatapb.VEvent) error) ([]*binlogdatapb.VEvent, error) {
	if !ev.IsValid() {
		return nil, fmt.Errorf("can't parse binlog event: invalid data: %#v", ev)
	}

	// We need to keep checking for FORMAT_DESCRIPTION_EVENT even after we've
	// seen one, because another one might come along (e.g. on log rotate due to
	// binlog settings change) that changes the format.
	if ev.IsFormatDescription() {
		var err error
		vs.format, err = ev.Format()
		vs.eventGTID = nil
		if err != nil {
			return nil, fmt.Errorf("can't parse FORMAT_DESCRIPTION_EVENT: %v, event data: %#v", err, ev)
		}
		vs.eventGTID = nil
		return nil, nil
	}

	// We can't parse anything until we get a FORMAT_DESCRIPTION_EVENT that
	// tells us the size of the event header.
	if vs.format.IsZero() {
		// The only thing that should come before the FORMAT_DESCRIPTION_EVENT
		// is a fake ROTATE_EVENT, which the primary sends to tell us the name
		// of the current log file.
		if ev.IsRotate() {
			return nil, nil
		}
		return nil, fmt.Errorf("got a real event before FORMAT_DESCRIPTION_EVENT: %#v", ev)
	}

	// Strip the checksum, if any. We don't actually verify the checksum, so discard it.
	ev, _, err := ev.StripChecksum(vs.format)
	if err != nil {
		return nil, fmt.Errorf("can't strip checksum from binlog event: %v, event data: %#v", err, ev)
	}

	timeNowUnixNano := time.Now().UnixNano()
	var vevents []*binlogdatapb.VEvent
	switch {
	case ev.IsRotate(), ev.IsStop():
		vs.eventGTID = nil
	case ev.IsPreviousGTIDs():
		vevents = append(vevents, &binlogdatapb.VEvent{
			Type: binlogdatapb.VEventType_PREVIOUS_GTIDS,
		})
		vs.eventGTID = nil
	case ev.IsGTID():
		gtid, hasBegin, commitParent, sequenceNumber, err := ev.GTID(vs.format)
		if err != nil {
			return nil, vterrors.Wrapf(err, "failed to get GTID from binlog event: %#v", ev)
		}
		if hasBegin {
			vevents = append(vevents, &binlogdatapb.VEvent{
				Type:           binlogdatapb.VEventType_BEGIN,
				CommitParent:   commitParent,
				SequenceNumber: sequenceNumber,
			})
		}
<<<<<<< HEAD
		vs.pos = replication.AppendGTIDInPlace(vs.pos, gtid)
=======
		vs.pos = replication.AppendGTID(vs.pos, gtid)
>>>>>>> 4101355e
		vs.commitParent = commitParent
		vs.sequenceNumber = sequenceNumber
		vs.eventGTID = gtid
	case ev.IsXID():
		vevents = append(vevents, &binlogdatapb.VEvent{
			Type: binlogdatapb.VEventType_GTID,
			Gtid: replication.EncodePosition(vs.pos),
		}, &binlogdatapb.VEvent{
			Type: binlogdatapb.VEventType_COMMIT,
		})
	case ev.IsQuery():
		q, err := ev.Query(vs.format)
		if err != nil {
			return nil, vterrors.Wrapf(err, "failed to get query from binlog event: %#v", ev)
		}
		// Insert/Delete/Update are supported only to be used in the context of external mysql streams where source databases
		// could be using SBR. Vitess itself will never run into cases where it needs to consume non rbr statements.
		switch cat := sqlparser.Preview(q.SQL); cat {
		case sqlparser.StmtInsert:
			mustSend := mustSendStmt(q, vs.cp.DBName())
			if mustSend {
				vevents = append(vevents, &binlogdatapb.VEvent{
					Type: binlogdatapb.VEventType_INSERT,
					Dml:  q.SQL,
				})
			}
		case sqlparser.StmtUpdate:
			mustSend := mustSendStmt(q, vs.cp.DBName())
			if mustSend {
				vevents = append(vevents, &binlogdatapb.VEvent{
					Type: binlogdatapb.VEventType_UPDATE,
					Dml:  q.SQL,
				})
			}
		case sqlparser.StmtDelete:
			mustSend := mustSendStmt(q, vs.cp.DBName())
			if mustSend {
				vevents = append(vevents, &binlogdatapb.VEvent{
					Type: binlogdatapb.VEventType_DELETE,
					Dml:  q.SQL,
				})
			}
		case sqlparser.StmtReplace:
			mustSend := mustSendStmt(q, vs.cp.DBName())
			if mustSend {
				vevents = append(vevents, &binlogdatapb.VEvent{
					Type: binlogdatapb.VEventType_REPLACE,
					Dml:  q.SQL,
				})
			}
		case sqlparser.StmtBegin:
			vevents = append(vevents, &binlogdatapb.VEvent{
				Type: binlogdatapb.VEventType_BEGIN,
			})
		case sqlparser.StmtCommit:
			vevents = append(vevents, &binlogdatapb.VEvent{
				Type: binlogdatapb.VEventType_COMMIT,
			})
		case sqlparser.StmtDDL:
			if mustSendDDL(q, vs.cp.DBName(), vs.filter, vs.vse.env.Environment().Parser()) {
				vevents = append(vevents, &binlogdatapb.VEvent{
					Type: binlogdatapb.VEventType_GTID,
					Gtid: replication.EncodePosition(vs.pos),
				}, &binlogdatapb.VEvent{
					Type:      binlogdatapb.VEventType_DDL,
					Statement: q.SQL,
				})
			} else {
				// If the DDL need not be sent, send a dummy OTHER event.
				vevents = append(vevents, &binlogdatapb.VEvent{
					Type: binlogdatapb.VEventType_GTID,
					Gtid: replication.EncodePosition(vs.pos),
				}, &binlogdatapb.VEvent{
					Type: binlogdatapb.VEventType_OTHER,
				})
			}
			if schema.MustReloadSchemaOnDDL(q.SQL, vs.cp.DBName(), vs.vse.env.Environment().Parser()) {
				vs.se.ReloadAt(context.Background(), vs.pos)
			}
		case sqlparser.StmtSavepoint:
			// We currently completely skip `SAVEPOINT ...` statements.
			//
			// MySQL inserts `SAVEPOINT ...` statements into the binlog in row based, statement based
			// and in mixed replication modes, but only ever writes `ROLLBACK TO ...` statements to the
			// binlog in mixed or statement based replication modes. Without `ROLLBACK TO ...` statements,
			// savepoints are side-effect free.
			//
			// Vitess only supports row based replication, so skipping the creation of savepoints
			// reduces the amount of data send over to vplayer.
		case sqlparser.StmtOther, sqlparser.StmtAnalyze, sqlparser.StmtPriv, sqlparser.StmtSet, sqlparser.StmtComment, sqlparser.StmtFlush:
			// These are either:
			// 1) DBA statements like REPAIR that can be ignored.
			// 2) Privilege-altering statements like GRANT/REVOKE
			//    that we want to keep out of the stream for now.
			vevents = append(vevents, &binlogdatapb.VEvent{
				Type: binlogdatapb.VEventType_GTID,
				Gtid: replication.EncodePosition(vs.pos),
			}, &binlogdatapb.VEvent{
				Type: binlogdatapb.VEventType_OTHER,
			})
		default:
			return nil, fmt.Errorf("unexpected statement type %s in row-based replication: %q", cat, q.SQL)
		}
	case ev.IsTableMap():
		// This is very frequent. It precedes every row event.
		// If it's the first time for a table, we generate a FIELD
		// event, and also cache the plan. Subsequent TableMap events
		// for that table id don't generate VEvents.
		// A schema change will result in a change in table id, which
		// will generate a new plan and FIELD event.
		id := ev.TableID(vs.format)

		tm, err := ev.TableMap(vs.format)
		if err != nil {
			return nil, vterrors.Wrapf(err, "failed to parse table map from binlog event: %#v", ev)
		}
		if plan, ok := vs.plans[id]; ok {
			// When the underlying mysql server restarts the table map can change.
			// Usually the vstreamer will also error out when this happens, and vstreamer re-initializes its table map.
			// But if the vstreamer is not aware of the restart, we could get an id that matches one in the cache, but
			// is for a different table. We then invalidate and recompute the plan for this id.
			isInternal := tm.Database == sidecar.GetName()
			if plan == nil ||
				(plan.Table.Name == tm.Name && isInternal == plan.IsInternal) {
				return nil, nil
			}
			vs.plans[id] = nil
			log.Infof("table map changed: id %d for %s has changed to %s", id, plan.Table.Name, tm.Name)
		}

		// The database connector `vs.cp` points to the keyspace's database.
		// If this is also setup as the sidecar database name, as is the case in the distributed transaction unit tests,
		// for example, we stream all tables as usual.
		// If not, we only stream the schema_version and journal tables and those specified in the internal_tables list.
		if tm.Database == sidecar.GetName() && vs.cp.DBName() != sidecar.GetName() {
			return vs.buildSidecarTablePlan(id, tm)
		}

		if tm.Database != "" && tm.Database != vs.cp.DBName() {
			vs.plans[id] = nil
			return nil, nil
		}
		if vtschema.IsInternalOperationTableName(tm.Name) { // ignore tables created by onlineddl/GC
			vs.plans[id] = nil
			return nil, nil
		}
		if !ruleMatches(tm.Name, vs.filter) {
			return nil, nil
		}

		vevent, err := vs.buildTablePlan(id, tm)
		if err != nil {
			vs.vse.errorCounts.Add("TablePlan", 1)
			return nil, vterrors.Wrapf(err, "failed to build table replication plan for table %s", tm.Name)
		}
		if vevent != nil {
			vevents = append(vevents, vevent)
		}
	case ev.IsWriteRows() || ev.IsDeleteRows() || ev.IsUpdateRows() || ev.IsPartialUpdateRows():
		// The existence of before and after images can be used to
		// identify statement types. It's also possible that the
		// before and after images end up going to different shards.
		// If so, an update will be treated as delete on one shard
		// and insert on the other.
		id := ev.TableID(vs.format)
		plan := vs.plans[id]
		if plan == nil {
			return nil, nil
		}
		rows, err := ev.Rows(vs.format, plan.TableMap)
		if err != nil {
			return nil, err
		}

		switch id {
		case vs.journalTableID:
			vevents, err = vs.processJournalEvent(vevents, plan, rows)
		case vs.versionTableID:
			vs.se.RegisterVersionEvent()
			vevent := &binlogdatapb.VEvent{
				Type: binlogdatapb.VEventType_VERSION,
			}
			vevents = append(vevents, vevent)

		default:
			vevents, err = vs.processRowEvent(vevents, plan, rows)
		}
		if err != nil {
			return nil, err
		}
	case ev.IsTransactionPayload():
		if !vs.pos.MatchesFlavor(replication.Mysql56FlavorID) {
			return nil, fmt.Errorf("compressed transaction payload events are not supported with database flavor %s",
				vs.vse.env.Config().DB.Flavor)
		}
		tp, err := ev.TransactionPayload(vs.format)
		if err != nil {
			return nil, err
		}
		defer tp.Close()
		// Events inside the payload don't have their own checksum.
		ogca := vs.format.ChecksumAlgorithm
		defer func() { vs.format.ChecksumAlgorithm = ogca }()
		vs.format.ChecksumAlgorithm = mysql.BinlogChecksumAlgOff
		for {
			tpevent, err := tp.GetNextEvent()
			if err != nil {
				if errors.Is(vterrors.UnwrapAll(err), io.EOF) {
					break
				}
				return nil, err
			}
			tpvevents, err := vs.parseEvent(tpevent, nil) // Parse the internal event
			if err != nil {
				return nil, vterrors.Wrap(err, "failed to parse transaction payload's internal event")
			}
			if tp.StreamingContents {
				// Transmit each internal event individually to avoid buffering
				// the large transaction's entire payload of events in memory, as
				// the uncompressed size can be 10s or even 100s of GiBs in size.
				if bufferAndTransmit == nil {
					return nil, vterrors.New(vtrpcpb.Code_INTERNAL, "[bug] cannot stream compressed transaction payload's internal events as no bufferAndTransmit function was provided")
				}
				for _, tpvevent := range tpvevents {
					tpvevent.Timestamp = int64(ev.Timestamp())
					tpvevent.CurrentTime = timeNowUnixNano
					if err := bufferAndTransmit(tpvevent); err != nil {
						if err == io.EOF {
							return nil, nil
						}
						vs.vse.errorCounts.Add("TransactionPayloadBufferAndTransmit", 1)
						return nil, vterrors.Errorf(vtrpcpb.Code_INTERNAL, "error sending compressed transaction payload's internal event: %v", err)
					}
				}
			} else { // Process the payload's internal events all at once
				vevents = append(vevents, tpvevents...)
			}
		}
		vs.vse.vstreamerCompressedTransactionsDecoded.Add(1)
	}
	vsEventGTIDString := ""
	if vs.eventGTID != nil {
		vsEventGTIDString = vs.eventGTID.String()
	}
	for _, vevent := range vevents {
		vevent.Timestamp = int64(ev.Timestamp())
		vevent.CurrentTime = timeNowUnixNano
		vevent.SequenceNumber = vs.sequenceNumber
		vevent.CommitParent = vs.commitParent
		if vs.eventGTID != nil {
			vevent.EventGtid = vsEventGTIDString
		}
	}
	return vevents, nil
}

func (vs *vstreamer) buildSidecarTablePlan(id uint64, tm *mysql.TableMap) ([]*binlogdatapb.VEvent, error) {
	tableName := tm.Name
	switch tableName {
	case "resharding_journal":
		// A journal is a special case that generates a JOURNAL event.
	case "schema_version":
		// Generates a Version event when it detects that a schema is stored in the schema_version table.

		// SkipMetaCheck is set during PITR restore: some table metadata is not fetched in that case.
		if vs.se.SkipMetaCheck {
			return nil, nil
		}
	default:
		if vs.options == nil {
			return nil, nil
		}
		found := false
		for _, table := range vs.options.InternalTables {
			if table == tableName {
				found = true
				break
			}
		}
		if !found {
			return nil, nil
		}
	}

	conn, err := vs.cp.Connect(vs.ctx)
	if err != nil {
		return nil, err
	}
	defer conn.Close()
	qr, err := conn.ExecuteFetch(sqlparser.BuildParsedQuery("select * from %s.%s where 1 != 1",
		sidecar.GetIdentifier(), tableName).Query, 1, true)
	if err != nil {
		return nil, err
	}
	fields := qr.Fields
	if len(fields) < len(tm.Types) {
		return nil, fmt.Errorf("cannot determine table columns for %s: event has %v, schema has %v", tm.Name, tm.Types, fields)
	}
	table := &Table{
		Name:   tableName,
		Fields: fields[:len(tm.Types)],
	}

	// Build a normal table plan, which means, return all rows
	// and columns as is. Special handling may be done when we actually
	// receive the row event, example: we'll build a JOURNAL or VERSION event instead.
	plan, err := buildREPlan(vs.se.Environment(), table, nil, "")
	if err != nil {
		return nil, err
	}
	plan.IsInternal = true
	vs.plans[id] = &streamerPlan{
		Plan:     plan,
		TableMap: tm,
	}

	var vevents []*binlogdatapb.VEvent
	switch tm.Name {
	case "resharding_journal":
		vs.journalTableID = id
	case "schema_version":
		vs.versionTableID = id
	default:
		vevents = append(vevents, &binlogdatapb.VEvent{
			Type: binlogdatapb.VEventType_FIELD,
			FieldEvent: &binlogdatapb.FieldEvent{
				TableName:       tableName,
				Fields:          plan.fields(),
				Keyspace:        vs.vse.keyspace,
				Shard:           vs.vse.shard,
				IsInternalTable: plan.IsInternal,
			}})
	}
	return vevents, nil
}

func (vs *vstreamer) buildTablePlan(id uint64, tm *mysql.TableMap) (*binlogdatapb.VEvent, error) {
	cols, err := vs.buildTableColumns(tm)
	if err != nil {
		return nil, err
	}
	table := &Table{
		Name:   tm.Name,
		Fields: cols,
	}
	plan, err := buildPlan(vs.se.Environment(), table, vs.vschema, vs.filter)
	if err != nil {
		return nil, err
	}
	if plan == nil {
		vs.plans[id] = nil
		return nil, nil
	}
	if err := addEnumAndSetMappingstoPlan(vs.se.Environment(), plan, cols, tm.Metadata); err != nil {
		return nil, vterrors.Wrapf(err, "failed to build ENUM and SET column integer to string mappings")
	}
	vs.plans[id] = &streamerPlan{
		Plan:     plan,
		TableMap: tm,
	}
	return &binlogdatapb.VEvent{
		Type: binlogdatapb.VEventType_FIELD,
		FieldEvent: &binlogdatapb.FieldEvent{
			TableName: plan.Table.Name,
			Fields:    plan.fields(),
			Keyspace:  vs.vse.keyspace,
			Shard:     vs.vse.shard,
			// This mapping will be done, if needed, in the vstreamer when we process
			// and build ROW events.
			EnumSetStringValues: len(plan.EnumSetValuesMap) > 0,
		},
	}, nil
}

func (vs *vstreamer) buildTableColumns(tm *mysql.TableMap) ([]*querypb.Field, error) {
	var fields []*querypb.Field
	var txtFieldIdx int
	for i, typ := range tm.Types {
		t, err := sqltypes.MySQLToType(typ, 0)
		if err != nil {
			return nil, fmt.Errorf("unsupported type: %d, position: %d", typ, i)
		}
		// Use the collation inherited or the one specified explicitly for the
		// column if one was provided in the event's optional metadata (MySQL only
		// provides this for text based columns).
		var coll collations.ID
		switch {
		case sqltypes.IsText(t) && len(tm.ColumnCollationIDs) > txtFieldIdx:
			coll = tm.ColumnCollationIDs[txtFieldIdx]
			txtFieldIdx++
		case t == sqltypes.TypeJSON:
			// JSON is a blob at this (storage) layer -- vs the connection/query serving
			// layer which CollationForType seems primarily concerned about and JSON at
			// the response layer should be using utf-8 as that's the standard -- so we
			// should NOT use utf8mb4 as the collation in MySQL for a JSON column is
			// NULL, meaning there is not one (same as for int) and we should use binary.
			coll = collations.CollationBinaryID
		default: // Use the server defined default for the column's type
			coll = collations.CollationForType(t, vs.se.Environment().CollationEnv().DefaultConnectionCharset())
		}
		fields = append(fields, &querypb.Field{
			Name:    fmt.Sprintf("@%d", i+1),
			Type:    t,
			Charset: uint32(coll),
			Flags:   mysql.FlagsForColumn(t, coll),
		})
	}
	st, err := vs.se.GetTableForPos(vs.ctx, sqlparser.NewIdentifierCS(tm.Name), replication.EncodePosition(vs.pos))
	if err != nil {
		if vs.filter.FieldEventMode == binlogdatapb.Filter_ERR_ON_MISMATCH {
			log.Infof("No schema found for table %s", tm.Name)
			return nil, fmt.Errorf("unknown table %v in schema", tm.Name)
		}
		return fields, nil
	}

	if len(st.Fields) < len(tm.Types) {
		if vs.filter.FieldEventMode == binlogdatapb.Filter_ERR_ON_MISMATCH {
			log.Infof("Cannot determine columns for table %s", tm.Name)
			return nil, fmt.Errorf("cannot determine table columns for %s: event has %v, schema has %v", tm.Name, tm.Types, st.Fields)
		}
		return fields, nil
	}

	// Check if the schema returned by schema.Engine is compatible with the row.
	// If not then we rely on the TableMap event alone. This will prevent us from
	// being able to handle filters with colum names (in planbuilder.findColumn()).
	for i := range tm.Types {
		if !sqltypes.AreTypesCompatible(fields[i].Type, st.Fields[i].Type) {
			return fields, nil
		}
	}

	// Columns should be truncated to match those in tm.
	// This uses the historian which queries the columns in the table and uses the
	// generated fields metadata. This means that the fields for text types are
	// initially using collations for the column types based on the *connection
	// collation* and not the actual *column collation*.
	// But because we now get the correct collation for the actual column from
	// mysqld in getExtColInfos we know this is the correct one for the vstream
	// target and we use that rather than any that were in the binlog events,
	// which were for the source and which can be using a different collation
	// than the target.
	fieldsCopy, err := getFields(vs.ctx, vs.cp, vs.se, tm.Name, tm.Database, st.Fields[:len(tm.Types)])
	if err != nil {
		return nil, err
	}
	return fieldsCopy, nil
}

func getExtColInfos(ctx context.Context, cp dbconfigs.Connector, se *schema.Engine, table, database string) (map[string]*extColInfo, error) {
	extColInfos := make(map[string]*extColInfo)
	conn, err := cp.Connect(ctx)
	if err != nil {
		return nil, vterrors.Wrapf(err, "failed to connect to database %s", database)
	}
	defer conn.Close()
	queryTemplate := "select column_name, column_type, collation_name from information_schema.columns where table_schema=%s and table_name=%s;"
	query := fmt.Sprintf(queryTemplate, encodeString(database), encodeString(table))
	qr, err := conn.ExecuteFetch(query, 10000, false)
	if err != nil {
		return nil, err
	}
	for _, row := range qr.Rows {
		extColInfo := &extColInfo{
			columnType: row[1].ToString(),
		}
		collationName := row[2].ToString()
		var coll collations.ID
		if row[2].IsNull() || collationName == "" {
			coll = collations.CollationBinaryID
		} else {
			coll = se.Environment().CollationEnv().LookupByName(collationName)
		}
		extColInfo.collationID = coll
		extColInfos[row[0].ToString()] = extColInfo
	}
	return extColInfos, nil
}

func getFields(ctx context.Context, cp dbconfigs.Connector, se *schema.Engine, table, database string, fields []*querypb.Field) ([]*querypb.Field, error) {
	// Make a deep copy of the schema.Engine fields as they are pointers and
	// will be modified by adding ColumnType below
	fieldsCopy := make([]*querypb.Field, len(fields))
	for i, field := range fields {
		fieldsCopy[i] = field.CloneVT()
	}
	extColInfos, err := getExtColInfos(ctx, cp, se, table, database)
	if err != nil {
		return nil, err
	}
	for _, field := range fieldsCopy {
		if colInfo, ok := extColInfos[field.Name]; ok {
			field.ColumnType = colInfo.columnType
			field.Charset = uint32(colInfo.collationID)
		}
	}
	return fieldsCopy, nil
}

// Additional column attributes to get from information_schema.columns.
type extColInfo struct {
	columnType  string
	collationID collations.ID
}

func encodeString(in string) string {
	return sqltypes.EncodeStringSQL(in)
}

func (vs *vstreamer) processJournalEvent(vevents []*binlogdatapb.VEvent, plan *streamerPlan, rows mysql.Rows) ([]*binlogdatapb.VEvent, error) {
	// Get DbName
	params, err := vs.cp.MysqlParams()
	if err != nil {
		return nil, err
	}
nextrow:
	for _, row := range rows.Rows {
		afterValues, _, _, err := vs.getValues(plan, row.Data, rows.DataColumns, row.NullColumns, row.JSONPartialValues)
		if err != nil {
			return nil, vterrors.Wrap(err, "failed to extract journal from binlog event and apply filters")
		}
		if len(afterValues) == 0 {
			continue
		}
		// Exclude events that don't match the db_name.
		for i, fld := range plan.fields() {
			if fld.Name == "db_name" && afterValues[i].ToString() != params.DbName {
				continue nextrow
			}
		}
		for i, fld := range plan.fields() {
			if fld.Name != "val" {
				continue
			}
			journal := &binlogdatapb.Journal{}
			avBytes, err := afterValues[i].ToBytes()
			if err != nil {
				return nil, err
			}
			if err := prototext.Unmarshal(avBytes, journal); err != nil {
				return nil, vterrors.Wrap(err, "failed to unmarshal journal event")
			}
			vevents = append(vevents, &binlogdatapb.VEvent{
				Type:    binlogdatapb.VEventType_JOURNAL,
				Journal: journal,
			})
		}
	}
	return vevents, nil
}

// processRowEvent converts binlog rows into row vevents using the following steps:
//   - converts the raw before and after binlog images into Values
//   - finds which before or after images passes the filter criterion
//   - if the target is sharded, pass only images that pass
//   - if the target is not sharded, pass both images if either after or before passes
func (vs *vstreamer) processRowEvent(vevents []*binlogdatapb.VEvent, plan *streamerPlan, rows mysql.Rows) ([]*binlogdatapb.VEvent, error) {
	rowChanges := make([]*binlogdatapb.RowChange, 0, len(rows.Rows))
	for _, row := range rows.Rows {
		// The BEFORE image does not have partial JSON values so we pass an empty bitmap.
		beforeRawValues, beforeCharsets, _, err := vs.getValues(plan, row.Identify, rows.IdentifyColumns, row.NullIdentifyColumns, mysql.Bitmap{})
		if err != nil {
			return nil, err
		}
		beforeOK, beforeHasVindex, err := plan.shouldFilter(beforeRawValues, beforeCharsets)
		if err != nil {
			return nil, err
		}

		// The AFTER image is where we may have partial JSON values, as reflected in the
		// row's JSONPartialValues bitmap.
		afterRawValues, afterCharsets, partial, err := vs.getValues(plan, row.Data, rows.DataColumns, row.NullColumns, row.JSONPartialValues)
		if err != nil {
			return nil, err
		}
		afterOK, afterHasVindex, err := plan.shouldFilter(afterRawValues, afterCharsets)
		if err != nil {
			return nil, err
		}

		hasVindex := beforeHasVindex || afterHasVindex
		if !afterOK && !beforeOK {
			// both before and after images are filtered out
			continue
		}

		// at least one image passes the filter and is not a sharded filter
		if !hasVindex {
			// we want both images to be part of the row event if either passes and we are not in a sharded situation
			afterOK = true
			beforeOK = true
		}

		rowChange := &binlogdatapb.RowChange{}
		if beforeOK {
			if len(beforeRawValues) > 0 {
				beforeValues, err := plan.mapValues(beforeRawValues)
				if err != nil {
					return nil, err
				}
				rowChange.Before = sqltypes.RowToProto3(beforeValues)
			}
		}
		if afterOK {
			if len(afterRawValues) > 0 {
				afterValues, err := plan.mapValues(afterRawValues)
				if err != nil {
					return nil, err
				}
				rowChange.After = sqltypes.RowToProto3(afterValues)
				if ((vs.config.ExperimentalFlags /**/ & /**/ vttablet.VReplicationExperimentalFlagAllowNoBlobBinlogRowImage != 0) && partial) ||
					(row.JSONPartialValues.Count() > 0) {
					rowChange.DataColumns = &binlogdatapb.RowChange_Bitmap{
						Count: int64(rows.DataColumns.Count()),
						Cols:  rows.DataColumns.Bits(),
					}
				}
				if row.JSONPartialValues.Count() > 0 {
					rowChange.JsonPartialValues = &binlogdatapb.RowChange_Bitmap{
						Count: int64(row.JSONPartialValues.Count()),
						Cols:  row.JSONPartialValues.Bits(),
					}
				}
			}
		}
		rowChanges = append(rowChanges, rowChange)
	}
	if len(rowChanges) != 0 {
		vevents = append(vevents, &binlogdatapb.VEvent{
			Type: binlogdatapb.VEventType_ROW,
			RowEvent: &binlogdatapb.RowEvent{
				TableName:       plan.Table.Name,
				RowChanges:      rowChanges,
				Keyspace:        vs.vse.keyspace,
				Shard:           vs.vse.shard,
				Flags:           uint32(rows.Flags),
				IsInternalTable: plan.IsInternal,
			},
		})
	}
	return vevents, nil
}

func (vs *vstreamer) rebuildPlans() error {
	for id, plan := range vs.plans {
		if plan == nil {
			// If a table has no plan, a vschema change will not
			// cause that to change.
			continue
		}
		newPlan, err := buildPlan(vs.se.Environment(), plan.Table, vs.vschema, vs.filter)
		if err != nil {
			return err
		}
		if newPlan == nil {
			continue
		}
		vs.plans[id] = &streamerPlan{
			Plan:     newPlan,
			TableMap: plan.TableMap,
		}
	}
	return nil
}

func (vs *vstreamer) getValues(plan *streamerPlan, data []byte,
	dataColumns, nullColumns mysql.Bitmap, jsonPartialValues mysql.Bitmap) ([]sqltypes.Value, []collations.ID, bool, error) {
	if len(data) == 0 {
		return nil, nil, false, nil
	}
	values := make([]sqltypes.Value, dataColumns.Count())
	charsets := make([]collations.ID, len(values))
	valueIndex := 0
	jsonIndex := 0
	pos := 0
	partial := false
	for colNum := 0; colNum < dataColumns.Count(); colNum++ {
		if !dataColumns.Bit(colNum) {
			if vs.config.ExperimentalFlags /**/ & /**/ vttablet.VReplicationExperimentalFlagAllowNoBlobBinlogRowImage == 0 {
				return nil, nil, false, fmt.Errorf("partial row image encountered: ensure binlog_row_image is set to 'full'")
			} else {
				partial = true
			}
			continue
		}
		if nullColumns.Bit(valueIndex) {
			valueIndex++
			if plan.Table.Fields[colNum].Type == querypb.Type_JSON {
				jsonIndex++
			}
			continue
		}
		partialJSON := false
		if jsonPartialValues.Count() > 0 && plan.Table.Fields[colNum].Type == querypb.Type_JSON {
			partialJSON = jsonPartialValues.Bit(jsonIndex)
			jsonIndex++
		}
		value, l, err := mysqlbinlog.CellValue(data, pos, plan.TableMap.Types[colNum], plan.TableMap.Metadata[colNum], plan.Table.Fields[colNum], partialJSON)
		if err != nil {
			log.Errorf("extractRowAndFilter: %s, table: %s, colNum: %d, fields: %+v, current values: %+v",
				err, plan.Table.Name, colNum, plan.Table.Fields, values)
			return nil, nil, false, vterrors.Wrapf(err, "failed to extract row's value for column %s from binlog event",
				plan.Table.Fields[colNum].Name)
		}
		pos += l

		if !value.IsNull() { // ENUMs and SETs require no special handling if they are NULL
			// If the column is a CHAR based type with a binary collation (e.g. utf8mb4_bin) then the
			// actual column type is included in the second byte of the event metadata while the
			// event's type for the field is BINARY. This is true for ENUM and SET types.
			var mysqlType uint16
			if sqltypes.IsQuoted(plan.Table.Fields[colNum].Type) {
				mysqlType = plan.TableMap.Metadata[colNum] >> 8
			}
			// Convert the integer values in the binlog event for any SET and ENUM fields into their
			// string representations.
			if plan.Table.Fields[colNum].Type == querypb.Type_ENUM || mysqlType == mysqlbinlog.TypeEnum {
				value, err = buildEnumStringValue(vs.se.Environment(), plan, colNum, value)
				if err != nil {
					return nil, nil, false, vterrors.Wrapf(err, "failed to perform ENUM column integer to string value mapping")
				}
			}
			if plan.Table.Fields[colNum].Type == querypb.Type_SET || mysqlType == mysqlbinlog.TypeSet {
				value, err = buildSetStringValue(vs.se.Environment(), plan, colNum, value)
				if err != nil {
					return nil, nil, false, vterrors.Wrapf(err, "failed to perform SET column integer to string value mapping")
				}
			}
		}

		charsets[colNum] = collations.ID(plan.Table.Fields[colNum].Charset)
		values[colNum] = value
		valueIndex++
	}
	return values, charsets, partial, nil
}

// addEnumAndSetMappingstoPlan sets up any necessary ENUM and SET integer to string mappings.
func addEnumAndSetMappingstoPlan(env *vtenv.Environment, plan *Plan, cols []*querypb.Field, metadata []uint16) error {
	plan.EnumSetValuesMap = make(map[int]map[int]string)
	for i, col := range cols {
		// If the column is a CHAR based type with a binary collation (e.g. utf8mb4_bin) then
		// the actual column type is included in the second byte of the event metadata while
		// the event's type for the field is BINARY. This is true for ENUM and SET types.
		var mysqlType uint16
		if sqltypes.IsQuoted(col.Type) {
			mysqlType = metadata[i] >> 8
		}
		if col.Type == querypb.Type_ENUM || mysqlType == mysqlbinlog.TypeEnum ||
			col.Type == querypb.Type_SET || mysqlType == mysqlbinlog.TypeSet {
			// Strip the enum() / set() parts out.
			begin := strings.Index(col.ColumnType, "(")
			end := strings.LastIndex(col.ColumnType, ")")
			if begin == -1 || end == -1 {
				return fmt.Errorf("enum or set column %s does not have valid string values: %s",
					col.Name, col.ColumnType)
			}
			var err error
			plan.EnumSetValuesMap[i], err = vtschema.ParseEnumOrSetTokensMap(env, col.ColumnType[begin+1:end])
			if err != nil {
				return err
			}
		}
	}
	return nil
}

// buildEnumStringValue takes the integer value of an ENUM column and returns the string value.
func buildEnumStringValue(env *vtenv.Environment, plan *streamerPlan, colNum int, value sqltypes.Value) (sqltypes.Value, error) {
	if value.IsNull() { // No work is needed
		return value, nil
	}
	// Add the mappings just-in-time in case we haven't properly received and processed a
	// table map event to initialize it.
	if plan.EnumSetValuesMap == nil {
		if err := addEnumAndSetMappingstoPlan(env, plan.Plan, plan.Table.Fields, plan.TableMap.Metadata); err != nil {
			return sqltypes.Value{}, vterrors.Wrap(err, "failed to build ENUM column integer to string mappings")
		}
	}
	// ENUM columns are stored as an unsigned 16-bit integer as they can contain a maximum
	// of 65,535 elements (https://dev.mysql.com/doc/refman/en/enum.html) with the 0 element
	// reserved for any integer value that has no string mapping.
	iv, err := value.ToUint16()
	if err != nil {
		return sqltypes.Value{}, vterrors.Wrapf(err, "no valid integer value found for column %s in table %s, bytes: %b",
			plan.Table.Fields[colNum].Name, plan.Table.Name, iv)
	}
	var strVal string
	// Match the MySQL behavior of returning an empty string for invalid ENUM values.
	// This is what the 0 position in an ENUM is reserved for.
	if iv != 0 {
		var ok bool
		strVal, ok = plan.EnumSetValuesMap[colNum][int(iv)]
		if !ok {
			// The integer value was NOT 0 yet we found no mapping. This should never happen.
			return sqltypes.Value{}, fmt.Errorf("no string value found for ENUM column %s in table %s -- with available values being: %v -- using the found integer value: %d",
				plan.Table.Fields[colNum].Name, plan.Table.Name, plan.EnumSetValuesMap[colNum], iv)
		}
	}
	return sqltypes.MakeTrusted(plan.Table.Fields[colNum].Type, []byte(strVal)), nil
}

// buildSetStringValue takes the integer value of a SET column and returns the string value.
func buildSetStringValue(env *vtenv.Environment, plan *streamerPlan, colNum int, value sqltypes.Value) (sqltypes.Value, error) {
	if value.IsNull() { // No work is needed
		return value, nil
	}
	// Add the mappings just-in-time in case we haven't properly received and processed a
	// table map event to initialize it.
	if plan.EnumSetValuesMap == nil {
		if err := addEnumAndSetMappingstoPlan(env, plan.Plan, plan.Table.Fields, plan.TableMap.Metadata); err != nil {
			return sqltypes.Value{}, vterrors.Wrap(err, "failed to build SET column integer to string mappings")
		}
	}
	// A SET column can have 64 unique values: https://dev.mysql.com/doc/refman/en/set.html
	// For this reason the binlog event contains the values encoded as an unsigned 64-bit
	// integer which is really a bitmap.
	val := bytes.Buffer{}
	iv, err := value.ToUint64()
	if err != nil {
		return value, vterrors.Wrapf(err, "no valid integer value found for column %s in table %s, bytes: %b",
			plan.Table.Fields[colNum].Name, plan.Table.Name, iv)
	}
	idx := 1
	// See what bits are set in the bitmap using bitmasks.
	for b := uint64(1); b < 1<<63; b <<= 1 {
		if iv&b > 0 { // This bit is set and the SET's string value needs to be provided.
			strVal, ok := plan.EnumSetValuesMap[colNum][idx]
			// When you insert values not found in the SET (which requires disabling STRICT mode) then
			// they are effectively pruned and ignored (not actually saved). So this should never happen.
			if !ok {
				return sqltypes.Value{}, fmt.Errorf("no valid integer value found for SET column %s in table %s, bytes: %b",
					plan.Table.Fields[colNum].Name, plan.Table.Name, iv)
			}
			if val.Len() > 0 {
				val.WriteByte(',')
			}
			val.WriteString(strVal)
		}
		idx++
	}
	return sqltypes.MakeTrusted(plan.Table.Fields[colNum].Type, val.Bytes()), nil
}

func wrapError(err error, stopPos replication.Position, vse *Engine) error {
	if err != nil {
		vse.vstreamersEndedWithErrors.Add(1)
		vse.errorCounts.Add("StreamEnded", 1)
		err = fmt.Errorf("stream (at source tablet) error @ (including the GTID we failed to process) %v: %v", stopPos, err)
		log.Error(err)
		return err
	}
	log.Infof("stream (at source tablet) ended @ (including the GTID we failed to process) %v", stopPos)
	return nil
}<|MERGE_RESOLUTION|>--- conflicted
+++ resolved
@@ -248,7 +248,7 @@
 			// But at this time the tests will fail as this event is unexpected. This is a TODO for the earliest
 			// opportunity to work on this.
 		case binlogdatapb.VEventType_GTID, binlogdatapb.VEventType_BEGIN, binlogdatapb.VEventType_FIELD,
-			binlogdatapb.VEventType_PREVIOUS_GTIDS, binlogdatapb.VEventType_JOURNAL:
+			binlogdatapb.VEventType_JOURNAL:
 			// We never have to send GTID, BEGIN, FIELD events on their own.
 			// A JOURNAL event is always preceded by a BEGIN and followed by a COMMIT.
 			// So, we don't have to send it right away.
@@ -493,11 +493,7 @@
 				SequenceNumber: sequenceNumber,
 			})
 		}
-<<<<<<< HEAD
-		vs.pos = replication.AppendGTIDInPlace(vs.pos, gtid)
-=======
-		vs.pos = replication.AppendGTID(vs.pos, gtid)
->>>>>>> 4101355e
+		vs.pos = replication.AppendGTID(vs.pos, gtid) // Ideally using AppendGTIDInPlace, but there's a race condition here, see https://github.com/vitessio/vitess/pull/18611
 		vs.commitParent = commitParent
 		vs.sequenceNumber = sequenceNumber
 		vs.eventGTID = gtid
