--- conflicted
+++ resolved
@@ -120,11 +120,7 @@
 	mysqlInventory *mysql.Inventory
 
 	metricsQuery     string
-<<<<<<< HEAD
-	metricsThreshold float64
-=======
 	MetricsThreshold sync2.AtomicFloat64
->>>>>>> cb142eea
 	metricsQueryType mysql.MetricsQueryType
 
 	mysqlClusterThresholds *cache.Cache
@@ -177,11 +173,7 @@
 		mysqlInventory:         mysql.NewInventory(),
 
 		metricsQuery:     replicationLagQuery,
-<<<<<<< HEAD
-		metricsThreshold: throttleThreshold.Seconds(),
-=======
 		MetricsThreshold: sync2.NewAtomicFloat64(throttleThreshold.Seconds()),
->>>>>>> cb142eea
 
 		throttledApps:          cache.New(cache.NoExpiration, 10*time.Second),
 		mysqlClusterThresholds: cache.New(cache.NoExpiration, 0),
@@ -244,11 +236,7 @@
 		throttler.metricsQuery = *throttleMetricQuery
 	}
 	if *throttleMetricThreshold != math.MaxFloat64 {
-<<<<<<< HEAD
-		throttler.metricsThreshold = *throttleMetricThreshold
-=======
 		throttler.MetricsThreshold = sync2.NewAtomicFloat64(*throttleMetricThreshold)
->>>>>>> cb142eea
 	}
 	throttler.metricsQueryType = mysql.GetMetricsQueryType(throttler.metricsQuery)
 
@@ -256,11 +244,7 @@
 		User:              "", // running on local tablet server, will use vttablet DBA user
 		Password:          "", // running on local tablet server, will use vttablet DBA user
 		MetricQuery:       throttler.metricsQuery,
-<<<<<<< HEAD
-		ThrottleThreshold: throttler.metricsThreshold,
-=======
 		ThrottleThreshold: throttler.MetricsThreshold.Get(),
->>>>>>> cb142eea
 		IgnoreHostsCount:  0,
 	}
 	if password != "" {
@@ -268,11 +252,7 @@
 			User:              throttlerUser,
 			Password:          password,
 			MetricQuery:       throttler.metricsQuery,
-<<<<<<< HEAD
-			ThrottleThreshold: throttler.metricsThreshold,
-=======
 			ThrottleThreshold: throttler.MetricsThreshold.Get(),
->>>>>>> cb142eea
 			IgnoreHostsCount:  0,
 		}
 	}
