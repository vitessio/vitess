--- conflicted
+++ resolved
@@ -295,13 +295,8 @@
 	}
 	if throttlerConfig.CustomQuery == "" {
 		// no custom query; we check replication lag
-<<<<<<< HEAD
-		if thottlerConfig.Threshold == 0 {
-			thottlerConfig.Threshold = defaultThrottleLagThreshold.Seconds()
-=======
 		if throttlerConfig.Threshold == 0 {
-			throttlerConfig.Threshold = throttleThreshold.Seconds()
->>>>>>> a960b915
+			throttlerConfig.Threshold = defaultThrottleLagThreshold.Seconds()
 		}
 	}
 	return throttlerConfig
@@ -343,15 +338,10 @@
 		throttler.metricsQuery.Store(throttlerConfig.CustomQuery)
 	}
 	throttler.StoreMetricsThreshold(throttlerConfig.Threshold)
-<<<<<<< HEAD
 	throttler.checkAsCheckSelf.Store(throttlerConfig.CheckAsCheckSelf)
-
-=======
-	throttlerCheckAsCheckSelf = throttlerConfig.CheckAsCheckSelf
 	for _, appRule := range throttlerConfig.ThrottledApps {
 		throttler.ThrottleApp(appRule.Name, logutil.ProtoToTime(appRule.ExpiresAt), appRule.Ratio)
 	}
->>>>>>> a960b915
 	if throttlerConfig.Enabled {
 		go throttler.Enable(ctx)
 	} else {
