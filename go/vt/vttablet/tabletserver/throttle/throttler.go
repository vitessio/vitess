/*
Copyright 2023 The Vitess Authors.

Licensed under the Apache License, Version 2.0 (the "License");
you may not use this file except in compliance with the License.
You may obtain a copy of the License at

    http://www.apache.org/licenses/LICENSE-2.0

Unless required by applicable law or agreed to in writing, software
distributed under the License is distributed on an "AS IS" BASIS,
WITHOUT WARRANTIES OR CONDITIONS OF ANY KIND, either express or implied.
See the License for the specific language governing permissions and
limitations under the License.
*/

// This codebase originates from https://github.com/github/freno, See https://github.com/github/freno/blob/master/LICENSE
/*
	MIT License

	Copyright (c) 2017 GitHub

	Permission is hereby granted, free of charge, to any person obtaining a copy
	of this software and associated documentation files (the "Software"), to deal
	in the Software without restriction, including without limitation the rights
	to use, copy, modify, merge, publish, distribute, sublicense, and/or sell
	copies of the Software, and to permit persons to whom the Software is
	furnished to do so, subject to the following conditions:

	The above copyright notice and this permission notice shall be included in all
	copies or substantial portions of the Software.

	THE SOFTWARE IS PROVIDED "AS IS", WITHOUT WARRANTY OF ANY KIND, EXPRESS OR
	IMPLIED, INCLUDING BUT NOT LIMITED TO THE WARRANTIES OF MERCHANTABILITY,
	FITNESS FOR A PARTICULAR PURPOSE AND NONINFRINGEMENT. IN NO EVENT SHALL THE
	AUTHORS OR COPYRIGHT HOLDERS BE LIABLE FOR ANY CLAIM, DAMAGES OR OTHER
	LIABILITY, WHETHER IN AN ACTION OF CONTRACT, TORT OR OTHERWISE, ARISING FROM,
	OUT OF OR IN CONNECTION WITH THE SOFTWARE OR THE USE OR OTHER DEALINGS IN THE
	SOFTWARE.
*/

package throttle

import (
	"context"
	"errors"
	"fmt"
	"math"
	"math/rand"
	"net/http"
	"strconv"
	"strings"
	"sync"
	"sync/atomic"
	"time"

	"github.com/patrickmn/go-cache"
	"github.com/spf13/pflag"

	"vitess.io/vitess/go/constants/sidecar"
	"vitess.io/vitess/go/protoutil"

	"vitess.io/vitess/go/textutil"
	"vitess.io/vitess/go/timer"
	"vitess.io/vitess/go/vt/log"
	tabletmanagerdatapb "vitess.io/vitess/go/vt/proto/tabletmanagerdata"
	topodatapb "vitess.io/vitess/go/vt/proto/topodata"
	"vitess.io/vitess/go/vt/servenv"
	"vitess.io/vitess/go/vt/sqlparser"
	"vitess.io/vitess/go/vt/srvtopo"
	"vitess.io/vitess/go/vt/topo"
	"vitess.io/vitess/go/vt/topo/topoproto"
	"vitess.io/vitess/go/vt/vttablet/tabletserver/connpool"
	"vitess.io/vitess/go/vt/vttablet/tabletserver/heartbeat"
	"vitess.io/vitess/go/vt/vttablet/tabletserver/tabletenv"
	"vitess.io/vitess/go/vt/vttablet/tabletserver/throttle/base"
	"vitess.io/vitess/go/vt/vttablet/tabletserver/throttle/config"
	"vitess.io/vitess/go/vt/vttablet/tabletserver/throttle/mysql"
	"vitess.io/vitess/go/vt/vttablet/tabletserver/throttle/throttlerapp"
	"vitess.io/vitess/go/vt/vttablet/tmclient"
)

const (
	leaderCheckInterval           = 5 * time.Second
	mysqlCollectInterval          = 250 * time.Millisecond
	mysqlDormantCollectInterval   = 5 * time.Second
	mysqlRefreshInterval          = 10 * time.Second
	mysqlAggregateInterval        = 125 * time.Millisecond
	throttledAppsSnapshotInterval = 5 * time.Second

	aggregatedMetricsExpiration = 5 * time.Second
	recentAppsExpiration        = time.Hour * 24

	nonDeprioritizedAppMapExpiration = time.Second

	dormantPeriod              = time.Minute
	DefaultAppThrottleDuration = time.Hour
	DefaultThrottleRatio       = 1.0

	shardStoreName = "shard"
	selfStoreName  = "self"

	defaultReplicationLagQuery = "select unix_timestamp(now(6))-max(ts/1000000000) as replication_lag from %s.heartbeat"
)

var (
	// flag vars
	defaultThrottleLagThreshold = 5 * time.Second
	throttleTabletTypes         = "replica"
)

func init() {
	servenv.OnParseFor("vtcombo", registerThrottlerFlags)
	servenv.OnParseFor("vttablet", registerThrottlerFlags)
}

func registerThrottlerFlags(fs *pflag.FlagSet) {
	fs.StringVar(&throttleTabletTypes, "throttle_tablet_types", throttleTabletTypes, "Comma separated VTTablet types to be considered by the throttler. default: 'replica'. example: 'replica,rdonly'. 'replica' always implicitly included")

	fs.Duration("throttle_threshold", 0, "Replication lag threshold for default lag throttling")
	fs.String("throttle_metrics_query", "", "Override default heartbeat/lag metric. Use either `SELECT` (must return single row, single value) or `SHOW GLOBAL ... LIKE ...` queries. Set -throttle_metrics_threshold respectively.")
	fs.Float64("throttle_metrics_threshold", 0, "Override default throttle threshold, respective to --throttle_metrics_query")
	fs.Bool("throttle_check_as_check_self", false, "Should throttler/check return a throttler/check-self result (changes throttler behavior for writes)")
	fs.Bool("throttler-config-via-topo", false, "Deprecated, will be removed in v19. Assumed to be 'true'")

	fs.MarkDeprecated("throttle_threshold", "Replication lag threshold for default lag throttling")
	fs.MarkDeprecated("throttle_metrics_query", "Override default heartbeat/lag metric. Use either `SELECT` (must return single row, single value) or `SHOW GLOBAL ... LIKE ...` queries. Set -throttle_metrics_threshold respectively.")
	fs.MarkDeprecated("throttle_metrics_threshold", "Override default throttle threshold, respective to --throttle_metrics_query")
	fs.MarkDeprecated("throttle_check_as_check_self", "Should throttler/check return a throttler/check-self result (changes throttler behavior for writes)")
	fs.MarkDeprecated("throttler-config-via-topo", "Assumed to be 'true'")
}

var (
	ErrThrottlerNotOpen = errors.New("throttler not open")
)

// ThrottleCheckType allows a client to indicate what type of check it wants to issue. See available types below.
type ThrottleCheckType int // nolint:revive

const (
	// ThrottleCheckPrimaryWrite indicates a check before making a write on a primary server
	ThrottleCheckPrimaryWrite ThrottleCheckType = iota
	// ThrottleCheckSelf indicates a check on a specific server health
	ThrottleCheckSelf
)

// throttlerTopoService represents the functionality we expect from a TopoServer, abstracted so that
// it can be mocked in unit tests
type throttlerTopoService interface {
	GetTablet(ctx context.Context, alias *topodatapb.TabletAlias) (*topo.TabletInfo, error)
	FindAllTabletAliasesInShard(ctx context.Context, keyspace, shard string) ([]*topodatapb.TabletAlias, error)
	GetSrvKeyspace(ctx context.Context, cell, keyspace string) (*topodatapb.SrvKeyspace, error)
}

// Throttler is the main entity in the throttling mechanism. This service runs, probes, collects data,
// aggregates, reads inventory, provides information, etc.
type Throttler struct {
	keyspace string
	shard    string
	cell     string

	check     *ThrottlerCheck
	isEnabled atomic.Bool
	isLeader  atomic.Bool
	isOpen    atomic.Bool

	leaderCheckInterval           time.Duration
	mysqlCollectInterval          time.Duration
	mysqlDormantCollectInterval   time.Duration
	mysqlRefreshInterval          time.Duration
	mysqlAggregateInterval        time.Duration
	throttledAppsSnapshotInterval time.Duration

	env              tabletenv.Env
	pool             *connpool.Pool
	tabletTypeFunc   func() topodatapb.TabletType
	ts               throttlerTopoService
	srvTopoServer    srvtopo.Server
	heartbeatWriter  heartbeat.HeartbeatWriter
	overrideTmClient tmclient.TabletManagerClient

	// recentCheckTickerValue is an ever increasing number, incrementing once per second.
	recentCheckTickerValue atomic.Int64
	// recentCheckValue is set to match or exceed recentCheckTickerValue whenever a "check" was made (other than by the throttler itself).
	// when recentCheckValue < recentCheckTickerValue that means there hasn't been a recent check.
	recentCheckValue atomic.Int64

	throttleTabletTypesMap map[topodatapb.TabletType]bool

	mysqlThrottleMetricChan chan *mysql.MySQLThrottleMetric
	mysqlInventoryChan      chan *mysql.Inventory
	mysqlClusterProbesChan  chan *mysql.ClusterProbes
	throttlerConfigChan     chan *topodatapb.ThrottlerConfig

	mysqlInventory *mysql.Inventory

	metricsQuery     atomic.Value
	MetricsThreshold atomic.Uint64
	checkAsCheckSelf atomic.Bool

	mysqlClusterThresholds *cache.Cache
	aggregatedMetrics      *cache.Cache
	throttledApps          *cache.Cache
	recentApps             *cache.Cache
	metricsHealth          *cache.Cache

	lastCheckTimeNano atomic.Int64

	initMutex           sync.Mutex
	enableMutex         sync.Mutex
	cancelOpenContext   context.CancelFunc
	cancelEnableContext context.CancelFunc
	throttledAppsMutex  sync.Mutex

	readSelfThrottleMetric func(context.Context, *mysql.Probe) *mysql.MySQLThrottleMetric // overwritten by unit test

	nonLowPriorityAppRequestsThrottled *cache.Cache
	httpClient                         *http.Client
}

// ThrottlerStatus published some status values from the throttler
type ThrottlerStatus struct {
	Keyspace string
	Shard    string

	IsLeader  bool
	IsOpen    bool
	IsEnabled bool
	IsDormant bool

	Query     string
	Threshold float64

	AggregatedMetrics map[string]base.MetricResult
	MetricsHealth     base.MetricHealthMap
}

// NewThrottler creates a Throttler
func NewThrottler(env tabletenv.Env, srvTopoServer srvtopo.Server, ts *topo.Server, cell string, heartbeatWriter heartbeat.HeartbeatWriter, tabletTypeFunc func() topodatapb.TabletType) *Throttler {
	throttler := &Throttler{
		cell:            cell,
		env:             env,
		tabletTypeFunc:  tabletTypeFunc,
		srvTopoServer:   srvTopoServer,
		ts:              ts,
		heartbeatWriter: heartbeatWriter,
		pool: connpool.NewPool(env, "ThrottlerPool", tabletenv.ConnPoolConfig{
			Size:               2,
			IdleTimeoutSeconds: env.Config().OltpReadPool.IdleTimeoutSeconds,
		}),
	}

	throttler.mysqlThrottleMetricChan = make(chan *mysql.MySQLThrottleMetric)
	throttler.mysqlInventoryChan = make(chan *mysql.Inventory, 1)
	throttler.mysqlClusterProbesChan = make(chan *mysql.ClusterProbes)
	throttler.throttlerConfigChan = make(chan *topodatapb.ThrottlerConfig)
	throttler.mysqlInventory = mysql.NewInventory()

	throttler.throttledApps = cache.New(cache.NoExpiration, 0)
	throttler.mysqlClusterThresholds = cache.New(cache.NoExpiration, 0)
	throttler.aggregatedMetrics = cache.New(aggregatedMetricsExpiration, 0)
	throttler.recentApps = cache.New(recentAppsExpiration, 0)
	throttler.metricsHealth = cache.New(cache.NoExpiration, 0)
	throttler.nonLowPriorityAppRequestsThrottled = cache.New(nonDeprioritizedAppMapExpiration, 0)

	throttler.httpClient = base.SetupHTTPClient(2 * mysqlCollectInterval)
	throttler.initThrottleTabletTypes()
	throttler.check = NewThrottlerCheck(throttler)

	throttler.leaderCheckInterval = leaderCheckInterval
	throttler.mysqlCollectInterval = mysqlCollectInterval
	throttler.mysqlDormantCollectInterval = mysqlDormantCollectInterval
	throttler.mysqlRefreshInterval = mysqlRefreshInterval
	throttler.mysqlAggregateInterval = mysqlAggregateInterval
	throttler.throttledAppsSnapshotInterval = throttledAppsSnapshotInterval

	throttler.StoreMetricsThreshold(defaultThrottleLagThreshold.Seconds()) //default
	throttler.readSelfThrottleMetric = func(ctx context.Context, p *mysql.Probe) *mysql.MySQLThrottleMetric {
		return throttler.readSelfMySQLThrottleMetric(ctx, p)
	}

	return throttler
}

func (throttler *Throttler) StoreMetricsThreshold(threshold float64) {
	throttler.MetricsThreshold.Store(math.Float64bits(threshold))
}

// initThrottleTabletTypes reads the user supplied throttle_tablet_types and sets these
// for the duration of this tablet's lifetime
func (throttler *Throttler) initThrottleTabletTypes() {
	throttler.throttleTabletTypesMap = make(map[topodatapb.TabletType]bool)

	tokens := textutil.SplitDelimitedList(throttleTabletTypes)
	for _, token := range tokens {
		token = strings.ToUpper(token)
		if value, ok := topodatapb.TabletType_value[token]; ok {
			throttler.throttleTabletTypesMap[topodatapb.TabletType(value)] = true
		}
	}
	// always on:
	throttler.throttleTabletTypesMap[topodatapb.TabletType_REPLICA] = true
}

// InitDBConfig initializes keyspace and shard
func (throttler *Throttler) InitDBConfig(keyspace, shard string) {
	throttler.keyspace = keyspace
	throttler.shard = shard
}

func (throttler *Throttler) GetMetricsQuery() string {
	return throttler.metricsQuery.Load().(string)
}

func (throttler *Throttler) GetMetricsThreshold() float64 {
	return math.Float64frombits(throttler.MetricsThreshold.Load())
}

// initThrottler initializes config
func (throttler *Throttler) initConfig() {
	log.Infof("Throttler: initializing config")

	config.Instance = &config.ConfigurationSettings{
		Stores: config.StoresSettings{
			MySQL: config.MySQLConfigurationSettings{
				IgnoreDialTCPErrors: true,
				Clusters:            map[string](*config.MySQLClusterConfigurationSettings){},
			},
		},
	}
	config.Instance.Stores.MySQL.Clusters[selfStoreName] = &config.MySQLClusterConfigurationSettings{
		MetricQuery:       throttler.GetMetricsQuery(),
		ThrottleThreshold: &throttler.MetricsThreshold,
		IgnoreHostsCount:  0,
	}
	config.Instance.Stores.MySQL.Clusters[shardStoreName] = &config.MySQLClusterConfigurationSettings{
		MetricQuery:       throttler.GetMetricsQuery(),
		ThrottleThreshold: &throttler.MetricsThreshold,
		IgnoreHostsCount:  0,
	}
}

// readThrottlerConfig proactively reads the throttler's config from SrvKeyspace in local topo
func (throttler *Throttler) readThrottlerConfig(ctx context.Context) (*topodatapb.ThrottlerConfig, error) {
	srvks, err := throttler.ts.GetSrvKeyspace(ctx, throttler.cell, throttler.keyspace)
	if err != nil {
		return nil, err
	}
	return throttler.normalizeThrottlerConfig(srvks.ThrottlerConfig), nil
}

// normalizeThrottlerConfig normalizes missing throttler config information, as needed.
func (throttler *Throttler) normalizeThrottlerConfig(throttlerConfig *topodatapb.ThrottlerConfig) *topodatapb.ThrottlerConfig {
	if throttlerConfig == nil {
		throttlerConfig = &topodatapb.ThrottlerConfig{}
	}
	if throttlerConfig.ThrottledApps == nil {
		throttlerConfig.ThrottledApps = make(map[string]*topodatapb.ThrottledAppRule)
	}
	if throttlerConfig.CustomQuery == "" {
		// no custom query; we check replication lag
		if throttlerConfig.Threshold == 0 {
			throttlerConfig.Threshold = defaultThrottleLagThreshold.Seconds()
		}
	}
	return throttlerConfig
}

func (throttler *Throttler) WatchSrvKeyspaceCallback(srvks *topodatapb.SrvKeyspace, err error) bool {
	log.Infof("Throttler: WatchSrvKeyspaceCallback called with: %+v", srvks)
	if err != nil {
		log.Errorf("WatchSrvKeyspaceCallback error: %v", err)
		return false
	}
	throttlerConfig := throttler.normalizeThrottlerConfig(srvks.ThrottlerConfig)

	if throttler.IsEnabled() {
		// Throttler is enabled and we should apply the config change
		// through Operate() or else we get into race conditions.
		go func() {
			log.Infof("Throttler: submitting a throttler config apply message with: %+v", throttlerConfig)
			throttler.throttlerConfigChan <- throttlerConfig
		}()
	} else {
		throttler.initMutex.Lock()
		defer throttler.initMutex.Unlock()
		// Throttler is not enabled, we should apply directly.
		throttler.applyThrottlerConfig(context.Background(), throttlerConfig)
	}

	return true
}

// applyThrottlerConfig receives a Throttlerconfig as read from SrvKeyspace, and applies the configuration.
// This may cause the throttler to be enabled/disabled, and of course it affects the throttling query/threshold.
// Note: you should be holding the initMutex when calling this function.
func (throttler *Throttler) applyThrottlerConfig(ctx context.Context, throttlerConfig *topodatapb.ThrottlerConfig) {
	log.Infof("Throttler: applying topo config: %+v", throttlerConfig)
	if throttlerConfig.CustomQuery == "" {
		throttler.metricsQuery.Store(sqlparser.BuildParsedQuery(defaultReplicationLagQuery, sidecar.GetIdentifier()).Query)
	} else {
		throttler.metricsQuery.Store(throttlerConfig.CustomQuery)
	}
	throttler.StoreMetricsThreshold(throttlerConfig.Threshold)
	throttler.checkAsCheckSelf.Store(throttlerConfig.CheckAsCheckSelf)
	for _, appRule := range throttlerConfig.ThrottledApps {
		throttler.ThrottleApp(appRule.Name, protoutil.TimeFromProto(appRule.ExpiresAt).UTC(), appRule.Ratio, appRule.Exempt)
	}
	if throttlerConfig.Enabled {
		go throttler.Enable()
	} else {
		go throttler.Disable()
	}
}

func (throttler *Throttler) IsEnabled() bool {
	return throttler.isEnabled.Load()
}

func (throttler *Throttler) IsOpen() bool {
	return throttler.isOpen.Load()
}

// CheckIsOpen checks if this throttler is ready to serve. If not, it
// returns an error.
func (throttler *Throttler) CheckIsOpen() error {
	if throttler.IsOpen() {
		// all good
		return nil
	}
	return ErrThrottlerNotOpen
}

func (throttler *Throttler) IsRunning() bool {
	return throttler.IsOpen() && throttler.IsEnabled()
}

// Enable activates the throttler probes; when enabled, the throttler responds to check queries based on
// the collected metrics.
func (throttler *Throttler) Enable() bool {
	throttler.enableMutex.Lock()
	defer throttler.enableMutex.Unlock()

	if wasEnabled := throttler.isEnabled.Swap(true); wasEnabled {
		log.Infof("Throttler: already enabled")
		return false
	}
	log.Infof("Throttler: enabling")

	var ctx context.Context
	ctx, throttler.cancelEnableContext = context.WithCancel(context.Background())
	throttler.check.SelfChecks(ctx)
	throttler.Operate(ctx)

	// Make a one-time request for a lease of heartbeats
	go throttler.heartbeatWriter.RequestHeartbeats()

	return true
}

// Disable deactivates the probes and associated operations. When disabled, the throttler responds to check
// queries with "200 OK" irrespective of lag or any other metrics.
func (throttler *Throttler) Disable() bool {
	throttler.enableMutex.Lock()
	defer throttler.enableMutex.Unlock()

	if wasEnabled := throttler.isEnabled.Swap(false); !wasEnabled {
		log.Infof("Throttler: already disabled")
		return false
	}
	log.Infof("Throttler: disabling")
	// _ = throttler.updateConfig(ctx, false, throttler.MetricsThreshold.Get()) // TODO(shlomi)
	throttler.aggregatedMetrics.Flush()
	throttler.recentApps.Flush()
	throttler.nonLowPriorityAppRequestsThrottled.Flush()
	// we do not flush throttler.throttledApps because this is data submitted by the user; the user expects the data to survive a disable+enable

	throttler.cancelEnableContext()
	return true
}

// retryReadAndApplyThrottlerConfig() is called by Open(), read throttler config from topo, applies it, and starts watching
// for topo changes.
// But also, we're in an Open() function, which blocks state manager's operation, and affects
// opening of all other components. We thus read the throttler config in the background.
// However, we want to handle a situation where the read errors out.
// So we kick a loop that keeps retrying reading the config, for as long as this throttler is open.
func (throttler *Throttler) retryReadAndApplyThrottlerConfig(ctx context.Context) {
	var watchSrvKeyspaceOnce sync.Once
	retryInterval := 10 * time.Second
	retryTicker := time.NewTicker(retryInterval)
	defer retryTicker.Stop()
	for {
		if !throttler.IsOpen() {
			// Throttler is not open so no need to keep retrying.
			log.Errorf("Throttler.retryReadAndApplyThrottlerConfig(): throttler no longer seems to be open, exiting")
			return
		}

		requestCtx, requestCancel := context.WithTimeout(ctx, 5*time.Second)
		defer requestCancel()
		throttlerConfig, err := throttler.readThrottlerConfig(requestCtx)
		if err == nil {
			log.Errorf("Throttler.retryReadAndApplyThrottlerConfig(): success reading throttler config: %+v", throttlerConfig)
			// It's possible that during a retry-sleep, the throttler is closed and opened again, leading
			// to two (or more) instances of this goroutine. That's not a big problem; it's fine if all
			// attempt to read the throttler config; but we just want to ensure they don't step on each other
			// while applying the changes.
			throttler.initMutex.Lock()
			defer throttler.initMutex.Unlock()
			throttler.applyThrottlerConfig(ctx, throttlerConfig) // may issue an Enable
			go watchSrvKeyspaceOnce.Do(func() {
				// We start watching SrvKeyspace only after we know it's been created. Now is that time!
				// We watch using the given ctx, which is cancelled when the throttler is Close()d.
				throttler.srvTopoServer.WatchSrvKeyspace(ctx, throttler.cell, throttler.keyspace, throttler.WatchSrvKeyspaceCallback)
			})
			return
		}
		log.Errorf("Throttler.retryReadAndApplyThrottlerConfig(): error reading throttler config. Will retry in %v. Err=%+v", retryInterval, err)
		select {
		case <-ctx.Done():
			// Throttler is not open so no need to keep retrying.
			log.Errorf("Throttler.retryReadAndApplyThrottlerConfig(): throttler no longer seems to be open, exiting")
			return
		case <-retryTicker.C:
		}
	}
}

// Open opens database pool and initializes the schema
func (throttler *Throttler) Open() error {
	log.Infof("Throttler: started execution of Open. Acquiring initMutex lock")
	throttler.initMutex.Lock()
	defer throttler.initMutex.Unlock()

	isOpen := throttler.isOpen.Swap(true)
	if isOpen {
		// already open
		log.Infof("Throttler: throttler is already open")
		return nil
	}
	log.Infof("Throttler: opening")
	var ctx context.Context
	ctx, throttler.cancelOpenContext = context.WithCancel(context.Background())
	// The query needs to be dynamically built because the sidecar database name
	// is not known when the TabletServer is created, which in turn creates the
	// Throttler.
	throttler.metricsQuery.Store(sqlparser.BuildParsedQuery(defaultReplicationLagQuery, sidecar.GetIdentifier()).Query) // default
	throttler.initConfig()
	throttler.pool.Open(throttler.env.Config().DB.AppWithDB(), throttler.env.Config().DB.DbaWithDB(), throttler.env.Config().DB.AppDebugWithDB())

	throttler.ThrottleApp("always-throttled-app", time.Now().Add(time.Hour*24*365*10), DefaultThrottleRatio, false)

	go throttler.retryReadAndApplyThrottlerConfig(ctx)

	return nil
}

// Close frees resources
func (throttler *Throttler) Close() {
	log.Infof("Throttler: started execution of Close. Acquiring initMutex lock")
	throttler.initMutex.Lock()
	log.Infof("Throttler: acquired initMutex lock")
	defer throttler.initMutex.Unlock()
	isOpen := throttler.isOpen.Swap(false)
	if !isOpen {
		log.Infof("Throttler: throttler is not open")
		return
	}
	throttler.Disable()
	throttler.isLeader.Store(false)

	// The below " != nil " checks are relevant to unit tests, where perhaps not all
	// fields are supplied.
	if throttler.pool != nil {
		log.Infof("Throttler: closing pool")
		throttler.pool.Close()
	}
	if throttler.cancelOpenContext != nil {
		throttler.cancelOpenContext()
	}
	log.Infof("Throttler: finished execution of Close")
}

func (throttler *Throttler) generateSelfMySQLThrottleMetricFunc(ctx context.Context, probe *mysql.Probe) func() *mysql.MySQLThrottleMetric {
	f := func() *mysql.MySQLThrottleMetric {
		return throttler.readSelfThrottleMetric(ctx, probe)
	}
	return f
}

// readSelfMySQLThrottleMetric reads the mysql metric from thi very tablet's backend mysql.
func (throttler *Throttler) readSelfMySQLThrottleMetric(ctx context.Context, probe *mysql.Probe) *mysql.MySQLThrottleMetric {
	metric := &mysql.MySQLThrottleMetric{
		ClusterName: selfStoreName,
		Alias:       "",
		Value:       0,
		Err:         nil,
	}
	conn, err := throttler.pool.Get(ctx, nil)
	if err != nil {
		metric.Err = err
		return metric
	}
	defer conn.Recycle()

	tm, err := conn.Conn.Exec(ctx, probe.MetricQuery, 1, true)
	if err != nil {
		metric.Err = err
		return metric
	}
	row := tm.Named().Row()
	if row == nil {
		metric.Err = fmt.Errorf("no results for readSelfMySQLThrottleMetric")
		return metric
	}

	metricsQueryType := mysql.GetMetricsQueryType(throttler.GetMetricsQuery())
	switch metricsQueryType {
	case mysql.MetricsQueryTypeSelect:
		// We expect a single row, single column result.
		// The "for" iteration below is just a way to get first result without knowing column name
		for k := range row {
			metric.Value, metric.Err = row.ToFloat64(k)
		}
	case mysql.MetricsQueryTypeShowGlobal:
		metric.Value, metric.Err = strconv.ParseFloat(row["Value"].ToString(), 64)
	default:
		metric.Err = fmt.Errorf("Unsupported metrics query type for query: %s", throttler.GetMetricsQuery())
	}

	return metric
}

// throttledAppsSnapshot returns a snapshot (a copy) of current throttled apps
func (throttler *Throttler) throttledAppsSnapshot() map[string]cache.Item {
	return throttler.throttledApps.Items()
}

// ThrottledAppsSnapshot returns a snapshot (a copy) of current throttled apps
func (throttler *Throttler) ThrottledApps() (result []base.AppThrottle) {
	for _, item := range throttler.throttledAppsSnapshot() {
		appThrottle, _ := item.Object.(*base.AppThrottle)
		result = append(result, *appThrottle)
	}
	return result
}

// isDormant returns true when the last check was more than dormantPeriod ago
func (throttler *Throttler) isDormant() bool {
	lastCheckTime := time.Unix(0, throttler.lastCheckTimeNano.Load())
	return time.Since(lastCheckTime) > dormantPeriod
}

// Operate is the main entry point for the throttler operation and logic. It will
// run the probes, collect metrics, refresh inventory, etc.
func (throttler *Throttler) Operate(ctx context.Context) {
	tickers := [](*timer.SuspendableTicker){}
	addTicker := func(d time.Duration) *timer.SuspendableTicker {
		t := timer.NewSuspendableTicker(d, false)
		tickers = append(tickers, t)
		return t
	}
	leaderCheckTicker := addTicker(throttler.leaderCheckInterval)
	mysqlCollectTicker := addTicker(throttler.mysqlCollectInterval)
	mysqlDormantCollectTicker := addTicker(throttler.mysqlDormantCollectInterval)
	mysqlRefreshTicker := addTicker(throttler.mysqlRefreshInterval)
	mysqlAggregateTicker := addTicker(throttler.mysqlAggregateInterval)
	throttledAppsTicker := addTicker(throttler.throttledAppsSnapshotInterval)
	recentCheckTicker := addTicker(time.Second)

	go func() {
		defer log.Infof("Throttler: Operate terminated, tickers stopped")
		for _, t := range tickers {
			defer t.Stop()
			// since we just started the tickers now, speed up the ticks by forcing an immediate tick
			go t.TickNow()
		}

		tmClient := throttler.overrideTmClient
		if tmClient == nil {
			// This is the normal production behavior.
			// throttler.overrideTmClient != nil only in unit testing
			tmClient = tmclient.NewTabletManagerClient()
			defer tmClient.Close()
		}

		for {
			select {
			case <-ctx.Done():
				return
			case <-leaderCheckTicker.C:
				func() {
					throttler.initMutex.Lock()
					defer throttler.initMutex.Unlock()

					// sparse
					shouldBeLeader := false
					if throttler.IsOpen() {
						if throttler.tabletTypeFunc() == topodatapb.TabletType_PRIMARY {
							shouldBeLeader = true
						}
					}

					isLeader := throttler.isLeader.Swap(shouldBeLeader)
					transitionedIntoLeader := false
					if shouldBeLeader && !isLeader {
						log.Infof("Throttler: transition into leadership")
						transitionedIntoLeader = true
					}
					if !shouldBeLeader && isLeader {
						log.Infof("Throttler: transition out of leadership")
					}

					if transitionedIntoLeader {
						// transitioned into leadership, let's speed up the next 'refresh' and 'collect' ticks
						go mysqlRefreshTicker.TickNow()
						go throttler.heartbeatWriter.RequestHeartbeats()
					}
				}()
			case <-mysqlCollectTicker.C:
				if throttler.IsOpen() {
					// frequent
					if !throttler.isDormant() {
						throttler.collectMySQLMetrics(ctx, tmClient)
					}
				}
			case <-mysqlDormantCollectTicker.C:
				if throttler.IsOpen() {
					// infrequent
					if throttler.isDormant() {
						throttler.collectMySQLMetrics(ctx, tmClient)
					}
				}
			case metric := <-throttler.mysqlThrottleMetricChan:
				// incoming MySQL metric, frequent, as result of collectMySQLMetrics()
				throttler.mysqlInventory.TabletMetrics[metric.GetClusterTablet()] = metric
			case <-mysqlRefreshTicker.C:
				// sparse
				if throttler.IsOpen() {
					throttler.refreshMySQLInventory(ctx)
				}
			case probes := <-throttler.mysqlClusterProbesChan:
				// incoming structural update, sparse, as result of refreshMySQLInventory()
				throttler.updateMySQLClusterProbes(ctx, probes)
			case <-mysqlAggregateTicker.C:
				if throttler.IsOpen() {
					throttler.aggregateMySQLMetrics(ctx)
				}
			case <-throttledAppsTicker.C:
				if throttler.IsOpen() {
					go throttler.expireThrottledApps()
				}
			case throttlerConfig := <-throttler.throttlerConfigChan:
				throttler.applyThrottlerConfig(ctx, throttlerConfig)
			case <-recentCheckTicker.C:
				// Increment recentCheckTickerValue by one.
				throttler.recentCheckTickerValue.Add(1)
			}
		}
	}()
}

func (throttler *Throttler) generateTabletProbeFunction(ctx context.Context, clusterName string, tmClient tmclient.TabletManagerClient, probe *mysql.Probe) (probeFunc func() *mysql.MySQLThrottleMetric) {
	return func() *mysql.MySQLThrottleMetric {
		// Some reasonable timeout, to ensure we release connections even if they're hanging (otherwise grpc-go keeps polling those connections forever)
		ctx, cancel := context.WithTimeout(ctx, 4*mysqlCollectInterval)
		defer cancel()

		// Hit a tablet's `check-self` via HTTP, and convert its CheckResult JSON output into a MySQLThrottleMetric
		mySQLThrottleMetric := mysql.NewMySQLThrottleMetric()
		mySQLThrottleMetric.ClusterName = clusterName
<<<<<<< HEAD
		mySQLThrottleMetric.Alias = probe.Alias

		if probe.Tablet == nil {
			mySQLThrottleMetric.Err = fmt.Errorf("found nil tablet reference for alias %v, hostname %v", probe.Alias, probe.Tablet.Hostname)
=======
		mySQLThrottleMetric.Key = probe.Key

		{
			req := &tabletmanagerdatapb.CheckThrottlerRequest{} // We leave AppName empty; it will default to VitessName anyway, and we can save some proto space
			if resp, gRPCErr := tmClient.CheckThrottler(ctx, probe.Tablet, req); gRPCErr == nil {
				mySQLThrottleMetric.Value = resp.Value
				if resp.StatusCode == http.StatusInternalServerError {
					mySQLThrottleMetric.Err = fmt.Errorf("Status code: %d", resp.StatusCode)
				}
				if resp.RecentlyChecked {
					// We have just probed a tablet, and it reported back that someone just recently "check"ed it.
					// We therefore renew the heartbeats lease.
					go throttler.heartbeatWriter.RequestHeartbeats()
				}
				return mySQLThrottleMetric

				// } else {
				// In v18 we need to be backwards compatible. If we have a gRPC error it might be because the replica is v17 and
				// does not support CheckThrottler() RPC. This is why:
				// 1. We fall back to HTTP
				// 2. We don't log an error (it would just spam the logs)
				// In v19 we will remove all HTTP code, and will *potentially* log an error.
				// log.Errorf("error in GRPC call to tablet %v: %v", probe.Tablet.GetAlias(), gRPCErr)
			}
		}
		// Backwards compatibility to v17: if the underlying tablets do not support CheckThrottler gRPC, attempt a HTTP check:
		tabletCheckSelfURL := fmt.Sprintf("http://%s:%d/throttler/check-self?app=%s", probe.TabletHost, probe.TabletPort, throttlerapp.VitessName)
		resp, err := throttler.httpClient.Get(tabletCheckSelfURL)
		if err != nil {
			mySQLThrottleMetric.Err = err
			return mySQLThrottleMetric
		}
		defer resp.Body.Close()
		b, err := io.ReadAll(resp.Body)
		if err != nil {
			mySQLThrottleMetric.Err = err
>>>>>>> faf9815b
			return mySQLThrottleMetric
		}
		req := &tabletmanagerdatapb.CheckThrottlerRequest{} // We leave AppName empty; it will default to VitessName anyway, and we can save some proto space
		resp, gRPCErr := tmClient.CheckThrottler(ctx, probe.Tablet, req)
		if gRPCErr != nil {
			resp.StatusCode = http.StatusInternalServerError
			mySQLThrottleMetric.Err = fmt.Errorf("gRPC error accessing tablet %v. Err=%v", probe.Alias, gRPCErr)
			return mySQLThrottleMetric
		}
		mySQLThrottleMetric.Value = resp.Value
		if resp.StatusCode == http.StatusInternalServerError {
			mySQLThrottleMetric.Err = fmt.Errorf("Status code: %d", resp.StatusCode)
		}
		if resp.RecentlyChecked {
			// We have just probed a tablet, and it reported back that someone just recently "check"ed it.
			// We therefore renew the heartbeats lease.
			go throttler.heartbeatWriter.RequestHeartbeats()
		}
		return mySQLThrottleMetric
	}
}

func (throttler *Throttler) collectMySQLMetrics(ctx context.Context, tmClient tmclient.TabletManagerClient) error {
	// synchronously, get lists of probes
	for clusterName, probes := range throttler.mysqlInventory.ClustersProbes {
		clusterName := clusterName
		// probes is known not to change. It can be *replaced*, but not changed.
		// so it's safe to iterate it
		for _, probe := range probes {
			probe := probe
			go func() {
				// Avoid querying the same server twice at the same time. If previous read is still there,
				// we avoid re-reading it.
				if !atomic.CompareAndSwapInt64(&probe.QueryInProgress, 0, 1) {
					return
				}
				defer atomic.StoreInt64(&probe.QueryInProgress, 0)

				var throttleMetricFunc func() *mysql.MySQLThrottleMetric
				if clusterName == selfStoreName {
					// Throttler is probing its own tablet's metrics:
					throttleMetricFunc = throttler.generateSelfMySQLThrottleMetricFunc(ctx, probe)
				} else {
					// Throttler probing other tablets:
					throttleMetricFunc = throttler.generateTabletProbeFunction(ctx, clusterName, tmClient, probe)
				}
				throttleMetrics := mysql.ReadThrottleMetric(probe, clusterName, throttleMetricFunc)
				select {
				case <-ctx.Done():
					return
				case throttler.mysqlThrottleMetricChan <- throttleMetrics:
				}
			}()
		}
	}
	return nil
}

// refreshMySQLInventory will re-structure the inventory based on reading config settings
func (throttler *Throttler) refreshMySQLInventory(ctx context.Context) error {
	// distribute the query/threshold from the throttler down to the cluster settings and from there to the probes
	metricsQuery := throttler.GetMetricsQuery()
	metricsThreshold := throttler.MetricsThreshold.Load()
	addProbe := func(alias string, tablet *topodatapb.Tablet, clusterName string, clusterSettings *config.MySQLClusterConfigurationSettings, probes mysql.Probes) bool {
		for _, ignore := range clusterSettings.IgnoreHosts {
			if strings.Contains(alias, ignore) {
				log.Infof("Throttler: tablet ignored: %+v", alias)
				return false
			}
		}
		if clusterName != selfStoreName {
			if alias == "" {
				log.Errorf("Throttler: got empty alias for cluster: %+v", clusterName)
				return false
			}
			if tablet == nil {
				log.Errorf("Throttler: got nil tablet for alias: %v in cluster: %+v", alias, clusterName)
				return false
			}
		}

		probe := &mysql.Probe{
			Alias:       alias,
			Tablet:      tablet,
			MetricQuery: clusterSettings.MetricQuery,
			CacheMillis: clusterSettings.CacheMillis,
		}
		probes[alias] = probe
		return true
	}

	attemptWriteProbes := func(clusterProbes *mysql.ClusterProbes) error {
		select {
		case <-ctx.Done():
			return ctx.Err()
		case throttler.mysqlClusterProbesChan <- clusterProbes:
			return nil
		}
	}

	for clusterName, clusterSettings := range config.Settings().Stores.MySQL.Clusters {
		clusterName := clusterName
		clusterSettings.MetricQuery = metricsQuery
		clusterSettings.ThrottleThreshold.Store(metricsThreshold)

		clusterSettingsCopy := *clusterSettings
		// config may dynamically change, but internal structure (config.Settings().Stores.MySQL.Clusters in our case)
		// is immutable and can only be _replaced_. Hence, it's safe to read in a goroutine:
		collect := func() error {
			throttler.mysqlClusterThresholds.Set(clusterName, math.Float64frombits(clusterSettingsCopy.ThrottleThreshold.Load()), cache.DefaultExpiration)
			clusterProbes := &mysql.ClusterProbes{
				ClusterName:      clusterName,
				IgnoreHostsCount: clusterSettingsCopy.IgnoreHostsCount,
				TabletProbes:     mysql.NewProbes(),
			}

			if clusterName == selfStoreName {
				// special case: just looking at this tablet's MySQL server.
				// We will probe this "cluster" (of one server) is a special way.
				addProbe("", nil, clusterName, &clusterSettingsCopy, clusterProbes.TabletProbes)
				return attemptWriteProbes(clusterProbes)
			}
			if !throttler.isLeader.Load() {
				// This tablet may have used to be the primary, but it isn't now. It may have a recollection
				// of previous clusters it used to probe. It may have recollection of specific probes for such clusters.
				// This now ensures any existing cluster probes are overridden with an empty list of probes.
				// `clusterProbes` was created above as empty, and identifiable via `clusterName`. This will in turn
				// be used to overwrite throttler.mysqlInventory.ClustersProbes[clusterProbes.ClusterName] in
				// updateMySQLClusterProbes().
				return attemptWriteProbes(clusterProbes)
				// not the leader (primary tablet)? Then no more work for us.
			}
			// The primary tablet is also in charge of collecting the shard's metrics
			ctx, cancel := context.WithTimeout(ctx, mysqlRefreshInterval)
			defer cancel()

			tabletAliases, err := throttler.ts.FindAllTabletAliasesInShard(ctx, throttler.keyspace, throttler.shard)
			if err != nil {
				return err
			}
			for _, tabletAlias := range tabletAliases {
				tablet, err := throttler.ts.GetTablet(ctx, tabletAlias)
				if err != nil {
					return err
				}
				if throttler.throttleTabletTypesMap[tablet.Type] {
					addProbe(topoproto.TabletAliasString(tabletAlias), tablet.Tablet, clusterName, &clusterSettingsCopy, clusterProbes.TabletProbes)
				}
			}
			return attemptWriteProbes(clusterProbes)
		}
		go func() {
			if err := collect(); err != nil {
				log.Errorf("refreshMySQLInventory: %+v", err)
			}
		}()
	}
	return nil
}

// synchronous update of inventory
func (throttler *Throttler) updateMySQLClusterProbes(ctx context.Context, clusterProbes *mysql.ClusterProbes) error {
	throttler.mysqlInventory.ClustersProbes[clusterProbes.ClusterName] = clusterProbes.TabletProbes
	throttler.mysqlInventory.IgnoreHostsCount[clusterProbes.ClusterName] = clusterProbes.IgnoreHostsCount
	throttler.mysqlInventory.IgnoreHostsThreshold[clusterProbes.ClusterName] = clusterProbes.IgnoreHostsThreshold
	return nil
}

// synchronous aggregation of collected data
func (throttler *Throttler) aggregateMySQLMetrics(ctx context.Context) error {
	for clusterName, probes := range throttler.mysqlInventory.ClustersProbes {
		metricName := fmt.Sprintf("mysql/%s", clusterName)
		ignoreHostsCount := throttler.mysqlInventory.IgnoreHostsCount[clusterName]
		ignoreHostsThreshold := throttler.mysqlInventory.IgnoreHostsThreshold[clusterName]
		aggregatedMetric := aggregateMySQLProbes(ctx, probes, clusterName, throttler.mysqlInventory.TabletMetrics, ignoreHostsCount, config.Settings().Stores.MySQL.IgnoreDialTCPErrors, ignoreHostsThreshold)
		throttler.aggregatedMetrics.Set(metricName, aggregatedMetric, cache.DefaultExpiration)
	}
	return nil
}

func (throttler *Throttler) getNamedMetric(metricName string) base.MetricResult {
	if metricResultVal, found := throttler.aggregatedMetrics.Get(metricName); found {
		return metricResultVal.(base.MetricResult)
	}
	return base.NoSuchMetric
}

func (throttler *Throttler) getMySQLClusterMetrics(ctx context.Context, clusterName string) (base.MetricResult, float64) {
	if thresholdVal, found := throttler.mysqlClusterThresholds.Get(clusterName); found {
		threshold, _ := thresholdVal.(float64)
		metricName := fmt.Sprintf("mysql/%s", clusterName)
		return throttler.getNamedMetric(metricName), threshold
	}

	return base.NoSuchMetric, 0
}

func (throttler *Throttler) aggregatedMetricsSnapshot() map[string]base.MetricResult {
	snapshot := make(map[string]base.MetricResult)
	for key, value := range throttler.aggregatedMetrics.Items() {
		metricResult, _ := value.Object.(base.MetricResult)
		snapshot[key] = metricResult
	}
	return snapshot
}

func (throttler *Throttler) expireThrottledApps() {
	now := time.Now()
	for appName, item := range throttler.throttledApps.Items() {
		appThrottle := item.Object.(*base.AppThrottle)
		if appThrottle.ExpireAt.Before(now) {
			throttler.UnthrottleApp(appName)
		}
	}
}

// ThrottleApp instructs the throttler to begin throttling an app, to some period and with some ratio.
func (throttler *Throttler) ThrottleApp(appName string, expireAt time.Time, ratio float64, exempt bool) (appThrottle *base.AppThrottle) {
	throttler.throttledAppsMutex.Lock()
	defer throttler.throttledAppsMutex.Unlock()

	now := time.Now()
	if object, found := throttler.throttledApps.Get(appName); found {
		appThrottle = object.(*base.AppThrottle)
		if !expireAt.IsZero() {
			appThrottle.ExpireAt = expireAt
		}
		if ratio >= 0 {
			appThrottle.Ratio = ratio
		}
		appThrottle.Exempt = exempt
	} else {
		if expireAt.IsZero() {
			expireAt = now.Add(DefaultAppThrottleDuration)
		}
		if ratio < 0 {
			ratio = DefaultThrottleRatio
		}
		appThrottle = base.NewAppThrottle(appName, expireAt, ratio, exempt)
	}
	if now.Before(appThrottle.ExpireAt) {
		throttler.throttledApps.Set(appName, appThrottle, cache.DefaultExpiration)
	} else {
		throttler.UnthrottleApp(appName)
	}
	return appThrottle
}

// UnthrottleApp cancels any throttling, if any, for a given app
func (throttler *Throttler) UnthrottleApp(appName string) (appThrottle *base.AppThrottle) {
	throttler.throttledApps.Delete(appName)
	// the app is likely to check
	go throttler.heartbeatWriter.RequestHeartbeats()
	return base.NewAppThrottle(appName, time.Now(), 0, false)
}

// IsAppThrottled tells whether some app should be throttled.
// Assuming an app is throttled to some extend, it will randomize the result based
// on the throttle ratio
func (throttler *Throttler) IsAppThrottled(appName string) bool {
	isSingleAppNameThrottled := func(singleAppName string) bool {
		object, found := throttler.throttledApps.Get(singleAppName)
		if !found {
			return false
		}
		appThrottle := object.(*base.AppThrottle)
		if !appThrottle.ExpireAt.After(time.Now()) {
			// throttling cleanup hasn't purged yet, but it is expired
			return false
		}
		if appThrottle.Exempt {
			return false
		}
		// handle ratio
		if rand.Float64() < appThrottle.Ratio {
			return true
		}
		return false
	}
	if isSingleAppNameThrottled(appName) {
		return true
	}
	for _, singleAppName := range strings.Split(appName, ":") {
		if singleAppName == "" {
			continue
		}
		if isSingleAppNameThrottled(singleAppName) {
			return true
		}
	}
	return false
}

// IsAppExempt
func (throttler *Throttler) IsAppExempted(appName string) bool {
	isSingleAppNameExempted := func(singleAppName string) bool {
		if throttlerapp.ExemptFromChecks(appName) { // well known statically exempted apps
			return true
		}
		object, found := throttler.throttledApps.Get(singleAppName)
		if !found {
			return false
		}
		appThrottle := object.(*base.AppThrottle)
		if !appThrottle.ExpireAt.After(time.Now()) {
			// throttling cleanup hasn't purged yet, but it is expired
			return false
		}
		if appThrottle.Exempt {
			return true
		}
		return false
	}
	if isSingleAppNameExempted(appName) {
		return true
	}
	for _, singleAppName := range strings.Split(appName, ":") {
		if singleAppName == "" {
			continue
		}
		if isSingleAppNameExempted(singleAppName) {
			return true
		}
	}
	return false
}

// ThrottledAppsMap returns a (copy) map of currently throttled apps
func (throttler *Throttler) ThrottledAppsMap() (result map[string](*base.AppThrottle)) {
	result = make(map[string](*base.AppThrottle))

	for appName, item := range throttler.throttledApps.Items() {
		appThrottle := item.Object.(*base.AppThrottle)
		result[appName] = appThrottle
	}
	return result
}

// markRecentApp takes note that an app has just asked about throttling, making it "recent"
func (throttler *Throttler) markRecentApp(appName string, remoteAddr string) {
	recentAppKey := fmt.Sprintf("%s/%s", appName, remoteAddr)
	throttler.recentApps.Set(recentAppKey, time.Now(), cache.DefaultExpiration)
}

// RecentAppsMap returns a (copy) map of apps which checked for throttling recently
func (throttler *Throttler) RecentAppsMap() (result map[string](*base.RecentApp)) {
	result = make(map[string](*base.RecentApp))

	for recentAppKey, item := range throttler.recentApps.Items() {
		recentApp := base.NewRecentApp(item.Object.(time.Time))
		result[recentAppKey] = recentApp
	}
	return result
}

// markMetricHealthy will mark the time "now" as the last time a given metric was checked to be "OK"
func (throttler *Throttler) markMetricHealthy(metricName string) {
	throttler.metricsHealth.Set(metricName, time.Now(), cache.DefaultExpiration)
}

// timeSinceMetricHealthy returns time elapsed since the last time a metric checked "OK"
func (throttler *Throttler) timeSinceMetricHealthy(metricName string) (timeSinceHealthy time.Duration, found bool) {
	if lastOKTime, found := throttler.metricsHealth.Get(metricName); found {
		return time.Since(lastOKTime.(time.Time)), true
	}
	return 0, false
}

func (throttler *Throttler) metricsHealthSnapshot() base.MetricHealthMap {
	snapshot := make(base.MetricHealthMap)
	for key, value := range throttler.metricsHealth.Items() {
		lastHealthyAt, _ := value.Object.(time.Time)
		snapshot[key] = base.NewMetricHealth(lastHealthyAt)
	}
	return snapshot
}

// AppRequestMetricResult gets a metric result in the context of a specific app
func (throttler *Throttler) AppRequestMetricResult(ctx context.Context, appName string, metricResultFunc base.MetricResultFunc, denyApp bool) (metricResult base.MetricResult, threshold float64) {
	if denyApp {
		return base.AppDeniedMetric, 0
	}
	if throttler.IsAppThrottled(appName) {
		return base.AppDeniedMetric, 0
	}
	return metricResultFunc()
}

// checkStore checks the aggregated value of given MySQL store
func (throttler *Throttler) checkStore(ctx context.Context, appName string, storeName string, remoteAddr string, flags *CheckFlags) (checkResult *CheckResult) {
	if !throttler.IsRunning() {
		return okMetricCheckResult
	}
	if throttler.IsAppExempted(appName) {
		// Some apps are exempt from checks. They are always responded with OK. This is because those apps are
		// continuous and do not generate a substantial load.
		return okMetricCheckResult
	}
	if !flags.SkipRequestHeartbeats && !throttlerapp.VitessName.Equals(appName) {
		go throttler.heartbeatWriter.RequestHeartbeats()
		// This check was made by someone other than the throttler itself, i.e. this came from online-ddl or vreplication or other.
		// We mark the fact that someone just made a check. If this is a REPLICA or RDONLY tables, this will be reported back
		// to the PRIMARY so that it knows it must renew the heartbeat lease.
		throttler.recentCheckValue.Store(1 + throttler.recentCheckTickerValue.Load())
	}
	checkResult = throttler.check.Check(ctx, appName, "mysql", storeName, remoteAddr, flags)

	if throttler.recentCheckValue.Load() >= throttler.recentCheckTickerValue.Load() {
		// This indicates someone, who is not "vitess" ie not internal to the throttling logic, did a _recent_ `check`.
		// This could be online-ddl, or vreplication or whoever else.
		// If this tablet is a REPLICA or RDONLY, we want to advertise to the PRIMARY that someone did a recent check,
		// so that the PRIMARY knows it must renew the heartbeat lease.
		checkResult.RecentlyChecked = true
	}

	return checkResult
}

// checkShard checks the health of the shard, and runs on the primary tablet only
func (throttler *Throttler) checkShard(ctx context.Context, appName string, remoteAddr string, flags *CheckFlags) (checkResult *CheckResult) {
	return throttler.checkStore(ctx, appName, shardStoreName, remoteAddr, flags)
}

// CheckSelf is checks the mysql/self metric, and is available on each tablet
func (throttler *Throttler) checkSelf(ctx context.Context, appName string, remoteAddr string, flags *CheckFlags) (checkResult *CheckResult) {
	return throttler.checkStore(ctx, appName, selfStoreName, remoteAddr, flags)
}

// CheckByType runs a check by requested check type
func (throttler *Throttler) CheckByType(ctx context.Context, appName string, remoteAddr string, flags *CheckFlags, checkType ThrottleCheckType) (checkResult *CheckResult) {
	switch checkType {
	case ThrottleCheckSelf:
		return throttler.checkSelf(ctx, appName, remoteAddr, flags)
	case ThrottleCheckPrimaryWrite:
		if throttler.checkAsCheckSelf.Load() {
			return throttler.checkSelf(ctx, appName, remoteAddr, flags)
		}
		return throttler.checkShard(ctx, appName, remoteAddr, flags)
	default:
		return invalidCheckTypeCheckResult
	}
}

// Status exports a status breakdown
func (throttler *Throttler) Status() *ThrottlerStatus {
	return &ThrottlerStatus{
		Keyspace: throttler.keyspace,
		Shard:    throttler.shard,

		IsLeader:  throttler.isLeader.Load(),
		IsOpen:    throttler.isOpen.Load(),
		IsEnabled: throttler.isEnabled.Load(),
		IsDormant: throttler.isDormant(),

		Query:     throttler.GetMetricsQuery(),
		Threshold: throttler.GetMetricsThreshold(),

		AggregatedMetrics: throttler.aggregatedMetricsSnapshot(),
		MetricsHealth:     throttler.metricsHealthSnapshot(),
	}
}<|MERGE_RESOLUTION|>--- conflicted
+++ resolved
@@ -770,49 +770,10 @@
 		// Hit a tablet's `check-self` via HTTP, and convert its CheckResult JSON output into a MySQLThrottleMetric
 		mySQLThrottleMetric := mysql.NewMySQLThrottleMetric()
 		mySQLThrottleMetric.ClusterName = clusterName
-<<<<<<< HEAD
 		mySQLThrottleMetric.Alias = probe.Alias
 
 		if probe.Tablet == nil {
 			mySQLThrottleMetric.Err = fmt.Errorf("found nil tablet reference for alias %v, hostname %v", probe.Alias, probe.Tablet.Hostname)
-=======
-		mySQLThrottleMetric.Key = probe.Key
-
-		{
-			req := &tabletmanagerdatapb.CheckThrottlerRequest{} // We leave AppName empty; it will default to VitessName anyway, and we can save some proto space
-			if resp, gRPCErr := tmClient.CheckThrottler(ctx, probe.Tablet, req); gRPCErr == nil {
-				mySQLThrottleMetric.Value = resp.Value
-				if resp.StatusCode == http.StatusInternalServerError {
-					mySQLThrottleMetric.Err = fmt.Errorf("Status code: %d", resp.StatusCode)
-				}
-				if resp.RecentlyChecked {
-					// We have just probed a tablet, and it reported back that someone just recently "check"ed it.
-					// We therefore renew the heartbeats lease.
-					go throttler.heartbeatWriter.RequestHeartbeats()
-				}
-				return mySQLThrottleMetric
-
-				// } else {
-				// In v18 we need to be backwards compatible. If we have a gRPC error it might be because the replica is v17 and
-				// does not support CheckThrottler() RPC. This is why:
-				// 1. We fall back to HTTP
-				// 2. We don't log an error (it would just spam the logs)
-				// In v19 we will remove all HTTP code, and will *potentially* log an error.
-				// log.Errorf("error in GRPC call to tablet %v: %v", probe.Tablet.GetAlias(), gRPCErr)
-			}
-		}
-		// Backwards compatibility to v17: if the underlying tablets do not support CheckThrottler gRPC, attempt a HTTP check:
-		tabletCheckSelfURL := fmt.Sprintf("http://%s:%d/throttler/check-self?app=%s", probe.TabletHost, probe.TabletPort, throttlerapp.VitessName)
-		resp, err := throttler.httpClient.Get(tabletCheckSelfURL)
-		if err != nil {
-			mySQLThrottleMetric.Err = err
-			return mySQLThrottleMetric
-		}
-		defer resp.Body.Close()
-		b, err := io.ReadAll(resp.Body)
-		if err != nil {
-			mySQLThrottleMetric.Err = err
->>>>>>> faf9815b
 			return mySQLThrottleMetric
 		}
 		req := &tabletmanagerdatapb.CheckThrottlerRequest{} // We leave AppName empty; it will default to VitessName anyway, and we can save some proto space
