/*
 Copyright 2017 GitHub Inc.

 Licensed under MIT License. See https://github.com/github/freno/blob/master/LICENSE
*/

package throttle

import (
	"context"
	"encoding/json"
	"errors"
	"fmt"
	"io"
	"math"
	"math/rand"
	"net/http"
	"strconv"
	"strings"
	"sync"
	"sync/atomic"
	"time"

	"github.com/patrickmn/go-cache"
	"github.com/spf13/pflag"

	"vitess.io/vitess/go/textutil"
	"vitess.io/vitess/go/timer"
	"vitess.io/vitess/go/vt/log"
	topodatapb "vitess.io/vitess/go/vt/proto/topodata"
	"vitess.io/vitess/go/vt/servenv"
	"vitess.io/vitess/go/vt/sidecardb"
	"vitess.io/vitess/go/vt/sqlparser"
	"vitess.io/vitess/go/vt/srvtopo"
	"vitess.io/vitess/go/vt/topo"
	"vitess.io/vitess/go/vt/vttablet/tabletserver/connpool"
	"vitess.io/vitess/go/vt/vttablet/tabletserver/heartbeat"
	"vitess.io/vitess/go/vt/vttablet/tabletserver/tabletenv"
	"vitess.io/vitess/go/vt/vttablet/tabletserver/throttle/base"
	"vitess.io/vitess/go/vt/vttablet/tabletserver/throttle/config"
	"vitess.io/vitess/go/vt/vttablet/tabletserver/throttle/mysql"
	"vitess.io/vitess/go/vt/vttablet/tabletserver/throttle/throttlerapp"
)

const (
	leaderCheckInterval         = 5 * time.Second
	mysqlCollectInterval        = 250 * time.Millisecond
	mysqlDormantCollectInterval = 5 * time.Second
	mysqlRefreshInterval        = 10 * time.Second
	mysqlAggregateInterval      = 125 * time.Millisecond

	aggregatedMetricsExpiration   = 5 * time.Second
	throttledAppsSnapshotInterval = 5 * time.Second
	recentAppsExpiration          = time.Hour * 24

	nonDeprioritizedAppMapExpiration = time.Second

	dormantPeriod             = time.Minute
	defaultThrottleTTLMinutes = 60
	defaultThrottleRatio      = 1.0

	shardStoreName = "shard"
	selfStoreName  = "self"

	defaultReplicationLagQuery = "select unix_timestamp(now(6))-max(ts/1000000000) as replication_lag from %s.heartbeat"
)

var (
	// flag vars
	defaultThrottleLagThreshold = 5 * time.Second
	throttleTabletTypes         = "replica"

	deprecatedThrottlerConfigViaTopo    = false // unused. Remove in v19
	deprecatedThrottleThreshold         time.Duration
	deprecatedThrottleMetricQuery       string
	deprecatedThrottleMetricThreshold   = math.MaxFloat64
	deprecatedThrottlerCheckAsCheckSelf = false
)

func init() {
	servenv.OnParseFor("vtcombo", registerThrottlerFlags)
	servenv.OnParseFor("vttablet", registerThrottlerFlags)
}

func registerThrottlerFlags(fs *pflag.FlagSet) {
	fs.StringVar(&throttleTabletTypes, "throttle_tablet_types", throttleTabletTypes, "Comma separated VTTablet types to be considered by the throttler. default: 'replica'. example: 'replica,rdonly'. 'replica' aways implicitly included")

	fs.DurationVar(&deprecatedThrottleThreshold, "throttle_threshold", deprecatedThrottleThreshold, "Replication lag threshold for default lag throttling")
	fs.StringVar(&deprecatedThrottleMetricQuery, "throttle_metrics_query", deprecatedThrottleMetricQuery, "Override default heartbeat/lag metric. Use either `SELECT` (must return single row, single value) or `SHOW GLOBAL ... LIKE ...` queries. Set -throttle_metrics_threshold respectively.")
	fs.Float64Var(&deprecatedThrottleMetricThreshold, "throttle_metrics_threshold", deprecatedThrottleMetricThreshold, "Override default throttle threshold, respective to --throttle_metrics_query")
	fs.BoolVar(&deprecatedThrottlerCheckAsCheckSelf, "throttle_check_as_check_self", deprecatedThrottlerCheckAsCheckSelf, "Should throttler/check return a throttler/check-self result (changes throttler behavior for writes)")
	fs.BoolVar(&deprecatedThrottlerConfigViaTopo, "throttler-config-via-topo", deprecatedThrottlerConfigViaTopo, "Deprecated, will be removed in v19. Assumed to be 'true'")
}

var (
	ErrThrottlerNotOpen = errors.New("throttler not open")
)

// ThrottleCheckType allows a client to indicate what type of check it wants to issue. See available types below.
type ThrottleCheckType int // nolint:revive

const (
	// ThrottleCheckPrimaryWrite indicates a check before making a write on a primary server
	ThrottleCheckPrimaryWrite ThrottleCheckType = iota
	// ThrottleCheckSelf indicates a check on a specific server health
	ThrottleCheckSelf
)

func init() {
	rand.Seed(time.Now().UnixNano())
}

// Throttler is the main entity in the throttling mechanism. This service runs, probes, collects data,
// aggregates, reads inventory, provides information, etc.
type Throttler struct {
	keyspace string
	shard    string
	cell     string

	check     *ThrottlerCheck
	isEnabled int64
	isLeader  int64
	isOpen    int64

	env             tabletenv.Env
	pool            *connpool.Pool
	tabletTypeFunc  func() topodatapb.TabletType
	ts              *topo.Server
	srvTopoServer   srvtopo.Server
	heartbeatWriter heartbeat.HeartbeatWriter

	// recentCheckTickerValue is an ever increasing number, incrementing once per second.
	recentCheckTickerValue int64
	// recentCheckValue is set to match or exceed recentCheckTickerValue whenever a "check" was made (other than by the throttler itself).
	// when recentCheckValue < recentCheckTickerValue that means there hasn't been a recent check.
	recentCheckValue int64

	throttleTabletTypesMap map[topodatapb.TabletType]bool

	mysqlThrottleMetricChan chan *mysql.MySQLThrottleMetric
	mysqlInventoryChan      chan *mysql.Inventory
	mysqlClusterProbesChan  chan *mysql.ClusterProbes
	throttlerConfigChan     chan *topodatapb.ThrottlerConfig

	mysqlInventory *mysql.Inventory

	metricsQuery     atomic.Value
	MetricsThreshold atomic.Uint64
	checkAsCheckSelf int64

	mysqlClusterThresholds *cache.Cache
	aggregatedMetrics      *cache.Cache
	throttledApps          *cache.Cache
	recentApps             *cache.Cache
	metricsHealth          *cache.Cache

	lastCheckTimeNano int64

	initMutex            sync.Mutex
	enableMutex          sync.Mutex
	cancelEnableContext  context.CancelFunc
	throttledAppsMutex   sync.Mutex
	watchSrvKeyspaceOnce sync.Once

	nonLowPriorityAppRequestsThrottled *cache.Cache
	httpClient                         *http.Client
}

// ThrottlerStatus published some status values from the throttler
type ThrottlerStatus struct {
	Keyspace string
	Shard    string

	IsLeader  bool
	IsOpen    bool
	IsEnabled bool
	IsDormant bool

	Query     string
	Threshold float64

	AggregatedMetrics map[string]base.MetricResult
	MetricsHealth     base.MetricHealthMap
}

// NewThrottler creates a Throttler
func NewThrottler(env tabletenv.Env, srvTopoServer srvtopo.Server, ts *topo.Server, cell string, heartbeatWriter heartbeat.HeartbeatWriter, tabletTypeFunc func() topodatapb.TabletType) *Throttler {
	throttler := &Throttler{
		isLeader: 0,
		isOpen:   0,

		cell:            cell,
		env:             env,
		tabletTypeFunc:  tabletTypeFunc,
		srvTopoServer:   srvTopoServer,
		ts:              ts,
		heartbeatWriter: heartbeatWriter,
		pool: connpool.NewPool(env, "ThrottlerPool", tabletenv.ConnPoolConfig{
			Size:               2,
			IdleTimeoutSeconds: env.Config().OltpReadPool.IdleTimeoutSeconds,
		}),
	}

	throttler.mysqlThrottleMetricChan = make(chan *mysql.MySQLThrottleMetric)
	throttler.mysqlInventoryChan = make(chan *mysql.Inventory, 1)
	throttler.mysqlClusterProbesChan = make(chan *mysql.ClusterProbes)
	throttler.throttlerConfigChan = make(chan *topodatapb.ThrottlerConfig)
	throttler.mysqlInventory = mysql.NewInventory()

	throttler.throttledApps = cache.New(cache.NoExpiration, 0)
	throttler.mysqlClusterThresholds = cache.New(cache.NoExpiration, 0)
	throttler.aggregatedMetrics = cache.New(aggregatedMetricsExpiration, 0)
	throttler.recentApps = cache.New(recentAppsExpiration, 0)
	throttler.metricsHealth = cache.New(cache.NoExpiration, 0)
	throttler.nonLowPriorityAppRequestsThrottled = cache.New(nonDeprioritizedAppMapExpiration, 0)

	throttler.httpClient = base.SetupHTTPClient(2 * mysqlCollectInterval)
	throttler.initThrottleTabletTypes()
	throttler.check = NewThrottlerCheck(throttler)

	throttler.StoreMetricsThreshold(defaultThrottleLagThreshold.Seconds()) //default

	return throttler
}

func (throttler *Throttler) StoreMetricsThreshold(threshold float64) {
	throttler.MetricsThreshold.Store(math.Float64bits(threshold))
}

// initThrottleTabletTypes reads the user supplied throttle_tablet_types and sets these
// for the duration of this tablet's lifetime
func (throttler *Throttler) initThrottleTabletTypes() {
	throttler.throttleTabletTypesMap = make(map[topodatapb.TabletType]bool)

	tokens := textutil.SplitDelimitedList(throttleTabletTypes)
	for _, token := range tokens {
		token = strings.ToUpper(token)
		if value, ok := topodatapb.TabletType_value[token]; ok {
			throttler.throttleTabletTypesMap[topodatapb.TabletType(value)] = true
		}
	}
	// always on:
	throttler.throttleTabletTypesMap[topodatapb.TabletType_REPLICA] = true
}

// InitDBConfig initializes keyspace and shard
func (throttler *Throttler) InitDBConfig(keyspace, shard string) {
	throttler.keyspace = keyspace
	throttler.shard = shard
<<<<<<< HEAD

	throttler.srvTopoServer.WatchSrvKeyspace(context.Background(), throttler.cell, throttler.keyspace, throttler.WatchSrvKeyspaceCallback)
=======
>>>>>>> b6841422
}

func (throttler *Throttler) GetMetricsQuery() string {
	return throttler.metricsQuery.Load().(string)
}

func (throttler *Throttler) GetMetricsThreshold() float64 {
	return math.Float64frombits(throttler.MetricsThreshold.Load())
}

// initThrottler initializes config
func (throttler *Throttler) initConfig() {
	log.Infof("Throttler: initializing config")

	config.Instance = &config.ConfigurationSettings{
		Stores: config.StoresSettings{
			MySQL: config.MySQLConfigurationSettings{
				IgnoreDialTCPErrors: true,
				Clusters:            map[string](*config.MySQLClusterConfigurationSettings){},
			},
		},
	}
	config.Instance.Stores.MySQL.Clusters[selfStoreName] = &config.MySQLClusterConfigurationSettings{
		MetricQuery:       throttler.GetMetricsQuery(),
		ThrottleThreshold: &throttler.MetricsThreshold,
		IgnoreHostsCount:  0,
	}
	config.Instance.Stores.MySQL.Clusters[shardStoreName] = &config.MySQLClusterConfigurationSettings{
		MetricQuery:       throttler.GetMetricsQuery(),
		ThrottleThreshold: &throttler.MetricsThreshold,
		IgnoreHostsCount:  0,
	}
}

// readThrottlerConfig proactively reads the throttler's config from SrvKeyspace in local topo
func (throttler *Throttler) readThrottlerConfig(ctx context.Context) (*topodatapb.ThrottlerConfig, error) {
	srvks, err := throttler.ts.GetSrvKeyspace(ctx, throttler.cell, throttler.keyspace)
	if err != nil {
		return nil, err
	}
	return throttler.normalizeThrottlerConfig(srvks.ThrottlerConfig), nil
}

// normalizeThrottlerConfig noramlizes missing throttler config information, as needed.
func (throttler *Throttler) normalizeThrottlerConfig(thottlerConfig *topodatapb.ThrottlerConfig) *topodatapb.ThrottlerConfig {
	if thottlerConfig == nil {
		thottlerConfig = &topodatapb.ThrottlerConfig{}
	}
	if thottlerConfig.CustomQuery == "" {
		// no custom query; we check replication lag
		if thottlerConfig.Threshold == 0 {
			thottlerConfig.Threshold = defaultThrottleLagThreshold.Seconds()
		}
	}
	return thottlerConfig
}

func (throttler *Throttler) WatchSrvKeyspaceCallback(srvks *topodatapb.SrvKeyspace, err error) bool {
	log.Infof("Throttler: WatchSrvKeyspaceCallback called with: %+v", srvks)
	if err != nil {
		log.Errorf("WatchSrvKeyspaceCallback error: %v", err)
		return false
	}
	throttlerConfig := throttler.normalizeThrottlerConfig(srvks.ThrottlerConfig)

	if throttler.IsEnabled() {
		// Throttler is enabled and we should apply the config change
		// through Operate() or else we get into race conditions.
		go func() {
			log.Infof("Throttler: submitting a throttler config apply message with: %+v", throttlerConfig)
			throttler.throttlerConfigChan <- throttlerConfig
		}()
	} else {
		throttler.initMutex.Lock()
		defer throttler.initMutex.Unlock()
		// Throttler is not enabled, we should apply directly.
		throttler.applyThrottlerConfig(context.Background(), throttlerConfig)
	}

	return true
}

// applyThrottlerConfig receives a Throttlerconfig as read from SrvKeyspace, and applies the configuration.
// This may cause the throttler to be enabled/disabled, and of course it affects the throttling query/threshold.
// Note: you should be holding the initMutex when calling this function.
func (throttler *Throttler) applyThrottlerConfig(ctx context.Context, throttlerConfig *topodatapb.ThrottlerConfig) {
	log.Infof("Throttler: applying topo config: %+v", throttlerConfig)
	if throttlerConfig.CustomQuery == "" {
		throttler.metricsQuery.Store(sqlparser.BuildParsedQuery(defaultReplicationLagQuery, sidecardb.GetIdentifier()).Query)
	} else {
		throttler.metricsQuery.Store(throttlerConfig.CustomQuery)
	}
	throttler.StoreMetricsThreshold(throttlerConfig.Threshold)
	if throttlerConfig.CheckAsCheckSelf {
		atomic.StoreInt64(&throttler.checkAsCheckSelf, 1)
	} else {
		atomic.StoreInt64(&throttler.checkAsCheckSelf, 0)
	}

	if throttlerConfig.Enabled {
		go throttler.Enable(ctx)
	} else {
		go throttler.Disable(ctx)
	}
}

func (throttler *Throttler) IsEnabled() bool {
	return atomic.LoadInt64(&throttler.isEnabled) > 0
}

func (throttler *Throttler) IsOpen() bool {
	return atomic.LoadInt64(&throttler.isOpen) > 0
}

// CheckIsOpen checks if this throttler is ready to serve. If not, it
// returns an error.
func (throttler *Throttler) CheckIsOpen() error {
	if throttler.IsOpen() {
		// all good
		return nil
	}
	return ErrThrottlerNotOpen
}

func (throttler *Throttler) IsRunning() bool {
	return throttler.IsOpen() && throttler.IsEnabled()
}

// Enable activates the throttler probes; when enabled, the throttler responds to check queries based on
// the collected metrics.
func (throttler *Throttler) Enable(ctx context.Context) bool {
	throttler.enableMutex.Lock()
	defer throttler.enableMutex.Unlock()

	if throttler.IsEnabled() {
		log.Infof("Throttler: already enabled")
		return false
	}
	log.Infof("Throttler: enabling")
	atomic.StoreInt64(&throttler.isEnabled, 1)

	ctx, throttler.cancelEnableContext = context.WithCancel(ctx)
	throttler.check.SelfChecks(ctx)
	throttler.Operate(ctx)

	// Make a one-time request for a lease of heartbeats
	go throttler.heartbeatWriter.RequestHeartbeats()

	return true
}

// Disable deactivates the probes and associated operations. When disabled, the throttler reponds to check
// queries with "200 OK" irrespective of lag or any other metrics.
func (throttler *Throttler) Disable(ctx context.Context) bool {
	throttler.enableMutex.Lock()
	defer throttler.enableMutex.Unlock()

	if !throttler.IsEnabled() {
		log.Infof("Throttler: already disabled")
		return false
	}
	log.Infof("Throttler: disabling")
	// _ = throttler.updateConfig(ctx, false, throttler.MetricsThreshold.Get()) // TODO(shlomi)
	atomic.StoreInt64(&throttler.isEnabled, 0)

	throttler.aggregatedMetrics.Flush()
	throttler.recentApps.Flush()
	throttler.nonLowPriorityAppRequestsThrottled.Flush()
	// we do not flush throttler.throttledApps because this is data submitted by the user; the user expects the data to survive a disable+enable

	throttler.cancelEnableContext()
	return true
}

// Open opens database pool and initializes the schema
func (throttler *Throttler) Open() error {
	// TODO: remove flag in v19
	if deprecatedThrottlerConfigViaTopo {
		log.Warningf("The flag `--throttler_config_via_topo` is deprecated and will be removed in v19. Throttler config is always read from topo.")
	}
	if deprecatedThrottleThreshold != 0 {
		log.Warningf("The flag `--throttle_threshold` is deprecated and will be removed in v19. Throttler config is always read from topo.")
	}
	if deprecatedThrottleMetricQuery != "" {
		log.Warningf("The flag `--throttle_metrics_query` is deprecated and will be removed in v19. Throttler config is always read from topo.")
	}
	if deprecatedThrottleMetricThreshold != 0 {
		log.Warningf("The flag `--throttle_metrics_threshold` is deprecated and will be removed in v19. Throttler config is always read from topo.")
	}
	if deprecatedThrottlerCheckAsCheckSelf {
		log.Warningf("The flag `--throttle_check_as_check_self` is deprecated and will be removed in v19. Throttler config is always read from topo.")
	}

	log.Infof("Throttler: started execution of Open. Acquiring initMutex lock")
	throttler.initMutex.Lock()
	defer throttler.initMutex.Unlock()
	if throttler.IsOpen() {
		// already open
		log.Infof("Throttler: throttler is already open")
		return nil
	}
	log.Infof("Throttler: opening")
	ctx := context.Background()
	// The query needs to be dynamically built because the sidecar database name
	// is not known when the TabletServer is created, which in turn creates the
	// Throttler.
	throttler.metricsQuery.Store(sqlparser.BuildParsedQuery(defaultReplicationLagQuery, sidecardb.GetIdentifier()).Query) // default
	throttler.initConfig()
	throttler.pool.Open(throttler.env.Config().DB.AppWithDB(), throttler.env.Config().DB.DbaWithDB(), throttler.env.Config().DB.AppDebugWithDB())
	atomic.StoreInt64(&throttler.isOpen, 1)

	throttler.ThrottleApp("always-throttled-app", time.Now().Add(time.Hour*24*365*10), defaultThrottleRatio)

	log.Infof("Throttler: throttler-config-via-topo detected")
	// We want to read throttler config from topo and apply it.
	// But also, we're in an Open() function, which blocks state manager's operation, and affects
	// opening of all other components. We thus read the throttler config in the background.
	// However, we want to handle a situation where the read errors out.
	// So we kick a loop that keeps retrying reading the config, for as long as this throttler is open.
	retryReadAndApplyThrottlerConfig := func() {
		retryInterval := 10 * time.Second
		retryTicker := time.NewTicker(retryInterval)
		defer retryTicker.Stop()
		for {
			if !throttler.IsOpen() {
				// Throttler is not open so no need to keep retrying.
				log.Errorf("Throttler.retryReadAndApplyThrottlerConfig(): throttler no longer seems to be open, exiting")
				return
			}

<<<<<<< HEAD
			throttlerConfig, err := throttler.readThrottlerConfig(ctx)
			if err == nil {
				log.Errorf("Throttler.retryReadAndApplyThrottlerConfig(): success reading throttler config: %+v", throttlerConfig)
				// It's possible that during a retry-sleep, the throttler is closed and opened again, leading
				// to two (or more) instances of this goroutine. That's not a big problem; it's fine if all
				// attempt to read the throttler config; but we just want to ensure they don't step on each other
				// while applying the changes.
				throttler.initMutex.Lock()
				defer throttler.initMutex.Unlock()
				throttler.applyThrottlerConfig(ctx, throttlerConfig) // may issue an Enable
				return
=======
				throttlerConfig, err := throttler.readThrottlerConfig(ctx)
				if err == nil {
					log.Errorf("Throttler.retryReadAndApplyThrottlerConfig(): success reading throttler config: %+v", throttlerConfig)
					// It's possible that during a retry-sleep, the throttler is closed and opened again, leading
					// to two (or more) instances of this goroutine. That's not a big problem; it's fine if all
					// attempt to read the throttler config; but we just want to ensure they don't step on each other
					// while applying the changes.
					throttler.initMutex.Lock()
					defer throttler.initMutex.Unlock()
					throttler.applyThrottlerConfig(ctx, throttlerConfig) // may issue an Enable
					go throttler.watchSrvKeyspaceOnce.Do(func() {
						// We start watching SrvKeyspace only after we know it's been created. Now is that time!
						throttler.srvTopoServer.WatchSrvKeyspace(context.Background(), throttler.cell, throttler.keyspace, throttler.WatchSrvKeyspaceCallback)
					})
					return
				}
				// It's possible, especially in CI, that this throttler opened before the SrvKeyspace entry is created in topo.
				// We thus retry until the entry is found.
				log.Errorf("Throttler.retryReadAndApplyThrottlerConfig(): error reading throttler config. Will retry in %v. Err=%+v", retryInterval, err)
				<-retryTicker.C
>>>>>>> b6841422
			}
			log.Errorf("Throttler.retryReadAndApplyThrottlerConfig(): error reading throttler config. Will retry in %v. Err=%+v", retryInterval, err)
			<-retryTicker.C
		}
	}
	go retryReadAndApplyThrottlerConfig()

	return nil
}

// Close frees resources
func (throttler *Throttler) Close() {
	log.Infof("Throttler: started execution of Close. Acquiring initMutex lock")
	throttler.initMutex.Lock()
	log.Infof("Throttler: acquired initMutex lock")
	defer throttler.initMutex.Unlock()
	if !throttler.IsOpen() {
		log.Infof("Throttler: throttler is not open")
		return
	}
	ctx := context.Background()
	throttler.Disable(ctx)
	atomic.StoreInt64(&throttler.isLeader, 0)

	log.Infof("Throttler: closing pool")
	throttler.pool.Close()
	atomic.StoreInt64(&throttler.isOpen, 0)
	log.Infof("Throttler: finished execution of Close")
}

func (throttler *Throttler) generateSelfMySQLThrottleMetricFunc(ctx context.Context, probe *mysql.Probe) func() *mysql.MySQLThrottleMetric {
	f := func() *mysql.MySQLThrottleMetric {
		return throttler.readSelfMySQLThrottleMetric(ctx, probe)
	}
	return f
}

// readSelfMySQLThrottleMetric reads the mysql metric from thi very tablet's backend mysql.
func (throttler *Throttler) readSelfMySQLThrottleMetric(ctx context.Context, probe *mysql.Probe) *mysql.MySQLThrottleMetric {
	metric := &mysql.MySQLThrottleMetric{
		ClusterName: selfStoreName,
		Key:         *mysql.SelfInstanceKey,
		Value:       0,
		Err:         nil,
	}
	conn, err := throttler.pool.Get(ctx, nil)
	if err != nil {
		metric.Err = err
		return metric
	}
	defer conn.Recycle()

	tm, err := conn.Exec(ctx, probe.MetricQuery, 1, true)
	if err != nil {
		metric.Err = err
		return metric
	}
	row := tm.Named().Row()
	if row == nil {
		metric.Err = fmt.Errorf("no results for readSelfMySQLThrottleMetric")
		return metric
	}

	metricsQueryType := mysql.GetMetricsQueryType(throttler.GetMetricsQuery())
	switch metricsQueryType {
	case mysql.MetricsQueryTypeSelect:
		// We expect a single row, single column result.
		// The "for" iteration below is just a way to get first result without knowning column name
		for k := range row {
			metric.Value, metric.Err = row.ToFloat64(k)
		}
	case mysql.MetricsQueryTypeShowGlobal:
		metric.Value, metric.Err = strconv.ParseFloat(row["Value"].ToString(), 64)
	default:
		metric.Err = fmt.Errorf("Unsupported metrics query type for query: %s", throttler.GetMetricsQuery())
	}

	return metric
}

// throttledAppsSnapshot returns a snapshot (a copy) of current throttled apps
func (throttler *Throttler) throttledAppsSnapshot() map[string]cache.Item {
	return throttler.throttledApps.Items()
}

// ThrottledAppsSnapshot returns a snapshot (a copy) of current throttled apps
func (throttler *Throttler) ThrottledApps() (result []base.AppThrottle) {
	for _, item := range throttler.throttledAppsSnapshot() {
		appThrottle, _ := item.Object.(*base.AppThrottle)
		result = append(result, *appThrottle)
	}
	return result
}

// isDormant returns true when the last check was more than dormantPeriod ago
func (throttler *Throttler) isDormant() bool {
	lastCheckTime := time.Unix(0, atomic.LoadInt64(&throttler.lastCheckTimeNano))
	return time.Since(lastCheckTime) > dormantPeriod
}

// Operate is the main entry point for the throttler operation and logic. It will
// run the probes, collect metrics, refresh inventory, etc.
func (throttler *Throttler) Operate(ctx context.Context) {
	tickers := [](*timer.SuspendableTicker){}
	addTicker := func(d time.Duration) *timer.SuspendableTicker {
		t := timer.NewSuspendableTicker(d, false)
		tickers = append(tickers, t)
		return t
	}
	leaderCheckTicker := addTicker(leaderCheckInterval)
	mysqlCollectTicker := addTicker(mysqlCollectInterval)
	mysqlDormantCollectTicker := addTicker(mysqlDormantCollectInterval)
	mysqlRefreshTicker := addTicker(mysqlRefreshInterval)
	mysqlAggregateTicker := addTicker(mysqlAggregateInterval)
	throttledAppsTicker := addTicker(throttledAppsSnapshotInterval)
	recentCheckTicker := addTicker(time.Second)

	go func() {
		defer log.Infof("Throttler: Operate terminated, tickers stopped")
		for _, t := range tickers {
			defer t.Stop()
			// since we just started the tickers now, speed up the ticks by forcing an immediate tick
			go t.TickNow()
		}

		for {
			select {
			case <-ctx.Done():
				return
			case <-leaderCheckTicker.C:
				{
					func() {
						throttler.initMutex.Lock()
						defer throttler.initMutex.Unlock()

						// sparse
						shouldBeLeader := int64(0)
						if throttler.IsOpen() {
							if throttler.tabletTypeFunc() == topodatapb.TabletType_PRIMARY {
								shouldBeLeader = 1
							}
						}

						transitionedIntoLeader := false
						if shouldBeLeader > throttler.isLeader {
							log.Infof("Throttler: transition into leadership")
							transitionedIntoLeader = true
						}
						if shouldBeLeader < throttler.isLeader {
							log.Infof("Throttler: transition out of leadership")
						}

						atomic.StoreInt64(&throttler.isLeader, shouldBeLeader)

						if transitionedIntoLeader {
							// transitioned into leadership, let's speed up the next 'refresh' and 'collect' ticks
							go mysqlRefreshTicker.TickNow()
							go throttler.heartbeatWriter.RequestHeartbeats()
						}
					}()
				}
			case <-mysqlCollectTicker.C:
				{
					if throttler.IsOpen() {
						// frequent
						if !throttler.isDormant() {
							throttler.collectMySQLMetrics(ctx)
						}
					}
				}
			case <-mysqlDormantCollectTicker.C:
				{
					if throttler.IsOpen() {
						// infrequent
						if throttler.isDormant() {
							throttler.collectMySQLMetrics(ctx)
						}
					}
				}
			case metric := <-throttler.mysqlThrottleMetricChan:
				{
					// incoming MySQL metric, frequent, as result of collectMySQLMetrics()
					throttler.mysqlInventory.InstanceKeyMetrics[metric.GetClusterInstanceKey()] = metric
				}
			case <-mysqlRefreshTicker.C:
				{
					// sparse
					if throttler.IsOpen() {
						go throttler.refreshMySQLInventory(ctx)
					}
				}
			case probes := <-throttler.mysqlClusterProbesChan:
				{
					// incoming structural update, sparse, as result of refreshMySQLInventory()
					throttler.updateMySQLClusterProbes(ctx, probes)
				}
			case <-mysqlAggregateTicker.C:
				{
					if throttler.IsOpen() {
						throttler.aggregateMySQLMetrics(ctx)
					}
				}
			case <-throttledAppsTicker.C:
				{
					if throttler.IsOpen() {
						go throttler.expireThrottledApps()
					}
				}
			case throttlerConfig := <-throttler.throttlerConfigChan:
				throttler.applyThrottlerConfig(ctx, throttlerConfig)
			case <-recentCheckTicker.C:
				// Increment recentCheckTickerValue by one.
				atomic.AddInt64(&throttler.recentCheckTickerValue, 1)
			}
		}
	}()
}

func (throttler *Throttler) generateTabletHTTPProbeFunction(ctx context.Context, clusterName string, probe *mysql.Probe) (probeFunc func() *mysql.MySQLThrottleMetric) {
	return func() *mysql.MySQLThrottleMetric {
		// Hit a tablet's `check-self` via HTTP, and convert its CheckResult JSON output into a MySQLThrottleMetric
		mySQLThrottleMetric := mysql.NewMySQLThrottleMetric()
		mySQLThrottleMetric.ClusterName = clusterName
		mySQLThrottleMetric.Key = probe.Key

		tabletCheckSelfURL := fmt.Sprintf("http://%s:%d/throttler/check-self?app=%s", probe.TabletHost, probe.TabletPort, throttlerapp.VitessName)
		resp, err := throttler.httpClient.Get(tabletCheckSelfURL)
		if err != nil {
			mySQLThrottleMetric.Err = err
			return mySQLThrottleMetric
		}
		defer resp.Body.Close()
		b, err := io.ReadAll(resp.Body)
		if err != nil {
			mySQLThrottleMetric.Err = err
			return mySQLThrottleMetric
		}
		checkResult := &CheckResult{}
		if err := json.Unmarshal(b, checkResult); err != nil {
			mySQLThrottleMetric.Err = err
			return mySQLThrottleMetric
		}
		mySQLThrottleMetric.Value = checkResult.Value

		if checkResult.StatusCode == http.StatusInternalServerError {
			mySQLThrottleMetric.Err = fmt.Errorf("Status code: %d", checkResult.StatusCode)
		}
		if checkResult.RecentlyChecked {
			// We have just probed a tablet, and it reported back that someone just recently "check"ed it.
			// We therefore renew the heartbeats lease.
			go throttler.heartbeatWriter.RequestHeartbeats()
		}
		return mySQLThrottleMetric
	}
}

func (throttler *Throttler) collectMySQLMetrics(ctx context.Context) error {
	// synchronously, get lists of probes
	for clusterName, probes := range throttler.mysqlInventory.ClustersProbes {
		clusterName := clusterName
		probes := probes
		go func() {
			// probes is known not to change. It can be *replaced*, but not changed.
			// so it's safe to iterate it
			for _, probe := range *probes {
				probe := probe
				go func() {
					// Avoid querying the same server twice at the same time. If previous read is still there,
					// we avoid re-reading it.
					if !atomic.CompareAndSwapInt64(&probe.QueryInProgress, 0, 1) {
						return
					}
					defer atomic.StoreInt64(&probe.QueryInProgress, 0)

					var throttleMetricFunc func() *mysql.MySQLThrottleMetric
					if clusterName == selfStoreName {
						throttleMetricFunc = throttler.generateSelfMySQLThrottleMetricFunc(ctx, probe)
					} else {
						throttleMetricFunc = throttler.generateTabletHTTPProbeFunction(ctx, clusterName, probe)
					}
					throttleMetrics := mysql.ReadThrottleMetric(probe, clusterName, throttleMetricFunc)
					throttler.mysqlThrottleMetricChan <- throttleMetrics
				}()
			}
		}()
	}
	return nil
}

// refreshMySQLInventory will re-structure the inventory based on reading config settings
func (throttler *Throttler) refreshMySQLInventory(ctx context.Context) error {

	// distribute the query/threshold from the throttler down to the cluster settings and from there to the probes
	metricsQuery := throttler.GetMetricsQuery()
	metricsThreshold := throttler.MetricsThreshold.Load()
	addInstanceKey := func(tabletHost string, tabletPort int, key *mysql.InstanceKey, clusterName string, clusterSettings *config.MySQLClusterConfigurationSettings, probes *mysql.Probes) {
		for _, ignore := range clusterSettings.IgnoreHosts {
			if strings.Contains(key.StringCode(), ignore) {
				log.Infof("Throttler: instance key ignored: %+v", key)
				return
			}
		}
		if !key.IsValid() && !key.IsSelf() {
			log.Infof("Throttler: read invalid instance key: [%+v] for cluster %+v", key, clusterName)
			return
		}

		probe := &mysql.Probe{
			Key:         *key,
			TabletHost:  tabletHost,
			TabletPort:  tabletPort,
			MetricQuery: clusterSettings.MetricQuery,
			CacheMillis: clusterSettings.CacheMillis,
		}
		(*probes)[*key] = probe
	}

	for clusterName, clusterSettings := range config.Settings().Stores.MySQL.Clusters {
		clusterName := clusterName
		clusterSettings := clusterSettings
		clusterSettings.MetricQuery = metricsQuery
		clusterSettings.ThrottleThreshold.Store(metricsThreshold)
		// config may dynamically change, but internal structure (config.Settings().Stores.MySQL.Clusters in our case)
		// is immutable and can only be _replaced_. Hence, it's safe to read in a goroutine:
		go func() {
			throttler.mysqlClusterThresholds.Set(clusterName, math.Float64frombits(clusterSettings.ThrottleThreshold.Load()), cache.DefaultExpiration)
			clusterProbes := &mysql.ClusterProbes{
				ClusterName:      clusterName,
				IgnoreHostsCount: clusterSettings.IgnoreHostsCount,
				InstanceProbes:   mysql.NewProbes(),
			}

			if clusterName == selfStoreName {
				// special case: just looking at this tablet's MySQL server
				// We will probe this "cluster" (of one server) is a special way.
				addInstanceKey("", 0, mysql.SelfInstanceKey, clusterName, clusterSettings, clusterProbes.InstanceProbes)
				throttler.mysqlClusterProbesChan <- clusterProbes
				return
			}
			if atomic.LoadInt64(&throttler.isLeader) == 0 {
				// not the leader (primary tablet)? Then no more work for us.
				return
			}
			// The primary tablet is also in charge of collecting the shard's metrics
			err := func() error {
				tabletAliases, err := throttler.ts.FindAllTabletAliasesInShard(ctx, throttler.keyspace, throttler.shard)
				if err != nil {
					return err
				}
				for _, tabletAlias := range tabletAliases {
					tablet, err := throttler.ts.GetTablet(ctx, tabletAlias)
					if err != nil {
						return err
					}
					if throttler.throttleTabletTypesMap[tablet.Type] {
						key := mysql.InstanceKey{Hostname: tablet.MysqlHostname, Port: int(tablet.MysqlPort)}
						addInstanceKey(tablet.Hostname, int(tablet.PortMap["vt"]), &key, clusterName, clusterSettings, clusterProbes.InstanceProbes)
					}
				}
				throttler.mysqlClusterProbesChan <- clusterProbes
				return nil
			}()
			if err != nil {
				log.Errorf("refreshMySQLInventory: %+v", err)
			}
		}()
	}
	return nil
}

// synchronous update of inventory
func (throttler *Throttler) updateMySQLClusterProbes(ctx context.Context, clusterProbes *mysql.ClusterProbes) error {
	throttler.mysqlInventory.ClustersProbes[clusterProbes.ClusterName] = clusterProbes.InstanceProbes
	throttler.mysqlInventory.IgnoreHostsCount[clusterProbes.ClusterName] = clusterProbes.IgnoreHostsCount
	throttler.mysqlInventory.IgnoreHostsThreshold[clusterProbes.ClusterName] = clusterProbes.IgnoreHostsThreshold
	return nil
}

// synchronous aggregation of collected data
func (throttler *Throttler) aggregateMySQLMetrics(ctx context.Context) error {
	for clusterName, probes := range throttler.mysqlInventory.ClustersProbes {
		metricName := fmt.Sprintf("mysql/%s", clusterName)
		ignoreHostsCount := throttler.mysqlInventory.IgnoreHostsCount[clusterName]
		ignoreHostsThreshold := throttler.mysqlInventory.IgnoreHostsThreshold[clusterName]
		aggregatedMetric := aggregateMySQLProbes(ctx, probes, clusterName, throttler.mysqlInventory.InstanceKeyMetrics, ignoreHostsCount, config.Settings().Stores.MySQL.IgnoreDialTCPErrors, ignoreHostsThreshold)
		throttler.aggregatedMetrics.Set(metricName, aggregatedMetric, cache.DefaultExpiration)
	}
	return nil
}

func (throttler *Throttler) getNamedMetric(metricName string) base.MetricResult {
	if metricResultVal, found := throttler.aggregatedMetrics.Get(metricName); found {
		return metricResultVal.(base.MetricResult)
	}
	return base.NoSuchMetric
}

func (throttler *Throttler) getMySQLClusterMetrics(ctx context.Context, clusterName string) (base.MetricResult, float64) {
	if thresholdVal, found := throttler.mysqlClusterThresholds.Get(clusterName); found {
		threshold, _ := thresholdVal.(float64)
		metricName := fmt.Sprintf("mysql/%s", clusterName)
		return throttler.getNamedMetric(metricName), threshold
	}

	return base.NoSuchMetric, 0
}

func (throttler *Throttler) aggregatedMetricsSnapshot() map[string]base.MetricResult {
	snapshot := make(map[string]base.MetricResult)
	for key, value := range throttler.aggregatedMetrics.Items() {
		metricResult, _ := value.Object.(base.MetricResult)
		snapshot[key] = metricResult
	}
	return snapshot
}

func (throttler *Throttler) expireThrottledApps() {
	now := time.Now()
	for appName, item := range throttler.throttledApps.Items() {
		appThrottle := item.Object.(*base.AppThrottle)
		if appThrottle.ExpireAt.Before(now) {
			throttler.UnthrottleApp(appName)
		}
	}
}

// ThrottleApp instructs the throttler to begin throttling an app, to som eperiod and with some ratio.
func (throttler *Throttler) ThrottleApp(appName string, expireAt time.Time, ratio float64) (appThrottle *base.AppThrottle) {
	throttler.throttledAppsMutex.Lock()
	defer throttler.throttledAppsMutex.Unlock()

	now := time.Now()
	if object, found := throttler.throttledApps.Get(appName); found {
		appThrottle = object.(*base.AppThrottle)
		if !expireAt.IsZero() {
			appThrottle.ExpireAt = expireAt
		}
		if ratio >= 0 {
			appThrottle.Ratio = ratio
		}
	} else {
		if expireAt.IsZero() {
			expireAt = now.Add(defaultThrottleTTLMinutes * time.Minute)
		}
		if ratio < 0 {
			ratio = defaultThrottleRatio
		}
		appThrottle = base.NewAppThrottle(appName, expireAt, ratio)
	}
	if now.Before(appThrottle.ExpireAt) {
		throttler.throttledApps.Set(appName, appThrottle, cache.DefaultExpiration)
	} else {
		throttler.UnthrottleApp(appName)
	}
	return appThrottle
}

// UnthrottleApp cancels any throttling, if any, for a given app
func (throttler *Throttler) UnthrottleApp(appName string) (appThrottle *base.AppThrottle) {
	throttler.throttledApps.Delete(appName)
	// the app is likely to check
	go throttler.heartbeatWriter.RequestHeartbeats()
	return base.NewAppThrottle(appName, time.Now(), 0)
}

// IsAppThrottled tells whether some app should be throttled.
// Assuming an app is throttled to some extend, it will randomize the result based
// on the throttle ratio
func (throttler *Throttler) IsAppThrottled(appName string) bool {
	isSingleAppNameThrottled := func(singleAppName string) bool {
		if object, found := throttler.throttledApps.Get(singleAppName); found {
			appThrottle := object.(*base.AppThrottle)
			if appThrottle.ExpireAt.Before(time.Now()) {
				// throttling cleanup hasn't purged yet, but it is expired
				return false
			}
			// handle ratio
			if rand.Float64() < appThrottle.Ratio {
				return true
			}
		}
		return false
	}
	if isSingleAppNameThrottled(appName) {
		return true
	}
	for _, singleAppName := range strings.Split(appName, ":") {
		if singleAppName == "" {
			continue
		}
		if isSingleAppNameThrottled(singleAppName) {
			return true
		}
	}
	return false
}

// ThrottledAppsMap returns a (copy) map of currently throttled apps
func (throttler *Throttler) ThrottledAppsMap() (result map[string](*base.AppThrottle)) {
	result = make(map[string](*base.AppThrottle))

	for appName, item := range throttler.throttledApps.Items() {
		appThrottle := item.Object.(*base.AppThrottle)
		result[appName] = appThrottle
	}
	return result
}

// markRecentApp takes note that an app has just asked about throttling, making it "recent"
func (throttler *Throttler) markRecentApp(appName string, remoteAddr string) {
	recentAppKey := fmt.Sprintf("%s/%s", appName, remoteAddr)
	throttler.recentApps.Set(recentAppKey, time.Now(), cache.DefaultExpiration)
}

// RecentAppsMap returns a (copy) map of apps which checked for throttling recently
func (throttler *Throttler) RecentAppsMap() (result map[string](*base.RecentApp)) {
	result = make(map[string](*base.RecentApp))

	for recentAppKey, item := range throttler.recentApps.Items() {
		recentApp := base.NewRecentApp(item.Object.(time.Time))
		result[recentAppKey] = recentApp
	}
	return result
}

// markMetricHealthy will mark the time "now" as the last time a given metric was checked to be "OK"
func (throttler *Throttler) markMetricHealthy(metricName string) {
	throttler.metricsHealth.Set(metricName, time.Now(), cache.DefaultExpiration)
}

// timeSinceMetricHealthy returns time elapsed since the last time a metric checked "OK"
func (throttler *Throttler) timeSinceMetricHealthy(metricName string) (timeSinceHealthy time.Duration, found bool) {
	if lastOKTime, found := throttler.metricsHealth.Get(metricName); found {
		return time.Since(lastOKTime.(time.Time)), true
	}
	return 0, false
}

func (throttler *Throttler) metricsHealthSnapshot() base.MetricHealthMap {
	snapshot := make(base.MetricHealthMap)
	for key, value := range throttler.metricsHealth.Items() {
		lastHealthyAt, _ := value.Object.(time.Time)
		snapshot[key] = base.NewMetricHealth(lastHealthyAt)
	}
	return snapshot
}

// AppRequestMetricResult gets a metric result in the context of a specific app
func (throttler *Throttler) AppRequestMetricResult(ctx context.Context, appName string, metricResultFunc base.MetricResultFunc, denyApp bool) (metricResult base.MetricResult, threshold float64) {
	if denyApp {
		return base.AppDeniedMetric, 0
	}
	if throttler.IsAppThrottled(appName) {
		return base.AppDeniedMetric, 0
	}
	return metricResultFunc()
}

// checkStore checks the aggregated value of given MySQL store
func (throttler *Throttler) checkStore(ctx context.Context, appName string, storeName string, remoteAddr string, flags *CheckFlags) (checkResult *CheckResult) {
	if !throttler.IsRunning() {
		return okMetricCheckResult
	}
	if throttlerapp.ExemptFromChecks(appName) {
		// Some apps are exempt from checks. They are always responded with OK. This is because those apps are
		// continuous and do not generate a substantial load.
		return okMetricCheckResult
	}
	if !flags.SkipRequestHeartbeats && !throttlerapp.VitessName.Equals(appName) {
		go throttler.heartbeatWriter.RequestHeartbeats()
		// This check was made by someone other than the throttler itself, i.e. this came from online-ddl or vreplication or other.
		// We mark the fact that someone just made a check. If this is a REPLICA or RDONLY tables, this will be reported back
		// to the PRIMARY so that it knows it must renew the heartbeat lease.
		atomic.StoreInt64(&throttler.recentCheckValue, 1+atomic.LoadInt64(&throttler.recentCheckTickerValue))
	}
	checkResult = throttler.check.Check(ctx, appName, "mysql", storeName, remoteAddr, flags)

	if atomic.LoadInt64(&throttler.recentCheckValue) >= atomic.LoadInt64(&throttler.recentCheckTickerValue) {
		// This indicates someone, who is not "vitess" ie not internal to the throttling logic, did a _recent_ `check`.
		// This could be online-ddl, or vreplication or whoever else.
		// If this tablet is a REPLICA or RDONLY, we want to advertise to the PRIMARY that someone did a recent check,
		// so that the PRIMARY knows it must renew the heartbeat lease.
		checkResult.RecentlyChecked = true
	}

	return checkResult
}

// checkShard checks the health of the shard, and runs on the primary tablet only
func (throttler *Throttler) checkShard(ctx context.Context, appName string, remoteAddr string, flags *CheckFlags) (checkResult *CheckResult) {
	return throttler.checkStore(ctx, appName, shardStoreName, remoteAddr, flags)
}

// CheckSelf is checks the mysql/self metric, and is available on each tablet
func (throttler *Throttler) checkSelf(ctx context.Context, appName string, remoteAddr string, flags *CheckFlags) (checkResult *CheckResult) {
	return throttler.checkStore(ctx, appName, selfStoreName, remoteAddr, flags)
}

// CheckByType runs a check by requested check type
func (throttler *Throttler) CheckByType(ctx context.Context, appName string, remoteAddr string, flags *CheckFlags, checkType ThrottleCheckType) (checkResult *CheckResult) {
	switch checkType {
	case ThrottleCheckSelf:
		return throttler.checkSelf(ctx, appName, remoteAddr, flags)
	case ThrottleCheckPrimaryWrite:
		if atomic.LoadInt64(&throttler.checkAsCheckSelf) != 0 {
			return throttler.checkSelf(ctx, appName, remoteAddr, flags)
		}
		return throttler.checkShard(ctx, appName, remoteAddr, flags)
	default:
		return invalidCheckTypeCheckResult
	}
}

// Status exports a status breakdown
func (throttler *Throttler) Status() *ThrottlerStatus {
	return &ThrottlerStatus{
		Keyspace: throttler.keyspace,
		Shard:    throttler.shard,

		IsLeader:  (atomic.LoadInt64(&throttler.isLeader) > 0),
		IsOpen:    (atomic.LoadInt64(&throttler.isOpen) > 0),
		IsEnabled: (atomic.LoadInt64(&throttler.isEnabled) > 0),
		IsDormant: throttler.isDormant(),

		Query:     throttler.GetMetricsQuery(),
		Threshold: throttler.GetMetricsThreshold(),

		AggregatedMetrics: throttler.aggregatedMetricsSnapshot(),
		MetricsHealth:     throttler.metricsHealthSnapshot(),
	}
}<|MERGE_RESOLUTION|>--- conflicted
+++ resolved
@@ -247,11 +247,6 @@
 func (throttler *Throttler) InitDBConfig(keyspace, shard string) {
 	throttler.keyspace = keyspace
 	throttler.shard = shard
-<<<<<<< HEAD
-
-	throttler.srvTopoServer.WatchSrvKeyspace(context.Background(), throttler.cell, throttler.keyspace, throttler.WatchSrvKeyspaceCallback)
-=======
->>>>>>> b6841422
 }
 
 func (throttler *Throttler) GetMetricsQuery() string {
@@ -482,7 +477,6 @@
 				return
 			}
 
-<<<<<<< HEAD
 			throttlerConfig, err := throttler.readThrottlerConfig(ctx)
 			if err == nil {
 				log.Errorf("Throttler.retryReadAndApplyThrottlerConfig(): success reading throttler config: %+v", throttlerConfig)
@@ -493,29 +487,11 @@
 				throttler.initMutex.Lock()
 				defer throttler.initMutex.Unlock()
 				throttler.applyThrottlerConfig(ctx, throttlerConfig) // may issue an Enable
+				go throttler.watchSrvKeyspaceOnce.Do(func() {
+					// We start watching SrvKeyspace only after we know it's been created. Now is that time!
+					throttler.srvTopoServer.WatchSrvKeyspace(context.Background(), throttler.cell, throttler.keyspace, throttler.WatchSrvKeyspaceCallback)
+				})
 				return
-=======
-				throttlerConfig, err := throttler.readThrottlerConfig(ctx)
-				if err == nil {
-					log.Errorf("Throttler.retryReadAndApplyThrottlerConfig(): success reading throttler config: %+v", throttlerConfig)
-					// It's possible that during a retry-sleep, the throttler is closed and opened again, leading
-					// to two (or more) instances of this goroutine. That's not a big problem; it's fine if all
-					// attempt to read the throttler config; but we just want to ensure they don't step on each other
-					// while applying the changes.
-					throttler.initMutex.Lock()
-					defer throttler.initMutex.Unlock()
-					throttler.applyThrottlerConfig(ctx, throttlerConfig) // may issue an Enable
-					go throttler.watchSrvKeyspaceOnce.Do(func() {
-						// We start watching SrvKeyspace only after we know it's been created. Now is that time!
-						throttler.srvTopoServer.WatchSrvKeyspace(context.Background(), throttler.cell, throttler.keyspace, throttler.WatchSrvKeyspaceCallback)
-					})
-					return
-				}
-				// It's possible, especially in CI, that this throttler opened before the SrvKeyspace entry is created in topo.
-				// We thus retry until the entry is found.
-				log.Errorf("Throttler.retryReadAndApplyThrottlerConfig(): error reading throttler config. Will retry in %v. Err=%+v", retryInterval, err)
-				<-retryTicker.C
->>>>>>> b6841422
 			}
 			log.Errorf("Throttler.retryReadAndApplyThrottlerConfig(): error reading throttler config. Will retry in %v. Err=%+v", retryInterval, err)
 			<-retryTicker.C
