--- conflicted
+++ resolved
@@ -191,12 +191,6 @@
 	throttledAppsMutex  sync.Mutex
 
 	readSelfThrottleMetrics func(context.Context) base.ThrottleMetrics // overwritten by unit test
-
-<<<<<<< HEAD
-	httpClient *http.Client
-=======
-	hostCpuCoreCount atomic.Int32
->>>>>>> e341f239
 }
 
 // ThrottlerStatus published some status values from the throttler
