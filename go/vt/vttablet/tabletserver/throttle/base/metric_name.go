--- conflicted
+++ resolved
@@ -60,22 +60,14 @@
 }
 
 const (
-<<<<<<< HEAD
-	DefaultMetricName           MetricName = "default"
-	LagMetricName               MetricName = "lag"
-	ThreadsRunningMetricName    MetricName = "threads_running"
-	CustomMetricName            MetricName = "custom"
-	LoadAvgMetricName           MetricName = "loadavg"
-	HistoryListLengthMetricName MetricName = "history_list_length"
-=======
 	DefaultMetricName                MetricName = "default"
 	LagMetricName                    MetricName = "lag"
 	ThreadsRunningMetricName         MetricName = "threads_running"
 	CustomMetricName                 MetricName = "custom"
 	LoadAvgMetricName                MetricName = "loadavg"
+	HistoryListLengthMetricName      MetricName = "history_list_length"
 	MysqldLoadAvgMetricName          MetricName = "mysqld-loadavg"
 	MysqldDatadirUsedRatioMetricName MetricName = "mysqld-datadir-used-ratio"
->>>>>>> fb791062
 )
 
 func (metric MetricName) DefaultScope() Scope {
