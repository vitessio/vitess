/*
Copyright 2024 The Vitess Authors.

Licensed under the Apache License, Version 2.0 (the "License");
you may not use this file except in compliance with the License.
You may obtain a copy of the License at

    http://www.apache.org/licenses/LICENSE-2.0

Unless required by applicable law or agreed to in writing, software
distributed under the License is distributed on an "AS IS" BASIS,
WITHOUT WARRANTIES OR CONDITIONS OF ANY KIND, either express or implied.
See the License for the specific language governing permissions and
limitations under the License.
*/

package base

import (
	"strings"
	"testing"

	"github.com/stretchr/testify/assert"
	"github.com/stretchr/testify/require"

	"vitess.io/vitess/go/textutil"
)

func TestAggregateName(t *testing.T) {
	tcases := []struct {
		aggregatedName string
		scope          Scope
		metricName     MetricName
		expectErr      string
	}{
		{
			aggregatedName: "",
			expectErr:      ErrNoSuchMetric.Error(),
		},
		{
			aggregatedName: "self",
			scope:          SelfScope,
			metricName:     DefaultMetricName,
		},
		{
			aggregatedName: "shard",
			scope:          ShardScope,
			metricName:     DefaultMetricName,
		},
		{
			aggregatedName: "self/default",
			expectErr:      ErrNoSuchMetric.Error(),
		},
		{
			aggregatedName: "lag",
			scope:          ShardScope,
			metricName:     LagMetricName,
		},
		{
			aggregatedName: "loadavg",
			scope:          SelfScope,
			metricName:     LoadAvgMetricName,
		},
		{
			aggregatedName: "lag2",
			expectErr:      ErrNoSuchMetric.Error(),
		},
		{
			aggregatedName: "self/lag",
			scope:          SelfScope,
			metricName:     LagMetricName,
		},
		{
			aggregatedName: "shard/lag",
			scope:          ShardScope,
			metricName:     LagMetricName,
		},
		{
			aggregatedName: "shard/lag3",
			expectErr:      ErrNoSuchMetric.Error(),
		},
		{
			aggregatedName: "shard/lag/zone1-01",
			expectErr:      ErrNoSuchMetric.Error(),
		},
		{
			aggregatedName: "shard/loadavg",
			scope:          ShardScope,
			metricName:     LoadAvgMetricName,
		},
	}
	assert.Equal(t, 3*len(KnownMetricNames), len(aggregatedMetricNames))
	for _, tcase := range tcases {
		t.Run(tcase.aggregatedName, func(t *testing.T) {
			scope, metricName, err := DisaggregateMetricName(tcase.aggregatedName)
			{
				scope2, metricName2, err2 := MetricName(tcase.aggregatedName).Disaggregated()
				assert.Equal(t, scope, scope2)
				assert.Equal(t, metricName, metricName2)
				assert.Equal(t, err, err2)
			}
			if tcase.expectErr != "" {
				assert.ErrorContains(t, err, tcase.expectErr)
				return
			}
			assert.NoError(t, err)
			assert.NotEqual(t, UndefinedScope, scope)
			assert.Equal(t, tcase.scope, scope)
			assert.Equal(t, tcase.metricName, metricName)

			if strings.Contains(tcase.aggregatedName, "/") && tcase.metricName != DefaultMetricName {
				// Run the reverse.
				// Remember that for backwards compatibility, we do not add "default" to the aggregated name,
				// and we therefore skip tests that would fail because of this.
				aggregatedName := metricName.AggregatedName(scope)
				assert.Equal(t, tcase.aggregatedName, aggregatedName)
			}
		})
	}
}

func TestScopeFromString(t *testing.T) {
	{
		scope, err := ScopeFromString("")
		assert.NoError(t, err)
		assert.Equal(t, UndefinedScope, scope)
	}
	{
		scope, err := ScopeFromString("self")
		assert.NoError(t, err)
		assert.Equal(t, SelfScope, scope)
	}
	{
		scope, err := ScopeFromString("shard")
		assert.NoError(t, err)
		assert.Equal(t, ShardScope, scope)
	}
	{
		_, err := ScopeFromString("something")
		assert.ErrorContains(t, err, "unknown scope")
	}
	{
		_, err := ScopeFromString("self/lag")
		assert.ErrorContains(t, err, "unknown scope")
	}
}

func TestUnique(t *testing.T) {
	tcases := []struct {
		names  MetricNames
		expect MetricNames
	}{
		{
			names:  nil,
			expect: nil,
		},
		{
			names:  MetricNames{},
			expect: MetricNames{},
		},
		{
			names:  MetricNames{LagMetricName},
			expect: MetricNames{LagMetricName},
		},
		{
			names:  MetricNames{LagMetricName, LagMetricName},
			expect: MetricNames{LagMetricName},
		},
		{
			names:  MetricNames{LagMetricName, ThreadsRunningMetricName, LagMetricName},
			expect: MetricNames{LagMetricName, ThreadsRunningMetricName},
		},
		{
			names:  MetricNames{LagMetricName, ThreadsRunningMetricName, LagMetricName, LoadAvgMetricName, LoadAvgMetricName, CustomMetricName},
			expect: MetricNames{LagMetricName, ThreadsRunningMetricName, LoadAvgMetricName, CustomMetricName},
		},
	}
	for _, tcase := range tcases {
		t.Run(tcase.names.String(), func(t *testing.T) {
			assert.Equal(t, tcase.expect, tcase.names.Unique())
		})
	}
}

func TestContains(t *testing.T) {
	tcases := []struct {
		names  MetricNames
		name   MetricName
		expect bool
	}{
		{
			names: nil,
			name:  LagMetricName,
		},
		{
			names: MetricNames{},
			name:  LagMetricName,
		},
		{
			names:  MetricNames{LagMetricName},
			name:   LagMetricName,
			expect: true,
		},
		{
			names:  MetricNames{LagMetricName},
			name:   ThreadsRunningMetricName,
			expect: false,
		},
		{
			names:  MetricNames{LagMetricName, LagMetricName},
			name:   LagMetricName,
			expect: true,
		},
		{
			names:  MetricNames{LagMetricName, ThreadsRunningMetricName, LagMetricName},
			name:   LagMetricName,
			expect: true,
		},
		{
			names:  MetricNames{LagMetricName, ThreadsRunningMetricName, LagMetricName, LoadAvgMetricName, LoadAvgMetricName, CustomMetricName},
			name:   LoadAvgMetricName,
			expect: true,
		},
		{
			names:  MetricNames{LagMetricName, ThreadsRunningMetricName, LagMetricName, LoadAvgMetricName, LoadAvgMetricName},
			name:   CustomMetricName,
			expect: false,
		},
	}
	for _, tcase := range tcases {
		t.Run(tcase.names.String(), func(t *testing.T) {
			assert.Equal(t, tcase.expect, tcase.names.Contains(tcase.name))
		})
	}
}

func TestKnownMetricNames(t *testing.T) {
	assert.NotEmpty(t, KnownMetricNames)
	assert.Contains(t, KnownMetricNames, LagMetricName)
	assert.Contains(t, KnownMetricNames, ThreadsRunningMetricName)
	assert.Contains(t, KnownMetricNames, LoadAvgMetricName)
	assert.Contains(t, KnownMetricNames, CustomMetricName)
	assert.Contains(t, KnownMetricNames, DefaultMetricName)
<<<<<<< HEAD
	assert.Contains(t, KnownMetricNames, HistoryListLengthMetricName)
=======
	assert.Contains(t, KnownMetricNames, MysqldLoadAvgMetricName)
	assert.Contains(t, KnownMetricNames, MysqldDatadirUsedRatioMetricName)
}

func TestSingleWordCamelKnownMetricNames(t *testing.T) {
	expectCases := map[MetricName]string{
		LagMetricName:                    "Lag",
		ThreadsRunningMetricName:         "ThreadsRunning",
		LoadAvgMetricName:                "Loadavg",
		CustomMetricName:                 "Custom",
		DefaultMetricName:                "Default",
		MysqldLoadAvgMetricName:          "MysqldLoadavg",
		MysqldDatadirUsedRatioMetricName: "MysqldDatadirUsedRatio",
	}
	for _, metricName := range KnownMetricNames {
		t.Run(metricName.String(), func(t *testing.T) {
			expect, ok := expectCases[metricName]
			require.True(t, ok)
			assert.Equal(t, expect, textutil.PascalCase(metricName.String()))
		})
	}
>>>>>>> fb791062
}<|MERGE_RESOLUTION|>--- conflicted
+++ resolved
@@ -241,18 +241,17 @@
 	assert.Contains(t, KnownMetricNames, LoadAvgMetricName)
 	assert.Contains(t, KnownMetricNames, CustomMetricName)
 	assert.Contains(t, KnownMetricNames, DefaultMetricName)
-<<<<<<< HEAD
 	assert.Contains(t, KnownMetricNames, HistoryListLengthMetricName)
-=======
 	assert.Contains(t, KnownMetricNames, MysqldLoadAvgMetricName)
 	assert.Contains(t, KnownMetricNames, MysqldDatadirUsedRatioMetricName)
 }
 
-func TestSingleWordCamelKnownMetricNames(t *testing.T) {
+func TestKnownMetricNamesPascalCase(t *testing.T) {
 	expectCases := map[MetricName]string{
 		LagMetricName:                    "Lag",
 		ThreadsRunningMetricName:         "ThreadsRunning",
 		LoadAvgMetricName:                "Loadavg",
+		HistoryListLengthMetricName:      "HistoryListLength",
 		CustomMetricName:                 "Custom",
 		DefaultMetricName:                "Default",
 		MysqldLoadAvgMetricName:          "MysqldLoadavg",
@@ -265,5 +264,4 @@
 			assert.Equal(t, expect, textutil.PascalCase(metricName.String()))
 		})
 	}
->>>>>>> fb791062
 }