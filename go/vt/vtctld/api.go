package vtctld

import (
	"bytes"
	"encoding/json"
	"errors"
	"flag"
	"fmt"
	"io/ioutil"
	"net/http"
	"reflect"
	"strings"
	"time"

	log "github.com/golang/glog"
	"github.com/golang/protobuf/jsonpb"
	"github.com/golang/protobuf/proto"
	"golang.org/x/net/context"

	"github.com/youtube/vitess/go/acl"
	"github.com/youtube/vitess/go/vt/logutil"
	"github.com/youtube/vitess/go/vt/schemamanager"
	"github.com/youtube/vitess/go/vt/tabletmanager/tmclient"
	"github.com/youtube/vitess/go/vt/topo"
	"github.com/youtube/vitess/go/vt/topo/topoproto"
	"github.com/youtube/vitess/go/vt/vtctl"
	"github.com/youtube/vitess/go/vt/wrangler"

	logutilpb "github.com/youtube/vitess/go/vt/proto/logutil"
	topodatapb "github.com/youtube/vitess/go/vt/proto/topodata"
)

var (
	localCell = flag.String("cell", "", "cell to use")
)

// This file implements a REST-style API for the vtctld web interface.

const (
	apiPrefix = "/api/"

	jsonContentType = "application/json; charset=utf-8"
)

func httpErrorf(w http.ResponseWriter, r *http.Request, format string, args ...interface{}) {
	errMsg := fmt.Sprintf(format, args...)
	log.Errorf("HTTP error on %v: %v, request: %#v", r.URL.Path, errMsg, r)
	http.Error(w, errMsg, http.StatusInternalServerError)
}

func handleCollection(collection string, getFunc func(*http.Request) (interface{}, error)) {
	http.HandleFunc(apiPrefix+collection+"/", func(w http.ResponseWriter, r *http.Request) {
		// Get the requested object.
		obj, err := getFunc(r)
		if err != nil {
			if err == topo.ErrNoNode {
				http.NotFound(w, r)
				return
			}
			httpErrorf(w, r, "can't get %v: %v", collection, err)
			return
		}

		// JSON marshals a nil slice as "null", but we prefer "[]".
		if val := reflect.ValueOf(obj); val.Kind() == reflect.Slice && val.IsNil() {
			w.Header().Set("Content-Type", jsonContentType)
			w.Write([]byte("[]"))
			return
		}

		// JSON encode response.
		var data []byte
		switch obj := obj.(type) {
		case proto.Message:
			// We use jsonpb for protobuf messages because it is the only supported
			// way to marshal protobuf messages to JSON.
			// In addition to that, it's the only way to emit zero values in the JSON
			// output.
			// Unfortunately, it works only for protobuf messages. Therefore, we use
			// the default marshaler for the remaining structs (which are possibly
			// mixed protobuf and non-protobuf).
			// TODO(mberlin): Switch "EnumAsInts" to "false" once the frontend is
			//                updated and mixed types will use jsonpb as well.

			// jsonpb may panic if the "proto.Message" is an embedded field
			// of "obj" and "obj" has non-exported fields. Return an error then.
			defer func() {
				if val := recover(); val != nil {
					httpErrorf(w, r, "jsonpb panicked: %v", val)
					return
				}
			}()

			// Marshal the protobuf message.
			var b bytes.Buffer
			m := jsonpb.Marshaler{EnumsAsInts: true, EmitDefaults: true, Indent: "  ", OrigName: true}
			if err := m.Marshal(&b, obj); err != nil {
				httpErrorf(w, r, "jsonpb error: %v", err)
				return
			}
			data = b.Bytes()
		default:
			data, err = json.MarshalIndent(obj, "", "  ")
			if err != nil {
				httpErrorf(w, r, "json error: %v", err)
				return
			}
		}
		w.Header().Set("Content-Type", jsonContentType)
		w.Write(data)
	})
}

func getItemPath(url string) string {
	// Strip API prefix.
	if !strings.HasPrefix(url, apiPrefix) {
		return ""
	}
	url = url[len(apiPrefix):]

	// Strip collection name.
	parts := strings.SplitN(url, "/", 2)
	if len(parts) != 2 {
		return ""
	}
	return parts[1]
}

func unmarshalRequest(r *http.Request, v interface{}) error {
	data, err := ioutil.ReadAll(r.Body)
	if err != nil {
		return err
	}
	return json.Unmarshal(data, v)
}

func addSrvkeyspace(ctx context.Context, ts topo.Server, cell, keyspace string, srvKeyspaces map[string]interface{}) error {
	srvKeyspace, err := ts.GetSrvKeyspace(ctx, cell, keyspace)
	if err != nil {
		return fmt.Errorf("invalid keyspace name: %q ", keyspace)
	}
	srvKeyspaces[keyspace] = srvKeyspace
	return nil
}

func initAPI(ctx context.Context, ts topo.Server, actions *ActionRepository, realtimeStats *realtimeStats) {
	tabletHealthCache := newTabletHealthCache(ts)
	tmClient := tmclient.NewTabletManagerClient()

	// Cells
	handleCollection("cells", func(r *http.Request) (interface{}, error) {
		if getItemPath(r.URL.Path) != "" {
			return nil, errors.New("cells can only be listed, not retrieved")
		}
		return ts.GetKnownCells(ctx)
	})

	// Keyspaces
	handleCollection("keyspaces", func(r *http.Request) (interface{}, error) {
		keyspace := getItemPath(r.URL.Path)
		switch r.Method {
		case "GET":
			// List all keyspaces.
			if keyspace == "" {
				return ts.GetKeyspaces(ctx)
			}
			// Get the keyspace record.
<<<<<<< HEAD
			return ts.GetKeyspace(ctx, keyspace)

		/*
		  Perform an action on a keyspace.
		  TODO(dsslater): Once we have switched to the new UI close this endpoint.
		*/
=======
			k, err := ts.GetKeyspace(ctx, keyspace)
			// Pass the embedded proto directly or jsonpb will panic.
			return k.Keyspace, err
			// Perform an action on a keyspace.
>>>>>>> 9821d6ee
		case "POST":
			time.Sleep(4000 * time.Millisecond)
			if keyspace == "" {
				return nil, errors.New("A POST request needs a keyspace in the URL")
			}
			if err := r.ParseForm(); err != nil {
				return nil, err
			}

			action := r.FormValue("action")
			if action == "" {
				return nil, errors.New("A POST request must specify action")
			}
			return actions.ApplyKeyspaceAction(ctx, action, keyspace, r), nil
		default:
			return nil, fmt.Errorf("unsupported HTTP method: %v", r.Method)
		}
	})

	// Shards
	handleCollection("shards", func(r *http.Request) (interface{}, error) {
		shardPath := getItemPath(r.URL.Path)
		if !strings.Contains(shardPath, "/") {
			return nil, fmt.Errorf("invalid shard path: %q", shardPath)
		}
		parts := strings.SplitN(shardPath, "/", 2)
		keyspace := parts[0]
		shard := parts[1]

		// List the shards in a keyspace.
		if shard == "" {
			return ts.GetShardNames(ctx, keyspace)
		}

		/*
		  Perform an action on a shard.
		  TODO(dsslater): Once we have switched to the new UI close this endpoint.
		*/
		if r.Method == "POST" {
			if err := r.ParseForm(); err != nil {
				return nil, err
			}
			action := r.FormValue("action")
			if action == "" {
				return nil, errors.New("must specify action")
			}
			return actions.ApplyShardAction(ctx, action, keyspace, shard, r), nil
		}

		// Get the shard record.
		si, err := ts.GetShard(ctx, keyspace, shard)
		// Pass the embedded proto directly or jsonpb will panic.
		return si.Shard, err
	})

	// SrvKeyspace
	handleCollection("srv_keyspace", func(r *http.Request) (interface{}, error) {
		keyspacePath := getItemPath(r.URL.Path)
		parts := strings.SplitN(keyspacePath, "/", 2)

		// Request was incorrectly formatted.
		if len(parts) != 2 {
			return nil, fmt.Errorf("invalid srvkeyspace path: %q  expected path: /srv_keyspace/<cell>/<keyspace>", keyspacePath)
		}

		cell := parts[0]
		keyspace := parts[1]

		if cell == "local" {
			if *localCell == "" {
				return nil, fmt.Errorf("local cell requested, but not specified. Please set with -cell flag")
			}
			cell = *localCell
		}

		// If a keyspace is provided then return the specified srvkeyspace.
		if keyspace != "" {
			srvKeyspace, err := ts.GetSrvKeyspace(ctx, cell, keyspace)
			if err != nil {
				return nil, fmt.Errorf("Can't get server keyspace: %v", err)
			}
			return srvKeyspace, nil
		}

		// Else return the srvKeyspace from all keyspaces.
		srvKeyspaces := make(map[string]interface{})
		keyspaceNamesList, err := ts.GetSrvKeyspaceNames(ctx, cell)
		if err != nil {
			return nil, fmt.Errorf("can't get list of SrvKeyspaceNames for cell %q: GetSrvKeyspaceNames returned: %v", cell, err)
		}
		for _, keyspaceName := range keyspaceNamesList {
			err := addSrvkeyspace(ctx, ts, cell, keyspaceName, srvKeyspaces)
			if err != nil {
				return nil, err
			}
		}
		return srvKeyspaces, nil

	})

	// Tablets
	handleCollection("tablets", func(r *http.Request) (interface{}, error) {
		tabletPath := getItemPath(r.URL.Path)

		// List tablets based on query params.
		if tabletPath == "" {
			if err := r.ParseForm(); err != nil {
				return nil, err
			}
			shardRef := r.FormValue("shard")
			cell := r.FormValue("cell")

			if shardRef != "" {
				// Look up by keyspace/shard, and optionally cell.
				keyspace, shard, err := topoproto.ParseKeyspaceShard(shardRef)
				if err != nil {
					return nil, err
				}
				if cell != "" {
					result, err := ts.FindAllTabletAliasesInShardByCell(ctx, keyspace, shard, []string{cell})
					if err != nil && err != topo.ErrPartialResult {
						return result, err
					}
					return result, nil
				}
				result, err := ts.FindAllTabletAliasesInShard(ctx, keyspace, shard)
				if err != nil && err != topo.ErrPartialResult {
					return result, err
				}
				return result, nil
			}

			// Get all tablets in a cell.
			if cell == "" {
				return nil, errors.New("cell param required")
			}
			return ts.GetTabletsByCell(ctx, cell)
		}

		// Get tablet health.
		if parts := strings.Split(tabletPath, "/"); len(parts) == 2 && parts[1] == "health" {
			tabletAlias, err := topoproto.ParseTabletAlias(parts[0])
			if err != nil {
				return nil, err
			}
			return tabletHealthCache.Get(ctx, tabletAlias)
		}

		tabletAlias, err := topoproto.ParseTabletAlias(tabletPath)
		if err != nil {
			return nil, err
		}

		// Perform an action on a tablet.
		if r.Method == "POST" {
			if err := r.ParseForm(); err != nil {
				return nil, err
			}
			action := r.FormValue("action")
			if action == "" {
				return nil, errors.New("must specify action")
			}
			return actions.ApplyTabletAction(ctx, action, tabletAlias, r), nil
		}

		// Get the tablet record.
		t, err := ts.GetTablet(ctx, tabletAlias)
		// Pass the embedded proto directly or jsonpb will panic.
		return t.Tablet, err
	})

	// Healthcheck real time status per (cell, keyspace, tablet type, metric).
	handleCollection("tablet_statuses", func(r *http.Request) (interface{}, error) {
		targetPath := getItemPath(r.URL.Path)

		// Get the heatmap data based on query parameters.
		if targetPath == "" {
			if err := r.ParseForm(); err != nil {
				return nil, err
			}
			keyspace := r.FormValue("keyspace")
			cell := r.FormValue("cell")
			tabletType := r.FormValue("type")
			_, err := topoproto.ParseTabletType(tabletType)
			if err != nil {
				return nil, fmt.Errorf("invalid tablet type: %v ", tabletType)
			}
			metric := r.FormValue("metric")

			if realtimeStats == nil {
				return nil, fmt.Errorf("realtimeStats not initialized")
			}

			heatmap, err := realtimeStats.heatmapData(keyspace, cell, tabletType, metric)
			if err != nil {
				return nil, fmt.Errorf("couldn't get heatmap data: %v", err)
			}
			return heatmap, nil
		}

		return nil, fmt.Errorf("invalid target path: %q  expected path: ?keyspace=<keyspace>&cell=<cell>&type=<type>&metric=<metric>", targetPath)
	})

	handleCollection("tablet_health", func(r *http.Request) (interface{}, error) {
		tabletPath := getItemPath(r.URL.Path)
		parts := strings.SplitN(tabletPath, "/", 2)

		// Request was incorrectly formatted.
		if len(parts) != 2 {
			return nil, fmt.Errorf("invalid tablet_health path: %q  expected path: /tablet_health/<cell>/<uid>", tabletPath)
		}

		if realtimeStats == nil {
			return nil, fmt.Errorf("realtimeStats not initialized")
		}

		cell := parts[0]
		uidStr := parts[1]
		uid, err := topoproto.ParseUID(uidStr)
		if err != nil {
			return nil, fmt.Errorf("incorrect uid: %v", err)
		}

		tabletAlias := topodatapb.TabletAlias{
			Cell: cell,
			Uid:  uid,
		}
		tabletStat, err := realtimeStats.tabletStats(&tabletAlias)
		if err != nil {
			return nil, fmt.Errorf("could not get tabletStats: %v", err)
		}
		return tabletStat, nil
	})

	// Vtctl Command
	http.HandleFunc(apiPrefix+"vtctl/", func(w http.ResponseWriter, r *http.Request) {
<<<<<<< HEAD
		var args []string
		var logOutput bytes.Buffer
=======
		if err := acl.CheckAccessHTTP(r, acl.ADMIN); err != nil {
			httpErrorf(w, r, "Access denied")
			return
		}
		var args []string
>>>>>>> 9821d6ee
		resp := struct {
			Error  string
			Output string
		}{}
		if err := unmarshalRequest(r, &args); err != nil {
			httpErrorf(w, r, "can't unmarshal request: %v", err)
<<<<<<< HEAD
		}

		logstream := logutil.NewCallbackLogger(func(ev *logutilpb.Event) {
			logutil.EventToBuffer(ev, &logOutput)
			logOutput.WriteRune('\n')
		})

		wr := wrangler.New(logstream, ts, tmClient)
		err := vtctl.RunCommand(ctx, wr, args)

		if err != nil {
			resp.Error = err.Error()
		}
		resp.Output = logOutput.String()
=======
			return
		}

		logstream := logutil.NewMemoryLogger()

		wr := wrangler.New(logstream, ts, tmClient)
		// TODO(enisoc): Context for run command should be request-scoped.
		err := vtctl.RunCommand(ctx, wr, args)
		if err != nil {
			resp.Error = err.Error()
		}
		resp.Output = logstream.String()
>>>>>>> 9821d6ee
		data, err := json.MarshalIndent(resp, "", "  ")
		if err != nil {
			httpErrorf(w, r, "json error: %v", err)
			return
		}
		w.Header().Set("Content-Type", jsonContentType)
		w.Write(data)
	})

	// Schema Change
	http.HandleFunc(apiPrefix+"schema/apply", func(w http.ResponseWriter, r *http.Request) {
		if err := acl.CheckAccessHTTP(r, acl.ADMIN); err != nil {
			httpErrorf(w, r, "Access denied")
			return
		}
		req := struct {
			Keyspace, SQL       string
			SlaveTimeoutSeconds int
		}{}
		if err := unmarshalRequest(r, &req); err != nil {
			httpErrorf(w, r, "can't unmarshal request: %v", err)
			return
		}
		if req.SlaveTimeoutSeconds <= 0 {
			req.SlaveTimeoutSeconds = 10
		}

		logger := logutil.NewCallbackLogger(func(ev *logutilpb.Event) {
			w.Write([]byte(logutil.EventString(ev)))
		})
		wr := wrangler.New(logger, ts, tmClient)

		executor := schemamanager.NewTabletExecutor(
			wr, time.Duration(req.SlaveTimeoutSeconds)*time.Second)

		schemamanager.Run(ctx,
			schemamanager.NewUIController(req.SQL, req.Keyspace, w), executor)
	})
}<|MERGE_RESOLUTION|>--- conflicted
+++ resolved
@@ -165,21 +165,11 @@
 				return ts.GetKeyspaces(ctx)
 			}
 			// Get the keyspace record.
-<<<<<<< HEAD
-			return ts.GetKeyspace(ctx, keyspace)
-
-		/*
-		  Perform an action on a keyspace.
-		  TODO(dsslater): Once we have switched to the new UI close this endpoint.
-		*/
-=======
 			k, err := ts.GetKeyspace(ctx, keyspace)
 			// Pass the embedded proto directly or jsonpb will panic.
 			return k.Keyspace, err
 			// Perform an action on a keyspace.
->>>>>>> 9821d6ee
 		case "POST":
-			time.Sleep(4000 * time.Millisecond)
 			if keyspace == "" {
 				return nil, errors.New("A POST request needs a keyspace in the URL")
 			}
@@ -212,10 +202,7 @@
 			return ts.GetShardNames(ctx, keyspace)
 		}
 
-		/*
-		  Perform an action on a shard.
-		  TODO(dsslater): Once we have switched to the new UI close this endpoint.
-		*/
+		// Perform an action on a shard.
 		if r.Method == "POST" {
 			if err := r.ParseForm(); err != nil {
 				return nil, err
@@ -297,17 +284,9 @@
 					return nil, err
 				}
 				if cell != "" {
-					result, err := ts.FindAllTabletAliasesInShardByCell(ctx, keyspace, shard, []string{cell})
-					if err != nil && err != topo.ErrPartialResult {
-						return result, err
-					}
-					return result, nil
+					return ts.FindAllTabletAliasesInShardByCell(ctx, keyspace, shard, []string{cell})
 				}
-				result, err := ts.FindAllTabletAliasesInShard(ctx, keyspace, shard)
-				if err != nil && err != topo.ErrPartialResult {
-					return result, err
-				}
-				return result, nil
+				return ts.FindAllTabletAliasesInShard(ctx, keyspace, shard)
 			}
 
 			// Get all tablets in a cell.
@@ -414,38 +393,17 @@
 
 	// Vtctl Command
 	http.HandleFunc(apiPrefix+"vtctl/", func(w http.ResponseWriter, r *http.Request) {
-<<<<<<< HEAD
-		var args []string
-		var logOutput bytes.Buffer
-=======
 		if err := acl.CheckAccessHTTP(r, acl.ADMIN); err != nil {
 			httpErrorf(w, r, "Access denied")
 			return
 		}
 		var args []string
->>>>>>> 9821d6ee
 		resp := struct {
 			Error  string
 			Output string
 		}{}
 		if err := unmarshalRequest(r, &args); err != nil {
 			httpErrorf(w, r, "can't unmarshal request: %v", err)
-<<<<<<< HEAD
-		}
-
-		logstream := logutil.NewCallbackLogger(func(ev *logutilpb.Event) {
-			logutil.EventToBuffer(ev, &logOutput)
-			logOutput.WriteRune('\n')
-		})
-
-		wr := wrangler.New(logstream, ts, tmClient)
-		err := vtctl.RunCommand(ctx, wr, args)
-
-		if err != nil {
-			resp.Error = err.Error()
-		}
-		resp.Output = logOutput.String()
-=======
 			return
 		}
 
@@ -458,7 +416,6 @@
 			resp.Error = err.Error()
 		}
 		resp.Output = logstream.String()
->>>>>>> 9821d6ee
 		data, err := json.MarshalIndent(resp, "", "  ")
 		if err != nil {
 			httpErrorf(w, r, "json error: %v", err)
