/*
Copyright 2019 The Vitess Authors.

Licensed under the Apache License, Version 2.0 (the "License");
you may not use this file except in compliance with the License.
You may obtain a copy of the License at

    http://www.apache.org/licenses/LICENSE-2.0

Unless required by applicable law or agreed to in writing, software
distributed under the License is distributed on an "AS IS" BASIS,
WITHOUT WARRANTIES OR CONDITIONS OF ANY KIND, either express or implied.
See the License for the specific language governing permissions and
limitations under the License.
*/

package vtctld

import (
	"context"
	"encoding/json"
	"errors"
	"fmt"
	"io"
	"net/http"
	"strings"
	"time"

	"github.com/spf13/pflag"

	"vitess.io/vitess/go/acl"
	"vitess.io/vitess/go/netutil"
	"vitess.io/vitess/go/vt/discovery"
	"vitess.io/vitess/go/vt/log"
	"vitess.io/vitess/go/vt/logutil"
	"vitess.io/vitess/go/vt/mysqlctl"
	"vitess.io/vitess/go/vt/proto/vttime"
	"vitess.io/vitess/go/vt/schema"
	"vitess.io/vitess/go/vt/schemamanager"
	"vitess.io/vitess/go/vt/servenv"
	"vitess.io/vitess/go/vt/topo"
	"vitess.io/vitess/go/vt/topo/topoproto"
	"vitess.io/vitess/go/vt/vtctl"
	"vitess.io/vitess/go/vt/vttablet/tmclient"
	"vitess.io/vitess/go/vt/workflow"
	"vitess.io/vitess/go/vt/wrangler"

	logutilpb "vitess.io/vitess/go/vt/proto/logutil"
	querypb "vitess.io/vitess/go/vt/proto/query"
	topodatapb "vitess.io/vitess/go/vt/proto/topodata"
)

var (
	localCell        string
	showTopologyCRUD = true
	proxyTablets     bool
)

// This file implements a REST-style API for the vtctld web interface.

const (
	apiPrefix       = "/api/"
	jsonContentType = "application/json; charset=utf-8"
)

// TabletStats represents realtime stats from a discovery.TabletHealth struct.
type TabletStats struct {
	LastError string                 `json:"last_error,omitempty"`
	Realtime  *querypb.RealtimeStats `json:"realtime,omitempty"`
	Serving   bool                   `json:"serving"`
	Up        bool                   `json:"up"`
}

// TabletWithStatsAndURL wraps topo.Tablet, adding a URL property and optional realtime stats.
type TabletWithStatsAndURL struct {
	Alias                *topodatapb.TabletAlias `json:"alias,omitempty"`
	Hostname             string                  `json:"hostname,omitempty"`
	PortMap              map[string]int32        `json:"port_map,omitempty"`
	Keyspace             string                  `json:"keyspace,omitempty"`
	Shard                string                  `json:"shard,omitempty"`
	KeyRange             *topodatapb.KeyRange    `json:"key_range,omitempty"`
	Type                 topodatapb.TabletType   `json:"type,omitempty"`
	DbNameOverride       string                  `json:"db_name_override,omitempty"`
	Tags                 map[string]string       `json:"tags,omitempty"`
	MysqlHostname        string                  `json:"mysql_hostname,omitempty"`
	MysqlPort            int32                   `json:"mysql_port,omitempty"`
	PrimaryTermStartTime *vttime.Time            `json:"primary_term_start_time,omitempty"`
	Stats                *TabletStats            `json:"stats,omitempty"`
	URL                  string                  `json:"url,omitempty"`
}

func init() {
	for _, cmd := range []string{"vtcombo", "vtctld"} {
		servenv.OnParseFor(cmd, registerVtctldAPIFlags)
	}
}

func registerVtctldAPIFlags(fs *pflag.FlagSet) {
	fs.StringVar(&localCell, "cell", localCell, "cell to use")
	fs.BoolVar(&showTopologyCRUD, "vtctld_show_topology_crud", showTopologyCRUD, "Controls the display of the CRUD topology actions in the vtctld UI.")
	fs.BoolVar(&proxyTablets, "proxy_tablets", proxyTablets, "Setting this true will make vtctld proxy the tablet status instead of redirecting to them")
}

func newTabletWithStatsAndURL(t *topodatapb.Tablet, healthcheck discovery.HealthCheck) *TabletWithStatsAndURL {
	tablet := &TabletWithStatsAndURL{
		Alias:                t.Alias,
		Hostname:             t.Hostname,
		PortMap:              t.PortMap,
		Keyspace:             t.Keyspace,
		Shard:                t.Shard,
		KeyRange:             t.KeyRange,
		Type:                 t.Type,
		DbNameOverride:       t.DbNameOverride,
		Tags:                 t.Tags,
		MysqlHostname:        t.MysqlHostname,
		MysqlPort:            t.MysqlPort,
		PrimaryTermStartTime: t.PrimaryTermStartTime,
	}

	if proxyTablets {
		tablet.URL = fmt.Sprintf("/vttablet/%s-%d/debug/status", t.Alias.Cell, t.Alias.Uid)
	} else {
		tablet.URL = "http://" + netutil.JoinHostPort(t.Hostname, t.PortMap["vt"])
	}

	if healthcheck != nil {
		if health, err := healthcheck.GetTabletHealth(discovery.KeyFromTablet(t), tablet.Alias); err == nil {
			tablet.Stats = &TabletStats{
				Realtime: health.Stats,
				Serving:  health.Serving,
				Up:       true,
			}
			if health.LastError != nil {
				tablet.Stats.LastError = health.LastError.Error()
			}
		}
	}

	return tablet
}

func httpErrorf(w http.ResponseWriter, r *http.Request, format string, args ...any) {
	errMsg := fmt.Sprintf(format, args...)
	log.Errorf("HTTP error on %v: %v, request: %#v", r.URL.Path, errMsg, r)
	http.Error(w, errMsg, http.StatusInternalServerError)
}

func handleAPI(apiPath string, handlerFunc func(w http.ResponseWriter, r *http.Request) error) {
	http.HandleFunc(apiPrefix+apiPath, func(w http.ResponseWriter, r *http.Request) {
		defer func() {
			if x := recover(); x != nil {
				httpErrorf(w, r, "uncaught panic: %v", x)
			}
		}()
		if err := handlerFunc(w, r); err != nil {
			httpErrorf(w, r, "%v", err)
		}
	})
}

func handleCollection(collection string, getFunc func(*http.Request) (any, error)) {
	handleAPI(collection+"/", func(w http.ResponseWriter, r *http.Request) error {
		// Get the requested object.
		obj, err := getFunc(r)
		if err != nil {
			if topo.IsErrType(err, topo.NoNode) {
				http.NotFound(w, r)
				return nil
			}
			return fmt.Errorf("can't get %v: %v", collection, err)
		}

		// JSON encode response.
		data, err := vtctl.MarshalJSON(obj)
		log.Flush()
		if err != nil {
			return fmt.Errorf("cannot marshal data: %v", err)
		}
		w.Header().Set("Content-Type", jsonContentType)
		w.Write(data)
		return nil
	})
}

func getItemPath(url string) string {
	// Strip API prefix.
	if !strings.HasPrefix(url, apiPrefix) {
		return ""
	}
	url = url[len(apiPrefix):]

	// Strip collection name.
	parts := strings.SplitN(url, "/", 2)
	if len(parts) != 2 {
		return ""
	}
	return parts[1]
}

func unmarshalRequest(r *http.Request, v any) error {
	data, err := io.ReadAll(r.Body)
	if err != nil {
		return err
	}
	return json.Unmarshal(data, v)
}

func initAPI(ctx context.Context, ts *topo.Server, actions *ActionRepository, healthcheck discovery.HealthCheck) {
	tabletHealthCache := newTabletHealthCache(ts)
	tmClient := tmclient.NewTabletManagerClient()

	// Cells
	handleCollection("cells", func(r *http.Request) (any, error) {
		if getItemPath(r.URL.Path) != "" {
			return nil, errors.New("cells can only be listed, not retrieved")
		}
		return ts.GetKnownCells(ctx)
	})

	// Keyspaces
	handleCollection("keyspaces", func(r *http.Request) (any, error) {
		keyspace := getItemPath(r.URL.Path)
		switch r.Method {
		case "GET":
			// List all keyspaces.
			if keyspace == "" {
				return ts.GetKeyspaces(ctx)
			}
			// Get the keyspace record.
			k, err := ts.GetKeyspace(ctx, keyspace)
			if err != nil {
				return nil, err
			}
			// Pass the embedded proto directly or jsonpb will panic.
			return k.Keyspace, err
			// Perform an action on a keyspace.
		case "POST":
			if keyspace == "" {
				return nil, errors.New("a POST request needs a keyspace in the URL")
			}
			if err := r.ParseForm(); err != nil {
				return nil, err
			}

			action := r.FormValue("action")
			if action == "" {
				return nil, errors.New("a POST request must specify action")
			}
			return actions.ApplyKeyspaceAction(ctx, action, keyspace), nil
		default:
			return nil, fmt.Errorf("unsupported HTTP method: %v", r.Method)
		}
	})

	handleCollection("keyspace", func(r *http.Request) (any, error) {
		// Valid requests: api/keyspace/my_ks/tablets (all shards)
		// Valid requests: api/keyspace/my_ks/tablets/-80 (specific shard)
		itemPath := getItemPath(r.URL.Path)
		parts := strings.SplitN(itemPath, "/", 3)

		malformedRequestError := fmt.Errorf("invalid keyspace path: %q  expected path: /keyspace/<keyspace>/tablets or /keyspace/<keyspace>/tablets/<shard>", itemPath)
		if len(parts) < 2 {
			return nil, malformedRequestError
		}
		if parts[1] != "tablets" {
			return nil, malformedRequestError
		}

		keyspace := parts[0]
		if keyspace == "" {
			return nil, errors.New("keyspace is required")
		}
		var shardNames []string
		if len(parts) > 2 && parts[2] != "" {
			shardNames = []string{parts[2]}
		} else {
			var err error
			shardNames, err = ts.GetShardNames(ctx, keyspace)
			if err != nil {
				return nil, err
			}
		}

		if err := r.ParseForm(); err != nil {
			return nil, err
		}
		cell := r.FormValue("cell")
		cells := r.FormValue("cells")
		filterCells := []string{} // empty == all cells
		if cell != "" {
			filterCells = []string{cell} // single cell
		} else if cells != "" {
			filterCells = strings.Split(cells, ",") // list of cells
		}

		tablets := [](*TabletWithStatsAndURL){}
		for _, shard := range shardNames {
			// Get tablets for this shard.
			tabletAliases, err := ts.FindAllTabletAliasesInShardByCell(ctx, keyspace, shard, filterCells)
			if err != nil && !topo.IsErrType(err, topo.PartialResult) {
				return nil, err
			}
			for _, tabletAlias := range tabletAliases {
				t, err := ts.GetTablet(ctx, tabletAlias)
				if err != nil {
					return nil, err
				}
				tablet := newTabletWithStatsAndURL(t.Tablet, healthcheck)
				tablets = append(tablets, tablet)
			}
		}
		return tablets, nil
	})

	// Shards
	handleCollection("shards", func(r *http.Request) (any, error) {
		shardPath := getItemPath(r.URL.Path)
		if !strings.Contains(shardPath, "/") {
			return nil, fmt.Errorf("invalid shard path: %q", shardPath)
		}
		parts := strings.SplitN(shardPath, "/", 2)
		keyspace := parts[0]
		shard := parts[1]

		// List the shards in a keyspace.
		if shard == "" {
			return ts.GetShardNames(ctx, keyspace)
		}

		// Perform an action on a shard.
		if r.Method == "POST" {
			if err := r.ParseForm(); err != nil {
				return nil, err
			}
			action := r.FormValue("action")
			if action == "" {
				return nil, errors.New("must specify action")
			}
			return actions.ApplyShardAction(ctx, action, keyspace, shard), nil
		}

		// Get the shard record.
		si, err := ts.GetShard(ctx, keyspace, shard)
		if err != nil {
			return nil, err
		}
		// Pass the embedded proto directly or jsonpb will panic.
		return si.Shard, err
	})

	// SrvKeyspace
	handleCollection("srv_keyspace", func(r *http.Request) (any, error) {
		keyspacePath := getItemPath(r.URL.Path)
		parts := strings.SplitN(keyspacePath, "/", 2)

		// Request was incorrectly formatted.
		if len(parts) != 2 {
			return nil, fmt.Errorf("invalid srvkeyspace path: %q  expected path: /srv_keyspace/<cell>/<keyspace>", keyspacePath)
		}

		cell := parts[0]
		keyspace := parts[1]

		if cell == "local" {
			if localCell == "" {
				cells, err := ts.GetCellInfoNames(ctx)
				if err != nil {
					return nil, fmt.Errorf("could not fetch cell info: %v", err)
				}
				if len(cells) == 0 {
					return nil, fmt.Errorf("no local cells have been created yet")
				}
				cell = cells[0]
			} else {
				cell = localCell
			}
		}

		// If a keyspace is provided then return the specified srvkeyspace.
		if keyspace != "" {
			srvKeyspace, err := ts.GetSrvKeyspace(ctx, cell, keyspace)
			if err != nil {
				return nil, fmt.Errorf("can't get server keyspace: %v", err)
			}
			return srvKeyspace, nil
		}

		// Else return the srvKeyspace from all keyspaces.
		srvKeyspaces := make(map[string]any)
		keyspaceNamesList, err := ts.GetSrvKeyspaceNames(ctx, cell)
		if err != nil {
			return nil, fmt.Errorf("can't get list of SrvKeyspaceNames for cell %q: GetSrvKeyspaceNames returned: %v", cell, err)
		}
		for _, keyspaceName := range keyspaceNamesList {
			srvKeyspace, err := ts.GetSrvKeyspace(ctx, cell, keyspaceName)
			if err != nil {
				// If a keyspace is in the process of being set up, it exists
				// in the list of keyspaces but GetSrvKeyspace fails.
				//
				// Instead of returning this error, simply skip it in the
				// loop so we still return the other valid keyspaces.
				continue
			}
			srvKeyspaces[keyspaceName] = srvKeyspace
		}
		return srvKeyspaces, nil

	})

	// Tablets
	handleCollection("tablets", func(r *http.Request) (any, error) {
		tabletPath := getItemPath(r.URL.Path)

		// List tablets based on query params.
		if tabletPath == "" {
			if err := r.ParseForm(); err != nil {
				return nil, err
			}
			shardRef := r.FormValue("shard")
			cell := r.FormValue("cell")

			if shardRef != "" {
				// Look up by keyspace/shard, and optionally cell.
				keyspace, shard, err := topoproto.ParseKeyspaceShard(shardRef)
				if err != nil {
					return nil, err
				}
				if cell != "" {
					result, err := ts.FindAllTabletAliasesInShardByCell(ctx, keyspace, shard, []string{cell})
					if err != nil && !topo.IsErrType(err, topo.PartialResult) {
						return result, err
					}
					return result, nil
				}
				result, err := ts.FindAllTabletAliasesInShard(ctx, keyspace, shard)
				if err != nil && !topo.IsErrType(err, topo.PartialResult) {
					return result, err
				}
				return result, nil
			}

			// Get all tablets in a cell.
			if cell == "" {
				return nil, errors.New("cell param required")
			}
			return ts.GetTabletAliasesByCell(ctx, cell)
		}

		// Get tablet health.
		if parts := strings.Split(tabletPath, "/"); len(parts) == 2 && parts[1] == "health" {
			tabletAlias, err := topoproto.ParseTabletAlias(parts[0])
			if err != nil {
				return nil, err
			}
			return tabletHealthCache.Get(ctx, tabletAlias)
		}

		tabletAlias, err := topoproto.ParseTabletAlias(tabletPath)
		if err != nil {
			return nil, err
		}

		// Perform an action on a tablet.
		if r.Method == "POST" {
			if err := r.ParseForm(); err != nil {
				return nil, err
			}
			action := r.FormValue("action")
			if action == "" {
				return nil, errors.New("must specify action")
			}
			return actions.ApplyTabletAction(ctx, action, tabletAlias, r), nil
		}

		// Get the tablet record.
		t, err := ts.GetTablet(ctx, tabletAlias)
		if err != nil {
			return nil, err
		}

		return newTabletWithStatsAndURL(t.Tablet, nil), nil
	})

	// Healthcheck real time status per (cell, keyspace, tablet type, metric).
	handleCollection("tablet_statuses", func(r *http.Request) (any, error) {
		targetPath := getItemPath(r.URL.Path)

		// Get the heatmap data based on query parameters.
		if targetPath == "" {
			if err := r.ParseForm(); err != nil {
				return nil, err
			}
			keyspace := r.FormValue("keyspace")
			cell := r.FormValue("cell")
			tabletType := r.FormValue("type")
			_, err := topoproto.ParseTabletType(tabletType)
			// Excluding the case where parse fails because all tabletTypes was chosen.
			if err != nil && tabletType != "all" {
				return nil, fmt.Errorf("invalid tablet type: %v ", err)
			}
			metric := r.FormValue("metric")

			// Setting default values if none was specified in the query params.
			if keyspace == "" {
				keyspace = "all"
			}
			if cell == "" {
				cell = "all"
			}
			if tabletType == "" {
				tabletType = "all"
			}
			if metric == "" {
				metric = "health"
			}

			if healthcheck == nil {
				return nil, fmt.Errorf("healthcheck not initialized")
			}

			heatmap, err := heatmapData(healthcheck, keyspace, cell, tabletType, metric)
			if err != nil {
				return nil, fmt.Errorf("couldn't get heatmap data: %v", err)
			}
			return heatmap, nil
		}

		return nil, fmt.Errorf("invalid target path: %q  expected path: ?keyspace=<keyspace>&cell=<cell>&type=<type>&metric=<metric>", targetPath)
	})

	handleCollection("tablet_health", func(r *http.Request) (any, error) {
		tabletPath := getItemPath(r.URL.Path)
		parts := strings.SplitN(tabletPath, "/", 2)

		// Request was incorrectly formatted.
		if len(parts) != 2 {
			return nil, fmt.Errorf("invalid tablet_health path: %q  expected path: /tablet_health/<cell>/<uid>", tabletPath)
		}

		if healthcheck == nil {
			return nil, fmt.Errorf("healthcheck not initialized")
		}

		cell := parts[0]
		uidStr := parts[1]
		uid, err := topoproto.ParseUID(uidStr)
		if err != nil {
			return nil, fmt.Errorf("incorrect uid: %v", err)
		}

		tabletAlias := topodatapb.TabletAlias{
			Cell: cell,
			Uid:  uid,
		}
		tabletStat, err := healthcheck.GetTabletHealthByAlias(&tabletAlias)
		if err != nil {
			return nil, fmt.Errorf("could not get tabletStats: %v", err)
		}
		return tabletStat, nil
	})

	handleCollection("topology_info", func(r *http.Request) (any, error) {
		targetPath := getItemPath(r.URL.Path)

		// Retrieving topology information (keyspaces, cells, and types) based on query params.
		if targetPath == "" {
			if err := r.ParseForm(); err != nil {
				return nil, err
			}
			keyspace := r.FormValue("keyspace")
			cell := r.FormValue("cell")

			// Setting default values if none was specified in the query params.
			if keyspace == "" {
				keyspace = "all"
			}
			if cell == "" {
				cell = "all"
			}

			if healthcheck == nil {
				return nil, fmt.Errorf("realtimeStats not initialized")
			}

			return getTopologyInfo(healthcheck, keyspace, cell), nil
		}
		return nil, fmt.Errorf("invalid target path: %q  expected path: ?keyspace=<keyspace>&cell=<cell>", targetPath)
	})

	// Vtctl Command
	handleAPI("vtctl/", func(w http.ResponseWriter, r *http.Request) error {
		if err := acl.CheckAccessHTTP(r, acl.ADMIN); err != nil {
			http.Error(w, "403 Forbidden", http.StatusForbidden)
			return nil
		}
		var args []string
		resp := struct {
			Error  string
			Output string
		}{}
		if err := unmarshalRequest(r, &args); err != nil {
			return fmt.Errorf("can't unmarshal request: %v", err)
		}

		logstream := logutil.NewMemoryLogger()

		wr := wrangler.New(logstream, ts, tmClient)
		err := vtctl.RunCommand(r.Context(), wr, args)
		if err != nil {
			resp.Error = err.Error()
		}
		resp.Output = logstream.String()
		data, err := json.MarshalIndent(resp, "", "  ")
		if err != nil {
			return fmt.Errorf("json error: %v", err)
		}
		w.Header().Set("Content-Type", jsonContentType)
		w.Write(data)
		return nil
	})

	// Schema Change
	handleAPI("schema/apply", func(w http.ResponseWriter, r *http.Request) error {
		if err := acl.CheckAccessHTTP(r, acl.ADMIN); err != nil {
			http.Error(w, "403 Forbidden", http.StatusForbidden)
			return nil
		}
		req := struct {
			Keyspace, SQL         string
			ReplicaTimeoutSeconds int
			DDLStrategy           string `json:"ddl_strategy,omitempty"`
		}{}
		if err := unmarshalRequest(r, &req); err != nil {
			return fmt.Errorf("can't unmarshal request: %v", err)
		}
		if req.ReplicaTimeoutSeconds <= 0 {
			req.ReplicaTimeoutSeconds = 10
		}

		logger := logutil.NewCallbackLogger(func(ev *logutilpb.Event) {
			w.Write([]byte(logutil.EventString(ev)))
		})
		wr := wrangler.New(logger, ts, tmClient)

		apiCallUUID, err := schema.CreateUUID()
		if err != nil {
			return err
		}

		requestContext := fmt.Sprintf("vtctld/api:%s", apiCallUUID)
		executor := schemamanager.NewTabletExecutor(requestContext, wr.TopoServer(), wr.TabletManagerClient(), wr.Logger(), time.Duration(req.ReplicaTimeoutSeconds)*time.Second)
		if err := executor.SetDDLStrategy(req.DDLStrategy); err != nil {
			return fmt.Errorf("error setting DDL strategy: %v", err)
		}

		_, err = schemamanager.Run(ctx,
			schemamanager.NewUIController(req.SQL, req.Keyspace, w), executor)
		return err
	})

	// Features
	handleAPI("features", func(w http.ResponseWriter, r *http.Request) error {
		if err := acl.CheckAccessHTTP(r, acl.ADMIN); err != nil {
			http.Error(w, "403 Forbidden", http.StatusForbidden)
			return nil
		}

		resp := make(map[string]any)
<<<<<<< HEAD
		resp["activeReparents"] = !mysqlctl.DisableActiveReparents
		resp["showStatus"] = *enableRealtimeStats
		resp["showTopologyCRUD"] = *showTopologyCRUD
		resp["showWorkflows"] = *workflowManagerInit
=======
		resp["activeReparents"] = !*mysqlctl.DisableActiveReparents
		resp["showStatus"] = enableRealtimeStats
		resp["showTopologyCRUD"] = showTopologyCRUD
		resp["showWorkflows"] = workflowManagerInit
>>>>>>> d281e580
		resp["workflows"] = workflow.AvailableFactories()
		data, err := json.MarshalIndent(resp, "", "  ")
		if err != nil {
			return fmt.Errorf("json error: %v", err)
		}
		w.Header().Set("Content-Type", jsonContentType)
		w.Write(data)
		return nil
	})
}<|MERGE_RESOLUTION|>--- conflicted
+++ resolved
@@ -666,17 +666,10 @@
 		}
 
 		resp := make(map[string]any)
-<<<<<<< HEAD
 		resp["activeReparents"] = !mysqlctl.DisableActiveReparents
-		resp["showStatus"] = *enableRealtimeStats
-		resp["showTopologyCRUD"] = *showTopologyCRUD
-		resp["showWorkflows"] = *workflowManagerInit
-=======
-		resp["activeReparents"] = !*mysqlctl.DisableActiveReparents
 		resp["showStatus"] = enableRealtimeStats
 		resp["showTopologyCRUD"] = showTopologyCRUD
 		resp["showWorkflows"] = workflowManagerInit
->>>>>>> d281e580
 		resp["workflows"] = workflow.AvailableFactories()
 		data, err := json.MarshalIndent(resp, "", "  ")
 		if err != nil {
