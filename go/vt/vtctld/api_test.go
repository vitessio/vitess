/*
Copyright 2019 The Vitess Authors.

Licensed under the Apache License, Version 2.0 (the "License");
you may not use this file except in compliance with the License.
You may obtain a copy of the License at

    http://www.apache.org/licenses/LICENSE-2.0

Unless required by applicable law or agreed to in writing, software
distributed under the License is distributed on an "AS IS" BASIS,
WITHOUT WARRANTIES OR CONDITIONS OF ANY KIND, either express or implied.
See the License for the specific language governing permissions and
limitations under the License.
*/

package vtctld

import (
	"bytes"
	"context"
	"encoding/json"
	"io"
	"net/http"
	"net/http/httptest"
	"strings"
	"testing"

	"vitess.io/vitess/go/vt/discovery"
	"vitess.io/vitess/go/vt/topo/memorytopo"
	"vitess.io/vitess/go/vt/wrangler"

	querypb "vitess.io/vitess/go/vt/proto/query"
	topodatapb "vitess.io/vitess/go/vt/proto/topodata"
	vschemapb "vitess.io/vitess/go/vt/proto/vschema"
)

// tabletStats will create a discovery.TabletHealth object based on the given tablet configuration.
func tabletStats(keyspace, cell, shard string, tabletType topodatapb.TabletType, uid uint32) (*topodatapb.Tablet, *discovery.TabletHealth) {
	target := &querypb.Target{
		Keyspace:   keyspace,
		Shard:      shard,
		TabletType: tabletType,
	}
	tablet := &topodatapb.Tablet{
		Alias:    &topodatapb.TabletAlias{Cell: cell, Uid: uid},
		Keyspace: keyspace,
		Shard:    shard,
		Type:     tabletType,
		PortMap:  map[string]int32{"vt": int32(uid), "grpc": int32(uid + 1)},
	}
	realtimeStats := &querypb.RealtimeStats{
		HealthError: "",
		// uid is used for ReplicationLagSeconds to give it a unique value.
		ReplicationLagSeconds: uid,
	}
	stats := &discovery.TabletHealth{
		Tablet: tablet,
		Target: target,
		// Up:        true,
		Serving:   true,
		Stats:     realtimeStats,
		LastError: nil,
	}
	return tablet, stats
}

func compactJSON(in []byte) string {
	buf := &bytes.Buffer{}
	json.Compact(buf, in)
	return strings.ReplaceAll(buf.String(), "\n", "")
}

func TestAPI(t *testing.T) {
	ctx := context.Background()
	cells := []string{"cell1", "cell2"}
	ts := memorytopo.NewServer(cells...)
	actionRepo := NewActionRepository(ts)
	server := httptest.NewServer(nil)
	defer server.Close()

	// Populate topo. Remove ServedTypes from shards to avoid ordering issues.
	ts.CreateKeyspace(ctx, "ks1", &topodatapb.Keyspace{ShardingColumnName: "shardcol"})
	ts.CreateShard(ctx, "ks1", "-80")
	ts.CreateShard(ctx, "ks1", "80-")

	// SaveVSchema to test that creating a snapshot keyspace copies VSchema
	vs := &vschemapb.Keyspace{
		Sharded: true,
		Vindexes: map[string]*vschemapb.Vindex{
			"name1": {
				Type: "hash",
			},
		},
		Tables: map[string]*vschemapb.Table{
			"table1": {
				ColumnVindexes: []*vschemapb.ColumnVindex{
					{
						Column: "column1",
						Name:   "name1",
					},
				},
			},
		},
	}
	ts.SaveVSchema(ctx, "ks1", vs)

	tablet1 := topodatapb.Tablet{
		Alias:         &topodatapb.TabletAlias{Cell: "cell1", Uid: 100},
		Keyspace:      "ks1",
		Shard:         "-80",
		Type:          topodatapb.TabletType_REPLICA,
		KeyRange:      &topodatapb.KeyRange{Start: nil, End: []byte{0x80}},
		PortMap:       map[string]int32{"vt": 100},
		Hostname:      "mysql1-cell1.test.net",
		MysqlHostname: "mysql1-cell1.test.net",
		MysqlPort:     int32(3306),
	}
	ts.CreateTablet(ctx, &tablet1)

	tablet2 := topodatapb.Tablet{
		Alias:         &topodatapb.TabletAlias{Cell: "cell2", Uid: 200},
		Keyspace:      "ks1",
		Shard:         "-80",
		Type:          topodatapb.TabletType_REPLICA,
		KeyRange:      &topodatapb.KeyRange{Start: nil, End: []byte{0x80}},
		PortMap:       map[string]int32{"vt": 200},
		Hostname:      "mysql2-cell2.test.net",
		MysqlHostname: "mysql2-cell2.test.net",
		MysqlPort:     int32(3306),
	}
	ts.CreateTablet(ctx, &tablet2)

	// Populate fake actions.
	actionRepo.RegisterKeyspaceAction("TestKeyspaceAction",
		func(ctx context.Context, wr *wrangler.Wrangler, keyspace string) (string, error) {
			return "TestKeyspaceAction Result", nil
		})
	actionRepo.RegisterShardAction("TestShardAction",
		func(ctx context.Context, wr *wrangler.Wrangler, keyspace, shard string) (string, error) {
			return "TestShardAction Result", nil
		})
	actionRepo.RegisterTabletAction("TestTabletAction", "",
		func(ctx context.Context, wr *wrangler.Wrangler, tabletAlias *topodatapb.TabletAlias) (string, error) {
			return "TestTabletAction Result", nil
		})

	healthcheck := discovery.NewFakeHealthCheck(nil)
	initAPI(ctx, ts, actionRepo, healthcheck)

	t1, ts1 := tabletStats("ks1", "cell1", "-80", topodatapb.TabletType_REPLICA, 100)
	t2, ts2 := tabletStats("ks1", "cell1", "-80", topodatapb.TabletType_RDONLY, 200)
	t3, ts3 := tabletStats("ks1", "cell2", "80-", topodatapb.TabletType_REPLICA, 300)
	t4, ts4 := tabletStats("ks1", "cell2", "80-", topodatapb.TabletType_RDONLY, 400)

	t5, ts5 := tabletStats("ks2", "cell1", "0", topodatapb.TabletType_REPLICA, 500)
	t6, ts6 := tabletStats("ks2", "cell2", "0", topodatapb.TabletType_REPLICA, 600)

	healthcheck.AddTablet(t1)
	healthcheck.AddTablet(t2)
	healthcheck.AddTablet(t3)
	healthcheck.AddTablet(t4)

	healthcheck.AddTablet(t5)
	healthcheck.AddTablet(t6)

	healthcheck.UpdateHealth(ts1)
	healthcheck.UpdateHealth(ts2)
	healthcheck.UpdateHealth(ts3)
	healthcheck.UpdateHealth(ts4)

	healthcheck.UpdateHealth(ts5)
	healthcheck.UpdateHealth(ts6)

	// all-tablets response for keyspace/ks1/tablets/ endpoints
	keyspaceKs1AllTablets := `[
		{
			"alias": {
				"cell": "cell1",
				"uid": 100
			},
			"hostname": "mysql1-cell1.test.net",
			"port_map": {
				"vt": 100
			},
			"keyspace": "ks1",
			"shard": "-80",
			"key_range": {
				"end": "gA=="
			},
			"type": 2,
			"mysql_hostname": "mysql1-cell1.test.net",
			"mysql_port": 3306,
			"stats": {
				"realtime": {
					"replication_lag_seconds": 100
				},
				"serving": true,
				"up": true
			},
			"url": "http://mysql1-cell1.test.net:100"
		},
		{
			"alias": {
				"cell": "cell2",
				"uid": 200
			},
			"hostname": "mysql2-cell2.test.net",
			"port_map": {
				"vt": 200
			},
			"keyspace": "ks1",
			"shard": "-80",
			"key_range": {
				"end": "gA=="
			},
			"type": 2,
			"mysql_hostname": "mysql2-cell2.test.net",
			"mysql_port": 3306,
			"url": "http://mysql2-cell2.test.net:200"
		}
	]`

	// Test cases.
	table := []struct {
		method, path, body, want string
		statusCode               int
	}{
		// Create snapshot keyspace using API
		{"POST", "vtctl/", `["CreateKeyspace", "-keyspace_type=SNAPSHOT", "-base_keyspace=ks1", "-snapshot_time=2006-01-02T15:04:05+00:00", "-durability-policy=semi_sync","ks3"]`, `{
		   "Error": "",
		   "Output": ""
		}`, http.StatusOK},

		// Cells
		{"GET", "cells", "", `["cell1","cell2"]`, http.StatusOK},

		// Keyspace
		{"GET", "keyspace/doesnt-exist/tablets/", "", ``, http.StatusNotFound},
		{"GET", "keyspace/ks1/tablets/", "", keyspaceKs1AllTablets, http.StatusOK},
		{"GET", "keyspace/ks1/tablets/-80", "", keyspaceKs1AllTablets, http.StatusOK},
		{"GET", "keyspace/ks1/tablets/80-", "", `[]`, http.StatusOK},
		{"GET", "keyspace/ks1/tablets/?cells=cell1,cell2", "", keyspaceKs1AllTablets, http.StatusOK},
		{"GET", "keyspace/ks1/tablets/?cells=cell1", "", `[
			{
				"alias": {
					"cell": "cell1",
					"uid": 100
				},
				"hostname": "mysql1-cell1.test.net",
				"port_map": {
					"vt": 100
				},
				"keyspace": "ks1",
				"shard": "-80",
				"key_range": {
					"end": "gA=="
				},
				"type": 2,
				"mysql_hostname": "mysql1-cell1.test.net",
				"mysql_port": 3306,
				"stats": {
					"realtime": {
						"replication_lag_seconds": 100
					},
					"serving": true,
					"up": true
				},
				"url": "http://mysql1-cell1.test.net:100"
			}
		]`, http.StatusOK},
		{"GET", "keyspace/ks1/tablets/?cells=cell3", "", `[]`, http.StatusOK},
		{"GET", "keyspace/ks1/tablets/?cell=cell2", "", `[
			{
				"alias": {
					"cell": "cell2",
					"uid": 200
				},
				"hostname": "mysql2-cell2.test.net",
				"port_map": {
					"vt": 200
				},
				"keyspace": "ks1",
				"shard": "-80",
				"key_range": {
					"end": "gA=="
				},
				"type": 2,
				"mysql_hostname": "mysql2-cell2.test.net",
				"mysql_port": 3306,
				"url": "http://mysql2-cell2.test.net:200"
			}
		]`, http.StatusOK},
		{"GET", "keyspace/ks1/tablets/?cell=cell3", "", `[]`, http.StatusOK},

		// Keyspaces
		{"GET", "keyspaces", "", `["ks1", "ks3"]`, http.StatusOK},
		{"GET", "keyspaces/ks1", "", `{
				"sharding_column_name": "shardcol",
				"sharding_column_type": 0,
				"served_froms": [],
<<<<<<< HEAD
				"keyspace_type":0,
				"base_keyspace":"",
				"snapshot_time":null
=======
                                "keyspace_type":0,
                                "base_keyspace":"",
                                "snapshot_time":null,
								"durability_policy":""
>>>>>>> 12cc387d
			}`, http.StatusOK},
		{"GET", "keyspaces/nonexistent", "", "404 page not found", http.StatusNotFound},
		{"POST", "keyspaces/ks1?action=TestKeyspaceAction", "", `{
				"Name": "TestKeyspaceAction",
				"Parameters": "ks1",
				"Output": "TestKeyspaceAction Result",
				"Error": false
			}`, http.StatusOK},

		// Shards
		{"GET", "shards/ks1/", "", `["-80","80-"]`, http.StatusOK},
		{"GET", "shards/ks1/-80", "", `{
				"primary_alias": null,
				"primary_term_start_time":null,
				"key_range": {
					"start": "",
					"end":"gA=="
				},
				"source_shards": [],
				"tablet_controls": [],
				"is_primary_serving": true
			}`, http.StatusOK},
		{"GET", "shards/ks1/-DEAD", "", "404 page not found", http.StatusNotFound},
		{"POST", "shards/ks1/-80?action=TestShardAction", "", `{
				"Name": "TestShardAction",
				"Parameters": "ks1/-80",
				"Output": "TestShardAction Result",
				"Error": false
			}`, http.StatusOK},

		// Tablets
		{"GET", "tablets/?shard=ks1%2F-80", "", `[
				{"cell":"cell1","uid":100},
				{"cell":"cell2","uid":200}
			]`, http.StatusOK},
		{"GET", "tablets/?cell=cell1", "", `[
				{"cell":"cell1","uid":100}
			]`, http.StatusOK},
		{"GET", "tablets/?shard=ks1%2F-80&cell=cell2", "", `[
				{"cell":"cell2","uid":200}
			]`, http.StatusOK},
		{"GET", "tablets/?shard=ks1%2F80-&cell=cell1", "", `[]`, http.StatusOK},
		{"GET", "tablets/cell1-100", "", `{
				"alias": {"cell": "cell1", "uid": 100},
				"hostname": "mysql1-cell1.test.net",
				"port_map": {"vt": 100},
				"keyspace": "ks1",
				"shard": "-80",
				"key_range": {
					"end": "gA=="
				},
				"type": 2,
				"mysql_hostname": "mysql1-cell1.test.net",
				"mysql_port": 3306,
				"url":"http://mysql1-cell1.test.net:100"
			}`, http.StatusOK},
		{"GET", "tablets/nonexistent-999", "", "404 page not found", http.StatusNotFound},
		{"POST", "tablets/cell1-100?action=TestTabletAction", "", `{
				"Name": "TestTabletAction",
				"Parameters": "cell1-0000000100",
				"Output": "TestTabletAction Result",
				"Error": false
			}`, http.StatusOK},

		// Tablet Updates
		{"GET", "tablet_statuses/?keyspace=ks1&cell=cell1&type=REPLICA&metric=lag", "", `[
		{
		    "Data": [ [100, -1] ],
		    "Aliases": [[ { "cell": "cell1", "uid": 100 }, null ]],
		    "KeyspaceLabel": { "Name": "ks1", "Rowspan": 1 },
		    "CellAndTypeLabels": [{ "CellLabel": { "Name": "cell1",  "Rowspan": 1 }, "TypeLabels": [{"Name": "REPLICA", "Rowspan": 1}] }] ,
		    "ShardLabels": ["-80", "80-"],
		    "YGridLines": [0.5]
		  }
		]`, http.StatusOK},
		{"GET", "tablet_statuses/?keyspace=ks1&cell=all&type=all&metric=lag", "", `[
		{
		  "Data":[[-1,400],[-1,300],[200,-1],[100,-1]],
		  "Aliases":[[null,{"cell":"cell2","uid":400}],[null,{"cell":"cell2","uid":300}],[{"cell":"cell1","uid":200},null],[{"cell":"cell1","uid":100},null]],
		  "KeyspaceLabel":{"Name":"ks1","Rowspan":4},
		  "CellAndTypeLabels":[
		     {"CellLabel":{"Name":"cell1","Rowspan":2},"TypeLabels":[{"Name":"REPLICA","Rowspan":1},{"Name":"RDONLY","Rowspan":1}]},
		     {"CellLabel":{"Name":"cell2","Rowspan":2},"TypeLabels":[{"Name":"REPLICA","Rowspan":1},{"Name":"RDONLY","Rowspan":1}]}],
		  "ShardLabels":["-80","80-"],
		  "YGridLines":[0.5,1.5,2.5,3.5]
		}
		]`, http.StatusOK},
		{"GET", "tablet_statuses/?keyspace=all&cell=all&type=all&metric=lag", "", `[
		  {
		   "Data":[[-1,300],[200,-1]],
		   "Aliases":null,
		   "KeyspaceLabel":{"Name":"ks1","Rowspan":2},
		  "CellAndTypeLabels":[
		    {"CellLabel":{"Name":"cell1","Rowspan":1},"TypeLabels":null},
		    {"CellLabel":{"Name":"cell2","Rowspan":1},"TypeLabels":null}],
		  "ShardLabels":["-80","80-"],
		  "YGridLines":[0.5,1.5]
		  },
		  {
		    "Data":[[600],[500]],
		   "Aliases":null,
		   "KeyspaceLabel":{"Name":"ks2","Rowspan":2},
		  "CellAndTypeLabels":[
		    {"CellLabel":{"Name":"cell1","Rowspan":1},"TypeLabels":null},
		    {"CellLabel":{"Name":"cell2","Rowspan":1},"TypeLabels":null}],
		  "ShardLabels":["0"],
		  "YGridLines":[0.5, 1.5]
		  }
		]`, http.StatusOK},
		{"GET", "tablet_statuses/cell1/REPLICA/lag", "", "can't get tablet_statuses: invalid target path: \"cell1/REPLICA/lag\"  expected path: ?keyspace=<keyspace>&cell=<cell>&type=<type>&metric=<metric>", http.StatusInternalServerError},
		{"GET", "tablet_statuses/?keyspace=ks1&cell=cell1&type=hello&metric=lag", "", "can't get tablet_statuses: invalid tablet type: unknown TabletType hello", http.StatusInternalServerError},

		// Tablet Health
		{"GET", "tablet_health/cell1/100", "", `{ "Key": ",grpc:101,vt:100", "Tablet": { "alias": { "cell": "cell1", "uid": 100 },"port_map": { "grpc": 101, "vt": 100 }, "keyspace": "ks1", "shard": "-80", "type": 2},
		  "Name": "cell1-0000000100", "Target": { "keyspace": "ks1", "shard": "-80", "tablet_type": 2 }, "Up": true, "Serving": true, "PrimaryTermStartTime": 0, "TabletExternallyReparentedTimestamp": 0,
		  "Stats": { "replication_lag_seconds": 100 }, "LastError": null }`, http.StatusOK},
		{"GET", "tablet_health/cell1", "", "can't get tablet_health: invalid tablet_health path: \"cell1\"  expected path: /tablet_health/<cell>/<uid>", http.StatusInternalServerError},
		{"GET", "tablet_health/cell1/gh", "", "can't get tablet_health: incorrect uid", http.StatusInternalServerError},

		// Topology Info
		{"GET", "topology_info/?keyspace=all&cell=all", "", `{
		   "Keyspaces": ["ks1", "ks2"],
		   "Cells": ["cell1","cell2"],
		   "TabletTypes": ["REPLICA","RDONLY"]
		}`, http.StatusOK},
		{"GET", "topology_info/?keyspace=ks1&cell=cell1", "", `{
		   "Keyspaces": ["ks1", "ks2"],
		   "Cells": ["cell1","cell2"],
		   "TabletTypes": ["REPLICA", "RDONLY"]
		}`, http.StatusOK},

		// vtctl RunCommand
		{"POST", "vtctl/", `["GetKeyspace","ks1"]`, `{
		   "Error": "",
		   "Output": "{\n  \"sharding_column_name\": \"shardcol\",\n  \"sharding_column_type\": 0,\n  \"served_froms\": [],\n  \"keyspace_type\": 0,\n  \"base_keyspace\": \"\",\n  \"snapshot_time\": null,\n  \"durability_policy\": \"\"\n}\n\n"
		}`, http.StatusOK},
		{"POST", "vtctl/", `["GetKeyspace","ks3"]`, `{
		   "Error": "",
		   "Output": "{\n  \"sharding_column_name\": \"\",\n  \"sharding_column_type\": 0,\n  \"served_froms\": [],\n  \"keyspace_type\": 1,\n  \"base_keyspace\": \"ks1\",\n  \"snapshot_time\": {\n    \"seconds\": \"1136214245\",\n    \"nanoseconds\": 0\n  },\n  \"durability_policy\": \"semi_sync\"\n}\n\n"
		}`, http.StatusOK},
		{"POST", "vtctl/", `["GetVSchema","ks3"]`, `{
		   "Error": "",
		   "Output": "{\n  \"sharded\": true,\n  \"vindexes\": {\n    \"name1\": {\n      \"type\": \"hash\"\n    }\n  },\n  \"tables\": {\n    \"table1\": {\n      \"columnVindexes\": [\n        {\n          \"column\": \"column1\",\n          \"name\": \"name1\"\n        }\n      ]\n    }\n  },\n  \"requireExplicitRouting\": true\n}\n\n"
		}`, http.StatusOK},
		{"POST", "vtctl/", `["GetKeyspace","does_not_exist"]`, `{
			"Error": "node doesn't exist: keyspaces/does_not_exist/Keyspace",
		   "Output": ""
		}`, http.StatusOK},
		{"POST", "vtctl/", `["Panic"]`, `uncaught panic: this command panics on purpose`, http.StatusInternalServerError},
	}
	for _, in := range table {
		t.Run(in.method+in.path, func(t *testing.T) {
			var resp *http.Response
			var err error

			switch in.method {
			case "GET":
				resp, err = http.Get(server.URL + apiPrefix + in.path)
			case "POST":
				resp, err = http.Post(server.URL+apiPrefix+in.path, "application/json", strings.NewReader(in.body))
			default:
				t.Fatalf("[%v] unknown method: %v", in.path, in.method)
				return
			}

			if err != nil {
				t.Fatalf("[%v] http error: %v", in.path, err)
				return
			}

			body, err := io.ReadAll(resp.Body)
			resp.Body.Close()

			if err != nil {
				t.Fatalf("[%v] io.ReadAll(resp.Body) error: %v", in.path, err)
				return
			}

			if resp.StatusCode != in.statusCode {
				t.Fatalf("[%v] got unexpected status code %d, want %d", in.path, resp.StatusCode, in.statusCode)
			}

			got := compactJSON(body)
			want := compactJSON([]byte(in.want))
			if want == "" {
				// want is not valid JSON. Fallback to a string comparison.
				want = in.want
				// For unknown reasons errors have a trailing "\n\t\t". Remove it.
				got = strings.TrimSpace(string(body))
			}
			if !strings.HasPrefix(got, want) {
				t.Fatalf("For path [%v] got\n'%v', want\n'%v'", in.path, got, want)
				return
			}
		})

	}
}<|MERGE_RESOLUTION|>--- conflicted
+++ resolved
@@ -299,16 +299,10 @@
 				"sharding_column_name": "shardcol",
 				"sharding_column_type": 0,
 				"served_froms": [],
-<<<<<<< HEAD
 				"keyspace_type":0,
 				"base_keyspace":"",
-				"snapshot_time":null
-=======
-                                "keyspace_type":0,
-                                "base_keyspace":"",
-                                "snapshot_time":null,
-								"durability_policy":""
->>>>>>> 12cc387d
+				"snapshot_time":null,
+				"durability_policy":""
 			}`, http.StatusOK},
 		{"GET", "keyspaces/nonexistent", "", "404 page not found", http.StatusNotFound},
 		{"POST", "keyspaces/ks1?action=TestKeyspaceAction", "", `{
