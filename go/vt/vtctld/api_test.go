/*
Copyright 2019 The Vitess Authors.

Licensed under the Apache License, Version 2.0 (the "License");
you may not use this file except in compliance with the License.
You may obtain a copy of the License at

    http://www.apache.org/licenses/LICENSE-2.0

Unless required by applicable law or agreed to in writing, software
distributed under the License is distributed on an "AS IS" BASIS,
WITHOUT WARRANTIES OR CONDITIONS OF ANY KIND, either express or implied.
See the License for the specific language governing permissions and
limitations under the License.
*/

package vtctld

import (
	"bytes"
	"context"
	"encoding/json"
	"io"
	"net/http"
	"net/http/httptest"
	"strings"
	"testing"

	"vitess.io/vitess/go/vt/discovery"
	"vitess.io/vitess/go/vt/topo/memorytopo"
	"vitess.io/vitess/go/vt/wrangler"

	querypb "vitess.io/vitess/go/vt/proto/query"
	topodatapb "vitess.io/vitess/go/vt/proto/topodata"
	vschemapb "vitess.io/vitess/go/vt/proto/vschema"
)

// tabletStats will create a discovery.TabletHealth object based on the given tablet configuration.
func tabletStats(keyspace, cell, shard string, tabletType topodatapb.TabletType, uid uint32) (*topodatapb.Tablet, *discovery.TabletHealth) {
	target := &querypb.Target{
		Keyspace:   keyspace,
		Shard:      shard,
		TabletType: tabletType,
	}
	tablet := &topodatapb.Tablet{
		Alias:    &topodatapb.TabletAlias{Cell: cell, Uid: uid},
		Keyspace: keyspace,
		Shard:    shard,
		Type:     tabletType,
		PortMap:  map[string]int32{"vt": int32(uid), "grpc": int32(uid + 1)},
	}
	realtimeStats := &querypb.RealtimeStats{
		HealthError: "",
		// uid is used for ReplicationLagSeconds to give it a unique value.
		ReplicationLagSeconds: uid,
	}
	stats := &discovery.TabletHealth{
		Tablet: tablet,
		Target: target,
		// Up:        true,
		Serving:   true,
		Stats:     realtimeStats,
		LastError: nil,
	}
	return tablet, stats
}

func compactJSON(in []byte) string {
	buf := &bytes.Buffer{}
	json.Compact(buf, in)
	return strings.ReplaceAll(buf.String(), "\n", "")
}

func TestAPI(t *testing.T) {
	ctx := context.Background()
	cells := []string{"cell1", "cell2"}
	ts := memorytopo.NewServer(cells...)
	actionRepo := NewActionRepository(ts)
	server := httptest.NewServer(nil)
	defer server.Close()

	// Populate topo. Remove ServedTypes from shards to avoid ordering issues.
<<<<<<< HEAD
	ts.CreateKeyspace(ctx, "ks1", &topodatapb.Keyspace{})
=======
	ts.CreateKeyspace(ctx, "ks1", &topodatapb.Keyspace{ShardingColumnName: "shardcol", DurabilityPolicy: "semi_sync"})
>>>>>>> 1edcc64f
	ts.CreateShard(ctx, "ks1", "-80")
	ts.CreateShard(ctx, "ks1", "80-")

	// SaveVSchema to test that creating a snapshot keyspace copies VSchema
	vs := &vschemapb.Keyspace{
		Sharded: true,
		Vindexes: map[string]*vschemapb.Vindex{
			"name1": {
				Type: "hash",
			},
		},
		Tables: map[string]*vschemapb.Table{
			"table1": {
				ColumnVindexes: []*vschemapb.ColumnVindex{
					{
						Column: "column1",
						Name:   "name1",
					},
				},
			},
		},
	}
	ts.SaveVSchema(ctx, "ks1", vs)

	tablet1 := topodatapb.Tablet{
		Alias:         &topodatapb.TabletAlias{Cell: "cell1", Uid: 100},
		Keyspace:      "ks1",
		Shard:         "-80",
		Type:          topodatapb.TabletType_REPLICA,
		KeyRange:      &topodatapb.KeyRange{Start: nil, End: []byte{0x80}},
		PortMap:       map[string]int32{"vt": 100},
		Hostname:      "mysql1-cell1.test.net",
		MysqlHostname: "mysql1-cell1.test.net",
		MysqlPort:     int32(3306),
	}
	ts.CreateTablet(ctx, &tablet1)

	tablet2 := topodatapb.Tablet{
		Alias:         &topodatapb.TabletAlias{Cell: "cell2", Uid: 200},
		Keyspace:      "ks1",
		Shard:         "-80",
		Type:          topodatapb.TabletType_REPLICA,
		KeyRange:      &topodatapb.KeyRange{Start: nil, End: []byte{0x80}},
		PortMap:       map[string]int32{"vt": 200},
		Hostname:      "mysql2-cell2.test.net",
		MysqlHostname: "mysql2-cell2.test.net",
		MysqlPort:     int32(3306),
	}
	ts.CreateTablet(ctx, &tablet2)

	// Populate fake actions.
	actionRepo.RegisterKeyspaceAction("TestKeyspaceAction",
		func(ctx context.Context, wr *wrangler.Wrangler, keyspace string) (string, error) {
			return "TestKeyspaceAction Result", nil
		})
	actionRepo.RegisterShardAction("TestShardAction",
		func(ctx context.Context, wr *wrangler.Wrangler, keyspace, shard string) (string, error) {
			return "TestShardAction Result", nil
		})
	actionRepo.RegisterTabletAction("TestTabletAction", "",
		func(ctx context.Context, wr *wrangler.Wrangler, tabletAlias *topodatapb.TabletAlias) (string, error) {
			return "TestTabletAction Result", nil
		})

	healthcheck := discovery.NewFakeHealthCheck(nil)
	initAPI(ctx, ts, actionRepo, healthcheck)

	t1, ts1 := tabletStats("ks1", "cell1", "-80", topodatapb.TabletType_REPLICA, 100)
	t2, ts2 := tabletStats("ks1", "cell1", "-80", topodatapb.TabletType_RDONLY, 200)
	t3, ts3 := tabletStats("ks1", "cell2", "80-", topodatapb.TabletType_REPLICA, 300)
	t4, ts4 := tabletStats("ks1", "cell2", "80-", topodatapb.TabletType_RDONLY, 400)

	t5, ts5 := tabletStats("ks2", "cell1", "0", topodatapb.TabletType_REPLICA, 500)
	t6, ts6 := tabletStats("ks2", "cell2", "0", topodatapb.TabletType_REPLICA, 600)

	healthcheck.AddTablet(t1)
	healthcheck.AddTablet(t2)
	healthcheck.AddTablet(t3)
	healthcheck.AddTablet(t4)

	healthcheck.AddTablet(t5)
	healthcheck.AddTablet(t6)

	healthcheck.UpdateHealth(ts1)
	healthcheck.UpdateHealth(ts2)
	healthcheck.UpdateHealth(ts3)
	healthcheck.UpdateHealth(ts4)

	healthcheck.UpdateHealth(ts5)
	healthcheck.UpdateHealth(ts6)

	// all-tablets response for keyspace/ks1/tablets/ endpoints
	keyspaceKs1AllTablets := `[
		{
			"alias": {
				"cell": "cell1",
				"uid": 100
			},
			"hostname": "mysql1-cell1.test.net",
			"port_map": {
				"vt": 100
			},
			"keyspace": "ks1",
			"shard": "-80",
			"key_range": {
				"end": "gA=="
			},
			"type": 2,
			"mysql_hostname": "mysql1-cell1.test.net",
			"mysql_port": 3306,
			"stats": {
				"realtime": {
					"replication_lag_seconds": 100
				},
				"serving": true,
				"up": true
			},
			"url": "http://mysql1-cell1.test.net:100"
		},
		{
			"alias": {
				"cell": "cell2",
				"uid": 200
			},
			"hostname": "mysql2-cell2.test.net",
			"port_map": {
				"vt": 200
			},
			"keyspace": "ks1",
			"shard": "-80",
			"key_range": {
				"end": "gA=="
			},
			"type": 2,
			"mysql_hostname": "mysql2-cell2.test.net",
			"mysql_port": 3306,
			"url": "http://mysql2-cell2.test.net:200"
		}
	]`

	// Test cases.
	table := []struct {
		method, path, body, want string
		statusCode               int
	}{
		// Create snapshot keyspace with durability policy specified
		{"POST", "vtctl/", `["CreateKeyspace", "-keyspace_type=SNAPSHOT", "-base_keyspace=ks1", "-snapshot_time=2006-01-02T15:04:05+00:00", "-durability-policy=semi_sync", "ks3"]`, `{
  "Error": "durability-policy cannot be specified while creating a snapshot keyspace"`, http.StatusOK},
		// Create snapshot keyspace using API
		{"POST", "vtctl/", `["CreateKeyspace", "-keyspace_type=SNAPSHOT", "-base_keyspace=ks1", "-snapshot_time=2006-01-02T15:04:05+00:00", "ks3"]`, `{
		   "Error": "",
		   "Output": ""
		}`, http.StatusOK},

		// Cells
		{"GET", "cells", "", `["cell1","cell2"]`, http.StatusOK},

		// Keyspace
		{"GET", "keyspace/doesnt-exist/tablets/", "", ``, http.StatusNotFound},
		{"GET", "keyspace/ks1/tablets/", "", keyspaceKs1AllTablets, http.StatusOK},
		{"GET", "keyspace/ks1/tablets/-80", "", keyspaceKs1AllTablets, http.StatusOK},
		{"GET", "keyspace/ks1/tablets/80-", "", `[]`, http.StatusOK},
		{"GET", "keyspace/ks1/tablets/?cells=cell1,cell2", "", keyspaceKs1AllTablets, http.StatusOK},
		{"GET", "keyspace/ks1/tablets/?cells=cell1", "", `[
			{
				"alias": {
					"cell": "cell1",
					"uid": 100
				},
				"hostname": "mysql1-cell1.test.net",
				"port_map": {
					"vt": 100
				},
				"keyspace": "ks1",
				"shard": "-80",
				"key_range": {
					"end": "gA=="
				},
				"type": 2,
				"mysql_hostname": "mysql1-cell1.test.net",
				"mysql_port": 3306,
				"stats": {
					"realtime": {
						"replication_lag_seconds": 100
					},
					"serving": true,
					"up": true
				},
				"url": "http://mysql1-cell1.test.net:100"
			}
		]`, http.StatusOK},
		{"GET", "keyspace/ks1/tablets/?cells=cell3", "", `[]`, http.StatusOK},
		{"GET", "keyspace/ks1/tablets/?cell=cell2", "", `[
			{
				"alias": {
					"cell": "cell2",
					"uid": 200
				},
				"hostname": "mysql2-cell2.test.net",
				"port_map": {
					"vt": 200
				},
				"keyspace": "ks1",
				"shard": "-80",
				"key_range": {
					"end": "gA=="
				},
				"type": 2,
				"mysql_hostname": "mysql2-cell2.test.net",
				"mysql_port": 3306,
				"url": "http://mysql2-cell2.test.net:200"
			}
		]`, http.StatusOK},
		{"GET", "keyspace/ks1/tablets/?cell=cell3", "", `[]`, http.StatusOK},

		// Keyspaces
		{"GET", "keyspaces", "", `["ks1", "ks3"]`, http.StatusOK},
		{"GET", "keyspaces/ks1", "", `{
				"served_froms": [],
				"keyspace_type":0,
				"base_keyspace":"",
				"snapshot_time":null,
				"durability_policy":"semi_sync"
			}`, http.StatusOK},
		{"GET", "keyspaces/nonexistent", "", "404 page not found", http.StatusNotFound},
		{"POST", "keyspaces/ks1?action=TestKeyspaceAction", "", `{
				"Name": "TestKeyspaceAction",
				"Parameters": "ks1",
				"Output": "TestKeyspaceAction Result",
				"Error": false
			}`, http.StatusOK},

		// Shards
		{"GET", "shards/ks1/", "", `["-80","80-"]`, http.StatusOK},
		{"GET", "shards/ks1/-80", "", `{
				"primary_alias": null,
				"primary_term_start_time":null,
				"key_range": {
					"start": "",
					"end":"gA=="
				},
				"source_shards": [],
				"tablet_controls": [],
				"is_primary_serving": true
			}`, http.StatusOK},
		{"GET", "shards/ks1/-DEAD", "", "404 page not found", http.StatusNotFound},
		{"POST", "shards/ks1/-80?action=TestShardAction", "", `{
				"Name": "TestShardAction",
				"Parameters": "ks1/-80",
				"Output": "TestShardAction Result",
				"Error": false
			}`, http.StatusOK},

		// Tablets
		{"GET", "tablets/?shard=ks1%2F-80", "", `[
				{"cell":"cell1","uid":100},
				{"cell":"cell2","uid":200}
			]`, http.StatusOK},
		{"GET", "tablets/?cell=cell1", "", `[
				{"cell":"cell1","uid":100}
			]`, http.StatusOK},
		{"GET", "tablets/?shard=ks1%2F-80&cell=cell2", "", `[
				{"cell":"cell2","uid":200}
			]`, http.StatusOK},
		{"GET", "tablets/?shard=ks1%2F80-&cell=cell1", "", `[]`, http.StatusOK},
		{"GET", "tablets/cell1-100", "", `{
				"alias": {"cell": "cell1", "uid": 100},
				"hostname": "mysql1-cell1.test.net",
				"port_map": {"vt": 100},
				"keyspace": "ks1",
				"shard": "-80",
				"key_range": {
					"end": "gA=="
				},
				"type": 2,
				"mysql_hostname": "mysql1-cell1.test.net",
				"mysql_port": 3306,
				"url":"http://mysql1-cell1.test.net:100"
			}`, http.StatusOK},
		{"GET", "tablets/nonexistent-999", "", "404 page not found", http.StatusNotFound},
		{"POST", "tablets/cell1-100?action=TestTabletAction", "", `{
				"Name": "TestTabletAction",
				"Parameters": "cell1-0000000100",
				"Output": "TestTabletAction Result",
				"Error": false
			}`, http.StatusOK},

		// Tablet Updates
		{"GET", "tablet_statuses/?keyspace=ks1&cell=cell1&type=REPLICA&metric=lag", "", `[
		{
		    "Data": [ [100, -1] ],
		    "Aliases": [[ { "cell": "cell1", "uid": 100 }, null ]],
		    "KeyspaceLabel": { "Name": "ks1", "Rowspan": 1 },
		    "CellAndTypeLabels": [{ "CellLabel": { "Name": "cell1",  "Rowspan": 1 }, "TypeLabels": [{"Name": "REPLICA", "Rowspan": 1}] }] ,
		    "ShardLabels": ["-80", "80-"],
		    "YGridLines": [0.5]
		  }
		]`, http.StatusOK},
		{"GET", "tablet_statuses/?keyspace=ks1&cell=all&type=all&metric=lag", "", `[
		{
		  "Data":[[-1,400],[-1,300],[200,-1],[100,-1]],
		  "Aliases":[[null,{"cell":"cell2","uid":400}],[null,{"cell":"cell2","uid":300}],[{"cell":"cell1","uid":200},null],[{"cell":"cell1","uid":100},null]],
		  "KeyspaceLabel":{"Name":"ks1","Rowspan":4},
		  "CellAndTypeLabels":[
		     {"CellLabel":{"Name":"cell1","Rowspan":2},"TypeLabels":[{"Name":"REPLICA","Rowspan":1},{"Name":"RDONLY","Rowspan":1}]},
		     {"CellLabel":{"Name":"cell2","Rowspan":2},"TypeLabels":[{"Name":"REPLICA","Rowspan":1},{"Name":"RDONLY","Rowspan":1}]}],
		  "ShardLabels":["-80","80-"],
		  "YGridLines":[0.5,1.5,2.5,3.5]
		}
		]`, http.StatusOK},
		{"GET", "tablet_statuses/?keyspace=all&cell=all&type=all&metric=lag", "", `[
		  {
		   "Data":[[-1,300],[200,-1]],
		   "Aliases":null,
		   "KeyspaceLabel":{"Name":"ks1","Rowspan":2},
		  "CellAndTypeLabels":[
		    {"CellLabel":{"Name":"cell1","Rowspan":1},"TypeLabels":null},
		    {"CellLabel":{"Name":"cell2","Rowspan":1},"TypeLabels":null}],
		  "ShardLabels":["-80","80-"],
		  "YGridLines":[0.5,1.5]
		  },
		  {
		    "Data":[[600],[500]],
		   "Aliases":null,
		   "KeyspaceLabel":{"Name":"ks2","Rowspan":2},
		  "CellAndTypeLabels":[
		    {"CellLabel":{"Name":"cell1","Rowspan":1},"TypeLabels":null},
		    {"CellLabel":{"Name":"cell2","Rowspan":1},"TypeLabels":null}],
		  "ShardLabels":["0"],
		  "YGridLines":[0.5, 1.5]
		  }
		]`, http.StatusOK},
		{"GET", "tablet_statuses/cell1/REPLICA/lag", "", "can't get tablet_statuses: invalid target path: \"cell1/REPLICA/lag\"  expected path: ?keyspace=<keyspace>&cell=<cell>&type=<type>&metric=<metric>", http.StatusInternalServerError},
		{"GET", "tablet_statuses/?keyspace=ks1&cell=cell1&type=hello&metric=lag", "", "can't get tablet_statuses: invalid tablet type: unknown TabletType hello", http.StatusInternalServerError},

		// Tablet Health
		{"GET", "tablet_health/cell1/100", "", `{ "Key": ",grpc:101,vt:100", "Tablet": { "alias": { "cell": "cell1", "uid": 100 },"port_map": { "grpc": 101, "vt": 100 }, "keyspace": "ks1", "shard": "-80", "type": 2},
		  "Name": "cell1-0000000100", "Target": { "keyspace": "ks1", "shard": "-80", "tablet_type": 2 }, "Up": true, "Serving": true, "PrimaryTermStartTime": 0, "TabletExternallyReparentedTimestamp": 0,
		  "Stats": { "replication_lag_seconds": 100 }, "LastError": null }`, http.StatusOK},
		{"GET", "tablet_health/cell1", "", "can't get tablet_health: invalid tablet_health path: \"cell1\"  expected path: /tablet_health/<cell>/<uid>", http.StatusInternalServerError},
		{"GET", "tablet_health/cell1/gh", "", "can't get tablet_health: incorrect uid", http.StatusInternalServerError},

		// Topology Info
		{"GET", "topology_info/?keyspace=all&cell=all", "", `{
		   "Keyspaces": ["ks1", "ks2"],
		   "Cells": ["cell1","cell2"],
		   "TabletTypes": ["REPLICA","RDONLY"]
		}`, http.StatusOK},
		{"GET", "topology_info/?keyspace=ks1&cell=cell1", "", `{
		   "Keyspaces": ["ks1", "ks2"],
		   "Cells": ["cell1","cell2"],
		   "TabletTypes": ["REPLICA", "RDONLY"]
		}`, http.StatusOK},

		// vtctl RunCommand
		{"POST", "vtctl/", `["GetKeyspace","ks1"]`, `{
		   "Error": "",
<<<<<<< HEAD
		   "Output": "{\n  \"served_froms\": [],\n  \"keyspace_type\": 0,\n  \"base_keyspace\": \"\",\n  \"snapshot_time\": null,\n  \"durability_policy\": \"\"\n}\n\n"
		}`, http.StatusOK},
		{"POST", "vtctl/", `["GetKeyspace","ks3"]`, `{
		   "Error": "",
		   "Output": "{\n  \"served_froms\": [],\n  \"keyspace_type\": 1,\n  \"base_keyspace\": \"ks1\",\n  \"snapshot_time\": {\n    \"seconds\": \"1136214245\",\n    \"nanoseconds\": 0\n  },\n  \"durability_policy\": \"semi_sync\"\n}\n\n"
=======
		   "Output": "{\n  \"sharding_column_name\": \"shardcol\",\n  \"sharding_column_type\": 0,\n  \"served_froms\": [],\n  \"keyspace_type\": 0,\n  \"base_keyspace\": \"\",\n  \"snapshot_time\": null,\n  \"durability_policy\": \"semi_sync\"\n}\n\n"
		}`, http.StatusOK},
		{"POST", "vtctl/", `["GetKeyspace","ks3"]`, `{
		   "Error": "",
		   "Output": "{\n  \"sharding_column_name\": \"\",\n  \"sharding_column_type\": 0,\n  \"served_froms\": [],\n  \"keyspace_type\": 1,\n  \"base_keyspace\": \"ks1\",\n  \"snapshot_time\": {\n    \"seconds\": \"1136214245\",\n    \"nanoseconds\": 0\n  },\n  \"durability_policy\": \"none\"\n}\n\n"
>>>>>>> 1edcc64f
		}`, http.StatusOK},
		{"POST", "vtctl/", `["GetVSchema","ks3"]`, `{
		   "Error": "",
		   "Output": "{\n  \"sharded\": true,\n  \"vindexes\": {\n    \"name1\": {\n      \"type\": \"hash\"\n    }\n  },\n  \"tables\": {\n    \"table1\": {\n      \"columnVindexes\": [\n        {\n          \"column\": \"column1\",\n          \"name\": \"name1\"\n        }\n      ]\n    }\n  },\n  \"requireExplicitRouting\": true\n}\n\n"
		}`, http.StatusOK},
		{"POST", "vtctl/", `["GetKeyspace","does_not_exist"]`, `{
			"Error": "node doesn't exist: keyspaces/does_not_exist/Keyspace",
		   "Output": ""
		}`, http.StatusOK},
		{"POST", "vtctl/", `["Panic"]`, `uncaught panic: this command panics on purpose`, http.StatusInternalServerError},
	}
	for _, in := range table {
		t.Run(in.method+in.path, func(t *testing.T) {
			var resp *http.Response
			var err error

			switch in.method {
			case "GET":
				resp, err = http.Get(server.URL + apiPrefix + in.path)
			case "POST":
				resp, err = http.Post(server.URL+apiPrefix+in.path, "application/json", strings.NewReader(in.body))
			default:
				t.Fatalf("[%v] unknown method: %v", in.path, in.method)
				return
			}

			if err != nil {
				t.Fatalf("[%v] http error: %v", in.path, err)
				return
			}

			body, err := io.ReadAll(resp.Body)
			resp.Body.Close()

			if err != nil {
				t.Fatalf("[%v] io.ReadAll(resp.Body) error: %v", in.path, err)
				return
			}

			if resp.StatusCode != in.statusCode {
				t.Fatalf("[%v] got unexpected status code %d, want %d", in.path, resp.StatusCode, in.statusCode)
			}

			got := compactJSON(body)
			want := compactJSON([]byte(in.want))
			if want == "" {
				// want is not valid JSON. Fallback to a string comparison.
				want = in.want
				// For unknown reasons errors have a trailing "\n\t\t". Remove it.
				got = strings.TrimSpace(string(body))
			}
			if !strings.HasPrefix(got, want) {
				t.Fatalf("For path [%v] got\n'%v', want\n'%v'", in.path, got, want)
				return
			}
		})

	}
}<|MERGE_RESOLUTION|>--- conflicted
+++ resolved
@@ -80,11 +80,7 @@
 	defer server.Close()
 
 	// Populate topo. Remove ServedTypes from shards to avoid ordering issues.
-<<<<<<< HEAD
-	ts.CreateKeyspace(ctx, "ks1", &topodatapb.Keyspace{})
-=======
-	ts.CreateKeyspace(ctx, "ks1", &topodatapb.Keyspace{ShardingColumnName: "shardcol", DurabilityPolicy: "semi_sync"})
->>>>>>> 1edcc64f
+	ts.CreateKeyspace(ctx, "ks1", &topodatapb.Keyspace{DurabilityPolicy: "semi_sync"})
 	ts.CreateShard(ctx, "ks1", "-80")
 	ts.CreateShard(ctx, "ks1", "80-")
 
@@ -442,19 +438,11 @@
 		// vtctl RunCommand
 		{"POST", "vtctl/", `["GetKeyspace","ks1"]`, `{
 		   "Error": "",
-<<<<<<< HEAD
-		   "Output": "{\n  \"served_froms\": [],\n  \"keyspace_type\": 0,\n  \"base_keyspace\": \"\",\n  \"snapshot_time\": null,\n  \"durability_policy\": \"\"\n}\n\n"
+		   "Output": "{\n  \"served_froms\": [],\n  \"keyspace_type\": 0,\n  \"base_keyspace\": \"\",\n  \"snapshot_time\": null,\n  \"durability_policy\": \"semi_sync\"\n}\n\n"
 		}`, http.StatusOK},
 		{"POST", "vtctl/", `["GetKeyspace","ks3"]`, `{
 		   "Error": "",
-		   "Output": "{\n  \"served_froms\": [],\n  \"keyspace_type\": 1,\n  \"base_keyspace\": \"ks1\",\n  \"snapshot_time\": {\n    \"seconds\": \"1136214245\",\n    \"nanoseconds\": 0\n  },\n  \"durability_policy\": \"semi_sync\"\n}\n\n"
-=======
-		   "Output": "{\n  \"sharding_column_name\": \"shardcol\",\n  \"sharding_column_type\": 0,\n  \"served_froms\": [],\n  \"keyspace_type\": 0,\n  \"base_keyspace\": \"\",\n  \"snapshot_time\": null,\n  \"durability_policy\": \"semi_sync\"\n}\n\n"
-		}`, http.StatusOK},
-		{"POST", "vtctl/", `["GetKeyspace","ks3"]`, `{
-		   "Error": "",
-		   "Output": "{\n  \"sharding_column_name\": \"\",\n  \"sharding_column_type\": 0,\n  \"served_froms\": [],\n  \"keyspace_type\": 1,\n  \"base_keyspace\": \"ks1\",\n  \"snapshot_time\": {\n    \"seconds\": \"1136214245\",\n    \"nanoseconds\": 0\n  },\n  \"durability_policy\": \"none\"\n}\n\n"
->>>>>>> 1edcc64f
+		   "Output": "{\n  \"served_froms\": [],\n  \"keyspace_type\": 1,\n  \"base_keyspace\": \"ks1\",\n  \"snapshot_time\": {\n    \"seconds\": \"1136214245\",\n    \"nanoseconds\": 0\n  },\n  \"durability_policy\": \"none\"\n}\n\n"
 		}`, http.StatusOK},
 		{"POST", "vtctl/", `["GetVSchema","ks3"]`, `{
 		   "Error": "",
