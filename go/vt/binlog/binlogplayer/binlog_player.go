/*
Copyright 2019 The Vitess Authors.

Licensed under the Apache License, Version 2.0 (the "License");
you may not use this file except in compliance with the License.
You may obtain a copy of the License at

    http://www.apache.org/licenses/LICENSE-2.0

Unless required by applicable law or agreed to in writing, software
distributed under the License is distributed on an "AS IS" BASIS,
WITHOUT WARRANTIES OR CONDITIONS OF ANY KIND, either express or implied.
See the License for the specific language governing permissions and
limitations under the License.
*/

// Package binlogplayer contains the code that plays a vreplication
// stream on a client database. It usually runs inside the destination master
// vttablet process.
package binlogplayer

import (
	"bytes"
	"compress/zlib"
	"encoding/binary"
	"encoding/hex"
	"fmt"
	"io"
	"math"
	"sync"
	"time"

	"google.golang.org/protobuf/proto"

	"vitess.io/vitess/go/vt/vtgate/evalengine"

	"context"

	"vitess.io/vitess/go/history"
	"vitess.io/vitess/go/mysql"
	"vitess.io/vitess/go/sqltypes"
	"vitess.io/vitess/go/stats"
	"vitess.io/vitess/go/sync2"
	"vitess.io/vitess/go/vt/log"
	"vitess.io/vitess/go/vt/throttler"

	binlogdatapb "vitess.io/vitess/go/vt/proto/binlogdata"
	topodatapb "vitess.io/vitess/go/vt/proto/topodata"
)

var (
	// SlowQueryThreshold will cause we logging anything that's higher than it.
	SlowQueryThreshold = time.Duration(100 * time.Millisecond)

	// keys for the stats map

	// BlplQuery is the key for the stats map.
	BlplQuery = "Query"
	// BlplTransaction is the key for the stats map.
	BlplTransaction = "Transaction"

	// VReplicationInit is for the Init state.
	VReplicationInit = "Init"
	// VReplicationCopying is for the Copying state.
	VReplicationCopying = "Copying"
	// BlpRunning is for the Running state.
	BlpRunning = "Running"
	// BlpStopped is for the Stopped state.
	BlpStopped = "Stopped"
	// BlpError is for the Error state.
	BlpError = "Error"
)

// Stats is the internal stats of a player. It is a different
// structure that is passed in so stats can be collected over the life
// of multiple individual players.
type Stats struct {
	// Stats about the player, keys used are BlplQuery and BlplTransaction
	Timings *stats.Timings
	Rates   *stats.Rates

	// Last saved status
	lastPositionMutex sync.Mutex
	lastPosition      mysql.Position

	heartbeatMutex sync.Mutex
	heartbeat      int64

	SecondsBehindMaster sync2.AtomicInt64
	History             *history.History

	State sync2.AtomicString

	PhaseTimings   *stats.Timings
	QueryTimings   *stats.Timings
	QueryCount     *stats.CountersWithSingleLabel
	CopyRowCount   *stats.Counter
	CopyLoopCount  *stats.Counter
	ErrorCounts    *stats.CountersWithMultiLabels
	NoopQueryCount *stats.CountersWithSingleLabel

	VReplicationLags     *stats.Timings
	VReplicationLagRates *stats.Rates
}

// RecordHeartbeat updates the time the last heartbeat from vstreamer was seen
func (bps *Stats) RecordHeartbeat(tm int64) {
	bps.heartbeatMutex.Lock()
	defer bps.heartbeatMutex.Unlock()
	bps.heartbeat = tm
}

// Heartbeat gets the time the last heartbeat from vstreamer was seen
func (bps *Stats) Heartbeat() int64 {
	bps.heartbeatMutex.Lock()
	defer bps.heartbeatMutex.Unlock()
	return bps.heartbeat
}

// SetLastPosition sets the last replication position.
func (bps *Stats) SetLastPosition(pos mysql.Position) {
	bps.lastPositionMutex.Lock()
	defer bps.lastPositionMutex.Unlock()
	bps.lastPosition = pos
}

// LastPosition gets the last replication position.
func (bps *Stats) LastPosition() mysql.Position {
	bps.lastPositionMutex.Lock()
	defer bps.lastPositionMutex.Unlock()
	return bps.lastPosition
}

// MessageHistory gets all the messages, we store 3 at a time
func (bps *Stats) MessageHistory() []string {
	strs := make([]string, 0, 3)
	for _, h := range bps.History.Records() {
		h1, _ := h.(*StatsHistoryRecord)
		if h1 != nil {
			strs = append(strs, h1.Message)
		}
	}
	return strs
}

// NewStats creates a new Stats structure.
func NewStats() *Stats {
	bps := &Stats{}
	bps.Timings = stats.NewTimings("", "", "")
	bps.Rates = stats.NewRates("", bps.Timings, 15*60/5, 5*time.Second)
	bps.History = history.New(3)
	bps.SecondsBehindMaster.Set(math.MaxInt64)
	bps.PhaseTimings = stats.NewTimings("", "", "Phase")
	bps.QueryTimings = stats.NewTimings("", "", "Phase")
	bps.QueryCount = stats.NewCountersWithSingleLabel("", "", "Phase", "")
	bps.CopyRowCount = stats.NewCounter("", "")
	bps.CopyLoopCount = stats.NewCounter("", "")
	bps.ErrorCounts = stats.NewCountersWithMultiLabels("", "", []string{"type"})
	bps.NoopQueryCount = stats.NewCountersWithSingleLabel("", "", "Statement", "")
	bps.VReplicationLags = stats.NewTimings("", "", "")
	bps.VReplicationLagRates = stats.NewRates("", bps.VReplicationLags, 15*60/5, 5*time.Second)
	return bps
}

// BinlogPlayer is for reading a stream of updates from BinlogServer.
type BinlogPlayer struct {
	tablet   *topodatapb.Tablet
	dbClient DBClient

	// for key range base requests
	keyRange *topodatapb.KeyRange

	// for table base requests
	tables []string

	// common to all
	uid            uint32
	position       mysql.Position
	stopPosition   mysql.Position
	blplStats      *Stats
	defaultCharset *binlogdatapb.Charset
	currentCharset *binlogdatapb.Charset
	deadlockRetry  time.Duration
}

// NewBinlogPlayerKeyRange returns a new BinlogPlayer pointing at the server
// replicating the provided keyrange and updating _vt.vreplication
// with uid=startPosition.Uid.
// If !stopPosition.IsZero(), it will stop when reaching that position.
func NewBinlogPlayerKeyRange(dbClient DBClient, tablet *topodatapb.Tablet, keyRange *topodatapb.KeyRange, uid uint32, blplStats *Stats) *BinlogPlayer {
	result := &BinlogPlayer{
		tablet:        tablet,
		dbClient:      dbClient,
		keyRange:      keyRange,
		uid:           uid,
		blplStats:     blplStats,
		deadlockRetry: 1 * time.Second,
	}
	return result
}

// NewBinlogPlayerTables returns a new BinlogPlayer pointing at the server
// replicating the provided tables and updating _vt.vreplication
// with uid=startPosition.Uid.
// If !stopPosition.IsZero(), it will stop when reaching that position.
func NewBinlogPlayerTables(dbClient DBClient, tablet *topodatapb.Tablet, tables []string, uid uint32, blplStats *Stats) *BinlogPlayer {
	result := &BinlogPlayer{
		tablet:        tablet,
		dbClient:      dbClient,
		tables:        tables,
		uid:           uid,
		blplStats:     blplStats,
		deadlockRetry: 1 * time.Second,
	}
	return result
}

// ApplyBinlogEvents makes an RPC request to BinlogServer
// and processes the events. It returns nil if the provided context
// was canceled, or if we reached the stopping point.
// If an error is encountered, it updates the vreplication state to "Error".
// If a stop position was specified, and reached, the state is updated to "Stopped".
func (blp *BinlogPlayer) ApplyBinlogEvents(ctx context.Context) error {
	if err := blp.setVReplicationState(BlpRunning, ""); err != nil {
		log.Errorf("Error writing Running state: %v", err)
	}

	if err := blp.applyEvents(ctx); err != nil {
		if err := blp.setVReplicationState(BlpError, err.Error()); err != nil {
			log.Errorf("Error writing stop state: %v", err)
		}
		return err
	}
	return nil
}

// applyEvents returns a recordable status message on termination or an error otherwise.
func (blp *BinlogPlayer) applyEvents(ctx context.Context) error {
	// Read starting values for vreplication.
	settings, err := ReadVRSettings(blp.dbClient, blp.uid)
	if err != nil {
		log.Error(err)
		return err
	}

	blp.position = settings.StartPos
	blp.stopPosition = settings.StopPos
	t, err := throttler.NewThrottler(
		fmt.Sprintf("BinlogPlayer/%d", blp.uid),
		"transactions",
		1, /* threadCount */
		settings.MaxTPS,
		settings.MaxReplicationLag,
	)
	if err != nil {
		err := fmt.Errorf("failed to instantiate throttler: %v", err)
		log.Error(err)
		return err
	}
	defer t.Close()

	// Log the mode of operation and when the player stops.
	if len(blp.tables) > 0 {
		log.Infof("BinlogPlayer client %v for tables %v starting @ '%v', server: %v",
			blp.uid,
			blp.tables,
			blp.position,
			blp.tablet,
		)
	} else {
		log.Infof("BinlogPlayer client %v for keyrange '%v-%v' starting @ '%v', server: %v",
			blp.uid,
			hex.EncodeToString(blp.keyRange.GetStart()),
			hex.EncodeToString(blp.keyRange.GetEnd()),
			blp.position,
			blp.tablet,
		)
	}
	if !blp.stopPosition.IsZero() {
		switch {
		case blp.position.Equal(blp.stopPosition):
			msg := fmt.Sprintf("not starting BinlogPlayer, we're already at the desired position %v", blp.stopPosition)
			log.Info(msg)
			if err := blp.setVReplicationState(BlpStopped, msg); err != nil {
				log.Errorf("Error writing stop state: %v", err)
			}
			return nil
		case blp.position.AtLeast(blp.stopPosition):
			msg := fmt.Sprintf("starting point %v greater than stopping point %v", blp.position, blp.stopPosition)
			log.Error(msg)
			if err := blp.setVReplicationState(BlpStopped, msg); err != nil {
				log.Errorf("Error writing stop state: %v", err)
			}
			// Don't return an error. Otherwise, it will keep retrying.
			return nil
		default:
			log.Infof("Will stop player when reaching %v", blp.stopPosition)
		}
	}

	clientFactory, ok := clientFactories[*binlogPlayerProtocol]
	if !ok {
		return fmt.Errorf("no binlog player client factory named %v", *binlogPlayerProtocol)
	}
	blplClient := clientFactory()
	err = blplClient.Dial(blp.tablet)
	if err != nil {
		err := fmt.Errorf("error dialing binlog server: %v", err)
		log.Error(err)
		return err
	}
	defer blplClient.Close()

	// Get the current charset of our connection, so we can ask the stream server
	// to check that they match. The streamer will also only send per-statement
	// charset data if that statement's charset is different from what we specify.
	if dbClient, ok := blp.dbClient.(*dbClientImpl); ok {
		blp.defaultCharset, err = mysql.GetCharset(dbClient.dbConn)
		if err != nil {
			return fmt.Errorf("can't get charset to request binlog stream: %v", err)
		}
		log.Infof("original charset: %v", blp.defaultCharset)
		blp.currentCharset = blp.defaultCharset
		// Restore original charset when we're done.
		defer func() {
			// If the connection has been closed, there's no need to restore
			// this connection-specific setting.
			if dbClient.dbConn == nil {
				return
			}
			log.Infof("restoring original charset %v", blp.defaultCharset)
			if csErr := mysql.SetCharset(dbClient.dbConn, blp.defaultCharset); csErr != nil {
				log.Errorf("can't restore original charset %v: %v", blp.defaultCharset, csErr)
			}
		}()
	}

	var stream BinlogTransactionStream
	if len(blp.tables) > 0 {
		stream, err = blplClient.StreamTables(ctx, mysql.EncodePosition(blp.position), blp.tables, blp.defaultCharset)
	} else {
		stream, err = blplClient.StreamKeyRange(ctx, mysql.EncodePosition(blp.position), blp.keyRange, blp.defaultCharset)
	}
	if err != nil {
		err := fmt.Errorf("error sending streaming query to binlog server: %v", err)
		log.Error(err)
		return err
	}

	for {
		// Block if we are throttled.
		for {
			backoff := t.Throttle(0 /* threadID */)
			if backoff == throttler.NotThrottled {
				break
			}
			// We don't bother checking for context cancellation here because the
			// sleep will block only up to 1 second. (Usually, backoff is 1s / rate
			// e.g. a rate of 1000 TPS results into a backoff of 1 ms.)
			time.Sleep(backoff)
		}

		// get the response
		response, err := stream.Recv()
		// Check context before checking error, because canceled
		// contexts could be wrapped as regular errors.
		select {
		case <-ctx.Done():
			return nil
		default:
		}
		if err != nil {
			return fmt.Errorf("error received from Stream %v", err)
		}

		// process the transaction
		for {
			ok, err = blp.processTransaction(response)
			if err != nil {
				log.Infof("transaction failed: %v", err)
				for _, stmt := range response.Statements {
					log.Infof("statement: %q", stmt.Sql)
				}
				return fmt.Errorf("error in processing binlog event %v", err)
			}
			if ok {
				if !blp.stopPosition.IsZero() {
					if blp.position.AtLeast(blp.stopPosition) {
						msg := "Reached stopping position, done playing logs"
						log.Info(msg)
						if err := blp.setVReplicationState(BlpStopped, msg); err != nil {
							log.Errorf("Error writing stop state: %v", err)
						}
						return nil
					}
				}
				break
			}
			log.Infof("Retrying txn in %v.", blp.deadlockRetry)
			time.Sleep(blp.deadlockRetry)
		}
	}
}

func (blp *BinlogPlayer) processTransaction(tx *binlogdatapb.BinlogTransaction) (ok bool, err error) {
	txnStartTime := time.Now()
	if err = blp.dbClient.Begin(); err != nil {
		return false, fmt.Errorf("failed query BEGIN, err: %s", err)
	}
	for i, stmt := range tx.Statements {
		// Make sure the statement is replayed in the proper charset.
		if dbClient, ok := blp.dbClient.(*dbClientImpl); ok {
			var stmtCharset *binlogdatapb.Charset
			if stmt.Charset != nil {
				stmtCharset = stmt.Charset
			} else {
				// Streamer sends a nil Charset for statements that use the
				// charset we specified in the request.
				stmtCharset = blp.defaultCharset
			}
			if !proto.Equal(blp.currentCharset, stmtCharset) {
				// In regular MySQL replication, the charset is silently adjusted as
				// needed during event playback. Here we also adjust so that playback
				// proceeds, but in Vitess-land this usually means a misconfigured
				// server or a misbehaving client, so we spam the logs with warnings.
				log.Warningf("BinlogPlayer changing charset from %v to %v for statement %d in transaction %v", blp.currentCharset, stmtCharset, i, tx)
				err = mysql.SetCharset(dbClient.dbConn, stmtCharset)
				if err != nil {
					return false, fmt.Errorf("can't set charset for statement %d in transaction %v: %v", i, tx, err)
				}
				blp.currentCharset = stmtCharset
			}
		}
		if _, err = blp.exec(string(stmt.Sql)); err == nil {
			continue
		}
		if sqlErr, ok := err.(*mysql.SQLError); ok && sqlErr.Number() == mysql.ERLockDeadlock {
			// Deadlock: ask for retry
			log.Infof("Deadlock: %v", err)
			if err = blp.dbClient.Rollback(); err != nil {
				return false, err
			}
			return false, nil
		}
		_ = blp.dbClient.Rollback()
		return false, err
	}
	// Update recovery position after successful replay.
	// This also updates the blp's internal position.
	if err = blp.writeRecoveryPosition(tx); err != nil {
		_ = blp.dbClient.Rollback()
		return false, err
	}
	if err = blp.dbClient.Commit(); err != nil {
		return false, fmt.Errorf("failed query COMMIT, err: %s", err)
	}
	blp.blplStats.Timings.Record(BlplTransaction, txnStartTime)
	return true, nil
}

func (blp *BinlogPlayer) exec(sql string) (*sqltypes.Result, error) {
	queryStartTime := time.Now()
	qr, err := blp.dbClient.ExecuteFetch(sql, 0)
	blp.blplStats.Timings.Record(BlplQuery, queryStartTime)
	if d := time.Since(queryStartTime); d > SlowQueryThreshold {
		log.Infof("SLOW QUERY (took %.2fs) '%s'", d.Seconds(), sql)
	}
	return qr, err
}

// writeRecoveryPosition writes the current GTID as the recovery position
// for the next transaction.
// It also tries to get the timestamp for the transaction. Two cases:
// - we have statements, and they start with a SET TIMESTAMP that we
//   can parse: then we update transaction_timestamp in vreplication
//   with it, and set SecondsBehindMaster to now() - transaction_timestamp
// - otherwise (the statements are probably filtered out), we leave
//   transaction_timestamp alone (keeping the old value), and we don't
//   change SecondsBehindMaster
func (blp *BinlogPlayer) writeRecoveryPosition(tx *binlogdatapb.BinlogTransaction) error {
	position, err := DecodePosition(tx.EventToken.Position)
	if err != nil {
		return err
	}

	now := time.Now().Unix()
	updateRecovery := GenerateUpdatePos(blp.uid, position, now, tx.EventToken.Timestamp, blp.blplStats.CopyRowCount.Get(), false)

	qr, err := blp.exec(updateRecovery)
	if err != nil {
		return fmt.Errorf("error %v in writing recovery info %v", err, updateRecovery)
	}
	if qr.RowsAffected != 1 {
		return fmt.Errorf("cannot update vreplication table, affected %v rows", qr.RowsAffected)
	}

	// Update position after successful write.
	blp.position = position
	blp.blplStats.SetLastPosition(blp.position)
	if tx.EventToken.Timestamp != 0 {
		blp.blplStats.SecondsBehindMaster.Set(now - tx.EventToken.Timestamp)
	}
	return nil
}

func (blp *BinlogPlayer) setVReplicationState(state, message string) error {
	if message != "" {
		blp.blplStats.History.Add(&StatsHistoryRecord{
			Time:    time.Now(),
			Message: message,
		})
	}
	blp.blplStats.State.Set(state)
	query := fmt.Sprintf("update _vt.vreplication set state='%v', message=%v where id=%v", state, encodeString(MessageTruncate(message)), blp.uid)
	if _, err := blp.dbClient.ExecuteFetch(query, 1); err != nil {
		return fmt.Errorf("could not set state: %v: %v", query, err)
	}
	return nil
}

// CreateVReplicationTable returns the statements required to create
// the _vt.vreplication table.
// id: is an auto-increment column that identifies the stream.
// workflow: documents the creator/manager of the stream. Example: 'SplitClone'.
// source: contains a string proto representation of binlogpb.BinlogSource.
// pos: initially, a start position, and is updated to the current position by the binlog player.
// stop_pos: optional column that specifies the stop position.
// max_tps: max transactions per second.
// max_replication_lag: if replication lag exceeds this amount writing is throttled accordingly.
// cell: optional column that overrides the current cell to replicate from.
// tablet_types: optional column that overrides the tablet types to look to replicate from.
// time_update: last time an event was applied.
// transaction_timestamp: timestamp of the transaction (from the master).
// state: Running, Error or Stopped.
// message: Reason for current state.
func CreateVReplicationTable() []string {
	return []string{
		"CREATE DATABASE IF NOT EXISTS _vt",
		"DROP TABLE IF EXISTS _vt.blp_checkpoint",
		`CREATE TABLE IF NOT EXISTS _vt.vreplication (
  id INT AUTO_INCREMENT,
  workflow VARBINARY(1000),
  source VARBINARY(10000) NOT NULL,
  pos VARBINARY(10000) NOT NULL,
  stop_pos VARBINARY(10000) DEFAULT NULL,
  max_tps BIGINT(20) NOT NULL,
  max_replication_lag BIGINT(20) NOT NULL,
  cell VARBINARY(1000) DEFAULT NULL,
  tablet_types VARBINARY(100) DEFAULT NULL,
  time_updated BIGINT(20) NOT NULL,
  transaction_timestamp BIGINT(20) NOT NULL,
  state VARBINARY(100) NOT NULL,
  message VARBINARY(1000) DEFAULT NULL,
  db_name VARBINARY(255) NOT NULL,
  PRIMARY KEY (id)
) ENGINE=InnoDB`,
	}
}

// AlterVReplicationTable adds new columns to vreplication table
var AlterVReplicationTable = []string{
	"ALTER TABLE _vt.vreplication ADD COLUMN db_name VARBINARY(255) NOT NULL",
	"ALTER TABLE _vt.vreplication MODIFY source BLOB NOT NULL",
	"ALTER TABLE _vt.vreplication ADD KEY workflow_idx (workflow(64))",
<<<<<<< HEAD
=======
	"ALTER TABLE _vt.vreplication ADD COLUMN rows_copied BIGINT(20) NOT NULL DEFAULT 0",
}

// WithDDLInitialQueries contains the queries to be expected by the mock db client during tests
var WithDDLInitialQueries = []string{
	"SELECT db_name FROM _vt.vreplication LIMIT 0",
	"SELECT rows_copied FROM _vt.vreplication LIMIT 0",
>>>>>>> cb142eea
}

// VRSettings contains the settings of a vreplication table.
type VRSettings struct {
	StartPos          mysql.Position
	StopPos           mysql.Position
	MaxTPS            int64
	MaxReplicationLag int64
	State             string
}

// ReadVRSettings retrieves the throttler settings for
// vreplication from the checkpoint table.
func ReadVRSettings(dbClient DBClient, uid uint32) (VRSettings, error) {
	query := fmt.Sprintf("select pos, stop_pos, max_tps, max_replication_lag, state from _vt.vreplication where id=%v", uid)
	qr, err := dbClient.ExecuteFetch(query, 1)
	if err != nil {
		return VRSettings{}, fmt.Errorf("error %v in selecting vreplication settings %v", err, query)
	}

	if len(qr.Rows) != 1 {
		return VRSettings{}, fmt.Errorf("checkpoint information not available in db for %v", uid)
	}
	vrRow := qr.Rows[0]

	maxTPS, err := evalengine.ToInt64(vrRow[2])
	if err != nil {
		return VRSettings{}, fmt.Errorf("failed to parse max_tps column: %v", err)
	}
	maxReplicationLag, err := evalengine.ToInt64(vrRow[3])
	if err != nil {
		return VRSettings{}, fmt.Errorf("failed to parse max_replication_lag column: %v", err)
	}
	startPos, err := DecodePosition(vrRow[0].ToString())
	if err != nil {
		return VRSettings{}, fmt.Errorf("failed to parse pos column: %v", err)
	}
	stopPos, err := mysql.DecodePosition(vrRow[1].ToString())
	if err != nil {
		return VRSettings{}, fmt.Errorf("failed to parse stop_pos column: %v", err)
	}

	return VRSettings{
		StartPos:          startPos,
		StopPos:           stopPos,
		MaxTPS:            maxTPS,
		MaxReplicationLag: maxReplicationLag,
		State:             vrRow[4].ToString(),
	}, nil
}

// CreateVReplication returns a statement to populate the first value into
// the _vt.vreplication table.
func CreateVReplication(workflow string, source *binlogdatapb.BinlogSource, position string, maxTPS, maxReplicationLag, timeUpdated int64, dbName string) string {
	return fmt.Sprintf("insert into _vt.vreplication "+
		"(workflow, source, pos, max_tps, max_replication_lag, time_updated, transaction_timestamp, state, db_name) "+
		"values (%v, %v, %v, %v, %v, %v, 0, '%v', %v)",
		encodeString(workflow), encodeString(source.String()), encodeString(position), maxTPS, maxReplicationLag, timeUpdated, BlpRunning, encodeString(dbName))
}

// CreateVReplicationState returns a statement to create a stopped vreplication.
func CreateVReplicationState(workflow string, source *binlogdatapb.BinlogSource, position, state string, dbName string) string {
	return fmt.Sprintf("insert into _vt.vreplication "+
		"(workflow, source, pos, max_tps, max_replication_lag, time_updated, transaction_timestamp, state, db_name) "+
		"values (%v, %v, %v, %v, %v, %v, 0, '%v', %v)",
		encodeString(workflow), encodeString(source.String()), encodeString(position), throttler.MaxRateModuleDisabled, throttler.ReplicationLagModuleDisabled, time.Now().Unix(), state, encodeString(dbName))
}

// GenerateUpdatePos returns a statement to update a value in the
// _vt.vreplication table.
func GenerateUpdatePos(uid uint32, pos mysql.Position, timeUpdated int64, txTimestamp int64, rowsCopied int64, compress bool) string {
	strGTID := encodeString(mysql.EncodePosition(pos))
	if compress {
		strGTID = fmt.Sprintf("compress(%s)", strGTID)
	}
	if txTimestamp != 0 {
		return fmt.Sprintf(
			"update _vt.vreplication set pos=%v, time_updated=%v, transaction_timestamp=%v, rows_copied=%v, message='' where id=%v",
			strGTID, timeUpdated, txTimestamp, rowsCopied, uid)
	}
	return fmt.Sprintf(
		"update _vt.vreplication set pos=%v, time_updated=%v, rows_copied=%v, message='' where id=%v", strGTID, timeUpdated, rowsCopied, uid)
}

// GenerateUpdateRowsCopied returns a statement to update the rows_copied value in the _vt.vreplication table.
func GenerateUpdateRowsCopied(uid uint32, rowsCopied int64) string {
	return fmt.Sprintf("update _vt.vreplication set rows_copied=%v where id=%v", rowsCopied, uid)
}

// GenerateUpdateTime returns a statement to update time_updated in the _vt.vreplication table.
func GenerateUpdateTime(uid uint32, timeUpdated int64) (string, error) {
	if timeUpdated == 0 {
		return "", fmt.Errorf("timeUpdated cannot be zero")
	}
	return fmt.Sprintf("update _vt.vreplication set time_updated=%v where id=%v", timeUpdated, uid), nil
}

// StartVReplication returns a statement to start the replication.
func StartVReplication(uid uint32) string {
	return fmt.Sprintf(
		"update _vt.vreplication set state='%v', stop_pos=NULL where id=%v",
		BlpRunning, uid)
}

// StartVReplicationUntil returns a statement to start the replication with a stop position.
func StartVReplicationUntil(uid uint32, pos string) string {
	return fmt.Sprintf(
		"update _vt.vreplication set state='%v', stop_pos=%v where id=%v",
		BlpRunning, encodeString(pos), uid)
}

// StopVReplication returns a statement to stop the replication.
func StopVReplication(uid uint32, message string) string {
	return fmt.Sprintf(
		"update _vt.vreplication set state='%v', message=%v where id=%v",
		BlpStopped, encodeString(MessageTruncate(message)), uid)
}

// DeleteVReplication returns a statement to delete the replication.
func DeleteVReplication(uid uint32) string {
	return fmt.Sprintf("delete from _vt.vreplication where id=%v", uid)
}

// MessageTruncate truncates the message string to a safe length.
func MessageTruncate(msg string) string {
	// message length is 1000 bytes.
	return LimitString(msg, 950)
}

func encodeString(in string) string {
	buf := bytes.NewBuffer(nil)
	sqltypes.NewVarChar(in).EncodeSQL(buf)
	return buf.String()
}

// ReadVReplicationPos returns a statement to query the gtid for a
// given stream from the _vt.vreplication table.
func ReadVReplicationPos(index uint32) string {
	return fmt.Sprintf("select pos from _vt.vreplication where id=%v", index)
}

// ReadVReplicationStatus returns a statement to query the status fields for a
// given stream from the _vt.vreplication table.
func ReadVReplicationStatus(index uint32) string {
	return fmt.Sprintf("select pos, state, message from _vt.vreplication where id=%v", index)
}

// MysqlUncompress will uncompress a binary string in the format stored by mysql's compress() function
// The first four bytes represent the size of the original string passed to compress()
// Remaining part is the compressed string using zlib, which we uncompress here using golang's zlib library
func MysqlUncompress(input string) []byte {
	// consistency check
	inputBytes := []byte(input)
	if len(inputBytes) < 5 {
		return nil
	}

	// determine length
	dataLength := uint32(inputBytes[0]) + uint32(inputBytes[1])<<8 + uint32(inputBytes[2])<<16 + uint32(inputBytes[3])<<24
	dataLengthBytes := make([]byte, 4)
	binary.LittleEndian.PutUint32(dataLengthBytes, dataLength)
	dataLength = binary.LittleEndian.Uint32(dataLengthBytes)

	// uncompress using zlib
	inputData := inputBytes[4:]
	inputDataBuf := bytes.NewBuffer(inputData)
	reader, err := zlib.NewReader(inputDataBuf)
	if err != nil {
		return nil
	}
	var outputBytes bytes.Buffer
	io.Copy(&outputBytes, reader)
	if outputBytes.Len() == 0 {
		return nil
	}
	if dataLength != uint32(outputBytes.Len()) { // double check that the stored and uncompressed lengths match
		return nil
	}
	return outputBytes.Bytes()
}

// DecodePosition attempts to uncompress the passed value first and if it fails tries to decode it as a valid GTID
func DecodePosition(gtid string) (mysql.Position, error) {
	b := MysqlUncompress(gtid)
	if b != nil {
		gtid = string(b)
	}
	return mysql.DecodePosition(gtid)
}

// StatsHistoryRecord is used to store a Message with timestamp
type StatsHistoryRecord struct {
	Time    time.Time
	Message string
}

// IsDuplicate implements history.Deduplicable
func (r *StatsHistoryRecord) IsDuplicate(other interface{}) bool {
	return false
}<|MERGE_RESOLUTION|>--- conflicted
+++ resolved
@@ -562,8 +562,6 @@
 	"ALTER TABLE _vt.vreplication ADD COLUMN db_name VARBINARY(255) NOT NULL",
 	"ALTER TABLE _vt.vreplication MODIFY source BLOB NOT NULL",
 	"ALTER TABLE _vt.vreplication ADD KEY workflow_idx (workflow(64))",
-<<<<<<< HEAD
-=======
 	"ALTER TABLE _vt.vreplication ADD COLUMN rows_copied BIGINT(20) NOT NULL DEFAULT 0",
 }
 
@@ -571,7 +569,6 @@
 var WithDDLInitialQueries = []string{
 	"SELECT db_name FROM _vt.vreplication LIMIT 0",
 	"SELECT rows_copied FROM _vt.vreplication LIMIT 0",
->>>>>>> cb142eea
 }
 
 // VRSettings contains the settings of a vreplication table.
