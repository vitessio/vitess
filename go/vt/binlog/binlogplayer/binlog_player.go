/*
Copyright 2019 The Vitess Authors.

Licensed under the Apache License, Version 2.0 (the "License");
you may not use this file except in compliance with the License.
You may obtain a copy of the License at

    http://www.apache.org/licenses/LICENSE-2.0

Unless required by applicable law or agreed to in writing, software
distributed under the License is distributed on an "AS IS" BASIS,
WITHOUT WARRANTIES OR CONDITIONS OF ANY KIND, either express or implied.
See the License for the specific language governing permissions and
limitations under the License.
*/

// Package binlogplayer contains the code that plays a vreplication
// stream on a client database. It usually runs inside the destination primary
// vttablet process.
package binlogplayer

import (
	"bytes"
	"compress/zlib"
	"context"
	"encoding/binary"
	"encoding/hex"
	"fmt"
	"io"
	"math"
	"os"
	"sync"
	"sync/atomic"
	"time"

	"github.com/spf13/pflag"

	"google.golang.org/protobuf/proto"

	"vitess.io/vitess/go/history"
	"vitess.io/vitess/go/mysql"
	"vitess.io/vitess/go/sqltypes"
	"vitess.io/vitess/go/stats"
	"vitess.io/vitess/go/vt/log"
	binlogdatapb "vitess.io/vitess/go/vt/proto/binlogdata"
	topodatapb "vitess.io/vitess/go/vt/proto/topodata"
	"vitess.io/vitess/go/vt/servenv"
	"vitess.io/vitess/go/vt/sidecardb"
	"vitess.io/vitess/go/vt/throttler"
)

var (
	// SlowQueryThreshold will cause we logging anything that's higher than it.
	SlowQueryThreshold = time.Duration(100 * time.Millisecond)

	// keys for the stats map

	// BlplQuery is the key for the stats map.
	BlplQuery = "Query"
	// BlplTransaction is the key for the stats map.
	BlplTransaction = "Transaction"

	// VReplicationInit is for the Init state.
	VReplicationInit = "Init"
	// VReplicationCopying is for the Copying state.
	VReplicationCopying = "Copying"
	// BlpRunning is for the Running state.
	BlpRunning = "Running"
	// BlpStopped is for the Stopped state.
	BlpStopped = "Stopped"
	// BlpError is for the Error state.
	BlpError = "Error"
)

// Stats is the internal stats of a player. It is a different
// structure that is passed in so stats can be collected over the life
// of multiple individual players.
type Stats struct {
	// Stats about the player, keys used are BlplQuery and BlplTransaction
	Timings *stats.Timings
	Rates   *stats.Rates

	// Last saved status
	lastPositionMutex sync.Mutex
	lastPosition      mysql.Position

	heartbeatMutex sync.Mutex
	heartbeat      int64

	ReplicationLagSeconds atomic.Int64
	History               *history.History

	State atomic.Value

	PhaseTimings   *stats.Timings
	QueryTimings   *stats.Timings
	QueryCount     *stats.CountersWithSingleLabel
	CopyRowCount   *stats.Counter
	CopyLoopCount  *stats.Counter
	ErrorCounts    *stats.CountersWithMultiLabels
	NoopQueryCount *stats.CountersWithSingleLabel

	VReplicationLags     *stats.Timings
	VReplicationLagRates *stats.Rates

	TableCopyRowCounts *stats.CountersWithSingleLabel
	TableCopyTimings   *stats.Timings
}

// RecordHeartbeat updates the time the last heartbeat from vstreamer was seen
func (bps *Stats) RecordHeartbeat(tm int64) {
	bps.heartbeatMutex.Lock()
	defer bps.heartbeatMutex.Unlock()
	bps.heartbeat = tm
}

// Heartbeat gets the time the last heartbeat from vstreamer was seen
func (bps *Stats) Heartbeat() int64 {
	bps.heartbeatMutex.Lock()
	defer bps.heartbeatMutex.Unlock()
	return bps.heartbeat
}

// SetLastPosition sets the last replication position.
func (bps *Stats) SetLastPosition(pos mysql.Position) {
	bps.lastPositionMutex.Lock()
	defer bps.lastPositionMutex.Unlock()
	bps.lastPosition = pos
}

// LastPosition gets the last replication position.
func (bps *Stats) LastPosition() mysql.Position {
	bps.lastPositionMutex.Lock()
	defer bps.lastPositionMutex.Unlock()
	return bps.lastPosition
}

// MessageHistory gets all the messages, we store 3 at a time
func (bps *Stats) MessageHistory() []string {
	strs := make([]string, 0, 3)
	for _, h := range bps.History.Records() {
		h1, _ := h.(*StatsHistoryRecord)
		if h1 != nil {
			strs = append(strs, h1.Message)
		}
	}
	return strs
}

// NewStats creates a new Stats structure.
func NewStats() *Stats {
	bps := &Stats{}
	bps.Timings = stats.NewTimings("", "", "")
	bps.Rates = stats.NewRates("", bps.Timings, 15*60/5, 5*time.Second)
	bps.History = history.New(3)
	bps.ReplicationLagSeconds.Store(math.MaxInt64)
	bps.PhaseTimings = stats.NewTimings("", "", "Phase")
	bps.QueryTimings = stats.NewTimings("", "", "Phase")
	bps.QueryCount = stats.NewCountersWithSingleLabel("", "", "Phase", "")
	bps.CopyRowCount = stats.NewCounter("", "")
	bps.CopyLoopCount = stats.NewCounter("", "")
	bps.ErrorCounts = stats.NewCountersWithMultiLabels("", "", []string{"type"})
	bps.NoopQueryCount = stats.NewCountersWithSingleLabel("", "", "Statement", "")
	bps.VReplicationLags = stats.NewTimings("", "", "")
	bps.VReplicationLagRates = stats.NewRates("", bps.VReplicationLags, 15*60/5, 5*time.Second)
	bps.TableCopyRowCounts = stats.NewCountersWithSingleLabel("", "", "Table", "")
	bps.TableCopyTimings = stats.NewTimings("", "", "Table")
	return bps
}

// BinlogPlayer is for reading a stream of updates from BinlogServer.
type BinlogPlayer struct {
	tablet   *topodatapb.Tablet
	dbClient DBClient

	// for key range base requests
	keyRange *topodatapb.KeyRange

	// for table base requests
	tables []string

	// common to all
	uid            int32
	position       mysql.Position
	stopPosition   mysql.Position
	blplStats      *Stats
	defaultCharset *binlogdatapb.Charset
	currentCharset *binlogdatapb.Charset
	deadlockRetry  time.Duration
}

// NewBinlogPlayerKeyRange returns a new BinlogPlayer pointing at the server
// replicating the provided keyrange and updating the vreplication record
// with uid=startPosition.Uid.
// If !stopPosition.IsZero(), it will stop when reaching that position.
func NewBinlogPlayerKeyRange(dbClient DBClient, tablet *topodatapb.Tablet, keyRange *topodatapb.KeyRange, uid int32, blplStats *Stats) *BinlogPlayer {
	result := &BinlogPlayer{
		tablet:        tablet,
		dbClient:      dbClient,
		keyRange:      keyRange,
		uid:           uid,
		blplStats:     blplStats,
		deadlockRetry: 1 * time.Second,
	}
	return result
}

// NewBinlogPlayerTables returns a new BinlogPlayer pointing at the server
// replicating the provided tables and updating the vreplication record
// with uid=startPosition.Uid.
// If !stopPosition.IsZero(), it will stop when reaching that position.
func NewBinlogPlayerTables(dbClient DBClient, tablet *topodatapb.Tablet, tables []string, uid int32, blplStats *Stats) *BinlogPlayer {
	result := &BinlogPlayer{
		tablet:        tablet,
		dbClient:      dbClient,
		tables:        tables,
		uid:           uid,
		blplStats:     blplStats,
		deadlockRetry: 1 * time.Second,
	}
	return result
}

// ApplyBinlogEvents makes an RPC request to BinlogServer
// and processes the events. It returns nil if the provided context
// was canceled, or if we reached the stopping point.
// If an error is encountered, it updates the vreplication state to "Error".
// If a stop position was specified, and reached, the state is updated to "Stopped".
func (blp *BinlogPlayer) ApplyBinlogEvents(ctx context.Context) error {
	if err := blp.setVReplicationState(BlpRunning, ""); err != nil {
		log.Errorf("Error writing Running state: %v", err)
	}

	if err := blp.applyEvents(ctx); err != nil {
		if err := blp.setVReplicationState(BlpError, err.Error()); err != nil {
			log.Errorf("Error writing stop state: %v", err)
		}
		return err
	}
	return nil
}

// applyEvents returns a recordable status message on termination or an error otherwise.
func (blp *BinlogPlayer) applyEvents(ctx context.Context) error {
	// Read starting values for vreplication.
	settings, err := ReadVRSettings(blp.dbClient, blp.uid)
	if err != nil {
		log.Error(err)
		return err
	}

	blp.position = settings.StartPos
	blp.stopPosition = settings.StopPos
	t, err := throttler.NewThrottler(
		fmt.Sprintf("BinlogPlayer/%d", blp.uid),
		"transactions",
		1, /* threadCount */
		settings.MaxTPS,
		settings.MaxReplicationLag,
	)
	if err != nil {
		err := fmt.Errorf("failed to instantiate throttler: %v", err)
		log.Error(err)
		return err
	}
	defer t.Close()

	// Log the mode of operation and when the player stops.
	if len(blp.tables) > 0 {
		log.Infof("BinlogPlayer client %v for tables %v starting @ '%v', server: %v",
			blp.uid,
			blp.tables,
			blp.position,
			blp.tablet,
		)
	} else {
		log.Infof("BinlogPlayer client %v for keyrange '%v-%v' starting @ '%v', server: %v",
			blp.uid,
			hex.EncodeToString(blp.keyRange.GetStart()),
			hex.EncodeToString(blp.keyRange.GetEnd()),
			blp.position,
			blp.tablet,
		)
	}
	if !blp.stopPosition.IsZero() {
		switch {
		case blp.position.Equal(blp.stopPosition):
			msg := fmt.Sprintf("not starting BinlogPlayer, we're already at the desired position %v", blp.stopPosition)
			log.Info(msg)
			if err := blp.setVReplicationState(BlpStopped, msg); err != nil {
				log.Errorf("Error writing stop state: %v", err)
			}
			return nil
		case blp.position.AtLeast(blp.stopPosition):
			msg := fmt.Sprintf("starting point %v greater than stopping point %v", blp.position, blp.stopPosition)
			log.Error(msg)
			if err := blp.setVReplicationState(BlpStopped, msg); err != nil {
				log.Errorf("Error writing stop state: %v", err)
			}
			// Don't return an error. Otherwise, it will keep retrying.
			return nil
		default:
			log.Infof("Will stop player when reaching %v", blp.stopPosition)
		}
	}

	clientFactory, ok := clientFactories[binlogPlayerProtocol]
	if !ok {
		return fmt.Errorf("no binlog player client factory named %v", binlogPlayerProtocol)
	}
	blplClient := clientFactory()
	err = blplClient.Dial(blp.tablet)
	if err != nil {
		err := fmt.Errorf("error dialing binlog server: %v", err)
		log.Error(err)
		return err
	}
	defer blplClient.Close()

	// Get the current charset of our connection, so we can ask the stream server
	// to check that they match. The streamer will also only send per-statement
	// charset data if that statement's charset is different from what we specify.
	if dbClient, ok := blp.dbClient.(*dbClientImpl); ok {
		blp.defaultCharset, err = mysql.GetCharset(dbClient.dbConn)
		if err != nil {
			return fmt.Errorf("can't get charset to request binlog stream: %v", err)
		}
		log.Infof("original charset: %v", blp.defaultCharset)
		blp.currentCharset = blp.defaultCharset
		// Restore original charset when we're done.
		defer func() {
			// If the connection has been closed, there's no need to restore
			// this connection-specific setting.
			if dbClient.dbConn == nil {
				return
			}
			log.Infof("restoring original charset %v", blp.defaultCharset)
			if csErr := mysql.SetCharset(dbClient.dbConn, blp.defaultCharset); csErr != nil {
				log.Errorf("can't restore original charset %v: %v", blp.defaultCharset, csErr)
			}
		}()
	}

	var stream BinlogTransactionStream
	if len(blp.tables) > 0 {
		stream, err = blplClient.StreamTables(ctx, mysql.EncodePosition(blp.position), blp.tables, blp.defaultCharset)
	} else {
		stream, err = blplClient.StreamKeyRange(ctx, mysql.EncodePosition(blp.position), blp.keyRange, blp.defaultCharset)
	}
	if err != nil {
		err := fmt.Errorf("error sending streaming query to binlog server: %v", err)
		log.Error(err)
		return err
	}

	for {
		// Block if we are throttled.
		for {
			backoff := t.Throttle(0 /* threadID */)
			if backoff == throttler.NotThrottled {
				break
			}
			// We don't bother checking for context cancellation here because the
			// sleep will block only up to 1 second. (Usually, backoff is 1s / rate
			// e.g. a rate of 1000 TPS results into a backoff of 1 ms.)
			time.Sleep(backoff)
		}

		// get the response
		response, err := stream.Recv()
		// Check context before checking error, because canceled
		// contexts could be wrapped as regular errors.
		select {
		case <-ctx.Done():
			return nil
		default:
		}
		if err != nil {
			return fmt.Errorf("error received from Stream %v", err)
		}

		// process the transaction
		for {
			ok, err = blp.processTransaction(response)
			if err != nil {
				log.Infof("transaction failed: %v", err)
				for _, stmt := range response.Statements {
					log.Infof("statement: %q", stmt.Sql)
				}
				return fmt.Errorf("error in processing binlog event %v", err)
			}
			if ok {
				if !blp.stopPosition.IsZero() {
					if blp.position.AtLeast(blp.stopPosition) {
						msg := "Reached stopping position, done playing logs"
						log.Info(msg)
						if err := blp.setVReplicationState(BlpStopped, msg); err != nil {
							log.Errorf("Error writing stop state: %v", err)
						}
						return nil
					}
				}
				break
			}
			log.Infof("Retrying txn in %v.", blp.deadlockRetry)
			time.Sleep(blp.deadlockRetry)
		}
	}
}

func (blp *BinlogPlayer) processTransaction(tx *binlogdatapb.BinlogTransaction) (ok bool, err error) {
	txnStartTime := time.Now()
	if err = blp.dbClient.Begin(); err != nil {
		return false, fmt.Errorf("failed query BEGIN, err: %s", err)
	}
	for i, stmt := range tx.Statements {
		// Make sure the statement is replayed in the proper charset.
		if dbClient, ok := blp.dbClient.(*dbClientImpl); ok {
			var stmtCharset *binlogdatapb.Charset
			if stmt.Charset != nil {
				stmtCharset = stmt.Charset
			} else {
				// Streamer sends a nil Charset for statements that use the
				// charset we specified in the request.
				stmtCharset = blp.defaultCharset
			}
			if !proto.Equal(blp.currentCharset, stmtCharset) {
				// In regular MySQL replication, the charset is silently adjusted as
				// needed during event playback. Here we also adjust so that playback
				// proceeds, but in Vitess-land this usually means a misconfigured
				// server or a misbehaving client, so we spam the logs with warnings.
				log.Warningf("BinlogPlayer changing charset from %v to %v for statement %d in transaction %v", blp.currentCharset, stmtCharset, i, tx)
				err = mysql.SetCharset(dbClient.dbConn, stmtCharset)
				if err != nil {
					return false, fmt.Errorf("can't set charset for statement %d in transaction %v: %v", i, tx, err)
				}
				blp.currentCharset = stmtCharset
			}
		}
		if _, err = blp.exec(string(stmt.Sql)); err == nil {
			continue
		}
		if sqlErr, ok := err.(*mysql.SQLError); ok && sqlErr.Number() == mysql.ERLockDeadlock {
			// Deadlock: ask for retry
			log.Infof("Deadlock: %v", err)
			if err = blp.dbClient.Rollback(); err != nil {
				return false, err
			}
			return false, nil
		}
		_ = blp.dbClient.Rollback()
		return false, err
	}
	// Update recovery position after successful replay.
	// This also updates the blp's internal position.
	if err = blp.writeRecoveryPosition(tx); err != nil {
		_ = blp.dbClient.Rollback()
		return false, err
	}
	if err = blp.dbClient.Commit(); err != nil {
		return false, fmt.Errorf("failed query COMMIT, err: %s", err)
	}
	blp.blplStats.Timings.Record(BlplTransaction, txnStartTime)
	return true, nil
}

func (blp *BinlogPlayer) exec(sql string) (*sqltypes.Result, error) {
	queryStartTime := time.Now()
	qr, err := blp.dbClient.ExecuteFetch(sql, 0)
	blp.blplStats.Timings.Record(BlplQuery, queryStartTime)
	if d := time.Since(queryStartTime); d > SlowQueryThreshold {
		log.Infof("SLOW QUERY (took %.2fs) '%s'", d.Seconds(), sql)
	}
	return qr, err
}

// writeRecoveryPosition writes the current GTID as the recovery position
// for the next transaction.
// It also tries to get the timestamp for the transaction. Two cases:
//   - we have statements, and they start with a SET TIMESTAMP that we
//     can parse: then we update transaction_timestamp in vreplication
//     with it, and set ReplicationLagSeconds to now() - transaction_timestamp
//   - otherwise (the statements are probably filtered out), we leave
//     transaction_timestamp alone (keeping the old value), and we don't
//     change ReplicationLagSeconds
func (blp *BinlogPlayer) writeRecoveryPosition(tx *binlogdatapb.BinlogTransaction) error {
	position, err := DecodePosition(tx.EventToken.Position)
	if err != nil {
		return err
	}

	now := time.Now().Unix()
	updateRecovery := GenerateUpdatePos(blp.uid, position, now, tx.EventToken.Timestamp, blp.blplStats.CopyRowCount.Get(), false)

	qr, err := blp.exec(updateRecovery)
	if err != nil {
		return fmt.Errorf("error %v in writing recovery info %v", err, updateRecovery)
	}
	if qr.RowsAffected != 1 {
		return fmt.Errorf("cannot update vreplication table, affected %v rows", qr.RowsAffected)
	}

	// Update position after successful write.
	blp.position = position
	blp.blplStats.SetLastPosition(blp.position)
	if tx.EventToken.Timestamp != 0 {
		blp.blplStats.ReplicationLagSeconds.Store(now - tx.EventToken.Timestamp)
	}
	return nil
}

func (blp *BinlogPlayer) setVReplicationState(state, message string) error {
	if message != "" {
		blp.blplStats.History.Add(&StatsHistoryRecord{
			Time:    time.Now(),
			Message: message,
		})
	}
<<<<<<< HEAD
	blp.blplStats.State.Set(state)
	query := fmt.Sprintf("update %s.vreplication set state='%v', message=%v where id=%v",
		sidecardb.GetIdentifier(), state, encodeString(MessageTruncate(message)), blp.uid)
=======
	blp.blplStats.State.Store(state)
	query := fmt.Sprintf("update _vt.vreplication set state='%v', message=%v where id=%v", state, encodeString(MessageTruncate(message)), blp.uid)
>>>>>>> 486f2b65
	if _, err := blp.dbClient.ExecuteFetch(query, 1); err != nil {
		return fmt.Errorf("could not set state: %v: %v", query, err)
	}
	return nil
}

// VRSettings contains the settings of a vreplication table.
type VRSettings struct {
	StartPos           mysql.Position
	StopPos            mysql.Position
	MaxTPS             int64
	MaxReplicationLag  int64
	State              string
	WorkflowType       binlogdatapb.VReplicationWorkflowType
	WorkflowSubType    binlogdatapb.VReplicationWorkflowSubType
	WorkflowName       string
	DeferSecondaryKeys bool
}

// ReadVRSettings retrieves the throttler settings for
// vreplication from the checkpoint table.
func ReadVRSettings(dbClient DBClient, uid int32) (VRSettings, error) {
	query := fmt.Sprintf("select pos, stop_pos, max_tps, max_replication_lag, state, workflow_type, workflow, workflow_sub_type, defer_secondary_keys from %s.vreplication where id=%v",
		sidecardb.GetIdentifier(), uid)
	qr, err := dbClient.ExecuteFetch(query, 1)
	if err != nil {
		return VRSettings{}, fmt.Errorf("error %v in selecting vreplication settings %v", err, query)
	}

	if len(qr.Rows) != 1 {
		return VRSettings{}, fmt.Errorf("checkpoint information not available in db for %v", uid)
	}
	vrRow := qr.Named().Row()

	maxTPS, err := vrRow.ToInt64("max_tps")
	if err != nil {
		return VRSettings{}, fmt.Errorf("failed to parse max_tps column2: %v", err)
	}
	maxReplicationLag, err := vrRow.ToInt64("max_replication_lag")
	if err != nil {
		return VRSettings{}, fmt.Errorf("failed to parse max_replication_lag column: %v", err)
	}
	startPos, err := DecodePosition(vrRow.AsString("pos", ""))
	if err != nil {
		return VRSettings{}, fmt.Errorf("failed to parse pos column: %v", err)
	}
	stopPos, err := mysql.DecodePosition(vrRow.AsString("stop_pos", ""))
	if err != nil {
		return VRSettings{}, fmt.Errorf("failed to parse stop_pos column: %v", err)
	}
	workflowType, err := vrRow.ToInt32("workflow_type")
	if err != nil {
		return VRSettings{}, fmt.Errorf("failed to parse workflow_type column: %v", err)
	}
	workflowSubType, err := vrRow.ToInt32("workflow_sub_type")
	if err != nil {
		return VRSettings{}, fmt.Errorf("failed to parse workflow_sub_type column: %v", err)
	}
	deferSecondaryKeys, err := vrRow.ToBool("defer_secondary_keys")
	if err != nil {
		return VRSettings{}, fmt.Errorf("failed to parse defer_secondary_keys column: %v", err)
	}
	return VRSettings{
		StartPos:           startPos,
		StopPos:            stopPos,
		MaxTPS:             maxTPS,
		MaxReplicationLag:  maxReplicationLag,
		State:              vrRow.AsString("state", ""),
		WorkflowType:       binlogdatapb.VReplicationWorkflowType(workflowType),
		WorkflowName:       vrRow.AsString("workflow", ""),
		WorkflowSubType:    binlogdatapb.VReplicationWorkflowSubType(workflowSubType),
		DeferSecondaryKeys: deferSecondaryKeys,
	}, nil
}

// CreateVReplication returns a statement to populate the first value into
// the vreplication table.
func CreateVReplication(workflow string, source *binlogdatapb.BinlogSource, position string, maxTPS, maxReplicationLag, timeUpdated int64, dbName string,
	workflowType binlogdatapb.VReplicationWorkflowType, workflowSubType binlogdatapb.VReplicationWorkflowSubType, deferSecondaryKeys bool) string {
	return fmt.Sprintf("insert into %s.vreplication "+
		"(workflow, source, pos, max_tps, max_replication_lag, time_updated, transaction_timestamp, state, db_name, workflow_type, workflow_sub_type, defer_secondary_keys) "+
		"values (%v, %v, %v, %v, %v, %v, 0, '%v', %v, %d, %d, %v)",
		sidecardb.GetIdentifier(), encodeString(workflow), encodeString(source.String()), encodeString(position), maxTPS,
		maxReplicationLag, timeUpdated, BlpRunning, encodeString(dbName), workflowType, workflowSubType, deferSecondaryKeys)
}

// CreateVReplicationState returns a statement to create a stopped vreplication.
func CreateVReplicationState(workflow string, source *binlogdatapb.BinlogSource, position, state string, dbName string,
	workflowType binlogdatapb.VReplicationWorkflowType, workflowSubType binlogdatapb.VReplicationWorkflowSubType) string {
	return fmt.Sprintf("insert into %s.vreplication "+
		"(workflow, source, pos, max_tps, max_replication_lag, time_updated, transaction_timestamp, state, db_name, workflow_type, workflow_sub_type) "+
		"values (%v, %v, %v, %v, %v, %v, 0, '%v', %v, %d, %d)",
		sidecardb.GetIdentifier(), encodeString(workflow), encodeString(source.String()), encodeString(position),
		throttler.MaxRateModuleDisabled, throttler.ReplicationLagModuleDisabled, time.Now().Unix(), state, encodeString(dbName),
		workflowType, workflowSubType)
}

// GenerateUpdatePos returns a statement to record the latest processed gtid in the vreplication table.
func GenerateUpdatePos(uid int32, pos mysql.Position, timeUpdated int64, txTimestamp int64, rowsCopied int64, compress bool) string {
	strGTID := encodeString(mysql.EncodePosition(pos))
	if compress {
		strGTID = fmt.Sprintf("compress(%s)", strGTID)
	}
	if txTimestamp != 0 {
		return fmt.Sprintf(
			"update %s.vreplication set pos=%v, time_updated=%v, transaction_timestamp=%v, rows_copied=%v, message='' where id=%v",
			sidecardb.GetIdentifier(), strGTID, timeUpdated, txTimestamp, rowsCopied, uid)
	}
	return fmt.Sprintf(
		"update %s.vreplication set pos=%v, time_updated=%v, rows_copied=%v, message='' where id=%v",
		sidecardb.GetIdentifier(), strGTID, timeUpdated, rowsCopied, uid)
}

// GenerateUpdateRowsCopied returns a statement to update the rows_copied value in the vreplication table.
func GenerateUpdateRowsCopied(uid int32, rowsCopied int64) string {
	return fmt.Sprintf("update %s.vreplication set rows_copied=%v where id=%v",
		sidecardb.GetIdentifier(), rowsCopied, uid)
}

// GenerateUpdateHeartbeat returns a statement to record the latest heartbeat in the vreplication table.
func GenerateUpdateHeartbeat(uid int32, timeUpdated int64) (string, error) {
	if timeUpdated == 0 {
		return "", fmt.Errorf("timeUpdated cannot be zero")
	}
	return fmt.Sprintf("update %s.vreplication set time_updated=%v, time_heartbeat=%v where id=%v",
		sidecardb.GetIdentifier(), timeUpdated, timeUpdated, uid), nil
}

// GenerateUpdateTimeThrottled returns a statement to record the latest throttle time in the vreplication table.
func GenerateUpdateTimeThrottled(uid int32, timeThrottledUnix int64, componentThrottled string) (string, error) {
	if timeThrottledUnix == 0 {
		return "", fmt.Errorf("timeUpdated cannot be zero")
	}
	return fmt.Sprintf("update %s.vreplication set time_updated=%v, time_throttled=%v, component_throttled='%v' where id=%v",
		sidecardb.GetIdentifier(), timeThrottledUnix, timeThrottledUnix, componentThrottled, uid), nil
}

// StartVReplication returns a statement to start the replication.
func StartVReplication(uid int32) string {
	return fmt.Sprintf(
		"update %s.vreplication set state='%v', stop_pos=NULL where id=%v",
		sidecardb.GetIdentifier(), BlpRunning, uid)
}

// StartVReplicationUntil returns a statement to start the replication with a stop position.
func StartVReplicationUntil(uid int32, pos string) string {
	return fmt.Sprintf(
		"update %s.vreplication set state='%v', stop_pos=%v where id=%v",
		sidecardb.GetIdentifier(), BlpRunning, encodeString(pos), uid)
}

// StopVReplication returns a statement to stop the replication.
func StopVReplication(uid int32, message string) string {
	return fmt.Sprintf(
		"update %s.vreplication set state='%v', message=%v where id=%v",
		sidecardb.GetIdentifier(), BlpStopped, encodeString(MessageTruncate(message)), uid)
}

// DeleteVReplication returns a statement to delete the replication.
func DeleteVReplication(uid int32) string {
	return fmt.Sprintf("delete from %s.vreplication where id=%v",
		sidecardb.GetIdentifier(), uid)
}

// MessageTruncate truncates the message string to a safe length.
func MessageTruncate(msg string) string {
	// message length is 1000 bytes.
	return LimitString(msg, 950)
}

func encodeString(in string) string {
	buf := bytes.NewBuffer(nil)
	sqltypes.NewVarChar(in).EncodeSQL(buf)
	return buf.String()
}

// ReadVReplicationPos returns a statement to query the gtid for a
// given stream from the vreplication table.
func ReadVReplicationPos(index uint32) string {
	return fmt.Sprintf("select pos from %s.vreplication where id=%v",
		sidecardb.GetIdentifier(), index)
}

// ReadVReplicationStatus returns a statement to query the status fields for a
// given stream from the vreplication table.
func ReadVReplicationStatus(index int32) string {
	return fmt.Sprintf("select pos, state, message from %s.vreplication where id=%v",
		sidecardb.GetIdentifier(), index)
}

// MysqlUncompress will uncompress a binary string in the format stored by mysql's compress() function
// The first four bytes represent the size of the original string passed to compress()
// Remaining part is the compressed string using zlib, which we uncompress here using golang's zlib library
func MysqlUncompress(input string) []byte {
	// consistency check
	inputBytes := []byte(input)
	if len(inputBytes) < 5 {
		return nil
	}

	// determine length
	dataLength := uint32(inputBytes[0]) + uint32(inputBytes[1])<<8 + uint32(inputBytes[2])<<16 + uint32(inputBytes[3])<<24
	dataLengthBytes := make([]byte, 4)
	binary.LittleEndian.PutUint32(dataLengthBytes, dataLength)
	dataLength = binary.LittleEndian.Uint32(dataLengthBytes)

	// uncompress using zlib
	inputData := inputBytes[4:]
	inputDataBuf := bytes.NewBuffer(inputData)
	reader, err := zlib.NewReader(inputDataBuf)
	if err != nil {
		return nil
	}
	var outputBytes bytes.Buffer
	if _, err := io.Copy(&outputBytes, reader); err != nil {
		return nil
	}
	if outputBytes.Len() == 0 {
		return nil
	}
	if dataLength != uint32(outputBytes.Len()) { // double check that the stored and uncompressed lengths match
		return nil
	}
	return outputBytes.Bytes()
}

// DecodePosition attempts to uncompress the passed value first and if it fails tries to decode it as a valid GTID
func DecodePosition(gtid string) (mysql.Position, error) {
	b := MysqlUncompress(gtid)
	if b != nil {
		gtid = string(b)
	}
	return mysql.DecodePosition(gtid)
}

// StatsHistoryRecord is used to store a Message with timestamp
type StatsHistoryRecord struct {
	Time    time.Time
	Message string
}

// IsDuplicate implements history.Deduplicable
func (r *StatsHistoryRecord) IsDuplicate(other any) bool {
	return false
}

const binlogPlayerProtocolFlagName = "binlog_player_protocol"

// SetProtocol is a helper function to set the binlogplayer --binlog_player_protocol
// flag value for tests. If successful, it returns a function that, when called,
// returns the flag to its previous value.
//
// Note that because this variable is bound to a flag, the effects of this
// function are global, not scoped to the calling test-case. Therefore, it should
// not be used in conjunction with t.Parallel.
func SetProtocol(name string, protocol string) (reset func()) {
	var tmp []string
	tmp, os.Args = os.Args[:], []string{name}
	defer func() { os.Args = tmp }()

	servenv.OnParseFor(name, func(fs *pflag.FlagSet) {
		if fs.Lookup(binlogPlayerProtocolFlagName) != nil {
			return
		}

		registerFlags(fs)
	})
	servenv.ParseFlags(name)

	switch oldVal, err := pflag.CommandLine.GetString(binlogPlayerProtocolFlagName); err {
	case nil:
		reset = func() { SetProtocol(name, oldVal) }
	default:
		log.Errorf("failed to get string value for flag %q: %v", binlogPlayerProtocolFlagName, err)
		reset = func() {}
	}

	if err := pflag.Set(binlogPlayerProtocolFlagName, protocol); err != nil {
		msg := "failed to set flag %q to %q: %v"
		log.Errorf(msg, binlogPlayerProtocolFlagName, protocol, err)
		reset = func() {}
	}

	return reset
}<|MERGE_RESOLUTION|>--- conflicted
+++ resolved
@@ -516,14 +516,9 @@
 			Message: message,
 		})
 	}
-<<<<<<< HEAD
-	blp.blplStats.State.Set(state)
+	blp.blplStats.State.Store(state)
 	query := fmt.Sprintf("update %s.vreplication set state='%v', message=%v where id=%v",
 		sidecardb.GetIdentifier(), state, encodeString(MessageTruncate(message)), blp.uid)
-=======
-	blp.blplStats.State.Store(state)
-	query := fmt.Sprintf("update _vt.vreplication set state='%v', message=%v where id=%v", state, encodeString(MessageTruncate(message)), blp.uid)
->>>>>>> 486f2b65
 	if _, err := blp.dbClient.ExecuteFetch(query, 1); err != nil {
 		return fmt.Errorf("could not set state: %v: %v", query, err)
 	}
