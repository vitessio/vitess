--- conflicted
+++ resolved
@@ -33,13 +33,8 @@
 // tablesFilterFunc returns a function that calls callback only if statements
 // in the transaction match the specified tables. The resulting function can be
 // passed into the Streamer: bls.Stream(file, pos, sendTransaction) ->
-<<<<<<< HEAD
-// bls.Stream(file, pos, TablesFilterFunc(sendTransaction))
-func TablesFilterFunc(tables []string, callback func(*binlogdatapb.BinlogTransaction) error) sendTransactionFunc { // nolint:revive
-=======
 // bls.Stream(file, pos, tablesFilterFunc(sendTransaction))
 func tablesFilterFunc(tables []string, callback func(*binlogdatapb.BinlogTransaction) error) sendTransactionFunc {
->>>>>>> 3f79a0ea
 	return func(eventToken *querypb.EventToken, statements []FullBinlogStatement) error {
 		matched := false
 		filtered := make([]*binlogdatapb.BinlogTransaction_Statement, 0, len(statements))
