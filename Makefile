--- conflicted
+++ resolved
@@ -321,24 +321,18 @@
 endif
 # Pre checks passed. Let's change the current version
 	cd java && mvn versions:set -DnewVersion=$(RELEASE_VERSION)
-<<<<<<< HEAD
-=======
 	echo package servenv > go/vt/servenv/version.go
 	echo  >> go/vt/servenv/version.go
 	echo const versionName = \"$(RELEASE_VERSION)\" >> go/vt/servenv/version.go
->>>>>>> fc784709
 	echo -n Pausing so relase notes can be added. Press enter to continue
 	read line
 	git add --all
 	git commit -n -s -m "Release commit for $(RELEASE_VERSION)" 
 	git tag -m Version\ $(RELEASE_VERSION) v$(RELEASE_VERSION)
 	cd java && mvn versions:set -DnewVersion=$(DEV_VERSION)
-<<<<<<< HEAD
-=======
 	echo package servenv > go/vt/servenv/version.go
 	echo  >> go/vt/servenv/version.go
 	echo const versionName = \"$(DEV_VERSION)\" >> go/vt/servenv/version.go
->>>>>>> fc784709
 	git add --all
 	git commit -n -s -m "Back to dev mode"
 	echo "Release preparations successful" 
