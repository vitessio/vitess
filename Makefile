--- conflicted
+++ resolved
@@ -14,14 +14,7 @@
 
 MAKEFLAGS = -s
 
-<<<<<<< HEAD
 export GOBIN=$(PWD)/bin
-=======
-# Soon this can be $PWD/bin, with no dependencies
-# Waiting on https://github.com/vitessio/vitess/issues/5378
-
-export GOBIN=$(VTROOT)/bin
->>>>>>> 966b679a
 export GO111MODULE=on
 
 # Disabled parallel processing of target prerequisites to avoid that integration tests are racing each other (e.g. for ports) and may fail.
