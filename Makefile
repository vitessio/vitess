--- conflicted
+++ resolved
@@ -140,13 +140,11 @@
 parser:
 	make -C go/vt/sqlparser
 
-<<<<<<< HEAD
-.PHONY: codegen
-=======
+.PHONY: demo
 demo:
 	go install ./examples/demo/demo.go
 
->>>>>>> a15e88ec
+.PHONY: codegen
 codegen: asthelpergen sizegen parser astfmtgen
 
 .PHONY: visitor
@@ -194,12 +192,8 @@
 	# Remind people to run bootstrap.sh again
 	echo "Please run 'make tools' again to setup your environment"
 
-<<<<<<< HEAD
 .PHONY: unit_test
-unit_test: build dependency_check
-=======
 unit_test: build dependency_check demo
->>>>>>> a15e88ec
 	echo $$(date): Running unit tests
 	tools/unit_test_runner.sh
 
