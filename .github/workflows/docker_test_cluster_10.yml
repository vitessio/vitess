name: docker_test_cluster_10
on: [push, pull_request]
jobs:

  build:
    name: Docker Test Cluster 10
    runs-on: ubuntu-latest

    steps:
<<<<<<< HEAD
      - name: Check if workflow needs to be skipped
        id: skip-workflow
        run: |
          skip='false'
          if [[ "${{github.event.pull_request}}" ==  "" ]] && [[ "${{github.ref}}" != "refs/heads/main" ]] && [[ ! "${{github.ref}}" =~ ^refs/heads/release-[0-9]+\.[0-9]$ ]] && [[ ! "${{github.ref}}" =~ "refs/tags/.*" ]]; then
            skip='true'
          fi
          echo Skip $skip
          echo "::set-output name=skip-workflow::${skip}"

      - name: Check out code
        if: steps.skip-workflow.outputs.skip-workflow == 'false'
        uses: actions/checkout@v2

      - name: Check for changes in relevant files
        if: steps.skip-workflow.outputs.skip-workflow == 'false'
        uses: frouioui/paths-filter@main
        id: changes
        with:
          token: ''
          filters: |
            end_to_end:
              - 'go/**/*.go'
              - 'test.go'
              - 'Makefile'
              - 'build.env'
              - 'go.[sumod]'
              - 'proto/*.proto'
              - 'tools/**'
              - 'config/**'
              - 'bootstrap.sh'
              - 'docker/**'

      - name: Set up Go
        if: steps.skip-workflow.outputs.skip-workflow == 'false' && steps.changes.outputs.end_to_end == 'true'
        uses: actions/setup-go@v2
        with:
          go-version: 1.18.3

      - name: Tune the OS
        if: steps.skip-workflow.outputs.skip-workflow == 'false' && steps.changes.outputs.end_to_end == 'true'
        run: |
          echo "value: " ${{steps.skip-workflow.outputs.skip-workflow}}
          echo '1024 65535' | sudo tee -a /proc/sys/net/ipv4/ip_local_port_range

      # TEMPORARY WHILE GITHUB FIXES THIS https://github.com/actions/virtual-environments/issues/3185
      - name: Add the current IP address, long hostname and short hostname record to /etc/hosts file
        if: steps.skip-workflow.outputs.skip-workflow == 'false' && steps.changes.outputs.end_to_end == 'true'
        run: |
          echo -e "$(ip addr show eth0 | grep "inet\b" | awk '{print $2}' | cut -d/ -f1)\t$(hostname -f) $(hostname -s)" | sudo tee -a /etc/hosts
      # DON'T FORGET TO REMOVE CODE ABOVE WHEN ISSUE IS ADRESSED!

      - name: Run tests which require docker - 1
        if: steps.skip-workflow.outputs.skip-workflow == 'false' && steps.changes.outputs.end_to_end == 'true'
        run: |
          go run test.go -docker=true --follow -shard 10
=======
    - name: Check out code
      uses: actions/checkout@v2

    - name: Check for changes in relevant files
      uses: frouioui/paths-filter@main
      id: changes
      with:
        token: ''
        filters: |
          end_to_end:
            - 'go/**/*.go'
            - 'test.go'
            - 'Makefile'
            - 'build.env'
            - 'go.[sumod]'
            - 'proto/*.proto'
            - 'tools/**'
            - 'config/**'
            - 'bootstrap.sh'
            - 'docker/**'

    - name: Set up Go
      if: steps.changes.outputs.end_to_end == 'true'
      uses: actions/setup-go@v2
      with:
        go-version: 1.18.4

    - name: Tune the OS
      if: steps.changes.outputs.end_to_end == 'true'
      run: |
        echo '1024 65535' | sudo tee -a /proc/sys/net/ipv4/ip_local_port_range

    # TEMPORARY WHILE GITHUB FIXES THIS https://github.com/actions/virtual-environments/issues/3185
    - name: Add the current IP address, long hostname and short hostname record to /etc/hosts file
      if: steps.changes.outputs.end_to_end == 'true'
      run: |
        echo -e "$(ip addr show eth0 | grep "inet\b" | awk '{print $2}' | cut -d/ -f1)\t$(hostname -f) $(hostname -s)" | sudo tee -a /etc/hosts
    # DON'T FORGET TO REMOVE CODE ABOVE WHEN ISSUE IS ADRESSED!

    - name: Run tests which require docker - 1
      if: steps.changes.outputs.end_to_end == 'true'
      run: |
        go run test.go -docker=true --follow -shard 10
>>>>>>> c0ee8d32
<|MERGE_RESOLUTION|>--- conflicted
+++ resolved
@@ -7,68 +7,22 @@
     runs-on: ubuntu-latest
 
     steps:
-<<<<<<< HEAD
-      - name: Check if workflow needs to be skipped
-        id: skip-workflow
-        run: |
-          skip='false'
-          if [[ "${{github.event.pull_request}}" ==  "" ]] && [[ "${{github.ref}}" != "refs/heads/main" ]] && [[ ! "${{github.ref}}" =~ ^refs/heads/release-[0-9]+\.[0-9]$ ]] && [[ ! "${{github.ref}}" =~ "refs/tags/.*" ]]; then
-            skip='true'
-          fi
-          echo Skip $skip
-          echo "::set-output name=skip-workflow::${skip}"
+    - name: Check if workflow needs to be skipped
+      id: skip-workflow
+      run: |
+        skip='false'
+        if [[ "${{github.event.pull_request}}" ==  "" ]] && [[ "${{github.ref}}" != "refs/heads/main" ]] && [[ ! "${{github.ref}}" =~ ^refs/heads/release-[0-9]+\.[0-9]$ ]] && [[ ! "${{github.ref}}" =~ "refs/tags/.*" ]]; then
+          skip='true'
+        fi
+        echo Skip $skip
+        echo "::set-output name=skip-workflow::${skip}"
 
-      - name: Check out code
-        if: steps.skip-workflow.outputs.skip-workflow == 'false'
-        uses: actions/checkout@v2
-
-      - name: Check for changes in relevant files
-        if: steps.skip-workflow.outputs.skip-workflow == 'false'
-        uses: frouioui/paths-filter@main
-        id: changes
-        with:
-          token: ''
-          filters: |
-            end_to_end:
-              - 'go/**/*.go'
-              - 'test.go'
-              - 'Makefile'
-              - 'build.env'
-              - 'go.[sumod]'
-              - 'proto/*.proto'
-              - 'tools/**'
-              - 'config/**'
-              - 'bootstrap.sh'
-              - 'docker/**'
-
-      - name: Set up Go
-        if: steps.skip-workflow.outputs.skip-workflow == 'false' && steps.changes.outputs.end_to_end == 'true'
-        uses: actions/setup-go@v2
-        with:
-          go-version: 1.18.3
-
-      - name: Tune the OS
-        if: steps.skip-workflow.outputs.skip-workflow == 'false' && steps.changes.outputs.end_to_end == 'true'
-        run: |
-          echo "value: " ${{steps.skip-workflow.outputs.skip-workflow}}
-          echo '1024 65535' | sudo tee -a /proc/sys/net/ipv4/ip_local_port_range
-
-      # TEMPORARY WHILE GITHUB FIXES THIS https://github.com/actions/virtual-environments/issues/3185
-      - name: Add the current IP address, long hostname and short hostname record to /etc/hosts file
-        if: steps.skip-workflow.outputs.skip-workflow == 'false' && steps.changes.outputs.end_to_end == 'true'
-        run: |
-          echo -e "$(ip addr show eth0 | grep "inet\b" | awk '{print $2}' | cut -d/ -f1)\t$(hostname -f) $(hostname -s)" | sudo tee -a /etc/hosts
-      # DON'T FORGET TO REMOVE CODE ABOVE WHEN ISSUE IS ADRESSED!
-
-      - name: Run tests which require docker - 1
-        if: steps.skip-workflow.outputs.skip-workflow == 'false' && steps.changes.outputs.end_to_end == 'true'
-        run: |
-          go run test.go -docker=true --follow -shard 10
-=======
     - name: Check out code
+      if: steps.skip-workflow.outputs.skip-workflow == 'false'
       uses: actions/checkout@v2
 
     - name: Check for changes in relevant files
+      if: steps.skip-workflow.outputs.skip-workflow == 'false'
       uses: frouioui/paths-filter@main
       id: changes
       with:
@@ -87,25 +41,25 @@
             - 'docker/**'
 
     - name: Set up Go
-      if: steps.changes.outputs.end_to_end == 'true'
+      if: steps.skip-workflow.outputs.skip-workflow == 'false' && steps.changes.outputs.end_to_end == 'true'
       uses: actions/setup-go@v2
       with:
         go-version: 1.18.4
 
     - name: Tune the OS
-      if: steps.changes.outputs.end_to_end == 'true'
+      if: steps.skip-workflow.outputs.skip-workflow == 'false' && steps.changes.outputs.end_to_end == 'true'
       run: |
+        echo "value: " ${{steps.skip-workflow.outputs.skip-workflow}}
         echo '1024 65535' | sudo tee -a /proc/sys/net/ipv4/ip_local_port_range
 
     # TEMPORARY WHILE GITHUB FIXES THIS https://github.com/actions/virtual-environments/issues/3185
     - name: Add the current IP address, long hostname and short hostname record to /etc/hosts file
-      if: steps.changes.outputs.end_to_end == 'true'
+      if: steps.skip-workflow.outputs.skip-workflow == 'false' && steps.changes.outputs.end_to_end == 'true'
       run: |
         echo -e "$(ip addr show eth0 | grep "inet\b" | awk '{print $2}' | cut -d/ -f1)\t$(hostname -f) $(hostname -s)" | sudo tee -a /etc/hosts
     # DON'T FORGET TO REMOVE CODE ABOVE WHEN ISSUE IS ADRESSED!
 
     - name: Run tests which require docker - 1
-      if: steps.changes.outputs.end_to_end == 'true'
+      if: steps.skip-workflow.outputs.skip-workflow == 'false' && steps.changes.outputs.end_to_end == 'true'
       run: |
-        go run test.go -docker=true --follow -shard 10
->>>>>>> c0ee8d32
+        go run test.go -docker=true --follow -shard 10