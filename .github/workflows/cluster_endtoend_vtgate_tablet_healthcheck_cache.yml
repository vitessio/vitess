--- conflicted
+++ resolved
@@ -18,14 +18,7 @@
 jobs:
   build:
     name: Run endtoend tests on Cluster (vtgate_tablet_healthcheck_cache)
-<<<<<<< HEAD
-    runs-on: ubuntu-20.04
-=======
     runs-on: ubuntu-22.04
-    permissions:
-      id-token: write
-      contents: read
->>>>>>> 08ff24bc
 
     steps:
     - name: Skip CI
