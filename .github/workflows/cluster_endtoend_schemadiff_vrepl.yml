--- conflicted
+++ resolved
@@ -55,12 +55,6 @@
         # Increase the asynchronous non-blocking I/O. More information at https://dev.mysql.com/doc/refman/5.7/en/innodb-parameters.html#sysvar_innodb_use_native_aio
         echo "fs.aio-max-nr = 1048576" | sudo tee -a /etc/sysctl.conf
         sudo sysctl -p /etc/sysctl.conf
-<<<<<<< HEAD
-
-    - name: Check out code
-      uses: actions/checkout@v2
-=======
->>>>>>> c4535fc2
 
     - name: Get dependencies
       if: steps.changes.outputs.end_to_end == 'true'
