--- conflicted
+++ resolved
@@ -6,11 +6,7 @@
     runs-on: ubuntu-latest
     strategy:
       matrix:
-<<<<<<< HEAD
-        name: [11, 12, 13, 14, 15, 16, 17, 19, 20]
-=======
         name: [11, 12, 13, 14, 15, 16, 17, 18, 19, 20]
->>>>>>> af3c7f47
 
     steps:
     - name: Set up Go
@@ -31,10 +27,7 @@
         sudo apparmor_parser -R /etc/apparmor.d/usr.sbin.mysqld
         go mod download
         wget https://repo.percona.com/apt/percona-release_latest.$(lsb_release -sc)_all.deb
-<<<<<<< HEAD
-=======
         sudo apt-get install -y gnupg2
->>>>>>> af3c7f47
         sudo dpkg -i percona-release_latest.$(lsb_release -sc)_all.deb
         sudo apt-get update
         sudo apt-get install percona-xtrabackup-24
