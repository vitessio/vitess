--- conflicted
+++ resolved
@@ -8,11 +8,7 @@
     runs-on: gh-hosted-runners-16cores-1-24.04
     strategy:
       matrix:
-<<<<<<< HEAD
-        topo: [consul,etcd,zk2,mysql]
-=======
-        topo: [etcd,zk2]
->>>>>>> 95dd11c2
+        topo: [etcd,zk2,mysql]
 
     steps:
     - name: Skip CI
