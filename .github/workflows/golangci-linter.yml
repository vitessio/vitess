--- conflicted
+++ resolved
@@ -2,13 +2,8 @@
 on: [push, pull_request]
 jobs:
   build:
-<<<<<<< HEAD
-    name: Build
-    runs-on: ubuntu-18.04
-=======
     name: Lint using golangci-lint
     runs-on: ubuntu-latest
->>>>>>> fc784709
     steps:
       - name: Set up Go 1.15
         uses: actions/setup-go@v1
