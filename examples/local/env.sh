--- conflicted
+++ resolved
@@ -16,24 +16,6 @@
 
 hostname=`hostname -f`
 vtctld_web_port=15000
-
-<<<<<<< HEAD
-# Try to find mysqld on PATH.
-if [ -z "$VT_MYSQL_ROOT" ]; then
-  mysql_path=`which mysqld`
-  if [ -z "$mysql_path" ]; then
-    echo "Can't guess location of mysqld. Please set VT_MYSQL_ROOT manually."
-    exit 1
-  fi
-  export VT_MYSQL_ROOT=$(dirname `dirname $mysql_path`)
-fi
-
-# Previously the file specified MYSQL_FLAVOR
-# it is now autodetected
-=======
-# Set up environment.
-export VTTOP=${VTTOP-$VTROOT/src/vitess.io/vitess}
->>>>>>> 966b679a
 
 if [ "${TOPO}" = "zk2" ]; then
     # Each ZooKeeper server needs a list of all servers in the quorum.
