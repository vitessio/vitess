## Summary

### Table of Contents

- **[Major Changes](#major-changes)**
  - **[Breaking Changes](#breaking-changes)**
  - **[New command line flags and behavior](#new-flag)**
    - [VTOrc flag `--allow-emergency-reparent`](#new-flag-toggle-ers)
  - **[Deprecations and Deletions](#deprecations-and-deletions)**
<<<<<<< HEAD
    - [Deprecated Flags](#deprecated-flags)
=======
    - [Deleted `k8stopo`](#deleted-k8stopo)
>>>>>>> 9190370d


## <a id="major-changes"/>Major Changes

### <a id="breaking-changes"/>Breaking Changes

### <a id="new-flag"/>New command line flags and behavior

#### <a id="new-flag-toggle-ers"/>VTOrc flag `--allow-emergency-reparent`

VTOrc has a new flag `--allow-emergency-reparent` that allows the users to toggle the ability of VTOrc to run emergency reparent operations.
The users that want VTOrc to fix the replication issues, but don't want it to run any reparents should start using this flag.
By default, VTOrc will be able to run `EmergencyReparentShard`. The users must specify the flag to `false` to change the behaviour.

### <a id="deprecations-and-deletions"/>Deprecations and Deletions

<<<<<<< HEAD
#### <a id="deprecated-flags"/>Deprecated Command Line Flags

Throttler related `vttablet` flags:

- `--enable-lag-throttler` is now removed after being depcrecated in `v17.0`
- `--throttle_threshold` is deprecated and will be removed in `v19.0`
- `--throttle_metrics_query` is deprecated and will be removed in `v19.0`
- `--throttle_metrics_threshold` is deprecated and will be removed in `v19.0`
- `--throttle_check_as_check_self` is deprecated and will be removed in `v19.0`
- `--throttler-config-via-topo` is deprecated after asummed `true` in `v17.0`. It will be removed in a future version.
=======
#### <a id="deleted-k8stopo"/>Deleted `k8stopo`

The `k8stopo` has been deprecated in Vitess 17, also see https://github.com/vitessio/vitess/issues/13298. With Vitess 18 the `k8stopo` has been removed.
>>>>>>> 9190370d
<|MERGE_RESOLUTION|>--- conflicted
+++ resolved
@@ -7,11 +7,8 @@
   - **[New command line flags and behavior](#new-flag)**
     - [VTOrc flag `--allow-emergency-reparent`](#new-flag-toggle-ers)
   - **[Deprecations and Deletions](#deprecations-and-deletions)**
-<<<<<<< HEAD
     - [Deprecated Flags](#deprecated-flags)
-=======
     - [Deleted `k8stopo`](#deleted-k8stopo)
->>>>>>> 9190370d
 
 
 ## <a id="major-changes"/>Major Changes
@@ -28,7 +25,6 @@
 
 ### <a id="deprecations-and-deletions"/>Deprecations and Deletions
 
-<<<<<<< HEAD
 #### <a id="deprecated-flags"/>Deprecated Command Line Flags
 
 Throttler related `vttablet` flags:
@@ -39,8 +35,6 @@
 - `--throttle_metrics_threshold` is deprecated and will be removed in `v19.0`
 - `--throttle_check_as_check_self` is deprecated and will be removed in `v19.0`
 - `--throttler-config-via-topo` is deprecated after asummed `true` in `v17.0`. It will be removed in a future version.
-=======
 #### <a id="deleted-k8stopo"/>Deleted `k8stopo`
 
-The `k8stopo` has been deprecated in Vitess 17, also see https://github.com/vitessio/vitess/issues/13298. With Vitess 18 the `k8stopo` has been removed.
->>>>>>> 9190370d
+The `k8stopo` has been deprecated in Vitess 17, also see https://github.com/vitessio/vitess/issues/13298. With Vitess 18 the `k8stopo` has been removed.