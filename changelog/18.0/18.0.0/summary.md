## Summary

### Table of Contents

- **[Major Changes](#major-changes)**
  - **[Breaking Changes](#breaking-changes)**
    - [Local examples now use etcd v3 storage and API](#local-examples-etcd-v3)
  - **[New command line flags and behavior](#new-flag)**
    - [VTOrc flag `--allow-emergency-reparent`](#new-flag-toggle-ers)
<<<<<<< HEAD
  - **[New stats](#new-stats)**
    - [Backup and restore metrics for AWS S3](#backup-restore-metrics-aws-s3)
=======
    - [VTOrc flag `--change-tablets-with-errant-gtid-to-drained`](#new-flag-errant-gtid-convert)
    - [ERS sub flag `--wait-for-all-tablets`](#new-ers-subflag)
>>>>>>> 757333e4
  - **[VTAdmin](#vtadmin)**
    - [Updated to node v18.16.0](#update-node)
  - **[Deprecations and Deletions](#deprecations-and-deletions)**
    - [Deprecated Flags](#deprecated-flags)
    - [Deleted `V3` planner](#deleted-v3)
    - [Deleted `k8stopo`](#deleted-k8stopo)
    - [Deleted `vtgr`](#deleted-vtgr)
  - **[New stats](#new-stats)**
    - [VTGate Vindex unknown parameters](#vtgate-vindex-unknown-parameters)
    - [VTBackup stat `PhaseStatus`](#vtbackup-stat-phase-status)
  - **[VTTablet](#vttablet)**
    - [VTTablet: New ResetSequences RPC](#vttablet-new-rpc-reset-sequences)
  - **[Docker](#docker)**
    - [Debian: Bookworm added and made default](#debian-bookworm)
    - [Debian: Buster removed](#debian-buster)
  - **[Durability Policies](#durability-policies)**
    - [New Durability Policies](#new-durability-policies)

## <a id="major-changes"/>Major Changes

### <a id="breaking-changes"/>Breaking Changes

#### <a id="local-examples-etcd-v3"/>Local examples now use etcd v3 storage and API
In previous releases the [local examples](https://github.com/vitessio/vitess/tree/main/examples/local) were
explicitly using etcd v2 storage (`etcd --enable-v2=true`) and API (`ETCDCTL_API=2`) mode. We have now
removed this legacy etcd usage and instead use the new (default) etcd v3 storage and API. Please see
[PR #13791](https://github.com/vitessio/vitess/pull/13791) for additional info. If you are using the local
examples in any sort of long-term non-testing capacity, then you will need to explicitly use the v2 storage
and API mode or [migrate your existing data from v2 to v3](https://etcd.io/docs/v3.5/tutorials/how-to-migrate/).

### <a id="new-flag"/>New command line flags and behavior

#### <a id="new-flag-toggle-ers"/>VTOrc flag `--allow-emergency-reparent`

VTOrc has a new flag `--allow-emergency-reparent` that allows the users to toggle the ability of VTOrc to run emergency
reparent operations. The users that want VTOrc to fix the replication issues, but don't want it to run any reparents
should start using this flag. By default, VTOrc will be able to run `EmergencyReparentShard`. The users must specify the
flag to `false` to change the behaviour.

#### <a id="new-flag-errant-gtid-convert"/>VTOrc flag `--change-tablets-with-errant-gtid-to-drained`

VTOrc has a new flag `--change-tablets-with-errant-gtid-to-drained` that allows users to choose whether VTOrc should change the
tablet type of tablets with errant GTIDs to `DRAINED`. By default, the flag is false.

This feature allows users to configure VTOrc such that any tablet that encounters errant GTIDs is automatically taken out of the
serving graph. These tablets can then be inspected for what the errant GTIDs are, and once fixed, they can rejoin the cluster.

#### <a id="new-ers-subflag"/>ERS sub flag `--wait-for-all-tablets`

Running `EmergencyReparentShard` from the vtctldclient has a new sub-flag `--wait-for-all-tablets` that makes `EmergencyReparentShard` wait 
for a response from all the tablets. Originally `EmergencyReparentShard` was meant only to be run when a primary tablet is unreachable.
We have realized now that there are cases when the replication is broken but all the tablets are reachable. In these cases, it is advisable to 
call `EmergencyReparentShard` with `--wait-for-all-tablets` so that it doesn't ignore one of the tablets.

### <a id="new-stats"/>New stats

#### <a id="backup-restore-metrics-aws-s3"/>Backup and restore metrics for AWS S3

Requests to AWS S3 are instrumented in backup and restore metrics. For example:

```
vtbackup_backup_count{component="BackupStorage",implementation="S3",operation="AWS:Request:Send"} 823
vtbackup_backup_duration_nanoseconds{component="BackupStorage",implementation="S3",operation="AWS:Request:Send"} 1.33632421437e+11
vtbackup_restore_count{component="BackupStorage",implementation="S3",operation="AWS:Request:Send"} 165
vtbackup_restore_count{component="BackupStorage",implementation="S3",operation="AWS:Request:Send"} 165
```

#### <a id="new-flag-toggle-ers"/>VTOrc flag `--allow-emergency-reparent`

### <a id="vtadmin"/>VTAdmin

#### <a id="updated-node"/>vtadmin-web updated to node v18.16.0 (LTS)

Building vtadmin-web now requires node >= v18.16.0 (LTS). Breaking changes from v16 to v18 are listed
in https://nodejs.org/en/blog/release/v18.0.0, but none apply to VTAdmin. Full details on v18.16.0 are listed
here https://nodejs.org/en/blog/release/v18.16.0.

### <a id="deprecations-and-deletions"/>Deprecations and Deletions

#### <a id="deprecated-flags"/>Deprecated Command Line Flags

Throttler related `vttablet` flags:

- `--enable-lag-throttler` is now removed after being deprecated in `v17.0`
- `--throttle_threshold` is deprecated and will be removed in `v19.0`
- `--throttle_metrics_query` is deprecated and will be removed in `v19.0`
- `--throttle_metrics_threshold` is deprecated and will be removed in `v19.0`
- `--throttle_check_as_check_self` is deprecated and will be removed in `v19.0`
- `--throttler-config-via-topo` is deprecated after assumed `true` in `v17.0`. It will be removed in a future version.

Cache related `vttablet` flags:

- `--queryserver-config-query-cache-lfu` is deprecated and will be removed in `v19.0`. The query cache always uses a LFU implementation now.
- `--queryserver-config-query-cache-size` is deprecated and will be removed in `v19.0`. This option only applied to LRU caches, which are now unsupported.

Buffering related `vtgate` flags:

- `--buffer_implementation` is deprecated and will be removed in `v19.0`

Cache related `vtgate` flags:

- `--gate_query_cache_lfu` is deprecated and will be removed in `v19.0`. The query cache always uses a LFU implementation now.
- `--gate_query_cache_size` is deprecated and will be removed in `v19.0`. This option only applied to LRU caches, which are now unsupported.

VTGate flag:

- `--schema_change_signal_user` is deprecated and will be removed in `v19.0`

#### <a id="deleted-v3"/>Deleted `v3` planner

The `Gen4` planner has been the default planner since Vitess 14. The `v3` planner was deprecated in Vitess 15 and has now been removed in this release.

#### <a id="deleted-k8stopo"/>Deleted `k8stopo`

The `k8stopo` has been deprecated in Vitess 17, also see https://github.com/vitessio/vitess/issues/13298. With Vitess 18
the `k8stopo` has been removed.

#### <a id="deleted-vtgr"/>Deleted `vtgr`

The `vtgr` has been deprecated in Vitess 17, also see https://github.com/vitessio/vitess/issues/13300. With Vitess 18 `vtgr` has been removed.

### <a id="new-stats"/>New stats

#### <a id="vtgate-vindex-unknown-parameters"/>VTGate Vindex unknown parameters

The VTGate stat `VindexUnknownParameters` gauges unknown Vindex parameters found in the latest VSchema pulled from the topology.

#### <a id="vtbackup-stat-phase-status"/>VTBackup `PhaseStatus` stat

`PhaseStatus` reports a 1 (active) or a 0 (inactive) for each of the following phases and statuses:

 * `CatchUpReplication` phase has statuses `Stalled` and `Stopped`.
    * `Stalled` is set to `1` when replication stops advancing.
    * `Stopped` is set to `1` when replication stops before `vtbackup` catches up with the primary.

### <a id="vttablet"/>VTTablet

#### <a id="vttablet-new-rpc-reset-sequences"/>New ResetSequences rpc

A new vttablet RPC `ResetSequences` has been added, which is being used by `MoveTables` and `Migrate` for workflows
where a `sequence` table is being moved (https://github.com/vitessio/vitess/pull/13238). This has an impact on the
Vitess upgrade process from an earlier version if you need to use such a workflow before the entire cluster is upgraded.

Any MoveTables or Migrate workflow that moves a sequence table should only be run after all vitess components have been
upgraded, and no upgrade should be done while such a workflow is in progress.

#### <a id="vttablet-tx-throttler-dry-run"/>New Dry-run/monitoring-only mode for the transaction throttler

A new CLI flag `--tx-throttler-dry-run` to set the Transaction Throttler to monitoring-only/dry-run mode has been added.
If the transaction throttler is enabled with `--enable-tx-throttler` and the new dry-run flag is also specified, the
tablet will not actually throttle any transactions; however, it will increase the counters for transactions throttled
(`vttablet_transaction_throttler_throttled`). This allows users to deploy the transaction throttler in production and
gain observability on how much throttling would take place, without actually throttling any requests.

### <a id="docker"/>Docker

#### <a id="debian-bookworm"/>Bookworm added and made default

Bookworm was released on 2023-06-10, and will be the new default base container for Docker builds.
Bullseye images will still be built and available as long as the OS build is current, tagged with the `-bullseye` suffix.

#### <a id="debian-buster"/>Buster removed

Buster LTS supports will stop in June 2024, and Vitess v18.0 will be supported through October 2024. 
To prevent supporting a deprecated buster build for several months after June 2024, we are preemptively
removing Vitess support.

### <a id="durability-policies"/>Durability Policies

#### <a id="new-durability-policies"/>New Durability Policies

2 new inbuilt durability policies have been added to Vitess in this release namely `semi_sync_with_rdonly_ack` and `cross_cell_with_rdonly_ack`. These policies are exactly like `semi_sync` and `cross_cell` respectively, and differ just in the part where the rdonly tablets can also send semi-sync ACKs. <|MERGE_RESOLUTION|>--- conflicted
+++ resolved
@@ -7,13 +7,8 @@
     - [Local examples now use etcd v3 storage and API](#local-examples-etcd-v3)
   - **[New command line flags and behavior](#new-flag)**
     - [VTOrc flag `--allow-emergency-reparent`](#new-flag-toggle-ers)
-<<<<<<< HEAD
-  - **[New stats](#new-stats)**
-    - [Backup and restore metrics for AWS S3](#backup-restore-metrics-aws-s3)
-=======
+    - [ERS sub flag `--wait-for-all-tablets`](#new-ers-subflag)
     - [VTOrc flag `--change-tablets-with-errant-gtid-to-drained`](#new-flag-errant-gtid-convert)
-    - [ERS sub flag `--wait-for-all-tablets`](#new-ers-subflag)
->>>>>>> 757333e4
   - **[VTAdmin](#vtadmin)**
     - [Updated to node v18.16.0](#update-node)
   - **[Deprecations and Deletions](#deprecations-and-deletions)**
@@ -24,6 +19,7 @@
   - **[New stats](#new-stats)**
     - [VTGate Vindex unknown parameters](#vtgate-vindex-unknown-parameters)
     - [VTBackup stat `PhaseStatus`](#vtbackup-stat-phase-status)
+    - [Backup and restore metrics for AWS S3](#backup-restore-metrics-aws-s3)
   - **[VTTablet](#vttablet)**
     - [VTTablet: New ResetSequences RPC](#vttablet-new-rpc-reset-sequences)
   - **[Docker](#docker)**
@@ -67,19 +63,6 @@
 for a response from all the tablets. Originally `EmergencyReparentShard` was meant only to be run when a primary tablet is unreachable.
 We have realized now that there are cases when the replication is broken but all the tablets are reachable. In these cases, it is advisable to 
 call `EmergencyReparentShard` with `--wait-for-all-tablets` so that it doesn't ignore one of the tablets.
-
-### <a id="new-stats"/>New stats
-
-#### <a id="backup-restore-metrics-aws-s3"/>Backup and restore metrics for AWS S3
-
-Requests to AWS S3 are instrumented in backup and restore metrics. For example:
-
-```
-vtbackup_backup_count{component="BackupStorage",implementation="S3",operation="AWS:Request:Send"} 823
-vtbackup_backup_duration_nanoseconds{component="BackupStorage",implementation="S3",operation="AWS:Request:Send"} 1.33632421437e+11
-vtbackup_restore_count{component="BackupStorage",implementation="S3",operation="AWS:Request:Send"} 165
-vtbackup_restore_count{component="BackupStorage",implementation="S3",operation="AWS:Request:Send"} 165
-```
 
 #### <a id="new-flag-toggle-ers"/>VTOrc flag `--allow-emergency-reparent`
 
@@ -149,6 +132,17 @@
     * `Stalled` is set to `1` when replication stops advancing.
     * `Stopped` is set to `1` when replication stops before `vtbackup` catches up with the primary.
 
+#### <a id="backup-restore-metrics-aws-s3"/>Backup and restore metrics for AWS S3
+
+Requests to AWS S3 are instrumented in backup and restore metrics. For example:
+
+```
+vtbackup_backup_count{component="BackupStorage",implementation="S3",operation="AWS:Request:Send"} 823
+vtbackup_backup_duration_nanoseconds{component="BackupStorage",implementation="S3",operation="AWS:Request:Send"} 1.33632421437e+11
+vtbackup_restore_count{component="BackupStorage",implementation="S3",operation="AWS:Request:Send"} 165
+vtbackup_restore_count{component="BackupStorage",implementation="S3",operation="AWS:Request:Send"} 165
+```
+
 ### <a id="vttablet"/>VTTablet
 
 #### <a id="vttablet-new-rpc-reset-sequences"/>New ResetSequences rpc
