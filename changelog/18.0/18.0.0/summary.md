--- conflicted
+++ resolved
@@ -18,20 +18,15 @@
     - [Deleted `V3` planner](#deleted-v3)
     - [Deleted `k8stopo`](#deleted-k8stopo)
     - [Deleted `vtgr`](#deleted-vtgr)
-<<<<<<< HEAD
-  - **[New Stats](#new-stats)**
-    - [VTGate Vindex unknown parameters](#vtgate-vindex-unknown-parameters)
-    - [VTCtld and VTOrc reparenting stats](#vtctld-and-vtorc-reparenting-stats)
-=======
     - [Deleted `query_analyzer`](#deleted-query_analyzer)
     - [Deprecated VTBackup stat `DurationByPhase`](#deprecated-vtbackup-stat-duration-by-phase)
     - [Deprecated VDiff v1](#deprecated-vdiff-v1)
-  - **[New stats](#new-stats)**
+  - **[New Stats](#new-stats)**
     - [VTGate Vindex unknown parameters](#vtgate-vindex-unknown-parameters)
     - [VTBackup stat `Phase`](#vtbackup-stat-phase)
     - [VTBackup stat `PhaseStatus`](#vtbackup-stat-phase-status)
     - [Backup and restore metrics for AWS S3](#backup-restore-metrics-aws-s3)
->>>>>>> 8e1fb8e9
+    - [VTCtld and VTOrc reparenting stats](#vtctld-and-vtorc-reparenting-stats)
   - **[VTTablet](#vttablet)**
     - [VTTablet: New ResetSequences RPC](#vttablet-new-rpc-reset-sequences)
   - **[Docker](#docker)**
@@ -163,7 +158,41 @@
 
 The VTGate stat `VindexUnknownParameters` gauges unknown Vindex parameters found in the latest VSchema pulled from the topology.
 
-<<<<<<< HEAD
+#### <a id="vtbackup-stat-phase"/>VTBackup `Phase` stat
+
+In v17, the `vtbackup` stat `DurationByPhase` stat was added measuring the time spent by `vtbackup` in each phase. This stat turned out to be awkward to use in production, and has been replaced in v18 by a binary-valued `Phase` stat.
+
+`Phase` reports a 1 (active) or a 0 (inactive) for each of the following phases:
+
+ * `CatchupReplication`
+ * `InitialBackup`
+ * `RestoreLastBackup`
+ * `TakeNewBackup`
+
+To calculate how long `vtbackup` has spent in a given phase, sum the 1-valued data points over time and multiply by the data collection or reporting interval. For example, in Prometheus:
+
+```
+sum_over_time(vtbackup_phase{phase="TakeNewBackup"}) * <interval>
+```
+#### <a id="vtbackup-stat-phase-status"/>VTBackup `PhaseStatus` stat
+
+`PhaseStatus` reports a 1 (active) or a 0 (inactive) for each of the following phases and statuses:
+
+ * `CatchupReplication` phase has statuses `Stalled` and `Stopped`.
+    * `Stalled` is set to `1` when replication stops advancing.
+    * `Stopped` is set to `1` when replication stops before `vtbackup` catches up with the primary.
+
+#### <a id="backup-restore-metrics-aws-s3"/>Backup and restore metrics for AWS S3
+
+Requests to AWS S3 are instrumented in backup and restore metrics. For example:
+
+```
+vtbackup_backup_count{component="BackupStorage",implementation="S3",operation="AWS:Request:Send"} 823
+vtbackup_backup_duration_nanoseconds{component="BackupStorage",implementation="S3",operation="AWS:Request:Send"} 1.33632421437e+11
+vtbackup_restore_count{component="BackupStorage",implementation="S3",operation="AWS:Request:Send"} 165
+vtbackup_restore_count{component="BackupStorage",implementation="S3",operation="AWS:Request:Send"} 165
+```
+
 #### <a id="vtctld-and-vtorc-reparenting-stats"/>VTCtld and VTOrc reparenting stats
 
 New VTCtld and VTorc stats were added to measure frequency of reparents by keyspace/shard:
@@ -175,42 +204,6 @@
 - `planned_reparent_shards_succeeded` - Number of times Planned Reparent Shard has succeeded
 
 Also, the `reparent_shard_operation_timings` stat was added to provide per-operation timings of reparent operations.
-=======
-#### <a id="vtbackup-stat-phase"/>VTBackup `Phase` stat
-
-In v17, the `vtbackup` stat `DurationByPhase` stat was added measuring the time spent by `vtbackup` in each phase. This stat turned out to be awkward to use in production, and has been replaced in v18 by a binary-valued `Phase` stat.
-
-`Phase` reports a 1 (active) or a 0 (inactive) for each of the following phases:
-
- * `CatchupReplication`
- * `InitialBackup`
- * `RestoreLastBackup`
- * `TakeNewBackup`
-
-To calculate how long `vtbackup` has spent in a given phase, sum the 1-valued data points over time and multiply by the data collection or reporting interval. For example, in Prometheus:
-
-```
-sum_over_time(vtbackup_phase{phase="TakeNewBackup"}) * <interval>
-```
-#### <a id="vtbackup-stat-phase-status"/>VTBackup `PhaseStatus` stat
-
-`PhaseStatus` reports a 1 (active) or a 0 (inactive) for each of the following phases and statuses:
-
- * `CatchupReplication` phase has statuses `Stalled` and `Stopped`.
-    * `Stalled` is set to `1` when replication stops advancing.
-    * `Stopped` is set to `1` when replication stops before `vtbackup` catches up with the primary.
-
-#### <a id="backup-restore-metrics-aws-s3"/>Backup and restore metrics for AWS S3
-
-Requests to AWS S3 are instrumented in backup and restore metrics. For example:
-
-```
-vtbackup_backup_count{component="BackupStorage",implementation="S3",operation="AWS:Request:Send"} 823
-vtbackup_backup_duration_nanoseconds{component="BackupStorage",implementation="S3",operation="AWS:Request:Send"} 1.33632421437e+11
-vtbackup_restore_count{component="BackupStorage",implementation="S3",operation="AWS:Request:Send"} 165
-vtbackup_restore_count{component="BackupStorage",implementation="S3",operation="AWS:Request:Send"} 165
-```
->>>>>>> 8e1fb8e9
 
 ### <a id="vttablet"/>VTTablet
 
