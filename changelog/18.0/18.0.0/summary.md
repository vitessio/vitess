## Summary

### Table of Contents

- **[Major Changes](#major-changes)**
  - **[Breaking Changes](#breaking-changes)**
<<<<<<< HEAD
    - [VTBackup stat `DurationByPhase` removed](#remove-vtbackup-stat-duration-by-phase)
  - **[New command line flags and behavior](#new-flag)**
    - [VTOrc flag `--allow-emergency-reparent`](#new-flag-toggle-ers)
  - **[New stats](#new-stats)**
    - [VTBackup stat `Phase`](#vtbackup-stat-phase)
=======
    - [Local examples now use etcd v3 storage and API](#local-examples-etcd-v3)
  - **[New command line flags and behavior](#new-flag)**
    - [VTOrc flag `--allow-emergency-reparent`](#new-flag-toggle-ers)
    - [VTOrc flag `--change-tablets-with-errant-gtid-to-drained`](#new-flag-errant-gtid-convert)
    - [ERS sub flag `--wait-for-all-tablets`](#new-ers-subflag)
>>>>>>> 8377caa4
  - **[VTAdmin](#vtadmin)**
    - [Updated to node v18.16.0](#update-node)
  - **[Deprecations and Deletions](#deprecations-and-deletions)**
    - [Deprecated Flags](#deprecated-flags)
    - [Deleted `V3` planner](#deleted-v3)
    - [Deleted `k8stopo`](#deleted-k8stopo)
    - [Deleted `vtgr`](#deleted-vtgr)
  - **[New stats](#new-stats)**
    - [VTGate Vindex unknown parameters](#vtgate-vindex-unknown-parameters)
  - **[VTTablet](#vttablet)**
    - [VTTablet: New ResetSequences RPC](#vttablet-new-rpc-reset-sequences)
  - **[Docker](#docker)**
    - [Debian: Bookworm added and made default](#debian-bookworm)
    - [Debian: Buster removed](#debian-buster)
  - **[Durability Policies](#durability-policies)**
    - [New Durability Policies](#new-durability-policies)

## <a id="major-changes"/>Major Changes

### <a id="breaking-changes"/>Breaking Changes

<<<<<<< HEAD
#### <a id="remove-vtbackup-stat-duration-by-phase"/>VTbackup stat `DurationByPhase` removed

VTBackup stat `DurationByPhase` is removed. Use the binary-valued `Phase` stat instead.
=======
#### <a id="local-examples-etcd-v3"/>Local examples now use etcd v3 storage and API
In previous releases the [local examples](https://github.com/vitessio/vitess/tree/main/examples/local) were
explicitly using etcd v2 storage (`etcd --enable-v2=true`) and API (`ETCDCTL_API=2`) mode. We have now
removed this legacy etcd usage and instead use the new (default) etcd v3 storage and API. Please see
[PR #13791](https://github.com/vitessio/vitess/pull/13791) for additional info. If you are using the local
examples in any sort of long-term non-testing capacity, then you will need to explicitly use the v2 storage
and API mode or [migrate your existing data from v2 to v3](https://etcd.io/docs/v3.5/tutorials/how-to-migrate/).
>>>>>>> 8377caa4

### <a id="new-flag"/>New command line flags and behavior

#### <a id="new-flag-toggle-ers"/>VTOrc flag `--allow-emergency-reparent`

VTOrc has a new flag `--allow-emergency-reparent` that allows the users to toggle the ability of VTOrc to run emergency
reparent operations. The users that want VTOrc to fix the replication issues, but don't want it to run any reparents
should start using this flag. By default, VTOrc will be able to run `EmergencyReparentShard`. The users must specify the
flag to `false` to change the behaviour.

#### <a id="new-flag-errant-gtid-convert"/>VTOrc flag `--change-tablets-with-errant-gtid-to-drained`

VTOrc has a new flag `--change-tablets-with-errant-gtid-to-drained` that allows users to choose whether VTOrc should change the
tablet type of tablets with errant GTIDs to `DRAINED`. By default, the flag is false.

This feature allows users to configure VTOrc such that any tablet that encounters errant GTIDs is automatically taken out of the
serving graph. These tablets can then be inspected for what the errant GTIDs are, and once fixed, they can rejoin the cluster.

#### <a id="new-ers-subflag"/>ERS sub flag `--wait-for-all-tablets`

Running `EmergencyReparentShard` from the vtctldclient has a new sub-flag `--wait-for-all-tablets` that makes `EmergencyReparentShard` wait 
for a response from all the tablets. Originally `EmergencyReparentShard` was meant only to be run when a primary tablet is unreachable.
We have realized now that there are cases when the replication is broken but all the tablets are reachable. In these cases, it is advisable to 
call `EmergencyReparentShard` with `--wait-for-all-tablets` so that it doesn't ignore one of the tablets.

### <a id="new-stats"/>New stats

#### <a id="vtbackup-stat-phase"/>VTBackup `Phase` stat

In v17, the `vtbackup` stat `DurationByPhase` stat was added measuring the time spent by `vtbackup` in each phase. This stat turned out to be awkward to use in production, and has been replaced in v18 by a binary-valued `Phase` stat.

`Phase` reports a 1 (active) or a 0 (inactive) for each of the following phases:

 * `CatchUpReplication`
 * `InitialBackup`
 * `RestoreLastBackup`
 * `TakeNewBackup`

To calculate how long `vtbackup` has spent in a given phase, sum the 1-valued data points over time and multiply by the data collection or reporting interval. For example, in Prometheus:

```
sum_over_time(vtbackup_phase{phase="TakeNewBackup"}) * <interval>
```

### <a id="vtadmin"/>VTAdmin

#### <a id="updated-node"/>vtadmin-web updated to node v18.16.0 (LTS)

Building vtadmin-web now requires node >= v18.16.0 (LTS). Breaking changes from v16 to v18 are listed
in https://nodejs.org/en/blog/release/v18.0.0, but none apply to VTAdmin. Full details on v18.16.0 are listed
here https://nodejs.org/en/blog/release/v18.16.0.

### <a id="deprecations-and-deletions"/>Deprecations and Deletions

#### <a id="deprecated-flags"/>Deprecated Command Line Flags

Throttler related `vttablet` flags:

- `--enable-lag-throttler` is now removed after being deprecated in `v17.0`
- `--throttle_threshold` is deprecated and will be removed in `v19.0`
- `--throttle_metrics_query` is deprecated and will be removed in `v19.0`
- `--throttle_metrics_threshold` is deprecated and will be removed in `v19.0`
- `--throttle_check_as_check_self` is deprecated and will be removed in `v19.0`
- `--throttler-config-via-topo` is deprecated after assumed `true` in `v17.0`. It will be removed in a future version.

Buffering related `vtgate` flags:

- `--buffer_implementation` is deprecated and will be removed in `v19.0`

VTGate flag:

- `--schema_change_signal_user` is deprecated and will be removed in `v19.0`

#### <a id="deleted-v3"/>Deleted `v3` planner

The `Gen4` planner has been the default planner since Vitess 14. The `v3` planner was deprecated in Vitess 15 and has now been removed in this release.

#### <a id="deleted-k8stopo"/>Deleted `k8stopo`

The `k8stopo` has been deprecated in Vitess 17, also see https://github.com/vitessio/vitess/issues/13298. With Vitess 18
the `k8stopo` has been removed.

#### <a id="deleted-vtgr"/>Deleted `vtgr`

The `vtgr` has been deprecated in Vitess 17, also see https://github.com/vitessio/vitess/issues/13300. With Vitess 18 `vtgr` has been removed.

### <a id="new-stats"/>New stats

#### <a id="vtgate-vindex-unknown-parameters"/>VTGate Vindex unknown parameters

The VTGate stat `VindexUnknownParameters` gauges unknown Vindex parameters found in the latest VSchema pulled from the topology.

### <a id="vttablet"/>VTTablet

#### <a id="vttablet-new-rpc-reset-sequences"/>New ResetSequences rpc

A new vttablet RPC `ResetSequences` has been added, which is being used by `MoveTables` and `Migrate` for workflows
where a `sequence` table is being moved (https://github.com/vitessio/vitess/pull/13238). This has an impact on the
Vitess upgrade process from an earlier version if you need to use such a workflow before the entire cluster is upgraded.

Any MoveTables or Migrate workflow that moves a sequence table should only be run after all vitess components have been
upgraded, and no upgrade should be done while such a workflow is in progress.

#### <a id="vttablet-tx-throttler-dry-run"/>New Dry-run/monitoring-only mode for the transaction throttler

A new CLI flag `--tx-throttler-dry-run` to set the Transaction Throttler to monitoring-only/dry-run mode has been added.
If the transaction throttler is enabled with `--enable-tx-throttler` and the new dry-run flag is also specified, the
tablet will not actually throttle any transactions; however, it will increase the counters for transactions throttled
(`vttablet_transaction_throttler_throttled`). This allows users to deploy the transaction throttler in production and
gain observability on how much throttling would take place, without actually throttling any requests.

### <a id="docker"/>Docker

#### <a id="debian-bookworm"/>Bookworm added and made default

Bookworm was released on 2023-06-10, and will be the new default base container for Docker builds.
Bullseye images will still be built and available as long as the OS build is current, tagged with the `-bullseye` suffix.

#### <a id="debian-buster"/>Buster removed

Buster LTS supports will stop in June 2024, and Vitess v18.0 will be supported through October 2024. 
To prevent supporting a deprecated buster build for several months after June 2024, we are preemptively
removing Vitess support.

### <a id="durability-policies"/>Durability Policies

#### <a id="new-durability-policies"/>New Durability Policies

2 new inbuilt durability policies have been added to Vitess in this release namely `semi_sync_with_rdonly_ack` and `cross_cell_with_rdonly_ack`. These policies are exactly like `semi_sync` and `cross_cell` respectively, and differ just in the part where the rdonly tablets can also send semi-sync ACKs. <|MERGE_RESOLUTION|>--- conflicted
+++ resolved
@@ -4,19 +4,12 @@
 
 - **[Major Changes](#major-changes)**
   - **[Breaking Changes](#breaking-changes)**
-<<<<<<< HEAD
+    - [Local examples now use etcd v3 storage and API](#local-examples-etcd-v3)
     - [VTBackup stat `DurationByPhase` removed](#remove-vtbackup-stat-duration-by-phase)
-  - **[New command line flags and behavior](#new-flag)**
-    - [VTOrc flag `--allow-emergency-reparent`](#new-flag-toggle-ers)
-  - **[New stats](#new-stats)**
-    - [VTBackup stat `Phase`](#vtbackup-stat-phase)
-=======
-    - [Local examples now use etcd v3 storage and API](#local-examples-etcd-v3)
   - **[New command line flags and behavior](#new-flag)**
     - [VTOrc flag `--allow-emergency-reparent`](#new-flag-toggle-ers)
     - [VTOrc flag `--change-tablets-with-errant-gtid-to-drained`](#new-flag-errant-gtid-convert)
     - [ERS sub flag `--wait-for-all-tablets`](#new-ers-subflag)
->>>>>>> 8377caa4
   - **[VTAdmin](#vtadmin)**
     - [Updated to node v18.16.0](#update-node)
   - **[Deprecations and Deletions](#deprecations-and-deletions)**
@@ -26,6 +19,7 @@
     - [Deleted `vtgr`](#deleted-vtgr)
   - **[New stats](#new-stats)**
     - [VTGate Vindex unknown parameters](#vtgate-vindex-unknown-parameters)
+    - [VTBackup stat `Phase`](#vtbackup-stat-phase)
   - **[VTTablet](#vttablet)**
     - [VTTablet: New ResetSequences RPC](#vttablet-new-rpc-reset-sequences)
   - **[Docker](#docker)**
@@ -38,11 +32,6 @@
 
 ### <a id="breaking-changes"/>Breaking Changes
 
-<<<<<<< HEAD
-#### <a id="remove-vtbackup-stat-duration-by-phase"/>VTbackup stat `DurationByPhase` removed
-
-VTBackup stat `DurationByPhase` is removed. Use the binary-valued `Phase` stat instead.
-=======
 #### <a id="local-examples-etcd-v3"/>Local examples now use etcd v3 storage and API
 In previous releases the [local examples](https://github.com/vitessio/vitess/tree/main/examples/local) were
 explicitly using etcd v2 storage (`etcd --enable-v2=true`) and API (`ETCDCTL_API=2`) mode. We have now
@@ -50,7 +39,10 @@
 [PR #13791](https://github.com/vitessio/vitess/pull/13791) for additional info. If you are using the local
 examples in any sort of long-term non-testing capacity, then you will need to explicitly use the v2 storage
 and API mode or [migrate your existing data from v2 to v3](https://etcd.io/docs/v3.5/tutorials/how-to-migrate/).
->>>>>>> 8377caa4
+
+#### <a id="remove-vtbackup-stat-duration-by-phase"/>VTbackup stat `DurationByPhase` removed
+
+VTBackup stat `DurationByPhase` is removed. Use the binary-valued `Phase` stat instead.
 
 ### <a id="new-flag"/>New command line flags and behavior
 
@@ -75,25 +67,6 @@
 for a response from all the tablets. Originally `EmergencyReparentShard` was meant only to be run when a primary tablet is unreachable.
 We have realized now that there are cases when the replication is broken but all the tablets are reachable. In these cases, it is advisable to 
 call `EmergencyReparentShard` with `--wait-for-all-tablets` so that it doesn't ignore one of the tablets.
-
-### <a id="new-stats"/>New stats
-
-#### <a id="vtbackup-stat-phase"/>VTBackup `Phase` stat
-
-In v17, the `vtbackup` stat `DurationByPhase` stat was added measuring the time spent by `vtbackup` in each phase. This stat turned out to be awkward to use in production, and has been replaced in v18 by a binary-valued `Phase` stat.
-
-`Phase` reports a 1 (active) or a 0 (inactive) for each of the following phases:
-
- * `CatchUpReplication`
- * `InitialBackup`
- * `RestoreLastBackup`
- * `TakeNewBackup`
-
-To calculate how long `vtbackup` has spent in a given phase, sum the 1-valued data points over time and multiply by the data collection or reporting interval. For example, in Prometheus:
-
-```
-sum_over_time(vtbackup_phase{phase="TakeNewBackup"}) * <interval>
-```
 
 ### <a id="vtadmin"/>VTAdmin
 
@@ -143,6 +116,23 @@
 
 The VTGate stat `VindexUnknownParameters` gauges unknown Vindex parameters found in the latest VSchema pulled from the topology.
 
+#### <a id="vtbackup-stat-phase"/>VTBackup `Phase` stat
+
+In v17, the `vtbackup` stat `DurationByPhase` stat was added measuring the time spent by `vtbackup` in each phase. This stat turned out to be awkward to use in production, and has been replaced in v18 by a binary-valued `Phase` stat.
+
+`Phase` reports a 1 (active) or a 0 (inactive) for each of the following phases:
+
+ * `CatchUpReplication`
+ * `InitialBackup`
+ * `RestoreLastBackup`
+ * `TakeNewBackup`
+
+To calculate how long `vtbackup` has spent in a given phase, sum the 1-valued data points over time and multiply by the data collection or reporting interval. For example, in Prometheus:
+
+```
+sum_over_time(vtbackup_phase{phase="TakeNewBackup"}) * <interval>
+```
+
 ### <a id="vttablet"/>VTTablet
 
 #### <a id="vttablet-new-rpc-reset-sequences"/>New ResetSequences rpc
