--- conflicted
+++ resolved
@@ -13,12 +13,9 @@
   - **[Support for LAST_INSERT_ID(x)](#last-insert-id)**
   - **[Support for Maximum Idle Connections in the Pool](#max-idle-connections)**
   - **[Stalled Disk Recovery in VTOrc](#stall-disk-recovery)**
-<<<<<<< HEAD
-  - **[Support for Filtering Query logs on Error](#query-logs)**
-=======
   - **[Update default MySQL version to 8.0.40](#mysql-8-0-40)**
   - **[Update lite images to Debian Bookworm](#debian-bookworm)**
->>>>>>> 4370a480
+  - **[Support for Filtering Query logs on Error](#query-logs)**
 - **[Minor Changes](#minor-changes)**
   - **[VTTablet Flags](#flags-vttablet)**
   - **[Topology read concurrency behaviour changes](#topo-read-concurrency-changes)**
@@ -29,7 +26,7 @@
 
 These are the RPC changes made in this release - 
 
-1. `GetTransactionInfo` RPC has been added to both `VtctldServer`, and `TabletManagerClient` interface. These RPCs are used to fecilitate the users in reading the state of an unresolved distributed transaction. This can be useful in debugging what went wrong and how to fix the problem.
+1. `GetTransactionInfo` RPC has been added to both `VtctldServer`, and `TabletManagerClient` interface. These RPCs are used to facilitate the users in reading the state of an unresolved distributed transaction. This can be useful in debugging what went wrong and how to fix the problem.
 
 ### <a id="deprecations-and-deletions"/>Deprecations and Deletions</a>
 
@@ -112,11 +109,6 @@
 
 To opt into this feature, `--enable-primary-disk-stalled-recovery` flag has to be specified on VTOrc, and `--disk-write-dir` flag has to be specified on the vttablets. `--disk-write-interval` and `--disk-write-timeout` flags can be used to configure the polling interval and timeout respectively. 
 
-<<<<<<< HEAD
-### <a id="query-logs"/>Support for Filtering Query logs on Error</a>
-
-The `querylog-mode` setting can be configured to `error` to log only queries that result in errors. This option is supported in both VTGate and VTTablet.
-=======
 ### <a id="mysql-8-0-40"/>Update default MySQL version to 8.0.40</a>
 
 The default major MySQL version used by our `vitess/lite:latest` image is going from `8.0.30` to `8.0.40`.
@@ -140,7 +132,10 @@
 ### <a id="debian-bookworm"/>Update lite images to Debian Bookworm</a>
 
 The base system now uses Debian Bookworm instead of Debian Bullseye for the `vitess/lite` images. This change was brought by [Pull Request #17552].
->>>>>>> 4370a480
+
+### <a id="query-logs"/>Support for Filtering Query logs on Error</a>
+
+The `querylog-mode` setting can be configured to `error` to log only queries that result in errors. This option is supported in both VTGate and VTTablet.
 
 ## <a id="minor-changes"/>Minor Changes</a>
 
