--- conflicted
+++ resolved
@@ -11,11 +11,8 @@
   - **[VTGate Config File Changes](#vtgate-config-file-changes)**
   - **[Support for More Efficient JSON Replication](#efficient-json-replication)**
   - **[Support for LAST_INSERT_ID(x)](#last-insert-id)**
-<<<<<<< HEAD
+  - **[Support for Maximum Idle Connections in the Pool](#max-idle-connections)**
   - **[Stalled Disk Recovery in VTOrc](#stall-disk-recovery)**
-=======
-  - **[Support for Maximum Idle Connections in the Pool](#max-idle-connections)**
->>>>>>> 8fe04c52
 - **[Minor Changes](#minor-changes)**
   - **[VTTablet Flags](#flags-vttablet)**
   - **[Topology read concurrency behaviour changes](#topo-read-concurrency-changes)**
@@ -93,12 +90,6 @@
 **Limitations**:
 - When using `LAST_INSERT_ID(x)` in ordered queries (e.g., `SELECT last_insert_id(col) FROM table ORDER BY foo`), MySQL sets the session’s last-insert-id value according to the *last row returned*. Vitess does not guarantee the same behavior.
 
-<<<<<<< HEAD
-### <a id="stall-disk-recovery"/>Stalled Disk Recovery in VTOrc</a>
-VTOrc has been augmented to be able to identify and recover from stalled disk errors. This is done by polling that the disk is writable by the vttablets and they send this information in the full status output to VTOrc. If the disk is not writable on the primary tablet, VTOrc will attempt to recover the cluster by reparenting to a different primary. This is useful in scenarios where the disk is stalled and the primary vttablet is unable to accept writes because of it.
-
-To opt into this feature, `--enable-stalled-disk-primary-recovery` flag has to be specified on VTOrc, and `--stalled-disk-write-dir` flag has to be specified on the vttablets. `--stalled-disk-write-interval` and `--stalled-disk-write-timeout` flags can be used to configure the polling interval and timeout respectively. 
-=======
 ### <a id="max-idle-connections"/>Support for Maximum Idle Connections in the Pool</a>
 
 In [#17443](https://github.com/vitessio/vitess/pull/17443) we introduced a new configurable max-idle-count parameter for connection pools. This allows you to specify the maximum number of idle connections retained in each connection pool to optimize performance and resource efficiency.
@@ -109,7 +100,11 @@
 •	--queryserver-config-txpool-max-idle-count: Defines the maximum number of idle connections retained in the transaction pool.
 
 This feature ensures that, during traffic spikes, idle connections are available for faster responses, while minimizing overhead in low-traffic periods by limiting the number of idle connections retained. It helps strike a balance between performance, efficiency, and cost.
->>>>>>> 8fe04c52
+
+### <a id="stall-disk-recovery"/>Stalled Disk Recovery in VTOrc</a>
+VTOrc has been augmented to be able to identify and recover from stalled disk errors. This is done by polling that the disk is writable by the vttablets and they send this information in the full status output to VTOrc. If the disk is not writable on the primary tablet, VTOrc will attempt to recover the cluster by reparenting to a different primary. This is useful in scenarios where the disk is stalled and the primary vttablet is unable to accept writes because of it.
+
+To opt into this feature, `--enable-stalled-disk-primary-recovery` flag has to be specified on VTOrc, and `--stalled-disk-write-dir` flag has to be specified on the vttablets. `--stalled-disk-write-interval` and `--stalled-disk-write-timeout` flags can be used to configure the polling interval and timeout respectively. 
 
 ## <a id="minor-changes"/>Minor Changes</a>
 
