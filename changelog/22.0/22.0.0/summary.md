--- conflicted
+++ resolved
@@ -10,11 +10,8 @@
   - **[VTOrc Config File Changes](#vtorc-config-file-changes)**
   - **[VTGate Config File Changes](#vtgate-config-file-changes)**
   - **[Support for More Efficient JSON Replication](#efficient-json-replication)**
-<<<<<<< HEAD
+  - **[Support for LAST_INSERT_ID(x)](#last-insert-id)**
   - **[Support for Maximum Idle Connections in the Pool](#max-idle-connections)**
-=======
-  - **[Support for LAST_INSERT_ID(x)](#last-insert-id)**
->>>>>>> aabf1c9b
 - **[Minor Changes](#minor-changes)**
   - **[VTTablet Flags](#flags-vttablet)**
   - **[Topology read concurrency behaviour changes](#topo-read-concurrency-changes)**
@@ -85,7 +82,13 @@
 
 If you are using MySQL 8.0 or later and using JSON columns, you can now enable this MySQL feature across your Vitess cluster(s) to lower the disk space needed for binary logs and improve the CPU and memory usage in both `mysqld` (standard intrashard MySQL replication) and `vttablet` ([VReplication](https://vitess.io/docs/reference/vreplication/vreplication/)) without losing any capabilities or features.
 
-<<<<<<< HEAD
+### <a id="last-insert-id"/>Support for `LAST_INSERT_ID(x)`</a>
+
+In [#17408](https://github.com/vitessio/vitess/pull/17408) and [#17409](https://github.com/vitessio/vitess/pull/17409), we added the ability to use `LAST_INSERT_ID(x)` in Vitess directly at vtgate. This improvement allows certain queries—like `SELECT last_insert_id(123);` or `SELECT last_insert_id(count(*)) ...`—to be handled without relying on MySQL for the final value.
+
+**Limitations**:
+- When using `LAST_INSERT_ID(x)` in ordered queries (e.g., `SELECT last_insert_id(col) FROM table ORDER BY foo`), MySQL sets the session’s last-insert-id value according to the *last row returned*. Vitess does not guarantee the same behavior.
+
 ### <a id="max-idle-connections"/>Support for Maximum Idle Connections in the Pool</a>
 
 In [#17443](https://github.com/vitessio/vitess/pull/17443) we introduced a new configurable max-idle-count parameter for connection pools. This allows you to specify the maximum number of idle connections retained in each connection pool to optimize performance and resource efficiency.
@@ -96,14 +99,6 @@
 •	--queryserver-config-txpool-max-idle-count: Defines the maximum number of idle connections retained in the transaction pool.
 
 This feature ensures that, during traffic spikes, idle connections are available for faster responses, while minimizing overhead in low-traffic periods by limiting the number of idle connections retained. It helps strike a balance between performance, efficiency, and cost.
-=======
-### <a id="last-insert-id"/>Support for `LAST_INSERT_ID(x)`</a>
-
-In [#17408](https://github.com/vitessio/vitess/pull/17408) and [#17409](https://github.com/vitessio/vitess/pull/17409), we added the ability to use `LAST_INSERT_ID(x)` in Vitess directly at vtgate. This improvement allows certain queries—like `SELECT last_insert_id(123);` or `SELECT last_insert_id(count(*)) ...`—to be handled without relying on MySQL for the final value.
-
-**Limitations**:
-- When using `LAST_INSERT_ID(x)` in ordered queries (e.g., `SELECT last_insert_id(col) FROM table ORDER BY foo`), MySQL sets the session’s last-insert-id value according to the *last row returned*. Vitess does not guarantee the same behavior.
->>>>>>> aabf1c9b
 
 ## <a id="minor-changes"/>Minor Changes</a>
 
