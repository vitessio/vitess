## Summary

### Table of Contents

- **[Major Changes](#major-changes)**
  - **[Deprecations and Deletions](#deprecations-and-deletions)**
    - [Deprecated VTTablet Flags](#vttablet-flags)
  - **[RPC Changes](#rpc-changes)**
  - **[Prefer not promoting a replica that is currently taking a backup](#reparents-prefer-not-backing-up)**
  - **[VTOrc Config File Changes](#vtorc-config-file-changes)**
  - **[VTGate Config File Changes](#vtgate-config-file-changes)**
  - **[Support for More Efficient JSON Replication](#efficient-json-replication)**
  - **[Support for LAST_INSERT_ID(x)](#last-insert-id)**
  - **[Support for Maximum Idle Connections in the Pool](#max-idle-connections)**
<<<<<<< HEAD
  - **[Support for Filtering Query logs on Error](#query-logs)**
=======
  - **[Stalled Disk Recovery in VTOrc](#stall-disk-recovery)**
>>>>>>> 10ff5e37
- **[Minor Changes](#minor-changes)**
  - **[VTTablet Flags](#flags-vttablet)**
  - **[Topology read concurrency behaviour changes](#topo-read-concurrency-changes)**

## <a id="major-changes"/>Major Changes</a>

### <a id="rpc-changes"/>RPC Changes</a>

These are the RPC changes made in this release - 

1. `GetTransactionInfo` RPC has been added to both `VtctldServer`, and `TabletManagerClient` interface. These RPCs are used to fecilitate the users in reading the state of an unresolved distributed transaction. This can be useful in debugging what went wrong and how to fix the problem.

### <a id="deprecations-and-deletions"/>Deprecations and Deletions</a>

#### <a id="vttablet-flags"/>Deprecated VTTablet Flags</a>

- `twopc_enable` flag is deprecated. Usage of TwoPC commit will be determined by the `transaction_mode` set on VTGate via flag or session variable.

### <a id="reparents-prefer-not-backing-up"/>Prefer not promoting a replica that is currently taking a backup

Emergency reparents now prefer not promoting replicas that are currently taking backups with a backup engine other than
`builtin`. Note that if there's only one suitable replica to promote, and it is taking a backup, it will still be
promoted.

For planned reparents, hosts taking backups with a backup engine other than `builtin` are filtered out of the list of
valid candidates. This means they will never get promoted - not even if there's no other candidates.

Note that behavior for `builtin` backups remains unchanged: a replica that is currently taking a `builtin` backup will
never be promoted, neither by planned nor by emergency reparents.

### <a id="vtorc-config-file-changes"/>VTOrc Config File Changes</a>

The configuration file for VTOrc has been updated to now support dynamic fields. The old `--config` parameter has been removed. The alternative is to use the `--config-file` parameter. The configuration can now be provided in json, yaml or any other format that [viper](https://github.com/spf13/viper) supports.

The following fields can be dynamically changed - 
1. `instance-poll-time`
2. `prevent-cross-cell-failover`
3. `snapshot-topology-interval`
4. `reasonable-replication-lag`
5. `audit-to-backend`
6. `audit-to-syslog`
7. `audit-purge-duration`
8. `wait-replicas-timeout`
9. `tolerable-replication-lag`
10. `topo-information-refresh-duration`
11. `recovery-poll-duration`
12. `allow-emergency-reparent`
13. `change-tablets-with-errant-gtid-to-drained`

To upgrade to the newer version of the configuration file, first switch to using the flags in your current deployment before upgrading. Then you can switch to using the configuration file in the newer release.

### <a id="vtgate-config-file-changes"/>VTGate Config File Changes</a>

The Viper configuration keys for the following flags has been changed to match their flag names. Previously they had a discovery prefix instead of it being part of the name. 

| Flag Name                                        | Old Configuration Key                            | New Configuration Key                            |
|--------------------------------------------------|--------------------------------------------------|--------------------------------------------------|
| `discovery_low_replication_lag`                  | `discovery.low_replication_lag`                  | `discovery_low_replication_lag`                  |
| `discovery_high_replication_lag_minimum_serving` | `discovery.high_replication_lag_minimum_serving` | `discovery_high_replication_lag_minimum_serving` |
| `discovery_min_number_serving_vttablets`         | `discovery.min_number_serving_vttablets`         | `discovery_min_number_serving_vttablets`         |
| `discovery_legacy_replication_lag_algorithm`     | `discovery.legacy_replication_lag_algorithm`     | `discovery_legacy_replication_lag_algorithm`     |

To upgrade to the newer version of the configuration keys, first switch to using the flags in your current deployment before upgrading. Then you can switch to using the new configuration keys in the newer release.

### <a id="efficient-json-replication"/>Support for More Efficient JSON Replication</a>

In [#7345](https://github.com/vitessio/vitess/pull/17345) we added support for [`--binlog-row-value-options=PARTIAL_JSON`](https://dev.mysql.com/doc/refman/en/replication-options-binary-log.html#sysvar_binlog_row_value_options). You can read more about [this feature added to MySQL 8.0 here](https://dev.mysql.com/blog-archive/efficient-json-replication-in-mysql-8-0/).

If you are using MySQL 8.0 or later and using JSON columns, you can now enable this MySQL feature across your Vitess cluster(s) to lower the disk space needed for binary logs and improve the CPU and memory usage in both `mysqld` (standard intrashard MySQL replication) and `vttablet` ([VReplication](https://vitess.io/docs/reference/vreplication/vreplication/)) without losing any capabilities or features.

### <a id="last-insert-id"/>Support for `LAST_INSERT_ID(x)`</a>

In [#17408](https://github.com/vitessio/vitess/pull/17408) and [#17409](https://github.com/vitessio/vitess/pull/17409), we added the ability to use `LAST_INSERT_ID(x)` in Vitess directly at vtgate. This improvement allows certain queries—like `SELECT last_insert_id(123);` or `SELECT last_insert_id(count(*)) ...`—to be handled without relying on MySQL for the final value.

**Limitations**:
- When using `LAST_INSERT_ID(x)` in ordered queries (e.g., `SELECT last_insert_id(col) FROM table ORDER BY foo`), MySQL sets the session’s last-insert-id value according to the *last row returned*. Vitess does not guarantee the same behavior.

### <a id="max-idle-connections"/>Support for Maximum Idle Connections in the Pool</a>

In [#17443](https://github.com/vitessio/vitess/pull/17443) we introduced a new configurable max-idle-count parameter for connection pools. This allows you to specify the maximum number of idle connections retained in each connection pool to optimize performance and resource efficiency.

You can control idle connection retention for the query server’s query pool, stream pool, and transaction pool with the following flags:
•	--queryserver-config-query-pool-max-idle-count: Defines the maximum number of idle connections retained in the query pool.
•	--queryserver-config-stream-pool-max-idle-count: Defines the maximum number of idle connections retained in the stream pool.
•	--queryserver-config-txpool-max-idle-count: Defines the maximum number of idle connections retained in the transaction pool.

This feature ensures that, during traffic spikes, idle connections are available for faster responses, while minimizing overhead in low-traffic periods by limiting the number of idle connections retained. It helps strike a balance between performance, efficiency, and cost.

<<<<<<< HEAD
### <a id="query-logs"/>Support for Filtering Query logs on Error</a>

The `querylog-mode` setting can be configured to `error` to log only queries that result in errors. This option is supported in both VTGate and VTTablet.
=======
### <a id="stall-disk-recovery"/>Stalled Disk Recovery in VTOrc</a>
VTOrc can now identify and recover from stalled disk errors. VTTablets test whether the disk is writable and they send this information in the full status output to VTOrc. If the disk is not writable on the primary tablet, VTOrc will attempt to recover the cluster by promoting a new primary. This is useful in scenarios where the disk is stalled and the primary vttablet is unable to accept writes because of it.

To opt into this feature, `--enable-primary-disk-stalled-recovery` flag has to be specified on VTOrc, and `--disk-write-dir` flag has to be specified on the vttablets. `--disk-write-interval` and `--disk-write-timeout` flags can be used to configure the polling interval and timeout respectively. 
>>>>>>> 10ff5e37

## <a id="minor-changes"/>Minor Changes</a>

#### <a id="flags-vttablet"/>VTTablet Flags</a>

- `twopc_abandon_age` flag now supports values in the time.Duration format (e.g., 1s, 2m, 1h). 
While the flag will continue to accept float values (interpreted as seconds) for backward compatibility, 
**float inputs are deprecated** and will be removed in a future release.

### <a id="topo-read-concurrency-changes"/>`--topo_read_concurrency` behaviour changes

The `--topo_read_concurrency` flag was added to all components that access the topology and the provided limit is now applied separately for each global or local cell _(default `32`)_.

All topology read calls _(`Get`, `GetVersion`, `List` and `ListDir`)_ now respect this per-cell limit. Previous to this version a single limit was applied to all cell calls and it was not respected by many topology calls.<|MERGE_RESOLUTION|>--- conflicted
+++ resolved
@@ -12,11 +12,8 @@
   - **[Support for More Efficient JSON Replication](#efficient-json-replication)**
   - **[Support for LAST_INSERT_ID(x)](#last-insert-id)**
   - **[Support for Maximum Idle Connections in the Pool](#max-idle-connections)**
-<<<<<<< HEAD
+  - **[Stalled Disk Recovery in VTOrc](#stall-disk-recovery)**
   - **[Support for Filtering Query logs on Error](#query-logs)**
-=======
-  - **[Stalled Disk Recovery in VTOrc](#stall-disk-recovery)**
->>>>>>> 10ff5e37
 - **[Minor Changes](#minor-changes)**
   - **[VTTablet Flags](#flags-vttablet)**
   - **[Topology read concurrency behaviour changes](#topo-read-concurrency-changes)**
@@ -105,16 +102,14 @@
 
 This feature ensures that, during traffic spikes, idle connections are available for faster responses, while minimizing overhead in low-traffic periods by limiting the number of idle connections retained. It helps strike a balance between performance, efficiency, and cost.
 
-<<<<<<< HEAD
-### <a id="query-logs"/>Support for Filtering Query logs on Error</a>
-
-The `querylog-mode` setting can be configured to `error` to log only queries that result in errors. This option is supported in both VTGate and VTTablet.
-=======
 ### <a id="stall-disk-recovery"/>Stalled Disk Recovery in VTOrc</a>
 VTOrc can now identify and recover from stalled disk errors. VTTablets test whether the disk is writable and they send this information in the full status output to VTOrc. If the disk is not writable on the primary tablet, VTOrc will attempt to recover the cluster by promoting a new primary. This is useful in scenarios where the disk is stalled and the primary vttablet is unable to accept writes because of it.
 
 To opt into this feature, `--enable-primary-disk-stalled-recovery` flag has to be specified on VTOrc, and `--disk-write-dir` flag has to be specified on the vttablets. `--disk-write-interval` and `--disk-write-timeout` flags can be used to configure the polling interval and timeout respectively. 
->>>>>>> 10ff5e37
+
+### <a id="query-logs"/>Support for Filtering Query logs on Error</a>
+
+The `querylog-mode` setting can be configured to `error` to log only queries that result in errors. This option is supported in both VTGate and VTTablet.
 
 ## <a id="minor-changes"/>Minor Changes</a>
 
