--- conflicted
+++ resolved
@@ -13,12 +13,9 @@
   - **[Support for LAST_INSERT_ID(x)](#last-insert-id)**
   - **[Support for Maximum Idle Connections in the Pool](#max-idle-connections)**
   - **[Stalled Disk Recovery in VTOrc](#stall-disk-recovery)**
-<<<<<<< HEAD
-  - **[KeyRanges in `--clusters_to_watch` in VTOrc](#key-range-vtorc)**
-=======
   - **[Update default MySQL version to 8.0.40](#mysql-8-0-40)**
   - **[Update lite images to Debian Bookworm](#debian-bookworm)**
->>>>>>> b406e96a
+  - **[KeyRanges in `--clusters_to_watch` in VTOrc](#key-range-vtorc)**
 - **[Minor Changes](#minor-changes)**
   - **[VTTablet Flags](#flags-vttablet)**
   - **[Topology read concurrency behaviour changes](#topo-read-concurrency-changes)**
@@ -112,12 +109,6 @@
 
 To opt into this feature, `--enable-primary-disk-stalled-recovery` flag has to be specified on VTOrc, and `--disk-write-dir` flag has to be specified on the vttablets. `--disk-write-interval` and `--disk-write-timeout` flags can be used to configure the polling interval and timeout respectively. 
 
-<<<<<<< HEAD
-### <a id="key-range-vtorc"/>KeyRanges in `--clusters_to_watch` in VTOrc</a>
-VTOrc now supports specifying KeyRanges in the `--clusters_to_watch` flag. This is useful in scenarios where you don't need to restart a VTOrc instance if you run a reshard.
-For example, if a VTOrc is configured to watch `ks/-80`, then it would watch all the shards that fall under the KeyRange `-80`. If a reshard is run and, `-80` is split into new shards `-40`, and `40-80`, the VTOrc instance will automatically start watching the new shard without needing a restart.
-The users can still continue to specify exact key ranges too, and the new feature is backward compatible.
-=======
 ### <a id="mysql-8-0-40"/>Update default MySQL version to 8.0.40</a>
 
 The default major MySQL version used by our `vitess/lite:latest` image is going from `8.0.30` to `8.0.40`.
@@ -141,7 +132,11 @@
 ### <a id="debian-bookworm"/>Update lite images to Debian Bookworm</a>
 
 The base system now uses Debian Bookworm instead of Debian Bullseye for the `vitess/lite` images. This change was brought by [Pull Request #17552].
->>>>>>> b406e96a
+
+### <a id="key-range-vtorc"/>KeyRanges in `--clusters_to_watch` in VTOrc</a>
+VTOrc now supports specifying KeyRanges in the `--clusters_to_watch` flag. This is useful in scenarios where you don't need to restart a VTOrc instance if you run a reshard.
+For example, if a VTOrc is configured to watch `ks/-80`, then it would watch all the shards that fall under the KeyRange `-80`. If a reshard is run and, `-80` is split into new shards `-40`, and `40-80`, the VTOrc instance will automatically start watching the new shard without needing a restart.
+The users can still continue to specify exact key ranges too, and the new feature is backward compatible.
 
 ## <a id="minor-changes"/>Minor Changes</a>
 
