## Summary

### Table of Contents

- **[Major Changes](#major-changes)**
  - **[Deletions](#deletions)**
    - [Metrics](#deleted-metrics)
    - [CLI Flags](#deleted-cli-flags)
    - [gh-ost and pt-osc Online DDL strategies](#deleted-ghost-ptosc)
  - **[Deprecations](#deprecations)**
    - [Deprecated VTGate Metrics](#vtgate-metrics)
    - [Deprecated VTGate Flags](#vtgate-flags)
    - [Deprecated VTTablet Flags](#vttablet-flags)
  - **[RPC Changes](#rpc-changes)**
  - **[VTGate Metrics](#vtgate-metrics)**
  - **[Prefer not promoting a replica that is currently taking a backup](#reparents-prefer-not-backing-up)**
  - **[VTOrc Config File Changes](#vtorc-config-file-changes)**
  - **[VTGate Config File Changes](#vtgate-config-file-changes)**
  - **[Support for More Efficient JSON Replication](#efficient-json-replication)**
  - **[Support for LAST_INSERT_ID(x)](#last-insert-id)**
  - **[Support for Maximum Idle Connections in the Pool](#max-idle-connections)**
  - **[Stalled Disk Recovery in VTOrc](#stall-disk-recovery)**
  - **[Update default MySQL version to 8.0.40](#mysql-8-0-40)**
  - **[Update lite images to Debian Bookworm](#debian-bookworm)**
  - **[KeyRanges in `--clusters_to_watch` in VTOrc](#key-range-vtorc)**
  - **[Support for Filtering Query logs on Error](#query-logs)**
  - **[Semi-sync monitor in vttablet](#semi-sync-monitor)**
- **[Minor Changes](#minor-changes)**
  - **[VTTablet Flags](#flags-vttablet)**
  - **[VTTablet ACL enforcement and reloading](#reloading-vttablet-acl)**
  - **[Topology read concurrency behaviour changes](#topo-read-concurrency-changes)**
  - **[VTAdmin](#vtadmin)**
    - [Updated to node v22.13.1](#updated-node)

## <a id="major-changes"/>Major Changes</a>

### <a id="deletions"/>Deletions</a>

#### <a id="deleted-metrics"/>Metrics</a>

| Component  |      Metric Name      | Was Deprecated In |                     Deprecation PR                      |
|------------|:---------------------:|:-----------------:|:-------------------------------------------------------:|
| `vttablet` |  `QueryCacheLength`   |     `v21.0.0`     | [#16289](https://github.com/vitessio/vitess/pull/16289) |
| `vttablet` |   `QueryCacheSize`    |     `v21.0.0`     | [#16289](https://github.com/vitessio/vitess/pull/16289) |
| `vttablet` | `QueryCacheCapacity`  |     `v21.0.0`     | [#16289](https://github.com/vitessio/vitess/pull/16289) |
| `vttablet` | `QueryCacheEvictions` |     `v21.0.0`     | [#16289](https://github.com/vitessio/vitess/pull/16289) |
| `vttablet` |   `QueryCacheHits`    |     `v21.0.0`     | [#16289](https://github.com/vitessio/vitess/pull/16289) |
| `vttablet` |  `QueryCacheMisses`   |     `v21.0.0`     | [#16289](https://github.com/vitessio/vitess/pull/16289) |

<<<<<<< HEAD
#### <a id="deleted-cli-flags">CLI Flags</a>

| Component  |             Flag Name              | Was Deprecated In |                     Deprecation PR                      |
|------------|:----------------------------------:|:-----------------:|:-------------------------------------------------------:|
| `vttablet` | `queryserver-enable-settings-pool` |     `v21.0.0`     | [#16280](https://github.com/vitessio/vitess/pull/16280) |
=======
#### <a id="vtgate-flags"/>Deprecated VTGate Flags</a>

- `grpc-send-session-in-streaming` flag is deprecated. Session will be sent as part of response on StreamExecute API call.

#### <a id="vttablet-flags"/>Deprecated VTTablet Flags</a>

- `twopc_enable` flag is deprecated. Usage of TwoPC commit will be determined by the `transaction_mode` set on VTGate via flag or session variable.
- `--disable_active_reparents` flag that was previously deprecated, has now been removed.
>>>>>>> 123e309b

#### <a id="deleted-ghost-ptosc"/>gh-ost and pt-osc Online DDL strategies</a>

Vitess no longer recognizes the `gh-ost` and `pt-osc` (`pt-online-schema-change`) Online DDL strategies. The `vitess` strategy is the recommended way to make schema changes at scale. `mysql` and `direct` strategies continue to be supported.

These `vttablet` flags have been removed:

- `--gh-ost-path`
- `--pt-osc-path`

The use of `gh-ost` and `pt-osc` as strategies as follows, yields an error:
```sh
$ vtctldclient ApplySchema --ddl-strategy="gh-ost" ...
$ vtctldclient ApplySchema --ddl-strategy="pt-osc" ...
```

### <a id="deprecations"/>Deprecations</a>

#### <a id="vttablet-flags"/>Deprecated VTTablet Flags</a>

- `twopc_enable` flag is deprecated. Usage of TwoPC commit will be determined by the `transaction_mode` set on VTGate via flag or session variable.

### <a id="rpc-changes"/>RPC Changes</a>

These are the RPC changes made in this release -

1. `GetTransactionInfo` RPC has been added to both `VtctldServer`, and `TabletManagerClient` interface. These RPCs are used to facilitate the users in reading the state of an unresolved distributed transaction. This can be useful in debugging what went wrong and how to fix the problem.

### <a id="vtgate-metrics"/>VTGate Metrics

#### New Metrics Added:
Three new metrics have been introduced for queries:
1.	`QueryExecutions` – Counts the number of queries executed. **Dimensions:** Query type, Plan type, Tablet type.
2.	`QueryRoutes` – Counts the number of vttablets the query was executed on. **Dimensions:** Query type, Plan type, Tablet type.
3.	`QueryExecutionsByTable` – Tracks queries executed at VTGate, with counts recorded per table. **Dimensions:** Query type, Table. 

Example: 
```
Query: select t1.a, t2.b from t1 join t2 on t1.id = t2.id
Shards: 2
Sharding Key: id for both tables

Metrics Published:
1. QueryExecutions – {select, scatter, primary}, 1
2. QueryRoutes – {select, scatter, primary}, 2
3. QueryExecutionsByTable – {select, t1}, 1 and {select, t2}, 1
```

#### Deprecated Metrics:
The following metrics have been deprecated:
1.	`QueriesProcessed`
2.	`QueriesRouted`
3.	`QueriesProcessedByTable`
4.	`QueriesRoutedByTable`

### <a id="reparents-prefer-not-backing-up"/>Prefer not promoting a replica that is currently taking a backup

Emergency reparents now prefer not promoting replicas that are currently taking backups with a backup engine other than
`builtin`. Note that if there's only one suitable replica to promote, and it is taking a backup, it will still be
promoted.

For planned reparents, hosts taking backups with a backup engine other than `builtin` are filtered out of the list of
valid candidates. This means they will never get promoted - not even if there's no other candidates.

Note that behavior for `builtin` backups remains unchanged: a replica that is currently taking a `builtin` backup will
never be promoted, neither by planned nor by emergency reparents.

### <a id="vtorc-config-file-changes"/>VTOrc Config File Changes</a>

The configuration file for VTOrc has been updated to now support dynamic fields. The old `--config` parameter has been removed. The alternative is to use the `--config-file` parameter. The configuration can now be provided in json, yaml or any other format that [viper](https://github.com/spf13/viper) supports.

The following fields can be dynamically changed - 
1. `instance-poll-time`
2. `prevent-cross-cell-failover`
3. `snapshot-topology-interval`
4. `reasonable-replication-lag`
5. `audit-to-backend`
6. `audit-to-syslog`
7. `audit-purge-duration`
8. `wait-replicas-timeout`
9. `tolerable-replication-lag`
10. `topo-information-refresh-duration`
11. `recovery-poll-duration`
12. `allow-emergency-reparent`
13. `change-tablets-with-errant-gtid-to-drained`

To upgrade to the newer version of the configuration file, first switch to using the flags in your current deployment before upgrading. Then you can switch to using the configuration file in the newer release.

### <a id="vtgate-config-file-changes"/>VTGate Config File Changes</a>

The Viper configuration keys for the following flags has been changed to match their flag names. Previously they had a discovery prefix instead of it being part of the name. 

| Flag Name                                        | Old Configuration Key                            | New Configuration Key                            |
|--------------------------------------------------|--------------------------------------------------|--------------------------------------------------|
| `discovery_low_replication_lag`                  | `discovery.low_replication_lag`                  | `discovery_low_replication_lag`                  |
| `discovery_high_replication_lag_minimum_serving` | `discovery.high_replication_lag_minimum_serving` | `discovery_high_replication_lag_minimum_serving` |
| `discovery_min_number_serving_vttablets`         | `discovery.min_number_serving_vttablets`         | `discovery_min_number_serving_vttablets`         |
| `discovery_legacy_replication_lag_algorithm`     | `discovery.legacy_replication_lag_algorithm`     | `discovery_legacy_replication_lag_algorithm`     |

To upgrade to the newer version of the configuration keys, first switch to using the flags in your current deployment before upgrading. Then you can switch to using the new configuration keys in the newer release.

### <a id="efficient-json-replication"/>Support for More Efficient JSON Replication</a>

In [#7345](https://github.com/vitessio/vitess/pull/17345) we added support for [`--binlog-row-value-options=PARTIAL_JSON`](https://dev.mysql.com/doc/refman/en/replication-options-binary-log.html#sysvar_binlog_row_value_options). You can read more about [this feature added to MySQL 8.0 here](https://dev.mysql.com/blog-archive/efficient-json-replication-in-mysql-8-0/).

If you are using MySQL 8.0 or later and using JSON columns, you can now enable this MySQL feature across your Vitess cluster(s) to lower the disk space needed for binary logs and improve the CPU and memory usage in both `mysqld` (standard intrashard MySQL replication) and `vttablet` ([VReplication](https://vitess.io/docs/reference/vreplication/vreplication/)) without losing any capabilities or features.

### <a id="last-insert-id"/>Support for `LAST_INSERT_ID(x)`</a>

In [#17408](https://github.com/vitessio/vitess/pull/17408) and [#17409](https://github.com/vitessio/vitess/pull/17409), we added the ability to use `LAST_INSERT_ID(x)` in Vitess directly at vtgate. This improvement allows certain queries—like `SELECT last_insert_id(123);` or `SELECT last_insert_id(count(*)) ...`—to be handled without relying on MySQL for the final value.

**Limitations**:
- When using `LAST_INSERT_ID(x)` in ordered queries (e.g., `SELECT last_insert_id(col) FROM table ORDER BY foo`), MySQL sets the session’s last-insert-id value according to the *last row returned*. Vitess does not guarantee the same behavior.

### <a id="max-idle-connections"/>Support for Maximum Idle Connections in the Pool</a>

In [#17443](https://github.com/vitessio/vitess/pull/17443) we introduced a new configurable max-idle-count parameter for connection pools. This allows you to specify the maximum number of idle connections retained in each connection pool to optimize performance and resource efficiency.

You can control idle connection retention for the query server’s query pool, stream pool, and transaction pool with the following flags:
•	--queryserver-config-query-pool-max-idle-count: Defines the maximum number of idle connections retained in the query pool.
•	--queryserver-config-stream-pool-max-idle-count: Defines the maximum number of idle connections retained in the stream pool.
•	--queryserver-config-txpool-max-idle-count: Defines the maximum number of idle connections retained in the transaction pool.

This feature ensures that, during traffic spikes, idle connections are available for faster responses, while minimizing overhead in low-traffic periods by limiting the number of idle connections retained. It helps strike a balance between performance, efficiency, and cost.

### <a id="stall-disk-recovery"/>Stalled Disk Recovery in VTOrc</a>
VTOrc can now identify and recover from stalled disk errors. VTTablets test whether the disk is writable and they send this information in the full status output to VTOrc. If the disk is not writable on the primary tablet, VTOrc will attempt to recover the cluster by promoting a new primary. This is useful in scenarios where the disk is stalled and the primary vttablet is unable to accept writes because of it.

To opt into this feature, `--enable-primary-disk-stalled-recovery` flag has to be specified on VTOrc, and `--disk-write-dir` flag has to be specified on the vttablets. `--disk-write-interval` and `--disk-write-timeout` flags can be used to configure the polling interval and timeout respectively. 

### <a id="mysql-8-0-40"/>Update default MySQL version to 8.0.40</a>

The default major MySQL version used by our `vitess/lite:latest` image is going from `8.0.30` to `8.0.40`.
This change was brought by [Pull Request #17552](https://github.com/vitessio/vitess/pull/17552).

VTGate also advertises MySQL version `8.0.40` by default instead of `8.0.30` if no explicit version is set. The users can set the `mysql_server_version` flag to advertise the correct version.

#### <a id="upgrading-to-this-release-with-vitess-operator"/>⚠️Upgrading to this release with vitess-operator

If you are using the `vitess-operator`, considering that we are bumping the patch version of MySQL 80 from `8.0.30` to `8.0.40`, you will have to manually upgrade:

1. Add `innodb_fast_shutdown=0` to your extra cnf in your YAML file.
2. Apply this file.
3. Wait for all the pods to be healthy.
4. Then change your YAML file to use the new Docker Images (`vitess/lite:v22.0.0`).
5. Remove `innodb_fast_shutdown=0` from your extra cnf in your YAML file.
6. Apply this file.

This is the last time this will be needed in the `8.0.x` series, as starting with MySQL `8.0.35` it is possible to upgrade and downgrade between `8.0.x` versions without needing to run `innodb_fast_shutdown=0`.

### <a id="debian-bookworm"/>Update lite images to Debian Bookworm</a>

The base system now uses Debian Bookworm instead of Debian Bullseye for the `vitess/lite` images. This change was brought by [Pull Request #17552].

### <a id="key-range-vtorc"/>KeyRanges in `--clusters_to_watch` in VTOrc</a>
VTOrc now supports specifying keyranges in the `--clusters_to_watch` flag. This means that there is no need to restart a VTOrc instance with a different flag value when you reshard a keyspace.
For example, if a VTOrc is configured to watch `ks/-80`, then it would watch all the shards that fall under the keyrange `-80`. If a reshard is performed and `-80` is split into new shards `-40` and `40-80`, the VTOrc instance will automatically start watching the new shards without needing a restart. In the previous logic, specifying `ks/-80` for the flag would mean that VTOrc would watch only 1 (or no) shard. In the new system, since we interpret `-80` as a key range, it can watch multiple shards as described in the example.
Users can continue to specify exact keyranges. The new feature is backward compatible.

### <a id="query-logs"/>Support for Filtering Query logs on Error</a>

The `querylog-mode` setting can be configured to `error` to log only queries that result in errors. This option is supported in both VTGate and VTTablet.

### <a id="semi-sync-monitor"/>Semi-sync monitor in vttablet</a>

A new component has been added to the vttablet binary to monitor the semi-sync status of primary vttablets. We've observed cases where a brief network disruption can cause the primary to get stuck indefinitely waiting for semi-sync ACKs. In rare scenarios, this can block reparent operations and render the primary unresponsive. More information can be found in the issues https://github.com/vitessio/vitess/issues/17709 and https://github.com/vitessio/vitess/issues/17749.

To address this, the new component continuously monitors the semi-sync status. If the primary becomes stuck on semi-sync ACKs, it generates writes to unblock it. If this fails, VTOrc is notified of the issue and initiates an emergency reparent operation.

The monitoring interval can be adjusted using the `--semi-sync-monitor-interval` flag, which defaults to 10 seconds.

## <a id="minor-changes"/>Minor Changes</a>

#### <a id="flags-vttablet"/>VTTablet Flags</a>

- `twopc_abandon_age` flag now supports values in the time.Duration format (e.g., 1s, 2m, 1h). 
While the flag will continue to accept float values (interpreted as seconds) for backward compatibility, 
**float inputs are deprecated** and will be removed in a future release.

- `--consolidator-query-waiter-cap` flag to set the maximum number of clients allowed to wait on the consolidator. The default value is set to 0 for unlimited wait. Users can adjust  this value based on the performance of VTTablet to avoid excessive memory usage and the risk of being OOMKilled, particularly in Kubernetes deployments.

#### <a id="reloading-vttablet-acl"/>VTTablet ACL enforcement and reloading</a>

When a tablet is started with `--enforce-tableacl-config` it will exit with an error if the contents of the file are not valid. After the changes made in https://github.com/vitessio/vitess/pull/17485 the tablet will no longer exit when reloading the contents of the file after receiving a SIGHUP. When the file contents are invalid on reload the tablet will now log an error and the active in-memory ACLs remain in effect.

### <a id="topo-read-concurrency-changes"/>`--topo_read_concurrency` behaviour changes

The `--topo_read_concurrency` flag was added to all components that access the topology and the provided limit is now applied separately for each global or local cell _(default `32`)_.

All topology read calls _(`Get`, `GetVersion`, `List` and `ListDir`)_ now respect this per-cell limit. Previous to this version a single limit was applied to all cell calls and it was not respected by many topology calls.

### <a id="vtadmin"/>VTAdmin

#### <a id="updated-node"/>vtadmin-web updated to node v22.13.1 (LTS)

Building `vtadmin-web` now requires node >= v22.13.0 (LTS). Breaking changes from v20 to v22 can be found at https://nodejs.org/en/blog/release/v22.13.0 -- with no known issues that apply to VTAdmin.
Full details on the node v20.12.2 release can be found at https://nodejs.org/en/blog/release/v22.13.1.<|MERGE_RESOLUTION|>--- conflicted
+++ resolved
@@ -47,22 +47,11 @@
 | `vttablet` |   `QueryCacheHits`    |     `v21.0.0`     | [#16289](https://github.com/vitessio/vitess/pull/16289) |
 | `vttablet` |  `QueryCacheMisses`   |     `v21.0.0`     | [#16289](https://github.com/vitessio/vitess/pull/16289) |
 
-<<<<<<< HEAD
 #### <a id="deleted-cli-flags">CLI Flags</a>
 
 | Component  |             Flag Name              | Was Deprecated In |                     Deprecation PR                      |
 |------------|:----------------------------------:|:-----------------:|:-------------------------------------------------------:|
 | `vttablet` | `queryserver-enable-settings-pool` |     `v21.0.0`     | [#16280](https://github.com/vitessio/vitess/pull/16280) |
-=======
-#### <a id="vtgate-flags"/>Deprecated VTGate Flags</a>
-
-- `grpc-send-session-in-streaming` flag is deprecated. Session will be sent as part of response on StreamExecute API call.
-
-#### <a id="vttablet-flags"/>Deprecated VTTablet Flags</a>
-
-- `twopc_enable` flag is deprecated. Usage of TwoPC commit will be determined by the `transaction_mode` set on VTGate via flag or session variable.
-- `--disable_active_reparents` flag that was previously deprecated, has now been removed.
->>>>>>> 123e309b
 
 #### <a id="deleted-ghost-ptosc"/>gh-ost and pt-osc Online DDL strategies</a>
 
@@ -84,6 +73,11 @@
 #### <a id="vttablet-flags"/>Deprecated VTTablet Flags</a>
 
 - `twopc_enable` flag is deprecated. Usage of TwoPC commit will be determined by the `transaction_mode` set on VTGate via flag or session variable.
+- `--disable_active_reparents` flag that was previously deprecated, has now been removed.
+
+#### <a id="vtgate-flags"/>Deprecated VTGate Flags</a>
+
+- `grpc-send-session-in-streaming` flag is deprecated. Session will be sent as part of response on StreamExecute API call.
 
 ### <a id="rpc-changes"/>RPC Changes</a>
 
