## Summary

### Table of Contents

- **[Major Changes](#major-changes)**
  - **[Breaking Changes](#breaking-changes)**
    - [Default Local Cell Preference for TabletPicker](#tablet-picker-cell-preference)
    - [Dedicated stats for VTGate Prepare operations](#dedicated-vtgate-prepare-stats)
    - [VTAdmin web migrated from create-react-app to vite](#migrated-vtadmin)
    - [Keyspace name validation in TopoServer](#keyspace-name-validation)
    - [Shard name validation in TopoServer](#shard-name-validation)
    - [Compression CLI flags removed from vtctld and vtctldclient binaries](#remove-compression-flags-from-vtctld-binaries)
    - [VtctldClient command RestoreFromBackup will now use the correct context](#VtctldClient-RestoreFromBackup)
  - **[New command line flags and behavior](#new-flag)**
    - [Builtin backup: read buffering flags](#builtin-backup-read-buffering-flags)
    - [Manifest backup external decompressor command](#manifest-backup-external-decompressor-command)
  - **[New stats](#new-stats)**
    - [Detailed backup and restore stats](#detailed-backup-and-restore-stats)
    - [VTtablet Error count with code](#vttablet-error-count-with-code)
    - [VReplication stream status for Prometheus](#vreplication-stream-status-for-prometheus)
  - **[VReplication](#VReplication)**
    - [Support for MySQL 8.0 `binlog_transaction_compression`](#binlog-compression)
  - **[VTTablet](#vttablet)**
    - [VTTablet: Initializing all replicas with super_read_only](#vttablet-initialization)
<<<<<<< HEAD
    - [Vttablet Schema Reload Timeout](#vttablet-schema-reload-timeout) 
    - [Deprecated Flags](#vttablet-deprecated-flags)
=======
>>>>>>> 7a3371ba
  - **[VReplication](#VReplication)**
    - [Support for the `noblob` binlog row image mode](#noblob)
  - **[Deprecations and Deletions](#deprecations-and-deletions)**
    - [Deprecated Flags](#deprecated-flags)
    - [Deprecated Stats](#deprecated-stats)

## <a id="major-changes"/> Major Changes

### <a id="breaking-changes"/>Breaking Changes

#### <a id="tablet-picker-cell-preference"/>Default Local Cell Preference for TabletPicker

We added options to the `TabletPicker` that allow for specifying a cell preference in addition to making the default behavior to give priority to the local cell *and any alias it belongs to*. We are also introducing a new way to select tablet type preference which should eventually replace the `in_order:` hint currently used as a prefix for tablet types. The signature for creating a new `TabletPicker` now looks like:

```
func NewTabletPicker(
	ctx context.Context,
	ts *topo.Server,
	cells []string,
	localCell, keyspace, shard, tabletTypesStr string,
	options TabletPickerOptions,
) (*TabletPicker, error) {...}
```

Where ctx, localCell, option are all new parameters.

`option` is of type `TabletPickerOptions` and includes two fields, `CellPreference` and `TabletOrder`.
CellPreference`: "PreferLocalWithAlias" (default) gives preference to vtgate's local cell, or "OnlySpecified" which only picks from the cells explicitly passed in by the client
`TabletOrder`: "Any" (default) for no ordering or random, or "InOrder" to use the order specified by the client

See [PR 12282 Description](https://github.com/vitessio/vitess/pull/12282) for examples on how this changes cell picking behavior.

#### <a id="vtgr-default-tls-version"/>Default TLS version changed for `vtgr`

When using TLS with `vtgr`, we now default to TLS 1.2 if no other explicit version is configured. Configuration flags are provided to explicitly configure the minimum TLS version to be used.

#### <a id="dedicated-vtgate-prepare-stats"> Dedicated stats for VTGate Prepare operations

Prior to v17 Vitess incorrectly combined stats for VTGate Execute and Prepare operations under a single stats key (`Execute`). In v17 Execute and Prepare operations generate stats under independent stats keys.

Here is a (condensed) example of stats output:

```
{
  "VtgateApi": {
    "Histograms": {
      "Execute.src.primary": {
        "500000": 5
      },
      "Prepare.src.primary": {
        "100000000": 0
      }
    }
  },
  "VtgateApiErrorCounts": {
    "Execute.src.primary.INVALID_ARGUMENT": 3,
    "Execute.src.primary.ALREADY_EXISTS": 1
  }
}
```

#### <a id="migrated-vtadmin"/>VTAdmin web migrated to vite
Previously, VTAdmin web used the Create React App framework to test, build, and serve the application. In v17, Create React App has been removed, and [Vite](https://vitejs.dev/) is used in its place. Some of the main changes include:
- Vite uses `VITE_*` environment variables instead of `REACT_APP_*` environment variables
- Vite uses `import.meta.env` in place of `process.env`
- [Vitest](https://vitest.dev/) is used in place of Jest for testing
- Our protobufjs generator now produces an es6 module instead of commonjs to better work with Vite's defaults
- `public/index.html` has been moved to root directory in web/vtadmin

#### <a id="keyspace-name-validation"> Keyspace name validation in TopoServer

Prior to v17, it was possible to create a keyspace with invalid characters, which would then be inaccessible to various cluster management operations.

Keyspace names are restricted to using only ASCII characters, digits and `_` and `-`. TopoServer's `GetKeyspace` and `CreateKeyspace` methods return an error if given an invalid name.

#### <a id="shard-name-validation"> Shard name validation in TopoServer

Prior to v17, it was possible to create a shard name with invalid characters, which would then be inaccessible to various cluster management operations.

Shard names are restricted to using only ASCII characters, digits and `_` and `-`. TopoServer's `GetShard` and `CreateShard` methods return an error if given an invalid name.

#### <a id="remove-compression-flags-from-vtctld-binaries"> Compression CLI flags remove from vtctld and vtctldclient binaries

The CLI flags below were mistakenly added to `vtctld` and `vtctldclient` in v15. In v17, they are no longer present in those binaries.

 * `--compression-engine-name`
 * `--compression-level`
 * `--external-compressor`
 * `--external-compressor-extension`
 * `--external-decompressor`

#### <a id="VtctldClient-RestoreFromBackup"> VtctldClient command RestoreFromBackup will now use the correct context

The VtctldClient command RestoreFromBackup initiates an asynchronous process on the specified tablet to restore data from either the latest backup or the closest one before the specified backup-timestamp.
Prior to v17, this asynchronous process could run indefinitely in the background since it was called using the background context. In v17 [PR#12830](https://github.com/vitessio/vitess/issues/12830),
this behavior was changed to use a context with a timeout of `action_timeout`. If you are using VtctldClient to initiate a restore, make sure you provide an appropriate value for action_timeout to give enough
time for the restore process to complete. Otherwise, the restore will throw an error if the context expires before it completes.

### <a id="Vttablet-TxThrottler"> Vttablet's transaction throttler now also throttles DML outside of `BEGIN; ...; COMMIT;` blocks
Prior to v17, `vttablet`'s transaction throttler (enabled with `--enable-tx-throttler`) would only throttle requests done inside an explicit transaction, i.e., a `BEGIN; ...; COMMIT;` block.
In v17 [PR#13040](https://github.com/vitessio/vitess/issues/13037), this behavior was being changed so that it also throttles work outside of explicit transactions for `INSERT/UPDATE/DELETE/LOAD` queries.

### <a id="new-flag"/> New command line flags and behavior

#### <a id="builtin-backup-read-buffering-flags" /> Backup --builtinbackup-file-read-buffer-size and --builtinbackup-file-write-buffer-size

Prior to v17 the builtin Backup Engine does not use read buffering for restores, and for backups uses a hardcoded write buffer size of 2097152 bytes.

In v17 these defaults may be tuned with, respectively `--builtinbackup-file-read-buffer-size` and `--builtinbackup-file-write-buffer-size`.

- `--builtinbackup-file-read-buffer-size`:  read files using an IO buffer of this many bytes. Golang defaults are used when set to 0.
- `--builtinbackup-file-write-buffer-size`: write files using an IO buffer of this many bytes. Golang defaults are used when set to 0. (default 2097152)

These flags are applicable to the following programs:

- `vtbackup`
- `vtctld`
- `vttablet`
- `vttestserver`

#### <a id="manifest-backup-external-decompressor-command" /> Manifest backup external decompressor command

Add a new builtin/xtrabackup flag `--manifest-external-decompressor`. When set the value of that flag is stored in the manifest field `ExternalDecompressor`. This manifest field may be consulted when decompressing a backup that was compressed with an external command.

This feature enables the following flow:

 1. Take a backup using an external compressor
    ```
     Backup --compression-engine=external \
            --external-compressor=zstd \
            --manifest-external-decompressor="zstd -d"
    ```
 2. Restore that backup with a mere `Restore` command, without having to specify `--external-decompressor`.

### <a id="new-stats"/> New stats

#### <a id="detailed-backup-and-restore-stats"/> Detailed backup and restore stats

##### Backup metrics

Metrics related to backup operations are available in both Vtbackup and VTTablet.

**BackupBytes, BackupCount, BackupDurationNanoseconds**

Depending on the Backup Engine and Backup Storage in-use, a backup may be a complex pipeline of operations, including but not limited to:

* Reading files from disk.
* Compressing files.
* Uploading compress files to cloud object storage.

These operations are counted and timed, and the number of bytes consumed or produced by each stage of the pipeline are counted as well.

##### Restore metrics

Metrics related to restore operations are available in both Vtbackup and VTTablet.

**RestoreBytes, RestoreCount, RestoreDurationNanoseconds**

Depending on the Backup Engine and Backup Storage in-use, a restore may be a complex pipeline of operations, including but not limited to:

* Downloading compressed files from cloud object storage.
* Decompressing files.
* Writing decompressed files to disk.

These operations are counted and timed, and the number of bytes consumed or produced by each stage of the pipeline are counted as well.

##### Vtbackup metrics

Vtbackup exports some metrics which are not available elsewhere.

**DurationByPhaseSeconds**

Vtbackup fetches the last backup, restores it to an empty mysql installation, replicates recent changes into that installation, and then takes a backup of that installation.

_DurationByPhaseSeconds_ exports timings for these individual phases.

##### Example

**A snippet of vtbackup metrics after running it against the local example after creating the initial cluster**

(Processed with `jq` for readability.)

```
{
  "BackupBytes": {
    "BackupEngine.Builtin.Source:Read": 4777,
    "BackupEngine.Builtin.Compressor:Write": 4616,
    "BackupEngine.Builtin.Destination:Write": 162,
    "BackupStorage.File.File:Write": 163
  },
  "BackupCount": {
    "-.-.Backup": 1,
    "BackupEngine.Builtin.Source:Open": 161,
    "BackupEngine.Builtin.Source:Close": 322,
    "BackupEngine.Builtin.Compressor:Close": 161,
    "BackupEngine.Builtin.Destination:Open": 161,
    "BackupEngine.Builtin.Destination:Close": 322
  },
  "BackupDurationNanoseconds": {
    "-.-.Backup": 4188508542,
    "BackupEngine.Builtin.Source:Open": 10649832,
    "BackupEngine.Builtin.Source:Read": 55901067,
    "BackupEngine.Builtin.Source:Close": 960826,
    "BackupEngine.Builtin.Compressor:Write": 278358826,
    "BackupEngine.Builtin.Compressor:Close": 79358372,
    "BackupEngine.Builtin.Destination:Open": 16456627,
    "BackupEngine.Builtin.Destination:Write": 11021043,
    "BackupEngine.Builtin.Destination:Close": 17144630,
    "BackupStorage.File.File:Write": 10743169
  },
  "DurationByPhaseSeconds": {
    "InitMySQLd": 2,
    "RestoreLastBackup": 6,
    "CatchUpReplication": 1,
    "TakeNewBackup": 4
  },
  "RestoreBytes": {
    "BackupEngine.Builtin.Source:Read": 1095,
    "BackupEngine.Builtin.Decompressor:Read": 950,
    "BackupEngine.Builtin.Destination:Write": 209,
    "BackupStorage.File.File:Read": 1113
  },
  "RestoreCount": {
    "-.-.Restore": 1,
    "BackupEngine.Builtin.Source:Open": 161,
    "BackupEngine.Builtin.Source:Close": 322,
    "BackupEngine.Builtin.Decompressor:Close": 161,
    "BackupEngine.Builtin.Destination:Open": 161,
    "BackupEngine.Builtin.Destination:Close": 322
  },
  "RestoreDurationNanoseconds": {
    "-.-.Restore": 6204765541,
    "BackupEngine.Builtin.Source:Open": 10542539,
    "BackupEngine.Builtin.Source:Read": 104658370,
    "BackupEngine.Builtin.Source:Close": 773038,
    "BackupEngine.Builtin.Decompressor:Read": 165692120,
    "BackupEngine.Builtin.Decompressor:Close": 51040,
    "BackupEngine.Builtin.Destination:Open": 22715122,
    "BackupEngine.Builtin.Destination:Write": 41679581,
    "BackupEngine.Builtin.Destination:Close": 26954624,
    "BackupStorage.File.File:Read": 102416075
  },
  "backup_duration_seconds": 4,
  "restore_duration_seconds": 6
}
```

Some notes to help understand these metrics:

* `BackupBytes["BackupStorage.File.File:Write"]` measures how many bytes were read from disk by the `file` Backup Storage implementation during the backup phase.
* `DurationByPhaseSeconds["CatchUpReplication"]` measures how long it took to catch-up replication after the restore phase.
* `DurationByPhaseSeconds["RestoreLastBackup"]` measures to the duration of the restore phase.
* `RestoreDurationNanoseconds["-.-.Restore"]` also measures to the duration of the restore phase.

#### <a id="vttablet-error-count-with-code"/> VTTablet error count with error code

##### VTTablet Error Count

We are introducing new error counter `QueryErrorCountsWithCode` for VTTablet. It is similar to existing [QueryErrorCounts](https://github.com/vitessio/vitess/blob/main/go/vt/vttablet/tabletserver/query_engine.go#L174) except it contains errorCode as additional dimension.
We will deprecate `QueryErrorCounts` in v18.

#### <a id="vreplication-stream-status-for-prometheus"/> VReplication stream status for Prometheus

VReplication publishes the `VReplicationStreamState` status which reports the state of VReplication streams. For example, here's what it looks like in the local cluster example after the MoveTables step:

```
"VReplicationStreamState": {
  "commerce2customer.1": "Running"
}
```

Prior to v17, this data was not available via the Prometheus backend. In v17, workflow states are also published as a Prometheus gauge with a `state` label and a value of `1.0`. For example:

```
# HELP vttablet_v_replication_stream_state State of vreplication workflow
# TYPE vttablet_v_replication_stream_state gauge
vttablet_v_replication_stream_state{counts="1",state="Running",workflow="commerce2customer"} 1
```

### <a id="vttablet"/> VTTablet
#### <a id="vttablet-initialization"/> Initializing all replicas with super_read_only
In order to prevent SUPER privileged users like `root` or `vt_dba` from producing errant GTIDs on replicas, all the replica MySQL servers are initialized with the MySQL
global variable `super_read_only` value set to `ON`. During failovers, we set `super_read_only` to `OFF` for the promoted primary tablet. This will allow the
primary to accept writes. All of the shard's tablets, except the current primary, will still have their global variable `super_read_only` set to `ON`. This will make sure that apart from
MySQL replication no other component, offline system or operator can write directly to a replica.

Reference PR for this change is [PR #12206](https://github.com/vitessio/vitess/pull/12206)

An important note regarding this change is how the default `init_db.sql` file has changed.
This is even more important if you are running Vitess on the vitess-operator.
You must ensure your `init_db.sql` is up-to-date with the new default for `v17.0.0`.
The default file can be found in `./config/init_db.sql`.

<<<<<<< HEAD
#### <a id="vttablet-schema-reload-timeout"/> Vttablet Schema Reload Timeout

A new flag, `--schema-change-reload-timeout` has been added to timeout the reload of the schema that Vttablet does periodically. This is required because sometimes this operation can get stuck after MySQL restarts, etc.

#### <a id="vttablet-deprecated-flags"/> Deprecated Flags
The flag `use_super_read_only` is deprecated and will be removed in a later release.

Various flags that took float values as seconds have updated to take the standard duration syntax as well.
Float-style parsing is now deprecated and will be removed in a later release.
For example, instead of `--queryserver-config-query-pool-timeout 12.2`, use `--queryserver-config-query-pool-timeout 12s200ms`.
Affected flags and YAML config keys:
- `degraded_threshold`
- `heartbeat_interval`
- `heartbeat_on_demand_duration`
- `health_check_interval`
- `queryserver-config-idle-timeout`
- `queryserver-config-pool-conn-max-lifetime`
- `queryserver-config-olap-transaction-timeout`
- `queryserver-config-query-timeout`
- `queryserver-config-query-pool-timeout`
- `queryserver-config-schema-reload-time`
- `queryserver-config-schema-change-signal-interval`
- `queryserver-config-stream-pool-timeout`
- `queryserver-config-stream-pool-idle-timeout`
- `queryserver-config-transaction-timeout`
- `queryserver-config-txpool-timeout`
- `queryserver-config-txpool-idle-timeout`
- `shutdown_grace_period`
- `unhealthy_threshold`

The flag `queryserver-config-schema-change-signal-interval` is deprecated and will be removed in a later release.
Schema-tracking has been refactored in this release to not use polling anymore, therefore the signal interval isn't required anymore.

=======
>>>>>>> 7a3371ba
### Online DDL

#### <a id="online-ddl-cut-over-threshold-flag" /> --cut-over-threshold DDL strategy flag

Online DDL's strategy now accepts `--cut-over-threshold` (type: `duration`) flag.

This flag stand for the timeout in a `vitess` migration's cut-over phase, which includes the final locking of tables before finalizing the migration.

The value of the cut-over threshold should be high enough to support the async nature of vreplication catchup phase, as well as accommodate some replication lag. But it mustn't be too high. While cutting over, the migrated table is being locked, causing app connection and query pileup, consuming query buffers, and holding internal mutexes.

Recommended range for this variable is `5s` - `30s`. Default: `10s`.

### <a id="vreplication"/> VReplication

#### <a id="noblob"/> Support for the `noblob` binlog row image mode 
The `noblob` binlog row image is now supported by the MoveTables and Reshard VReplication workflows. If the source 
or target database has this mode, other workflows like OnlineDDL, Materialize and CreateLookupVindex will error out.
The row events streamed by the VStream API, where blobs and text columns have not changed, will contain null values 
for those columns, indicated by a `length:-1`.

Reference PR for this change is [PR #12905](https://github.com/vitessio/vitess/pull/12905)

#### <a id="binlog-compression"/> Support for MySQL 8.0 binary log transaction compression
MySQL 8.0 added support for [binary log compression via transaction (GTID) compression in 8.0.20](https://dev.mysql.com/blog-archive/mysql-8-0-20-replication-enhancements/).
You can read more about this feature here: https://dev.mysql.com/doc/refman/8.0/en/binary-log-transaction-compression.html

This can — at the cost of increased CPU usage — dramatically reduce the amount of data sent over the wire for MySQL replication while also dramatically reducing the overall
storage space needed to retain binary logs (for replication, backup and recovery, CDC, etc). For larger installations this was a very desirable feature and while you could
technically use it with Vitess (the MySQL replica-sets making up each shard could use it fine) there was one very big limitation — [VReplication workflows](https://vitess.io/docs/reference/vreplication/vreplication/)
would not work. Given the criticality of VReplication workflows within Vitess, this meant that in practice this MySQL feature was not usable within Vitess clusters.

We have addressed this issue in [PR #12950](https://github.com/vitessio/vitess/pull/12950) by adding support for processing the compressed transaction events in VReplication,
without any (known) limitations.

### <a id="deprecations-and-deletions"/> Deprecations and Deletions

* The deprecated `automation` and `automationservice` protobuf definitions and associated client and server packages have been removed.
* Auto-population of DDL revert actions and tables at execution-time has been removed. This is now handled entirely at enqueue-time.
* Backwards-compatibility for failed migrations without a `completed_timestamp` has been removed (see https://github.com/vitessio/vitess/issues/8499).
* The deprecated `Key`, `Name`, `Up`, and `TabletExternallyReparentedTimestamp` fields were removed from the JSON representation of `TabletHealth` structures.
* The `MYSQL_FLAVOR` environment variable is no longer used.
* The `--enable-query-plan-field-caching`/`--enable_query_plan_field_caching` vttablet flag was deprecated in v15 and has now been removed.

#### <a id="deprecated-flags"/>Deprecated Command Line Flags

* Flag `vtctld_addr` has been deprecated and will be deleted in a future release. This affects `vtgate`, `vttablet` and `vtcombo`.
* The flag `schema_change_check_interval` used to accept either a Go duration value (e.g. `1m` or `30s`) or a bare integer, which was treated as seconds.
  This behavior was deprecated in v15.0.0 and has been removed.
  `schema_change_check_interval` now **only** accepts Go duration values. This affects `vtctld`.
* The flag `durability_policy` is no longer used by vtctld. Instead it reads the durability policies for all keyspaces from the topology server.
* The flag `use_super_read_only` is deprecated and will be removed in a later release. This affects `vttablet`.

In `vttablet` various flags that took float values as seconds have updated to take the standard duration syntax as well.
Float-style parsing is now deprecated and will be removed in a later release.
For example, instead of `--queryserver-config-query-pool-timeout 12.2`, use `--queryserver-config-query-pool-timeout 12s200ms`.
Affected flags and YAML config keys:
- `degraded_threshold`
- `heartbeat_interval`
- `heartbeat_on_demand_duration`
- `health_check_interval`
- `queryserver-config-idle-timeout`
- `queryserver-config-pool-conn-max-lifetime`
- `queryserver-config-olap-transaction-timeout`
- `queryserver-config-query-timeout`
- `queryserver-config-query-pool-timeout`
- `queryserver-config-schema-reload-time`
- `queryserver-config-schema-change-signal-interval`
- `queryserver-config-stream-pool-timeout`
- `queryserver-config-stream-pool-idle-timeout`
- `queryserver-config-transaction-timeout`
- `queryserver-config-txpool-timeout`
- `queryserver-config-txpool-idle-timeout`
- `shutdown_grace_period`
- `unhealthy_threshold`

#### <a id="deprecated-stats"/>Deprecated Stats

These stats are deprecated in v17.

| Deprecated stat | Supported alternatives |
|-|-|
| `backup_duration_seconds` | `BackupDurationNanoseconds` |
| `restore_duration_seconds` | `RestoreDurationNanoseconds` |<|MERGE_RESOLUTION|>--- conflicted
+++ resolved
@@ -22,11 +22,7 @@
     - [Support for MySQL 8.0 `binlog_transaction_compression`](#binlog-compression)
   - **[VTTablet](#vttablet)**
     - [VTTablet: Initializing all replicas with super_read_only](#vttablet-initialization)
-<<<<<<< HEAD
     - [Vttablet Schema Reload Timeout](#vttablet-schema-reload-timeout) 
-    - [Deprecated Flags](#vttablet-deprecated-flags)
-=======
->>>>>>> 7a3371ba
   - **[VReplication](#VReplication)**
     - [Support for the `noblob` binlog row image mode](#noblob)
   - **[Deprecations and Deletions](#deprecations-and-deletions)**
@@ -320,42 +316,10 @@
 You must ensure your `init_db.sql` is up-to-date with the new default for `v17.0.0`.
 The default file can be found in `./config/init_db.sql`.
 
-<<<<<<< HEAD
 #### <a id="vttablet-schema-reload-timeout"/> Vttablet Schema Reload Timeout
 
 A new flag, `--schema-change-reload-timeout` has been added to timeout the reload of the schema that Vttablet does periodically. This is required because sometimes this operation can get stuck after MySQL restarts, etc.
 
-#### <a id="vttablet-deprecated-flags"/> Deprecated Flags
-The flag `use_super_read_only` is deprecated and will be removed in a later release.
-
-Various flags that took float values as seconds have updated to take the standard duration syntax as well.
-Float-style parsing is now deprecated and will be removed in a later release.
-For example, instead of `--queryserver-config-query-pool-timeout 12.2`, use `--queryserver-config-query-pool-timeout 12s200ms`.
-Affected flags and YAML config keys:
-- `degraded_threshold`
-- `heartbeat_interval`
-- `heartbeat_on_demand_duration`
-- `health_check_interval`
-- `queryserver-config-idle-timeout`
-- `queryserver-config-pool-conn-max-lifetime`
-- `queryserver-config-olap-transaction-timeout`
-- `queryserver-config-query-timeout`
-- `queryserver-config-query-pool-timeout`
-- `queryserver-config-schema-reload-time`
-- `queryserver-config-schema-change-signal-interval`
-- `queryserver-config-stream-pool-timeout`
-- `queryserver-config-stream-pool-idle-timeout`
-- `queryserver-config-transaction-timeout`
-- `queryserver-config-txpool-timeout`
-- `queryserver-config-txpool-idle-timeout`
-- `shutdown_grace_period`
-- `unhealthy_threshold`
-
-The flag `queryserver-config-schema-change-signal-interval` is deprecated and will be removed in a later release.
-Schema-tracking has been refactored in this release to not use polling anymore, therefore the signal interval isn't required anymore.
-
-=======
->>>>>>> 7a3371ba
 ### Online DDL
 
 #### <a id="online-ddl-cut-over-threshold-flag" /> --cut-over-threshold DDL strategy flag
@@ -431,6 +395,10 @@
 - `shutdown_grace_period`
 - `unhealthy_threshold`
 
+The flag `queryserver-config-schema-change-signal-interval` is deprecated and will be removed in a later release.
+Schema-tracking has been refactored in this release to not use polling anymore, therefore the signal interval isn't required anymore.
+
+
 #### <a id="deprecated-stats"/>Deprecated Stats
 
 These stats are deprecated in v17.
