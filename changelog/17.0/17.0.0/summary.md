## Summary

### Table of Contents

- **[Major Changes](#major-changes)**
  - **[Breaking Changes](#breaking-changes)**
    - [Default Local Cell Preference for TabletPicker](#tablet-picker-cell-preference)
    - [Dedicated stats for VTGate Prepare operations](#dedicated-vtgate-prepare-stats)
    - [VTAdmin web migrated from create-react-app to vite](#migrated-vtadmin)
    - [Keyspace name validation in TopoServer](#keyspace-name-validation)
    - [Shard name validation in TopoServer](#shard-name-validation)
    - [Compression CLI flags removed from vtctld and vtctldclient binaries](#remove-compression-flags-from-vtctld-binaries)
    - [VtctldClient command RestoreFromBackup will now use the correct context](#VtctldClient-RestoreFromBackup)
  - **[New command line flags and behavior](#new-flag)**
    - [Builtin backup: read buffering flags](#builtin-backup-read-buffering-flags)
    - [Manifest backup external decompressor command](#manifest-backup-external-decompressor-command)
<<<<<<< HEAD
    - [Throttler congi via topo enabled by default](#throttler-config-via-topo)
=======
    - [Throttler config via topo enabled by default](#throttler-config-via-topo)
>>>>>>> bd50b939
  - **[New stats](#new-stats)**
    - [Detailed backup and restore stats](#detailed-backup-and-restore-stats)
    - [VTtablet Error count with code](#vttablet-error-count-with-code)
    - [VReplication stream status for Prometheus](#vreplication-stream-status-for-prometheus)
  - **[Online DDL](#online-ddl)**
    - [--cut-over-threshold DDL strategy flag](#online-ddl-cut-over-threshold-flag)
  - **[VReplication](#vreplication)**
    - [Support for MySQL 8.0 `binlog_transaction_compression`](#binlog-compression)
    - [Support for the `noblob` binlog row image mode](#noblob)
  - **[VTTablet](#vttablet)**
    - [VTTablet: Initializing all replicas with super_read_only](#vttablet-initialization)
    - [Vttablet Schema Reload Timeout](#vttablet-schema-reload-timeout)
    - [Settings pool enabled](#settings-pool)
  - **[VTGate](#vtgate)**
    - [StreamExecute GRPC API](#stream-execute)
    - [Insert Planner Gen4](#insert-planner)
  - **[Deprecations and Deletions](#deprecations-and-deletions)**
    - [Deprecated Flags](#deprecated-flags)
    - [Deprecated Stats](#deprecated-stats)


## <a id="major-changes"/>Major Changes

### <a id="breaking-changes"/>Breaking Changes

#### <a id="tablet-picker-cell-preference"/>Default Local Cell Preference for TabletPicker

We added options to the `TabletPicker` that allow for specifying a cell preference in addition to making the default behavior to give priority to the local cell *and any alias it belongs to*. We are also introducing a new way to select tablet type preference which should eventually replace the `in_order:` hint currently used as a prefix for tablet types. The signature for creating a new `TabletPicker` now looks like:

```go
func NewTabletPicker(
	ctx context.Context,
	ts *topo.Server,
	cells []string,
	localCell, keyspace, shard, tabletTypesStr string,
	options TabletPickerOptions,
) (*TabletPicker, error) {...}
```

Where ctx, localCell, option are all new parameters.

`option` is of type `TabletPickerOptions` and includes two fields, `CellPreference` and `TabletOrder`.
CellPreference`: "PreferLocalWithAlias" (default) gives preference to vtgate's local cell, or "OnlySpecified" which only picks from the cells explicitly passed in by the client
`TabletOrder`: "Any" (default) for no ordering or random, or "InOrder" to use the order specified by the client

See [PR 12282 Description](https://github.com/vitessio/vitess/pull/12282) for examples on how this changes cell picking behavior.

#### <a id="vtgr-default-tls-version"/>Default TLS version changed for `vtgr`

When using TLS with `vtgr`, we now default to TLS 1.2 if no other explicit version is configured. Configuration flags are provided to explicitly configure the minimum TLS version to be used.

#### <a id="dedicated-vtgate-prepare-stats">Dedicated stats for VTGate Prepare operations

Prior to v17 Vitess incorrectly combined stats for VTGate Execute and Prepare operations under a single stats key (`Execute`). In v17 Execute and Prepare operations generate stats under independent stats keys.

Here is a (condensed) example of stats output:

```json
{
  "VtgateApi": {
    "Histograms": {
      "Execute.src.primary": {
        "500000": 5
      },
      "Prepare.src.primary": {
        "100000000": 0
      }
    }
  },
  "VtgateApiErrorCounts": {
    "Execute.src.primary.INVALID_ARGUMENT": 3,
    "Execute.src.primary.ALREADY_EXISTS": 1
  }
}
```

#### <a id="migrated-vtadmin"/>VTAdmin web migrated to vite

Previously, VTAdmin web used the Create React App framework to test, build, and serve the application. In v17, Create React App has been removed, and [Vite](https://vitejs.dev/) is used in its place. Some of the main changes include:
- Vite uses `VITE_*` environment variables instead of `REACT_APP_*` environment variables
- Vite uses `import.meta.env` in place of `process.env`
- [Vitest](https://vitest.dev/) is used in place of Jest for testing
- Our protobufjs generator now produces an es6 module instead of commonjs to better work with Vite's defaults
- `public/index.html` has been moved to root directory in web/vtadmin

#### <a id="keyspace-name-validation">Keyspace name validation in TopoServer

Prior to v17, it was possible to create a keyspace with invalid characters, which would then be inaccessible to various cluster management operations.

Keyspace names are restricted to using only ASCII characters, digits and `_` and `-`. TopoServer's `GetKeyspace` and `CreateKeyspace` methods return an error if given an invalid name.

#### <a id="shard-name-validation">Shard name validation in TopoServer

Prior to v17, it was possible to create a shard name with invalid characters, which would then be inaccessible to various cluster management operations.

Shard names are restricted to using only ASCII characters, digits and `_` and `-`. TopoServer's `GetShard` and `CreateShard` methods return an error if given an invalid name.

#### <a id="remove-compression-flags-from-vtctld-binaries">Compression CLI flags remove from vtctld and vtctldclient binaries

The CLI flags below were mistakenly added to `vtctld` and `vtctldclient` in v15. In v17, they are no longer present in those binaries.

 * `--compression-engine-name`
 * `--compression-level`
 * `--external-compressor`
 * `--external-compressor-extension`
 * `--external-decompressor`

#### <a id="VtctldClient-RestoreFromBackup">VtctldClient command RestoreFromBackup will now use the correct context

The VtctldClient command RestoreFromBackup initiates an asynchronous process on the specified tablet to restore data from either the latest backup or the closest one before the specified backup-timestamp.
Prior to v17, this asynchronous process could run indefinitely in the background since it was called using the background context. In v17 [PR#12830](https://github.com/vitessio/vitess/issues/12830),
this behavior was changed to use a context with a timeout of `action_timeout`. If you are using VtctldClient to initiate a restore, make sure you provide an appropriate value for action_timeout to give enough
time for the restore process to complete. Otherwise, the restore will throw an error if the context expires before it completes.

### <a id="Vttablet-TxThrottler">Vttablet's transaction throttler now also throttles DML outside of `BEGIN; ...; COMMIT;` blocks

Prior to v17, `vttablet`'s transaction throttler (enabled with `--enable-tx-throttler`) would only throttle requests done inside an explicit transaction, i.e., a `BEGIN; ...; COMMIT;` block.
In v17 [PR#13040](https://github.com/vitessio/vitess/issues/13037), this behavior was being changed so that it also throttles work outside of explicit transactions for `INSERT/UPDATE/DELETE/LOAD` queries.

### <a id="new-flag"/>New command line flags and behavior

#### <a id="builtin-backup-read-buffering-flags"/>Backup --builtinbackup-file-read-buffer-size and --builtinbackup-file-write-buffer-size

Prior to v17 the builtin Backup Engine does not use read buffering for restores, and for backups uses a hardcoded write buffer size of 2097152 bytes.

In v17 these defaults may be tuned with, respectively `--builtinbackup-file-read-buffer-size` and `--builtinbackup-file-write-buffer-size`.

- `--builtinbackup-file-read-buffer-size`:  read files using an IO buffer of this many bytes. Golang defaults are used when set to 0.
- `--builtinbackup-file-write-buffer-size`: write files using an IO buffer of this many bytes. Golang defaults are used when set to 0. (default 2097152)

These flags are applicable to the following programs:

- `vtbackup`
- `vtctld`
- `vttablet`
- `vttestserver`

#### <a id="manifest-backup-external-decompressor-command" />Manifest backup external decompressor command

Add a new builtin/xtrabackup flag `--manifest-external-decompressor`. When set the value of that flag is stored in the manifest field `ExternalDecompressor`. This manifest field may be consulted when decompressing a backup that was compressed with an external command.

This feature enables the following flow:

 1. Take a backup using an external compressor
    ```
     Backup --compression-engine=external \
            --external-compressor=zstd \
            --manifest-external-decompressor="zstd -d"
    ```
 2. Restore that backup with a mere `Restore` command, without having to specify `--external-decompressor`.

<<<<<<< HEAD
#### <a id="throttler-config-via-topo" /> vttablet --throttler-config-via-topo
=======
#### <a id="throttler-config-via-topo" />vttablet --throttler-config-via-topo
>>>>>>> bd50b939

This flag was introduced in v16 and defaulted to `false`. In v17 it defaults to `true`, and there is no need to supply it.

Note that this flag overrides `--enable-lag-throttler` and `--throttle-threshold`, which now give warnings, and will be removed in v18.

### <a id="new-stats"/>New stats

#### <a id="detailed-backup-and-restore-stats"/>Detailed backup and restore stats

##### Backup metrics

Metrics related to backup operations are available in both Vtbackup and VTTablet.

**BackupBytes, BackupCount, BackupDurationNanoseconds**

Depending on the Backup Engine and Backup Storage in-use, a backup may be a complex pipeline of operations, including but not limited to:

* Reading files from disk.
* Compressing files.
* Uploading compress files to cloud object storage.

These operations are counted and timed, and the number of bytes consumed or produced by each stage of the pipeline are counted as well.

##### Restore metrics

Metrics related to restore operations are available in both Vtbackup and VTTablet.

**RestoreBytes, RestoreCount, RestoreDurationNanoseconds**

Depending on the Backup Engine and Backup Storage in-use, a restore may be a complex pipeline of operations, including but not limited to:

* Downloading compressed files from cloud object storage.
* Decompressing files.
* Writing decompressed files to disk.

These operations are counted and timed, and the number of bytes consumed or produced by each stage of the pipeline are counted as well.

##### Vtbackup metrics

Vtbackup exports some metrics which are not available elsewhere.

**DurationByPhaseSeconds**

Vtbackup fetches the last backup, restores it to an empty mysql installation, replicates recent changes into that installation, and then takes a backup of that installation.

_DurationByPhaseSeconds_ exports timings for these individual phases.

##### Example

**A snippet of vtbackup metrics after running it against the local example after creating the initial cluster**

(Processed with `jq` for readability.)

```json
{
  "BackupBytes": {
    "BackupEngine.Builtin.Source:Read": 4777,
    "BackupEngine.Builtin.Compressor:Write": 4616,
    "BackupEngine.Builtin.Destination:Write": 162,
    "BackupStorage.File.File:Write": 163
  },
  "BackupCount": {
    "-.-.Backup": 1,
    "BackupEngine.Builtin.Source:Open": 161,
    "BackupEngine.Builtin.Source:Close": 322,
    "BackupEngine.Builtin.Compressor:Close": 161,
    "BackupEngine.Builtin.Destination:Open": 161,
    "BackupEngine.Builtin.Destination:Close": 322
  },
  "BackupDurationNanoseconds": {
    "-.-.Backup": 4188508542,
    "BackupEngine.Builtin.Source:Open": 10649832,
    "BackupEngine.Builtin.Source:Read": 55901067,
    "BackupEngine.Builtin.Source:Close": 960826,
    "BackupEngine.Builtin.Compressor:Write": 278358826,
    "BackupEngine.Builtin.Compressor:Close": 79358372,
    "BackupEngine.Builtin.Destination:Open": 16456627,
    "BackupEngine.Builtin.Destination:Write": 11021043,
    "BackupEngine.Builtin.Destination:Close": 17144630,
    "BackupStorage.File.File:Write": 10743169
  },
  "DurationByPhaseSeconds": {
    "InitMySQLd": 2,
    "RestoreLastBackup": 6,
    "CatchUpReplication": 1,
    "TakeNewBackup": 4
  },
  "RestoreBytes": {
    "BackupEngine.Builtin.Source:Read": 1095,
    "BackupEngine.Builtin.Decompressor:Read": 950,
    "BackupEngine.Builtin.Destination:Write": 209,
    "BackupStorage.File.File:Read": 1113
  },
  "RestoreCount": {
    "-.-.Restore": 1,
    "BackupEngine.Builtin.Source:Open": 161,
    "BackupEngine.Builtin.Source:Close": 322,
    "BackupEngine.Builtin.Decompressor:Close": 161,
    "BackupEngine.Builtin.Destination:Open": 161,
    "BackupEngine.Builtin.Destination:Close": 322
  },
  "RestoreDurationNanoseconds": {
    "-.-.Restore": 6204765541,
    "BackupEngine.Builtin.Source:Open": 10542539,
    "BackupEngine.Builtin.Source:Read": 104658370,
    "BackupEngine.Builtin.Source:Close": 773038,
    "BackupEngine.Builtin.Decompressor:Read": 165692120,
    "BackupEngine.Builtin.Decompressor:Close": 51040,
    "BackupEngine.Builtin.Destination:Open": 22715122,
    "BackupEngine.Builtin.Destination:Write": 41679581,
    "BackupEngine.Builtin.Destination:Close": 26954624,
    "BackupStorage.File.File:Read": 102416075
  },
  "backup_duration_seconds": 4,
  "restore_duration_seconds": 6
}
```

Some notes to help understand these metrics:

* `BackupBytes["BackupStorage.File.File:Write"]` measures how many bytes were read from disk by the `file` Backup Storage implementation during the backup phase.
* `DurationByPhaseSeconds["CatchUpReplication"]` measures how long it took to catch-up replication after the restore phase.
* `DurationByPhaseSeconds["RestoreLastBackup"]` measures to the duration of the restore phase.
* `RestoreDurationNanoseconds["-.-.Restore"]` also measures to the duration of the restore phase.

#### <a id="vttablet-error-count-with-code"/>VTTablet error count with error code

##### VTTablet Error Count

We are introducing new error counter `QueryErrorCountsWithCode` for VTTablet. It is similar to existing [QueryErrorCounts](https://github.com/vitessio/vitess/blob/main/go/vt/vttablet/tabletserver/query_engine.go#L174) except it contains errorCode as additional dimension.
We will deprecate `QueryErrorCounts` in v18.

#### <a id="vreplication-stream-status-for-prometheus"/>VReplication stream status for Prometheus

VReplication publishes the `VReplicationStreamState` status which reports the state of VReplication streams. For example, here's what it looks like in the local cluster example after the MoveTables step:

```
"VReplicationStreamState": {
  "commerce2customer.1": "Running"
}
```

Prior to v17, this data was not available via the Prometheus backend. In v17, workflow states are also published as a Prometheus gauge with a `state` label and a value of `1.0`. For example:

```
# HELP vttablet_v_replication_stream_state State of vreplication workflow
# TYPE vttablet_v_replication_stream_state gauge
vttablet_v_replication_stream_state{counts="1",state="Running",workflow="commerce2customer"} 1
```

### <a id="vttablet"/>VTTablet

#### <a id="vttablet-initialization"/>Initializing all replicas with super_read_only

In order to prevent SUPER privileged users like `root` or `vt_dba` from producing errant GTIDs on replicas, all the replica MySQL servers are initialized with the MySQL
global variable `super_read_only` value set to `ON`. During failovers, we set `super_read_only` to `OFF` for the promoted primary tablet. This will allow the
primary to accept writes. All of the shard's tablets, except the current primary, will still have their global variable `super_read_only` set to `ON`. This will make sure that apart from
MySQL replication no other component, offline system or operator can write directly to a replica.

Reference PR for this change is [PR #12206](https://github.com/vitessio/vitess/pull/12206)

An important note regarding this change is how the default `init_db.sql` file has changed.
This is even more important if you are running Vitess on the vitess-operator.
You must ensure your `init_db.sql` is up-to-date with the new default for `v17.0.0`.
The default file can be found in `./config/init_db.sql`.

#### <a id="vttablet-schema-reload-timeout"/>Vttablet Schema Reload Timeout

A new flag, `--schema-change-reload-timeout` has been added to timeout the reload of the schema that Vttablet does periodically. This is required because sometimes this operation can get stuck after MySQL restarts, etc. More details available in the issue https://github.com/vitessio/vitess/issues/13001.

#### <a id="settings-pool"/>Settings Pool

This was introduced in v15 and it enables pooling the connection with modified connection settings.
To know more what it does read the [v15 release notes](https://github.com/vitessio/vitess/releases/tag/v15.0.0) or the [blog](https://vitess.io/blog/2023-03-27-connection-pooling-in-vitess/) or [docs](https://vitess.io/docs/17.0/reference/query-serving/reserved-conn/)

### <a id="online-ddl"/>Online DDL

#### <a id="online-ddl-cut-over-threshold-flag" />--cut-over-threshold DDL strategy flag

Online DDL's strategy now accepts `--cut-over-threshold` (type: `duration`) flag.

This flag stand for the timeout in a `vitess` migration's cut-over phase, which includes the final locking of tables before finalizing the migration.

The value of the cut-over threshold should be high enough to support the async nature of vreplication catchup phase, as well as accommodate some replication lag. But it mustn't be too high. While cutting over, the migrated table is being locked, causing app connection and query pileup, consuming query buffers, and holding internal mutexes.

Recommended range for this variable is `5s` - `30s`. Default: `10s`.

### <a id="vreplication"/>VReplication

#### <a id="noblob"/>Support for the `noblob` binlog row image mode 

The `noblob` binlog row image is now supported by the MoveTables and Reshard VReplication workflows. If the source 
or target database has this mode, other workflows like OnlineDDL, Materialize and CreateLookupVindex will error out.
The row events streamed by the VStream API, where blobs and text columns have not changed, will contain null values 
for those columns, indicated by a `length:-1`.

Reference PR for this change is [PR #12905](https://github.com/vitessio/vitess/pull/12905)

#### <a id="binlog-compression"/>Support for MySQL 8.0 binary log transaction compression

MySQL 8.0 added support for [binary log compression via transaction (GTID) compression in 8.0.20](https://dev.mysql.com/blog-archive/mysql-8-0-20-replication-enhancements/).
You can read more about this feature here: https://dev.mysql.com/doc/refman/8.0/en/binary-log-transaction-compression.html

This can — at the cost of increased CPU usage — dramatically reduce the amount of data sent over the wire for MySQL replication while also dramatically reducing the overall
storage space needed to retain binary logs (for replication, backup and recovery, CDC, etc). For larger installations this was a very desirable feature and while you could
technically use it with Vitess (the MySQL replica-sets making up each shard could use it fine) there was one very big limitation — [VReplication workflows](https://vitess.io/docs/reference/vreplication/vreplication/)
would not work. Given the criticality of VReplication workflows within Vitess, this meant that in practice this MySQL feature was not usable within Vitess clusters.

We have addressed this issue in [PR #12950](https://github.com/vitessio/vitess/pull/12950) by adding support for processing the compressed transaction events in VReplication,
without any (known) limitations.

### <a id="vtgate"/>VTGate

#### <a id="stream-execute"/>Modified StreamExecute GRPC API

Earlier VTGate grpc api for `StreamExecute` did not return the session in the response.
Even though the underlying implementation supported transactions and other features that requires session persistence.
With [PR #13131](https://github.com/vitessio/vitess/pull/13131) VTGate will return the session to the client
so that it can be persisted with the client and sent back to VTGate on the next api call.

This does not impact anyone using the mysql client library to connect to VTGate.
This could be a breaking change for grpc api users based on how they have implemented their grpc clients.

#### <a id="insert-planner"/> Insert Planning with Gen4

Gen4 planner was made default in v14 for `SELECT` queries. In v15 `UPDATE` and `DELETE` queries were moved to Gen4 framework.
With this release `INSERT` queries are moved to Gen4.

Clients can move to old v3 planner for inserts by using `V3Insert` planner version with `--planner-version` vtgate flag or with comment directive /*vt+ planner=<planner_version>` for individual query.

### <a id="deprecations-and-deletions"/>Deprecations and Deletions

- The deprecated `automation` and `automationservice` protobuf definitions and associated client and server packages have been removed.
- Auto-population of DDL revert actions and tables at execution-time has been removed. This is now handled entirely at enqueue-time.
- Backwards-compatibility for failed migrations without a `completed_timestamp` has been removed (see https://github.com/vitessio/vitess/issues/8499).
- The deprecated `Key`, `Name`, `Up`, and `TabletExternallyReparentedTimestamp` fields were removed from the JSON representation of `TabletHealth` structures.
- The `MYSQL_FLAVOR` environment variable is no longer used.
- The `--enable-query-plan-field-caching`/`--enable_query_plan_field_caching` vttablet flag was deprecated in v15 and has now been removed.

#### <a id="deprecated-flags"/>Deprecated Command Line Flags

- Flag `vtctld_addr` has been deprecated and will be deleted in a future release. This affects `vtgate`, `vttablet` and `vtcombo`.
- The flag `schema_change_check_interval` used to accept either a Go duration value (e.g. `1m` or `30s`) or a bare integer, which was treated as seconds.
  This behavior was deprecated in v15.0.0 and has been removed.
  `schema_change_check_interval` now **only** accepts Go duration values. This affects `vtctld`.
- The flag `durability_policy` is no longer used by vtctld. Instead it reads the durability policies for all keyspaces from the topology server.
- The flag `use_super_read_only` is deprecated and will be removed in a later release. This affects `vttablet`.
- The flag `queryserver-config-schema-change-signal-interval` is deprecated and will be removed in a later release. This affects `vttablet`.
  Schema-tracking has been refactored in this release to not use polling anymore, therefore the signal interval isn't required anymore.

In `vttablet` various flags that took float values as seconds have updated to take the standard duration syntax as well.
Float-style parsing is now deprecated and will be removed in a later release.
For example, instead of `--queryserver-config-query-pool-timeout 12.2`, use `--queryserver-config-query-pool-timeout 12s200ms`.
Affected flags and YAML config keys:

- `degraded_threshold`
- `heartbeat_interval`
- `heartbeat_on_demand_duration`
- `health_check_interval`
- `queryserver-config-idle-timeout`
- `queryserver-config-pool-conn-max-lifetime`
- `queryserver-config-olap-transaction-timeout`
- `queryserver-config-query-timeout`
- `queryserver-config-query-pool-timeout`
- `queryserver-config-schema-reload-time`
- `queryserver-config-schema-change-signal-interval`
- `queryserver-config-stream-pool-timeout`
- `queryserver-config-stream-pool-idle-timeout`
- `queryserver-config-transaction-timeout`
- `queryserver-config-txpool-timeout`
- `queryserver-config-txpool-idle-timeout`
- `shutdown_grace_period`
- `unhealthy_threshold`

#### <a id="deprecated-stats"/>Deprecated Stats

These stats are deprecated in v17.

| Deprecated stat | Supported alternatives |
|-|-|
| `backup_duration_seconds` | `BackupDurationNanoseconds` |
| `restore_duration_seconds` | `RestoreDurationNanoseconds` |<|MERGE_RESOLUTION|>--- conflicted
+++ resolved
@@ -14,11 +14,7 @@
   - **[New command line flags and behavior](#new-flag)**
     - [Builtin backup: read buffering flags](#builtin-backup-read-buffering-flags)
     - [Manifest backup external decompressor command](#manifest-backup-external-decompressor-command)
-<<<<<<< HEAD
-    - [Throttler congi via topo enabled by default](#throttler-config-via-topo)
-=======
     - [Throttler config via topo enabled by default](#throttler-config-via-topo)
->>>>>>> bd50b939
   - **[New stats](#new-stats)**
     - [Detailed backup and restore stats](#detailed-backup-and-restore-stats)
     - [VTtablet Error count with code](#vttablet-error-count-with-code)
@@ -170,11 +166,7 @@
     ```
  2. Restore that backup with a mere `Restore` command, without having to specify `--external-decompressor`.
 
-<<<<<<< HEAD
-#### <a id="throttler-config-via-topo" /> vttablet --throttler-config-via-topo
-=======
 #### <a id="throttler-config-via-topo" />vttablet --throttler-config-via-topo
->>>>>>> bd50b939
 
 This flag was introduced in v16 and defaulted to `false`. In v17 it defaults to `true`, and there is no need to supply it.
 
