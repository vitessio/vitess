## Summary

### Table of Contents

- **[Major Changes](#major-changes)**
  - **[Breaking Changes](#breaking-changes)**
    - [Dedicated stats for VTGate Prepare operations](#dedicated-vtgate-prepare-stats)
    - [VTAdmin web migrated from create-react-app to vite](#migrated-vtadmin)
    - [Keyspace name validation in TopoServer](#keyspace-name-validation)
    - [Shard name validation in TopoServer](#shard-name-validation)
  - **[New command line flags and behavior](#new-flag)**
    - [Builtin backup: read buffering flags](#builtin-backup-read-buffering-flags)
  - **[New stats](#new-stats)**
    - [Detailed backup and restore stats](#detailed-backup-and-restore-stats)
    - [VTtablet Error count with code](#vttablet-error-count-with-code)
    - [VReplication stream status for Prometheus](#vreplication-stream-status-for-prometheus)
  - **[Deprecations and Deletions](#deprecations-and-deletions)**
    - [Deprecated Flags](#deprecated-flags)
    - [Deprecated Stats](#deprecated-stats)
  - **[Vtctld](#vtctld)**
    - [Deprecated Flags](#vtctld-deprecated-flags)
  - **[VTTablet](#vttablet)**
    - [VTTablet: Initializing all replicas with super_read_only](#vttablet-initialization)
    - [Deprecated Flags](#vttablet-deprecated-flags)

## <a id="major-changes"/> Major Changes

### <a id="breaking-changes"/>Breaking Changes

#### <a id="vtgr-default-tls-version"/>Default TLS version changed for `vtgr`

When using TLS with `vtgr`, we now default to TLS 1.2 if no other explicit version is configured. Configuration flags are provided to explicitly configure the minimum TLS version to be used.

#### <a id="dedicated-vtgate-prepare-stats"> Dedicated stats for VTGate Prepare operations

Prior to v17 Vitess incorrectly combined stats for VTGate Execute and Prepare operations under a single stats key (`Execute`). In v17 Execute and Prepare operations generate stats under independent stats keys.

Here is a (condensed) example of stats output:

```
{
  "VtgateApi": {
    "Histograms": {
      "Execute.src.primary": {
        "500000": 5
      },
      "Prepare.src.primary": {
        "100000000": 0
      }
    }
  },
  "VtgateApiErrorCounts": {
    "Execute.src.primary.INVALID_ARGUMENT": 3,
    "Execute.src.primary.ALREADY_EXISTS": 1
  }
}
```

#### <a id="migrated-vtadmin"/>VTAdmin web migrated to vite
Previously, VTAdmin web used the Create React App framework to test, build, and serve the application. In v17, Create React App has been removed, and [Vite](https://vitejs.dev/) is used in its place. Some of the main changes include:
- Vite uses `VITE_*` environment variables instead of `REACT_APP_*` environment variables
- Vite uses `import.meta.env` in place of `process.env`
- [Vitest](https://vitest.dev/) is used in place of Jest for testing
- Our protobufjs generator now produces an es6 module instead of commonjs to better work with Vite's defaults
- `public/index.html` has been moved to root directory in web/vtadmin

#### <a id="keyspace-name-validation"> Keyspace name validation in TopoServer

Prior to v17, it was possible to create a keyspace with invalid characters, which would then be inaccessible to various cluster management operations.

Keyspace names may no longer contain the forward slash ("/") character, and TopoServer's `GetKeyspace` and `CreateKeyspace` methods return an error if given such a name.

#### <a id="shard-name-validation"> Shard name validation in TopoServer

Prior to v17, it was possible to create a shard name with invalid characters, which would then be inaccessible to various cluster management operations.

Shard names may no longer contain the forward slash ("/") character, and TopoServer's `CreateShard` method returns an error if given such a name.

### <a id="new-flag"/> New command line flags and behavior

#### <a id="builtin-backup-read-buffering-flags" /> Backup --builtinbackup-file-read-buffer-size and --builtinbackup-file-write-buffer-size

Prior to v17 the builtin Backup Engine does not use read buffering for restores, and for backups uses a hardcoded write buffer size of 2097152 bytes.

In v17 these defaults may be tuned with, respectively `--builtinbackup-file-read-buffer-size` and `--builtinbackup-file-write-buffer-size`.

- `--builtinbackup-file-read-buffer-size`:  read files using an IO buffer of this many bytes. Golang defaults are used when set to 0.
- `--builtinbackup-file-write-buffer-size`: write files using an IO buffer of this many bytes. Golang defaults are used when set to 0. (default 2097152)

These flags are applicable to the following programs:

- `vtbackup`
- `vtctld`
- `vttablet`
- `vttestserver`

### <a id="new-stats"/> New stats

#### <a id="detailed-backup-and-restore-stats"/> Detailed backup and restore stats

##### Backup metrics

Metrics related to backup operations are available in both Vtbackup and VTTablet.

**BackupBytes, BackupCount, BackupDurationNanoseconds**

Depending on the Backup Engine and Backup Storage in-use, a backup may be a complex pipeline of operations, including but not limited to:

* Reading files from disk.
* Compressing files.
* Uploading compress files to cloud object storage.

These operations are counted and timed, and the number of bytes consumed or produced by each stage of the pipeline are counted as well.

##### Restore metrics

Metrics related to restore operations are available in both Vtbackup and VTTablet.

**RestoreBytes, RestoreCount, RestoreDurationNanoseconds**

Depending on the Backup Engine and Backup Storage in-use, a restore may be a complex pipeline of operations, including but not limited to:

* Downloading compressed files from cloud object storage.
* Decompressing files.
* Writing decompressed files to disk.

These operations are counted and timed, and the number of bytes consumed or produced by each stage of the pipeline are counted as well.

##### Vtbackup metrics

Vtbackup exports some metrics which are not available elsewhere.

**DurationByPhaseSeconds**

Vtbackup fetches the last backup, restores it to an empty mysql installation, replicates recent changes into that installation, and then takes a backup of that installation.

_DurationByPhaseSeconds_ exports timings for these individual phases.

##### Example

**A snippet of vtbackup metrics after running it against the local example after creating the initial cluster**

(Processed with `jq` for readability.)

```
{
  "BackupBytes": {
    "BackupEngine.Builtin.Source:Read": 4777,
    "BackupEngine.Builtin.Compressor:Write": 4616,
    "BackupEngine.Builtin.Destination:Write": 162,
    "BackupStorage.File.File:Write": 163
  },
  "BackupCount": {
    "-.-.Backup": 1,
    "BackupEngine.Builtin.Source:Open": 161,
    "BackupEngine.Builtin.Source:Close": 322,
    "BackupEngine.Builtin.Compressor:Close": 161,
    "BackupEngine.Builtin.Destination:Open": 161,
    "BackupEngine.Builtin.Destination:Close": 322
  },
  "BackupDurationNanoseconds": {
    "-.-.Backup": 4188508542,
    "BackupEngine.Builtin.Source:Open": 10649832,
    "BackupEngine.Builtin.Source:Read": 55901067,
    "BackupEngine.Builtin.Source:Close": 960826,
    "BackupEngine.Builtin.Compressor:Write": 278358826,
    "BackupEngine.Builtin.Compressor:Close": 79358372,
    "BackupEngine.Builtin.Destination:Open": 16456627,
    "BackupEngine.Builtin.Destination:Write": 11021043,
    "BackupEngine.Builtin.Destination:Close": 17144630,
    "BackupStorage.File.File:Write": 10743169
  },
  "DurationByPhaseSeconds": {
    "InitMySQLd": 2,
    "RestoreLastBackup": 6,
    "CatchUpReplication": 1,
    "TakeNewBackup": 4
  },
  "RestoreBytes": {
    "BackupEngine.Builtin.Source:Read": 1095,
    "BackupEngine.Builtin.Decompressor:Read": 950,
    "BackupEngine.Builtin.Destination:Write": 209,
    "BackupStorage.File.File:Read": 1113
  },
  "RestoreCount": {
    "-.-.Restore": 1,
    "BackupEngine.Builtin.Source:Open": 161,
    "BackupEngine.Builtin.Source:Close": 322,
    "BackupEngine.Builtin.Decompressor:Close": 161,
    "BackupEngine.Builtin.Destination:Open": 161,
    "BackupEngine.Builtin.Destination:Close": 322
  },
  "RestoreDurationNanoseconds": {
    "-.-.Restore": 6204765541,
    "BackupEngine.Builtin.Source:Open": 10542539,
    "BackupEngine.Builtin.Source:Read": 104658370,
    "BackupEngine.Builtin.Source:Close": 773038,
    "BackupEngine.Builtin.Decompressor:Read": 165692120,
    "BackupEngine.Builtin.Decompressor:Close": 51040,
    "BackupEngine.Builtin.Destination:Open": 22715122,
    "BackupEngine.Builtin.Destination:Write": 41679581,
    "BackupEngine.Builtin.Destination:Close": 26954624,
    "BackupStorage.File.File:Read": 102416075
  },
  "backup_duration_seconds": 4,
  "restore_duration_seconds": 6
}
```

Some notes to help understand these metrics:

* `BackupBytes["BackupStorage.File.File:Write"]` measures how many bytes were read from disk by the `file` Backup Storage implementation during the backup phase.
* `DurationByPhaseSeconds["CatchUpReplication"]` measures how long it took to catch-up replication after the restore phase.
* `DurationByPhaseSeconds["RestoreLastBackup"]` measures to the duration of the restore phase.
* `RestoreDurationNanoseconds["-.-.Restore"]` also measures to the duration of the restore phase.

#### <a id="vttablet-error-count-with-code"/> VTTablet error count with error code

##### VTTablet Error Count

We are introducing new error counter `QueryErrorCountsWithCode` for VTTablet. It is similar to existing [QueryErrorCounts](https://github.com/vitessio/vitess/blob/main/go/vt/vttablet/tabletserver/query_engine.go#L174) except it contains errorCode as additional dimension.
We will deprecate `QueryErrorCounts` in v18.

#### <a id="vreplication-stream-status-for-prometheus"/> VReplication stream status for Prometheus

VReplication publishes the `VReplicationStreamState` status which reports the state of VReplication streams. For example, here's what it looks like in the local cluster example after the MoveTables step:

```
"VReplicationStreamState": {
  "commerce2customer.1": "Running"
}
```

Prior to v17, this data was not available via the Prometheus backend. In v17, workflow states are also published as a Prometheus gauge with a `state` label and a value of `1.0`. For example:

```
# HELP vttablet_v_replication_stream_state State of vreplication workflow
# TYPE vttablet_v_replication_stream_state gauge
vttablet_v_replication_stream_state{counts="1",state="Running",workflow="commerce2customer"} 1
```

## <a id="deprecations-and-deletions"/> Deprecations and Deletions

* The deprecated `automation` and `automationservice` protobuf definitions and associated client and server packages have been removed.
* Auto-population of DDL revert actions and tables at execution-time has been removed. This is now handled entirely at enqueue-time.
* Backwards-compatibility for failed migrations without a `completed_timestamp` has been removed (see https://github.com/vitessio/vitess/issues/8499).
* The deprecated `Key`, `Name`, `Up`, and `TabletExternallyReparentedTimestamp` fields were removed from the JSON representation of `TabletHealth` structures.

### <a id="deprecated-flags"/>Deprecated Command Line Flags

* Flag `vtctld_addr` has been deprecated and will be deleted in a future release. This affects the `vtgate`, `vttablet` and `vtcombo` binaries.

### <a id="deprecated-stats"/>Deprecated Stats

These stats are deprecated in v17.

| Deprecated stat | Supported alternatives |
|-|-|
| `backup_duration_seconds` | `BackupDurationNanoseconds` |
| `restore_duration_seconds` | `RestoreDurationNanoseconds` |

<<<<<<< HEAD
### <a id="vtctld"/> Vtctld

#### <a id="vtctld-deprecated-flags"/> Deprecated Flags

The flag `schema_change_check_interval` used to accept either a Go duration value (e.g. `1m` or `30s`) or a bare integer, which was treated as seconds.
This behavior was deprecated in v15.0.0 and has been removed.
`schema_change_check_interval` now **only** accepts Go duration values.

=======
>>>>>>> 8818fa6d
### <a id="vttablet"/> VTTablet
#### <a id="vttablet-initialization"/> Initializing all replicas with super_read_only
In order to prevent SUPER privileged users like `root` or `vt_dba` from producing errant GTIDs on replicas, all the replica MySQL servers are initialized with the MySQL
global variable `super_read_only` value set to `ON`. During failovers, we set `super_read_only` to `OFF` for the promoted primary tablet. This will allow the
primary to accept writes. All of the shard's tablets, except the current primary, will still have their global variable `super_read_only` set to `ON`. This will make sure that apart from
MySQL replication no other component, offline system or operator can write directly to a replica.

Reference PR for this change is [PR #12206](https://github.com/vitessio/vitess/pull/12206)

An important note regarding this change is how the default `init_db.sql` file has changed.
This is even more important if you are running Vitess on the vitess-operator.
You must ensure your `init_db.sql` is up-to-date with the new default for `v17.0.0`.
The default file can be found in `./config/init_db.sql`.

<<<<<<< HEAD
#### <a id="vttablet-deprecated-flags"/> Deprecated Flags
The flag `use_super_read_only` is deprecated and will be removed in a later release.
=======
#### <a id="deprecated-flags"/> Deprecated Flags
The flag `use_super_read_only` is deprecated and will be removed in a later release.

### Online DDL


#### <a id="online-ddl-cut-over-threshold-flag" /> --cut-over-threshold DDL strategy flag

Online DDL's strategy now accepts `--cut-over-threshold` (type: `duration`) flag.

This flag stand for the timeout in a `vitess` migration's cut-over phase, which includes the final locking of tables before finalizing the migration.

The value of the cut-over threshold should be high enough to support the async nature of vreplication catchup phase, as well as accommodate some replication lag. But it mustn't be too high. While cutting over, the migrated table is being locked, causing app connection and query pileup, consuming query buffers, and holding internal mutexes.

Recommended range for this variable is `5s` - `30s`. Default: `10s`.
>>>>>>> 8818fa6d
<|MERGE_RESOLUTION|>--- conflicted
+++ resolved
@@ -259,7 +259,6 @@
 | `backup_duration_seconds` | `BackupDurationNanoseconds` |
 | `restore_duration_seconds` | `RestoreDurationNanoseconds` |
 
-<<<<<<< HEAD
 ### <a id="vtctld"/> Vtctld
 
 #### <a id="vtctld-deprecated-flags"/> Deprecated Flags
@@ -268,8 +267,6 @@
 This behavior was deprecated in v15.0.0 and has been removed.
 `schema_change_check_interval` now **only** accepts Go duration values.
 
-=======
->>>>>>> 8818fa6d
 ### <a id="vttablet"/> VTTablet
 #### <a id="vttablet-initialization"/> Initializing all replicas with super_read_only
 In order to prevent SUPER privileged users like `root` or `vt_dba` from producing errant GTIDs on replicas, all the replica MySQL servers are initialized with the MySQL
@@ -284,12 +281,8 @@
 You must ensure your `init_db.sql` is up-to-date with the new default for `v17.0.0`.
 The default file can be found in `./config/init_db.sql`.
 
-<<<<<<< HEAD
 #### <a id="vttablet-deprecated-flags"/> Deprecated Flags
 The flag `use_super_read_only` is deprecated and will be removed in a later release.
-=======
-#### <a id="deprecated-flags"/> Deprecated Flags
-The flag `use_super_read_only` is deprecated and will be removed in a later release.
 
 ### Online DDL
 
@@ -302,5 +295,4 @@
 
 The value of the cut-over threshold should be high enough to support the async nature of vreplication catchup phase, as well as accommodate some replication lag. But it mustn't be too high. While cutting over, the migrated table is being locked, causing app connection and query pileup, consuming query buffers, and holding internal mutexes.
 
-Recommended range for this variable is `5s` - `30s`. Default: `10s`.
->>>>>>> 8818fa6d
+Recommended range for this variable is `5s` - `30s`. Default: `10s`.