--- conflicted
+++ resolved
@@ -165,17 +165,13 @@
     ```
  2. Restore that backup with a mere `Restore` command, without having to specify `--external-decompressor`.
 
-<<<<<<< HEAD
 #### <a id="throttler-config-via-topo" /> vttablet --throttler-config-via-topo
 
 This flag was introduced in v16 and defaulted to `false`. In v17 it defaults to `true`, and there is no need to supply it.
 
 Note that this flag overrides `--enable-lag-throttler` and `--throttle-threshold`, which now give warnings, and will be removed in v18.
 
-### <a id="new-stats"/> New stats
-=======
 ### <a id="new-stats"/>New stats
->>>>>>> 4616a9bb
 
 #### <a id="detailed-backup-and-restore-stats"/>Detailed backup and restore stats
 
