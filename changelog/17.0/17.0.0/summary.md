--- conflicted
+++ resolved
@@ -8,11 +8,7 @@
     - [VTAdmin web migrated from create-react-app to vite](#migrated-vtadmin)
     - [Keyspace name validation in TopoServer](#keyspace-name-validation)
     - [Shard name validation in TopoServer](#shard-name-validation)
-<<<<<<< HEAD
-    - [Compression CLI flags remove from vtctld and vtctldclient binaries](#remove-compression-flags-from-vtctld-binaries)
-=======
     - [VtctldClient command RestoreFromBackup will now use the correct context](#VtctldClient-RestoreFromBackup)
->>>>>>> a8363189
   - **[New command line flags and behavior](#new-flag)**
     - [Builtin backup: read buffering flags](#builtin-backup-read-buffering-flags)
   - **[New stats](#new-stats)**
@@ -81,7 +77,6 @@
 
 Shard names may no longer contain the forward slash ("/") character, and TopoServer's `CreateShard` method returns an error if given such a name.
 
-<<<<<<< HEAD
 #### <a id="remove-compression-flags-from-vtctld-binaries"> Compression CLI flags remove from vtctld and vtctldclient binaries
 
 The CLI flags below were mistakenly added to `vtctld` and `vtctldclient` in v15. In v17, they are no longer present in those binaries.
@@ -91,14 +86,13 @@
  * `--external-compressor`
  * `--external-compressor-extension`
  * `--external-decompressor`
-=======
+
 #### <a id="VtctldClient-RestoreFromBackup"> VtctldClient command RestoreFromBackup will now use the correct context
 
 The VtctldClient command RestoreFromBackup initiates an asynchronous process on the specified tablet to restore data from either the latest backup or the closest one before the specified backup-timestamp.
 Prior to v17, this asynchronous process could run indefinitely in the background since it was called using the background context. In v17 [PR#12830](https://github.com/vitessio/vitess/issues/12830),
 this behavior was changed to use a context with a timeout of `action_timeout`. If you are using VtctldClient to initiate a restore, make sure you provide an appropriate value for action_timeout to give enough
 time for the restore process to complete. Otherwise, the restore will throw an error if the context expires before it completes.
->>>>>>> a8363189
 
 ### <a id="new-flag"/> New command line flags and behavior
 
