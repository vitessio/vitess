# Release of Vitess v17.0.0-rc1
## Summary

### Table of Contents

- **[Major Changes](#major-changes)**
  - **[Breaking Changes](#breaking-changes)**
    - [Default Local Cell Preference for TabletPicker](#tablet-picker-cell-preference)
    - [Dedicated stats for VTGate Prepare operations](#dedicated-vtgate-prepare-stats)
    - [VTAdmin web migrated from create-react-app to vite](#migrated-vtadmin)
    - [Keyspace name validation in TopoServer](#keyspace-name-validation)
    - [Shard name validation in TopoServer](#shard-name-validation)
    - [Compression CLI flags removed from vtctld and vtctldclient binaries](#remove-compression-flags-from-vtctld-binaries)
    - [VtctldClient command RestoreFromBackup will now use the correct context](#VtctldClient-RestoreFromBackup)
  - **[New command line flags and behavior](#new-flag)**
    - [Builtin backup: read buffering flags](#builtin-backup-read-buffering-flags)
    - [Manifest backup external decompressor command](#manifest-backup-external-decompressor-command)
    - [Throttler config via topo enabled by default](#throttler-config-via-topo)
  - **[New stats](#new-stats)**
    - [Detailed backup and restore stats](#detailed-backup-and-restore-stats)
    - [VTtablet Error count with code](#vttablet-error-count-with-code)
    - [VReplication stream status for Prometheus](#vreplication-stream-status-for-prometheus)
  - **[Online DDL](#online-ddl)**
    - [--cut-over-threshold DDL strategy flag](#online-ddl-cut-over-threshold-flag)
  - **[VReplication](#vreplication)**
    - [Support for MySQL 8.0 `binlog_transaction_compression`](#binlog-compression)
    - [Support for the `noblob` binlog row image mode](#noblob)
  - **[VTTablet](#vttablet)**
    - [VTTablet: Initializing all replicas with super_read_only](#vttablet-initialization)
    - [Vttablet Schema Reload Timeout](#vttablet-schema-reload-timeout)
    - [Settings pool enabled](#settings-pool)
  - **[VTGate](#vtgate)**
    - [StreamExecute GRPC API](#stream-execute)
    - [Insert Planner Gen4](#insert-planner)
  - **[Deprecations and Deletions](#deprecations-and-deletions)**
    - [Deprecated Flags](#deprecated-flags)
    - [Deprecated Stats](#deprecated-stats)
<<<<<<< HEAD
    - [`vtgr` Deprecated](#deprecated-vtgr)
=======
    - [`k8stopo` deprecated](#deprecated-k8stopo)
>>>>>>> a3ea8b7d


## <a id="major-changes"/>Major Changes

### <a id="breaking-changes"/>Breaking Changes

#### <a id="tablet-picker-cell-preference"/>Default Local Cell Preference for TabletPicker

We added options to the `TabletPicker` that allow for specifying a cell preference in addition to making the default behavior to give priority to the local cell *and any alias it belongs to*. We are also introducing a new way to select tablet type preference which should eventually replace the `in_order:` hint currently used as a prefix for tablet types. The signature for creating a new `TabletPicker` now looks like:

```go
func NewTabletPicker(
	ctx context.Context,
	ts *topo.Server,
	cells []string,
	localCell, keyspace, shard, tabletTypesStr string,
	options TabletPickerOptions,
) (*TabletPicker, error) {...}
```

Where ctx, localCell, option are all new parameters.

`option` is of type `TabletPickerOptions` and includes two fields, `CellPreference` and `TabletOrder`.
CellPreference`: "PreferLocalWithAlias" (default) gives preference to vtgate's local cell, or "OnlySpecified" which only picks from the cells explicitly passed in by the client
`TabletOrder`: "Any" (default) for no ordering or random, or "InOrder" to use the order specified by the client

See [PR 12282 Description](https://github.com/vitessio/vitess/pull/12282) for examples on how this changes cell picking behavior.

#### <a id="vtgr-default-tls-version"/>Default TLS version changed for `vtgr`

When using TLS with `vtgr`, we now default to TLS 1.2 if no other explicit version is configured. Configuration flags are provided to explicitly configure the minimum TLS version to be used.

#### <a id="dedicated-vtgate-prepare-stats">Dedicated stats for VTGate Prepare operations

Prior to v17 Vitess incorrectly combined stats for VTGate Execute and Prepare operations under a single stats key (`Execute`). In v17 Execute and Prepare operations generate stats under independent stats keys.

Here is a (condensed) example of stats output:

```json
{
  "VtgateApi": {
    "Histograms": {
      "Execute.src.primary": {
        "500000": 5
      },
      "Prepare.src.primary": {
        "100000000": 0
      }
    }
  },
  "VtgateApiErrorCounts": {
    "Execute.src.primary.INVALID_ARGUMENT": 3,
    "Execute.src.primary.ALREADY_EXISTS": 1
  }
}
```

#### <a id="migrated-vtadmin"/>VTAdmin web migrated to vite

Previously, VTAdmin web used the Create React App framework to test, build, and serve the application. In v17, Create React App has been removed, and [Vite](https://vitejs.dev/) is used in its place. Some of the main changes include:
- Vite uses `VITE_*` environment variables instead of `REACT_APP_*` environment variables
- Vite uses `import.meta.env` in place of `process.env`
- [Vitest](https://vitest.dev/) is used in place of Jest for testing
- Our protobufjs generator now produces an es6 module instead of commonjs to better work with Vite's defaults
- `public/index.html` has been moved to root directory in web/vtadmin

#### <a id="keyspace-name-validation">Keyspace name validation in TopoServer

Prior to v17, it was possible to create a keyspace with invalid characters, which would then be inaccessible to various cluster management operations.

Keyspace names are restricted to using only ASCII characters, digits and `_` and `-`. TopoServer's `GetKeyspace` and `CreateKeyspace` methods return an error if given an invalid name.

#### <a id="shard-name-validation">Shard name validation in TopoServer

Prior to v17, it was possible to create a shard name with invalid characters, which would then be inaccessible to various cluster management operations.

Shard names are restricted to using only ASCII characters, digits and `_` and `-`. TopoServer's `GetShard` and `CreateShard` methods return an error if given an invalid name.

#### <a id="remove-compression-flags-from-vtctld-binaries">Compression CLI flags remove from vtctld and vtctldclient binaries

The CLI flags below were mistakenly added to `vtctld` and `vtctldclient` in v15. In v17, they are no longer present in those binaries.

 * `--compression-engine-name`
 * `--compression-level`
 * `--external-compressor`
 * `--external-compressor-extension`
 * `--external-decompressor`

#### <a id="VtctldClient-RestoreFromBackup">VtctldClient command RestoreFromBackup will now use the correct context

The VtctldClient command RestoreFromBackup initiates an asynchronous process on the specified tablet to restore data from either the latest backup or the closest one before the specified backup-timestamp.
Prior to v17, this asynchronous process could run indefinitely in the background since it was called using the background context. In v17 [PR#12830](https://github.com/vitessio/vitess/issues/12830),
this behavior was changed to use a context with a timeout of `action_timeout`. If you are using VtctldClient to initiate a restore, make sure you provide an appropriate value for action_timeout to give enough
time for the restore process to complete. Otherwise, the restore will throw an error if the context expires before it completes.

### <a id="Vttablet-TxThrottler">Vttablet's transaction throttler now also throttles DML outside of `BEGIN; ...; COMMIT;` blocks

Prior to v17, `vttablet`'s transaction throttler (enabled with `--enable-tx-throttler`) would only throttle requests done inside an explicit transaction, i.e., a `BEGIN; ...; COMMIT;` block.
In v17 [PR#13040](https://github.com/vitessio/vitess/issues/13037), this behavior was being changed so that it also throttles work outside of explicit transactions for `INSERT/UPDATE/DELETE/LOAD` queries.

### <a id="new-flag"/>New command line flags and behavior

#### <a id="builtin-backup-read-buffering-flags"/>Backup --builtinbackup-file-read-buffer-size and --builtinbackup-file-write-buffer-size

Prior to v17 the builtin Backup Engine does not use read buffering for restores, and for backups uses a hardcoded write buffer size of 2097152 bytes.

In v17 these defaults may be tuned with, respectively `--builtinbackup-file-read-buffer-size` and `--builtinbackup-file-write-buffer-size`.

- `--builtinbackup-file-read-buffer-size`:  read files using an IO buffer of this many bytes. Golang defaults are used when set to 0.
- `--builtinbackup-file-write-buffer-size`: write files using an IO buffer of this many bytes. Golang defaults are used when set to 0. (default 2097152)

These flags are applicable to the following programs:

- `vtbackup`
- `vtctld`
- `vttablet`
- `vttestserver`

#### <a id="manifest-backup-external-decompressor-command" />Manifest backup external decompressor command

Add a new builtin/xtrabackup flag `--manifest-external-decompressor`. When set the value of that flag is stored in the manifest field `ExternalDecompressor`. This manifest field may be consulted when decompressing a backup that was compressed with an external command.

This feature enables the following flow:

 1. Take a backup using an external compressor
    ```
     Backup --compression-engine=external \
            --external-compressor=zstd \
            --manifest-external-decompressor="zstd -d"
    ```
 2. Restore that backup with a mere `Restore` command, without having to specify `--external-decompressor`.

#### <a id="throttler-config-via-topo" />vttablet --throttler-config-via-topo

This flag was introduced in v16 and defaulted to `false`. In v17 it defaults to `true`, and there is no need to supply it.

Note that this flag overrides `--enable-lag-throttler` and `--throttle-threshold`, which now give warnings, and will be removed in v18.

### <a id="new-stats"/>New stats

#### <a id="detailed-backup-and-restore-stats"/>Detailed backup and restore stats

##### Backup metrics

Metrics related to backup operations are available in both Vtbackup and VTTablet.

**BackupBytes, BackupCount, BackupDurationNanoseconds**

Depending on the Backup Engine and Backup Storage in-use, a backup may be a complex pipeline of operations, including but not limited to:

* Reading files from disk.
* Compressing files.
* Uploading compress files to cloud object storage.

These operations are counted and timed, and the number of bytes consumed or produced by each stage of the pipeline are counted as well.

##### Restore metrics

Metrics related to restore operations are available in both Vtbackup and VTTablet.

**RestoreBytes, RestoreCount, RestoreDurationNanoseconds**

Depending on the Backup Engine and Backup Storage in-use, a restore may be a complex pipeline of operations, including but not limited to:

* Downloading compressed files from cloud object storage.
* Decompressing files.
* Writing decompressed files to disk.

These operations are counted and timed, and the number of bytes consumed or produced by each stage of the pipeline are counted as well.

##### Vtbackup metrics

Vtbackup exports some metrics which are not available elsewhere.

**DurationByPhaseSeconds**

Vtbackup fetches the last backup, restores it to an empty mysql installation, replicates recent changes into that installation, and then takes a backup of that installation.

_DurationByPhaseSeconds_ exports timings for these individual phases.

##### Example

**A snippet of vtbackup metrics after running it against the local example after creating the initial cluster**

(Processed with `jq` for readability.)

```json
{
  "BackupBytes": {
    "BackupEngine.Builtin.Source:Read": 4777,
    "BackupEngine.Builtin.Compressor:Write": 4616,
    "BackupEngine.Builtin.Destination:Write": 162,
    "BackupStorage.File.File:Write": 163
  },
  "BackupCount": {
    "-.-.Backup": 1,
    "BackupEngine.Builtin.Source:Open": 161,
    "BackupEngine.Builtin.Source:Close": 322,
    "BackupEngine.Builtin.Compressor:Close": 161,
    "BackupEngine.Builtin.Destination:Open": 161,
    "BackupEngine.Builtin.Destination:Close": 322
  },
  "BackupDurationNanoseconds": {
    "-.-.Backup": 4188508542,
    "BackupEngine.Builtin.Source:Open": 10649832,
    "BackupEngine.Builtin.Source:Read": 55901067,
    "BackupEngine.Builtin.Source:Close": 960826,
    "BackupEngine.Builtin.Compressor:Write": 278358826,
    "BackupEngine.Builtin.Compressor:Close": 79358372,
    "BackupEngine.Builtin.Destination:Open": 16456627,
    "BackupEngine.Builtin.Destination:Write": 11021043,
    "BackupEngine.Builtin.Destination:Close": 17144630,
    "BackupStorage.File.File:Write": 10743169
  },
  "DurationByPhaseSeconds": {
    "InitMySQLd": 2,
    "RestoreLastBackup": 6,
    "CatchUpReplication": 1,
    "TakeNewBackup": 4
  },
  "RestoreBytes": {
    "BackupEngine.Builtin.Source:Read": 1095,
    "BackupEngine.Builtin.Decompressor:Read": 950,
    "BackupEngine.Builtin.Destination:Write": 209,
    "BackupStorage.File.File:Read": 1113
  },
  "RestoreCount": {
    "-.-.Restore": 1,
    "BackupEngine.Builtin.Source:Open": 161,
    "BackupEngine.Builtin.Source:Close": 322,
    "BackupEngine.Builtin.Decompressor:Close": 161,
    "BackupEngine.Builtin.Destination:Open": 161,
    "BackupEngine.Builtin.Destination:Close": 322
  },
  "RestoreDurationNanoseconds": {
    "-.-.Restore": 6204765541,
    "BackupEngine.Builtin.Source:Open": 10542539,
    "BackupEngine.Builtin.Source:Read": 104658370,
    "BackupEngine.Builtin.Source:Close": 773038,
    "BackupEngine.Builtin.Decompressor:Read": 165692120,
    "BackupEngine.Builtin.Decompressor:Close": 51040,
    "BackupEngine.Builtin.Destination:Open": 22715122,
    "BackupEngine.Builtin.Destination:Write": 41679581,
    "BackupEngine.Builtin.Destination:Close": 26954624,
    "BackupStorage.File.File:Read": 102416075
  },
  "backup_duration_seconds": 4,
  "restore_duration_seconds": 6
}
```

Some notes to help understand these metrics:

* `BackupBytes["BackupStorage.File.File:Write"]` measures how many bytes were read from disk by the `file` Backup Storage implementation during the backup phase.
* `DurationByPhaseSeconds["CatchUpReplication"]` measures how long it took to catch-up replication after the restore phase.
* `DurationByPhaseSeconds["RestoreLastBackup"]` measures to the duration of the restore phase.
* `RestoreDurationNanoseconds["-.-.Restore"]` also measures to the duration of the restore phase.

#### <a id="vttablet-error-count-with-code"/>VTTablet error count with error code

##### VTTablet Error Count

We are introducing new error counter `QueryErrorCountsWithCode` for VTTablet. It is similar to existing [QueryErrorCounts](https://github.com/vitessio/vitess/blob/main/go/vt/vttablet/tabletserver/query_engine.go#L174) except it contains errorCode as additional dimension.
We will deprecate `QueryErrorCounts` in v18.

#### <a id="vreplication-stream-status-for-prometheus"/>VReplication stream status for Prometheus

VReplication publishes the `VReplicationStreamState` status which reports the state of VReplication streams. For example, here's what it looks like in the local cluster example after the MoveTables step:

```
"VReplicationStreamState": {
  "commerce2customer.1": "Running"
}
```

Prior to v17, this data was not available via the Prometheus backend. In v17, workflow states are also published as a Prometheus gauge with a `state` label and a value of `1.0`. For example:

```
# HELP vttablet_v_replication_stream_state State of vreplication workflow
# TYPE vttablet_v_replication_stream_state gauge
vttablet_v_replication_stream_state{counts="1",state="Running",workflow="commerce2customer"} 1
```

### <a id="vttablet"/>VTTablet

#### <a id="vttablet-initialization"/>Initializing all replicas with super_read_only

In order to prevent SUPER privileged users like `root` or `vt_dba` from producing errant GTIDs on replicas, all the replica MySQL servers are initialized with the MySQL
global variable `super_read_only` value set to `ON`. During failovers, we set `super_read_only` to `OFF` for the promoted primary tablet. This will allow the
primary to accept writes. All of the shard's tablets, except the current primary, will still have their global variable `super_read_only` set to `ON`. This will make sure that apart from
MySQL replication no other component, offline system or operator can write directly to a replica.

Reference PR for this change is [PR #12206](https://github.com/vitessio/vitess/pull/12206)

An important note regarding this change is how the default `init_db.sql` file has changed.
This is even more important if you are running Vitess on the vitess-operator.
You must ensure your `init_db.sql` is up-to-date with the new default for `v17.0.0`.
The default file can be found in `./config/init_db.sql`.

#### <a id="vttablet-schema-reload-timeout"/>Vttablet Schema Reload Timeout

A new flag, `--schema-change-reload-timeout` has been added to timeout the reload of the schema that Vttablet does periodically. This is required because sometimes this operation can get stuck after MySQL restarts, etc. More details available in the issue https://github.com/vitessio/vitess/issues/13001.

#### <a id="settings-pool"/>Settings Pool

This was introduced in v15 and it enables pooling the connection with modified connection settings.
To know more what it does read the [v15 release notes](https://github.com/vitessio/vitess/releases/tag/v15.0.0) or the [blog](https://vitess.io/blog/2023-03-27-connection-pooling-in-vitess/) or [docs](https://vitess.io/docs/17.0/reference/query-serving/reserved-conn/)

### <a id="online-ddl"/>Online DDL

#### <a id="online-ddl-cut-over-threshold-flag" />--cut-over-threshold DDL strategy flag

Online DDL's strategy now accepts `--cut-over-threshold` (type: `duration`) flag.

This flag stand for the timeout in a `vitess` migration's cut-over phase, which includes the final locking of tables before finalizing the migration.

The value of the cut-over threshold should be high enough to support the async nature of vreplication catchup phase, as well as accommodate some replication lag. But it mustn't be too high. While cutting over, the migrated table is being locked, causing app connection and query pileup, consuming query buffers, and holding internal mutexes.

Recommended range for this variable is `5s` - `30s`. Default: `10s`.

### <a id="vreplication"/>VReplication

#### <a id="noblob"/>Support for the `noblob` binlog row image mode 

The `noblob` binlog row image is now supported by the MoveTables and Reshard VReplication workflows. If the source 
or target database has this mode, other workflows like OnlineDDL, Materialize and CreateLookupVindex will error out.
The row events streamed by the VStream API, where blobs and text columns have not changed, will contain null values 
for those columns, indicated by a `length:-1`.

Reference PR for this change is [PR #12905](https://github.com/vitessio/vitess/pull/12905)

#### <a id="binlog-compression"/>Support for MySQL 8.0 binary log transaction compression

MySQL 8.0 added support for [binary log compression via transaction (GTID) compression in 8.0.20](https://dev.mysql.com/blog-archive/mysql-8-0-20-replication-enhancements/).
You can read more about this feature here: https://dev.mysql.com/doc/refman/8.0/en/binary-log-transaction-compression.html

This can — at the cost of increased CPU usage — dramatically reduce the amount of data sent over the wire for MySQL replication while also dramatically reducing the overall
storage space needed to retain binary logs (for replication, backup and recovery, CDC, etc). For larger installations this was a very desirable feature and while you could
technically use it with Vitess (the MySQL replica-sets making up each shard could use it fine) there was one very big limitation — [VReplication workflows](https://vitess.io/docs/reference/vreplication/vreplication/)
would not work. Given the criticality of VReplication workflows within Vitess, this meant that in practice this MySQL feature was not usable within Vitess clusters.

We have addressed this issue in [PR #12950](https://github.com/vitessio/vitess/pull/12950) by adding support for processing the compressed transaction events in VReplication,
without any (known) limitations.

### <a id="vtgate"/>VTGate

#### <a id="stream-execute"/>Modified StreamExecute GRPC API

Earlier VTGate grpc api for `StreamExecute` did not return the session in the response.
Even though the underlying implementation supported transactions and other features that requires session persistence.
With [PR #13131](https://github.com/vitessio/vitess/pull/13131) VTGate will return the session to the client
so that it can be persisted with the client and sent back to VTGate on the next api call.

This does not impact anyone using the mysql client library to connect to VTGate.
This could be a breaking change for grpc api users based on how they have implemented their grpc clients.

#### <a id="insert-planner"/> Insert Planning with Gen4

Gen4 planner was made default in v14 for `SELECT` queries. In v15 `UPDATE` and `DELETE` queries were moved to Gen4 framework.
With this release `INSERT` queries are moved to Gen4.

Clients can move to old v3 planner for inserts by using `V3Insert` planner version with `--planner-version` vtgate flag or with comment directive `/*vt+ planner=<planner_version>` for individual query.

### <a id="deprecations-and-deletions"/>Deprecations and Deletions

- The deprecated `automation` and `automationservice` protobuf definitions and associated client and server packages have been removed.
- Auto-population of DDL revert actions and tables at execution-time has been removed. This is now handled entirely at enqueue-time.
- Backwards-compatibility for failed migrations without a `completed_timestamp` has been removed (see https://github.com/vitessio/vitess/issues/8499).
- The deprecated `Key`, `Name`, `Up`, and `TabletExternallyReparentedTimestamp` fields were removed from the JSON representation of `TabletHealth` structures.
- The `MYSQL_FLAVOR` environment variable is no longer used.
- The `--enable-query-plan-field-caching`/`--enable_query_plan_field_caching` vttablet flag was deprecated in v15 and has now been removed.

#### <a id="deprecated-flags"/>Deprecated Command Line Flags

- Flag `vtctld_addr` has been deprecated and will be deleted in a future release. This affects `vtgate`, `vttablet` and `vtcombo`.
- The flag `schema_change_check_interval` used to accept either a Go duration value (e.g. `1m` or `30s`) or a bare integer, which was treated as seconds.
  This behavior was deprecated in v15.0.0 and has been removed.
  `schema_change_check_interval` now **only** accepts Go duration values. This affects `vtctld`.
- The flag `durability_policy` is no longer used by vtctld. Instead it reads the durability policies for all keyspaces from the topology server.
- The flag `use_super_read_only` is deprecated and will be removed in a later release. This affects `vttablet`.
- The flag `queryserver-config-schema-change-signal-interval` is deprecated and will be removed in a later release. This affects `vttablet`.
  Schema-tracking has been refactored in this release to not use polling anymore, therefore the signal interval isn't required anymore.

In `vttablet` various flags that took float values as seconds have updated to take the standard duration syntax as well.
Float-style parsing is now deprecated and will be removed in a later release.
For example, instead of `--queryserver-config-query-pool-timeout 12.2`, use `--queryserver-config-query-pool-timeout 12s200ms`.
Affected flags and YAML config keys:

- `degraded_threshold`
- `heartbeat_interval`
- `heartbeat_on_demand_duration`
- `health_check_interval`
- `queryserver-config-idle-timeout`
- `queryserver-config-pool-conn-max-lifetime`
- `queryserver-config-olap-transaction-timeout`
- `queryserver-config-query-timeout`
- `queryserver-config-query-pool-timeout`
- `queryserver-config-schema-reload-time`
- `queryserver-config-schema-change-signal-interval`
- `queryserver-config-stream-pool-timeout`
- `queryserver-config-stream-pool-idle-timeout`
- `queryserver-config-transaction-timeout`
- `queryserver-config-txpool-timeout`
- `queryserver-config-txpool-idle-timeout`
- `shutdown_grace_period`
- `unhealthy_threshold`

#### <a id="deprecated-stats"/>Deprecated Stats

These stats are deprecated in v17.

| Deprecated stat | Supported alternatives |
|-|-|
| `backup_duration_seconds` | `BackupDurationNanoseconds` |
| `restore_duration_seconds` | `RestoreDurationNanoseconds` |

<<<<<<< HEAD
### <a id="deprecated-vtgr"/>Deprecated `vtgr`

The `vtgr` component has been deprecated, also see https://github.com/vitessio/vitess/issues/13300. In Vitess 18 `vtgr` will be removed.
=======
#### <a id="deprecated-k8stopo"/>Deprecated `k8stopo`

The `k8stopo` has been deprecated, also see https://github.com/vitessio/vitess/issues/13298. With Vitess 18 the `k8stopo` will be removed.
>>>>>>> a3ea8b7d

------------
The entire changelog for this release can be found [here](https://github.com/vitessio/vitess/blob/main/changelog/17.0/17.0.0/changelog.md).

The release includes 432 commits (excluding merges)

Thanks to all our contributors: @Ayman161803, @GuptaManan100, @L3o-pold, @Phanatic, @WilliamLu99, @adsr, @ajm188, @andylim-duo, @arthurschreiber, @austenLacy, @cuishuang, @dasl-, @dbussink, @deepthi, @dependabot[bot], @ejortegau, @fatih, @frouioui, @github-actions[bot], @harshit-gangal, @hkdsun, @jeremycole, @jhump, @johanstenberg92, @jwangace, @kevinpurwito, @kovyrin, @lixin963, @mattlord, @maxbrunet, @maxenglander, @mdlayher, @moberghammer, @notfelineit, @olyazavr, @pbibra, @pnacht, @rohit-nayak-ps, @rsajwani, @shlomi-noach, @systay, @timvaillancourt, @twthorn, @vbalys, @vinimdocarmo, @vitess-bot[bot], @vmg, @yoheimuta<|MERGE_RESOLUTION|>--- conflicted
+++ resolved
@@ -35,11 +35,8 @@
   - **[Deprecations and Deletions](#deprecations-and-deletions)**
     - [Deprecated Flags](#deprecated-flags)
     - [Deprecated Stats](#deprecated-stats)
-<<<<<<< HEAD
     - [`vtgr` Deprecated](#deprecated-vtgr)
-=======
-    - [`k8stopo` deprecated](#deprecated-k8stopo)
->>>>>>> a3ea8b7d
+    - [`k8stopo` Deprecated](#deprecated-k8stopo)
 
 
 ## <a id="major-changes"/>Major Changes
@@ -456,15 +453,13 @@
 | `backup_duration_seconds` | `BackupDurationNanoseconds` |
 | `restore_duration_seconds` | `RestoreDurationNanoseconds` |
 
-<<<<<<< HEAD
 ### <a id="deprecated-vtgr"/>Deprecated `vtgr`
 
 The `vtgr` component has been deprecated, also see https://github.com/vitessio/vitess/issues/13300. In Vitess 18 `vtgr` will be removed.
-=======
+
 #### <a id="deprecated-k8stopo"/>Deprecated `k8stopo`
 
 The `k8stopo` has been deprecated, also see https://github.com/vitessio/vitess/issues/13298. With Vitess 18 the `k8stopo` will be removed.
->>>>>>> a3ea8b7d
 
 ------------
 The entire changelog for this release can be found [here](https://github.com/vitessio/vitess/blob/main/changelog/17.0/17.0.0/changelog.md).
