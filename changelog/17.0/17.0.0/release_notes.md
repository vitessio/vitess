--- conflicted
+++ resolved
@@ -11,12 +11,8 @@
     - [Keyspace name validation in TopoServer](#keyspace-name-validation)
     - [Shard name validation in TopoServer](#shard-name-validation)
     - [Compression CLI flags removed from vtctld and vtctldclient binaries](#remove-compression-flags-from-vtctld-binaries)
-<<<<<<< HEAD
-    - [VtctldClient command RestoreFromBackup will now use the correct context](#VtctldClient-RestoreFromBackup)
     - [VTTablet Restore Metrics](#vttablet-restore-metrics)
-=======
     - [VtctldClient command RestoreFromBackup will now use the correct context](#vtctldclient-command-restorefrombackup-will-now-use-the-correct-context)
->>>>>>> a4854ccc
   - **[New command line flags and behavior](#new-flag)**
     - [Builtin backup: read buffering flags](#builtin-backup-read-buffering-flags)
     - [Manifest backup external decompressor command](#manifest-backup-external-decompressor-command)
