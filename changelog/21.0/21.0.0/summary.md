--- conflicted
+++ resolved
@@ -3,30 +3,6 @@
 ### Table of Contents
 
 - **[Major Changes](#major-changes)**
-<<<<<<< HEAD
-  - **[Deprecations and Deletions](#deprecations-and-deletions)**
-    - [Deletion of deprecated metrics](#metric-deletion)
-    - [VTTablet Flags](#vttablet-flags)
-    - [Metrics](#deprecations-metrics)
-  - **[Traffic Mirroring](#traffic-mirroring)**
-  - **[New VTGate Shutdown Behavior](#new-vtgate-shutdown-behavior)**
-  - **[Tablet Throttler: Multi-Metric support](#tablet-throttler)**
-  - **[Allow Cross Cell Promotion in PRS](#allow-cross-cell)**
-  - **[Support for recursive CTEs](#recursive-cte)**
-  - **[VTGate Tablet Balancer](#tablet-balancer)**
-  - **[Query Timeout Override](#query-timeout)**
-  - **[Dynamic VReplication Configuration](#dynamic-vreplication-configuration)**
-  - **[Errant GTIDs Count Metric](#errant-gtid-metric)**
-
-## <a id="major-changes"/>Major Changes
-
-### <a id="deprecations-and-deletions"/>Deprecations and Deletions
-
-#### <a id="metric-deletion"/>Deletion of deprecated metrics
-
-The following metrics that were deprecated in the previous release, have now been deleted.
-
-=======
     - **[Deprecations and Deletions](#deprecations-and-deletions)**
         - [Deprecated VTTablet Flags](#vttablet-flags)
         - [Deletion of deprecated metrics](#metric-deletion)
@@ -45,6 +21,8 @@
     - **[Errant GTID Detection on VTTablets](#errant-gtid-vttablet)**
     - **[Automatically Replace MySQL auto_increment Clauses with Vitess Sequences](#auto-replace-mysql-autoinc-with-seq)**
     - **[Experimental MySQL 8.4 support](#experimental-mysql-84)**
+    - **[Errant GTIDs Count Metric](#errant-gtid-metric)**
+
 
 ## <a id="major-changes"/>Major Changes</a>
 
@@ -58,7 +36,6 @@
 #### <a id="metric-deletion"/>Deletion of deprecated metrics</a>
 
 The following VTOrc metrics were deprecated in `v20`. They have now been deleted.
->>>>>>> 670570d5
 
 |                 Metric Name                  |
 |:--------------------------------------------:|
@@ -179,16 +156,6 @@
 Example usage:
 `select /*vt+ QUERY_TIMEOUT_MS=30 */ col from tbl`
 
-<<<<<<< HEAD
-### <a id="dynamic-vreplication-configuration"/>Dynamic VReplication Configuration
-Currently many of the configuration options for VReplication Workflows are vttablet flags. This means that any change 
-requires restarts of vttablets. We now allow these to be overridden while creating a workflow or dynamically once
-the workflow is in progress. See https://github.com/vitessio/vitess/pull/16583 for details.
-
-### <a id="errant-gtid-metric"/>Errant GTIDs Count Metric
-A new metric called `ErrantGTIDCounts` has been added to the `VTOrc` component. 
-This metric shows the count of the errant GTIDs in the tablets.
-=======
 ### <a id="new-backup-engine"/>New Backup Engine (EXPERIMENTAL)</a>
 
 We are introducing a new backup engine for logical backups in order to support use cases that require something other 
@@ -258,4 +225,7 @@
 ### <a id="experimental-mysql-84"/>Experimental MySQL 8.4 support
 
 We have added experimental support for MySQL 8.4. It passes the Vitess test suite, but it is otherwise not yet tested. We are looking for feedback from the community to improve this to move support out of the experimental phase in a future release.
->>>>>>> 670570d5
+
+### <a id="errant-gtid-metric"/>Errant GTIDs Count Metric
+A new metric called `ErrantGTIDCounts` has been added to the `VTOrc` component. 
+This metric shows the count of the errant GTIDs in the tablets.