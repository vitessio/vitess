
## Summary

### Table of Contents

- **[Major Changes](#major-changes)**
<<<<<<< HEAD
  - **[Deprecations](#deprecations)**
    - [Metrics](#deprecations-metrics) 
  - **[Deletions](#deletions)** 
=======
  - **[Deprecations and Deletions](#deprecations-and-deletions)**
>>>>>>> 75aee8ab
    - [Deletion of deprecated metrics](#metric-deletion)
    - [VTTablet Flags](#vttablet-flags)
  - **[Traffic Mirroring](#traffic-mirroring)**
  - **[New VTGate Shutdown Behavior](#new-vtgate-shutdown-behavior)**
  - **[Tablet Throttler: Multi-Metric support](#tablet-throttler)**

## <a id="major-changes"/>Major Changes

<<<<<<< HEAD
### <a id="deprecations"/>Deprecations

#### <a id="deprecations-metrics"/>Metrics

The following metrics are now deprecated, if provided please use their replacement.

| Component  |      Metric Name      |           Replaced By           |
|------------|:---------------------:|:-------------------------------:|
| `vttablet` |  `QueryCacheLength`   |  `TabletQueryPlanCacheLength`   |
| `vttablet` |   `QueryCacheSize`    |   `TabletQueryPlanCacheSize`    |
| `vttablet` | `QueryCacheCapacity`  | `TabletQueryPlanCacheCapacity`  |
| `vttablet` | `QueryCacheEvictions` | `TabletQueryPlanCacheEvictions` |
| `vttablet` |   `QueryCacheHits`    |   `TabletQueryPlanCacheHits`    |
| `vttablet` |  `QueryCacheMisses`   |  `TabletQueryPlanCacheMisses`   |


### <a id="deletions"/>Deletions
=======
### <a id="deprecations-and-deletions"/>Deprecations and Deletions
>>>>>>> 75aee8ab

#### <a id="metric-deletion"/>Deletion of deprecated metrics

The following metrics that were deprecated in the previous release, have now been deleted.


|                 Metric Name                  |
|:--------------------------------------------:|
|           `analysis.change.write`            |        
|                `audit.write`                 |     
|            `discoveries.attempt`             |          
|              `discoveries.fail`              |        
| `discoveries.instance_poll_seconds_exceeded` | 
|          `discoveries.queue_length`          |       
|          `discoveries.recent_count`          |        
|               `instance.read`                |            
|           `instance.read_topology`           |       
|         `emergency_reparent_counts`          |       
|          `planned_reparent_counts`           |      
|      `reparent_shard_operation_timings`      |  

#### <a id="vttablet-flags"/>VTTablet Flags

- `queryserver-enable-settings-pool` flag, added in v15, has been on by default since v17. 
It is now deprecated and will be removed in a future release.

### <a id="traffic-mirroring"/>Traffic Mirroring

Traffic mirroring is intended to help reduce some of the uncertainty inherent to `MoveTables SwitchTraffic`. When traffic mirroring is enabled, VTGate will mirror a percentage of traffic from one keyspace to another.

Mirror rules may be enabled through `vtctldclient` with `MoveTables MirrorTraffic`. For example:

```bash
$ vtctldclient --server :15999 MoveTables --target-keyspace customer --workflow commerce2customer MirrorTraffic --percent 5.0
```

Mirror rules can be inspected with `GetMirrorRules`.

### <a id="new-vtgate-shutdown-behavior"/>New VTGate Shutdown Behavior

We added a new option to affect the VTGate shutdown process in v21 by using a connection drain timeout rather than the older activity drain timeout.
The goal of this new behavior, connection draining option, is to disallow new connections when VTGate is shutting down,
but continue allowing existing connections to finish their work until they manually disconnect or until the `--onterm_timeout` timeout is reached,
without getting a `Server shutdown in progress` error.

This new behavior can be enabled by specifying the new `--mysql-server-drain-onterm` flag to VTGate.

See more information about this change by [reading its RFC](https://github.com/vitessio/vitess/issues/15971).

### <a id="tablet-throttler"/>Tablet Throttler: Multi-Metric support

Up till `v20`, the tablet throttler would only monitor and use a single metric. That would be replication lag, by default, or could be the result of a custom query. `v21` introduces a major redesign where the throttler monitors and uses multiple metrics at the same time, including the above two.

Backwards compatible with `v20`, the default behavior in `v21` is to monitor all metrics, but only use `lag` (if the cutsom query is undefined) or the `cutsom` metric (if the custom query is defined). A `v20` `PRIMARY` is compatible with a `v21` `REPLICA`, and a `v21` `PRIMARY` is compatible with a `v20` `REPLICA`.

However, with `v21` it is possible to assign any combination of metrics (one or more) for a given app. The throttler would then accept or reject the app's requests based on the health of _all_ assigned metrics. `v21` comes with a preset list metrics, expected to be expanded:

- `lag`: replication lag based on heartbeat injection.
- `threads_running`: concurrent active threads on the MySQL server.
- `loadavg`: per core load average measured on the tablet instance/pod.
- `custom`: the result of a custom query executed on the MySQL server.

Each metric has a factory threshold which can be overridden by the `UpdateThrottlerConfig` command.

The throttler also supports the catch-all `"all"` app name, and it is thus possible to assign metrics to _all_ apps. Explicit app to metric assignments will override the catch-all configuration.

Metrics are assigned a default _scope_, which could be `self` (isolated to the tablet) or `shard` (max, aka _worst_ value among shard tablets). It is further possible to require a different scope for each metric.<|MERGE_RESOLUTION|>--- conflicted
+++ resolved
@@ -4,42 +4,17 @@
 ### Table of Contents
 
 - **[Major Changes](#major-changes)**
-<<<<<<< HEAD
-  - **[Deprecations](#deprecations)**
-    - [Metrics](#deprecations-metrics) 
-  - **[Deletions](#deletions)** 
-=======
-  - **[Deprecations and Deletions](#deprecations-and-deletions)**
->>>>>>> 75aee8ab
+  - **[Deprecations and Deletions](#deprecations-and-deletions)** 
     - [Deletion of deprecated metrics](#metric-deletion)
     - [VTTablet Flags](#vttablet-flags)
+    - [Metrics](#deprecations-metrics) 
   - **[Traffic Mirroring](#traffic-mirroring)**
   - **[New VTGate Shutdown Behavior](#new-vtgate-shutdown-behavior)**
   - **[Tablet Throttler: Multi-Metric support](#tablet-throttler)**
 
 ## <a id="major-changes"/>Major Changes
 
-<<<<<<< HEAD
-### <a id="deprecations"/>Deprecations
-
-#### <a id="deprecations-metrics"/>Metrics
-
-The following metrics are now deprecated, if provided please use their replacement.
-
-| Component  |      Metric Name      |           Replaced By           |
-|------------|:---------------------:|:-------------------------------:|
-| `vttablet` |  `QueryCacheLength`   |  `TabletQueryPlanCacheLength`   |
-| `vttablet` |   `QueryCacheSize`    |   `TabletQueryPlanCacheSize`    |
-| `vttablet` | `QueryCacheCapacity`  | `TabletQueryPlanCacheCapacity`  |
-| `vttablet` | `QueryCacheEvictions` | `TabletQueryPlanCacheEvictions` |
-| `vttablet` |   `QueryCacheHits`    |   `TabletQueryPlanCacheHits`    |
-| `vttablet` |  `QueryCacheMisses`   |  `TabletQueryPlanCacheMisses`   |
-
-
-### <a id="deletions"/>Deletions
-=======
 ### <a id="deprecations-and-deletions"/>Deprecations and Deletions
->>>>>>> 75aee8ab
 
 #### <a id="metric-deletion"/>Deletion of deprecated metrics
 
@@ -65,6 +40,20 @@
 
 - `queryserver-enable-settings-pool` flag, added in v15, has been on by default since v17. 
 It is now deprecated and will be removed in a future release.
+
+#### <a id="deprecations-metrics"/>Metrics
+
+The following metrics are now deprecated, if provided please use their replacement.
+
+| Component  |      Metric Name      |           Replaced By           |
+|------------|:---------------------:|:-------------------------------:|
+| `vttablet` |  `QueryCacheLength`   |  `TabletQueryPlanCacheLength`   |
+| `vttablet` |   `QueryCacheSize`    |   `TabletQueryPlanCacheSize`    |
+| `vttablet` | `QueryCacheCapacity`  | `TabletQueryPlanCacheCapacity`  |
+| `vttablet` | `QueryCacheEvictions` | `TabletQueryPlanCacheEvictions` |
+| `vttablet` |   `QueryCacheHits`    |   `TabletQueryPlanCacheHits`    |
+| `vttablet` |  `QueryCacheMisses`   |  `TabletQueryPlanCacheMisses`   |
+
 
 ### <a id="traffic-mirroring"/>Traffic Mirroring
 
