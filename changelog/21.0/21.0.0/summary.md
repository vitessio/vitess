## Summary

### Table of Contents

- **[Major Changes](#major-changes)**
<<<<<<< HEAD
  - **[Deprecations and Deletions](#deprecations-and-deletions)**
    - [Deletion of deprecated metrics](#metric-deletion)
    - [VTTablet Flags](#vttablet-flags)
    - [Metrics](#deprecations-metrics)
  - **[Traffic Mirroring](#traffic-mirroring)**
  - **[New VTGate Shutdown Behavior](#new-vtgate-shutdown-behavior)**
  - **[Tablet Throttler: Multi-Metric support](#tablet-throttler)**
  - **[Allow Cross Cell Promotion in PRS](#allow-cross-cell)**
  - **[Support for recursive CTEs](#recursive-cte)**
  - **[VTGate Tablet Balancer](#tablet-balancer)**
  - **[Query Timeout Override](#query-timeout)**
  - **[New Backup Engine](#new-backup-engine)**
  - **[Dynamic VReplication Configuration](#dynamic-vreplication-configuration)**
=======
    - **[Deprecations and Deletions](#deprecations-and-deletions)**
        - [Deletion of deprecated metrics](#metric-deletion)
        - [VTTablet Flags](#vttablet-flags)
        - [Metrics](#deprecations-metrics)
    - **[Traffic Mirroring](#traffic-mirroring)**
    - **[New VTGate Shutdown Behavior](#new-vtgate-shutdown-behavior)**
    - **[Tablet Throttler: Multi-Metric support](#tablet-throttler)**
    - **[Allow Cross Cell Promotion in PRS](#allow-cross-cell)**
    - **[Support for recursive CTEs](#recursive-cte)**
    - **[VTGate Tablet Balancer](#tablet-balancer)**
    - **[Query Timeout Override](#query-timeout)**
    - **[Dynamic VReplication Configuration](#dynamic-vreplication-configuration)**
    - **[Reference Table Materialization](#reference-table-materialization)**
>>>>>>> 6d43afc1

## <a id="major-changes"/>Major Changes

### <a id="deprecations-and-deletions"/>Deprecations and Deletions

#### <a id="metric-deletion"/>Deletion of deprecated metrics

The following metrics that were deprecated in the previous release, have now been deleted.

|                 Metric Name                  |
|:--------------------------------------------:|
|           `analysis.change.write`            |        
|                `audit.write`                 |     
|            `discoveries.attempt`             |          
|              `discoveries.fail`              |        
| `discoveries.instance_poll_seconds_exceeded` | 
|          `discoveries.queue_length`          |       
|          `discoveries.recent_count`          |        
|               `instance.read`                |            
|           `instance.read_topology`           |       
|         `emergency_reparent_counts`          |       
|          `planned_reparent_counts`           |      
|      `reparent_shard_operation_timings`      |  

#### <a id="vttablet-flags"/>VTTablet Flags

- `queryserver-enable-settings-pool` flag, added in v15, has been on by default since v17.
  It is now deprecated and will be removed in a future release.

#### <a id="deprecations-metrics"/>Metrics

The following metrics are now deprecated, if provided please use their replacement.

| Component  |      Metric Name      |           Replaced By           |
|------------|:---------------------:|:-------------------------------:|
| `vttablet` |  `QueryCacheLength`   |  `QueryEnginePlanCacheLength`   |
| `vttablet` |   `QueryCacheSize`    |   `QueryEnginePlanCacheSize`    |
| `vttablet` | `QueryCacheCapacity`  | `QueryEnginePlanCacheCapacity`  |
| `vttablet` | `QueryCacheEvictions` | `QueryEnginePlanCacheEvictions` |
| `vttablet` |   `QueryCacheHits`    |   `QueryEnginePlanCacheHits`    |
| `vttablet` |  `QueryCacheMisses`   |  `QueryEnginePlanCacheMisses`   |

### <a id="traffic-mirroring"/>Traffic Mirroring

Traffic mirroring is intended to help reduce some of the uncertainty inherent to `MoveTables SwitchTraffic`. When
traffic mirroring is enabled, VTGate will mirror a percentage of traffic from one keyspace to another.

Mirror rules may be enabled through `vtctldclient` with `MoveTables MirrorTraffic`. For example:

```bash
$ vtctldclient --server :15999 MoveTables --target-keyspace customer --workflow commerce2customer MirrorTraffic --percent 5.0
```

Mirror rules can be inspected with `GetMirrorRules`.

### <a id="new-vtgate-shutdown-behavior"/>New VTGate Shutdown Behavior

We added a new option to affect the VTGate shutdown process in v21 by using a connection drain timeout rather than the
older activity drain timeout.
The goal of this new behavior, connection draining option, is to disallow new connections when VTGate is shutting down,
but continue allowing existing connections to finish their work until they manually disconnect or until
the `--onterm_timeout` timeout is reached,
without getting a `Server shutdown in progress` error.

This new behavior can be enabled by specifying the new `--mysql-server-drain-onterm` flag to VTGate.

See more information about this change by [reading its RFC](https://github.com/vitessio/vitess/issues/15971).

### <a id="tablet-throttler"/>Tablet Throttler: Multi-Metric support

Up till `v20`, the tablet throttler would only monitor and use a single metric. That would be replication lag, by
default, or could be the result of a custom query. `v21` introduces a major redesign where the throttler monitors and
uses multiple metrics at the same time, including the above two.

Backwards compatible with `v20`, the default behavior in `v21` is to monitor all metrics, but only use `lag` (if the
cutsom query is undefined) or the `cutsom` metric (if the custom query is defined). A `v20` `PRIMARY` is compatible with
a `v21` `REPLICA`, and a `v21` `PRIMARY` is compatible with a `v20` `REPLICA`.

However, with `v21` it is possible to assign any combination of metrics (one or more) for a given app. The throttler
would then accept or reject the app's requests based on the health of _all_ assigned metrics. `v21` comes with a preset
list metrics, expected to be expanded:

- `lag`: replication lag based on heartbeat injection.
- `threads_running`: concurrent active threads on the MySQL server.
- `loadavg`: per core load average measured on the tablet instance/pod.
- `custom`: the result of a custom query executed on the MySQL server.

Each metric has a factory threshold which can be overridden by the `UpdateThrottlerConfig` command.

The throttler also supports the catch-all `"all"` app name, and it is thus possible to assign metrics to _all_ apps.
Explicit app to metric assignments will override the catch-all configuration.

Metrics are assigned a default _scope_, which could be `self` (isolated to the tablet) or `shard` (max, aka _worst_
value among shard tablets). It is further possible to require a different scope for each metric.

### <a id="allow-cross-cell"/>Allow Cross Cell Promotion in PRS

Up until now if the users wanted to promote a replica in a different cell than the current primary
using `PlannedReparentShard`, they had to specify the new primary with the `--new-primary` flag.

We have now added a new flag `--allow-cross-cell-promotion` that lets `PlannedReparentShard` choose a primary in a
different cell even if no new primary is provided explicitly.

### <a id="recursive-cte"/>Experimental support for recursive CTEs

We have added experimental support for recursive CTEs in Vitess. We are marking it as experimental because it is not yet
fully tested and may have some limitations. We are looking for feedback from the community to improve this feature.

### <a id="tablet-balancer"/>VTGate Tablet Balancer

When a VTGate routes a query and has multiple available tablets for a given shard / tablet type (e.g. REPLICA), the
current default behavior routes the query with local cell affinity and round robin policy. The VTGate Tablet Balancer
provides an alternate mechanism that routes queries to maintain an even distribution of query load to each tablet, while
preferentially routing to tablets in the same cell as the VTGate.

The tablet balancer is enabled by a new flag `--enable-balancer` and configured by `--balancer-vtgate-cells`
and `--balancer-keyspaces`.

See [RFC for details](https://github.com/vitessio/vitess/issues/12241).

### <a id="query-timeout"/>Query Timeout Override

VTGate sends an authoritative query timeout to VTTablet when the `QUERY_TIMEOUT_MS` comment directive,
`query_timeout` session system variable, or `query-timeout` flag is set.
The order of precedence is: `QUERY_TIMEOUT_MS` > `query_timeout` > `query-timeout`.
VTTablet overrides its default query timeout with the value received from VTGate.
All timeouts are specified in milliseconds.

When a query is executed inside a transaction, this behavior does not apply; instead,
the smaller of the transaction timeout or the query timeout from VTGate is used.

A query can also be set to have no timeout by using the `QUERY_TIMEOUT_MS` comment directive with a value of `0`.

Example usage:
`select /*vt+ QUERY_TIMEOUT_MS=30 */ col from tbl`

### <a id="new-backup-engine"/>New Backup Engine (EXPERIMENTAL)

We are introducing a backup engine supporting logical backups starting on v21 to support use cases that require something else besides physical backups. This is experimental and is based on the 
[MySQL Shell](https://dev.mysql.com/doc/mysql-shell/8.0/en/).

The new engine is enabled by using `--backup_engine_implementation=mysqlshell`. There are other options that are required, so [check the docs](https://vitess.io/docs/21.0/user-guides/operating-vitess/backup-and-restore/creating-a-backup/) on which options are required and how to use it.

### <a id="dynamic-vreplication-configuration"/>Dynamic VReplication Configuration

Currently many of the configuration options for VReplication Workflows are vttablet flags. This means that any change
requires restarts of vttablets. We now allow these to be overridden while creating a workflow or dynamically once
the workflow is in progress. See https://github.com/vitessio/vitess/pull/16583 for details.

### <a id="reference-table-materialization"/>Reference Table Materialization

There is a new option in [`Materialize` workflows](https://vitess.io/docs/reference/vreplication/materialize/) to keep 
a synced copy of [reference or lookup tables](https://vitess.io/docs/reference/vreplication/reference_tables/) 
(countries, states, zip_codes, etc) from an unsharded keyspace, which holds the source of truth for the reference 
table, to all shards in a sharded keyspace.<|MERGE_RESOLUTION|>--- conflicted
+++ resolved
@@ -3,21 +3,6 @@
 ### Table of Contents
 
 - **[Major Changes](#major-changes)**
-<<<<<<< HEAD
-  - **[Deprecations and Deletions](#deprecations-and-deletions)**
-    - [Deletion of deprecated metrics](#metric-deletion)
-    - [VTTablet Flags](#vttablet-flags)
-    - [Metrics](#deprecations-metrics)
-  - **[Traffic Mirroring](#traffic-mirroring)**
-  - **[New VTGate Shutdown Behavior](#new-vtgate-shutdown-behavior)**
-  - **[Tablet Throttler: Multi-Metric support](#tablet-throttler)**
-  - **[Allow Cross Cell Promotion in PRS](#allow-cross-cell)**
-  - **[Support for recursive CTEs](#recursive-cte)**
-  - **[VTGate Tablet Balancer](#tablet-balancer)**
-  - **[Query Timeout Override](#query-timeout)**
-  - **[New Backup Engine](#new-backup-engine)**
-  - **[Dynamic VReplication Configuration](#dynamic-vreplication-configuration)**
-=======
     - **[Deprecations and Deletions](#deprecations-and-deletions)**
         - [Deletion of deprecated metrics](#metric-deletion)
         - [VTTablet Flags](#vttablet-flags)
@@ -29,9 +14,9 @@
     - **[Support for recursive CTEs](#recursive-cte)**
     - **[VTGate Tablet Balancer](#tablet-balancer)**
     - **[Query Timeout Override](#query-timeout)**
+    - **[New Backup Engine](#new-backup-engine)**
     - **[Dynamic VReplication Configuration](#dynamic-vreplication-configuration)**
     - **[Reference Table Materialization](#reference-table-materialization)**
->>>>>>> 6d43afc1
 
 ## <a id="major-changes"/>Major Changes
 
