--- conflicted
+++ resolved
@@ -3,22 +3,6 @@
 ### Table of Contents
 
 - **[Major Changes](#major-changes)**
-<<<<<<< HEAD
-  - **[Deprecations and Deletions](#deprecations-and-deletions)**
-    - [Deletion of deprecated metrics](#metric-deletion)
-    - [VTTablet Flags](#vttablet-flags)
-    - [Metrics](#deprecations-metrics)
-  - **[Traffic Mirroring](#traffic-mirroring)**
-  - **[New VTGate Shutdown Behavior](#new-vtgate-shutdown-behavior)**
-  - **[Tablet Throttler: Multi-Metric support](#tablet-throttler)**
-  - **[Allow Cross Cell Promotion in PRS](#allow-cross-cell)**
-  - **[Support for recursive CTEs](#recursive-cte)**
-  - **[VTGate Tablet Balancer](#tablet-balancer)**
-  - **[Query Timeout Override](#query-timeout)**
-  - **[Dynamic VReplication Configuration](#dynamic-vreplication-configuration)**
-  - **[New VEXPLAIN Modes: TRACE and KEYS](#new-vexplain-modes)**
-
-=======
     - **[Deprecations and Deletions](#deprecations-and-deletions)**
         - [Deletion of deprecated metrics](#metric-deletion)
         - [VTTablet Flags](#vttablet-flags)
@@ -33,7 +17,7 @@
     - **[New Backup Engine](#new-backup-engine)**
     - **[Dynamic VReplication Configuration](#dynamic-vreplication-configuration)**
     - **[Reference Table Materialization](#reference-table-materialization)**
->>>>>>> 969e018d
+    - **[New VEXPLAIN Modes: TRACE and KEYS](#new-vexplain-modes)**
 
 ## <a id="major-changes"/>Major Changes
 
@@ -183,7 +167,12 @@
 requires restarts of vttablets. We now allow these to be overridden while creating a workflow or dynamically once
 the workflow is in progress. See https://github.com/vitessio/vitess/pull/16583 for details.
 
-<<<<<<< HEAD
+### <a id="reference-table-materialization"/>Reference Table Materialization
+
+There is a new option in [`Materialize` workflows](https://vitess.io/docs/reference/vreplication/materialize/) to keep 
+a synced copy of [reference or lookup tables](https://vitess.io/docs/reference/vreplication/reference_tables/) 
+(countries, states, zip_codes, etc) from an unsharded keyspace, which holds the source of truth for the reference 
+table, to all shards in a sharded keyspace.
 ### <a id="new-vexplain-modes"/>New VEXPLAIN Modes: TRACE and KEYS
 
 #### VEXPLAIN TRACE
@@ -207,12 +196,4 @@
 
 KEYS mode analyzes the query structure without executing it, providing JSON output that includes grouping columns, join columns, filter columns (potential candidates for indexes, primary keys, or sharding keys), and the statement type.
 
-These new VEXPLAIN modes enhance Vitess's query analysis capabilities, allowing for more informed decisions about sharding strategies and query optimization.
-=======
-### <a id="reference-table-materialization"/>Reference Table Materialization
-
-There is a new option in [`Materialize` workflows](https://vitess.io/docs/reference/vreplication/materialize/) to keep 
-a synced copy of [reference or lookup tables](https://vitess.io/docs/reference/vreplication/reference_tables/) 
-(countries, states, zip_codes, etc) from an unsharded keyspace, which holds the source of truth for the reference 
-table, to all shards in a sharded keyspace.
->>>>>>> 969e018d
+These new VEXPLAIN modes enhance Vitess's query analysis capabilities, allowing for more informed decisions about sharding strategies and query optimization.