# Release of Vitess v21.0.0
## Summary

### Table of Contents

- **[Known Issue](#known-issues)**
<<<<<<< HEAD
  - **[Backup reports itself as successful despite failures](#backup-reports-as-successful)**
=======
    - **[Backup reports itself as successful despite failures](#backup-reports-as-successful)**
>>>>>>> d1220c45
- **[Major Changes](#major-changes)**
    - **[Deprecations and Deletions](#deprecations-and-deletions)**
        - [Deprecated VTTablet Flags](#vttablet-flags)
        - [Deletion of deprecated metrics](#metric-deletion)
        - [Deprecated Metrics](#deprecations-metrics)
    - **[Traffic Mirroring](#traffic-mirroring)**
    - **[Atomic Distributed Transaction Support](#atomic-transaction)**
    - **[New VTGate Shutdown Behavior](#new-vtgate-shutdown-behavior)**
    - **[Tablet Throttler: Multi-Metric support](#tablet-throttler)**
    - **[Allow Cross Cell Promotion in PRS](#allow-cross-cell)**
    - **[Support for recursive CTEs](#recursive-cte)**
    - **[VTGate Tablet Balancer](#tablet-balancer)**
    - **[Query Timeout Override](#query-timeout)**
    - **[New Backup Engine](#new-backup-engine)**
    - **[Dynamic VReplication Configuration](#dynamic-vreplication-configuration)**
    - **[Reference Table Materialization](#reference-table-materialization)**
    - **[New VEXPLAIN Modes: TRACE and KEYS](#new-vexplain-modes)**
    - **[Automatically Replace MySQL auto_increment Clauses with Vitess Sequences](#auto-replace-mysql-autoinc-with-seq)**
    - **[Experimental MySQL 8.4 support](#experimental-mysql-84)**
    - **[Current Errant GTIDs Count Metric](#errant-gtid-metric)**
    - **[vtctldclient ChangeTabletTags](#vtctldclient-changetablettags)**
    - **[Support for specifying expected primary in reparents](#reparents-expectedprimary)**

## <a id="known-issue"/>Known Issue</a>

### <a id="backup-reports-as-successful"/>Backup reports itself as successful despite failures</a>

In this release, we identified an issue where a backup may succeed even if a file fails to be backed up.
Leading to a successful backup, even if some errors occurred.
This only happen with the Builtin Backup Engine, and when all files have already been initiated in the backup process.
For more details, please refer to the related GitHub Issue https://github.com/vitessio/vitess/issues/17063.

## <a id="major-changes"/>Major Changes</a>

### <a id="deprecations-and-deletions"/>Deprecations and Deletions</a>

#### <a id="vttablet-flags"/>Deprecated VTTablet Flags</a>

- `queryserver-enable-settings-pool` flag, added in `v15`, has been on by default since `v17`.
  It is now deprecated and will be removed in a future release.

#### <a id="metric-deletion"/>Deletion of deprecated metrics</a>

The following VTOrc metrics were deprecated in `v20`. They have now been deleted.

|                 Metric Name                  |
|:--------------------------------------------:|
|           `analysis.change.write`            |        
|                `audit.write`                 |     
|            `discoveries.attempt`             |          
|              `discoveries.fail`              |        
| `discoveries.instance_poll_seconds_exceeded` | 
|          `discoveries.queue_length`          |       
|          `discoveries.recent_count`          |        
|               `instance.read`                |            
|           `instance.read_topology`           |       
|         `emergency_reparent_counts`          |       
|          `planned_reparent_counts`           |      
|      `reparent_shard_operation_timings`      |  

#### <a id="deprecations-metrics"/>Deprecated Metrics</a>

The following metrics are now deprecated and will be deleted in a future release, please use their replacements.

| Component  |      Metric Name      |           Replaced By           |
|------------|:---------------------:|:-------------------------------:|
| `vttablet` |  `QueryCacheLength`   |  `QueryEnginePlanCacheLength`   |
| `vttablet` |   `QueryCacheSize`    |   `QueryEnginePlanCacheSize`    |
| `vttablet` | `QueryCacheCapacity`  | `QueryEnginePlanCacheCapacity`  |
| `vttablet` | `QueryCacheEvictions` | `QueryEnginePlanCacheEvictions` |
| `vttablet` |   `QueryCacheHits`    |   `QueryEnginePlanCacheHits`    |
| `vttablet` |  `QueryCacheMisses`   |  `QueryEnginePlanCacheMisses`   |

### <a id="traffic-mirroring"/>Traffic Mirroring</a>

Traffic mirroring is intended to help reduce some of the uncertainty inherent to `MoveTables SwitchTraffic`. When
traffic mirroring is enabled, VTGate will mirror a percentage of traffic from one keyspace to another.

Mirror rules may be enabled through `vtctldclient` with `MoveTables MirrorTraffic`. For example:

```bash
$ vtctldclient --server :15999 MoveTables --target-keyspace customer --workflow commerce2customer MirrorTraffic --percent 5.0
```

Mirror rules can be inspected with `GetMirrorRules`.

### <a id="atomic-transaction"/>Atomic Distributed Transaction Support</a>

We have introduced atomic distributed transactions as an experimental feature.
Users can now run multi-shard transactions with stronger guarantees. 
Vitess now provides two modes of transactional guarantees for multi-shard transactions: Best Effort and Atomic. 
These can be selected based on the user’s requirements and the trade-offs they are willing to make.

Follow the documentation to enable [Atomic Distributed Transaction](https://vitess.io/docs/21.0/reference/features/distributed-transaction/)

For more details on the implementation and trade-offs, please refer to the [RFC](https://github.com/vitessio/vitess/issues/16245)

### <a id="new-vtgate-shutdown-behavior"/>New VTGate Shutdown Behavior</a>

We added a new option to VTGate to disallow new connections while VTGate is shutting down,
while allowing existing connections to finish their work until they manually disconnect or until
the `--onterm_timeout` is reached, without getting a `Server shutdown in progress` error.

This new behavior can be enabled by specifying the new `--mysql-server-drain-onterm` flag to VTGate.

You can find more information about this option in the [RFC](https://github.com/vitessio/vitess/issues/15971).

### <a id="tablet-throttler"/>Tablet Throttler: Multi-Metric support</a>

Up until `v20`, the tablet throttler would only monitor and use a single metric. That would be replication lag, by
default, or could be the result of a custom query. In this release, we introduce a major redesign so that the throttler 
monitors and uses multiple metrics at the same time, including the above two.

The default behavior now is to monitor all metrics, but only use `lag` (if the custom query is undefined) or the `custom` 
metric (if the custom query is defined). This is backwards-compatible with `v20`. A `v20` `PRIMARY` is compatible with
a `v21` `REPLICA`, and a `v21` `PRIMARY` is compatible with a `v20` `REPLICA`.

However, it is now possible to assign any combination of one or more metrics for a given app. The throttler
would then accept or reject the app's requests based on the health of _all_ assigned metrics. We have provided a pre-defined
list of metrics:

- `lag`: replication lag based on heartbeat injection.
- `threads_running`: concurrent active threads on the MySQL server.
- `loadavg`: per core load average measured on the tablet instance/pod.
- `custom`: the result of a custom query executed on the MySQL server.

Each metric has a default threshold which can be overridden by the `UpdateThrottlerConfig` command.

The throttler also supports the catch-all `"all"` app name, and it is thus possible to assign metrics to **all** apps.
Explicit app to metric assignments will override the catch-all configuration.

Metrics are assigned a default _scope_, which could be `self` (isolated to the tablet) or `shard` (max, aka **worst**
value among shard tablets). It is further possible to require a different scope for each metric.

### <a id="allow-cross-cell"/>Allow Cross Cell Promotion in PRS</a>

Up until now if the users wanted to promote a replica in a different cell from the current primary
using `PlannedReparentShard`, they had to specify the new primary with the `--new-primary` flag.

We have now added a new flag `--allow-cross-cell-promotion` that lets `PlannedReparentShard` choose a primary in a
different cell even if no new primary is provided explicitly.

### <a id="recursive-cte"/>Experimental support for recursive CTEs</a>

We have added experimental support for recursive CTEs in Vitess. We are marking it as experimental because it is not yet
fully tested and may have some limitations. We are looking for feedback from the community to improve this feature.

### <a id="tablet-balancer"/>VTGate Tablet Balancer</a>

When a VTGate routes a query and has multiple available tablets for a given shard / tablet type (e.g. REPLICA), the
current default behavior routes the query with local cell affinity and round robin policy. The VTGate Tablet Balancer
provides an alternate mechanism that routes queries to maintain an even distribution of query load to each tablet, while
preferentially routing to tablets in the same cell as the VTGate.

The tablet balancer is enabled by a new flag `--enable-balancer` and configured by `--balancer-vtgate-cells`
and `--balancer-keyspaces`.

See the [RFC ](https://github.com/vitessio/vitess/issues/12241) for more details on the design and configuration of this feature.

### <a id="query-timeout"/>Query Timeout Override</a>

VTGate sends an authoritative query timeout to VTTablet when the `QUERY_TIMEOUT_MS` comment directive,
`query_timeout` session system variable, or `query-timeout` flag is set.
The order of precedence is: comment directive > session variable > VTGate flag.
VTTablet overrides its default query timeout with the value received from VTGate.
All timeouts are specified in milliseconds.

When a query is executed inside a transaction, there is an additional nuance. The actual timeout used will be the smaller 
of the transaction timeout and the query timeout.

A query can also be set to have no timeout by using the `QUERY_TIMEOUT_MS` comment directive with a value of `0`.

Example usage:
`select /*vt+ QUERY_TIMEOUT_MS=30 */ col from tbl`

### <a id="new-backup-engine"/>New Backup Engine (EXPERIMENTAL)</a>

We are introducing a new backup engine for logical backups in order to support use cases that require something other 
than physical backups. This feature is experimental and is based on [MySQL Shell](https://dev.mysql.com/doc/mysql-shell/8.0/en/).

The new engine is enabled by using `--backup_engine_implementation=mysqlshell`. There are other options that are required, 
so please read the [documentation](https://vitess.io/docs/21.0/user-guides/operating-vitess/backup-and-restore/creating-a-backup/) to learn which options are required and how to configure them.

### <a id="dynamic-vreplication-configuration"/>Dynamic VReplication Configuration</a>

Previously, many of the configuration options for VReplication Workflows had to be provided using VTTablet flags. This 
meant that any change to VReplication configuration required restarting VTTablets. We now allow these to be overridden 
while creating a workflow or dynamically after the workflow is already in progress.

### <a id="reference-table-materialization"/>Reference Table Materialization</a>

There is a new option in [`Materialize` workflows](https://vitess.io/docs/reference/vreplication/materialize/) to keep a synced copy of [reference or lookup tables](https://vitess.io/docs/reference/vreplication/reference_tables/) 
(countries, states, zip codes, etc) from an unsharded keyspace, which holds the source of truth for the reference 
table, to all shards in a sharded keyspace.

### <a id="new-vexplain-modes"/>New VEXPLAIN Modes: TRACE and KEYS</a>

#### VEXPLAIN TRACE

The new `TRACE` mode for `VEXPLAIN` provides a detailed execution trace of queries, showing how they're processed through various 
operators and interactions with tablets. This mode is particularly useful for:

- Identifying performance bottlenecks
- Understanding query execution patterns
- Optimizing complex queries
- Debugging unexpected query behavior

`TRACE` mode runs the query and logs all interactions, returning a JSON representation of the query execution plan with additional 
statistics like number of calls, average rows processed, and number of shards queried.

#### VEXPLAIN KEYS

The `KEYS` mode for `VEXPLAIN` offers a concise summary of query structure, highlighting columns used in joins, filters, and 
grouping operations. This information is crucial for:

- Identifying potential sharding key candidates
- Optimizing query performance
- Analyzing query patterns to inform database design decisions

`KEYS` mode analyzes the query structure without executing it, providing JSON output that includes grouping columns, join columns, 
filter columns (potential candidates for indexes, primary keys, or sharding keys), and the statement type.

These new `VEXPLAIN` modes enhance Vitess's query analysis capabilities, allowing for more informed decisions about sharding 
strategies and query optimization.

### <a id="auto-replace-mysql-autoinc-with-seq"/>Automatically Replace MySQL auto_increment Clauses with Vitess Sequences</a>

In https://github.com/vitessio/vitess/pull/16860 we added support for replacing MySQL `auto_increment` clauses with [Vitess Sequences](https://vitess.io/docs/reference/features/vitess-sequences/), performing all of the setup and initialization
work automatically during the [`MoveTables`](https://vitess.io/docs/reference/vreplication/movetables/) workflow. As part of that work we have deprecated the
[`--remove-sharded-auto-increment` boolean flag](https://vitess.io/docs/20.0/reference/programs/vtctldclient/vtctldclient_movetables/vtctldclient_movetables_create/) and you should begin using the new
[`--sharded-auto-increment-handling` flag](https://vitess.io/docs/21.0/reference/programs/vtctldclient/vtctldclient_movetables/vtctldclient_movetables_create/) instead. Please see the new
[`MoveTables` Auto Increment Handling](https://vitess.io/docs/21.0/reference/vreplication/movetables/#auto-increment-handling) documentation for additional details.

### <a id="experimental-mysql-84"/>Experimental MySQL 8.4 support

We have added experimental support for MySQL 8.4. It passes the Vitess test suite, but it is otherwise not yet tested. We are looking for feedback from the community to improve this to move support out of the experimental phase in a future release.

### <a id="errant-gtid-metric"/>Current Errant GTIDs Count Metric
A new metric called `CurrentErrantGTIDCount` has been added to the `VTOrc` component. 
This metric shows the current count of the errant GTIDs in the tablets.

### <a id="vtctldclient-changetablettags"/>`vtctldclient ChangeTabletTags` command

The `vtctldclient` command `ChangeTabletTags` was added to allow the tags of a tablet to be changed dynamically.

### <a id="reparents-expectedprimary"/>Support specifying expected primary in reparents

The `EmergencyReparentShard` and `PlannedReparentShard` commands and RPCs now support specifying a primary we expect to still be the current primary in order for a reparent operation to be processed. This allows reparents to be conditional on a specific state being true.

------------
The entire changelog for this release can be found [here](https://github.com/vitessio/vitess/blob/main/changelog/21.0/21.0.0/changelog.md).

The release includes 364 merged Pull Requests.

Thanks to all our contributors: @GrahamCampbell, @GuptaManan100, @Utkar5hM, @anshikavashistha, @app/dependabot, @app/vitess-bot, @arthurschreiber, @beingnoble03, @brendar, @cameronmccord2, @chrism1001, @cuishuang, @dbussink, @deepthi, @demmer, @frouioui, @harshit-gangal, @harshitasao, @icyflame, @kirtanchandak, @mattlord, @mattrobenolt, @maxenglander, @mcrauwel, @notfelineit, @perminov, @rafer, @rohit-nayak-ps, @runewake2, @rvrangel, @shanth96, @shlomi-noach, @systay, @timvaillancourt, @vitess-bot
<|MERGE_RESOLUTION|>--- conflicted
+++ resolved
@@ -3,12 +3,8 @@
 
 ### Table of Contents
 
-- **[Known Issue](#known-issues)**
-<<<<<<< HEAD
+- **[Known Issues](#known-issues)**
   - **[Backup reports itself as successful despite failures](#backup-reports-as-successful)**
-=======
-    - **[Backup reports itself as successful despite failures](#backup-reports-as-successful)**
->>>>>>> d1220c45
 - **[Major Changes](#major-changes)**
     - **[Deprecations and Deletions](#deprecations-and-deletions)**
         - [Deprecated VTTablet Flags](#vttablet-flags)
@@ -32,14 +28,14 @@
     - **[vtctldclient ChangeTabletTags](#vtctldclient-changetablettags)**
     - **[Support for specifying expected primary in reparents](#reparents-expectedprimary)**
 
-## <a id="known-issue"/>Known Issue</a>
+## <a id="known-issues"/>Known Issues</a>
 
 ### <a id="backup-reports-as-successful"/>Backup reports itself as successful despite failures</a>
 
-In this release, we identified an issue where a backup may succeed even if a file fails to be backed up.
-Leading to a successful backup, even if some errors occurred.
-This only happen with the Builtin Backup Engine, and when all files have already been initiated in the backup process.
-For more details, please refer to the related GitHub Issue https://github.com/vitessio/vitess/issues/17063.
+In this release, we have identified an issue where a backup may succeed even if one of the underlying files fails to be backed up.
+The underlying errors are ignored and the backup action reports success.
+This issue exists only with the `builtin` backup engine, and it can occur only when the engine has already started backing up all files.
+Please refer to https://github.com/vitessio/vitess/issues/17063 for more details.
 
 ## <a id="major-changes"/>Major Changes</a>
 
