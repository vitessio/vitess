## Summary

### Table of Contents

- **[Major Changes](#major-changes)**
  - **[Deprecations and Deletions](#deprecations-and-deletions)**
    - [VTTablet Flags](#vttablet-flags)
  - **[Docker](#docker)**
    - [New MySQL Image](#mysql-image)
<<<<<<< HEAD
  - **[New Stats](#new-stats)**
    - [Stream Consolidations](#stream-consolidations)
=======
  - **[VTGate](#vtgate)**
    - [`FOREIGN_KEY_CHECKS` is now a Vitess Aware Variable](#fk-checks-vitess-aware)
  - **[Query Compatibility](#query-compatibility)**
    - [`SHOW VSCHEMA KEYSPACES` Query](#show-vschema-keyspaces)
>>>>>>> b3977186

## <a id="major-changes"/>Major Changes

### <a id="deprecations-and-deletions"/>Deprecations and Deletions

- The `MYSQL_FLAVOR` environment variable is now removed from all Docker Images.

#### <a id="vttablet-flags"/>VTTablet Flags

- The following flags — which were deprecated in Vitess 7.0 — have been removed:
`--vreplication_healthcheck_topology_refresh`, `--vreplication_healthcheck_retry_delay`, and `--vreplication_healthcheck_timeout`.
- The `--vreplication_tablet_type` flag is now deprecated and ignored.

### <a id="docker"/>Docker

#### <a id="mysql-image"/>New MySQL Image

In `v19.0` the Vitess team is shipping a new image: `vitess/mysql`.
This lightweight image is a replacement of `vitess/lite` to only run `mysqld`.

Several tags are available to let you choose what version of MySQL you want to use: `vitess/mysql:8.0.30`, `vitess/mysql:8.0.34`.

<<<<<<< HEAD
### <a id="new-stats"/>new stats

#### <a id="stream-consolidations"/>Stream Consolidations

Prior to 19.0 VTTablet reported how much time non-streaming executions spend waiting for consolidations to occur. In 19.0, VTTablet reports a similar stat for streaming executions in `/debug/vars` stat `Waits.Histograms.StreamConsolidations`.
=======
### <a id="vtgate"/>VTGate

#### <a id="fk-checks-vitess-aware"/>`FOREIGN_KEY_CHECKS` is now a Vitess Aware Variable

When VTGate receives a query to change the `FOREIGN_KEY_CHECKS` value for a session, instead of sending the value down to MySQL, VTGate now keeps track of the value and changes the queries by adding `SET_VAR(FOREIGN_KEY_CHECKS=On/Off)` style query optimizer hints wherever required. 

### <a id="query-compatibility"/>Query Compatibility

#### <a id="show-vschema-keyspaces"/>`SHOW VSCHEMA KEYSPACES` Query

A SQL query, `SHOW VSCHEMA KEYSPACES` is now supported in Vitess. This query prints the vschema information
for all the keyspaces. It is useful for seeing the foreign key mode, whether the keyspace is sharded, and if there is an
error in the VSchema for the keyspace.

An example output of the query looks like - 
```sql
mysql> show vschema keyspaces;
+----------+---------+-------------+---------+
| Keyspace | Sharded | Foreign Key | Comment |
+----------+---------+-------------+---------+
| ks       | true    | managed     |         |
| uks      | false   | managed     |         |
+----------+---------+-------------+---------+
2 rows in set (0.01 sec)
```
>>>>>>> b3977186
<|MERGE_RESOLUTION|>--- conflicted
+++ resolved
@@ -7,15 +7,12 @@
     - [VTTablet Flags](#vttablet-flags)
   - **[Docker](#docker)**
     - [New MySQL Image](#mysql-image)
-<<<<<<< HEAD
   - **[New Stats](#new-stats)**
     - [Stream Consolidations](#stream-consolidations)
-=======
   - **[VTGate](#vtgate)**
     - [`FOREIGN_KEY_CHECKS` is now a Vitess Aware Variable](#fk-checks-vitess-aware)
   - **[Query Compatibility](#query-compatibility)**
     - [`SHOW VSCHEMA KEYSPACES` Query](#show-vschema-keyspaces)
->>>>>>> b3977186
 
 ## <a id="major-changes"/>Major Changes
 
@@ -38,13 +35,12 @@
 
 Several tags are available to let you choose what version of MySQL you want to use: `vitess/mysql:8.0.30`, `vitess/mysql:8.0.34`.
 
-<<<<<<< HEAD
 ### <a id="new-stats"/>new stats
 
 #### <a id="stream-consolidations"/>Stream Consolidations
 
 Prior to 19.0 VTTablet reported how much time non-streaming executions spend waiting for consolidations to occur. In 19.0, VTTablet reports a similar stat for streaming executions in `/debug/vars` stat `Waits.Histograms.StreamConsolidations`.
-=======
+
 ### <a id="vtgate"/>VTGate
 
 #### <a id="fk-checks-vitess-aware"/>`FOREIGN_KEY_CHECKS` is now a Vitess Aware Variable
@@ -69,5 +65,4 @@
 | uks      | false   | managed     |         |
 +----------+---------+-------------+---------+
 2 rows in set (0.01 sec)
-```
->>>>>>> b3977186
+```