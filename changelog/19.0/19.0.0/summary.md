--- conflicted
+++ resolved
@@ -6,12 +6,8 @@
   - **[Dropping Support for MySQL 5.7](#drop-support-mysql57)**
   - **[Deprecations and Deletions](#deprecations-and-deletions)**
     - [VTTablet Flags](#vttablet-flags)
-<<<<<<< HEAD
     - [Docker Image vitess/lite](#deprecation-vitess-lite-mysqld)
-=======
-    - [MySQL binary in vitess/lite Docker image](#mysql-binary-in-lite-image)
     - [Explain Statement Format](#explain-stmt-format)
->>>>>>> b4e74597
   - **[Breaking Changes](#breaking-changes)**
      - [ExecuteFetchAsDBA rejects multi-statement SQL](#execute-fetch-as-dba-reject-multi)
   - **[New Stats](#new-stats)**
