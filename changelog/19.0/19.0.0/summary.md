## Summary

### Table of Contents

- **[Major Changes](#major-changes)**
  - **[Dropping Support for MySQL 5.7](#drop-support-mysql57)**
  - **[Deprecations and Deletions](#deprecations-and-deletions)**
    - [VTTablet Flags](#vttablet-flags)
  - **[Docker](#docker)**
    - [New MySQL Image](#mysql-image)
  - **[New Stats](#new-stats)**
    - [Stream Consolidations](#stream-consolidations)
    - [Build Version in `/debug/vars`](#build-version-in-debug-vars)
  - **[Planned Reparent Shard](#planned-reparent-shard)**
    - [`--tolerable-replication-lag` Sub-flag](#tolerable-repl-lag)
  - **[Query Compatibility](#query-compatibility)**
    - [Multi Table Delete Support](#multi-table-delete)
    - [`SHOW VSCHEMA KEYSPACES` Query](#show-vschema-keyspaces)
    - [`FOREIGN_KEY_CHECKS` is now a Vitess Aware Variable](#fk-checks-vitess-aware)
    - [Partial Multi-shard Commit Warnings](#partial-multi-shard-commit-warnings)
  - **[Vttestserver](#vttestserver)**
    - [`--vtcombo-bind-host` flag](#vtcombo-bind-host)
- **[Minor Changes](#minor-changes)**
    - **[Apply VSchema](#apply-vschema)**
        - [`--strict` sub-flag and `strict` gRPC field](#strict-flag-and-field)

## <a id="major-changes"/>Major Changes

### <a id="drop-support-mysql57"/>Dropping Support for MySQL 5.7

Oracle has marked MySQL 5.7 end of life as of October 2023. Vitess is also dropping support for MySQL 5.7 from v19 onwards. Users are advised to upgrade to MySQL 8.0 while on v18 version of Vitess before
upgrading to v19.

Vitess will however, continue to support importing from MySQL 5.7 into Vitess even in v19.


### <a id="deprecations-and-deletions"/>Deprecations and Deletions

- The `MYSQL_FLAVOR` environment variable is now removed from all Docker Images.

#### <a id="vttablet-flags"/>VTTablet Flags

- The following flags — which were deprecated in Vitess 7.0 — have been removed:
`--vreplication_healthcheck_topology_refresh`, `--vreplication_healthcheck_retry_delay`, and `--vreplication_healthcheck_timeout`.
- The `--vreplication_tablet_type` flag is now deprecated and ignored.


### <a id="docker"/>Docker

#### <a id="mysql-image"/>New MySQL Image

In `v19.0` the Vitess team is shipping a new image: `vitess/mysql`.
This lightweight image is a replacement of `vitess/lite` to only run `mysqld`.

Several tags are available to let you choose what version of MySQL you want to use: `vitess/mysql:8.0.30`, `vitess/mysql:8.0.34`.


### <a id="new-stats"/>New Stats

#### <a id="stream-consolidations"/>Stream Consolidations

Prior to 19.0 VTTablet reported how much time non-streaming executions spend waiting for consolidations to occur. In 19.0, VTTablet reports a similar stat for streaming executions in `/debug/vars` stat `Waits.Histograms.StreamConsolidations`.

#### <a id="build-version-in-debug-vars"/>Build Version in `/debug/vars`

The build version (e.g., `19.0.0-SNAPSHOT`) has been added to `/debug/vars`, allowing users to programmatically inspect Vitess components' build version at runtime.


### <a id="planned-reparent-shard"/>Planned Reparent Shard

#### <a id="tolerable-repl-lag"/>`--tolerable-replication-lag` Sub-flag

<<<<<<< HEAD
#### <a id="partial-multi-shard-commit-warnings"/>Partial Multi-shard Commit Warnings

When using `multi` transaction mode (the default), it is possible for Vitess to successfully commit to one shard, but fail to commit to a subsequent shard, thus breaking the atomicity of a multi-shard transaction.

In `v19.0`, VTGate reports partial-success commits in warnings, e.g.:

```mysql
mysql> commit;
ERROR 1317 (70100): target: customer.-80.primary: vttablet: rpc error: code = Aborted desc = transaction 1703182545849001001: ended at 2023-12-21 14:07:41.515 EST (exceeded timeout: 30s) (CallerID: userData1)
mysql> show warnings;
+---------+------+----------------------------------------------------------+
| Level   | Code | Message                                                  |
+---------+------+----------------------------------------------------------+
| Warning |  301 | multi-db commit failed after committing to 1 shards: -80 |
+---------+------+----------------------------------------------------------+
1 row in set, 1 warning (0.00 sec)
```

### <a id="vttestserver"/>Vttestserver
=======
A new sub-flag `--tolerable-replication-lag` has been added to the command `PlannedReparentShard` that allows users to specify the amount of replication lag that is considered acceptable for a tablet to be eligible for promotion when Vitess makes the choice of a new primary.
This feature is opt-in and not specifying this sub-flag makes Vitess ignore the replication lag entirely.
>>>>>>> aa98ae9f

A new flag in VTOrc with the same name has been added to control the behaviour of the PlannedReparentShard calls that VTOrc issues.


### <a id="query-compatibility"/>Query Compatibility

#### <a id="multi-table-delete"/> Multi Table Delete Support

Support is added for sharded multi-table delete with target on single table using multiple table join.

Example: `Delete t1 from t1 join t2 on t1.id = t2.id join t3 on t1.col = t3.col where t3.foo = 5 and t2.bar = 7`

More details about how it works is available in [MySQL Docs](https://dev.mysql.com/doc/refman/8.0/en/delete.html)

#### <a id="show-vschema-keyspaces"/>`SHOW VSCHEMA KEYSPACES` Query

A SQL query, `SHOW VSCHEMA KEYSPACES` is now supported in Vitess. This query prints the vschema information
for all the keyspaces. It is useful for seeing the foreign key mode, whether the keyspace is sharded, and if there is an
error in the VSchema for the keyspace.

An example output of the query looks like -
```sql
mysql> show vschema keyspaces;
+----------+---------+-------------+---------+
| Keyspace | Sharded | Foreign Key | Comment |
+----------+---------+-------------+---------+
| ks       | true    | managed     |         |
| uks      | false   | managed     |         |
+----------+---------+-------------+---------+
2 rows in set (0.01 sec)
```

#### <a id="fk-checks-vitess-aware"/>`FOREIGN_KEY_CHECKS` is now a Vitess Aware Variable

When VTGate receives a query to change the `FOREIGN_KEY_CHECKS` value for a session, instead of sending the value down to MySQL, VTGate now keeps track of the value and changes the queries by adding `SET_VAR(FOREIGN_KEY_CHECKS=On/Off)` style query optimizer hints wherever required. 

### <a id="vttestserver"/>Vttestserver

#### <a id="vtcombo-bind-host"/>`--vtcombo-bind-host` flag

A new flag `--vtcombo-bind-host` has been added to vttestserver that allows the users to configure the bind host that vtcombo uses. This is especially useful when running vttestserver as a docker image and you want to run vtctld commands and look at the vtcombo `/debug/status` dashboard.


## <a id="minor-changes"/>Minor Changes

### <a id="apply-vschema"/>Apply VSchema

#### <a id="strict-flag-and-field"/>`--strict` sub-flag and `strict` gRPC field

A new sub-flag `--strict` has been added to the command `ApplyVSchema` `vtctl` command that produces an error if unknown params are found in any Vindexes. An equivalent `strict` field has been added to the `ApplyVSchema` gRPC `vtctld` command.<|MERGE_RESOLUTION|>--- conflicted
+++ resolved
@@ -65,38 +65,14 @@
 
 The build version (e.g., `19.0.0-SNAPSHOT`) has been added to `/debug/vars`, allowing users to programmatically inspect Vitess components' build version at runtime.
 
-
 ### <a id="planned-reparent-shard"/>Planned Reparent Shard
 
 #### <a id="tolerable-repl-lag"/>`--tolerable-replication-lag` Sub-flag
 
-<<<<<<< HEAD
-#### <a id="partial-multi-shard-commit-warnings"/>Partial Multi-shard Commit Warnings
-
-When using `multi` transaction mode (the default), it is possible for Vitess to successfully commit to one shard, but fail to commit to a subsequent shard, thus breaking the atomicity of a multi-shard transaction.
-
-In `v19.0`, VTGate reports partial-success commits in warnings, e.g.:
-
-```mysql
-mysql> commit;
-ERROR 1317 (70100): target: customer.-80.primary: vttablet: rpc error: code = Aborted desc = transaction 1703182545849001001: ended at 2023-12-21 14:07:41.515 EST (exceeded timeout: 30s) (CallerID: userData1)
-mysql> show warnings;
-+---------+------+----------------------------------------------------------+
-| Level   | Code | Message                                                  |
-+---------+------+----------------------------------------------------------+
-| Warning |  301 | multi-db commit failed after committing to 1 shards: -80 |
-+---------+------+----------------------------------------------------------+
-1 row in set, 1 warning (0.00 sec)
-```
-
-### <a id="vttestserver"/>Vttestserver
-=======
 A new sub-flag `--tolerable-replication-lag` has been added to the command `PlannedReparentShard` that allows users to specify the amount of replication lag that is considered acceptable for a tablet to be eligible for promotion when Vitess makes the choice of a new primary.
 This feature is opt-in and not specifying this sub-flag makes Vitess ignore the replication lag entirely.
->>>>>>> aa98ae9f
 
 A new flag in VTOrc with the same name has been added to control the behaviour of the PlannedReparentShard calls that VTOrc issues.
-
 
 ### <a id="query-compatibility"/>Query Compatibility
 
@@ -130,6 +106,24 @@
 
 When VTGate receives a query to change the `FOREIGN_KEY_CHECKS` value for a session, instead of sending the value down to MySQL, VTGate now keeps track of the value and changes the queries by adding `SET_VAR(FOREIGN_KEY_CHECKS=On/Off)` style query optimizer hints wherever required. 
 
+#### <a id="partial-multi-shard-commit-warnings"/>Partial Multi-shard Commit Warnings
+
+When using `multi` transaction mode (the default), it is possible for Vitess to successfully commit to one shard, but fail to commit to a subsequent shard, thus breaking the atomicity of a multi-shard transaction.
+
+In `v19.0`, VTGate reports partial-success commits in warnings, e.g.:
+
+```mysql
+mysql> commit;
+ERROR 1317 (70100): target: customer.-80.primary: vttablet: rpc error: code = Aborted desc = transaction 1703182545849001001: ended at 2023-12-21 14:07:41.515 EST (exceeded timeout: 30s) (CallerID: userData1)
+mysql> show warnings;
++---------+------+----------------------------------------------------------+
+| Level   | Code | Message                                                  |
++---------+------+----------------------------------------------------------+
+| Warning |  301 | multi-db commit failed after committing to 1 shards: 80- |
++---------+------+----------------------------------------------------------+
+1 row in set, 1 warning (0.00 sec)
+```
+
 ### <a id="vttestserver"/>Vttestserver
 
 #### <a id="vtcombo-bind-host"/>`--vtcombo-bind-host` flag
