## Summary

### Table of Contents

- **[Major Changes](#major-changes)**
  - **[Breaking changes](#breaking-changes)**
    - [`shutdown_grace_period` Default Change](#shutdown-grace-period-default)
    - [New `unmanaged` Flag and `disable_active_reparents` deprecation](#unmanaged-flag)
<<<<<<< HEAD
    - [`Durabler` interface method renaming](#durabler-interface-method-renaming)
=======
    - [`mysqlctld` `onterm-timeout` Default Change](#mysqlctld-onterm-timeout)
>>>>>>> 2078d620
  - **[Query Compatibility](#query-compatibility)**
    - [Vindex Hints](#vindex-hints)
    - [Update with Limit Support](#update-limit)
    - [Update with Multi Table Support](#multi-table-update)
    - [Update with Multi Target Support](#update-multi-target)
    - [Delete with Subquery Support](#delete-subquery)
    - [Delete with Multi Target Support](#delete-multi-target)
  - **[Flag changes](#flag-changes)**
    - [`pprof-http` default change](#pprof-http-default)
    - [New `healthcheck-dial-concurrency` flag](#healthcheck-dial-concurrency-flag)
- **[Minor Changes](#minor-changes)**
  - **[New Stats](#new-stats)**
    - [VTTablet Query Cache Hits and Misses](#vttablet-query-cache-hits-and-misses)
  - **[`SIGHUP` reload of gRPC client static auth creds](#sighup-reload-of-grpc-client-auth-creds)**

## <a id="major-changes"/>Major Changes

### <a id="breaking-changes"/>Breaking Changes

#### <a id="shutdown-grace-period-default"/>`shutdown_grace_period` Default Change

The `--shutdown_grace_period` flag, which was introduced in v2 with a default of `0 seconds`, has now been changed to default to `3 seconds`.
This makes reparenting in Vitess resilient to client errors, and prevents PlannedReparentShard from timing out.

In order to preserve the old behaviour, the users can set the flag back to `0 seconds` causing open transactions to never be shutdown, but in that case, they run the risk of PlannedReparentShard calls timing out.

#### <a id="unmanaged-tablet"/> New `unmanaged` Flag and `disable_active_reparents` deprecation

New flag `--unmanaged` has been introduced in this release to make it easier to flag unmanaged tablets. It also runs validations to make sure the unmanaged tablets are configured properly. `--disable_active_reparents` flag has been deprecated for `vttablet`, `vtcombo` and `vttestserver` binaries and will be removed in future releases. Specifying the `--unmanaged` flag will also block replication commands and replication repairs.

Starting this release, all unmanaged tablets should specify this flag.

<<<<<<< HEAD
#### <a id="durabler-interface-method-renaming"/>`Durabler` interface method renaming

The methods of [the `Durabler` interface](https://github.com/vitessio/vitess/blob/main/go/vt/vtctl/reparentutil/durability.go#L70-L79) in `go/vt/vtctl/reparentutil` were renamed to be public _(capitalized)_ methods to make it easier to integrate custom Durability Policies from external packages. See [RFC for details](https://github.com/vitessio/vitess/issues/15544).

Users of custom Durability Policies must rename private `Durabler` methods.

Changes:
- The `promotionRule` method was renamed to `PromotionRule`
- The `semiSyncAckers` method was renamed to `SemiSyncAckers`
- The `isReplicaSemiSync` method was renamed to `IsReplicaSemiSync`
=======
#### <a id="mysqlctld-onterm-timeout"/>`mysqlctld` `onterm_timeout` Default Change

The `--onterm_timeout` flag default value has changed for `mysqlctld`. It now is by default long enough to be able to wait for the default `--shutdown-wait-time` when shutting down on a `TERM` signal. 

This is necessary since otherwise MySQL would never shut down cleanly with the old defaults, since `mysqlctld` would shut down already after 10 seconds by default.
>>>>>>> 2078d620

### <a id="query-compatibility"/>Query Compatibility

#### <a id="vindex-hints"/> Vindex Hints

Vitess now supports Vindex hints that provide a way for users to influence the shard routing of queries in Vitess by specifying, which vindexes should be considered or ignored by the query planner. This feature enhances the control over query execution, allowing for potentially more efficient data access patterns in sharded databases.

Example:
 ```sql
    SELECT * FROM user USE VINDEX (hash_user_id, secondary_vindex) WHERE user_id = 123;
    SELECT * FROM order IGNORE VINDEX (range_order_id) WHERE order_date = '2021-01-01';
 ```

For more information about Vindex hints and its usage, please consult the documentation.

#### <a id="update-limit"/> Update with Limit Support

Support is added for sharded update with limit.

Example: `update t1 set t1.foo = 'abc', t1.bar = 23 where t1.baz > 5 limit 1`

More details about how it works is available in [MySQL Docs](https://dev.mysql.com/doc/refman/8.0/en/update.html)

#### <a id="multi-table-update"/> Update with Multi Table Support

Support is added for sharded multi-table update with column update on single target table using multiple table join.

Example: `update t1 join t2 on t1.id = t2.id join t3 on t1.col = t3.col set t1.baz = 'abc', t1.apa = 23 where t3.foo = 5 and t2.bar = 7`

More details about how it works is available in [MySQL Docs](https://dev.mysql.com/doc/refman/8.0/en/update.html)

#### <a id="update-multi-target"/> Update with Multi Target Support

Support is added for sharded multi table target update.

Example: `update t1 join t2 on t1.id = t2.id set t1.foo = 'abc', t2.bar = 23`

More details about how it works is available in [MySQL Docs](https://dev.mysql.com/doc/refman/8.0/en/update.html)

#### <a id="delete-subquery"/> Delete with Subquery Support

Support is added for sharded table delete with subquery

Example: `delete from t1 where id in (select col from t2 where foo = 32 and bar = 43)`

#### <a id="delete-multi-target"/> Delete with Multi Target Support

Support is added for sharded multi table target delete.

Example: `delete t1, t3 from t1 join t2 on t1.id = t2.id join t3 on t1.col = t3.col`

More details about how it works is available in [MySQL Docs](https://dev.mysql.com/doc/refman/8.0/en/delete.html)

### <a id="flag-changes"/>Flag Changes

#### <a id="pprof-http-default"/> `pprof-http` Default Change

The `--pprof-http` flag, which was introduced in v19 with a default of `true`, has now been changed to default to `false`.
This makes HTTP `pprof` endpoints now an *opt-in* feature, rather than opt-out.
To continue enabling these endpoints, explicitly set `--pprof-http` when starting up Vitess components.

#### <a id="healthcheck-dial-concurrency-flag"/>New `--healthcheck-dial-concurrency` flag

The new `--healthcheck-dial-concurrency` flag defines the maximum number of healthcheck connections that can open concurrently. This limit is to avoid hitting Go runtime panics on deployments watching enough tablets [to hit the runtime's maximum thread limit of `10000`](https://pkg.go.dev/runtime/debug#SetMaxThreads) due to blocking network syscalls. This flag applies to `vtcombo`, `vtctld` and `vtgate` only and a value less than the runtime max thread limit _(`10000`)_ is recommended.

## <a id="minor-changes"/>Minor Changes

### <a id="new-stats"/>New Stats

#### <a id="vttablet-query-cache-hits-and-misses"/>VTTablet Query Cache Hits and Misses

VTTablet exposes two new counter stats:

 * `QueryCacheHits`: Query engine query cache hits
 * `QueryCacheMisses`: Query engine query cache misses

### <a id="sighup-reload-of-grpc-client-auth-creds"/>`SIGHUP` reload of gRPC client static auth creds

The internal gRPC client now caches the static auth credentials and supports reloading via the `SIGHUP` signal. Previous to v20 the credentials were not cached. They were re-loaded from disk on every use.<|MERGE_RESOLUTION|>--- conflicted
+++ resolved
@@ -6,11 +6,8 @@
   - **[Breaking changes](#breaking-changes)**
     - [`shutdown_grace_period` Default Change](#shutdown-grace-period-default)
     - [New `unmanaged` Flag and `disable_active_reparents` deprecation](#unmanaged-flag)
-<<<<<<< HEAD
+    - [`mysqlctld` `onterm-timeout` Default Change](#mysqlctld-onterm-timeout)
     - [`Durabler` interface method renaming](#durabler-interface-method-renaming)
-=======
-    - [`mysqlctld` `onterm-timeout` Default Change](#mysqlctld-onterm-timeout)
->>>>>>> 2078d620
   - **[Query Compatibility](#query-compatibility)**
     - [Vindex Hints](#vindex-hints)
     - [Update with Limit Support](#update-limit)
@@ -43,7 +40,12 @@
 
 Starting this release, all unmanaged tablets should specify this flag.
 
-<<<<<<< HEAD
+#### <a id="mysqlctld-onterm-timeout"/>`mysqlctld` `onterm_timeout` Default Change
+
+The `--onterm_timeout` flag default value has changed for `mysqlctld`. It now is by default long enough to be able to wait for the default `--shutdown-wait-time` when shutting down on a `TERM` signal. 
+
+This is necessary since otherwise MySQL would never shut down cleanly with the old defaults, since `mysqlctld` would shut down already after 10 seconds by default.
+
 #### <a id="durabler-interface-method-renaming"/>`Durabler` interface method renaming
 
 The methods of [the `Durabler` interface](https://github.com/vitessio/vitess/blob/main/go/vt/vtctl/reparentutil/durability.go#L70-L79) in `go/vt/vtctl/reparentutil` were renamed to be public _(capitalized)_ methods to make it easier to integrate custom Durability Policies from external packages. See [RFC for details](https://github.com/vitessio/vitess/issues/15544).
@@ -54,13 +56,6 @@
 - The `promotionRule` method was renamed to `PromotionRule`
 - The `semiSyncAckers` method was renamed to `SemiSyncAckers`
 - The `isReplicaSemiSync` method was renamed to `IsReplicaSemiSync`
-=======
-#### <a id="mysqlctld-onterm-timeout"/>`mysqlctld` `onterm_timeout` Default Change
-
-The `--onterm_timeout` flag default value has changed for `mysqlctld`. It now is by default long enough to be able to wait for the default `--shutdown-wait-time` when shutting down on a `TERM` signal. 
-
-This is necessary since otherwise MySQL would never shut down cleanly with the old defaults, since `mysqlctld` would shut down already after 10 seconds by default.
->>>>>>> 2078d620
 
 ### <a id="query-compatibility"/>Query Compatibility
 
