--- conflicted
+++ resolved
@@ -73,13 +73,10 @@
 This makes HTTP `pprof` endpoints now an *opt-in* feature, rather than opt-out.
 To continue enabling these endpoints, explicitly set `--pprof-http` when starting up Vitess components.
 
-<<<<<<< HEAD
 #### <a id="healthcheck-dial-concurrency-flag"/>New `--healthcheck-dial-concurrency` flag
 
 The new `--healthcheck-dial-concurrency` flag defines the maximum number of healthcheck connections that can open concurrently. This limit is to avoid hitting Go runtime panics on deployments watching enough tablets [to hit the runtime's maximum thread limit of `10000`](https://pkg.go.dev/runtime/debug#SetMaxThreads) due to blocking network syscalls. This flag applies to `vtcombo`, `vtctld` and `vtgate` only and a value less than the runtime max thread limit _(`10000`)_ is recommended.
 
-=======
->>>>>>> 059e50d5
 ## <a id="minor-changes"/>Minor Changes
 
 ### <a id="new-stats"/>New Stats
