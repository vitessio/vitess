## Summary

### Table of Contents

- **[Major Changes](#major-changes)**
  - **[Query Compatibility](#query-compatibility)**
    - [Vindex Hints](#vindex-hints)
    - [Update with Limit Support](#update-limit)
    - [Update with Multi Table Support](#multi-table-update)
    - [Delete with Subquery Support](#delete-subquery)
  - **[Flag changes](#flag-changes)**
    - [`pprof-http` default change](#pprof-http-default)
- **[Minor Changes](#minor-changes)**
  - **[New Stats](#new-stats)**
    - [VTTablet Query Cache Hits and Misses](#vttablet-query-cache-hits-and-misses)

## <a id="major-changes"/>Major Changes

<<<<<<< HEAD
### <a id="query-serving"/>Query Serving
=======

### <a id="query-compatibility"/>Query Compatibility
>>>>>>> daba1a07

#### <a id="vindex-hints"/> Vindex Hints

Vitess now supports Vindex hints that provide a way for users to influence the shard routing of queries in Vitess by specifying, which vindexes should be considered or ignored by the query planner. This feature enhances the control over query execution, allowing for potentially more efficient data access patterns in sharded databases.

Example:
 ```sql
    SELECT * FROM user USE VINDEX (hash_user_id, secondary_vindex) WHERE user_id = 123;
    SELECT * FROM order IGNORE VINDEX (range_order_id) WHERE order_date = '2021-01-01';
 ```

For more information about Vindex hints and its usage, please consult the documentation.

#### <a id="update-limit"/> Update with Limit Support

Support is added for sharded update with limit.

Example: `update t1 set t1.foo = 'abc', t1.bar = 23 where t1.baz > 5 limit 1`

More details about how it works is available in [MySQL Docs](https://dev.mysql.com/doc/refman/8.0/en/update.html)

#### <a id="multi-table-update"/> Update with Multi Table Support

Support is added for sharded multi-table update with column update on single target table using multiple table join.

Example: `update t1 join t2 on t1.id = t2.id join t3 on t1.col = t3.col set t1.baz = 'abc', t1.apa = 23 where t3.foo = 5 and t2.bar = 7`

More details about how it works is available in [MySQL Docs](https://dev.mysql.com/doc/refman/8.0/en/update.html)

#### <a id="delete-subquery"/> Delete with Subquery Support

Support is added for sharded table delete with subquery

Example: `delete from t1 where id in (select col from t2 where foo = 32 and bar = 43)`


### <a id="flag-changes"/>Flag Changes

#### <a id="pprof-http-default"/> `pprof-http` Default Change

The `--pprof-http` flag, which was introduced in v19 with a default of `true`, has now been changed to default to `false`.
This makes HTTP `pprof` endpoints now an *opt-in* feature, rather than opt-out.
To continue enabling these endpoints, explicitly set `--pprof-http` when starting up Vitess components.


## <a id="minor-changes"/>Minor Changes

### <a id="new-stats"/>New Stats

#### <a id="vttablet-query-cache-hits-and-misses"/>VTTablet Query Cache Hits and Misses

VTTablet exposes two new counter stats:

 * `QueryCacheHits`: Query engine query cache hits
 * `QueryCacheMisses`: Query engine query cache misses<|MERGE_RESOLUTION|>--- conflicted
+++ resolved
@@ -16,12 +16,7 @@
 
 ## <a id="major-changes"/>Major Changes
 
-<<<<<<< HEAD
-### <a id="query-serving"/>Query Serving
-=======
-
 ### <a id="query-compatibility"/>Query Compatibility
->>>>>>> daba1a07
 
 #### <a id="vindex-hints"/> Vindex Hints
 
