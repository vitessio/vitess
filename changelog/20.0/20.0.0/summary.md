
## Summary

### Table of Contents

- **[Major Changes](#major-changes)**
  - **[Deletions](#deletions)** 
    - [`--vreplication_tablet_type` flag](#vreplication-tablet-type-deletion)
    - [Pool Capacity Flags](#pool-flags-deletion)
    - [vitess/base and vitess/k8s Docker images](#base-k8s-images)
    - [`gh-ost` binary and endtoend tests](#gh-ost-binary-tests-removal)
    - [Legacy `EmergencyReparentShard` stats](#legacy-emergencyshardreparent-stats)
  - **[Breaking changes](#breaking-changes)**
    - [Metric Name Changes in VTOrc](#metric-change-vtorc)
    - [ENUM and SET column handling in VTGate VStream API](#enum-set-vstream)
    - [`shutdown_grace_period` Default Change](#shutdown-grace-period-default)
    - [New `unmanaged` Flag and `disable_active_reparents` deprecation](#unmanaged-flag)
    - [`recovery-period-block-duration` Flag deprecation](#recovery-block-deprecation)
    - [`mysqlctld` `onterm-timeout` Default Change](#mysqlctld-onterm-timeout)
    - [`MoveTables` now removes `auto_increment` clauses by default when moving tables from an unsharded keyspace to a sharded one](#move-tables-auto-increment)
    - [`Durabler` interface method renaming](#durabler-interface-method-renaming)
  - **[Query Compatibility](#query-compatibility)**
    - [Vindex Hints](#vindex-hints)
    - [Update with Limit Support](#update-limit)
    - [Update with Multi Table Support](#multi-table-update)
    - [Update with Multi Target Support](#update-multi-target)
    - [Delete with Subquery Support](#delete-subquery)
    - [Delete with Multi Target Support](#delete-multi-target)
    - [User Defined Functions Support](#udf-support)
    - [Insert Row Alias Support](#insert-row-alias-support)
  - **[VReplication](#vreplication)**
    - [Multi-tenant Imports](#multi-tenant)
    - [VDiff Support For OnlineDDL Migrations](#vdiff-online-ddl)
  - **[Query Timeout](#query-timeout)**
  - **[Flag changes](#flag-changes)**
    - [`pprof-http` default change](#pprof-http-default)
    - [New `healthcheck-dial-concurrency` flag](#healthcheck-dial-concurrency-flag)
    - [New minimum for `--buffer_min_time_between_failovers`](#buffer_min_time_between_failovers-flag)
    - [New `track-udfs` vtgate flag](#vtgate-track-udfs-flag)
    - [Help text fix for `--lock-timeout`](#documentation-lock-timeout)
    - [New `--querylog-sample-rate` flag](#querylog-sample-rate-flag)
    - [New `--tablet-filter-tags` flag](#tablet-filter-tags-flag)

- **[Minor Changes](#minor-changes)**
  - **[New Stats](#new-stats)**
    - [VTTablet Query Cache Hits and Misses](#vttablet-query-cache-hits-and-misses)
    - [VTGate and VTTablet Query Text Characters Processed](#vttablet-query-text-characters-processed)
  - **[`SIGHUP` reload of gRPC client static auth creds](#sighup-reload-of-grpc-client-auth-creds)**
  - **[VTAdmin](#vtadmin)**
    - [Updated to node v20.12.2](#updated-node)
    - [Replaced highcharts with d3](#replaced-highcharts)

## <a id="major-changes"/>Major Changes

### <a id="deletions"/>Deletion

#### <a id="vreplication-tablet-type-deletion"/>`--vreplication_tablet_type` flag

The previously deprecated flag `--vreplication_tablet_type` has been deleted.

#### <a id="pool-flags-deletion"/>Pool Capacity Flags

The previously deprecated flags `--queryserver-config-query-pool-waiter-cap`, `--queryserver-config-stream-pool-waiter-cap` and `--queryserver-config-txpool-waiter-cap` have been deleted.

#### <a id="base-k8s-images"/>`vitess/base` and `vitess/k8s` Docker images

Since we have deleted MySQL from our `vitess/lite` image, we are removing the `vitess/base` and `vitess/k8s` images.

These images are no longer useful since we can use `vitess/lite` as the base of many other Docker images (`vitess/vtgate`, `vitess/vtgate`, ...).

#### <a id="gh-ost-binary-tests-removal"/>`gh-ost` binary and endtoend tests

Vitess 20.0 drops support for `gh-ost` DDL strategy.

`vttablet` binary no longer embeds a `gh-ost` binary. Users of `gh-ost` DDL strategy will need to supply a `gh-ost` binary on the `vttablet` host or pod. Vitess will look for the `gh-ost` binary in the system `PATH`; otherwise the user should supply `vttablet --gh-ost-path`.

Vitess' endtoend tests no longer use nor test `gh-ost` migrations.

#### <a id="legacy-emergencyshardreparent-stats"/>Legacy `EmergencyReparentShard` stats

The following `EmergencyReparentShard` stats were deprecated in Vitess 18.0 and are removed in Vitess 20.0:
- `ers_counter`
- `ers_success_counter`
- `ers_failure_counter`

These counters are replaced by the following stats _(introduced in Vitess 18.0)_:
- `emergency_reparent_counts` - Number of times `EmergencyReparentShard` has been run. It is further subdivided by the keyspace, shard and the result of the operation.
- `planned_reparent_counts` - Number of times `PlannedReparentShard` has been run. It is further subdivided by the keyspace, shard and the result of the operation.

Also, the `reparent_shard_operation_timings` stat was added to provide per-operation timings of reparent operations.

### <a id="breaking-changes"/>Breaking Changes

#### <a id="metric-change-vtorc"/>Metric Name Changes in VTOrc

The following metric names have been changed in VTOrc. The old metrics are still available in `/debug/vars` for this release, but will be removed in later releases. The new metric names and the deprecated metric names resolve to the same metric name on prometheus, so there is no change there.

|               Old Metric Name                |             New Metric Name              |                 Name in Prometheus                 |
|:--------------------------------------------:|:----------------------------------------:|:--------------------------------------------------:|
|           `analysis.change.write`            |          `AnalysisChangeWrite`           |           `vtorc_analysis_change_write`            |  
|                `audit.write`                 |               `AuditWrite`               |                `vtorc_audit_write`                 |  
|            `discoveries.attempt`             |           `DiscoveriesAttempt`           |            `vtorc_discoveries_attempt`             |  
|              `discoveries.fail`              |            `DiscoveriesFail`             |              `vtorc_discoveries_fail`              |  
| `discoveries.instance_poll_seconds_exceeded` | `DiscoveriesInstancePollSecondsExceeded` | `vtorc_discoveries_instance_poll_seconds_exceeded` |  
|          `discoveries.queue_length`          |         `DiscoveriesQueueLength`         |          `vtorc_discoveries_queue_length`          |  
|          `discoveries.recent_count`          |         `DiscoveriesRecentCount`         |          `vtorc_discoveries_recent_count`          |  
|               `instance.read`                |              `InstanceRead`              |               `vtorc_instance_read`                |  
|           `instance.read_topology`           |          `InstanceReadTopology`          |           `vtorc_instance_read_topology`           |
|         `emergency_reparent_counts`          |        `EmergencyReparentCounts`         |         `vtorc_emergency_reparent_counts`          |
|          `planned_reparent_counts`           |         `PlannedReparentCounts`          |          `vtorc_planned_reparent_counts`           |
|      `reparent_shard_operation_timings`      |     `ReparentShardOperationTimings`      |  `vtorc_reparent_shard_operation_timings_bucket`   |
		
		

#### <a id="enum-set-vstream"/>ENUM and SET column handling in VTGate VStream API

The [VTGate VStream API](https://vitess.io/docs/reference/vreplication/vstream/) now returns [`ENUM`](https://dev.mysql.com/doc/refman/en/enum.html) and [`SET`](https://dev.mysql.com/doc/refman/en/set.html) column type values in [`VEvent`](https://pkg.go.dev/vitess.io/vitess/go/vt/proto/binlogdata#VEvent) messages (in the embedded [`RowChange`](https://pkg.go.dev/vitess.io/vitess/go/vt/proto/binlogdata#RowChange) messages) as their string values instead of the integer based ones — in both the copy/snapshot phase and the streaming phase. This change was done to make the `VStream` API more user-friendly, intuitive, and to align the behavior across both phases. Before [this change](https://github.com/vitessio/vitess/pull/15723) the values for [`ENUM`](https://dev.mysql.com/doc/refman/en/enum.html) and [`SET`](https://dev.mysql.com/doc/refman/en/set.html) columns were string values in the copy phase but integer values (which only have an internal meaning to MySQL) in the streaming phase. This inconsistency led to various [challenges and issues](https://github.com/vitessio/vitess/issues/15750) for each `VStream` client/consumer (e.g. the [`Debezium` Vitess connector](https://debezium.io/documentation/reference/stable/connectors/vitess.html) failed to properly perform a snapshot for tables containing these column types). Now the behavior is intuitive — clients need the string values as the eventual sink is often not MySQL so each consumer needed to perform the mappings themselves — and consistent. While this is a (potentially) breaking change, a new boolean field has been added to the [`FieldEvent`](https://pkg.go.dev/vitess.io/vitess/go/vt/proto/binlogdata#FieldEvent) message called `EnumSetStringValues`. When that field is `false` (in Vitess v19 and older) then the consumer will need to perform the mappings during streaming phase, but not during copy phase. When this field is `true`, then no mapping is required. This will help to ensure a smooth transition for all consumers over time. To demonstrate, let's look at the textual output (printing the received `VEvents` as strings) when streaming a single `enum_set_test` table from the unsharded `commerce` keyspace so that we can see what the VStream looks like before and after when we start a new VStream in copy/snapshot mode and then transition to streaming mode for the following table:

```sql
CREATE TABLE `enum_set_test` (
  `id` int NOT NULL AUTO_INCREMENT,
  `name` varchar(120) DEFAULT NULL,
  `shirt_size` enum('small','medium','large','xlarge','xxlarge') DEFAULT NULL,
  `hobbies` set('knitting','cooking','pickleball','biking','hiking','motorcycle','video games','reading') DEFAULT NULL,
  PRIMARY KEY (`id`)
)
```

And with the table having this data when we start our `VStream` and begin the copy/snapshot phase:

```sql
mysql> select * from enum_set_test;
+----+-----------+------------+-------------------------+
| id | name      | shirt_size | hobbies                 |
+----+-----------+------------+-------------------------+
|  1 | Billy Bob | xlarge     | cooking,reading         |
|  2 | Sally Mae | medium     | knitting,cooking,hiking |
+----+-----------+------------+-------------------------+
2 rows in set (0.00 sec)
```

And finally we will perform the following inserts and updates to the table during the streaming phase:

```sql
insert into enum_set_test values (3, "Matt Lord", 'medium', 'pickleball,biking,hiking,motorcycle,video games,reading');
insert into enum_set_test values (4, "Jerry Badyellow", 'large', '');
update enum_set_test set shirt_size = 'small', hobbies = 'knitting,cooking,hiking,reading' where id = 2;
```

Vitess v19 and older:

```text
[type:BEGIN keyspace:"commerce" shard:"0" type:FIELD field_event:{table_name:"commerce.enum_set_test" fields:{name:"id" type:INT32 table:"enum_set_test" org_table:"enum_set_test" database:"vt_commerce" org_name:"id" column_length:11 charset:63 flags:49667 column_type:"int"} fields:{name:"name" type:VARCHAR table:"enum_set_test" org_table:"enum_set_test" database:"vt_commerce" org_name:"name" column_length:480 charset:255 column_type:"varchar(120)"} fields:{name:"shirt_size" type:ENUM table:"enum_set_test" org_table:"enum_set_test" database:"vt_commerce" org_name:"shirt_size" column_length:28 charset:255 flags:256 column_type:"enum('small','medium','large','xlarge','xxlarge')"} fields:{name:"hobbies" type:SET table:"enum_set_test" org_table:"enum_set_test" database:"vt_commerce" org_name:"hobbies" column_length:288 charset:255 flags:2048 column_type:"set('knitting','cooking','pickleball','biking','hiking','motorcycle','video games','reading')"} keyspace:"commerce" shard:"0"} keyspace:"commerce" shard:"0"]
[type:VGTID vgtid:{shard_gtids:{keyspace:"commerce" shard:"0" gtid:"MySQL56/ce357206-0d49-11ef-8fd1-a74564279579:1-35"}} keyspace:"commerce" shard:"0"]
[type:ROW row_event:{table_name:"commerce.enum_set_test" row_changes:{after:{lengths:1 lengths:9 lengths:6 lengths:15 values:"1Billy Bobxlargecooking,reading"}} keyspace:"commerce" shard:"0"} keyspace:"commerce" shard:"0" type:ROW row_event:{table_name:"commerce.enum_set_test" row_changes:{after:{lengths:1 lengths:9 lengths:6 lengths:23 values:"2Sally Maemediumknitting,cooking,hiking"}} keyspace:"commerce" shard:"0"} keyspace:"commerce" shard:"0" type:VGTID vgtid:{shard_gtids:{keyspace:"commerce" shard:"0" gtid:"MySQL56/ce357206-0d49-11ef-8fd1-a74564279579:1-35" table_p_ks:{table_name:"enum_set_test" lastpk:{fields:{name:"id" type:INT32 charset:63 flags:49667} rows:{lengths:1 values:"2"}}}}} keyspace:"commerce" shard:"0" type:COMMIT keyspace:"commerce" shard:"0"]
[type:BEGIN keyspace:"commerce" shard:"0" type:VGTID vgtid:{shard_gtids:{keyspace:"commerce" shard:"0" gtid:"MySQL56/ce357206-0d49-11ef-8fd1-a74564279579:1-35"}} keyspace:"commerce" shard:"0" type:COMMIT keyspace:"commerce" shard:"0"]
[type:COPY_COMPLETED keyspace:"commerce" shard:"0" type:COPY_COMPLETED]
[type:BEGIN timestamp:1715179728 current_time:1715179728532658000 keyspace:"commerce" shard:"0" type:FIELD timestamp:1715179728 field_event:{table_name:"commerce.enum_set_test" fields:{name:"id" type:INT32 table:"enum_set_test" org_table:"enum_set_test" database:"vt_commerce" org_name:"id" column_length:11 charset:63 flags:49667 column_type:"int"} fields:{name:"name" type:VARCHAR table:"enum_set_test" org_table:"enum_set_test" database:"vt_commerce" org_name:"name" column_length:480 charset:255 column_type:"varchar(120)"} fields:{name:"shirt_size" type:ENUM table:"enum_set_test" org_table:"enum_set_test" database:"vt_commerce" org_name:"shirt_size" column_length:28 charset:255 flags:256 column_type:"enum('small','medium','large','xlarge','xxlarge')"} fields:{name:"hobbies" type:SET table:"enum_set_test" org_table:"enum_set_test" database:"vt_commerce" org_name:"hobbies" column_length:288 charset:255 flags:2048 column_type:"set('knitting','cooking','pickleball','biking','hiking','motorcycle','video games','reading')"} keyspace:"commerce" shard:"0"} current_time:1715179728535652000 keyspace:"commerce" shard:"0" type:ROW timestamp:1715179728 row_event:{table_name:"commerce.enum_set_test" row_changes:{after:{lengths:1 lengths:9 lengths:1 lengths:3 values:"3Matt Lord2252"}} keyspace:"commerce" shard:"0" flags:1} current_time:1715179728535739000 keyspace:"commerce" shard:"0" type:VGTID vgtid:{shard_gtids:{keyspace:"commerce" shard:"0" gtid:"MySQL56/ce357206-0d49-11ef-8fd1-a74564279579:1-36"}} keyspace:"commerce" shard:"0" type:COMMIT timestamp:1715179728 current_time:1715179728535754000 keyspace:"commerce" shard:"0"]
[type:BEGIN timestamp:1715179735 current_time:1715179735538607000 keyspace:"commerce" shard:"0" type:ROW timestamp:1715179735 row_event:{table_name:"commerce.enum_set_test" row_changes:{after:{lengths:1 lengths:15 lengths:1 lengths:1 values:"4Jerry Badyellow30"}} keyspace:"commerce" shard:"0" flags:1} current_time:1715179735538659000 keyspace:"commerce" shard:"0" type:VGTID vgtid:{shard_gtids:{keyspace:"commerce" shard:"0" gtid:"MySQL56/ce357206-0d49-11ef-8fd1-a74564279579:1-37"}} keyspace:"commerce" shard:"0" type:COMMIT timestamp:1715179735 current_time:1715179735538672000 keyspace:"commerce" shard:"0"]
[type:BEGIN timestamp:1715179741 current_time:1715179741728690000 keyspace:"commerce" shard:"0" type:ROW timestamp:1715179741 row_event:{table_name:"commerce.enum_set_test" row_changes:{before:{lengths:1 lengths:9 lengths:1 lengths:2 values:"2Sally Mae219"} after:{lengths:1 lengths:9 lengths:1 lengths:3 values:"2Sally Mae1147"}} keyspace:"commerce" shard:"0" flags:1} current_time:1715179741728730000 keyspace:"commerce" shard:"0" type:VGTID vgtid:{shard_gtids:{keyspace:"commerce" shard:"0" gtid:"MySQL56/ce357206-0d49-11ef-8fd1-a74564279579:1-38"}} keyspace:"commerce" shard:"0" type:COMMIT timestamp:1715179741 current_time:1715179741728744000 keyspace:"commerce" shard:"0"]
```

Vitess v20 and newer:

```text
[type:BEGIN keyspace:"commerce" shard:"0" type:FIELD field_event:{table_name:"commerce.enum_set_test" fields:{name:"id" type:INT32 table:"enum_set_test" org_table:"enum_set_test" database:"vt_commerce" org_name:"id" column_length:11 charset:63 flags:49667 column_type:"int"} fields:{name:"name" type:VARCHAR table:"enum_set_test" org_table:"enum_set_test" database:"vt_commerce" org_name:"name" column_length:480 charset:255 column_type:"varchar(120)"} fields:{name:"shirt_size" type:ENUM table:"enum_set_test" org_table:"enum_set_test" database:"vt_commerce" org_name:"shirt_size" column_length:28 charset:255 flags:256 column_type:"enum('small','medium','large','xlarge','xxlarge')"} fields:{name:"hobbies" type:SET table:"enum_set_test" org_table:"enum_set_test" database:"vt_commerce" org_name:"hobbies" column_length:288 charset:255 flags:2048 column_type:"set('knitting','cooking','pickleball','biking','hiking','motorcycle','video games','reading')"} keyspace:"commerce" shard:"0" enum_set_string_values:true} keyspace:"commerce" shard:"0"]
[type:VGTID vgtid:{shard_gtids:{keyspace:"commerce" shard:"0" gtid:"MySQL56/156f702a-0d47-11ef-8723-653d045ab990:1-50"}} keyspace:"commerce" shard:"0"]
[type:ROW row_event:{table_name:"commerce.enum_set_test" row_changes:{after:{lengths:1 lengths:9 lengths:6 lengths:15 values:"1Billy Bobxlargecooking,reading"}} keyspace:"commerce" shard:"0"} keyspace:"commerce" shard:"0" type:ROW row_event:{table_name:"commerce.enum_set_test" row_changes:{after:{lengths:1 lengths:9 lengths:6 lengths:23 values:"2Sally Maemediumknitting,cooking,hiking"}} keyspace:"commerce" shard:"0"} keyspace:"commerce" shard:"0" type:VGTID vgtid:{shard_gtids:{keyspace:"commerce" shard:"0" gtid:"MySQL56/156f702a-0d47-11ef-8723-653d045ab990:1-50" table_p_ks:{table_name:"enum_set_test" lastpk:{fields:{name:"id" type:INT32 charset:63 flags:49667} rows:{lengths:1 values:"2"}}}}} keyspace:"commerce" shard:"0" type:COMMIT keyspace:"commerce" shard:"0"]
[type:BEGIN keyspace:"commerce" shard:"0" type:VGTID vgtid:{shard_gtids:{keyspace:"commerce" shard:"0" gtid:"MySQL56/156f702a-0d47-11ef-8723-653d045ab990:1-50"}} keyspace:"commerce" shard:"0" type:COMMIT keyspace:"commerce" shard:"0"]
[type:COPY_COMPLETED keyspace:"commerce" shard:"0" type:COPY_COMPLETED]
[type:BEGIN timestamp:1715179399 current_time:1715179399817221000 keyspace:"commerce" shard:"0" type:FIELD timestamp:1715179399 field_event:{table_name:"commerce.enum_set_test" fields:{name:"id" type:INT32 table:"enum_set_test" org_table:"enum_set_test" database:"vt_commerce" org_name:"id" column_length:11 charset:63 flags:49667 column_type:"int"} fields:{name:"name" type:VARCHAR table:"enum_set_test" org_table:"enum_set_test" database:"vt_commerce" org_name:"name" column_length:480 charset:255 column_type:"varchar(120)"} fields:{name:"shirt_size" type:ENUM table:"enum_set_test" org_table:"enum_set_test" database:"vt_commerce" org_name:"shirt_size" column_length:28 charset:255 flags:256 column_type:"enum('small','medium','large','xlarge','xxlarge')"} fields:{name:"hobbies" type:SET table:"enum_set_test" org_table:"enum_set_test" database:"vt_commerce" org_name:"hobbies" column_length:288 charset:255 flags:2048 column_type:"set('knitting','cooking','pickleball','biking','hiking','motorcycle','video games','reading')"} keyspace:"commerce" shard:"0" enum_set_string_values:true} current_time:1715179399821735000 keyspace:"commerce" shard:"0" type:ROW timestamp:1715179399 row_event:{table_name:"commerce.enum_set_test" row_changes:{after:{lengths:1 lengths:9 lengths:6 lengths:55 values:"3Matt Lordmediumpickleball,biking,hiking,motorcycle,video games,reading"}} keyspace:"commerce" shard:"0" flags:1} current_time:1715179399821762000 keyspace:"commerce" shard:"0" type:VGTID vgtid:{shard_gtids:{keyspace:"commerce" shard:"0" gtid:"MySQL56/156f702a-0d47-11ef-8723-653d045ab990:1-51"}} keyspace:"commerce" shard:"0" type:COMMIT timestamp:1715179399 current_time:1715179399821801000 keyspace:"commerce" shard:"0"]
[type:BEGIN timestamp:1715179399 current_time:1715179399822310000 keyspace:"commerce" shard:"0" type:ROW timestamp:1715179399 row_event:{table_name:"commerce.enum_set_test" row_changes:{after:{lengths:1 lengths:15 lengths:5 lengths:0 values:"4Jerry Badyellowlarge"}} keyspace:"commerce" shard:"0" flags:1} current_time:1715179399822355000 keyspace:"commerce" shard:"0" type:VGTID vgtid:{shard_gtids:{keyspace:"commerce" shard:"0" gtid:"MySQL56/156f702a-0d47-11ef-8723-653d045ab990:1-52"}} keyspace:"commerce" shard:"0" type:COMMIT timestamp:1715179399 current_time:1715179399822360000 keyspace:"commerce" shard:"0"]
[type:BEGIN timestamp:1715179400 current_time:1715179400512056000 keyspace:"commerce" shard:"0" type:ROW timestamp:1715179400 row_event:{table_name:"commerce.enum_set_test" row_changes:{before:{lengths:1 lengths:9 lengths:6 lengths:23 values:"2Sally Maemediumknitting,cooking,hiking"} after:{lengths:1 lengths:9 lengths:5 lengths:31 values:"2Sally Maesmallknitting,cooking,hiking,reading"}} keyspace:"commerce" shard:"0" flags:1} current_time:1715179400512094000 keyspace:"commerce" shard:"0" type:VGTID vgtid:{shard_gtids:{keyspace:"commerce" shard:"0" gtid:"MySQL56/156f702a-0d47-11ef-8723-653d045ab990:1-53"}} keyspace:"commerce" shard:"0" type:COMMIT timestamp:1715179400 current_time:1715179400512108000 keyspace:"commerce" shard:"0"]
```

An example key difference there being that `after:{lengths:1 lengths:9 lengths:1 lengths:3 values:"2Sally Mae1147"}` from Vitess v19 and older becomes `after:{lengths:1 lengths:9 lengths:5 lengths:31 values:"2Sally Maesmallknitting,cooking,hiking,reading"}` from Vitess v20 and newer. So `1` -> `small` and `147` -> `knitting,cooking,hiking,reading` for the `ENUM` and `SET` column values respectively. This also demonstrates why this mapping is necessary in consumers/clients, as `147` has no logical meaning/value for this column outside of MySQL internals.

If you're using the [`Debezium` Vitess connector](https://debezium.io/documentation/reference/stable/connectors/vitess.html), you should upgrade your connector to 2.7 (the next release) — which should contain [the relevant necessary changes](https://issues.redhat.com/browse/DBZ-7792) — *prior to upgrading Vitess* to v20.0.1 or later. If you're using any of the PlanetScale connectors ([`AirByte`](https://github.com/planetscale/airbyte-source/), [`FiveTran`](https://github.com/planetscale/fivetran-source), or [`singer-tap`](https://github.com/planetscale/singer-tap)) then no actions are required.

If you're using a custom `VStream` client/consumer, then you will need to build a new client with the updated v20 [binlogdata protos](https://pkg.go.dev/vitess.io/vitess/go/vt/proto/binlogdata) ([source](https://github.com/vitessio/vitess/blob/main/proto/binlogdata.proto) for which would be in `main` or the `release-20.0` branch) before needing to support Vitess v20.0.1 or later. Your client will then be able to handle old and new messages, with older messages always having this new field set to `false`.

#### <a id="shutdown-grace-period-default"/>`shutdown_grace_period` Default Change

The `--shutdown_grace_period` flag, which was introduced in v2 with a default of `0 seconds`, has now been changed to default to `3 seconds`.
This makes reparenting in Vitess resilient to client errors, and prevents PlannedReparentShard from timing out.

In order to preserve the old behaviour, the users can set the flag back to `0 seconds` causing open transactions to never be shutdown, but in that case, they run the risk of PlannedReparentShard calls timing out.

#### <a id="unmanaged-flag"/> New `unmanaged` Flag and `disable_active_reparents` deprecation

New flag `--unmanaged` has been introduced in this release to make it easier to flag unmanaged tablets. It also runs validations to make sure the unmanaged tablets are configured properly. `--disable_active_reparents` flag has been deprecated for `vttablet`, `vtcombo` and `vttestserver` binaries and will be removed in future releases. Specifying the `--unmanaged` flag will also block replication commands and replication repairs.

Starting this release, all unmanaged tablets should specify this flag.


#### <a id="recovery-block-deprecation"/> `recovery-period-block-duration` Flag deprecation

The flag `--recovery-period-block-duration` has been deprecated in VTOrc from this release. Its value is now ignored and the flag will be removed in later releases.
VTOrc no longer blocks recoveries for a certain duration after a previous recovery has completed. Since VTOrc refreshes the required information after
acquiring a shard lock, blocking of recoveries is not required.

#### <a id="mysqlctld-onterm-timeout"/>`mysqlctld` `onterm_timeout` Default Change

The `--onterm_timeout` flag default value has changed for `mysqlctld`. It now is by default long enough to be able to wait for the default `--shutdown-wait-time` when shutting down on a `TERM` signal. 

This is necessary since otherwise MySQL would never shut down cleanly with the old defaults, since `mysqlctld` would shut down already after 10 seconds by default.

#### <a id="move-tables-auto-increment"/>`MoveTables` now removes `auto_increment` clauses by default when moving tables from an unsharded keyspace to a sharded one

A new `--remove-sharded-auto-increment` flag has been added to the [`MoveTables` create sub-command](https://vitess.io/docs/20.0/reference/programs/vtctldclient/vtctldclient_movetables/vtctldclient_movetables_create/) and it is set to `true` by default. This flag controls whether any [MySQL `auto_increment`](https://dev.mysql.com/doc/refman/en/example-auto-increment.html) clauses should be removed from the table definitions when moving tables from an unsharded keyspace to a sharded one. This is now done by default as `auto_increment` clauses should not typically be used with sharded tables and you should instead rely on externally generated values such as a form of universally/globally unique identifiers or use [Vitess sequences](https://vitess.io/docs/reference/features/vitess-sequences/) in order to ensure that each row has a unique identifier (Primary Key value) across all shards. If for some reason you want to retain them you can set this new flag to `false` when creating the workflow.

#### <a id="durabler-interface-method-renaming"/>`Durabler` interface method renaming

The methods of [the `Durabler` interface](https://github.com/vitessio/vitess/blob/main/go/vt/vtctl/reparentutil/durability.go#L70-L79) in `go/vt/vtctl/reparentutil` were renamed to be public _(capitalized)_ methods to make it easier to integrate custom Durability Policies from external packages. See [RFC for details](https://github.com/vitessio/vitess/issues/15544).

Users of custom Durability Policies must rename private `Durabler` methods.

Changes:
- The `promotionRule` method was renamed to `PromotionRule`
- The `semiSyncAckers` method was renamed to `SemiSyncAckers`
- The `isReplicaSemiSync` method was renamed to `IsReplicaSemiSync`

### <a id="query-compatibility"/>Query Compatibility

#### <a id="vindex-hints"/> Vindex Hints

Vitess now supports Vindex hints that provide a way for users to influence the shard routing of queries in Vitess by specifying, which vindexes should be considered or ignored by the query planner. This feature enhances the control over query execution, allowing for potentially more efficient data access patterns in sharded databases.

Example:
 ```sql
    SELECT * FROM user USE VINDEX (hash_user_id, secondary_vindex) WHERE user_id = 123;
    SELECT * FROM order IGNORE VINDEX (range_order_id) WHERE order_date = '2021-01-01';
 ```

For more information about Vindex hints and its usage, please consult the documentation.

#### <a id="update-limit"/> Update with Limit Support

Support is added for sharded update with limit.

Example: `update t1 set t1.foo = 'abc', t1.bar = 23 where t1.baz > 5 limit 1`

The support is built on performing a selection of primary keys and then performing an update with those primary keys. 
For query syntax, refer to the [MySQL Docs](https://dev.mysql.com/doc/refman/8.0/en/update.html)

#### <a id="multi-table-update"/> Update with Multi Table Support

Support is added for sharded multi-table update with column update on single target table using multiple table join.

Example: `update t1 join t2 on t1.id = t2.id join t3 on t1.col = t3.col set t1.baz = 'abc', t1.apa = 23 where t3.foo = 5 and t2.bar = 7`

The support is built on performing a selection of primary keys and then performing an update with those primary keys.
For query syntax, refer to the [MySQL Docs](https://dev.mysql.com/doc/refman/8.0/en/update.html)

#### <a id="update-multi-target"/> Update with Multi Target Support

Support is added for sharded multi table target update.

Example: `update t1 join t2 on t1.id = t2.id set t1.foo = 'abc', t2.bar = 23`

The support is built on performing a selection of primary keys from all target tables and 
then performing an update for each table with their selected primary keys. 
For query syntax, refer to the [MySQL Docs](https://dev.mysql.com/doc/refman/8.0/en/update.html)

#### <a id="delete-subquery"/> Delete with Subquery Support

Support is added for sharded table delete with subquery

Example: `delete from t1 where id in (select col from t2 where foo = 32 and bar = 43)`

The support is built by performing the uncorrelated subquery first and then providing the value for deletion.

#### <a id="delete-multi-target"/> Delete with Multi Target Support

Support is added for sharded multi table target delete.

Example: `delete t1, t3 from t1 join t2 on t1.id = t2.id join t3 on t1.col = t3.col`

The support is built on performing a selection of primary keys from all target tables and 
then performing a delete operation for each table with their selected primary keys. 
For query syntax, refer to the [MySQL Docs](https://dev.mysql.com/doc/refman/8.0/en/delete.html)

#### <a id="udf-support"/> User Defined Functions Support

VTGate can track any user defined functions for better planning.
User Defined Functions (UDFs) should be directly loaded in the underlying MySQL.

It should be enabled in VTGate with the `--track-udfs` flag.
This will enable the tracking of UDFs in VTGate and will be used for planning.
Without this flag, VTGate will not be aware that there might be aggregating user-defined functions in the query that need to be pushed down to MySQL.

More details about how to load UDFs is available in [MySQL Docs](https://dev.mysql.com/doc/extending-mysql/8.0/en/adding-loadable-function.html)

#### <a id="insert-row-alias-support"/> Insert Row Alias Support

Support is added to have row alias in Insert statement to be used with `on duplicate key update`.

Example:
- `insert into user(id, name, email) valies (100, 'Alice', 'alice@mail.com') as new on duplicate key update name = new.name, email = new.email`
- `insert into user(id, name, email) valies (100, 'Alice', 'alice@mail.com') as new(m, n, p) on duplicate key update name = n, email = p`

For query syntax, refer to the [MySQL Docs](https://dev.mysql.com/doc/refman/8.0/en/insert-on-duplicate.html)

### <a id="query-timeout"/>Query Timeout
On a query timeout, Vitess closed the connection using the `kill connection` statement. This leads to connection churn 
which is not desirable in some cases. To avoid this, Vitess now uses the `kill query` statement to cancel the query. 
This will only cancel the query and does not terminate the connection.

### <a id="flag-changes"/>Flag Changes

#### <a id="pprof-http-default"/> `pprof-http` Default Change

The `--pprof-http` flag, which was introduced in v19 with a default of `true`, has now been changed to default to `false`.
This makes HTTP `pprof` endpoints now an *opt-in* feature, rather than opt-out.
To continue enabling these endpoints, explicitly set `--pprof-http` when starting up Vitess components.

#### <a id="healthcheck-dial-concurrency-flag"/>New `--healthcheck-dial-concurrency` flag

The new `--healthcheck-dial-concurrency` flag defines the maximum number of healthcheck connections that can open concurrently. This limit is to avoid hitting Go runtime panics on deployments watching enough tablets [to hit the runtime's maximum thread limit of `10000`](https://pkg.go.dev/runtime/debug#SetMaxThreads) due to blocking network syscalls. This flag applies to `vtcombo`, `vtctld` and `vtgate` only and a value less than the runtime max thread limit _(`10000`)_ is recommended.

#### <a id="buffer_min_time_between_failovers-flag"/>New minimum for `--buffer_min_time_between_failovers`

The `--buffer_min_time_between_failovers` `vttablet` flag now has a minimum value of `1s`. This is because a value of 0 can cause issues with the buffering mechanics resulting in unexpected and unnecessary query errors — in particular during `MoveTables SwitchTraffic` operations. If you are currently specifying a value of 0 for this flag then you will need to update the config value to 1s *prior to upgrading to v20 or later* as `vttablet` will report an error and terminate if you attempt to start it with a value of 0.

#### <a id="vtgate-track-udfs-flag"/>New `--track-udfs` vtgate flag

The new `--track-udfs` flag enables VTGate to track user defined functions for better planning.

#### <a id="documentation-lock-timeout"/>Help text fix for `--lock-timeout`

The help text for the flag `--lock-timeout` was incorrect. We were documenting it as a flag that controlled the duration for which the shard lock was acquired. It is actually the maximum duration for which we wait while attempting to acquire a lock from the topology server.

#### <a id="querylog-sample-rate-flag"/>New `--querylog-sample-rate` flag

The new flag `--querylog-sample-rate float` adds support for sampling queries based on a float value between 0.0 _(no logging)_ and 1.0 _(all queries logged)_. If configured, this filtering is applied after the existing `--querylog-filter-tag` filter.

#### <a id="tablet-filter-tags-flag"/>New `--tablet-filter-tags` flag

The new flag `--tablet-filter-tags StringMap` adds support to VTGate for filtering tablets by tablet tag key/values, specified as comma-separated list of key:values. The tags of a tablet are defined by the VTTablet flag `--init_tags`, which is also defined as a comma-separated list of key:values.

### <a id="vreplication"/>VReplication

#### <a id="multi-tenant"/> Multi-tenant Imports

Support for multi-tenant imports has been added to `MoveTables`. If you have a multi-tenant architecture where each
tenant has their own database, you can import the tenants using multiple `MoveTables` workfows, one per tenant.
Each import is initiated with the new `--tenant-id` flag. The column name (and data type) need to be specified in
the VSchema of the target keyspace.

#### <a id="vdiff-online-ddl"/> VDiff support for OnlineDDL migrations

You can now run `VDiff`s on OnlineDDL schema change migrations, which are not yet cut over.

## <a id="minor-changes"/>Minor Changes

### <a id="new-stats"/>New Stats

#### <a id="vttablet-query-cache-hits-and-misses"/>VTTablet Query Cache Hits and Misses

VTTablet exposes two new counter stats:

 * `QueryCacheHits`: Query engine query plan cache hits
 * `QueryCacheMisses`: Query engine query plan cache misses

> [!NOTE]
> `QueryCache` does not refer to a query cache, but to a query plan cache.
<<<<<<< HEAD
> In v21, these metrics will be deprecated and replaced by `TabletQueryPlanCacheHits` and `TabletQueryPlanCacheMisses`.
=======
> In v21, these metrics will be deprecated and renamed.
>>>>>>> 75aee8ab

### <a id="vttablet-query-text-characters-processed"/>VTTablet Query Text Characters Processed

VTGate and VTTablet expose a new counter stat `QueryTextCharactersProcessed` to reflect the number of query text characters processed.

VTGate groups this metric by Operation, Keyspace and TabletType. On VTTablet it is grouped by Table, Plan and optionally Workload.

### <a id="sighup-reload-of-grpc-client-auth-creds"/>`SIGHUP` reload of gRPC client static auth creds

The internal gRPC client now caches the static auth credentials and supports reloading via the `SIGHUP` signal. Previous to v20 the credentials were not cached. They were re-loaded from disk on every use.

### <a id="vtadmin"/>VTAdmin

#### <a id="updated-node"/>vtadmin-web updated to node v20.12.2 (LTS)

Building `vtadmin-web` now requires node >= v20.12.0 (LTS). Breaking changes from v18 to v20 can be found at https://nodejs.org/en/blog/release/v20.12.0 -- with no known issues that apply to VTAdmin.
Full details on the node v20.12.2 release can be found at https://nodejs.org/en/blog/release/v20.12.2.

#### <a id="replaced-highcharts"/>Replaced highcharts with d3

The vtadmin-web UI no longer has a dependency on highcharts for licensing reasons. The tablet QPS, tablet VReplication QPS, and workflow streams lag charts have all been replaced by d3. We'll be iteratively improving the d3 charts until they reach feature parity with the original highcharts charts. <|MERGE_RESOLUTION|>--- conflicted
+++ resolved
@@ -364,11 +364,7 @@
 
 > [!NOTE]
 > `QueryCache` does not refer to a query cache, but to a query plan cache.
-<<<<<<< HEAD
-> In v21, these metrics will be deprecated and replaced by `TabletQueryPlanCacheHits` and `TabletQueryPlanCacheMisses`.
-=======
 > In v21, these metrics will be deprecated and renamed.
->>>>>>> 75aee8ab
 
 ### <a id="vttablet-query-text-characters-processed"/>VTTablet Query Text Characters Processed
 
