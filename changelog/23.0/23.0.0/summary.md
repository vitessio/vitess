## Summary

### Table of Contents
<<<<<<< HEAD
- **[Major Changes](#major-changes)**
  - **[VTOrc](#vtorc)**
    - [Support dynamic control of ERS by keyspace/shard in VTOrc](#vtorc-dynamic-ers-disabled)
- **[Minor Changes](#minor-changes)**
  - **[VTTablet](#minor-changes-vttablet)**
    - [CLI Flags](#flags-vttablet)
    - [Managed MySQL configuration defaults to caching-sha2-password](#mysql-caching-sha2-password)

## <a id="major-changes"/>Major Changes</a>

### <a id="vtorc"/>VTOrc</a>

#### <a id="vtorc-dynamic-ers-disabled"/>Support dynamic control of ERS by keyspace/shard in VTOrc</a>

**Note: disabling `EmergencyReparentShard`-based recoveries introduces availability risks; please use with extreme caution! If you rely on this functionality often, for example in automation, this may be signs of an anti-pattern. If so, please open an issue to discuss supporting your use case natively in VTOrc.**

The new `vtctldclient` RPC `SetVtorcEmergencyReparent` was introduced to allow VTOrc recoveries involving `EmergencyReparentShard` actions to be disabled on a per-keyspace or per-shard basis. Previous to this version, disabling ERS-based recoveries was only possible globally/per-VTOrc-instance. VTOrc will now consider this keyspace/shard-level setting that is refreshed from the topo on each recovery.

To provide observability of keyspace/shards with ERS-based VTOrc recoveries disabled, the label `ErsDisabled` was added to the `TabletsWatchedByShard` metric. This metric label can be used to create alerting to ensure ERS-based recoveries are not disabled for an undesired period of time.

---
=======

- **[Minor Changes](#minor-changes)**
    - **[Deletions](#deletions)**
        - [Metrics](#deleted-metrics)
    - **[New Metrics](#new-metrics)**
        - [VTGate](#new-vtgate-metrics)
    - **[Topology](#minor-changes-topo)**
        - [`--consul_auth_static_file` requires 1 or more credentials](#consul_auth_static_file-check-creds)
    - **[VTTablet](#minor-changes-vttablet)**
        - [CLI Flags](#flags-vttablet)
        - [Managed MySQL configuration defaults to caching-sha2-password](#mysql-caching-sha2-password)
>>>>>>> 8d2c08c3

## <a id="minor-changes"/>Minor Changes</a>

### <a id="deletions"/>Deletions</a>

#### <a id="deleted-metrics"/>Metrics</a>

| Component |        Metric Name        | Was Deprecated In |                     Deprecation PR                      |
|:---------:|:-------------------------:|:-----------------:|:-------------------------------------------------------:|
| `vtgate`  |    `QueriesProcessed`     |     `v22.0.0`     | [#17727](https://github.com/vitessio/vitess/pull/17727) |
| `vtgate`  |      `QueriesRouted`      |     `v22.0.0`     | [#17727](https://github.com/vitessio/vitess/pull/17727) |
| `vtgate`  | `QueriesProcessedByTable` |     `v22.0.0`     | [#17727](https://github.com/vitessio/vitess/pull/17727) |
| `vtgate`  |  `QueriesRoutedByTable`   |     `v22.0.0`     | [#17727](https://github.com/vitessio/vitess/pull/17727) |

### <a id="new-metrics"/>New Metrics

#### <a id="new-vtgate-metrics"/>VTGate

|          Name           |   Dimensions    |                                     Description                                     |                           PR                            |
|:-----------------------:|:---------------:|:-----------------------------------------------------------------------------------:|:-------------------------------------------------------:|
| `TransactionsProcessed` | `Shard`, `Type` | Counts transactions processed at VTGate by shard distribution and transaction type. | [#18171](https://github.com/vitessio/vitess/pull/18171) |

### <a id="minor-changes-topo"/>Topology</a>

#### <a id="consul_auth_static_file-check-creds"/>`--consul_auth_static_file` requires 1 or more credentials</a>

The `--consul_auth_static_file` flag used in several components now requires that 1 or more credentials can be loaded from the provided json file.

### <a id="minor-changes-vttablet"/>VTTablet</a>

#### <a id="flags-vttablet"/>CLI Flags</a>

- `skip-user-metrics` flag if enabled, replaces the username label with "UserLabelDisabled" to prevent metric explosion in environments with many unique users.

#### <a id="mysql-caching-sha2-password"/>Managed MySQL configuration defaults to caching-sha2-password</a>

The default authentication plugin for MySQL 8.0.26 and later is now `caching_sha2_password` instead of `mysql_native_password`. This change is made because `mysql_native_password` is deprecated and removed in future MySQL versions. `mysql_native_password` is still enabled for backwards compatibility.

This change specifically affects the replication user. If you have a user configured with an explicit password, it is recommended to make sure to upgrade this user after upgrading to v23 with a statement like the following:

```sql
ALTER USER 'vt_repl'@'%' IDENTIFIED WITH caching_sha2_password BY 'your-existing-password';
```

In future Vitess versions, the `mysql_native_password` authentication plugin will be disabled for managed MySQL instances.<|MERGE_RESOLUTION|>--- conflicted
+++ resolved
@@ -1,14 +1,20 @@
 ## Summary
 
 ### Table of Contents
-<<<<<<< HEAD
+
 - **[Major Changes](#major-changes)**
   - **[VTOrc](#vtorc)**
     - [Support dynamic control of ERS by keyspace/shard in VTOrc](#vtorc-dynamic-ers-disabled)
 - **[Minor Changes](#minor-changes)**
-  - **[VTTablet](#minor-changes-vttablet)**
-    - [CLI Flags](#flags-vttablet)
-    - [Managed MySQL configuration defaults to caching-sha2-password](#mysql-caching-sha2-password)
+    - **[Deletions](#deletions)**
+        - [Metrics](#deleted-metrics)
+    - **[New Metrics](#new-metrics)**
+        - [VTGate](#new-vtgate-metrics)
+    - **[Topology](#minor-changes-topo)**
+        - [`--consul_auth_static_file` requires 1 or more credentials](#consul_auth_static_file-check-creds)
+    - **[VTTablet](#minor-changes-vttablet)**
+        - [CLI Flags](#flags-vttablet)
+        - [Managed MySQL configuration defaults to caching-sha2-password](#mysql-caching-sha2-password)
 
 ## <a id="major-changes"/>Major Changes</a>
 
@@ -21,21 +27,6 @@
 The new `vtctldclient` RPC `SetVtorcEmergencyReparent` was introduced to allow VTOrc recoveries involving `EmergencyReparentShard` actions to be disabled on a per-keyspace or per-shard basis. Previous to this version, disabling ERS-based recoveries was only possible globally/per-VTOrc-instance. VTOrc will now consider this keyspace/shard-level setting that is refreshed from the topo on each recovery.
 
 To provide observability of keyspace/shards with ERS-based VTOrc recoveries disabled, the label `ErsDisabled` was added to the `TabletsWatchedByShard` metric. This metric label can be used to create alerting to ensure ERS-based recoveries are not disabled for an undesired period of time.
-
----
-=======
-
-- **[Minor Changes](#minor-changes)**
-    - **[Deletions](#deletions)**
-        - [Metrics](#deleted-metrics)
-    - **[New Metrics](#new-metrics)**
-        - [VTGate](#new-vtgate-metrics)
-    - **[Topology](#minor-changes-topo)**
-        - [`--consul_auth_static_file` requires 1 or more credentials](#consul_auth_static_file-check-creds)
-    - **[VTTablet](#minor-changes-vttablet)**
-        - [CLI Flags](#flags-vttablet)
-        - [Managed MySQL configuration defaults to caching-sha2-password](#mysql-caching-sha2-password)
->>>>>>> 8d2c08c3
 
 ## <a id="minor-changes"/>Minor Changes</a>
 
