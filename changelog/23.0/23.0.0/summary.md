--- conflicted
+++ resolved
@@ -2,29 +2,14 @@
 
 ### Table of Contents
 - **[Major Changes](#major-changes)**
-  - **[Deprecations](#deprecations)**
-  - **[Deletions](#deletions)**
-  - **[New Metrics](#new-metrics)**
   - **[VTOrc](#vtorc)**
     - [Support dynamic control of ERS by keyspace/shard in VTOrc](#vtorc-dynamic-ers-disabled)
 - **[Minor Changes](#minor-changes)**
-<<<<<<< HEAD
   - **[VTTablet](#minor-changes-vttablet)**
     - [CLI Flags](#flags-vttablet)
+    - [Managed MySQL configuration defaults to caching-sha2-password](#mysql-caching-sha2-password)
 
 ## <a id="major-changes"/>Major Changes</a>
-
-### <a id="deprecations"/>Deprecations</a>
-
----
-
-### <a id="deletions"/>Deletions</a>
-
----
-
-### <a id="new-metrics"/>New Metrics
-
----
 
 ### <a id="vtorc"/>VTOrc</a>
 
@@ -37,11 +22,6 @@
 To provide observability of keyspace/shards with ERS-based VTOrc recoveries disabled, the label `ErsDisabled` was added to the `TabletsWatchedByShard` metric. This metric label can be used to create alerting to ensure ERS-based recoveries are not disabled for an undesired period of time.
 
 ---
-=======
-    - **[VTTablet](#minor-changes-vttablet)**
-        - [CLI Flags](#flags-vttablet)
-        - [Managed MySQL configuration defaults to caching-sha2-password](#mysql-caching-sha2-password)
->>>>>>> 282022b6
 
 ## <a id="minor-changes"/>Minor Changes</a>
 
