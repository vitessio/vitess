## Summary

### Table of Contents

- **[Major Changes](#major-changes)**
<<<<<<< HEAD
  - **[VTOrc](#vtorc)**
    - [Dynamic control of `EmergencyReparentShard`-based recoveries](#vtorc-dynamic-ers-disabled)
=======
    - **[New default versions](#new-default-versions)**
        - [Upgrade to MySQL 8.4](#upgrade-to-mysql-8.4)
>>>>>>> 1baf02b8
- **[Minor Changes](#minor-changes)**
    - **[Deletions](#deletions)**
        - [Metrics](#deleted-metrics)
    - **[New Metrics](#new-metrics)**
        - [VTGate](#new-vtgate-metrics)
    - **[Topology](#minor-changes-topo)**
        - [`--consul_auth_static_file` requires 1 or more credentials](#consul_auth_static_file-check-creds)
    - **[VTOrc](#minor-changes-vtorc)**
        - [Recovery stats to include keyspace/shard](#recoveries-stats-keyspace-shard)
    - **[VTTablet](#minor-changes-vttablet)**
        - [CLI Flags](#flags-vttablet)
        - [Managed MySQL configuration defaults to caching-sha2-password](#mysql-caching-sha2-password) 
        - [MySQL timezone environment propagation](#mysql-timezone-env)

## <a id="major-changes"/>Major Changes</a>

### <a id="new-default-versions"/>New default versions</a>

#### <a id="upgrade-to-mysql-8.4"/>Upgrade to MySQL 8.4</a>

The default major MySQL version used by our `vitess/lite:latest` image is going from `8.0.40` to `8.4.6`.
This change was merged in [#18569](https://github.com/vitessio/vitess/pull/18569).

VTGate also advertises MySQL version `8.4.6` by default instead of `8.0.40`. If that is not what you are running, you can set the `mysql_server_version` flag to advertise the desired version.

>  ⚠️ Upgrading to this release with vitess-operator:
>
> If you are using the `vitess-operator`, considering that we are bumping the MySQL version from `8.0.40` to `8.4.6`, you will have to manually upgrade:
>
> 1. Add `innodb_fast_shutdown=0` to your extra cnf in your YAML file.
> 2. Apply this file.
> 3. Wait for all the pods to be healthy.
> 4. Then change your YAML file to use the new Docker Images (`vitess/lite:v23.0.0`).
> 5. Remove `innodb_fast_shutdown=0` from your extra cnf in your YAML file.
> 6. Apply this file.
>
> This is only needed once when going from the latest `8.0.x` to `8.4.x`. Once you're on `8.4.x`, it is possible to upgrade and downgrade between `8.4.x` versions without needing to run `innodb_fast_shutdown=0`.

## <a id="major-changes"/>Major Changes</a>

### <a id="vtorc"/>VTOrc</a>

#### <a id="vtorc-dynamic-ers-disabled"/>Dynamic control of `EmergencyReparentShard`-based recoveries</a>

**Note: disabling `EmergencyReparentShard`-based recoveries introduces availability risks; please use with extreme caution! If you rely on this functionality often, for example in automation, this may be signs of an anti-pattern. If so, please open an issue to discuss supporting your use case natively in VTOrc.**

The new `vtctldclient` RPC `SetVtorcEmergencyReparent` was introduced to allow VTOrc recoveries involving `EmergencyReparentShard` actions to be disabled on a per-keyspace and/or per-shard basis. Previous to this version, disabling ERS-based recoveries was only possible globally/per-VTOrc-instance. VTOrc will now consider this keyspace/shard-level setting that is refreshed from the topo on each recovery.

To provide observability of keyspace/shards with ERS-based VTOrc recoveries disabled, the label `ErsDisabled` was added to the `TabletsWatchedByShard` metric. This metric label can be used to create alerting to ensure ERS-based recoveries are not disabled for an undesired period of time.

## <a id="minor-changes"/>Minor Changes</a>

### <a id="deletions"/>Deletions</a>

#### <a id="deleted-metrics"/>Metrics</a>

| Component |        Metric Name        | Was Deprecated In |                     Deprecation PR                      |
|:---------:|:-------------------------:|:-----------------:|:-------------------------------------------------------:|
| `vtgate`  |    `QueriesProcessed`     |     `v22.0.0`     | [#17727](https://github.com/vitessio/vitess/pull/17727) |
| `vtgate`  |      `QueriesRouted`      |     `v22.0.0`     | [#17727](https://github.com/vitessio/vitess/pull/17727) |
| `vtgate`  | `QueriesProcessedByTable` |     `v22.0.0`     | [#17727](https://github.com/vitessio/vitess/pull/17727) |
| `vtgate`  |  `QueriesRoutedByTable`   |     `v22.0.0`     | [#17727](https://github.com/vitessio/vitess/pull/17727) |

### <a id="new-metrics"/>New Metrics

#### <a id="new-vtgate-metrics"/>VTGate

|          Name           |   Dimensions    |                                     Description                                     |                           PR                            |
|:-----------------------:|:---------------:|:-----------------------------------------------------------------------------------:|:-------------------------------------------------------:|
| `TransactionsProcessed` | `Shard`, `Type` | Counts transactions processed at VTGate by shard distribution and transaction type. | [#18171](https://github.com/vitessio/vitess/pull/18171) |

### <a id="minor-changes-topo"/>Topology</a>

#### <a id="consul_auth_static_file-check-creds"/>`--consul_auth_static_file` requires 1 or more credentials</a>

The `--consul_auth_static_file` flag used in several components now requires that 1 or more credentials can be loaded from the provided json file.

### <a id="minor-changes-vtorc"/>VTOrc</a>

#### <a id="recoveries-stats-keyspace-shard">Recovery stats to include keyspace/shard</a>

The following recovery-related stats now include labels for keyspaces and shards:
1. `FailedRecoveries`
2. `PendingRecoveries`
3. `RecoveriesCount`
4. `SuccessfulRecoveries`

Previous to this release, only the recovery "type" was included in labels.

### <a id="minor-changes-vttablet"/>VTTablet</a>

#### <a id="flags-vttablet"/>CLI Flags</a>

- `skip-user-metrics` flag if enabled, replaces the username label with "UserLabelDisabled" to prevent metric explosion in environments with many unique users.

#### <a id="mysql-caching-sha2-password"/>Managed MySQL configuration defaults to caching-sha2-password</a>

The default authentication plugin for MySQL 8.0.26 and later is now `caching_sha2_password` instead of `mysql_native_password`. This change is made because `mysql_native_password` is deprecated and removed in future MySQL versions. `mysql_native_password` is still enabled for backwards compatibility.

This change specifically affects the replication user. If you have a user configured with an explicit password, it is recommended to make sure to upgrade this user after upgrading to v23 with a statement like the following:

```sql
ALTER USER 'vt_repl'@'%' IDENTIFIED WITH caching_sha2_password BY 'your-existing-password';
```

In future Vitess versions, the `mysql_native_password` authentication plugin will be disabled for managed MySQL instances.

#### <a id="mysql-timezone-env"/>MySQL timezone environment propagation</a>

Fixed a bug where environment variables like `TZ` were not propagated from mysqlctl to the mysqld process.
As a result, timezone settings from the environment were previously ignored. Now mysqld correctly inherits environment variables.
⚠️ Deployments that relied on the old behavior and explicitly set a non-UTC timezone may see changes in how DATETIME values are interpreted. To preserve compatibility, set `TZ=UTC` explicitly in MySQL pods.<|MERGE_RESOLUTION|>--- conflicted
+++ resolved
@@ -3,13 +3,10 @@
 ### Table of Contents
 
 - **[Major Changes](#major-changes)**
-<<<<<<< HEAD
-  - **[VTOrc](#vtorc)**
-    - [Dynamic control of `EmergencyReparentShard`-based recoveries](#vtorc-dynamic-ers-disabled)
-=======
     - **[New default versions](#new-default-versions)**
         - [Upgrade to MySQL 8.4](#upgrade-to-mysql-8.4)
->>>>>>> 1baf02b8
+    - **[VTOrc](#vtorc)**
+        - [Dynamic control of `EmergencyReparentShard`-based recoveries](#vtorc-dynamic-ers-disabled)
 - **[Minor Changes](#minor-changes)**
     - **[Deletions](#deletions)**
         - [Metrics](#deleted-metrics)
