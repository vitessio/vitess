--- conflicted
+++ resolved
@@ -3,25 +3,15 @@
 ### Table of Contents
 
 - **[Minor Changes](#minor-changes)**
-<<<<<<< HEAD
-    - [`--consul_auth_static_file` requires 1 or more credentials](#consul_auth_static_file-check-creds)
-    - **[VTTablet](#minor-changes-vttablet)**
-        - [CLI Flags](#flags-vttablet)
-        - [Managed MySQL configuration defaults to caching-sha2-password](#mysql-caching-sha2-password)
-
-## <a id="minor-changes"/>Minor Changes</a>
-
-### <a id="consul_auth_static_file-check-creds"/>`--consul_auth_static_file` requires 1 or more credentials</a>
-
-The `--consul_auth_static_file` flag used in several components now requires that 1 or more credentials can be loaded from the provided json file.
-=======
     - **[Deletions](#deletions)**
         - [Metrics](#deleted-metrics)
     - **[New Metrics](#new-metrics)**
         - [VTGate](#new-vtgate-metrics)
-        - **[VTTablet](#minor-changes-vttablet)**
-            - [CLI Flags](#flags-vttablet)
-            - [Managed MySQL configuration defaults to caching-sha2-password](#mysql-caching-sha2-password)
+    - **[Topology](#minor-changes-topo)**
+        - [`--consul_auth_static_file` requires 1 or more credentials](#consul_auth_static_file-check-creds)
+    - **[VTTablet](#minor-changes-vttablet)**
+        - [CLI Flags](#flags-vttablet)
+        - [Managed MySQL configuration defaults to caching-sha2-password](#mysql-caching-sha2-password)
 
 ## <a id="minor-changes"/>Minor Changes</a>
 
@@ -43,7 +33,12 @@
 |          Name           |   Dimensions    |                                     Description                                     |                           PR                            |
 |:-----------------------:|:---------------:|:-----------------------------------------------------------------------------------:|:-------------------------------------------------------:|
 | `TransactionsProcessed` | `Shard`, `Type` | Counts transactions processed at VTGate by shard distribution and transaction type. | [#18171](https://github.com/vitessio/vitess/pull/18171) |
->>>>>>> 0344d8e6
+
+### <a id="minor-changes-topo"/>Topology</a>
+
+#### <a id="consul_auth_static_file-check-creds"/>`--consul_auth_static_file` requires 1 or more credentials</a>
+
+The `--consul_auth_static_file` flag used in several components now requires that 1 or more credentials can be loaded from the provided json file.
 
 ### <a id="minor-changes-vttablet"/>VTTablet</a>
 
