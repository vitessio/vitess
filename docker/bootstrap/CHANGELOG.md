--- conflicted
+++ resolved
@@ -74,12 +74,10 @@
 ### Changes
 - Update build to golang 1.20.5
 
-<<<<<<< HEAD
 ## [14.6] - 2023-09-07
 ### Changes
 - Update build to golang 1.20.8
-=======
-## [14.6] - 2023-09-06
+
+## [14.7] - 2023-09-06
 ### Changes
-- Use Debian Bullseye as base bootstrap image in order to continue upgrading the Golang version
->>>>>>> 7012754a
+- Use Debian Bullseye as base bootstrap image in order to continue upgrading the Golang version