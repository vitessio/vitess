/**
 * Copyright 2021 The Vitess Authors.
 *
 * Licensed under the Apache License, Version 2.0 (the "License");
 * you may not use this file except in compliance with the License.
 * You may obtain a copy of the License at
 *
 *     http://www.apache.org/licenses/LICENSE-2.0
 *
 * Unless required by applicable law or agreed to in writing, software
 * distributed under the License is distributed on an "AS IS" BASIS,
 * WITHOUT WARRANTIES OR CONDITIONS OF ANY KIND, either express or implied.
 * See the License for the specific language governing permissions and
 * limitations under the License.
 */

import { vtadmin as pb, vtadmin, vtctldata } from '../proto/vtadmin';
import * as errorHandler from '../errors/errorHandler';
import { HttpFetchError, HttpResponseNotOkError, MalformedHttpResponseError } from '../errors/errorTypes';
import { HttpOkResponse } from './responseTypes';
import { TabletDebugVars } from '../util/tabletDebugVars';
import { env, isReadOnlyMode } from '../util/env';

/**
 * vtfetch makes HTTP requests against the given vtadmin-api endpoint
 * and returns the parsed response.
 *
 * HttpResponse envelope types are not defined in vtadmin.proto (nor should they be)
 * thus we have to validate the shape of the API response with more care.
 *
 * Note that this only validates the HttpResponse envelope; it does not
 * do any type checking or validation on the result.
 */
export const vtfetch = async (endpoint: string, options: RequestInit = {}): Promise<HttpOkResponse> => {
    try {
        if (isReadOnlyMode() && options.method && options.method.toLowerCase() !== 'get') {
            // Any UI controls that ultimately trigger a write request should be hidden when in read-only mode,
            // so getting to this point (where we actually execute a write request) is an error.
            // So: we fail obnoxiously, as failing silently (e.g, logging and returning an empty "ok" response)
            // could imply to the user that a write action succeeded.
            throw new Error(`Cannot execute write request in read-only mode: ${options.method} ${endpoint}`);
        }

        const url = `${env().VITE_VTADMIN_API_ADDRESS}${endpoint}`;
        const opts = { ...vtfetchOpts(), ...options };

        let response = null;
        try {
            response = await global.fetch(url, opts);
        } catch (error) {
            // Capture fetch() promise rejections and rethrow as HttpFetchError.
            // fetch() promises will reject with a TypeError when a network error is
            // encountered or CORS is misconfigured, in which case the request never
            // makes it to the server.
            // See https://developer.mozilla.org/en-US/docs/Web/API/Fetch_API/Using_Fetch#checking_that_the_fetch_was_successful
            throw new HttpFetchError(url);
        }

        let json = null;
        try {
            json = await response.json();
        } catch (error) {
            throw new MalformedHttpResponseError((error as Error).message, endpoint, json, response);
        }

        if (!('ok' in json)) {
            throw new MalformedHttpResponseError('invalid HTTP envelope', endpoint, json, response);
        }

        if (!json.ok) {
            throw new HttpResponseNotOkError(endpoint, json, response);
        }

        return json as HttpOkResponse;
    } catch (error) {
        // Most commonly, react-query is the downstream consumer of
        // errors thrown in vtfetch. Because react-query "handles" errors
        // by propagating them to components (as it should!), any errors thrown
        // from vtfetch are _not_ automatically logged as "unhandled errors".
        // Instead, we catch errors and manually notify our error handling serivce(s),
        // and then rethrow the error for react-query to propagate the usual way.
        // See https://react-query.tanstack.com/guides/query-functions#handling-and-throwing-errors
        errorHandler.notify(error as Error);
        throw error;
    }
};

export const vtfetchOpts = (): RequestInit => {
    const credentials = env().VITE_FETCH_CREDENTIALS;
    if (credentials && credentials !== 'omit' && credentials !== 'same-origin' && credentials !== 'include') {
        throw Error(
            `Invalid fetch credentials property: ${credentials}. Must be undefined or one of omit, same-origin, include`
        );
    }

    return { credentials };
};

// vtfetchEntities is a helper function for querying vtadmin-api endpoints
// that return a list of protobuf entities.
export const vtfetchEntities = async <T>(opts: {
    endpoint: string;
    // Extract the list of entities from the response. We can't (strictly)
    // guarantee type safety for API responses, hence the `any` return type.
    extract: (res: HttpOkResponse) => any;
    // Transform an individual entity in the array to its (proto)typed form.
    // This will almost always be a `.verify` followed by a `.create`,
    // but because of how protobufjs structures its generated types,
    // writing this in a generic way is... unpleasant, and difficult to read.
    transform: (e: object) => T;
}): Promise<T[]> => {
    const res = await vtfetch(opts.endpoint);

    const entities = opts.extract(res);
    if (!Array.isArray(entities)) {
        // Since react-query is the downstream consumer of vtfetch + vtfetchEntities,
        // errors thrown in either function will be "handled" and will not automatically
        // propagate as "unhandled" errors, meaning we have to log them manually.
        const error = Error(`expected entities to be an array, got ${entities}`);
        errorHandler.notify(error);
        throw error;
    }

    return entities.map(opts.transform);
};

export const fetchBackups = async () =>
    vtfetchEntities({
        endpoint: '/api/backups',
        extract: (res) => res.result.backups,
        transform: (e) => {
            const err = pb.ClusterBackup.verify(e);
            if (err) throw Error(err);
            return pb.ClusterBackup.create(e);
        },
    });

export const fetchClusters = async () =>
    vtfetchEntities({
        endpoint: '/api/clusters',
        extract: (res) => res.result.clusters,
        transform: (e) => {
            const err = pb.Cluster.verify(e);
            if (err) throw Error(err);
            return pb.Cluster.create(e);
        },
    });

export const fetchGates = async () =>
    vtfetchEntities({
        endpoint: '/api/gates',
        extract: (res) => res.result.gates,
        transform: (e) => {
            const err = pb.VTGate.verify(e);
            if (err) throw Error(err);
            return pb.VTGate.create(e);
        },
    });

export const fetchVtctlds = async () =>
    vtfetchEntities({
        endpoint: '/api/vtctlds',
        extract: (res) => res.result.vtctlds,
        transform: (e) => {
            const err = pb.Vtctld.verify(e);
            if (err) throw Error(err);
            return pb.Vtctld.create(e);
        },
    });

export interface FetchKeyspaceParams {
    clusterID: string;
    name: string;
}

export const fetchKeyspace = async ({ clusterID, name }: FetchKeyspaceParams) => {
    const { result } = await vtfetch(`/api/keyspace/${clusterID}/${name}`);

    const err = pb.Keyspace.verify(result);
    if (err) throw Error(err);

    return pb.Keyspace.create(result);
};

export const fetchKeyspaces = async () =>
    vtfetchEntities({
        endpoint: '/api/keyspaces',
        extract: (res) => res.result.keyspaces,
        transform: (e) => {
            const err = pb.Keyspace.verify(e);
            if (err) throw Error(err);
            return pb.Keyspace.create(e);
        },
    });

export interface CreateKeyspaceParams {
    clusterID: string;
    options: vtctldata.ICreateKeyspaceRequest;
}

export const createKeyspace = async (params: CreateKeyspaceParams) => {
    const { result } = await vtfetch(`/api/keyspace/${params.clusterID}`, {
        body: JSON.stringify(params.options),
        method: 'post',
    });

    const err = pb.CreateKeyspaceResponse.verify(result);
    if (err) throw Error(err);

    return pb.CreateKeyspaceResponse.create(result);
};

export const fetchSchemas = async () =>
    vtfetchEntities({
        endpoint: '/api/schemas',
        extract: (res) => res.result.schemas,
        transform: (e) => {
            const err = pb.Schema.verify(e);
            if (err) throw Error(err);
            return pb.Schema.create(e);
        },
    });

export interface FetchSchemaParams {
    clusterID: string;
    keyspace: string;
    table: string;
}

export const fetchSchema = async ({ clusterID, keyspace, table }: FetchSchemaParams) => {
    const { result } = await vtfetch(`/api/schema/${clusterID}/${keyspace}/${table}`);

    const err = pb.Schema.verify(result);
    if (err) throw Error(err);

    return pb.Schema.create(result);
};

export interface FetchTabletParams {
    clusterID: string;
    alias: string;
}

export const fetchTablet = async ({ clusterID, alias }: FetchTabletParams) => {
    const { result } = await vtfetch(`/api/tablet/${alias}?cluster=${clusterID}`);

    const err = pb.Tablet.verify(result);
    if (err) throw Error(err);

    return pb.Tablet.create(result);
};

export interface DeleteTabletParams {
    allowPrimary?: boolean;
    clusterID: string;
    alias: string;
}

export const deleteTablet = async ({ allowPrimary, clusterID, alias }: DeleteTabletParams) => {
    const req = new URLSearchParams();
    req.append('cluster', clusterID);

    // Do not append `allow_primary` if undefined in order to fall back to server default
    if (typeof allowPrimary === 'boolean') {
        req.append('allow_primary', allowPrimary.toString());
    }

    const { result } = await vtfetch(`/api/tablet/${alias}?${req}`, {
        method: 'delete',
    });

    const err = pb.DeleteTabletResponse.verify(result);
    if (err) throw Error(err);

    return pb.DeleteTabletResponse.create(result);
};

export interface RefreshTabletReplicationSourceParams {
    clusterID: string;
    alias: string;
}

export const refreshTabletReplicationSource = async ({ clusterID, alias }: RefreshTabletReplicationSourceParams) => {
    const { result } = await vtfetch(`/api/tablet/${alias}/refresh_replication_source`, { method: 'put' });

    const err = pb.RefreshTabletReplicationSourceResponse.verify(result);
    if (err) throw Error(err);

    return pb.RefreshTabletReplicationSourceResponse.create(result);
};

export interface PingTabletParams {
    clusterID?: string;
    alias: string;
}

export const pingTablet = async ({ clusterID, alias }: PingTabletParams) => {
    const { result } = await vtfetch(`/api/tablet/${alias}/ping?cluster=${clusterID}`);
    const err = pb.PingTabletResponse.verify(result);
    if (err) throw Error(err);

    return pb.PingTabletResponse.create(result);
};

export interface RefreshStateParams {
    clusterID?: string;
    alias: string;
}

export const refreshState = async ({ clusterID, alias }: RefreshStateParams) => {
    const { result } = await vtfetch(`/api/tablet/${alias}/refresh?cluster=${clusterID}`, { method: 'put' });
    const err = pb.RefreshStateResponse.verify(result);
    if (err) throw Error(err);

    return pb.RefreshStateResponse.create(result);
};

export interface RunHealthCheckParams {
    clusterID?: string;
    alias: string;
}

export const runHealthCheck = async ({ clusterID, alias }: RunHealthCheckParams) => {
    const { result } = await vtfetch(`/api/tablet/${alias}/healthcheck?cluster=${clusterID}`);
    const err = pb.RunHealthCheckResponse.verify(result);
    if (err) throw Error(err);

    return pb.RunHealthCheckResponse.create(result);
};

export interface SetReadOnlyParams {
    clusterID?: string;
    alias: string;
}

export const setReadOnly = async ({ clusterID, alias }: SetReadOnlyParams) => {
    const { result } = await vtfetch(`/api/tablet/${alias}/set_read_only?cluster=${clusterID}`, { method: 'put' });
    const err = pb.SetReadOnlyResponse.verify(result);
    if (err) throw Error(err);

    return pb.SetReadOnlyResponse.create(result);
};

export interface SetReadWriteParams {
    clusterID?: string;
    alias: string;
}

export const setReadWrite = async ({ clusterID, alias }: SetReadWriteParams) => {
    const { result } = await vtfetch(`/api/tablet/${alias}/set_read_write?cluster=${clusterID}`, { method: 'put' });
    const err = pb.SetReadWriteResponse.verify(result);
    if (err) throw Error(err);

    return pb.SetReadWriteResponse.create(result);
};

export interface StartReplicationParams {
    clusterID?: string;
    alias: string;
}

export const startReplication = async ({ clusterID, alias }: StartReplicationParams) => {
    const { result } = await vtfetch(`/api/tablet/${alias}/start_replication?cluster=${clusterID}`, { method: 'put' });
    const err = pb.StartReplicationResponse.verify(result);
    if (err) throw Error(err);

    return pb.StartReplicationResponse.create(result);
};

export interface StopReplicationParams {
    clusterID?: string;
    alias: string;
}

export const stopReplication = async ({ clusterID, alias }: StopReplicationParams) => {
    const { result } = await vtfetch(`/api/tablet/${alias}/stop_replication?cluster=${clusterID}`, { method: 'put' });
    const err = pb.StopReplicationResponse.verify(result);
    if (err) throw Error(err);

    return pb.StopReplicationResponse.create(result);
};
export interface TabletDebugVarsResponse {
    params: FetchTabletParams;
    data?: TabletDebugVars;
}

export const fetchExperimentalTabletDebugVars = async (params: FetchTabletParams): Promise<TabletDebugVarsResponse> => {
    if (!env().VITE_ENABLE_EXPERIMENTAL_TABLET_DEBUG_VARS) {
        return Promise.resolve({ params });
    }

    const { clusterID, alias } = params;
    const { result } = await vtfetch(`/api/experimental/tablet/${alias}/debug/vars?cluster=${clusterID}`);

    // /debug/vars doesn't contain cluster/tablet information, so we
    // return that as part of the response.
    return { params, data: result };
};

export const fetchTablets = async () =>
    vtfetchEntities({
        endpoint: '/api/tablets',
        extract: (res) => res.result.tablets,
        transform: (e) => {
            const err = pb.Tablet.verify(e);
            if (err) throw Error(err);
            return pb.Tablet.create(e);
        },
    });
export interface FetchVSchemaParams {
    clusterID: string;
    keyspace: string;
}

export const fetchVSchema = async ({ clusterID, keyspace }: FetchVSchemaParams) => {
    const { result } = await vtfetch(`/api/vschema/${clusterID}/${keyspace}`);

    const err = pb.VSchema.verify(result);
    if (err) throw Error(err);

    return pb.VSchema.create(result);
};

export const fetchWorkflows = async () => {
    const { result } = await vtfetch(`/api/workflows`);

    const err = pb.GetWorkflowsResponse.verify(result);
    if (err) throw Error(err);

    return pb.GetWorkflowsResponse.create(result);
};

export const fetchWorkflow = async (params: { clusterID: string; keyspace: string; name: string }) => {
    const { result } = await vtfetch(`/api/workflow/${params.clusterID}/${params.keyspace}/${params.name}`);

    const err = pb.Workflow.verify(result);
    if (err) throw Error(err);

    return pb.Workflow.create(result);
};

export const fetchWorkflowStatus = async (params: { clusterID: string; keyspace: string; name: string }) => {
    const { result } = await vtfetch(`/api/workflow/${params.clusterID}/${params.keyspace}/${params.name}/status`);

    const err = vtctldata.WorkflowStatusResponse.verify(result);
    if (err) throw Error(err);

    return vtctldata.WorkflowStatusResponse.create(result);
};

<<<<<<< HEAD
export interface CreateMoveTablesParams {
    clusterID: string;
    request: vtctldata.IMoveTablesCreateRequest
}

export const createMoveTables = async ({clusterID, request}: CreateMoveTablesParams) => {
    const { result } = await vtfetch(`/api/workflow/${clusterID}/move_tables`, {
        body: JSON.stringify(request),
        method: 'post',
    });

    const err = vtctldata.WorkflowStatusResponse.verify(result);
    if (err) throw Error(err);

    return vtctldata.WorkflowStatusResponse.create(result);
=======
export interface WorkflowActionParams {
    clusterID: string;
    keyspace: string;
    name: string;
}

export const startWorkflow = async ({ clusterID, keyspace, name }: WorkflowActionParams) => {
    const { result } = await vtfetch(`/api/workflow/${clusterID}/${keyspace}/${name}/start`);
    const err = vtctldata.WorkflowUpdateResponse.verify(result);
    if (err) throw Error(err);

    return vtctldata.WorkflowUpdateResponse.create(result);
};

export const stopWorkflow = async ({ clusterID, keyspace, name }: WorkflowActionParams) => {
    const { result } = await vtfetch(`/api/workflow/${clusterID}/${keyspace}/${name}/stop`);
    const err = vtctldata.WorkflowUpdateResponse.verify(result);
    if (err) throw Error(err);

    return vtctldata.WorkflowUpdateResponse.create(result);
>>>>>>> 814ddcfa
};

export const fetchVTExplain = async <R extends pb.IVTExplainRequest>({ cluster, keyspace, sql }: R) => {
    // As an easy enhancement for later, we can also validate the request parameters on the front-end
    // instead of defaulting to '', to save a round trip.
    const req = new URLSearchParams();
    req.append('cluster', cluster || '');
    req.append('keyspace', keyspace || '');
    req.append('sql', sql || '');

    const { result } = await vtfetch(`/api/vtexplain?${req}`);

    const err = pb.VTExplainResponse.verify(result);
    if (err) throw Error(err);

    return pb.VTExplainResponse.create(result);
};

export interface ValidateKeyspaceParams {
    clusterID: string;
    keyspace: string;
    pingTablets: boolean;
}

export const validateKeyspace = async ({ clusterID, keyspace, pingTablets }: ValidateKeyspaceParams) => {
    const body = JSON.stringify({ pingTablets });

    const { result } = await vtfetch(`/api/keyspace/${clusterID}/${keyspace}/validate`, { method: 'put', body });
    const err = vtctldata.ValidateKeyspaceResponse.verify(result);
    if (err) throw Error(err);

    return vtctldata.ValidateKeyspaceResponse.create(result);
};

export interface ValidateSchemaKeyspaceParams {
    clusterID: string;
    keyspace: string;
}

export const validateSchemaKeyspace = async ({ clusterID, keyspace }: ValidateSchemaKeyspaceParams) => {
    const { result } = await vtfetch(`/api/keyspace/${clusterID}/${keyspace}/validate/schema`, { method: 'put' });
    const err = vtctldata.ValidateSchemaKeyspaceResponse.verify(result);
    if (err) throw Error(err);

    return vtctldata.ValidateSchemaKeyspaceResponse.create(result);
};

export interface ValidateVersionKeyspaceParams {
    clusterID: string;
    keyspace: string;
}

export const validateVersionKeyspace = async ({ clusterID, keyspace }: ValidateVersionKeyspaceParams) => {
    const { result } = await vtfetch(`/api/keyspace/${clusterID}/${keyspace}/validate/version`, { method: 'put' });
    const err = vtctldata.ValidateVersionKeyspaceResponse.verify(result);
    if (err) throw Error(err);

    return vtctldata.ValidateVersionKeyspaceResponse.create(result);
};

export interface FetchShardReplicationPositionsParams {
    clusterIDs?: (string | null | undefined)[];
    keyspaces?: (string | null | undefined)[];
    keyspaceShards?: (string | null | undefined)[];
}

export const fetchShardReplicationPositions = async ({
    clusterIDs = [],
    keyspaces = [],
    keyspaceShards = [],
}: FetchShardReplicationPositionsParams) => {
    const req = new URLSearchParams();
    clusterIDs.forEach((c) => c && req.append('cluster', c));
    keyspaces.forEach((k) => k && req.append('keyspace', k));
    keyspaceShards.forEach((s) => s && req.append('keyspace_shard', s));

    const { result } = await vtfetch(`/api/shard_replication_positions?${req}`);
    const err = pb.GetShardReplicationPositionsResponse.verify(result);
    if (err) throw Error(err);

    return pb.GetShardReplicationPositionsResponse.create(result);
};

export interface ReloadSchemaParams {
    clusterIDs?: (string | null | undefined)[];
    concurrency?: number;
    includePrimary?: boolean;
    keyspaces?: (string | null | undefined)[];

    // e.g., ["commerce/0"]
    keyspaceShards?: (string | null | undefined)[];

    // A list of tablet aliases; e.g., ["zone1-101", "zone1-102"]
    tablets?: (string | null | undefined)[];

    waitPosition?: string;
}

export const reloadSchema = async (params: ReloadSchemaParams) => {
    const req = new URLSearchParams();

    (params.clusterIDs || []).forEach((c) => c && req.append('cluster', c));
    (params.keyspaces || []).forEach((k) => k && req.append('keyspace', k));
    (params.keyspaceShards || []).forEach((k) => k && req.append('keyspaceShard', k));
    (params.tablets || []).forEach((t) => t && req.append('tablet', t));

    if (typeof params.concurrency === 'number') {
        req.append('concurrency', params.concurrency.toString());
    }

    if (typeof params.includePrimary === 'boolean') {
        req.append('include_primary', params.includePrimary.toString());
    }

    if (typeof params.waitPosition === 'string') {
        req.append('wait_position', params.waitPosition);
    }

    const { result } = await vtfetch(`/api/schemas/reload?${req}`, {
        method: 'put',
    });

    const err = pb.ReloadSchemasResponse.verify(result);
    if (err) throw Error(err);

    return pb.ReloadSchemasResponse.create(result);
};

export interface DeleteShardParams {
    clusterID: string;
    keyspaceShard: string;
    evenIfServing: boolean;
    recursive: boolean;
}

export const deleteShard = async (params: DeleteShardParams) => {
    const req = new URLSearchParams();
    req.append('keyspace_shard', params.keyspaceShard);
    req.append('even_if_serving', String(params.evenIfServing));
    req.append('recursive', String(params.recursive));

    const { result } = await vtfetch(`/api/shards/${params.clusterID}?${req}`, {
        method: 'delete',
    });

    const err = vtctldata.DeleteShardsResponse.verify(result);
    if (err) throw Error(err);

    return vtctldata.DeleteShardsResponse.create(result);
};

export interface ReloadSchemaShardParams {
    clusterID: string;
    keyspace: string;
    shard: string;

    waitPosition?: string;
    includePrimary: boolean;
    concurrency?: number;
}

export const reloadSchemaShard = async (params: ReloadSchemaShardParams) => {
    const body: Record<string, string | boolean | number> = {
        include_primary: params.includePrimary,
    };

    if (params.waitPosition) {
        body.wait_position = params.waitPosition;
    }

    if (params.concurrency) {
        body.concurrency = params.concurrency;
    }

    const { result } = await vtfetch(
        `/api/shard/${params.clusterID}/${params.keyspace}/${params.shard}/reload_schema_shard`,
        {
            method: 'put',
            body: JSON.stringify(body),
        }
    );

    const err = pb.ReloadSchemaShardResponse.verify(result);
    if (err) throw Error(err);

    return pb.ReloadSchemaShardResponse.create(result);
};

export interface TabletExternallyPromotedParams {
    alias?: string;
    clusterIDs: string[];
}

export const tabletExternallyPromoted = async (params: TabletExternallyPromotedParams) => {
    const req = new URLSearchParams();
    req.append('cluster', params.clusterIDs[0]);

    const { result } = await vtfetch(`/api/tablet/${params.alias}/externally_promoted?${req}`, {
        method: 'post',
    });

    const err = pb.TabletExternallyPromotedResponse.verify(result);
    if (err) throw Error(err);

    return pb.TabletExternallyPromotedResponse.create(result);
};

export interface PlannedFailoverShardParams {
    clusterID: string;
    keyspace: string;
    shard: string;
    new_primary?: vtadmin.Tablet;
}

export const plannedFailoverShard = async (params: PlannedFailoverShardParams) => {
    const body: Partial<pb.PlannedFailoverShardRequest['options']> = {};
    if (params.new_primary) body['new_primary'] = params.new_primary.tablet?.alias;

    const { result } = await vtfetch(
        `/api/shard/${params.clusterID}/${params.keyspace}/${params.shard}/planned_failover`,
        {
            method: 'post',
            body: JSON.stringify(body),
        }
    );

    const err = pb.PlannedFailoverShardResponse.verify(result);
    if (err) throw Error(err);

    return pb.PlannedFailoverShardResponse.create(result);
};

export interface EmergencyFailoverShardParams {
    clusterID: string;
    keyspace: string;
    shard: string;
    new_primary?: vtadmin.Tablet;
}

export const emergencyFailoverShard = async (params: EmergencyFailoverShardParams) => {
    const body: Partial<pb.PlannedFailoverShardRequest['options']> = {};
    if (params.new_primary && params.new_primary.tablet?.alias) body['new_primary'] = params.new_primary.tablet?.alias;

    const { result } = await vtfetch(
        `/api/shard/${params.clusterID}/${params.keyspace}/${params.shard}/emergency_failover`,
        {
            method: 'post',
            body: JSON.stringify(body),
        }
    );

    const err = pb.EmergencyFailoverShardResponse.verify(result);
    if (err) throw Error(err);

    return pb.EmergencyFailoverShardResponse.create(result);
};

export interface RebuildKeyspaceGraphParams {
    clusterID: string;
    keyspace: string;

    // A comma-separated list of cells, eg. "zone1,zone2"
    cells?: string;

    allowPartial?: boolean;
}

export const rebuildKeyspaceGraph = async (params: RebuildKeyspaceGraphParams) => {
    const { result } = await vtfetch(`/api/keyspace/${params.clusterID}/${params.keyspace}/rebuild_keyspace_graph`, {
        method: 'put',
        body: JSON.stringify({
            cells: params.cells,
            allow_partial: params.allowPartial,
        }),
    });
    const err = pb.RebuildKeyspaceGraphRequest.verify(result);
    if (err) throw Error(err);

    return pb.RebuildKeyspaceGraphResponse.create(result);
};

export interface RemoveKeyspaceCellParams {
    clusterID: string;
    keyspace: string;
    cell: string;
    force: boolean;
    recursive: boolean;
}

export const removeKeyspaceCell = async (params: RemoveKeyspaceCellParams) => {
    const { result } = await vtfetch(`/api/keyspace/${params.clusterID}/${params.keyspace}/remove_keyspace_cell`, {
        method: 'put',
        body: JSON.stringify({
            cell: params.cell,
            force: params.force,
            recursive: params.recursive,
        }),
    });
    const err = pb.RemoveKeyspaceCellRequest.verify(result);
    if (err) throw Error(err);

    return pb.RemoveKeyspaceCellResponse.create(result);
};

export interface CreateShardParams {
    keyspace: string;
    clusterID: string;

    // shardName is the name of the shard to create. E.g. "-" or "-80".
    shard_name: string;

    // force treats an attempt to create a shard that already exists as a
    // non-error.
    force?: boolean;

    // IncludeParent creates the parent keyspace as an empty BASE keyspace, if it
    // doesn't already exist.
    include_parent?: boolean;
}

export const createShard = async (params: CreateShardParams) => {
    const { result } = await vtfetch(`/api/shards/${params.clusterID}`, {
        method: 'post',
        body: JSON.stringify(params),
    });
    const err = vtctldata.CreateShardResponse.verify(result);
    if (err) throw Error(err);

    return vtctldata.CreateShardResponse.create(result);
};

export interface GetTopologyPathParams {
    clusterID: string;
    path: string;
}

export const getTopologyPath = async (params: GetTopologyPathParams) => {
    const req = new URLSearchParams({ path: params.path });
    const { result } = await vtfetch(`/api/cluster/${params.clusterID}/topology?${req}`);

    const err = vtctldata.GetTopologyPathResponse.verify(result);
    if (err) throw Error(err);

    return vtctldata.GetTopologyPathResponse.create(result);
};
export interface ValidateParams {
    clusterID: string;
    pingTablets: boolean;
}

export const validate = async (params: ValidateParams) => {
    const { result } = await vtfetch(`/api/cluster/${params.clusterID}/validate`, {
        method: 'put',
        body: JSON.stringify({ ping_tablets: params.pingTablets }),
    });
    const err = pb.ValidateRequest.verify(result);
    if (err) throw Error(err);

    return vtctldata.ValidateResponse.create(result);
};

export interface ValidateShardParams {
    clusterID: string;
    keyspace: string;
    shard: string;
    pingTablets: boolean;
}

export const validateShard = async (params: ValidateShardParams) => {
    const { result } = await vtfetch(`/api/shard/${params.clusterID}/${params.keyspace}/${params.shard}/validate`, {
        method: 'put',
        body: JSON.stringify({ ping_tablets: params.pingTablets }),
    });

    const err = vtctldata.ValidateShardResponse.verify(result);
    if (err) throw Error(err);

    return vtctldata.ValidateShardResponse.create(result);
};

export interface GetFullStatusParams {
    clusterID: string;
    alias: string;
}

export const getFullStatus = async (params: GetFullStatusParams) => {
    const req = new URLSearchParams();
    req.append('cluster', params.clusterID);

    const { result } = await vtfetch(`/api/tablet/${params.alias}/full_status?${req.toString()}`);

    const err = vtctldata.GetFullStatusResponse.verify(result);
    if (err) throw Error(err);

    return vtctldata.GetFullStatusResponse.create(result);
};

export interface ValidateVersionShardParams {
    clusterID: string;
    keyspace: string;
    shard: string;
}

export const validateVersionShard = async (params: ValidateVersionShardParams) => {
    const { result } = await vtfetch(
        `/api/shard/${params.clusterID}/${params.keyspace}/${params.shard}/validate_version`,
        {
            method: 'put',
        }
    );

    const err = vtctldata.ValidateVersionShardResponse.verify(result);
    if (err) throw Error(err);

    return vtctldata.ValidateVersionShardResponse.create(result);
};<|MERGE_RESOLUTION|>--- conflicted
+++ resolved
@@ -448,7 +448,6 @@
     return vtctldata.WorkflowStatusResponse.create(result);
 };
 
-<<<<<<< HEAD
 export interface CreateMoveTablesParams {
     clusterID: string;
     request: vtctldata.IMoveTablesCreateRequest
@@ -464,7 +463,8 @@
     if (err) throw Error(err);
 
     return vtctldata.WorkflowStatusResponse.create(result);
-=======
+};
+
 export interface WorkflowActionParams {
     clusterID: string;
     keyspace: string;
@@ -485,7 +485,6 @@
     if (err) throw Error(err);
 
     return vtctldata.WorkflowUpdateResponse.create(result);
->>>>>>> 814ddcfa
 };
 
 export const fetchVTExplain = async <R extends pb.IVTExplainRequest>({ cluster, keyspace, sql }: R) => {
