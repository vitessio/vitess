--- conflicted
+++ resolved
@@ -755,7 +755,6 @@
     return vtctldata.CreateShardResponse.create(result);
 };
 
-<<<<<<< HEAD
 export interface GetTopologyPathParams {
     clusterID: string;
     path: string;
@@ -770,7 +769,7 @@
     if (err) throw Error(err);
 
     return vtctldata.GetTopologyPathResponse.create(result);
-=======
+}
 export interface ValidateParams {
     clusterID: string;
     pingTablets: boolean;
@@ -841,5 +840,4 @@
     if (err) throw Error(err);
 
     return vtctldata.ValidateVersionShardResponse.create(result);
->>>>>>> 59a81eef
 };