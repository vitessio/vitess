--- conflicted
+++ resolved
@@ -17,11 +17,7 @@
   display: grid;
   grid-template-areas: 'nav content';
   grid-template-rows: auto;
-<<<<<<< HEAD
-  grid-template-columns: 260px auto;
-=======
   grid-template-columns: 240px auto;
->>>>>>> cb142eea
   height: 100vh;
   overflow: hidden;
   position: relative;
@@ -36,8 +32,4 @@
 .mainContainer {
   grid-area: content;
   overflow: auto;
-<<<<<<< HEAD
-  padding: 24px;
-=======
->>>>>>> cb142eea
 }