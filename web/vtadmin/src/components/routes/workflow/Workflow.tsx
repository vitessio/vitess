/**
 * Copyright 2021 The Vitess Authors.
 *
 * Licensed under the Apache License, Version 2.0 (the "License");
 * you may not use this file except in compliance with the License.
 * You may obtain a copy of the License at
 *
 *     http://www.apache.org/licenses/LICENSE-2.0
 *
 * Unless required by applicable law or agreed to in writing, software
 * distributed under the License is distributed on an "AS IS" BASIS,
 * WITHOUT WARRANTIES OR CONDITIONS OF ANY KIND, either express or implied.
 * See the License for the specific language governing permissions and
 * limitations under the License.
 */
import { Link, Redirect, Route, Switch, useParams, useRouteMatch } from 'react-router-dom';
import { useState } from 'react';

import style from './Workflow.module.scss';

import { useWorkflow } from '../../../hooks/api';
import { NavCrumbs } from '../../layout/NavCrumbs';
import { WorkspaceHeader } from '../../layout/WorkspaceHeader';
import { WorkspaceTitle } from '../../layout/WorkspaceTitle';
import { useDocumentTitle } from '../../../hooks/useDocumentTitle';
import { KeyspaceLink } from '../../links/KeyspaceLink';
import { WorkflowStreams } from './WorkflowStreams';
import { WorkflowDetails } from './WorkflowDetails';
import { ContentContainer } from '../../layout/ContentContainer';
import { TabContainer } from '../../tabs/TabContainer';
import { Tab } from '../../tabs/Tab';
import { getStreams } from '../../../util/workflows';
import { Code } from '../../Code';
import { ShardLink } from '../../links/ShardLink';
<<<<<<< HEAD
import { WorkflowVDiff } from './WorkflowVDiff';
=======
import { Select } from '../../inputs/Select';
import { formatDateTimeShort } from '../../../util/time';
>>>>>>> 9414611f

interface RouteParams {
    clusterID: string;
    keyspace: string;
    name: string;
}

const REFETCH_OPTIONS = [
    {
        displayText: '10s',
        interval: 10 * 1000,
    },
    {
        displayText: '30s',
        interval: 30 * 1000,
    },
    {
        displayText: '1m',
        interval: 60 * 1000,
    },
    {
        displayText: '10m',
        interval: 600 * 1000,
    },
    {
        displayText: 'Never',
        interval: 0,
    },
];

export const Workflow = () => {
    const { clusterID, keyspace, name } = useParams<RouteParams>();
    const { path, url } = useRouteMatch();

    useDocumentTitle(`${name} (${keyspace})`);

    const [refetchInterval, setRefetchInterval] = useState(60 * 1000);

    const { data, ...workflowQuery } = useWorkflow({ clusterID, keyspace, name }, { refetchInterval });
    const streams = getStreams(data);

    let isReshard = false;
    if (data && data.workflow) {
        isReshard = data.workflow.workflow_type === 'Reshard';
    }

    return (
        <div>
            <WorkspaceHeader>
                <div className="w-full flex flex-row justify-between">
                    <div>
                        <NavCrumbs>
                            <Link to="/workflows">Workflows</Link>
                        </NavCrumbs>
                        <WorkspaceTitle className="font-mono">{name}</WorkspaceTitle>
                    </div>

                    <div className="float-right">
                        <Select
                            className="block w-full"
                            inputClassName="block w-full"
                            itemToString={(option) => option?.displayText || ''}
                            items={REFETCH_OPTIONS}
                            label="Refresh Interval"
                            onChange={(option) => setRefetchInterval(option?.interval || 0)}
                            renderItem={(option) => option?.displayText || ''}
                            placeholder={'Select Interval'}
                            helpText={'Automatically refreshes workflow status after selected intervals'}
                            selectedItem={REFETCH_OPTIONS.find((option) => option.interval === refetchInterval)}
                            disableClearSelection
                        />
                        <div className="text-sm mt-2">{`Last updated: ${formatDateTimeShort(
                            workflowQuery.dataUpdatedAt / 1000
                        )}`}</div>
                    </div>
                </div>
                {isReshard && (
                    <div className={style.headingMetaContainer}>
                        <div className={style.headingMeta}>
                            <span>
                                {data?.workflow?.source?.shards?.length! > 1 ? 'Source Shards: ' : 'Source Shard: '}
                                {data?.workflow?.source?.shards?.map((shard) => (
                                    <code key={`${keyspace}/${shard}`}>
                                        <ShardLink
                                            className="mr-1"
                                            clusterID={clusterID}
                                            keyspace={keyspace}
                                            shard={shard}
                                        >
                                            {`${keyspace}/${shard}`}
                                        </ShardLink>
                                    </code>
                                ))}
                            </span>
                            <span>
                                {data?.workflow?.target?.shards?.length! > 1 ? 'Target Shards: ' : 'Target Shard: '}
                                {data?.workflow?.target?.shards?.map((shard) => (
                                    <code key={`${keyspace}/${shard}`}>
                                        <ShardLink
                                            className="mr-1"
                                            clusterID={clusterID}
                                            keyspace={keyspace}
                                            shard={shard}
                                        >
                                            {`${keyspace}/${shard}`}
                                        </ShardLink>
                                    </code>
                                ))}
                            </span>
                        </div>
                    </div>
                )}
                <div className={style.headingMetaContainer}>
                    <div className={style.headingMeta} style={{ float: 'left' }}>
                        <span>
                            Cluster: <code>{clusterID}</code>
                        </span>
                        <span>
                            Target Keyspace:{' '}
                            <KeyspaceLink clusterID={clusterID} name={keyspace}>
                                <code>{keyspace}</code>
                            </KeyspaceLink>
                        </span>
                    </div>
                </div>
            </WorkspaceHeader>

            <ContentContainer>
                <TabContainer>
                    <Tab text="Streams" to={`${url}/streams`} count={streams.length} />
<<<<<<< HEAD
                    <Tab text="Details" to={detailsURL} />
                    <Tab text="VDiff" to={`${url}/vdiff`} />
=======
                    <Tab text="Details" to={`${url}/details`} />
>>>>>>> 9414611f
                    <Tab text="JSON" to={`${url}/json`} />
                </TabContainer>

                <Switch>
                    <Route path={`${path}/streams`}>
                        <WorkflowStreams clusterID={clusterID} keyspace={keyspace} name={name} />
                    </Route>

                    <Route path={`${path}/details`}>
                        <WorkflowDetails
                            clusterID={clusterID}
                            keyspace={keyspace}
                            name={name}
                            refetchInterval={refetchInterval}
                        />
                    </Route>

                    <Route path={`${path}/vdiff`}>
                        <WorkflowVDiff clusterID={clusterID} keyspace={keyspace} name={name} />
                    </Route>

                    <Route path={`${path}/json`}>
                        <Code code={JSON.stringify(data, null, 2)} />
                    </Route>

                    <Redirect exact from={path} to={`${path}/streams`} />
                </Switch>
            </ContentContainer>
        </div>
    );
};<|MERGE_RESOLUTION|>--- conflicted
+++ resolved
@@ -32,12 +32,9 @@
 import { getStreams } from '../../../util/workflows';
 import { Code } from '../../Code';
 import { ShardLink } from '../../links/ShardLink';
-<<<<<<< HEAD
 import { WorkflowVDiff } from './WorkflowVDiff';
-=======
 import { Select } from '../../inputs/Select';
 import { formatDateTimeShort } from '../../../util/time';
->>>>>>> 9414611f
 
 interface RouteParams {
     clusterID: string;
@@ -168,12 +165,8 @@
             <ContentContainer>
                 <TabContainer>
                     <Tab text="Streams" to={`${url}/streams`} count={streams.length} />
-<<<<<<< HEAD
-                    <Tab text="Details" to={detailsURL} />
+                    <Tab text="Details" to={`${url}/details`} />
                     <Tab text="VDiff" to={`${url}/vdiff`} />
-=======
-                    <Tab text="Details" to={`${url}/details`} />
->>>>>>> 9414611f
                     <Tab text="JSON" to={`${url}/json`} />
                 </TabContainer>
 
