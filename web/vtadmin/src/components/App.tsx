/**
 * Copyright 2021 The Vitess Authors.
 *
 * Licensed under the Apache License, Version 2.0 (the "License");
 * you may not use this file except in compliance with the License.
 * You may obtain a copy of the License at
 *
 *     http://www.apache.org/licenses/LICENSE-2.0
 *
 * Unless required by applicable law or agreed to in writing, software
 * distributed under the License is distributed on an "AS IS" BASIS,
 * WITHOUT WARRANTIES OR CONDITIONS OF ANY KIND, either express or implied.
 * See the License for the specific language governing permissions and
 * limitations under the License.
 */
import * as React from 'react';
import { BrowserRouter as Router, Redirect, Route, Switch } from 'react-router-dom';

import style from './App.module.scss';
import { Tablets } from './routes/Tablets';
import { Debug } from './routes/Debug';
import { NavRail } from './NavRail';
import { Error404 } from './routes/Error404';
import { Clusters } from './routes/Clusters';
import { Gates } from './routes/Gates';
import { Keyspaces } from './routes/Keyspaces';
import { Schemas } from './routes/Schemas';
<<<<<<< HEAD
import { Schema } from './routes/Schema';
import { Workflows } from './routes/Workflows';
import { Workflow } from './routes/Workflow';
=======
import { Schema } from './routes/schema/Schema';
import { Stream } from './routes/stream/Stream';
import { Workflows } from './routes/Workflows';
import { Workflow } from './routes/workflow/Workflow';
import { VTExplain } from './routes/VTExplain';
import { Keyspace } from './routes/keyspace/Keyspace';
import { Tablet } from './routes/tablet/Tablet';
import { Backups } from './routes/Backups';
>>>>>>> cb142eea

export const App = () => {
    return (
        <Router>
            <div className={style.container}>
                <div className={style.navContainer}>
                    <NavRail />
                </div>

                <div className={style.mainContainer}>
                    <Switch>
<<<<<<< HEAD
=======
                        <Route path="/backups">
                            <Backups />
                        </Route>

>>>>>>> cb142eea
                        <Route path="/clusters">
                            <Clusters />
                        </Route>

                        <Route path="/gates">
                            <Gates />
                        </Route>

                        <Route path="/keyspaces">
                            <Keyspaces />
                        </Route>

<<<<<<< HEAD
=======
                        <Route path="/keyspace/:clusterID/:name">
                            <Keyspace />
                        </Route>

>>>>>>> cb142eea
                        <Route path="/schemas">
                            <Schemas />
                        </Route>

                        <Route path="/schema/:clusterID/:keyspace/:table">
                            <Schema />
                        </Route>

                        <Route path="/tablets">
                            <Tablets />
                        </Route>

<<<<<<< HEAD
=======
                        <Route path="/tablet/:clusterID/:alias">
                            <Tablet />
                        </Route>

                        <Route path="/vtexplain">
                            <VTExplain />
                        </Route>

>>>>>>> cb142eea
                        <Route path="/workflows">
                            <Workflows />
                        </Route>

<<<<<<< HEAD
=======
                        <Route path="/workflow/:clusterID/:keyspace/:workflowName/stream/:tabletCell/:tabletUID/:streamID">
                            <Stream />
                        </Route>

>>>>>>> cb142eea
                        <Route path="/workflow/:clusterID/:keyspace/:name">
                            <Workflow />
                        </Route>

                        <Route path="/debug">
                            <Debug />
                        </Route>

                        <Redirect exact from="/" to="/tablets" />

                        <Route>
                            <Error404 />
                        </Route>
                    </Switch>
                </div>
            </div>
        </Router>
    );
};<|MERGE_RESOLUTION|>--- conflicted
+++ resolved
@@ -25,11 +25,6 @@
 import { Gates } from './routes/Gates';
 import { Keyspaces } from './routes/Keyspaces';
 import { Schemas } from './routes/Schemas';
-<<<<<<< HEAD
-import { Schema } from './routes/Schema';
-import { Workflows } from './routes/Workflows';
-import { Workflow } from './routes/Workflow';
-=======
 import { Schema } from './routes/schema/Schema';
 import { Stream } from './routes/stream/Stream';
 import { Workflows } from './routes/Workflows';
@@ -38,7 +33,6 @@
 import { Keyspace } from './routes/keyspace/Keyspace';
 import { Tablet } from './routes/tablet/Tablet';
 import { Backups } from './routes/Backups';
->>>>>>> cb142eea
 
 export const App = () => {
     return (
@@ -50,13 +44,10 @@
 
                 <div className={style.mainContainer}>
                     <Switch>
-<<<<<<< HEAD
-=======
                         <Route path="/backups">
                             <Backups />
                         </Route>
 
->>>>>>> cb142eea
                         <Route path="/clusters">
                             <Clusters />
                         </Route>
@@ -69,13 +60,10 @@
                             <Keyspaces />
                         </Route>
 
-<<<<<<< HEAD
-=======
                         <Route path="/keyspace/:clusterID/:name">
                             <Keyspace />
                         </Route>
 
->>>>>>> cb142eea
                         <Route path="/schemas">
                             <Schemas />
                         </Route>
@@ -88,8 +76,6 @@
                             <Tablets />
                         </Route>
 
-<<<<<<< HEAD
-=======
                         <Route path="/tablet/:clusterID/:alias">
                             <Tablet />
                         </Route>
@@ -98,18 +84,14 @@
                             <VTExplain />
                         </Route>
 
->>>>>>> cb142eea
                         <Route path="/workflows">
                             <Workflows />
                         </Route>
 
-<<<<<<< HEAD
-=======
                         <Route path="/workflow/:clusterID/:keyspace/:workflowName/stream/:tabletCell/:tabletUID/:streamID">
                             <Stream />
                         </Route>
 
->>>>>>> cb142eea
                         <Route path="/workflow/:clusterID/:keyspace/:name">
                             <Workflow />
                         </Route>
