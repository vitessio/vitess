--- conflicted
+++ resolved
@@ -68,10 +68,8 @@
     rebuildKeyspaceGraph,
     removeKeyspaceCell,
     createShard,
-<<<<<<< HEAD
     GetTopologyPathParams,
     getTopologyPath,
-=======
     validate,
     ValidateParams,
     validateShard,
@@ -80,7 +78,6 @@
     GetFullStatusParams,
     validateVersionShard,
     ValidateVersionShardParams,
->>>>>>> 59a81eef
 } from '../api/http';
 import { vtadmin as pb, vtctldata } from '../proto/vtadmin';
 import { formatAlias } from '../util/tablets';
@@ -569,7 +566,6 @@
 };
 
 /**
-<<<<<<< HEAD
  * useTopologyPath is a query hook that fetches a cell at the specified path in the topology server.
  */
 export const useTopologyPath = (
@@ -577,7 +573,8 @@
     options?: UseQueryOptions<vtctldata.GetTopologyPathResponse, Error> | undefined
 ) => {
     return useQuery(['topology-path', params], () => getTopologyPath(params));
-=======
+}
+/**
  * useValidate is a mutate hook that validates that all nodes reachable from the global replication graph,
  * as well as all tablets in discoverable cells, are consistent.
  */
@@ -621,5 +618,4 @@
     return useMutation<Awaited<ReturnType<typeof validateVersionShard>>, Error, ValidateVersionShardParams>(() => {
         return validateVersionShard(params);
     }, options);
->>>>>>> 59a81eef
 };