--- conflicted
+++ resolved
@@ -84,13 +84,10 @@
     stopWorkflow,
     FetchTransactionsParams,
     fetchTransactions,
-<<<<<<< HEAD
     completeMoveTables,
     workflowSwitchTraffic,
     workflowDelete,
-=======
     concludeTransaction,
->>>>>>> d75272ce
 } from '../api/http';
 import { vtadmin as pb, vtctldata } from '../proto/vtadmin';
 import { formatAlias } from '../util/tablets';
