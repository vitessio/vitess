/**
 * Copyright 2021 The Vitess Authors.
 *
 * Licensed under the Apache License, Version 2.0 (the "License");
 * you may not use this file except in compliance with the License.
 * You may obtain a copy of the License at
 *
 *     http://www.apache.org/licenses/LICENSE-2.0
 *
 * Unless required by applicable law or agreed to in writing, software
 * distributed under the License is distributed on an "AS IS" BASIS,
 * WITHOUT WARRANTIES OR CONDITIONS OF ANY KIND, either express or implied.
 * See the License for the specific language governing permissions and
 * limitations under the License.
 */
@import "./style/fonts.css";

:root {
  /* Greyscale */
<<<<<<< HEAD
  --grey75: #fafafa;
=======
  --grey75: #f8fafd;
>>>>>>> cb142eea
  --grey200: #edf2f7;
  --grey400: #cbd5e0;
  --grey600: #718096;
  --grey800: #2d3748;
  --grey900: #1e2531;
<<<<<<< HEAD

  /* Invariant colours common across all themes */
  --colorSuccess: #00893e;
  --colorSuccess50: #4cba6a;
  --colorSuccess200: #005a13;
  --colorInfo: #ffab40;
  --colorInfo50: #ffdd71;
  --colorInfo200: #c77c02;
  --colorError: #d32f2f;
  --colorError50: #ff6659;
  --colorError200: #9a0007;

=======

  /* Invariant colours common across all themes */
  --colorSuccess: #00893e;
  --colorSuccess50: #4cba6a;
  --colorSuccess200: #005a13;
  --colorInfo: #ffab40;
  --colorInfo50: #ffdd71;
  --colorInfo200: #c77c02;
  --colorError: #d32f2f;
  --colorError50: #ff6659;
  --colorError200: #9a0007;

>>>>>>> cb142eea
  /* Fonts */
  --fontFamilyPrimary:
    'NotoSans',
    -apple-system,
    blinkmacsystemfont,
    'Segoe UI',
    'Roboto',
    'Oxygen',
    'Ubuntu',
    'Cantarell',
    'Fira Sans',
    'Droid Sans',
    'Helvetica Neue',
    sans-serif;
  --fontFamilyMonospace: 'NotoMono', source-code-pro, menlo, monaco, consolas, 'Courier New', monospace;

  /* Body text */
  --fontSizeDefault: 1.4rem;
  --fontSizeLarge: 1.6rem;
  --fontSizeSmall: 1.2rem;
  --lineHeightBody: 1.36;

  /* Headings */
  --fontSizeHeading1: 3.6rem;
  --fontSizeHeading2: 2.8rem;
  --fontSizeHeading3: 2rem;
  --lineHeightHeading: 1.36;

  /* Inputs + other form controls */
  --inputHeightSmall: 2.4rem;
  --inputHeightMedium: 3.6rem;
  --inputHeightLarge: 4.8rem;

  /* Tables */
  --tableCellPadding: 1.6rem;

  /* Layout variables, set to light theme by default */
  --backgroundPrimary: #fff;
  --backgroundPrimaryHighlight: rgba(61, 90, 254, 0.1);
  --backgroundSecondary: var(--grey75);
  --backgroundSecondaryHighlight: var(--grey200);
  --boxShadowHover: 0 3px 3px #cbd5e0;
  --colorDisabled: var(--grey400);
  --colorPrimary: #3d5afe;
  --colorPrimary50: #8187ff;
  --colorPrimary200: #0031ca;
  --colorScaffoldingHighlight: var(--grey400);
  --colorScaffoldingForeground: var(--grey600);
  --tableBorderColor: var(--grey400);
  --textColorPrimary: #17171b;
  --textColorInverted: #fff;
  --textColorSecondary: #718096;
  --textColorDisabled: #cbd5e0;

<<<<<<< HEAD
  /* A common bounding width for views that don't require the full viewport. */
  --contentWidth: 1200px;
=======
  /* TODO(doeg, someday): add a mixin to apply opacity to hex vars to re-use var(--backgroundInverted) */
  --tooltipBackground: rgba(0, 0, 0, 0.85);

  /* A common bounding width for views that don't require the full viewport. */
  --contentWidth: 1400px;

  /* Z-index */
  --zIndexDefault: 0;
  --zIndexLow: 10;
  --zIndexMid: 100;
  --zIndexHigh: 1000;
>>>>>>> cb142eea
}

/* Dark theme */
[data-vtadmin-theme="dark"] {
  --backgroundPrimary: #17171b;
  --backgroundPrimaryHighlight: rgba(129, 135, 255, 0.2);
  --backgroundSecondary: var(--grey900);
  --backgroundSecondaryHighlight: var(--grey800);
  --boxShadowHover: 0 3px 3px #2d3748;
  --colorDisabled: var(--grey600);
  --colorPrimary: #8187ff;
  --colorPrimary50: #b6b7ff;
  --colorPrimary200: #4a5acb;
  --colorScaffoldingHighlight: var(--grey600);
  --colorScaffoldingForeground: var(--grey400);
  --tableBorderColor: var(--grey800);
  --textColorPrimary: #fff;
  --textColorInverted: #17171b;
  --textColorSecondary: #cbd5e0;
  --textColorDisabled: #2d3748;
<<<<<<< HEAD
=======
  --tooltipBackground: rgba(255, 255, 255, 0.85);
}

* {
  box-sizing: border-box;
>>>>>>> cb142eea
}

html {
  /**
   * Set a base font size of 1rem == 10px, based on the common browser default of 16px.
   * This lets us use rem values everywhere for accessibility, while still
   * "pinning" to reasonable defaults. For a really good article on this,
   * see https://www.24a11y.com/2019/pixels-vs-relative-units-in-css-why-its-still-a-big-deal/
   */
  font-size: 62.5%;
}

body {
  background: var(--backgroundPrimary);
  color: var(--textColorPrimary);
  font-size: var(--fontSizeDefault);
  line-height: var(--lineHeightBody);
  margin: 0;
  font-family: var(--fontFamilyPrimary);
  -webkit-font-smoothing: antialiased;
  -moz-osx-font-smoothing: grayscale;
}

/* Typography */
h1 {
  color: var(--textColorPrimary);
  font-size: var(--fontSizeHeading1);
  font-weight: 700;
  line-height: var(--lineHeightHeading);
}

h2 {
  color: var(--textColorPrimary);
  font-size: var(--fontSizeHeading2);
  font-weight: 700;
  line-height: var(--lineHeightHeading);
}

h3 {
  color: var(--textColorPrimary);
  font-size: var(--fontSizeHeading3);
  font-weight: 700;
  line-height: var(--lineHeightHeading);
}

code {
  display: inline-block;
  font-family: var(--fontFamilyMonospace);
  margin: 0 2px;
}

/* Links */
a,
a:visited,
a:focus,
a:active {
  color: var(--colorPrimary);
  cursor: pointer;
  text-decoration: none;
}

/* Tables */
table {
  border-collapse: collapse;
<<<<<<< HEAD
  margin-bottom: var(--tableCellPadding);
=======
  margin: var(--tableCellPadding) 0;
>>>>>>> cb142eea
  width: 100%;
}

table caption {
  background: var(--backgroundSecondary);
  color: var(--textColorPrimary);
  font-size: var(--fontSizeDefault);
  font-weight: 500;
  padding: 1.2rem var(--tableCellPadding) 0.8rem var(--tableCellPadding);
  text-align: left;
}

table th {
<<<<<<< HEAD
  font-size: var(--fontSizeSmall);
  padding: 8px var(--tableCellPadding);
  text-align: left;
}

table tbody td {
  border: solid 1px var(--tableBorderColor);
  padding: var(--tableCellPadding);
}

/* One-liner utilities */
=======
  background: var(--backgroundSecondary);
  border: solid 1px var(--backgroundSecondary);
  border-bottom-color: var(--tableBorderColor);
  color: var(--textColorSecondary);
  font-size: var(--fontSizeDefault);
  font-weight: 500;
  padding: 8px var(--tableCellPadding);
  text-align: left;
}

table tbody tr {
  border-bottom: solid 1px var(--tableBorderColor);
  border-top: solid 1px var(--tableBorderColor);
}

table tbody td {
  padding: var(--tableCellPadding);
  vertical-align: top;
}

table tbody td[rowSpan] {
  border-right: solid 1px var(--tableBorderColor);
}

/* One-liner utilities */
.font-family-monospace {
  font-family: var(--fontFamilyMonospace);
}

.font-family-primary {
  font-family: var(--fontFamilyPrimary);
}

.font-size-small {
  font-size: var(--fontSizeSmall);
}

.font-weight-bold {
  font-weight: 700;
}

>>>>>>> cb142eea
.max-width-content {
  max-width: var(--contentWidth);
}

<<<<<<< HEAD
.text-color-secondary {
  color: var(--textColorSecondary);
=======
.text-align-right {
  text-align: right;
}

.text-color-secondary {
  color: var(--textColorSecondary);
}

.white-space-nowrap {
  white-space: nowrap;
>>>>>>> cb142eea
}<|MERGE_RESOLUTION|>--- conflicted
+++ resolved
@@ -17,17 +17,12 @@
 
 :root {
   /* Greyscale */
-<<<<<<< HEAD
-  --grey75: #fafafa;
-=======
   --grey75: #f8fafd;
->>>>>>> cb142eea
   --grey200: #edf2f7;
   --grey400: #cbd5e0;
   --grey600: #718096;
   --grey800: #2d3748;
   --grey900: #1e2531;
-<<<<<<< HEAD
 
   /* Invariant colours common across all themes */
   --colorSuccess: #00893e;
@@ -40,20 +35,6 @@
   --colorError50: #ff6659;
   --colorError200: #9a0007;
 
-=======
-
-  /* Invariant colours common across all themes */
-  --colorSuccess: #00893e;
-  --colorSuccess50: #4cba6a;
-  --colorSuccess200: #005a13;
-  --colorInfo: #ffab40;
-  --colorInfo50: #ffdd71;
-  --colorInfo200: #c77c02;
-  --colorError: #d32f2f;
-  --colorError50: #ff6659;
-  --colorError200: #9a0007;
-
->>>>>>> cb142eea
   /* Fonts */
   --fontFamilyPrimary:
     'NotoSans',
@@ -108,10 +89,6 @@
   --textColorSecondary: #718096;
   --textColorDisabled: #cbd5e0;
 
-<<<<<<< HEAD
-  /* A common bounding width for views that don't require the full viewport. */
-  --contentWidth: 1200px;
-=======
   /* TODO(doeg, someday): add a mixin to apply opacity to hex vars to re-use var(--backgroundInverted) */
   --tooltipBackground: rgba(0, 0, 0, 0.85);
 
@@ -123,7 +100,6 @@
   --zIndexLow: 10;
   --zIndexMid: 100;
   --zIndexHigh: 1000;
->>>>>>> cb142eea
 }
 
 /* Dark theme */
@@ -144,14 +120,11 @@
   --textColorInverted: #17171b;
   --textColorSecondary: #cbd5e0;
   --textColorDisabled: #2d3748;
-<<<<<<< HEAD
-=======
   --tooltipBackground: rgba(255, 255, 255, 0.85);
 }
 
 * {
   box-sizing: border-box;
->>>>>>> cb142eea
 }
 
 html {
@@ -216,11 +189,7 @@
 /* Tables */
 table {
   border-collapse: collapse;
-<<<<<<< HEAD
-  margin-bottom: var(--tableCellPadding);
-=======
   margin: var(--tableCellPadding) 0;
->>>>>>> cb142eea
   width: 100%;
 }
 
@@ -234,19 +203,6 @@
 }
 
 table th {
-<<<<<<< HEAD
-  font-size: var(--fontSizeSmall);
-  padding: 8px var(--tableCellPadding);
-  text-align: left;
-}
-
-table tbody td {
-  border: solid 1px var(--tableBorderColor);
-  padding: var(--tableCellPadding);
-}
-
-/* One-liner utilities */
-=======
   background: var(--backgroundSecondary);
   border: solid 1px var(--backgroundSecondary);
   border-bottom-color: var(--tableBorderColor);
@@ -288,24 +244,18 @@
   font-weight: 700;
 }
 
->>>>>>> cb142eea
 .max-width-content {
   max-width: var(--contentWidth);
 }
 
-<<<<<<< HEAD
+.text-align-right {
+  text-align: right;
+}
+
 .text-color-secondary {
   color: var(--textColorSecondary);
-=======
-.text-align-right {
-  text-align: right;
-}
-
-.text-color-secondary {
-  color: var(--textColorSecondary);
 }
 
 .white-space-nowrap {
   white-space: nowrap;
->>>>>>> cb142eea
 }