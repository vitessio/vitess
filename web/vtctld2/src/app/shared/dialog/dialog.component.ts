<<<<<<< HEAD
import { Component, EventEmitter, Input, Output } from '@angular/core';
import { ROUTER_DIRECTIVES } from '@angular/router';
=======
import { Component, ComponentResolver, EventEmitter, Input, Output } from '@angular/core';
>>>>>>> b3e41510

import { DialogContent } from './dialog-content';
import { DialogSettings } from './dialog-settings';

@Component({
  selector: 'vt-dialog',
  templateUrl: './dialog.component.html',
  styleUrls: ['./dialog.component.css', '../../styles/vt.style.css'],
<<<<<<< HEAD
  providers: [
    KeyspaceService,
    TabletService
  ],
  directives: [
    ROUTER_DIRECTIVES,
  ],
=======
>>>>>>> b3e41510
})
export class DialogComponent {
  keyspaces = [];
  extraContentReference: any;
  @Input() dialogContent: DialogContent;
  @Input() dialogSettings: DialogSettings;
  @Output() close = new EventEmitter();

<<<<<<< HEAD
=======
  constructor(private componentResolver: ComponentResolver) {}
>>>>>>> b3e41510

  typeSelected(paramName, e) {
    // Polymer event syntax, waiting on Material2 implementation of dropdown.
    this.dialogContent.setParam(paramName, e.detail.item.__dom.firstChild.data);
  }

  cancelDialog() {
    this.dialogSettings.toggleModal();
    this.close.emit({});
  }

  closeDialog() {
    if (this.dialogSettings.onCloseFunction) {
      this.dialogSettings.onCloseFunction(this.dialogContent);
    }
    this.dialogSettings.toggleModal();
    this.close.emit({});
  }

  sendAction() {
    let resp = this.dialogContent.prepare();
    if (resp.success) {
      this.dialogSettings.actionFunction();
    } else {
      this.dialogSettings.setMessage(`There was a problem preparing ${this.dialogContent.getName()}: ${resp.message}`);
    }
    this.dialogSettings.dialogForm = false;
    this.dialogSettings.dialogLog = true;
  }

  getCmd() {
    let preppedFlags = this.dialogContent.prepare(false).flags;
    let sortedFlags = this.dialogContent.getFlags(preppedFlags);
    return this.dialogContent.getPostBody(sortedFlags);
  }
  logToArray(logText) {
    return logText.split('\n');
  }
}<|MERGE_RESOLUTION|>--- conflicted
+++ resolved
@@ -1,9 +1,4 @@
-<<<<<<< HEAD
-import { Component, EventEmitter, Input, Output } from '@angular/core';
-import { ROUTER_DIRECTIVES } from '@angular/router';
-=======
 import { Component, ComponentResolver, EventEmitter, Input, Output } from '@angular/core';
->>>>>>> b3e41510
 
 import { DialogContent } from './dialog-content';
 import { DialogSettings } from './dialog-settings';
@@ -12,16 +7,6 @@
   selector: 'vt-dialog',
   templateUrl: './dialog.component.html',
   styleUrls: ['./dialog.component.css', '../../styles/vt.style.css'],
-<<<<<<< HEAD
-  providers: [
-    KeyspaceService,
-    TabletService
-  ],
-  directives: [
-    ROUTER_DIRECTIVES,
-  ],
-=======
->>>>>>> b3e41510
 })
 export class DialogComponent {
   keyspaces = [];
@@ -30,10 +15,6 @@
   @Input() dialogSettings: DialogSettings;
   @Output() close = new EventEmitter();
 
-<<<<<<< HEAD
-=======
-  constructor(private componentResolver: ComponentResolver) {}
->>>>>>> b3e41510
 
   typeSelected(paramName, e) {
     // Polymer event syntax, waiting on Material2 implementation of dropdown.
