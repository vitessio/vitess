.vt-form-member{
  display: table-row;
  width: 100%;
}
<<<<<<< HEAD

paper-item { 
=======
.vt-cell { 
>>>>>>> 9821d6ee
  display: table-cell; 
  position: relative;
  padding-bottom: 1%;
  vertical-align:bottom;
  width: 60%;
}

<<<<<<< HEAD
paper-input { 
  display: table-cell;
  width: 40%;
=======


>>> .ui-dropdown {
  width: 100% !important;
  display: inline-block !important;
>>>>>>> 9821d6ee
}

.checkbox-wrapper {
  width: 100%;
  text-align: center;
  vertical-align: middle;
}

.vt-form{
  padding: 0;
  display: table; 
  border-collapse:separate;
  border-spacing:1em 0.5em;
}

.vt-sheet {
  display: inline-block;
  margin: 5px 10px 5px 0px;
  padding: 5px 15px 5px 15px;
  border-radius: 5px;
  background-color: #EEEEEE;
}

p-dropdown {
  display: table-cell; 
  position: relative;
  padding-bottom: 1%;
  vertical-align:bottom;
  width: 60%;
}

>>> .ui-dropdown {
  width: 80% !important;
  display: inline-block !important;
}

.vt-log-frame {
  max-height: 200px;
  overflow:auto
}<|MERGE_RESOLUTION|>--- conflicted
+++ resolved
@@ -2,12 +2,7 @@
   display: table-row;
   width: 100%;
 }
-<<<<<<< HEAD
-
-paper-item { 
-=======
 .vt-cell { 
->>>>>>> 9821d6ee
   display: table-cell; 
   position: relative;
   padding-bottom: 1%;
@@ -15,17 +10,11 @@
   width: 60%;
 }
 
-<<<<<<< HEAD
-paper-input { 
-  display: table-cell;
-  width: 40%;
-=======
 
 
 >>> .ui-dropdown {
   width: 100% !important;
   display: inline-block !important;
->>>>>>> 9821d6ee
 }
 
 .checkbox-wrapper {
@@ -33,36 +22,9 @@
   text-align: center;
   vertical-align: middle;
 }
-
 .vt-form{
   padding: 0;
   display: table; 
   border-collapse:separate;
   border-spacing:1em 0.5em;
-}
-
-.vt-sheet {
-  display: inline-block;
-  margin: 5px 10px 5px 0px;
-  padding: 5px 15px 5px 15px;
-  border-radius: 5px;
-  background-color: #EEEEEE;
-}
-
-p-dropdown {
-  display: table-cell; 
-  position: relative;
-  padding-bottom: 1%;
-  vertical-align:bottom;
-  width: 60%;
-}
-
->>> .ui-dropdown {
-  width: 80% !important;
-  display: inline-block !important;
-}
-
-.vt-log-frame {
-  max-height: 200px;
-  overflow:auto
 }