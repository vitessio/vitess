<md-toolbar color="primary">
  <span>{{title}}</span>
</md-toolbar>

<md-sidenav-layout class="flex-column flex-grow">
  <md-sidenav #sidenav mode="side" opened="true">
    <md-nav-list>
<<<<<<< HEAD
      <a md-list-item [routerLink]="['/dashboard']"><md-icon>dashboard</md-icon> Dashboard</a>
      <a md-list-item [routerLink]="['/status']"><md-icon>timeline</md-icon> Real-time Status</a>
      <a md-list-item [routerLink]="['/schema']"><md-icon>storage</md-icon> Schema Manager</a>
      <a md-list-item [routerLink]="['/topo']"><md-icon>folder</md-icon> Topology Browser</a>
      <a md-list-item [routerLink]="['/tasks']"><md-icon>list</md-icon> Workflows</a>
=======
      <a md-list-item [routerLink]="['/dashboard']"><md-icon>dashboard</md-icon>Dashboard</a>
      <a md-list-item [routerLink]="['/status']"><md-icon>timeline</md-icon>Status</a>
      <a md-list-item [routerLink]="['/schema']"><md-icon>storage</md-icon>Schema</a>
      <a md-list-item [routerLink]="['/schema']"><md-icon>backup</md-icon>Backups</a>
      <a md-list-item [routerLink]="['/schema']"><md-icon>search</md-icon>Explore</a>
      <a md-list-item [routerLink]="['/topo']"><md-icon>folder</md-icon>Topology</a>
      <a md-list-item [routerLink]="['/tasks']"><md-icon>list</md-icon>Workflows</a>
>>>>>>> 51555aec
    </md-nav-list>
  </md-sidenav>
  <router-outlet></router-outlet>
</md-sidenav-layout><|MERGE_RESOLUTION|>--- conflicted
+++ resolved
@@ -5,13 +5,6 @@
 <md-sidenav-layout class="flex-column flex-grow">
   <md-sidenav #sidenav mode="side" opened="true">
     <md-nav-list>
-<<<<<<< HEAD
-      <a md-list-item [routerLink]="['/dashboard']"><md-icon>dashboard</md-icon> Dashboard</a>
-      <a md-list-item [routerLink]="['/status']"><md-icon>timeline</md-icon> Real-time Status</a>
-      <a md-list-item [routerLink]="['/schema']"><md-icon>storage</md-icon> Schema Manager</a>
-      <a md-list-item [routerLink]="['/topo']"><md-icon>folder</md-icon> Topology Browser</a>
-      <a md-list-item [routerLink]="['/tasks']"><md-icon>list</md-icon> Workflows</a>
-=======
       <a md-list-item [routerLink]="['/dashboard']"><md-icon>dashboard</md-icon>Dashboard</a>
       <a md-list-item [routerLink]="['/status']"><md-icon>timeline</md-icon>Status</a>
       <a md-list-item [routerLink]="['/schema']"><md-icon>storage</md-icon>Schema</a>
@@ -19,7 +12,6 @@
       <a md-list-item [routerLink]="['/schema']"><md-icon>search</md-icon>Explore</a>
       <a md-list-item [routerLink]="['/topo']"><md-icon>folder</md-icon>Topology</a>
       <a md-list-item [routerLink]="['/tasks']"><md-icon>list</md-icon>Workflows</a>
->>>>>>> 51555aec
     </md-nav-list>
   </md-sidenav>
   <router-outlet></router-outlet>
