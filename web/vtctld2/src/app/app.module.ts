--- conflicted
+++ resolved
@@ -2,20 +2,6 @@
 import { FormsModule } from '@angular/forms';
 import { HttpModule } from '@angular/http';
 import { NgModule, CUSTOM_ELEMENTS_SCHEMA } from '@angular/core';
-<<<<<<< HEAD
-
-import { MdButtonModule } from '@angular2-material/button';
-import { MdCardModule } from '@angular2-material/card';
-import { MdCheckboxModule } from '@angular2-material/checkbox';
-import { MdIconModule } from '@angular2-material/icon';
-import { MdInputModule } from '@angular2-material/input';
-import { MdListModule } from '@angular2-material/list/list';
-import { MdProgressBarModule } from '@angular2-material/progress-bar';
-import { MdRippleModule } from '@angular2-material/core/ripple/ripple';
-
-import { AccordionModule, DataTableModule, DialogModule, DropdownModule, SharedModule } from 'primeng/primeng';
-=======
->>>>>>> b3e41510
 
 import { MdButtonModule } from '@angular2-material/button';
 import { MdCardModule } from '@angular2-material/card';
@@ -33,11 +19,7 @@
 import { AddButtonComponent } from './shared/add-button.component';
 import { APP_ROUTER_PROVIDERS, routing } from './app.routes';
 import { AppComponent } from './app.component';
-<<<<<<< HEAD
-import { APP_ROUTER_PROVIDERS, routing } from './app.routes';
-=======
 import { BreadcrumbsComponent } from './shared/breadcrumbs.component';
->>>>>>> b3e41510
 import { DashboardComponent } from './dashboard/dashboard.component';
 import { DialogComponent } from './shared/dialog/dialog.component';
 import { HeatmapComponent } from './status/heatmap.component';
@@ -48,12 +30,6 @@
 import { TopoBrowserComponent } from './topo/topo-browser.component';
 import { TabletComponent } from './dashboard/tablet.component';
 import { TasksComponent } from './tasks/tasks.component';
-<<<<<<< HEAD
-
-@NgModule({
-  imports: [
-    AccordionModule,
-=======
 
 import { KeyspaceService } from './api/keyspace.service';
 import { ShardService } from './api/shard.service';
@@ -64,7 +40,6 @@
 
 @NgModule({
   imports: [
->>>>>>> b3e41510
     BrowserModule,
     DataTableModule,
     DialogModule,
@@ -79,11 +54,8 @@
     MdListModule,
     MdProgressBarModule,
     MdRippleModule,
-<<<<<<< HEAD
-=======
     MdSidenavModule,
     MdToolbarModule,
->>>>>>> b3e41510
     routing,
     SharedModule,
   ],
@@ -102,9 +74,6 @@
     TabletComponent,
     TasksComponent,
   ],
-<<<<<<< HEAD
-  providers: [APP_ROUTER_PROVIDERS],
-=======
   providers: [
     APP_ROUTER_PROVIDERS,
     KeyspaceService,
@@ -114,7 +83,6 @@
     TopoDataService,
     VtctlService,
   ],
->>>>>>> b3e41510
   entryComponents: [AppComponent],
   bootstrap: [AppComponent],
   schemas: [CUSTOM_ELEMENTS_SCHEMA],
