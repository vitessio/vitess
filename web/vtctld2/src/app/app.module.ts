--- conflicted
+++ resolved
@@ -32,7 +32,6 @@
 ];
 
 @NgModule({
-<<<<<<< HEAD
   imports:      [
     BrowserModule,
     routing,
@@ -46,8 +45,6 @@
     MdProgressBarModule,
     MdIconModule,
   ],
-=======
->>>>>>> a78e55df
   declarations: [
     AppComponent,
     DashboardComponent,
@@ -59,17 +56,8 @@
     TopoBrowserComponent,
     TasksComponent,
   ],
-  imports: [
-    BrowserModule,
-    FormsModule,
-    HttpModule,
-    MdButtonModule,
-    MdRippleModule,
-    routing,
-  ],
-  providers: [APP_ROUTER_PROVIDERS],
-  entryComponents: [AppComponent],
-  bootstrap: [AppComponent],
-  schemas: [CUSTOM_ELEMENTS_SCHEMA],
+  providers:    [ APP_ROUTER_PROVIDERS ],
+  bootstrap:    [ AppComponent ],
+  schemas:      [ CUSTOM_ELEMENTS_SCHEMA ],
 })
 export class AppModule { }