import { Component } from '@angular/core';
<<<<<<< HEAD
import { ROUTER_DIRECTIVES } from '@angular/router';

import { MD_LIST_DIRECTIVES } from '@angular2-material/list';
import { MD_SIDENAV_DIRECTIVES } from '@angular2-material/sidenav';
import { MD_TOOLBAR_DIRECTIVES } from '@angular2-material/toolbar';

import { TasksComponent } from './tasks/tasks.component';
=======
>>>>>>> b3e41510

import './rxjs-operators';

@Component({
  selector: 'vt-app-root',
  templateUrl: 'app.component.html',
  styleUrls: ['app.component.css'],
<<<<<<< HEAD
  providers: [
  ],
  directives: [
    MD_TOOLBAR_DIRECTIVES,
    MD_SIDENAV_DIRECTIVES,
    MD_LIST_DIRECTIVES,
    ROUTER_DIRECTIVES,
    TasksComponent,
  ],
=======
>>>>>>> b3e41510
})
export class AppComponent {
  title = 'Vitess Control Panel';
}<|MERGE_RESOLUTION|>--- conflicted
+++ resolved
@@ -1,14 +1,4 @@
 import { Component } from '@angular/core';
-<<<<<<< HEAD
-import { ROUTER_DIRECTIVES } from '@angular/router';
-
-import { MD_LIST_DIRECTIVES } from '@angular2-material/list';
-import { MD_SIDENAV_DIRECTIVES } from '@angular2-material/sidenav';
-import { MD_TOOLBAR_DIRECTIVES } from '@angular2-material/toolbar';
-
-import { TasksComponent } from './tasks/tasks.component';
-=======
->>>>>>> b3e41510
 
 import './rxjs-operators';
 
@@ -16,18 +6,6 @@
   selector: 'vt-app-root',
   templateUrl: 'app.component.html',
   styleUrls: ['app.component.css'],
-<<<<<<< HEAD
-  providers: [
-  ],
-  directives: [
-    MD_TOOLBAR_DIRECTIVES,
-    MD_SIDENAV_DIRECTIVES,
-    MD_LIST_DIRECTIVES,
-    ROUTER_DIRECTIVES,
-    TasksComponent,
-  ],
-=======
->>>>>>> b3e41510
 })
 export class AppComponent {
   title = 'Vitess Control Panel';
