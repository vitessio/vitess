import { Component } from '@angular/core';
<<<<<<< HEAD
import { ROUTER_DIRECTIVES } from '@angular/router';

import { MdIcon, MdIconRegistry } from '@angular2-material/icon';
import { MD_LIST_DIRECTIVES } from '@angular2-material/list';
import { MD_SIDENAV_DIRECTIVES } from '@angular2-material/sidenav';
import { MD_TOOLBAR_DIRECTIVES } from '@angular2-material/toolbar';
=======
>>>>>>> 51555aec

import './rxjs-operators';

@Component({
  selector: 'vt-app-root',
  templateUrl: 'app.component.html',
  styleUrls: ['app.component.css'],
<<<<<<< HEAD
  providers: [
    MdIconRegistry
  ],
  directives: [
    MD_TOOLBAR_DIRECTIVES,
    MD_SIDENAV_DIRECTIVES,
    MD_LIST_DIRECTIVES,
    MdIcon,
    ROUTER_DIRECTIVES,
  ],
=======
>>>>>>> 51555aec
})
export class AppComponent {
  title = 'Vitess Control Panel';
}<|MERGE_RESOLUTION|>--- conflicted
+++ resolved
@@ -1,13 +1,4 @@
 import { Component } from '@angular/core';
-<<<<<<< HEAD
-import { ROUTER_DIRECTIVES } from '@angular/router';
-
-import { MdIcon, MdIconRegistry } from '@angular2-material/icon';
-import { MD_LIST_DIRECTIVES } from '@angular2-material/list';
-import { MD_SIDENAV_DIRECTIVES } from '@angular2-material/sidenav';
-import { MD_TOOLBAR_DIRECTIVES } from '@angular2-material/toolbar';
-=======
->>>>>>> 51555aec
 
 import './rxjs-operators';
 
@@ -15,19 +6,6 @@
   selector: 'vt-app-root',
   templateUrl: 'app.component.html',
   styleUrls: ['app.component.css'],
-<<<<<<< HEAD
-  providers: [
-    MdIconRegistry
-  ],
-  directives: [
-    MD_TOOLBAR_DIRECTIVES,
-    MD_SIDENAV_DIRECTIVES,
-    MD_LIST_DIRECTIVES,
-    MdIcon,
-    ROUTER_DIRECTIVES,
-  ],
-=======
->>>>>>> 51555aec
 })
 export class AppComponent {
   title = 'Vitess Control Panel';
