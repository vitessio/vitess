import { Routes, RouterModule} from '@angular/router';

import { CanDeactivateGuard } from './shared/can-deactivate-guard';
import { DashboardComponent } from './dashboard/dashboard.component';
import { KeyspaceComponent } from './dashboard/keyspace.component';
import { SchemaComponent } from './schema/schema.component';
import { ShardComponent } from './dashboard/shard.component';
import { StatusComponent } from './status/status.component';
<<<<<<< HEAD
import { TopoBrowserComponent } from './topo/topo-browser.component';
import { TasksComponent } from './workflows/workflow-list.component';
=======
import { TabletComponent } from './dashboard/tablet.component';
import { TasksComponent } from './tasks/tasks.component';
import { TopoBrowserComponent } from './topo/topo-browser.component';
>>>>>>> 51555aec

const routes: Routes = [
  { path: '', component: DashboardComponent},
  { path: 'dashboard', component: DashboardComponent, canDeactivate: [CanDeactivateGuard]},
  { path: 'status', component: StatusComponent},
  { path: 'schema', component: SchemaComponent},
  { path: 'tablet', component: TabletComponent},
  { path: 'tasks', component: TasksComponent},
  { path: 'topo', component: TopoBrowserComponent },
  { path: 'keyspace', component: KeyspaceComponent},
  { path: 'shard', component: ShardComponent},
];

export const routing = RouterModule.forRoot(routes);

export const APP_ROUTER_PROVIDERS = [
  CanDeactivateGuard
];<|MERGE_RESOLUTION|>--- conflicted
+++ resolved
@@ -6,14 +6,10 @@
 import { SchemaComponent } from './schema/schema.component';
 import { ShardComponent } from './dashboard/shard.component';
 import { StatusComponent } from './status/status.component';
-<<<<<<< HEAD
-import { TopoBrowserComponent } from './topo/topo-browser.component';
-import { TasksComponent } from './workflows/workflow-list.component';
-=======
 import { TabletComponent } from './dashboard/tablet.component';
 import { TasksComponent } from './tasks/tasks.component';
 import { TopoBrowserComponent } from './topo/topo-browser.component';
->>>>>>> 51555aec
+import { TasksComponent } from './workflows/workflow-list.component';
 
 const routes: Routes = [
   { path: '', component: DashboardComponent},
