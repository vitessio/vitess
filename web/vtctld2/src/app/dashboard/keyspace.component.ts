--- conflicted
+++ resolved
@@ -8,31 +8,14 @@
 import { NewShardFlags } from '../shared/flags/shard.flags';
 import { KeyspaceService } from '../api/keyspace.service';
 import { PrepareResponse } from '../shared/prepare-response';
-<<<<<<< HEAD
 import { RebuildKeyspaceGraphFlags, RemoveKeyspaceCellFlags, ValidateKeyspaceFlags,
          ValidateSchemaFlags, ValidateVersionFlags } from '../shared/flags/keyspace.flags';
-import { ShardService } from '../api/shard.service';
-=======
-import { RebuildKeyspaceGraphFlags, RemoveKeyspaceCellFlags, ValidateKeyspaceFlags } from '../shared/flags/keyspace.flags';
->>>>>>> b3e41510
 import { VtctlService } from '../api/vtctl.service';
 
 @Component({
   selector: 'vt-keyspace-view',
   templateUrl: './keyspace.component.html',
   styleUrls: ['../styles/vt.style.css'],
-<<<<<<< HEAD
-  providers: [
-    KeyspaceService,
-    ShardService,
-    VtctlService
-  ],
-  directives: [
-    DialogComponent,
-    AddButtonComponent,
-  ],
-=======
->>>>>>> b3e41510
 })
 
 export class KeyspaceComponent implements OnInit, OnDestroy {
@@ -74,7 +57,6 @@
   }
 
   createShard() {
-<<<<<<< HEAD
     this.runCommand('There was a problem creating {{shard_ref}}:');
   }
 
@@ -99,28 +81,7 @@
   }
 
   runCommand(errorMessage: string) {
-    this.dialogSettings.startPending();
     this.vtctlService.runCommand(this.dialogContent.getPostBody()).subscribe(resp => {
-=======
-    this.runCommand('CreateShard', 'There was a problem creating {{shard_ref}}:');
-  }
-
-  validateKeyspace() {
-    this.runCommand('ValidateKeyspace', 'There was a problem validating {{keyspace_name}}:');
-  }
-
-  rebuildKeyspace() {
-    this.runCommand('RebuildKeyspaceGraph', 'There was a problem rebuilding {{keyspace_name}}:');
-  }
-
-  removeKeyspaceCell() {
-    this.runCommand('RemoveKeyspaceCell', 'There was a problem removing {{cell_name}}:');
-  }
-
-  runCommand(action: string, errorMessage: string) {
-    this.dialogSettings.startPending();
-    this.vtctlService.runCommand(this.dialogContent.getPostBody(action)).subscribe(resp => {
->>>>>>> b3e41510
       if (resp.Error) {
         this.dialogSettings.setMessage(`${errorMessage} ${resp.Error}`);
       }
@@ -134,11 +95,8 @@
     this.dialogSettings.setMessage('Created {{shard_ref}}');
     this.dialogSettings.onCloseFunction = this.refreshKeyspaceView.bind(this);
     let flags = new NewShardFlags(this.keyspaceName).flags;
-<<<<<<< HEAD
+    this.dialogContent = new DialogContent('shard_ref', flags, {}, this.prepareShard.bind(this));
     this.dialogContent = new DialogContent('shard_ref', flags, {}, this.prepareShard.bind(this), 'CreateShard');
-=======
-    this.dialogContent = new DialogContent('shard_ref', flags, {}, this.prepareShard.bind(this));
->>>>>>> b3e41510
     this.dialogSettings.toggleModal();
   }
 
@@ -147,7 +105,6 @@
     this.dialogSettings.setMessage('Validated {{keyspace_name}}');
     this.dialogSettings.onCloseFunction = this.refreshKeyspaceView.bind(this);
     let flags = new ValidateKeyspaceFlags(this.keyspaceName).flags;
-<<<<<<< HEAD
     this.dialogContent = new DialogContent('keyspace_name', flags, {}, undefined, 'ValidateKeyspace');
     this.dialogSettings.toggleModal();
   }
@@ -192,54 +149,17 @@
     this.getKeyspace(this.keyspaceName);
   }
 
-=======
-    this.dialogContent = new DialogContent('keyspace_name', flags, {});
-    this.dialogSettings.toggleModal();
-  }
-
-  openRebuildKeyspaceGraphDialog() {
-    this.dialogSettings = new DialogSettings('Rebuild', this.rebuildKeyspace.bind(this), `Rebuild ${this.keyspaceName}`, '');
-    this.dialogSettings.setMessage('Rebuilt {{keyspace_name}}');
-    this.dialogSettings.onCloseFunction = this.refreshKeyspaceView.bind(this);
-    let flags = new RebuildKeyspaceGraphFlags(this.keyspaceName).flags;
-    this.dialogContent = new DialogContent('keyspace_name', flags, {});
-    this.dialogSettings.toggleModal();
-  }
-
-  openRemoveKeyspaceCellDialog() {
-    this.dialogSettings = new DialogSettings('Remove', this.removeKeyspaceCell.bind(this), `Remove a cell from ${this.keyspaceName}`, '');
-    this.dialogSettings.setMessage('Removed {{cell_name}}');
-    this.dialogSettings.onCloseFunction = this.refreshKeyspaceView.bind(this);
-    let flags = new RemoveKeyspaceCellFlags(this.keyspaceName).flags;
-    this.dialogContent = new DialogContent('cell_name', flags, {});
-    this.dialogSettings.toggleModal();
-  }
-
-  refreshKeyspaceView() {
-    this.getKeyspace(this.keyspaceName);
-  }
-
->>>>>>> b3e41510
   /*
     Creates a shard reference from the keyspacename paired with the lower and
     upper bounds. Sets all other flag values to the empty string so they don't
     end up in the request.
   */
   prepareShard(flags) {
-<<<<<<< HEAD
     let newFlags = {};
     newFlags['shard_ref'] = flags['shard_ref'];
     let shardName = this.getName(flags['lower_bound'].getStrValue(), flags['upper_bound'].getStrValue());
     newFlags['shard_ref'].setValue(flags['keyspace_name'].getStrValue() + '/' + shardName);
     return new PrepareResponse(true, newFlags);
-=======
-    let shardName = this.getName(flags['lower_bound'].getStrValue(), flags['upper_bound'].getStrValue());
-    flags['shard_ref'].setValue(flags['keyspace_name'].getStrValue() + '/' + shardName);
-    flags['keyspace_name'].setValue('');
-    flags['lower_bound'].setValue('');
-    flags['upper_bound'].setValue('');
-    return new PrepareResponse(true, flags);
->>>>>>> b3e41510
   }
 
   // Functions for parsing shardName
