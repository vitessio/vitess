import { ActivatedRoute, Router } from '@angular/router';
import { Component, OnDestroy, OnInit } from '@angular/core';

<<<<<<< HEAD

=======
>>>>>>> b3e41510
import { Observable } from 'rxjs/Observable';

import { DialogContent } from '../shared/dialog/dialog-content';
import { DialogSettings } from '../shared/dialog/dialog-settings';
<<<<<<< HEAD
import { DeleteShardFlags, InitShardMasterFlags, ValidateShardFlags, TabExtRepFlags,
         PlanRepShardFlags, EmergencyRepShardFlags, ShardReplicationPosFlags, ValidateVerShardFlags } from '../shared/flags/shard.flags';
=======
import { DeleteShardFlags, InitShardMasterFlags, ValidateShardFlags } from '../shared/flags/shard.flags';
>>>>>>> b3e41510
import { KeyspaceService } from '../api/keyspace.service';
import { TabletService } from '../api/tablet.service';
import { VtctlService } from '../api/vtctl.service';

@Component({
  selector: 'vt-shard-view',
  templateUrl: './shard.component.html',
  styleUrls: [
    './shard.component.css',
    '../styles/vt.style.css'
<<<<<<< HEAD
  ],
  directives: [
    ROUTER_DIRECTIVES,
    AddButtonComponent,
    DialogComponent,
  ],
  providers: [
    KeyspaceService,
    ShardService,
    TabletService,
    VtctlService
=======
>>>>>>> b3e41510
  ],
})
export class ShardComponent implements OnInit, OnDestroy {
  private routeSub: any;
  keyspaceName: string;
  shardName: string;
  keyspace = {};
  tablets = [];
  tabletsReady = false;
  // Bound to the table of tablets and must start with none selected.
  selectedTablet = { label: ''};
  dialogSettings: DialogSettings;
  dialogContent: DialogContent;

  constructor(
    private route: ActivatedRoute,
    private router: Router,
    private keyspaceService: KeyspaceService,
    private tabletService: TabletService,
    private vtctlService: VtctlService) {}

  ngOnInit() {
    this.dialogContent = new DialogContent();
    this.dialogSettings = new DialogSettings();

    this.routeSub = this.route.queryParams.subscribe(params => {
      let keyspaceName = params['keyspace'];
      let shardName = params['shard'];
      if (keyspaceName && shardName) {
        this.keyspaceName = keyspaceName;
        this.shardName = shardName;
        this.getKeyspace(this.keyspaceName);
      }
    });
  }

  ngOnDestroy() {
    this.routeSub.unsubscribe();
  }

  getTabletList(keyspaceName: string, shardName: string) {
    this.tablets = [];
    this.tabletsReady = true;
    let shardRef = `${keyspaceName}/${shardName}`;
    this.tabletService.getTabletList(shardRef).subscribe((tabletList) => {
      for (let tablet of tabletList){
        this.getTablet(`${tablet.cell}-${tablet.uid}`);
      }
<<<<<<< HEAD
    });
  }

  getTablet(tabletRef: string) {
    this.tabletService.getTablet(tabletRef).subscribe((tablet) => {
      this.tablets.push(tablet);
    });
  }

=======
    });
  }

  getTablet(tabletRef: string) {
    this.tabletService.getTablet(tabletRef).subscribe((tablet) => {
      this.tablets.push(tablet);
    });
  }

>>>>>>> b3e41510
  getKeyspace(keyspaceName: string) {
    this.keyspaceService.getKeyspace(keyspaceName).subscribe(keyspaceStream => {
      keyspaceStream.subscribe(keyspace => {
        this.keyspace = keyspace;
        // Test to see if shard is in keyspace
        for (let shard of this.keyspace['servingShards'].concat(this.keyspace['nonservingShards'])){
          if (shard === this.shardName) {
            this.getTabletList(this.keyspaceName, this.shardName);
            return;
          }
        }
      });
    });
  }

  deleteShard() {
<<<<<<< HEAD
    this.runCommand('There was a problem deleting {{shard_ref}}:');
  }

  validateShard() {
    this.runCommand('There was a problem validating {{shard_ref}}:');
  }

  initShardMaster() {
    this.runCommand('There was a problem initializing a shard master for {{shard_ref}}:');
  }

  TabletExternallyReparented() {
    this.runCommand(`There was a problem there was a problem updating {{tablet_alias}}'s metatdata:`);
  }

  PlanRepShard() {
    this.runCommand('There was a problem initializing a shard master for {{shard_ref}}:');
  }

  EmergencyRepShard() {
    this.runCommand('There was a problem initializing a shard master for {{shard_ref}}:');
  }

  ShardReplicationPos() {
    this.runCommand('There was a problem initializing a shard master for {{shard_ref}}:');
  }

  ValidateVerShard() {
    this.runCommand('There was a problem initializing a shard master for {{shard_ref}}:');
  }

  runCommand(errorMessage: string) {
    this.dialogSettings.startPending();
    this.vtctlService.runCommand(this.dialogContent.getPostBody()).subscribe(resp => {
=======
    this.runCommand('DeleteShard', 'There was a problem deleting {{shard_ref}}:');
  }

  validateShard() {
    this.runCommand('ValidateShard', 'There was a problem validating {{shard_ref}}:');
  }

  initShardMaster() {
    this.runCommand('InitShardMaster', 'There was a problem initializing a shard master for {{shard_ref}}:');
  }

  runCommand(action: string, errorMessage: string) {
    this.dialogSettings.startPending();
    this.vtctlService.runCommand(this.dialogContent.getPostBody(action)).subscribe(resp => {
>>>>>>> b3e41510
      if (resp.Error) {
        this.dialogSettings.setMessage(`${errorMessage} ${resp.Error}`);
      }
      this.dialogSettings.setLog(resp.Output);
      this.dialogSettings.endPending();
    });
  }

  openDeleteShardDialog() {
    this.dialogSettings = new DialogSettings('Delete', this.deleteShard.bind(this),
                                             `Delete ${this.shardName}`, `Are you sure you want to delete ${this.shardName}?`);
    this.dialogSettings.setMessage('Deleted {{shard_ref}}');
    this.dialogSettings.onCloseFunction = this.navigateToKeyspace.bind(this);
    let flags = new DeleteShardFlags(this.keyspaceName, this.shardName).flags;
<<<<<<< HEAD
    this.dialogContent = new DialogContent(this.shardName, flags, {}, undefined, 'DeleteShard');
    this.dialogSettings.toggleModal();
  }

  openValidateShardDialog() {
    this.dialogSettings = new DialogSettings('Validate', this.validateShard.bind(this), `Validate ${this.shardName}`, '');
    this.dialogSettings.setMessage('Validated {{shard_ref}}');
    this.dialogSettings.onCloseFunction = this.refreshShardView.bind(this);
    let flags = new ValidateShardFlags(this.keyspaceName, this.shardName).flags;
    this.dialogContent = new DialogContent(this.shardName, flags, {}, undefined, 'ValidateShard');
    this.dialogSettings.toggleModal();
  }

=======
    this.dialogContent = new DialogContent(this.shardName, flags);
    this.dialogSettings.toggleModal();
  }

  openValidateShardDialog() {
    this.dialogSettings = new DialogSettings('Validate', this.validateShard.bind(this), `Validate ${this.shardName}`, '');
    this.dialogSettings.setMessage('Validated {{shard_ref}}');
    this.dialogSettings.onCloseFunction = this.refreshShardView.bind(this);
    let flags = new ValidateShardFlags(this.keyspaceName, this.shardName).flags;
    this.dialogContent = new DialogContent(this.shardName, flags);
    this.dialogSettings.toggleModal();
  }

>>>>>>> b3e41510
  openInitShardMasterDialog() {
    this.dialogSettings = new DialogSettings('Initialize', this.initShardMaster.bind(this), `Initialize ${this.shardName} Master`, '');
    this.dialogSettings.setMessage('Initialized shard master for {{shard_ref}}');
    this.dialogSettings.onCloseFunction = this.refreshShardView.bind(this);
    let flags = new InitShardMasterFlags(this.keyspaceName, this.shardName, this.tablets).flags;
<<<<<<< HEAD
    this.dialogContent = new DialogContent(this.shardName, flags, {tablet_alias: true}, undefined, 'InitShardMaster');
=======
    this.dialogContent = new DialogContent(this.shardName, flags);
>>>>>>> b3e41510
    this.dialogSettings.toggleModal();
  }

  refreshShardView() {
    this.getKeyspace(this.keyspaceName);
  }

<<<<<<< HEAD
  openTabExtRepDialog() {
    this.dialogSettings = new DialogSettings('Update', this.TabletExternallyReparented.bind(this), `Externally Reparent a Tablet`);
    this.dialogSettings.setMessage('Changed metadata in the topology server for {{tablet_alias}}');
    this.dialogSettings.onCloseFunction = this.refreshShardView.bind(this);
    let flags = new TabExtRepFlags(this.tablets).flags;
    this.dialogContent = new DialogContent(this.shardName, flags, {tablet_alias: true}, undefined, 'TabletExternallyReparented');
    this.dialogSettings.toggleModal();
  }

  openPlanRepShardDialog() {
    this.dialogSettings = new DialogSettings('Reparent', this.PlanRepShard.bind(this), `Plan to reparent a shard`, '');
    this.dialogSettings.setMessage('Reparented {{shard_ref}}');
    this.dialogSettings.onCloseFunction = this.refreshShardView.bind(this);
    let flags = new PlanRepShardFlags(this.keyspaceName, this.shardName, this.tablets).flags;
    this.dialogContent = new DialogContent(this.shardName, flags, {tablet_alias: true}, undefined, 'PlannedReparentShard');
    this.dialogSettings.toggleModal();
  }

  openEmergencyRepShardDialog() {
    this.dialogSettings = new DialogSettings('Reparent', this.EmergencyRepShard.bind(this), `Emergency Reparent Shard`);
    this.dialogSettings.setMessage('Initialized shard master for {{shard_ref}}');
    this.dialogSettings.onCloseFunction = this.refreshShardView.bind(this);
    let flags = new EmergencyRepShardFlags(this.keyspaceName, this.shardName, this.tablets).flags;
    this.dialogContent = new DialogContent(this.shardName, flags, {tablet_alias: true}, undefined, 'EmergencyReparentShard');
    this.dialogSettings.toggleModal();
  }

  openShardReplicationPosDialog() {
    this.dialogSettings = new DialogSettings('Get', this.ShardReplicationPos.bind(this), `Get ${this.shardName} Replication Positions`);
    this.dialogSettings.setMessage('Fetched Replication Positions for {{shard_ref}}');
    this.dialogSettings.onCloseFunction = this.refreshShardView.bind(this);
    let flags = new ShardReplicationPosFlags(this.keyspaceName, this.shardName).flags;
    this.dialogContent = new DialogContent(this.shardName, flags, {}, undefined, 'ShardReplicationPositions');
    this.dialogSettings.toggleModal();
  }

  openValidateVerShardDialog() {
    this.dialogSettings = new DialogSettings('Validate', this.ValidateVerShard.bind(this), `Validate ${this.shardName}'s Version`);
    this.dialogSettings.setMessage(`Validated {{shard_ref}}'s Version`);
    this.dialogSettings.onCloseFunction = this.refreshShardView.bind(this);
    let flags = new ValidateVerShardFlags(this.keyspaceName, this.shardName).flags;
    this.dialogContent = new DialogContent(this.shardName, flags, {}, undefined, 'ValidateVersionShard');
    this.dialogSettings.toggleModal();
  }

=======
>>>>>>> b3e41510
  navigateToKeyspace(dialogContent: DialogContent) {
    this.router.navigate(['/keyspace'], {queryParams: {keyspace: this.keyspaceName}});
  }

  navigate(tablet) {
    this.router.navigate(['/tablet'], {queryParams: {keyspace: this.keyspaceName, shard: this.shardName, tablet: tablet.ref}});
  }

  canDeactivate(): Observable<boolean> | boolean {
    return !this.dialogSettings.pending;
  }
}<|MERGE_RESOLUTION|>--- conflicted
+++ resolved
@@ -1,20 +1,13 @@
 import { ActivatedRoute, Router } from '@angular/router';
 import { Component, OnDestroy, OnInit } from '@angular/core';
 
-<<<<<<< HEAD
-
-=======
->>>>>>> b3e41510
 import { Observable } from 'rxjs/Observable';
 
 import { DialogContent } from '../shared/dialog/dialog-content';
 import { DialogSettings } from '../shared/dialog/dialog-settings';
-<<<<<<< HEAD
+import { DeleteShardFlags, InitShardMasterFlags, ValidateShardFlags } from '../shared/flags/shard.flags';
 import { DeleteShardFlags, InitShardMasterFlags, ValidateShardFlags, TabExtRepFlags,
          PlanRepShardFlags, EmergencyRepShardFlags, ShardReplicationPosFlags, ValidateVerShardFlags } from '../shared/flags/shard.flags';
-=======
-import { DeleteShardFlags, InitShardMasterFlags, ValidateShardFlags } from '../shared/flags/shard.flags';
->>>>>>> b3e41510
 import { KeyspaceService } from '../api/keyspace.service';
 import { TabletService } from '../api/tablet.service';
 import { VtctlService } from '../api/vtctl.service';
@@ -25,20 +18,7 @@
   styleUrls: [
     './shard.component.css',
     '../styles/vt.style.css'
-<<<<<<< HEAD
   ],
-  directives: [
-    ROUTER_DIRECTIVES,
-    AddButtonComponent,
-    DialogComponent,
-  ],
-  providers: [
-    KeyspaceService,
-    ShardService,
-    TabletService,
-    VtctlService
-=======
->>>>>>> b3e41510
   ],
 })
 export class ShardComponent implements OnInit, OnDestroy {
@@ -87,7 +67,6 @@
       for (let tablet of tabletList){
         this.getTablet(`${tablet.cell}-${tablet.uid}`);
       }
-<<<<<<< HEAD
     });
   }
 
@@ -97,17 +76,6 @@
     });
   }
 
-=======
-    });
-  }
-
-  getTablet(tabletRef: string) {
-    this.tabletService.getTablet(tabletRef).subscribe((tablet) => {
-      this.tablets.push(tablet);
-    });
-  }
-
->>>>>>> b3e41510
   getKeyspace(keyspaceName: string) {
     this.keyspaceService.getKeyspace(keyspaceName).subscribe(keyspaceStream => {
       keyspaceStream.subscribe(keyspace => {
@@ -124,7 +92,6 @@
   }
 
   deleteShard() {
-<<<<<<< HEAD
     this.runCommand('There was a problem deleting {{shard_ref}}:');
   }
 
@@ -159,22 +126,6 @@
   runCommand(errorMessage: string) {
     this.dialogSettings.startPending();
     this.vtctlService.runCommand(this.dialogContent.getPostBody()).subscribe(resp => {
-=======
-    this.runCommand('DeleteShard', 'There was a problem deleting {{shard_ref}}:');
-  }
-
-  validateShard() {
-    this.runCommand('ValidateShard', 'There was a problem validating {{shard_ref}}:');
-  }
-
-  initShardMaster() {
-    this.runCommand('InitShardMaster', 'There was a problem initializing a shard master for {{shard_ref}}:');
-  }
-
-  runCommand(action: string, errorMessage: string) {
-    this.dialogSettings.startPending();
-    this.vtctlService.runCommand(this.dialogContent.getPostBody(action)).subscribe(resp => {
->>>>>>> b3e41510
       if (resp.Error) {
         this.dialogSettings.setMessage(`${errorMessage} ${resp.Error}`);
       }
@@ -189,7 +140,6 @@
     this.dialogSettings.setMessage('Deleted {{shard_ref}}');
     this.dialogSettings.onCloseFunction = this.navigateToKeyspace.bind(this);
     let flags = new DeleteShardFlags(this.keyspaceName, this.shardName).flags;
-<<<<<<< HEAD
     this.dialogContent = new DialogContent(this.shardName, flags, {}, undefined, 'DeleteShard');
     this.dialogSettings.toggleModal();
   }
@@ -203,31 +153,12 @@
     this.dialogSettings.toggleModal();
   }
 
-=======
-    this.dialogContent = new DialogContent(this.shardName, flags);
-    this.dialogSettings.toggleModal();
-  }
-
-  openValidateShardDialog() {
-    this.dialogSettings = new DialogSettings('Validate', this.validateShard.bind(this), `Validate ${this.shardName}`, '');
-    this.dialogSettings.setMessage('Validated {{shard_ref}}');
-    this.dialogSettings.onCloseFunction = this.refreshShardView.bind(this);
-    let flags = new ValidateShardFlags(this.keyspaceName, this.shardName).flags;
-    this.dialogContent = new DialogContent(this.shardName, flags);
-    this.dialogSettings.toggleModal();
-  }
-
->>>>>>> b3e41510
   openInitShardMasterDialog() {
     this.dialogSettings = new DialogSettings('Initialize', this.initShardMaster.bind(this), `Initialize ${this.shardName} Master`, '');
     this.dialogSettings.setMessage('Initialized shard master for {{shard_ref}}');
     this.dialogSettings.onCloseFunction = this.refreshShardView.bind(this);
     let flags = new InitShardMasterFlags(this.keyspaceName, this.shardName, this.tablets).flags;
-<<<<<<< HEAD
     this.dialogContent = new DialogContent(this.shardName, flags, {tablet_alias: true}, undefined, 'InitShardMaster');
-=======
-    this.dialogContent = new DialogContent(this.shardName, flags);
->>>>>>> b3e41510
     this.dialogSettings.toggleModal();
   }
 
@@ -235,7 +166,6 @@
     this.getKeyspace(this.keyspaceName);
   }
 
-<<<<<<< HEAD
   openTabExtRepDialog() {
     this.dialogSettings = new DialogSettings('Update', this.TabletExternallyReparented.bind(this), `Externally Reparent a Tablet`);
     this.dialogSettings.setMessage('Changed metadata in the topology server for {{tablet_alias}}');
@@ -281,8 +211,6 @@
     this.dialogSettings.toggleModal();
   }
 
-=======
->>>>>>> b3e41510
   navigateToKeyspace(dialogContent: DialogContent) {
     this.router.navigate(['/keyspace'], {queryParams: {keyspace: this.keyspaceName}});
   }
