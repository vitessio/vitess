--- conflicted
+++ resolved
@@ -88,8 +88,6 @@
     this.routeSub.unsubscribe();
   }
 
-<<<<<<< HEAD
-=======
   getTabletList(keyspaceName: string, shardName: string) {
     this.tablets = [];
     this.tabletsReady = true;
@@ -106,7 +104,6 @@
       this.tablets.push(tablet);
     });
   }
->>>>>>> d69d3adb
 
   getKeyspace(keyspaceName: string) {
     this.keyspaceService.getKeyspace(keyspaceName).subscribe(keyspaceStream => {
