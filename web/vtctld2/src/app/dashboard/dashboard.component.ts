--- conflicted
+++ resolved
@@ -1,53 +1,35 @@
-<<<<<<< HEAD
+import { Component, OnInit} from '@angular/core';
+import { Router, ROUTER_DIRECTIVES } from '@angular/router';
+
+import { MD_BUTTON_DIRECTIVES } from '@angular2-material/button';
+import { MD_CARD_DIRECTIVES } from '@angular2-material/card';
+import { MD_CHECKBOX_DIRECTIVES } from '@angular2-material/checkbox';
+import { MD_INPUT_DIRECTIVES } from '@angular2-material/input';
+import { MD_LIST_DIRECTIVES } from '@angular2-material/list/list';
+import { MD_PROGRESS_BAR_DIRECTIVES } from '@angular2-material/progress-bar';
+
+import { Component, OnInit, ViewChild } from '@angular/core';
+import { Router } from '@angular/router';
+
 import { Component, OnInit} from '@angular/core';
 import { Router, ROUTER_DIRECTIVES } from '@angular/router';
 
 import { Observable } from 'rxjs/Observable';
 
-import { AddButtonComponent } from '../shared/add-button.component';
 import { DeleteKeyspaceFlags, EditKeyspaceFlags, NewKeyspaceFlags, ValidateAllFlags } from '../shared/flags/keyspace.flags';
-import { DialogComponent } from '../shared/dialog/dialog.component';
-=======
-import { Component, OnInit, ViewChild } from '@angular/core';
-import { Router } from '@angular/router';
-
-import { Observable } from 'rxjs/Observable';
-
-import { DeleteKeyspaceFlags, EditKeyspaceFlags, NewKeyspaceFlags, ValidateAllFlags } from '../shared/flags/keyspace.flags';
->>>>>>> b3e41510
 import { DialogContent } from '../shared/dialog/dialog-content';
 import { DialogSettings } from '../shared/dialog/dialog-settings';
 import { Keyspace } from '../api/keyspace';
 import { KeyspaceService } from '../api/keyspace.service';
-<<<<<<< HEAD
-import { ShardService } from '../api/shard.service';
-=======
->>>>>>> b3e41510
 import { VtctlService } from '../api/vtctl.service';
 
 @Component({
   selector: 'vt-dashboard',
   templateUrl: './dashboard.component.html',
   styleUrls: ['../styles/vt.style.css'],
-<<<<<<< HEAD
-  providers: [
-    KeyspaceService,
-    ShardService,
-    VtctlService
-  ],
-  directives: [
-    ROUTER_DIRECTIVES,
-    DialogComponent,
-    AddButtonComponent],
-=======
->>>>>>> b3e41510
 })
 
 export class DashboardComponent implements OnInit {
-<<<<<<< HEAD
-=======
-  @ViewChild('dialog') dialog: any;
->>>>>>> b3e41510
   keyspaces = [];
   keyspacesReady = false;
   dialogSettings: DialogSettings;
@@ -87,7 +69,6 @@
   }
 
   createKeyspace() {
-<<<<<<< HEAD
     this.runCommand('There was a problem creating {{keyspace_name}}:');
   }
 
@@ -106,26 +87,6 @@
   runCommand(errorMessage: string) {
     this.dialogSettings.startPending();
     this.vtctlService.runCommand(this.dialogContent.getPostBody()).subscribe(resp => {
-=======
-    this.runCommand('CreateKeyspace', 'There was a problem creating {{keyspace_name}}:');
-  }
-
-  editKeyspace() {
-    this.runCommand('SetKeyspaceShardingInfo', 'There was a problem editing {{keyspace_name}}:');
-  }
-
-  deleteKeyspace() {
-    this.runCommand('DeleteKeyspace', 'There was a problem deleting {{keyspace_name}}:');
-  }
-
-  validateAll() {
-    this.runCommand('Validate', 'There was a problem validating all nodes:');
-  }
-
-  runCommand(action: string, errorMessage: string) {
-    this.dialogSettings.startPending();
-    this.vtctlService.runCommand(this.dialogContent.getPostBody(action)).subscribe(resp => {
->>>>>>> b3e41510
       if (resp.Error) {
         this.dialogSettings.setMessage(`${errorMessage} ${resp.Error}`);
       }
@@ -139,11 +100,7 @@
     this.dialogSettings.setMessage('Edited {{keyspace_name}}');
     this.dialogSettings.onCloseFunction = this.getKeyspaces.bind(this);
     let flags = new EditKeyspaceFlags(keyspace).flags;
-<<<<<<< HEAD
     this.dialogContent = new DialogContent('keyspace_name', flags, {}, undefined, 'SetKeyspaceShardingInfo');
-=======
-    this.dialogContent = new DialogContent('keyspace_name', flags, {}, undefined);
->>>>>>> b3e41510
     this.dialogSettings.toggleModal();
   }
 
@@ -152,11 +109,7 @@
     this.dialogSettings.setMessage('Created {{keyspace_name}}');
     this.dialogSettings.onCloseFunction = this.getKeyspaces.bind(this);
     let flags = new NewKeyspaceFlags().flags;
-<<<<<<< HEAD
     this.dialogContent = new DialogContent('keyspace_name', flags, {'keyspace_name': true}, undefined, 'CreateKeyspace');
-=======
-    this.dialogContent = new DialogContent('keyspace_name', flags, {'keyspace_name': true}, undefined);
->>>>>>> b3e41510
     this.dialogSettings.toggleModal();
   }
 
@@ -165,13 +118,8 @@
                                              `Delete ${keyspace.name}`, `Are you sure you want to delete ${keyspace.name}?`);
     this.dialogSettings.setMessage('Deleted {{keyspace_name}}');
     this.dialogSettings.onCloseFunction = this.getKeyspaces.bind(this);
-<<<<<<< HEAD
     let flags = new DeleteKeyspaceFlags(keyspace.name).flags;
     this.dialogContent = new DialogContent('keyspace_name', flags, {}, undefined, 'DeleteKeyspace');
-=======
-    let flags = new DeleteKeyspaceFlags(keyspace).flags;
-    this.dialogContent = new DialogContent('keyspace_name', flags);
->>>>>>> b3e41510
     this.dialogSettings.toggleModal();
   }
 
@@ -180,11 +128,7 @@
     this.dialogSettings.setMessage('Deleted {{keyspace_name}}');
     this.dialogSettings.onCloseFunction = this.getKeyspaces.bind(this);
     let flags = new ValidateAllFlags().flags;
-<<<<<<< HEAD
     this.dialogContent = new DialogContent('keyspace_name', flags, {}, undefined, 'Validate');
-=======
-    this.dialogContent = new DialogContent('keyspace_name', flags);
->>>>>>> b3e41510
     this.dialogSettings.toggleModal();
   }
 
