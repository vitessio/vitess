--- conflicted
+++ resolved
@@ -1,50 +1,20 @@
-<<<<<<< HEAD
-import { Component, OnInit} from '@angular/core';
-import { Router, ROUTER_DIRECTIVES } from '@angular/router';
-
-import { Observable } from 'rxjs/Observable';
-
-import { AddButtonComponent } from '../shared/add-button.component';
-import { DeleteKeyspaceFlags, EditKeyspaceFlags, NewKeyspaceFlags, ValidateAllFlags } from '../shared/flags/keyspace.flags';
-import { DialogComponent } from '../shared/dialog/dialog.component';
-=======
 import { Component, OnInit, ViewChild } from '@angular/core';
 import { Router } from '@angular/router';
 
 import { Observable } from 'rxjs/Observable';
 
 import { DeleteKeyspaceFlags, EditKeyspaceFlags, NewKeyspaceFlags, ValidateAllFlags } from '../shared/flags/keyspace.flags';
->>>>>>> 9821d6ee
 import { DialogContent } from '../shared/dialog/dialog-content';
 import { DialogSettings } from '../shared/dialog/dialog-settings';
 import { Keyspace } from '../api/keyspace';
 import { KeyspaceService } from '../api/keyspace.service';
-<<<<<<< HEAD
-import { PrepareResponse } from '../shared/prepare-response';
-import { Proto } from '../shared/proto';
-import { ShardService } from '../api/shard.service';
-=======
->>>>>>> 9821d6ee
 import { VtctlService } from '../api/vtctl.service';
 
 @Component({
   selector: 'vt-dashboard',
   templateUrl: './dashboard.component.html',
   styleUrls: ['../styles/vt.style.css'],
-<<<<<<< HEAD
-  providers: [
-    KeyspaceService,
-    ShardService,
-    VtctlService
-  ],
-  directives: [
-    ROUTER_DIRECTIVES,
-    DialogComponent,
-    AddButtonComponent],
-=======
->>>>>>> 9821d6ee
 })
-
 export class DashboardComponent implements OnInit {
   @ViewChild('dialog') dialog: any;
   keyspaces = [];
@@ -86,33 +56,6 @@
   }
 
   createKeyspace() {
-<<<<<<< HEAD
-    this.serverCall('There was a problem creating {{keyspace_name}}:');
-  }
-
-  editKeyspace() {
-    this.serverCall('There was a problem editing {{keyspace_name}}:');
-  }
-
-  deleteKeyspace() {
-    this.serverCall('There was a problem deleting {{keyspace_name}}:');
-  }
-
-  validateAll() {
-    this.serverCall('There was a problem validating all nodes:');
-  }
-
-  serverCall(errorMessage: string) {
-    this.vtctlService.serverCall('', this.dialogContent, this.dialogSettings, errorMessage);
-  }
-
-  prepareEdit(keyspace: Keyspace) {
-    this.dialogSettings = new DialogSettings('Edit', this.editKeyspace.bind(this), `Edit ${keyspace.name}`);
-    this.dialogSettings.setMessage('Edited {{keyspace_name}}');
-    this.dialogSettings.onCloseFunction = this.refreshDashboardView.bind(this);
-    let flags = new EditKeyspaceFlags(keyspace).flags;
-    this.dialogContent = new DialogContent('keyspace_name', flags, {}, undefined, 'SetKeyspaceShardingInfo');
-=======
     this.runCommand('CreateKeyspace', 'There was a problem creating {{keyspace_name}}:');
   }
 
@@ -145,37 +88,12 @@
     this.dialogSettings.onCloseFunction = this.getKeyspaces.bind(this);
     let flags = new EditKeyspaceFlags(keyspace).flags;
     this.dialogContent = new DialogContent('keyspace_name', flags, {}, undefined);
->>>>>>> 9821d6ee
     this.dialogSettings.toggleModal();
   }
 
   openNewDialog() {
     this.dialogSettings = new DialogSettings('Create', this.createKeyspace.bind(this), 'Create a new Keyspace');
     this.dialogSettings.setMessage('Created {{keyspace_name}}');
-<<<<<<< HEAD
-    this.dialogSettings.onCloseFunction = this.refreshDashboardView.bind(this);
-    let flags = new NewKeyspaceFlags().flags;
-    this.dialogContent = new DialogContent('keyspace_name', flags, {'keyspace_name': true}, undefined, 'CreateKeyspace');
-    this.dialogSettings.toggleModal();
-  }
-
-  prepareDelete(keyspace: Keyspace) {
-    this.dialogSettings = new DialogSettings('Delete', this.deleteKeyspace.bind(this),
-                                             `Delete ${keyspace.name}`, `Are you sure you want to delete ${keyspace.name}?`);
-    this.dialogSettings.setMessage('Deleted {{keyspace_name}}');
-    this.dialogSettings.onCloseFunction = this.refreshDashboardView.bind(this);
-    let flags = new DeleteKeyspaceFlags(keyspace.name).flags;
-    this.dialogContent = new DialogContent('keyspace_name', flags, {}, undefined, 'DeleteKeyspace');
-    this.dialogSettings.toggleModal();
-  }
-
-  prepareValidate() {
-    this.dialogSettings = new DialogSettings('Validate', this.validateAll.bind(this), `Validate all nodes`, '');
-    this.dialogSettings.setMessage('Deleted {{keyspace_name}}');
-    this.dialogSettings.onCloseFunction = this.refreshDashboardView.bind(this);
-    let flags = new ValidateAllFlags().flags;
-    this.dialogContent = new DialogContent('keyspace_name', flags, {}, undefined, 'Validate');
-=======
     this.dialogSettings.onCloseFunction = this.getKeyspaces.bind(this);
     let flags = new NewKeyspaceFlags().flags;
     this.dialogContent = new DialogContent('keyspace_name', flags, {'keyspace_name': true}, undefined);
@@ -198,21 +116,13 @@
     this.dialogSettings.onCloseFunction = this.getKeyspaces.bind(this);
     let flags = new ValidateAllFlags().flags;
     this.dialogContent = new DialogContent('keyspace_name', flags);
->>>>>>> 9821d6ee
     this.dialogSettings.toggleModal();
   }
 
-  refreshDashboardView() {
-    this.getKeyspaces();
-  }
-
-<<<<<<< HEAD
   navigate(keyspaceName: string) {
     this.router.navigate(['/keyspace'], {queryParams: { keyspace: keyspaceName }});
   }
 
-=======
->>>>>>> 9821d6ee
   logView() {
     this.dialogSettings.dialogForm = false;
     this.dialogSettings.dialogLog = true;
