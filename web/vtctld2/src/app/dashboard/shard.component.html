--- conflicted
+++ resolved
@@ -1,24 +1,9 @@
 <div *ngIf="tabletsReady">
   <h1>{{shardName}}</h1>
   <div class="vt-action-center">
-<<<<<<< HEAD
-  <p-accordion>
-      <p-accordionTab header="Actions">
-        <button md-raised-button (click)="prepareDeleteShard();dialog.open();">Delete</button>
-        <button md-raised-button (click)="prepareValidateShard();dialog.open();">Validate</button>
-        <button md-raised-button (click)="prepareInitShardMaster();dialog.open();">Initialize Shard Master</button>
-        <button md-raised-button (click)="prepareTabExtRep();dialog.open();">Externally Reparent Tablet</button>
-        <button md-raised-button (click)="preparePlanRepShard();dialog.open();">Planned Reparent</button>
-        <button md-raised-button (click)="prepareEmergencyRepShard();dialog.open();">Emergency Reparent</button>
-        <button md-raised-button (click)="prepareShardReplicationPos();dialog.open();">Shard Replication Positions</button>
-        <button md-raised-button (click)="prepareValidateVerShard();dialog.open();">Validate Version</button>
-      </p-accordionTab>
-    </p-accordion>
-=======
     <button md-raised-button (click)="openDeleteShardDialog();">Delete</button>
     <button md-raised-button (click)="openValidateShardDialog();">Validate</button>
     <button md-raised-button (click)="openInitShardMasterDialog();">Initialize Shard Master</button>
->>>>>>> 9821d6ee
   </div>
   <!-- Table from ng prime that will be attached to Vitess next.-->
   <div class="vt-tablet-container">
@@ -32,16 +17,9 @@
     <h2 *ngIf="tablets.length == 0">There are no tablets in this shard</h2>
   </div>
   
-<<<<<<< HEAD
-  <paper-dialog #dialog no-cancel-on-outside-click="true" no-cancel-on-esc-key="true">
-    <vt-dialog [(dialogContent)]="dialogContent" [(dialogSettings)]="dialogSettings" (close)="dialog.close();"></vt-dialog>
-  </paper-dialog>
-  <div *ngIf="dialogSettings.openModal" class="vt-popUpContainer" >
-=======
   <p-dialog [(header)]="dialogSettings.dialogTitle" [(visible)]="dialogSettings.open" draggable="" resizable="" width="800">
     <vt-dialog [(dialogContent)]="dialogContent" [(dialogSettings)]="dialogSettings"></vt-dialog>
   </p-dialog>
   <div *ngIf="dialogSettings.open" class="vt-popUpContainer" >
->>>>>>> 9821d6ee
   </div>
 </div>