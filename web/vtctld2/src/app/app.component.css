<<<<<<< HEAD
>>> md-content {
  position: absolute !important;
  top: 0;
  right: 0;
  left: 0;
  bottom: 0;
=======
>>> md-sidenav-layout > md-content {
  flex-grow: 1;
>>>>>>> 4e9c9201
}<|MERGE_RESOLUTION|>--- conflicted
+++ resolved
@@ -1,12 +1,11 @@
-<<<<<<< HEAD
+>>> md-sidenav-layout > md-content {
+  flex-grow: 1;
+}
+
 >>> md-content {
   position: absolute !important;
   top: 0;
   right: 0;
   left: 0;
   bottom: 0;
-=======
->>> md-sidenav-layout > md-content {
-  flex-grow: 1;
->>>>>>> 4e9c9201
 }