--- conflicted
+++ resolved
@@ -20,27 +20,13 @@
   padding-left: 43px;
   padding-right: 43px;
 }
-<<<<<<< HEAD
-paper-dialog{
-  position: fixed;
-  top: 50%;
-  left: 50%;
-  transform: translate(-50%, -50%);
-  margin: 0;
-}
-
->>> p-dialog .ui-dialog{
-  position: absolute !important;
-=======
 >>> p-dialog .ui-dialog{
   position: fixed !important;
->>>>>>> 9821d6ee
   top: 50%  !important;
   left: 50%  !important;
   transform: translate(-50%, -50%);
   margin: 0;
 }
-
 .vt-popUpContainer{
   position: fixed;
   padding: 0;
