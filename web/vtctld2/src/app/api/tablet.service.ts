import { Injectable } from '@angular/core';
import { Headers, Http, RequestOptions } from '@angular/http';

import { Observable } from 'rxjs/Observable';

import { Proto } from '../shared/proto';

@Injectable()
export class TabletService {
  private tabletsUrl = '/api/tablets/';

  constructor(private http: Http) {}
  getTabletList(shardRef: string): Observable<any> {
    return this.sendUrlPostRequest(this.tabletsUrl, `shard=${shardRef}`);
  }

  getTablet(tabletRef: string): Observable<any> {
    return this.http.get(this.tabletsUrl + tabletRef)
<<<<<<< HEAD
      .map(resp => resp.json())
      .map(tablet => {
=======
      .map(tabletJson => {
        let tablet = tabletJson.json();
>>>>>>> 9821d6ee
        tablet['type'] = Proto.VT_TABLET_TYPES[tablet['type']];
        tablet['label'] = `${tablet['type']}(${tablet['alias']['uid']})`;
        tablet['ref'] = `${tablet['alias']['cell']}-${tablet['alias']['uid']}`;
        return tablet;
      });
  }

  // Send a post request using url encoding.
  sendUrlPostRequest(url: string, body: string): Observable<any> {
    let headers = new Headers({ 'Content-Type': 'application/x-www-form-urlencoded' });
    let options = new RequestOptions({ headers: headers });
    return this.http.post(url, body, options)
      .map(resp => resp.json());
  }
}<|MERGE_RESOLUTION|>--- conflicted
+++ resolved
@@ -16,13 +16,8 @@
 
   getTablet(tabletRef: string): Observable<any> {
     return this.http.get(this.tabletsUrl + tabletRef)
-<<<<<<< HEAD
-      .map(resp => resp.json())
-      .map(tablet => {
-=======
       .map(tabletJson => {
         let tablet = tabletJson.json();
->>>>>>> 9821d6ee
         tablet['type'] = Proto.VT_TABLET_TYPES[tablet['type']];
         tablet['label'] = `${tablet['type']}(${tablet['alias']['uid']})`;
         tablet['ref'] = `${tablet['alias']['cell']}-${tablet['alias']['uid']}`;
