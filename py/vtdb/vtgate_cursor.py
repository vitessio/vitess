# Copyright 2012, Google Inc. All rights reserved.
# Use of this source code is governed by a BSD-style license that can
# be found in the LICENSE file.

"""VTGateCursor, BatchVTGateCursor, and StreamVTGateCursor."""

import itertools
import operator
import re

from vtdb import base_cursor
from vtdb import dbexceptions

write_sql_pattern = re.compile(r'\s*(insert|update|delete)', re.IGNORECASE)


def ascii_lower(string):
    """Lower-case, but only in the ASCII range."""
    return string.encode('utf8').lower().decode('utf8')


class VTGateCursorMixin(object):

  def connection_list(self):
    return [self._conn]

  def is_writable(self):
    return self._writable


class VTGateCursor(base_cursor.BaseListCursor, VTGateCursorMixin):
  """A cursor for execute statements to VTGate.

  Results are stored as a list.
  """

  def __init__(
      self, connection, keyspace, tablet_type, keyspace_ids=None,
      keyranges=None, writable=False):
    super(VTGateCursor, self).__init__()
    self._conn = connection
    self._writable = writable
    self.description = None
    self.index = None
    self.keyranges = keyranges
    self.keyspace = keyspace
    self.keyspace_ids = keyspace_ids
    self.lastrowid = None
    self.results = None
    self.routing = None
    self.rowcount = 0
    self.tablet_type = tablet_type

  # pass kargs here in case higher level APIs need to push more data through
  # for instance, a key value for shard mapping
  def execute(self, sql, bind_variables, **kargs):
    self._clear_list_state()
    if self._handle_transaction_sql(sql):
      return
    write_query = bool(write_sql_pattern.match(sql))
    # NOTE: This check may also be done at higher layers but adding it
    # here for completion.
    if write_query:
      if not self.is_writable():
        raise dbexceptions.DatabaseError('DML on a non-writable cursor', sql)

    self.results, self.rowcount, self.lastrowid, self.description = (
        self.connection._execute(
            sql,
            bind_variables,
            self.keyspace,
            self.tablet_type,
            keyspace_ids=self.keyspace_ids,
            keyranges=self.keyranges,
            not_in_transaction=not self.is_writable(),
            effective_caller_id=self.effective_caller_id))
    return self.rowcount

  def execute_entity_ids(
      self, sql, bind_variables, entity_keyspace_id_map, entity_column_name):
    self._clear_list_state()

    # This is by definition a scatter query, so raise exception.
    write_query = bool(write_sql_pattern.match(sql))
    if write_query:
      raise dbexceptions.DatabaseError(
          'execute_entity_ids is not allowed for write queries')
    self.results, self.rowcount, self.lastrowid, self.description = (
        self.connection._execute_entity_ids(
            sql,
            bind_variables,
            self.keyspace,
            self.tablet_type,
            entity_keyspace_id_map,
            entity_column_name,
            not_in_transaction=not self.is_writable(),
            effective_caller_id=self.effective_caller_id))
    return self.rowcount

  def fetch_aggregate_function(self, func):
    return func(row[0] for row in self.fetchall())

  def fetch_aggregate(self, order_by_columns, limit):
    sort_columns = []
    desc_columns = []
    for order_clause in order_by_columns:
      if type(order_clause) in (tuple, list):
        sort_columns.append(order_clause[0])
        if ascii_lower(order_clause[1]) == 'desc':
          desc_columns.append(order_clause[0])
      else:
        sort_columns.append(order_clause)
    # sort the rows and then trim off the prepended sort columns

    if sort_columns:
      sorted_rows = list(sort_row_list_by_columns(
          self.fetchall(), sort_columns, desc_columns))[:limit]
    else:
      sorted_rows = itertools.islice(self.fetchall(), limit)
    neutered_rows = [row[len(order_by_columns):] for row in sorted_rows]
    return neutered_rows


class BatchVTGateCursor(VTGateCursor):
  """Batch Cursor for VTGate.

  This cursor allows 'n' queries to be executed against
  'm' keyspace_ids. For writes though, it maybe preferable
  to only execute against one keyspace_id.

  This only supports keyspace_ids right now since that is what
  the underlying vtgate server supports.
  """

  def __init__(self, connection, tablet_type, writable=False):
    # rowset is [(results, rowcount, lastrowid, fields),]
    self.rowsets = None
    self.query_list = []
    self.bind_vars_list = []
    self.keyspace_list = []
    self.keyspace_ids_list = []
    super(BatchVTGateCursor, self).__init__(
        connection, '', tablet_type, writable=writable)

  def execute(self, sql, bind_variables, keyspace, keyspace_ids):
    self.query_list.append(sql)
    self.bind_vars_list.append(bind_variables)
    self.keyspace_list.append(keyspace)
    self.keyspace_ids_list.append(keyspace_ids)

<<<<<<< HEAD
  def flush(self, as_transaction=False, effective_caller_id=None):
    # FIXME: Remove effective_caller_id from interface.
    if effective_caller_id is not None:
      self.set_effective_caller_id(effective_caller_id)
    self.rowsets = self.connection._execute_batch(
=======
  def flush(self, as_transaction=False):
    self.rowsets = self._get_conn()._execute_batch(
>>>>>>> 15e5cc76
        self.query_list,
        self.bind_vars_list,
        self.keyspace_list,
        self.keyspace_ids_list,
        self.tablet_type,
        as_transaction,
        self.effective_caller_id)
    self.query_list = []
    self.bind_vars_list = []
    self.keyspace_list = []
    self.keyspace_ids_list = []


class StreamVTGateCursor(base_cursor.BaseStreamCursor, VTGateCursorMixin):
  """A cursor for streaming statements to VTGate.

  Results are returned as a generator.
  """

  def __init__(
      self, connection, keyspace, tablet_type, keyspace_ids=None,
      keyranges=None, writable=False):
    super(StreamVTGateCursor, self).__init__()
    self._conn = connection
    self._writable = writable
    self.keyranges = keyranges
    self.keyspace = keyspace
    self.keyspace_ids = keyspace_ids
    self.routing = None
    self.tablet_type = tablet_type

  def is_writable(self):
    return self._writable

  # pass kargs here in case higher level APIs need to push more data through
  # for instance, a key value for shard mapping
  def execute(self, sql, bind_variables, **kargs):
    if self._writable:
      raise dbexceptions.ProgrammingError('Streaming query cannot be writable')
    self._clear_stream_state()
<<<<<<< HEAD
    # FIXME: Remove effective_caller_id from interface.
    effective_caller_id = kargs.get('effective_caller_id')
    if effective_caller_id is not None:
      self.set_effective_caller_id(effective_caller_id)
    self.generator, self.description = self.connection._stream_execute(
=======
    self.generator, self.description = self._get_conn()._stream_execute(
>>>>>>> 15e5cc76
        sql,
        bind_variables,
        self.keyspace,
        self.tablet_type,
        keyspace_ids=self.keyspace_ids,
        keyranges=self.keyranges,
        not_in_transaction=not self.is_writable(),
        effective_caller_id=self.effective_caller_id)
    return 0


# assumes the leading columns are used for sorting
def sort_row_list_by_columns(row_list, sort_columns=(), desc_columns=()):
  for column_index, column_name in reversed(
      [x for x in enumerate(sort_columns)]):
    og = operator.itemgetter(column_index)
    if type(row_list) != list:
      row_list = sorted(
          row_list, key=og, reverse=bool(column_name in desc_columns))
    else:
      row_list.sort(key=og, reverse=bool(column_name in desc_columns))
  return row_list<|MERGE_RESOLUTION|>--- conflicted
+++ resolved
@@ -148,16 +148,8 @@
     self.keyspace_list.append(keyspace)
     self.keyspace_ids_list.append(keyspace_ids)
 
-<<<<<<< HEAD
-  def flush(self, as_transaction=False, effective_caller_id=None):
-    # FIXME: Remove effective_caller_id from interface.
-    if effective_caller_id is not None:
-      self.set_effective_caller_id(effective_caller_id)
-    self.rowsets = self.connection._execute_batch(
-=======
   def flush(self, as_transaction=False):
     self.rowsets = self._get_conn()._execute_batch(
->>>>>>> 15e5cc76
         self.query_list,
         self.bind_vars_list,
         self.keyspace_list,
@@ -198,15 +190,7 @@
     if self._writable:
       raise dbexceptions.ProgrammingError('Streaming query cannot be writable')
     self._clear_stream_state()
-<<<<<<< HEAD
-    # FIXME: Remove effective_caller_id from interface.
-    effective_caller_id = kargs.get('effective_caller_id')
-    if effective_caller_id is not None:
-      self.set_effective_caller_id(effective_caller_id)
-    self.generator, self.description = self.connection._stream_execute(
-=======
     self.generator, self.description = self._get_conn()._stream_execute(
->>>>>>> 15e5cc76
         sql,
         bind_variables,
         self.keyspace,
