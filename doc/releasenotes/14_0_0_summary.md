--- conflicted
+++ resolved
@@ -186,20 +186,7 @@
 
 When `--heartbeat_on_demand_duration` is not set, there is no change in behavior.
 
-<<<<<<< HEAD
 When `--heartbeat_on_demand_duration` is set to a positive value, then the throttler ensures that the heartbeat writer generated heartbeats for at least the following duration. This also means at the first throttler check, it's possible that heartbeats are idle, and so the first check will fail. As heartbeats start running, followup checks will get a more accurate lag evaluation and will respond accordingly. In a sense, it's a "cold engine" scenario, where the engine takes time to start up, and then runs smoothly.
-
-### Compatibility
-
-#### Join with `USING`
-
-In previous versions of Vitess our planners (v3 and Gen4) were rewriting the `USING` condition of a join to an `ON` condition.
-This rewriting was causing an incompatible behavior with MySQL due to how MySQL handles queries with `ON` and `USING` differently.
-
-Thanks to this rewriting we were previously able to plan sharded queries with an `USING` condition. This is no longer the case.
-Queries with an `USING` condition that need to be sent to a sharded keyspace are no longer supported and will return an `unsupported` planner error.
-
-This change was made through pull request [#9767](https://github.com/vitessio/vitess/pull/9767).
 
 ### Durability Policy
 
@@ -224,6 +211,3 @@
 
 It will ignore the keyspaces which have no durability policy specified in the keyspace record. So on upgrading to v14, users must run
 the command `SetKeyspaceDurabilityPolicy` specified above, to ensure VTOrc continues to work as desired.
-=======
-When `--heartbeat_on_demand_duration` is set to a positive value, then the throttler ensures that the heartbeat writer generated heartbeats for at least the following duration. This also means at the first throttler check, it's possible that heartbeats are idle, and so the first check will fail. As heartbeats start running, followup checks will get a more accurate lag evaluation and will respond accordingly. In a sense, it's a "cold engine" scenario, where the engine takes time to start up, and then runs smoothly.
->>>>>>> a3ea0a65
