## Major Changes

### Command-line syntax deprecations

Vitess has begun a transition to a new library for CLI flag parsing.
In order to facilitate a smooth transition, certain syntaxes that will not be supported in the future now issue deprecation warnings when used.

The messages you will likely see, along with explanations and migrations, are:

#### "Use of single-dash long flags is deprecated"

Single-dash usage will be only possible for short flags (e.g. `-v` is okay, but `-verbose` is not).

To migrate, update your CLI scripts from:

```
$ vttablet -tablet_alias zone1-100 -init_keyspace mykeyspace ... # old way
```

To:

```
$ vttablet --tablet_alias zone1-100 --init_keyspace mykeyspace ... # new way
```

#### "Detected a dashed argument after a position argument."

As the full deprecation text goes on to (attempt to) explain, mixing flags and positional arguments will change in a future version that will break scripts.

Currently, when invoking a binary like

```
$ vtctl --topo_implementation etcd2 AddCellInfo --root "/vitess/global"
```

everything after the `AddCellInfo` is treated by `package flag` as a positional argument, and we then use a sub FlagSet to parse flags specific to the subcommand.
So, at the top-level, `flag.Args()` returns `["AddCellInfo", "--root", "/vitess/global"]`.

The library we are transitioning to is more flexible, allowing flags and positional arguments to be interwoven on the command-line.
For the above example, this means that we would attempt to parse `--root` as a top-level flag for the `vtctl` binary.
This will cause the program to exit on error, because that flag is only defined on the `AddCellInfo` subcommand.

In order to transition, a standalone double-dash (literally, `--`) will cause the new flag library to treat everything following that as a positional argument, and also works with the current flag parsing code we use.

So, to transition the above example without breakage, update the command to:

```shell
$ vtctl --topo_implementation etcd2 AddCellInfo -- --root "/vitess/global"
$ # the following will also work
$ vtctl --topo_implementation etcd2 -- AddCellInfo --root "/vitess/global"
$ # the following will NOT work, because --topo_implementation is a top-level flag, not a sub-command flag
$ vtctl -- --topo_implementation etcd2 AddCellInfo --root "/vitess/global"
```

### New command line flags and behavior

#### vttablet --heartbeat_on_demand_duration

`--heartbeat_on_demand_duration` joins the already existing heartbeat flags `--heartbeat_enable` and `--heartbeat_interval` and adds new behavior to heartbeat writes.

`--heartbeat_on_demand_duration` takes a duration value, such as `5s`.

The default value for `--heartbeat_on_demand_duration` is zero, which means the flag is not set and there is no change in behavior.

When `--heartbeat_on_demand_duration` has a positive value, then heartbeats are only injected on demand, per internal requests. For example, when `--heartbeat_on_demand_duration=5s`, the tablet starts without injecting heartbeats. An internal module, like the lag throttle, may request the heartbeat writer for heartbeats. Starting at that point in time, and for the duration (a lease) of `5s` in our example, the tablet will write heartbeats. If no other requests come in during that duration, then the tablet then ceases to write heartbeats. If more requests for heartbeats come while heartbeats are being written, then the tablet extends the lease for the next `5s` following up each request. Thus, it stops writing heartbeats `5s` after the last request is received.

The heartbeats are generated according to `--heartbeat_interval`.

#### Deprecation of --online_ddl_check_interval

The flag `--online_ddl_check_interval` is deprecated and will be removed in `v15`. It has been unused in `v13`.

#### Deprecation of --planner-version for vtexplain

The flag `--planner-version` is deprecated and will be removed in `v15`. Instead, please use `--planer_version`.

### Online DDL changes

#### Online DDL is generally available

Online DDL is no longer experimental (with the exception of `pt-osc` strategy). Specifically:

- Managed schema changes, the scheduler, the backing tables
- Supporting SQL syntax
- `vitess` strategy (online DDL via VReplication)
- `gh-ost` strategy (online DDL via 3rd party `gh-ost`)
- Recoverable migrations
- Revertible migrations
- Declarative migrations
- Postponed migrations
- and all other functionality

Are all considered production-ready.

`pt-osc` strategy (online DDL via 3rd party `pt-online-schema-change`) remains experimental.

#### Throttling

See new SQL syntax for controlling/viewing throttling for Online DDL, down below.

#### ddl_strategy: 'vitess'

`ddl_strategy` now takes the value of `vitess` to indicate VReplication-based migrations. It is a synonym to `online` and uses the exact same functionality. In the future, the `online` term will phase out, and `vitess` will remain the term of preference.

Example:

```shell
vtctlclient ApplySchema -skip_preflight -ddl_strategy='vitess' -sql "alter table my_table add column my_val int not null default 0" commerce
```

#### --singleton-context and REVERT migrations

It is now possible to submit a migration with `--singleton-context` strategy flag, while there's a pending (queued or running) `REVERT` migration that does not have a `--singleton-context` flag.

#### Support for CHECK constraints

Online DDL operations are more aware of `CHECK` constraints, and properly handle the limitation where a `CHECK`'s name has to be unique in the schema. As opposed to letting MySQL choose arbitrary names for shadow table's `CHECK` consraints, Online DDL now generates unique yet deterministic names, such that all shards converge onto same names.

Online DDL attempts to preserve the original check's name as a suffix to the generated name, where possible (names are limited to `64` characters).

#### Behavior changes

- `vtctl ApplySchema --uuid_list='...'` now rejects a migration if an existing migration has the same UUID but with different `migration_context`.

### Table lifecycle

#### Views

Table lifecycle now supports views. It ensures to not purge rows from views, and does not keep views in `EVAC` state (they are immediately transitioned to `DROP` state).

#### Fast drops

On Mysql `8.0.23` or later, the states `PURGE` and `EVAC` are automatically skipped, thanks to `8.0.23` improvement to `DROP TABLE` speed of operation.

### Tablet throttler

#### API changes

Added `/throttler/throttled-apps` endpoint, which reports back all current throttling instructions. Note, this only reports explicit throttling requests (sych as ones submitted by `/throtler/throttle-app?app=...`). It does not list incidental rejections based on throttle thresholds.

API endpoint `/throttler/throttle-app` now accepts a `ratio` query argument, a floating point in the range `[0..1]`, where:

- `0` means "do not throttle at all"
- `1` means "always throttle"
- any numbr in between is allowd. For example, `0.3` means "throttle in 0.3 probability", ie on a per request and based on a dice roll, there's a `30%` change a request is denied. Overall we can expect about `30%` of requests to be denied. Example: `/throttler/throttle-app?app=vreplication&ratio=0.25`

See new SQL syntax for controlling/viewing throttling, down below.

### New Syntax

#### Control and view Online DDL throttling

We introduce the following syntax, to:

- Start/stop throttling for all Online DDL migrations, in general
- Start/stop throttling for a particular Online DDL migration
- View throttler state


```sql
ALTER VITESS_MIGRATION '<uuid>' THROTTLE [EXPIRE '<duration>'] [RATIO <ratio>];
ALTER VITESS_MIGRATION THROTTLE ALL [EXPIRE '<duration>'] [RATIO <ratio>];
ALTER VITESS_MIGRATION '<uuid>' UNTHROTTLE;
ALTER VITESS_MIGRATION UNTHROTTLE ALL;
SHOW VITESS_THROTTLED_APPS;
```

default `duration` is "infinite" (set as 100 years)

- allowed units are (s)ec, (m)in, (h)our
ratio is in the range `[0..1]`.
- `1` means full throttle - the app will not make any progress
- `0` means no throttling at all
- `0.8` means on 8 out of 10 checks the app makes, it gets refused

The syntax `SHOW VITESS_THROTTLED_APPS` is a generic call to the throttler, and returns information about all throttled apps, not specific to migrations

`SHOW VITESS_MIGRATIONS ...` output now includes `user_throttle_ratio`

This column is updated "once in a while", while a migration is running. Normally this is once a minute, but can be more frequent. The migration reports back what was the throttling instruction set by the user while it was/is running.
This column does not indicate any actual lag-based throttling that takes place per production state. It only reports the explicit throttling value set by the user.

### Heartbeat

The throttler now checks in with the heartbeat writer to request heartbeats, any time it (the throttler) is asked for a check.

When `--heartbeat_on_demand_duration` is not set, there is no change in behavior.

When `--heartbeat_on_demand_duration` is set to a positive value, then the throttler ensures that the heartbeat writer generated heartbeats for at least the following duration. This also means at the first throttler check, it's possible that heartbeats are idle, and so the first check will fail. As heartbeats start running, followup checks will get a more accurate lag evaluation and will respond accordingly. In a sense, it's a "cold engine" scenario, where the engine takes time to start up, and then runs smoothly.

<<<<<<< HEAD
### VDiff2

We introduced a new version of VDiff -- currently marked as Experimental -- that executes the VDiff on tablets rather than in vtctld. While this is experimental we encourage you to try it out and provide feedback! This input will be invaluable as we improve this feature on the march toward a production-ready version. You can try it out by adding the `--v2` flag to your VDiff command. Here's an example:
```
$ vtctlclient --server=localhost:15999 VDiff -- --v2 customer.commerce2customer
VDiff bf9dfc5f-e5e6-11ec-823d-0aa62e50dd24 scheduled on target shards, use show to view progress

$ vtctlclient --server=localhost:15999 VDiff -- --v2 customer.commerce2customer show last

VDiff Summary for customer.commerce2customer (bf9dfc5f-e5e6-11ec-823d-0aa62e50dd24)
State: completed
HasMismatch: false

Use "--format=json" for more detailed output.

$ vtctlclient --server=localhost:15999 VDiff -- --v2 --format=json customer.commerce2customer show last
{
	"Workflow": "commerce2customer",
	"Keyspace": "customer",
	"State": "completed",
	"UUID": "bf9dfc5f-e5e6-11ec-823d-0aa62e50dd24",
	"HasMismatch": false,
	"Shards": "0"
}
```

:information_source:  NOTE: even before it's marked as production-ready (feature complete and tested widely in 1+ releases), it should be safe to use and is likely to provide much better results for very large tables.

For additional details, please see the [RFC](https://github.com/vitessio/vitess/issues/10134) and the [README](https://github.com/vitessio/vitess/tree/main/go/vt/vttablet/tabletmanager/vdiff/README.md).
=======
### Durability Policy

#### Deprecation of durability_policy Flag
The durability policy for a keyspace is now stored in the keyspace record in the topo server.
The `durability_policy` flag used by vtctl, vtctld, and vtworker binaries has been deprecated.

#### New and Augmented Commands
The vtctld command `CreateKeyspace` has been augmented to take in an additional argument called `durability-policy` which will
allow users to set the desired durability policy for a keyspace at creation time.

For existing keyspaces, a new command `SetKeyspaceDurabilityPolicy` has been added, which allows users to change the
durability policy of an existing keyspace.

If semi-sync is not being used then durability policy should be set to `none` for the keyspace. This is also the default option.

If semi-sync is being used then durability policy should be set to `semi_sync` for the keyspace and `--enable_semi_sync` should be set on vttablets.

### Deprecation of Durability Configuration
The `Durability` configuration is deprecated and removed from VTOrc. Instead VTOrc will find the durability policy of the keyspace from
the topo server. This allows VTOrc to monitor and repair multiple keyspaces which have different durability policies in use.

**VTOrc will ignore the keyspaces which have no durability policy specified in the keyspace record. So on upgrading to v14, users must run
the command `SetKeyspaceDurabilityPolicy` specified above, to ensure VTOrc continues to work as desired. The recommended upgrade 
path is to upgrade vtctld, run `SetKeyspaceDurabilityPolicy` and then upgrade VTOrc.**
>>>>>>> f7082a84
<|MERGE_RESOLUTION|>--- conflicted
+++ resolved
@@ -188,7 +188,6 @@
 
 When `--heartbeat_on_demand_duration` is set to a positive value, then the throttler ensures that the heartbeat writer generated heartbeats for at least the following duration. This also means at the first throttler check, it's possible that heartbeats are idle, and so the first check will fail. As heartbeats start running, followup checks will get a more accurate lag evaluation and will respond accordingly. In a sense, it's a "cold engine" scenario, where the engine takes time to start up, and then runs smoothly.
 
-<<<<<<< HEAD
 ### VDiff2
 
 We introduced a new version of VDiff -- currently marked as Experimental -- that executes the VDiff on tablets rather than in vtctld. While this is experimental we encourage you to try it out and provide feedback! This input will be invaluable as we improve this feature on the march toward a production-ready version. You can try it out by adding the `--v2` flag to your VDiff command. Here's an example:
@@ -218,7 +217,7 @@
 :information_source:  NOTE: even before it's marked as production-ready (feature complete and tested widely in 1+ releases), it should be safe to use and is likely to provide much better results for very large tables.
 
 For additional details, please see the [RFC](https://github.com/vitessio/vitess/issues/10134) and the [README](https://github.com/vitessio/vitess/tree/main/go/vt/vttablet/tabletmanager/vdiff/README.md).
-=======
+
 ### Durability Policy
 
 #### Deprecation of durability_policy Flag
@@ -242,5 +241,4 @@
 
 **VTOrc will ignore the keyspaces which have no durability policy specified in the keyspace record. So on upgrading to v14, users must run
 the command `SetKeyspaceDurabilityPolicy` specified above, to ensure VTOrc continues to work as desired. The recommended upgrade 
-path is to upgrade vtctld, run `SetKeyspaceDurabilityPolicy` and then upgrade VTOrc.**
->>>>>>> f7082a84
+path is to upgrade vtctld, run `SetKeyspaceDurabilityPolicy` and then upgrade VTOrc.**