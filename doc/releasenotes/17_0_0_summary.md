--- conflicted
+++ resolved
@@ -41,18 +41,6 @@
  - `vttablet`
  - `vttestserver`
 
-<<<<<<< HEAD
-#### VTTablet: Initializing all replica DB with super_read_only
-In order to prevent SUPER privileged users like `root` or `vt_dba` to produce errant GTIDs anywhere anytime, all the replica DBs are initialized with the Mysql
-global variable `super_read_only` value set to `ON`. During re-parenting, we set `super_read_only` to `OFF` for the promoted primary tablet. This will allow the
-primary to accept writes. All replica except the primary will still have their global variable `super_read_only` set to `ON`. This will make sure that apart from
-the replication no other component or offline system can mutate replica DB resulting in errant GTIDs that are then lying in wait to cause later failures.
-
-Reference PR for this change is [PR #12206](https://github.com/vitessio/vitess/pull/12206)
-
-### VTTablet flags:
-The flag `use_super_read_only` is deprecated and will be removed in a later release.
-=======
 ### <a id="new-stats"/> New stats
 
 #### <a id="detailed-backup-and-restore-stats"/> Detailed backup and restore stats
@@ -172,4 +160,14 @@
  * `DurationByPhaseSeconds["CatchUpReplication"]` measures how long it took to catch-up replication after the restore phase.
  * `DurationByPhaseSeconds["RestoreLastBackup"]` measures to the duration of the restore phase.
  * `RestoreDurationNanoseconds["-.-.Restore"]` also measures to the duration of the restore phase.
->>>>>>> 5ee12d57
+
+#### VTTablet: Initializing all replica DB with super_read_only
+In order to prevent SUPER privileged users like `root` or `vt_dba` to produce errant GTIDs anywhere anytime, all the replica DBs are initialized with the Mysql
+global variable `super_read_only` value set to `ON`. During re-parenting, we set `super_read_only` to `OFF` for the promoted primary tablet. This will allow the
+primary to accept writes. All replica except the primary will still have their global variable `super_read_only` set to `ON`. This will make sure that apart from
+the replication no other component or offline system can mutate replica DB resulting in errant GTIDs that are then lying in wait to cause later failures.
+
+Reference PR for this change is [PR #12206](https://github.com/vitessio/vitess/pull/12206)
+
+### VTTablet flags:
+The flag `use_super_read_only` is deprecated and will be removed in a later release.