## Summary

### Table of Contents

- **[Major Changes](#major-changes)**
<<<<<<< HEAD
  - **[Bug fixes](#bug-fixes)**
=======
  - **[Breaking Changes](#breaking-changes)**
    - [Deprecated Stats](#deprecated-stats)
>>>>>>> 5ee12d57
  - **[New command line flags and behavior](#new-flag)**
    - [Builtin backup: read buffering flags](#builtin-backup-read-buffering-flags)
  - **[New stats](#new-stats)**
    - [Detailed backup and restore stats](#detailed-backup-and-restore-stats)

## <a id="major-changes"/> Major Changes

<<<<<<< HEAD
### <a id="bug-fixes"/> Bug fixes

#### Dedicated stats for VTGate Prepare operations

Prior to v17 Vitess incorrectly combined stats for VTGate Execute and Prepare operations under a single stats key (`Execute`). In v17 Execute Prepare operations generate stats under independent stats keys.

Here is a (condensed) example of stats output:

```
{
  "VtgateApi": {
    "Histograms": {
      "Execute.src.primary": {
        "500000": 5
      },
      "Prepare.src.primary": {
        "100000000": 0
      }
    }
  },
  "VtgateApiErrorCounts": {
    "Execute.src.primary.INVALID_ARGUMENT": 3,
    "Execute.src.primary.ALREADY_EXISTS": 1
  }
}
```
=======
### <a id="breaking-changes"/>Breaking Changes

#### <a id="deprecated-stats"/>Deprecated Stats

These stats are deprecated in v17.

| Deprecated stat | Supported alternatives |
|-|-|
| `backup_duration_seconds` | `BackupDurationNanoseconds` |
| `restore_duration_seconds` | `RestoreDurationNanoseconds` |
>>>>>>> 5ee12d57

### <a id="new-flag"/> New command line flags and behavior

#### <a id="builtin-backup-read-buffering-flags" /> Backup --builtinbackup-file-read-buffer-size and --builtinbackup-file-write-buffer-size

Prior to v17 the builtin Backup Engine does not use read buffering for restores, and for backups uses a hardcoded write buffer size of 2097152 bytes.

In v17 these defaults may be tuned with, respectively `--builtinbackup-file-read-buffer-size` and `--builtinbackup-file-write-buffer-size`.

 - `--builtinbackup-file-read-buffer-size`:  read files using an IO buffer of this many bytes. Golang defaults are used when set to 0.
 - `--builtinbackup-file-write-buffer-size`: write files using an IO buffer of this many bytes. Golang defaults are used when set to 0. (default 2097152)

These flags are applicable to the following programs:

 - `vtbackup`
 - `vtctld`
 - `vttablet`
 - `vttestserver`

### <a id="new-stats"/> New stats

#### <a id="detailed-backup-and-restore-stats"/> Detailed backup and restore stats

##### Backup metrics

Metrics related to backup operations are available in both Vtbackup and VTTablet.

**BackupBytes, BackupCount, BackupDurationNanoseconds**

Depending on the Backup Engine and Backup Storage in-use, a backup may be a complex pipeline of operations, including but not limited to:

 * Reading files from disk.
 * Compressing files.
 * Uploading compress files to cloud object storage.

These operations are counted and timed, and the number of bytes consumed or produced by each stage of the pipeline are counted as well.

##### Restore metrics

Metrics related to restore operations are available in both Vtbackup and VTTablet.

**RestoreBytes, RestoreCount, RestoreDurationNanoseconds**

Depending on the Backup Engine and Backup Storage in-use, a restore may be a complex pipeline of operations, including but not limited to:

 * Downloading compressed files from cloud object storage.
 * Decompressing files.
 * Writing decompressed files to disk.

These operations are counted and timed, and the number of bytes consumed or produced by each stage of the pipeline are counted as well.

##### Vtbackup metrics

Vtbackup exports some metrics which are not available elsewhere.

**DurationByPhaseSeconds**

Vtbackup fetches the last backup, restores it to an empty mysql installation, replicates recent changes into that installation, and then takes a backup of that installation.

_DurationByPhaseSeconds_ exports timings for these individual phases.

##### Example

**A snippet of vtbackup metrics after running it against the local example after creating the initial cluster**

(Processed with `jq` for readability.)

```
{
  "BackupBytes": {
    "BackupEngine.Builtin.Source:Read": 4777,
    "BackupEngine.Builtin.Compressor:Write": 4616,
    "BackupEngine.Builtin.Destination:Write": 162,
    "BackupStorage.File.File:Write": 163
  },
  "BackupCount": {
    "-.-.Backup": 1,
    "BackupEngine.Builtin.Source:Open": 161,
    "BackupEngine.Builtin.Source:Close": 322,
    "BackupEngine.Builtin.Compressor:Close": 161,
    "BackupEngine.Builtin.Destination:Open": 161,
    "BackupEngine.Builtin.Destination:Close": 322
  },
  "BackupDurationNanoseconds": {
    "-.-.Backup": 4188508542,
    "BackupEngine.Builtin.Source:Open": 10649832,
    "BackupEngine.Builtin.Source:Read": 55901067,
    "BackupEngine.Builtin.Source:Close": 960826,
    "BackupEngine.Builtin.Compressor:Write": 278358826,
    "BackupEngine.Builtin.Compressor:Close": 79358372,
    "BackupEngine.Builtin.Destination:Open": 16456627,
    "BackupEngine.Builtin.Destination:Write": 11021043,
    "BackupEngine.Builtin.Destination:Close": 17144630,
    "BackupStorage.File.File:Write": 10743169
  },
  "DurationByPhaseSeconds": {
    "InitMySQLd": 2,
    "RestoreLastBackup": 6,
    "CatchUpReplication": 1,
    "TakeNewBackup": 4
  },
  "RestoreBytes": {
    "BackupEngine.Builtin.Source:Read": 1095,
    "BackupEngine.Builtin.Decompressor:Read": 950,
    "BackupEngine.Builtin.Destination:Write": 209,
    "BackupStorage.File.File:Read": 1113
  },
  "RestoreCount": {
    "-.-.Restore": 1,
    "BackupEngine.Builtin.Source:Open": 161,
    "BackupEngine.Builtin.Source:Close": 322,
    "BackupEngine.Builtin.Decompressor:Close": 161,
    "BackupEngine.Builtin.Destination:Open": 161,
    "BackupEngine.Builtin.Destination:Close": 322
  },
  "RestoreDurationNanoseconds": {
    "-.-.Restore": 6204765541,
    "BackupEngine.Builtin.Source:Open": 10542539,
    "BackupEngine.Builtin.Source:Read": 104658370,
    "BackupEngine.Builtin.Source:Close": 773038,
    "BackupEngine.Builtin.Decompressor:Read": 165692120,
    "BackupEngine.Builtin.Decompressor:Close": 51040,
    "BackupEngine.Builtin.Destination:Open": 22715122,
    "BackupEngine.Builtin.Destination:Write": 41679581,
    "BackupEngine.Builtin.Destination:Close": 26954624,
    "BackupStorage.File.File:Read": 102416075
  },
  "backup_duration_seconds": 4,
  "restore_duration_seconds": 6
}
```

Some notes to help understand these metrics:

 * `BackupBytes["BackupStorage.File.File:Write"]` measures how many bytes were read from disk by the `file` Backup Storage implementation during the backup phase.
 * `DurationByPhaseSeconds["CatchUpReplication"]` measures how long it took to catch-up replication after the restore phase.
 * `DurationByPhaseSeconds["RestoreLastBackup"]` measures to the duration of the restore phase.
 * `RestoreDurationNanoseconds["-.-.Restore"]` also measures to the duration of the restore phase.<|MERGE_RESOLUTION|>--- conflicted
+++ resolved
@@ -3,47 +3,18 @@
 ### Table of Contents
 
 - **[Major Changes](#major-changes)**
-<<<<<<< HEAD
-  - **[Bug fixes](#bug-fixes)**
-=======
   - **[Breaking Changes](#breaking-changes)**
     - [Deprecated Stats](#deprecated-stats)
->>>>>>> 5ee12d57
   - **[New command line flags and behavior](#new-flag)**
     - [Builtin backup: read buffering flags](#builtin-backup-read-buffering-flags)
   - **[New stats](#new-stats)**
     - [Detailed backup and restore stats](#detailed-backup-and-restore-stats)
+- **[Minor Changes](#minor-changes)**
+  - **[Bug fixes](#bug-fixes)**
+    - [Dedicated stats for VTGate Prepare operations](#dedicated-vtgate-prepare-stats)
 
 ## <a id="major-changes"/> Major Changes
 
-<<<<<<< HEAD
-### <a id="bug-fixes"/> Bug fixes
-
-#### Dedicated stats for VTGate Prepare operations
-
-Prior to v17 Vitess incorrectly combined stats for VTGate Execute and Prepare operations under a single stats key (`Execute`). In v17 Execute Prepare operations generate stats under independent stats keys.
-
-Here is a (condensed) example of stats output:
-
-```
-{
-  "VtgateApi": {
-    "Histograms": {
-      "Execute.src.primary": {
-        "500000": 5
-      },
-      "Prepare.src.primary": {
-        "100000000": 0
-      }
-    }
-  },
-  "VtgateApiErrorCounts": {
-    "Execute.src.primary.INVALID_ARGUMENT": 3,
-    "Execute.src.primary.ALREADY_EXISTS": 1
-  }
-}
-```
-=======
 ### <a id="breaking-changes"/>Breaking Changes
 
 #### <a id="deprecated-stats"/>Deprecated Stats
@@ -54,7 +25,6 @@
 |-|-|
 | `backup_duration_seconds` | `BackupDurationNanoseconds` |
 | `restore_duration_seconds` | `RestoreDurationNanoseconds` |
->>>>>>> 5ee12d57
 
 ### <a id="new-flag"/> New command line flags and behavior
 
@@ -192,4 +162,33 @@
  * `BackupBytes["BackupStorage.File.File:Write"]` measures how many bytes were read from disk by the `file` Backup Storage implementation during the backup phase.
  * `DurationByPhaseSeconds["CatchUpReplication"]` measures how long it took to catch-up replication after the restore phase.
  * `DurationByPhaseSeconds["RestoreLastBackup"]` measures to the duration of the restore phase.
- * `RestoreDurationNanoseconds["-.-.Restore"]` also measures to the duration of the restore phase.+ * `RestoreDurationNanoseconds["-.-.Restore"]` also measures to the duration of the restore phase.
+
+## <a id="minor-changes"/>Minor changes
+
+### <a id="bug-fixes"/> Bug fixes
+
+#### <a id="dedicated-vtgate-prepare-stats"> Dedicated stats for VTGate Prepare operations
+
+Prior to v17 Vitess incorrectly combined stats for VTGate Execute and Prepare operations under a single stats key (`Execute`). In v17 Execute Prepare operations generate stats under independent stats keys.
+
+Here is a (condensed) example of stats output:
+
+```
+{
+  "VtgateApi": {
+    "Histograms": {
+      "Execute.src.primary": {
+        "500000": 5
+      },
+      "Prepare.src.primary": {
+        "100000000": 0
+      }
+    }
+  },
+  "VtgateApiErrorCounts": {
+    "Execute.src.primary.INVALID_ARGUMENT": 3,
+    "Execute.src.primary.ALREADY_EXISTS": 1
+  }
+}
+```