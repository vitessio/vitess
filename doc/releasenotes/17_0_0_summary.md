## Summary

### Table of Contents

- **[Major Changes](#major-changes)**
  - **[Breaking Changes](#breaking-changes)**
    - [Deprecated Stats](#deprecated-stats)
  - **[New command line flags and behavior](#new-flag)**
    - [Builtin backup: read buffering flags](#builtin-backup-read-buffering-flags)
  - **[New stats](#new-stats)**
    - [Detailed backup and restore stats](#detailed-backup-and-restore-stats)
<<<<<<< HEAD
- **[Minor Changes](#minor-changes)**
  - **[Bug fixes](#bug-fixes)**
    - [Dedicated stats for VTGate Prepare operations](#dedicated-vtgate-prepare-stats)
=======
  - **[Deprecations and Deletions](#deprecations-and-deletions)**
>>>>>>> 43e4222e

## <a id="major-changes"/> Major Changes

### <a id="breaking-changes"/>Breaking Changes

#### <a id="vtgr-default-tls-version"/>Default TLS version changed for `vtgr`

When using TLS with `vtgr`, we now default to TLS 1.2 if no other explicit version is configured. Configuration flags are provided to explicitly configure the minimum TLS version to be used. 

#### <a id="deprecated-stats"/>Deprecated Stats

These stats are deprecated in v17.

| Deprecated stat | Supported alternatives |
|-|-|
| `backup_duration_seconds` | `BackupDurationNanoseconds` |
| `restore_duration_seconds` | `RestoreDurationNanoseconds` |

### <a id="new-flag"/> New command line flags and behavior

#### <a id="builtin-backup-read-buffering-flags" /> Backup --builtinbackup-file-read-buffer-size and --builtinbackup-file-write-buffer-size

Prior to v17 the builtin Backup Engine does not use read buffering for restores, and for backups uses a hardcoded write buffer size of 2097152 bytes.

In v17 these defaults may be tuned with, respectively `--builtinbackup-file-read-buffer-size` and `--builtinbackup-file-write-buffer-size`.

 - `--builtinbackup-file-read-buffer-size`:  read files using an IO buffer of this many bytes. Golang defaults are used when set to 0.
 - `--builtinbackup-file-write-buffer-size`: write files using an IO buffer of this many bytes. Golang defaults are used when set to 0. (default 2097152)

These flags are applicable to the following programs:

 - `vtbackup`
 - `vtctld`
 - `vttablet`
 - `vttestserver`

### <a id="new-stats"/> New stats

#### <a id="detailed-backup-and-restore-stats"/> Detailed backup and restore stats

##### Backup metrics

Metrics related to backup operations are available in both Vtbackup and VTTablet.

**BackupBytes, BackupCount, BackupDurationNanoseconds**

Depending on the Backup Engine and Backup Storage in-use, a backup may be a complex pipeline of operations, including but not limited to:

 * Reading files from disk.
 * Compressing files.
 * Uploading compress files to cloud object storage.

These operations are counted and timed, and the number of bytes consumed or produced by each stage of the pipeline are counted as well.

##### Restore metrics

Metrics related to restore operations are available in both Vtbackup and VTTablet.

**RestoreBytes, RestoreCount, RestoreDurationNanoseconds**

Depending on the Backup Engine and Backup Storage in-use, a restore may be a complex pipeline of operations, including but not limited to:

 * Downloading compressed files from cloud object storage.
 * Decompressing files.
 * Writing decompressed files to disk.

These operations are counted and timed, and the number of bytes consumed or produced by each stage of the pipeline are counted as well.

##### Vtbackup metrics

Vtbackup exports some metrics which are not available elsewhere.

**DurationByPhaseSeconds**

Vtbackup fetches the last backup, restores it to an empty mysql installation, replicates recent changes into that installation, and then takes a backup of that installation.

_DurationByPhaseSeconds_ exports timings for these individual phases.

##### Example

**A snippet of vtbackup metrics after running it against the local example after creating the initial cluster**

(Processed with `jq` for readability.)

```
{
  "BackupBytes": {
    "BackupEngine.Builtin.Source:Read": 4777,
    "BackupEngine.Builtin.Compressor:Write": 4616,
    "BackupEngine.Builtin.Destination:Write": 162,
    "BackupStorage.File.File:Write": 163
  },
  "BackupCount": {
    "-.-.Backup": 1,
    "BackupEngine.Builtin.Source:Open": 161,
    "BackupEngine.Builtin.Source:Close": 322,
    "BackupEngine.Builtin.Compressor:Close": 161,
    "BackupEngine.Builtin.Destination:Open": 161,
    "BackupEngine.Builtin.Destination:Close": 322
  },
  "BackupDurationNanoseconds": {
    "-.-.Backup": 4188508542,
    "BackupEngine.Builtin.Source:Open": 10649832,
    "BackupEngine.Builtin.Source:Read": 55901067,
    "BackupEngine.Builtin.Source:Close": 960826,
    "BackupEngine.Builtin.Compressor:Write": 278358826,
    "BackupEngine.Builtin.Compressor:Close": 79358372,
    "BackupEngine.Builtin.Destination:Open": 16456627,
    "BackupEngine.Builtin.Destination:Write": 11021043,
    "BackupEngine.Builtin.Destination:Close": 17144630,
    "BackupStorage.File.File:Write": 10743169
  },
  "DurationByPhaseSeconds": {
    "InitMySQLd": 2,
    "RestoreLastBackup": 6,
    "CatchUpReplication": 1,
    "TakeNewBackup": 4
  },
  "RestoreBytes": {
    "BackupEngine.Builtin.Source:Read": 1095,
    "BackupEngine.Builtin.Decompressor:Read": 950,
    "BackupEngine.Builtin.Destination:Write": 209,
    "BackupStorage.File.File:Read": 1113
  },
  "RestoreCount": {
    "-.-.Restore": 1,
    "BackupEngine.Builtin.Source:Open": 161,
    "BackupEngine.Builtin.Source:Close": 322,
    "BackupEngine.Builtin.Decompressor:Close": 161,
    "BackupEngine.Builtin.Destination:Open": 161,
    "BackupEngine.Builtin.Destination:Close": 322
  },
  "RestoreDurationNanoseconds": {
    "-.-.Restore": 6204765541,
    "BackupEngine.Builtin.Source:Open": 10542539,
    "BackupEngine.Builtin.Source:Read": 104658370,
    "BackupEngine.Builtin.Source:Close": 773038,
    "BackupEngine.Builtin.Decompressor:Read": 165692120,
    "BackupEngine.Builtin.Decompressor:Close": 51040,
    "BackupEngine.Builtin.Destination:Open": 22715122,
    "BackupEngine.Builtin.Destination:Write": 41679581,
    "BackupEngine.Builtin.Destination:Close": 26954624,
    "BackupStorage.File.File:Read": 102416075
  },
  "backup_duration_seconds": 4,
  "restore_duration_seconds": 6
}
```

Some notes to help understand these metrics:

 * `BackupBytes["BackupStorage.File.File:Write"]` measures how many bytes were read from disk by the `file` Backup Storage implementation during the backup phase.
 * `DurationByPhaseSeconds["CatchUpReplication"]` measures how long it took to catch-up replication after the restore phase.
 * `DurationByPhaseSeconds["RestoreLastBackup"]` measures to the duration of the restore phase.
 * `RestoreDurationNanoseconds["-.-.Restore"]` also measures to the duration of the restore phase.

<<<<<<< HEAD
## <a id="minor-changes"/>Minor changes

### <a id="bug-fixes"/> Bug fixes

#### <a id="dedicated-vtgate-prepare-stats"> Dedicated stats for VTGate Prepare operations

Prior to v17 Vitess incorrectly combined stats for VTGate Execute and Prepare operations under a single stats key (`Execute`). In v17 Execute Prepare operations generate stats under independent stats keys.

Here is a (condensed) example of stats output:

```
{
  "VtgateApi": {
    "Histograms": {
      "Execute.src.primary": {
        "500000": 5
      },
      "Prepare.src.primary": {
        "100000000": 0
      }
    }
  },
  "VtgateApiErrorCounts": {
    "Execute.src.primary.INVALID_ARGUMENT": 3,
    "Execute.src.primary.ALREADY_EXISTS": 1
  }
}
```
=======
## <a id="deprecations-and-deletions"/> Deprecations and Deletions

* The deprecated `automation` and `automationservice` protobuf definitions and associated client and server packages have been removed.
>>>>>>> 43e4222e
<|MERGE_RESOLUTION|>--- conflicted
+++ resolved
@@ -5,17 +5,13 @@
 - **[Major Changes](#major-changes)**
   - **[Breaking Changes](#breaking-changes)**
     - [Deprecated Stats](#deprecated-stats)
+    - [Dedicated stats for VTGate Prepare operations](#dedicated-vtgate-prepare-stats)
   - **[New command line flags and behavior](#new-flag)**
     - [Builtin backup: read buffering flags](#builtin-backup-read-buffering-flags)
   - **[New stats](#new-stats)**
     - [Detailed backup and restore stats](#detailed-backup-and-restore-stats)
-<<<<<<< HEAD
 - **[Minor Changes](#minor-changes)**
-  - **[Bug fixes](#bug-fixes)**
-    - [Dedicated stats for VTGate Prepare operations](#dedicated-vtgate-prepare-stats)
-=======
   - **[Deprecations and Deletions](#deprecations-and-deletions)**
->>>>>>> 43e4222e
 
 ## <a id="major-changes"/> Major Changes
 
@@ -33,6 +29,31 @@
 |-|-|
 | `backup_duration_seconds` | `BackupDurationNanoseconds` |
 | `restore_duration_seconds` | `RestoreDurationNanoseconds` |
+
+#### <a id="dedicated-vtgate-prepare-stats"> Dedicated stats for VTGate Prepare operations
+
+Prior to v17 Vitess incorrectly combined stats for VTGate Execute and Prepare operations under a single stats key (`Execute`). In v17 Execute Prepare operations generate stats under independent stats keys.
+
+Here is a (condensed) example of stats output:
+
+```
+{
+  "VtgateApi": {
+    "Histograms": {
+      "Execute.src.primary": {
+        "500000": 5
+      },
+      "Prepare.src.primary": {
+        "100000000": 0
+      }
+    }
+  },
+  "VtgateApiErrorCounts": {
+    "Execute.src.primary.INVALID_ARGUMENT": 3,
+    "Execute.src.primary.ALREADY_EXISTS": 1
+  }
+}
+```
 
 ### <a id="new-flag"/> New command line flags and behavior
 
@@ -172,37 +193,8 @@
  * `DurationByPhaseSeconds["RestoreLastBackup"]` measures to the duration of the restore phase.
  * `RestoreDurationNanoseconds["-.-.Restore"]` also measures to the duration of the restore phase.
 
-<<<<<<< HEAD
 ## <a id="minor-changes"/>Minor changes
 
-### <a id="bug-fixes"/> Bug fixes
-
-#### <a id="dedicated-vtgate-prepare-stats"> Dedicated stats for VTGate Prepare operations
-
-Prior to v17 Vitess incorrectly combined stats for VTGate Execute and Prepare operations under a single stats key (`Execute`). In v17 Execute Prepare operations generate stats under independent stats keys.
-
-Here is a (condensed) example of stats output:
-
-```
-{
-  "VtgateApi": {
-    "Histograms": {
-      "Execute.src.primary": {
-        "500000": 5
-      },
-      "Prepare.src.primary": {
-        "100000000": 0
-      }
-    }
-  },
-  "VtgateApiErrorCounts": {
-    "Execute.src.primary.INVALID_ARGUMENT": 3,
-    "Execute.src.primary.ALREADY_EXISTS": 1
-  }
-}
-```
-=======
-## <a id="deprecations-and-deletions"/> Deprecations and Deletions
-
-* The deprecated `automation` and `automationservice` protobuf definitions and associated client and server packages have been removed.
->>>>>>> 43e4222e
+### <a id="deprecations-and-deletions"/> Deprecations and Deletions
+
+* The deprecated `automation` and `automationservice` protobuf definitions and associated client and server packages have been removed.