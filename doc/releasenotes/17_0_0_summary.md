--- conflicted
+++ resolved
@@ -172,7 +172,10 @@
 ## <a id="deprecations-and-deletions"/> Deprecations and Deletions
 
 * The deprecated `automation` and `automationservice` protobuf definitions and associated client and server packages have been removed.
-<<<<<<< HEAD
+* Auto-population of DDL revert actions and tables at execution-time has been removed. This is now handled entirely at enqueue-time.
+* Backwards-compatibility for failed migrations without a `completed_timestamp` has been removed (see https://github.com/vitessio/vitess/issues/8499).
+* The deprecated `Key`, `Name`, `Up`, and `TabletExternallyReparentedTimestamp` fields were removed from the JSON representation of `TabletHealth` structures.
+
 ### <a id="vttablet"/> VTTablet
 #### <a id="vttablet-initialization"/> Initializing all replicas with super_read_only
 In order to prevent SUPER privileged users like `root` or `vt_dba` from producing errant GTIDs on replicas, all the replica MySQL servers are initialized with the MySQL
@@ -183,9 +186,4 @@
 Reference PR for this change is [PR #12206](https://github.com/vitessio/vitess/pull/12206)
 
 #### <a id="deprecated-flags"/> Deprecated Flags
-The flag `use_super_read_only` is deprecated and will be removed in a later release.
-=======
-* Auto-population of DDL revert actions and tables at execution-time has been removed. This is now handled entirely at enqueue-time.
-* Backwards-compatibility for failed migrations without a `completed_timestamp` has been removed (see https://github.com/vitessio/vitess/issues/8499).
-* The deprecated `Key`, `Name`, `Up`, and `TabletExternallyReparentedTimestamp` fields were removed from the JSON representation of `TabletHealth` structures.
->>>>>>> 10c4fcb3
+The flag `use_super_read_only` is deprecated and will be removed in a later release.