--- conflicted
+++ resolved
@@ -164,15 +164,12 @@
 * Online DDL: Adding @@session_uuid to vtgate; used as 'context' #7263
 * Online DDL: ignore errors if extracted gh-ost binary is identical to installed binary #6928
 * Online DDL: Table lifecycle: skip time hint for unspecified states #7151
-<<<<<<< HEAD
-=======
 * Online DDL: Migration uses low priority throttling #6830
 * Online DDL: Fix parsing of online-ddl command line options #6900
 * OnlineDDL bugfix: make sure schema is applied on tablet #6910
 * OnlineDDL: request_context/migration_context #7082
 * OnlineDDL: Fix missed rename in onlineddl_test #7148
 * OnlineDDL: Online DDL endtoend tests to support MacOS #7168
->>>>>>> cb142eea
 
 ### VTadmin
 
@@ -265,9 +262,6 @@
 * Redact password #7198
 * action_repository: no need for http.Request #7124
 * Testing version upgrade/downgrade path from/to 8.0 #7323
-<<<<<<< HEAD
-* Use `context` from Go's standard library #7235
-=======
 * Use `context` from Go's standard library #7235
 * Update `operator.yaml` backup engine description #6832
 * Docker - upgrade to Debian Buster #6833
@@ -291,5 +285,4 @@
 * Backport #7275: VReplication: Miscellaneous improvements #7349
 * Backport 7342: Workflow Show: use timeUpdated to calculate vreplication lag #7354
 * Backport 7361: vtctl: Add missing err checks for VReplication v2 #7363
-* Backport 7297: VStreamer Events: remove preceding zeroes from decimals in Row Events #7340
->>>>>>> cb142eea
+* Backport 7297: VStreamer Events: remove preceding zeroes from decimals in Row Events #7340