## Summary

- [Vindex Interface](#vindex-interface)
- [LogStats Table and Keyspace deprecated](#logstats-table-and-keyspace-deprecated)
- [Command-line syntax deprecations](#command-line-syntax-deprecations)
- [New command line flags and behavior](#new-command-line-flags-and-behavior)
- [Online DDL changes](#online-ddl-changes)
- [Tablet throttler](#tablet-throttler)
- [VDiff2](#vdiff2)
- [Mysql Compatibility](#mysql-compatibility)
- [Durability Policy](#durability-policy)
- [New EXPLAIN format](#new-explain-format)

## Known Issues

## Major Changes

### Breaking Changes

#### Flags

- The deprecated `--cpu_profile` flag has been removed. Please use the `--pprof` flag instead.
- The deprecated `--mem-profile-rate` flag has been removed. Please use `--pprof=mem` instead.
- The deprecated `--mutex-profile-fraction` flag has been removed. Please use `--pprof=mutex` instead.
- The deprecated vtgate/vtexplain/vtcombo flag `--planner_version` has been removed. Please use `--planner-version` instead.
- The deprecated flag `--master_connect_retry` has been removed. Please use `--replication_connect_retry` instead.
- `vtctl` commands that take shard names and ranges as positional arguments (e.g. `vtctl Reshard ks.workflow -80 -40,40-80`) need to have their positional arguments separated from their flag arguments by a double-dash separator to avoid the new parsing library from mistaking them as flags (e.g. `vtctl Reshard ks.workflow -- -80 -40,40-80`).
- The `--cell` flag in the `vtgate` binary no longer has a default value. It is a required argument that has to be specified for the binary to run. Please explicitly specify the flag, if dependent on the flag's default value.

#### Vindex Interface

All the vindex interface methods are changed by adding `context.Context` as an input parameter.

E.g:
```go
Map(vcursor VCursor, .... ) .... 
	To
Map(ctx context.Context, vcursor VCursor, .... ) ....
```

This only affects users who have added their own custom vindex implementation. 
They are required to change their implementation with these new interface method expectations.

#### LogStats Table and Keyspace deprecated

Information about which tables are used was being reported through the `Keyspace` and `Table` fields on LogStats.
For multi-table queries, this output can be confusing, so we have added `TablesUsed`, that is a string array, listing all tables and which keyspace they are on.
`Keyspace` and `Table` fields are deprecated and will be removed in the v16 release of Vitess.

#### Orchestrator Integration Deprecation

Orchestrator integration in `vttablet` has been deprecated. It will continue to work in this release but is liable to be removed in future releases.
Consider using VTOrc instead of Orchestrator as VTOrc goes GA in this release.

#### Connection Pool Prefill

The connection pool with prefilled connections have been removed. The pool now does lazy connection creation.
Following flags are deprecated: `queryserver-config-pool-prefill-parallelism`, `queryserver-config-stream-pool-prefill-parallelism`, `queryserver-config-transaction-prefill-parallelism`
and will be removed in future version.

### Command-line syntax deprecations

#### vttablet startup flag deletions
The following VTTablet flags were deprecated in 7.0. They have now been deleted
- --queryserver-config-message-conn-pool-size
- --queryserver-config-message-conn-pool-prefill-parallelism
- --client-found-rows-pool-size --queryserver-config-transaction-cap will be used instead
- --transaction_shutdown_grace_period Use --shutdown_grace_period instead
- --queryserver-config-max-dml-rows
- --queryserver-config-allowunsafe-dmls
- --pool-name-prefix
- --enable-autocommit Autocommit is always allowed

#### vttablet startup flag deprecations
<<<<<<< HEAD
- --enable-query-plan-field-caching and --enable_query_plan_field_caching are now deprecated. They will be removed in v16.
- --enable_semi_sync is now deprecated. It will be removed in v16. Instead, set the correct durability policy using `SetKeyspaceDurabilityPolicy`
=======
- --enable-query-plan-field-caching has been deprecated. It will be removed in v16.
- --enable_semi_sync has been deprecated. It will be removed in v16. Instead, set the correct durability policy using `SetKeyspaceDurabilityPolicy`
>>>>>>> d0d98318
- --queryserver-config-pool-prefill-parallelism, --queryserver-config-stream-pool-prefill-parallelism and --queryserver-config-transaction-prefill-parallelism have all been deprecated. They will be removed in v16.

#### vtbackup flag deprecations
- --backup_storage_hook has been deprecated, consider using one of the builtin compression algorithms or --external-compressor and --external-decompressor instead.

### New command line flags and behavior

#### vtgate --mysql-server-pool-conn-read-buffers

`--mysql-server-pool-conn-read-buffers` enables pooling of buffers used to read from incoming
connections, similar to the way pooling happens for write buffers. Defaults to off.

### VDiff2

We introduced the ability to resume a VDiff2 workflow:
```
$ vtctlclient --server=localhost:15999 VDiff --v2 customer.commerce2customer resume 4c664dc2-eba9-11ec-9ef7-920702940ee0
VDiff 4c664dc2-eba9-11ec-9ef7-920702940ee0 resumed on target shards, use show to view progress

$ vtctlclient --server=localhost:15999 VDiff --v2 customer.commerce2customer show last

VDiff Summary for customer.commerce2customer (4c664dc2-eba9-11ec-9ef7-920702940ee0)
State:        completed
RowsCompared: 196
HasMismatch:  false
StartedAt:    2022-06-26 22:44:29
CompletedAt:  2022-06-26 22:44:31

Use "--format=json" for more detailed output.

$ vtctlclient --server=localhost:15999 VDiff --v2 --format=json customer.commerce2customer show last
{
	"Workflow": "commerce2customer",
	"Keyspace": "customer",
	"State": "completed",
	"UUID": "4c664dc2-eba9-11ec-9ef7-920702940ee0",
	"RowsCompared": 196,
	"HasMismatch": false,
	"Shards": "0",
	"StartedAt": "2022-06-26 22:44:29",
	"CompletedAt": "2022-06-26 22:44:31"
}
```

Please see the VDiff2 [documentation](https://vitess.io/docs/15.0/reference/vreplication/vdiff2/) for additional information.

### New command line flags and behavior

#### vtctl GetSchema --table-schema-only

The new flag `--table-schema-only` skips column introspection. `GetSchema` only returns general schema analysis, and specifically it includes the `CREATE TABLE|VIEW` statement in the `schema` field.

#### Support for additional compressors and decompressors during backup & restore
Backup/Restore now allow you many more options for compression and decompression instead of relying on the default compressor(`pgzip`).
There are some built-in compressors which you can use out-of-the-box. Users will need to evaluate which option works best for their
use-case. Here are the flags that control this feature

- --compression-engine-name
- --external-compressor
- --external-decompressor
- --external-compressor-extension
- --compression-level

`--compression-engine-name` specifies the engine used for compression. It can have one of the following values

- pargzip (Default)
- pgzip
- lz4
- zstd
- external

where 'external' is set only when using a custom command or tool other than the ones that are already provided. 
If you want to use any of the built-in compressors, simply set one of the above values for `--compression-engine-name`. The value
specified in `--compression-engine-name` is saved in the backup MANIFEST, which is later read by the restore process to decide which
engine to use for decompression. Default value for engine is 'pgzip'.

If you would like to use a custom command or external tool for compression/decompression then you need to provide the full command with
arguments to the `--external-compressor` and `--external-decompressor` flags. `--external-compressor-extension` flag also needs to be provided
so that compressed files are created with the correct extension. If the external command is not using any of the built-in compression engines
(i-e pgzip, pargzip, lz4 or zstd) then you need to set `--compression-engine-name` to value 'external'.

Please note that if you want the current production behavior then you don't need to change any of these flags.
You can read more about backup & restore [here] (https://vitess.io/docs/15.0/user-guides/operating-vitess/backup-and-restore/).

If you decided to switch from an external compressor to one of the built-in supported compressors (i-e pgzip, pargzip, lz4 or zstd) at any point
in the future, you will need to do it in two steps.

- step #1, set `--external-compressor` and `--external-compressor-extension` flag values to empty and change `--compression-engine-name` to desired value.
- Step #2, after at least one cycle of backup with new configuration, you can set `--external-decompressor` flag value to empty.

The reason you cannot change all the values together is because the restore process will then have no way to find out which external decompressor
should be used to process the previous backup. Please make sure you have thought out all possible scenarios for restore before transitioning from one
compression engine to another.

#### Independent OLAP and OLTP transactional timeouts

`--queryserver-config-olap-transaction-timeout` specifies the timeout applied
to a transaction created within an OLAP workload. The default value is `30`
seconds, but this can be raised, lowered, or set to zero to disable the timeout
altogether.

Until now, while OLAP queries would bypass the query timeout, transactions
created within an OLAP session would be rolled back
`--queryserver-config-transaction-timeout` seconds after the transaction was
started.

As of now, OLTP and OLAP transaction timeouts can be configured independently of each
other.

The main use case is to run queries spanning a long period of time which
require transactional guarantees such as consistency or atomicity.

#### Support for specifying group information in calls to VTGate

`--grpc-use-effective-groups` allows non-SSL callers to specify groups information for a caller.
Until now, you could only specify the caller-id for the security context used to authorize queries.
As of now, you can specify the principal of the caller, and any groups they belong to.

### Online DDL changes

#### Concurrent vitess migrations

All Online DDL migrations using the `vitess` strategy are now eligible to run concurrently, given `--allow-concurrent` DDL strategy flag. Until now, only `CREATE`, `DROP` and `REVERT` migrations were eligible, and now `ALTER` migrations are supported, as well. The terms for `ALTER` migrations concurrency:

- DDL strategy must be `vitess --allow-concurent ...`
- No two migrations can run concurrently on the same table
- No two `ALTER`s will copy table data concurrently
- A concurrent `ALTER` migration will not start if another `ALTER` is running and is not `ready_to_complete`

The main use case is to run multiple concurrent migrations, all with `--postpone-completion`. All table-copy operations will run sequentially, but no migration will actually cut-over, and eventually all migrations will be `ready_to_complete`, continuously tailing the binary logs and keeping up-to-date. A quick and iterative `ALTER VITESS_MIGRATION '...' COMPLETE` sequence of commands will cut-over all migrations _closely together_ (though not atomically together).

#### vtctl command changes. 
All `online DDL show` commands can now be run with a few additional parameters
- `--order` , order migrations in the output by either ascending or descending order of their `id` fields.
- `--skip`  , skip specified number of migrations in the output.
- `--limit` , limit results to a specified number of migrations in the output.

#### New syntax

The following is now supported:

```sql
ALTER VITESS_MIGRATION COMPLETE ALL
```

This works on all pending migrations (`queued`, `ready`, `running`) and internally issues a `ALTER VITESS_MIGRATION '<uuid>' COMPLETE` for each one. The command is useful for completing multiple concurrent migrations (see above) that are open-ended (`--postpone-completion`).

### Tablet throttler

#### API changes

API endpoint `/debug/vars` now exposes throttler metrics, such as number of hits and errors per app per check type. Example:

```shell
$ curl -s http://127.0.0.1:15100/debug/vars | jq . | grep Throttler
  "ThrottlerAggregatedMysqlSelf": 0.191718,
  "ThrottlerAggregatedMysqlShard": 0.960054,
  "ThrottlerCheckAnyError": 27,
  "ThrottlerCheckAnyMysqlSelfError": 13,
  "ThrottlerCheckAnyMysqlSelfTotal": 38,
  "ThrottlerCheckAnyMysqlShardError": 14,
  "ThrottlerCheckAnyMysqlShardTotal": 42,
  "ThrottlerCheckAnyTotal": 80,
  "ThrottlerCheckMysqlSelfSecondsSinceHealthy": 0,
  "ThrottlerCheckMysqlShardSecondsSinceHealthy": 0,
  "ThrottlerProbesLatency": 355523,
  "ThrottlerProbesTotal": 74,
```

### Mysql Compatibility

#### System Settings
Vitess supported system settings from release 7.0 onwards, but it was always with a pinch of salt.
As soon as a client session changes a default system setting, the mysql connection gets blocked for it.
This leads to clients running out of mysql connections. 
The clients were instructed to use this to a minimum and try to set those changed system settings as default on the mysql.

With this release, Vitess can handle system settings changes in a much better way and the clients can use it more freely.
Vitess now pools those changed settings and does not reserve it for any particular session. 

This feature can be enabled by setting `queryserver-enable-settings-pool` flag on the vttablet. It is disabled by default.
In future releases, we will make this flag enabled by default.

#### Lookup Vindexes

Lookup vindexes now support a new parameter `multi_shard_autocommit`. If this is set to `true`, lookup vindex dml queries will be sent as autocommit to all shards instead of being wrapped in a transaction.
This is different from the existing `autocommit` parameter where the query is sent in its own transaction separate from the ongoing transaction if any i.e. begin -> lookup query execs -> commit/rollback

### Durability Policy

#### Cross Cell

A new durability policy `cross_cell` is now supported. `cross_cell` durability policy only allows replica tablets from a different cell than the current primary to
send semi-sync ACKs. This ensures that any committed write exists in at least 2 tablets belonging to different cells.

### New EXPLAIN format

#### FORMAT=vtexplain

With this new `explain` format, you can get an output that is very similar to the command line `vtexplain` app, but from a running `vtgate`, through a MySQL query.

### VTOrc

#### Old UI Removal and Replacement

The old UI that VTOrc inherited from `Orchestrator` has been removed. A replacement UI, more consistent with the other Vitess binaries has been created.
In order to use the new UI, `--port` flag has to be provided. 

Along with the UI, the old APIs have also been deprecated. However, some of them have been ported over to the new UI - 

| Old API                          | New API                          | Additional notes                                                      |
|----------------------------------|----------------------------------|-----------------------------------------------------------------------|
| `/api/problems`                  | `/api/problems`                  | The new API also supports filtering using the keyspace and shard name |
| `/api/disable-global-recoveries` | `/api/disable-global-recoveries` | Functionally remains the same                                         |
| `/api/enable-global-recoveries`  | `/api/enable-global-recoveries`  | Functionally remains the same                                         |
| `/api/health`                    | `/debug/health`                  | Functionally remains the same                                         |
| `/api/replication-analysis`      | `/api/replication-analysis`      | Functionally remains the same. Output is now JSON format.             |

Apart from these APIs, we also now have `/debug/status`, `/debug/vars` and `/debug/liveness` available in the new UI.

#### Configuration Refactor and New Flags 

Since VTOrc was forked from `Orchestrator`, it inherited a lot of configurations that don't make sense for the Vitess use-case.
All of such configurations have been removed.

VTOrc ignores the configurations that it doesn't understand. So old configurations can be kept around on upgrading and won't cause any issues.
They will just be ignored.

For all the configurations that are kept, flags have been added for them and the flags are the desired way to pass these configurations going forward.
The config file will be deprecated and removed in upcoming releases. The following is a list of all the configurations that are kept and the associated flags added.

|          Configurations Kept          |           Flags Introduced            |
|:-------------------------------------:|:-------------------------------------:|
|            SQLite3DataFile            |         `--sqlite-data-file`          |
|          InstancePollSeconds          |        `--instance-poll-time`         |
|    SnapshotTopologiesIntervalHours    |    `--snapshot-topology-interval`     |
|    ReasonableReplicationLagSeconds    |    `--reasonable-replication-lag`     |
|             AuditLogFile              |        `--audit-file-location`        |
|             AuditToSyslog             |         `--audit-to-backend`          |
|           AuditToBackendDB            |          `--audit-to-syslog`          |
|            AuditPurgeDays             |       `--audit-purge-duration`        |
|      RecoveryPeriodBlockSeconds       |  `--recovery-period-block-duration`   |
| PreventCrossDataCenterPrimaryFailover |    `--prevent-cross-cell-failover`    |
|        LockShardTimeoutSeconds        |        `--lock-shard-timeout`         |
|      WaitReplicasTimeoutSeconds       |       `--wait-replicas-timeout`       |
|     TopoInformationRefreshSeconds     | `--topo-information-refresh-duration` |
|          RecoveryPollSeconds          |      `--recovery-poll-duration`       |

Apart from configurations, some flags from VTOrc have also been removed -
- `sibling`
- `destination`
- `discovery`
- `skip-unresolve`
- `skip-unresolve-check`
- `noop`
- `binlog`
- `statement`
- `grab-election`
- `promotion-rule`
- `skip-continuous-registration`
- `enable-database-update`
- `ignore-raft-setup`
- `tag`

The ideal way to ensure backward compatibility is to remove the flags listed above while on the previous release. Then upgrade VTOrc.
After upgrading, remove the config file and instead pass the flags that are introduced.

#### Example Upgrade

If you are running VTOrc with the flags `--ignore-raft-setup --clusters_to_watch="ks/0" --config="path/to/config"` and the following configuration
```json
{
  "Debug": true,
  "ListenAddress": ":6922",
  "MySQLTopologyUser": "orc_client_user",
  "MySQLTopologyPassword": "orc_client_user_password",
  "MySQLReplicaUser": "vt_repl",
  "MySQLReplicaPassword": "",
  "RecoveryPeriodBlockSeconds": 1,
  "InstancePollSeconds": 1,
  "PreventCrossDataCenterPrimaryFailover": true
}
```
First drop the flag `--ignore-raft-setup` while on the previous release. So, you'll be running VTOrc with `--clusters_to_watch="ks/0" --config="path/to/config"` and the same configuration listed above.

Now you can upgrade your VTOrc version continuing to use the same flags and configurations, and it will continue to work just the same. If you wish to use the new UI, then you can add the `--port` flag as well.

After upgrading, you can drop the configuration entirely and use the new flags like `--clusters_to_watch="ks/0" --recovery-period-block-duration=1s --instance-poll-time=1s --prevent-cross-cell-failover`

#### Default Configuration Files

The default files that VTOrc searches for configurations in have also changed from `"/etc/orchestrator.conf.json", "conf/orchestrator.conf.json", "orchestrator.conf.json"` to
`"/etc/vtorc.conf.json", "conf/vtorc.conf.json", "vtorc.conf.json"`.<|MERGE_RESOLUTION|>--- conflicted
+++ resolved
@@ -72,13 +72,8 @@
 - --enable-autocommit Autocommit is always allowed
 
 #### vttablet startup flag deprecations
-<<<<<<< HEAD
-- --enable-query-plan-field-caching and --enable_query_plan_field_caching are now deprecated. They will be removed in v16.
-- --enable_semi_sync is now deprecated. It will be removed in v16. Instead, set the correct durability policy using `SetKeyspaceDurabilityPolicy`
-=======
-- --enable-query-plan-field-caching has been deprecated. It will be removed in v16.
+- --enable-query-plan-field-caching and --enable_query_plan_field_caching have been deprecated. They will be removed in v16.
 - --enable_semi_sync has been deprecated. It will be removed in v16. Instead, set the correct durability policy using `SetKeyspaceDurabilityPolicy`
->>>>>>> d0d98318
 - --queryserver-config-pool-prefill-parallelism, --queryserver-config-stream-pool-prefill-parallelism and --queryserver-config-transaction-prefill-parallelism have all been deprecated. They will be removed in v16.
 
 #### vtbackup flag deprecations
