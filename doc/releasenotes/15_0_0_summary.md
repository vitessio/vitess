--- conflicted
+++ resolved
@@ -73,16 +73,10 @@
 ### <a id="command-line-syntax-deprecations"/>Command-line syntax deprecations
 
 #### vttablet startup flag deprecations
-<<<<<<< HEAD
 - `--enable-query-plan-field-caching` has been deprecated. It will be removed in v16.
 - `--enable_semi_sync` has been deprecated. It will be removed in v16. Instead, set the correct durability policy using `SetKeyspaceDurabilityPolicy`
 - `--queryserver-config-pool-prefill-parallelism`, `--queryserver-config-stream-pool-prefill-parallelism` and `--queryserver-config-transaction-prefill-parallelism` have all been deprecated. They will be removed in v16.
 - `--backup_storage_hook` has been deprecated, consider using one of the builtin compression algorithms or `--external-compressor` and `--external-decompressor` instead.
-=======
-- --enable-query-plan-field-caching and --enable_query_plan_field_caching have been deprecated. They will be removed in v16.
-- --enable_semi_sync has been deprecated. It will be removed in v16. Instead, set the correct durability policy using `SetKeyspaceDurabilityPolicy`
-- --queryserver-config-pool-prefill-parallelism, --queryserver-config-stream-pool-prefill-parallelism and --queryserver-config-transaction-prefill-parallelism have all been deprecated. They will be removed in v16.
->>>>>>> fb9e1786
 
 #### vtbackup flag deprecations
 - `--backup_storage_hook` has been deprecated, consider using one of the builtin compression algorithms or `--external-compressor` and `--external-decompressor` instead.
