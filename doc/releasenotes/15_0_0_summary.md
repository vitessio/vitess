--- conflicted
+++ resolved
@@ -2,10 +2,9 @@
 
 ### Command-line syntax deprecations
 
-<<<<<<< HEAD
 #### vttablet startup flag --enable-query-plan-field-caching
 This flag is now deprecated. It will be removed in v16.
-=======
+
 ### New Syntax
 
 ### VDiff2
@@ -41,7 +40,6 @@
 ```
 
 Please see the VDiff2 [documentation](https://vitess.io/docs/15.0/reference/vreplication/vdiff2/) for additional information.
->>>>>>> 57a96cf7
 
 ### New command line flags and behavior
 
