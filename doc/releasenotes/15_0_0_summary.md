## Major Changes

### Command-line syntax deprecations

### New command line flags and behavior

### Online DDL changes

<<<<<<< HEAD
#### Concurrent vitess migrations

All Online DDL migrations using the `vitess` strategy are now eligible to run concurrently, given `--allow-concurrent` DDL strategy flag. Until now, only `CREATE`, `DROP` and `REVERT` migrations were eligible, and now `ALTER` migrations are supported, as well. The terms for `ALTER` migrations concurrency:

- DDL strategy must be `vitess --allow-concurent ...`
- No two migrations can run concurrently on same table
- No two `ALTER`s will copy table data concurrently
- A concurrent `ALTER` migration will not start if another `ALTER` is running and is not `ready_to_complete`

The main use case is to run multiple concurrent migrations, all with `--postpone-completion`. All table-copy operations will run sequentially, but no migration will actually cut-over, and eventually all migration will be `ready_to_complete`, continuously tailing the binary logs and keeping up-to-date. A quick and iterative `ALTER VITESS_MIGRATION '...' COMPLETE` sequence of commands will cut-over all migrations _closely together_ (though not atomically together).
=======
### Tablet throttler

#### API changes

API endpoint `/debug/vars` now exposes throttler metrics, such as number of hits and errors per app per check type. Example:

```shell
$ curl -s http://127.0.0.1:15100/debug/vars | jq . | grep Throttler
  "ThrottlerAggregatedMysqlSelf": 0.191718,
  "ThrottlerAggregatedMysqlShard": 0.960054,
  "ThrottlerCheckAnyError": 27,
  "ThrottlerCheckAnyMysqlSelfError": 13,
  "ThrottlerCheckAnyMysqlSelfTotal": 38,
  "ThrottlerCheckAnyMysqlShardError": 14,
  "ThrottlerCheckAnyMysqlShardTotal": 42,
  "ThrottlerCheckAnyTotal": 80,
  "ThrottlerCheckMysqlSelfSecondsSinceHealthy": 0,
  "ThrottlerCheckMysqlShardSecondsSinceHealthy": 0,
  "ThrottlerProbesLatency": 355523,
  "ThrottlerProbesTotal": 74,
```
>>>>>>> 50f8ab18
<|MERGE_RESOLUTION|>--- conflicted
+++ resolved
@@ -6,7 +6,6 @@
 
 ### Online DDL changes
 
-<<<<<<< HEAD
 #### Concurrent vitess migrations
 
 All Online DDL migrations using the `vitess` strategy are now eligible to run concurrently, given `--allow-concurrent` DDL strategy flag. Until now, only `CREATE`, `DROP` and `REVERT` migrations were eligible, and now `ALTER` migrations are supported, as well. The terms for `ALTER` migrations concurrency:
@@ -17,7 +16,7 @@
 - A concurrent `ALTER` migration will not start if another `ALTER` is running and is not `ready_to_complete`
 
 The main use case is to run multiple concurrent migrations, all with `--postpone-completion`. All table-copy operations will run sequentially, but no migration will actually cut-over, and eventually all migration will be `ready_to_complete`, continuously tailing the binary logs and keeping up-to-date. A quick and iterative `ALTER VITESS_MIGRATION '...' COMPLETE` sequence of commands will cut-over all migrations _closely together_ (though not atomically together).
-=======
+
 ### Tablet throttler
 
 #### API changes
@@ -38,5 +37,4 @@
   "ThrottlerCheckMysqlShardSecondsSinceHealthy": 0,
   "ThrottlerProbesLatency": 355523,
   "ThrottlerProbesTotal": 74,
-```
->>>>>>> 50f8ab18
+```