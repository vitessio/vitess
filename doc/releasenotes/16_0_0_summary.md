--- conflicted
+++ resolved
@@ -155,9 +155,8 @@
 
 The V3 planner is deprecated as of the V16 release, and will be removed in the V17 release of Vitess.
 
-<<<<<<< HEAD
 The [VReplication v1 commands](https://vitess.io/docs/15.0/reference/vreplication/v1/) — which were deprecated in Vitess 11.0 — have been removed. You will need to use the [VReplication v2 commands](https://vitess.io/docs/16.0/reference/vreplication/v2/) instead.
-=======
+
 ### MySQL Compatibility
 
 #### Transaction Isolation Level
@@ -190,5 +189,4 @@
   | READ ONLY
 }
 ```
-This will allow users to start a transaction with these characteristics.
->>>>>>> 70ca050d
+This will allow users to start a transaction with these characteristics.