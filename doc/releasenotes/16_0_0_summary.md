--- conflicted
+++ resolved
@@ -85,16 +85,12 @@
 
 ### <a id="breaking-changes"/>  Breaking Changes
 
-<<<<<<< HEAD
-#### <a id="default-mysql-version"/> Default MySQL version on Docker
-=======
-#### VTGate Advertised MySQL Version 
+#### VTGate Advertised MySQL Version
 
 VTGate now advertises MySQL version 8.0.31. This is a breaking change for clients that rely on the VTGate advertised MySQL version and still use MySQL 5.7.
 The users can set the `mysql_server_version` flag to advertise the correct version.
 
-#### Default MySQL version on Docker
->>>>>>> 48d8877a
+#### <a id="default-mysql-version"/> Default MySQL version on Docker
 
 The default major MySQL version used by our `vitess/lite:latest` image is going from `5.7` to `8.0`. Additionally, the default patch version of the `vitess/lite:mysql80` image goes from `8.0.23` to `8.0.31`.
 
