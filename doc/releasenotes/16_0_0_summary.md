## Summary

- [New command line flags and behavior](#new-command-line-flags-and-behavior)

- **[VReplication](#vreplication)**
  - [VStream Copy Resume](#vstream-copy-resume)

## Known Issues

## Major Changes

### <a id="vreplication"/>VReplication

#### <a id="vstream-copy-resume"/>VStream Copy Resume

In [PR #11103](https://github.com/vitessio/vitess/pull/11103) we introduced the ability to resume a `VTGate` [`VStream` copy operation](https://vitess.io/docs/design-docs/vreplication/vstream/vscopy/). This is useful when a [`VStream` copy operation](https://vitess.io/docs/design-docs/vreplication/vstream/vscopy/) is interrupted due to e.g. a network failure or a server restart. The `VStream` copy operation can be resumed by specifying each table's last seen primary key value in the `VStream` request. Please see the [`VStream` docs](https://vitess.io/docs/16.0/reference/vreplication/vstream/) for more details.

### Tablet throttler

The tablet throttler can now be configured dynamically. Configuration is now found in the topo service, and applies to all tablets in all shards and cells of a given keyspace. For backwards compatibility `v16` still supports `vttablet`-based command line flags for throttler ocnfiguration.

It is possible to enable/disable, to change throttling threshold as well as the throttler query.

See https://github.com/vitessio/vitess/pull/11604

### Incremental backup and point in time recovery

In [PR #11097](https://github.com/vitessio/vitess/pull/11097) we introduced native incremental backup and point in time recovery:

- It is possible to take an incremental backup, starting with last known (full or incremental) backup, and up to either a specified (GTID) position, or current ("auto") position.
- The backup is done by copying binary logs. The binary logs are rotated as needed.
- It is then possible to restore a backup up to a given point in time (GTID position). This involves finding a restore path consisting of a full backup and zero or more incremental backups, applied up to the given point in time.
- A server restored to a point in time remains in `DRAINED` tablet type, and does not join the replication stream (thus, "frozen" in time).
- It is possible to take incremental backups from different tablets. It is OK to have overlaps in incremental backup contents. The restore process chooses a valid path, and is valid as long as there are no gaps in the backed up binary log content.

### Breaking Changes

#### Orchestrator Integration Deletion

Orchestrator integration in `vttablet` was deprecated in the previous release and is deleted in this release.
Consider using `VTOrc` instead of `Orchestrator`.

### New command line flags and behavior

#### VTGate: Support query timeout --query-timeout

`--query-timeout` allows you to specify a timeout for queries. This timeout is applied to all queries.
<<<<<<< HEAD
It can be overridden by setting the `query_timeout` session variable.
Setting it as command line directive with `QUERY_TIMEOUT_MS` will override other values.

### Mysql Compatibility

#### Support for views

Vitess now supports views in sharded keyspace. Views are not created on the underlying database but are logically stored
in vschema.
Any query using view will get re-rewritten as derived table during query planning.
VSchema Example

```json
{
  "sharded": true,
  "vindexes": {},
  "tables": {},
  "views": {
    "view1": "select * from t1",
    "view2": "select * from t2",
  }
}
```

This can also be modified using VSchema DDLs.
`alter vschema <create view definition> | <drop view definition>`
=======
It can be overridden by setting the `query_timeout` session variable. 
Setting it as command line directive with `QUERY_TIMEOUT_MS` will override other values.

#### VTTablet: VReplication parallel insert workers --vreplication-parallel-insert-workers
`--vreplication-parallel-insert-workers=[integer]` enables parallel bulk inserts during the copy phase
of VReplication (disabled by default). When set to a value greater than 1 the bulk inserts — each
executed as a single transaction from the vstream packet contents — may happen in-parallel and
out-of-order, but the commit of those transactions are still serialized in order.

Other aspects of the VReplication copy-phase logic are preserved:
  1. All statements executed when processing a vstream packet occur within a single MySQL transaction.
  2. Writes to `_vt.copy_state` always follow their corresponding inserts from within the vstream packet.
  3. The final `commit` for the vstream packet always follows the corresponding write to `_vt.copy_state`.
  4. The vstream packets are committed in the order seen in the stream. So for any PK1 and PK2, the write to `_vt.copy_state` and  `commit` steps (steps 2 and 3 above) for PK1 will both precede the `_vt.copy_state` write and commit steps of PK2.

 Other phases, catchup, fast-forward, and replicating/"running", are unchanged.

#### VTTablet: --queryserver-config-pool-conn-max-lifetime
`--queryserver-config-pool-conn-max-lifetime=[integer]` allows you to set a timeout on each connection in the query server connection pool. It chooses a random value between its value and twice its value, and when a connection has lived longer than the chosen value, it'll be removed from the pool the next time it's returned to the pool.

#### vttablet --throttler-config-via-topo

The flag `--throttler-config-via-topo` switches throttler configuration from `vttablet`-flags to the topo service. This flag is `false` by default, for backwards compatibility. It will default to `true` in future versions.

#### vtctldclient UpdateThrottlerConfig

Tablet throttler configuration is now supported in `topo`. Updating the throttler configuration is done via `vtctldclient UpdateThrottlerConfig` and applies to all tablet in all cells for a given keyspace.

Examples:
```shell
# disable throttler; all throttler checks will return with "200 OK"
$ vtctldclient UpdateThrottlerConfig --disable commerce

# enable throttler; checks are responded with appropriate status per current metrics
$ vtctldclient UpdateThrottlerConfig --enable commerce

# Both enable and set threshold in same command. Since no query is indicated, we assume the default check for replication lag
$ vtctldclient UpdateThrottlerConfig --enable --threshold 5.0 commerce

# Change threshold. Does not affect enabled/disabled state of the throttler
$ vtctldclient UpdateThrottlerConfig --threshold 1.5 commerce

# Use a custom query
$ vtctldclient UpdateThrottlerConfig --custom_query "show global status like 'threads_running'" --check_as_check_self --threshold 50 commerce

# Restore default query and threshold
$ vtctldclient UpdateThrottlerConfig --custom_query "" --check_as_check_shard --threshold 1.5 commerce
```

See https://github.com/vitessio/vitess/pull/11604

#### vtctldclient Backup --incremental_from_pos

The `Backup` command now supports `--incremental_from_pos` flag, which can receive a valid position or the value `auto`. For example:

```shell
$ vtctlclient -- Backup --incremental_from_pos "MySQL56/16b1039f-22b6-11ed-b765-0a43f95f28a3:1-615" zone1-0000000102
$ vtctlclient -- Backup --incremental_from_pos "auto" zone1-0000000102
```

When the value is `auto`, the position is evaluated as the last successful backup's `Position`. The idea with incremental backups is to create a contiguous (overlaps allowed) sequence of backups that store all changes from last full backup.

The incremental backup copies binary log files. It does not take MySQL down nor places any locks. It does not interrupt traffic on the MySQL server. The incremental backup copies comlete binlog files. It initially rotates binary logs, then copies anything from the requested position and up to the last completed binary log.

The backup thus does not necessarily start _exactly_ at the requested position. It starts with the first binary log that has newer entries than requested position. It is OK if the binary logs include transactions prior to the equested position. The restore process will discard any duplicates.

Normally, you can expect the backups to be precisely contiguous. Consider an `auto` value: due to the nature of log rotation and the fact we copy complete binlog files, the next incremental backup will start with the first binay log not covered by the previous backup, which in itself copied the one previous binlog file in full. Again, it is completely valid to enter any good position.

The incremental backup fails if it is unable to attain binary logs from given position (ie binary logs have been purged).

The manifest of an incremental backup has a non-empty `FromPosition` value, and a `Incremental = true` value.

#### vtctldclient RestoreFromBackup  --restore_to_pos

- `--restore_to_pos`: request to restore the server up to the given position (inclusive) and not one step further.
- `--dry_run`:        when `true`, calculate the restore process, if possible, evaluate a path, but exit without actually making any changes to the server.

Examples:

```
$ vtctlclient -- RestoreFromBackup  --restore_to_pos  "MySQL56/16b1039f-22b6-11ed-b765-0a43f95f28a3:1-220" zone1-0000000102
```

The restore process seeks a restore _path_: a sequence of backups (handles/manifests) consisting of one full backup followed by zero or more incremental backups, that can bring the server up to the requested position, inclusive.

The command fails if it cannot evaluate a restore path. Possible reasons:

- there's gaps in the incremental backups
- existing backups don't reach as far as requested position
- all full backups exceed requested position (so there's no way to get into an ealier position)

The command outputs the restore path.

There may be multiple restore paths, the command prefers a path with the least number of backups. This has nothing to say about the amount and size of binary logs involved.

The `RestoreFromBackup  --restore_to_pos` ends with:

- the restored server in intentionally broken replication setup
- tablet type is `DRAINED`

### Important bug fixes

#### Corrupted results for non-full-group-by queries with JOINs

An issue in versions `<= v14.0.3` and `<= v15.0.0` that generated corrupted results for non-full-group-by queries with a JOIN
is now fixed. The full issue can be found [here](https://github.com/vitessio/vitess/issues/11625), and its fix [here](https://github.com/vitessio/vitess/pull/11633).

### Deprecations and Removals

The V3 planner is deprecated as of the V16 release, and will be removed in the V17 release of Vitess.

The [VReplication v1 commands](https://vitess.io/docs/15.0/reference/vreplication/v1/) — which were deprecated in Vitess 11.0 — have been removed. You will need to use the [VReplication v2 commands](https://vitess.io/docs/16.0/reference/vreplication/v2/) instead.

### MySQL Compatibility

#### Transaction Isolation Level
Support added for `set [session] transaction isolation level <transaction_characteristic>`
```sql
transaction_characteristic: {
    ISOLATION LEVEL level
  | access_mode
}

level: {
     REPEATABLE READ
   | READ COMMITTED
   | READ UNCOMMITTED
   | SERIALIZABLE
}
```
This will set the transaction isolation level for the current session. 
This will be applied to any shard where the session will open a transaction.

#### Transaction Access Mode
Support added for `start transaction` with transaction characteristic.
```sql
START TRANSACTION
    [transaction_characteristic [, transaction_characteristic] ...]

transaction_characteristic: {
    WITH CONSISTENT SNAPSHOT
  | READ WRITE
  | READ ONLY
}
```
This will allow users to start a transaction with these characteristics.
>>>>>>> a36de2c0
<|MERGE_RESOLUTION|>--- conflicted
+++ resolved
@@ -45,11 +45,152 @@
 #### VTGate: Support query timeout --query-timeout
 
 `--query-timeout` allows you to specify a timeout for queries. This timeout is applied to all queries.
-<<<<<<< HEAD
 It can be overridden by setting the `query_timeout` session variable.
 Setting it as command line directive with `QUERY_TIMEOUT_MS` will override other values.
 
-### Mysql Compatibility
+#### VTTablet: VReplication parallel insert workers --vreplication-parallel-insert-workers
+`--vreplication-parallel-insert-workers=[integer]` enables parallel bulk inserts during the copy phase
+of VReplication (disabled by default). When set to a value greater than 1 the bulk inserts — each
+executed as a single transaction from the vstream packet contents — may happen in-parallel and
+out-of-order, but the commit of those transactions are still serialized in order.
+
+Other aspects of the VReplication copy-phase logic are preserved:
+  1. All statements executed when processing a vstream packet occur within a single MySQL transaction.
+  2. Writes to `_vt.copy_state` always follow their corresponding inserts from within the vstream packet.
+  3. The final `commit` for the vstream packet always follows the corresponding write to `_vt.copy_state`.
+  4. The vstream packets are committed in the order seen in the stream. So for any PK1 and PK2, the write to `_vt.copy_state` and  `commit` steps (steps 2 and 3 above) for PK1 will both precede the `_vt.copy_state` write and commit steps of PK2.
+
+ Other phases, catchup, fast-forward, and replicating/"running", are unchanged.
+
+#### VTTablet: --queryserver-config-pool-conn-max-lifetime
+`--queryserver-config-pool-conn-max-lifetime=[integer]` allows you to set a timeout on each connection in the query server connection pool. It chooses a random value between its value and twice its value, and when a connection has lived longer than the chosen value, it'll be removed from the pool the next time it's returned to the pool.
+
+#### vttablet --throttler-config-via-topo
+
+The flag `--throttler-config-via-topo` switches throttler configuration from `vttablet`-flags to the topo service. This flag is `false` by default, for backwards compatibility. It will default to `true` in future versions.
+
+#### vtctldclient UpdateThrottlerConfig
+
+Tablet throttler configuration is now supported in `topo`. Updating the throttler configuration is done via `vtctldclient UpdateThrottlerConfig` and applies to all tablet in all cells for a given keyspace.
+
+Examples:
+```shell
+# disable throttler; all throttler checks will return with "200 OK"
+$ vtctldclient UpdateThrottlerConfig --disable commerce
+
+# enable throttler; checks are responded with appropriate status per current metrics
+$ vtctldclient UpdateThrottlerConfig --enable commerce
+
+# Both enable and set threshold in same command. Since no query is indicated, we assume the default check for replication lag
+$ vtctldclient UpdateThrottlerConfig --enable --threshold 5.0 commerce
+
+# Change threshold. Does not affect enabled/disabled state of the throttler
+$ vtctldclient UpdateThrottlerConfig --threshold 1.5 commerce
+
+# Use a custom query
+$ vtctldclient UpdateThrottlerConfig --custom_query "show global status like 'threads_running'" --check_as_check_self --threshold 50 commerce
+
+# Restore default query and threshold
+$ vtctldclient UpdateThrottlerConfig --custom_query "" --check_as_check_shard --threshold 1.5 commerce
+```
+
+See https://github.com/vitessio/vitess/pull/11604
+
+#### vtctldclient Backup --incremental_from_pos
+
+The `Backup` command now supports `--incremental_from_pos` flag, which can receive a valid position or the value `auto`. For example:
+
+```shell
+$ vtctlclient -- Backup --incremental_from_pos "MySQL56/16b1039f-22b6-11ed-b765-0a43f95f28a3:1-615" zone1-0000000102
+$ vtctlclient -- Backup --incremental_from_pos "auto" zone1-0000000102
+```
+
+When the value is `auto`, the position is evaluated as the last successful backup's `Position`. The idea with incremental backups is to create a contiguous (overlaps allowed) sequence of backups that store all changes from last full backup.
+
+The incremental backup copies binary log files. It does not take MySQL down nor places any locks. It does not interrupt traffic on the MySQL server. The incremental backup copies comlete binlog files. It initially rotates binary logs, then copies anything from the requested position and up to the last completed binary log.
+
+The backup thus does not necessarily start _exactly_ at the requested position. It starts with the first binary log that has newer entries than requested position. It is OK if the binary logs include transactions prior to the equested position. The restore process will discard any duplicates.
+
+Normally, you can expect the backups to be precisely contiguous. Consider an `auto` value: due to the nature of log rotation and the fact we copy complete binlog files, the next incremental backup will start with the first binay log not covered by the previous backup, which in itself copied the one previous binlog file in full. Again, it is completely valid to enter any good position.
+
+The incremental backup fails if it is unable to attain binary logs from given position (ie binary logs have been purged).
+
+The manifest of an incremental backup has a non-empty `FromPosition` value, and a `Incremental = true` value.
+
+#### vtctldclient RestoreFromBackup  --restore_to_pos
+
+- `--restore_to_pos`: request to restore the server up to the given position (inclusive) and not one step further.
+- `--dry_run`:        when `true`, calculate the restore process, if possible, evaluate a path, but exit without actually making any changes to the server.
+
+Examples:
+
+```
+$ vtctlclient -- RestoreFromBackup  --restore_to_pos  "MySQL56/16b1039f-22b6-11ed-b765-0a43f95f28a3:1-220" zone1-0000000102
+```
+
+The restore process seeks a restore _path_: a sequence of backups (handles/manifests) consisting of one full backup followed by zero or more incremental backups, that can bring the server up to the requested position, inclusive.
+
+The command fails if it cannot evaluate a restore path. Possible reasons:
+
+- there's gaps in the incremental backups
+- existing backups don't reach as far as requested position
+- all full backups exceed requested position (so there's no way to get into an ealier position)
+
+The command outputs the restore path.
+
+There may be multiple restore paths, the command prefers a path with the least number of backups. This has nothing to say about the amount and size of binary logs involved.
+
+The `RestoreFromBackup  --restore_to_pos` ends with:
+
+- the restored server in intentionally broken replication setup
+- tablet type is `DRAINED`
+
+### Important bug fixes
+
+#### Corrupted results for non-full-group-by queries with JOINs
+
+An issue in versions `<= v14.0.3` and `<= v15.0.0` that generated corrupted results for non-full-group-by queries with a JOIN
+is now fixed. The full issue can be found [here](https://github.com/vitessio/vitess/issues/11625), and its fix [here](https://github.com/vitessio/vitess/pull/11633).
+
+### Deprecations and Removals
+
+The V3 planner is deprecated as of the V16 release, and will be removed in the V17 release of Vitess.
+
+The [VReplication v1 commands](https://vitess.io/docs/15.0/reference/vreplication/v1/) — which were deprecated in Vitess 11.0 — have been removed. You will need to use the [VReplication v2 commands](https://vitess.io/docs/16.0/reference/vreplication/v2/) instead.
+
+### MySQL Compatibility
+
+#### Transaction Isolation Level
+Support added for `set [session] transaction isolation level <transaction_characteristic>`
+```sql
+transaction_characteristic: {
+    ISOLATION LEVEL level
+  | access_mode
+}
+
+level: {
+     REPEATABLE READ
+   | READ COMMITTED
+   | READ UNCOMMITTED
+   | SERIALIZABLE
+}
+```
+This will set the transaction isolation level for the current session. 
+This will be applied to any shard where the session will open a transaction.
+
+#### Transaction Access Mode
+Support added for `start transaction` with transaction characteristic.
+```sql
+START TRANSACTION
+    [transaction_characteristic [, transaction_characteristic] ...]
+
+transaction_characteristic: {
+    WITH CONSISTENT SNAPSHOT
+  | READ WRITE
+  | READ ONLY
+}
+```
+This will allow users to start a transaction with these characteristics.
 
 #### Support for views
 
@@ -68,155 +209,4 @@
     "view2": "select * from t2",
   }
 }
-```
-
-This can also be modified using VSchema DDLs.
-`alter vschema <create view definition> | <drop view definition>`
-=======
-It can be overridden by setting the `query_timeout` session variable. 
-Setting it as command line directive with `QUERY_TIMEOUT_MS` will override other values.
-
-#### VTTablet: VReplication parallel insert workers --vreplication-parallel-insert-workers
-`--vreplication-parallel-insert-workers=[integer]` enables parallel bulk inserts during the copy phase
-of VReplication (disabled by default). When set to a value greater than 1 the bulk inserts — each
-executed as a single transaction from the vstream packet contents — may happen in-parallel and
-out-of-order, but the commit of those transactions are still serialized in order.
-
-Other aspects of the VReplication copy-phase logic are preserved:
-  1. All statements executed when processing a vstream packet occur within a single MySQL transaction.
-  2. Writes to `_vt.copy_state` always follow their corresponding inserts from within the vstream packet.
-  3. The final `commit` for the vstream packet always follows the corresponding write to `_vt.copy_state`.
-  4. The vstream packets are committed in the order seen in the stream. So for any PK1 and PK2, the write to `_vt.copy_state` and  `commit` steps (steps 2 and 3 above) for PK1 will both precede the `_vt.copy_state` write and commit steps of PK2.
-
- Other phases, catchup, fast-forward, and replicating/"running", are unchanged.
-
-#### VTTablet: --queryserver-config-pool-conn-max-lifetime
-`--queryserver-config-pool-conn-max-lifetime=[integer]` allows you to set a timeout on each connection in the query server connection pool. It chooses a random value between its value and twice its value, and when a connection has lived longer than the chosen value, it'll be removed from the pool the next time it's returned to the pool.
-
-#### vttablet --throttler-config-via-topo
-
-The flag `--throttler-config-via-topo` switches throttler configuration from `vttablet`-flags to the topo service. This flag is `false` by default, for backwards compatibility. It will default to `true` in future versions.
-
-#### vtctldclient UpdateThrottlerConfig
-
-Tablet throttler configuration is now supported in `topo`. Updating the throttler configuration is done via `vtctldclient UpdateThrottlerConfig` and applies to all tablet in all cells for a given keyspace.
-
-Examples:
-```shell
-# disable throttler; all throttler checks will return with "200 OK"
-$ vtctldclient UpdateThrottlerConfig --disable commerce
-
-# enable throttler; checks are responded with appropriate status per current metrics
-$ vtctldclient UpdateThrottlerConfig --enable commerce
-
-# Both enable and set threshold in same command. Since no query is indicated, we assume the default check for replication lag
-$ vtctldclient UpdateThrottlerConfig --enable --threshold 5.0 commerce
-
-# Change threshold. Does not affect enabled/disabled state of the throttler
-$ vtctldclient UpdateThrottlerConfig --threshold 1.5 commerce
-
-# Use a custom query
-$ vtctldclient UpdateThrottlerConfig --custom_query "show global status like 'threads_running'" --check_as_check_self --threshold 50 commerce
-
-# Restore default query and threshold
-$ vtctldclient UpdateThrottlerConfig --custom_query "" --check_as_check_shard --threshold 1.5 commerce
-```
-
-See https://github.com/vitessio/vitess/pull/11604
-
-#### vtctldclient Backup --incremental_from_pos
-
-The `Backup` command now supports `--incremental_from_pos` flag, which can receive a valid position or the value `auto`. For example:
-
-```shell
-$ vtctlclient -- Backup --incremental_from_pos "MySQL56/16b1039f-22b6-11ed-b765-0a43f95f28a3:1-615" zone1-0000000102
-$ vtctlclient -- Backup --incremental_from_pos "auto" zone1-0000000102
-```
-
-When the value is `auto`, the position is evaluated as the last successful backup's `Position`. The idea with incremental backups is to create a contiguous (overlaps allowed) sequence of backups that store all changes from last full backup.
-
-The incremental backup copies binary log files. It does not take MySQL down nor places any locks. It does not interrupt traffic on the MySQL server. The incremental backup copies comlete binlog files. It initially rotates binary logs, then copies anything from the requested position and up to the last completed binary log.
-
-The backup thus does not necessarily start _exactly_ at the requested position. It starts with the first binary log that has newer entries than requested position. It is OK if the binary logs include transactions prior to the equested position. The restore process will discard any duplicates.
-
-Normally, you can expect the backups to be precisely contiguous. Consider an `auto` value: due to the nature of log rotation and the fact we copy complete binlog files, the next incremental backup will start with the first binay log not covered by the previous backup, which in itself copied the one previous binlog file in full. Again, it is completely valid to enter any good position.
-
-The incremental backup fails if it is unable to attain binary logs from given position (ie binary logs have been purged).
-
-The manifest of an incremental backup has a non-empty `FromPosition` value, and a `Incremental = true` value.
-
-#### vtctldclient RestoreFromBackup  --restore_to_pos
-
-- `--restore_to_pos`: request to restore the server up to the given position (inclusive) and not one step further.
-- `--dry_run`:        when `true`, calculate the restore process, if possible, evaluate a path, but exit without actually making any changes to the server.
-
-Examples:
-
-```
-$ vtctlclient -- RestoreFromBackup  --restore_to_pos  "MySQL56/16b1039f-22b6-11ed-b765-0a43f95f28a3:1-220" zone1-0000000102
-```
-
-The restore process seeks a restore _path_: a sequence of backups (handles/manifests) consisting of one full backup followed by zero or more incremental backups, that can bring the server up to the requested position, inclusive.
-
-The command fails if it cannot evaluate a restore path. Possible reasons:
-
-- there's gaps in the incremental backups
-- existing backups don't reach as far as requested position
-- all full backups exceed requested position (so there's no way to get into an ealier position)
-
-The command outputs the restore path.
-
-There may be multiple restore paths, the command prefers a path with the least number of backups. This has nothing to say about the amount and size of binary logs involved.
-
-The `RestoreFromBackup  --restore_to_pos` ends with:
-
-- the restored server in intentionally broken replication setup
-- tablet type is `DRAINED`
-
-### Important bug fixes
-
-#### Corrupted results for non-full-group-by queries with JOINs
-
-An issue in versions `<= v14.0.3` and `<= v15.0.0` that generated corrupted results for non-full-group-by queries with a JOIN
-is now fixed. The full issue can be found [here](https://github.com/vitessio/vitess/issues/11625), and its fix [here](https://github.com/vitessio/vitess/pull/11633).
-
-### Deprecations and Removals
-
-The V3 planner is deprecated as of the V16 release, and will be removed in the V17 release of Vitess.
-
-The [VReplication v1 commands](https://vitess.io/docs/15.0/reference/vreplication/v1/) — which were deprecated in Vitess 11.0 — have been removed. You will need to use the [VReplication v2 commands](https://vitess.io/docs/16.0/reference/vreplication/v2/) instead.
-
-### MySQL Compatibility
-
-#### Transaction Isolation Level
-Support added for `set [session] transaction isolation level <transaction_characteristic>`
-```sql
-transaction_characteristic: {
-    ISOLATION LEVEL level
-  | access_mode
-}
-
-level: {
-     REPEATABLE READ
-   | READ COMMITTED
-   | READ UNCOMMITTED
-   | SERIALIZABLE
-}
-```
-This will set the transaction isolation level for the current session. 
-This will be applied to any shard where the session will open a transaction.
-
-#### Transaction Access Mode
-Support added for `start transaction` with transaction characteristic.
-```sql
-START TRANSACTION
-    [transaction_characteristic [, transaction_characteristic] ...]
-
-transaction_characteristic: {
-    WITH CONSISTENT SNAPSHOT
-  | READ WRITE
-  | READ ONLY
-}
-```
-This will allow users to start a transaction with these characteristics.
->>>>>>> a36de2c0
+```