## Summary

- [New command line flags and behavior](#new-command-line-flags-and-behavior)

- **[VReplication](#vreplication)**
  - [VStream Copy Resume](#vstream-copy-resume)

## Known Issues

## Major Changes

### <a id="vreplication"/>VReplication

#### <a id="vstream-copy-resume"/>VStream Copy Resume

In [PR #11103](https://github.com/vitessio/vitess/pull/11103) we introduced the ability to resume a `VTGate` [`VStream` copy operation](https://vitess.io/docs/design-docs/vreplication/vstream/vscopy/). This is useful when a [`VStream` copy operation](https://vitess.io/docs/design-docs/vreplication/vstream/vscopy/) is interrupted due to e.g. a network failure or a server restart. The `VStream` copy operation can be resumed by specifying each table's last seen primary key value in the `VStream` request. Please see the [`VStream` docs](https://vitess.io/docs/16.0/reference/vreplication/vstream/) for more details.

### Tablet throttler

The tablet throttler can now be configured dynamically. Configuration is now found in the topo service, and applies to all tablets in all shards and cells of a given keyspace. For backwards compatibility `v16` still supports `vttablet`-based command line flags for throttler ocnfiguration.

It is possible to enable/disable, to change throttling threshold as well as the throttler query.

See https://github.com/vitessio/vitess/pull/11604

### Incremental backup and point in time recovery

In [PR #11097](https://github.com/vitessio/vitess/pull/11097) we introduced native incremental backup and point in time recovery:

- It is possible to take an incremental backup, starting with last known (full or incremental) backup, and up to either a specified (GTID) position, or current ("auto") position.
- The backup is done by copying binary logs. The binary logs are rotated as needed.
- It is then possible to restore a backup up to a given point in time (GTID position). This involves finding a restore path consisting of a full backup and zero or more incremental backups, applied up to the given point in time.
- A server restored to a point in time remains in `DRAINED` tablet type, and does not join the replication stream (thus, "frozen" in time).
- It is possible to take incremental backups from different tablets. It is OK to have overlaps in incremental backup contents. The restore process chooses a valid path, and is valid as long as there are no gaps in the backed up binary log content.

### Breaking Changes

#### Orchestrator Integration Deletion

Orchestrator integration in `vttablet` was deprecated in the previous release and is deleted in this release.
Consider using `VTOrc` instead of `Orchestrator`.

<<<<<<< HEAD
#### `lock-timeout` and `remote_operation_timeout` Changes
Earlier, the shard and keyspace locks used to be capped by the `remote_operation_timeout`. This is no longer the case and instead a new flag called `lock-timeout` is introduced. 
For backward compatibility, if `lock-timeout` is unspecified and `remote_operation_timeout` flag is provided, then its value will also be used for `lock-timeout` as well.
The default value for `remote_operation_timeout` has also changed from 30 seconds to 15 seconds. The default for the new flag `lock-timeout` is 45 seconds.

During upgrades, if the users want to preserve the same behaviour as previous releases, then they should provide the `remote_operation_timeout` flag explicitly before upgrading.
After the upgrade, they should then alter their configuration to also specify `lock-timeout` explicitly.
=======
#### Query Serving Errors

In this release, we are introducing a new way to report errors from Vitess through the query interface.
Errors will now have an error code for each error, which will make it easy to search for more information on the issue.
For instance, the following error:

```
aggregate functions take a single argument 'count(user_id, name)'
```

Will be transformed into:

```
VT03001: aggregate functions take a single argument 'count(user_id, name)'
```

The error code `VT03001` can then be used to search or ask for help and report problems.

If you have code searching for error strings from Vitess, this is a breaking change.
Many error strings have been tweaked.
If your application is searching for specific errors, you might need to update your code.
>>>>>>> f7dc5c08

### New command line flags and behavior

#### VTGate: Support query timeout --query-timeout

`--query-timeout` allows you to specify a timeout for queries. This timeout is applied to all queries.
It can be overridden by setting the `query_timeout` session variable.
Setting it as command line directive with `QUERY_TIMEOUT_MS` will override other values.

#### VTTablet: VReplication parallel insert workers --vreplication-parallel-insert-workers
`--vreplication-parallel-insert-workers=[integer]` enables parallel bulk inserts during the copy phase
of VReplication (disabled by default). When set to a value greater than 1 the bulk inserts — each
executed as a single transaction from the vstream packet contents — may happen in-parallel and
out-of-order, but the commit of those transactions are still serialized in order.

Other aspects of the VReplication copy-phase logic are preserved:
  1. All statements executed when processing a vstream packet occur within a single MySQL transaction.
  2. Writes to `_vt.copy_state` always follow their corresponding inserts from within the vstream packet.
  3. The final `commit` for the vstream packet always follows the corresponding write to `_vt.copy_state`.
  4. The vstream packets are committed in the order seen in the stream. So for any PK1 and PK2, the write to `_vt.copy_state` and  `commit` steps (steps 2 and 3 above) for PK1 will both precede the `_vt.copy_state` write and commit steps of PK2.

 Other phases, catchup, fast-forward, and replicating/"running", are unchanged.

#### VTTablet: --queryserver-config-pool-conn-max-lifetime
`--queryserver-config-pool-conn-max-lifetime=[integer]` allows you to set a timeout on each connection in the query server connection pool. It chooses a random value between its value and twice its value, and when a connection has lived longer than the chosen value, it'll be removed from the pool the next time it's returned to the pool.

#### vttablet --throttler-config-via-topo

The flag `--throttler-config-via-topo` switches throttler configuration from `vttablet`-flags to the topo service. This flag is `false` by default, for backwards compatibility. It will default to `true` in future versions.

#### vtctldclient UpdateThrottlerConfig

Tablet throttler configuration is now supported in `topo`. Updating the throttler configuration is done via `vtctldclient UpdateThrottlerConfig` and applies to all tablet in all cells for a given keyspace.

Examples:
```shell
# disable throttler; all throttler checks will return with "200 OK"
$ vtctldclient UpdateThrottlerConfig --disable commerce

# enable throttler; checks are responded with appropriate status per current metrics
$ vtctldclient UpdateThrottlerConfig --enable commerce

# Both enable and set threshold in same command. Since no query is indicated, we assume the default check for replication lag
$ vtctldclient UpdateThrottlerConfig --enable --threshold 5.0 commerce

# Change threshold. Does not affect enabled/disabled state of the throttler
$ vtctldclient UpdateThrottlerConfig --threshold 1.5 commerce

# Use a custom query
$ vtctldclient UpdateThrottlerConfig --custom_query "show global status like 'threads_running'" --check_as_check_self --threshold 50 commerce

# Restore default query and threshold
$ vtctldclient UpdateThrottlerConfig --custom_query "" --check_as_check_shard --threshold 1.5 commerce
```

See https://github.com/vitessio/vitess/pull/11604

#### vtctldclient Backup --incremental_from_pos

The `Backup` command now supports `--incremental_from_pos` flag, which can receive a valid position or the value `auto`. For example:

```shell
$ vtctlclient -- Backup --incremental_from_pos "MySQL56/16b1039f-22b6-11ed-b765-0a43f95f28a3:1-615" zone1-0000000102
$ vtctlclient -- Backup --incremental_from_pos "auto" zone1-0000000102
```

When the value is `auto`, the position is evaluated as the last successful backup's `Position`. The idea with incremental backups is to create a contiguous (overlaps allowed) sequence of backups that store all changes from last full backup.

The incremental backup copies binary log files. It does not take MySQL down nor places any locks. It does not interrupt traffic on the MySQL server. The incremental backup copies comlete binlog files. It initially rotates binary logs, then copies anything from the requested position and up to the last completed binary log.

The backup thus does not necessarily start _exactly_ at the requested position. It starts with the first binary log that has newer entries than requested position. It is OK if the binary logs include transactions prior to the equested position. The restore process will discard any duplicates.

Normally, you can expect the backups to be precisely contiguous. Consider an `auto` value: due to the nature of log rotation and the fact we copy complete binlog files, the next incremental backup will start with the first binay log not covered by the previous backup, which in itself copied the one previous binlog file in full. Again, it is completely valid to enter any good position.

The incremental backup fails if it is unable to attain binary logs from given position (ie binary logs have been purged).

The manifest of an incremental backup has a non-empty `FromPosition` value, and a `Incremental = true` value.

#### vtctldclient RestoreFromBackup  --restore_to_pos

- `--restore_to_pos`: request to restore the server up to the given position (inclusive) and not one step further.
- `--dry_run`:        when `true`, calculate the restore process, if possible, evaluate a path, but exit without actually making any changes to the server.

Examples:

```
$ vtctlclient -- RestoreFromBackup  --restore_to_pos  "MySQL56/16b1039f-22b6-11ed-b765-0a43f95f28a3:1-220" zone1-0000000102
```

The restore process seeks a restore _path_: a sequence of backups (handles/manifests) consisting of one full backup followed by zero or more incremental backups, that can bring the server up to the requested position, inclusive.

The command fails if it cannot evaluate a restore path. Possible reasons:

- there's gaps in the incremental backups
- existing backups don't reach as far as requested position
- all full backups exceed requested position (so there's no way to get into an ealier position)

The command outputs the restore path.

There may be multiple restore paths, the command prefers a path with the least number of backups. This has nothing to say about the amount and size of binary logs involved.

The `RestoreFromBackup  --restore_to_pos` ends with:

- the restored server in intentionally broken replication setup
- tablet type is `DRAINED`


### Important bug fixes

#### Corrupted results for non-full-group-by queries with JOINs

An issue in versions `<= v14.0.3` and `<= v15.0.0` that generated corrupted results for non-full-group-by queries with a JOIN
is now fixed. The full issue can be found [here](https://github.com/vitessio/vitess/issues/11625), and its fix [here](https://github.com/vitessio/vitess/pull/11633).

### Deprecations and Removals

The V3 planner is deprecated as of the V16 release, and will be removed in the V17 release of Vitess.

The [VReplication v1 commands](https://vitess.io/docs/15.0/reference/vreplication/v1/) — which were deprecated in Vitess 11.0 — have been removed. You will need to use the [VReplication v2 commands](https://vitess.io/docs/16.0/reference/vreplication/v2/) instead.

### MySQL Compatibility

#### Transaction Isolation Level
Support added for `set [session] transaction isolation level <transaction_characteristic>`
```sql
transaction_characteristic: {
    ISOLATION LEVEL level
  | access_mode
}

level: {
     REPEATABLE READ
   | READ COMMITTED
   | READ UNCOMMITTED
   | SERIALIZABLE
}
```
This will set the transaction isolation level for the current session. 
This will be applied to any shard where the session will open a transaction.

#### Transaction Access Mode
Support added for `start transaction` with transaction characteristic.
```sql
START TRANSACTION
    [transaction_characteristic [, transaction_characteristic] ...]

transaction_characteristic: {
    WITH CONSISTENT SNAPSHOT
  | READ WRITE
  | READ ONLY
}
```
This will allow users to start a transaction with these characteristics.

#### Support for views

Vitess now supports views in sharded keyspace. Views are not created on the underlying database but are logically stored
in vschema.
Any query using view will get re-rewritten as derived table during query planning.
VSchema Example

```json
{
  "sharded": true,
  "vindexes": {},
  "tables": {},
  "views": {
    "view1": "select * from t1",
    "view2": "select * from t2",
  }
}
```<|MERGE_RESOLUTION|>--- conflicted
+++ resolved
@@ -40,7 +40,28 @@
 Orchestrator integration in `vttablet` was deprecated in the previous release and is deleted in this release.
 Consider using `VTOrc` instead of `Orchestrator`.
 
-<<<<<<< HEAD
+#### Query Serving Errors
+
+In this release, we are introducing a new way to report errors from Vitess through the query interface.
+Errors will now have an error code for each error, which will make it easy to search for more information on the issue.
+For instance, the following error:
+
+```
+aggregate functions take a single argument 'count(user_id, name)'
+```
+
+Will be transformed into:
+
+```
+VT03001: aggregate functions take a single argument 'count(user_id, name)'
+```
+
+The error code `VT03001` can then be used to search or ask for help and report problems.
+
+If you have code searching for error strings from Vitess, this is a breaking change.
+Many error strings have been tweaked.
+If your application is searching for specific errors, you might need to update your code.
+
 #### `lock-timeout` and `remote_operation_timeout` Changes
 Earlier, the shard and keyspace locks used to be capped by the `remote_operation_timeout`. This is no longer the case and instead a new flag called `lock-timeout` is introduced. 
 For backward compatibility, if `lock-timeout` is unspecified and `remote_operation_timeout` flag is provided, then its value will also be used for `lock-timeout` as well.
@@ -48,29 +69,6 @@
 
 During upgrades, if the users want to preserve the same behaviour as previous releases, then they should provide the `remote_operation_timeout` flag explicitly before upgrading.
 After the upgrade, they should then alter their configuration to also specify `lock-timeout` explicitly.
-=======
-#### Query Serving Errors
-
-In this release, we are introducing a new way to report errors from Vitess through the query interface.
-Errors will now have an error code for each error, which will make it easy to search for more information on the issue.
-For instance, the following error:
-
-```
-aggregate functions take a single argument 'count(user_id, name)'
-```
-
-Will be transformed into:
-
-```
-VT03001: aggregate functions take a single argument 'count(user_id, name)'
-```
-
-The error code `VT03001` can then be used to search or ask for help and report problems.
-
-If you have code searching for error strings from Vitess, this is a breaking change.
-Many error strings have been tweaked.
-If your application is searching for specific errors, you might need to update your code.
->>>>>>> f7dc5c08
 
 ### New command line flags and behavior
 
