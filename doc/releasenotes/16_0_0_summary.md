## Summary

### Table of Contents

- **[Major Changes](#major-changes)**
  - **[VReplication](#vreplication)**
    - [VStream Copy Resume](#vstream-copy-resume)
    - [VDiff2 GA](#vdiff2-ga)
  - **[Tablet throttler](#tablet-throttler)**
  - **[Incremental backup and point in time recovery](#inc-backup)**
  - **[Replication manager removal and VTOrc becomes mandatory](#repl-manager-removal)**
  - **[Breaking Changes](#breaking-changes)**
    - [VTGate Advertised MySQL Version](#advertised-mysql-version)
    - [Default MySQL version on Docker](#default-mysql-version)
    - [vtctld UI Removal](#vtcltd-ui-removal)
    - [vtctld Flag Deprecation & Deletions](#vtctld-flag-deprecations)
    - [Orchestrator Integration Deletion](#orc-integration-removal)
    - [mysqlctl Flags](#mysqlctl-flags)
    - [Query Serving Errors](#qs-errors)
    - [Logstats Table and Keyspace removed](#logstats-table-keyspace)
    - [Removed Stats](#removed-stats)
    - [Deprecated Stats](#deprecated-stats)
    - [Removed flag](#removed-flag)
    - [`lock-timeout` and `remote_operation_timeout` Changes](#lock-timeout-introduction)
    - [Normalized labels in the Prometheus Exporter](#normalized-lables)
  - **[New command line flags and behavior](#new-flag)**
    - [VTGate: Support query timeout --query-timeout](#vtgate-query-timeout)
    - [VTTablet: VReplication parallel insert workers --vreplication-parallel-insert-workers](#vrepl-parallel-workers)
    - [VTTablet: --queryserver-config-pool-conn-max-lifetime](#queryserver-lifetime)
    - [vttablet --throttler-config-via-topo](#vttablet-throttler-config)
    - [vtctldclient UpdateThrottlerConfig](#vtctldclient-update-throttler)
    - [vtctldclient Backup --incremental_from_pos](#vtctldclient-backup)
    - [vtctldclient RestoreFromBackup  --restore_to_pos](#vtctldclient-restore-from-backup)
    - [New `vexplain` command](#new-vexplain-command)
  - **[Important bug fixes](#important-bug-fixes)**
    - [Corrupted results for non-full-group-by queries with JOINs](#corrupted-results)
  - **[Deprecations and Removals](#deprecations-removals)**
  - **[MySQL Compatibility](#mysql-compatibility)**
    - [Transaction Isolation Level](#transaction-isolation-level)
    - [Transaction Access Mode](#transaction-access-mode)
    - [Support for views](#support-views)
  - **[VTOrc](#vtorc)**
    - [Flag Deprecations](#flag-deprecations)
  - **[VTTestServer](#vttestserver)**
    - [Performance Improvement](#perf-improvement)
- **[Minor Changes](#minor-changes)**
  - **[Backup compression benchmarks](#backup-comp-benchmarks)**
- **[Refactor](#refactor)**
  - **[VTTablet sidecar schema maintenance refactor](#vttablet-sidecar-schema)**

## <a id="major-changes"/> Major Changes

### <a id="vreplication"/>VReplication

#### <a id="vstream-copy-resume"/>VStream Copy Resume

In [PR #11103](https://github.com/vitessio/vitess/pull/11103) we introduced the ability to resume a `VTGate` [`VStream` copy operation](https://vitess.io/docs/design-docs/vreplication/vstream/vscopy/). This is useful when a [`VStream` copy operation](https://vitess.io/docs/design-docs/vreplication/vstream/vscopy/) is interrupted due to e.g. a network failure or a server restart. The `VStream` copy operation can be resumed by specifying each table's last seen primary key value in the `VStream` request. Please see the [`VStream` docs](https://vitess.io/docs/16.0/reference/vreplication/vstream/) for more details.

#### <a id="vdiff2-ga"/>VDiff2 GA

We are marking [VDiff v2](https://vitess.io/docs/16.0/reference/vreplication/vdiff2/) as Generally Available or production-ready in v16. We now recommend that you use v2 rather than v1 going forward. V1 will be deprecated and eventually removed in future releases.
If you wish to use v1 for any reason, you will now need to specify the `--v1` flag.

### <a id="tablet-throttler"/> Tablet throttler

The tablet throttler can now be configured dynamically. Configuration is now found in the topo service, and applies to all tablets in all shards and cells of a given keyspace. For backwards compatibility `v16` still supports `vttablet`-based command line flags for throttler ocnfiguration.

It is possible to enable/disable, to change throttling threshold as well as the throttler query.

See https://github.com/vitessio/vitess/pull/11604

### <a id="inc-backup"/> Incremental backup and point in time recovery

In [PR #11097](https://github.com/vitessio/vitess/pull/11097) we introduced native incremental backup and point in time recovery:

- It is possible to take an incremental backup, starting with last known (full or incremental) backup, and up to either a specified (GTID) position, or current ("auto") position.
- The backup is done by copying binary logs. The binary logs are rotated as needed.
- It is then possible to restore a backup up to a given point in time (GTID position). This involves finding a restore path consisting of a full backup and zero or more incremental backups, applied up to the given point in time.
- A server restored to a point in time remains in `DRAINED` tablet type, and does not join the replication stream (thus, "frozen" in time).
- It is possible to take incremental backups from different tablets. It is OK to have overlaps in incremental backup contents. The restore process chooses a valid path, and is valid as long as there are no gaps in the backed up binary log content.

### <a id="repl-manager-removal"/> Replication manager removal and VTOrc becomes mandatory
VTOrc is now a **required** component of Vitess starting from v16. If the users want VTOrc to manage replication, then they must run VTOrc.
Replication manager is removed from vttablets since the responsibility of fixing replication lies entirely with VTOrc now.
The flag `disable-replication-manager` is deprecated and will be removed in a later release.

### <a id="breaking-changes"/>  Breaking Changes

#### <a id="advertised-mysql-version"/> VTGate Advertised MySQL Version

VTGate now advertises MySQL version 8.0.31. This is a breaking change for clients that rely on the VTGate advertised MySQL version and still use MySQL 5.7.
The users can set the `mysql_server_version` flag to advertise the correct version.

#### <a id="default-mysql-version"/> Default MySQL version on Docker

The default major MySQL version used by our `vitess/lite:latest` image is going from `5.7` to `8.0`. Additionally, the default patch version of the `vitess/lite:mysql80` image goes from `8.0.23` to `8.0.31`.

#### <a id="vtcltd-ui-removal"/> vtctld UI Removal
In v13, the vtctld UI was deprecated. As of this release, the `web/vtctld2` directory is deleted and the UI will no longer be included in any Vitess images going forward. All build scripts and the Makefile have been updated to reflect this change.

However, the vtctld HTTP API will remain at `{$vtctld_web_port}/api`.

#### <a id="vtctld-flag-deprecations"/> vtctld Flag Deprecation & Deletions
With the removal of the vtctld UI, the following vtctld flags have been deprecated:
- `--vtctld_show_topology_crud`: This was a flag that controlled the display of CRUD topology actions in the vtctld UI. The UI is removed, so this flag is no longer necessary.

The following deprecated flags have also been removed:
- `--enable_realtime_stats`
- `--enable_vtctld_ui`
- `--web_dir`
- `--web_dir2`
- `--workflow_manager_init`
- `--workflow_manager_use_election`
- `--workflow_manager_disable`

#### <a id="orc-integration-removal"/> Orchestrator Integration Deletion

Orchestrator integration in `vttablet` was deprecated in the previous release and is deleted in this release.
Consider using `VTOrc` instead of `Orchestrator`.

#### <a id="mysqlctl-flags"/> mysqlctl Flags

The [`mysqlctl` command-line client](https://vitess.io/docs/16.0/reference/programs/mysqlctl/) had some leftover (ignored) server flags after the [v15 pflag work](https://github.com/vitessio/enhancements/blob/main/veps/vep-4.md). Those unused flags have now been removed. If you are using any of the following flags with `mysqlctl` in your scripts or other tooling, they will need to be removed prior to upgrading to v16:
  `--port --grpc_auth_static_client_creds --grpc_compression --grpc_initial_conn_window_size --grpc_initial_window_size --grpc_keepalive_time --grpc_keepalive_timeout`

#### <a id="qs-errors"/> Query Serving Errors

In this release, we are introducing a new way to report errors from Vitess through the query interface.
Errors will now have an error code for each error, which will make it easy to search for more information on the issue.
For instance, the following error:

```
aggregate functions take a single argument 'count(user_id, name)'
```

Will be transformed into:

```
VT03001: aggregate functions take a single argument 'count(user_id, name)'
```

The error code `VT03001` can then be used to search or ask for help and report problems.

If you have code searching for error strings from Vitess, this is a breaking change.
Many error strings have been tweaked.
If your application is searching for specific errors, you might need to update your code.

#### <a id="logstats-table-keyspace"/> Logstats Table and Keyspace removed

Information about which tables are used is now reported by the field TablesUsed added in v15, that is a string array, listing all tables and which keyspace they are in.
The Table/Keyspace fields were deprecated in v15 and are now removed in the v16 release of Vitess.

#### <a id="removed-stats"/> Removed Stats

The stat `QueryRowCounts` is removed in v16. `QueryRowsAffected` and `QueryRowsReturned` can be used instead to gather the same information.

#### <a id="deprecated-stats"/> Deprecated Stats

The stats `QueriesProcessed` and `QueriesRouted` are deprecated in v16. The same information can be inferred from the stats `QueriesProcessedByTable` and `QueriesRoutedByTable` respectively. These stats will be removed in the next release.

#### <a id="removed-flag"/> Removed flag

The following flag is removed in v16:
- `enable_semi_sync`

#### <a id="lock-timeout-introduction"/> `lock-timeout` and `remote_operation_timeout` Changes

Earlier, the shard and keyspace locks used to be capped by the `remote_operation_timeout`. This is no longer the case and instead a new flag called `lock-timeout` is introduced. 
For backward compatibility, if `lock-timeout` is unspecified and `remote_operation_timeout` flag is provided, then its value will also be used for `lock-timeout` as well.
The default value for `remote_operation_timeout` has also changed from 30 seconds to 15 seconds. The default for the new flag `lock-timeout` is 45 seconds.

During upgrades, if the users want to preserve the same behaviour as previous releases, then they should provide the `remote_operation_timeout` flag explicitly before upgrading.
After the upgrade, they should then alter their configuration to also specify `lock-timeout` explicitly.

#### <a id="normalized-lables"/> Normalized labels in the Prometheus Exporter

The Prometheus metrics exporter now properly normalizes _all_ label names into their `snake_case` form, as it is idiomatic for Prometheus metrics. Previously, Vitess instances were emitting inconsistent labels for their metrics, with some of them being `CamelCase` and others being `snake_case`.

<<<<<<< HEAD
#### Dedicated stats for VTGate Prepare operations

Previously Vitess did not generate independent stats for VTGate Execute and Prepare operations. The two operations shared the same stat key (`Execute`). In v16 Prepare operations generate independent stats.

For example:

```
{
  "VtgateApi": {
    "TotalCount": 27,
    "TotalTime": 468068832,
    "Histograms": {
      "Execute.src.primary": {
        "500000": 5,
        "1000000": 0,
        "5000000": 4,
        "10000000": 6,
        "50000000": 6,
        "100000000": 0,
        "500000000": 1,
        "1000000000": 0,
        "5000000000": 0,
        "10000000000": 0,
        "inf": 0,
        "Count": 22,
        "Time": 429444291
      },
      "Prepare.src.primary": {
        "500000": 0,
        "1000000": 0,
        "5000000": 3,
        "10000000": 1,
        "50000000": 1,
        "100000000": 0,
        "500000000": 0,
        "1000000000": 0,
        "5000000000": 0,
        "10000000000": 0,
        "inf": 0,
        "Count": 5,
        "Time": 38624541
      }
    }
  },
  "VtgateApiErrorCounts": {
    "Prepare.src.primary.NOT_FOUND": 1,
    "Execute.src.primary.INVALID_ARGUMENT": 3,
    "Execute.src.primary.ALREADY_EXISTS": 1
  }
}
```

### New command line flags and behavior
=======
### <a id="new-flag"/> New command line flags and behavior
>>>>>>> 79715f32

#### <a id="vtgate-query-timeout"/> VTGate: Support query timeout --query-timeout

`--query-timeout` allows you to specify a timeout for queries. This timeout is applied to all queries.
It can be overridden by setting the `query_timeout` session variable.
Setting it as command line directive with `QUERY_TIMEOUT_MS` will override other values.

#### <a id="vrepl-parallel-workers"/> VTTablet: VReplication parallel insert workers --vreplication-parallel-insert-workers

`--vreplication-parallel-insert-workers=[integer]` enables parallel bulk inserts during the copy phase
of VReplication (disabled by default). When set to a value greater than 1 the bulk inserts — each
executed as a single transaction from the vstream packet contents — may happen in-parallel and
out-of-order, but the commit of those transactions are still serialized in order.

Other aspects of the VReplication copy-phase logic are preserved:

  1. All statements executed when processing a vstream packet occur within a single MySQL transaction.
  2. Writes to `_vt.copy_state` always follow their corresponding inserts from within the vstream packet.
  3. The final `commit` for the vstream packet always follows the corresponding write to `_vt.copy_state`.
  4. The vstream packets are committed in the order seen in the stream. So for any PK1 and PK2, the write to `_vt.copy_state` and  `commit` steps (steps 2 and 3 above) for PK1 will both precede the `_vt.copy_state` write and commit steps of PK2.

 Other phases, catchup, fast-forward, and replicating/"running", are unchanged.

#### <a id="queryserver-lifetime"/> VTTablet: --queryserver-config-pool-conn-max-lifetime

`--queryserver-config-pool-conn-max-lifetime=[integer]` allows you to set a timeout on each connection in the query server connection pool. It chooses a random value between its value and twice its value, and when a connection has lived longer than the chosen value, it'll be removed from the pool the next time it's returned to the pool.

#### <a id="vttablet-throttler-config"/> vttablet --throttler-config-via-topo

The flag `--throttler-config-via-topo` switches throttler configuration from `vttablet`-flags to the topo service. This flag is `false` by default, for backwards compatibility. It will default to `true` in future versions.

#### <a id="vtctldclient-update-throttler"/> vtctldclient UpdateThrottlerConfig

Tablet throttler configuration is now supported in `topo`. Updating the throttler configuration is done via `vtctldclient UpdateThrottlerConfig` and applies to all tablet in all cells for a given keyspace.

Examples:

```shell
# disable throttler; all throttler checks will return with "200 OK"
$ vtctldclient UpdateThrottlerConfig --disable commerce

# enable throttler; checks are responded with appropriate status per current metrics
$ vtctldclient UpdateThrottlerConfig --enable commerce

# Both enable and set threshold in same command. Since no query is indicated, we assume the default check for replication lag
$ vtctldclient UpdateThrottlerConfig --enable --threshold 5.0 commerce

# Change threshold. Does not affect enabled/disabled state of the throttler
$ vtctldclient UpdateThrottlerConfig --threshold 1.5 commerce

# Use a custom query
$ vtctldclient UpdateThrottlerConfig --custom_query "show global status like 'threads_running'" --check_as_check_self --threshold 50 commerce

# Restore default query and threshold
$ vtctldclient UpdateThrottlerConfig --custom_query "" --check_as_check_shard --threshold 1.5 commerce
```

See https://github.com/vitessio/vitess/pull/11604

#### <a id="vtctldclient-backup"/> vtctldclient Backup --incremental_from_pos

The `Backup` command now supports `--incremental_from_pos` flag, which can receive a valid position or the value `auto`. For example:

```shell
$ vtctlclient -- Backup --incremental_from_pos "MySQL56/16b1039f-22b6-11ed-b765-0a43f95f28a3:1-615" zone1-0000000102
$ vtctlclient -- Backup --incremental_from_pos "auto" zone1-0000000102
```

When the value is `auto`, the position is evaluated as the last successful backup's `Position`. The idea with incremental backups is to create a contiguous (overlaps allowed) sequence of backups that store all changes from last full backup.

The incremental backup copies binary log files. It does not take MySQL down nor places any locks. It does not interrupt traffic on the MySQL server. The incremental backup copies comlete binlog files. It initially rotates binary logs, then copies anything from the requested position and up to the last completed binary log.

The backup thus does not necessarily start _exactly_ at the requested position. It starts with the first binary log that has newer entries than requested position. It is OK if the binary logs include transactions prior to the equested position. The restore process will discard any duplicates.

Normally, you can expect the backups to be precisely contiguous. Consider an `auto` value: due to the nature of log rotation and the fact we copy complete binlog files, the next incremental backup will start with the first binay log not covered by the previous backup, which in itself copied the one previous binlog file in full. Again, it is completely valid to enter any good position.

The incremental backup fails if it is unable to attain binary logs from given position (ie binary logs have been purged).

The manifest of an incremental backup has a non-empty `FromPosition` value, and a `Incremental = true` value.

#### <a id="vtctldclient-restore-from-backup"/> vtctldclient RestoreFromBackup  --restore_to_pos

- `--restore_to_pos`: request to restore the server up to the given position (inclusive) and not one step further.
- `--dry_run`:        when `true`, calculate the restore process, if possible, evaluate a path, but exit without actually making any changes to the server.

Examples:

```shell
$ vtctlclient -- RestoreFromBackup  --restore_to_pos  "MySQL56/16b1039f-22b6-11ed-b765-0a43f95f28a3:1-220" zone1-0000000102
```

The restore process seeks a restore _path_: a sequence of backups (handles/manifests) consisting of one full backup followed by zero or more incremental backups, that can bring the server up to the requested position, inclusive.

The command fails if it cannot evaluate a restore path. Possible reasons:

- there's gaps in the incremental backups
- existing backups don't reach as far as requested position
- all full backups exceed requested position (so there's no way to get into an ealier position)

The command outputs the restore path.

There may be multiple restore paths, the command prefers a path with the least number of backups. This has nothing to say about the amount and size of binary logs involved.

The `RestoreFromBackup  --restore_to_pos` ends with:

- the restored server in intentionally broken replication setup
- tablet type is `DRAINED`

#### <a id="new-vexplain-command"/> New `vexplain` command
A new `vexplain` command has been introduced with the following syntax -
```
VEXPLAIN [ALL|QUERIES|PLAN] explainable_stmt
```

This command will help the users look at the plan that vtgate comes up with for the given query (`PLAN` type), see all the queries that are executed on all the MySQL instances (`QUERIES` type), 
and see the vtgate plan along with the MySQL explain output for the executed queries (`ALL` type).

The formats `VTEXPLAIN` and `VITESS` for `EXPLAIN` queries are deprecated, and these newly introduced commands should be used instead.

### <a id="important-bug-fixes"/> Important bug fixes

#### <a id="corrupted-results"/> Corrupted results for non-full-group-by queries with JOINs

An issue in versions `<= v14.0.3` and `<= v15.0.0` that generated corrupted results for non-full-group-by queries with a JOIN
is now fixed. The full issue can be found [here](https://github.com/vitessio/vitess/issues/11625), and its fix [here](https://github.com/vitessio/vitess/pull/11633).

### <a id="deprecations-removals"/> Deprecations and Removals

- The V3 planner is deprecated as of the v16 release, and will be removed in the v17 release of Vitess.

- The [VReplication v1 commands](https://vitess.io/docs/15.0/reference/vreplication/v1/) — which were deprecated in Vitess 11.0 — have been removed. You will need to use the [VReplication v2 commands](https://vitess.io/docs/16.0/reference/vreplication/v2/) instead.

- The `vtctlclient VExec` command was removed, having been deprecated since v12.

- The `vtctlclient VReplicationExec` command has now been deprecated and will be removed in a future release. Please see [#12070](https://github.com/vitessio/vitess/pull/12070) for additional details.

- `vtctlclient OnlineDDL ... [complete|retry|cancel|cancel-all]` returns empty result on success instead of number of shard affected.

- VTTablet flag `--backup_storage_hook` has been removed, use one of the builtin compression algorithms or `--external-compressor` and `--external-decompressor` instead.

- vtbackup flag `--backup_storage_hook` has been removed, use one of the builtin compression algorithms or `--external-compressor` and `--external-decompressor` instead.

- The VTTablet flag `--init_populate_metadata` has been deprecated, since we have deleted the `local_metadata` and `shard_metadata` sidecar database tables.

- The dead legacy Workflow Manager related code was removed in [#12085](https://github.com/vitessio/vitess/pull/12085). This included the following `vtctl` client commands: `WorkflowAction`, `WorkflowCreate`, `WorkflowWait`, `WorkflowStart`, `WorkflowStop`, `WorkflowTree`, `WorkflowDelete`.

- VTAdmin's `VTExplain` endpoint has been deprecated. Users can use the new `vexplain` query format instead. The endpoint will be deleted in a future release.


### <a id="mysql-compatibility"/> MySQL Compatibility

#### <a id="transaction-isolation-level"/> Transaction Isolation Level

Support added for `set [session] transaction isolation level <transaction_characteristic>`

```sql
transaction_characteristic: {
    ISOLATION LEVEL level
  | access_mode
}

level: {
     REPEATABLE READ
   | READ COMMITTED
   | READ UNCOMMITTED
   | SERIALIZABLE
}
```

This will set the transaction isolation level for the current session. 
This will be applied to any shard where the session will open a transaction.

#### <a id="transaction-access-mode"/> Transaction Access Mode

Support added for `start transaction` with transaction characteristic.

```sql
START TRANSACTION
    [transaction_characteristic [, transaction_characteristic] ...]

transaction_characteristic: {
    WITH CONSISTENT SNAPSHOT
  | READ WRITE
  | READ ONLY
}
```

This will allow users to start a transaction with these characteristics.

#### <a id="support-views"/> Support for views

Vitess now supports views in sharded keyspace. Views are not created on the underlying database but are logically stored
in vschema.
Any query using a view will get re-written as a derived table during query planning.
VSchema Example

```json
{
  "sharded": true,
  "vindexes": {},
  "tables": {},
  "views": {
    "view1": "select * from t1",
    "view2": "select * from t2",
  }
}
```

### <a id="vtorc"/> VTOrc

#### <a id="flag-deprecations"/> Flag Deprecations

The flag `lock-shard-timeout` has been deprecated. Please use the newly introduced `lock-timeout` instead. More detail [here](#lock-timeout-introduction).

### <a id="vttestserver"/> VTTestServer

#### <a id="perf-improvement"/> Performance Improvement

Creating a database with vttestserver was taking ~45 seconds. This can be problematic in test environments where testcases do a lot of `create` and `drop` database.
In an effort to minimize the database creation time, we have changed the value of `tablet_refresh_interval` to 10s while instantiating vtcombo during vttestserver initialization. We have also made this configurable so that it can be reduced further if desired.
For any production cluster the default value of this flag is still [1 minute](https://vitess.io/docs/15.0/reference/programs/vtgate/). Reducing this value might put more stress on Topo Server (since we now read from Topo server more often) but for testing purposes 
this shouldn't be a concern.

## <a id="minor-changes"/> Minor changes

### <a id="backup-comp-benchmarks"/> Backup compression benchmarks

Compression benchmarks have been added to the `mysqlctl` package.

The benchmarks fetch and compress a ~6 GiB tar file containing 3 InnoDB files using different built-in and external compressors.

Here are sample results from a 2020-era Mac M1 with 16 GiB of memory:

```sh
$ go test -bench=BenchmarkCompress ./go/vt/mysqlctl -run=NONE -timeout=12h -benchtime=1x -v
goos: darwin
goarch: arm64
pkg: vitess.io/vitess/go/vt/mysqlctl
BenchmarkCompressLz4Builtin
    compression_benchmark_test.go:310: downloading data from https://www.dropbox.com/s/raw/smmgifsooy5qytd/enwiki-20080103-pages-articles.ibd.tar.zst
    BenchmarkCompressLz4Builtin-8                  1        11737493087 ns/op        577.98 MB/s             2.554 compression-ratio
    BenchmarkCompressPargzipBuiltin
    BenchmarkCompressPargzipBuiltin-8              1        31083784040 ns/op        218.25 MB/s             2.943 compression-ratio
    BenchmarkCompressPgzipBuiltin
    BenchmarkCompressPgzipBuiltin-8                1        13325299680 ns/op        509.11 MB/s             2.910 compression-ratio
    BenchmarkCompressZstdBuiltin
    BenchmarkCompressZstdBuiltin-8                 1        18683863911 ns/op        363.09 MB/s             3.150 compression-ratio
    BenchmarkCompressZstdExternal
    BenchmarkCompressZstdExternal-8                1        10795487675 ns/op        628.41 MB/s             3.093 compression-ratio
    BenchmarkCompressZstdExternalFast4
    BenchmarkCompressZstdExternalFast4-8           1        7139319009 ns/op         950.23 MB/s             2.323 compression-ratio
    BenchmarkCompressZstdExternalT0
    BenchmarkCompressZstdExternalT0-8              1        4393860434 ns/op        1543.97 MB/s             3.093 compression-ratio
    BenchmarkCompressZstdExternalT4
    BenchmarkCompressZstdExternalT4-8              1        4389559744 ns/op        1545.49 MB/s             3.093 compression-ratio
    PASS
    cleaning up "/var/folders/96/k7gzd7q10zdb749vr02q7sjh0000gn/T/ee7d47b45ef09786c54fa2d7354d2a68.dat"
```

## <a id="refactor"/> Refactor

### <a id="vttablet-sidecar-schema"/> VTTablet sidecar schema maintenance refactor

This is an internal refactor and should not change the behavior of Vitess as seen by users. 

Developers will see a difference though: v16 changes the way we maintain vttablet's sidecar database schema (also referred to as the `_vt`
database). Instead of using the `WithDDL` package, introduced in #6348, we use a declarative approach. Users will now have to update
the desired schema in the `go/vt/sidecardb/schema` directory.

The desired schema is specified, one per table. A new module `sidecardb`, compares this to the existing schema and
performs the required `create` or `alter` to reach it. This is done whenever a primary vttablet starts up.

The sidecar tables `local_metadata` and `shard_metadata` are no longer in use and all references to them are removed as
part of this refactor. There were used previously for Orchestrator support, which has been superseded by `vtorc`.<|MERGE_RESOLUTION|>--- conflicted
+++ resolved
@@ -176,63 +176,7 @@
 
 The Prometheus metrics exporter now properly normalizes _all_ label names into their `snake_case` form, as it is idiomatic for Prometheus metrics. Previously, Vitess instances were emitting inconsistent labels for their metrics, with some of them being `CamelCase` and others being `snake_case`.
 
-<<<<<<< HEAD
-#### Dedicated stats for VTGate Prepare operations
-
-Previously Vitess did not generate independent stats for VTGate Execute and Prepare operations. The two operations shared the same stat key (`Execute`). In v16 Prepare operations generate independent stats.
-
-For example:
-
-```
-{
-  "VtgateApi": {
-    "TotalCount": 27,
-    "TotalTime": 468068832,
-    "Histograms": {
-      "Execute.src.primary": {
-        "500000": 5,
-        "1000000": 0,
-        "5000000": 4,
-        "10000000": 6,
-        "50000000": 6,
-        "100000000": 0,
-        "500000000": 1,
-        "1000000000": 0,
-        "5000000000": 0,
-        "10000000000": 0,
-        "inf": 0,
-        "Count": 22,
-        "Time": 429444291
-      },
-      "Prepare.src.primary": {
-        "500000": 0,
-        "1000000": 0,
-        "5000000": 3,
-        "10000000": 1,
-        "50000000": 1,
-        "100000000": 0,
-        "500000000": 0,
-        "1000000000": 0,
-        "5000000000": 0,
-        "10000000000": 0,
-        "inf": 0,
-        "Count": 5,
-        "Time": 38624541
-      }
-    }
-  },
-  "VtgateApiErrorCounts": {
-    "Prepare.src.primary.NOT_FOUND": 1,
-    "Execute.src.primary.INVALID_ARGUMENT": 3,
-    "Execute.src.primary.ALREADY_EXISTS": 1
-  }
-}
-```
-
-### New command line flags and behavior
-=======
 ### <a id="new-flag"/> New command line flags and behavior
->>>>>>> 79715f32
 
 #### <a id="vtgate-query-timeout"/> VTGate: Support query timeout --query-timeout
 
