## Summary

- [New command line flags and behavior](#new-command-line-flags-and-behavior)

- **[VReplication](#vreplication)**
  - [VStream Copy Resume](#vstream-copy-resume)

## Known Issues

## Major Changes

### <a id="vreplication"/>VReplication

#### <a id="vstream-copy-resume"/>VStream Copy Resume

In [PR #11103](https://github.com/vitessio/vitess/pull/11103) we introduced the ability to resume a `VTGate` [`VStream` copy operation](https://vitess.io/docs/design-docs/vreplication/vstream/vscopy/). This is useful when a [`VStream` copy operation](https://vitess.io/docs/design-docs/vreplication/vstream/vscopy/) is interrupted due to e.g. a network failure or a server restart. The `VStream` copy operation can be resumed by specifying each table's last seen primary key value in the `VStream` request. Please see the [`VStream` docs](https://vitess.io/docs/16.0/reference/vreplication/vstream/) for more details.

<<<<<<< HEAD
#### <a id="vstream-copy-resume"/>tabletpicker options

In [PR 11771](https://github.com/vitessio/vitess/pull/11771) we allow for default cell alias fallback during tablet selection for VStreams when client does not specify list of cells. In addition, we add the option for local cell preference during tablet selection. The local cell preference takes precedence over tablet type.See PR description for examples. If a client wants to specify local cell preference in the gRPC request, they can pass in a new "local:" tag with the rest of the cells under VStreamFlags. e.g. "local:,cella,cellb". 
=======
### Tablet throttler

The tablet throttler can now be configured dynamically. Configuration is now found in the topo service, and applies to all tablets in all shards and cells of a given keyspace. For backwards compatibility `v16` still supports `vttablet`-based command line flags for throttler ocnfiguration.

It is possible to enable/disable, to change throttling threshold as well as the throttler query.

See https://github.com/vitessio/vitess/pull/11604

### Incremental backup and point in time recovery

In [PR #11097](https://github.com/vitessio/vitess/pull/11097) we introduced native incremental backup and point in time recovery:

- It is possible to take an incremental backup, starting with last known (full or incremental) backup, and up to either a specified (GTID) position, or current ("auto") position.
- The backup is done by copying binary logs. The binary logs are rotated as needed.
- It is then possible to restore a backup up to a given point in time (GTID position). This involves finding a restore path consisting of a full backup and zero or more incremental backups, applied up to the given point in time.
- A server restored to a point in time remains in `DRAINED` tablet type, and does not join the replication stream (thus, "frozen" in time).
- It is possible to take incremental backups from different tablets. It is OK to have overlaps in incremental backup contents. The restore process chooses a valid path, and is valid as long as there are no gaps in the backed up binary log content.
>>>>>>> b3c2cbc0

### Breaking Changes

#### Orchestrator Integration Deletion

Orchestrator integration in `vttablet` was deprecated in the previous release and is deleted in this release.
Consider using `VTOrc` instead of `Orchestrator`.

### New command line flags and behavior

#### VTGate: Support query timeout --query-timeout
`--query-timeout` allows you to specify a timeout for queries. This timeout is applied to all queries.
It can be overridden by setting the `query_timeout` session variable. 
Setting it as command line directive with `QUERY_TIMEOUT_MS` will override other values.

#### VTTablet: VReplication parallel insert workers --vreplication-parallel-insert-workers
`--vreplication-parallel-insert-workers=[integer]` enables parallel bulk inserts during the copy phase
of VReplication (disabled by default). When set to a value greater than 1 the bulk inserts — each
executed as a single transaction from the vstream packet contents — may happen in-parallel and
out-of-order, but the commit of those transactions are still serialized in order.

Other aspects of the VReplication copy-phase logic are preserved:
  1. All statements executed when processing a vstream packet occur within a single MySQL transaction.
  2. Writes to `_vt.copy_state` always follow their corresponding inserts from within the vstream packet.
  3. The final `commit` for the vstream packet always follows the corresponding write to `_vt.copy_state`.
  4. The vstream packets are committed in the order seen in the stream. So for any PK1 and PK2, the write to `_vt.copy_state` and  `commit` steps (steps 2 and 3 above) for PK1 will both precede the `_vt.copy_state` write and commit steps of PK2.

 Other phases, catchup, fast-forward, and replicating/"running", are unchanged.

#### VTTablet: --queryserver-config-pool-conn-max-lifetime
`--queryserver-config-pool-conn-max-lifetime=[integer]` allows you to set a timeout on each connection in the query server connection pool. It chooses a random value between its value and twice its value, and when a connection has lived longer than the chosen value, it'll be removed from the pool the next time it's returned to the pool.

#### vttablet --throttler-config-via-topo

The flag `--throttler-config-via-topo` switches throttler configuration from `vttablet`-flags to the topo service. This flag is `false` by default, for backwards compatibility. It will default to `true` in future versions.

#### vtctldclient UpdateThrottlerConfig

Tablet throttler configuration is now supported in `topo`. Updating the throttler configuration is done via `vtctldclient UpdateThrottlerConfig` and applies to all tablet in all cells for a given keyspace.

Examples:
```shell
# disable throttler; all throttler checks will return with "200 OK"
$ vtctldclient UpdateThrottlerConfig --disable commerce

# enable throttler; checks are responded with appropriate status per current metrics
$ vtctldclient UpdateThrottlerConfig --enable commerce

# Both enable and set threshold in same command. Since no query is indicated, we assume the default check for replication lag
$ vtctldclient UpdateThrottlerConfig --enable --threshold 5.0 commerce

# Change threshold. Does not affect enabled/disabled state of the throttler
$ vtctldclient UpdateThrottlerConfig --threshold 1.5 commerce

# Use a custom query
$ vtctldclient UpdateThrottlerConfig --custom_query "show global status like 'threads_running'" --check_as_check_self --threshold 50 commerce

# Restore default query and threshold
$ vtctldclient UpdateThrottlerConfig --custom_query "" --check_as_check_shard --threshold 1.5 commerce
```

See https://github.com/vitessio/vitess/pull/11604

#### vtctldclient Backup --incremental_from_pos

The `Backup` command now supports `--incremental_from_pos` flag, which can receive a valid position or the value `auto`. For example:

```shell
$ vtctlclient -- Backup --incremental_from_pos "MySQL56/16b1039f-22b6-11ed-b765-0a43f95f28a3:1-615" zone1-0000000102
$ vtctlclient -- Backup --incremental_from_pos "auto" zone1-0000000102
```

When the value is `auto`, the position is evaluated as the last successful backup's `Position`. The idea with incremental backups is to create a contiguous (overlaps allowed) sequence of backups that store all changes from last full backup.

The incremental backup copies binary log files. It does not take MySQL down nor places any locks. It does not interrupt traffic on the MySQL server. The incremental backup copies comlete binlog files. It initially rotates binary logs, then copies anything from the requested position and up to the last completed binary log.

The backup thus does not necessarily start _exactly_ at the requested position. It starts with the first binary log that has newer entries than requested position. It is OK if the binary logs include transactions prior to the equested position. The restore process will discard any duplicates.

Normally, you can expect the backups to be precisely contiguous. Consider an `auto` value: due to the nature of log rotation and the fact we copy complete binlog files, the next incremental backup will start with the first binay log not covered by the previous backup, which in itself copied the one previous binlog file in full. Again, it is completely valid to enter any good position.

The incremental backup fails if it is unable to attain binary logs from given position (ie binary logs have been purged).

The manifest of an incremental backup has a non-empty `FromPosition` value, and a `Incremental = true` value.

#### vtctldclient RestoreFromBackup  --restore_to_pos

- `--restore_to_pos`: request to restore the server up to the given position (inclusive) and not one step further.
- `--dry_run`:        when `true`, calculate the restore process, if possible, evaluate a path, but exit without actually making any changes to the server.

Examples:

```
$ vtctlclient -- RestoreFromBackup  --restore_to_pos  "MySQL56/16b1039f-22b6-11ed-b765-0a43f95f28a3:1-220" zone1-0000000102
```

The restore process seeks a restore _path_: a sequence of backups (handles/manifests) consisting of one full backup followed by zero or more incremental backups, that can bring the server up to the requested position, inclusive.

The command fails if it cannot evaluate a restore path. Possible reasons:

- there's gaps in the incremental backups
- existing backups don't reach as far as requested position
- all full backups exceed requested position (so there's no way to get into an ealier position)

The command outputs the restore path.

There may be multiple restore paths, the command prefers a path with the least number of backups. This has nothing to say about the amount and size of binary logs involved.

The `RestoreFromBackup  --restore_to_pos` ends with:

- the restored server in intentionally broken replication setup
- tablet type is `DRAINED`

### Important bug fixes

#### Corrupted results for non-full-group-by queries with JOINs

An issue in versions `<= v14.0.3` and `<= v15.0.0` that generated corrupted results for non-full-group-by queries with a JOIN
is now fixed. The full issue can be found [here](https://github.com/vitessio/vitess/issues/11625), and its fix [here](https://github.com/vitessio/vitess/pull/11633).

### Deprecations and Removals

The V3 planner is deprecated as of the V16 release, and will be removed in the V17 release of Vitess.

The [VReplication v1 commands](https://vitess.io/docs/15.0/reference/vreplication/v1/) — which were deprecated in Vitess 11.0 — have been removed. You will need to use the [VReplication v2 commands](https://vitess.io/docs/16.0/reference/vreplication/v2/) instead.

### MySQL Compatibility

#### Transaction Isolation Level
Support added for `set [session] transaction isolation level <transaction_characteristic>`
```sql
transaction_characteristic: {
    ISOLATION LEVEL level
  | access_mode
}

level: {
     REPEATABLE READ
   | READ COMMITTED
   | READ UNCOMMITTED
   | SERIALIZABLE
}
```
This will set the transaction isolation level for the current session. 
This will be applied to any shard where the session will open a transaction.

#### Transaction Access Mode
Support added for `start transaction` with transaction characteristic.
```sql
START TRANSACTION
    [transaction_characteristic [, transaction_characteristic] ...]

transaction_characteristic: {
    WITH CONSISTENT SNAPSHOT
  | READ WRITE
  | READ ONLY
}
```
This will allow users to start a transaction with these characteristics.<|MERGE_RESOLUTION|>--- conflicted
+++ resolved
@@ -15,11 +15,6 @@
 
 In [PR #11103](https://github.com/vitessio/vitess/pull/11103) we introduced the ability to resume a `VTGate` [`VStream` copy operation](https://vitess.io/docs/design-docs/vreplication/vstream/vscopy/). This is useful when a [`VStream` copy operation](https://vitess.io/docs/design-docs/vreplication/vstream/vscopy/) is interrupted due to e.g. a network failure or a server restart. The `VStream` copy operation can be resumed by specifying each table's last seen primary key value in the `VStream` request. Please see the [`VStream` docs](https://vitess.io/docs/16.0/reference/vreplication/vstream/) for more details.
 
-<<<<<<< HEAD
-#### <a id="vstream-copy-resume"/>tabletpicker options
-
-In [PR 11771](https://github.com/vitessio/vitess/pull/11771) we allow for default cell alias fallback during tablet selection for VStreams when client does not specify list of cells. In addition, we add the option for local cell preference during tablet selection. The local cell preference takes precedence over tablet type.See PR description for examples. If a client wants to specify local cell preference in the gRPC request, they can pass in a new "local:" tag with the rest of the cells under VStreamFlags. e.g. "local:,cella,cellb". 
-=======
 ### Tablet throttler
 
 The tablet throttler can now be configured dynamically. Configuration is now found in the topo service, and applies to all tablets in all shards and cells of a given keyspace. For backwards compatibility `v16` still supports `vttablet`-based command line flags for throttler ocnfiguration.
@@ -37,7 +32,13 @@
 - It is then possible to restore a backup up to a given point in time (GTID position). This involves finding a restore path consisting of a full backup and zero or more incremental backups, applied up to the given point in time.
 - A server restored to a point in time remains in `DRAINED` tablet type, and does not join the replication stream (thus, "frozen" in time).
 - It is possible to take incremental backups from different tablets. It is OK to have overlaps in incremental backup contents. The restore process chooses a valid path, and is valid as long as there are no gaps in the backed up binary log content.
->>>>>>> b3c2cbc0
+
+#### New TabletPicker Options and Default Cell Behavior
+
+In [PR 11771](https://github.com/vitessio/vitess/pull/11771) we allow for default cell alias fallback during tablet selection for VStreams when client 
+does not specify list of cells. In addition, we add the option for local cell preference during tablet selection. 
+The local cell preference takes precedence over tablet type.See PR description for examples. If a client wants to specify local cell preference in the gRPC request, 
+they can pass in a new "local:" tag with the rest of the cells under VStreamFlags. e.g. "local:,cella,cellb". 
 
 ### Breaking Changes
 
